--- conflicted
+++ resolved
@@ -283,9 +283,7 @@
       ${LLVM_LIBRARY_DIRS}
     REQUIRED
   )
-endif()
-
-<<<<<<< HEAD
+
   find_library (
     LIBOMPV_STANDALONE
     NAMES
@@ -294,21 +292,13 @@
       ${CMAKE_INSTALL_PREFIX}/lib
       ${LLVM_LIBRARY_DIRS}
   )
-
-  macro(pythonize_bool var)
-  if (${var})
-    set(${var} True)
-  else()
-    set(${var} False)
-  endif()
-  endmacro()
-=======
+endif()
+
 macro(pythonize_bool var)
 if (${var})
   set(${var} True)
 else()
   set(${var} False)
->>>>>>> 6dcce422
 endif()
 endmacro()
 
