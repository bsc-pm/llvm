--- conflicted
+++ resolved
@@ -247,25 +247,12 @@
                         bool hasSSADominance) {
   for (auto &op : *bb) {
     // Most operations don't have regions, so fast path that case.
-<<<<<<< HEAD
-    if (op.getNumRegions() == 0)
-      continue;
-
-    // If this operation is isolated above, we can't process nested regions with
-    // the given 'knownValues' map. This would cause the insertion of implicit
-    // captures in explicit capture only regions.
-    if (op.mightHaveTrait<OpTrait::IsIsolatedFromAbove>() ||
-        op.mightHaveTrait<OpTrait::IsNoFreeVariables>()) {
-      ScopedMapTy nestedKnownValues;
-      for (auto &region : op.getRegions())
-        simplifyRegion(nestedKnownValues, region);
-      continue;
-=======
     if (op.getNumRegions() != 0) {
       // If this operation is isolated above, we can't process nested regions
       // with the given 'knownValues' map. This would cause the insertion of
       // implicit captures in explicit capture only regions.
-      if (op.mightHaveTrait<OpTrait::IsIsolatedFromAbove>()) {
+      if (op.mightHaveTrait<OpTrait::IsIsolatedFromAbove>() ||
+          op.mightHaveTrait<OpTrait::IsNoFreeVariables>()) {
         ScopedMapTy nestedKnownValues;
         for (auto &region : op.getRegions())
           simplifyRegion(nestedKnownValues, region);
@@ -274,7 +261,6 @@
         for (auto &region : op.getRegions())
           simplifyRegion(knownValues, region);
       }
->>>>>>> 8bd490c3
     }
 
     // If the operation is simplified, we don't process any held regions.
