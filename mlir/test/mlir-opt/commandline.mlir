--- conflicted
+++ resolved
@@ -1,48 +1,5 @@
 // RUN: echo "" | mlir-opt --show-dialects | FileCheck %s
 // CHECK: Available Dialects:
-<<<<<<< HEAD
-// CHECK-NEXT: acc
-// CHECK-NEXT: affine
-// CHECK-NEXT: amdgpu
-// CHECK-NEXT: amx
-// CHECK-NEXT: arith
-// CHECK-NEXT: arm_neon
-// CHECK-NEXT: arm_sve
-// CHECK-NEXT: async
-// CHECK-NEXT: bufferization
-// CHECK-NEXT: builtin
-// CHECK-NEXT: cf
-// CHECK-NEXT: complex
-// CHECK-NEXT: dlti
-// CHECK-NEXT: emitc
-// CHECK-NEXT: func
-// CHECK-NEXT: gpu
-// CHECK-NEXT: index
-// CHECK-NEXT: linalg
-// CHECK-NEXT: llvm
-// CHECK-NEXT: math
-// CHECK-NEXT: memref
-// CHECK-NEXT: ml_program
-// CHECK-NEXT: nvgpu
-// CHECK-NEXT: nvvm
-// CHECK-NEXT: omp
-// CHECK-NEXT: oss
-// CHECK-NEXT: pdl
-// CHECK-NEXT: pdl_interp
-// CHECK-NEXT: quant
-// CHECK-NEXT: rocdl
-// CHECK-NEXT: scf
-// CHECK-NEXT: shape
-// CHECK-NEXT: sparse_tensor
-// CHECK-NEXT: spirv
-// CHECK-NEXT: tensor
-// CHECK-NEXT: test
-// CHECK-NEXT: test_dyn
-// CHECK-NEXT: tosa
-// CHECK-NEXT: transform
-// CHECK-NEXT: vector
-// CHECK-NEXT: x86vector
-=======
 // CHECK-SAME: acc
 // CHECK-SAME: affine
 // CHECK-SAME: amdgpu
@@ -69,6 +26,7 @@
 // CHECK-SAME: nvgpu
 // CHECK-SAME: nvvm
 // CHECK-SAME: omp
+// CHECK-SAME: oss
 // CHECK-SAME: pdl
 // CHECK-SAME: pdl_interp
 // CHECK-SAME: quant
@@ -84,7 +42,6 @@
 // CHECK-SAME: transform
 // CHECK-SAME: vector
 // CHECK-SAME: x86vector
->>>>>>> 15b3845e
 
 // RUN: mlir-opt --help-hidden | FileCheck %s -check-prefix=CHECK-HELP
 // CHECK-HELP: -p - Alias for --pass-pipeline