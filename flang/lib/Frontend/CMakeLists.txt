--- conflicted
+++ resolved
@@ -52,11 +52,8 @@
   Support
   Target
   TargetParser
-<<<<<<< HEAD
+  FrontendDriver
   FrontendOmpSs
-=======
-  FrontendDriver
->>>>>>> ced97ffd
   FrontendOpenACC
   FrontendOpenMP
 
