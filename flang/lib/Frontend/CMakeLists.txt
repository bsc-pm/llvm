--- conflicted
+++ resolved
@@ -48,11 +48,8 @@
   Option
   Support
   Target
-<<<<<<< HEAD
+  TargetParser
   FrontendOmpSs
-=======
-  TargetParser
->>>>>>> 8bd490c3
   FrontendOpenACC
   FrontendOpenMP
 )
