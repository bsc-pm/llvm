--- conflicted
+++ resolved
@@ -879,9 +879,6 @@
   if (args.hasArg(clang::driver::options::OPT_flarge_sizes))
     res.getDefaultKinds().set_sizeIntegerKind(8);
 
-<<<<<<< HEAD
-  // -fompss-2
-=======
   // -x cuda
   auto language = args.getLastArgValue(clang::driver::options::OPT_x);
   if (language.equals("cuda")) {
@@ -889,7 +886,7 @@
         Fortran::common::LanguageFeature::CUDA);
   }
 
->>>>>>> afec257d
+  // -fompss-2
   // -fopenmp and -fopenacc
   if (args.hasArg(clang::driver::options::OPT_fompss)) {
     res.getFrontendOpts().features.Enable(
