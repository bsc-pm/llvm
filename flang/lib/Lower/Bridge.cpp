//===-- Bridge.cpp -- bridge to lower to MLIR -----------------------------===//
//
// Part of the LLVM Project, under the Apache License v2.0 with LLVM Exceptions.
// See https://llvm.org/LICENSE.txt for license information.
// SPDX-License-Identifier: Apache-2.0 WITH LLVM-exception
//
//===----------------------------------------------------------------------===//
//
// Coding style: https://mlir.llvm.org/getting_started/DeveloperGuide/
//
//===----------------------------------------------------------------------===//

#include "flang/Lower/Bridge.h"
#include "flang/Lower/Allocatable.h"
#include "flang/Lower/CallInterface.h"
#include "flang/Lower/Coarray.h"
#include "flang/Lower/ConvertCall.h"
#include "flang/Lower/ConvertExpr.h"
#include "flang/Lower/ConvertExprToHLFIR.h"
#include "flang/Lower/ConvertType.h"
#include "flang/Lower/ConvertVariable.h"
#include "flang/Lower/HostAssociations.h"
#include "flang/Lower/IO.h"
#include "flang/Lower/IterationSpace.h"
#include "flang/Lower/Mangler.h"
#include "flang/Lower/OmpSs.h"
#include "flang/Lower/OpenACC.h"
#include "flang/Lower/OpenMP.h"
#include "flang/Lower/PFTBuilder.h"
#include "flang/Lower/Runtime.h"
#include "flang/Lower/StatementContext.h"
#include "flang/Lower/Support/Utils.h"
#include "flang/Optimizer/Builder/BoxValue.h"
#include "flang/Optimizer/Builder/Character.h"
#include "flang/Optimizer/Builder/FIRBuilder.h"
#include "flang/Optimizer/Builder/Runtime/Assign.h"
#include "flang/Optimizer/Builder/Runtime/Character.h"
#include "flang/Optimizer/Builder/Runtime/Derived.h"
#include "flang/Optimizer/Builder/Runtime/EnvironmentDefaults.h"
#include "flang/Optimizer/Builder/Runtime/Ragged.h"
#include "flang/Optimizer/Builder/Todo.h"
#include "flang/Optimizer/Dialect/FIRAttr.h"
#include "flang/Optimizer/Dialect/FIRDialect.h"
#include "flang/Optimizer/Dialect/FIROps.h"
#include "flang/Optimizer/HLFIR/HLFIROps.h"
#include "flang/Optimizer/Support/FIRContext.h"
#include "flang/Optimizer/Support/FatalError.h"
#include "flang/Optimizer/Support/InternalNames.h"
#include "flang/Optimizer/Transforms/Passes.h"
#include "flang/Parser/parse-tree.h"
#include "flang/Runtime/iostat.h"
#include "flang/Semantics/runtime-type-info.h"
#include "flang/Semantics/tools.h"
#include "mlir/Dialect/ControlFlow/IR/ControlFlowOps.h"
#include "mlir/IR/PatternMatch.h"
#include "mlir/Parser/Parser.h"
#include "mlir/Transforms/RegionUtils.h"
#include "llvm/ADT/StringSet.h"
#include "llvm/Support/CommandLine.h"
#include "llvm/Support/Debug.h"
#include "llvm/Support/ErrorHandling.h"

#define DEBUG_TYPE "flang-lower-bridge"

static llvm::cl::opt<bool> dumpBeforeFir(
    "fdebug-dump-pre-fir", llvm::cl::init(false),
    llvm::cl::desc("dump the Pre-FIR tree prior to FIR generation"));

static llvm::cl::opt<bool> forceLoopToExecuteOnce(
    "always-execute-loop-body", llvm::cl::init(false),
    llvm::cl::desc("force the body of a loop to execute at least once"));

namespace {
/// Information for generating a structured or unstructured increment loop.
struct IncrementLoopInfo {
  template <typename T>
  explicit IncrementLoopInfo(Fortran::semantics::Symbol &sym, const T &lower,
                             const T &upper, const std::optional<T> &step,
                             bool isUnordered = false)
      : loopVariableSym{sym}, lowerExpr{Fortran::semantics::GetExpr(lower)},
        upperExpr{Fortran::semantics::GetExpr(upper)},
        stepExpr{Fortran::semantics::GetExpr(step)}, isUnordered{isUnordered} {}

  IncrementLoopInfo(IncrementLoopInfo &&) = default;
  IncrementLoopInfo &operator=(IncrementLoopInfo &&x) { return x; }

  bool isStructured() const { return !headerBlock; }

  /// \return true if for this do loop its do-variable's value
  /// is represented as the block argument of the do loop's
  /// region. In this case the data type of the block argument
  /// matches the original data type of the do-variable as written
  /// in user code, and the value is adjusted using the step value
  /// on each iteration of the do loop.
  ///
  /// When do-variable's data type is an integer type shorter
  /// than IndexType, processing the do-variable separately
  /// from the do loop's iteration index allows getting rid
  /// of type casts, which can make backend optimizations easier.
  /// In particular, computing the do variable value from
  /// the iteration index may introduce chains like trunc->arith->sext,
  /// which may be optimized into sequences of shift operations
  /// in InstCombine, which then prevents vectorizer from recognizing
  /// unit-strided accesses.
  ///
  /// We could have disabled the extra iteration variable usage
  /// for cases when its data type is not shorter than IndexType,
  /// but this requires having proper DataLayout set up for the enclosing
  /// module. This is currently blocked by llvm-project#57230 issue.
  bool doVarIsALoopArg() const { return isStructured() && !isUnordered; }

  mlir::Type getLoopVariableType() const {
    assert(loopVariable && "must be set");
    return fir::unwrapRefType(loopVariable.getType());
  }

  // Data members common to both structured and unstructured loops.
  const Fortran::semantics::Symbol &loopVariableSym;
  const Fortran::lower::SomeExpr *lowerExpr;
  const Fortran::lower::SomeExpr *upperExpr;
  const Fortran::lower::SomeExpr *stepExpr;
  const Fortran::lower::SomeExpr *maskExpr = nullptr;
  bool isUnordered; // do concurrent, forall
  llvm::SmallVector<const Fortran::semantics::Symbol *> localInitSymList;
  llvm::SmallVector<const Fortran::semantics::Symbol *> sharedSymList;
  mlir::Value loopVariable = nullptr;
  mlir::Value stepValue = nullptr; // possible uses in multiple blocks

  // Data members for structured loops.
  fir::DoLoopOp doLoop = nullptr;

  // Data members for unstructured loops.
  bool hasRealControl = false;
  mlir::Value tripVariable = nullptr;
  mlir::Block *headerBlock = nullptr; // loop entry and test block
  mlir::Block *maskBlock = nullptr;   // concurrent loop mask block
  mlir::Block *bodyBlock = nullptr;   // first loop body block
  mlir::Block *exitBlock = nullptr;   // loop exit target block
};

/// Helper class to generate the runtime type info global data. This data
/// is required to describe the derived type to the runtime so that it can
/// operate over it. It must be ensured this data will be generated for every
/// derived type lowered in the current translated unit. However, this data
/// cannot be generated before FuncOp have been created for functions since the
/// initializers may take their address (e.g for type bound procedures). This
/// class allows registering all the required runtime type info while it is not
/// possible to create globals, and to generate this data after function
/// lowering.
class RuntimeTypeInfoConverter {
  /// Store the location and symbols of derived type info to be generated.
  /// The location of the derived type instantiation is also stored because
  /// runtime type descriptor symbol are compiler generated and cannot be mapped
  /// to user code on their own.
  struct TypeInfoSymbol {
    Fortran::semantics::SymbolRef symbol;
    mlir::Location loc;
  };

public:
  void registerTypeInfoSymbol(Fortran::lower::AbstractConverter &converter,
                              mlir::Location loc,
                              Fortran::semantics::SymbolRef typeInfoSym) {
    if (seen.contains(typeInfoSym))
      return;
    seen.insert(typeInfoSym);
    if (!skipRegistration) {
      registeredTypeInfoSymbols.emplace_back(TypeInfoSymbol{typeInfoSym, loc});
      return;
    }
    // Once the registration is closed, symbols cannot be added to the
    // registeredTypeInfoSymbols list because it may be iterated over.
    // However, after registration is closed, it is safe to directly generate
    // the globals because all FuncOps whose addresses may be required by the
    // initializers have been generated.
    Fortran::lower::createRuntimeTypeInfoGlobal(converter, loc,
                                                typeInfoSym.get());
  }

  void createTypeInfoGlobals(Fortran::lower::AbstractConverter &converter) {
    skipRegistration = true;
    for (const TypeInfoSymbol &info : registeredTypeInfoSymbols)
      Fortran::lower::createRuntimeTypeInfoGlobal(converter, info.loc,
                                                  info.symbol.get());
    registeredTypeInfoSymbols.clear();
  }

private:
  /// Store the runtime type descriptors that will be required for the
  /// derived type that have been converted to FIR derived types.
  llvm::SmallVector<TypeInfoSymbol> registeredTypeInfoSymbols;
  /// Create derived type runtime info global immediately without storing the
  /// symbol in registeredTypeInfoSymbols.
  bool skipRegistration = false;
  /// Track symbols symbols processed during and after the registration
  /// to avoid infinite loops between type conversions and global variable
  /// creation.
  llvm::SmallSetVector<Fortran::semantics::SymbolRef, 64> seen;
};

class DispatchTableConverter {
  struct DispatchTableInfo {
    const Fortran::semantics::DerivedTypeSpec *typeSpec;
    mlir::Location loc;
  };

public:
  void registerTypeSpec(mlir::Location loc,
                        const Fortran::semantics::DerivedTypeSpec *typeSpec) {
    assert(typeSpec && "type spec is null");
    std::string dtName = Fortran::lower::mangle::mangleName(*typeSpec);
    if (seen.contains(dtName) || dtName.find("__fortran") != std::string::npos)
      return;
    seen.insert(dtName);
    registeredDispatchTableInfo.emplace_back(DispatchTableInfo{typeSpec, loc});
  }

  void createDispatchTableOps(Fortran::lower::AbstractConverter &converter) {
    for (const DispatchTableInfo &info : registeredDispatchTableInfo) {
      std::string dtName = Fortran::lower::mangle::mangleName(*info.typeSpec);
      const Fortran::semantics::DerivedTypeSpec *parent =
          Fortran::evaluate::GetParentTypeSpec(*info.typeSpec);
      fir::FirOpBuilder &builder = converter.getFirOpBuilder();
      fir::DispatchTableOp dt = builder.createDispatchTableOp(
          info.loc, dtName,
          parent ? Fortran::lower::mangle::mangleName(*parent) : "");
      auto insertPt = builder.saveInsertionPoint();

      Fortran::semantics::SymbolVector bindings =
          Fortran::semantics::CollectBindings(*info.typeSpec->scope());

      if (!bindings.empty())
        builder.createBlock(&dt.getRegion());

      for (const Fortran::semantics::SymbolRef &binding : bindings) {
        const auto *details =
            binding.get().detailsIf<Fortran::semantics::ProcBindingDetails>();
        std::string bindingName =
            Fortran::lower::mangle::mangleName(details->symbol());
        builder.create<fir::DTEntryOp>(
            info.loc,
            mlir::StringAttr::get(builder.getContext(),
                                  binding.get().name().ToString()),
            mlir::SymbolRefAttr::get(builder.getContext(), bindingName));
      }
      if (!bindings.empty())
        builder.create<fir::FirEndOp>(info.loc);
      builder.restoreInsertionPoint(insertPt);
    }
    registeredDispatchTableInfo.clear();
  }

private:
  /// Store the semantic DerivedTypeSpec that will be required to generate the
  /// dispatch table.
  llvm::SmallVector<DispatchTableInfo> registeredDispatchTableInfo;

  /// Track processed type specs to avoid multiple creation.
  llvm::StringSet<> seen;
};

using IncrementLoopNestInfo = llvm::SmallVector<IncrementLoopInfo, 8>;
} // namespace

//===----------------------------------------------------------------------===//
// FirConverter
//===----------------------------------------------------------------------===//

namespace {

/// Traverse the pre-FIR tree (PFT) to generate the FIR dialect of MLIR.
class FirConverter : public Fortran::lower::AbstractConverter {
public:
  explicit FirConverter(Fortran::lower::LoweringBridge &bridge)
      : Fortran::lower::AbstractConverter(bridge.getLoweringOptions()),
        bridge{bridge}, foldingContext{bridge.createFoldingContext()} {}
  virtual ~FirConverter() = default;

  // TODO: huge hacks
  Fortran::lower::SymMap &getLocalSymbols() {
    return localSymbols;
  }
  fir::ExtendedValue getExtended(Fortran::lower::SymbolBox sb) {
    return getExtendedValue(sb);
  }

  /// Convert the PFT to FIR.
  void run(Fortran::lower::pft::Program &pft) {
    // Preliminary translation pass.

    // - Lower common blocks from the PFT common block list that contains a
    // consolidated list of the common blocks (with the initialization if any in
    // the Program, and with the common block biggest size in all its
    // appearance). This is done before lowering any scope declarations because
    // it is not know at the local scope level what MLIR type common blocks
    // should have to suit all its usage in the compilation unit.
    lowerCommonBlocks(pft.getCommonBlocks());

    //  - Declare all functions that have definitions so that definition
    //    signatures prevail over call site signatures.
    //  - Define module variables and OpenMP/OpenACC declarative construct so
    //    that they are available before lowering any function that may use
    //    them.
    bool hasMainProgram = false;
    for (Fortran::lower::pft::Program::Units &u : pft.getUnits()) {
      std::visit(Fortran::common::visitors{
                     [&](Fortran::lower::pft::FunctionLikeUnit &f) {
                       if (f.isMainProgram())
                         hasMainProgram = true;
                       declareFunction(f);
                     },
                     [&](Fortran::lower::pft::ModuleLikeUnit &m) {
                       lowerModuleDeclScope(m);
                       for (Fortran::lower::pft::FunctionLikeUnit &f :
                            m.nestedFunctions)
                         declareFunction(f);
                     },
                     [&](Fortran::lower::pft::BlockDataUnit &b) {},
                     [&](Fortran::lower::pft::CompilerDirectiveUnit &d) {},
                 },
                 u);
    }

    // Primary translation pass.
    for (Fortran::lower::pft::Program::Units &u : pft.getUnits()) {
      std::visit(
          Fortran::common::visitors{
              [&](Fortran::lower::pft::FunctionLikeUnit &f) { lowerFunc(f); },
              [&](Fortran::lower::pft::ModuleLikeUnit &m) { lowerMod(m); },
              [&](Fortran::lower::pft::BlockDataUnit &b) {},
              [&](Fortran::lower::pft::CompilerDirectiveUnit &d) {
                setCurrentPosition(
                    d.get<Fortran::parser::CompilerDirective>().source);
                mlir::emitWarning(toLocation(),
                                  "ignoring all compiler directives");
              },
          },
          u);
    }

    /// Once all the code has been translated, create runtime type info
    /// global data structure for the derived types that have been
    /// processed.
    createGlobalOutsideOfFunctionLowering(
        [&]() { runtimeTypeInfoConverter.createTypeInfoGlobals(*this); });

    /// Create the dispatch tables for derived types.
    createGlobalOutsideOfFunctionLowering(
        [&]() { dispatchTableConverter.createDispatchTableOps(*this); });

    // Create the list of any environment defaults for the runtime to set. The
    // runtime default list is only created if there is a main program to ensure
    // it only happens once and to provide consistent results if multiple files
    // are compiled separately.
    if (hasMainProgram)
      createGlobalOutsideOfFunctionLowering([&]() {
        // FIXME: Ideally, this would create a call to a runtime function
        // accepting the list of environment defaults. That way, we would not
        // need to add an extern pointer to the runtime and said pointer would
        // not need to be generated even if no defaults are specified.
        // However, generating main or changing when the runtime reads
        // environment variables is required to do so.
        fir::runtime::genEnvironmentDefaults(*builder, toLocation(),
                                             bridge.getEnvironmentDefaults());
      });
  }

  /// Declare a function.
  void declareFunction(Fortran::lower::pft::FunctionLikeUnit &funit) {
    setCurrentPosition(funit.getStartingSourceLoc());
    for (int entryIndex = 0, last = funit.entryPointList.size();
         entryIndex < last; ++entryIndex) {
      funit.setActiveEntry(entryIndex);
      // Calling CalleeInterface ctor will build a declaration
      // mlir::func::FuncOp with no other side effects.
      // TODO: when doing some compiler profiling on real apps, it may be worth
      // to check it's better to save the CalleeInterface instead of recomputing
      // it later when lowering the body. CalleeInterface ctor should be linear
      // with the number of arguments, so it is not awful to do it that way for
      // now, but the linear coefficient might be non negligible. Until
      // measured, stick to the solution that impacts the code less.
      Fortran::lower::CalleeInterface{funit, *this};
    }
    funit.setActiveEntry(0);

    // Compute the set of host associated entities from the nested functions.
    llvm::SetVector<const Fortran::semantics::Symbol *> escapeHost;
    for (Fortran::lower::pft::FunctionLikeUnit &f : funit.nestedFunctions)
      collectHostAssociatedVariables(f, escapeHost);
    funit.setHostAssociatedSymbols(escapeHost);

    // Declare internal procedures
    for (Fortran::lower::pft::FunctionLikeUnit &f : funit.nestedFunctions)
      declareFunction(f);
  }

  /// Collects the canonical list of all host associated symbols. These bindings
  /// must be aggregated into a tuple which can then be added to each of the
  /// internal procedure declarations and passed at each call site.
  void collectHostAssociatedVariables(
      Fortran::lower::pft::FunctionLikeUnit &funit,
      llvm::SetVector<const Fortran::semantics::Symbol *> &escapees) {
    const Fortran::semantics::Scope *internalScope =
        funit.getSubprogramSymbol().scope();
    assert(internalScope && "internal procedures symbol must create a scope");
    auto addToListIfEscapee = [&](const Fortran::semantics::Symbol &sym) {
      const Fortran::semantics::Symbol &ultimate = sym.GetUltimate();
      const auto *namelistDetails =
          ultimate.detailsIf<Fortran::semantics::NamelistDetails>();
      if (ultimate.has<Fortran::semantics::ObjectEntityDetails>() ||
          Fortran::semantics::IsProcedurePointer(ultimate) ||
          Fortran::semantics::IsDummy(sym) || namelistDetails) {
        const Fortran::semantics::Scope &ultimateScope = ultimate.owner();
        if (ultimateScope.kind() ==
                Fortran::semantics::Scope::Kind::MainProgram ||
            ultimateScope.kind() == Fortran::semantics::Scope::Kind::Subprogram)
          if (ultimateScope != *internalScope &&
              ultimateScope.Contains(*internalScope)) {
            if (namelistDetails) {
              // So far, namelist symbols are processed on the fly in IO and
              // the related namelist data structure is not added to the symbol
              // map, so it cannot be passed to the internal procedures.
              // Instead, all the symbols of the host namelist used in the
              // internal procedure must be considered as host associated so
              // that IO lowering can find them when needed.
              for (const auto &namelistObject : namelistDetails->objects())
                escapees.insert(&*namelistObject);
            } else {
              escapees.insert(&ultimate);
            }
          }
      }
    };
    Fortran::lower::pft::visitAllSymbols(funit, addToListIfEscapee);
  }

  //===--------------------------------------------------------------------===//
  // AbstractConverter overrides
  //===--------------------------------------------------------------------===//

  mlir::Value getSymbolAddress(Fortran::lower::SymbolRef sym) override final {
    return lookupSymbol(sym).getAddr();
  }

  fir::ExtendedValue
  getSymbolExtendedValue(const Fortran::semantics::Symbol &sym) override final {
    Fortran::lower::SymbolBox sb = lookupSymbol(sym);
    assert(sb && "symbol box not found");
    return sb.toExtendedValue();
  }

  mlir::Value impliedDoBinding(llvm::StringRef name) override final {
    mlir::Value val = localSymbols.lookupImpliedDo(name);
    if (!val)
      fir::emitFatalError(toLocation(), "ac-do-variable has no binding");
    return val;
  }

  void copySymbolBinding(Fortran::lower::SymbolRef src,
                         Fortran::lower::SymbolRef target) override final {
    localSymbols.addSymbol(target, lookupSymbol(src).toExtendedValue());
  }

  /// Add the symbol binding to the inner-most level of the symbol map and
  /// return true if it is not already present. Otherwise, return false.
  bool bindIfNewSymbol(Fortran::lower::SymbolRef sym,
                       const fir::ExtendedValue &exval) {
    if (shallowLookupSymbol(sym))
      return false;
    bindSymbol(sym, exval);
    return true;
  }

  void bindSymbol(Fortran::lower::SymbolRef sym,
                  const fir::ExtendedValue &exval) override final {
    localSymbols.addSymbol(sym, exval, /*forced=*/true);
  }

  bool lookupLabelSet(Fortran::lower::SymbolRef sym,
                      Fortran::lower::pft::LabelSet &labelSet) override final {
    Fortran::lower::pft::FunctionLikeUnit &owningProc =
        *getEval().getOwningProcedure();
    auto iter = owningProc.assignSymbolLabelMap.find(sym);
    if (iter == owningProc.assignSymbolLabelMap.end())
      return false;
    labelSet = iter->second;
    return true;
  }

  Fortran::lower::pft::Evaluation *
  lookupLabel(Fortran::lower::pft::Label label) override final {
    Fortran::lower::pft::FunctionLikeUnit &owningProc =
        *getEval().getOwningProcedure();
    auto iter = owningProc.labelEvaluationMap.find(label);
    if (iter == owningProc.labelEvaluationMap.end())
      return nullptr;
    return iter->second;
  }

  fir::ExtendedValue
  translateToExtendedValue(mlir::Location loc,
                           hlfir::EntityWithAttributes entity,
                           Fortran::lower::StatementContext &context) {
    auto [exv, exvCleanup] =
        hlfir::translateToExtendedValue(loc, getFirOpBuilder(), entity);
    if (exvCleanup)
      context.attachCleanup(*exvCleanup);
    return exv;
  }

  fir::ExtendedValue
  genExprAddr(const Fortran::lower::SomeExpr &expr,
              Fortran::lower::StatementContext &context,
              mlir::Location *locPtr = nullptr) override final {
    mlir::Location loc = locPtr ? *locPtr : toLocation();
    if (bridge.getLoweringOptions().getLowerToHighLevelFIR()) {
      hlfir::EntityWithAttributes loweredExpr =
          Fortran::lower::convertExprToHLFIR(loc, *this, expr, localSymbols,
                                             context);
      if (fir::FortranVariableOpInterface variable =
              loweredExpr.getIfVariable())
        if (!variable.isBox())
          return translateToExtendedValue(loc, loweredExpr, context);
      TODO(loc, "lower expr that is not a scalar or explicit shape array "
                "variable to HLFIR address");
    }
    return Fortran::lower::createSomeExtendedAddress(loc, *this, expr,
                                                     localSymbols, context);
  }

  fir::ExtendedValue
  genExprValue(const Fortran::lower::SomeExpr &expr,
               Fortran::lower::StatementContext &context,
               mlir::Location *locPtr = nullptr) override final {
    mlir::Location loc = locPtr ? *locPtr : toLocation();
    if (bridge.getLoweringOptions().getLowerToHighLevelFIR()) {
      hlfir::EntityWithAttributes loweredExpr =
          Fortran::lower::convertExprToHLFIR(loc, *this, expr, localSymbols,
                                             context);
      fir::ExtendedValue exv =
          translateToExtendedValue(loc, loweredExpr, context);
      // Load scalar references to integer, logical, real, or complex value
      // to an mlir value, dereference allocatable and pointers, and get rid
      // of fir.box that are no needed or create a copy into contiguous memory.
      return exv.match(
          [&](const fir::UnboxedValue &box) -> fir::ExtendedValue {
            if (mlir::Type elementType = fir::dyn_cast_ptrEleTy(box.getType()))
              if (fir::isa_trivial(elementType))
                return getFirOpBuilder().create<fir::LoadOp>(loc, box);
            return box;
          },
          [&](const fir::CharBoxValue &box) -> fir::ExtendedValue {
            return box;
          },
          [&](const fir::ArrayBoxValue &box) -> fir::ExtendedValue {
            return box;
          },
          [&](const fir::CharArrayBoxValue &box) -> fir::ExtendedValue {
            return box;
          },
          [&](const auto &) -> fir::ExtendedValue {
            TODO(loc, "lower descriptor designator to HLFIR value");
          });
    }
    return Fortran::lower::createSomeExtendedExpression(loc, *this, expr,
                                                        localSymbols, context);
  }

  fir::ExtendedValue
  genExprBox(mlir::Location loc, const Fortran::lower::SomeExpr &expr,
             Fortran::lower::StatementContext &stmtCtx) override final {
    if (bridge.getLoweringOptions().getLowerToHighLevelFIR()) {
      hlfir::EntityWithAttributes loweredExpr =
          Fortran::lower::convertExprToHLFIR(loc, *this, expr, localSymbols,
                                             stmtCtx);
      if (fir::FortranVariableOpInterface variable =
              loweredExpr.getIfVariable())
        if (variable.isBoxValue() || !variable.isBoxAddress()) {
          auto exv = translateToExtendedValue(loc, loweredExpr, stmtCtx);
          return fir::factory::createBoxValue(getFirOpBuilder(), loc, exv);
        }
      TODO(loc,
           "lower expression value or pointer and allocatable to HLFIR box");
    }
    return Fortran::lower::createBoxValue(loc, *this, expr, localSymbols,
                                          stmtCtx);
  }

  Fortran::evaluate::FoldingContext &getFoldingContext() override final {
    return foldingContext;
  }

  mlir::Type genType(const Fortran::lower::SomeExpr &expr) override final {
    return Fortran::lower::translateSomeExprToFIRType(*this, expr);
  }
  mlir::Type genType(const Fortran::lower::pft::Variable &var) override final {
    return Fortran::lower::translateVariableToFIRType(*this, var);
  }
  mlir::Type genType(Fortran::lower::SymbolRef sym) override final {
    return Fortran::lower::translateSymbolToFIRType(*this, sym);
  }
  mlir::Type
  genType(Fortran::common::TypeCategory tc, int kind,
          llvm::ArrayRef<std::int64_t> lenParameters) override final {
    return Fortran::lower::getFIRType(&getMLIRContext(), tc, kind,
                                      lenParameters);
  }
  mlir::Type
  genType(const Fortran::semantics::DerivedTypeSpec &tySpec) override final {
    return Fortran::lower::translateDerivedTypeToFIRType(*this, tySpec);
  }
  mlir::Type genType(Fortran::common::TypeCategory tc) override final {
    return Fortran::lower::getFIRType(
        &getMLIRContext(), tc, bridge.getDefaultKinds().GetDefaultKind(tc),
        std::nullopt);
  }

  bool createHostAssociateVarClone(
      const Fortran::semantics::Symbol &sym) override final {
    mlir::Location loc = genLocation(sym.name());
    mlir::Type symType = genType(sym);
    const auto *details = sym.detailsIf<Fortran::semantics::HostAssocDetails>();
    assert(details && "No host-association found");
    const Fortran::semantics::Symbol &hsym = details->symbol();
    Fortran::lower::SymbolBox hsb = lookupSymbol(hsym);

    auto allocate = [&](llvm::ArrayRef<mlir::Value> shape,
                        llvm::ArrayRef<mlir::Value> typeParams) -> mlir::Value {
      mlir::Value allocVal = builder->allocateLocal(
          loc, symType, mangleName(sym), toStringRef(sym.GetUltimate().name()),
          /*pinned=*/true, shape, typeParams,
          sym.GetUltimate().attrs().test(Fortran::semantics::Attr::TARGET));
      return allocVal;
    };

    fir::ExtendedValue hexv = getExtendedValue(hsb);
    fir::ExtendedValue exv = hexv.match(
        [&](const fir::BoxValue &box) -> fir::ExtendedValue {
          const Fortran::semantics::DeclTypeSpec *type = sym.GetType();
          if (type && type->IsPolymorphic())
            TODO(loc, "create polymorphic host associated copy");
          // Create a contiguous temp with the same shape and length as
          // the original variable described by a fir.box.
          llvm::SmallVector<mlir::Value> extents =
              fir::factory::getExtents(loc, *builder, hexv);
          if (box.isDerivedWithLenParameters())
            TODO(loc, "get length parameters from derived type BoxValue");
          if (box.isCharacter()) {
            mlir::Value len = fir::factory::readCharLen(*builder, loc, box);
            mlir::Value temp = allocate(extents, {len});
            return fir::CharArrayBoxValue{temp, len, extents};
          }
          return fir::ArrayBoxValue{allocate(extents, {}), extents};
        },
        [&](const fir::MutableBoxValue &box) -> fir::ExtendedValue {
          // Allocate storage for a pointer/allocatble descriptor.
          // No shape/lengths to be passed to the alloca.
          return fir::MutableBoxValue(allocate({}, {}),
                                      box.nonDeferredLenParams(), {});
        },
        [&](const auto &) -> fir::ExtendedValue {
          mlir::Value temp =
              allocate(fir::factory::getExtents(loc, *builder, hexv),
                       fir::factory::getTypeParams(loc, *builder, hexv));
          return fir::substBase(hexv, temp);
        });

    // Replace all uses of the original with the clone/copy,
    // esepcially for loop bounds (that uses the variable being privatised)
    // since loop bounds use old values that need to be fixed by using the
    // new copied value.
    // Not able to use replaceAllUsesWith() because uses outside
    // the loop body should not use the clone.
    // FIXME: Call privatization before the loop operation.
    mlir::Region &curRegion = getFirOpBuilder().getRegion();
    mlir::Value oldVal = fir::getBase(hexv);
    mlir::Value cloneVal = fir::getBase(exv);
    for (auto &oper : curRegion.getOps()) {
      for (unsigned int ii = 0; ii < oper.getNumOperands(); ++ii) {
        if (oper.getOperand(ii) == oldVal) {
          oper.setOperand(ii, cloneVal);
        }
      }
    }
    return bindIfNewSymbol(sym, exv);
  }

  void copyHostAssociateVar(
      const Fortran::semantics::Symbol &sym,
      mlir::OpBuilder::InsertPoint *copyAssignIP = nullptr) override final {
    // 1) Fetch the original copy of the variable.
    assert(sym.has<Fortran::semantics::HostAssocDetails>() &&
           "No host-association found");
    const Fortran::semantics::Symbol &hsym = sym.GetUltimate();
    Fortran::lower::SymbolBox hsb = lookupOneLevelUpSymbol(hsym);
    assert(hsb && "Host symbol box not found");
    fir::ExtendedValue hexv = getExtendedValue(hsb);

    // 2) Fetch the copied one that will mask the original.
    Fortran::lower::SymbolBox sb = shallowLookupSymbol(sym);
    assert(sb && "Host-associated symbol box not found");
    assert(hsb.getAddr() != sb.getAddr() &&
           "Host and associated symbol boxes are the same");
    fir::ExtendedValue exv = getExtendedValue(sb);

    // 3) Perform the assignment.
    mlir::OpBuilder::InsertPoint insPt = builder->saveInsertionPoint();
    if (copyAssignIP && copyAssignIP->isSet())
      builder->restoreInsertionPoint(*copyAssignIP);
    else
      builder->setInsertionPointAfter(fir::getBase(exv).getDefiningOp());

    fir::ExtendedValue lhs, rhs;
    if (copyAssignIP && copyAssignIP->isSet() &&
        sym.test(Fortran::semantics::Symbol::Flag::OmpLastPrivate)) {
      // lastprivate case
      lhs = hexv;
      rhs = exv;
    } else {
      lhs = exv;
      rhs = hexv;
    }

    mlir::Location loc = genLocation(sym.name());
    mlir::Type symType = genType(sym);
    if (auto seqTy = symType.dyn_cast<fir::SequenceType>()) {
      Fortran::lower::StatementContext stmtCtx;
      Fortran::lower::createSomeArrayAssignment(*this, lhs, rhs, localSymbols,
                                                stmtCtx);
      stmtCtx.finalize();
    } else if (hexv.getBoxOf<fir::CharBoxValue>()) {
      fir::factory::CharacterExprHelper{*builder, loc}.createAssign(lhs, rhs);
    } else if (hexv.getBoxOf<fir::MutableBoxValue>()) {
      TODO(loc, "firstprivatisation of allocatable variables");
    } else {
      auto loadVal = builder->create<fir::LoadOp>(loc, fir::getBase(rhs));
      builder->create<fir::StoreOp>(loc, loadVal, fir::getBase(lhs));
    }

    if (copyAssignIP && copyAssignIP->isSet() &&
        sym.test(Fortran::semantics::Symbol::Flag::OmpLastPrivate))
      builder->restoreInsertionPoint(insPt);
  }

  //===--------------------------------------------------------------------===//
  // Utility methods
  //===--------------------------------------------------------------------===//

  void collectSymbolSet(
      Fortran::lower::pft::Evaluation &eval,
      llvm::SetVector<const Fortran::semantics::Symbol *> &symbolSet,
      Fortran::semantics::Symbol::Flag flag, bool collectSymbols,
      bool checkHostAssociatedSymbols) override final {
    auto addToList = [&](const Fortran::semantics::Symbol &sym) {
      std::function<void(const Fortran::semantics::Symbol &, bool)>
          insertSymbols = [&](const Fortran::semantics::Symbol &oriSymbol,
                              bool collectSymbol) {
            if (collectSymbol && oriSymbol.test(flag))
              symbolSet.insert(&oriSymbol);
            if (checkHostAssociatedSymbols)
              if (const auto *details{
                      oriSymbol
                          .detailsIf<Fortran::semantics::HostAssocDetails>()})
                insertSymbols(details->symbol(), true);
          };
      insertSymbols(sym, collectSymbols);
    };
    Fortran::lower::pft::visitAllSymbols(eval, addToList);
  }

  mlir::Location getCurrentLocation() override final { return toLocation(); }

  /// Generate a dummy location.
  mlir::Location genUnknownLocation() override final {
    // Note: builder may not be instantiated yet
    return mlir::UnknownLoc::get(&getMLIRContext());
  }

  /// Generate a `Location` from the `CharBlock`.
  mlir::Location
  genLocation(const Fortran::parser::CharBlock &block) override final {
    if (const Fortran::parser::AllCookedSources *cooked =
            bridge.getCookedSource()) {
      if (std::optional<std::pair<Fortran::parser::SourcePosition,
                                  Fortran::parser::SourcePosition>>
              loc = cooked->GetSourcePositionRange(block)) {
        // loc is a pair (begin, end); use the beginning position
        Fortran::parser::SourcePosition &filePos = loc->first;
        return mlir::FileLineColLoc::get(&getMLIRContext(), filePos.file.path(),
                                         filePos.line, filePos.column);
      }
    }
    return genUnknownLocation();
  }

  fir::FirOpBuilder &getFirOpBuilder() override final { return *builder; }

  mlir::ModuleOp &getModuleOp() override final { return bridge.getModule(); }

  mlir::MLIRContext &getMLIRContext() override final {
    return bridge.getMLIRContext();
  }
  std::string
  mangleName(const Fortran::semantics::Symbol &symbol) override final {
    return Fortran::lower::mangle::mangleName(symbol);
  }

  const fir::KindMapping &getKindMap() override final {
    return bridge.getKindMap();
  }

  mlir::Value hostAssocTupleValue() override final { return hostAssocTuple; }

  /// Record a binding for the ssa-value of the tuple for this function.
  void bindHostAssocTuple(mlir::Value val) override final {
    assert(!hostAssocTuple && val);
    hostAssocTuple = val;
  }

  void registerRuntimeTypeInfo(
      mlir::Location loc,
      Fortran::lower::SymbolRef typeInfoSym) override final {
    runtimeTypeInfoConverter.registerTypeInfoSymbol(*this, loc, typeInfoSym);
  }

  void registerDispatchTableInfo(
      mlir::Location loc,
      const Fortran::semantics::DerivedTypeSpec *typeSpec) override final {
    dispatchTableConverter.registerTypeSpec(loc, typeSpec);
  }

private:
  FirConverter() = delete;
  FirConverter(const FirConverter &) = delete;
  FirConverter &operator=(const FirConverter &) = delete;

  //===--------------------------------------------------------------------===//
  // Helper member functions
  //===--------------------------------------------------------------------===//

  mlir::Value createFIRExpr(mlir::Location loc,
                            const Fortran::lower::SomeExpr *expr,
                            Fortran::lower::StatementContext &stmtCtx) {
    return fir::getBase(genExprValue(*expr, stmtCtx, &loc));
  }

  /// Find the symbol in the local map or return null.
  Fortran::lower::SymbolBox
  lookupSymbol(const Fortran::semantics::Symbol &sym) {
    if (bridge.getLoweringOptions().getLowerToHighLevelFIR()) {
      if (llvm::Optional<fir::FortranVariableOpInterface> var =
              localSymbols.lookupVariableDefinition(sym)) {
        auto exv =
            hlfir::translateToExtendedValue(toLocation(), *builder, *var);
        return exv.match(
            [](mlir::Value x) -> Fortran::lower::SymbolBox {
              return Fortran::lower::SymbolBox::Intrinsic{x};
            },
            [](auto x) -> Fortran::lower::SymbolBox { return x; });
      }
      return {};
    }
    if (Fortran::lower::SymbolBox v = localSymbols.lookupSymbol(sym))
      return v;
    return {};
  }

  /// Find the symbol in the inner-most level of the local map or return null.
  Fortran::lower::SymbolBox
  shallowLookupSymbol(const Fortran::semantics::Symbol &sym) {
    if (Fortran::lower::SymbolBox v = localSymbols.shallowLookupSymbol(sym))
      return v;
    return {};
  }

  /// Find the symbol in one level up of symbol map such as for host-association
  /// in OpenMP code or return null.
  Fortran::lower::SymbolBox
  lookupOneLevelUpSymbol(const Fortran::semantics::Symbol &sym) {
    if (Fortran::lower::SymbolBox v = localSymbols.lookupOneLevelUpSymbol(sym))
      return v;
    return {};
  }

  /// Add the symbol to the local map and return `true`. If the symbol is
  /// already in the map and \p forced is `false`, the map is not updated.
  /// Instead the value `false` is returned.
  bool addSymbol(const Fortran::semantics::SymbolRef sym, mlir::Value val,
                 bool forced = false) {
    if (!forced && lookupSymbol(sym))
      return false;
    localSymbols.addSymbol(sym, val, forced);
    return true;
  }

  bool addCharSymbol(const Fortran::semantics::SymbolRef sym, mlir::Value val,
                     mlir::Value len, bool forced = false) {
    if (!forced && lookupSymbol(sym))
      return false;
    // TODO: ensure val type is fir.array<len x fir.char<kind>> like. Insert
    // cast if needed.
    localSymbols.addCharSymbol(sym, val, len, forced);
    return true;
  }

  fir::ExtendedValue getExtendedValue(Fortran::lower::SymbolBox sb) {
    return sb.match(
        [&](const Fortran::lower::SymbolBox::PointerOrAllocatable &box) {
          return fir::factory::genMutableBoxRead(*builder, getCurrentLocation(),
                                                 box);
        },
        [&sb](auto &) { return sb.toExtendedValue(); });
  }

  /// Generate the address of loop variable \p sym.
  /// If \p sym is not mapped yet, allocate local storage for it.
  mlir::Value genLoopVariableAddress(mlir::Location loc,
                                     const Fortran::semantics::Symbol &sym,
                                     bool isUnordered) {
    if (isUnordered || sym.has<Fortran::semantics::HostAssocDetails>() ||
        sym.has<Fortran::semantics::UseDetails>()) {
      if (!shallowLookupSymbol(sym)) {
        // Do concurrent loop variables are not mapped yet since they are local
        // to the Do concurrent scope (same for OpenMP loops).
        auto newVal = builder->createTemporary(loc, genType(sym),
                                               toStringRef(sym.name()));
        bindIfNewSymbol(sym, newVal);
        return newVal;
      }
    }
    auto entry = lookupSymbol(sym);
    (void)entry;
    assert(entry && "loop control variable must already be in map");
    Fortran::lower::StatementContext stmtCtx;
    return fir::getBase(
        genExprAddr(Fortran::evaluate::AsGenericExpr(sym).value(), stmtCtx));
  }

  static bool isNumericScalarCategory(Fortran::common::TypeCategory cat) {
    return cat == Fortran::common::TypeCategory::Integer ||
           cat == Fortran::common::TypeCategory::Real ||
           cat == Fortran::common::TypeCategory::Complex ||
           cat == Fortran::common::TypeCategory::Logical;
  }
  static bool isLogicalCategory(Fortran::common::TypeCategory cat) {
    return cat == Fortran::common::TypeCategory::Logical;
  }
  static bool isCharacterCategory(Fortran::common::TypeCategory cat) {
    return cat == Fortran::common::TypeCategory::Character;
  }
  static bool isDerivedCategory(Fortran::common::TypeCategory cat) {
    return cat == Fortran::common::TypeCategory::Derived;
  }

  /// Insert a new block before \p block.  Leave the insertion point unchanged.
  mlir::Block *insertBlock(mlir::Block *block) {
    mlir::OpBuilder::InsertPoint insertPt = builder->saveInsertionPoint();
    mlir::Block *newBlock = builder->createBlock(block);
    builder->restoreInsertionPoint(insertPt);
    return newBlock;
  }

  mlir::Block *blockOfLabel(Fortran::lower::pft::Evaluation &eval,
                            Fortran::parser::Label label) {
    const Fortran::lower::pft::LabelEvalMap &labelEvaluationMap =
        eval.getOwningProcedure()->labelEvaluationMap;
    const auto iter = labelEvaluationMap.find(label);
    assert(iter != labelEvaluationMap.end() && "label missing from map");
    mlir::Block *block = iter->second->block;
    assert(block && "missing labeled evaluation block");
    return block;
  }

  void genFIRBranch(mlir::Block *targetBlock) {
    assert(targetBlock && "missing unconditional target block");
    builder->create<mlir::cf::BranchOp>(toLocation(), targetBlock);
  }

  void genFIRConditionalBranch(mlir::Value cond, mlir::Block *trueTarget,
                               mlir::Block *falseTarget) {
    assert(trueTarget && "missing conditional branch true block");
    assert(falseTarget && "missing conditional branch false block");
    mlir::Location loc = toLocation();
    mlir::Value bcc = builder->createConvert(loc, builder->getI1Type(), cond);
    builder->create<mlir::cf::CondBranchOp>(loc, bcc, trueTarget, std::nullopt,
                                            falseTarget, std::nullopt);
  }
  void genFIRConditionalBranch(mlir::Value cond,
                               Fortran::lower::pft::Evaluation *trueTarget,
                               Fortran::lower::pft::Evaluation *falseTarget) {
    genFIRConditionalBranch(cond, trueTarget->block, falseTarget->block);
  }
  void genFIRConditionalBranch(const Fortran::parser::ScalarLogicalExpr &expr,
                               mlir::Block *trueTarget,
                               mlir::Block *falseTarget) {
    Fortran::lower::StatementContext stmtCtx;
    mlir::Value cond =
        createFIRExpr(toLocation(), Fortran::semantics::GetExpr(expr), stmtCtx);
    stmtCtx.finalize();
    genFIRConditionalBranch(cond, trueTarget, falseTarget);
  }
  void genFIRConditionalBranch(const Fortran::parser::ScalarLogicalExpr &expr,
                               Fortran::lower::pft::Evaluation *trueTarget,
                               Fortran::lower::pft::Evaluation *falseTarget) {
    Fortran::lower::StatementContext stmtCtx;
    mlir::Value cond =
        createFIRExpr(toLocation(), Fortran::semantics::GetExpr(expr), stmtCtx);
    stmtCtx.finalize();
    genFIRConditionalBranch(cond, trueTarget->block, falseTarget->block);
  }

  //===--------------------------------------------------------------------===//
  // Termination of symbolically referenced execution units
  //===--------------------------------------------------------------------===//

  /// END of program
  ///
  /// Generate the cleanup block before the program exits
  void genExitRoutine() {
    if (blockIsUnterminated())
      builder->create<mlir::func::ReturnOp>(toLocation());
  }
  void genFIR(const Fortran::parser::EndProgramStmt &) { genExitRoutine(); }

  /// END of procedure-like constructs
  ///
  /// Generate the cleanup block before the procedure exits
  void genReturnSymbol(const Fortran::semantics::Symbol &functionSymbol) {
    const Fortran::semantics::Symbol &resultSym =
        functionSymbol.get<Fortran::semantics::SubprogramDetails>().result();
    Fortran::lower::SymbolBox resultSymBox = lookupSymbol(resultSym);
    mlir::Location loc = toLocation();
    if (!resultSymBox) {
      mlir::emitError(loc, "internal error when processing function return");
      return;
    }
    mlir::Value resultVal = resultSymBox.match(
        [&](const fir::CharBoxValue &x) -> mlir::Value {
          if (Fortran::semantics::IsBindCProcedure(functionSymbol))
            return builder->create<fir::LoadOp>(loc, x.getBuffer());
          return fir::factory::CharacterExprHelper{*builder, loc}
              .createEmboxChar(x.getBuffer(), x.getLen());
        },
        [&](const auto &) -> mlir::Value {
          mlir::Value resultRef = resultSymBox.getAddr();
          mlir::Type resultType = genType(resultSym);
          mlir::Type resultRefType = builder->getRefType(resultType);
          // A function with multiple entry points returning different types
          // tags all result variables with one of the largest types to allow
          // them to share the same storage.  Convert this to the actual type.
          if (resultRef.getType() != resultRefType)
            resultRef = builder->createConvert(loc, resultRefType, resultRef);
          return builder->create<fir::LoadOp>(loc, resultRef);
        });
    builder->create<mlir::func::ReturnOp>(loc, resultVal);
  }

  /// Get the return value of a call to \p symbol, which is a subroutine entry
  /// point that has alternative return specifiers.
  const mlir::Value
  getAltReturnResult(const Fortran::semantics::Symbol &symbol) {
    assert(Fortran::semantics::HasAlternateReturns(symbol) &&
           "subroutine does not have alternate returns");
    return getSymbolAddress(symbol);
  }

  void genFIRProcedureExit(Fortran::lower::pft::FunctionLikeUnit &funit,
                           const Fortran::semantics::Symbol &symbol) {
    if (mlir::Block *finalBlock = funit.finalBlock) {
      // The current block must end with a terminator.
      if (blockIsUnterminated())
        builder->create<mlir::cf::BranchOp>(toLocation(), finalBlock);
      // Set insertion point to final block.
      builder->setInsertionPoint(finalBlock, finalBlock->end());
    }
    if (Fortran::semantics::IsFunction(symbol)) {
      genReturnSymbol(symbol);
    } else if (Fortran::semantics::HasAlternateReturns(symbol)) {
      mlir::Value retval = builder->create<fir::LoadOp>(
          toLocation(), getAltReturnResult(symbol));
      builder->create<mlir::func::ReturnOp>(toLocation(), retval);
    } else {
      genExitRoutine();
    }
  }

  //
  // Statements that have control-flow semantics
  //

  /// Generate an If[Then]Stmt condition or its negation.
  template <typename A>
  mlir::Value genIfCondition(const A *stmt, bool negate = false) {
    mlir::Location loc = toLocation();
    Fortran::lower::StatementContext stmtCtx;
    mlir::Value condExpr = createFIRExpr(
        loc,
        Fortran::semantics::GetExpr(
            std::get<Fortran::parser::ScalarLogicalExpr>(stmt->t)),
        stmtCtx);
    stmtCtx.finalize();
    mlir::Value cond =
        builder->createConvert(loc, builder->getI1Type(), condExpr);
    if (negate)
      cond = builder->create<mlir::arith::XOrIOp>(
          loc, cond, builder->createIntegerConstant(loc, cond.getType(), 1));
    return cond;
  }

  mlir::func::FuncOp getFunc(llvm::StringRef name, mlir::FunctionType ty) {
    if (mlir::func::FuncOp func = builder->getNamedFunction(name)) {
      assert(func.getFunctionType() == ty);
      return func;
    }
    return builder->createFunction(toLocation(), name, ty);
  }

  /// Lowering of CALL statement
  void genFIR(const Fortran::parser::CallStmt &stmt) {
    Fortran::lower::StatementContext stmtCtx;
    Fortran::lower::pft::Evaluation &eval = getEval();
    setCurrentPosition(stmt.v.source);
    assert(stmt.typedCall && "Call was not analyzed");
<<<<<<< HEAD

    // Check if is outline task
    const Fortran::parser::Call &call{stmt.v};
    const auto &designator{std::get<Fortran::parser::ProcedureDesignator>(call.t)};
    const auto &name{std::get<Fortran::parser::Name>(designator.u)};
    auto &ultimate{name.symbol->GetUltimate()};
    if (ultimate.test(Fortran::semantics::Symbol::Flag::OSSOutlineTask)) {
      auto *details{ultimate.detailsIf<Fortran::semantics::SubprogramDetails>()};
      const auto *outlineTask{details->getOutlineTask()};

      auto insertPt = builder->saveInsertionPoint();
      localSymbols.pushScope();

      genOmpSsTaskSubroutine(*this,
          const_cast<Fortran::semantics::SemanticsContext&>(bridge.getSemanticsContext()),
          *stmt.typedCall, localSymbols, stmtCtx, eval, *outlineTask);
      // Call statement lowering shares code with function call lowering.
      mlir::Value res = Fortran::lower::createSubroutineCall(
          *this, *stmt.typedCall, explicitIterSpace, implicitIterSpace,
          localSymbols, stmtCtx, /*isUserDefAssignment=*/false);
      if (res)
        llvm_unreachable("Unexpected call");

      localSymbols.popScope();
      builder->restoreInsertionPoint(insertPt);
      return;
    }

    // Call statement lowering shares code with function call lowering.
    mlir::Value res = Fortran::lower::createSubroutineCall(
        *this, *stmt.typedCall, explicitIterSpace, implicitIterSpace,
        localSymbols, stmtCtx, /*isUserDefAssignment=*/false);
=======
    mlir::Value res{};
    if (bridge.getLoweringOptions().getLowerToHighLevelFIR()) {
      llvm::Optional<mlir::Type> resultType = std::nullopt;
      if (stmt.typedCall->hasAlternateReturns())
        resultType = builder->getIndexType();
      auto hlfirRes = Fortran::lower::convertCallToHLFIR(
          toLocation(), *this, *stmt.typedCall, resultType, localSymbols,
          stmtCtx);
      if (hlfirRes)
        res = *hlfirRes;
    } else {
      // Call statement lowering shares code with function call lowering.
      res = Fortran::lower::createSubroutineCall(
          *this, *stmt.typedCall, explicitIterSpace, implicitIterSpace,
          localSymbols, stmtCtx, /*isUserDefAssignment=*/false);
    }
>>>>>>> 1d93cdfc
    if (!res)
      return; // "Normal" subroutine call.
    // Call with alternate return specifiers.
    // The call returns an index that selects an alternate return branch target.
    llvm::SmallVector<int64_t> indexList;
    llvm::SmallVector<mlir::Block *> blockList;
    int64_t index = 0;
    for (const Fortran::parser::ActualArgSpec &arg :
         std::get<std::list<Fortran::parser::ActualArgSpec>>(stmt.v.t)) {
      const auto &actual = std::get<Fortran::parser::ActualArg>(arg.t);
      if (const auto *altReturn =
              std::get_if<Fortran::parser::AltReturnSpec>(&actual.u)) {
        indexList.push_back(++index);
        blockList.push_back(blockOfLabel(eval, altReturn->v));
      }
    }
    blockList.push_back(eval.nonNopSuccessor().block); // default = fallthrough
    stmtCtx.finalize();
    builder->create<fir::SelectOp>(toLocation(), res, indexList, blockList);
  }

  void genFIR(const Fortran::parser::ComputedGotoStmt &stmt) {
    Fortran::lower::StatementContext stmtCtx;
    Fortran::lower::pft::Evaluation &eval = getEval();
    mlir::Value selectExpr =
        createFIRExpr(toLocation(),
                      Fortran::semantics::GetExpr(
                          std::get<Fortran::parser::ScalarIntExpr>(stmt.t)),
                      stmtCtx);
    stmtCtx.finalize();
    llvm::SmallVector<int64_t> indexList;
    llvm::SmallVector<mlir::Block *> blockList;
    int64_t index = 0;
    for (Fortran::parser::Label label :
         std::get<std::list<Fortran::parser::Label>>(stmt.t)) {
      indexList.push_back(++index);
      blockList.push_back(blockOfLabel(eval, label));
    }
    blockList.push_back(eval.nonNopSuccessor().block); // default
    builder->create<fir::SelectOp>(toLocation(), selectExpr, indexList,
                                   blockList);
  }

  void genFIR(const Fortran::parser::ArithmeticIfStmt &stmt) {
    Fortran::lower::StatementContext stmtCtx;
    Fortran::lower::pft::Evaluation &eval = getEval();
    mlir::Value expr = createFIRExpr(
        toLocation(),
        Fortran::semantics::GetExpr(std::get<Fortran::parser::Expr>(stmt.t)),
        stmtCtx);
    stmtCtx.finalize();
    mlir::Type exprType = expr.getType();
    mlir::Location loc = toLocation();
    if (exprType.isSignlessInteger()) {
      // Arithmetic expression has Integer type.  Generate a SelectCaseOp
      // with ranges {(-inf:-1], 0=default, [1:inf)}.
      mlir::MLIRContext *context = builder->getContext();
      llvm::SmallVector<mlir::Attribute> attrList;
      llvm::SmallVector<mlir::Value> valueList;
      llvm::SmallVector<mlir::Block *> blockList;
      attrList.push_back(fir::UpperBoundAttr::get(context));
      valueList.push_back(builder->createIntegerConstant(loc, exprType, -1));
      blockList.push_back(blockOfLabel(eval, std::get<1>(stmt.t)));
      attrList.push_back(fir::LowerBoundAttr::get(context));
      valueList.push_back(builder->createIntegerConstant(loc, exprType, 1));
      blockList.push_back(blockOfLabel(eval, std::get<3>(stmt.t)));
      attrList.push_back(mlir::UnitAttr::get(context)); // 0 is the "default"
      blockList.push_back(blockOfLabel(eval, std::get<2>(stmt.t)));
      builder->create<fir::SelectCaseOp>(loc, expr, attrList, valueList,
                                         blockList);
      return;
    }
    // Arithmetic expression has Real type.  Generate
    //   sum = expr + expr  [ raise an exception if expr is a NaN ]
    //   if (sum < 0.0) goto L1 else if (sum > 0.0) goto L3 else goto L2
    auto sum = builder->create<mlir::arith::AddFOp>(loc, expr, expr);
    auto zero = builder->create<mlir::arith::ConstantOp>(
        loc, exprType, builder->getFloatAttr(exprType, 0.0));
    auto cond1 = builder->create<mlir::arith::CmpFOp>(
        loc, mlir::arith::CmpFPredicate::OLT, sum, zero);
    mlir::Block *elseIfBlock =
        builder->getBlock()->splitBlock(builder->getInsertionPoint());
    genFIRConditionalBranch(cond1, blockOfLabel(eval, std::get<1>(stmt.t)),
                            elseIfBlock);
    startBlock(elseIfBlock);
    auto cond2 = builder->create<mlir::arith::CmpFOp>(
        loc, mlir::arith::CmpFPredicate::OGT, sum, zero);
    genFIRConditionalBranch(cond2, blockOfLabel(eval, std::get<3>(stmt.t)),
                            blockOfLabel(eval, std::get<2>(stmt.t)));
  }

  void genFIR(const Fortran::parser::AssignedGotoStmt &stmt) {
    // Program requirement 1990 8.2.4 -
    //
    //   At the time of execution of an assigned GOTO statement, the integer
    //   variable must be defined with the value of a statement label of a
    //   branch target statement that appears in the same scoping unit.
    //   Note that the variable may be defined with a statement label value
    //   only by an ASSIGN statement in the same scoping unit as the assigned
    //   GOTO statement.

    mlir::Location loc = toLocation();
    Fortran::lower::pft::Evaluation &eval = getEval();
    const Fortran::lower::pft::SymbolLabelMap &symbolLabelMap =
        eval.getOwningProcedure()->assignSymbolLabelMap;
    const Fortran::semantics::Symbol &symbol =
        *std::get<Fortran::parser::Name>(stmt.t).symbol;
    auto selectExpr =
        builder->create<fir::LoadOp>(loc, getSymbolAddress(symbol));
    auto iter = symbolLabelMap.find(symbol);
    if (iter == symbolLabelMap.end()) {
      // Fail for a nonconforming program unit that does not have any ASSIGN
      // statements.  The front end should check for this.
      mlir::emitError(loc, "(semantics issue) no assigned goto targets");
      exit(1);
    }
    auto labelSet = iter->second;
    llvm::SmallVector<int64_t> indexList;
    llvm::SmallVector<mlir::Block *> blockList;
    auto addLabel = [&](Fortran::parser::Label label) {
      indexList.push_back(label);
      blockList.push_back(blockOfLabel(eval, label));
    };
    // Add labels from an explicit list.  The list may have duplicates.
    for (Fortran::parser::Label label :
         std::get<std::list<Fortran::parser::Label>>(stmt.t)) {
      if (labelSet.count(label) &&
          !llvm::is_contained(indexList, label)) { // ignore duplicates
        addLabel(label);
      }
    }
    // Absent an explicit list, add all possible label targets.
    if (indexList.empty())
      for (auto &label : labelSet)
        addLabel(label);
    // Add a nop/fallthrough branch to the switch for a nonconforming program
    // unit that violates the program requirement above.
    blockList.push_back(eval.nonNopSuccessor().block); // default
    builder->create<fir::SelectOp>(loc, selectExpr, indexList, blockList);
  }

  /// Collect DO CONCURRENT or FORALL loop control information.
  IncrementLoopNestInfo getConcurrentControl(
      const Fortran::parser::ConcurrentHeader &header,
      const std::list<Fortran::parser::LocalitySpec> &localityList = {}) {
    IncrementLoopNestInfo incrementLoopNestInfo;
    for (const Fortran::parser::ConcurrentControl &control :
         std::get<std::list<Fortran::parser::ConcurrentControl>>(header.t))
      incrementLoopNestInfo.emplace_back(
          *std::get<0>(control.t).symbol, std::get<1>(control.t),
          std::get<2>(control.t), std::get<3>(control.t), /*isUnordered=*/true);
    IncrementLoopInfo &info = incrementLoopNestInfo.back();
    info.maskExpr = Fortran::semantics::GetExpr(
        std::get<std::optional<Fortran::parser::ScalarLogicalExpr>>(header.t));
    for (const Fortran::parser::LocalitySpec &x : localityList) {
      if (const auto *localInitList =
              std::get_if<Fortran::parser::LocalitySpec::LocalInit>(&x.u))
        for (const Fortran::parser::Name &x : localInitList->v)
          info.localInitSymList.push_back(x.symbol);
      if (const auto *sharedList =
              std::get_if<Fortran::parser::LocalitySpec::Shared>(&x.u))
        for (const Fortran::parser::Name &x : sharedList->v)
          info.sharedSymList.push_back(x.symbol);
      if (std::get_if<Fortran::parser::LocalitySpec::Local>(&x.u))
        TODO(toLocation(), "do concurrent locality specs not implemented");
    }
    return incrementLoopNestInfo;
  }

  /// Generate FIR for a DO construct.  There are six variants:
  ///  - unstructured infinite and while loops
  ///  - structured and unstructured increment loops
  ///  - structured and unstructured concurrent loops
  void genFIR(const Fortran::parser::DoConstruct &doConstruct) {
    setCurrentPositionAt(doConstruct);
    // Collect loop nest information.
    // Generate begin loop code directly for infinite and while loops.
    Fortran::lower::pft::Evaluation &eval = getEval();
    bool unstructuredContext = eval.lowerAsUnstructured();
    Fortran::lower::pft::Evaluation &doStmtEval =
        eval.getFirstNestedEvaluation();
    auto *doStmt = doStmtEval.getIf<Fortran::parser::NonLabelDoStmt>();
    const auto &loopControl =
        std::get<std::optional<Fortran::parser::LoopControl>>(doStmt->t);
    mlir::Block *preheaderBlock = doStmtEval.block;
    mlir::Block *beginBlock =
        preheaderBlock ? preheaderBlock : builder->getBlock();
    auto createNextBeginBlock = [&]() {
      // Step beginBlock through unstructured preheader, header, and mask
      // blocks, created in outermost to innermost order.
      return beginBlock = beginBlock->splitBlock(beginBlock->end());
    };
    mlir::Block *headerBlock =
        unstructuredContext ? createNextBeginBlock() : nullptr;
    mlir::Block *bodyBlock = doStmtEval.lexicalSuccessor->block;
    mlir::Block *exitBlock = doStmtEval.parentConstruct->constructExit->block;
    IncrementLoopNestInfo incrementLoopNestInfo;
    const Fortran::parser::ScalarLogicalExpr *whileCondition = nullptr;
    bool infiniteLoop = !loopControl.has_value();
    if (infiniteLoop) {
      assert(unstructuredContext && "infinite loop must be unstructured");
      startBlock(headerBlock);
    } else if ((whileCondition =
                    std::get_if<Fortran::parser::ScalarLogicalExpr>(
                        &loopControl->u))) {
      assert(unstructuredContext && "while loop must be unstructured");
      maybeStartBlock(preheaderBlock); // no block or empty block
      startBlock(headerBlock);
      genFIRConditionalBranch(*whileCondition, bodyBlock, exitBlock);
    } else if (const auto *bounds =
                   std::get_if<Fortran::parser::LoopControl::Bounds>(
                       &loopControl->u)) {
      // Non-concurrent increment loop.
      IncrementLoopInfo &info = incrementLoopNestInfo.emplace_back(
          *bounds->name.thing.symbol, bounds->lower, bounds->upper,
          bounds->step);
      if (unstructuredContext) {
        maybeStartBlock(preheaderBlock);
        info.hasRealControl = info.loopVariableSym.GetType()->IsNumeric(
            Fortran::common::TypeCategory::Real);
        info.headerBlock = headerBlock;
        info.bodyBlock = bodyBlock;
        info.exitBlock = exitBlock;
      }
    } else {
      const auto *concurrent =
          std::get_if<Fortran::parser::LoopControl::Concurrent>(
              &loopControl->u);
      assert(concurrent && "invalid DO loop variant");
      incrementLoopNestInfo = getConcurrentControl(
          std::get<Fortran::parser::ConcurrentHeader>(concurrent->t),
          std::get<std::list<Fortran::parser::LocalitySpec>>(concurrent->t));
      if (unstructuredContext) {
        maybeStartBlock(preheaderBlock);
        for (IncrementLoopInfo &info : incrementLoopNestInfo) {
          // The original loop body provides the body and latch blocks of the
          // innermost dimension.  The (first) body block of a non-innermost
          // dimension is the preheader block of the immediately enclosed
          // dimension.  The latch block of a non-innermost dimension is the
          // exit block of the immediately enclosed dimension.
          auto createNextExitBlock = [&]() {
            // Create unstructured loop exit blocks, outermost to innermost.
            return exitBlock = insertBlock(exitBlock);
          };
          bool isInnermost = &info == &incrementLoopNestInfo.back();
          bool isOutermost = &info == &incrementLoopNestInfo.front();
          info.headerBlock = isOutermost ? headerBlock : createNextBeginBlock();
          info.bodyBlock = isInnermost ? bodyBlock : createNextBeginBlock();
          info.exitBlock = isOutermost ? exitBlock : createNextExitBlock();
          if (info.maskExpr)
            info.maskBlock = createNextBeginBlock();
        }
      }
    }

    // Increment loop begin code.  (Infinite/while code was already generated.)
    if (!infiniteLoop && !whileCondition)
      genFIRIncrementLoopBegin(incrementLoopNestInfo);

    // Loop body code - NonLabelDoStmt and EndDoStmt code is generated here.
    // Their genFIR calls are nops except for block management in some cases.
    for (Fortran::lower::pft::Evaluation &e : eval.getNestedEvaluations())
      genFIR(e, unstructuredContext);

    // Loop end code.
    if (infiniteLoop || whileCondition)
      genFIRBranch(headerBlock);
    else
      genFIRIncrementLoopEnd(incrementLoopNestInfo);
  }

  /// Generate FIR to begin a structured or unstructured increment loop nest.
  void genFIRIncrementLoopBegin(IncrementLoopNestInfo &incrementLoopNestInfo) {
    assert(!incrementLoopNestInfo.empty() && "empty loop nest");
    mlir::Location loc = toLocation();
    auto genControlValue = [&](const Fortran::lower::SomeExpr *expr,
                               const IncrementLoopInfo &info) {
      mlir::Type controlType = info.isStructured() ? builder->getIndexType()
                                                   : info.getLoopVariableType();
      Fortran::lower::StatementContext stmtCtx;
      if (expr)
        return builder->createConvert(loc, controlType,
                                      createFIRExpr(loc, expr, stmtCtx));

      if (info.hasRealControl)
        return builder->createRealConstant(loc, controlType, 1u);
      return builder->createIntegerConstant(loc, controlType, 1); // step
    };
    auto handleLocalitySpec = [&](IncrementLoopInfo &info) {
      // Generate Local Init Assignments
      for (const Fortran::semantics::Symbol *sym : info.localInitSymList) {
        const auto *hostDetails =
            sym->detailsIf<Fortran::semantics::HostAssocDetails>();
        assert(hostDetails && "missing local_init variable host variable");
        const Fortran::semantics::Symbol &hostSym = hostDetails->symbol();
        (void)hostSym;
        TODO(loc, "do concurrent locality specs not implemented");
      }
      // Handle shared locality spec
      for (const Fortran::semantics::Symbol *sym : info.sharedSymList) {
        const auto *hostDetails =
            sym->detailsIf<Fortran::semantics::HostAssocDetails>();
        assert(hostDetails && "missing shared variable host variable");
        const Fortran::semantics::Symbol &hostSym = hostDetails->symbol();
        copySymbolBinding(hostSym, *sym);
      }
    };
    for (IncrementLoopInfo &info : incrementLoopNestInfo) {
      info.loopVariable =
          genLoopVariableAddress(loc, info.loopVariableSym, info.isUnordered);
      mlir::Value lowerValue = genControlValue(info.lowerExpr, info);
      mlir::Value upperValue = genControlValue(info.upperExpr, info);
      info.stepValue = genControlValue(info.stepExpr, info);

      // Structured loop - generate fir.do_loop.
      if (info.isStructured()) {
        mlir::Value doVarInit = nullptr;
        if (info.doVarIsALoopArg())
          doVarInit = builder->createConvert(loc, info.getLoopVariableType(),
                                             lowerValue);

        info.doLoop = builder->create<fir::DoLoopOp>(
            loc, lowerValue, upperValue, info.stepValue, info.isUnordered,
            /*finalCountValue=*/!info.isUnordered,
            doVarInit ? mlir::ValueRange{doVarInit} : mlir::ValueRange{});
        builder->setInsertionPointToStart(info.doLoop.getBody());
        mlir::Value value;
        if (!doVarInit) {
          // Update the loop variable value, as it may have non-index
          // references.
          value = builder->createConvert(loc, info.getLoopVariableType(),
                                         info.doLoop.getInductionVar());
        } else {
          // The loop variable value is the region's argument rather
          // than the DoLoop's index value.
          value = info.doLoop.getRegionIterArgs()[0];
        }
        builder->create<fir::StoreOp>(loc, value, info.loopVariable);
        if (info.maskExpr) {
          Fortran::lower::StatementContext stmtCtx;
          mlir::Value maskCond = createFIRExpr(loc, info.maskExpr, stmtCtx);
          stmtCtx.finalize();
          mlir::Value maskCondCast =
              builder->createConvert(loc, builder->getI1Type(), maskCond);
          auto ifOp = builder->create<fir::IfOp>(loc, maskCondCast,
                                                 /*withElseRegion=*/false);
          builder->setInsertionPointToStart(&ifOp.getThenRegion().front());
        }
        handleLocalitySpec(info);
        continue;
      }

      // Unstructured loop preheader - initialize tripVariable and loopVariable.
      mlir::Value tripCount;
      if (info.hasRealControl) {
        auto diff1 =
            builder->create<mlir::arith::SubFOp>(loc, upperValue, lowerValue);
        auto diff2 =
            builder->create<mlir::arith::AddFOp>(loc, diff1, info.stepValue);
        tripCount =
            builder->create<mlir::arith::DivFOp>(loc, diff2, info.stepValue);
        tripCount =
            builder->createConvert(loc, builder->getIndexType(), tripCount);

      } else {
        auto diff1 =
            builder->create<mlir::arith::SubIOp>(loc, upperValue, lowerValue);
        auto diff2 =
            builder->create<mlir::arith::AddIOp>(loc, diff1, info.stepValue);
        tripCount =
            builder->create<mlir::arith::DivSIOp>(loc, diff2, info.stepValue);
      }
      if (forceLoopToExecuteOnce) { // minimum tripCount is 1
        mlir::Value one =
            builder->createIntegerConstant(loc, tripCount.getType(), 1);
        auto cond = builder->create<mlir::arith::CmpIOp>(
            loc, mlir::arith::CmpIPredicate::slt, tripCount, one);
        tripCount =
            builder->create<mlir::arith::SelectOp>(loc, cond, one, tripCount);
      }
      info.tripVariable = builder->createTemporary(loc, tripCount.getType());
      builder->create<fir::StoreOp>(loc, tripCount, info.tripVariable);
      builder->create<fir::StoreOp>(loc, lowerValue, info.loopVariable);

      // Unstructured loop header - generate loop condition and mask.
      // Note - Currently there is no way to tag a loop as a concurrent loop.
      startBlock(info.headerBlock);
      tripCount = builder->create<fir::LoadOp>(loc, info.tripVariable);
      mlir::Value zero =
          builder->createIntegerConstant(loc, tripCount.getType(), 0);
      auto cond = builder->create<mlir::arith::CmpIOp>(
          loc, mlir::arith::CmpIPredicate::sgt, tripCount, zero);
      if (info.maskExpr) {
        genFIRConditionalBranch(cond, info.maskBlock, info.exitBlock);
        startBlock(info.maskBlock);
        mlir::Block *latchBlock = getEval().getLastNestedEvaluation().block;
        assert(latchBlock && "missing masked concurrent loop latch block");
        Fortran::lower::StatementContext stmtCtx;
        mlir::Value maskCond = createFIRExpr(loc, info.maskExpr, stmtCtx);
        stmtCtx.finalize();
        genFIRConditionalBranch(maskCond, info.bodyBlock, latchBlock);
      } else {
        genFIRConditionalBranch(cond, info.bodyBlock, info.exitBlock);
        if (&info != &incrementLoopNestInfo.back()) // not innermost
          startBlock(info.bodyBlock); // preheader block of enclosed dimension
      }
      if (!info.localInitSymList.empty()) {
        mlir::OpBuilder::InsertPoint insertPt = builder->saveInsertionPoint();
        builder->setInsertionPointToStart(info.bodyBlock);
        handleLocalitySpec(info);
        builder->restoreInsertionPoint(insertPt);
      }
    }
  }

  /// Generate FIR to end a structured or unstructured increment loop nest.
  void genFIRIncrementLoopEnd(IncrementLoopNestInfo &incrementLoopNestInfo) {
    assert(!incrementLoopNestInfo.empty() && "empty loop nest");
    mlir::Location loc = toLocation();
    for (auto it = incrementLoopNestInfo.rbegin(),
              rend = incrementLoopNestInfo.rend();
         it != rend; ++it) {
      IncrementLoopInfo &info = *it;
      if (info.isStructured()) {
        // End fir.do_loop.
        if (!info.isUnordered) {
          builder->setInsertionPointToEnd(info.doLoop.getBody());
          llvm::SmallVector<mlir::Value, 2> results;
          results.push_back(builder->create<mlir::arith::AddIOp>(
              loc, info.doLoop.getInductionVar(), info.doLoop.getStep()));
          if (info.doVarIsALoopArg()) {
            // If we use an extra iteration variable of the same data
            // type as the original do-variable, we have to increment
            // it by the step value. Note that the step has 'index'
            // type, so we need to cast it, first.
            mlir::Value stepCast = builder->createConvert(
                loc, info.getLoopVariableType(), info.doLoop.getStep());
            mlir::Value doVarValue =
                builder->create<fir::LoadOp>(loc, info.loopVariable);
            results.push_back(builder->create<mlir::arith::AddIOp>(
                loc, doVarValue, stepCast));
          }
          builder->create<fir::ResultOp>(loc, results);
        }
        builder->setInsertionPointAfter(info.doLoop);
        if (info.isUnordered)
          continue;
        // The loop control variable may be used after loop execution.
        mlir::Value lcv = nullptr;
        if (info.doVarIsALoopArg()) {
          // Final do-variable value is the second result of the DoLoop.
          assert(info.doLoop.getResults().size() == 2 &&
                 "invalid do-variable handling");
          lcv = info.doLoop.getResult(1);
        } else {
          lcv = builder->createConvert(loc, info.getLoopVariableType(),
                                       info.doLoop.getResult(0));
        }
        builder->create<fir::StoreOp>(loc, lcv, info.loopVariable);
        continue;
      }

      // Unstructured loop - decrement tripVariable and step loopVariable.
      mlir::Value tripCount =
          builder->create<fir::LoadOp>(loc, info.tripVariable);
      mlir::Value one =
          builder->createIntegerConstant(loc, tripCount.getType(), 1);
      tripCount = builder->create<mlir::arith::SubIOp>(loc, tripCount, one);
      builder->create<fir::StoreOp>(loc, tripCount, info.tripVariable);
      mlir::Value value = builder->create<fir::LoadOp>(loc, info.loopVariable);
      if (info.hasRealControl)
        value =
            builder->create<mlir::arith::AddFOp>(loc, value, info.stepValue);
      else
        value =
            builder->create<mlir::arith::AddIOp>(loc, value, info.stepValue);
      builder->create<fir::StoreOp>(loc, value, info.loopVariable);

      genFIRBranch(info.headerBlock);
      if (&info != &incrementLoopNestInfo.front()) // not outermost
        startBlock(info.exitBlock); // latch block of enclosing dimension
    }
  }

  /// Generate structured or unstructured FIR for an IF construct.
  /// The initial statement may be either an IfStmt or an IfThenStmt.
  void genFIR(const Fortran::parser::IfConstruct &) {
    mlir::Location loc = toLocation();
    Fortran::lower::pft::Evaluation &eval = getEval();
    if (eval.lowerAsStructured()) {
      // Structured fir.if nest.
      fir::IfOp topIfOp, currentIfOp;
      for (Fortran::lower::pft::Evaluation &e : eval.getNestedEvaluations()) {
        auto genIfOp = [&](mlir::Value cond) {
          auto ifOp = builder->create<fir::IfOp>(loc, cond, /*withElse=*/true);
          builder->setInsertionPointToStart(&ifOp.getThenRegion().front());
          return ifOp;
        };
        if (auto *s = e.getIf<Fortran::parser::IfThenStmt>()) {
          topIfOp = currentIfOp = genIfOp(genIfCondition(s, e.negateCondition));
        } else if (auto *s = e.getIf<Fortran::parser::IfStmt>()) {
          topIfOp = currentIfOp = genIfOp(genIfCondition(s, e.negateCondition));
        } else if (auto *s = e.getIf<Fortran::parser::ElseIfStmt>()) {
          builder->setInsertionPointToStart(
              &currentIfOp.getElseRegion().front());
          currentIfOp = genIfOp(genIfCondition(s));
        } else if (e.isA<Fortran::parser::ElseStmt>()) {
          builder->setInsertionPointToStart(
              &currentIfOp.getElseRegion().front());
        } else if (e.isA<Fortran::parser::EndIfStmt>()) {
          builder->setInsertionPointAfter(topIfOp);
        } else {
          genFIR(e, /*unstructuredContext=*/false);
        }
      }
      return;
    }

    // Unstructured branch sequence.
    for (Fortran::lower::pft::Evaluation &e : eval.getNestedEvaluations()) {
      auto genIfBranch = [&](mlir::Value cond) {
        if (e.lexicalSuccessor == e.controlSuccessor) // empty block -> exit
          genFIRConditionalBranch(cond, e.parentConstruct->constructExit,
                                  e.controlSuccessor);
        else // non-empty block
          genFIRConditionalBranch(cond, e.lexicalSuccessor, e.controlSuccessor);
      };
      if (auto *s = e.getIf<Fortran::parser::IfThenStmt>()) {
        maybeStartBlock(e.block);
        genIfBranch(genIfCondition(s, e.negateCondition));
      } else if (auto *s = e.getIf<Fortran::parser::IfStmt>()) {
        maybeStartBlock(e.block);
        genIfBranch(genIfCondition(s, e.negateCondition));
      } else if (auto *s = e.getIf<Fortran::parser::ElseIfStmt>()) {
        startBlock(e.block);
        genIfBranch(genIfCondition(s));
      } else {
        genFIR(e);
      }
    }
  }

  void genFIR(const Fortran::parser::CaseConstruct &) {
    for (Fortran::lower::pft::Evaluation &e : getEval().getNestedEvaluations())
      genFIR(e);
  }

  template <typename A>
  void genNestedStatement(const Fortran::parser::Statement<A> &stmt) {
    setCurrentPosition(stmt.source);
    genFIR(stmt.statement);
  }

  /// Force the binding of an explicit symbol. This is used to bind and re-bind
  /// a concurrent control symbol to its value.
  void forceControlVariableBinding(const Fortran::semantics::Symbol *sym,
                                   mlir::Value inducVar) {
    mlir::Location loc = toLocation();
    assert(sym && "There must be a symbol to bind");
    mlir::Type toTy = genType(*sym);
    // FIXME: this should be a "per iteration" temporary.
    mlir::Value tmp = builder->createTemporary(
        loc, toTy, toStringRef(sym->name()),
        llvm::ArrayRef<mlir::NamedAttribute>{
            Fortran::lower::getAdaptToByRefAttr(*builder)});
    mlir::Value cast = builder->createConvert(loc, toTy, inducVar);
    builder->create<fir::StoreOp>(loc, cast, tmp);
    localSymbols.addSymbol(*sym, tmp, /*force=*/true);
  }

  /// Process a concurrent header for a FORALL. (Concurrent headers for DO
  /// CONCURRENT loops are lowered elsewhere.)
  void genFIR(const Fortran::parser::ConcurrentHeader &header) {
    llvm::SmallVector<mlir::Value> lows;
    llvm::SmallVector<mlir::Value> highs;
    llvm::SmallVector<mlir::Value> steps;
    if (explicitIterSpace.isOutermostForall()) {
      // For the outermost forall, we evaluate the bounds expressions once.
      // Contrastingly, if this forall is nested, the bounds expressions are
      // assumed to be pure, possibly dependent on outer concurrent control
      // variables, possibly variant with respect to arguments, and will be
      // re-evaluated.
      mlir::Location loc = toLocation();
      mlir::Type idxTy = builder->getIndexType();
      Fortran::lower::StatementContext &stmtCtx =
          explicitIterSpace.stmtContext();
      auto lowerExpr = [&](auto &e) {
        return fir::getBase(genExprValue(e, stmtCtx));
      };
      for (const Fortran::parser::ConcurrentControl &ctrl :
           std::get<std::list<Fortran::parser::ConcurrentControl>>(header.t)) {
        const Fortran::lower::SomeExpr *lo =
            Fortran::semantics::GetExpr(std::get<1>(ctrl.t));
        const Fortran::lower::SomeExpr *hi =
            Fortran::semantics::GetExpr(std::get<2>(ctrl.t));
        auto &optStep =
            std::get<std::optional<Fortran::parser::ScalarIntExpr>>(ctrl.t);
        lows.push_back(builder->createConvert(loc, idxTy, lowerExpr(*lo)));
        highs.push_back(builder->createConvert(loc, idxTy, lowerExpr(*hi)));
        steps.push_back(
            optStep.has_value()
                ? builder->createConvert(
                      loc, idxTy,
                      lowerExpr(*Fortran::semantics::GetExpr(*optStep)))
                : builder->createIntegerConstant(loc, idxTy, 1));
      }
    }
    auto lambda = [&, lows, highs, steps]() {
      // Create our iteration space from the header spec.
      mlir::Location loc = toLocation();
      mlir::Type idxTy = builder->getIndexType();
      llvm::SmallVector<fir::DoLoopOp> loops;
      Fortran::lower::StatementContext &stmtCtx =
          explicitIterSpace.stmtContext();
      auto lowerExpr = [&](auto &e) {
        return fir::getBase(genExprValue(e, stmtCtx));
      };
      const bool outermost = !lows.empty();
      std::size_t headerIndex = 0;
      for (const Fortran::parser::ConcurrentControl &ctrl :
           std::get<std::list<Fortran::parser::ConcurrentControl>>(header.t)) {
        const Fortran::semantics::Symbol *ctrlVar =
            std::get<Fortran::parser::Name>(ctrl.t).symbol;
        mlir::Value lb;
        mlir::Value ub;
        mlir::Value by;
        if (outermost) {
          assert(headerIndex < lows.size());
          if (headerIndex == 0)
            explicitIterSpace.resetInnerArgs();
          lb = lows[headerIndex];
          ub = highs[headerIndex];
          by = steps[headerIndex++];
        } else {
          const Fortran::lower::SomeExpr *lo =
              Fortran::semantics::GetExpr(std::get<1>(ctrl.t));
          const Fortran::lower::SomeExpr *hi =
              Fortran::semantics::GetExpr(std::get<2>(ctrl.t));
          auto &optStep =
              std::get<std::optional<Fortran::parser::ScalarIntExpr>>(ctrl.t);
          lb = builder->createConvert(loc, idxTy, lowerExpr(*lo));
          ub = builder->createConvert(loc, idxTy, lowerExpr(*hi));
          by = optStep.has_value()
                   ? builder->createConvert(
                         loc, idxTy,
                         lowerExpr(*Fortran::semantics::GetExpr(*optStep)))
                   : builder->createIntegerConstant(loc, idxTy, 1);
        }
        auto lp = builder->create<fir::DoLoopOp>(
            loc, lb, ub, by, /*unordered=*/true,
            /*finalCount=*/false, explicitIterSpace.getInnerArgs());
        if ((!loops.empty() || !outermost) && !lp.getRegionIterArgs().empty())
          builder->create<fir::ResultOp>(loc, lp.getResults());
        explicitIterSpace.setInnerArgs(lp.getRegionIterArgs());
        builder->setInsertionPointToStart(lp.getBody());
        forceControlVariableBinding(ctrlVar, lp.getInductionVar());
        loops.push_back(lp);
      }
      if (outermost)
        explicitIterSpace.setOuterLoop(loops[0]);
      explicitIterSpace.appendLoops(loops);
      if (const auto &mask =
              std::get<std::optional<Fortran::parser::ScalarLogicalExpr>>(
                  header.t);
          mask.has_value()) {
        mlir::Type i1Ty = builder->getI1Type();
        fir::ExtendedValue maskExv =
            genExprValue(*Fortran::semantics::GetExpr(mask.value()), stmtCtx);
        mlir::Value cond =
            builder->createConvert(loc, i1Ty, fir::getBase(maskExv));
        auto ifOp = builder->create<fir::IfOp>(
            loc, explicitIterSpace.innerArgTypes(), cond,
            /*withElseRegion=*/true);
        builder->create<fir::ResultOp>(loc, ifOp.getResults());
        builder->setInsertionPointToStart(&ifOp.getElseRegion().front());
        builder->create<fir::ResultOp>(loc, explicitIterSpace.getInnerArgs());
        builder->setInsertionPointToStart(&ifOp.getThenRegion().front());
      }
    };
    // Push the lambda to gen the loop nest context.
    explicitIterSpace.pushLoopNest(lambda);
  }

  void genFIR(const Fortran::parser::ForallAssignmentStmt &stmt) {
    std::visit([&](const auto &x) { genFIR(x); }, stmt.u);
  }

  void genFIR(const Fortran::parser::EndForallStmt &) {
    cleanupExplicitSpace();
  }

  template <typename A>
  void prepareExplicitSpace(const A &forall) {
    if (!explicitIterSpace.isActive())
      analyzeExplicitSpace(forall);
    localSymbols.pushScope();
    explicitIterSpace.enter();
  }

  /// Cleanup all the FORALL context information when we exit.
  void cleanupExplicitSpace() {
    explicitIterSpace.leave();
    localSymbols.popScope();
  }

  /// Generate FIR for a FORALL statement.
  void genFIR(const Fortran::parser::ForallStmt &stmt) {
    prepareExplicitSpace(stmt);
    genFIR(std::get<
               Fortran::common::Indirection<Fortran::parser::ConcurrentHeader>>(
               stmt.t)
               .value());
    genFIR(std::get<Fortran::parser::UnlabeledStatement<
               Fortran::parser::ForallAssignmentStmt>>(stmt.t)
               .statement);
    cleanupExplicitSpace();
  }

  /// Generate FIR for a FORALL construct.
  void genFIR(const Fortran::parser::ForallConstruct &forall) {
    prepareExplicitSpace(forall);
    genNestedStatement(
        std::get<
            Fortran::parser::Statement<Fortran::parser::ForallConstructStmt>>(
            forall.t));
    for (const Fortran::parser::ForallBodyConstruct &s :
         std::get<std::list<Fortran::parser::ForallBodyConstruct>>(forall.t)) {
      std::visit(
          Fortran::common::visitors{
              [&](const Fortran::parser::WhereConstruct &b) { genFIR(b); },
              [&](const Fortran::common::Indirection<
                  Fortran::parser::ForallConstruct> &b) { genFIR(b.value()); },
              [&](const auto &b) { genNestedStatement(b); }},
          s.u);
    }
    genNestedStatement(
        std::get<Fortran::parser::Statement<Fortran::parser::EndForallStmt>>(
            forall.t));
  }

  /// Lower the concurrent header specification.
  void genFIR(const Fortran::parser::ForallConstructStmt &stmt) {
    genFIR(std::get<
               Fortran::common::Indirection<Fortran::parser::ConcurrentHeader>>(
               stmt.t)
               .value());
  }

  void genFIR(const Fortran::parser::CompilerDirective &) {
    mlir::emitWarning(toLocation(), "ignoring all compiler directives");
  }

  void genFIR(const Fortran::parser::OmpSsConstruct &oss) {
    auto insertPt = builder->saveInsertionPoint();
    localSymbols.pushScope();

    Fortran::lower::ImplicitDSAs implicitDSAs;

    std::visit(
        Fortran::common::visitors{
            [&](const Fortran::parser::OmpSsStandaloneConstruct &standaloneConstruct) {
              const auto &simpleConstruct{std::get<Fortran::parser::OmpSsSimpleStandaloneConstruct>(standaloneConstruct.u)};
              const auto &dir{std::get<Fortran::parser::OSSSimpleStandaloneDirective>(simpleConstruct.t)};
              const Fortran::semantics::Scope &scope = bridge.getSemanticsContext().FindScope(dir.source);
              for (Fortran::evaluate::SymbolRef sym : scope.GetSymbols()) {
                if (sym->test(Fortran::semantics::Symbol::Flag::OSSShared))
                  implicitDSAs.sharedList.push_back(sym);
                else if (sym->test(Fortran::semantics::Symbol::Flag::OSSPrivate))
                  implicitDSAs.privateList.push_back(sym);
                else if (sym->test(Fortran::semantics::Symbol::Flag::OSSFirstPrivate))
                  implicitDSAs.firstprivateList.push_back(sym);
              }
            },
            [&](const Fortran::parser::OmpSsLoopConstruct &loopConstruct) {
              const auto &beginLoopDir{std::get<Fortran::parser::OSSBeginLoopDirective>(loopConstruct.t)};
              const auto &beginDir{std::get<Fortran::parser::OSSLoopDirective>(beginLoopDir.t)};
              const Fortran::semantics::Scope &scope = bridge.getSemanticsContext().FindScope(beginDir.source);
              for (Fortran::evaluate::SymbolRef sym : scope.GetSymbols()) {
                if (sym->test(Fortran::semantics::Symbol::Flag::OSSShared))
                  implicitDSAs.sharedList.push_back(sym);
                else if (sym->test(Fortran::semantics::Symbol::Flag::OSSPrivate))
                  implicitDSAs.privateList.push_back(sym);
                else if (sym->test(Fortran::semantics::Symbol::Flag::OSSFirstPrivate))
                  implicitDSAs.firstprivateList.push_back(sym);
              }
            },
            [&](const Fortran::parser::OmpSsBlockConstruct &blockConstruct) {
              const auto &beginBlockDir{std::get<Fortran::parser::OSSBeginBlockDirective>(blockConstruct.t)};
              const auto &beginDir{std::get<Fortran::parser::OSSBlockDirective>(beginBlockDir.t)};
              const Fortran::semantics::Scope &scope = bridge.getSemanticsContext().FindScope(beginDir.source);
              for (Fortran::evaluate::SymbolRef sym : scope.GetSymbols()) {
                if (sym->test(Fortran::semantics::Symbol::Flag::OSSShared))
                  implicitDSAs.sharedList.push_back(sym);
                else if (sym->test(Fortran::semantics::Symbol::Flag::OSSPrivate))
                  implicitDSAs.privateList.push_back(sym);
                else if (sym->test(Fortran::semantics::Symbol::Flag::OSSFirstPrivate))
                  implicitDSAs.firstprivateList.push_back(sym);
              }
            },
        },
        oss.u);

    genOmpSsConstruct(*this, getEval(), oss, implicitDSAs, const_cast<Fortran::semantics::SemanticsContext&>(bridge.getSemanticsContext()));

    std::visit(
        Fortran::common::visitors{
            [&](const Fortran::parser::OmpSsStandaloneConstruct &) { return; },
            [&](const Fortran::parser::OmpSsLoopConstruct &loopConstruct) {
              auto &doConsEval{getEval().getFirstNestedEvaluation()};
              // Loop body code - NonLabelDoStmt and EndDoStmt code is generated here.
              // Their genFIR calls are nops except for block management in some cases.
              for (auto &e : *doConsEval.evaluationList)
                genFIR(e);
            },
            [&](const Fortran::parser::OmpSsBlockConstruct &blockConstruct) {
              for (auto &e : getEval().getNestedEvaluations())
                genFIR(e);
            },
        },
        oss.u);

    localSymbols.popScope();
    builder->restoreInsertionPoint(insertPt);
  }

  void genFIR(const Fortran::parser::OpenACCConstruct &acc) {
    mlir::OpBuilder::InsertPoint insertPt = builder->saveInsertionPoint();
    genOpenACCConstruct(*this, bridge.getSemanticsContext(), getEval(), acc);
    for (Fortran::lower::pft::Evaluation &e : getEval().getNestedEvaluations())
      genFIR(e);
    builder->restoreInsertionPoint(insertPt);
  }

  void genFIR(const Fortran::parser::OpenACCDeclarativeConstruct &accDecl) {
    mlir::OpBuilder::InsertPoint insertPt = builder->saveInsertionPoint();
    genOpenACCDeclarativeConstruct(*this, getEval(), accDecl);
    for (Fortran::lower::pft::Evaluation &e : getEval().getNestedEvaluations())
      genFIR(e);
    builder->restoreInsertionPoint(insertPt);
  }

  void genFIR(const Fortran::parser::OpenMPConstruct &omp) {
    mlir::OpBuilder::InsertPoint insertPt = builder->saveInsertionPoint();
    localSymbols.pushScope();
    genOpenMPConstruct(*this, getEval(), omp);

    const Fortran::parser::OpenMPLoopConstruct *ompLoop =
        std::get_if<Fortran::parser::OpenMPLoopConstruct>(&omp.u);

    // If loop is part of an OpenMP Construct then the OpenMP dialect
    // workshare loop operation has already been created. Only the
    // body needs to be created here and the do_loop can be skipped.
    // Skip the number of collapsed loops, which is 1 when there is a
    // no collapse requested.

    Fortran::lower::pft::Evaluation *curEval = &getEval();
    const Fortran::parser::OmpClauseList *loopOpClauseList = nullptr;
    if (ompLoop) {
      loopOpClauseList = &std::get<Fortran::parser::OmpClauseList>(
          std::get<Fortran::parser::OmpBeginLoopDirective>(ompLoop->t).t);
      int64_t collapseValue =
          Fortran::lower::getCollapseValue(*loopOpClauseList);

      curEval = &curEval->getFirstNestedEvaluation();
      for (int64_t i = 1; i < collapseValue; i++) {
        curEval = &*std::next(curEval->getNestedEvaluations().begin());
      }
    }

    for (Fortran::lower::pft::Evaluation &e : curEval->getNestedEvaluations())
      genFIR(e);

    if (ompLoop)
      genOpenMPReduction(*this, *loopOpClauseList);

    localSymbols.popScope();
    builder->restoreInsertionPoint(insertPt);
  }

  void genFIR(const Fortran::parser::OpenMPDeclarativeConstruct &ompDecl) {
    mlir::OpBuilder::InsertPoint insertPt = builder->saveInsertionPoint();
    genOpenMPDeclarativeConstruct(*this, getEval(), ompDecl);
    for (Fortran::lower::pft::Evaluation &e : getEval().getNestedEvaluations())
      genFIR(e);
    builder->restoreInsertionPoint(insertPt);
  }

  /// Generate FIR for a SELECT CASE statement.
  /// The type may be CHARACTER, INTEGER, or LOGICAL.
  void genFIR(const Fortran::parser::SelectCaseStmt &stmt) {
    Fortran::lower::pft::Evaluation &eval = getEval();
    mlir::MLIRContext *context = builder->getContext();
    mlir::Location loc = toLocation();
    Fortran::lower::StatementContext stmtCtx;
    const Fortran::lower::SomeExpr *expr = Fortran::semantics::GetExpr(
        std::get<Fortran::parser::Scalar<Fortran::parser::Expr>>(stmt.t));
    bool isCharSelector = isCharacterCategory(expr->GetType()->category());
    bool isLogicalSelector = isLogicalCategory(expr->GetType()->category());
    auto charValue = [&](const Fortran::lower::SomeExpr *expr) {
      fir::ExtendedValue exv = genExprAddr(*expr, stmtCtx, &loc);
      return exv.match(
          [&](const fir::CharBoxValue &cbv) {
            return fir::factory::CharacterExprHelper{*builder, loc}
                .createEmboxChar(cbv.getAddr(), cbv.getLen());
          },
          [&](auto) {
            fir::emitFatalError(loc, "not a character");
            return mlir::Value{};
          });
    };
    mlir::Value selector;
    if (isCharSelector) {
      selector = charValue(expr);
    } else {
      selector = createFIRExpr(loc, expr, stmtCtx);
      if (isLogicalSelector)
        selector = builder->createConvert(loc, builder->getI1Type(), selector);
    }
    mlir::Type selectType = selector.getType();
    llvm::SmallVector<mlir::Attribute> attrList;
    llvm::SmallVector<mlir::Value> valueList;
    llvm::SmallVector<mlir::Block *> blockList;
    mlir::Block *defaultBlock = eval.parentConstruct->constructExit->block;
    using CaseValue = Fortran::parser::Scalar<Fortran::parser::ConstantExpr>;
    auto addValue = [&](const CaseValue &caseValue) {
      const Fortran::lower::SomeExpr *expr =
          Fortran::semantics::GetExpr(caseValue.thing);
      if (isCharSelector)
        valueList.push_back(charValue(expr));
      else if (isLogicalSelector)
        valueList.push_back(builder->createConvert(
            loc, selectType, createFIRExpr(toLocation(), expr, stmtCtx)));
      else
        valueList.push_back(builder->createIntegerConstant(
            loc, selectType, *Fortran::evaluate::ToInt64(*expr)));
    };
    for (Fortran::lower::pft::Evaluation *e = eval.controlSuccessor; e;
         e = e->controlSuccessor) {
      const auto &caseStmt = e->getIf<Fortran::parser::CaseStmt>();
      assert(e->block && "missing CaseStmt block");
      const auto &caseSelector =
          std::get<Fortran::parser::CaseSelector>(caseStmt->t);
      const auto *caseValueRangeList =
          std::get_if<std::list<Fortran::parser::CaseValueRange>>(
              &caseSelector.u);
      if (!caseValueRangeList) {
        defaultBlock = e->block;
        continue;
      }
      for (const Fortran::parser::CaseValueRange &caseValueRange :
           *caseValueRangeList) {
        blockList.push_back(e->block);
        if (const auto *caseValue = std::get_if<CaseValue>(&caseValueRange.u)) {
          attrList.push_back(fir::PointIntervalAttr::get(context));
          addValue(*caseValue);
          continue;
        }
        const auto &caseRange =
            std::get<Fortran::parser::CaseValueRange::Range>(caseValueRange.u);
        if (caseRange.lower && caseRange.upper) {
          attrList.push_back(fir::ClosedIntervalAttr::get(context));
          addValue(*caseRange.lower);
          addValue(*caseRange.upper);
        } else if (caseRange.lower) {
          attrList.push_back(fir::LowerBoundAttr::get(context));
          addValue(*caseRange.lower);
        } else {
          attrList.push_back(fir::UpperBoundAttr::get(context));
          addValue(*caseRange.upper);
        }
      }
    }
    // Skip a logical default block that can never be referenced.
    if (isLogicalSelector && attrList.size() == 2)
      defaultBlock = eval.parentConstruct->constructExit->block;
    attrList.push_back(mlir::UnitAttr::get(context));
    blockList.push_back(defaultBlock);

    // Generate a fir::SelectCaseOp.
    // Explicit branch code is better for the LOGICAL type.  The CHARACTER type
    // does not yet have downstream support, and also uses explicit branch code.
    // The -no-structured-fir option can be used to force generation of INTEGER
    // type branch code.
    if (!isLogicalSelector && !isCharSelector && eval.lowerAsStructured()) {
      // Numeric selector is a ssa register, all temps that may have
      // been generated while evaluating it can be cleaned-up before the
      // fir.select_case.
      stmtCtx.finalize();
      builder->create<fir::SelectCaseOp>(loc, selector, attrList, valueList,
                                         blockList);
      return;
    }

    // Generate a sequence of case value comparisons and branches.
    auto caseValue = valueList.begin();
    auto caseBlock = blockList.begin();
    bool skipFinalization = false;
    for (const auto &attr : llvm::enumerate(attrList)) {
      if (attr.value().isa<mlir::UnitAttr>()) {
        if (attrList.size() == 1)
          stmtCtx.finalize();
        genFIRBranch(*caseBlock++);
        break;
      }
      auto genCond = [&](mlir::Value rhs,
                         mlir::arith::CmpIPredicate pred) -> mlir::Value {
        if (!isCharSelector)
          return builder->create<mlir::arith::CmpIOp>(loc, pred, selector, rhs);
        fir::factory::CharacterExprHelper charHelper{*builder, loc};
        std::pair<mlir::Value, mlir::Value> lhsVal =
            charHelper.createUnboxChar(selector);
        mlir::Value &lhsAddr = lhsVal.first;
        mlir::Value &lhsLen = lhsVal.second;
        std::pair<mlir::Value, mlir::Value> rhsVal =
            charHelper.createUnboxChar(rhs);
        mlir::Value &rhsAddr = rhsVal.first;
        mlir::Value &rhsLen = rhsVal.second;
        mlir::Value result = fir::runtime::genCharCompare(
            *builder, loc, pred, lhsAddr, lhsLen, rhsAddr, rhsLen);
        if (stmtCtx.workListIsEmpty() || skipFinalization)
          return result;
        if (attr.index() == attrList.size() - 2) {
          stmtCtx.finalize();
          return result;
        }
        fir::IfOp ifOp = builder->create<fir::IfOp>(loc, result,
                                                    /*withElseRegion=*/false);
        builder->setInsertionPointToStart(&ifOp.getThenRegion().front());
        stmtCtx.finalizeAndKeep();
        builder->setInsertionPointAfter(ifOp);
        return result;
      };
      mlir::Block *newBlock = insertBlock(*caseBlock);
      if (attr.value().isa<fir::ClosedIntervalAttr>()) {
        mlir::Block *newBlock2 = insertBlock(*caseBlock);
        skipFinalization = true;
        mlir::Value cond =
            genCond(*caseValue++, mlir::arith::CmpIPredicate::sge);
        genFIRConditionalBranch(cond, newBlock, newBlock2);
        builder->setInsertionPointToEnd(newBlock);
        skipFinalization = false;
        mlir::Value cond2 =
            genCond(*caseValue++, mlir::arith::CmpIPredicate::sle);
        genFIRConditionalBranch(cond2, *caseBlock++, newBlock2);
        builder->setInsertionPointToEnd(newBlock2);
        continue;
      }
      mlir::arith::CmpIPredicate pred;
      if (attr.value().isa<fir::PointIntervalAttr>()) {
        pred = mlir::arith::CmpIPredicate::eq;
      } else if (attr.value().isa<fir::LowerBoundAttr>()) {
        pred = mlir::arith::CmpIPredicate::sge;
      } else {
        assert(attr.value().isa<fir::UpperBoundAttr>() &&
               "unexpected predicate");
        pred = mlir::arith::CmpIPredicate::sle;
      }
      mlir::Value cond = genCond(*caseValue++, pred);
      genFIRConditionalBranch(cond, *caseBlock++, newBlock);
      builder->setInsertionPointToEnd(newBlock);
    }
    assert(caseValue == valueList.end() && caseBlock == blockList.end() &&
           "select case list mismatch");
    assert(stmtCtx.workListIsEmpty() && "statement context must be empty");
  }

  fir::ExtendedValue
  genAssociateSelector(const Fortran::lower::SomeExpr &selector,
                       Fortran::lower::StatementContext &stmtCtx) {
    return Fortran::lower::isArraySectionWithoutVectorSubscript(selector)
               ? Fortran::lower::createSomeArrayBox(*this, selector,
                                                    localSymbols, stmtCtx)
               : genExprAddr(selector, stmtCtx);
  }

  void genFIR(const Fortran::parser::AssociateConstruct &) {
    Fortran::lower::StatementContext stmtCtx;
    Fortran::lower::pft::Evaluation &eval = getEval();
    for (Fortran::lower::pft::Evaluation &e : eval.getNestedEvaluations()) {
      if (auto *stmt = e.getIf<Fortran::parser::AssociateStmt>()) {
        if (eval.lowerAsUnstructured())
          maybeStartBlock(e.block);
        localSymbols.pushScope();
        for (const Fortran::parser::Association &assoc :
             std::get<std::list<Fortran::parser::Association>>(stmt->t)) {
          Fortran::semantics::Symbol &sym =
              *std::get<Fortran::parser::Name>(assoc.t).symbol;
          const Fortran::lower::SomeExpr &selector =
              *sym.get<Fortran::semantics::AssocEntityDetails>().expr();
          localSymbols.addSymbol(sym, genAssociateSelector(selector, stmtCtx));
        }
      } else if (e.getIf<Fortran::parser::EndAssociateStmt>()) {
        if (eval.lowerAsUnstructured())
          maybeStartBlock(e.block);
        stmtCtx.finalize();
        localSymbols.popScope();
      } else {
        genFIR(e);
      }
    }
  }

  void genFIR(const Fortran::parser::BlockConstruct &blockConstruct) {
    setCurrentPositionAt(blockConstruct);
    TODO(toLocation(), "BlockConstruct implementation");
  }
  void genFIR(const Fortran::parser::BlockStmt &) {
    TODO(toLocation(), "BlockStmt implementation");
  }
  void genFIR(const Fortran::parser::EndBlockStmt &) {
    TODO(toLocation(), "EndBlockStmt implementation");
  }

  void genFIR(const Fortran::parser::ChangeTeamConstruct &construct) {
    TODO(toLocation(), "ChangeTeamConstruct implementation");
  }
  void genFIR(const Fortran::parser::ChangeTeamStmt &stmt) {
    TODO(toLocation(), "ChangeTeamStmt implementation");
  }
  void genFIR(const Fortran::parser::EndChangeTeamStmt &stmt) {
    TODO(toLocation(), "EndChangeTeamStmt implementation");
  }

  void genFIR(const Fortran::parser::CriticalConstruct &criticalConstruct) {
    setCurrentPositionAt(criticalConstruct);
    TODO(toLocation(), "CriticalConstruct implementation");
  }
  void genFIR(const Fortran::parser::CriticalStmt &) {
    TODO(toLocation(), "CriticalStmt implementation");
  }
  void genFIR(const Fortran::parser::EndCriticalStmt &) {
    TODO(toLocation(), "EndCriticalStmt implementation");
  }

  void genFIR(const Fortran::parser::SelectRankConstruct &selectRankConstruct) {
    setCurrentPositionAt(selectRankConstruct);
    TODO(toLocation(), "SelectRankConstruct implementation");
  }
  void genFIR(const Fortran::parser::SelectRankStmt &) {
    TODO(toLocation(), "SelectRankStmt implementation");
  }
  void genFIR(const Fortran::parser::SelectRankCaseStmt &) {
    TODO(toLocation(), "SelectRankCaseStmt implementation");
  }

  void genFIR(const Fortran::parser::SelectTypeConstruct &selectTypeConstruct) {
    mlir::Location loc = toLocation();
    mlir::MLIRContext *context = builder->getContext();
    Fortran::lower::StatementContext stmtCtx;
    fir::ExtendedValue selector;
    llvm::SmallVector<mlir::Attribute> attrList;
    llvm::SmallVector<mlir::Block *> blockList;
    unsigned typeGuardIdx = 0;
    bool hasLocalScope = false;

    for (Fortran::lower::pft::Evaluation &eval :
         getEval().getNestedEvaluations()) {
      if (auto *selectTypeStmt =
              eval.getIf<Fortran::parser::SelectTypeStmt>()) {
        // Retrieve the selector
        const auto &s = std::get<Fortran::parser::Selector>(selectTypeStmt->t);
        if (const auto *v = std::get_if<Fortran::parser::Variable>(&s.u))
          selector = genExprBox(loc, *Fortran::semantics::GetExpr(*v), stmtCtx);
        else
          fir::emitFatalError(
              loc, "selector with expr not expected in select type statement");

        // Going through the controlSuccessor first to create the
        // fir.select_type operation.
        mlir::Block *defaultBlock = eval.parentConstruct->constructExit->block;
        for (Fortran::lower::pft::Evaluation *e = eval.controlSuccessor; e;
             e = e->controlSuccessor) {
          const auto &typeGuardStmt =
              e->getIf<Fortran::parser::TypeGuardStmt>();
          const auto &guard =
              std::get<Fortran::parser::TypeGuardStmt::Guard>(typeGuardStmt->t);
          assert(e->block && "missing TypeGuardStmt block");
          // CLASS DEFAULT
          if (std::holds_alternative<Fortran::parser::Default>(guard.u)) {
            defaultBlock = e->block;
            continue;
          }

          blockList.push_back(e->block);
          if (const auto *typeSpec =
                  std::get_if<Fortran::parser::TypeSpec>(&guard.u)) {
            // TYPE IS
            mlir::Type ty;
            if (std::holds_alternative<Fortran::parser::IntrinsicTypeSpec>(
                    typeSpec->u)) {
              const Fortran::semantics::IntrinsicTypeSpec *intrinsic =
                  typeSpec->declTypeSpec->AsIntrinsic();
              int kind =
                  Fortran::evaluate::ToInt64(intrinsic->kind()).value_or(kind);
              llvm::SmallVector<Fortran::lower::LenParameterTy> params;
              ty = genType(intrinsic->category(), kind, params);
            } else {
              const Fortran::semantics::DerivedTypeSpec *derived =
                  typeSpec->declTypeSpec->AsDerived();
              ty = genType(*derived);
            }
            attrList.push_back(fir::ExactTypeAttr::get(ty));
          } else if (const auto *derived =
                         std::get_if<Fortran::parser::DerivedTypeSpec>(
                             &guard.u)) {
            // CLASS IS
            assert(derived->derivedTypeSpec && "derived type spec is null");
            mlir::Type ty = genType(*(derived->derivedTypeSpec));
            attrList.push_back(fir::SubclassAttr::get(ty));
          }
        }
        attrList.push_back(mlir::UnitAttr::get(context));
        blockList.push_back(defaultBlock);
        builder->create<fir::SelectTypeOp>(loc, fir::getBase(selector),
                                           attrList, blockList);
      } else if (auto *typeGuardStmt =
                     eval.getIf<Fortran::parser::TypeGuardStmt>()) {
        // Map the type guard local symbol for the selector to a more precise
        // typed entity in the TypeGuardStmt when necessary.
        const auto &guard =
            std::get<Fortran::parser::TypeGuardStmt::Guard>(typeGuardStmt->t);
        if (hasLocalScope)
          localSymbols.popScope();
        localSymbols.pushScope();
        hasLocalScope = true;
        assert(attrList.size() >= typeGuardIdx &&
               "TypeGuard attribute missing");
        mlir::Attribute typeGuardAttr = attrList[typeGuardIdx];
        mlir::Block *typeGuardBlock = blockList[typeGuardIdx];
        const Fortran::semantics::Scope &guardScope =
            bridge.getSemanticsContext().FindScope(eval.position);
        mlir::OpBuilder::InsertPoint crtInsPt = builder->saveInsertionPoint();
        builder->setInsertionPointToStart(typeGuardBlock);

        auto addAssocEntitySymbol = [&](fir::ExtendedValue exv) {
          for (auto &symbol : guardScope.GetSymbols()) {
            if (symbol->GetUltimate()
                    .detailsIf<Fortran::semantics::AssocEntityDetails>()) {
              localSymbols.addSymbol(symbol, exv);
              break;
            }
          }
        };

        if (std::holds_alternative<Fortran::parser::Default>(guard.u)) {
          // CLASS DEFAULT
          addAssocEntitySymbol(selector);
        } else if (const auto *typeSpec =
                       std::get_if<Fortran::parser::TypeSpec>(&guard.u)) {
          // TYPE IS
          fir::ExactTypeAttr attr =
              typeGuardAttr.dyn_cast<fir::ExactTypeAttr>();
          mlir::Value exactValue;
          if (std::holds_alternative<Fortran::parser::IntrinsicTypeSpec>(
                  typeSpec->u)) {
            exactValue = builder->create<fir::BoxAddrOp>(
                loc, fir::ReferenceType::get(attr.getType()),
                fir::getBase(selector));
            const Fortran::semantics::IntrinsicTypeSpec *intrinsic =
                typeSpec->declTypeSpec->AsIntrinsic();
            if (intrinsic->category() ==
                Fortran::common::TypeCategory::Character) {
              auto charTy = attr.getType().dyn_cast<fir::CharacterType>();
              mlir::Value charLen =
                  fir::factory::CharacterExprHelper(*builder, loc)
                      .readLengthFromBox(fir::getBase(selector), charTy);
              addAssocEntitySymbol(fir::CharBoxValue(exactValue, charLen));
            } else {
              addAssocEntitySymbol(exactValue);
            }
          } else if (std::holds_alternative<Fortran::parser::DerivedTypeSpec>(
                         typeSpec->u)) {
            exactValue = builder->create<fir::ConvertOp>(
                loc, fir::BoxType::get(attr.getType()), fir::getBase(selector));
            addAssocEntitySymbol(exactValue);
          }
        } else if (std::holds_alternative<Fortran::parser::DerivedTypeSpec>(
                       guard.u)) {
          // CLASS IS
          fir::SubclassAttr attr = typeGuardAttr.dyn_cast<fir::SubclassAttr>();
          mlir::Value derived = builder->create<fir::ConvertOp>(
              loc, fir::ClassType::get(attr.getType()), fir::getBase(selector));
          addAssocEntitySymbol(derived);
        }
        builder->restoreInsertionPoint(crtInsPt);
        ++typeGuardIdx;
      } else if (eval.getIf<Fortran::parser::EndSelectStmt>()) {
        if (hasLocalScope)
          localSymbols.popScope();
        stmtCtx.finalize();
      }
      genFIR(eval);
    }
  }

  //===--------------------------------------------------------------------===//
  // IO statements (see io.h)
  //===--------------------------------------------------------------------===//

  void genFIR(const Fortran::parser::BackspaceStmt &stmt) {
    mlir::Value iostat = genBackspaceStatement(*this, stmt);
    genIoConditionBranches(getEval(), stmt.v, iostat);
  }
  void genFIR(const Fortran::parser::CloseStmt &stmt) {
    mlir::Value iostat = genCloseStatement(*this, stmt);
    genIoConditionBranches(getEval(), stmt.v, iostat);
  }
  void genFIR(const Fortran::parser::EndfileStmt &stmt) {
    mlir::Value iostat = genEndfileStatement(*this, stmt);
    genIoConditionBranches(getEval(), stmt.v, iostat);
  }
  void genFIR(const Fortran::parser::FlushStmt &stmt) {
    mlir::Value iostat = genFlushStatement(*this, stmt);
    genIoConditionBranches(getEval(), stmt.v, iostat);
  }
  void genFIR(const Fortran::parser::InquireStmt &stmt) {
    mlir::Value iostat = genInquireStatement(*this, stmt);
    if (const auto *specs =
            std::get_if<std::list<Fortran::parser::InquireSpec>>(&stmt.u))
      genIoConditionBranches(getEval(), *specs, iostat);
  }
  void genFIR(const Fortran::parser::OpenStmt &stmt) {
    mlir::Value iostat = genOpenStatement(*this, stmt);
    genIoConditionBranches(getEval(), stmt.v, iostat);
  }
  void genFIR(const Fortran::parser::PrintStmt &stmt) {
    genPrintStatement(*this, stmt);
  }
  void genFIR(const Fortran::parser::ReadStmt &stmt) {
    mlir::Value iostat = genReadStatement(*this, stmt);
    genIoConditionBranches(getEval(), stmt.controls, iostat);
  }
  void genFIR(const Fortran::parser::RewindStmt &stmt) {
    mlir::Value iostat = genRewindStatement(*this, stmt);
    genIoConditionBranches(getEval(), stmt.v, iostat);
  }
  void genFIR(const Fortran::parser::WaitStmt &stmt) {
    mlir::Value iostat = genWaitStatement(*this, stmt);
    genIoConditionBranches(getEval(), stmt.v, iostat);
  }
  void genFIR(const Fortran::parser::WriteStmt &stmt) {
    mlir::Value iostat = genWriteStatement(*this, stmt);
    genIoConditionBranches(getEval(), stmt.controls, iostat);
  }

  template <typename A>
  void genIoConditionBranches(Fortran::lower::pft::Evaluation &eval,
                              const A &specList, mlir::Value iostat) {
    if (!iostat)
      return;

    mlir::Block *endBlock = nullptr;
    mlir::Block *eorBlock = nullptr;
    mlir::Block *errBlock = nullptr;
    for (const auto &spec : specList) {
      std::visit(Fortran::common::visitors{
                     [&](const Fortran::parser::EndLabel &label) {
                       endBlock = blockOfLabel(eval, label.v);
                     },
                     [&](const Fortran::parser::EorLabel &label) {
                       eorBlock = blockOfLabel(eval, label.v);
                     },
                     [&](const Fortran::parser::ErrLabel &label) {
                       errBlock = blockOfLabel(eval, label.v);
                     },
                     [](const auto &) {}},
                 spec.u);
    }
    if (!endBlock && !eorBlock && !errBlock)
      return;

    mlir::Location loc = toLocation();
    mlir::Type indexType = builder->getIndexType();
    mlir::Value selector = builder->createConvert(loc, indexType, iostat);
    llvm::SmallVector<int64_t> indexList;
    llvm::SmallVector<mlir::Block *> blockList;
    if (eorBlock) {
      indexList.push_back(Fortran::runtime::io::IostatEor);
      blockList.push_back(eorBlock);
    }
    if (endBlock) {
      indexList.push_back(Fortran::runtime::io::IostatEnd);
      blockList.push_back(endBlock);
    }
    if (errBlock) {
      indexList.push_back(0);
      blockList.push_back(eval.nonNopSuccessor().block);
      // ERR label statement is the default successor.
      blockList.push_back(errBlock);
    } else {
      // Fallthrough successor statement is the default successor.
      blockList.push_back(eval.nonNopSuccessor().block);
    }
    builder->create<fir::SelectOp>(loc, selector, indexList, blockList);
  }

  //===--------------------------------------------------------------------===//
  // Memory allocation and deallocation
  //===--------------------------------------------------------------------===//

  void genFIR(const Fortran::parser::AllocateStmt &stmt) {
    Fortran::lower::genAllocateStmt(*this, stmt, toLocation());
  }

  void genFIR(const Fortran::parser::DeallocateStmt &stmt) {
    Fortran::lower::genDeallocateStmt(*this, stmt, toLocation());
  }

  /// Nullify pointer object list
  ///
  /// For each pointer object, reset the pointer to a disassociated status.
  /// We do this by setting each pointer to null.
  void genFIR(const Fortran::parser::NullifyStmt &stmt) {
    mlir::Location loc = toLocation();
    for (auto &pointerObject : stmt.v) {
      const Fortran::lower::SomeExpr *expr =
          Fortran::semantics::GetExpr(pointerObject);
      assert(expr);
      fir::MutableBoxValue box = genExprMutableBox(loc, *expr);
      fir::factory::disassociateMutableBox(*builder, loc, box);
    }
  }

  //===--------------------------------------------------------------------===//

  void genFIR(const Fortran::parser::EventPostStmt &stmt) {
    genEventPostStatement(*this, stmt);
  }

  void genFIR(const Fortran::parser::EventWaitStmt &stmt) {
    genEventWaitStatement(*this, stmt);
  }

  void genFIR(const Fortran::parser::FormTeamStmt &stmt) {
    genFormTeamStatement(*this, getEval(), stmt);
  }

  void genFIR(const Fortran::parser::LockStmt &stmt) {
    genLockStatement(*this, stmt);
  }

  fir::ExtendedValue
  genInitializerExprValue(const Fortran::lower::SomeExpr &expr,
                          Fortran::lower::StatementContext &stmtCtx) {
    return Fortran::lower::createSomeInitializerExpression(
        toLocation(), *this, expr, localSymbols, stmtCtx);
  }

  /// Return true if the current context is a conditionalized and implied
  /// iteration space.
  bool implicitIterationSpace() { return !implicitIterSpace.empty(); }

  /// Return true if context is currently an explicit iteration space. A scalar
  /// assignment expression may be contextually within a user-defined iteration
  /// space, transforming it into an array expression.
  bool explicitIterationSpace() { return explicitIterSpace.isActive(); }

  /// Generate an array assignment.
  /// This is an assignment expression with rank > 0. The assignment may or may
  /// not be in a WHERE and/or FORALL context.
  /// In a FORALL context, the assignment may be a pointer assignment and the \p
  /// lbounds and \p ubounds parameters should only be used in such a pointer
  /// assignment case. (If both are None then the array assignment cannot be a
  /// pointer assignment.)
  void genArrayAssignment(
      const Fortran::evaluate::Assignment &assign,
      Fortran::lower::StatementContext &localStmtCtx,
      llvm::Optional<llvm::SmallVector<mlir::Value>> lbounds = std::nullopt,
      llvm::Optional<llvm::SmallVector<mlir::Value>> ubounds = std::nullopt) {

    Fortran::lower::StatementContext &stmtCtx =
        explicitIterationSpace()
            ? explicitIterSpace.stmtContext()
            : (implicitIterationSpace() ? implicitIterSpace.stmtContext()
                                        : localStmtCtx);
    if (Fortran::lower::isWholeAllocatable(assign.lhs)) {
      // Assignment to allocatables may require the lhs to be
      // deallocated/reallocated. See Fortran 2018 10.2.1.3 p3
      Fortran::lower::createAllocatableArrayAssignment(
          *this, assign.lhs, assign.rhs, explicitIterSpace, implicitIterSpace,
          localSymbols, stmtCtx);
      return;
    }

    if (lbounds) {
      // Array of POINTER entities, with elemental assignment.
      if (!Fortran::lower::isWholePointer(assign.lhs))
        fir::emitFatalError(toLocation(), "pointer assignment to non-pointer");

      Fortran::lower::createArrayOfPointerAssignment(
          *this, assign.lhs, assign.rhs, explicitIterSpace, implicitIterSpace,
          *lbounds, ubounds, localSymbols, stmtCtx);
      return;
    }

    if (!implicitIterationSpace() && !explicitIterationSpace()) {
      // No masks and the iteration space is implied by the array, so create a
      // simple array assignment.
      Fortran::lower::createSomeArrayAssignment(*this, assign.lhs, assign.rhs,
                                                localSymbols, stmtCtx);
      return;
    }

    // If there is an explicit iteration space, generate an array assignment
    // with a user-specified iteration space and possibly with masks. These
    // assignments may *appear* to be scalar expressions, but the scalar
    // expression is evaluated at all points in the user-defined space much like
    // an ordinary array assignment. More specifically, the semantics inside the
    // FORALL much more closely resembles that of WHERE than a scalar
    // assignment.
    // Otherwise, generate a masked array assignment. The iteration space is
    // implied by the lhs array expression.
    Fortran::lower::createAnyMaskedArrayAssignment(
        *this, assign.lhs, assign.rhs, explicitIterSpace, implicitIterSpace,
        localSymbols, stmtCtx);
  }

#if !defined(NDEBUG)
  static bool isFuncResultDesignator(const Fortran::lower::SomeExpr &expr) {
    const Fortran::semantics::Symbol *sym =
        Fortran::evaluate::GetFirstSymbol(expr);
    return sym && sym->IsFuncResult();
  }
#endif

  inline fir::MutableBoxValue
  genExprMutableBox(mlir::Location loc,
                    const Fortran::lower::SomeExpr &expr) override final {
    return Fortran::lower::createMutableBox(loc, *this, expr, localSymbols);
  }

  /// Shared for both assignments and pointer assignments.
  void genAssignment(const Fortran::evaluate::Assignment &assign) {
    Fortran::lower::StatementContext stmtCtx;
    mlir::Location loc = toLocation();
    if (bridge.getLoweringOptions().getLowerToHighLevelFIR()) {
      if (explicitIterationSpace() || !implicitIterSpace.empty())
        TODO(loc, "HLFIR assignment inside FORALL or WHERE");
      auto &builder = getFirOpBuilder();
      std::visit(
          Fortran::common::visitors{
              // [1] Plain old assignment.
              [&](const Fortran::evaluate::Assignment::Intrinsic &) {
                if (Fortran::lower::isWholeAllocatable(assign.lhs))
                  TODO(loc, "HLFIR assignment to whole allocatable");
                hlfir::EntityWithAttributes rhs =
                    Fortran::lower::convertExprToHLFIR(loc, *this, assign.rhs,
                                                       localSymbols, stmtCtx);
                hlfir::EntityWithAttributes lhs =
                    Fortran::lower::convertExprToHLFIR(loc, *this, assign.lhs,
                                                       localSymbols, stmtCtx);
                builder.create<hlfir::AssignOp>(loc, rhs, lhs);
              },
              // [2] User defined assignment. If the context is a scalar
              // expression then call the procedure.
              [&](const Fortran::evaluate::ProcedureRef &procRef) {
                TODO(loc, "HLFIR user defined assignment");
              },
              // [3] Pointer assignment with possibly empty bounds-spec. R1035:
              // a bounds-spec is a lower bound value.
              [&](const Fortran::evaluate::Assignment::BoundsSpec &lbExprs) {
                TODO(loc, "HLFIR pointer assignment");
              },
              // [4] Pointer assignment with bounds-remapping. R1036: a
              // bounds-remapping is a pair, lower bound and upper bound.
              [&](const Fortran::evaluate::Assignment::BoundsRemapping) {
                TODO(loc, "HLFIR pointer assignment with bounds remapping");
              },
          },
          assign.u);
      return;
    }
    if (explicitIterationSpace()) {
      Fortran::lower::createArrayLoads(*this, explicitIterSpace, localSymbols);
      explicitIterSpace.genLoopNest();
    }
    std::visit(
        Fortran::common::visitors{
            // [1] Plain old assignment.
            [&](const Fortran::evaluate::Assignment::Intrinsic &) {
              const Fortran::semantics::Symbol *sym =
                  Fortran::evaluate::GetLastSymbol(assign.lhs);

              if (!sym)
                TODO(loc, "assignment to pointer result of function reference");

              std::optional<Fortran::evaluate::DynamicType> lhsType =
                  assign.lhs.GetType();
              assert(lhsType && "lhs cannot be typeless");
              // Assignment to polymorphic allocatables may require changing the
              // variable dynamic type (See Fortran 2018 10.2.1.3 p3).
              if (lhsType->IsPolymorphic() &&
                  Fortran::lower::isWholeAllocatable(assign.lhs)) {
                mlir::Value lhs = genExprMutableBox(loc, assign.lhs).getAddr();
                mlir::Value rhs =
                    fir::getBase(genExprBox(loc, assign.rhs, stmtCtx));
                fir::runtime::genAssign(*builder, loc, lhs, rhs);
                return;
              }

              // Note: No ad-hoc handling for pointers is required here. The
              // target will be assigned as per 2018 10.2.1.3 p2. genExprAddr
              // on a pointer returns the target address and not the address of
              // the pointer variable.

              if (assign.lhs.Rank() > 0 || explicitIterationSpace()) {
                // Array assignment
                // See Fortran 2018 10.2.1.3 p5, p6, and p7
                genArrayAssignment(assign, stmtCtx);
                return;
              }

              // Scalar assignment
              const bool isNumericScalar =
                  isNumericScalarCategory(lhsType->category());
              fir::ExtendedValue rhs = isNumericScalar
                                           ? genExprValue(assign.rhs, stmtCtx)
                                           : genExprAddr(assign.rhs, stmtCtx);
              const bool lhsIsWholeAllocatable =
                  Fortran::lower::isWholeAllocatable(assign.lhs);
              llvm::Optional<fir::factory::MutableBoxReallocation> lhsRealloc;
              llvm::Optional<fir::MutableBoxValue> lhsMutableBox;
              auto lhs = [&]() -> fir::ExtendedValue {
                if (lhsIsWholeAllocatable) {
                  lhsMutableBox = genExprMutableBox(loc, assign.lhs);
                  llvm::SmallVector<mlir::Value> lengthParams;
                  if (const fir::CharBoxValue *charBox = rhs.getCharBox())
                    lengthParams.push_back(charBox->getLen());
                  else if (fir::isDerivedWithLenParameters(rhs))
                    TODO(loc, "assignment to derived type allocatable with "
                              "LEN parameters");
                  lhsRealloc = fir::factory::genReallocIfNeeded(
                      *builder, loc, *lhsMutableBox,
                      /*shape=*/std::nullopt, lengthParams);
                  return lhsRealloc->newValue;
                }
                return genExprAddr(assign.lhs, stmtCtx);
              }();

              if (isNumericScalar) {
                // Fortran 2018 10.2.1.3 p8 and p9
                // Conversions should have been inserted by semantic analysis,
                // but they can be incorrect between the rhs and lhs. Correct
                // that here.
                mlir::Value addr = fir::getBase(lhs);
                mlir::Value val = fir::getBase(rhs);
                // A function with multiple entry points returning different
                // types tags all result variables with one of the largest
                // types to allow them to share the same storage.  Assignment
                // to a result variable of one of the other types requires
                // conversion to the actual type.
                mlir::Type toTy = genType(assign.lhs);
                mlir::Value cast =
                    builder->convertWithSemantics(loc, toTy, val);
                if (fir::dyn_cast_ptrEleTy(addr.getType()) != toTy) {
                  assert(isFuncResultDesignator(assign.lhs) && "type mismatch");
                  addr = builder->createConvert(
                      toLocation(), builder->getRefType(toTy), addr);
                }
                builder->create<fir::StoreOp>(loc, cast, addr);
              } else if (isCharacterCategory(lhsType->category())) {
                // Fortran 2018 10.2.1.3 p10 and p11
                fir::factory::CharacterExprHelper{*builder, loc}.createAssign(
                    lhs, rhs);
              } else if (isDerivedCategory(lhsType->category())) {
                // Fortran 2018 10.2.1.3 p13 and p14
                // Recursively gen an assignment on each element pair.
                fir::factory::genRecordAssignment(*builder, loc, lhs, rhs);
              } else {
                llvm_unreachable("unknown category");
              }
              if (lhsIsWholeAllocatable)
                fir::factory::finalizeRealloc(
                    *builder, loc, lhsMutableBox.value(),
                    /*lbounds=*/std::nullopt, /*takeLboundsIfRealloc=*/false,
                    lhsRealloc.value());
            },

            // [2] User defined assignment. If the context is a scalar
            // expression then call the procedure.
            [&](const Fortran::evaluate::ProcedureRef &procRef) {
              Fortran::lower::StatementContext &ctx =
                  explicitIterationSpace() ? explicitIterSpace.stmtContext()
                                           : stmtCtx;
              Fortran::lower::createSubroutineCall(
                  *this, procRef, explicitIterSpace, implicitIterSpace,
                  localSymbols, ctx, /*isUserDefAssignment=*/true);
            },

            // [3] Pointer assignment with possibly empty bounds-spec. R1035: a
            // bounds-spec is a lower bound value.
            [&](const Fortran::evaluate::Assignment::BoundsSpec &lbExprs) {
              if (Fortran::evaluate::IsProcedure(assign.rhs))
                TODO(loc, "procedure pointer assignment");

              std::optional<Fortran::evaluate::DynamicType> lhsType =
                  assign.lhs.GetType();
              // Delegate pointer association to unlimited polymorphic pointer
              // to the runtime. element size, type code, attribute and of
              // course base_addr might need to be updated.
              if (lhsType && lhsType->IsUnlimitedPolymorphic()) {
                mlir::Value lhs = genExprMutableBox(loc, assign.lhs).getAddr();
                mlir::Value rhs =
                    fir::getBase(genExprBox(loc, assign.rhs, stmtCtx));
                Fortran::lower::genPointerAssociate(*builder, loc, lhs, rhs);
                return;
              }

              llvm::SmallVector<mlir::Value> lbounds;
              for (const Fortran::evaluate::ExtentExpr &lbExpr : lbExprs)
                lbounds.push_back(
                    fir::getBase(genExprValue(toEvExpr(lbExpr), stmtCtx)));
              if (explicitIterationSpace()) {
                // Pointer assignment in FORALL context. Copy the rhs box value
                // into the lhs box variable.
                genArrayAssignment(assign, stmtCtx, lbounds);
                return;
              }
              fir::MutableBoxValue lhs = genExprMutableBox(loc, assign.lhs);
              Fortran::lower::associateMutableBox(*this, loc, lhs, assign.rhs,
                                                  lbounds, stmtCtx);
            },

            // [4] Pointer assignment with bounds-remapping. R1036: a
            // bounds-remapping is a pair, lower bound and upper bound.
            [&](const Fortran::evaluate::Assignment::BoundsRemapping
                    &boundExprs) {
              llvm::SmallVector<mlir::Value> lbounds;
              llvm::SmallVector<mlir::Value> ubounds;
              for (const std::pair<Fortran::evaluate::ExtentExpr,
                                   Fortran::evaluate::ExtentExpr> &pair :
                   boundExprs) {
                const Fortran::evaluate::ExtentExpr &lbExpr = pair.first;
                const Fortran::evaluate::ExtentExpr &ubExpr = pair.second;
                lbounds.push_back(
                    fir::getBase(genExprValue(toEvExpr(lbExpr), stmtCtx)));
                ubounds.push_back(
                    fir::getBase(genExprValue(toEvExpr(ubExpr), stmtCtx)));
              }

              std::optional<Fortran::evaluate::DynamicType> lhsType =
                  assign.lhs.GetType();
              std::optional<Fortran::evaluate::DynamicType> rhsType =
                  assign.rhs.GetType();
              // Polymorphic lhs/rhs need more care. See F2018 10.2.2.3.
              if ((lhsType && lhsType->IsPolymorphic()) ||
                  (rhsType && rhsType->IsPolymorphic())) {
                if (explicitIterationSpace())
                  TODO(loc, "polymorphic pointer assignment in FORALL");
                
                mlir::Value lhs = genExprMutableBox(loc, assign.lhs).getAddr();
                mlir::Value rhs =
                    fir::getBase(genExprBox(loc, assign.rhs, stmtCtx));

                // Create the 2xnewRank array with the bounds to be passed to
                // the runtime as a descriptor.
                assert(lbounds.size() && ubounds.size());
                fir::SequenceType::Shape shape(2, lbounds.size());
                mlir::Type indexTy = builder->getIndexType();
                mlir::Type boundArrayTy =
                    fir::SequenceType::get(shape, builder->getI64Type());
                mlir::Value boundArray =
                    builder->create<fir::AllocaOp>(loc, boundArrayTy);
                mlir::Value array =
                    builder->create<fir::UndefOp>(loc, boundArrayTy);
                llvm::SmallVector<mlir::Value> exts;
                mlir::Value c2 =
                    builder->createIntegerConstant(loc, indexTy, 2);
                for (unsigned i = 0; i < lbounds.size(); ++i) {
                  array = builder->create<fir::InsertValueOp>(
                      loc, boundArrayTy, array, lbounds[i],
                      builder->getArrayAttr(
                          {builder->getIntegerAttr(builder->getIndexType(),
                                                   static_cast<int>(i)),
                           builder->getIntegerAttr(builder->getIndexType(),
                                                   static_cast<int>(0))}));
                  array = builder->create<fir::InsertValueOp>(
                      loc, boundArrayTy, array, ubounds[i],
                      builder->getArrayAttr(
                          {builder->getIntegerAttr(builder->getIndexType(),
                                                   static_cast<int>(i)),
                           builder->getIntegerAttr(builder->getIndexType(),
                                                   static_cast<int>(1))}));
                  exts.push_back(c2);
                }
                builder->create<fir::StoreOp>(loc, array, boundArray);
                mlir::Type boxTy = fir::BoxType::get(boundArrayTy);
                mlir::Value shapeOp = builder->genShape(loc, exts);
                mlir::Value boundsDesc = builder->create<fir::EmboxOp>(
                    loc, boxTy, boundArray, shapeOp);
                Fortran::lower::genPointerAssociateRemapping(*builder, loc, lhs,
                                                             rhs, boundsDesc);
                return;
              }
              if (explicitIterationSpace()) {
                // Pointer assignment in FORALL context. Copy the rhs box value
                // into the lhs box variable.
                genArrayAssignment(assign, stmtCtx, lbounds, ubounds);
                return;
              }
              fir::MutableBoxValue lhs = genExprMutableBox(loc, assign.lhs);
              if (Fortran::evaluate::UnwrapExpr<Fortran::evaluate::NullPointer>(
                      assign.rhs)) {
                fir::factory::disassociateMutableBox(*builder, loc, lhs);
                return;
              }
              // Do not generate a temp in case rhs is an array section.
              fir::ExtendedValue rhs =
                  Fortran::lower::isArraySectionWithoutVectorSubscript(
                      assign.rhs)
                      ? Fortran::lower::createSomeArrayBox(
                            *this, assign.rhs, localSymbols, stmtCtx)
                      : genExprAddr(assign.rhs, stmtCtx);
              fir::factory::associateMutableBoxWithRemap(*builder, loc, lhs,
                                                         rhs, lbounds, ubounds);
              if (explicitIterationSpace()) {
                mlir::ValueRange inners = explicitIterSpace.getInnerArgs();
                if (!inners.empty())
                  builder->create<fir::ResultOp>(loc, inners);
              }
            },
        },
        assign.u);
    if (explicitIterationSpace())
      Fortran::lower::createArrayMergeStores(*this, explicitIterSpace);
  }

  void genFIR(const Fortran::parser::WhereConstruct &c) {
    implicitIterSpace.growStack();
    genNestedStatement(
        std::get<
            Fortran::parser::Statement<Fortran::parser::WhereConstructStmt>>(
            c.t));
    for (const auto &body :
         std::get<std::list<Fortran::parser::WhereBodyConstruct>>(c.t))
      genFIR(body);
    for (const auto &e :
         std::get<std::list<Fortran::parser::WhereConstruct::MaskedElsewhere>>(
             c.t))
      genFIR(e);
    if (const auto &e =
            std::get<std::optional<Fortran::parser::WhereConstruct::Elsewhere>>(
                c.t);
        e.has_value())
      genFIR(*e);
    genNestedStatement(
        std::get<Fortran::parser::Statement<Fortran::parser::EndWhereStmt>>(
            c.t));
  }
  void genFIR(const Fortran::parser::WhereBodyConstruct &body) {
    std::visit(
        Fortran::common::visitors{
            [&](const Fortran::parser::Statement<
                Fortran::parser::AssignmentStmt> &stmt) {
              genNestedStatement(stmt);
            },
            [&](const Fortran::parser::Statement<Fortran::parser::WhereStmt>
                    &stmt) { genNestedStatement(stmt); },
            [&](const Fortran::common::Indirection<
                Fortran::parser::WhereConstruct> &c) { genFIR(c.value()); },
        },
        body.u);
  }
  void genFIR(const Fortran::parser::WhereConstructStmt &stmt) {
    implicitIterSpace.append(Fortran::semantics::GetExpr(
        std::get<Fortran::parser::LogicalExpr>(stmt.t)));
  }
  void genFIR(const Fortran::parser::WhereConstruct::MaskedElsewhere &ew) {
    genNestedStatement(
        std::get<
            Fortran::parser::Statement<Fortran::parser::MaskedElsewhereStmt>>(
            ew.t));
    for (const auto &body :
         std::get<std::list<Fortran::parser::WhereBodyConstruct>>(ew.t))
      genFIR(body);
  }
  void genFIR(const Fortran::parser::MaskedElsewhereStmt &stmt) {
    implicitIterSpace.append(Fortran::semantics::GetExpr(
        std::get<Fortran::parser::LogicalExpr>(stmt.t)));
  }
  void genFIR(const Fortran::parser::WhereConstruct::Elsewhere &ew) {
    genNestedStatement(
        std::get<Fortran::parser::Statement<Fortran::parser::ElsewhereStmt>>(
            ew.t));
    for (const auto &body :
         std::get<std::list<Fortran::parser::WhereBodyConstruct>>(ew.t))
      genFIR(body);
  }
  void genFIR(const Fortran::parser::ElsewhereStmt &stmt) {
    implicitIterSpace.append(nullptr);
  }
  void genFIR(const Fortran::parser::EndWhereStmt &) {
    implicitIterSpace.shrinkStack();
  }

  void genFIR(const Fortran::parser::WhereStmt &stmt) {
    Fortran::lower::StatementContext stmtCtx;
    const auto &assign = std::get<Fortran::parser::AssignmentStmt>(stmt.t);
    implicitIterSpace.growStack();
    implicitIterSpace.append(Fortran::semantics::GetExpr(
        std::get<Fortran::parser::LogicalExpr>(stmt.t)));
    genAssignment(*assign.typedAssignment->v);
    implicitIterSpace.shrinkStack();
  }

  void genFIR(const Fortran::parser::PointerAssignmentStmt &stmt) {
    genAssignment(*stmt.typedAssignment->v);
  }

  void genFIR(const Fortran::parser::AssignmentStmt &stmt) {
    genAssignment(*stmt.typedAssignment->v);
  }

  void genFIR(const Fortran::parser::SyncAllStmt &stmt) {
    genSyncAllStatement(*this, stmt);
  }

  void genFIR(const Fortran::parser::SyncImagesStmt &stmt) {
    genSyncImagesStatement(*this, stmt);
  }

  void genFIR(const Fortran::parser::SyncMemoryStmt &stmt) {
    genSyncMemoryStatement(*this, stmt);
  }

  void genFIR(const Fortran::parser::SyncTeamStmt &stmt) {
    genSyncTeamStatement(*this, stmt);
  }

  void genFIR(const Fortran::parser::UnlockStmt &stmt) {
    genUnlockStatement(*this, stmt);
  }

  void genFIR(const Fortran::parser::AssignStmt &stmt) {
    const Fortran::semantics::Symbol &symbol =
        *std::get<Fortran::parser::Name>(stmt.t).symbol;
    mlir::Location loc = toLocation();
    mlir::Value labelValue = builder->createIntegerConstant(
        loc, genType(symbol), std::get<Fortran::parser::Label>(stmt.t));
    builder->create<fir::StoreOp>(loc, labelValue, getSymbolAddress(symbol));
  }

  void genFIR(const Fortran::parser::FormatStmt &) {
    // do nothing.

    // FORMAT statements have no semantics. They may be lowered if used by a
    // data transfer statement.
  }

  void genFIR(const Fortran::parser::PauseStmt &stmt) {
    genPauseStatement(*this, stmt);
  }

  // call FAIL IMAGE in runtime
  void genFIR(const Fortran::parser::FailImageStmt &stmt) {
    genFailImageStatement(*this);
  }

  // call STOP, ERROR STOP in runtime
  void genFIR(const Fortran::parser::StopStmt &stmt) {
    genStopStatement(*this, stmt);
  }

  void genFIR(const Fortran::parser::ReturnStmt &stmt) {
    Fortran::lower::pft::FunctionLikeUnit *funit =
        getEval().getOwningProcedure();
    assert(funit && "not inside main program, function or subroutine");
    if (funit->isMainProgram()) {
      genExitRoutine();
      return;
    }
    mlir::Location loc = toLocation();
    if (stmt.v) {
      // Alternate return statement - If this is a subroutine where some
      // alternate entries have alternate returns, but the active entry point
      // does not, ignore the alternate return value.  Otherwise, assign it
      // to the compiler-generated result variable.
      const Fortran::semantics::Symbol &symbol = funit->getSubprogramSymbol();
      if (Fortran::semantics::HasAlternateReturns(symbol)) {
        Fortran::lower::StatementContext stmtCtx;
        const Fortran::lower::SomeExpr *expr =
            Fortran::semantics::GetExpr(*stmt.v);
        assert(expr && "missing alternate return expression");
        mlir::Value altReturnIndex = builder->createConvert(
            loc, builder->getIndexType(), createFIRExpr(loc, expr, stmtCtx));
        builder->create<fir::StoreOp>(loc, altReturnIndex,
                                      getAltReturnResult(symbol));
      }
    }
    // Branch to the last block of the SUBROUTINE, which has the actual return.
    if (!funit->finalBlock) {
      mlir::OpBuilder::InsertPoint insPt = builder->saveInsertionPoint();
      funit->finalBlock = builder->createBlock(&builder->getRegion());
      builder->restoreInsertionPoint(insPt);
    }
    builder->create<mlir::cf::BranchOp>(loc, funit->finalBlock);
  }

  void genFIR(const Fortran::parser::CycleStmt &) {
    genFIRBranch(getEval().controlSuccessor->block);
  }
  void genFIR(const Fortran::parser::ExitStmt &) {
    genFIRBranch(getEval().controlSuccessor->block);
  }
  void genFIR(const Fortran::parser::GotoStmt &) {
    genFIRBranch(getEval().controlSuccessor->block);
  }

  // Nop statements - No code, or code is generated at the construct level.
  void genFIR(const Fortran::parser::AssociateStmt &) {}       // nop
  void genFIR(const Fortran::parser::CaseStmt &) {}            // nop
  void genFIR(const Fortran::parser::ContinueStmt &) {}        // nop
  void genFIR(const Fortran::parser::ElseIfStmt &) {}          // nop
  void genFIR(const Fortran::parser::ElseStmt &) {}            // nop
  void genFIR(const Fortran::parser::EndAssociateStmt &) {}    // nop
  void genFIR(const Fortran::parser::EndDoStmt &) {}           // nop
  void genFIR(const Fortran::parser::EndFunctionStmt &) {}     // nop
  void genFIR(const Fortran::parser::EndIfStmt &) {}           // nop
  void genFIR(const Fortran::parser::EndMpSubprogramStmt &) {} // nop
  void genFIR(const Fortran::parser::EndSelectStmt &) {}       // nop
  void genFIR(const Fortran::parser::EndSubroutineStmt &) {}   // nop
  void genFIR(const Fortran::parser::EntryStmt &) {}           // nop
  void genFIR(const Fortran::parser::IfStmt &) {}              // nop
  void genFIR(const Fortran::parser::IfThenStmt &) {}          // nop
  void genFIR(const Fortran::parser::NonLabelDoStmt &) {}      // nop
  void genFIR(const Fortran::parser::OmpEndLoopDirective &) {} // nop
<<<<<<< HEAD
  void genFIR(const Fortran::parser::OSSEndLoopDirective &) {} // nop
=======
  void genFIR(const Fortran::parser::SelectTypeStmt &) {}      // nop
  void genFIR(const Fortran::parser::TypeGuardStmt &) {}       // nop
>>>>>>> 1d93cdfc

  void genFIR(const Fortran::parser::NamelistStmt &) {
    TODO(toLocation(), "NamelistStmt lowering");
  }

  /// Generate FIR for the Evaluation `eval`.
  void genFIR(Fortran::lower::pft::Evaluation &eval,
              bool unstructuredContext = true) {
    if (unstructuredContext) {
      // When transitioning from unstructured to structured code,
      // the structured code could be a target that starts a new block.
      maybeStartBlock(eval.isConstruct() && eval.lowerAsStructured()
                          ? eval.getFirstNestedEvaluation().block
                          : eval.block);
    }

    setCurrentEval(eval);
    setCurrentPosition(eval.position);
    eval.visit([&](const auto &stmt) { genFIR(stmt); });

    if (unstructuredContext && blockIsUnterminated()) {
      // Exit from an unstructured IF or SELECT construct block.
      Fortran::lower::pft::Evaluation *successor{};
      if (eval.isActionStmt())
        successor = eval.controlSuccessor;
      else if (eval.isConstruct() &&
               eval.getLastNestedEvaluation()
                   .lexicalSuccessor->isIntermediateConstructStmt())
        successor = eval.constructExit;
      else if (eval.isConstructStmt() &&
               eval.lexicalSuccessor == eval.controlSuccessor)
        // empty construct block
        successor = eval.parentConstruct->constructExit;
      if (successor && successor->block)
        genFIRBranch(successor->block);
    }
  }

  void mapCPtrArgByValue(const Fortran::semantics::Symbol &sym,
                         mlir::Value val) {
    mlir::Type symTy = Fortran::lower::translateSymbolToFIRType(*this, sym);
    mlir::Location loc = toLocation();
    mlir::Value res = builder->create<fir::AllocaOp>(loc, symTy);
    mlir::Value resAddr =
        fir::factory::genCPtrOrCFunptrAddr(*builder, loc, res, symTy);
    mlir::Value argAddrVal =
        builder->createConvert(loc, fir::unwrapRefType(resAddr.getType()), val);
    builder->create<fir::StoreOp>(loc, argAddrVal, resAddr);
    addSymbol(sym, res);
  }

  void mapTrivialByValue(const Fortran::semantics::Symbol &sym,
                         mlir::Value val) {
    mlir::Location loc = toLocation();
    mlir::Value res = builder->create<fir::AllocaOp>(loc, val.getType());
    builder->create<fir::StoreOp>(loc, val, res);
    addSymbol(sym, res);
  }

  /// Map mlir function block arguments to the corresponding Fortran dummy
  /// variables. When the result is passed as a hidden argument, the Fortran
  /// result is also mapped. The symbol map is used to hold this mapping.
  void mapDummiesAndResults(Fortran::lower::pft::FunctionLikeUnit &funit,
                            const Fortran::lower::CalleeInterface &callee) {
    assert(builder && "require a builder object at this point");
    using PassBy = Fortran::lower::CalleeInterface::PassEntityBy;
    auto mapPassedEntity = [&](const auto arg) {
      if (arg.passBy == PassBy::AddressAndLength) {
        if (callee.characterize().IsBindC())
          return;
        // TODO: now that fir call has some attributes regarding character
        // return, PassBy::AddressAndLength should be retired.
        mlir::Location loc = toLocation();
        fir::factory::CharacterExprHelper charHelp{*builder, loc};
        mlir::Value box =
            charHelp.createEmboxChar(arg.firArgument, arg.firLength);
        addSymbol(arg.entity->get(), box);
      } else {
        if (arg.entity.has_value()) {
          if (arg.passBy == PassBy::Value) {
            mlir::Type argTy = arg.firArgument.getType();
            if (argTy.isa<fir::RecordType>())
              TODO(toLocation(), "derived type argument passed by value");
            if (Fortran::semantics::IsBuiltinCPtr(arg.entity->get()) &&
                Fortran::lower::isCPtrArgByValueType(argTy)) {
              mapCPtrArgByValue(arg.entity->get(), arg.firArgument);
              return;
            }
            if (fir::isa_trivial(argTy)) {
              mapTrivialByValue(arg.entity->get(), arg.firArgument);
              return;
            }
          }
          addSymbol(arg.entity->get(), arg.firArgument);
        } else {
          assert(funit.parentHasHostAssoc());
          funit.parentHostAssoc().internalProcedureBindings(*this,
                                                            localSymbols);
        }
      }
    };
    for (const Fortran::lower::CalleeInterface::PassedEntity &arg :
         callee.getPassedArguments())
      mapPassedEntity(arg);
    if (std::optional<Fortran::lower::CalleeInterface::PassedEntity>
            passedResult = callee.getPassedResult()) {
      mapPassedEntity(*passedResult);
      // FIXME: need to make sure things are OK here. addSymbol may not be OK
      if (funit.primaryResult &&
          passedResult->entity->get() != *funit.primaryResult)
        addSymbol(*funit.primaryResult,
                  getSymbolAddress(passedResult->entity->get()));
    }
  }

  /// Instantiate variable \p var and add it to the symbol map.
  /// See ConvertVariable.cpp.
  void instantiateVar(const Fortran::lower::pft::Variable &var,
                      Fortran::lower::AggregateStoreMap &storeMap) {
    Fortran::lower::instantiateVariable(*this, var, localSymbols, storeMap);
    if (var.hasSymbol() &&
        var.getSymbol().test(
            Fortran::semantics::Symbol::Flag::OmpThreadprivate))
      Fortran::lower::genThreadprivateOp(*this, var);
  }

  /// Prepare to translate a new function
  void startNewFunction(Fortran::lower::pft::FunctionLikeUnit &funit) {
    assert(!builder && "expected nullptr");
    Fortran::lower::CalleeInterface callee(funit, *this);
    mlir::func::FuncOp func = callee.addEntryBlockAndMapArguments();
    builder = new fir::FirOpBuilder(func, bridge.getKindMap());
    assert(builder && "FirOpBuilder did not instantiate");
    builder->setFastMathFlags(bridge.getLoweringOptions().getMathOptions());
    builder->setInsertionPointToStart(&func.front());
    func.setVisibility(mlir::SymbolTable::Visibility::Public);

    mapDummiesAndResults(funit, callee);

    // Note: not storing Variable references because getOrderedSymbolTable
    // below returns a temporary.
    llvm::SmallVector<Fortran::lower::pft::Variable> deferredFuncResultList;

    // Backup actual argument for entry character results
    // with different lengths. It needs to be added to the non
    // primary results symbol before mapSymbolAttributes is called.
    Fortran::lower::SymbolBox resultArg;
    if (std::optional<Fortran::lower::CalleeInterface::PassedEntity>
            passedResult = callee.getPassedResult())
      resultArg = lookupSymbol(passedResult->entity->get());

    Fortran::lower::AggregateStoreMap storeMap;
    // The front-end is currently not adding module variables referenced
    // in a module procedure as host associated. As a result we need to
    // instantiate all module variables here if this is a module procedure.
    // It is likely that the front-end behavior should change here.
    // This also applies to internal procedures inside module procedures.
    if (auto *module = Fortran::lower::pft::getAncestor<
            Fortran::lower::pft::ModuleLikeUnit>(funit))
      for (const Fortran::lower::pft::Variable &var :
           module->getOrderedSymbolTable())
        instantiateVar(var, storeMap);

    mlir::Value primaryFuncResultStorage;
    for (const Fortran::lower::pft::Variable &var :
         funit.getOrderedSymbolTable()) {
      // Always instantiate aggregate storage blocks.
      if (var.isAggregateStore()) {
        instantiateVar(var, storeMap);
        continue;
      }
      const Fortran::semantics::Symbol &sym = var.getSymbol();
      if (funit.parentHasHostAssoc()) {
        // Never instantitate host associated variables, as they are already
        // instantiated from an argument tuple. Instead, just bind the symbol to
        // the reference to the host variable, which must be in the map.
        const Fortran::semantics::Symbol &ultimate = sym.GetUltimate();
        if (funit.parentHostAssoc().isAssociated(ultimate)) {
          Fortran::lower::SymbolBox hostBox = lookupSymbol(ultimate);
          assert(hostBox && "host association is not in map");
          localSymbols.addSymbol(sym, hostBox.toExtendedValue());
          continue;
        }
      }
      if (!sym.IsFuncResult() || !funit.primaryResult) {
        instantiateVar(var, storeMap);
      } else if (&sym == funit.primaryResult) {
        instantiateVar(var, storeMap);
        primaryFuncResultStorage = getSymbolAddress(sym);
      } else {
        deferredFuncResultList.push_back(var);
      }
    }

    // TODO: should use same mechanism as equivalence?
    // One blocking point is character entry returns that need special handling
    // since they are not locally allocated but come as argument. CHARACTER(*)
    // is not something that fits well with equivalence lowering.
    for (const Fortran::lower::pft::Variable &altResult :
         deferredFuncResultList) {
      Fortran::lower::StatementContext stmtCtx;
      if (std::optional<Fortran::lower::CalleeInterface::PassedEntity>
              passedResult = callee.getPassedResult()) {
        addSymbol(altResult.getSymbol(), resultArg.getAddr());
        Fortran::lower::mapSymbolAttributes(*this, altResult, localSymbols,
                                            stmtCtx);
      } else {
        Fortran::lower::mapSymbolAttributes(*this, altResult, localSymbols,
                                            stmtCtx, primaryFuncResultStorage);
      }
    }

    // If this is a host procedure with host associations, then create the tuple
    // of pointers for passing to the internal procedures.
    if (!funit.getHostAssoc().empty())
      funit.getHostAssoc().hostProcedureBindings(*this, localSymbols);

    // Create most function blocks in advance.
    createEmptyBlocks(funit.evaluationList);

    // Reinstate entry block as the current insertion point.
    builder->setInsertionPointToEnd(&func.front());

    if (callee.hasAlternateReturns()) {
      // Create a local temp to hold the alternate return index.
      // Give it an integer index type and the subroutine name (for dumps).
      // Attach it to the subroutine symbol in the localSymbols map.
      // Initialize it to zero, the "fallthrough" alternate return value.
      const Fortran::semantics::Symbol &symbol = funit.getSubprogramSymbol();
      mlir::Location loc = toLocation();
      mlir::Type idxTy = builder->getIndexType();
      mlir::Value altResult =
          builder->createTemporary(loc, idxTy, toStringRef(symbol.name()));
      addSymbol(symbol, altResult);
      mlir::Value zero = builder->createIntegerConstant(loc, idxTy, 0);
      builder->create<fir::StoreOp>(loc, zero, altResult);
    }

    if (Fortran::lower::pft::Evaluation *alternateEntryEval =
            funit.getEntryEval())
      genFIRBranch(alternateEntryEval->lexicalSuccessor->block);
  }

  /// Create global blocks for the current function.  This eliminates the
  /// distinction between forward and backward targets when generating
  /// branches.  A block is "global" if it can be the target of a GOTO or
  /// other source code branch.  A block that can only be targeted by a
  /// compiler generated branch is "local".  For example, a DO loop preheader
  /// block containing loop initialization code is global.  A loop header
  /// block, which is the target of the loop back edge, is local.  Blocks
  /// belong to a region.  Any block within a nested region must be replaced
  /// with a block belonging to that region.  Branches may not cross region
  /// boundaries.
  void createEmptyBlocks(
      std::list<Fortran::lower::pft::Evaluation> &evaluationList) {
    mlir::Region *region = &builder->getRegion();
    for (Fortran::lower::pft::Evaluation &eval : evaluationList) {
      if (eval.isNewBlock)
        eval.block = builder->createBlock(region);
      if (eval.isConstruct() || eval.isDirective()) {
        if (eval.lowerAsUnstructured()) {
          createEmptyBlocks(eval.getNestedEvaluations());
        } else if (eval.hasNestedEvaluations()) {
          // A structured construct that is a target starts a new block.
          Fortran::lower::pft::Evaluation &constructStmt =
              eval.getFirstNestedEvaluation();
          if (constructStmt.isNewBlock)
            constructStmt.block = builder->createBlock(region);
        }
      }
    }
  }

  /// Return the predicate: "current block does not have a terminator branch".
  bool blockIsUnterminated() {
    mlir::Block *currentBlock = builder->getBlock();
    return currentBlock->empty() ||
           !currentBlock->back().hasTrait<mlir::OpTrait::IsTerminator>();
  }

  /// Unconditionally switch code insertion to a new block.
  void startBlock(mlir::Block *newBlock) {
    assert(newBlock && "missing block");
    // Default termination for the current block is a fallthrough branch to
    // the new block.
    if (blockIsUnterminated())
      genFIRBranch(newBlock);
    // Some blocks may be re/started more than once, and might not be empty.
    // If the new block already has (only) a terminator, set the insertion
    // point to the start of the block.  Otherwise set it to the end.
    builder->setInsertionPointToStart(newBlock);
    if (blockIsUnterminated())
      builder->setInsertionPointToEnd(newBlock);
  }

  /// Conditionally switch code insertion to a new block.
  void maybeStartBlock(mlir::Block *newBlock) {
    if (newBlock)
      startBlock(newBlock);
  }

  /// Emit return and cleanup after the function has been translated.
  void endNewFunction(Fortran::lower::pft::FunctionLikeUnit &funit) {
    setCurrentPosition(Fortran::lower::pft::stmtSourceLoc(funit.endStmt));
    if (funit.isMainProgram())
      genExitRoutine();
    else
      genFIRProcedureExit(funit, funit.getSubprogramSymbol());
    funit.finalBlock = nullptr;
    LLVM_DEBUG(llvm::dbgs() << "*** Lowering result:\n\n"
                            << *builder->getFunction() << '\n');
    // FIXME: Simplification should happen in a normal pass, not here.
    mlir::IRRewriter rewriter(*builder);
    (void)mlir::simplifyRegions(rewriter,
                                {builder->getRegion()}); // remove dead code
    delete builder;
    builder = nullptr;
    hostAssocTuple = mlir::Value{};
    localSymbols.clear();
  }

  /// Helper to generate GlobalOps when the builder is not positioned in any
  /// region block. This is required because the FirOpBuilder assumes it is
  /// always positioned inside a region block when creating globals, the easiest
  /// way comply is to create a dummy function and to throw it afterwards.
  void createGlobalOutsideOfFunctionLowering(
      const std::function<void()> &createGlobals) {
    // FIXME: get rid of the bogus function context and instantiate the
    // globals directly into the module.
    mlir::MLIRContext *context = &getMLIRContext();
    mlir::func::FuncOp func = fir::FirOpBuilder::createFunction(
        mlir::UnknownLoc::get(context), getModuleOp(),
        fir::NameUniquer::doGenerated("Sham"),
        mlir::FunctionType::get(context, std::nullopt, std::nullopt));
    func.addEntryBlock();
    builder = new fir::FirOpBuilder(func, bridge.getKindMap());
    assert(builder && "FirOpBuilder did not instantiate");
    builder->setFastMathFlags(bridge.getLoweringOptions().getMathOptions());
    createGlobals();
    if (mlir::Region *region = func.getCallableRegion())
      region->dropAllReferences();
    func.erase();
    delete builder;
    builder = nullptr;
    localSymbols.clear();
  }
  /// Instantiate the data from a BLOCK DATA unit.
  void lowerBlockData(Fortran::lower::pft::BlockDataUnit &bdunit) {
    createGlobalOutsideOfFunctionLowering([&]() {
      Fortran::lower::AggregateStoreMap fakeMap;
      for (const auto &[_, sym] : bdunit.symTab) {
        if (sym->has<Fortran::semantics::ObjectEntityDetails>()) {
          Fortran::lower::pft::Variable var(*sym, true);
          instantiateVar(var, fakeMap);
        }
      }
    });
  }

  /// Create fir::Global for all the common blocks that appear in the program.
  void
  lowerCommonBlocks(const Fortran::semantics::CommonBlockList &commonBlocks) {
    createGlobalOutsideOfFunctionLowering(
        [&]() { Fortran::lower::defineCommonBlocks(*this, commonBlocks); });
  }

  /// Lower a procedure (nest).
  void lowerFunc(Fortran::lower::pft::FunctionLikeUnit &funit) {
    if (!funit.isMainProgram()) {
      const Fortran::semantics::Symbol &procSymbol =
          funit.getSubprogramSymbol();
      if (procSymbol.owner().IsSubmodule())
        TODO(toLocation(), "support for submodules");
      if (Fortran::semantics::IsSeparateModuleProcedureInterface(&procSymbol))
        TODO(toLocation(), "separate module procedure");
    }
    setCurrentPosition(funit.getStartingSourceLoc());
    for (int entryIndex = 0, last = funit.entryPointList.size();
         entryIndex < last; ++entryIndex) {
      funit.setActiveEntry(entryIndex);
      startNewFunction(funit); // the entry point for lowering this procedure
      for (Fortran::lower::pft::Evaluation &eval : funit.evaluationList)
        genFIR(eval);
      endNewFunction(funit);
    }
    funit.setActiveEntry(0);
    for (Fortran::lower::pft::FunctionLikeUnit &f : funit.nestedFunctions)
      lowerFunc(f); // internal procedure
  }

  /// Lower module variable definitions to fir::globalOp and OpenMP/OpenACC
  /// declarative construct.
  void lowerModuleDeclScope(Fortran::lower::pft::ModuleLikeUnit &mod) {
    setCurrentPosition(mod.getStartingSourceLoc());
    createGlobalOutsideOfFunctionLowering([&]() {
      for (const Fortran::lower::pft::Variable &var :
           mod.getOrderedSymbolTable()) {
        // Only define the variables owned by this module.
        const Fortran::semantics::Scope *owningScope = var.getOwningScope();
        if (!owningScope || mod.getScope() == *owningScope)
          Fortran::lower::defineModuleVariable(*this, var);
      }
      for (auto &eval : mod.evaluationList)
        genFIR(eval);
    });
  }

  /// Lower functions contained in a module.
  void lowerMod(Fortran::lower::pft::ModuleLikeUnit &mod) {
    for (Fortran::lower::pft::FunctionLikeUnit &f : mod.nestedFunctions)
      lowerFunc(f);
  }

  void setCurrentPosition(const Fortran::parser::CharBlock &position) {
    if (position != Fortran::parser::CharBlock{})
      currentPosition = position;
  }

  /// Set current position at the location of \p parseTreeNode. Note that the
  /// position is updated automatically when visiting statements, but not when
  /// entering higher level nodes like constructs or procedures. This helper is
  /// intended to cover the latter cases.
  template <typename A>
  void setCurrentPositionAt(const A &parseTreeNode) {
    setCurrentPosition(Fortran::parser::FindSourceLocation(parseTreeNode));
  }

  //===--------------------------------------------------------------------===//
  // Utility methods
  //===--------------------------------------------------------------------===//

  /// Convert a parser CharBlock to a Location
  mlir::Location toLocation(const Fortran::parser::CharBlock &cb) {
    return genLocation(cb);
  }

  mlir::Location toLocation() { return toLocation(currentPosition); }
  void setCurrentEval(Fortran::lower::pft::Evaluation &eval) {
    evalPtr = &eval;
  }
  Fortran::lower::pft::Evaluation &getEval() {
    assert(evalPtr);
    return *evalPtr;
  }

  std::optional<Fortran::evaluate::Shape>
  getShape(const Fortran::lower::SomeExpr &expr) {
    return Fortran::evaluate::GetShape(foldingContext, expr);
  }

  //===--------------------------------------------------------------------===//
  // Analysis on a nested explicit iteration space.
  //===--------------------------------------------------------------------===//

  void analyzeExplicitSpace(const Fortran::parser::ConcurrentHeader &header) {
    explicitIterSpace.pushLevel();
    for (const Fortran::parser::ConcurrentControl &ctrl :
         std::get<std::list<Fortran::parser::ConcurrentControl>>(header.t)) {
      const Fortran::semantics::Symbol *ctrlVar =
          std::get<Fortran::parser::Name>(ctrl.t).symbol;
      explicitIterSpace.addSymbol(ctrlVar);
    }
    if (const auto &mask =
            std::get<std::optional<Fortran::parser::ScalarLogicalExpr>>(
                header.t);
        mask.has_value())
      analyzeExplicitSpace(*Fortran::semantics::GetExpr(*mask));
  }
  template <bool LHS = false, typename A>
  void analyzeExplicitSpace(const Fortran::evaluate::Expr<A> &e) {
    explicitIterSpace.exprBase(&e, LHS);
  }
  void analyzeExplicitSpace(const Fortran::evaluate::Assignment *assign) {
    auto analyzeAssign = [&](const Fortran::lower::SomeExpr &lhs,
                             const Fortran::lower::SomeExpr &rhs) {
      analyzeExplicitSpace</*LHS=*/true>(lhs);
      analyzeExplicitSpace(rhs);
    };
    std::visit(
        Fortran::common::visitors{
            [&](const Fortran::evaluate::ProcedureRef &procRef) {
              // Ensure the procRef expressions are the one being visited.
              assert(procRef.arguments().size() == 2);
              const Fortran::lower::SomeExpr *lhs =
                  procRef.arguments()[0].value().UnwrapExpr();
              const Fortran::lower::SomeExpr *rhs =
                  procRef.arguments()[1].value().UnwrapExpr();
              assert(lhs && rhs &&
                     "user defined assignment arguments must be expressions");
              analyzeAssign(*lhs, *rhs);
            },
            [&](const auto &) { analyzeAssign(assign->lhs, assign->rhs); }},
        assign->u);
    explicitIterSpace.endAssign();
  }
  void analyzeExplicitSpace(const Fortran::parser::ForallAssignmentStmt &stmt) {
    std::visit([&](const auto &s) { analyzeExplicitSpace(s); }, stmt.u);
  }
  void analyzeExplicitSpace(const Fortran::parser::AssignmentStmt &s) {
    analyzeExplicitSpace(s.typedAssignment->v.operator->());
  }
  void analyzeExplicitSpace(const Fortran::parser::PointerAssignmentStmt &s) {
    analyzeExplicitSpace(s.typedAssignment->v.operator->());
  }
  void analyzeExplicitSpace(const Fortran::parser::WhereConstruct &c) {
    analyzeExplicitSpace(
        std::get<
            Fortran::parser::Statement<Fortran::parser::WhereConstructStmt>>(
            c.t)
            .statement);
    for (const Fortran::parser::WhereBodyConstruct &body :
         std::get<std::list<Fortran::parser::WhereBodyConstruct>>(c.t))
      analyzeExplicitSpace(body);
    for (const Fortran::parser::WhereConstruct::MaskedElsewhere &e :
         std::get<std::list<Fortran::parser::WhereConstruct::MaskedElsewhere>>(
             c.t))
      analyzeExplicitSpace(e);
    if (const auto &e =
            std::get<std::optional<Fortran::parser::WhereConstruct::Elsewhere>>(
                c.t);
        e.has_value())
      analyzeExplicitSpace(e.operator->());
  }
  void analyzeExplicitSpace(const Fortran::parser::WhereConstructStmt &ws) {
    const Fortran::lower::SomeExpr *exp = Fortran::semantics::GetExpr(
        std::get<Fortran::parser::LogicalExpr>(ws.t));
    addMaskVariable(exp);
    analyzeExplicitSpace(*exp);
  }
  void analyzeExplicitSpace(
      const Fortran::parser::WhereConstruct::MaskedElsewhere &ew) {
    analyzeExplicitSpace(
        std::get<
            Fortran::parser::Statement<Fortran::parser::MaskedElsewhereStmt>>(
            ew.t)
            .statement);
    for (const Fortran::parser::WhereBodyConstruct &e :
         std::get<std::list<Fortran::parser::WhereBodyConstruct>>(ew.t))
      analyzeExplicitSpace(e);
  }
  void analyzeExplicitSpace(const Fortran::parser::WhereBodyConstruct &body) {
    std::visit(Fortran::common::visitors{
                   [&](const Fortran::common::Indirection<
                       Fortran::parser::WhereConstruct> &wc) {
                     analyzeExplicitSpace(wc.value());
                   },
                   [&](const auto &s) { analyzeExplicitSpace(s.statement); }},
               body.u);
  }
  void analyzeExplicitSpace(const Fortran::parser::MaskedElsewhereStmt &stmt) {
    const Fortran::lower::SomeExpr *exp = Fortran::semantics::GetExpr(
        std::get<Fortran::parser::LogicalExpr>(stmt.t));
    addMaskVariable(exp);
    analyzeExplicitSpace(*exp);
  }
  void
  analyzeExplicitSpace(const Fortran::parser::WhereConstruct::Elsewhere *ew) {
    for (const Fortran::parser::WhereBodyConstruct &e :
         std::get<std::list<Fortran::parser::WhereBodyConstruct>>(ew->t))
      analyzeExplicitSpace(e);
  }
  void analyzeExplicitSpace(const Fortran::parser::WhereStmt &stmt) {
    const Fortran::lower::SomeExpr *exp = Fortran::semantics::GetExpr(
        std::get<Fortran::parser::LogicalExpr>(stmt.t));
    addMaskVariable(exp);
    analyzeExplicitSpace(*exp);
    const std::optional<Fortran::evaluate::Assignment> &assign =
        std::get<Fortran::parser::AssignmentStmt>(stmt.t).typedAssignment->v;
    assert(assign.has_value() && "WHERE has no statement");
    analyzeExplicitSpace(assign.operator->());
  }
  void analyzeExplicitSpace(const Fortran::parser::ForallStmt &forall) {
    analyzeExplicitSpace(
        std::get<
            Fortran::common::Indirection<Fortran::parser::ConcurrentHeader>>(
            forall.t)
            .value());
    analyzeExplicitSpace(std::get<Fortran::parser::UnlabeledStatement<
                             Fortran::parser::ForallAssignmentStmt>>(forall.t)
                             .statement);
    analyzeExplicitSpacePop();
  }
  void
  analyzeExplicitSpace(const Fortran::parser::ForallConstructStmt &forall) {
    analyzeExplicitSpace(
        std::get<
            Fortran::common::Indirection<Fortran::parser::ConcurrentHeader>>(
            forall.t)
            .value());
  }
  void analyzeExplicitSpace(const Fortran::parser::ForallConstruct &forall) {
    analyzeExplicitSpace(
        std::get<
            Fortran::parser::Statement<Fortran::parser::ForallConstructStmt>>(
            forall.t)
            .statement);
    for (const Fortran::parser::ForallBodyConstruct &s :
         std::get<std::list<Fortran::parser::ForallBodyConstruct>>(forall.t)) {
      std::visit(Fortran::common::visitors{
                     [&](const Fortran::common::Indirection<
                         Fortran::parser::ForallConstruct> &b) {
                       analyzeExplicitSpace(b.value());
                     },
                     [&](const Fortran::parser::WhereConstruct &w) {
                       analyzeExplicitSpace(w);
                     },
                     [&](const auto &b) { analyzeExplicitSpace(b.statement); }},
                 s.u);
    }
    analyzeExplicitSpacePop();
  }

  void analyzeExplicitSpacePop() { explicitIterSpace.popLevel(); }

  void addMaskVariable(Fortran::lower::FrontEndExpr exp) {
    // Note: use i8 to store bool values. This avoids round-down behavior found
    // with sequences of i1. That is, an array of i1 will be truncated in size
    // and be too small. For example, a buffer of type fir.array<7xi1> will have
    // 0 size.
    mlir::Type i64Ty = builder->getIntegerType(64);
    mlir::TupleType ty = fir::factory::getRaggedArrayHeaderType(*builder);
    mlir::Type buffTy = ty.getType(1);
    mlir::Type shTy = ty.getType(2);
    mlir::Location loc = toLocation();
    mlir::Value hdr = builder->createTemporary(loc, ty);
    // FIXME: Is there a way to create a `zeroinitializer` in LLVM-IR dialect?
    // For now, explicitly set lazy ragged header to all zeros.
    // auto nilTup = builder->createNullConstant(loc, ty);
    // builder->create<fir::StoreOp>(loc, nilTup, hdr);
    mlir::Type i32Ty = builder->getIntegerType(32);
    mlir::Value zero = builder->createIntegerConstant(loc, i32Ty, 0);
    mlir::Value zero64 = builder->createIntegerConstant(loc, i64Ty, 0);
    mlir::Value flags = builder->create<fir::CoordinateOp>(
        loc, builder->getRefType(i64Ty), hdr, zero);
    builder->create<fir::StoreOp>(loc, zero64, flags);
    mlir::Value one = builder->createIntegerConstant(loc, i32Ty, 1);
    mlir::Value nullPtr1 = builder->createNullConstant(loc, buffTy);
    mlir::Value var = builder->create<fir::CoordinateOp>(
        loc, builder->getRefType(buffTy), hdr, one);
    builder->create<fir::StoreOp>(loc, nullPtr1, var);
    mlir::Value two = builder->createIntegerConstant(loc, i32Ty, 2);
    mlir::Value nullPtr2 = builder->createNullConstant(loc, shTy);
    mlir::Value shape = builder->create<fir::CoordinateOp>(
        loc, builder->getRefType(shTy), hdr, two);
    builder->create<fir::StoreOp>(loc, nullPtr2, shape);
    implicitIterSpace.addMaskVariable(exp, var, shape, hdr);
    explicitIterSpace.outermostContext().attachCleanup(
        [builder = this->builder, hdr, loc]() {
          fir::runtime::genRaggedArrayDeallocate(loc, *builder, hdr);
        });
  }

  void createRuntimeTypeInfoGlobals() {}

  //===--------------------------------------------------------------------===//

  Fortran::lower::LoweringBridge &bridge;
  Fortran::evaluate::FoldingContext foldingContext;
  fir::FirOpBuilder *builder = nullptr;
  Fortran::lower::pft::Evaluation *evalPtr = nullptr;
  Fortran::lower::SymMap localSymbols;
  Fortran::parser::CharBlock currentPosition;
  RuntimeTypeInfoConverter runtimeTypeInfoConverter;
  DispatchTableConverter dispatchTableConverter;

  /// WHERE statement/construct mask expression stack.
  Fortran::lower::ImplicitIterSpace implicitIterSpace;

  /// FORALL context
  Fortran::lower::ExplicitIterSpace explicitIterSpace;

  /// Tuple of host assoicated variables.
  mlir::Value hostAssocTuple;
};

} // namespace

Fortran::evaluate::FoldingContext
Fortran::lower::LoweringBridge::createFoldingContext() const {
  return {getDefaultKinds(), getIntrinsicTable(), getTargetCharacteristics()};
}

void Fortran::lower::LoweringBridge::lower(
    const Fortran::parser::Program &prg,
    const Fortran::semantics::SemanticsContext &semanticsContext) {
  std::unique_ptr<Fortran::lower::pft::Program> pft =
      Fortran::lower::createPFT(prg, semanticsContext);
  if (dumpBeforeFir)
    Fortran::lower::dumpPFT(llvm::errs(), *pft);
  FirConverter converter{*this};
  converter.run(*pft);
}

void Fortran::lower::LoweringBridge::parseSourceFile(llvm::SourceMgr &srcMgr) {
  mlir::OwningOpRef<mlir::ModuleOp> owningRef =
      mlir::parseSourceFile<mlir::ModuleOp>(srcMgr, &context);
  module.reset(new mlir::ModuleOp(owningRef.get().getOperation()));
  owningRef.release();
}

Fortran::lower::LoweringBridge::LoweringBridge(
    mlir::MLIRContext &context,
    Fortran::semantics::SemanticsContext &semanticsContext,
    const Fortran::common::IntrinsicTypeDefaultKinds &defaultKinds,
    const Fortran::evaluate::IntrinsicProcTable &intrinsics,
    const Fortran::evaluate::TargetCharacteristics &targetCharacteristics,
    const Fortran::parser::AllCookedSources &cooked, llvm::StringRef triple,
    fir::KindMapping &kindMap,
    const Fortran::lower::LoweringOptions &loweringOptions,
    const std::vector<Fortran::lower::EnvironmentDefault> &envDefaults)
    : semanticsContext{semanticsContext}, defaultKinds{defaultKinds},
      intrinsics{intrinsics}, targetCharacteristics{targetCharacteristics},
      cooked{&cooked}, context{context}, kindMap{kindMap},
      loweringOptions{loweringOptions}, envDefaults{envDefaults} {
  // Register the diagnostic handler.
  context.getDiagEngine().registerHandler([](mlir::Diagnostic &diag) {
    llvm::raw_ostream &os = llvm::errs();
    switch (diag.getSeverity()) {
    case mlir::DiagnosticSeverity::Error:
      os << "error: ";
      break;
    case mlir::DiagnosticSeverity::Remark:
      os << "info: ";
      break;
    case mlir::DiagnosticSeverity::Warning:
      os << "warning: ";
      break;
    default:
      break;
    }
    if (!diag.getLocation().isa<mlir::UnknownLoc>())
      os << diag.getLocation() << ": ";
    os << diag << '\n';
    os.flush();
    return mlir::success();
  });

  // Create the module and attach the attributes.
  module = std::make_unique<mlir::ModuleOp>(
      mlir::ModuleOp::create(mlir::UnknownLoc::get(&context)));
  assert(module.get() && "module was not created");
  fir::setTargetTriple(*module.get(), triple);
  fir::setKindMapping(*module.get(), kindMap);
}<|MERGE_RESOLUTION|>--- conflicted
+++ resolved
@@ -1121,7 +1121,6 @@
     Fortran::lower::pft::Evaluation &eval = getEval();
     setCurrentPosition(stmt.v.source);
     assert(stmt.typedCall && "Call was not analyzed");
-<<<<<<< HEAD
 
     // Check if is outline task
     const Fortran::parser::Call &call{stmt.v};
@@ -1150,11 +1149,6 @@
       return;
     }
 
-    // Call statement lowering shares code with function call lowering.
-    mlir::Value res = Fortran::lower::createSubroutineCall(
-        *this, *stmt.typedCall, explicitIterSpace, implicitIterSpace,
-        localSymbols, stmtCtx, /*isUserDefAssignment=*/false);
-=======
     mlir::Value res{};
     if (bridge.getLoweringOptions().getLowerToHighLevelFIR()) {
       llvm::Optional<mlir::Type> resultType = std::nullopt;
@@ -1171,7 +1165,6 @@
           *this, *stmt.typedCall, explicitIterSpace, implicitIterSpace,
           localSymbols, stmtCtx, /*isUserDefAssignment=*/false);
     }
->>>>>>> 1d93cdfc
     if (!res)
       return; // "Normal" subroutine call.
     // Call with alternate return specifiers.
@@ -3198,12 +3191,9 @@
   void genFIR(const Fortran::parser::IfThenStmt &) {}          // nop
   void genFIR(const Fortran::parser::NonLabelDoStmt &) {}      // nop
   void genFIR(const Fortran::parser::OmpEndLoopDirective &) {} // nop
-<<<<<<< HEAD
   void genFIR(const Fortran::parser::OSSEndLoopDirective &) {} // nop
-=======
   void genFIR(const Fortran::parser::SelectTypeStmt &) {}      // nop
   void genFIR(const Fortran::parser::TypeGuardStmt &) {}       // nop
->>>>>>> 1d93cdfc
 
   void genFIR(const Fortran::parser::NamelistStmt &) {
     TODO(toLocation(), "NamelistStmt lowering");
