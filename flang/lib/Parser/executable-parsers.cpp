--- conflicted
+++ resolved
@@ -31,33 +31,6 @@
 //        action-stmt | associate-construct | block-construct |
 //        case-construct | change-team-construct | critical-construct |
 //        do-construct | if-construct | select-rank-construct |
-<<<<<<< HEAD
-//        select-type-construct | where-construct | forall-construct
-constexpr auto executableConstruct{
-    first(construct<ExecutableConstruct>(CapturedLabelDoStmt{}),
-        construct<ExecutableConstruct>(EndDoStmtForCapturedLabelDoStmt{}),
-        construct<ExecutableConstruct>(indirect(Parser<DoConstruct>{})),
-        // Attempt DO statements before assignment statements for better
-        // error messages in cases like "DO10I=1,(error)".
-        construct<ExecutableConstruct>(statement(actionStmt)),
-        construct<ExecutableConstruct>(indirect(Parser<AssociateConstruct>{})),
-        construct<ExecutableConstruct>(indirect(Parser<BlockConstruct>{})),
-        construct<ExecutableConstruct>(indirect(Parser<CaseConstruct>{})),
-        construct<ExecutableConstruct>(indirect(Parser<ChangeTeamConstruct>{})),
-        construct<ExecutableConstruct>(indirect(Parser<CriticalConstruct>{})),
-        construct<ExecutableConstruct>(indirect(Parser<IfConstruct>{})),
-        construct<ExecutableConstruct>(indirect(Parser<SelectRankConstruct>{})),
-        construct<ExecutableConstruct>(indirect(Parser<SelectTypeConstruct>{})),
-        construct<ExecutableConstruct>(indirect(whereConstruct)),
-        construct<ExecutableConstruct>(indirect(forallConstruct)),
-        construct<ExecutableConstruct>(indirect(ompEndLoopDirective)),
-        construct<ExecutableConstruct>(indirect(openmpConstruct)),
-        construct<ExecutableConstruct>(indirect(accEndCombinedDirective)),
-        construct<ExecutableConstruct>(indirect(openaccConstruct)),
-        construct<ExecutableConstruct>(indirect(ossEndLoopDirective)),
-        construct<ExecutableConstruct>(indirect(ompssConstruct)),
-        construct<ExecutableConstruct>(indirect(compilerDirective)))};
-=======
 //        select-type-construct | where-construct | forall-construct |
 // (CUDA) CUF-kernel-do-construct
 constexpr auto executableConstruct{first(
@@ -80,9 +53,10 @@
     construct<ExecutableConstruct>(indirect(ompEndLoopDirective)),
     construct<ExecutableConstruct>(indirect(openmpConstruct)),
     construct<ExecutableConstruct>(indirect(Parser<OpenACCConstruct>{})),
+    construct<ExecutableConstruct>(indirect(ossEndLoopDirective)),
+    construct<ExecutableConstruct>(indirect(ompssConstruct)),
     construct<ExecutableConstruct>(indirect(compilerDirective)),
     construct<ExecutableConstruct>(indirect(Parser<CUFKernelDoConstruct>{})))};
->>>>>>> a121cb5d
 
 // R510 execution-part-construct ->
 //        executable-construct | format-stmt | entry-stmt | data-stmt
