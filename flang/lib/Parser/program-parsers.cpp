--- conflicted
+++ resolved
@@ -82,18 +82,11 @@
 // are in contexts that impose constraints on the kinds of statements that
 // are allowed, and so we have a variant production for declaration-construct
 // that implements those constraints.
-<<<<<<< HEAD
-constexpr auto execPartLookAhead{
-    first(actionStmt >> ok, openaccConstruct >> ok, openmpConstruct >> ok,
-        ompssConstruct >> ok, "ASSOCIATE ("_tok, "BLOCK"_tok, "SELECT"_tok,
-        "CHANGE TEAM"_sptok, "CRITICAL"_tok, "DO"_tok, "IF ("_tok,
-        "WHERE ("_tok, "FORALL ("_tok)};
-=======
 constexpr auto execPartLookAhead{first(actionStmt >> ok, openaccConstruct >> ok,
+    ompssConstruct >> ok,
     openmpConstruct >> ok, "ASSOCIATE ("_tok, "BLOCK"_tok, "SELECT"_tok,
     "CHANGE TEAM"_sptok, "CRITICAL"_tok, "DO"_tok, "IF ("_tok, "WHERE ("_tok,
     "FORALL ("_tok, "!$CUF"_tok)};
->>>>>>> a121cb5d
 constexpr auto declErrorRecovery{
     stmtErrorRecoveryStart >> !execPartLookAhead >> skipStmtErrorRecovery};
 constexpr auto misplacedSpecificationStmt{Parser<UseStmt>{} >>
