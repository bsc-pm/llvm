//===-- FIRType.cpp -------------------------------------------------------===//
//
// Part of the LLVM Project, under the Apache License v2.0 with LLVM Exceptions.
// See https://llvm.org/LICENSE.txt for license information.
// SPDX-License-Identifier: Apache-2.0 WITH LLVM-exception
//
//===----------------------------------------------------------------------===//
//
// Coding style: https://mlir.llvm.org/getting_started/DeveloperGuide/
//
//===----------------------------------------------------------------------===//

#include "flang/Optimizer/Dialect/FIRType.h"
#include "flang/ISO_Fortran_binding_wrapper.h"
#include "flang/Optimizer/Builder/Todo.h"
#include "flang/Optimizer/Dialect/FIRDialect.h"
#include "flang/Optimizer/Dialect/Support/KindMapping.h"
#include "flang/Tools/PointerModels.h"
#include "mlir/IR/Builders.h"
#include "mlir/IR/BuiltinDialect.h"
#include "mlir/IR/Diagnostics.h"
#include "mlir/IR/DialectImplementation.h"
#include "llvm/ADT/SmallPtrSet.h"
#include "llvm/ADT/StringSet.h"
#include "llvm/ADT/TypeSwitch.h"
#include "llvm/Support/ErrorHandling.h"

#define GET_TYPEDEF_CLASSES
#include "flang/Optimizer/Dialect/FIROpsTypes.cpp.inc"

using namespace fir;

namespace {

template <typename TYPE>
TYPE parseIntSingleton(mlir::AsmParser &parser) {
  int kind = 0;
  if (parser.parseLess() || parser.parseInteger(kind) || parser.parseGreater())
    return {};
  return TYPE::get(parser.getContext(), kind);
}

template <typename TYPE>
TYPE parseKindSingleton(mlir::AsmParser &parser) {
  return parseIntSingleton<TYPE>(parser);
}

template <typename TYPE>
TYPE parseRankSingleton(mlir::AsmParser &parser) {
  return parseIntSingleton<TYPE>(parser);
}

template <typename TYPE>
TYPE parseTypeSingleton(mlir::AsmParser &parser) {
  mlir::Type ty;
  if (parser.parseLess() || parser.parseType(ty) || parser.parseGreater())
    return {};
  return TYPE::get(ty);
}

/// Is `ty` a standard or FIR integer type?
static bool isaIntegerType(mlir::Type ty) {
  // TODO: why aren't we using isa_integer? investigatation required.
  return mlir::isa<mlir::IntegerType, fir::IntegerType>(ty);
}

bool verifyRecordMemberType(mlir::Type ty) {
  return !mlir::isa<BoxCharType, ShapeType, ShapeShiftType, ShiftType,
                    SliceType, FieldType, LenType, ReferenceType, TypeDescType>(
      ty);
}

bool verifySameLists(llvm::ArrayRef<RecordType::TypePair> a1,
                     llvm::ArrayRef<RecordType::TypePair> a2) {
  // FIXME: do we need to allow for any variance here?
  return a1 == a2;
}

RecordType verifyDerived(mlir::AsmParser &parser, RecordType derivedTy,
                         llvm::ArrayRef<RecordType::TypePair> lenPList,
                         llvm::ArrayRef<RecordType::TypePair> typeList) {
  auto loc = parser.getNameLoc();
  if (!verifySameLists(derivedTy.getLenParamList(), lenPList) ||
      !verifySameLists(derivedTy.getTypeList(), typeList)) {
    parser.emitError(loc, "cannot redefine record type members");
    return {};
  }
  for (auto &p : lenPList)
    if (!isaIntegerType(p.second)) {
      parser.emitError(loc, "LEN parameter must be integral type");
      return {};
    }
  for (auto &p : typeList)
    if (!verifyRecordMemberType(p.second)) {
      parser.emitError(loc, "field parameter has invalid type");
      return {};
    }
  llvm::StringSet<> uniq;
  for (auto &p : lenPList)
    if (!uniq.insert(p.first).second) {
      parser.emitError(loc, "LEN parameter cannot have duplicate name");
      return {};
    }
  for (auto &p : typeList)
    if (!uniq.insert(p.first).second) {
      parser.emitError(loc, "field cannot have duplicate name");
      return {};
    }
  return derivedTy;
}

} // namespace

// Implementation of the thin interface from dialect to type parser

mlir::Type fir::parseFirType(FIROpsDialect *dialect,
                             mlir::DialectAsmParser &parser) {
  mlir::StringRef typeTag;
  mlir::Type genType;
  auto parseResult = generatedTypeParser(parser, &typeTag, genType);
  if (parseResult.has_value())
    return genType;
  parser.emitError(parser.getNameLoc(), "unknown fir type: ") << typeTag;
  return {};
}

namespace fir {
namespace detail {

// Type storage classes

/// Derived type storage
struct RecordTypeStorage : public mlir::TypeStorage {
  using KeyTy = llvm::StringRef;

  static unsigned hashKey(const KeyTy &key) {
    return llvm::hash_combine(key.str());
  }

  bool operator==(const KeyTy &key) const { return key == getName(); }

  static RecordTypeStorage *construct(mlir::TypeStorageAllocator &allocator,
                                      const KeyTy &key) {
    auto *storage = allocator.allocate<RecordTypeStorage>();
    return new (storage) RecordTypeStorage{key};
  }

  llvm::StringRef getName() const { return name; }

  void setLenParamList(llvm::ArrayRef<RecordType::TypePair> list) {
    lens = list;
  }
  llvm::ArrayRef<RecordType::TypePair> getLenParamList() const { return lens; }

  void setTypeList(llvm::ArrayRef<RecordType::TypePair> list) { types = list; }
  llvm::ArrayRef<RecordType::TypePair> getTypeList() const { return types; }

  bool isFinalized() const { return finalized; }
  void finalize(llvm::ArrayRef<RecordType::TypePair> lenParamList,
                llvm::ArrayRef<RecordType::TypePair> typeList) {
    if (finalized)
      return;
    finalized = true;
    setLenParamList(lenParamList);
    setTypeList(typeList);
  }

protected:
  std::string name;
  bool finalized;
  std::vector<RecordType::TypePair> lens;
  std::vector<RecordType::TypePair> types;

private:
  RecordTypeStorage() = delete;
  explicit RecordTypeStorage(llvm::StringRef name)
      : name{name}, finalized{false} {}
};

} // namespace detail

template <typename A, typename B>
bool inbounds(A v, B lb, B ub) {
  return v >= lb && v < ub;
}

bool isa_fir_type(mlir::Type t) {
  return llvm::isa<FIROpsDialect>(t.getDialect());
}

bool isa_std_type(mlir::Type t) {
  return llvm::isa<mlir::BuiltinDialect>(t.getDialect());
}

bool isa_fir_or_std_type(mlir::Type t) {
  if (auto funcType = mlir::dyn_cast<mlir::FunctionType>(t))
    return llvm::all_of(funcType.getInputs(), isa_fir_or_std_type) &&
           llvm::all_of(funcType.getResults(), isa_fir_or_std_type);
  return isa_fir_type(t) || isa_std_type(t);
}

mlir::Type getDerivedType(mlir::Type ty) {
  return llvm::TypeSwitch<mlir::Type, mlir::Type>(ty)
      .Case<fir::PointerType, fir::HeapType, fir::SequenceType>([](auto p) {
        if (auto seq = mlir::dyn_cast<fir::SequenceType>(p.getEleTy()))
          return seq.getEleTy();
        return p.getEleTy();
      })
      .Default([](mlir::Type t) { return t; });
}

mlir::Type dyn_cast_ptrEleTy(mlir::Type t) {
  return llvm::TypeSwitch<mlir::Type, mlir::Type>(t)
      .Case<fir::ReferenceType, fir::PointerType, fir::HeapType,
            fir::LLVMPointerType>([](auto p) { return p.getEleTy(); })
      .Default([](mlir::Type) { return mlir::Type{}; });
}

mlir::Type dyn_cast_ptrOrBoxEleTy(mlir::Type t) {
  return llvm::TypeSwitch<mlir::Type, mlir::Type>(t)
      .Case<fir::ReferenceType, fir::PointerType, fir::HeapType,
            fir::LLVMPointerType>([](auto p) { return p.getEleTy(); })
      .Case<fir::BaseBoxType>(
          [](auto p) { return unwrapRefType(p.getEleTy()); })
      .Default([](mlir::Type) { return mlir::Type{}; });
}

static bool hasDynamicSize(fir::RecordType recTy) {
  for (auto field : recTy.getTypeList()) {
    if (auto arr = mlir::dyn_cast<fir::SequenceType>(field.second)) {
      if (sequenceWithNonConstantShape(arr))
        return true;
    } else if (characterWithDynamicLen(field.second)) {
      return true;
    } else if (auto rec = mlir::dyn_cast<fir::RecordType>(field.second)) {
      if (hasDynamicSize(rec))
        return true;
    }
  }
  return false;
}

bool hasDynamicSize(mlir::Type t) {
  if (auto arr = mlir::dyn_cast<fir::SequenceType>(t)) {
    if (sequenceWithNonConstantShape(arr))
      return true;
    t = arr.getEleTy();
  }
  if (characterWithDynamicLen(t))
    return true;
  if (auto rec = mlir::dyn_cast<fir::RecordType>(t))
    return hasDynamicSize(rec);
  return false;
}

mlir::Type extractSequenceType(mlir::Type ty) {
  if (mlir::isa<fir::SequenceType>(ty))
    return ty;
  if (auto boxTy = mlir::dyn_cast<fir::BaseBoxType>(ty))
    return extractSequenceType(boxTy.getEleTy());
  if (auto heapTy = mlir::dyn_cast<fir::HeapType>(ty))
    return extractSequenceType(heapTy.getEleTy());
  if (auto ptrTy = mlir::dyn_cast<fir::PointerType>(ty))
    return extractSequenceType(ptrTy.getEleTy());
  return mlir::Type{};
}

bool isPointerType(mlir::Type ty) {
  if (auto refTy = fir::dyn_cast_ptrEleTy(ty))
    ty = refTy;
  if (auto boxTy = mlir::dyn_cast<fir::BaseBoxType>(ty))
    return mlir::isa<fir::PointerType>(boxTy.getEleTy());
  return false;
}

bool isAllocatableType(mlir::Type ty) {
  if (auto refTy = fir::dyn_cast_ptrEleTy(ty))
    ty = refTy;
  if (auto boxTy = mlir::dyn_cast<fir::BaseBoxType>(ty))
    return mlir::isa<fir::HeapType>(boxTy.getEleTy());
  return false;
}

bool isBoxNone(mlir::Type ty) {
  if (auto box = mlir::dyn_cast<fir::BoxType>(ty))
    return mlir::isa<mlir::NoneType>(box.getEleTy());
  return false;
}

bool isBoxedRecordType(mlir::Type ty) {
  if (auto refTy = fir::dyn_cast_ptrEleTy(ty))
    ty = refTy;
  if (auto boxTy = mlir::dyn_cast<fir::BoxType>(ty)) {
    if (mlir::isa<fir::RecordType>(boxTy.getEleTy()))
      return true;
    mlir::Type innerType = boxTy.unwrapInnerType();
    return innerType && mlir::isa<fir::RecordType>(innerType);
  }
  return false;
}

bool isScalarBoxedRecordType(mlir::Type ty) {
  if (auto refTy = fir::dyn_cast_ptrEleTy(ty))
    ty = refTy;
  if (auto boxTy = mlir::dyn_cast<fir::BaseBoxType>(ty)) {
    if (mlir::isa<fir::RecordType>(boxTy.getEleTy()))
      return true;
    if (auto heapTy = mlir::dyn_cast<fir::HeapType>(boxTy.getEleTy()))
      return mlir::isa<fir::RecordType>(heapTy.getEleTy());
    if (auto ptrTy = mlir::dyn_cast<fir::PointerType>(boxTy.getEleTy()))
      return mlir::isa<fir::RecordType>(ptrTy.getEleTy());
  }
  return false;
}

bool isAssumedType(mlir::Type ty) {
  // Rule out CLASS(*) which are `fir.class<[fir.array] none>`.
  if (mlir::isa<fir::ClassType>(ty))
    return false;
  mlir::Type valueType = fir::unwrapPassByRefType(fir::unwrapRefType(ty));
  // Refuse raw `none` or `fir.array<none>` since assumed type
  // should be in memory variables.
  if (valueType == ty)
    return false;
  mlir::Type inner = fir::unwrapSequenceType(valueType);
  return mlir::isa<mlir::NoneType>(inner);
}

bool isAssumedShape(mlir::Type ty) {
  if (auto boxTy = mlir::dyn_cast<fir::BoxType>(ty))
    if (auto seqTy = mlir::dyn_cast<fir::SequenceType>(boxTy.getEleTy()))
      return seqTy.hasDynamicExtents();
  return false;
}

bool isAllocatableOrPointerArray(mlir::Type ty) {
  if (auto refTy = fir::dyn_cast_ptrEleTy(ty))
    ty = refTy;
  if (auto boxTy = mlir::dyn_cast<fir::BoxType>(ty)) {
    if (auto heapTy = mlir::dyn_cast<fir::HeapType>(boxTy.getEleTy()))
      return mlir::isa<fir::SequenceType>(heapTy.getEleTy());
    if (auto ptrTy = mlir::dyn_cast<fir::PointerType>(boxTy.getEleTy()))
      return mlir::isa<fir::SequenceType>(ptrTy.getEleTy());
  }
  return false;
}

bool isTypeWithDescriptor(mlir::Type ty) {
  if (mlir::isa<fir::BaseBoxType>(unwrapRefType(ty)))
    return true;
  return false;
}

bool isPolymorphicType(mlir::Type ty) {
  // CLASS(T) or CLASS(*)
  if (mlir::isa<fir::ClassType>(fir::unwrapRefType(ty)))
    return true;
  // assumed type are polymorphic.
  return isAssumedType(ty);
}

bool isUnlimitedPolymorphicType(mlir::Type ty) {
  // CLASS(*)
  if (auto clTy = mlir::dyn_cast<fir::ClassType>(fir::unwrapRefType(ty))) {
    if (mlir::isa<mlir::NoneType>(clTy.getEleTy()))
      return true;
    mlir::Type innerType = clTy.unwrapInnerType();
    return innerType && mlir::isa<mlir::NoneType>(innerType);
  }
  // TYPE(*)
  return isAssumedType(ty);
}

mlir::Type unwrapInnerType(mlir::Type ty) {
  return llvm::TypeSwitch<mlir::Type, mlir::Type>(ty)
      .Case<fir::PointerType, fir::HeapType, fir::SequenceType>([](auto t) {
        mlir::Type eleTy = t.getEleTy();
        if (auto seqTy = mlir::dyn_cast<fir::SequenceType>(eleTy))
          return seqTy.getEleTy();
        return eleTy;
      })
      .Case<fir::RecordType>([](auto t) { return t; })
      .Default([](mlir::Type) { return mlir::Type{}; });
}

bool isRecordWithAllocatableMember(mlir::Type ty) {
  if (auto recTy = mlir::dyn_cast<fir::RecordType>(ty))
    for (auto [field, memTy] : recTy.getTypeList()) {
      if (fir::isAllocatableType(memTy))
        return true;
      // A record type cannot recursively include itself as a direct member.
      // There must be an intervening `ptr` type, so recursion is safe here.
      if (mlir::isa<fir::RecordType>(memTy) &&
          isRecordWithAllocatableMember(memTy))
        return true;
    }
  return false;
}

bool isRecordWithDescriptorMember(mlir::Type ty) {
  ty = unwrapSequenceType(ty);
  if (auto recTy = mlir::dyn_cast<fir::RecordType>(ty))
    for (auto [field, memTy] : recTy.getTypeList()) {
      if (mlir::isa<fir::BaseBoxType>(memTy))
        return true;
      if (mlir::isa<fir::RecordType>(memTy) &&
          isRecordWithDescriptorMember(memTy))
        return true;
    }
  return false;
}

mlir::Type unwrapAllRefAndSeqType(mlir::Type ty) {
  while (true) {
    mlir::Type nt = unwrapSequenceType(unwrapRefType(ty));
    if (auto vecTy = mlir::dyn_cast<fir::VectorType>(nt))
      nt = vecTy.getEleTy();
    if (nt == ty)
      return ty;
    ty = nt;
  }
}

mlir::Type unwrapSeqOrBoxedSeqType(mlir::Type ty) {
  if (auto seqTy = mlir::dyn_cast<fir::SequenceType>(ty))
    return seqTy.getEleTy();
  if (auto boxTy = mlir::dyn_cast<fir::BaseBoxType>(ty)) {
    auto eleTy = unwrapRefType(boxTy.getEleTy());
    if (auto seqTy = mlir::dyn_cast<fir::SequenceType>(eleTy))
      return seqTy.getEleTy();
  }
  return ty;
}

unsigned getBoxRank(mlir::Type boxTy) {
  auto eleTy = fir::dyn_cast_ptrOrBoxEleTy(boxTy);
  if (auto seqTy = mlir::dyn_cast<fir::SequenceType>(eleTy))
    return seqTy.getDimension();
  return 0;
}

/// Return the ISO_C_BINDING intrinsic module value of type \p ty.
int getTypeCode(mlir::Type ty, const fir::KindMapping &kindMap) {
  unsigned width = 0;
  if (mlir::IntegerType intTy = mlir::dyn_cast<mlir::IntegerType>(ty)) {
    switch (intTy.getWidth()) {
    case 8:
      return CFI_type_int8_t;
    case 16:
      return CFI_type_int16_t;
    case 32:
      return CFI_type_int32_t;
    case 64:
      return CFI_type_int64_t;
    case 128:
      return CFI_type_int128_t;
    }
    llvm_unreachable("unsupported integer type");
  }
  if (fir::LogicalType logicalTy = mlir::dyn_cast<fir::LogicalType>(ty)) {
    switch (kindMap.getLogicalBitsize(logicalTy.getFKind())) {
    case 8:
      return CFI_type_Bool;
    case 16:
      return CFI_type_int_least16_t;
    case 32:
      return CFI_type_int_least32_t;
    case 64:
      return CFI_type_int_least64_t;
    }
    llvm_unreachable("unsupported logical type");
  }
  if (mlir::FloatType floatTy = mlir::dyn_cast<mlir::FloatType>(ty)) {
    switch (floatTy.getWidth()) {
    case 16:
      return floatTy.isBF16() ? CFI_type_bfloat : CFI_type_half_float;
    case 32:
      return CFI_type_float;
    case 64:
      return CFI_type_double;
    case 80:
      return CFI_type_extended_double;
    case 128:
      return CFI_type_float128;
    }
    llvm_unreachable("unsupported real type");
  }
  if (fir::isa_complex(ty)) {
    if (mlir::ComplexType complexTy = mlir::dyn_cast<mlir::ComplexType>(ty)) {
      mlir::FloatType floatTy =
          mlir::cast<mlir::FloatType>(complexTy.getElementType());
      if (floatTy.isBF16())
        return CFI_type_bfloat_Complex;
      width = floatTy.getWidth();
    } else if (fir::ComplexType complexTy =
                   mlir::dyn_cast<fir::ComplexType>(ty)) {
      auto FKind = complexTy.getFKind();
      if (FKind == 3)
        return CFI_type_bfloat_Complex;
      width = kindMap.getRealBitsize(FKind);
    }
    switch (width) {
    case 16:
      return CFI_type_half_float_Complex;
    case 32:
      return CFI_type_float_Complex;
    case 64:
      return CFI_type_double_Complex;
    case 80:
      return CFI_type_extended_double_Complex;
    case 128:
      return CFI_type_float128_Complex;
    }
    llvm_unreachable("unsupported complex size");
  }
  if (fir::CharacterType charTy = mlir::dyn_cast<fir::CharacterType>(ty)) {
    switch (kindMap.getCharacterBitsize(charTy.getFKind())) {
    case 8:
      return CFI_type_char;
    case 16:
      return CFI_type_char16_t;
    case 32:
      return CFI_type_char32_t;
    }
    llvm_unreachable("unsupported character type");
  }
  if (fir::isa_ref_type(ty))
    return CFI_type_cptr;
  if (mlir::isa<fir::RecordType>(ty))
    return CFI_type_struct;
  llvm_unreachable("unsupported type");
}

std::string getTypeAsString(mlir::Type ty, const fir::KindMapping &kindMap,
                            llvm::StringRef prefix) {
  std::string buf;
  llvm::raw_string_ostream name{buf};
  name << prefix.str();
  if (!prefix.empty())
    name << "_";
  while (ty) {
    if (fir::isa_trivial(ty)) {
      if (mlir::isa<mlir::IndexType>(ty)) {
        name << "idx";
      } else if (ty.isIntOrIndex()) {
        name << 'i' << ty.getIntOrFloatBitWidth();
      } else if (mlir::isa<mlir::FloatType>(ty)) {
        name << 'f' << ty.getIntOrFloatBitWidth();
      } else if (fir::isa_complex(ty)) {
        name << 'z';
        if (auto cplxTy = mlir::dyn_cast_or_null<mlir::ComplexType>(ty)) {
          auto floatTy = mlir::cast<mlir::FloatType>(cplxTy.getElementType());
          name << floatTy.getWidth();
        } else if (auto cplxTy = mlir::dyn_cast_or_null<fir::ComplexType>(ty)) {
          name << kindMap.getRealBitsize(cplxTy.getFKind());
        }
      } else if (auto logTy = mlir::dyn_cast_or_null<fir::LogicalType>(ty)) {
        name << 'l' << kindMap.getLogicalBitsize(logTy.getFKind());
      } else {
        llvm::report_fatal_error("unsupported type");
      }
      break;
    } else if (mlir::isa<mlir::NoneType>(ty)) {
      name << "none";
      break;
    } else if (auto charTy = mlir::dyn_cast_or_null<fir::CharacterType>(ty)) {
      name << 'c' << kindMap.getCharacterBitsize(charTy.getFKind());
      if (charTy.getLen() == fir::CharacterType::unknownLen())
        name << "xU";
      else if (charTy.getLen() != fir::CharacterType::singleton())
        name << "x" << charTy.getLen();
      break;
    } else if (auto seqTy = mlir::dyn_cast_or_null<fir::SequenceType>(ty)) {
      for (auto extent : seqTy.getShape()) {
        if (extent == fir::SequenceType::getUnknownExtent())
          name << "Ux";
        else
          name << extent << 'x';
      }
      ty = seqTy.getEleTy();
    } else if (auto refTy = mlir::dyn_cast_or_null<fir::ReferenceType>(ty)) {
      name << "ref_";
      ty = refTy.getEleTy();
    } else if (auto ptrTy = mlir::dyn_cast_or_null<fir::PointerType>(ty)) {
      name << "ptr_";
      ty = ptrTy.getEleTy();
    } else if (auto ptrTy = mlir::dyn_cast_or_null<fir::LLVMPointerType>(ty)) {
      name << "llvmptr_";
      ty = ptrTy.getEleTy();
    } else if (auto heapTy = mlir::dyn_cast_or_null<fir::HeapType>(ty)) {
      name << "heap_";
      ty = heapTy.getEleTy();
    } else if (auto classTy = mlir::dyn_cast_or_null<fir::ClassType>(ty)) {
      name << "class_";
      ty = classTy.getEleTy();
    } else if (auto boxTy = mlir::dyn_cast_or_null<fir::BoxType>(ty)) {
      name << "box_";
      ty = boxTy.getEleTy();
    } else if (auto boxcharTy = mlir::dyn_cast_or_null<fir::BoxCharType>(ty)) {
      name << "boxchar_";
      ty = boxcharTy.getEleTy();
    } else if (auto recTy = mlir::dyn_cast_or_null<fir::RecordType>(ty)) {
      name << "rec_" << recTy.getName();
      break;
    } else {
      llvm::report_fatal_error("unsupported type");
    }
  }
  return name.str();
}

mlir::Type changeElementType(mlir::Type type, mlir::Type newElementType,
                             bool turnBoxIntoClass) {
  return llvm::TypeSwitch<mlir::Type, mlir::Type>(type)
      .Case<fir::SequenceType>([&](fir::SequenceType seqTy) -> mlir::Type {
        return fir::SequenceType::get(seqTy.getShape(), newElementType);
      })
      .Case<fir::PointerType, fir::HeapType, fir::ReferenceType,
            fir::ClassType>([&](auto t) -> mlir::Type {
        using FIRT = decltype(t);
        return FIRT::get(
            changeElementType(t.getEleTy(), newElementType, turnBoxIntoClass));
      })
      .Case<fir::BoxType>([&](fir::BoxType t) -> mlir::Type {
        mlir::Type newInnerType =
            changeElementType(t.getEleTy(), newElementType, false);
        if (turnBoxIntoClass)
          return fir::ClassType::get(newInnerType);
        return fir::BoxType::get(newInnerType);
      })
      .Default([&](mlir::Type t) -> mlir::Type {
        assert((fir::isa_trivial(t) || llvm::isa<fir::RecordType>(t) ||
                llvm::isa<mlir::NoneType>(t)) &&
               "unexpected FIR leaf type");
        return newElementType;
      });
}

} // namespace fir

namespace {

static llvm::SmallPtrSet<detail::RecordTypeStorage const *, 4>
    recordTypeVisited;

} // namespace

void fir::verifyIntegralType(mlir::Type type) {
  if (isaIntegerType(type) || mlir::isa<mlir::IndexType>(type))
    return;
  llvm::report_fatal_error("expected integral type");
}

void fir::printFirType(FIROpsDialect *, mlir::Type ty,
                       mlir::DialectAsmPrinter &p) {
  if (mlir::failed(generatedTypePrinter(ty, p)))
    llvm::report_fatal_error("unknown type to print");
}

bool fir::isa_unknown_size_box(mlir::Type t) {
  if (auto boxTy = mlir::dyn_cast<fir::BaseBoxType>(t)) {
    auto valueType = fir::unwrapPassByRefType(boxTy);
    if (auto seqTy = mlir::dyn_cast<fir::SequenceType>(valueType))
      if (seqTy.hasUnknownShape())
        return true;
  }
  return false;
}

//===----------------------------------------------------------------------===//
// BoxProcType
//===----------------------------------------------------------------------===//

// `boxproc` `<` return-type `>`
mlir::Type BoxProcType::parse(mlir::AsmParser &parser) {
  mlir::Type ty;
  if (parser.parseLess() || parser.parseType(ty) || parser.parseGreater())
    return {};
  return get(parser.getContext(), ty);
}

void fir::BoxProcType::print(mlir::AsmPrinter &printer) const {
  printer << "<" << getEleTy() << '>';
}

mlir::LogicalResult
BoxProcType::verify(llvm::function_ref<mlir::InFlightDiagnostic()> emitError,
                    mlir::Type eleTy) {
  if (mlir::isa<mlir::FunctionType>(eleTy))
    return mlir::success();
  if (auto refTy = mlir::dyn_cast<ReferenceType>(eleTy))
    if (mlir::isa<mlir::FunctionType>(refTy))
      return mlir::success();
  return emitError() << "invalid type for boxproc" << eleTy << '\n';
}

static bool cannotBePointerOrHeapElementType(mlir::Type eleTy) {
  return mlir::isa<BoxType, BoxCharType, BoxProcType, ShapeType, ShapeShiftType,
                   SliceType, FieldType, LenType, HeapType, PointerType,
                   ReferenceType, TypeDescType>(eleTy);
}

//===----------------------------------------------------------------------===//
// BoxType
//===----------------------------------------------------------------------===//

mlir::LogicalResult
fir::BoxType::verify(llvm::function_ref<mlir::InFlightDiagnostic()> emitError,
                     mlir::Type eleTy) {
  if (mlir::isa<fir::BaseBoxType>(eleTy))
    return emitError() << "invalid element type\n";
  // TODO
  return mlir::success();
}

//===----------------------------------------------------------------------===//
// BoxCharType
//===----------------------------------------------------------------------===//

mlir::Type fir::BoxCharType::parse(mlir::AsmParser &parser) {
  return parseKindSingleton<fir::BoxCharType>(parser);
}

void fir::BoxCharType::print(mlir::AsmPrinter &printer) const {
  printer << "<" << getKind() << ">";
}

CharacterType
fir::BoxCharType::getElementType(mlir::MLIRContext *context) const {
  return CharacterType::getUnknownLen(context, getKind());
}

CharacterType fir::BoxCharType::getEleTy() const {
  return getElementType(getContext());
}

//===----------------------------------------------------------------------===//
// CharacterType
//===----------------------------------------------------------------------===//

// `char` `<` kind [`,` `len`] `>`
mlir::Type fir::CharacterType::parse(mlir::AsmParser &parser) {
  int kind = 0;
  if (parser.parseLess() || parser.parseInteger(kind))
    return {};
  CharacterType::LenType len = 1;
  if (mlir::succeeded(parser.parseOptionalComma())) {
    if (mlir::succeeded(parser.parseOptionalQuestion())) {
      len = fir::CharacterType::unknownLen();
    } else if (!mlir::succeeded(parser.parseInteger(len))) {
      return {};
    }
  }
  if (parser.parseGreater())
    return {};
  return get(parser.getContext(), kind, len);
}

void fir::CharacterType::print(mlir::AsmPrinter &printer) const {
  printer << "<" << getFKind();
  auto len = getLen();
  if (len != fir::CharacterType::singleton()) {
    printer << ',';
    if (len == fir::CharacterType::unknownLen())
      printer << '?';
    else
      printer << len;
  }
  printer << '>';
}

//===----------------------------------------------------------------------===//
// ClassType
//===----------------------------------------------------------------------===//

mlir::LogicalResult
fir::ClassType::verify(llvm::function_ref<mlir::InFlightDiagnostic()> emitError,
                       mlir::Type eleTy) {
  if (mlir::isa<fir::RecordType, fir::SequenceType, fir::HeapType,
                fir::PointerType, mlir::NoneType, mlir::IntegerType,
                mlir::FloatType, fir::CharacterType, fir::LogicalType,
                fir::ComplexType, mlir::ComplexType>(eleTy))
    return mlir::success();
  return emitError() << "invalid element type\n";
}

//===----------------------------------------------------------------------===//
// ComplexType
//===----------------------------------------------------------------------===//

mlir::Type fir::ComplexType::parse(mlir::AsmParser &parser) {
  return parseKindSingleton<fir::ComplexType>(parser);
}

void fir::ComplexType::print(mlir::AsmPrinter &printer) const {
  printer << "<" << getFKind() << '>';
}

mlir::Type fir::ComplexType::getElementType() const {
  return fir::RealType::get(getContext(), getFKind());
}

// Return the MLIR float type of the complex element type.
mlir::Type fir::ComplexType::getEleType(const fir::KindMapping &kindMap) const {
  auto fkind = getFKind();
  auto realTypeID = kindMap.getRealTypeID(fkind);
  return fir::fromRealTypeID(getContext(), realTypeID, fkind);
}

//===----------------------------------------------------------------------===//
// HeapType
//===----------------------------------------------------------------------===//

// `heap` `<` type `>`
mlir::Type fir::HeapType::parse(mlir::AsmParser &parser) {
  return parseTypeSingleton<HeapType>(parser);
}

void fir::HeapType::print(mlir::AsmPrinter &printer) const {
  printer << "<" << getEleTy() << '>';
}

mlir::LogicalResult
fir::HeapType::verify(llvm::function_ref<mlir::InFlightDiagnostic()> emitError,
                      mlir::Type eleTy) {
  if (cannotBePointerOrHeapElementType(eleTy))
    return emitError() << "cannot build a heap pointer to type: " << eleTy
                       << '\n';
  return mlir::success();
}

//===----------------------------------------------------------------------===//
// IntegerType
//===----------------------------------------------------------------------===//

// `int` `<` kind `>`
mlir::Type fir::IntegerType::parse(mlir::AsmParser &parser) {
  return parseKindSingleton<fir::IntegerType>(parser);
}

void fir::IntegerType::print(mlir::AsmPrinter &printer) const {
  printer << "<" << getFKind() << '>';
}

//===----------------------------------------------------------------------===//
// LogicalType
//===----------------------------------------------------------------------===//

// `logical` `<` kind `>`
mlir::Type fir::LogicalType::parse(mlir::AsmParser &parser) {
  return parseKindSingleton<fir::LogicalType>(parser);
}

void fir::LogicalType::print(mlir::AsmPrinter &printer) const {
  printer << "<" << getFKind() << '>';
}

//===----------------------------------------------------------------------===//
// PointerType
//===----------------------------------------------------------------------===//

// `ptr` `<` type `>`
mlir::Type fir::PointerType::parse(mlir::AsmParser &parser) {
  return parseTypeSingleton<fir::PointerType>(parser);
}

void fir::PointerType::print(mlir::AsmPrinter &printer) const {
  printer << "<" << getEleTy() << '>';
}

mlir::LogicalResult fir::PointerType::verify(
    llvm::function_ref<mlir::InFlightDiagnostic()> emitError,
    mlir::Type eleTy) {
  if (cannotBePointerOrHeapElementType(eleTy))
    return emitError() << "cannot build a pointer to type: " << eleTy << '\n';
  return mlir::success();
}

//===----------------------------------------------------------------------===//
// RealType
//===----------------------------------------------------------------------===//

// `real` `<` kind `>`
mlir::Type fir::RealType::parse(mlir::AsmParser &parser) {
  return parseKindSingleton<fir::RealType>(parser);
}

void fir::RealType::print(mlir::AsmPrinter &printer) const {
  printer << "<" << getFKind() << '>';
}

mlir::LogicalResult
fir::RealType::verify(llvm::function_ref<mlir::InFlightDiagnostic()> emitError,
                      KindTy fKind) {
  // TODO
  return mlir::success();
}

mlir::Type fir::RealType::getFloatType(const fir::KindMapping &kindMap) const {
  auto fkind = getFKind();
  auto realTypeID = kindMap.getRealTypeID(fkind);
  return fir::fromRealTypeID(getContext(), realTypeID, fkind);
}

//===----------------------------------------------------------------------===//
// RecordType
//===----------------------------------------------------------------------===//

// Fortran derived type
// `type` `<` name
//           (`(` id `:` type (`,` id `:` type)* `)`)?
//           (`{` id `:` type (`,` id `:` type)* `}`)? '>'
mlir::Type fir::RecordType::parse(mlir::AsmParser &parser) {
  llvm::StringRef name;
  if (parser.parseLess() || parser.parseKeyword(&name))
    return {};
  RecordType result = RecordType::get(parser.getContext(), name);

  RecordType::TypeList lenParamList;
  if (!parser.parseOptionalLParen()) {
    while (true) {
      llvm::StringRef lenparam;
      mlir::Type intTy;
      if (parser.parseKeyword(&lenparam) || parser.parseColon() ||
          parser.parseType(intTy)) {
        parser.emitError(parser.getNameLoc(), "expected LEN parameter list");
        return {};
      }
      lenParamList.emplace_back(lenparam, intTy);
      if (parser.parseOptionalComma())
        break;
    }
    if (parser.parseRParen())
      return {};
  }

  RecordType::TypeList typeList;
  if (!parser.parseOptionalLBrace()) {
    while (true) {
      llvm::StringRef field;
      mlir::Type fldTy;
      if (parser.parseKeyword(&field) || parser.parseColon() ||
          parser.parseType(fldTy)) {
        parser.emitError(parser.getNameLoc(), "expected field type list");
        return {};
      }
      typeList.emplace_back(field, fldTy);
      if (parser.parseOptionalComma())
        break;
    }
    if (parser.parseRBrace())
      return {};
  }

  if (parser.parseGreater())
    return {};

  if (lenParamList.empty() && typeList.empty())
    return result;

  result.finalize(lenParamList, typeList);
  return verifyDerived(parser, result, lenParamList, typeList);
}

void fir::RecordType::print(mlir::AsmPrinter &printer) const {
  printer << "<" << getName();
  if (!recordTypeVisited.count(uniqueKey())) {
    recordTypeVisited.insert(uniqueKey());
    if (getLenParamList().size()) {
      char ch = '(';
      for (auto p : getLenParamList()) {
        printer << ch << p.first << ':';
        p.second.print(printer.getStream());
        ch = ',';
      }
      printer << ')';
    }
    if (getTypeList().size()) {
      char ch = '{';
      for (auto p : getTypeList()) {
        printer << ch << p.first << ':';
        p.second.print(printer.getStream());
        ch = ',';
      }
      printer << '}';
    }
    recordTypeVisited.erase(uniqueKey());
  }
  printer << '>';
}

void fir::RecordType::finalize(llvm::ArrayRef<TypePair> lenPList,
                               llvm::ArrayRef<TypePair> typeList) {
  getImpl()->finalize(lenPList, typeList);
}

llvm::StringRef fir::RecordType::getName() const {
  return getImpl()->getName();
}

RecordType::TypeList fir::RecordType::getTypeList() const {
  return getImpl()->getTypeList();
}

RecordType::TypeList fir::RecordType::getLenParamList() const {
  return getImpl()->getLenParamList();
}

bool fir::RecordType::isFinalized() const { return getImpl()->isFinalized(); }

detail::RecordTypeStorage const *fir::RecordType::uniqueKey() const {
  return getImpl();
}

mlir::LogicalResult fir::RecordType::verify(
    llvm::function_ref<mlir::InFlightDiagnostic()> emitError,
    llvm::StringRef name) {
  if (name.size() == 0)
    return emitError() << "record types must have a name";
  return mlir::success();
}

mlir::Type fir::RecordType::getType(llvm::StringRef ident) {
  for (auto f : getTypeList())
    if (ident == f.first)
      return f.second;
  return {};
}

unsigned fir::RecordType::getFieldIndex(llvm::StringRef ident) {
  for (auto f : llvm::enumerate(getTypeList()))
    if (ident == f.value().first)
      return f.index();
  return std::numeric_limits<unsigned>::max();
}

//===----------------------------------------------------------------------===//
// ReferenceType
//===----------------------------------------------------------------------===//

// `ref` `<` type `>`
mlir::Type fir::ReferenceType::parse(mlir::AsmParser &parser) {
  return parseTypeSingleton<fir::ReferenceType>(parser);
}

void fir::ReferenceType::print(mlir::AsmPrinter &printer) const {
  printer << "<" << getEleTy() << '>';
}

mlir::LogicalResult fir::ReferenceType::verify(
    llvm::function_ref<mlir::InFlightDiagnostic()> emitError,
    mlir::Type eleTy) {
  if (mlir::isa<ShapeType, ShapeShiftType, SliceType, FieldType, LenType,
                ReferenceType, TypeDescType>(eleTy))
    return emitError() << "cannot build a reference to type: " << eleTy << '\n';
  return mlir::success();
}

//===----------------------------------------------------------------------===//
// SequenceType
//===----------------------------------------------------------------------===//

// `array` `<` `*` | bounds (`x` bounds)* `:` type (',' affine-map)? `>`
// bounds ::= `?` | int-lit
mlir::Type fir::SequenceType::parse(mlir::AsmParser &parser) {
  if (parser.parseLess())
    return {};
  SequenceType::Shape shape;
  if (parser.parseOptionalStar()) {
    if (parser.parseDimensionList(shape, /*allowDynamic=*/true))
      return {};
  } else if (parser.parseColon()) {
    return {};
  }
  mlir::Type eleTy;
  if (parser.parseType(eleTy))
    return {};
  mlir::AffineMapAttr map;
  if (!parser.parseOptionalComma()) {
    if (parser.parseAttribute(map)) {
      parser.emitError(parser.getNameLoc(), "expecting affine map");
      return {};
    }
  }
  if (parser.parseGreater())
    return {};
  return SequenceType::get(parser.getContext(), shape, eleTy, map);
}

void fir::SequenceType::print(mlir::AsmPrinter &printer) const {
  auto shape = getShape();
  if (shape.size()) {
    printer << '<';
    for (const auto &b : shape) {
      if (b >= 0)
        printer << b << 'x';
      else
        printer << "?x";
    }
  } else {
    printer << "<*:";
  }
  printer << getEleTy();
  if (auto map = getLayoutMap()) {
    printer << ", ";
    map.print(printer.getStream());
  }
  printer << '>';
}

unsigned fir::SequenceType::getConstantRows() const {
  if (hasDynamicSize(getEleTy()))
    return 0;
  auto shape = getShape();
  unsigned count = 0;
  for (auto d : shape) {
    if (d == getUnknownExtent())
      break;
    ++count;
  }
  return count;
}

mlir::LogicalResult fir::SequenceType::verify(
    llvm::function_ref<mlir::InFlightDiagnostic()> emitError,
    llvm::ArrayRef<int64_t> shape, mlir::Type eleTy,
    mlir::AffineMapAttr layoutMap) {
  // DIMENSION attribute can only be applied to an intrinsic or record type
  if (mlir::isa<BoxType, BoxCharType, BoxProcType, ShapeType, ShapeShiftType,
                ShiftType, SliceType, FieldType, LenType, HeapType, PointerType,
                ReferenceType, TypeDescType, SequenceType>(eleTy))
    return emitError() << "cannot build an array of this element type: "
                       << eleTy << '\n';
  return mlir::success();
}

//===----------------------------------------------------------------------===//
// ShapeType
//===----------------------------------------------------------------------===//

mlir::Type fir::ShapeType::parse(mlir::AsmParser &parser) {
  return parseRankSingleton<fir::ShapeType>(parser);
}

void fir::ShapeType::print(mlir::AsmPrinter &printer) const {
  printer << "<" << getImpl()->rank << ">";
}

//===----------------------------------------------------------------------===//
// ShapeShiftType
//===----------------------------------------------------------------------===//

mlir::Type fir::ShapeShiftType::parse(mlir::AsmParser &parser) {
  return parseRankSingleton<fir::ShapeShiftType>(parser);
}

void fir::ShapeShiftType::print(mlir::AsmPrinter &printer) const {
  printer << "<" << getRank() << ">";
}

//===----------------------------------------------------------------------===//
// ShiftType
//===----------------------------------------------------------------------===//

mlir::Type fir::ShiftType::parse(mlir::AsmParser &parser) {
  return parseRankSingleton<fir::ShiftType>(parser);
}

void fir::ShiftType::print(mlir::AsmPrinter &printer) const {
  printer << "<" << getRank() << ">";
}

//===----------------------------------------------------------------------===//
// SliceType
//===----------------------------------------------------------------------===//

// `slice` `<` rank `>`
mlir::Type fir::SliceType::parse(mlir::AsmParser &parser) {
  return parseRankSingleton<fir::SliceType>(parser);
}

void fir::SliceType::print(mlir::AsmPrinter &printer) const {
  printer << "<" << getRank() << '>';
}

//===----------------------------------------------------------------------===//
// TypeDescType
//===----------------------------------------------------------------------===//

// `tdesc` `<` type `>`
mlir::Type fir::TypeDescType::parse(mlir::AsmParser &parser) {
  return parseTypeSingleton<fir::TypeDescType>(parser);
}

void fir::TypeDescType::print(mlir::AsmPrinter &printer) const {
  printer << "<" << getOfTy() << '>';
}

mlir::LogicalResult fir::TypeDescType::verify(
    llvm::function_ref<mlir::InFlightDiagnostic()> emitError,
    mlir::Type eleTy) {
  if (mlir::isa<BoxType, BoxCharType, BoxProcType, ShapeType, ShapeShiftType,
                ShiftType, SliceType, FieldType, LenType, ReferenceType,
                TypeDescType>(eleTy))
    return emitError() << "cannot build a type descriptor of type: " << eleTy
                       << '\n';
  return mlir::success();
}

//===----------------------------------------------------------------------===//
// VectorType
//===----------------------------------------------------------------------===//

// `vector` `<` len `:` type `>`
mlir::Type fir::VectorType::parse(mlir::AsmParser &parser) {
  int64_t len = 0;
  mlir::Type eleTy;
  if (parser.parseLess() || parser.parseInteger(len) || parser.parseColon() ||
      parser.parseType(eleTy) || parser.parseGreater())
    return {};
  return fir::VectorType::get(len, eleTy);
}

void fir::VectorType::print(mlir::AsmPrinter &printer) const {
  printer << "<" << getLen() << ':' << getEleTy() << '>';
}

mlir::LogicalResult fir::VectorType::verify(
    llvm::function_ref<mlir::InFlightDiagnostic()> emitError, uint64_t len,
    mlir::Type eleTy) {
  if (!(fir::isa_real(eleTy) || fir::isa_integer(eleTy)))
    return emitError() << "cannot build a vector of type " << eleTy << '\n';
  return mlir::success();
}

bool fir::VectorType::isValidElementType(mlir::Type t) {
  return isa_real(t) || isa_integer(t);
}

bool fir::isCharacterProcedureTuple(mlir::Type ty, bool acceptRawFunc) {
  mlir::TupleType tuple = mlir::dyn_cast<mlir::TupleType>(ty);
  return tuple && tuple.size() == 2 &&
         (mlir::isa<fir::BoxProcType>(tuple.getType(0)) ||
          (acceptRawFunc && mlir::isa<mlir::FunctionType>(tuple.getType(0)))) &&
         fir::isa_integer(tuple.getType(1));
}

bool fir::hasAbstractResult(mlir::FunctionType ty) {
  if (ty.getNumResults() == 0)
    return false;
  auto resultType = ty.getResult(0);
  return mlir::isa<fir::SequenceType, fir::BaseBoxType, fir::RecordType>(
      resultType);
}

/// Convert llvm::Type::TypeID to mlir::Type. \p kind is provided for error
/// messages only.
mlir::Type fir::fromRealTypeID(mlir::MLIRContext *context,
                               llvm::Type::TypeID typeID, fir::KindTy kind) {
  switch (typeID) {
  case llvm::Type::TypeID::HalfTyID:
    return mlir::FloatType::getF16(context);
  case llvm::Type::TypeID::BFloatTyID:
    return mlir::FloatType::getBF16(context);
  case llvm::Type::TypeID::FloatTyID:
    return mlir::FloatType::getF32(context);
  case llvm::Type::TypeID::DoubleTyID:
    return mlir::FloatType::getF64(context);
  case llvm::Type::TypeID::X86_FP80TyID:
    return mlir::FloatType::getF80(context);
  case llvm::Type::TypeID::FP128TyID:
    return mlir::FloatType::getF128(context);
  default:
    mlir::emitError(mlir::UnknownLoc::get(context))
        << "unsupported type: !fir.real<" << kind << ">";
    return {};
  }
}

//===----------------------------------------------------------------------===//
// BaseBoxType
//===----------------------------------------------------------------------===//

mlir::Type BaseBoxType::getEleTy() const {
  return llvm::TypeSwitch<fir::BaseBoxType, mlir::Type>(*this)
      .Case<fir::BoxType, fir::ClassType>(
          [](auto type) { return type.getEleTy(); });
}

mlir::Type BaseBoxType::unwrapInnerType() const {
  return fir::unwrapInnerType(getEleTy());
}

static mlir::Type
changeTypeShape(mlir::Type type,
                std::optional<fir::SequenceType::ShapeRef> newShape) {
  return llvm::TypeSwitch<mlir::Type, mlir::Type>(type)
      .Case<fir::SequenceType>([&](fir::SequenceType seqTy) -> mlir::Type {
        if (newShape)
          return fir::SequenceType::get(*newShape, seqTy.getEleTy());
        return seqTy.getEleTy();
      })
      .Case<fir::PointerType, fir::HeapType, fir::ReferenceType, fir::BoxType,
            fir::ClassType>([&](auto t) -> mlir::Type {
        using FIRT = decltype(t);
        return FIRT::get(changeTypeShape(t.getEleTy(), newShape));
      })
      .Default([&](mlir::Type t) -> mlir::Type {
        assert((fir::isa_trivial(t) || llvm::isa<fir::RecordType>(t) ||
                llvm::isa<mlir::NoneType>(t)) &&
               "unexpected FIR leaf type");
        if (newShape)
          return fir::SequenceType::get(*newShape, t);
        return t;
      });
}

fir::BaseBoxType
fir::BaseBoxType::getBoxTypeWithNewShape(mlir::Type shapeMold) const {
  fir::SequenceType seqTy = fir::unwrapUntilSeqType(shapeMold);
  std::optional<fir::SequenceType::ShapeRef> newShape;
  if (seqTy)
    newShape = seqTy.getShape();
  return mlir::cast<fir::BaseBoxType>(changeTypeShape(*this, newShape));
}

bool fir::BaseBoxType::isAssumedRank() const {
  if (auto seqTy =
          mlir::dyn_cast<fir::SequenceType>(fir::unwrapRefType(getEleTy())))
    return seqTy.hasUnknownShape();
  return false;
}

//===----------------------------------------------------------------------===//
// FIROpsDialect
//===----------------------------------------------------------------------===//

void FIROpsDialect::registerTypes() {
  addTypes<BoxType, BoxCharType, BoxProcType, CharacterType, ClassType,
           fir::ComplexType, FieldType, HeapType, fir::IntegerType, LenType,
           LogicalType, LLVMPointerType, PointerType, RealType, RecordType,
           ReferenceType, SequenceType, ShapeType, ShapeShiftType, ShiftType,
<<<<<<< HEAD
           SliceType, TypeDescType, fir::VectorType, OmpSsType>();
=======
           SliceType, TypeDescType, fir::VectorType, fir::DummyScopeType>();
>>>>>>> b0b35964
  fir::ReferenceType::attachInterface<
      OpenMPPointerLikeModel<fir::ReferenceType>>(*getContext());
  fir::ReferenceType::attachInterface<
      OpenACCPointerLikeModel<fir::ReferenceType>>(*getContext());

  fir::PointerType::attachInterface<OpenMPPointerLikeModel<fir::PointerType>>(
      *getContext());
  fir::PointerType::attachInterface<OpenACCPointerLikeModel<fir::PointerType>>(
      *getContext());

  fir::HeapType::attachInterface<OpenMPPointerLikeModel<fir::HeapType>>(
      *getContext());
  fir::HeapType::attachInterface<OpenACCPointerLikeModel<fir::HeapType>>(
      *getContext());

  fir::LLVMPointerType::attachInterface<
      OpenMPPointerLikeModel<fir::LLVMPointerType>>(*getContext());
  fir::LLVMPointerType::attachInterface<
      OpenACCPointerLikeModel<fir::LLVMPointerType>>(*getContext());
}

std::pair<std::uint64_t, unsigned short>
fir::getTypeSizeAndAlignment(mlir::Location loc, mlir::Type ty,
                             const mlir::DataLayout &dl,
                             const fir::KindMapping &kindMap) {
  if (mlir::isa<mlir::IntegerType, mlir::FloatType, mlir::ComplexType>(ty)) {
    llvm::TypeSize size = dl.getTypeSize(ty);
    unsigned short alignment = dl.getTypeABIAlignment(ty);
    return {size, alignment};
  }
  if (auto firCmplx = mlir::dyn_cast<fir::ComplexType>(ty)) {
    auto [floatSize, floatAlign] =
        getTypeSizeAndAlignment(loc, firCmplx.getEleType(kindMap), dl, kindMap);
    return {llvm::alignTo(floatSize, floatAlign) + floatSize, floatAlign};
  }
  if (auto real = mlir::dyn_cast<fir::RealType>(ty))
    return getTypeSizeAndAlignment(loc, real.getFloatType(kindMap), dl,
                                   kindMap);

  if (auto seqTy = mlir::dyn_cast<fir::SequenceType>(ty)) {
    auto [eleSize, eleAlign] =
        getTypeSizeAndAlignment(loc, seqTy.getEleTy(), dl, kindMap);

    std::uint64_t size =
        llvm::alignTo(eleSize, eleAlign) * seqTy.getConstantArraySize();
    return {size, eleAlign};
  }
  if (auto recTy = mlir::dyn_cast<fir::RecordType>(ty)) {
    std::uint64_t size = 0;
    unsigned short align = 1;
    for (auto component : recTy.getTypeList()) {
      auto [compSize, compAlign] =
          getTypeSizeAndAlignment(loc, component.second, dl, kindMap);
      size =
          llvm::alignTo(size, compAlign) + llvm::alignTo(compSize, compAlign);
      align = std::max(align, compAlign);
    }
    return {size, align};
  }
  if (auto logical = mlir::dyn_cast<fir::LogicalType>(ty)) {
    mlir::Type intTy = mlir::IntegerType::get(
        logical.getContext(), kindMap.getLogicalBitsize(logical.getFKind()));
    return getTypeSizeAndAlignment(loc, intTy, dl, kindMap);
  }
  if (auto character = mlir::dyn_cast<fir::CharacterType>(ty)) {
    mlir::Type intTy = mlir::IntegerType::get(
        character.getContext(),
        kindMap.getCharacterBitsize(character.getFKind()));
    return getTypeSizeAndAlignment(loc, intTy, dl, kindMap);
  }
  TODO(loc, "computing size of a component");
}<|MERGE_RESOLUTION|>--- conflicted
+++ resolved
@@ -1340,11 +1340,7 @@
            fir::ComplexType, FieldType, HeapType, fir::IntegerType, LenType,
            LogicalType, LLVMPointerType, PointerType, RealType, RecordType,
            ReferenceType, SequenceType, ShapeType, ShapeShiftType, ShiftType,
-<<<<<<< HEAD
-           SliceType, TypeDescType, fir::VectorType, OmpSsType>();
-=======
-           SliceType, TypeDescType, fir::VectorType, fir::DummyScopeType>();
->>>>>>> b0b35964
+           SliceType, TypeDescType, fir::VectorType, OmpSsType, fir::DummyScopeType>();
   fir::ReferenceType::attachInterface<
       OpenMPPointerLikeModel<fir::ReferenceType>>(*getContext());
   fir::ReferenceType::attachInterface<
