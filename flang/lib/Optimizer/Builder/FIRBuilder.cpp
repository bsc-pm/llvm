--- conflicted
+++ resolved
@@ -250,19 +250,17 @@
 
 /// Get the block for adding Allocas.
 mlir::Block *fir::FirOpBuilder::getAllocaBlock() {
-<<<<<<< HEAD
   if (auto ossOutlineableIface =
           getRegion()
               .getParentOfType<mlir::oss::OutlineableOmpSsOpInterface>()) {
     return ossOutlineableIface.getAllocaBlock();
   }
-=======
+
   if (auto accComputeRegionIface =
           getRegion().getParentOfType<mlir::acc::ComputeRegionOpInterface>()) {
     return accComputeRegionIface.getAllocaBlock();
   }
 
->>>>>>> 6dcce422
   if (auto ompOutlineableIface =
           getRegion()
               .getParentOfType<mlir::omp::OutlineableOpenMPOpInterface>()) {
@@ -286,15 +284,9 @@
   // If the alloca is inside an OpenMP Op which will be outlined then pin
   // the alloca here.
   const bool pinned =
-<<<<<<< HEAD
       getRegion().getParentOfType<mlir::omp::OutlineableOpenMPOpInterface>() ||
       getRegion().getParentOfType<mlir::oss::OutlineableOmpSsOpInterface>();
-  mlir::Value temp =
-      create<fir::AllocaOp>(loc, type, /*unique_name=*/llvm::StringRef{}, name,
-                            pinned, lenParams, shape, attrs);
-  return temp;
-=======
-      getRegion().getParentOfType<mlir::omp::OutlineableOpenMPOpInterface>();
+
   if (cudaAttr) {
     cuf::DataAttributeAttr attr = cuf::getDataAttribute(getContext(), cudaAttr);
     return create<cuf::AllocOp>(loc, type, /*unique_name=*/llvm::StringRef{},
@@ -303,7 +295,6 @@
     return create<fir::AllocaOp>(loc, type, /*unique_name=*/llvm::StringRef{},
                                  name, pinned, lenParams, shape, attrs);
   }
->>>>>>> 6dcce422
 }
 
 /// Create a temporary variable on the stack. Anonymous temporaries have no
