//===-- CodeGen.cpp -- bridge to lower to LLVM ----------------------------===//
//
// Part of the LLVM Project, under the Apache License v2.0 with LLVM Exceptions.
// See https://llvm.org/LICENSE.txt for license information.
// SPDX-License-Identifier: Apache-2.0 WITH LLVM-exception
//
//===----------------------------------------------------------------------===//
//
// Coding style: https://mlir.llvm.org/getting_started/DeveloperGuide/
//
//===----------------------------------------------------------------------===//

#include "flang/Optimizer/CodeGen/CodeGen.h"

#include "CGOps.h"
#include "flang/ISO_Fortran_binding.h"
#include "flang/Optimizer/Dialect/FIRAttr.h"
#include "flang/Optimizer/Dialect/FIROps.h"
#include "flang/Optimizer/Dialect/FIRType.h"
#include "flang/Optimizer/Support/InternalNames.h"
#include "flang/Optimizer/Support/TypeCode.h"
#include "flang/Optimizer/Support/Utils.h"
#include "flang/Semantics/runtime-type-info.h"
#include "mlir/Conversion/ArithCommon/AttrToLLVMConverter.h"
#include "mlir/Conversion/ArithToLLVM/ArithToLLVM.h"
#include "mlir/Conversion/ComplexToLLVM/ComplexToLLVM.h"
#include "mlir/Conversion/ComplexToStandard/ComplexToStandard.h"
#include "mlir/Conversion/ControlFlowToLLVM/ControlFlowToLLVM.h"
#include "mlir/Conversion/FuncToLLVM/ConvertFuncToLLVM.h"
#include "mlir/Conversion/LLVMCommon/Pattern.h"
#include "mlir/Conversion/MathToFuncs/MathToFuncs.h"
#include "mlir/Conversion/MathToLLVM/MathToLLVM.h"
#include "mlir/Conversion/MathToLibm/MathToLibm.h"
<<<<<<< HEAD
#include "mlir/Conversion/OmpSsToLLVM/ConvertOmpSsToLLVM.h"
=======
#include "mlir/Conversion/OpenACCToLLVM/ConvertOpenACCToLLVM.h"
>>>>>>> 15b3845e
#include "mlir/Conversion/OpenMPToLLVM/ConvertOpenMPToLLVM.h"
#include "mlir/Conversion/ReconcileUnrealizedCasts/ReconcileUnrealizedCasts.h"
#include "mlir/Dialect/LLVMIR/LLVMDialect.h"
<<<<<<< HEAD
#include "mlir/Dialect/OmpSs/OmpSsDialect.h"
=======
#include "mlir/Dialect/OpenACC/OpenACC.h"
>>>>>>> 15b3845e
#include "mlir/Dialect/OpenMP/OpenMPDialect.h"
#include "mlir/IR/BuiltinTypes.h"
#include "mlir/IR/Matchers.h"
#include "mlir/Pass/Pass.h"
#include "mlir/Pass/PassManager.h"
#include "mlir/Target/LLVMIR/ModuleTranslation.h"
#include "llvm/ADT/ArrayRef.h"
#include "llvm/ADT/TypeSwitch.h"

namespace fir {
#define GEN_PASS_DEF_FIRTOLLVMLOWERING
#include "flang/Optimizer/CodeGen/CGPasses.h.inc"
} // namespace fir

#define DEBUG_TYPE "flang-codegen"

// fir::LLVMTypeConverter for converting to LLVM IR dialect types.
#include "flang/Optimizer/CodeGen/TypeConverter.h"

// TODO: This should really be recovered from the specified target.
static constexpr unsigned defaultAlign = 8;

/// `fir.box` attribute values as defined for CFI_attribute_t in
/// flang/ISO_Fortran_binding.h.
static constexpr unsigned kAttrPointer = CFI_attribute_pointer;
static constexpr unsigned kAttrAllocatable = CFI_attribute_allocatable;

static inline mlir::Type getVoidPtrType(mlir::MLIRContext *context) {
  return mlir::LLVM::LLVMPointerType::get(mlir::IntegerType::get(context, 8));
}

static mlir::LLVM::ConstantOp
genConstantIndex(mlir::Location loc, mlir::Type ity,
                 mlir::ConversionPatternRewriter &rewriter,
                 std::int64_t offset) {
  auto cattr = rewriter.getI64IntegerAttr(offset);
  return rewriter.create<mlir::LLVM::ConstantOp>(loc, ity, cattr);
}

static mlir::Block *createBlock(mlir::ConversionPatternRewriter &rewriter,
                                mlir::Block *insertBefore) {
  assert(insertBefore && "expected valid insertion block");
  return rewriter.createBlock(insertBefore->getParent(),
                              mlir::Region::iterator(insertBefore));
}

/// Extract constant from a value if it is a result of one of the
/// ConstantOp operations, otherwise, return std::nullopt.
static std::optional<int64_t> getIfConstantIntValue(mlir::Value val) {
  if (!val || !val.dyn_cast<mlir::OpResult>())
    return {};

  mlir::Operation *defop = val.getDefiningOp();

  if (auto constOp = mlir::dyn_cast<mlir::arith::ConstantIntOp>(defop))
    return constOp.value();
  if (auto llConstOp = mlir::dyn_cast<mlir::LLVM::ConstantOp>(defop))
    if (auto attr = llConstOp.getValue().dyn_cast<mlir::IntegerAttr>())
      return attr.getValue().getSExtValue();

  return {};
}

/// Extract constant from a value that must be the result of one of the
/// ConstantOp operations.
static int64_t getConstantIntValue(mlir::Value val) {
  if (auto constVal = getIfConstantIntValue(val))
    return *constVal;
  fir::emitFatalError(val.getLoc(), "must be a constant");
}

static unsigned getTypeDescFieldId(mlir::Type ty) {
  auto isArray = fir::dyn_cast_ptrOrBoxEleTy(ty).isa<fir::SequenceType>();
  return isArray ? kOptTypePtrPosInBox : kDimsPosInBox;
}

namespace {
/// FIR conversion pattern template
template <typename FromOp>
class FIROpConversion : public mlir::ConvertOpToLLVMPattern<FromOp> {
public:
  explicit FIROpConversion(fir::LLVMTypeConverter &lowering,
                           const fir::FIRToLLVMPassOptions &options)
      : mlir::ConvertOpToLLVMPattern<FromOp>(lowering), options(options) {}

protected:
  mlir::Type convertType(mlir::Type ty) const {
    return lowerTy().convertType(ty);
  }
  mlir::Type voidPtrTy() const { return getVoidPtrType(); }

  mlir::Type getVoidPtrType() const {
    return mlir::LLVM::LLVMPointerType::get(
        mlir::IntegerType::get(&lowerTy().getContext(), 8));
  }

  mlir::LLVM::ConstantOp
  genI32Constant(mlir::Location loc, mlir::ConversionPatternRewriter &rewriter,
                 int value) const {
    mlir::Type i32Ty = rewriter.getI32Type();
    mlir::IntegerAttr attr = rewriter.getI32IntegerAttr(value);
    return rewriter.create<mlir::LLVM::ConstantOp>(loc, i32Ty, attr);
  }

  mlir::LLVM::ConstantOp
  genConstantOffset(mlir::Location loc,
                    mlir::ConversionPatternRewriter &rewriter,
                    int offset) const {
    mlir::Type ity = lowerTy().offsetType();
    mlir::IntegerAttr cattr = rewriter.getI32IntegerAttr(offset);
    return rewriter.create<mlir::LLVM::ConstantOp>(loc, ity, cattr);
  }

  /// Perform an extension or truncation as needed on an integer value. Lowering
  /// to the specific target may involve some sign-extending or truncation of
  /// values, particularly to fit them from abstract box types to the
  /// appropriate reified structures.
  mlir::Value integerCast(mlir::Location loc,
                          mlir::ConversionPatternRewriter &rewriter,
                          mlir::Type ty, mlir::Value val) const {
    auto valTy = val.getType();
    // If the value was not yet lowered, lower its type so that it can
    // be used in getPrimitiveTypeSizeInBits.
    if (!valTy.isa<mlir::IntegerType>())
      valTy = convertType(valTy);
    auto toSize = mlir::LLVM::getPrimitiveTypeSizeInBits(ty);
    auto fromSize = mlir::LLVM::getPrimitiveTypeSizeInBits(valTy);
    if (toSize < fromSize)
      return rewriter.create<mlir::LLVM::TruncOp>(loc, ty, val);
    if (toSize > fromSize)
      return rewriter.create<mlir::LLVM::SExtOp>(loc, ty, val);
    return val;
  }

  /// Construct code sequence to extract the specific value from a `fir.box`.
  mlir::Value getValueFromBox(mlir::Location loc, mlir::Type boxTy,
                              mlir::Value box, mlir::Type resultTy,
                              mlir::ConversionPatternRewriter &rewriter,
                              int boxValue) const {
    if (box.getType().isa<mlir::LLVM::LLVMPointerType>()) {
      auto pty = mlir::LLVM::LLVMPointerType::get(resultTy);
      auto p = rewriter.create<mlir::LLVM::GEPOp>(
          loc, pty, box, llvm::ArrayRef<mlir::LLVM::GEPArg>{0, boxValue});
      auto loadOp = rewriter.create<mlir::LLVM::LoadOp>(loc, resultTy, p);
      attachTBAATag(loadOp, boxTy, nullptr, p);
      return loadOp;
    }
    return rewriter.create<mlir::LLVM::ExtractValueOp>(loc, box, boxValue);
  }

  /// Method to construct code sequence to get the triple for dimension `dim`
  /// from a box.
  llvm::SmallVector<mlir::Value, 3>
  getDimsFromBox(mlir::Location loc, llvm::ArrayRef<mlir::Type> retTys,
                 mlir::Type boxTy, mlir::Value box, mlir::Value dim,
                 mlir::ConversionPatternRewriter &rewriter) const {
    mlir::Value l0 =
        loadDimFieldFromBox(loc, boxTy, box, dim, 0, retTys[0], rewriter);
    mlir::Value l1 =
        loadDimFieldFromBox(loc, boxTy, box, dim, 1, retTys[1], rewriter);
    mlir::Value l2 =
        loadDimFieldFromBox(loc, boxTy, box, dim, 2, retTys[2], rewriter);
    return {l0, l1, l2};
  }

  llvm::SmallVector<mlir::Value, 3>
  getDimsFromBox(mlir::Location loc, llvm::ArrayRef<mlir::Type> retTys,
                 mlir::Type boxTy, mlir::Value box, int dim,
                 mlir::ConversionPatternRewriter &rewriter) const {
    mlir::Value l0 =
        getDimFieldFromBox(loc, boxTy, box, dim, 0, retTys[0], rewriter);
    mlir::Value l1 =
        getDimFieldFromBox(loc, boxTy, box, dim, 1, retTys[1], rewriter);
    mlir::Value l2 =
        getDimFieldFromBox(loc, boxTy, box, dim, 2, retTys[2], rewriter);
    return {l0, l1, l2};
  }

  mlir::Value
  loadDimFieldFromBox(mlir::Location loc, mlir::Type boxTy, mlir::Value box,
                      mlir::Value dim, int off, mlir::Type ty,
                      mlir::ConversionPatternRewriter &rewriter) const {
    assert(box.getType().isa<mlir::LLVM::LLVMPointerType>() &&
           "descriptor inquiry with runtime dim can only be done on descriptor "
           "in memory");
    auto pty = mlir::LLVM::LLVMPointerType::get(ty);
    mlir::LLVM::GEPOp p = genGEP(loc, pty, rewriter, box, 0,
                                 static_cast<int>(kDimsPosInBox), dim, off);
    auto loadOp = rewriter.create<mlir::LLVM::LoadOp>(loc, ty, p);
    attachTBAATag(loadOp, boxTy, nullptr, p);
    return loadOp;
  }

  mlir::Value
  getDimFieldFromBox(mlir::Location loc, mlir::Type boxTy, mlir::Value box,
                     int dim, int off, mlir::Type ty,
                     mlir::ConversionPatternRewriter &rewriter) const {
    if (box.getType().isa<mlir::LLVM::LLVMPointerType>()) {
      auto pty = mlir::LLVM::LLVMPointerType::get(ty);
      mlir::LLVM::GEPOp p = genGEP(loc, pty, rewriter, box, 0,
                                   static_cast<int>(kDimsPosInBox), dim, off);
      auto loadOp = rewriter.create<mlir::LLVM::LoadOp>(loc, ty, p);
      attachTBAATag(loadOp, boxTy, nullptr, p);
      return loadOp;
    }
    return rewriter.create<mlir::LLVM::ExtractValueOp>(
        loc, box, llvm::ArrayRef<std::int64_t>{kDimsPosInBox, dim, off});
  }

  mlir::Value
  getStrideFromBox(mlir::Location loc, mlir::Type boxTy, mlir::Value box,
                   unsigned dim,
                   mlir::ConversionPatternRewriter &rewriter) const {
    auto idxTy = lowerTy().indexType();
    return getDimFieldFromBox(loc, boxTy, box, dim, kDimStridePos, idxTy,
                              rewriter);
  }

  /// Read base address from a fir.box. Returned address has type ty.
  mlir::Value
  getBaseAddrFromBox(mlir::Location loc, mlir::Type resultTy, mlir::Type boxTy,
                     mlir::Value box,
                     mlir::ConversionPatternRewriter &rewriter) const {
    return getValueFromBox(loc, boxTy, box, resultTy, rewriter, kAddrPosInBox);
  }

  mlir::Value
  getElementSizeFromBox(mlir::Location loc, mlir::Type resultTy,
                        mlir::Type boxTy, mlir::Value box,
                        mlir::ConversionPatternRewriter &rewriter) const {
    return getValueFromBox(loc, boxTy, box, resultTy, rewriter,
                           kElemLenPosInBox);
  }

  // Get the element type given an LLVM type that is of the form
  // [llvm.ptr](array|struct|vector)+ and the provided indexes.
  static mlir::Type getBoxEleTy(mlir::Type type,
                                llvm::ArrayRef<std::int64_t> indexes) {
    if (auto t = type.dyn_cast<mlir::LLVM::LLVMPointerType>())
      type = t.getElementType();
    for (unsigned i : indexes) {
      if (auto t = type.dyn_cast<mlir::LLVM::LLVMStructType>()) {
        assert(!t.isOpaque() && i < t.getBody().size());
        type = t.getBody()[i];
      } else if (auto t = type.dyn_cast<mlir::LLVM::LLVMArrayType>()) {
        type = t.getElementType();
      } else if (auto t = type.dyn_cast<mlir::VectorType>()) {
        type = t.getElementType();
      } else {
        fir::emitFatalError(mlir::UnknownLoc::get(type.getContext()),
                            "request for invalid box element type");
      }
    }
    return type;
  }

  // Return LLVM type of the base address given the LLVM type
  // of the related descriptor (lowered fir.box type).
  static mlir::Type getBaseAddrTypeFromBox(mlir::Type type) {
    return getBoxEleTy(type, {kAddrPosInBox});
  }

  /// Read the address of the type descriptor from a box.
  mlir::Value
  loadTypeDescAddress(mlir::Location loc, mlir::Type boxTy, mlir::Value box,
                      mlir::ConversionPatternRewriter &rewriter) const {
    unsigned typeDescFieldId = getTypeDescFieldId(boxTy);
    mlir::Type tdescType = lowerTy().convertTypeDescType(rewriter.getContext());
    return getValueFromBox(loc, boxTy, box, tdescType, rewriter,
                           typeDescFieldId);
  }

  // Load the attribute from the \p box and perform a check against \p maskValue
  // The final comparison is implemented as `(attribute & maskValue) != 0`.
  mlir::Value genBoxAttributeCheck(mlir::Location loc, mlir::Type boxTy,
                                   mlir::Value box,
                                   mlir::ConversionPatternRewriter &rewriter,
                                   unsigned maskValue) const {
    mlir::Type attrTy = rewriter.getI32Type();
    mlir::Value attribute =
        getValueFromBox(loc, boxTy, box, attrTy, rewriter, kAttributePosInBox);
    mlir::LLVM::ConstantOp attrMask =
        genConstantOffset(loc, rewriter, maskValue);
    auto maskRes =
        rewriter.create<mlir::LLVM::AndOp>(loc, attrTy, attribute, attrMask);
    mlir::LLVM::ConstantOp c0 = genConstantOffset(loc, rewriter, 0);
    return rewriter.create<mlir::LLVM::ICmpOp>(
        loc, mlir::LLVM::ICmpPredicate::ne, maskRes, c0);
  }

  template <typename... ARGS>
  mlir::LLVM::GEPOp genGEP(mlir::Location loc, mlir::Type ty,
                           mlir::ConversionPatternRewriter &rewriter,
                           mlir::Value base, ARGS... args) const {
    llvm::SmallVector<mlir::LLVM::GEPArg> cv = {args...};
    return rewriter.create<mlir::LLVM::GEPOp>(loc, ty, base, cv);
  }

  // Find the Block in LLVMFuncOp where the alloca should be inserted.
  // NOTE: OmpSs-2 directives have priority.
  // The order to find the LLVMFuncOp is as follows:
  // 1. The parent operation of the current block if it is a LLVMFuncOp.
  // 2. The first ancestor that is a LLVMFuncOp.
  mlir::Block *
  getBlockForAllocaInsert(mlir::ConversionPatternRewriter &rewriter) const {
    mlir::Operation *parentOp = rewriter.getInsertionBlock()->getParentOp();
    if (auto ifaceOss =
        mlir::dyn_cast<mlir::oss::OutlineableOmpSsOpInterface>(parentOp))
      return ifaceOss.getAllocaBlock();
    return mlir::isa<mlir::LLVM::LLVMFuncOp>(parentOp)
               ? &mlir::cast<mlir::LLVM::LLVMFuncOp>(parentOp).front()
               : &parentOp->getParentOfType<mlir::LLVM::LLVMFuncOp>().front();
  }

  // Generate an alloca of size 1 and type \p toTy.
  mlir::LLVM::AllocaOp
  genAllocaWithType(mlir::Location loc, mlir::Type toTy, unsigned alignment,
                    mlir::ConversionPatternRewriter &rewriter) const {
    auto thisPt = rewriter.saveInsertionPoint();
    mlir::Block *block = getBlockForAllocaInsert(rewriter);
    rewriter.setInsertionPointToStart(block);
    auto size = genI32Constant(loc, rewriter, 1);
    auto al = rewriter.create<mlir::LLVM::AllocaOp>(loc, toTy, size, alignment);
    rewriter.restoreInsertionPoint(thisPt);
    return al;
  }

  fir::LLVMTypeConverter &lowerTy() const {
    return *static_cast<fir::LLVMTypeConverter *>(this->getTypeConverter());
  }

  void attachTBAATag(mlir::LLVM::AliasAnalysisOpInterface op,
                     mlir::Type baseFIRType, mlir::Type accessFIRType,
                     mlir::LLVM::GEPOp gep) const {
    lowerTy().attachTBAATag(op, baseFIRType, accessFIRType, gep);
  }

  const fir::FIRToLLVMPassOptions &options;
};

/// FIR conversion pattern template
template <typename FromOp>
class FIROpAndTypeConversion : public FIROpConversion<FromOp> {
public:
  using FIROpConversion<FromOp>::FIROpConversion;
  using OpAdaptor = typename FromOp::Adaptor;

  mlir::LogicalResult
  matchAndRewrite(FromOp op, OpAdaptor adaptor,
                  mlir::ConversionPatternRewriter &rewriter) const final {
    mlir::Type ty = this->convertType(op.getType());
    return doRewrite(op, ty, adaptor, rewriter);
  }

  virtual mlir::LogicalResult
  doRewrite(FromOp addr, mlir::Type ty, OpAdaptor adaptor,
            mlir::ConversionPatternRewriter &rewriter) const = 0;
};
} // namespace

namespace {
/// Lower `fir.address_of` operation to `llvm.address_of` operation.
struct AddrOfOpConversion : public FIROpConversion<fir::AddrOfOp> {
  using FIROpConversion::FIROpConversion;

  mlir::LogicalResult
  matchAndRewrite(fir::AddrOfOp addr, OpAdaptor adaptor,
                  mlir::ConversionPatternRewriter &rewriter) const override {
    auto ty = convertType(addr.getType());
    rewriter.replaceOpWithNewOp<mlir::LLVM::AddressOfOp>(
        addr, ty, addr.getSymbol().getRootReference().getValue());
    return mlir::success();
  }
};
} // namespace

/// Lookup the function to compute the memory size of this parametric derived
/// type. The size of the object may depend on the LEN type parameters of the
/// derived type.
static mlir::LLVM::LLVMFuncOp
getDependentTypeMemSizeFn(fir::RecordType recTy, fir::AllocaOp op,
                          mlir::ConversionPatternRewriter &rewriter) {
  auto module = op->getParentOfType<mlir::ModuleOp>();
  std::string name = recTy.getName().str() + "P.mem.size";
  if (auto memSizeFunc = module.lookupSymbol<mlir::LLVM::LLVMFuncOp>(name))
    return memSizeFunc;
  TODO(op.getLoc(), "did not find allocation function");
}

// Compute the alloc scale size (constant factors encoded in the array type).
// We do this for arrays without a constant interior or arrays of character with
// dynamic length arrays, since those are the only ones that get decayed to a
// pointer to the element type.
template <typename OP>
static mlir::Value
genAllocationScaleSize(OP op, mlir::Type ity,
                       mlir::ConversionPatternRewriter &rewriter) {
  mlir::Location loc = op.getLoc();
  mlir::Type dataTy = op.getInType();
  auto seqTy = dataTy.dyn_cast<fir::SequenceType>();
  fir::SequenceType::Extent constSize = 1;
  if (seqTy) {
    int constRows = seqTy.getConstantRows();
    const fir::SequenceType::ShapeRef &shape = seqTy.getShape();
    if (constRows != static_cast<int>(shape.size())) {
      for (auto extent : shape) {
        if (constRows-- > 0)
          continue;
        if (extent != fir::SequenceType::getUnknownExtent())
          constSize *= extent;
      }
    }
  }

  if (constSize != 1) {
    mlir::Value constVal{
        genConstantIndex(loc, ity, rewriter, constSize).getResult()};
    return constVal;
  }
  return nullptr;
}

namespace {
/// convert to LLVM IR dialect `alloca`
struct AllocaOpConversion : public FIROpConversion<fir::AllocaOp> {
  using FIROpConversion::FIROpConversion;

  mlir::LogicalResult
  matchAndRewrite(fir::AllocaOp alloc, OpAdaptor adaptor,
                  mlir::ConversionPatternRewriter &rewriter) const override {
    mlir::ValueRange operands = adaptor.getOperands();
    auto loc = alloc.getLoc();
    mlir::Type ity = lowerTy().indexType();
    unsigned i = 0;
    mlir::Value size = genConstantIndex(loc, ity, rewriter, 1).getResult();
    mlir::Type ty = convertType(alloc.getType());
    mlir::Type resultTy = ty;
    if (alloc.hasLenParams()) {
      unsigned end = alloc.numLenParams();
      llvm::SmallVector<mlir::Value> lenParams;
      for (; i < end; ++i)
        lenParams.push_back(operands[i]);
      mlir::Type scalarType = fir::unwrapSequenceType(alloc.getInType());
      if (auto chrTy = scalarType.dyn_cast<fir::CharacterType>()) {
        fir::CharacterType rawCharTy = fir::CharacterType::getUnknownLen(
            chrTy.getContext(), chrTy.getFKind());
        ty = mlir::LLVM::LLVMPointerType::get(convertType(rawCharTy));
        assert(end == 1);
        size = integerCast(loc, rewriter, ity, lenParams[0]);
      } else if (auto recTy = scalarType.dyn_cast<fir::RecordType>()) {
        mlir::LLVM::LLVMFuncOp memSizeFn =
            getDependentTypeMemSizeFn(recTy, alloc, rewriter);
        if (!memSizeFn)
          emitError(loc, "did not find allocation function");
        mlir::NamedAttribute attr = rewriter.getNamedAttr(
            "callee", mlir::SymbolRefAttr::get(memSizeFn));
        auto call = rewriter.create<mlir::LLVM::CallOp>(
            loc, ity, lenParams, llvm::ArrayRef<mlir::NamedAttribute>{attr});
        size = call.getResult();
        ty = ::getVoidPtrType(alloc.getContext());
      } else {
        return emitError(loc, "unexpected type ")
               << scalarType << " with type parameters";
      }
    }
    if (auto scaleSize = genAllocationScaleSize(alloc, ity, rewriter))
      size = rewriter.create<mlir::LLVM::MulOp>(loc, ity, size, scaleSize);
    if (alloc.hasShapeOperands()) {
      unsigned end = operands.size();
      for (; i < end; ++i)
        size = rewriter.create<mlir::LLVM::MulOp>(
            loc, ity, size, integerCast(loc, rewriter, ity, operands[i]));
    }
    if (ty == resultTy) {
      // Do not emit the bitcast if ty and resultTy are the same.
      rewriter.replaceOpWithNewOp<mlir::LLVM::AllocaOp>(alloc, ty, size,
                                                        alloc->getAttrs());
    } else {
      auto al = rewriter.create<mlir::LLVM::AllocaOp>(loc, ty, size,
                                                      alloc->getAttrs());
      rewriter.replaceOpWithNewOp<mlir::LLVM::BitcastOp>(alloc, resultTy, al);
    }
    return mlir::success();
  }
};
} // namespace

namespace {
/// Lower `fir.box_addr` to the sequence of operations to extract the first
/// element of the box.
struct BoxAddrOpConversion : public FIROpConversion<fir::BoxAddrOp> {
  using FIROpConversion::FIROpConversion;

  mlir::LogicalResult
  matchAndRewrite(fir::BoxAddrOp boxaddr, OpAdaptor adaptor,
                  mlir::ConversionPatternRewriter &rewriter) const override {
    mlir::Value a = adaptor.getOperands()[0];
    auto loc = boxaddr.getLoc();
    mlir::Type ty = convertType(boxaddr.getType());
    if (auto argty = boxaddr.getVal().getType().dyn_cast<fir::BaseBoxType>()) {
      rewriter.replaceOp(boxaddr,
                         getBaseAddrFromBox(loc, ty, argty, a, rewriter));
    } else {
      rewriter.replaceOpWithNewOp<mlir::LLVM::ExtractValueOp>(boxaddr, a, 0);
    }
    return mlir::success();
  }
};

/// Convert `!fir.boxchar_len` to  `!llvm.extractvalue` for the 2nd part of the
/// boxchar.
struct BoxCharLenOpConversion : public FIROpConversion<fir::BoxCharLenOp> {
  using FIROpConversion::FIROpConversion;

  mlir::LogicalResult
  matchAndRewrite(fir::BoxCharLenOp boxCharLen, OpAdaptor adaptor,
                  mlir::ConversionPatternRewriter &rewriter) const override {
    mlir::Value boxChar = adaptor.getOperands()[0];
    mlir::Location loc = boxChar.getLoc();
    mlir::Type returnValTy = boxCharLen.getResult().getType();

    constexpr int boxcharLenIdx = 1;
    auto len = rewriter.create<mlir::LLVM::ExtractValueOp>(loc, boxChar,
                                                           boxcharLenIdx);
    mlir::Value lenAfterCast = integerCast(loc, rewriter, returnValTy, len);
    rewriter.replaceOp(boxCharLen, lenAfterCast);

    return mlir::success();
  }
};

/// Lower `fir.box_dims` to a sequence of operations to extract the requested
/// dimension information from the boxed value.
/// Result in a triple set of GEPs and loads.
struct BoxDimsOpConversion : public FIROpConversion<fir::BoxDimsOp> {
  using FIROpConversion::FIROpConversion;

  mlir::LogicalResult
  matchAndRewrite(fir::BoxDimsOp boxdims, OpAdaptor adaptor,
                  mlir::ConversionPatternRewriter &rewriter) const override {
    llvm::SmallVector<mlir::Type, 3> resultTypes = {
        convertType(boxdims.getResult(0).getType()),
        convertType(boxdims.getResult(1).getType()),
        convertType(boxdims.getResult(2).getType()),
    };
    auto results = getDimsFromBox(
        boxdims.getLoc(), resultTypes, boxdims.getVal().getType(),
        adaptor.getOperands()[0], adaptor.getOperands()[1], rewriter);
    rewriter.replaceOp(boxdims, results);
    return mlir::success();
  }
};

/// Lower `fir.box_elesize` to a sequence of operations ro extract the size of
/// an element in the boxed value.
struct BoxEleSizeOpConversion : public FIROpConversion<fir::BoxEleSizeOp> {
  using FIROpConversion::FIROpConversion;

  mlir::LogicalResult
  matchAndRewrite(fir::BoxEleSizeOp boxelesz, OpAdaptor adaptor,
                  mlir::ConversionPatternRewriter &rewriter) const override {
    mlir::Value box = adaptor.getOperands()[0];
    auto loc = boxelesz.getLoc();
    auto ty = convertType(boxelesz.getType());
    auto elemSize = getElementSizeFromBox(loc, ty, boxelesz.getVal().getType(),
                                          box, rewriter);
    rewriter.replaceOp(boxelesz, elemSize);
    return mlir::success();
  }
};

/// Lower `fir.box_isalloc` to a sequence of operations to determine if the
/// boxed value was from an ALLOCATABLE entity.
struct BoxIsAllocOpConversion : public FIROpConversion<fir::BoxIsAllocOp> {
  using FIROpConversion::FIROpConversion;

  mlir::LogicalResult
  matchAndRewrite(fir::BoxIsAllocOp boxisalloc, OpAdaptor adaptor,
                  mlir::ConversionPatternRewriter &rewriter) const override {
    mlir::Value box = adaptor.getOperands()[0];
    auto loc = boxisalloc.getLoc();
    mlir::Value check = genBoxAttributeCheck(loc, boxisalloc.getVal().getType(),
                                             box, rewriter, kAttrAllocatable);
    rewriter.replaceOp(boxisalloc, check);
    return mlir::success();
  }
};

/// Lower `fir.box_isarray` to a sequence of operations to determine if the
/// boxed is an array.
struct BoxIsArrayOpConversion : public FIROpConversion<fir::BoxIsArrayOp> {
  using FIROpConversion::FIROpConversion;

  mlir::LogicalResult
  matchAndRewrite(fir::BoxIsArrayOp boxisarray, OpAdaptor adaptor,
                  mlir::ConversionPatternRewriter &rewriter) const override {
    mlir::Value a = adaptor.getOperands()[0];
    auto loc = boxisarray.getLoc();
    auto rank = getValueFromBox(loc, boxisarray.getVal().getType(), a,
                                rewriter.getI32Type(), rewriter, kRankPosInBox);
    auto c0 = genConstantOffset(loc, rewriter, 0);
    rewriter.replaceOpWithNewOp<mlir::LLVM::ICmpOp>(
        boxisarray, mlir::LLVM::ICmpPredicate::ne, rank, c0);
    return mlir::success();
  }
};

/// Lower `fir.box_isptr` to a sequence of operations to determined if the
/// boxed value was from a POINTER entity.
struct BoxIsPtrOpConversion : public FIROpConversion<fir::BoxIsPtrOp> {
  using FIROpConversion::FIROpConversion;

  mlir::LogicalResult
  matchAndRewrite(fir::BoxIsPtrOp boxisptr, OpAdaptor adaptor,
                  mlir::ConversionPatternRewriter &rewriter) const override {
    mlir::Value box = adaptor.getOperands()[0];
    auto loc = boxisptr.getLoc();
    mlir::Value check = genBoxAttributeCheck(loc, boxisptr.getVal().getType(),
                                             box, rewriter, kAttrPointer);
    rewriter.replaceOp(boxisptr, check);
    return mlir::success();
  }
};

/// Lower `fir.box_rank` to the sequence of operation to extract the rank from
/// the box.
struct BoxRankOpConversion : public FIROpConversion<fir::BoxRankOp> {
  using FIROpConversion::FIROpConversion;

  mlir::LogicalResult
  matchAndRewrite(fir::BoxRankOp boxrank, OpAdaptor adaptor,
                  mlir::ConversionPatternRewriter &rewriter) const override {
    mlir::Value a = adaptor.getOperands()[0];
    auto loc = boxrank.getLoc();
    mlir::Type ty = convertType(boxrank.getType());
    auto result = getValueFromBox(loc, boxrank.getVal().getType(), a, ty,
                                  rewriter, kRankPosInBox);
    rewriter.replaceOp(boxrank, result);
    return mlir::success();
  }
};

/// Lower `fir.boxproc_host` operation. Extracts the host pointer from the
/// boxproc.
/// TODO: Part of supporting Fortran 2003 procedure pointers.
struct BoxProcHostOpConversion : public FIROpConversion<fir::BoxProcHostOp> {
  using FIROpConversion::FIROpConversion;

  mlir::LogicalResult
  matchAndRewrite(fir::BoxProcHostOp boxprochost, OpAdaptor adaptor,
                  mlir::ConversionPatternRewriter &rewriter) const override {
    TODO(boxprochost.getLoc(), "fir.boxproc_host codegen");
    return mlir::failure();
  }
};

/// Lower `fir.box_tdesc` to the sequence of operations to extract the type
/// descriptor from the box.
struct BoxTypeDescOpConversion : public FIROpConversion<fir::BoxTypeDescOp> {
  using FIROpConversion::FIROpConversion;

  mlir::LogicalResult
  matchAndRewrite(fir::BoxTypeDescOp boxtypedesc, OpAdaptor adaptor,
                  mlir::ConversionPatternRewriter &rewriter) const override {
    mlir::Value box = adaptor.getOperands()[0];
    auto typeDescAddr = loadTypeDescAddress(
        boxtypedesc.getLoc(), boxtypedesc.getBox().getType(), box, rewriter);
    rewriter.replaceOp(boxtypedesc, typeDescAddr);
    return mlir::success();
  }
};

/// Lower `fir.box_typecode` to a sequence of operations to extract the type
/// code in the boxed value.
struct BoxTypeCodeOpConversion : public FIROpConversion<fir::BoxTypeCodeOp> {
  using FIROpConversion::FIROpConversion;

  mlir::LogicalResult
  matchAndRewrite(fir::BoxTypeCodeOp op, OpAdaptor adaptor,
                  mlir::ConversionPatternRewriter &rewriter) const override {
    mlir::Value box = adaptor.getOperands()[0];
    auto loc = box.getLoc();
    auto ty = convertType(op.getType());
    auto typeCode = getValueFromBox(loc, op.getBox().getType(), box, ty,
                                    rewriter, kTypePosInBox);
    rewriter.replaceOp(op, typeCode);
    return mlir::success();
  }
};

/// Lower `fir.string_lit` to LLVM IR dialect operation.
struct StringLitOpConversion : public FIROpConversion<fir::StringLitOp> {
  using FIROpConversion::FIROpConversion;

  mlir::LogicalResult
  matchAndRewrite(fir::StringLitOp constop, OpAdaptor adaptor,
                  mlir::ConversionPatternRewriter &rewriter) const override {
    auto ty = convertType(constop.getType());
    auto attr = constop.getValue();
    if (attr.isa<mlir::StringAttr>()) {
      rewriter.replaceOpWithNewOp<mlir::LLVM::ConstantOp>(constop, ty, attr);
      return mlir::success();
    }

    auto charTy = constop.getType().cast<fir::CharacterType>();
    unsigned bits = lowerTy().characterBitsize(charTy);
    mlir::Type intTy = rewriter.getIntegerType(bits);
    mlir::Location loc = constop.getLoc();
    mlir::Value cst = rewriter.create<mlir::LLVM::UndefOp>(loc, ty);
    if (auto arr = attr.dyn_cast<mlir::DenseElementsAttr>()) {
      cst = rewriter.create<mlir::LLVM::ConstantOp>(loc, ty, arr);
    } else if (auto arr = attr.dyn_cast<mlir::ArrayAttr>()) {
      for (auto a : llvm::enumerate(arr.getValue())) {
        // convert each character to a precise bitsize
        auto elemAttr = mlir::IntegerAttr::get(
            intTy,
            a.value().cast<mlir::IntegerAttr>().getValue().zextOrTrunc(bits));
        auto elemCst =
            rewriter.create<mlir::LLVM::ConstantOp>(loc, intTy, elemAttr);
        cst = rewriter.create<mlir::LLVM::InsertValueOp>(loc, cst, elemCst,
                                                         a.index());
      }
    } else {
      return mlir::failure();
    }
    rewriter.replaceOp(constop, cst);
    return mlir::success();
  }
};

/// `fir.call` -> `llvm.call`
struct CallOpConversion : public FIROpConversion<fir::CallOp> {
  using FIROpConversion::FIROpConversion;

  mlir::LogicalResult
  matchAndRewrite(fir::CallOp call, OpAdaptor adaptor,
                  mlir::ConversionPatternRewriter &rewriter) const override {
    llvm::SmallVector<mlir::Type> resultTys;
    for (auto r : call.getResults())
      resultTys.push_back(convertType(r.getType()));
    // Convert arith::FastMathFlagsAttr to LLVM::FastMathFlagsAttr.
    mlir::arith::AttrConvertFastMathToLLVM<fir::CallOp, mlir::LLVM::CallOp>
        attrConvert(call);
    rewriter.replaceOpWithNewOp<mlir::LLVM::CallOp>(
        call, resultTys, adaptor.getOperands(), attrConvert.getAttrs());
    return mlir::success();
  }
};
} // namespace

static mlir::Type getComplexEleTy(mlir::Type complex) {
  if (auto cc = complex.dyn_cast<mlir::ComplexType>())
    return cc.getElementType();
  return complex.cast<fir::ComplexType>().getElementType();
}

namespace {
/// Compare complex values
///
/// Per 10.1, the only comparisons available are .EQ. (oeq) and .NE. (une).
///
/// For completeness, all other comparison are done on the real component only.
struct CmpcOpConversion : public FIROpConversion<fir::CmpcOp> {
  using FIROpConversion::FIROpConversion;

  mlir::LogicalResult
  matchAndRewrite(fir::CmpcOp cmp, OpAdaptor adaptor,
                  mlir::ConversionPatternRewriter &rewriter) const override {
    mlir::ValueRange operands = adaptor.getOperands();
    mlir::Type resTy = convertType(cmp.getType());
    mlir::Location loc = cmp.getLoc();
    llvm::SmallVector<mlir::Value, 2> rp = {
        rewriter.create<mlir::LLVM::ExtractValueOp>(loc, operands[0], 0),
        rewriter.create<mlir::LLVM::ExtractValueOp>(loc, operands[1], 0)};
    auto rcp =
        rewriter.create<mlir::LLVM::FCmpOp>(loc, resTy, rp, cmp->getAttrs());
    llvm::SmallVector<mlir::Value, 2> ip = {
        rewriter.create<mlir::LLVM::ExtractValueOp>(loc, operands[0], 1),
        rewriter.create<mlir::LLVM::ExtractValueOp>(loc, operands[1], 1)};
    auto icp =
        rewriter.create<mlir::LLVM::FCmpOp>(loc, resTy, ip, cmp->getAttrs());
    llvm::SmallVector<mlir::Value, 2> cp = {rcp, icp};
    switch (cmp.getPredicate()) {
    case mlir::arith::CmpFPredicate::OEQ: // .EQ.
      rewriter.replaceOpWithNewOp<mlir::LLVM::AndOp>(cmp, resTy, cp);
      break;
    case mlir::arith::CmpFPredicate::UNE: // .NE.
      rewriter.replaceOpWithNewOp<mlir::LLVM::OrOp>(cmp, resTy, cp);
      break;
    default:
      rewriter.replaceOp(cmp, rcp.getResult());
      break;
    }
    return mlir::success();
  }
};

/// Lower complex constants
struct ConstcOpConversion : public FIROpConversion<fir::ConstcOp> {
  using FIROpConversion::FIROpConversion;

  mlir::LogicalResult
  matchAndRewrite(fir::ConstcOp conc, OpAdaptor,
                  mlir::ConversionPatternRewriter &rewriter) const override {
    mlir::Location loc = conc.getLoc();
    mlir::Type ty = convertType(conc.getType());
    mlir::Type ety = convertType(getComplexEleTy(conc.getType()));
    auto realPart = rewriter.create<mlir::LLVM::ConstantOp>(
        loc, ety, getValue(conc.getReal()));
    auto imPart = rewriter.create<mlir::LLVM::ConstantOp>(
        loc, ety, getValue(conc.getImaginary()));
    auto undef = rewriter.create<mlir::LLVM::UndefOp>(loc, ty);
    auto setReal =
        rewriter.create<mlir::LLVM::InsertValueOp>(loc, undef, realPart, 0);
    rewriter.replaceOpWithNewOp<mlir::LLVM::InsertValueOp>(conc, setReal,
                                                           imPart, 1);
    return mlir::success();
  }

  inline llvm::APFloat getValue(mlir::Attribute attr) const {
    return attr.cast<fir::RealAttr>().getValue();
  }
};

/// convert value of from-type to value of to-type
struct ConvertOpConversion : public FIROpConversion<fir::ConvertOp> {
  using FIROpConversion::FIROpConversion;

  static bool isFloatingPointTy(mlir::Type ty) {
    return ty.isa<mlir::FloatType>();
  }

  mlir::LogicalResult
  matchAndRewrite(fir::ConvertOp convert, OpAdaptor adaptor,
                  mlir::ConversionPatternRewriter &rewriter) const override {
    auto fromFirTy = convert.getValue().getType();
    auto toFirTy = convert.getRes().getType();
    auto fromTy = convertType(fromFirTy);
    auto toTy = convertType(toFirTy);
    mlir::Value op0 = adaptor.getOperands()[0];

    if (fromFirTy == toFirTy) {
      rewriter.replaceOp(convert, op0);
      return mlir::success();
    }

    auto loc = convert.getLoc();
    auto i1Type = mlir::IntegerType::get(convert.getContext(), 1);

    if (fromFirTy.isa<fir::LogicalType>() || toFirTy.isa<fir::LogicalType>()) {
      // By specification fir::LogicalType value may be any number,
      // where non-zero value represents .true. and zero value represents
      // .false.
      //
      // integer<->logical conversion requires value normalization.
      // Conversion from wide logical to narrow logical must set the result
      // to non-zero iff the input is non-zero - the easiest way to implement
      // it is to compare the input agains zero and set the result to
      // the canonical 0/1.
      // Conversion from narrow logical to wide logical may be implemented
      // as a zero or sign extension of the input, but it may use value
      // normalization as well.
      if (!fromTy.isa<mlir::IntegerType>() || !toTy.isa<mlir::IntegerType>())
        return mlir::emitError(loc)
               << "unsupported types for logical conversion: " << fromTy
               << " -> " << toTy;

      // Do folding for constant inputs.
      if (auto constVal = getIfConstantIntValue(op0)) {
        mlir::Value normVal =
            genConstantIndex(loc, toTy, rewriter, *constVal ? 1 : 0);
        rewriter.replaceOp(convert, normVal);
        return mlir::success();
      }

      // If the input is i1, then we can just zero extend it, and
      // the result will be normalized.
      if (fromTy == i1Type) {
        rewriter.replaceOpWithNewOp<mlir::LLVM::ZExtOp>(convert, toTy, op0);
        return mlir::success();
      }

      // Compare the input with zero.
      mlir::Value zero = genConstantIndex(loc, fromTy, rewriter, 0);
      auto isTrue = rewriter.create<mlir::LLVM::ICmpOp>(
          loc, mlir::LLVM::ICmpPredicate::ne, op0, zero);

      // Zero extend the i1 isTrue result to the required type (unless it is i1
      // itself).
      if (toTy != i1Type)
        rewriter.replaceOpWithNewOp<mlir::LLVM::ZExtOp>(convert, toTy, isTrue);
      else
        rewriter.replaceOp(convert, isTrue.getResult());

      return mlir::success();
    }

    if (fromTy == toTy) {
      rewriter.replaceOp(convert, op0);
      return mlir::success();
    }
    auto convertFpToFp = [&](mlir::Value val, unsigned fromBits,
                             unsigned toBits, mlir::Type toTy) -> mlir::Value {
      if (fromBits == toBits) {
        // TODO: Converting between two floating-point representations with the
        // same bitwidth is not allowed for now.
        mlir::emitError(loc,
                        "cannot implicitly convert between two floating-point "
                        "representations of the same bitwidth");
        return {};
      }
      if (fromBits > toBits)
        return rewriter.create<mlir::LLVM::FPTruncOp>(loc, toTy, val);
      return rewriter.create<mlir::LLVM::FPExtOp>(loc, toTy, val);
    };
    // Complex to complex conversion.
    if (fir::isa_complex(fromFirTy) && fir::isa_complex(toFirTy)) {
      // Special case: handle the conversion of a complex such that both the
      // real and imaginary parts are converted together.
      auto ty = convertType(getComplexEleTy(convert.getValue().getType()));
      auto rp = rewriter.create<mlir::LLVM::ExtractValueOp>(loc, op0, 0);
      auto ip = rewriter.create<mlir::LLVM::ExtractValueOp>(loc, op0, 1);
      auto nt = convertType(getComplexEleTy(convert.getRes().getType()));
      auto fromBits = mlir::LLVM::getPrimitiveTypeSizeInBits(ty);
      auto toBits = mlir::LLVM::getPrimitiveTypeSizeInBits(nt);
      auto rc = convertFpToFp(rp, fromBits, toBits, nt);
      auto ic = convertFpToFp(ip, fromBits, toBits, nt);
      auto un = rewriter.create<mlir::LLVM::UndefOp>(loc, toTy);
      auto i1 = rewriter.create<mlir::LLVM::InsertValueOp>(loc, un, rc, 0);
      rewriter.replaceOpWithNewOp<mlir::LLVM::InsertValueOp>(convert, i1, ic,
                                                             1);
      return mlir::success();
    }

    // Floating point to floating point conversion.
    if (isFloatingPointTy(fromTy)) {
      if (isFloatingPointTy(toTy)) {
        auto fromBits = mlir::LLVM::getPrimitiveTypeSizeInBits(fromTy);
        auto toBits = mlir::LLVM::getPrimitiveTypeSizeInBits(toTy);
        auto v = convertFpToFp(op0, fromBits, toBits, toTy);
        rewriter.replaceOp(convert, v);
        return mlir::success();
      }
      if (toTy.isa<mlir::IntegerType>()) {
        rewriter.replaceOpWithNewOp<mlir::LLVM::FPToSIOp>(convert, toTy, op0);
        return mlir::success();
      }
    } else if (fromTy.isa<mlir::IntegerType>()) {
      // Integer to integer conversion.
      if (toTy.isa<mlir::IntegerType>()) {
        auto fromBits = mlir::LLVM::getPrimitiveTypeSizeInBits(fromTy);
        auto toBits = mlir::LLVM::getPrimitiveTypeSizeInBits(toTy);
        assert(fromBits != toBits);
        if (fromBits > toBits) {
          rewriter.replaceOpWithNewOp<mlir::LLVM::TruncOp>(convert, toTy, op0);
          return mlir::success();
        }
        if (fromFirTy == i1Type) {
          rewriter.replaceOpWithNewOp<mlir::LLVM::ZExtOp>(convert, toTy, op0);
          return mlir::success();
        }
        rewriter.replaceOpWithNewOp<mlir::LLVM::SExtOp>(convert, toTy, op0);
        return mlir::success();
      }
      // Integer to floating point conversion.
      if (isFloatingPointTy(toTy)) {
        rewriter.replaceOpWithNewOp<mlir::LLVM::SIToFPOp>(convert, toTy, op0);
        return mlir::success();
      }
      // Integer to pointer conversion.
      if (toTy.isa<mlir::LLVM::LLVMPointerType>()) {
        rewriter.replaceOpWithNewOp<mlir::LLVM::IntToPtrOp>(convert, toTy, op0);
        return mlir::success();
      }
    } else if (fromTy.isa<mlir::LLVM::LLVMPointerType>()) {
      // Pointer to integer conversion.
      if (toTy.isa<mlir::IntegerType>()) {
        rewriter.replaceOpWithNewOp<mlir::LLVM::PtrToIntOp>(convert, toTy, op0);
        return mlir::success();
      }
      // Pointer to pointer conversion.
      if (toTy.isa<mlir::LLVM::LLVMPointerType>()) {
        rewriter.replaceOpWithNewOp<mlir::LLVM::BitcastOp>(convert, toTy, op0);
        return mlir::success();
      }
    }
    return emitError(loc) << "cannot convert " << fromTy << " to " << toTy;
  }
};

/// `fir.disptach_table` operation has no specific CodeGen. The operation is
/// only used to carry information during FIR to FIR passes.
struct DispatchTableOpConversion
    : public FIROpConversion<fir::DispatchTableOp> {
  using FIROpConversion::FIROpConversion;

  mlir::LogicalResult
  matchAndRewrite(fir::DispatchTableOp op, OpAdaptor,
                  mlir::ConversionPatternRewriter &rewriter) const override {
    rewriter.eraseOp(op);
    return mlir::success();
  }
};

/// `fir.dt_entry` operation has no specific CodeGen. The operation is only used
/// to carry information during FIR to FIR passes.
struct DTEntryOpConversion : public FIROpConversion<fir::DTEntryOp> {
  using FIROpConversion::FIROpConversion;

  mlir::LogicalResult
  matchAndRewrite(fir::DTEntryOp op, OpAdaptor,
                  mlir::ConversionPatternRewriter &rewriter) const override {
    rewriter.eraseOp(op);
    return mlir::success();
  }
};

/// Lower `fir.global_len` operation.
struct GlobalLenOpConversion : public FIROpConversion<fir::GlobalLenOp> {
  using FIROpConversion::FIROpConversion;

  mlir::LogicalResult
  matchAndRewrite(fir::GlobalLenOp globalLen, OpAdaptor adaptor,
                  mlir::ConversionPatternRewriter &rewriter) const override {
    TODO(globalLen.getLoc(), "fir.global_len codegen");
    return mlir::failure();
  }
};

/// Lower fir.len_param_index
struct LenParamIndexOpConversion
    : public FIROpConversion<fir::LenParamIndexOp> {
  using FIROpConversion::FIROpConversion;

  // FIXME: this should be specialized by the runtime target
  mlir::LogicalResult
  matchAndRewrite(fir::LenParamIndexOp lenp, OpAdaptor,
                  mlir::ConversionPatternRewriter &rewriter) const override {
    TODO(lenp.getLoc(), "fir.len_param_index codegen");
  }
};

/// Convert `!fir.emboxchar<!fir.char<KIND, ?>, #n>` into a sequence of
/// instructions that generate `!llvm.struct<(ptr<ik>, i64)>`. The 1st element
/// in this struct is a pointer. Its type is determined from `KIND`. The 2nd
/// element is the length of the character buffer (`#n`).
struct EmboxCharOpConversion : public FIROpConversion<fir::EmboxCharOp> {
  using FIROpConversion::FIROpConversion;

  mlir::LogicalResult
  matchAndRewrite(fir::EmboxCharOp emboxChar, OpAdaptor adaptor,
                  mlir::ConversionPatternRewriter &rewriter) const override {
    mlir::ValueRange operands = adaptor.getOperands();

    mlir::Value charBuffer = operands[0];
    mlir::Value charBufferLen = operands[1];

    mlir::Location loc = emboxChar.getLoc();
    mlir::Type llvmStructTy = convertType(emboxChar.getType());
    auto llvmStruct = rewriter.create<mlir::LLVM::UndefOp>(loc, llvmStructTy);

    mlir::Type lenTy =
        llvmStructTy.cast<mlir::LLVM::LLVMStructType>().getBody()[1];
    mlir::Value lenAfterCast = integerCast(loc, rewriter, lenTy, charBufferLen);

    mlir::Type addrTy =
        llvmStructTy.cast<mlir::LLVM::LLVMStructType>().getBody()[0];
    if (addrTy != charBuffer.getType())
      charBuffer =
          rewriter.create<mlir::LLVM::BitcastOp>(loc, addrTy, charBuffer);

    auto insertBufferOp = rewriter.create<mlir::LLVM::InsertValueOp>(
        loc, llvmStruct, charBuffer, 0);
    rewriter.replaceOpWithNewOp<mlir::LLVM::InsertValueOp>(
        emboxChar, insertBufferOp, lenAfterCast, 1);

    return mlir::success();
  }
};
} // namespace

/// Return the LLVMFuncOp corresponding to the standard malloc call.
static mlir::LLVM::LLVMFuncOp
getMalloc(fir::AllocMemOp op, mlir::ConversionPatternRewriter &rewriter) {
  auto module = op->getParentOfType<mlir::ModuleOp>();
  if (mlir::LLVM::LLVMFuncOp mallocFunc =
          module.lookupSymbol<mlir::LLVM::LLVMFuncOp>("malloc"))
    return mallocFunc;
  mlir::OpBuilder moduleBuilder(
      op->getParentOfType<mlir::ModuleOp>().getBodyRegion());
  auto indexType = mlir::IntegerType::get(op.getContext(), 64);
  return moduleBuilder.create<mlir::LLVM::LLVMFuncOp>(
      rewriter.getUnknownLoc(), "malloc",
      mlir::LLVM::LLVMFunctionType::get(getVoidPtrType(op.getContext()),
                                        indexType,
                                        /*isVarArg=*/false));
}

/// Helper function for generating the LLVM IR that computes the distance
/// in bytes between adjacent elements pointed to by a pointer
/// of type \p ptrTy. The result is returned as a value of \p idxTy integer
/// type.
static mlir::Value
computeElementDistance(mlir::Location loc, mlir::Type ptrTy, mlir::Type idxTy,
                       mlir::ConversionPatternRewriter &rewriter) {
  // Note that we cannot use something like
  // mlir::LLVM::getPrimitiveTypeSizeInBits() for the element type here. For
  // example, it returns 10 bytes for mlir::Float80Type for targets where it
  // occupies 16 bytes. Proper solution is probably to use
  // mlir::DataLayout::getTypeABIAlignment(), but DataLayout is not being set
  // yet (see llvm-project#57230). For the time being use the '(intptr_t)((type
  // *)0 + 1)' trick for all types. The generated instructions are optimized
  // into constant by the first pass of InstCombine, so it should not be a
  // performance issue.
  auto nullPtr = rewriter.create<mlir::LLVM::NullOp>(loc, ptrTy);
  auto gep = rewriter.create<mlir::LLVM::GEPOp>(
      loc, ptrTy, nullPtr, llvm::ArrayRef<mlir::LLVM::GEPArg>{1});
  return rewriter.create<mlir::LLVM::PtrToIntOp>(loc, idxTy, gep);
}

/// Return value of the stride in bytes between adjacent elements
/// of LLVM type \p llTy. The result is returned as a value of
/// \p idxTy integer type.
static mlir::Value
genTypeStrideInBytes(mlir::Location loc, mlir::Type idxTy,
                     mlir::ConversionPatternRewriter &rewriter,
                     mlir::Type llTy) {
  // Create a pointer type and use computeElementDistance().
  auto ptrTy = mlir::LLVM::LLVMPointerType::get(llTy);
  return computeElementDistance(loc, ptrTy, idxTy, rewriter);
}

namespace {
/// Lower a `fir.allocmem` instruction into `llvm.call @malloc`
struct AllocMemOpConversion : public FIROpConversion<fir::AllocMemOp> {
  using FIROpConversion::FIROpConversion;

  mlir::LogicalResult
  matchAndRewrite(fir::AllocMemOp heap, OpAdaptor adaptor,
                  mlir::ConversionPatternRewriter &rewriter) const override {
    mlir::Type heapTy = heap.getType();
    mlir::Type ty = convertType(heapTy);
    mlir::LLVM::LLVMFuncOp mallocFunc = getMalloc(heap, rewriter);
    mlir::Location loc = heap.getLoc();
    auto ity = lowerTy().indexType();
    mlir::Type dataTy = fir::unwrapRefType(heapTy);
    if (fir::isRecordWithTypeParameters(fir::unwrapSequenceType(dataTy)))
      TODO(loc, "fir.allocmem codegen of derived type with length parameters");
    mlir::Value size = genTypeSizeInBytes(loc, ity, rewriter, ty);
    if (auto scaleSize = genAllocationScaleSize(heap, ity, rewriter))
      size = rewriter.create<mlir::LLVM::MulOp>(loc, ity, size, scaleSize);
    for (mlir::Value opnd : adaptor.getOperands())
      size = rewriter.create<mlir::LLVM::MulOp>(
          loc, ity, size, integerCast(loc, rewriter, ity, opnd));
    heap->setAttr("callee", mlir::SymbolRefAttr::get(mallocFunc));
    auto malloc = rewriter.create<mlir::LLVM::CallOp>(
        loc, ::getVoidPtrType(heap.getContext()), size, heap->getAttrs());
    rewriter.replaceOpWithNewOp<mlir::LLVM::BitcastOp>(heap, ty,
                                                       malloc.getResult());
    return mlir::success();
  }

  /// Compute the allocation size in bytes of the element type of
  /// \p llTy pointer type. The result is returned as a value of \p idxTy
  /// integer type.
  mlir::Value genTypeSizeInBytes(mlir::Location loc, mlir::Type idxTy,
                                 mlir::ConversionPatternRewriter &rewriter,
                                 mlir::Type llTy) const {
    auto ptrTy = llTy.dyn_cast<mlir::LLVM::LLVMPointerType>();
    return computeElementDistance(loc, ptrTy, idxTy, rewriter);
  }
};
} // namespace

/// Return the LLVMFuncOp corresponding to the standard free call.
static mlir::LLVM::LLVMFuncOp
getFree(fir::FreeMemOp op, mlir::ConversionPatternRewriter &rewriter) {
  auto module = op->getParentOfType<mlir::ModuleOp>();
  if (mlir::LLVM::LLVMFuncOp freeFunc =
          module.lookupSymbol<mlir::LLVM::LLVMFuncOp>("free"))
    return freeFunc;
  mlir::OpBuilder moduleBuilder(module.getBodyRegion());
  auto voidType = mlir::LLVM::LLVMVoidType::get(op.getContext());
  return moduleBuilder.create<mlir::LLVM::LLVMFuncOp>(
      rewriter.getUnknownLoc(), "free",
      mlir::LLVM::LLVMFunctionType::get(voidType,
                                        getVoidPtrType(op.getContext()),
                                        /*isVarArg=*/false));
}

static unsigned getDimension(mlir::LLVM::LLVMArrayType ty) {
  unsigned result = 1;
  for (auto eleTy = ty.getElementType().dyn_cast<mlir::LLVM::LLVMArrayType>();
       eleTy;
       eleTy = eleTy.getElementType().dyn_cast<mlir::LLVM::LLVMArrayType>())
    ++result;
  return result;
}

namespace {
/// Lower a `fir.freemem` instruction into `llvm.call @free`
struct FreeMemOpConversion : public FIROpConversion<fir::FreeMemOp> {
  using FIROpConversion::FIROpConversion;

  mlir::LogicalResult
  matchAndRewrite(fir::FreeMemOp freemem, OpAdaptor adaptor,
                  mlir::ConversionPatternRewriter &rewriter) const override {
    mlir::LLVM::LLVMFuncOp freeFunc = getFree(freemem, rewriter);
    mlir::Location loc = freemem.getLoc();
    auto bitcast = rewriter.create<mlir::LLVM::BitcastOp>(
        freemem.getLoc(), voidPtrTy(), adaptor.getOperands()[0]);
    freemem->setAttr("callee", mlir::SymbolRefAttr::get(freeFunc));
    rewriter.create<mlir::LLVM::CallOp>(
        loc, mlir::TypeRange{}, mlir::ValueRange{bitcast}, freemem->getAttrs());
    rewriter.eraseOp(freemem);
    return mlir::success();
  }
};
} // namespace

/// Common base class for embox to descriptor conversion.
template <typename OP>
struct EmboxCommonConversion : public FIROpConversion<OP> {
  using FIROpConversion<OP>::FIROpConversion;

  static int getCFIAttr(fir::BaseBoxType boxTy) {
    auto eleTy = boxTy.getEleTy();
    if (eleTy.isa<fir::PointerType>())
      return CFI_attribute_pointer;
    if (eleTy.isa<fir::HeapType>())
      return CFI_attribute_allocatable;
    return CFI_attribute_other;
  }

  // Get the element size and CFI type code of the boxed value.
  std::tuple<mlir::Value, mlir::Value> getSizeAndTypeCode(
      mlir::Location loc, mlir::ConversionPatternRewriter &rewriter,
      mlir::Type boxEleTy, mlir::ValueRange lenParams = {}) const {
    auto i64Ty = mlir::IntegerType::get(rewriter.getContext(), 64);
    if (auto eleTy = fir::dyn_cast_ptrEleTy(boxEleTy))
      boxEleTy = eleTy;
    if (auto seqTy = boxEleTy.dyn_cast<fir::SequenceType>())
      return getSizeAndTypeCode(loc, rewriter, seqTy.getEleTy(), lenParams);
    if (boxEleTy.isa<mlir::NoneType>()) // unlimited polymorphic or assumed type
      return {rewriter.create<mlir::LLVM::ConstantOp>(loc, i64Ty, 0),
              this->genConstantOffset(loc, rewriter, CFI_type_other)};
    mlir::Value typeCodeVal = this->genConstantOffset(
        loc, rewriter,
        fir::getTypeCode(boxEleTy, this->lowerTy().getKindMap()));
    if (fir::isa_integer(boxEleTy) || boxEleTy.dyn_cast<fir::LogicalType>() ||
        fir::isa_real(boxEleTy) || fir::isa_complex(boxEleTy))
      return {genTypeStrideInBytes(loc, i64Ty, rewriter,
                                   this->convertType(boxEleTy)),
              typeCodeVal};
    if (auto charTy = boxEleTy.dyn_cast<fir::CharacterType>()) {
      mlir::Value size =
          genTypeStrideInBytes(loc, i64Ty, rewriter, this->convertType(charTy));
      if (charTy.getLen() == fir::CharacterType::unknownLen()) {
        // Multiply the single character size by the length.
        assert(!lenParams.empty());
        auto len64 = FIROpConversion<OP>::integerCast(loc, rewriter, i64Ty,
                                                      lenParams.back());
        size = rewriter.create<mlir::LLVM::MulOp>(loc, i64Ty, size, len64);
      }
      return {size, typeCodeVal};
    };
    if (fir::isa_ref_type(boxEleTy)) {
      auto ptrTy = mlir::LLVM::LLVMPointerType::get(
          mlir::LLVM::LLVMVoidType::get(rewriter.getContext()));
      return {genTypeStrideInBytes(loc, i64Ty, rewriter, ptrTy), typeCodeVal};
    }
    if (boxEleTy.isa<fir::RecordType>())
      return {genTypeStrideInBytes(loc, i64Ty, rewriter,
                                   this->convertType(boxEleTy)),
              typeCodeVal};
    fir::emitFatalError(loc, "unhandled type in fir.box code generation");
  }

  /// Basic pattern to write a field in the descriptor
  mlir::Value insertField(mlir::ConversionPatternRewriter &rewriter,
                          mlir::Location loc, mlir::Value dest,
                          llvm::ArrayRef<std::int64_t> fldIndexes,
                          mlir::Value value, bool bitcast = false) const {
    auto boxTy = dest.getType();
    auto fldTy = this->getBoxEleTy(boxTy, fldIndexes);
    if (bitcast)
      value = rewriter.create<mlir::LLVM::BitcastOp>(loc, fldTy, value);
    else
      value = this->integerCast(loc, rewriter, fldTy, value);
    return rewriter.create<mlir::LLVM::InsertValueOp>(loc, dest, value,
                                                      fldIndexes);
  }

  inline mlir::Value
  insertBaseAddress(mlir::ConversionPatternRewriter &rewriter,
                    mlir::Location loc, mlir::Value dest,
                    mlir::Value base) const {
    return insertField(rewriter, loc, dest, {kAddrPosInBox}, base,
                       /*bitCast=*/true);
  }

  inline mlir::Value insertLowerBound(mlir::ConversionPatternRewriter &rewriter,
                                      mlir::Location loc, mlir::Value dest,
                                      unsigned dim, mlir::Value lb) const {
    return insertField(rewriter, loc, dest,
                       {kDimsPosInBox, dim, kDimLowerBoundPos}, lb);
  }

  inline mlir::Value insertExtent(mlir::ConversionPatternRewriter &rewriter,
                                  mlir::Location loc, mlir::Value dest,
                                  unsigned dim, mlir::Value extent) const {
    return insertField(rewriter, loc, dest, {kDimsPosInBox, dim, kDimExtentPos},
                       extent);
  }

  inline mlir::Value insertStride(mlir::ConversionPatternRewriter &rewriter,
                                  mlir::Location loc, mlir::Value dest,
                                  unsigned dim, mlir::Value stride) const {
    return insertField(rewriter, loc, dest, {kDimsPosInBox, dim, kDimStridePos},
                       stride);
  }

  /// Get the address of the type descriptor global variable that was created by
  /// lowering for derived type \p recType.
  mlir::Value getTypeDescriptor(mlir::ModuleOp mod,
                                mlir::ConversionPatternRewriter &rewriter,
                                mlir::Location loc,
                                fir::RecordType recType) const {
    std::string name =
        fir::NameUniquer::getTypeDescriptorName(recType.getName());
    if (auto global = mod.template lookupSymbol<fir::GlobalOp>(name)) {
      auto ty = mlir::LLVM::LLVMPointerType::get(
          this->lowerTy().convertType(global.getType()));
      return rewriter.create<mlir::LLVM::AddressOfOp>(loc, ty,
                                                      global.getSymName());
    }
    if (auto global = mod.template lookupSymbol<mlir::LLVM::GlobalOp>(name)) {
      // The global may have already been translated to LLVM.
      auto ty = mlir::LLVM::LLVMPointerType::get(global.getType());
      return rewriter.create<mlir::LLVM::AddressOfOp>(loc, ty,
                                                      global.getSymName());
    }
    // Type info derived types do not have type descriptors since they are the
    // types defining type descriptors.
    if (!this->options.ignoreMissingTypeDescriptors &&
        !fir::NameUniquer::belongsToModule(
            name, Fortran::semantics::typeInfoBuiltinModule))
      fir::emitFatalError(
          loc, "runtime derived type info descriptor was not generated");
    return rewriter.create<mlir::LLVM::NullOp>(
        loc, ::getVoidPtrType(mod.getContext()));
  }

  mlir::Value populateDescriptor(mlir::Location loc, mlir::ModuleOp mod,
                                 fir::BaseBoxType boxTy, mlir::Type inputType,
                                 mlir::ConversionPatternRewriter &rewriter,
                                 unsigned rank, mlir::Value eleSize,
                                 mlir::Value cfiTy,
                                 mlir::Value typeDesc) const {
    auto convTy = this->lowerTy().convertBoxType(boxTy, rank);
    auto llvmBoxPtrTy = convTy.template cast<mlir::LLVM::LLVMPointerType>();
    auto llvmBoxTy = llvmBoxPtrTy.getElementType();
    bool isUnlimitedPolymorphic = fir::isUnlimitedPolymorphicType(boxTy);
    bool useInputType = fir::isPolymorphicType(boxTy) || isUnlimitedPolymorphic;
    mlir::Value descriptor =
        rewriter.create<mlir::LLVM::UndefOp>(loc, llvmBoxTy);
    descriptor =
        insertField(rewriter, loc, descriptor, {kElemLenPosInBox}, eleSize);
    descriptor = insertField(rewriter, loc, descriptor, {kVersionPosInBox},
                             this->genI32Constant(loc, rewriter, CFI_VERSION));
    descriptor = insertField(rewriter, loc, descriptor, {kRankPosInBox},
                             this->genI32Constant(loc, rewriter, rank));
    descriptor = insertField(rewriter, loc, descriptor, {kTypePosInBox}, cfiTy);
    descriptor =
        insertField(rewriter, loc, descriptor, {kAttributePosInBox},
                    this->genI32Constant(loc, rewriter, getCFIAttr(boxTy)));
    const bool hasAddendum = fir::boxHasAddendum(boxTy);
    descriptor =
        insertField(rewriter, loc, descriptor, {kF18AddendumPosInBox},
                    this->genI32Constant(loc, rewriter, hasAddendum ? 1 : 0));

    if (hasAddendum) {
      unsigned typeDescFieldId = getTypeDescFieldId(boxTy);
      if (!typeDesc) {
        if (useInputType) {
          mlir::Type innerType = fir::unwrapInnerType(inputType);
          if (innerType && innerType.template isa<fir::RecordType>()) {
            auto recTy = innerType.template dyn_cast<fir::RecordType>();
            typeDesc = getTypeDescriptor(mod, rewriter, loc, recTy);
          } else {
            // Unlimited polymorphic type descriptor with no record type. Set
            // type descriptor address to a clean state.
            typeDesc = rewriter.create<mlir::LLVM::NullOp>(
                loc, ::getVoidPtrType(mod.getContext()));
          }
        } else {
          typeDesc = getTypeDescriptor(mod, rewriter, loc,
                                       fir::unwrapIfDerived(boxTy));
        }
      }
      if (typeDesc)
        descriptor =
            insertField(rewriter, loc, descriptor, {typeDescFieldId}, typeDesc,
                        /*bitCast=*/true);
    }
    return descriptor;
  }

  // Template used for fir::EmboxOp and fir::cg::XEmboxOp
  template <typename BOX>
  std::tuple<fir::BaseBoxType, mlir::Value, mlir::Value>
  consDescriptorPrefix(BOX box, mlir::Type inputType,
                       mlir::ConversionPatternRewriter &rewriter, unsigned rank,
                       [[maybe_unused]] mlir::ValueRange substrParams,
                       mlir::ValueRange lenParams, mlir::Value sourceBox = {},
                       mlir::Type sourceBoxType = {}) const {
    auto loc = box.getLoc();
    auto boxTy = box.getType().template dyn_cast<fir::BaseBoxType>();
    bool useInputType = fir::isPolymorphicType(boxTy) &&
                        !fir::isUnlimitedPolymorphicType(inputType);
    llvm::SmallVector<mlir::Value> typeparams = lenParams;
    if constexpr (!std::is_same_v<BOX, fir::EmboxOp>) {
      if (!box.getSubstr().empty() && fir::hasDynamicSize(boxTy.getEleTy()))
        typeparams.push_back(substrParams[1]);
    }

    // Write each of the fields with the appropriate values.
    // When emboxing an element to a polymorphic descriptor, use the
    // input type since the destination descriptor type has not the exact
    // information.
    auto [eleSize, cfiTy] = getSizeAndTypeCode(
        loc, rewriter, useInputType ? inputType : boxTy.getEleTy(), typeparams);

    mlir::Value typeDesc;
    // When emboxing to a polymorphic box, get the type descriptor, type code
    // and element size from the source box if any.
    if (fir::isPolymorphicType(boxTy) && sourceBox) {
      typeDesc =
          this->loadTypeDescAddress(loc, sourceBoxType, sourceBox, rewriter);
      mlir::Type idxTy = this->lowerTy().indexType();
      eleSize = this->getElementSizeFromBox(loc, idxTy, sourceBoxType,
                                            sourceBox, rewriter);
      cfiTy = this->getValueFromBox(loc, sourceBoxType, sourceBox,
                                    cfiTy.getType(), rewriter, kTypePosInBox);
    }
    auto mod = box->template getParentOfType<mlir::ModuleOp>();
    mlir::Value descriptor = populateDescriptor(
        loc, mod, boxTy, inputType, rewriter, rank, eleSize, cfiTy, typeDesc);

    return {boxTy, descriptor, eleSize};
  }

  std::tuple<fir::BaseBoxType, mlir::Value, mlir::Value>
  consDescriptorPrefix(fir::cg::XReboxOp box, mlir::Value loweredBox,
                       mlir::ConversionPatternRewriter &rewriter, unsigned rank,
                       mlir::ValueRange substrParams,
                       mlir::ValueRange lenParams,
                       mlir::Value typeDesc = {}) const {
    auto loc = box.getLoc();
    auto boxTy = box.getType().dyn_cast<fir::BaseBoxType>();
    auto inputBoxTy = box.getBox().getType().dyn_cast<fir::BaseBoxType>();
    llvm::SmallVector<mlir::Value> typeparams = lenParams;
    if (!box.getSubstr().empty() && fir::hasDynamicSize(boxTy.getEleTy()))
      typeparams.push_back(substrParams[1]);

    auto [eleSize, cfiTy] =
        getSizeAndTypeCode(loc, rewriter, boxTy.getEleTy(), typeparams);

    // Reboxing to a polymorphic entity. eleSize and type code need to
    // be retrieved from the initial box and propagated to the new box.
    // If the initial box has an addendum, the type desc must be propagated as
    // well.
    if (fir::isPolymorphicType(boxTy)) {
      mlir::Type idxTy = this->lowerTy().indexType();
      eleSize =
          this->getElementSizeFromBox(loc, idxTy, boxTy, loweredBox, rewriter);
      cfiTy = this->getValueFromBox(loc, boxTy, loweredBox, cfiTy.getType(),
                                    rewriter, kTypePosInBox);
      // TODO: For initial box that are unlimited polymorphic entities, this
      // code must be made conditional because unlimited polymorphic entities
      // with intrinsic type spec does not have addendum.
      if (fir::boxHasAddendum(inputBoxTy))
        typeDesc = this->loadTypeDescAddress(loc, box.getBox().getType(),
                                             loweredBox, rewriter);
    }

    auto mod = box->template getParentOfType<mlir::ModuleOp>();
    mlir::Value descriptor =
        populateDescriptor(loc, mod, boxTy, box.getBox().getType(), rewriter,
                           rank, eleSize, cfiTy, typeDesc);

    return {boxTy, descriptor, eleSize};
  }

  // Compute the base address of a fir.box given the indices from the slice.
  // The indices from the "outer" dimensions (every dimension after the first
  // one (inlcuded) that is not a compile time constant) must have been
  // multiplied with the related extents and added together into \p outerOffset.
  mlir::Value
  genBoxOffsetGep(mlir::ConversionPatternRewriter &rewriter, mlir::Location loc,
                  mlir::Value base, mlir::Value outerOffset,
                  mlir::ValueRange cstInteriorIndices,
                  mlir::ValueRange componentIndices,
                  std::optional<mlir::Value> substringOffset) const {
    llvm::SmallVector<mlir::LLVM::GEPArg> gepArgs{outerOffset};
    mlir::Type resultTy =
        base.getType().cast<mlir::LLVM::LLVMPointerType>().getElementType();
    // Fortran is column major, llvm GEP is row major: reverse the indices here.
    for (mlir::Value interiorIndex : llvm::reverse(cstInteriorIndices)) {
      auto arrayTy = resultTy.dyn_cast<mlir::LLVM::LLVMArrayType>();
      if (!arrayTy)
        fir::emitFatalError(
            loc,
            "corrupted GEP generated being generated in fir.embox/fir.rebox");
      resultTy = arrayTy.getElementType();
      gepArgs.push_back(interiorIndex);
    }
    for (mlir::Value componentIndex : componentIndices) {
      // Component indices can be field index to select a component, or array
      // index, to select an element in an array component.
      if (auto structTy = resultTy.dyn_cast<mlir::LLVM::LLVMStructType>()) {
        std::int64_t cstIndex = getConstantIntValue(componentIndex);
        resultTy = structTy.getBody()[cstIndex];
      } else if (auto arrayTy =
                     resultTy.dyn_cast<mlir::LLVM::LLVMArrayType>()) {
        resultTy = arrayTy.getElementType();
      } else {
        fir::emitFatalError(loc, "corrupted component GEP generated being "
                                 "generated in fir.embox/fir.rebox");
      }
      gepArgs.push_back(componentIndex);
    }
    if (substringOffset) {
      if (auto arrayTy = resultTy.dyn_cast<mlir::LLVM::LLVMArrayType>()) {
        gepArgs.push_back(*substringOffset);
        resultTy = arrayTy.getElementType();
      } else {
        // If the CHARACTER length is dynamic, the whole base type should have
        // degenerated to an llvm.ptr<i[width]>, and there should not be any
        // cstInteriorIndices/componentIndices. The substring offset can be
        // added to the outterOffset since it applies on the same LLVM type.
        if (gepArgs.size() != 1)
          fir::emitFatalError(loc,
                              "corrupted substring GEP in fir.embox/fir.rebox");
        mlir::Type outterOffsetTy = gepArgs[0].get<mlir::Value>().getType();
        mlir::Value cast =
            this->integerCast(loc, rewriter, outterOffsetTy, *substringOffset);

        gepArgs[0] = rewriter.create<mlir::LLVM::AddOp>(
            loc, outterOffsetTy, gepArgs[0].get<mlir::Value>(), cast);
      }
    }
    resultTy = mlir::LLVM::LLVMPointerType::get(resultTy);
    return rewriter.create<mlir::LLVM::GEPOp>(loc, resultTy, base, gepArgs);
  }

  template <typename BOX>
  void
  getSubcomponentIndices(BOX xbox, mlir::Value memref,
                         mlir::ValueRange operands,
                         mlir::SmallVectorImpl<mlir::Value> &indices) const {
    // For each field in the path add the offset to base via the args list.
    // In the most general case, some offsets must be computed since
    // they are not be known until runtime.
    if (fir::hasDynamicSize(fir::unwrapSequenceType(
            fir::unwrapPassByRefType(memref.getType()))))
      TODO(xbox.getLoc(),
           "fir.embox codegen dynamic size component in derived type");
    indices.append(operands.begin() + xbox.subcomponentOffset(),
                   operands.begin() + xbox.subcomponentOffset() +
                       xbox.getSubcomponent().size());
  }

  static bool isInGlobalOp(mlir::ConversionPatternRewriter &rewriter) {
    auto *thisBlock = rewriter.getInsertionBlock();
    return thisBlock &&
           mlir::isa<mlir::LLVM::GlobalOp>(thisBlock->getParentOp());
  }

  /// If the embox is not in a globalOp body, allocate storage for the box;
  /// store the value inside and return the generated alloca. Return the input
  /// value otherwise.
  mlir::Value
  placeInMemoryIfNotGlobalInit(mlir::ConversionPatternRewriter &rewriter,
                               mlir::Location loc, mlir::Type boxTy,
                               mlir::Value boxValue) const {
    if (isInGlobalOp(rewriter))
      return boxValue;
    auto boxPtrTy = mlir::LLVM::LLVMPointerType::get(boxValue.getType());
    auto alloca =
        this->genAllocaWithType(loc, boxPtrTy, defaultAlign, rewriter);
    auto storeOp = rewriter.create<mlir::LLVM::StoreOp>(loc, boxValue, alloca);
    this->attachTBAATag(storeOp, boxTy, boxTy, nullptr);
    return alloca;
  }
};

/// Compute the extent of a triplet slice (lb:ub:step).
static mlir::Value
computeTripletExtent(mlir::ConversionPatternRewriter &rewriter,
                     mlir::Location loc, mlir::Value lb, mlir::Value ub,
                     mlir::Value step, mlir::Value zero, mlir::Type type) {
  mlir::Value extent = rewriter.create<mlir::LLVM::SubOp>(loc, type, ub, lb);
  extent = rewriter.create<mlir::LLVM::AddOp>(loc, type, extent, step);
  extent = rewriter.create<mlir::LLVM::SDivOp>(loc, type, extent, step);
  // If the resulting extent is negative (`ub-lb` and `step` have different
  // signs), zero must be returned instead.
  auto cmp = rewriter.create<mlir::LLVM::ICmpOp>(
      loc, mlir::LLVM::ICmpPredicate::sgt, extent, zero);
  return rewriter.create<mlir::LLVM::SelectOp>(loc, cmp, extent, zero);
}

/// Create a generic box on a memory reference. This conversions lowers the
/// abstract box to the appropriate, initialized descriptor.
struct EmboxOpConversion : public EmboxCommonConversion<fir::EmboxOp> {
  using EmboxCommonConversion::EmboxCommonConversion;

  mlir::LogicalResult
  matchAndRewrite(fir::EmboxOp embox, OpAdaptor adaptor,
                  mlir::ConversionPatternRewriter &rewriter) const override {
    mlir::ValueRange operands = adaptor.getOperands();
    mlir::Value sourceBox;
    mlir::Type sourceBoxType;
    if (embox.getSourceBox()) {
      sourceBox = operands[embox.getSourceBoxOffset()];
      sourceBoxType = embox.getSourceBox().getType();
    }
    assert(!embox.getShape() && "There should be no dims on this embox op");
    auto [boxTy, dest, eleSize] = consDescriptorPrefix(
        embox, fir::unwrapRefType(embox.getMemref().getType()), rewriter,
        /*rank=*/0, /*substrParams=*/mlir::ValueRange{},
        adaptor.getTypeparams(), sourceBox, sourceBoxType);
    dest = insertBaseAddress(rewriter, embox.getLoc(), dest, operands[0]);
    if (fir::isDerivedTypeWithLenParams(boxTy)) {
      TODO(embox.getLoc(),
           "fir.embox codegen of derived with length parameters");
      return mlir::failure();
    }
    auto result =
        placeInMemoryIfNotGlobalInit(rewriter, embox.getLoc(), boxTy, dest);
    rewriter.replaceOp(embox, result);
    return mlir::success();
  }
};

/// Create a generic box on a memory reference.
struct XEmboxOpConversion : public EmboxCommonConversion<fir::cg::XEmboxOp> {
  using EmboxCommonConversion::EmboxCommonConversion;

  mlir::LogicalResult
  matchAndRewrite(fir::cg::XEmboxOp xbox, OpAdaptor adaptor,
                  mlir::ConversionPatternRewriter &rewriter) const override {
    mlir::ValueRange operands = adaptor.getOperands();
    mlir::Value sourceBox;
    mlir::Type sourceBoxType;
    if (xbox.getSourceBox()) {
      sourceBox = operands[xbox.getSourceBoxOffset()];
      sourceBoxType = xbox.getSourceBox().getType();
    }
    auto [boxTy, dest, eleSize] = consDescriptorPrefix(
        xbox, fir::unwrapRefType(xbox.getMemref().getType()), rewriter,
        xbox.getOutRank(), adaptor.getSubstr(), adaptor.getLenParams(),
        sourceBox, sourceBoxType);
    // Generate the triples in the dims field of the descriptor
    auto i64Ty = mlir::IntegerType::get(xbox.getContext(), 64);
    mlir::Value base = operands[0];
    assert(!xbox.getShape().empty() && "must have a shape");
    unsigned shapeOffset = xbox.shapeOffset();
    bool hasShift = !xbox.getShift().empty();
    unsigned shiftOffset = xbox.shiftOffset();
    bool hasSlice = !xbox.getSlice().empty();
    unsigned sliceOffset = xbox.sliceOffset();
    mlir::Location loc = xbox.getLoc();
    mlir::Value zero = genConstantIndex(loc, i64Ty, rewriter, 0);
    mlir::Value one = genConstantIndex(loc, i64Ty, rewriter, 1);
    mlir::Value prevPtrOff = one;
    mlir::Type eleTy = boxTy.getEleTy();
    const unsigned rank = xbox.getRank();
    llvm::SmallVector<mlir::Value> cstInteriorIndices;
    unsigned constRows = 0;
    mlir::Value ptrOffset = zero;
    mlir::Type memEleTy = fir::dyn_cast_ptrEleTy(xbox.getMemref().getType());
    assert(memEleTy.isa<fir::SequenceType>());
    auto seqTy = memEleTy.cast<fir::SequenceType>();
    mlir::Type seqEleTy = seqTy.getEleTy();
    // Adjust the element scaling factor if the element is a dependent type.
    if (fir::hasDynamicSize(seqEleTy)) {
      if (auto charTy = seqEleTy.dyn_cast<fir::CharacterType>()) {
        prevPtrOff = eleSize;
      } else if (seqEleTy.isa<fir::RecordType>()) {
        // prevPtrOff = ;
        TODO(loc, "generate call to calculate size of PDT");
      } else {
        fir::emitFatalError(loc, "unexpected dynamic type");
      }
    } else {
      constRows = seqTy.getConstantRows();
    }

    const auto hasSubcomp = !xbox.getSubcomponent().empty();
    const bool hasSubstr = !xbox.getSubstr().empty();
    // Initial element stride that will be use to compute the step in
    // each dimension.
    mlir::Value prevDimByteStride = eleSize;
    if (hasSubcomp) {
      // We have a subcomponent. The step value needs to be the number of
      // bytes per element (which is a derived type).
      prevDimByteStride =
          genTypeStrideInBytes(loc, i64Ty, rewriter, convertType(seqEleTy));
    } else if (hasSubstr) {
      // We have a substring. The step value needs to be the number of bytes
      // per CHARACTER element.
      auto charTy = seqEleTy.cast<fir::CharacterType>();
      if (fir::hasDynamicSize(charTy)) {
        prevDimByteStride = prevPtrOff;
      } else {
        prevDimByteStride = genConstantIndex(
            loc, i64Ty, rewriter,
            charTy.getLen() * lowerTy().characterBitsize(charTy) / 8);
      }
    }

    // Process the array subspace arguments (shape, shift, etc.), if any,
    // translating everything to values in the descriptor wherever the entity
    // has a dynamic array dimension.
    for (unsigned di = 0, descIdx = 0; di < rank; ++di) {
      mlir::Value extent = operands[shapeOffset];
      mlir::Value outerExtent = extent;
      bool skipNext = false;
      if (hasSlice) {
        mlir::Value off = operands[sliceOffset];
        mlir::Value adj = one;
        if (hasShift)
          adj = operands[shiftOffset];
        auto ao = rewriter.create<mlir::LLVM::SubOp>(loc, i64Ty, off, adj);
        if (constRows > 0) {
          cstInteriorIndices.push_back(ao);
        } else {
          auto dimOff =
              rewriter.create<mlir::LLVM::MulOp>(loc, i64Ty, ao, prevPtrOff);
          ptrOffset =
              rewriter.create<mlir::LLVM::AddOp>(loc, i64Ty, dimOff, ptrOffset);
        }
        if (mlir::isa_and_nonnull<fir::UndefOp>(
                xbox.getSlice()[3 * di + 1].getDefiningOp())) {
          // This dimension contains a scalar expression in the array slice op.
          // The dimension is loop invariant, will be dropped, and will not
          // appear in the descriptor.
          skipNext = true;
        }
      }
      if (!skipNext) {
        // store extent
        if (hasSlice)
          extent = computeTripletExtent(rewriter, loc, operands[sliceOffset],
                                        operands[sliceOffset + 1],
                                        operands[sliceOffset + 2], zero, i64Ty);
        // Lower bound is normalized to 0 for BIND(C) interoperability.
        mlir::Value lb = zero;
        const bool isaPointerOrAllocatable =
            eleTy.isa<fir::PointerType>() || eleTy.isa<fir::HeapType>();
        // Lower bound is defaults to 1 for POINTER, ALLOCATABLE, and
        // denormalized descriptors.
        if (isaPointerOrAllocatable || !normalizedLowerBound(xbox))
          lb = one;
        // If there is a shifted origin, and no fir.slice, and this is not
        // a normalized descriptor then use the value from the shift op as
        // the lower bound.
        if (hasShift && !(hasSlice || hasSubcomp || hasSubstr) &&
            (isaPointerOrAllocatable || !normalizedLowerBound(xbox))) {
          lb = operands[shiftOffset];
          auto extentIsEmpty = rewriter.create<mlir::LLVM::ICmpOp>(
              loc, mlir::LLVM::ICmpPredicate::eq, extent, zero);
          lb = rewriter.create<mlir::LLVM::SelectOp>(loc, extentIsEmpty, one,
                                                     lb);
        }
        dest = insertLowerBound(rewriter, loc, dest, descIdx, lb);

        dest = insertExtent(rewriter, loc, dest, descIdx, extent);

        // store step (scaled by shaped extent)
        mlir::Value step = prevDimByteStride;
        if (hasSlice)
          step = rewriter.create<mlir::LLVM::MulOp>(loc, i64Ty, step,
                                                    operands[sliceOffset + 2]);
        dest = insertStride(rewriter, loc, dest, descIdx, step);
        ++descIdx;
      }

      // compute the stride and offset for the next natural dimension
      prevDimByteStride = rewriter.create<mlir::LLVM::MulOp>(
          loc, i64Ty, prevDimByteStride, outerExtent);
      if (constRows == 0)
        prevPtrOff = rewriter.create<mlir::LLVM::MulOp>(loc, i64Ty, prevPtrOff,
                                                        outerExtent);
      else
        --constRows;

      // increment iterators
      ++shapeOffset;
      if (hasShift)
        ++shiftOffset;
      if (hasSlice)
        sliceOffset += 3;
    }
    if (hasSlice || hasSubcomp || hasSubstr) {
      // Shift the base address.
      llvm::SmallVector<mlir::Value> fieldIndices;
      std::optional<mlir::Value> substringOffset;
      if (hasSubcomp)
        getSubcomponentIndices(xbox, xbox.getMemref(), operands, fieldIndices);
      if (hasSubstr)
        substringOffset = operands[xbox.substrOffset()];
      base = genBoxOffsetGep(rewriter, loc, base, ptrOffset, cstInteriorIndices,
                             fieldIndices, substringOffset);
    }
    dest = insertBaseAddress(rewriter, loc, dest, base);
    if (fir::isDerivedTypeWithLenParams(boxTy))
      TODO(loc, "fir.embox codegen of derived with length parameters");

    mlir::Value result =
        placeInMemoryIfNotGlobalInit(rewriter, loc, boxTy, dest);
    rewriter.replaceOp(xbox, result);
    return mlir::success();
  }

  /// Return true if `xbox` has a normalized lower bounds attribute. A box value
  /// that is neither a POINTER nor an ALLOCATABLE should be normalized to a
  /// zero origin lower bound for interoperability with BIND(C).
  inline static bool normalizedLowerBound(fir::cg::XEmboxOp xbox) {
    return xbox->hasAttr(fir::getNormalizedLowerBoundAttrName());
  }
};

/// Create a new box given a box reference.
struct XReboxOpConversion : public EmboxCommonConversion<fir::cg::XReboxOp> {
  using EmboxCommonConversion::EmboxCommonConversion;

  mlir::LogicalResult
  matchAndRewrite(fir::cg::XReboxOp rebox, OpAdaptor adaptor,
                  mlir::ConversionPatternRewriter &rewriter) const override {
    mlir::Location loc = rebox.getLoc();
    mlir::Type idxTy = lowerTy().indexType();
    mlir::Value loweredBox = adaptor.getOperands()[0];
    mlir::ValueRange operands = adaptor.getOperands();

    // Inside a fir.global, the input box was produced as an llvm.struct<>
    // because objects cannot be handled in memory inside a fir.global body that
    // must be constant foldable. However, the type translation are not
    // contextual, so the fir.box<T> type of the operation that produced the
    // fir.box was translated to an llvm.ptr<llvm.struct<>> and the MLIR pass
    // manager inserted a builtin.unrealized_conversion_cast that was inserted
    // and needs to be removed here.
    if (isInGlobalOp(rewriter))
      if (auto unrealizedCast =
              loweredBox.getDefiningOp<mlir::UnrealizedConversionCastOp>())
        loweredBox = unrealizedCast.getInputs()[0];

    // Create new descriptor and fill its non-shape related data.
    llvm::SmallVector<mlir::Value, 2> lenParams;
    mlir::Type inputEleTy = getInputEleTy(rebox);
    if (auto charTy = inputEleTy.dyn_cast<fir::CharacterType>()) {
      mlir::Value len = getElementSizeFromBox(
          loc, idxTy, rebox.getBox().getType(), loweredBox, rewriter);
      if (charTy.getFKind() != 1) {
        mlir::Value width =
            genConstantIndex(loc, idxTy, rewriter, charTy.getFKind());
        len = rewriter.create<mlir::LLVM::SDivOp>(loc, idxTy, len, width);
      }
      lenParams.emplace_back(len);
    } else if (auto recTy = inputEleTy.dyn_cast<fir::RecordType>()) {
      if (recTy.getNumLenParams() != 0)
        TODO(loc, "reboxing descriptor of derived type with length parameters");
    }

    // Rebox on polymorphic entities needs to carry over the dynamic type.
    mlir::Value typeDescAddr;
    if (rebox.getBox().getType().isa<fir::ClassType>() &&
        rebox.getType().isa<fir::ClassType>())
      typeDescAddr = loadTypeDescAddress(loc, rebox.getBox().getType(),
                                         loweredBox, rewriter);

    auto [boxTy, dest, eleSize] =
        consDescriptorPrefix(rebox, loweredBox, rewriter, rebox.getOutRank(),
                             adaptor.getSubstr(), lenParams, typeDescAddr);

    // Read input extents, strides, and base address
    llvm::SmallVector<mlir::Value> inputExtents;
    llvm::SmallVector<mlir::Value> inputStrides;
    const unsigned inputRank = rebox.getRank();
    for (unsigned dim = 0; dim < inputRank; ++dim) {
      llvm::SmallVector<mlir::Value, 3> dimInfo =
          getDimsFromBox(loc, {idxTy, idxTy, idxTy}, rebox.getBox().getType(),
                         loweredBox, dim, rewriter);
      inputExtents.emplace_back(dimInfo[1]);
      inputStrides.emplace_back(dimInfo[2]);
    }

    mlir::Type baseTy = getBaseAddrTypeFromBox(loweredBox.getType());
    mlir::Value baseAddr = getBaseAddrFromBox(
        loc, baseTy, rebox.getBox().getType(), loweredBox, rewriter);

    if (!rebox.getSlice().empty() || !rebox.getSubcomponent().empty())
      return sliceBox(rebox, boxTy, dest, baseAddr, inputExtents, inputStrides,
                      operands, rewriter);
    return reshapeBox(rebox, boxTy, dest, baseAddr, inputExtents, inputStrides,
                      operands, rewriter);
  }

private:
  /// Write resulting shape and base address in descriptor, and replace rebox
  /// op.
  mlir::LogicalResult
  finalizeRebox(fir::cg::XReboxOp rebox, mlir::Type destBoxTy, mlir::Value dest,
                mlir::Value base, mlir::ValueRange lbounds,
                mlir::ValueRange extents, mlir::ValueRange strides,
                mlir::ConversionPatternRewriter &rewriter) const {
    mlir::Location loc = rebox.getLoc();
    mlir::Value zero =
        genConstantIndex(loc, lowerTy().indexType(), rewriter, 0);
    mlir::Value one = genConstantIndex(loc, lowerTy().indexType(), rewriter, 1);
    for (auto iter : llvm::enumerate(llvm::zip(extents, strides))) {
      mlir::Value extent = std::get<0>(iter.value());
      unsigned dim = iter.index();
      mlir::Value lb = one;
      if (!lbounds.empty()) {
        lb = lbounds[dim];
        auto extentIsEmpty = rewriter.create<mlir::LLVM::ICmpOp>(
            loc, mlir::LLVM::ICmpPredicate::eq, extent, zero);
        lb = rewriter.create<mlir::LLVM::SelectOp>(loc, extentIsEmpty, one, lb);
      };
      dest = insertLowerBound(rewriter, loc, dest, dim, lb);
      dest = insertExtent(rewriter, loc, dest, dim, extent);
      dest = insertStride(rewriter, loc, dest, dim, std::get<1>(iter.value()));
    }
    dest = insertBaseAddress(rewriter, loc, dest, base);
    mlir::Value result =
        placeInMemoryIfNotGlobalInit(rewriter, rebox.getLoc(), destBoxTy, dest);
    rewriter.replaceOp(rebox, result);
    return mlir::success();
  }

  // Apply slice given the base address, extents and strides of the input box.
  mlir::LogicalResult
  sliceBox(fir::cg::XReboxOp rebox, mlir::Type destBoxTy, mlir::Value dest,
           mlir::Value base, mlir::ValueRange inputExtents,
           mlir::ValueRange inputStrides, mlir::ValueRange operands,
           mlir::ConversionPatternRewriter &rewriter) const {
    mlir::Location loc = rebox.getLoc();
    mlir::Type voidPtrTy = ::getVoidPtrType(rebox.getContext());
    mlir::Type idxTy = lowerTy().indexType();
    mlir::Value zero = genConstantIndex(loc, idxTy, rewriter, 0);
    // Apply subcomponent and substring shift on base address.
    if (!rebox.getSubcomponent().empty() || !rebox.getSubstr().empty()) {
      // Cast to inputEleTy* so that a GEP can be used.
      mlir::Type inputEleTy = getInputEleTy(rebox);
      auto llvmElePtrTy =
          mlir::LLVM::LLVMPointerType::get(convertType(inputEleTy));
      base = rewriter.create<mlir::LLVM::BitcastOp>(loc, llvmElePtrTy, base);

      llvm::SmallVector<mlir::Value> fieldIndices;
      std::optional<mlir::Value> substringOffset;
      if (!rebox.getSubcomponent().empty())
        getSubcomponentIndices(rebox, rebox.getBox(), operands, fieldIndices);
      if (!rebox.getSubstr().empty())
        substringOffset = operands[rebox.substrOffset()];
      base = genBoxOffsetGep(rewriter, loc, base, zero,
                             /*cstInteriorIndices=*/std::nullopt, fieldIndices,
                             substringOffset);
    }

    if (rebox.getSlice().empty())
      // The array section is of the form array[%component][substring], keep
      // the input array extents and strides.
      return finalizeRebox(rebox, destBoxTy, dest, base,
                           /*lbounds*/ std::nullopt, inputExtents, inputStrides,
                           rewriter);

    // Strides from the fir.box are in bytes.
    base = rewriter.create<mlir::LLVM::BitcastOp>(loc, voidPtrTy, base);

    // The slice is of the form array(i:j:k)[%component]. Compute new extents
    // and strides.
    llvm::SmallVector<mlir::Value> slicedExtents;
    llvm::SmallVector<mlir::Value> slicedStrides;
    mlir::Value one = genConstantIndex(loc, idxTy, rewriter, 1);
    const bool sliceHasOrigins = !rebox.getShift().empty();
    unsigned sliceOps = rebox.sliceOffset();
    unsigned shiftOps = rebox.shiftOffset();
    auto strideOps = inputStrides.begin();
    const unsigned inputRank = inputStrides.size();
    for (unsigned i = 0; i < inputRank;
         ++i, ++strideOps, ++shiftOps, sliceOps += 3) {
      mlir::Value sliceLb =
          integerCast(loc, rewriter, idxTy, operands[sliceOps]);
      mlir::Value inputStride = *strideOps; // already idxTy
      // Apply origin shift: base += (lb-shift)*input_stride
      mlir::Value sliceOrigin =
          sliceHasOrigins
              ? integerCast(loc, rewriter, idxTy, operands[shiftOps])
              : one;
      mlir::Value diff =
          rewriter.create<mlir::LLVM::SubOp>(loc, idxTy, sliceLb, sliceOrigin);
      mlir::Value offset =
          rewriter.create<mlir::LLVM::MulOp>(loc, idxTy, diff, inputStride);
      base = genGEP(loc, voidPtrTy, rewriter, base, offset);
      // Apply upper bound and step if this is a triplet. Otherwise, the
      // dimension is dropped and no extents/strides are computed.
      mlir::Value upper = operands[sliceOps + 1];
      const bool isTripletSlice =
          !mlir::isa_and_nonnull<mlir::LLVM::UndefOp>(upper.getDefiningOp());
      if (isTripletSlice) {
        mlir::Value step =
            integerCast(loc, rewriter, idxTy, operands[sliceOps + 2]);
        // extent = ub-lb+step/step
        mlir::Value sliceUb = integerCast(loc, rewriter, idxTy, upper);
        mlir::Value extent = computeTripletExtent(rewriter, loc, sliceLb,
                                                  sliceUb, step, zero, idxTy);
        slicedExtents.emplace_back(extent);
        // stride = step*input_stride
        mlir::Value stride =
            rewriter.create<mlir::LLVM::MulOp>(loc, idxTy, step, inputStride);
        slicedStrides.emplace_back(stride);
      }
    }
    return finalizeRebox(rebox, destBoxTy, dest, base, /*lbounds*/ std::nullopt,
                         slicedExtents, slicedStrides, rewriter);
  }

  /// Apply a new shape to the data described by a box given the base address,
  /// extents and strides of the box.
  mlir::LogicalResult
  reshapeBox(fir::cg::XReboxOp rebox, mlir::Type destBoxTy, mlir::Value dest,
             mlir::Value base, mlir::ValueRange inputExtents,
             mlir::ValueRange inputStrides, mlir::ValueRange operands,
             mlir::ConversionPatternRewriter &rewriter) const {
    mlir::ValueRange reboxShifts{operands.begin() + rebox.shiftOffset(),
                                 operands.begin() + rebox.shiftOffset() +
                                     rebox.getShift().size()};
    if (rebox.getShape().empty()) {
      // Only setting new lower bounds.
      return finalizeRebox(rebox, destBoxTy, dest, base, reboxShifts,
                           inputExtents, inputStrides, rewriter);
    }

    mlir::Location loc = rebox.getLoc();
    // Strides from the fir.box are in bytes.
    mlir::Type voidPtrTy = ::getVoidPtrType(rebox.getContext());
    base = rewriter.create<mlir::LLVM::BitcastOp>(loc, voidPtrTy, base);

    llvm::SmallVector<mlir::Value> newStrides;
    llvm::SmallVector<mlir::Value> newExtents;
    mlir::Type idxTy = lowerTy().indexType();
    // First stride from input box is kept. The rest is assumed contiguous
    // (it is not possible to reshape otherwise). If the input is scalar,
    // which may be OK if all new extents are ones, the stride does not
    // matter, use one.
    mlir::Value stride = inputStrides.empty()
                             ? genConstantIndex(loc, idxTy, rewriter, 1)
                             : inputStrides[0];
    for (unsigned i = 0; i < rebox.getShape().size(); ++i) {
      mlir::Value rawExtent = operands[rebox.shapeOffset() + i];
      mlir::Value extent = integerCast(loc, rewriter, idxTy, rawExtent);
      newExtents.emplace_back(extent);
      newStrides.emplace_back(stride);
      // nextStride = extent * stride;
      stride = rewriter.create<mlir::LLVM::MulOp>(loc, idxTy, extent, stride);
    }
    return finalizeRebox(rebox, destBoxTy, dest, base, reboxShifts, newExtents,
                         newStrides, rewriter);
  }

  /// Return scalar element type of the input box.
  static mlir::Type getInputEleTy(fir::cg::XReboxOp rebox) {
    auto ty = fir::dyn_cast_ptrOrBoxEleTy(rebox.getBox().getType());
    if (auto seqTy = ty.dyn_cast<fir::SequenceType>())
      return seqTy.getEleTy();
    return ty;
  }
};

/// Lower `fir.emboxproc` operation. Creates a procedure box.
/// TODO: Part of supporting Fortran 2003 procedure pointers.
struct EmboxProcOpConversion : public FIROpConversion<fir::EmboxProcOp> {
  using FIROpConversion::FIROpConversion;

  mlir::LogicalResult
  matchAndRewrite(fir::EmboxProcOp emboxproc, OpAdaptor adaptor,
                  mlir::ConversionPatternRewriter &rewriter) const override {
    TODO(emboxproc.getLoc(), "fir.emboxproc codegen");
    return mlir::failure();
  }
};

// Code shared between insert_value and extract_value Ops.
struct ValueOpCommon {
  // Translate the arguments pertaining to any multidimensional array to
  // row-major order for LLVM-IR.
  static void toRowMajor(llvm::SmallVectorImpl<int64_t> &indices,
                         mlir::Type ty) {
    assert(ty && "type is null");
    const auto end = indices.size();
    for (std::remove_const_t<decltype(end)> i = 0; i < end; ++i) {
      if (auto seq = ty.dyn_cast<mlir::LLVM::LLVMArrayType>()) {
        const auto dim = getDimension(seq);
        if (dim > 1) {
          auto ub = std::min(i + dim, end);
          std::reverse(indices.begin() + i, indices.begin() + ub);
          i += dim - 1;
        }
        ty = getArrayElementType(seq);
      } else if (auto st = ty.dyn_cast<mlir::LLVM::LLVMStructType>()) {
        ty = st.getBody()[indices[i]];
      } else {
        llvm_unreachable("index into invalid type");
      }
    }
  }

  static llvm::SmallVector<int64_t>
  collectIndices(mlir::ConversionPatternRewriter &rewriter,
                 mlir::ArrayAttr arrAttr) {
    llvm::SmallVector<int64_t> indices;
    for (auto i = arrAttr.begin(), e = arrAttr.end(); i != e; ++i) {
      if (auto intAttr = i->dyn_cast<mlir::IntegerAttr>()) {
        indices.push_back(intAttr.getInt());
      } else {
        auto fieldName = i->cast<mlir::StringAttr>().getValue();
        ++i;
        auto ty = i->cast<mlir::TypeAttr>().getValue();
        auto index = ty.cast<fir::RecordType>().getFieldIndex(fieldName);
        indices.push_back(index);
      }
    }
    return indices;
  }

private:
  static mlir::Type getArrayElementType(mlir::LLVM::LLVMArrayType ty) {
    auto eleTy = ty.getElementType();
    while (auto arrTy = eleTy.dyn_cast<mlir::LLVM::LLVMArrayType>())
      eleTy = arrTy.getElementType();
    return eleTy;
  }
};

namespace {
/// Extract a subobject value from an ssa-value of aggregate type
struct ExtractValueOpConversion
    : public FIROpAndTypeConversion<fir::ExtractValueOp>,
      public ValueOpCommon {
  using FIROpAndTypeConversion::FIROpAndTypeConversion;

  mlir::LogicalResult
  doRewrite(fir::ExtractValueOp extractVal, mlir::Type ty, OpAdaptor adaptor,
            mlir::ConversionPatternRewriter &rewriter) const override {
    mlir::ValueRange operands = adaptor.getOperands();
    auto indices = collectIndices(rewriter, extractVal.getCoor());
    toRowMajor(indices, operands[0].getType());
    rewriter.replaceOpWithNewOp<mlir::LLVM::ExtractValueOp>(
        extractVal, operands[0], indices);
    return mlir::success();
  }
};

/// InsertValue is the generalized instruction for the composition of new
/// aggregate type values.
struct InsertValueOpConversion
    : public FIROpAndTypeConversion<fir::InsertValueOp>,
      public ValueOpCommon {
  using FIROpAndTypeConversion::FIROpAndTypeConversion;

  mlir::LogicalResult
  doRewrite(fir::InsertValueOp insertVal, mlir::Type ty, OpAdaptor adaptor,
            mlir::ConversionPatternRewriter &rewriter) const override {
    mlir::ValueRange operands = adaptor.getOperands();
    auto indices = collectIndices(rewriter, insertVal.getCoor());
    toRowMajor(indices, operands[0].getType());
    rewriter.replaceOpWithNewOp<mlir::LLVM::InsertValueOp>(
        insertVal, operands[0], operands[1], indices);
    return mlir::success();
  }
};

/// InsertOnRange inserts a value into a sequence over a range of offsets.
struct InsertOnRangeOpConversion
    : public FIROpAndTypeConversion<fir::InsertOnRangeOp> {
  using FIROpAndTypeConversion::FIROpAndTypeConversion;

  // Increments an array of subscripts in a row major fasion.
  void incrementSubscripts(llvm::ArrayRef<int64_t> dims,
                           llvm::SmallVectorImpl<int64_t> &subscripts) const {
    for (size_t i = dims.size(); i > 0; --i) {
      if (++subscripts[i - 1] < dims[i - 1]) {
        return;
      }
      subscripts[i - 1] = 0;
    }
  }

  mlir::LogicalResult
  doRewrite(fir::InsertOnRangeOp range, mlir::Type ty, OpAdaptor adaptor,
            mlir::ConversionPatternRewriter &rewriter) const override {

    llvm::SmallVector<std::int64_t> dims;
    auto type = adaptor.getOperands()[0].getType();

    // Iteratively extract the array dimensions from the type.
    while (auto t = type.dyn_cast<mlir::LLVM::LLVMArrayType>()) {
      dims.push_back(t.getNumElements());
      type = t.getElementType();
    }

    llvm::SmallVector<std::int64_t> lBounds;
    llvm::SmallVector<std::int64_t> uBounds;

    // Unzip the upper and lower bound and convert to a row major format.
    mlir::DenseIntElementsAttr coor = range.getCoor();
    auto reversedCoor = llvm::reverse(coor.getValues<int64_t>());
    for (auto i = reversedCoor.begin(), e = reversedCoor.end(); i != e; ++i) {
      uBounds.push_back(*i++);
      lBounds.push_back(*i);
    }

    auto &subscripts = lBounds;
    auto loc = range.getLoc();
    mlir::Value lastOp = adaptor.getOperands()[0];
    mlir::Value insertVal = adaptor.getOperands()[1];

    while (subscripts != uBounds) {
      lastOp = rewriter.create<mlir::LLVM::InsertValueOp>(
          loc, lastOp, insertVal, subscripts);

      incrementSubscripts(dims, subscripts);
    }

    rewriter.replaceOpWithNewOp<mlir::LLVM::InsertValueOp>(
        range, lastOp, insertVal, subscripts);

    return mlir::success();
  }
};
} // namespace

namespace {
/// XArrayCoor is the address arithmetic on a dynamically shaped, sliced,
/// shifted etc. array.
/// (See the static restriction on coordinate_of.) array_coor determines the
/// coordinate (location) of a specific element.
struct XArrayCoorOpConversion
    : public FIROpAndTypeConversion<fir::cg::XArrayCoorOp> {
  using FIROpAndTypeConversion::FIROpAndTypeConversion;

  mlir::LogicalResult
  doRewrite(fir::cg::XArrayCoorOp coor, mlir::Type ty, OpAdaptor adaptor,
            mlir::ConversionPatternRewriter &rewriter) const override {
    auto loc = coor.getLoc();
    mlir::ValueRange operands = adaptor.getOperands();
    unsigned rank = coor.getRank();
    assert(coor.getIndices().size() == rank);
    assert(coor.getShape().empty() || coor.getShape().size() == rank);
    assert(coor.getShift().empty() || coor.getShift().size() == rank);
    assert(coor.getSlice().empty() || coor.getSlice().size() == 3 * rank);
    mlir::Type idxTy = lowerTy().indexType();
    unsigned indexOffset = coor.indicesOffset();
    unsigned shapeOffset = coor.shapeOffset();
    unsigned shiftOffset = coor.shiftOffset();
    unsigned sliceOffset = coor.sliceOffset();
    auto sliceOps = coor.getSlice().begin();
    mlir::Value one = genConstantIndex(loc, idxTy, rewriter, 1);
    mlir::Value prevExt = one;
    mlir::Value offset = genConstantIndex(loc, idxTy, rewriter, 0);
    const bool isShifted = !coor.getShift().empty();
    const bool isSliced = !coor.getSlice().empty();
    const bool baseIsBoxed = coor.getMemref().getType().isa<fir::BaseBoxType>();

    // For each dimension of the array, generate the offset calculation.
    for (unsigned i = 0; i < rank; ++i, ++indexOffset, ++shapeOffset,
                  ++shiftOffset, sliceOffset += 3, sliceOps += 3) {
      mlir::Value index =
          integerCast(loc, rewriter, idxTy, operands[indexOffset]);
      mlir::Value lb =
          isShifted ? integerCast(loc, rewriter, idxTy, operands[shiftOffset])
                    : one;
      mlir::Value step = one;
      bool normalSlice = isSliced;
      // Compute zero based index in dimension i of the element, applying
      // potential triplets and lower bounds.
      if (isSliced) {
        mlir::Value originalUb = *(sliceOps + 1);
        normalSlice =
            !mlir::isa_and_nonnull<fir::UndefOp>(originalUb.getDefiningOp());
        if (normalSlice)
          step = integerCast(loc, rewriter, idxTy, operands[sliceOffset + 2]);
      }
      auto idx = rewriter.create<mlir::LLVM::SubOp>(loc, idxTy, index, lb);
      mlir::Value diff =
          rewriter.create<mlir::LLVM::MulOp>(loc, idxTy, idx, step);
      if (normalSlice) {
        mlir::Value sliceLb =
            integerCast(loc, rewriter, idxTy, operands[sliceOffset]);
        auto adj = rewriter.create<mlir::LLVM::SubOp>(loc, idxTy, sliceLb, lb);
        diff = rewriter.create<mlir::LLVM::AddOp>(loc, idxTy, diff, adj);
      }
      // Update the offset given the stride and the zero based index `diff`
      // that was just computed.
      if (baseIsBoxed) {
        // Use stride in bytes from the descriptor.
        mlir::Value stride = getStrideFromBox(loc, coor.getMemref().getType(),
                                              operands[0], i, rewriter);
        auto sc = rewriter.create<mlir::LLVM::MulOp>(loc, idxTy, diff, stride);
        offset = rewriter.create<mlir::LLVM::AddOp>(loc, idxTy, sc, offset);
      } else {
        // Use stride computed at last iteration.
        auto sc = rewriter.create<mlir::LLVM::MulOp>(loc, idxTy, diff, prevExt);
        offset = rewriter.create<mlir::LLVM::AddOp>(loc, idxTy, sc, offset);
        // Compute next stride assuming contiguity of the base array
        // (in element number).
        auto nextExt = integerCast(loc, rewriter, idxTy, operands[shapeOffset]);
        prevExt =
            rewriter.create<mlir::LLVM::MulOp>(loc, idxTy, prevExt, nextExt);
      }
    }

    // Add computed offset to the base address.
    if (baseIsBoxed) {
      // Working with byte offsets. The base address is read from the fir.box.
      // and need to be casted to i8* to do the pointer arithmetic.
      mlir::Type baseTy = getBaseAddrTypeFromBox(operands[0].getType());
      mlir::Value base = getBaseAddrFromBox(
          loc, baseTy, coor.getMemref().getType(), operands[0], rewriter);
      mlir::Type voidPtrTy = getVoidPtrType();
      base = rewriter.create<mlir::LLVM::BitcastOp>(loc, voidPtrTy, base);
      llvm::SmallVector<mlir::LLVM::GEPArg> args{offset};
      auto addr =
          rewriter.create<mlir::LLVM::GEPOp>(loc, voidPtrTy, base, args);
      if (coor.getSubcomponent().empty()) {
        rewriter.replaceOpWithNewOp<mlir::LLVM::BitcastOp>(coor, ty, addr);
        return mlir::success();
      }
      // Cast the element address from void* to the derived type so that the
      // derived type members can be addresses via a GEP using the index of
      // components.
      mlir::Type elementType =
          baseTy.cast<mlir::LLVM::LLVMPointerType>().getElementType();
      while (auto arrayTy = elementType.dyn_cast<mlir::LLVM::LLVMArrayType>())
        elementType = arrayTy.getElementType();
      mlir::Type elementPtrType = mlir::LLVM::LLVMPointerType::get(elementType);
      auto casted =
          rewriter.create<mlir::LLVM::BitcastOp>(loc, elementPtrType, addr);
      args.clear();
      args.push_back(0);
      if (!coor.getLenParams().empty()) {
        // If type parameters are present, then we don't want to use a GEPOp
        // as below, as the LLVM struct type cannot be statically defined.
        TODO(loc, "derived type with type parameters");
      }
      // TODO: array offset subcomponents must be converted to LLVM's
      // row-major layout here.
      for (auto i = coor.subcomponentOffset(); i != coor.indicesOffset(); ++i)
        args.push_back(operands[i]);
      rewriter.replaceOpWithNewOp<mlir::LLVM::GEPOp>(coor, ty, casted, args);
      return mlir::success();
    }

    // The array was not boxed, so it must be contiguous. offset is therefore an
    // element offset and the base type is kept in the GEP unless the element
    // type size is itself dynamic.
    mlir::Value base;
    if (coor.getSubcomponent().empty()) {
      // No subcomponent.
      if (!coor.getLenParams().empty()) {
        // Type parameters. Adjust element size explicitly.
        auto eleTy = fir::dyn_cast_ptrEleTy(coor.getType());
        assert(eleTy && "result must be a reference-like type");
        if (fir::characterWithDynamicLen(eleTy)) {
          assert(coor.getLenParams().size() == 1);
          auto length = integerCast(loc, rewriter, idxTy,
                                    operands[coor.lenParamsOffset()]);
          offset =
              rewriter.create<mlir::LLVM::MulOp>(loc, idxTy, offset, length);
        } else {
          TODO(loc, "compute size of derived type with type parameters");
        }
      }
      // Cast the base address to a pointer to T.
      base = rewriter.create<mlir::LLVM::BitcastOp>(loc, ty, operands[0]);
    } else {
      // Operand #0 must have a pointer type. For subcomponent slicing, we
      // want to cast away the array type and have a plain struct type.
      mlir::Type ty0 = operands[0].getType();
      auto ptrTy = ty0.dyn_cast<mlir::LLVM::LLVMPointerType>();
      assert(ptrTy && "expected pointer type");
      mlir::Type eleTy = ptrTy.getElementType();
      while (auto arrTy = eleTy.dyn_cast<mlir::LLVM::LLVMArrayType>())
        eleTy = arrTy.getElementType();
      auto newTy = mlir::LLVM::LLVMPointerType::get(eleTy);
      base = rewriter.create<mlir::LLVM::BitcastOp>(loc, newTy, operands[0]);
    }
    llvm::SmallVector<mlir::LLVM::GEPArg> args = {offset};
    for (auto i = coor.subcomponentOffset(); i != coor.indicesOffset(); ++i)
      args.push_back(operands[i]);
    rewriter.replaceOpWithNewOp<mlir::LLVM::GEPOp>(coor, ty, base, args);
    return mlir::success();
  }
};
} // namespace

/// Convert to (memory) reference to a reference to a subobject.
/// The coordinate_of op is a Swiss army knife operation that can be used on
/// (memory) references to records, arrays, complex, etc. as well as boxes.
/// With unboxed arrays, there is the restriction that the array have a static
/// shape in all but the last column.
struct CoordinateOpConversion
    : public FIROpAndTypeConversion<fir::CoordinateOp> {
  using FIROpAndTypeConversion::FIROpAndTypeConversion;

  mlir::LogicalResult
  doRewrite(fir::CoordinateOp coor, mlir::Type ty, OpAdaptor adaptor,
            mlir::ConversionPatternRewriter &rewriter) const override {
    mlir::ValueRange operands = adaptor.getOperands();

    mlir::Location loc = coor.getLoc();
    mlir::Value base = operands[0];
    mlir::Type baseObjectTy = coor.getBaseType();
    mlir::Type objectTy = fir::dyn_cast_ptrOrBoxEleTy(baseObjectTy);
    assert(objectTy && "fir.coordinate_of expects a reference type");

    // Complex type - basically, extract the real or imaginary part
    if (fir::isa_complex(objectTy)) {
      mlir::Value gep = genGEP(loc, ty, rewriter, base, 0, operands[1]);
      rewriter.replaceOp(coor, gep);
      return mlir::success();
    }

    // Boxed type - get the base pointer from the box
    if (baseObjectTy.dyn_cast<fir::BaseBoxType>())
      return doRewriteBox(coor, ty, operands, loc, rewriter);

    // Reference, pointer or a heap type
    if (baseObjectTy.isa<fir::ReferenceType, fir::PointerType, fir::HeapType>())
      return doRewriteRefOrPtr(coor, ty, operands, loc, rewriter);

    return rewriter.notifyMatchFailure(
        coor, "fir.coordinate_of base operand has unsupported type");
  }

  static unsigned getFieldNumber(fir::RecordType ty, mlir::Value op) {
    return fir::hasDynamicSize(ty)
               ? op.getDefiningOp()
                     ->getAttrOfType<mlir::IntegerAttr>("field")
                     .getInt()
               : getConstantIntValue(op);
  }

  static bool hasSubDimensions(mlir::Type type) {
    return type.isa<fir::SequenceType, fir::RecordType, mlir::TupleType>();
  }

  /// Check whether this form of `!fir.coordinate_of` is supported. These
  /// additional checks are required, because we are not yet able to convert
  /// all valid forms of `!fir.coordinate_of`.
  /// TODO: Either implement the unsupported cases or extend the verifier
  /// in FIROps.cpp instead.
  static bool supportedCoordinate(mlir::Type type, mlir::ValueRange coors) {
    const std::size_t numOfCoors = coors.size();
    std::size_t i = 0;
    bool subEle = false;
    bool ptrEle = false;
    for (; i < numOfCoors; ++i) {
      mlir::Value nxtOpnd = coors[i];
      if (auto arrTy = type.dyn_cast<fir::SequenceType>()) {
        subEle = true;
        i += arrTy.getDimension() - 1;
        type = arrTy.getEleTy();
      } else if (auto recTy = type.dyn_cast<fir::RecordType>()) {
        subEle = true;
        type = recTy.getType(getFieldNumber(recTy, nxtOpnd));
      } else if (auto tupTy = type.dyn_cast<mlir::TupleType>()) {
        subEle = true;
        type = tupTy.getType(getConstantIntValue(nxtOpnd));
      } else {
        ptrEle = true;
      }
    }
    if (ptrEle)
      return (!subEle) && (numOfCoors == 1);
    return subEle && (i >= numOfCoors);
  }

  /// Walk the abstract memory layout and determine if the path traverses any
  /// array types with unknown shape. Return true iff all the array types have a
  /// constant shape along the path.
  static bool arraysHaveKnownShape(mlir::Type type, mlir::ValueRange coors) {
    for (std::size_t i = 0, sz = coors.size(); i < sz; ++i) {
      mlir::Value nxtOpnd = coors[i];
      if (auto arrTy = type.dyn_cast<fir::SequenceType>()) {
        if (fir::sequenceWithNonConstantShape(arrTy))
          return false;
        i += arrTy.getDimension() - 1;
        type = arrTy.getEleTy();
      } else if (auto strTy = type.dyn_cast<fir::RecordType>()) {
        type = strTy.getType(getFieldNumber(strTy, nxtOpnd));
      } else if (auto strTy = type.dyn_cast<mlir::TupleType>()) {
        type = strTy.getType(getConstantIntValue(nxtOpnd));
      } else {
        return true;
      }
    }
    return true;
  }

private:
  mlir::LogicalResult
  doRewriteBox(fir::CoordinateOp coor, mlir::Type ty, mlir::ValueRange operands,
               mlir::Location loc,
               mlir::ConversionPatternRewriter &rewriter) const {
    mlir::Type boxObjTy = coor.getBaseType();
    assert(boxObjTy.dyn_cast<fir::BaseBoxType>() && "This is not a `fir.box`");

    mlir::Value boxBaseAddr = operands[0];

    // 1. SPECIAL CASE (uses `fir.len_param_index`):
    //   %box = ... : !fir.box<!fir.type<derived{len1:i32}>>
    //   %lenp = fir.len_param_index len1, !fir.type<derived{len1:i32}>
    //   %addr = coordinate_of %box, %lenp
    if (coor.getNumOperands() == 2) {
      mlir::Operation *coordinateDef =
          (*coor.getCoor().begin()).getDefiningOp();
      if (mlir::isa_and_nonnull<fir::LenParamIndexOp>(coordinateDef))
        TODO(loc,
             "fir.coordinate_of - fir.len_param_index is not supported yet");
    }

    // 2. GENERAL CASE:
    // 2.1. (`fir.array`)
    //   %box = ... : !fix.box<!fir.array<?xU>>
    //   %idx = ... : index
    //   %resultAddr = coordinate_of %box, %idx : !fir.ref<U>
    // 2.2 (`fir.derived`)
    //   %box = ... : !fix.box<!fir.type<derived_type{field_1:i32}>>
    //   %idx = ... : i32
    //   %resultAddr = coordinate_of %box, %idx : !fir.ref<i32>
    // 2.3 (`fir.derived` inside `fir.array`)
    //   %box = ... : !fir.box<!fir.array<10 x !fir.type<derived_1{field_1:f32,
    //   field_2:f32}>>> %idx1 = ... : index %idx2 = ... : i32 %resultAddr =
    //   coordinate_of %box, %idx1, %idx2 : !fir.ref<f32>
    // 2.4. TODO: Either document or disable any other case that the following
    //  implementation might convert.
    mlir::Value resultAddr =
        getBaseAddrFromBox(loc, getBaseAddrTypeFromBox(boxBaseAddr.getType()),
                           boxObjTy, boxBaseAddr, rewriter);
    // Component Type
    auto cpnTy = fir::dyn_cast_ptrOrBoxEleTy(boxObjTy);
    mlir::Type voidPtrTy = ::getVoidPtrType(coor.getContext());

    for (unsigned i = 1, last = operands.size(); i < last; ++i) {
      if (auto arrTy = cpnTy.dyn_cast<fir::SequenceType>()) {
        if (i != 1)
          TODO(loc, "fir.array nested inside other array and/or derived type");
        // Applies byte strides from the box. Ignore lower bound from box
        // since fir.coordinate_of indexes are zero based. Lowering takes care
        // of lower bound aspects. This both accounts for dynamically sized
        // types and non contiguous arrays.
        auto idxTy = lowerTy().indexType();
        mlir::Value off = genConstantIndex(loc, idxTy, rewriter, 0);
        for (unsigned index = i, lastIndex = i + arrTy.getDimension();
             index < lastIndex; ++index) {
          mlir::Value stride =
              getStrideFromBox(loc, boxObjTy, operands[0], index - i, rewriter);
          auto sc = rewriter.create<mlir::LLVM::MulOp>(loc, idxTy,
                                                       operands[index], stride);
          off = rewriter.create<mlir::LLVM::AddOp>(loc, idxTy, sc, off);
        }
        auto voidPtrBase =
            rewriter.create<mlir::LLVM::BitcastOp>(loc, voidPtrTy, resultAddr);
        resultAddr = rewriter.create<mlir::LLVM::GEPOp>(
            loc, voidPtrTy, voidPtrBase,
            llvm::ArrayRef<mlir::LLVM::GEPArg>{off});
        i += arrTy.getDimension() - 1;
        cpnTy = arrTy.getEleTy();
      } else if (auto recTy = cpnTy.dyn_cast<fir::RecordType>()) {
        auto recRefTy =
            mlir::LLVM::LLVMPointerType::get(lowerTy().convertType(recTy));
        mlir::Value nxtOpnd = operands[i];
        auto memObj =
            rewriter.create<mlir::LLVM::BitcastOp>(loc, recRefTy, resultAddr);
        cpnTy = recTy.getType(getFieldNumber(recTy, nxtOpnd));
        auto llvmCurrentObjTy = lowerTy().convertType(cpnTy);
        auto gep = rewriter.create<mlir::LLVM::GEPOp>(
            loc, mlir::LLVM::LLVMPointerType::get(llvmCurrentObjTy), memObj,
            llvm::ArrayRef<mlir::LLVM::GEPArg>{0, nxtOpnd});
        resultAddr =
            rewriter.create<mlir::LLVM::BitcastOp>(loc, voidPtrTy, gep);
      } else {
        fir::emitFatalError(loc, "unexpected type in coordinate_of");
      }
    }

    rewriter.replaceOpWithNewOp<mlir::LLVM::BitcastOp>(coor, ty, resultAddr);
    return mlir::success();
  }

  mlir::LogicalResult
  doRewriteRefOrPtr(fir::CoordinateOp coor, mlir::Type ty,
                    mlir::ValueRange operands, mlir::Location loc,
                    mlir::ConversionPatternRewriter &rewriter) const {
    mlir::Type baseObjectTy = coor.getBaseType();

    // Component Type
    mlir::Type cpnTy = fir::dyn_cast_ptrOrBoxEleTy(baseObjectTy);
    bool hasSubdimension = hasSubDimensions(cpnTy);
    bool columnIsDeferred = !hasSubdimension;

    if (!supportedCoordinate(cpnTy, operands.drop_front(1)))
      TODO(loc, "unsupported combination of coordinate operands");

    const bool hasKnownShape =
        arraysHaveKnownShape(cpnTy, operands.drop_front(1));

    // If only the column is `?`, then we can simply place the column value in
    // the 0-th GEP position.
    if (auto arrTy = cpnTy.dyn_cast<fir::SequenceType>()) {
      if (!hasKnownShape) {
        const unsigned sz = arrTy.getDimension();
        if (arraysHaveKnownShape(arrTy.getEleTy(),
                                 operands.drop_front(1 + sz))) {
          fir::SequenceType::ShapeRef shape = arrTy.getShape();
          bool allConst = true;
          for (unsigned i = 0; i < sz - 1; ++i) {
            if (shape[i] < 0) {
              allConst = false;
              break;
            }
          }
          if (allConst)
            columnIsDeferred = true;
        }
      }
    }

    if (fir::hasDynamicSize(fir::unwrapSequenceType(cpnTy)))
      return mlir::emitError(
          loc, "fir.coordinate_of with a dynamic element size is unsupported");

    if (hasKnownShape || columnIsDeferred) {
      llvm::SmallVector<mlir::LLVM::GEPArg> offs;
      if (hasKnownShape && hasSubdimension) {
        offs.push_back(0);
      }
      std::optional<int> dims;
      llvm::SmallVector<mlir::Value> arrIdx;
      for (std::size_t i = 1, sz = operands.size(); i < sz; ++i) {
        mlir::Value nxtOpnd = operands[i];

        if (!cpnTy)
          return mlir::emitError(loc, "invalid coordinate/check failed");

        // check if the i-th coordinate relates to an array
        if (dims) {
          arrIdx.push_back(nxtOpnd);
          int dimsLeft = *dims;
          if (dimsLeft > 1) {
            dims = dimsLeft - 1;
            continue;
          }
          cpnTy = cpnTy.cast<fir::SequenceType>().getEleTy();
          // append array range in reverse (FIR arrays are column-major)
          offs.append(arrIdx.rbegin(), arrIdx.rend());
          arrIdx.clear();
          dims.reset();
          continue;
        }
        if (auto arrTy = cpnTy.dyn_cast<fir::SequenceType>()) {
          int d = arrTy.getDimension() - 1;
          if (d > 0) {
            dims = d;
            arrIdx.push_back(nxtOpnd);
            continue;
          }
          cpnTy = cpnTy.cast<fir::SequenceType>().getEleTy();
          offs.push_back(nxtOpnd);
          continue;
        }

        // check if the i-th coordinate relates to a field
        if (auto recTy = cpnTy.dyn_cast<fir::RecordType>())
          cpnTy = recTy.getType(getFieldNumber(recTy, nxtOpnd));
        else if (auto tupTy = cpnTy.dyn_cast<mlir::TupleType>())
          cpnTy = tupTy.getType(getConstantIntValue(nxtOpnd));
        else
          cpnTy = nullptr;

        offs.push_back(nxtOpnd);
      }
      if (dims)
        offs.append(arrIdx.rbegin(), arrIdx.rend());
      mlir::Value base = operands[0];
      mlir::Value retval = genGEP(loc, ty, rewriter, base, offs);
      rewriter.replaceOp(coor, retval);
      return mlir::success();
    }

    return mlir::emitError(
        loc, "fir.coordinate_of base operand has unsupported type");
  }
};

/// Convert `fir.field_index`. The conversion depends on whether the size of
/// the record is static or dynamic.
struct FieldIndexOpConversion : public FIROpConversion<fir::FieldIndexOp> {
  using FIROpConversion::FIROpConversion;

  // NB: most field references should be resolved by this point
  mlir::LogicalResult
  matchAndRewrite(fir::FieldIndexOp field, OpAdaptor adaptor,
                  mlir::ConversionPatternRewriter &rewriter) const override {
    auto recTy = field.getOnType().cast<fir::RecordType>();
    unsigned index = recTy.getFieldIndex(field.getFieldId());

    if (!fir::hasDynamicSize(recTy)) {
      // Derived type has compile-time constant layout. Return index of the
      // component type in the parent type (to be used in GEP).
      rewriter.replaceOp(field, mlir::ValueRange{genConstantOffset(
                                    field.getLoc(), rewriter, index)});
      return mlir::success();
    }

    // Derived type has compile-time constant layout. Call the compiler
    // generated function to determine the byte offset of the field at runtime.
    // This returns a non-constant.
    mlir::FlatSymbolRefAttr symAttr = mlir::SymbolRefAttr::get(
        field.getContext(), getOffsetMethodName(recTy, field.getFieldId()));
    mlir::NamedAttribute callAttr = rewriter.getNamedAttr("callee", symAttr);
    mlir::NamedAttribute fieldAttr = rewriter.getNamedAttr(
        "field", mlir::IntegerAttr::get(lowerTy().indexType(), index));
    rewriter.replaceOpWithNewOp<mlir::LLVM::CallOp>(
        field, lowerTy().offsetType(), adaptor.getOperands(),
        llvm::ArrayRef<mlir::NamedAttribute>{callAttr, fieldAttr});
    return mlir::success();
  }

  // Re-Construct the name of the compiler generated method that calculates the
  // offset
  inline static std::string getOffsetMethodName(fir::RecordType recTy,
                                                llvm::StringRef field) {
    return recTy.getName().str() + "P." + field.str() + ".offset";
  }
};

/// Convert `fir.end`
struct FirEndOpConversion : public FIROpConversion<fir::FirEndOp> {
  using FIROpConversion::FIROpConversion;

  mlir::LogicalResult
  matchAndRewrite(fir::FirEndOp firEnd, OpAdaptor,
                  mlir::ConversionPatternRewriter &rewriter) const override {
    TODO(firEnd.getLoc(), "fir.end codegen");
    return mlir::failure();
  }
};

/// Lower `fir.type_desc` to a global addr.
struct TypeDescOpConversion : public FIROpConversion<fir::TypeDescOp> {
  using FIROpConversion::FIROpConversion;

  mlir::LogicalResult
  matchAndRewrite(fir::TypeDescOp typeDescOp, OpAdaptor adaptor,
                  mlir::ConversionPatternRewriter &rewriter) const override {
    mlir::Type inTy = typeDescOp.getInType();
    assert(inTy.isa<fir::RecordType>() && "expecting fir.type");
    auto recordType = inTy.dyn_cast<fir::RecordType>();
    auto module = typeDescOp.getOperation()->getParentOfType<mlir::ModuleOp>();
    std::string typeDescName =
        fir::NameUniquer::getTypeDescriptorName(recordType.getName());
    if (auto global = module.lookupSymbol<mlir::LLVM::GlobalOp>(typeDescName)) {
      auto ty = mlir::LLVM::LLVMPointerType::get(
          this->lowerTy().convertType(global.getType()));
      rewriter.replaceOpWithNewOp<mlir::LLVM::AddressOfOp>(typeDescOp, ty,
                                                           global.getSymName());
      return mlir::success();
    } else if (auto global = module.lookupSymbol<fir::GlobalOp>(typeDescName)) {
      auto ty = mlir::LLVM::LLVMPointerType::get(
          this->lowerTy().convertType(global.getType()));
      rewriter.replaceOpWithNewOp<mlir::LLVM::AddressOfOp>(typeDescOp, ty,
                                                           global.getSymName());
      return mlir::success();
    }
    return mlir::failure();
  }
};

/// Lower `fir.has_value` operation to `llvm.return` operation.
struct HasValueOpConversion : public FIROpConversion<fir::HasValueOp> {
  using FIROpConversion::FIROpConversion;

  mlir::LogicalResult
  matchAndRewrite(fir::HasValueOp op, OpAdaptor adaptor,
                  mlir::ConversionPatternRewriter &rewriter) const override {
    rewriter.replaceOpWithNewOp<mlir::LLVM::ReturnOp>(op,
                                                      adaptor.getOperands());
    return mlir::success();
  }
};

/// Lower `fir.global` operation to `llvm.global` operation.
/// `fir.insert_on_range` operations are replaced with constant dense attribute
/// if they are applied on the full range.
struct GlobalOpConversion : public FIROpConversion<fir::GlobalOp> {
  using FIROpConversion::FIROpConversion;

  mlir::LogicalResult
  matchAndRewrite(fir::GlobalOp global, OpAdaptor adaptor,
                  mlir::ConversionPatternRewriter &rewriter) const override {
    auto tyAttr = convertType(global.getType());
    if (global.getType().isa<fir::BaseBoxType>())
      tyAttr = tyAttr.cast<mlir::LLVM::LLVMPointerType>().getElementType();
    auto loc = global.getLoc();
    mlir::Attribute initAttr = global.getInitVal().value_or(mlir::Attribute());
    auto linkage = convertLinkage(global.getLinkName());
    auto isConst = global.getConstant().has_value();
    auto g = rewriter.create<mlir::LLVM::GlobalOp>(
        loc, tyAttr, isConst, linkage, global.getSymName(), initAttr);

    // Apply all non-Fir::GlobalOp attributes to the LLVM::GlobalOp, preserving
    // them; whilst taking care not to apply attributes that are lowered in
    // other ways.
    llvm::SmallDenseSet<llvm::StringRef> elidedAttrsSet(
        global.getAttributeNames().begin(), global.getAttributeNames().end());
    for (auto &attr : global->getAttrs())
      if (!elidedAttrsSet.contains(attr.getName().strref()))
        g->setAttr(attr.getName(), attr.getValue());

    auto &gr = g.getInitializerRegion();
    rewriter.inlineRegionBefore(global.getRegion(), gr, gr.end());
    if (!gr.empty()) {
      // Replace insert_on_range with a constant dense attribute if the
      // initialization is on the full range.
      auto insertOnRangeOps = gr.front().getOps<fir::InsertOnRangeOp>();
      for (auto insertOp : insertOnRangeOps) {
        if (isFullRange(insertOp.getCoor(), insertOp.getType())) {
          auto seqTyAttr = convertType(insertOp.getType());
          auto *op = insertOp.getVal().getDefiningOp();
          auto constant = mlir::dyn_cast<mlir::arith::ConstantOp>(op);
          if (!constant) {
            auto convertOp = mlir::dyn_cast<fir::ConvertOp>(op);
            if (!convertOp)
              continue;
            constant = mlir::cast<mlir::arith::ConstantOp>(
                convertOp.getValue().getDefiningOp());
          }
          mlir::Type vecType = mlir::VectorType::get(
              insertOp.getType().getShape(), constant.getType());
          auto denseAttr = mlir::DenseElementsAttr::get(
              vecType.cast<mlir::ShapedType>(), constant.getValue());
          rewriter.setInsertionPointAfter(insertOp);
          rewriter.replaceOpWithNewOp<mlir::arith::ConstantOp>(
              insertOp, seqTyAttr, denseAttr);
        }
      }
    }
    rewriter.eraseOp(global);
    return mlir::success();
  }

  bool isFullRange(mlir::DenseIntElementsAttr indexes,
                   fir::SequenceType seqTy) const {
    auto extents = seqTy.getShape();
    if (indexes.size() / 2 != static_cast<int64_t>(extents.size()))
      return false;
    auto cur_index = indexes.value_begin<int64_t>();
    for (unsigned i = 0; i < indexes.size(); i += 2) {
      if (*(cur_index++) != 0)
        return false;
      if (*(cur_index++) != extents[i / 2] - 1)
        return false;
    }
    return true;
  }

  // TODO: String comparaison should be avoided. Replace linkName with an
  // enumeration.
  mlir::LLVM::Linkage
  convertLinkage(std::optional<llvm::StringRef> optLinkage) const {
    if (optLinkage) {
      auto name = *optLinkage;
      if (name == "internal")
        return mlir::LLVM::Linkage::Internal;
      if (name == "linkonce")
        return mlir::LLVM::Linkage::Linkonce;
      if (name == "linkonce_odr")
        return mlir::LLVM::Linkage::LinkonceODR;
      if (name == "common")
        return mlir::LLVM::Linkage::Common;
      if (name == "weak")
        return mlir::LLVM::Linkage::Weak;
    }
    return mlir::LLVM::Linkage::External;
  }
};

/// `fir.load` --> `llvm.load`
struct LoadOpConversion : public FIROpConversion<fir::LoadOp> {
  using FIROpConversion::FIROpConversion;

  mlir::LogicalResult
  matchAndRewrite(fir::LoadOp load, OpAdaptor adaptor,
                  mlir::ConversionPatternRewriter &rewriter) const override {
    if (auto boxTy = load.getType().dyn_cast<fir::BaseBoxType>()) {
      // fir.box is a special case because it is considered as an ssa values in
      // fir, but it is lowered as a pointer to a descriptor. So
      // fir.ref<fir.box> and fir.box end up being the same llvm types and
      // loading a fir.ref<fir.box> is implemented as taking a snapshot of the
      // descriptor value into a new descriptor temp.
      auto inputBoxStorage = adaptor.getOperands()[0];
      mlir::Location loc = load.getLoc();
      fir::SequenceType seqTy = fir::unwrapUntilSeqType(boxTy);
      // fir.box of assumed rank do not have a storage
      // size that is know at compile time. The copy needs to be runtime driven
      // depending on the actual dynamic rank or type.
      if (seqTy && seqTy.hasUnknownShape())
        TODO(loc, "loading or assumed rank fir.box");
      mlir::Type boxPtrTy = inputBoxStorage.getType();
      auto boxValue = rewriter.create<mlir::LLVM::LoadOp>(
          loc, boxPtrTy.cast<mlir::LLVM::LLVMPointerType>().getElementType(),
          inputBoxStorage);
      attachTBAATag(boxValue, boxTy, boxTy, nullptr);
      auto newBoxStorage =
          genAllocaWithType(loc, boxPtrTy, defaultAlign, rewriter);
      auto storeOp =
          rewriter.create<mlir::LLVM::StoreOp>(loc, boxValue, newBoxStorage);
      attachTBAATag(storeOp, boxTy, boxTy, nullptr);
      rewriter.replaceOp(load, newBoxStorage.getResult());
    } else {
      mlir::Type loadTy = convertType(load.getType());
      auto loadOp = rewriter.create<mlir::LLVM::LoadOp>(
          load.getLoc(), loadTy, adaptor.getOperands(), load->getAttrs());
      attachTBAATag(loadOp, load.getType(), load.getType(), nullptr);
      rewriter.replaceOp(load, loadOp.getResult());
    }
    return mlir::success();
  }
};

/// Lower `fir.no_reassoc` to LLVM IR dialect.
/// TODO: how do we want to enforce this in LLVM-IR? Can we manipulate the fast
/// math flags?
struct NoReassocOpConversion : public FIROpConversion<fir::NoReassocOp> {
  using FIROpConversion::FIROpConversion;

  mlir::LogicalResult
  matchAndRewrite(fir::NoReassocOp noreassoc, OpAdaptor adaptor,
                  mlir::ConversionPatternRewriter &rewriter) const override {
    rewriter.replaceOp(noreassoc, adaptor.getOperands()[0]);
    return mlir::success();
  }
};

static void genCondBrOp(mlir::Location loc, mlir::Value cmp, mlir::Block *dest,
                        std::optional<mlir::ValueRange> destOps,
                        mlir::ConversionPatternRewriter &rewriter,
                        mlir::Block *newBlock) {
  if (destOps)
    rewriter.create<mlir::LLVM::CondBrOp>(loc, cmp, dest, *destOps, newBlock,
                                          mlir::ValueRange());
  else
    rewriter.create<mlir::LLVM::CondBrOp>(loc, cmp, dest, newBlock);
}

template <typename A, typename B>
static void genBrOp(A caseOp, mlir::Block *dest, std::optional<B> destOps,
                    mlir::ConversionPatternRewriter &rewriter) {
  if (destOps)
    rewriter.replaceOpWithNewOp<mlir::LLVM::BrOp>(caseOp, *destOps, dest);
  else
    rewriter.replaceOpWithNewOp<mlir::LLVM::BrOp>(caseOp, std::nullopt, dest);
}

static void genCaseLadderStep(mlir::Location loc, mlir::Value cmp,
                              mlir::Block *dest,
                              std::optional<mlir::ValueRange> destOps,
                              mlir::ConversionPatternRewriter &rewriter) {
  auto *thisBlock = rewriter.getInsertionBlock();
  auto *newBlock = createBlock(rewriter, dest);
  rewriter.setInsertionPointToEnd(thisBlock);
  genCondBrOp(loc, cmp, dest, destOps, rewriter, newBlock);
  rewriter.setInsertionPointToEnd(newBlock);
}

/// Conversion of `fir.select_case`
///
/// The `fir.select_case` operation is converted to a if-then-else ladder.
/// Depending on the case condition type, one or several comparison and
/// conditional branching can be generated.
///
/// A a point value case such as `case(4)`, a lower bound case such as
/// `case(5:)` or an upper bound case such as `case(:3)` are converted to a
/// simple comparison between the selector value and the constant value in the
/// case. The block associated with the case condition is then executed if
/// the comparison succeed otherwise it branch to the next block with the
/// comparison for the the next case conditon.
///
/// A closed interval case condition such as `case(7:10)` is converted with a
/// first comparison and conditional branching for the lower bound. If
/// successful, it branch to a second block with the comparison for the
/// upper bound in the same case condition.
///
/// TODO: lowering of CHARACTER type cases is not handled yet.
struct SelectCaseOpConversion : public FIROpConversion<fir::SelectCaseOp> {
  using FIROpConversion::FIROpConversion;

  mlir::LogicalResult
  matchAndRewrite(fir::SelectCaseOp caseOp, OpAdaptor adaptor,
                  mlir::ConversionPatternRewriter &rewriter) const override {
    unsigned conds = caseOp.getNumConditions();
    llvm::ArrayRef<mlir::Attribute> cases = caseOp.getCases().getValue();
    // Type can be CHARACTER, INTEGER, or LOGICAL (C1145)
    auto ty = caseOp.getSelector().getType();
    if (ty.isa<fir::CharacterType>()) {
      TODO(caseOp.getLoc(), "fir.select_case codegen with character type");
      return mlir::failure();
    }
    mlir::Value selector = caseOp.getSelector(adaptor.getOperands());
    auto loc = caseOp.getLoc();
    for (unsigned t = 0; t != conds; ++t) {
      mlir::Block *dest = caseOp.getSuccessor(t);
      std::optional<mlir::ValueRange> destOps =
          caseOp.getSuccessorOperands(adaptor.getOperands(), t);
      std::optional<mlir::ValueRange> cmpOps =
          *caseOp.getCompareOperands(adaptor.getOperands(), t);
      mlir::Value caseArg = *(cmpOps.value().begin());
      mlir::Attribute attr = cases[t];
      if (attr.isa<fir::PointIntervalAttr>()) {
        auto cmp = rewriter.create<mlir::LLVM::ICmpOp>(
            loc, mlir::LLVM::ICmpPredicate::eq, selector, caseArg);
        genCaseLadderStep(loc, cmp, dest, destOps, rewriter);
        continue;
      }
      if (attr.isa<fir::LowerBoundAttr>()) {
        auto cmp = rewriter.create<mlir::LLVM::ICmpOp>(
            loc, mlir::LLVM::ICmpPredicate::sle, caseArg, selector);
        genCaseLadderStep(loc, cmp, dest, destOps, rewriter);
        continue;
      }
      if (attr.isa<fir::UpperBoundAttr>()) {
        auto cmp = rewriter.create<mlir::LLVM::ICmpOp>(
            loc, mlir::LLVM::ICmpPredicate::sle, selector, caseArg);
        genCaseLadderStep(loc, cmp, dest, destOps, rewriter);
        continue;
      }
      if (attr.isa<fir::ClosedIntervalAttr>()) {
        auto cmp = rewriter.create<mlir::LLVM::ICmpOp>(
            loc, mlir::LLVM::ICmpPredicate::sle, caseArg, selector);
        auto *thisBlock = rewriter.getInsertionBlock();
        auto *newBlock1 = createBlock(rewriter, dest);
        auto *newBlock2 = createBlock(rewriter, dest);
        rewriter.setInsertionPointToEnd(thisBlock);
        rewriter.create<mlir::LLVM::CondBrOp>(loc, cmp, newBlock1, newBlock2);
        rewriter.setInsertionPointToEnd(newBlock1);
        mlir::Value caseArg0 = *(cmpOps.value().begin() + 1);
        auto cmp0 = rewriter.create<mlir::LLVM::ICmpOp>(
            loc, mlir::LLVM::ICmpPredicate::sle, selector, caseArg0);
        genCondBrOp(loc, cmp0, dest, destOps, rewriter, newBlock2);
        rewriter.setInsertionPointToEnd(newBlock2);
        continue;
      }
      assert(attr.isa<mlir::UnitAttr>());
      assert((t + 1 == conds) && "unit must be last");
      genBrOp(caseOp, dest, destOps, rewriter);
    }
    return mlir::success();
  }
};

template <typename OP>
static void selectMatchAndRewrite(fir::LLVMTypeConverter &lowering, OP select,
                                  typename OP::Adaptor adaptor,
                                  mlir::ConversionPatternRewriter &rewriter) {
  unsigned conds = select.getNumConditions();
  auto cases = select.getCases().getValue();
  mlir::Value selector = adaptor.getSelector();
  auto loc = select.getLoc();
  assert(conds > 0 && "select must have cases");

  llvm::SmallVector<mlir::Block *> destinations;
  llvm::SmallVector<mlir::ValueRange> destinationsOperands;
  mlir::Block *defaultDestination;
  mlir::ValueRange defaultOperands;
  llvm::SmallVector<int32_t> caseValues;

  for (unsigned t = 0; t != conds; ++t) {
    mlir::Block *dest = select.getSuccessor(t);
    auto destOps = select.getSuccessorOperands(adaptor.getOperands(), t);
    const mlir::Attribute &attr = cases[t];
    if (auto intAttr = attr.template dyn_cast<mlir::IntegerAttr>()) {
      destinations.push_back(dest);
      destinationsOperands.push_back(destOps ? *destOps : mlir::ValueRange{});
      caseValues.push_back(intAttr.getInt());
      continue;
    }
    assert(attr.template dyn_cast_or_null<mlir::UnitAttr>());
    assert((t + 1 == conds) && "unit must be last");
    defaultDestination = dest;
    defaultOperands = destOps ? *destOps : mlir::ValueRange{};
  }

  // LLVM::SwitchOp takes a i32 type for the selector.
  if (select.getSelector().getType() != rewriter.getI32Type())
    selector = rewriter.create<mlir::LLVM::TruncOp>(loc, rewriter.getI32Type(),
                                                    selector);

  rewriter.replaceOpWithNewOp<mlir::LLVM::SwitchOp>(
      select, selector,
      /*defaultDestination=*/defaultDestination,
      /*defaultOperands=*/defaultOperands,
      /*caseValues=*/caseValues,
      /*caseDestinations=*/destinations,
      /*caseOperands=*/destinationsOperands,
      /*branchWeights=*/llvm::ArrayRef<std::int32_t>());
}

/// conversion of fir::SelectOp to an if-then-else ladder
struct SelectOpConversion : public FIROpConversion<fir::SelectOp> {
  using FIROpConversion::FIROpConversion;

  mlir::LogicalResult
  matchAndRewrite(fir::SelectOp op, OpAdaptor adaptor,
                  mlir::ConversionPatternRewriter &rewriter) const override {
    selectMatchAndRewrite<fir::SelectOp>(lowerTy(), op, adaptor, rewriter);
    return mlir::success();
  }
};

/// conversion of fir::SelectRankOp to an if-then-else ladder
struct SelectRankOpConversion : public FIROpConversion<fir::SelectRankOp> {
  using FIROpConversion::FIROpConversion;

  mlir::LogicalResult
  matchAndRewrite(fir::SelectRankOp op, OpAdaptor adaptor,
                  mlir::ConversionPatternRewriter &rewriter) const override {
    selectMatchAndRewrite<fir::SelectRankOp>(lowerTy(), op, adaptor, rewriter);
    return mlir::success();
  }
};

/// Lower `fir.select_type` to LLVM IR dialect.
struct SelectTypeOpConversion : public FIROpConversion<fir::SelectTypeOp> {
  using FIROpConversion::FIROpConversion;

  mlir::LogicalResult
  matchAndRewrite(fir::SelectTypeOp select, OpAdaptor adaptor,
                  mlir::ConversionPatternRewriter &rewriter) const override {
    mlir::emitError(select.getLoc(),
                    "fir.select_type should have already been converted");
    return mlir::failure();
  }
};

/// `fir.store` --> `llvm.store`
struct StoreOpConversion : public FIROpConversion<fir::StoreOp> {
  using FIROpConversion::FIROpConversion;

  mlir::LogicalResult
  matchAndRewrite(fir::StoreOp store, OpAdaptor adaptor,
                  mlir::ConversionPatternRewriter &rewriter) const override {
    mlir::Location loc = store.getLoc();
    mlir::Type storeTy = store.getValue().getType();
    mlir::LLVM::StoreOp newStoreOp;
    if (auto boxTy = storeTy.dyn_cast<fir::BaseBoxType>()) {
      // fir.box value is actually in memory, load it first before storing it.
      mlir::Type boxPtrTy = adaptor.getOperands()[0].getType();
      auto val = rewriter.create<mlir::LLVM::LoadOp>(
          loc, boxPtrTy.cast<mlir::LLVM::LLVMPointerType>().getElementType(),
          adaptor.getOperands()[0]);
      attachTBAATag(val, boxTy, boxTy, nullptr);
      newStoreOp = rewriter.create<mlir::LLVM::StoreOp>(
          loc, val, adaptor.getOperands()[1]);
    } else {
      newStoreOp = rewriter.create<mlir::LLVM::StoreOp>(
          loc, adaptor.getOperands()[0], adaptor.getOperands()[1]);
    }
    attachTBAATag(newStoreOp, storeTy, storeTy, nullptr);
    rewriter.eraseOp(store);
    return mlir::success();
  }
};

namespace {

/// Convert `fir.unboxchar` into two `llvm.extractvalue` instructions. One for
/// the character buffer and one for the buffer length.
struct UnboxCharOpConversion : public FIROpConversion<fir::UnboxCharOp> {
  using FIROpConversion::FIROpConversion;

  mlir::LogicalResult
  matchAndRewrite(fir::UnboxCharOp unboxchar, OpAdaptor adaptor,
                  mlir::ConversionPatternRewriter &rewriter) const override {
    mlir::Type lenTy = convertType(unboxchar.getType(1));
    mlir::Value tuple = adaptor.getOperands()[0];

    mlir::Location loc = unboxchar.getLoc();
    mlir::Value ptrToBuffer =
        rewriter.create<mlir::LLVM::ExtractValueOp>(loc, tuple, 0);

    auto len = rewriter.create<mlir::LLVM::ExtractValueOp>(loc, tuple, 1);
    mlir::Value lenAfterCast = integerCast(loc, rewriter, lenTy, len);

    rewriter.replaceOp(unboxchar,
                       llvm::ArrayRef<mlir::Value>{ptrToBuffer, lenAfterCast});
    return mlir::success();
  }
};

/// Lower `fir.unboxproc` operation. Unbox a procedure box value, yielding its
/// components.
/// TODO: Part of supporting Fortran 2003 procedure pointers.
struct UnboxProcOpConversion : public FIROpConversion<fir::UnboxProcOp> {
  using FIROpConversion::FIROpConversion;

  mlir::LogicalResult
  matchAndRewrite(fir::UnboxProcOp unboxproc, OpAdaptor adaptor,
                  mlir::ConversionPatternRewriter &rewriter) const override {
    TODO(unboxproc.getLoc(), "fir.unboxproc codegen");
    return mlir::failure();
  }
};

/// convert to LLVM IR dialect `undef`
struct UndefOpConversion : public FIROpConversion<fir::UndefOp> {
  using FIROpConversion::FIROpConversion;

  mlir::LogicalResult
  matchAndRewrite(fir::UndefOp undef, OpAdaptor,
                  mlir::ConversionPatternRewriter &rewriter) const override {
    rewriter.replaceOpWithNewOp<mlir::LLVM::UndefOp>(
        undef, convertType(undef.getType()));
    return mlir::success();
  }
};

struct ZeroOpConversion : public FIROpConversion<fir::ZeroOp> {
  using FIROpConversion::FIROpConversion;

  mlir::LogicalResult
  matchAndRewrite(fir::ZeroOp zero, OpAdaptor,
                  mlir::ConversionPatternRewriter &rewriter) const override {
    mlir::Type ty = convertType(zero.getType());
    if (ty.isa<mlir::LLVM::LLVMPointerType>()) {
      rewriter.replaceOpWithNewOp<mlir::LLVM::NullOp>(zero, ty);
    } else if (ty.isa<mlir::IntegerType>()) {
      rewriter.replaceOpWithNewOp<mlir::LLVM::ConstantOp>(
          zero, ty, mlir::IntegerAttr::get(zero.getType(), 0));
    } else if (mlir::LLVM::isCompatibleFloatingPointType(ty)) {
      rewriter.replaceOpWithNewOp<mlir::LLVM::ConstantOp>(
          zero, ty, mlir::FloatAttr::get(zero.getType(), 0.0));
    } else {
      // TODO: create ConstantAggregateZero for FIR aggregate/array types.
      return rewriter.notifyMatchFailure(
          zero,
          "conversion of fir.zero with aggregate type not implemented yet");
    }
    return mlir::success();
  }
};

/// `fir.unreachable` --> `llvm.unreachable`
struct UnreachableOpConversion : public FIROpConversion<fir::UnreachableOp> {
  using FIROpConversion::FIROpConversion;

  mlir::LogicalResult
  matchAndRewrite(fir::UnreachableOp unreach, OpAdaptor adaptor,
                  mlir::ConversionPatternRewriter &rewriter) const override {
    rewriter.replaceOpWithNewOp<mlir::LLVM::UnreachableOp>(unreach);
    return mlir::success();
  }
};

/// `fir.is_present` -->
/// ```
///  %0 = llvm.mlir.constant(0 : i64)
///  %1 = llvm.ptrtoint %0
///  %2 = llvm.icmp "ne" %1, %0 : i64
/// ```
struct IsPresentOpConversion : public FIROpConversion<fir::IsPresentOp> {
  using FIROpConversion::FIROpConversion;

  mlir::LogicalResult
  matchAndRewrite(fir::IsPresentOp isPresent, OpAdaptor adaptor,
                  mlir::ConversionPatternRewriter &rewriter) const override {
    mlir::Type idxTy = lowerTy().indexType();
    mlir::Location loc = isPresent.getLoc();
    auto ptr = adaptor.getOperands()[0];

    if (isPresent.getVal().getType().isa<fir::BoxCharType>()) {
      [[maybe_unused]] auto structTy =
          ptr.getType().cast<mlir::LLVM::LLVMStructType>();
      assert(!structTy.isOpaque() && !structTy.getBody().empty());

      ptr = rewriter.create<mlir::LLVM::ExtractValueOp>(loc, ptr, 0);
    }
    mlir::LLVM::ConstantOp c0 =
        genConstantIndex(isPresent.getLoc(), idxTy, rewriter, 0);
    auto addr = rewriter.create<mlir::LLVM::PtrToIntOp>(loc, idxTy, ptr);
    rewriter.replaceOpWithNewOp<mlir::LLVM::ICmpOp>(
        isPresent, mlir::LLVM::ICmpPredicate::ne, addr, c0);

    return mlir::success();
  }
};

/// Create value signaling an absent optional argument in a call, e.g.
/// `fir.absent !fir.ref<i64>` -->  `llvm.mlir.null : !llvm.ptr<i64>`
struct AbsentOpConversion : public FIROpConversion<fir::AbsentOp> {
  using FIROpConversion::FIROpConversion;

  mlir::LogicalResult
  matchAndRewrite(fir::AbsentOp absent, OpAdaptor,
                  mlir::ConversionPatternRewriter &rewriter) const override {
    mlir::Type ty = convertType(absent.getType());
    mlir::Location loc = absent.getLoc();

    if (absent.getType().isa<fir::BoxCharType>()) {
      auto structTy = ty.cast<mlir::LLVM::LLVMStructType>();
      assert(!structTy.isOpaque() && !structTy.getBody().empty());
      auto undefStruct = rewriter.create<mlir::LLVM::UndefOp>(loc, ty);
      auto nullField =
          rewriter.create<mlir::LLVM::NullOp>(loc, structTy.getBody()[0]);
      rewriter.replaceOpWithNewOp<mlir::LLVM::InsertValueOp>(
          absent, undefStruct, nullField, 0);
    } else {
      rewriter.replaceOpWithNewOp<mlir::LLVM::NullOp>(absent, ty);
    }
    return mlir::success();
  }
};

//
// Primitive operations on Complex types
//

/// Generate inline code for complex addition/subtraction
template <typename LLVMOP, typename OPTY>
static mlir::LLVM::InsertValueOp
complexSum(OPTY sumop, mlir::ValueRange opnds,
           mlir::ConversionPatternRewriter &rewriter,
           fir::LLVMTypeConverter &lowering) {
  mlir::Value a = opnds[0];
  mlir::Value b = opnds[1];
  auto loc = sumop.getLoc();
  mlir::Type eleTy = lowering.convertType(getComplexEleTy(sumop.getType()));
  mlir::Type ty = lowering.convertType(sumop.getType());
  auto x0 = rewriter.create<mlir::LLVM::ExtractValueOp>(loc, a, 0);
  auto y0 = rewriter.create<mlir::LLVM::ExtractValueOp>(loc, a, 1);
  auto x1 = rewriter.create<mlir::LLVM::ExtractValueOp>(loc, b, 0);
  auto y1 = rewriter.create<mlir::LLVM::ExtractValueOp>(loc, b, 1);
  auto rx = rewriter.create<LLVMOP>(loc, eleTy, x0, x1);
  auto ry = rewriter.create<LLVMOP>(loc, eleTy, y0, y1);
  auto r0 = rewriter.create<mlir::LLVM::UndefOp>(loc, ty);
  auto r1 = rewriter.create<mlir::LLVM::InsertValueOp>(loc, r0, rx, 0);
  return rewriter.create<mlir::LLVM::InsertValueOp>(loc, r1, ry, 1);
}
} // namespace

namespace {
struct AddcOpConversion : public FIROpConversion<fir::AddcOp> {
  using FIROpConversion::FIROpConversion;

  mlir::LogicalResult
  matchAndRewrite(fir::AddcOp addc, OpAdaptor adaptor,
                  mlir::ConversionPatternRewriter &rewriter) const override {
    // given: (x + iy) + (x' + iy')
    // result: (x + x') + i(y + y')
    auto r = complexSum<mlir::LLVM::FAddOp>(addc, adaptor.getOperands(),
                                            rewriter, lowerTy());
    rewriter.replaceOp(addc, r.getResult());
    return mlir::success();
  }
};

struct SubcOpConversion : public FIROpConversion<fir::SubcOp> {
  using FIROpConversion::FIROpConversion;

  mlir::LogicalResult
  matchAndRewrite(fir::SubcOp subc, OpAdaptor adaptor,
                  mlir::ConversionPatternRewriter &rewriter) const override {
    // given: (x + iy) - (x' + iy')
    // result: (x - x') + i(y - y')
    auto r = complexSum<mlir::LLVM::FSubOp>(subc, adaptor.getOperands(),
                                            rewriter, lowerTy());
    rewriter.replaceOp(subc, r.getResult());
    return mlir::success();
  }
};

/// Inlined complex multiply
struct MulcOpConversion : public FIROpConversion<fir::MulcOp> {
  using FIROpConversion::FIROpConversion;

  mlir::LogicalResult
  matchAndRewrite(fir::MulcOp mulc, OpAdaptor adaptor,
                  mlir::ConversionPatternRewriter &rewriter) const override {
    // TODO: Can we use a call to __muldc3 ?
    // given: (x + iy) * (x' + iy')
    // result: (xx'-yy')+i(xy'+yx')
    mlir::Value a = adaptor.getOperands()[0];
    mlir::Value b = adaptor.getOperands()[1];
    auto loc = mulc.getLoc();
    mlir::Type eleTy = convertType(getComplexEleTy(mulc.getType()));
    mlir::Type ty = convertType(mulc.getType());
    auto x0 = rewriter.create<mlir::LLVM::ExtractValueOp>(loc, a, 0);
    auto y0 = rewriter.create<mlir::LLVM::ExtractValueOp>(loc, a, 1);
    auto x1 = rewriter.create<mlir::LLVM::ExtractValueOp>(loc, b, 0);
    auto y1 = rewriter.create<mlir::LLVM::ExtractValueOp>(loc, b, 1);
    auto xx = rewriter.create<mlir::LLVM::FMulOp>(loc, eleTy, x0, x1);
    auto yx = rewriter.create<mlir::LLVM::FMulOp>(loc, eleTy, y0, x1);
    auto xy = rewriter.create<mlir::LLVM::FMulOp>(loc, eleTy, x0, y1);
    auto ri = rewriter.create<mlir::LLVM::FAddOp>(loc, eleTy, xy, yx);
    auto yy = rewriter.create<mlir::LLVM::FMulOp>(loc, eleTy, y0, y1);
    auto rr = rewriter.create<mlir::LLVM::FSubOp>(loc, eleTy, xx, yy);
    auto ra = rewriter.create<mlir::LLVM::UndefOp>(loc, ty);
    auto r1 = rewriter.create<mlir::LLVM::InsertValueOp>(loc, ra, rr, 0);
    auto r0 = rewriter.create<mlir::LLVM::InsertValueOp>(loc, r1, ri, 1);
    rewriter.replaceOp(mulc, r0.getResult());
    return mlir::success();
  }
};

/// Inlined complex division
struct DivcOpConversion : public FIROpConversion<fir::DivcOp> {
  using FIROpConversion::FIROpConversion;

  mlir::LogicalResult
  matchAndRewrite(fir::DivcOp divc, OpAdaptor adaptor,
                  mlir::ConversionPatternRewriter &rewriter) const override {
    // TODO: Can we use a call to __divdc3 instead?
    // Just generate inline code for now.
    // given: (x + iy) / (x' + iy')
    // result: ((xx'+yy')/d) + i((yx'-xy')/d) where d = x'x' + y'y'
    mlir::Value a = adaptor.getOperands()[0];
    mlir::Value b = adaptor.getOperands()[1];
    auto loc = divc.getLoc();
    mlir::Type eleTy = convertType(getComplexEleTy(divc.getType()));
    mlir::Type ty = convertType(divc.getType());
    auto x0 = rewriter.create<mlir::LLVM::ExtractValueOp>(loc, a, 0);
    auto y0 = rewriter.create<mlir::LLVM::ExtractValueOp>(loc, a, 1);
    auto x1 = rewriter.create<mlir::LLVM::ExtractValueOp>(loc, b, 0);
    auto y1 = rewriter.create<mlir::LLVM::ExtractValueOp>(loc, b, 1);
    auto xx = rewriter.create<mlir::LLVM::FMulOp>(loc, eleTy, x0, x1);
    auto x1x1 = rewriter.create<mlir::LLVM::FMulOp>(loc, eleTy, x1, x1);
    auto yx = rewriter.create<mlir::LLVM::FMulOp>(loc, eleTy, y0, x1);
    auto xy = rewriter.create<mlir::LLVM::FMulOp>(loc, eleTy, x0, y1);
    auto yy = rewriter.create<mlir::LLVM::FMulOp>(loc, eleTy, y0, y1);
    auto y1y1 = rewriter.create<mlir::LLVM::FMulOp>(loc, eleTy, y1, y1);
    auto d = rewriter.create<mlir::LLVM::FAddOp>(loc, eleTy, x1x1, y1y1);
    auto rrn = rewriter.create<mlir::LLVM::FAddOp>(loc, eleTy, xx, yy);
    auto rin = rewriter.create<mlir::LLVM::FSubOp>(loc, eleTy, yx, xy);
    auto rr = rewriter.create<mlir::LLVM::FDivOp>(loc, eleTy, rrn, d);
    auto ri = rewriter.create<mlir::LLVM::FDivOp>(loc, eleTy, rin, d);
    auto ra = rewriter.create<mlir::LLVM::UndefOp>(loc, ty);
    auto r1 = rewriter.create<mlir::LLVM::InsertValueOp>(loc, ra, rr, 0);
    auto r0 = rewriter.create<mlir::LLVM::InsertValueOp>(loc, r1, ri, 1);
    rewriter.replaceOp(divc, r0.getResult());
    return mlir::success();
  }
};

/// Inlined complex negation
struct NegcOpConversion : public FIROpConversion<fir::NegcOp> {
  using FIROpConversion::FIROpConversion;

  mlir::LogicalResult
  matchAndRewrite(fir::NegcOp neg, OpAdaptor adaptor,
                  mlir::ConversionPatternRewriter &rewriter) const override {
    // given: -(x + iy)
    // result: -x - iy
    auto eleTy = convertType(getComplexEleTy(neg.getType()));
    auto loc = neg.getLoc();
    mlir::Value o0 = adaptor.getOperands()[0];
    auto rp = rewriter.create<mlir::LLVM::ExtractValueOp>(loc, o0, 0);
    auto ip = rewriter.create<mlir::LLVM::ExtractValueOp>(loc, o0, 1);
    auto nrp = rewriter.create<mlir::LLVM::FNegOp>(loc, eleTy, rp);
    auto nip = rewriter.create<mlir::LLVM::FNegOp>(loc, eleTy, ip);
    auto r = rewriter.create<mlir::LLVM::InsertValueOp>(loc, o0, nrp, 0);
    rewriter.replaceOpWithNewOp<mlir::LLVM::InsertValueOp>(neg, r, nip, 1);
    return mlir::success();
  }
};

/// Conversion pattern for operation that must be dead. The information in these
/// operations is used by other operation. At this point they should not have
/// anymore uses.
/// These operations are normally dead after the pre-codegen pass.
template <typename FromOp>
struct MustBeDeadConversion : public FIROpConversion<FromOp> {
  explicit MustBeDeadConversion(fir::LLVMTypeConverter &lowering,
                                const fir::FIRToLLVMPassOptions &options)
      : FIROpConversion<FromOp>(lowering, options) {}
  using OpAdaptor = typename FromOp::Adaptor;

  mlir::LogicalResult
  matchAndRewrite(FromOp op, OpAdaptor adaptor,
                  mlir::ConversionPatternRewriter &rewriter) const final {
    if (!op->getUses().empty())
      return rewriter.notifyMatchFailure(op, "op must be dead");
    rewriter.eraseOp(op);
    return mlir::success();
  }
};

struct UnrealizedConversionCastOpConversion
    : public FIROpConversion<mlir::UnrealizedConversionCastOp> {
  using FIROpConversion::FIROpConversion;

  mlir::LogicalResult
  matchAndRewrite(mlir::UnrealizedConversionCastOp op, OpAdaptor adaptor,
                  mlir::ConversionPatternRewriter &rewriter) const override {
    assert(op.getOutputs().getTypes().size() == 1 && "expect a single type");
    mlir::Type convertedType = convertType(op.getOutputs().getTypes()[0]);
    if (convertedType == adaptor.getInputs().getTypes()[0]) {
      rewriter.replaceOp(op, adaptor.getInputs());
      return mlir::success();
    }

    convertedType = adaptor.getInputs().getTypes()[0];
    if (convertedType == op.getOutputs().getType()[0]) {
      rewriter.replaceOp(op, adaptor.getInputs());
      return mlir::success();
    }
    return mlir::failure();
  }
};

struct ShapeOpConversion : public MustBeDeadConversion<fir::ShapeOp> {
  using MustBeDeadConversion::MustBeDeadConversion;
};

struct ShapeShiftOpConversion : public MustBeDeadConversion<fir::ShapeShiftOp> {
  using MustBeDeadConversion::MustBeDeadConversion;
};

struct ShiftOpConversion : public MustBeDeadConversion<fir::ShiftOp> {
  using MustBeDeadConversion::MustBeDeadConversion;
};

struct SliceOpConversion : public MustBeDeadConversion<fir::SliceOp> {
  using MustBeDeadConversion::MustBeDeadConversion;
};

} // namespace

namespace {
class RenameMSVCLibmCallees
    : public mlir::OpRewritePattern<mlir::LLVM::CallOp> {
public:
  using OpRewritePattern::OpRewritePattern;

  mlir::LogicalResult
  matchAndRewrite(mlir::LLVM::CallOp op,
                  mlir::PatternRewriter &rewriter) const override {
    rewriter.startRootUpdate(op);
    auto callee = op.getCallee();
    if (callee)
      if (callee->equals("hypotf"))
        op.setCalleeAttr(mlir::SymbolRefAttr::get(op.getContext(), "_hypotf"));

    rewriter.finalizeRootUpdate(op);
    return mlir::success();
  }
};

class RenameMSVCLibmFuncs
    : public mlir::OpRewritePattern<mlir::LLVM::LLVMFuncOp> {
public:
  using OpRewritePattern::OpRewritePattern;

  mlir::LogicalResult
  matchAndRewrite(mlir::LLVM::LLVMFuncOp op,
                  mlir::PatternRewriter &rewriter) const override {
    rewriter.startRootUpdate(op);
    if (op.getSymName().equals("hypotf"))
      op.setSymNameAttr(rewriter.getStringAttr("_hypotf"));
    rewriter.finalizeRootUpdate(op);
    return mlir::success();
  }
};
} // namespace

namespace {
/// Convert FIR dialect to LLVM dialect
///
/// This pass lowers all FIR dialect operations to LLVM IR dialect. An
/// MLIR pass is used to lower residual Std dialect to LLVM IR dialect.
class FIRToLLVMLowering
    : public fir::impl::FIRToLLVMLoweringBase<FIRToLLVMLowering> {
public:
  FIRToLLVMLowering() = default;
  FIRToLLVMLowering(fir::FIRToLLVMPassOptions options) : options{options} {}
  mlir::ModuleOp getModule() { return getOperation(); }

  void runOnOperation() override final {
    auto mod = getModule();
    if (!forcedTargetTriple.empty())
      fir::setTargetTriple(mod, forcedTargetTriple);

    // Run dynamic pass pipeline for converting Math dialect
    // operations into other dialects (llvm, func, etc.).
    // Some conversions of Math operations cannot be done
    // by just using conversion patterns. This is true for
    // conversions that affect the ModuleOp, e.g. create new
    // function operations in it. We have to run such conversions
    // as passes here.
    mlir::OpPassManager mathConvertionPM("builtin.module");

    // Convert math::FPowI operations to inline implementation
    // only if the exponent's width is greater than 32, otherwise,
    // it will be lowered to LLVM intrinsic operation by a later conversion.
    mlir::ConvertMathToFuncsOptions mathToFuncsOptions{};
    mathToFuncsOptions.minWidthOfFPowIExponent = 33;
    mathConvertionPM.addPass(
        mlir::createConvertMathToFuncs(mathToFuncsOptions));
    mathConvertionPM.addPass(mlir::createConvertComplexToStandardPass());
    // Convert Math dialect operations into LLVM dialect operations.
    // There is no way to prefer MathToLLVM patterns over MathToLibm
    // patterns (applied below), so we have to run MathToLLVM conversion here.
    mathConvertionPM.addNestedPass<mlir::func::FuncOp>(
        mlir::createConvertMathToLLVMPass());
    if (mlir::failed(runPipeline(mathConvertionPM, mod)))
      return signalPassFailure();

    auto *context = getModule().getContext();
    fir::LLVMTypeConverter typeConverter{getModule(),
                                         options.applyTBAA || applyTBAA};
    mlir::RewritePatternSet pattern(context);
    pattern.insert<
        AbsentOpConversion, AddcOpConversion, AddrOfOpConversion,
        AllocaOpConversion, AllocMemOpConversion, BoxAddrOpConversion,
        BoxCharLenOpConversion, BoxDimsOpConversion, BoxEleSizeOpConversion,
        BoxIsAllocOpConversion, BoxIsArrayOpConversion, BoxIsPtrOpConversion,
        BoxProcHostOpConversion, BoxRankOpConversion, BoxTypeCodeOpConversion,
        BoxTypeDescOpConversion, CallOpConversion, CmpcOpConversion,
        ConstcOpConversion, ConvertOpConversion, CoordinateOpConversion,
        DispatchTableOpConversion, DTEntryOpConversion, DivcOpConversion,
        EmboxOpConversion, EmboxCharOpConversion, EmboxProcOpConversion,
        ExtractValueOpConversion, FieldIndexOpConversion, FirEndOpConversion,
        FreeMemOpConversion, GlobalLenOpConversion, GlobalOpConversion,
        HasValueOpConversion, InsertOnRangeOpConversion,
        InsertValueOpConversion, IsPresentOpConversion,
        LenParamIndexOpConversion, LoadOpConversion, MulcOpConversion,
        NegcOpConversion, NoReassocOpConversion, SelectCaseOpConversion,
        SelectOpConversion, SelectRankOpConversion, SelectTypeOpConversion,
        ShapeOpConversion, ShapeShiftOpConversion, ShiftOpConversion,
        SliceOpConversion, StoreOpConversion, StringLitOpConversion,
        SubcOpConversion, TypeDescOpConversion, UnboxCharOpConversion,
        UnboxProcOpConversion, UndefOpConversion, UnreachableOpConversion,
        UnrealizedConversionCastOpConversion, XArrayCoorOpConversion,
        XEmboxOpConversion, XReboxOpConversion, ZeroOpConversion>(typeConverter,
                                                                  options);
    mlir::populateFuncToLLVMConversionPatterns(typeConverter, pattern);
<<<<<<< HEAD
    mlir::populateOmpSsToLLVMConversionPatterns(typeConverter, pattern);
=======
    mlir::populateOpenACCToLLVMConversionPatterns(typeConverter, pattern);
>>>>>>> 15b3845e
    mlir::populateOpenMPToLLVMConversionPatterns(typeConverter, pattern);
    mlir::arith::populateArithToLLVMConversionPatterns(typeConverter, pattern);
    mlir::cf::populateControlFlowToLLVMConversionPatterns(typeConverter,
                                                          pattern);
    // Math operations that have not been converted yet must be converted
    // to Libm.
    mlir::populateMathToLibmConversionPatterns(pattern);
    mlir::populateComplexToLLVMConversionPatterns(typeConverter, pattern);
    mlir::ConversionTarget target{*context};
    target.addLegalDialect<mlir::LLVM::LLVMDialect>();
    mlir::configureOmpSsToLLVMConversionLegality(target, typeConverter);
    // The OpenMP dialect is legal for Operations without regions, for those
    // which contains regions it is legal if the region contains only the
    // LLVM dialect. Add OpenMP dialect as a legal dialect for conversion and
    // legalize conversion of OpenMP operations without regions.
    mlir::configureOpenMPToLLVMConversionLegality(target, typeConverter);
    target.addLegalDialect<mlir::omp::OpenMPDialect>();
    target.addLegalDialect<mlir::acc::OpenACCDialect>();

    // required NOPs for applying a full conversion
    target.addLegalOp<mlir::ModuleOp>();

    // If we're on Windows, we might need to rename some libm calls.
    bool isMSVC = fir::getTargetTriple(mod).isOSMSVCRT();
    if (isMSVC) {
      pattern.insert<RenameMSVCLibmCallees, RenameMSVCLibmFuncs>(context);

      target.addDynamicallyLegalOp<mlir::LLVM::CallOp>(
          [](mlir::LLVM::CallOp op) {
            auto callee = op.getCallee();
            if (!callee)
              return true;
            return !callee->equals("hypotf");
          });
      target.addDynamicallyLegalOp<mlir::LLVM::LLVMFuncOp>(
          [](mlir::LLVM::LLVMFuncOp op) {
            return !op.getSymName().equals("hypotf");
          });
    }

    // apply the patterns
    if (mlir::failed(mlir::applyFullConversion(getModule(), target,
                                               std::move(pattern)))) {
      signalPassFailure();
    }
  }

private:
  fir::FIRToLLVMPassOptions options;
};

/// Lower from LLVM IR dialect to proper LLVM-IR and dump the module
struct LLVMIRLoweringPass
    : public mlir::PassWrapper<LLVMIRLoweringPass,
                               mlir::OperationPass<mlir::ModuleOp>> {
  MLIR_DEFINE_EXPLICIT_INTERNAL_INLINE_TYPE_ID(LLVMIRLoweringPass)

  LLVMIRLoweringPass(llvm::raw_ostream &output, fir::LLVMIRLoweringPrinter p)
      : output{output}, printer{p} {}

  mlir::ModuleOp getModule() { return getOperation(); }

  void runOnOperation() override final {
    auto *ctx = getModule().getContext();
    auto optName = getModule().getName();
    llvm::LLVMContext llvmCtx;
    if (auto llvmModule = mlir::translateModuleToLLVMIR(
            getModule(), llvmCtx, optName ? *optName : "FIRModule")) {
      printer(*llvmModule, output);
      return;
    }

    mlir::emitError(mlir::UnknownLoc::get(ctx), "could not emit LLVM-IR\n");
    signalPassFailure();
  }

private:
  llvm::raw_ostream &output;
  fir::LLVMIRLoweringPrinter printer;
};

} // namespace

std::unique_ptr<mlir::Pass> fir::createFIRToLLVMPass() {
  return std::make_unique<FIRToLLVMLowering>();
}

std::unique_ptr<mlir::Pass>
fir::createFIRToLLVMPass(fir::FIRToLLVMPassOptions options) {
  return std::make_unique<FIRToLLVMLowering>(options);
}

std::unique_ptr<mlir::Pass>
fir::createLLVMDialectToLLVMPass(llvm::raw_ostream &output,
                                 fir::LLVMIRLoweringPrinter printer) {
  return std::make_unique<LLVMIRLoweringPass>(output, printer);
}<|MERGE_RESOLUTION|>--- conflicted
+++ resolved
@@ -31,19 +31,13 @@
 #include "mlir/Conversion/MathToFuncs/MathToFuncs.h"
 #include "mlir/Conversion/MathToLLVM/MathToLLVM.h"
 #include "mlir/Conversion/MathToLibm/MathToLibm.h"
-<<<<<<< HEAD
 #include "mlir/Conversion/OmpSsToLLVM/ConvertOmpSsToLLVM.h"
-=======
 #include "mlir/Conversion/OpenACCToLLVM/ConvertOpenACCToLLVM.h"
->>>>>>> 15b3845e
 #include "mlir/Conversion/OpenMPToLLVM/ConvertOpenMPToLLVM.h"
 #include "mlir/Conversion/ReconcileUnrealizedCasts/ReconcileUnrealizedCasts.h"
 #include "mlir/Dialect/LLVMIR/LLVMDialect.h"
-<<<<<<< HEAD
 #include "mlir/Dialect/OmpSs/OmpSsDialect.h"
-=======
 #include "mlir/Dialect/OpenACC/OpenACC.h"
->>>>>>> 15b3845e
 #include "mlir/Dialect/OpenMP/OpenMPDialect.h"
 #include "mlir/IR/BuiltinTypes.h"
 #include "mlir/IR/Matchers.h"
@@ -3702,11 +3696,8 @@
         XEmboxOpConversion, XReboxOpConversion, ZeroOpConversion>(typeConverter,
                                                                   options);
     mlir::populateFuncToLLVMConversionPatterns(typeConverter, pattern);
-<<<<<<< HEAD
     mlir::populateOmpSsToLLVMConversionPatterns(typeConverter, pattern);
-=======
     mlir::populateOpenACCToLLVMConversionPatterns(typeConverter, pattern);
->>>>>>> 15b3845e
     mlir::populateOpenMPToLLVMConversionPatterns(typeConverter, pattern);
     mlir::arith::populateArithToLLVMConversionPatterns(typeConverter, pattern);
     mlir::cf::populateControlFlowToLLVMConversionPatterns(typeConverter,
