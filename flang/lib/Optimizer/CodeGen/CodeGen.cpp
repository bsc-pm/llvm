--- conflicted
+++ resolved
@@ -291,16 +291,20 @@
     return rewriter.create<mlir::LLVM::GEPOp>(loc, ty, base, cv);
   }
 
-  // Find the LLVMFuncOp in whose entry block the alloca should be inserted.
+  // Find the Block in LLVMFuncOp where the alloca should be inserted.
+  // NOTE: OmpSs-2 directives have priority.
   // The order to find the LLVMFuncOp is as follows:
   // 1. The parent operation of the current block if it is a LLVMFuncOp.
   // 2. The first ancestor that is a LLVMFuncOp.
-  mlir::LLVM::LLVMFuncOp
-  getFuncForAllocaInsert(mlir::ConversionPatternRewriter &rewriter) const {
+  mlir::Block *
+  getBlockForAllocaInsert(mlir::ConversionPatternRewriter &rewriter) const {
     mlir::Operation *parentOp = rewriter.getInsertionBlock()->getParentOp();
+    if (auto ifaceOss =
+        mlir::dyn_cast<mlir::oss::OutlineableOmpSsOpInterface>(parentOp))
+      return ifaceOss.getAllocaBlock();
     return mlir::isa<mlir::LLVM::LLVMFuncOp>(parentOp)
-               ? mlir::cast<mlir::LLVM::LLVMFuncOp>(parentOp)
-               : parentOp->getParentOfType<mlir::LLVM::LLVMFuncOp>();
+               ? &mlir::cast<mlir::LLVM::LLVMFuncOp>(parentOp).front()
+               : &parentOp->getParentOfType<mlir::LLVM::LLVMFuncOp>().front();
   }
 
   // Generate an alloca of size 1 and type \p toTy.
@@ -308,8 +312,8 @@
   genAllocaWithType(mlir::Location loc, mlir::Type toTy, unsigned alignment,
                     mlir::ConversionPatternRewriter &rewriter) const {
     auto thisPt = rewriter.saveInsertionPoint();
-    mlir::LLVM::LLVMFuncOp func = getFuncForAllocaInsert(rewriter);
-    rewriter.setInsertionPointToStart(&func.front());
+    mlir::Block *block = getBlockForAllocaInsert(rewriter);
+    rewriter.setInsertionPointToStart(block);
     auto size = genI32Constant(loc, rewriter, 1);
     auto al = rewriter.create<mlir::LLVM::AllocaOp>(loc, toTy, size, alignment);
     rewriter.restoreInsertionPoint(thisPt);
@@ -1270,40 +1274,7 @@
 struct EmboxCommonConversion : public FIROpConversion<OP> {
   using FIROpConversion<OP>::FIROpConversion;
 
-<<<<<<< HEAD
-  // Find the Block in LLVMFuncOp where the alloca should be inserted.
-  // NOTE: OmpSs-2 directives have priority.
-  // The order to find the LLVMFuncOp is as follows:
-  // 1. The parent operation of the current block if it is a LLVMFuncOp.
-  // 2. The first ancestor that is a LLVMFuncOp.
-  mlir::Block *
-  getBlockForAllocaInsert(mlir::ConversionPatternRewriter &rewriter) const {
-    mlir::Operation *parentOp = rewriter.getInsertionBlock()->getParentOp();
-    if (auto ifaceOss =
-        mlir::dyn_cast<mlir::oss::OutlineableOmpSsOpInterface>(parentOp))
-      return ifaceOss.getAllocaBlock();
-    return mlir::isa<mlir::LLVM::LLVMFuncOp>(parentOp)
-               ? &mlir::cast<mlir::LLVM::LLVMFuncOp>(parentOp).front()
-               : &parentOp->getParentOfType<mlir::LLVM::LLVMFuncOp>().front();
-  }
-
-  // Generate an alloca of size 1 and type \p toTy.
-  mlir::LLVM::AllocaOp
-  genAllocaWithType(mlir::Location loc, mlir::Type toTy, unsigned alignment,
-                    mlir::ConversionPatternRewriter &rewriter) const {
-    auto thisPt = rewriter.saveInsertionPoint();
-    mlir::Block *block = getBlockForAllocaInsert(rewriter);
-    rewriter.setInsertionPointToStart(block);
-    auto size = this->genI32Constant(loc, rewriter, 1);
-    auto al = rewriter.create<mlir::LLVM::AllocaOp>(loc, toTy, size, alignment);
-    rewriter.restoreInsertionPoint(thisPt);
-    return al;
-  }
-
-  static int getCFIAttr(fir::BoxType boxTy) {
-=======
   static int getCFIAttr(fir::BaseBoxType boxTy) {
->>>>>>> 1d93cdfc
     auto eleTy = boxTy.getEleTy();
     if (eleTy.isa<fir::PointerType>())
       return CFI_attribute_pointer;
