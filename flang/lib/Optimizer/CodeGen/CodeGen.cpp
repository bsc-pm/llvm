--- conflicted
+++ resolved
@@ -31,11 +31,7 @@
 #include "mlir/Conversion/MathToFuncs/MathToFuncs.h"
 #include "mlir/Conversion/MathToLLVM/MathToLLVM.h"
 #include "mlir/Conversion/MathToLibm/MathToLibm.h"
-<<<<<<< HEAD
 #include "mlir/Conversion/OmpSsToLLVM/ConvertOmpSsToLLVM.h"
-#include "mlir/Conversion/OpenACCToLLVM/ConvertOpenACCToLLVM.h"
-=======
->>>>>>> fe36fc6e
 #include "mlir/Conversion/OpenMPToLLVM/ConvertOpenMPToLLVM.h"
 #include "mlir/Conversion/ReconcileUnrealizedCasts/ReconcileUnrealizedCasts.h"
 #include "mlir/Dialect/LLVMIR/LLVMDialect.h"
@@ -3699,11 +3695,7 @@
         XEmboxOpConversion, XReboxOpConversion, ZeroOpConversion>(typeConverter,
                                                                   options);
     mlir::populateFuncToLLVMConversionPatterns(typeConverter, pattern);
-<<<<<<< HEAD
     mlir::populateOmpSsToLLVMConversionPatterns(typeConverter, pattern);
-    mlir::populateOpenACCToLLVMConversionPatterns(typeConverter, pattern);
-=======
->>>>>>> fe36fc6e
     mlir::populateOpenMPToLLVMConversionPatterns(typeConverter, pattern);
     mlir::arith::populateArithToLLVMConversionPatterns(typeConverter, pattern);
     mlir::cf::populateControlFlowToLLVMConversionPatterns(typeConverter,
