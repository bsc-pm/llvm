--- conflicted
+++ resolved
@@ -35,11 +35,8 @@
 #include "mlir/Conversion/ReconcileUnrealizedCasts/ReconcileUnrealizedCasts.h"
 #include "mlir/Conversion/VectorToLLVM/ConvertVectorToLLVM.h"
 #include "mlir/Dialect/LLVMIR/LLVMDialect.h"
-<<<<<<< HEAD
+#include "mlir/Dialect/LLVMIR/Transforms/AddComdats.h"
 #include "mlir/Dialect/OmpSs/OmpSsDialect.h"
-=======
-#include "mlir/Dialect/LLVMIR/Transforms/AddComdats.h"
->>>>>>> b99f7e69
 #include "mlir/Dialect/OpenACC/OpenACC.h"
 #include "mlir/Dialect/OpenMP/OpenMPDialect.h"
 #include "mlir/IR/BuiltinTypes.h"
@@ -339,35 +336,21 @@
     return rewriter.create<mlir::LLVM::GEPOp>(loc, ty, base, cv);
   }
 
-<<<<<<< HEAD
-  // Find the Block in LLVMFuncOp where the alloca should be inserted.
-  // NOTE: OmpSs-2 directives have priority.
-  // The order to find the LLVMFuncOp is as follows:
-  // 1. The parent operation of the current block if it is a LLVMFuncOp.
-  // 2. The first ancestor that is a LLVMFuncOp.
-  mlir::Block *
-  getBlockForAllocaInsert(mlir::ConversionPatternRewriter &rewriter) const {
-    mlir::Operation *parentOp = rewriter.getInsertionBlock()->getParentOp();
-    if (auto ifaceOss =
-        mlir::dyn_cast<mlir::oss::OutlineableOmpSsOpInterface>(parentOp))
-      return ifaceOss.getAllocaBlock();
-    return mlir::isa<mlir::LLVM::LLVMFuncOp>(parentOp)
-               ? &mlir::cast<mlir::LLVM::LLVMFuncOp>(parentOp).front()
-               : &parentOp->getParentOfType<mlir::LLVM::LLVMFuncOp>().front();
-=======
   // Find the Block in which the alloca should be inserted.
   // The order to recursively find the proper block:
-  // 1. An OpenMP Op that will be outlined.
+  // 1. An OmpSs-2 OpenMP Op that will be outlined.
   // 2. A LLVMFuncOp
   // 3. The first ancestor that is an OpenMP Op or a LLVMFuncOp
   static mlir::Block *getBlockForAllocaInsert(mlir::Operation *op) {
     if (auto iface =
             mlir::dyn_cast<mlir::omp::OutlineableOpenMPOpInterface>(op))
       return iface.getAllocaBlock();
+    if (auto iface =
+            mlir::dyn_cast<mlir::oss::OutlineableOmpSsOpInterface>(op))
+      return iface.getAllocaBlock();
     if (auto llvmFuncOp = mlir::dyn_cast<mlir::LLVM::LLVMFuncOp>(op))
       return &llvmFuncOp.front();
     return getBlockForAllocaInsert(op->getParentOp());
->>>>>>> b99f7e69
   }
 
   // Generate an alloca of size 1 and type \p toTy.
@@ -375,14 +358,9 @@
   genAllocaWithType(mlir::Location loc, mlir::Type toTy, unsigned alignment,
                     mlir::ConversionPatternRewriter &rewriter) const {
     auto thisPt = rewriter.saveInsertionPoint();
-<<<<<<< HEAD
-    mlir::Block *block = getBlockForAllocaInsert(rewriter);
-    rewriter.setInsertionPointToStart(block);
-=======
     mlir::Operation *parentOp = rewriter.getInsertionBlock()->getParentOp();
     mlir::Block *insertBlock = getBlockForAllocaInsert(parentOp);
     rewriter.setInsertionPointToStart(insertBlock);
->>>>>>> b99f7e69
     auto size = genI32Constant(loc, rewriter, 1);
     auto al = rewriter.create<mlir::LLVM::AllocaOp>(loc, toTy, size, alignment);
     rewriter.restoreInsertionPoint(thisPt);
