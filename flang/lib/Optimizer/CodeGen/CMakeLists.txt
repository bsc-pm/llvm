add_flang_library(FIRCodeGen
  BoxedProcedure.cpp
  CGOps.cpp
  CodeGen.cpp
  PreCGRewrite.cpp
  TBAABuilder.cpp
  Target.cpp
  TargetRewrite.cpp
  TypeConverter.cpp

  DEPENDS
  FIRDialect
  FIROptCodeGenPassIncGen
  CGOpsIncGen

  LINK_LIBS
  FIRBuilder
  FIRDialect
  FIRDialectSupport
  FIRSupport
  MLIRComplexToLLVM
  MLIRComplexToStandard
  MLIRMathToFuncs
  MLIRMathToLLVM
  MLIRMathToLibm
<<<<<<< HEAD
  MLIROmpSsToLLVM
  MLIROpenACCToLLVM
=======
>>>>>>> fe36fc6e
  MLIROpenMPToLLVM
  MLIRBuiltinToLLVMIRTranslation
  MLIRLLVMToLLVMIRTranslation
  MLIRTargetLLVMIRExport

  LINK_COMPONENTS
  AsmParser
  AsmPrinter
  Remarks
  TargetParser
)<|MERGE_RESOLUTION|>--- conflicted
+++ resolved
@@ -23,11 +23,7 @@
   MLIRMathToFuncs
   MLIRMathToLLVM
   MLIRMathToLibm
-<<<<<<< HEAD
   MLIROmpSsToLLVM
-  MLIROpenACCToLLVM
-=======
->>>>>>> fe36fc6e
   MLIROpenMPToLLVM
   MLIRBuiltinToLLVMIRTranslation
   MLIRLLVMToLLVMIRTranslation
