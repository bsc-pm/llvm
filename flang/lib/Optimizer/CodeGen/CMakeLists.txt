add_flang_library(FIRCodeGen
  BoxedProcedure.cpp
  CGOps.cpp
  CodeGen.cpp
  PreCGRewrite.cpp
  TBAABuilder.cpp
  Target.cpp
  TargetRewrite.cpp
  TypeConverter.cpp

  DEPENDS
  FIRDialect
  FIROptCodeGenPassIncGen
  CGOpsIncGen

  LINK_LIBS
  FIRBuilder
  FIRDialect
  FIRDialectSupport
  FIRSupport
  MLIRComplexToLLVM
  MLIRComplexToStandard
  MLIRMathToFuncs
  MLIRMathToLLVM
  MLIRMathToLibm
<<<<<<< HEAD
  MLIROmpSsToLLVM
=======
  MLIROpenACCToLLVM
>>>>>>> 15b3845e
  MLIROpenMPToLLVM
  MLIRBuiltinToLLVMIRTranslation
  MLIRLLVMToLLVMIRTranslation
  MLIRTargetLLVMIRExport

  LINK_COMPONENTS
  AsmParser
  AsmPrinter
  Remarks
  TargetParser
)<|MERGE_RESOLUTION|>--- conflicted
+++ resolved
@@ -23,11 +23,8 @@
   MLIRMathToFuncs
   MLIRMathToLLVM
   MLIRMathToLibm
-<<<<<<< HEAD
   MLIROmpSsToLLVM
-=======
   MLIROpenACCToLLVM
->>>>>>> 15b3845e
   MLIROpenMPToLLVM
   MLIRBuiltinToLLVMIRTranslation
   MLIRLLVMToLLVMIRTranslation
