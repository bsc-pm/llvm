--- conflicted
+++ resolved
@@ -98,7 +98,6 @@
   Symbol &MakeAssocSymbol(const SourceName &name, Symbol &prev) {
     return MakeAssocSymbol(name, prev, currScope());
   }
-<<<<<<< HEAD
   Symbol &OSSMakeAssocSymbol(const SourceName &name, Symbol &prev, Scope &scope) {
     const auto pair{scope.try_emplace(name, prev.attrs(), HostAssocDetails{prev})};
     return *pair.first->second;
@@ -111,13 +110,6 @@
     pair.first->second->set_ossAdditionalSym(tmpSym);
     return *pair.first->second;
   }
-  static const parser::Name *GetDesignatorNameIfDataRef(
-      const parser::Designator &designator) {
-    const auto *dataRef{std::get_if<parser::DataRef>(&designator.u)};
-    return dataRef ? std::get_if<parser::Name>(&dataRef->u) : nullptr;
-  }
-=======
->>>>>>> 0f1507af
   void AddDataSharingAttributeObject(SymbolRef object) {
     dataSharingAttributeObjects_.insert(object);
   }
@@ -2571,7 +2563,42 @@
   return llvm::is_contained(symbols, symbol);
 }
 
-<<<<<<< HEAD
+// Goes through the names in an OmpObjectList and checks if each name appears
+// in the given allocate statement
+void OmpAttributeVisitor::CheckAllNamesInAllocateStmt(
+    const parser::CharBlock &source, const parser::OmpObjectList &ompObjectList,
+    const parser::AllocateStmt &allocate) {
+  for (const auto &obj : ompObjectList.v) {
+    if (const auto *d{std::get_if<parser::Designator>(&obj.u)}) {
+      if (const auto *ref{std::get_if<parser::DataRef>(&d->u)}) {
+        if (const auto *n{std::get_if<parser::Name>(&ref->u)}) {
+          CheckNameInAllocateStmt(source, *n, allocate);
+        }
+      }
+    }
+  }
+}
+
+void OmpAttributeVisitor::CheckNameInAllocateStmt(
+    const parser::CharBlock &source, const parser::Name &name,
+    const parser::AllocateStmt &allocate) {
+  for (const auto &allocation :
+      std::get<std::list<parser::Allocation>>(allocate.t)) {
+    const auto &allocObj = std::get<parser::AllocateObject>(allocation.t);
+    if (const auto *n{std::get_if<parser::Name>(&allocObj.u)}) {
+      if (n->source == name.source) {
+        return;
+      }
+    }
+  }
+  context_.Say(source,
+      "Object '%s' in %s directive not "
+      "found in corresponding ALLOCATE statement"_err_en_US,
+      name.ToString(),
+      parser::ToUpperCaseLetters(
+          llvm::omp::getOpenMPDirectiveName(GetContext().directive).str()));
+}
+
 bool OSSOutlineVisitor::Pre(const parser::InterfaceBlock &x){
   const auto &stmt{std::get<parser::Statement<parser::InterfaceStmt>>(x.t)};
   if (const auto *generic{std::get_if<std::optional<parser::GenericSpec>>(&stmt.statement.u)}){
@@ -2997,7 +3024,7 @@
   std::visit(
       common::visitors{
           [&](const parser::Designator &designator) {
-            if (const auto *name{GetDesignatorNameIfDataRef(designator)}) {
+            if (const auto *name{semantics::getDesignatorNameIfDataRef(designator)}) {
               Symbol *sym = GetSymbolFromName(*name);
               if (!sym) return;
               if (sym->attrs().test(Attr::PARAMETER)) {
@@ -3135,41 +3162,4 @@
   }
 }
 
-=======
-// Goes through the names in an OmpObjectList and checks if each name appears
-// in the given allocate statement
-void OmpAttributeVisitor::CheckAllNamesInAllocateStmt(
-    const parser::CharBlock &source, const parser::OmpObjectList &ompObjectList,
-    const parser::AllocateStmt &allocate) {
-  for (const auto &obj : ompObjectList.v) {
-    if (const auto *d{std::get_if<parser::Designator>(&obj.u)}) {
-      if (const auto *ref{std::get_if<parser::DataRef>(&d->u)}) {
-        if (const auto *n{std::get_if<parser::Name>(&ref->u)}) {
-          CheckNameInAllocateStmt(source, *n, allocate);
-        }
-      }
-    }
-  }
-}
-
-void OmpAttributeVisitor::CheckNameInAllocateStmt(
-    const parser::CharBlock &source, const parser::Name &name,
-    const parser::AllocateStmt &allocate) {
-  for (const auto &allocation :
-      std::get<std::list<parser::Allocation>>(allocate.t)) {
-    const auto &allocObj = std::get<parser::AllocateObject>(allocation.t);
-    if (const auto *n{std::get_if<parser::Name>(&allocObj.u)}) {
-      if (n->source == name.source) {
-        return;
-      }
-    }
-  }
-  context_.Say(source,
-      "Object '%s' in %s directive not "
-      "found in corresponding ALLOCATE statement"_err_en_US,
-      name.ToString(),
-      parser::ToUpperCaseLetters(
-          llvm::omp::getOpenMPDirectiveName(GetContext().directive).str()));
-}
->>>>>>> 0f1507af
 } // namespace Fortran::semantics