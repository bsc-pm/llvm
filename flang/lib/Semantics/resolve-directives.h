//===----------------------------------------------------------------------===//
//
// Part of the LLVM Project, under the Apache License v2.0 with LLVM Exceptions.
// See https://llvm.org/LICENSE.txt for license information.
// SPDX-License-Identifier: Apache-2.0 WITH LLVM-exception
//
//===----------------------------------------------------------------------===//

#ifndef FORTRAN_SEMANTICS_RESOLVE_DIRECTIVES_H_
#define FORTRAN_SEMANTICS_RESOLVE_DIRECTIVES_H_

namespace Fortran::parser {
struct Name;
struct Program;
struct ProgramUnit;
} // namespace Fortran::parser

namespace Fortran::semantics {
class Scope;
class SemanticsContext;

<<<<<<< HEAD
// Name resolution for OpenACC, OpenMP and OmpSs-2 directives
void ResolveAccParts(SemanticsContext &, const parser::ProgramUnit &);
=======
// Name resolution for OpenACC and OpenMP directives
void ResolveAccParts(
    SemanticsContext &, const parser::ProgramUnit &, Scope *topScope = {});
>>>>>>> 0eb51681
void ResolveOmpParts(SemanticsContext &, const parser::ProgramUnit &);
void ResolveOSSParts(SemanticsContext &, const parser::ProgramUnit &);
void ResolveOmpTopLevelParts(SemanticsContext &, const parser::Program &);

} // namespace Fortran::semantics
#endif<|MERGE_RESOLUTION|>--- conflicted
+++ resolved
@@ -19,14 +19,9 @@
 class Scope;
 class SemanticsContext;
 
-<<<<<<< HEAD
 // Name resolution for OpenACC, OpenMP and OmpSs-2 directives
-void ResolveAccParts(SemanticsContext &, const parser::ProgramUnit &);
-=======
-// Name resolution for OpenACC and OpenMP directives
 void ResolveAccParts(
     SemanticsContext &, const parser::ProgramUnit &, Scope *topScope = {});
->>>>>>> 0eb51681
 void ResolveOmpParts(SemanticsContext &, const parser::ProgramUnit &);
 void ResolveOSSParts(SemanticsContext &, const parser::ProgramUnit &);
 void ResolveOmpTopLevelParts(SemanticsContext &, const parser::Program &);
