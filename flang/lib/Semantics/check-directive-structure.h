--- conflicted
+++ resolved
@@ -333,13 +333,9 @@
 
   void CheckRequireAtLeastOneOf(bool warnInsteadOfError = false);
 
-<<<<<<< HEAD
   void EmitUnsupported(C clause);
 
-  void CheckAllowed(C clause);
-=======
   void CheckAllowed(C clause, bool warnInsteadOfError = false);
->>>>>>> b99f7e69
 
   void CheckAtLeastOneClause();
 
