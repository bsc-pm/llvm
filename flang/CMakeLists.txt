cmake_minimum_required(VERSION 3.13.4)

set(CMAKE_BUILD_WITH_INSTALL_NAME_DIR ON)

<<<<<<< HEAD
# Some components of flang are extremely memory resource hungry
# at compile time, so build just few of them at a time.
if(CMAKE_GENERATOR STREQUAL "Ninja")
  set_property(GLOBAL APPEND PROPERTY JOB_POOLS compile_flang=2)
endif()

option(LINK_WITH_FIR "Link driver with FIR and LLVM" ON)
option(FLANG_BUILD_NEW_DRIVER "Build the flang compiler driver" ON)

=======
>>>>>>> 59a4ee97
# Flang requires C++17.
set(CMAKE_CXX_STANDARD 17)
set(CMAKE_CXX_STANDARD_REQUIRED TRUE)
set(CMAKE_CXX_EXTENSIONS OFF)

set(FLANG_SOURCE_DIR ${CMAKE_CURRENT_SOURCE_DIR})

if (CMAKE_SOURCE_DIR STREQUAL CMAKE_BINARY_DIR AND NOT MSVC_IDE)
  message(FATAL_ERROR "In-source builds are not allowed. \
          Please create a directory and run cmake from there,\
          passing the path to this source directory as the last argument.\
          This process created the file `CMakeCache.txt' and the directory\
          `CMakeFiles'. Please delete them.")
endif()

option(FLANG_ENABLE_WERROR "Fail and stop building flang if a warning is triggered." OFF)

# Check for a standalone build and configure as appropriate from
# there.
if (CMAKE_SOURCE_DIR STREQUAL CMAKE_CURRENT_SOURCE_DIR)
  message("Building Flang as a standalone project.")
  project(Flang)
  set(FLANG_STANDALONE_BUILD ON)

  # For in-tree builds, this variable is inherited from
  # llvm-project/llvm/CMakeLists.txt. For out-of-tree builds, we need a
  # separate definition.
  option(FLANG_BUILD_NEW_DRIVER "Build the flang compiler driver" ON)

  set(FLANG_BINARY_DIR ${CMAKE_CURRENT_BINARY_DIR})
  if (NOT MSVC_IDE)
    set(LLVM_ENABLE_ASSERTIONS ${ENABLE_ASSERTIONS}
      CACHE BOOL "Enable assertions")
    # Assertions follow llvm's configuration.
    mark_as_advanced(LLVM_ENABLE_ASSERTIONS)
  endif()

  # We need a pre-built/installed version of LLVM.
  find_package(LLVM REQUIRED HINTS "${LLVM_CMAKE_PATH}")
  # If the user specifies a relative path to LLVM_DIR, the calls to include
  # LLVM modules fail. Append the absolute path to LLVM_DIR instead.
  get_filename_component(LLVM_DIR_ABSOLUTE ${LLVM_DIR} REALPATH)
  list(APPEND CMAKE_MODULE_PATH ${LLVM_DIR_ABSOLUTE})

  if(FLANG_BUILD_NEW_DRIVER)
    # Users might specify a path to CLANG_DIR that's:
    #   * a full path, or
    #   * a path relative to the path of this script.
    # Append the absolute path to CLANG_DIR so that find_package works in both
    # cases.
    get_filename_component(
      CLANG_DIR_ABSOLUTE
      ${CLANG_DIR}
      REALPATH
      ${CMAKE_CURRENT_SOURCE_DIR})
    list(APPEND CMAKE_MODULE_PATH ${CLANG_DIR_ABSOLUTE})

    # TODO: Remove when libclangDriver is lifted out of Clang
    find_package(Clang REQUIRED PATHS "${CLANG_DIR_ABSOLUTE}" NO_DEFAULT_PATH)
    if (NOT Clang_FOUND)
      message(FATAL_ERROR "Failed to find Clang")
    endif()
  endif()

  # If LLVM links to zlib we need the imported targets so we can too.
  if(LLVM_ENABLE_ZLIB)
    find_package(ZLIB REQUIRED)
  endif()
  option(LLVM_ENABLE_PEDANTIC "Compile with pedantic enabled." ON)
  if(CMAKE_COMPILER_IS_GNUCXX)
    set(USE_NO_MAYBE_UNINITIALIZED 1)
  endif()

  include(CMakeParseArguments)
  include(AddLLVM)
  include(HandleLLVMOptions)
  include(VersionFromVCS)

  if(FLANG_BUILD_NEW_DRIVER)
    include(AddClang)
  endif()

  include(TableGen)
  find_package(MLIR REQUIRED CONFIG)
  # Use SYSTEM for the same reasons as for LLVM includes
  include_directories(SYSTEM ${MLIR_INCLUDE_DIRS})
  # If the user specifies a relative path to MLIR_DIR, the calls to include
  # MLIR modules fail. Append the absolute path to MLIR_DIR instead.
  get_filename_component(MLIR_DIR_ABSOLUTE ${MLIR_DIR} REALPATH)
  list(APPEND CMAKE_MODULE_PATH ${MLIR_DIR_ABSOLUTE})
  include(AddMLIR)
  find_program(MLIR_TABLEGEN_EXE "mlir-tblgen" ${LLVM_TOOLS_BINARY_DIR}
    NO_DEFAULT_PATH)

  option(LLVM_INSTALL_TOOLCHAIN_ONLY
    "Only include toolchain files in the 'install' target." OFF)
  option(LLVM_FORCE_USE_OLD_HOST_TOOLCHAIN
    "Set to ON to force using an old, unsupported host toolchain." OFF)


  # Add LLVM include files as if they were SYSTEM because there are complex unused
  # parameter issues that may or may not appear depending on the environments and
  # compilers (ifdefs are involved). This allows warnings from LLVM headers to be
  # ignored while keeping -Wunused-parameter a fatal error inside f18 code base.
  # This may have to be fine-tuned if flang headers are consider part of this
  # LLVM_INCLUDE_DIRS when merging in the monorepo (Warning from flang headers
  # should not be suppressed).
  include_directories(SYSTEM ${LLVM_INCLUDE_DIRS})
  add_definitions(${LLVM_DEFINITIONS})

  # LLVM's cmake configuration files currently sneak in a c++11 flag.
  # We look for it here and remove it from Flang's compile flags to
  # avoid some mixed compilation flangs (e.g. -std=c++11 ... -std=c++17).
  if (DEFINED LLVM_CXX_STD)
    message("LLVM configuration set a C++ standard: ${LLVM_CXX_STD}")
    if (NOT LLVM_CXX_STD EQUAL "c++17")
      message("Flang: Overriding LLVM's 'cxx_std' setting...")
      message("    removing '-std=${LLVM_CXX_STD}'")
      message("    CMAKE_CXX_FLAGS='${CMAKE_CXX_FLAGS}'")
      string(REPLACE " -std=${LLVM_CXX_STD}" "" CMAKE_CXX_FLAGS "${CMAKE_CXX_FLAGS}")
      message("    [NEW] CMAKE_CXX_FLAGS='${CMAKE_CXX_FLAGS}'")
    endif()
  endif()

  link_directories("${LLVM_LIBRARY_DIR}")

  set(CMAKE_RUNTIME_OUTPUT_DIRECTORY ${CMAKE_BINARY_DIR}/bin)
  set(CMAKE_LIBRARY_OUTPUT_DIRECTORY
    ${CMAKE_BINARY_DIR}/lib${LLVM_LIBDIR_SUFFIX})
  set(CMAKE_ARCHIVE_OUTPUT_DIRECTORY
    ${CMAKE_BINARY_DIR}/lib${LLVM_LIBDIR_SUFFIX})

  set(BACKEND_PACKAGE_STRING "LLVM ${LLVM_PACKAGE_VERSION}")
  set(LLVM_EXTERNAL_LIT "${LLVM_TOOLS_BINARY_DIR}/llvm-lit" CACHE STRING "Command used to spawn lit")

  option(FLANG_INCLUDE_TESTS
         "Generate build targets for the Flang unit tests."
         ON)

#Handle unittests when out-of-tree
#LLVM_BUILD_MAIN_SRC_DIR - Path to llvm source when out-of-tree.
  set(FLANG_GTEST_AVAIL 0)
  if (FLANG_INCLUDE_TESTS)
    set(UNITTEST_DIR ${LLVM_BUILD_MAIN_SRC_DIR}/utils/unittest)
    if(EXISTS ${UNITTEST_DIR}/googletest/include/gtest/gtest.h)
      if (NOT TARGET gtest)
        add_library(gtest
          ${UNITTEST_DIR}/googletest/src/gtest-all.cc
          ${UNITTEST_DIR}/googlemock/src/gmock-all.cc
          )
        target_include_directories(gtest
          PUBLIC
          "${UNITTEST_DIR}/googletest/include"
          "${UNITTEST_DIR}/googlemock/include"

          PRIVATE
          "${UNITTEST_DIR}/googletest"
          "${UNITTEST_DIR}/googlemock"
          )
         find_package(Threads)
         target_link_libraries(gtest PUBLIC Threads::Threads)
        add_library(gtest_main ${UNITTEST_DIR}/UnitTestMain/TestMain.cpp)
        target_link_libraries(gtest_main PUBLIC gtest)
      endif()
      set(FLANG_GTEST_AVAIL 1)
    else()
      message(WARNING
      "Unit-tests will be skipped as LLVM install does not include google-test related headers and libraries.")
      set(FLANG_GTEST_AVAIL 0)
    endif()
  endif()
  if (FLANG_GTEST_AVAIL)
    add_custom_target(check-all DEPENDS check-flang FlangUnitTests)
  else()
    add_custom_target(check-all DEPENDS check-flang )
  endif()
  if (LLVM_BUILD_DOCS)
    add_custom_target(doxygen ALL)
  endif()

else()
  set(FLANG_STANDALONE_BUILD OFF)
  option(FLANG_INCLUDE_TESTS
         "Generate build targets for the Flang unit tests."
         ${LLVM_INCLUDE_TESTS})
  set(FLANG_GTEST_AVAIL 1)

  if(FLANG_STANDALONE_BUILD)
    set(FLANG_BINARY_DIR ${CMAKE_BINARY_DIR}/tools/flang)
  else()
    set(FLANG_BINARY_DIR ${CMAKE_CURRENT_BINARY_DIR})
  endif()

  set(BACKEND_PACKAGE_STRING "${PACKAGE_STRING}")
  set(MLIR_MAIN_SRC_DIR ${LLVM_MAIN_SRC_DIR}/../mlir/include ) # --src-root
  set(MLIR_INCLUDE_DIR ${LLVM_MAIN_SRC_DIR}/../mlir/include ) # --includedir
  set(MLIR_TABLEGEN_OUTPUT_DIR ${CMAKE_BINARY_DIR}/tools/mlir/include)
  set(MLIR_TABLEGEN_EXE $<TARGET_FILE:mlir-tblgen>)
  include_directories(SYSTEM ${MLIR_INCLUDE_DIR})
  include_directories(SYSTEM ${MLIR_TABLEGEN_OUTPUT_DIR})
endif()
set(FLANG_INTRINSIC_MODULES_DIR ${CMAKE_BINARY_DIR}/include/flang)
set(FLANG_INCLUDE_DIR ${FLANG_BINARY_DIR}/include)

if(FLANG_BUILD_NEW_DRIVER)
    # TODO: Remove when libclangDriver is lifted out of Clang
    if(FLANG_STANDALONE_BUILD)
      set(CLANG_INCLUDE_DIR ${CLANG_INCLUDE_DIRS} )
      # No need to specify TableGen output dir as that's embedded in CLANG_DIR
    else()
      set(CLANG_INCLUDE_DIR ${LLVM_MAIN_SRC_DIR}/../clang/include )
      # Specify TableGen output dir for things like DiagnosticCommonKinds.inc,
      # DiagnosticDriverKinds.inc (required for reporting diagnostics)
      set(CLANG_TABLEGEN_OUTPUT_DIR ${CMAKE_BINARY_DIR}/tools/clang/include)
      include_directories(SYSTEM ${CLANG_TABLEGEN_OUTPUT_DIR})
    endif()
    include_directories(SYSTEM ${CLANG_INCLUDE_DIR})
endif()

# tco tool and FIR lib output directories
if(FLANG_STANDALONE_BUILD)
  set(LLVM_RUNTIME_OUTPUT_INTDIR ${CMAKE_BINARY_DIR}/bin)
  set(LLVM_LIBRARY_OUTPUT_INTDIR ${CMAKE_BINARY_DIR}/lib)
endif()
# Always build tco tool
set(LLVM_BUILD_TOOLS ON)

include_directories(BEFORE
  ${FLANG_BINARY_DIR}/include
  ${FLANG_SOURCE_DIR}/include)

# Add Flang-centric modules to cmake path.
list(APPEND CMAKE_MODULE_PATH "${CMAKE_CURRENT_SOURCE_DIR}/cmake/modules")
include(AddFlang)

if (NOT DEFAULT_SYSROOT)
  set(DEFAULT_SYSROOT "" CACHE PATH
    "The <path> to use for the system root for all compiler invocations (--sysroot=<path>).")
endif()

if (NOT ENABLE_LINKER_BUILD_ID)
  set(ENABLE_LINKER_BUILD_ID OFF CACHE BOOL "pass --build-id to ld")
endif()

set(FLANG_DEFAULT_LINKER "" CACHE STRING
  "Default linker to use (linker name or absolute path, empty for platform default)")

set(FLANG_DEFAULT_RTLIB "" CACHE STRING
   "Default Fortran runtime library to use (\"libFortranRuntime\"), leave empty for platform default.")

if (NOT(FLANG_DEFAULT_RTLIB STREQUAL ""))
  message(WARNING "Resetting Flang's default runtime library to use platform default.")
  set(FLANG_DEFAULT_RTLIB "" CACHE STRING
      "Default runtime library to use (empty for platform default)" FORCE)
endif()



set(PACKAGE_VERSION "${LLVM_PACKAGE_VERSION}")


if (NOT DEFINED FLANG_VERSION_MAJOR)
  set(FLANG_VERSION_MAJOR ${LLVM_VERSION_MAJOR})
endif()

if (NOT DEFINED FLANG_VERSION_MINOR)
  set(FLANG_VERSION_MINOR ${LLVM_VERSION_MINOR})
endif()

if (NOT DEFINED FLANG_VERSION_PATCHLEVEL)
  set(FLANG_VERSION_PATCHLEVEL ${LLVM_VERSION_PATCH})
endif()

# Unlike PACKAGE_VERSION, FLANG_VERSION does not include LLVM_VERSION_SUFFIX.
set(FLANG_VERSION "${FLANG_VERSION_MAJOR}.${FLANG_VERSION_MINOR}.${FLANG_VERSION_PATCHLEVEL}")
message(STATUS "Flang version: ${FLANG_VERSION}")
# Flang executable version information
set(FLANG_EXECUTABLE_VERSION
    "${FLANG_VERSION_MAJOR}" CACHE STRING
    "Major version number to appended to the flang executable name.")
set(LIBFLANG_LIBRARY_VERSION
    "${FLANG_VERSION_MAJOR}" CACHE STRING
    "Major version number to appended to the libflang library.")

mark_as_advanced(FLANG_EXECUTABLE_VERSION LIBFLANG_LIBRARY_VERSION)

set(FLANG_VENDOR ${PACKAGE_VENDOR} CACHE STRING
  "Vendor-specific Flang version information.")
set(FLANG_VENDOR_UTI "org.llvm.flang" CACHE STRING
  "Vendor-specific uti.")

if (FLANG_VENDOR)
  add_definitions(-DFLANG_VENDOR="${FLANG_VENDOR} ")
endif()

set(FLANG_REPOSITORY_STRING "" CACHE STRING
  "Vendor-specific text for showing the repository the source is taken from.")
if (FLANG_REPOSITORY_STRING)
  add_definitions(-DFLANG_REPOSITORY_STRING="${FLANG_REPOSITORY_STRING}")
endif()

# Configure Flang's Version.inc file.
configure_file(
  ${CMAKE_CURRENT_SOURCE_DIR}/include/flang/Version.inc.in
  ${CMAKE_CURRENT_BINARY_DIR}/include/flang/Version.inc)
# Configure Flang's version info header file.
configure_file(
  ${FLANG_SOURCE_DIR}/include/flang/Config/config.h.cmake
  ${FLANG_BINARY_DIR}/include/flang/Config/config.h)

if (FLANG_ENABLE_WERROR)
  # The following is taken from llvm/cmake/modules/HandleLLVMOptions.cmake
  # Keep this up-to-date with that file
  if( MSVC )
    append("/WX" CMAKE_C_FLAGS CMAKE_CXX_FLAGS)
  endif()
  if ( LLVM_COMPILER_IS_GCC_COMPATIBLE )
    append("-Werror" CMAKE_C_FLAGS CMAKE_CXX_FLAGS)
    append("-Wno-error" CMAKE_REQUIRED_FLAGS)
  endif( LLVM_COMPILER_IS_GCC_COMPATIBLE )
endif()

# Builtin check_cxx_compiler_flag doesn't seem to work correctly
macro(check_compiler_flag flag resultVar)
  unset(${resultVar} CACHE)
  check_cxx_compiler_flag("${flag}" ${resultVar})
endmacro()

check_compiler_flag("-Werror -Wno-deprecated-copy" CXX_SUPPORTS_NO_DEPRECATED_COPY_FLAG)
if (CXX_SUPPORTS_NO_DEPRECATED_COPY_FLAG)
  set(CMAKE_CXX_FLAGS "${CMAKE_CXX_FLAGS} -Wno-deprecated-copy")
endif()
check_compiler_flag("-Wstring-conversion" CXX_SUPPORTS_NO_STRING_CONVERSION_FLAG)
if (CXX_SUPPORTS_NO_STRING_CONVERSION_FLAG)
  set(CMAKE_CXX_FLAGS "${CMAKE_CXX_FLAGS} -Wno-string-conversion")
endif()

# Add appropriate flags for GCC
if (LLVM_COMPILER_IS_GCC_COMPATIBLE)

  if (NOT "${CMAKE_CXX_COMPILER_ID}" MATCHES "Clang")
    set(CMAKE_CXX_FLAGS "${CMAKE_CXX_FLAGS} -fno-strict-aliasing -fno-semantic-interposition")
  else()
    set(CMAKE_CXX_FLAGS "${CMAKE_CXX_FLAGS} -Wno-unused-command-line-argument -Wstring-conversion \
          -Wcovered-switch-default")
  endif()  # Clang.

  check_cxx_compiler_flag("-Werror -Wnested-anon-types" CXX_SUPPORTS_NO_NESTED_ANON_TYPES_FLAG)
  if (CXX_SUPPORTS_NO_NESTED_ANON_TYPES_FLAG)
    set(CMAKE_CXX_FLAGS "${CMAKE_CXX_FLAGS} -Wno-nested-anon-types")
  endif()

  # Add to build type flags.
  set(CMAKE_CXX_FLAGS_DEBUG "${CMAKE_CXX_FLAGS_DEBUG} -DDEBUGF18")
  set(CMAKE_CXX_FLAGS_MINSIZEREL "${CMAKE_CXX_FLAGS_MINSIZEREL} -DCHECK=\"(void)\"")

  # Building shared libraries is bad for performance with GCC by default
  # due to the need to preserve the right to override external entry points
  if (BUILD_SHARED_LIBS AND NOT (CMAKE_CXX_COMPILER_ID MATCHES "Clang"))
   set(CMAKE_CXX_FLAGS_RELEASE "${CMAKE_CXX_FLAGS_RELEASE} -fno-semantic-interposition")
  endif()

endif()

list(REMOVE_DUPLICATES CMAKE_CXX_FLAGS)

# Determine HOST_LINK_VERSION on Darwin.
set(HOST_LINK_VERSION)
if (APPLE)
  set(LD_V_OUTPUT)
  execute_process(
    COMMAND sh -c "${CMAKE_LINKER} -v 2>&1 | head -1"
    RESULT_VARIABLE HAD_ERROR
    OUTPUT_VARIABLE LD_V_OUTPUT)
  if (NOT HAD_ERROR)
    if ("${LD_V_OUTPUT}" MATCHES ".*ld64-([0-9.]+).*")
      string(REGEX REPLACE ".*ld64-([0-9.]+).*" "\\1" HOST_LINK_VERSION ${LD_V_OUTPUT})
    elseif ("${LD_V_OUTPUT}" MATCHES "[^0-9]*([0-9.]+).*")
      string(REGEX REPLACE "[^0-9]*([0-9.]+).*" "\\1" HOST_LINK_VERSION ${LD_V_OUTPUT})
    endif()
  else()
    message(FATAL_ERROR "${CMAKE_LINKER} failed with status ${HAD_ERROR}")
  endif()
endif()

include(CMakeParseArguments)
include(AddFlang)


add_subdirectory(include)
add_subdirectory(lib)
add_subdirectory(cmake/modules)

option(FLANG_BUILD_TOOLS
  "Build the Flang tools. If OFF, just generate build targets." ON)
if (FLANG_BUILD_TOOLS)
  add_subdirectory(tools)
endif()
add_subdirectory(runtime)

if (FLANG_INCLUDE_TESTS)
  add_subdirectory(test)
  if (FLANG_GTEST_AVAIL)
    add_subdirectory(unittests)
  endif ()
endif()

option(FLANG_INCLUDE_DOCS "Generate build targets for the Flang docs."
       ${LLVM_INCLUDE_DOCS})
if (FLANG_INCLUDE_DOCS)
  add_subdirectory(docs)
endif()

# Custom target to install Flang libraries.
add_custom_target(flang-libraries)
set_target_properties(flang-libraries PROPERTIES FOLDER "Misc")

if (NOT LLVM_ENABLE_IDE)
  add_llvm_install_targets(install-flang-libraries
   DEPENDS flang-libraries
   COMPONENT flang-libraries)
endif()

get_property(FLANG_LIBS GLOBAL PROPERTY FLANG_LIBS)
if (FLANG_LIBS)
  list(REMOVE_DUPLICATES FLANG_LIBS)
  foreach(lib ${FLANG_LIBS})
    add_dependencies(flang-libraries ${lib})
    if (NOT LLVM_ENABLE_IDE)
      add_dependencies(install-flang-libraries install-${lib})
    endif()
  endforeach()
endif()

if (NOT LLVM_INSTALL_TOOLCHAIN_ONLY)
  install(DIRECTORY include/flang
    DESTINATION include
    COMPONENT flang-headers
    FILES_MATCHING
    PATTERN "*.def"
    PATTERN "*.h"
    PATTERN "*.inc"
    PATTERN "*.td"
    PATTERN "config.h" EXCLUDE
    PATTERN ".git"     EXCLUDE
    PATTERN "CMakeFiles" EXCLUDE)
    
  install(DIRECTORY ${FLANG_INCLUDE_DIR}/flang
    DESTINATION include
    COMPONENT flang-headers
    FILES_MATCHING
    PATTERN "*.inc"
    )
endif()<|MERGE_RESOLUTION|>--- conflicted
+++ resolved
@@ -2,18 +2,12 @@
 
 set(CMAKE_BUILD_WITH_INSTALL_NAME_DIR ON)
 
-<<<<<<< HEAD
 # Some components of flang are extremely memory resource hungry
 # at compile time, so build just few of them at a time.
 if(CMAKE_GENERATOR STREQUAL "Ninja")
   set_property(GLOBAL APPEND PROPERTY JOB_POOLS compile_flang=2)
 endif()
 
-option(LINK_WITH_FIR "Link driver with FIR and LLVM" ON)
-option(FLANG_BUILD_NEW_DRIVER "Build the flang compiler driver" ON)
-
-=======
->>>>>>> 59a4ee97
 # Flang requires C++17.
 set(CMAKE_CXX_STANDARD 17)
 set(CMAKE_CXX_STANDARD_REQUIRED TRUE)
