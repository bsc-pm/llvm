--- conflicted
+++ resolved
@@ -1,10 +1,5 @@
-<<<<<<< HEAD
-! REQUIRES: aarch64-registered-target && x86-registered-target && arm-registered-target
+! RUN: %if aarch64-registered-target %{ %flang -v -S -emit-llvm -o - %s --target=aarch64-linux-gnu -fno-pie 2>&1 | FileCheck %s --check-prefixes=CHECK,CHECK-STATIC,CHECK-STATIC-IR %}
 ! XFAIL: true
-! RUN: %flang -v -S -emit-llvm -o - %s --target=aarch64-linux-gnu -fno-pie 2>&1 | FileCheck %s --check-prefixes=CHECK,CHECK-STATIC,CHECK-STATIC-IR
-=======
-! RUN: %if aarch64-registered-target %{ %flang -v -S -emit-llvm -o - %s --target=aarch64-linux-gnu -fno-pie 2>&1 | FileCheck %s --check-prefixes=CHECK,CHECK-STATIC,CHECK-STATIC-IR %}
->>>>>>> 0f1507af
 
 ! RUN: %if aarch64-registered-target %{ %flang -v -S -emit-llvm -o - %s --target=aarch64-linux-gnu 2>&1 | FileCheck %s --check-prefixes=CHECK,CHECK-PIE-LEVEL2,CHECK-PIE-LEVEL2-IR %}
 ! RUN: %if aarch64-registered-target %{ %flang -v -S -emit-llvm -o - %s --target=aarch64-linux-gnu -fpie 2>&1 | FileCheck %s --check-prefixes=CHECK,CHECK-PIE-LEVEL1,CHECK-PIE-LEVEL1-IR %}
