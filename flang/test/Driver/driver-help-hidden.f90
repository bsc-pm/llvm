
!--------------------------
! FLANG DRIVER (flang-new)
!--------------------------
! RUN: %flang --help-hidden 2>&1 | FileCheck %s
! RUN: not %flang  -help-hidden 2>&1 | FileCheck %s --check-prefix=ERROR-FLANG

!----------------------------------------
! FLANG FRONTEND DRIVER (flang-new -fc1)
!----------------------------------------
! RUN: not %flang_fc1 --help-hidden 2>&1 | FileCheck %s --check-prefix=ERROR-FLANG-FC1
! RUN: not %flang_fc1  -help-hidden 2>&1 | FileCheck %s --check-prefix=ERROR-FLANG-FC1

! CHECK:USAGE: flang-new
! CHECK-EMPTY:
! CHECK-NEXT:OPTIONS:
! CHECK-NEXT: -###      Print (but do not run) the commands to run for this compilation
! CHECK-NEXT: -cpp      Enable predefined and command line preprocessor macros
! CHECK-NEXT: -c        Only run preprocess, compile, and assemble steps
! CHECK-NEXT: -D <macro>=<value>     Define <macro> to <value> (or 1 if <value> omitted)
! CHECK-NEXT: -emit-llvm             Use the LLVM representation for assembler and object files
! CHECK-NEXT: -E        Only run the preprocessor
! CHECK-NEXT: -falternative-parameter-statement
! CHECK-NEXT: Enable the old style PARAMETER statement
! CHECK-NEXT: -fapprox-func          Allow certain math function calls to be replaced with an approximately equivalent calculation
! CHECK-NEXT: -fbackslash            Specify that backslash in string introduces an escape character
! CHECK-NEXT: -fcolor-diagnostics    Enable colors in diagnostics
! CHECK-NEXT: -fconvert=<value>      Set endian conversion of data for unformatted files
! CHECK-NEXT: -fdefault-double-8     Set the default double precision kind to an 8 byte wide type
! CHECK-NEXT: -fdefault-integer-8    Set the default integer kind to an 8 byte wide type
! CHECK-NEXT: -fdefault-real-8       Set the default real kind to an 8 byte wide type
! CHECK-NEXT: -ffixed-form           Process source files in fixed form
! CHECK-NEXT: -ffixed-line-length=<value>
! CHECK-NEXT: Use <value> as character line width in fixed mode
! CHECK-NEXT: -ffp-contract=<value> Form fused FP ops (e.g. FMAs)
! CHECK-NEXT: -ffree-form            Process source files in free form
! CHECK-NEXT: -fimplicit-none        No implicit typing allowed unless overridden by IMPLICIT statements
! CHECK-NEXT: -finput-charset=<value> Specify the default character set for source files
! CHECK-NEXT: -fintrinsic-modules-path <dir>
! CHECK-NEXT:                        Specify where to find the compiled intrinsic modules
! CHECK-NEXT: -flang-experimental-exec
! CHECK-NEXT:                        Enable support for generating executables (experimental)
! CHECK-NEXT: -flarge-sizes          Use INTEGER(KIND=8) for the result type in size-related intrinsics
! CHECK-NEXT: -flogical-abbreviations Enable logical abbreviations
! CHECK-NEXT: -fno-automatic         Implies the SAVE attribute for non-automatic local objects in subprograms unless RECURSIVE
! CHECK-NEXT: -fno-color-diagnostics  Disable colors in diagnostics
! CHECK-NEXT: -fno-integrated-as     Disable the integrated assembler
<<<<<<< HEAD
! CHECK-NEXT: -fompss-2              Parse OmpSs-2 pragmas and generate parallel code.
=======
! CHECK-NEXT: -fno-signed-zeros      Allow optimizations that ignore the sign of floating point zeros
>>>>>>> 1d93cdfc
! CHECK-NEXT: -fopenacc              Enable OpenACC
! CHECK-NEXT: -fopenmp               Parse OpenMP pragmas and generate parallel code.
! CHECK-NEXT: -fpass-plugin=<dsopath> Load pass plugin from a dynamic shared object file (only with new pass manager).
! CHECK-NEXT: -freciprocal-math      Allow division operations to be reassociated
! CHECK-NEXT: -fsyntax-only          Run the preprocessor, parser and semantic analysis stages
! CHECK-NEXT: -fxor-operator         Enable .XOR. as a synonym of .NEQV.
! CHECK-NEXT: -help     Display available options
! CHECK-NEXT: -I <dir>               Add directory to the end of the list of include search paths
! CHECK-NEXT: -mllvm <value>         Additional arguments to forward to LLVM's option processing
! CHECK-NEXT: -mmlir <value>         Additional arguments to forward to MLIR's option processing
! CHECK-NEXT: -module-dir <dir>      Put MODULE files in <dir>
! CHECK-NEXT: -nocpp                 Disable predefined and command line preprocessor macros
! CHECK-NEXT: -o <file> Write output to <file>
! CHECK-NEXT: -pedantic              Warn on language extensions
! CHECK-NEXT: -print-effective-triple Print the effective target triple
! CHECK-NEXT: -print-target-triple    Print the normalized target triple
! CHECK-NEXT: -P                     Disable linemarker output in -E mode
! CHECK-NEXT: -save-temps=<value>    Save intermediate compilation results.
! CHECK-NEXT: -save-temps            Save intermediate compilation results
! CHECK-NEXT: -std=<value>           Language standard to compile for
! CHECK-NEXT: -S                     Only run preprocess and compilation steps
! CHECK-NEXT: --target=<value>        Generate code for the given target
! CHECK-NEXT: -U <macro>             Undefine macro <macro>
! CHECK-NEXT: --version Print version information
! CHECK-NEXT: -W<warning>            Enable the specified warning
! CHECK-NEXT: -Xflang <arg>          Pass <arg> to the flang compiler

! ERROR-FLANG: error: unknown argument '-help-hidden'; did you mean '--help-hidden'?

! Frontend driver -help-hidden is not supported
! ERROR-FLANG-FC1: error: unknown argument: '{{.*}}'<|MERGE_RESOLUTION|>--- conflicted
+++ resolved
@@ -45,11 +45,8 @@
 ! CHECK-NEXT: -fno-automatic         Implies the SAVE attribute for non-automatic local objects in subprograms unless RECURSIVE
 ! CHECK-NEXT: -fno-color-diagnostics  Disable colors in diagnostics
 ! CHECK-NEXT: -fno-integrated-as     Disable the integrated assembler
-<<<<<<< HEAD
+! CHECK-NEXT: -fno-signed-zeros      Allow optimizations that ignore the sign of floating point zeros
 ! CHECK-NEXT: -fompss-2              Parse OmpSs-2 pragmas and generate parallel code.
-=======
-! CHECK-NEXT: -fno-signed-zeros      Allow optimizations that ignore the sign of floating point zeros
->>>>>>> 1d93cdfc
 ! CHECK-NEXT: -fopenacc              Enable OpenACC
 ! CHECK-NEXT: -fopenmp               Parse OpenMP pragmas and generate parallel code.
 ! CHECK-NEXT: -fpass-plugin=<dsopath> Load pass plugin from a dynamic shared object file (only with new pass manager).
