--- conflicted
+++ resolved
@@ -65,12 +65,8 @@
 ! CHECK-NEXT: -fno-signed-zeros       Allow optimizations that ignore the sign of floating point zeros
 ! CHECK-NEXT: -fno-stack-arrays       Allocate array temporaries on the heap (default)
 ! CHECK-NEXT: -fno-version-loops-for-stride
-<<<<<<< HEAD
-! CHECK-NEXT:                        Do not create unit-strided loops (default)
-! CHECK-NEXT: -fompss-2              Parse OmpSs-2 pragmas and generate parallel code.
-! CHECK-NEXT: -fopenacc              Enable OpenACC
-=======
 ! CHECK-NEXT:                         Do not create unit-strided loops (default)
+! CHECK-NEXT: -fompss-2               Parse OmpSs-2 pragmas and generate parallel code.
 ! CHECK-NEXT: -fopenacc               Enable OpenACC
 ! CHECK-NEXT: -fopenmp-assume-no-nested-parallelism
 ! CHECK-NEXT:                         Assert no nested parallel regions in the GPU
@@ -79,7 +75,6 @@
 ! CHECK-NEXT: -fopenmp-target-debug   Enable debugging in the OpenMP offloading device RTL
 ! CHECK-NEXT: -fopenmp-targets=<value>
 ! CHECK-NEXT:                         Specify comma-separated list of triples OpenMP offloading targets to be supported
->>>>>>> 0f1507af
 ! CHECK-NEXT: -fopenmp-version=<value>
 ! CHECK-NEXT:                         Set OpenMP version (e.g. 45 for OpenMP 4.5, 51 for OpenMP 5.1). Default value is 51 for Clang
 ! CHECK-NEXT: -fopenmp                Parse OpenMP pragmas and generate parallel code.
