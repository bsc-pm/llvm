--- conflicted
+++ resolved
@@ -47,13 +47,10 @@
 ! HELP-NEXT: -fno-color-diagnostics  Disable colors in diagnostics
 ! HELP-NEXT: -fno-integrated-as      Disable the integrated assembler
 ! HELP-NEXT: -fno-signed-zeros      Allow optimizations that ignore the sign of floating point zeros
-<<<<<<< HEAD
-! HELP-NEXT: -fompss-2              Parse OmpSs-2 pragmas and generate parallel code.
-=======
 ! HELP-NEXT: -fno-stack-arrays      Allocate array temporaries on the heap (default)
 ! HELP-NEXT: -fno-version-loops-for-stride
 ! HELP-NEXT:                        Do not create unit-strided loops (default)
->>>>>>> 15b3845e
+! HELP-NEXT: -fompss-2              Parse OmpSs-2 pragmas and generate parallel code.
 ! HELP-NEXT: -fopenacc              Enable OpenACC
 ! HELP-NEXT: -fopenmp               Parse OpenMP pragmas and generate parallel code.
 ! HELP-NEXT: -fpass-plugin=<dsopath> Load pass plugin from a dynamic shared object file (only with new pass manager).
@@ -153,13 +150,10 @@
 ! HELP-FC1-NEXT: -fno-debug-pass-manager Disables debug printing for the new pass manager
 ! HELP-FC1-NEXT: -fno-reformat          Dump the cooked character stream in -E mode
 ! HELP-FC1-NEXT: -fno-signed-zeros      Allow optimizations that ignore the sign of floating point zeros
-<<<<<<< HEAD
-! HELP-FC1-NEXT: -fompss-2              Parse OmpSs-2 pragmas and generate parallel code.
-=======
 ! HELP-FC1-NEXT: -fno-stack-arrays      Allocate array temporaries on the heap (default)
 ! HELP-FC1-NEXT: -fno-version-loops-for-stride
 ! HELP-FC1-NEXT:                        Do not create unit-strided loops (default)
->>>>>>> 15b3845e
+! HELP-FC1-NEXT: -fompss-2              Parse OmpSs-2 pragmas and generate parallel code.
 ! HELP-FC1-NEXT: -fopenacc              Enable OpenACC
 ! HELP-FC1-NEXT: -fopenmp-host-ir-file-path <value> 
 ! HELP-FC1-NEXT:                        Path to the IR file produced by the frontend for the host.
