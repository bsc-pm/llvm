
!--------------------------
! FLANG DRIVER (flang)
!--------------------------
! RUN: %flang -help 2>&1 | FileCheck %s --check-prefix=HELP
! RUN: not %flang -helps 2>&1 | FileCheck %s --check-prefix=ERROR

!----------------------------------------
! FLANG FRONTEND DRIVER (flang -fc1)
!----------------------------------------
! RUN: %flang_fc1 -help 2>&1 | FileCheck %s --check-prefix=HELP-FC1
! RUN: not %flang_fc1 -helps 2>&1 | FileCheck %s --check-prefix=ERROR

! HELP:USAGE: flang
! HELP-EMPTY:
! HELP-NEXT:OPTIONS:
! HELP-NEXT: -###                   Print (but do not run) the commands to run for this compilation
! HELP-NEXT: -cpp                   Enable predefined and command line preprocessor macros
! HELP-NEXT: -c                     Only run preprocess, compile, and assemble steps
! HELP-NEXT: -D <macro>=<value>     Define <macro> to <value> (or 1 if <value> omitted)
! HELP-NEXT: -emit-llvm             Use the LLVM representation for assembler and object files
! HELP-NEXT: -E                     Only run the preprocessor
! HELP-NEXT: -falternative-parameter-statement
! HELP-NEXT: Enable the old style PARAMETER statement
! HELP-NEXT: -fapprox-func          Allow certain math function calls to be replaced with an approximately equivalent calculation
! HELP-NEXT: -fbackslash            Specify that backslash in string introduces an escape character
! HELP-NEXT: -fcolor-diagnostics    Enable colors in diagnostics
! HELP-NEXT: -fconvert=<value>      Set endian conversion of data for unformatted files
! HELP-NEXT: -fdefault-double-8     Set the default double precision kind to an 8 byte wide type
! HELP-NEXT: -fdefault-integer-8    Set the default integer kind to an 8 byte wide type
! HELP-NEXT: -fdefault-real-8       Set the default real kind to an 8 byte wide type
! HELP-NEXT: -ffixed-form           Process source files in fixed form
! HELP-NEXT: -ffixed-line-length=<value>
! HELP-NEXT: Use <value> as character line width in fixed mode
! HELP-NEXT: -ffp-contract=<value> Form fused FP ops (e.g. FMAs)
! HELP-NEXT: -ffree-form            Process source files in free form
! HELP-NEXT: -fimplicit-none        No implicit typing allowed unless overridden by IMPLICIT statements
! HELP-NEXT: -finput-charset=<value> Specify the default character set for source files
! HELP-NEXT: -fintrinsic-modules-path <dir>
! HELP-NEXT:                        Specify where to find the compiled intrinsic modules
! HELP-NEXT: -flarge-sizes          Use INTEGER(KIND=8) for the result type in size-related intrinsics
! HELP-NEXT: -flogical-abbreviations Enable logical abbreviations
! HELP-NEXT: -fno-automatic         Implies the SAVE attribute for non-automatic local objects in subprograms unless RECURSIVE
! HELP-NEXT: -fno-color-diagnostics  Disable colors in diagnostics
! HELP-NEXT: -fno-integrated-as      Disable the integrated assembler
<<<<<<< HEAD
! HELP-NEXT: -fompss-2              Parse OmpSs-2 pragmas and generate parallel code.
=======
! HELP-NEXT: -fno-signed-zeros      Allow optimizations that ignore the sign of floating point zeros
>>>>>>> 1d93cdfc
! HELP-NEXT: -fopenacc              Enable OpenACC
! HELP-NEXT: -fopenmp               Parse OpenMP pragmas and generate parallel code.
! HELP-NEXT: -fpass-plugin=<dsopath> Load pass plugin from a dynamic shared object file (only with new pass manager).
! HELP-NEXT: -freciprocal-math      Allow division operations to be reassociated
! HELP-NEXT: -fsyntax-only          Run the preprocessor, parser and semantic analysis stages
! HELP-NEXT: -fxor-operator         Enable .XOR. as a synonym of .NEQV.
! HELP-NEXT: -help                  Display available options
! HELP-NEXT: -I <dir>               Add directory to the end of the list of include search paths
! HELP-NEXT: -mllvm <value>         Additional arguments to forward to LLVM's option processing
! HELP-NEXT: -mmlir <value>         Additional arguments to forward to MLIR's option processing
! HELP-NEXT: -module-dir <dir>      Put MODULE files in <dir>
! HELP-NEXT: -nocpp                 Disable predefined and command line preprocessor macros
! HELP-NEXT: -o <file>              Write output to <file>
! HELP-NEXT: -pedantic              Warn on language extensions
! HELP-NEXT: -print-effective-triple Print the effective target triple
! HELP-NEXT: -print-target-triple    Print the normalized target triple
! HELP-NEXT: -P                     Disable linemarker output in -E mode
! HELP-NEXT: -save-temps=<value>    Save intermediate compilation results.
! HELP-NEXT: -save-temps            Save intermediate compilation results
! HELP-NEXT: -std=<value>           Language standard to compile for
! HELP-NEXT: -S                     Only run preprocess and compilation steps
! HELP-NEXT: --target=<value>       Generate code for the given target
! HELP-NEXT: -U <macro>             Undefine macro <macro>
! HELP-NEXT: --version              Print version information
! HELP-NEXT: -W<warning>            Enable the specified warning
! HELP-NEXT: -Xflang <arg>          Pass <arg> to the flang compiler

! HELP-FC1:USAGE: flang
! HELP-FC1-EMPTY:
! HELP-FC1-NEXT:OPTIONS:
! HELP-FC1-NEXT: -cpp                   Enable predefined and command line preprocessor macros
! HELP-FC1-NEXT: -D <macro>=<value>     Define <macro> to <value> (or 1 if <value> omitted)
! HELP-FC1-NEXT: -emit-llvm-bc          Build ASTs then convert to LLVM, emit .bc file
! HELP-FC1-NEXT: -emit-llvm Use the LLVM representation for assembler and object files
! HELP-FC1-NEXT: -emit-mlir Build the parse tree, then lower it to MLIR
! HELP-FC1-NEXT: -emit-obj Emit native object files
! HELP-FC1-NEXT: -E                     Only run the preprocessor
! HELP-FC1-NEXT: -falternative-parameter-statement
! HELP-FC1-NEXT: Enable the old style PARAMETER statement
! HELP-FC1-NEXT: -fapprox-func          Allow certain math function calls to be replaced with an approximately equivalent calculation
! HELP-FC1-NEXT: -fbackslash            Specify that backslash in string introduces an escape character
! HELP-FC1-NEXT: -fcolor-diagnostics     Enable colors in diagnostics
! HELP-FC1-NEXT: -fconvert=<value>      Set endian conversion of data for unformatted files
! HELP-FC1-NEXT: -fdebug-dump-all       Dump symbols and the parse tree after the semantic checks
! HELP-FC1-NEXT: -fdebug-dump-parse-tree-no-sema
! HELP-FC1-NEXT:                        Dump the parse tree (skips the semantic checks)
! HELP-FC1-NEXT: -fdebug-dump-parse-tree Dump the parse tree
! HELP-FC1-NEXT: -fdebug-dump-parsing-log
! HELP-FC1-NEXT:                   Run instrumented parse and dump the parsing log
! HELP-FC1-NEXT: -fdebug-dump-pft        Dump the pre-fir parse tree
! HELP-FC1-NEXT: -fdebug-dump-provenance Dump provenance
! HELP-FC1-NEXT: -fdebug-dump-symbols    Dump symbols after the semantic analysis
! HELP-FC1-NEXT: -fdebug-measure-parse-tree
! HELP-FC1-NEXT:                         Measure the parse tree
! HELP-FC1-NEXT: -fdebug-module-writer   Enable debug messages while writing module files
! HELP-FC1-NEXT: -fdebug-pass-manager    Prints debug information for the new pass manage
! HELP-FC1-NEXT: -fdebug-pre-fir-tree    Dump the pre-FIR tree
! HELP-FC1-NEXT: -fdebug-unparse-no-sema Unparse and stop (skips the semantic checks)
! HELP-FC1-NEXT: -fdebug-unparse-with-symbols
! HELP-FC1-NEXT:                        Unparse and stop.
! HELP-FC1-NEXT: -fdebug-unparse        Unparse and stop.
! HELP-FC1-NEXT: -fdefault-double-8  Set the default double precision kind to an 8 byte wide type
! HELP-FC1-NEXT: -fdefault-integer-8 Set the default integer kind to an 8 byte wide type
! HELP-FC1-NEXT: -fdefault-real-8    Set the default real kind to an 8 byte wide type
! HELP-FC1-NEXT: -ffixed-form           Process source files in fixed form
! HELP-FC1-NEXT: -ffixed-line-length=<value>
! HELP-FC1-NEXT: Use <value> as character line width in fixed mode
! HELP-FC1-NEXT: -ffp-contract=<value> Form fused FP ops (e.g. FMAs)
! HELP-FC1-NEXT: -ffree-form            Process source files in free form
! HELP-FC1-NEXT: -fget-definition <value> <value> <value>
! HELP-FC1-NEXT:                        Get the symbol definition from <line> <start-column> <end-column>
! HELP-FC1-NEXT: -fget-symbols-sources   Dump symbols and their source code locations
! HELP-FC1-NEXT: -fimplicit-none        No implicit typing allowed unless overridden by IMPLICIT statements
! HELP-FC1-NEXT: -finput-charset=<value> Specify the default character set for source files
! HELP-FC1-NEXT: -fintrinsic-modules-path <dir>
! HELP-FC1-NEXT:                        Specify where to find the compiled intrinsic modules
! HELP-FC1-NEXT: -flarge-sizes          Use INTEGER(KIND=8) for the result type in size-related intrinsics
! HELP-FC1-NEXT: -flogical-abbreviations Enable logical abbreviations
! HELP-FC1-NEXT: -fno-analyzed-objects-for-unparse
! HELP-FC1-NEXT:                        Do not use the analyzed objects when unparsing
! HELP-FC1-NEXT: -fno-automatic         Implies the SAVE attribute for non-automatic local objects in subprograms unless RECURSIVE
! HELP-FC1-NEXT: -fno-debug-pass-manager Disables debug printing for the new pass manager
! HELP-FC1-NEXT: -fno-reformat          Dump the cooked character stream in -E mode
<<<<<<< HEAD
! HELP-FC1-NEXT: -fompss-2              Parse OmpSs-2 pragmas and generate parallel code.
=======
! HELP-FC1-NEXT: -fno-signed-zeros      Allow optimizations that ignore the sign of floating point zeros
>>>>>>> 1d93cdfc
! HELP-FC1-NEXT: -fopenacc              Enable OpenACC
! HELP-FC1-NEXT: -fopenmp               Parse OpenMP pragmas and generate parallel code.
! HELP-FC1-NEXT: -fpass-plugin=<dsopath> Load pass plugin from a dynamic shared object file (only with new pass manager).
! HELP-FC1-NEXT: -freciprocal-math      Allow division operations to be reassociated
! HELP-FC1-NEXT: -fsyntax-only          Run the preprocessor, parser and semantic analysis stages
! HELP-FC1-NEXT: -fxor-operator         Enable .XOR. as a synonym of .NEQV.
! HELP-FC1-NEXT: -help                  Display available options
! HELP-FC1-NEXT: -init-only             Only execute frontend initialization
! HELP-FC1-NEXT: -I <dir>               Add directory to the end of the list of include search paths
! HELP-FC1-NEXT: -load <dsopath>        Load the named plugin (dynamic shared object)
! HELP-FC1-NEXT: -menable-no-infs       Allow optimization to assume there are no infinities.
! HELP-FC1-NEXT: -menable-no-nans       Allow optimization to assume there are no NaNs.
! HELP-FC1-NEXT: -mllvm <value>         Additional arguments to forward to LLVM's option processing
! HELP-FC1-NEXT: -mmlir <value>         Additional arguments to forward to MLIR's option processing
! HELP-FC1-NEXT: -module-dir <dir>      Put MODULE files in <dir>
! HELP-FC1-NEXT: -module-suffix <suffix> Use <suffix> as the suffix for module files (the default value is `.mod`)
! HELP-FC1-NEXT: -mreassociate          Allow reassociation transformations for floating-point instructions
! HELP-FC1-NEXT: -mrelocation-model <value>
! HELP-FC1-NEXT:                        The relocation model to use
! HELP-FC1-NEXT: -nocpp                 Disable predefined and command line preprocessor macros
! HELP-FC1-NEXT: -o <file>              Write output to <file>
! HELP-FC1-NEXT: -pedantic              Warn on language extensions
! HELP-FC1-NEXT: -pic-is-pie             File is for a position independent executable
! HELP-FC1-NEXT: -pic-level <value>      Value for __PIC__
! HELP-FC1-NEXT: -plugin <name>         Use the named plugin action instead of the default action (use "help" to list available options)
! HELP-FC1-NEXT: -P                     Disable linemarker output in -E mode
! HELP-FC1-NEXT: -std=<value>           Language standard to compile for
! HELP-FC1-NEXT: -S                     Only run preprocess and compilation steps
! HELP-FC1-NEXT: -target-cpu <value>    Target a specific cpu type
! HELP-FC1-NEXT: -target-feature <value> Target specific attributes
! HELP-FC1-NEXT: -test-io               Run the InputOuputTest action. Use for development and testing only.
! HELP-FC1-NEXT: -triple <value>        Specify target triple (e.g. i686-apple-darwin9)
! HELP-FC1-NEXT: -U <macro>             Undefine macro <macro>
! HELP-FC1-NEXT: -version               Print the compiler version
! HELP-FC1-NEXT: -W<warning>            Enable the specified warning

! ERROR: error: unknown argument '-helps'; did you mean '-help'<|MERGE_RESOLUTION|>--- conflicted
+++ resolved
@@ -43,11 +43,8 @@
 ! HELP-NEXT: -fno-automatic         Implies the SAVE attribute for non-automatic local objects in subprograms unless RECURSIVE
 ! HELP-NEXT: -fno-color-diagnostics  Disable colors in diagnostics
 ! HELP-NEXT: -fno-integrated-as      Disable the integrated assembler
-<<<<<<< HEAD
+! HELP-NEXT: -fno-signed-zeros      Allow optimizations that ignore the sign of floating point zeros
 ! HELP-NEXT: -fompss-2              Parse OmpSs-2 pragmas and generate parallel code.
-=======
-! HELP-NEXT: -fno-signed-zeros      Allow optimizations that ignore the sign of floating point zeros
->>>>>>> 1d93cdfc
 ! HELP-NEXT: -fopenacc              Enable OpenACC
 ! HELP-NEXT: -fopenmp               Parse OpenMP pragmas and generate parallel code.
 ! HELP-NEXT: -fpass-plugin=<dsopath> Load pass plugin from a dynamic shared object file (only with new pass manager).
@@ -131,11 +128,8 @@
 ! HELP-FC1-NEXT: -fno-automatic         Implies the SAVE attribute for non-automatic local objects in subprograms unless RECURSIVE
 ! HELP-FC1-NEXT: -fno-debug-pass-manager Disables debug printing for the new pass manager
 ! HELP-FC1-NEXT: -fno-reformat          Dump the cooked character stream in -E mode
-<<<<<<< HEAD
+! HELP-FC1-NEXT: -fno-signed-zeros      Allow optimizations that ignore the sign of floating point zeros
 ! HELP-FC1-NEXT: -fompss-2              Parse OmpSs-2 pragmas and generate parallel code.
-=======
-! HELP-FC1-NEXT: -fno-signed-zeros      Allow optimizations that ignore the sign of floating point zeros
->>>>>>> 1d93cdfc
 ! HELP-FC1-NEXT: -fopenacc              Enable OpenACC
 ! HELP-FC1-NEXT: -fopenmp               Parse OpenMP pragmas and generate parallel code.
 ! HELP-FC1-NEXT: -fpass-plugin=<dsopath> Load pass plugin from a dynamic shared object file (only with new pass manager).
