--- conflicted
+++ resolved
@@ -57,17 +57,12 @@
 ! HELP-NEXT: -fno-signed-zeros       Allow optimizations that ignore the sign of floating point zeros
 ! HELP-NEXT: -fno-stack-arrays       Allocate array temporaries on the heap (default)
 ! HELP-NEXT: -fno-version-loops-for-stride
-<<<<<<< HEAD
-! HELP-NEXT:                        Do not create unit-strided loops (default)
-! HELP-NEXT: -fompss-2              Parse OmpSs-2 pragmas and generate parallel code.
-! HELP-NEXT: -fopenacc              Enable OpenACC
-=======
 ! HELP-NEXT:                         Do not create unit-strided loops (default)
+! HELP-NEXT: -fompss-2               Parse OmpSs-2 pragmas and generate parallel code.
 ! HELP-NEXT: -fopenacc               Enable OpenACC
 ! HELP-NEXT: -fopenmp-target-debug   Enable debugging in the OpenMP offloading device RTL
 ! HELP-NEXT: -fopenmp-targets=<value>
 ! HELP-NEXT:                         Specify comma-separated list of triples OpenMP offloading targets to be supported
->>>>>>> 0f1507af
 ! HELP-NEXT: -fopenmp-version=<value>
 ! HELP-NEXT:                         Set OpenMP version (e.g. 45 for OpenMP 4.5, 51 for OpenMP 5.1). Default value is 51 for Clang
 ! HELP-NEXT: -fopenmp                Parse OpenMP pragmas and generate parallel code.
@@ -201,18 +196,11 @@
 ! HELP-FC1-NEXT: -fno-signed-zeros       Allow optimizations that ignore the sign of floating point zeros
 ! HELP-FC1-NEXT: -fno-stack-arrays       Allocate array temporaries on the heap (default)
 ! HELP-FC1-NEXT: -fno-version-loops-for-stride
-<<<<<<< HEAD
-! HELP-FC1-NEXT:                        Do not create unit-strided loops (default)
-! HELP-FC1-NEXT: -fompss-2              Parse OmpSs-2 pragmas and generate parallel code.
-! HELP-FC1-NEXT: -fopenacc              Enable OpenACC
-! HELP-FC1-NEXT: -fopenmp-host-ir-file-path <value> 
-! HELP-FC1-NEXT:                        Path to the IR file produced by the frontend for the host.
-=======
 ! HELP-FC1-NEXT:                         Do not create unit-strided loops (default)
+! HELP-FC1-NEXT: -fompss-2               Parse OmpSs-2 pragmas and generate parallel code.
 ! HELP-FC1-NEXT: -fopenacc               Enable OpenACC
 ! HELP-FC1-NEXT: -fopenmp-host-ir-file-path <value>
 ! HELP-FC1-NEXT:                         Path to the IR file produced by the frontend for the host.
->>>>>>> 0f1507af
 ! HELP-FC1-NEXT: -fopenmp-is-target-device
 ! HELP-FC1-NEXT:                         Generate code only for an OpenMP target device.
 ! HELP-FC1-NEXT: -fopenmp-target-debug   Enable debugging in the OpenMP offloading device RTL
