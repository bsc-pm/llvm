--- conflicted
+++ resolved
@@ -315,13 +315,8 @@
     return std::nullopt;
   }
 
-<<<<<<< HEAD
 // private:
-  /// Add `symbol` to the current map and bind a `box`.
-=======
-private:
   /// Bind `box` to `symRef` in the symbol map.
->>>>>>> 0f1507af
   void makeSym(semantics::SymbolRef symRef, const SymbolBox &box,
                bool force = false) {
     auto *sym = symRef->HasLocalLocality() ? &*symRef : &symRef->GetUltimate();
