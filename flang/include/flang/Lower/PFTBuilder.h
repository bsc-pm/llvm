--- conflicted
+++ resolved
@@ -179,13 +179,9 @@
 
 template <typename A>
 static constexpr bool isExecutableDirective{common::HasMember<
-<<<<<<< HEAD
     A, std::tuple<parser::CompilerDirective, parser::OmpSsConstruct,
-                  parser::OpenACCConstruct, parser::OpenMPConstruct>>};
-=======
-    A, std::tuple<parser::CompilerDirective, parser::OpenACCConstruct,
-                  parser::OpenMPConstruct, parser::CUFKernelDoConstruct>>};
->>>>>>> 4e3310a8
+                  parser::OpenACCConstruct, parser::OpenMPConstruct,
+                  parser::CUFKernelDoConstruct>>};
 
 template <typename A>
 static constexpr bool isFunctionLike{common::HasMember<
