//===-- Lower/AbstractConverter.h -------------------------------*- C++ -*-===//
//
// Part of the LLVM Project, under the Apache License v2.0 with LLVM Exceptions.
// See https://llvm.org/LICENSE.txt for license information.
// SPDX-License-Identifier: Apache-2.0 WITH LLVM-exception
//
//===----------------------------------------------------------------------===//
//
// Coding style: https://mlir.llvm.org/getting_started/DeveloperGuide/
//
//===----------------------------------------------------------------------===//

#ifndef FORTRAN_LOWER_ABSTRACTCONVERTER_H
#define FORTRAN_LOWER_ABSTRACTCONVERTER_H

#include "flang/Common/Fortran.h"
#include "flang/Lower/LoweringOptions.h"
#include "flang/Lower/PFTDefs.h"
#include "flang/Optimizer/Builder/BoxValue.h"
#include "flang/Semantics/symbol.h"
#include "mlir/IR/Builders.h"
#include "mlir/IR/BuiltinOps.h"
#include "mlir/IR/Operation.h"
#include "llvm/ADT/ArrayRef.h"

namespace fir {
class KindMapping;
class FirOpBuilder;
} // namespace fir

namespace Fortran {
namespace common {
template <typename>
class Reference;
}

namespace evaluate {
struct DataRef;
template <typename>
class Expr;
class FoldingContext;
struct SomeType;
} // namespace evaluate

namespace parser {
class CharBlock;
}
namespace semantics {
class Symbol;
class DerivedTypeSpec;
} // namespace semantics

namespace lower {
class SymMap;
namespace pft {
struct Variable;
}

using SomeExpr = Fortran::evaluate::Expr<Fortran::evaluate::SomeType>;
using SymbolRef = Fortran::common::Reference<const Fortran::semantics::Symbol>;
using TypeConstructionStack =
    llvm::SmallVector<std::pair<const Fortran::lower::SymbolRef, mlir::Type>>;
class StatementContext;

using ExprToValueMap = llvm::DenseMap<const SomeExpr *, mlir::Value>;

//===----------------------------------------------------------------------===//
// AbstractConverter interface
//===----------------------------------------------------------------------===//

/// The abstract interface for converter implementations to lower Fortran
/// front-end fragments such as expressions, types, etc. to the FIR dialect of
/// MLIR.
class AbstractConverter {
public:
  // TODO: huge hacks
  virtual Fortran::lower::SymMap &getLocalSymbols() = 0;
  //===--------------------------------------------------------------------===//
  // Symbols
  //===--------------------------------------------------------------------===//

  /// Get the mlir instance of a symbol.
  virtual mlir::Value getSymbolAddress(SymbolRef sym) = 0;

  virtual fir::ExtendedValue
  getSymbolExtendedValue(const Fortran::semantics::Symbol &sym,
                         Fortran::lower::SymMap *symMap = nullptr) = 0;

  /// Get the binding of an implied do variable by name.
  virtual mlir::Value impliedDoBinding(llvm::StringRef name) = 0;

  /// Copy the binding of src to target symbol.
  virtual void copySymbolBinding(SymbolRef src, SymbolRef target) = 0;

  /// Binds the symbol to an fir extended value. The symbol binding will be
  /// added or replaced at the inner-most level of the local symbol map.
  virtual void bindSymbol(SymbolRef sym, const fir::ExtendedValue &exval) = 0;

  /// Override lowering of expression with pre-lowered values.
  /// Associate mlir::Value to evaluate::Expr. All subsequent call to
  /// genExprXXX() will replace any occurrence of an overridden
  /// expression in the expression tree by the pre-lowered values.
  virtual void overrideExprValues(const ExprToValueMap *) = 0;
  void resetExprOverrides() { overrideExprValues(nullptr); }
  virtual const ExprToValueMap *getExprOverrides() = 0;

  /// Get the label set associated with a symbol.
  virtual bool lookupLabelSet(SymbolRef sym, pft::LabelSet &labelSet) = 0;

  /// Get the code defined by a label
  virtual pft::Evaluation *lookupLabel(pft::Label label) = 0;

  /// For a given symbol which is host-associated, create a clone using
  /// parameters from the host-associated symbol.
  virtual bool
  createHostAssociateVarClone(const Fortran::semantics::Symbol &sym) = 0;

  virtual void
  createHostAssociateVarCloneDealloc(const Fortran::semantics::Symbol &sym) = 0;

  virtual void copyHostAssociateVar(
      const Fortran::semantics::Symbol &sym,
      mlir::OpBuilder::InsertPoint *copyAssignIP = nullptr) = 0;

  /// For a given symbol, check if it is present in the inner-most
  /// level of the symbol map.
  virtual bool isPresentShallowLookup(Fortran::semantics::Symbol &sym) = 0;

  /// Collect the set of symbols with \p flag in \p eval
  /// region if \p collectSymbols is true. Likewise, collect the
  /// set of the host symbols with \p flag of the associated symbols in \p eval
  /// region if collectHostAssociatedSymbols is true.
  virtual void collectSymbolSet(
      pft::Evaluation &eval,
      llvm::SetVector<const Fortran::semantics::Symbol *> &symbolSet,
      Fortran::semantics::Symbol::Flag flag, bool collectSymbols = true,
      bool collectHostAssociatedSymbols = false) = 0;

  /// For the given literal constant \p expression, returns a unique name
  /// that can be used to create a global object to represent this
  /// literal constant. It will return the same name for equivalent
  /// literal constant expressions. \p eleTy specifies the data type
  /// of the constant elements. For array constants it specifies
  /// the array's element type.
  virtual llvm::StringRef
  getUniqueLitName(mlir::Location loc,
                   std::unique_ptr<Fortran::lower::SomeExpr> expression,
                   mlir::Type eleTy) = 0;

  //===--------------------------------------------------------------------===//
  // Expressions
  //===--------------------------------------------------------------------===//

  /// Generate the address of the location holding the expression, \p expr.
  /// If \p expr is a Designator that is not compile time contiguous, the
  /// address returned is the one of a contiguous temporary storage holding the
  /// expression value. The clean-up for this temporary is added to \p context.
  virtual fir::ExtendedValue genExprAddr(const SomeExpr &expr,
                                         StatementContext &context,
                                         mlir::Location *locPtr = nullptr) = 0;

  /// Generate the address of the location holding the expression, \p expr.
  fir::ExtendedValue genExprAddr(mlir::Location loc, const SomeExpr *expr,
                                 StatementContext &stmtCtx) {
    return genExprAddr(*expr, stmtCtx, &loc);
  }
  fir::ExtendedValue genExprAddr(mlir::Location loc, const SomeExpr &expr,
                                 StatementContext &stmtCtx) {
    return genExprAddr(expr, stmtCtx, &loc);
  }

  /// Generate the computations of the expression to produce a value.
  virtual fir::ExtendedValue genExprValue(const SomeExpr &expr,
                                          StatementContext &context,
                                          mlir::Location *locPtr = nullptr) = 0;

  /// Generate the computations of the expression, \p expr, to produce a value.
  fir::ExtendedValue genExprValue(mlir::Location loc, const SomeExpr *expr,
                                  StatementContext &stmtCtx) {
    return genExprValue(*expr, stmtCtx, &loc);
  }
  fir::ExtendedValue genExprValue(mlir::Location loc, const SomeExpr &expr,
                                  StatementContext &stmtCtx) {
    return genExprValue(expr, stmtCtx, &loc);
  }

  /// Generate or get a fir.box describing the expression. If SomeExpr is
  /// a Designator, the fir.box describes an entity over the Designator base
  /// storage without making a temporary.
  virtual fir::ExtendedValue genExprBox(mlir::Location loc,
                                        const SomeExpr &expr,
                                        StatementContext &stmtCtx) = 0;

  /// Generate the address of the box describing the variable designated
  /// by the expression. The expression must be an allocatable or pointer
  /// designator.
  virtual fir::MutableBoxValue genExprMutableBox(mlir::Location loc,
                                                 const SomeExpr &expr) = 0;

  /// Get FoldingContext that is required for some expression
  /// analysis.
  virtual Fortran::evaluate::FoldingContext &getFoldingContext() = 0;

  /// Host associated variables are grouped as a tuple. This returns that value,
  /// which is itself a reference. Use bindTuple() to set this value.
  virtual mlir::Value hostAssocTupleValue() = 0;

  /// Record a binding for the ssa-value of the host assoications tuple for this
  /// function.
  virtual void bindHostAssocTuple(mlir::Value val) = 0;

  //===--------------------------------------------------------------------===//
  // Types
  //===--------------------------------------------------------------------===//

  /// Generate the type of an Expr
  virtual mlir::Type genType(const SomeExpr &) = 0;
  /// Generate the type of a Symbol
  virtual mlir::Type genType(SymbolRef) = 0;
  /// Generate the type from a category
  virtual mlir::Type genType(Fortran::common::TypeCategory tc) = 0;
  /// Generate the type from a category and kind and length parameters.
  virtual mlir::Type
  genType(Fortran::common::TypeCategory tc, int kind,
          llvm::ArrayRef<std::int64_t> lenParameters = std::nullopt) = 0;
  /// Generate the type from a DerivedTypeSpec.
  virtual mlir::Type genType(const Fortran::semantics::DerivedTypeSpec &) = 0;
  /// Generate the type from a Variable
  virtual mlir::Type genType(const pft::Variable &) = 0;

  /// Register a runtime derived type information object symbol to ensure its
  /// object will be generated as a global.
  virtual void
  registerTypeInfo(mlir::Location loc, SymbolRef typeInfoSym,
                   const Fortran::semantics::DerivedTypeSpec &typeSpec,
                   fir::RecordType type) = 0;

<<<<<<< HEAD
  virtual void genAssignment(const Fortran::evaluate::Assignment &assign, bool DoNotInitialize = false) = 0;
=======
  /// Get stack of derived type in construction. This is an internal entry point
  /// for the type conversion utility to allow lowering recursive derived types.
  virtual TypeConstructionStack &getTypeConstructionStack() = 0;
>>>>>>> 7648371c

  //===--------------------------------------------------------------------===//
  // Locations
  //===--------------------------------------------------------------------===//

  /// Get the converter's current location
  virtual mlir::Location getCurrentLocation() = 0;
  /// Generate a dummy location
  virtual mlir::Location genUnknownLocation() = 0;
  /// Generate the location as converted from a CharBlock
  virtual mlir::Location genLocation(const Fortran::parser::CharBlock &) = 0;

  /// Get the converter's current scope
  virtual const Fortran::semantics::Scope &getCurrentScope() = 0;

  //===--------------------------------------------------------------------===//
  // FIR/MLIR
  //===--------------------------------------------------------------------===//

  /// Get the OpBuilder
  virtual fir::FirOpBuilder &getFirOpBuilder() = 0;
  /// Get the ModuleOp
  virtual mlir::ModuleOp &getModuleOp() = 0;
  /// Get the MLIRContext
  virtual mlir::MLIRContext &getMLIRContext() = 0;
  /// Unique a symbol (add a containing scope specific prefix)
  virtual std::string mangleName(const Fortran::semantics::Symbol &) = 0;
  /// Unique a derived type (add a containing scope specific prefix)
  virtual std::string
  mangleName(const Fortran::semantics::DerivedTypeSpec &) = 0;
  /// Unique a compiler generated name (add a containing scope specific prefix)
  virtual std::string mangleName(std::string &) = 0;
  /// Return the field name for a derived type component inside a fir.record
  /// type.
  virtual std::string
  getRecordTypeFieldName(const Fortran::semantics::Symbol &component) = 0;

  /// Get the KindMap.
  virtual const fir::KindMapping &getKindMap() = 0;

  virtual Fortran::lower::StatementContext &getFctCtx() = 0;

  AbstractConverter(const Fortran::lower::LoweringOptions &loweringOptions)
      : loweringOptions(loweringOptions) {}
  virtual ~AbstractConverter() = default;

  //===--------------------------------------------------------------------===//
  // Miscellaneous
  //===--------------------------------------------------------------------===//

  /// Generate IR for Evaluation \p eval.
  virtual void genEval(pft::Evaluation &eval,
                       bool unstructuredContext = true) = 0;

  /// Return options controlling lowering behavior.
  const Fortran::lower::LoweringOptions &getLoweringOptions() const {
    return loweringOptions;
  }

private:
  /// Options controlling lowering behavior.
  const Fortran::lower::LoweringOptions &loweringOptions;
};

} // namespace lower
} // namespace Fortran

#endif // FORTRAN_LOWER_ABSTRACTCONVERTER_H<|MERGE_RESOLUTION|>--- conflicted
+++ resolved
@@ -235,13 +235,11 @@
                    const Fortran::semantics::DerivedTypeSpec &typeSpec,
                    fir::RecordType type) = 0;
 
-<<<<<<< HEAD
   virtual void genAssignment(const Fortran::evaluate::Assignment &assign, bool DoNotInitialize = false) = 0;
-=======
+
   /// Get stack of derived type in construction. This is an internal entry point
   /// for the type conversion utility to allow lowering recursive derived types.
   virtual TypeConstructionStack &getTypeConstructionStack() = 0;
->>>>>>> 7648371c
 
   //===--------------------------------------------------------------------===//
   // Locations
