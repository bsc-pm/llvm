//===-- include/flang/Parser/parse-tree.h -----------------------*- C++ -*-===//
//
// Part of the LLVM Project, under the Apache License v2.0 with LLVM Exceptions.
// See https://llvm.org/LICENSE.txt for license information.
// SPDX-License-Identifier: Apache-2.0 WITH LLVM-exception
//
//===----------------------------------------------------------------------===//

#ifndef FORTRAN_PARSER_PARSE_TREE_H_
#define FORTRAN_PARSER_PARSE_TREE_H_

// Defines the classes used to represent successful reductions of productions
// in the Fortran grammar.  The names and content of these definitions
// adhere closely to the syntax specifications in the language standard (q.v.)
// that are transcribed here and referenced via their requirement numbers.
// The representations of some productions that may also be of use in the
// run-time I/O support library have been isolated into a distinct header file
// (viz., format-specification.h).

#include "char-block.h"
#include "characters.h"
#include "format-specification.h"
#include "message.h"
#include "provenance.h"
#include "flang/Common/Fortran.h"
#include "flang/Common/idioms.h"
#include "flang/Common/indirection.h"
#include "llvm/Frontend/OpenACC/ACC.h.inc"
#include "llvm/Frontend/OpenMP/OMPConstants.h"
#include "llvm/Frontend/OmpSs/OSS.h.inc"
#include <cinttypes>
#include <list>
#include <memory>
#include <optional>
#include <string>
#include <tuple>
#include <type_traits>
#include <utility>
#include <variant>

// Parse tree node class types do not have default constructors.  They
// explicitly declare "T() {} = delete;" to make this clear.  This restriction
// prevents the introduction of what would be a viral requirement to include
// std::monostate among most std::variant<> discriminated union members.

// Parse tree node class types do not have copy constructors or copy assignment
// operators.  They are explicitly declared "= delete;" to make this clear,
// although a C++ compiler wouldn't default them anyway due to the presence
// of explicitly defaulted move constructors and move assignments.

CLASS_TRAIT(EmptyTrait)
CLASS_TRAIT(WrapperTrait)
CLASS_TRAIT(UnionTrait)
CLASS_TRAIT(TupleTrait)
CLASS_TRAIT(ConstraintTrait)

// Some parse tree nodes have fields in them to cache the results of a
// successful semantic analysis later.  Their types are forward declared
// here.
namespace Fortran::semantics {
class Symbol;
class DeclTypeSpec;
class DerivedTypeSpec;
} // namespace Fortran::semantics

// Expressions in the parse tree have owning pointers that can be set to
// type-checked generic expression representations by semantic analysis.
namespace Fortran::evaluate {
struct GenericExprWrapper; // forward definition, wraps Expr<SomeType>
struct GenericAssignmentWrapper; // forward definition, represent assignment
class ProcedureRef; // forward definition, represents a CALL or function ref
} // namespace Fortran::evaluate

// Most non-template classes in this file use these default definitions
// for their move constructor and move assignment operator=, and disable
// their copy constructor and copy assignment operator=.
#define COPY_AND_ASSIGN_BOILERPLATE(classname) \
  classname(classname &&) = default; \
  classname &operator=(classname &&) = default; \
  classname(const classname &) = delete; \
  classname &operator=(const classname &) = delete

// Almost all classes in this file have no default constructor.
#define BOILERPLATE(classname) \
  COPY_AND_ASSIGN_BOILERPLATE(classname); \
  classname() = delete

// Empty classes are often used below as alternatives in std::variant<>
// discriminated unions.
#define EMPTY_CLASS(classname) \
  struct classname { \
    classname() {} \
    classname(const classname &) {} \
    classname(classname &&) {} \
    classname &operator=(const classname &) { return *this; }; \
    classname &operator=(classname &&) { return *this; }; \
    using EmptyTrait = std::true_type; \
  }

// Many classes below simply wrap a std::variant<> discriminated union,
// which is conventionally named "u".
#define UNION_CLASS_BOILERPLATE(classname) \
  template <typename A, typename = common::NoLvalue<A>> \
  classname(A &&x) : u(std::move(x)) {} \
  using UnionTrait = std::true_type; \
  BOILERPLATE(classname)

// Many other classes below simply wrap a std::tuple<> structure, which
// is conventionally named "t".
#define TUPLE_CLASS_BOILERPLATE(classname) \
  template <typename... Ts, typename = common::NoLvalue<Ts...>> \
  classname(Ts &&...args) : t(std::move(args)...) {} \
  using TupleTrait = std::true_type; \
  BOILERPLATE(classname)

// Many other classes below simply wrap a single data member, which is
// conventionally named "v".
#define WRAPPER_CLASS_BOILERPLATE(classname, type) \
  BOILERPLATE(classname); \
  classname(type &&x) : v(std::move(x)) {} \
  using WrapperTrait = std::true_type; \
  type v

#define WRAPPER_CLASS(classname, type) \
  struct classname { \
    WRAPPER_CLASS_BOILERPLATE(classname, type); \
  }

namespace Fortran::parser {

// These are the unavoidable recursively-defined productions of Fortran.
// Some references to the representations of their parses require
// indirection.  The Indirect<> pointer wrapper class is used to
// enforce ownership semantics and non-nullability.
struct SpecificationPart; // R504
struct ExecutableConstruct; // R514
struct ActionStmt; // R515
struct AcImpliedDo; // R774
struct DataImpliedDo; // R840
struct Designator; // R901
struct Variable; // R902
struct Expr; // R1001
struct WhereConstruct; // R1042
struct ForallConstruct; // R1050
struct InputImpliedDo; // R1218
struct OutputImpliedDo; // R1218
struct FunctionReference; // R1520
struct FunctionSubprogram; // R1529
struct SubroutineSubprogram; // R1534

// These additional forward references are declared so that the order of
// class definitions in this header file can remain reasonably consistent
// with order of the the requirement productions in the grammar.
struct DerivedTypeDef; // R726
struct EnumDef; // R759
struct TypeDeclarationStmt; // R801
struct AccessStmt; // R827
struct AllocatableStmt; // R829
struct AsynchronousStmt; // R831
struct BindStmt; // R832
struct CodimensionStmt; // R834
struct ContiguousStmt; // R836
struct DataStmt; // R837
struct DataStmtValue; // R843
struct DimensionStmt; // R848
struct IntentStmt; // R849
struct OptionalStmt; // R850
struct ParameterStmt; // R851
struct OldParameterStmt;
struct PointerStmt; // R853
struct ProtectedStmt; // R855
struct SaveStmt; // R856
struct TargetStmt; // R859
struct ValueStmt; // R861
struct VolatileStmt; // R862
struct ImplicitStmt; // R863
struct ImportStmt; // R867
struct NamelistStmt; // R868
struct EquivalenceStmt; // R870
struct CommonStmt; // R873
struct Substring; // R908
struct CharLiteralConstantSubstring;
struct SubstringInquiry;
struct DataRef; // R911
struct StructureComponent; // R913
struct CoindexedNamedObject; // R914
struct ArrayElement; // R917
struct AllocateStmt; // R927
struct NullifyStmt; // R939
struct DeallocateStmt; // R941
struct AssignmentStmt; // R1032
struct PointerAssignmentStmt; // R1033
struct WhereStmt; // R1041, R1045, R1046
struct ForallStmt; // R1055
struct AssociateConstruct; // R1102
struct BlockConstruct; // R1107
struct ChangeTeamConstruct; // R1111
struct CriticalConstruct; // R1116
struct DoConstruct; // R1119
struct LabelDoStmt; // R1121
struct ConcurrentHeader; // R1125
struct EndDoStmt; // R1132
struct CycleStmt; // R1133
struct IfConstruct; // R1134
struct IfStmt; // R1139
struct CaseConstruct; // R1140
struct SelectRankConstruct; // R1148
struct SelectTypeConstruct; // R1152
struct ExitStmt; // R1156
struct GotoStmt; // R1157
struct ComputedGotoStmt; // R1158
struct StopStmt; // R1160, R1161
struct SyncAllStmt; // R1164
struct SyncImagesStmt; // R1166
struct SyncMemoryStmt; // R1168
struct SyncTeamStmt; // R1169
struct EventPostStmt; // R1170, R1171
struct EventWaitStmt; // R1172, R1173, R1174
struct FormTeamStmt; // R1175, R1176, R1177
struct LockStmt; // R1178
struct UnlockStmt; // R1180
struct OpenStmt; // R1204
struct CloseStmt; // R1208
struct ReadStmt; // R1210
struct WriteStmt; // R1211
struct PrintStmt; // R1212
struct WaitStmt; // R1222
struct BackspaceStmt; // R1224
struct EndfileStmt; // R1225
struct RewindStmt; // R1226
struct FlushStmt; // R1228
struct InquireStmt; // R1230
struct FormatStmt; // R1301
struct MainProgram; // R1401
struct Module; // R1404
struct UseStmt; // R1409
struct Submodule; // R1416
struct BlockData; // R1420
struct InterfaceBlock; // R1501
struct GenericSpec; // R1508
struct GenericStmt; // R1510
struct ExternalStmt; // R1511
struct ProcedureDeclarationStmt; // R1512
struct IntrinsicStmt; // R1519
struct Call; // R1520 & R1521
struct CallStmt; // R1521
struct ProcedureDesignator; // R1522
struct ActualArg; // R1524
struct SeparateModuleSubprogram; // R1538
struct EntryStmt; // R1541
struct ReturnStmt; // R1542
struct StmtFunctionStmt; // R1544

// Directives, extensions, and deprecated statements
struct CompilerDirective;
struct BasedPointerStmt;
struct CUDAAttributesStmt;
struct StructureDef;
struct ArithmeticIfStmt;
struct AssignStmt;
struct AssignedGotoStmt;
struct PauseStmt;
struct OpenACCConstruct;
struct AccEndCombinedDirective;
struct OpenACCDeclarativeConstruct;
struct OpenMPConstruct;
struct OpenMPDeclarativeConstruct;
struct OmpEndLoopDirective;
struct CUFKernelDoConstruct;

struct OmpSsConstruct;
struct OSSEndLoopDirective;

struct OmpSsOutlineTask;
struct OmpSsOutlineTaskConstruct;

// Cooked character stream locations
using Location = const char *;

// A parse tree node with provenance only
struct Verbatim {
  // Allow a no-arg constructor for Verbatim so parsers can return `RESULT{}`.
  constexpr Verbatim() {}
  COPY_AND_ASSIGN_BOILERPLATE(Verbatim);
  using EmptyTrait = std::true_type;
  CharBlock source;
};

// Implicit definitions of the Standard

// R403 scalar-xyz -> xyz
// These template class wrappers correspond to the Standard's modifiers
// scalar-xyz, constant-xzy, int-xzy, default-char-xyz, & logical-xyz.
template <typename A> struct Scalar {
  using ConstraintTrait = std::true_type;
  Scalar(Scalar &&that) = default;
  Scalar(A &&that) : thing(std::move(that)) {}
  Scalar &operator=(Scalar &&) = default;
  A thing;
};

template <typename A> struct Constant {
  using ConstraintTrait = std::true_type;
  Constant(Constant &&that) = default;
  Constant(A &&that) : thing(std::move(that)) {}
  Constant &operator=(Constant &&) = default;
  A thing;
};

template <typename A> struct Integer {
  using ConstraintTrait = std::true_type;
  Integer(Integer &&that) = default;
  Integer(A &&that) : thing(std::move(that)) {}
  Integer &operator=(Integer &&) = default;
  A thing;
};

template <typename A> struct Logical {
  using ConstraintTrait = std::true_type;
  Logical(Logical &&that) = default;
  Logical(A &&that) : thing(std::move(that)) {}
  Logical &operator=(Logical &&) = default;
  A thing;
};

template <typename A> struct DefaultChar {
  using ConstraintTrait = std::true_type;
  DefaultChar(DefaultChar &&that) = default;
  DefaultChar(A &&that) : thing(std::move(that)) {}
  DefaultChar &operator=(DefaultChar &&) = default;
  A thing;
};

using LogicalExpr = Logical<common::Indirection<Expr>>; // R1024
using DefaultCharExpr = DefaultChar<common::Indirection<Expr>>; // R1025
using IntExpr = Integer<common::Indirection<Expr>>; // R1026
using ConstantExpr = Constant<common::Indirection<Expr>>; // R1029
using IntConstantExpr = Integer<ConstantExpr>; // R1031
using ScalarLogicalExpr = Scalar<LogicalExpr>;
using ScalarIntExpr = Scalar<IntExpr>;
using ScalarIntConstantExpr = Scalar<IntConstantExpr>;
using ScalarDefaultCharExpr = Scalar<DefaultCharExpr>;
// R1030 default-char-constant-expr is used in the Standard only as part of
// scalar-default-char-constant-expr.
using ScalarDefaultCharConstantExpr = Scalar<DefaultChar<ConstantExpr>>;

// R611 label -> digit [digit]...
using Label = common::Label; // validated later, must be in [1..99999]

// A wrapper for xzy-stmt productions that are statements, so that
// source provenances and labels have a uniform representation.
template <typename A> struct UnlabeledStatement {
  explicit UnlabeledStatement(A &&s) : statement(std::move(s)) {}
  CharBlock source;
  A statement;
};
template <typename A> struct Statement : public UnlabeledStatement<A> {
  Statement(std::optional<long> &&lab, A &&s)
      : UnlabeledStatement<A>{std::move(s)}, label(std::move(lab)) {}
  std::optional<Label> label;
};

// Error recovery marker
EMPTY_CLASS(ErrorRecovery);

// R513 other-specification-stmt ->
//        access-stmt | allocatable-stmt | asynchronous-stmt | bind-stmt |
//        codimension-stmt | contiguous-stmt | dimension-stmt | external-stmt |
//        intent-stmt | intrinsic-stmt | namelist-stmt | optional-stmt |
//        pointer-stmt | protected-stmt | save-stmt | target-stmt |
//        volatile-stmt | value-stmt | common-stmt | equivalence-stmt
// Extension: (Cray) based POINTER statement
// Extension: CUDA data attribute statement
struct OtherSpecificationStmt {
  UNION_CLASS_BOILERPLATE(OtherSpecificationStmt);
  std::variant<common::Indirection<AccessStmt>,
      common::Indirection<AllocatableStmt>,
      common::Indirection<AsynchronousStmt>, common::Indirection<BindStmt>,
      common::Indirection<CodimensionStmt>, common::Indirection<ContiguousStmt>,
      common::Indirection<DimensionStmt>, common::Indirection<ExternalStmt>,
      common::Indirection<IntentStmt>, common::Indirection<IntrinsicStmt>,
      common::Indirection<NamelistStmt>, common::Indirection<OptionalStmt>,
      common::Indirection<PointerStmt>, common::Indirection<ProtectedStmt>,
      common::Indirection<SaveStmt>, common::Indirection<TargetStmt>,
      common::Indirection<ValueStmt>, common::Indirection<VolatileStmt>,
      common::Indirection<CommonStmt>, common::Indirection<EquivalenceStmt>,
      common::Indirection<BasedPointerStmt>,
      common::Indirection<CUDAAttributesStmt>>
      u;
};

// R508 specification-construct ->
//        derived-type-def | enum-def | generic-stmt | interface-block |
//        parameter-stmt | procedure-declaration-stmt |
//        other-specification-stmt | type-declaration-stmt
struct SpecificationConstruct {
  UNION_CLASS_BOILERPLATE(SpecificationConstruct);
  std::variant<common::Indirection<DerivedTypeDef>,
      common::Indirection<EnumDef>, Statement<common::Indirection<GenericStmt>>,
      common::Indirection<InterfaceBlock>,
      Statement<common::Indirection<ParameterStmt>>,
      Statement<common::Indirection<OldParameterStmt>>,
      Statement<common::Indirection<ProcedureDeclarationStmt>>,
      Statement<OtherSpecificationStmt>,
      Statement<common::Indirection<TypeDeclarationStmt>>,
      common::Indirection<StructureDef>,
      common::Indirection<OpenACCDeclarativeConstruct>,
      common::Indirection<OpenMPDeclarativeConstruct>,
      common::Indirection<CompilerDirective>>
      u;
};

// R506 implicit-part-stmt ->
//         implicit-stmt | parameter-stmt | format-stmt | entry-stmt
struct ImplicitPartStmt {
  UNION_CLASS_BOILERPLATE(ImplicitPartStmt);
  std::variant<Statement<common::Indirection<ImplicitStmt>>,
      Statement<common::Indirection<ParameterStmt>>,
      Statement<common::Indirection<OldParameterStmt>>,
      Statement<common::Indirection<FormatStmt>>,
      Statement<common::Indirection<EntryStmt>>,
      common::Indirection<CompilerDirective>>
      u;
};

// R505 implicit-part -> [implicit-part-stmt]... implicit-stmt
WRAPPER_CLASS(ImplicitPart, std::list<ImplicitPartStmt>);

// R507 declaration-construct ->
//        specification-construct | data-stmt | format-stmt |
//        entry-stmt | stmt-function-stmt
struct DeclarationConstruct {
  UNION_CLASS_BOILERPLATE(DeclarationConstruct);
  std::variant<SpecificationConstruct, Statement<common::Indirection<DataStmt>>,
      Statement<common::Indirection<FormatStmt>>,
      Statement<common::Indirection<EntryStmt>>,
      Statement<common::Indirection<StmtFunctionStmt>>, ErrorRecovery>
      u;
};

// R504 specification-part -> [use-stmt]... [import-stmt]... [implicit-part]
//                            [declaration-construct]...
// PARAMETER, FORMAT, and ENTRY statements that appear before any other
// kind of declaration-construct will be parsed into the implicit-part,
// even if there are no IMPLICIT statements.
struct SpecificationPart {
  TUPLE_CLASS_BOILERPLATE(SpecificationPart);
  std::tuple<std::list<OpenACCDeclarativeConstruct>,
      std::list<OpenMPDeclarativeConstruct>,
      std::list<common::Indirection<CompilerDirective>>,
      std::list<Statement<common::Indirection<UseStmt>>>,
      std::list<Statement<common::Indirection<ImportStmt>>>, ImplicitPart,
      std::list<DeclarationConstruct>>
      t;
};

// R512 internal-subprogram -> function-subprogram | subroutine-subprogram
struct InternalSubprogram {
  UNION_CLASS_BOILERPLATE(InternalSubprogram);
  std::variant<common::Indirection<FunctionSubprogram>,
      common::Indirection<OmpSsOutlineTask>,
      common::Indirection<SubroutineSubprogram>>
      u;
};

// R1543 contains-stmt -> CONTAINS
EMPTY_CLASS(ContainsStmt);

// R511 internal-subprogram-part -> contains-stmt [internal-subprogram]...
struct InternalSubprogramPart {
  TUPLE_CLASS_BOILERPLATE(InternalSubprogramPart);
  std::tuple<Statement<ContainsStmt>, std::list<InternalSubprogram>> t;
};

// R1159 continue-stmt -> CONTINUE
EMPTY_CLASS(ContinueStmt);

// R1163 fail-image-stmt -> FAIL IMAGE
EMPTY_CLASS(FailImageStmt);

// R515 action-stmt ->
//        allocate-stmt | assignment-stmt | backspace-stmt | call-stmt |
//        close-stmt | continue-stmt | cycle-stmt | deallocate-stmt |
//        endfile-stmt | error-stop-stmt | event-post-stmt | event-wait-stmt |
//        exit-stmt | fail-image-stmt | flush-stmt | form-team-stmt |
//        goto-stmt | if-stmt | inquire-stmt | lock-stmt | nullify-stmt |
//        open-stmt | pointer-assignment-stmt | print-stmt | read-stmt |
//        return-stmt | rewind-stmt | stop-stmt | sync-all-stmt |
//        sync-images-stmt | sync-memory-stmt | sync-team-stmt | unlock-stmt |
//        wait-stmt | where-stmt | write-stmt | computed-goto-stmt | forall-stmt
struct ActionStmt {
  UNION_CLASS_BOILERPLATE(ActionStmt);
  std::variant<common::Indirection<AllocateStmt>,
      common::Indirection<AssignmentStmt>, common::Indirection<BackspaceStmt>,
      common::Indirection<CallStmt>, common::Indirection<CloseStmt>,
      ContinueStmt, common::Indirection<CycleStmt>,
      common::Indirection<DeallocateStmt>, common::Indirection<EndfileStmt>,
      common::Indirection<EventPostStmt>, common::Indirection<EventWaitStmt>,
      common::Indirection<ExitStmt>, FailImageStmt,
      common::Indirection<FlushStmt>, common::Indirection<FormTeamStmt>,
      common::Indirection<GotoStmt>, common::Indirection<IfStmt>,
      common::Indirection<InquireStmt>, common::Indirection<LockStmt>,
      common::Indirection<NullifyStmt>, common::Indirection<OpenStmt>,
      common::Indirection<PointerAssignmentStmt>,
      common::Indirection<PrintStmt>, common::Indirection<ReadStmt>,
      common::Indirection<ReturnStmt>, common::Indirection<RewindStmt>,
      common::Indirection<StopStmt>, common::Indirection<SyncAllStmt>,
      common::Indirection<SyncImagesStmt>, common::Indirection<SyncMemoryStmt>,
      common::Indirection<SyncTeamStmt>, common::Indirection<UnlockStmt>,
      common::Indirection<WaitStmt>, common::Indirection<WhereStmt>,
      common::Indirection<WriteStmt>, common::Indirection<ComputedGotoStmt>,
      common::Indirection<ForallStmt>, common::Indirection<ArithmeticIfStmt>,
      common::Indirection<AssignStmt>, common::Indirection<AssignedGotoStmt>,
      common::Indirection<PauseStmt>>
      u;
};

// R514 executable-construct ->
//        action-stmt | associate-construct | block-construct |
//        case-construct | change-team-construct | critical-construct |
//        do-construct | if-construct | select-rank-construct |
//        select-type-construct | where-construct | forall-construct |
// (CUDA) CUF-kernel-do-construct
struct ExecutableConstruct {
  UNION_CLASS_BOILERPLATE(ExecutableConstruct);
  std::variant<Statement<ActionStmt>, common::Indirection<AssociateConstruct>,
      common::Indirection<BlockConstruct>, common::Indirection<CaseConstruct>,
      common::Indirection<ChangeTeamConstruct>,
      common::Indirection<CriticalConstruct>,
      Statement<common::Indirection<LabelDoStmt>>,
      Statement<common::Indirection<EndDoStmt>>,
      common::Indirection<DoConstruct>, common::Indirection<IfConstruct>,
      common::Indirection<SelectRankConstruct>,
      common::Indirection<SelectTypeConstruct>,
      common::Indirection<WhereConstruct>, common::Indirection<ForallConstruct>,
      common::Indirection<CompilerDirective>,
      common::Indirection<OpenACCConstruct>,
      common::Indirection<AccEndCombinedDirective>,
      common::Indirection<OpenMPConstruct>,
      common::Indirection<OmpEndLoopDirective>,
<<<<<<< HEAD
      common::Indirection<OmpSsConstruct>,
      common::Indirection<OSSEndLoopDirective>>
=======
      common::Indirection<CUFKernelDoConstruct>>
>>>>>>> a121cb5d
      u;
};

// R510 execution-part-construct ->
//        executable-construct | format-stmt | entry-stmt | data-stmt
// Extension (PGI/Intel): also accept NAMELIST in execution part
struct ExecutionPartConstruct {
  UNION_CLASS_BOILERPLATE(ExecutionPartConstruct);
  std::variant<ExecutableConstruct, Statement<common::Indirection<FormatStmt>>,
      Statement<common::Indirection<EntryStmt>>,
      Statement<common::Indirection<DataStmt>>,
      Statement<common::Indirection<NamelistStmt>>, ErrorRecovery>
      u;
};

// R509 execution-part -> executable-construct [execution-part-construct]...
WRAPPER_CLASS(ExecutionPart, std::list<ExecutionPartConstruct>);

// R502 program-unit ->
//        main-program | external-subprogram | module | submodule | block-data
// R503 external-subprogram -> function-subprogram | subroutine-subprogram
struct ProgramUnit {
  UNION_CLASS_BOILERPLATE(ProgramUnit);
  std::variant<common::Indirection<MainProgram>,
      common::Indirection<FunctionSubprogram>,
      common::Indirection<OmpSsOutlineTask>,
      common::Indirection<SubroutineSubprogram>, common::Indirection<Module>,
      common::Indirection<Submodule>, common::Indirection<BlockData>,
      common::Indirection<CompilerDirective>>
      u;
};

// R501 program -> program-unit [program-unit]...
// This is the top-level production.
WRAPPER_CLASS(Program, std::list<ProgramUnit>);

// R603 name -> letter [alphanumeric-character]...
struct Name {
  std::string ToString() const { return source.ToString(); }
  CharBlock source;
  mutable semantics::Symbol *symbol{nullptr}; // filled in during semantics
};

// R516 keyword -> name
WRAPPER_CLASS(Keyword, Name);

// R606 named-constant -> name
WRAPPER_CLASS(NamedConstant, Name);

// R1003 defined-unary-op -> . letter [letter]... .
// R1023 defined-binary-op -> . letter [letter]... .
// R1414 local-defined-operator -> defined-unary-op | defined-binary-op
// R1415 use-defined-operator -> defined-unary-op | defined-binary-op
// The Name here is stored with the dots; e.g., .FOO.
WRAPPER_CLASS(DefinedOpName, Name);

// R608 intrinsic-operator ->
//        ** | * | / | + | - | // | .LT. | .LE. | .EQ. | .NE. | .GE. | .GT. |
//        .NOT. | .AND. | .OR. | .EQV. | .NEQV.
// R609 defined-operator ->
//        defined-unary-op | defined-binary-op | extended-intrinsic-op
// R610 extended-intrinsic-op -> intrinsic-operator
struct DefinedOperator {
  UNION_CLASS_BOILERPLATE(DefinedOperator);
  ENUM_CLASS(IntrinsicOperator, Power, Multiply, Divide, Add, Subtract, Concat,
      LT, LE, EQ, NE, GE, GT, NOT, AND, OR, EQV, NEQV)
  std::variant<DefinedOpName, IntrinsicOperator> u;
};

// R804 object-name -> name
using ObjectName = Name;

// R867 import-stmt ->
//        IMPORT [[::] import-name-list] |
//        IMPORT , ONLY : import-name-list | IMPORT , NONE | IMPORT , ALL
struct ImportStmt {
  BOILERPLATE(ImportStmt);
  ImportStmt(common::ImportKind &&k) : kind{k} {}
  ImportStmt(std::list<Name> &&n) : names(std::move(n)) {}
  ImportStmt(common::ImportKind &&, std::list<Name> &&);
  common::ImportKind kind{common::ImportKind::Default};
  std::list<Name> names;
};

// R868 namelist-stmt ->
//        NAMELIST / namelist-group-name / namelist-group-object-list
//        [[,] / namelist-group-name / namelist-group-object-list]...
// R869 namelist-group-object -> variable-name
struct NamelistStmt {
  struct Group {
    TUPLE_CLASS_BOILERPLATE(Group);
    std::tuple<Name, std::list<Name>> t;
  };
  WRAPPER_CLASS_BOILERPLATE(NamelistStmt, std::list<Group>);
};

// R701 type-param-value -> scalar-int-expr | * | :
EMPTY_CLASS(Star);

struct TypeParamValue {
  UNION_CLASS_BOILERPLATE(TypeParamValue);
  EMPTY_CLASS(Deferred); // :
  std::variant<ScalarIntExpr, Star, Deferred> u;
};

// R706 kind-selector -> ( [KIND =] scalar-int-constant-expr )
// Legacy extension: kind-selector -> * digit-string
// N.B. These are not semantically identical in the case of COMPLEX.
struct KindSelector {
  UNION_CLASS_BOILERPLATE(KindSelector);
  WRAPPER_CLASS(StarSize, std::uint64_t);
  std::variant<ScalarIntConstantExpr, StarSize> u;
};

// R705 integer-type-spec -> INTEGER [kind-selector]
WRAPPER_CLASS(IntegerTypeSpec, std::optional<KindSelector>);

// R723 char-length -> ( type-param-value ) | digit-string
struct CharLength {
  UNION_CLASS_BOILERPLATE(CharLength);
  std::variant<TypeParamValue, std::uint64_t> u;
};

// R722 length-selector -> ( [LEN =] type-param-value ) | * char-length [,]
struct LengthSelector {
  UNION_CLASS_BOILERPLATE(LengthSelector);
  std::variant<TypeParamValue, CharLength> u;
};

// R721 char-selector ->
//        length-selector |
//        ( LEN = type-param-value , KIND = scalar-int-constant-expr ) |
//        ( type-param-value , [KIND =] scalar-int-constant-expr ) |
//        ( KIND = scalar-int-constant-expr [, LEN = type-param-value] )
struct CharSelector {
  UNION_CLASS_BOILERPLATE(CharSelector);
  struct LengthAndKind {
    BOILERPLATE(LengthAndKind);
    LengthAndKind(std::optional<TypeParamValue> &&l, ScalarIntConstantExpr &&k)
        : length(std::move(l)), kind(std::move(k)) {}
    std::optional<TypeParamValue> length;
    ScalarIntConstantExpr kind;
  };
  CharSelector(TypeParamValue &&l, ScalarIntConstantExpr &&k)
      : u{LengthAndKind{std::make_optional(std::move(l)), std::move(k)}} {}
  CharSelector(ScalarIntConstantExpr &&k, std::optional<TypeParamValue> &&l)
      : u{LengthAndKind{std::move(l), std::move(k)}} {}
  std::variant<LengthSelector, LengthAndKind> u;
};

// R704 intrinsic-type-spec ->
//        integer-type-spec | REAL [kind-selector] | DOUBLE PRECISION |
//        COMPLEX [kind-selector] | CHARACTER [char-selector] |
//        LOGICAL [kind-selector]
// Extensions: DOUBLE COMPLEX
struct IntrinsicTypeSpec {
  UNION_CLASS_BOILERPLATE(IntrinsicTypeSpec);
  struct Real {
    BOILERPLATE(Real);
    Real(std::optional<KindSelector> &&k) : kind{std::move(k)} {}
    std::optional<KindSelector> kind;
  };
  EMPTY_CLASS(DoublePrecision);
  struct Complex {
    BOILERPLATE(Complex);
    Complex(std::optional<KindSelector> &&k) : kind{std::move(k)} {}
    std::optional<KindSelector> kind;
  };
  struct Character {
    BOILERPLATE(Character);
    Character(std::optional<CharSelector> &&s) : selector{std::move(s)} {}
    std::optional<CharSelector> selector;
  };
  struct Logical {
    BOILERPLATE(Logical);
    Logical(std::optional<KindSelector> &&k) : kind{std::move(k)} {}
    std::optional<KindSelector> kind;
  };
  EMPTY_CLASS(DoubleComplex);
  std::variant<IntegerTypeSpec, Real, DoublePrecision, Complex, Character,
      Logical, DoubleComplex>
      u;
};

// Extension: Vector type
WRAPPER_CLASS(UnsignedTypeSpec, std::optional<KindSelector>);
struct VectorElementType {
  UNION_CLASS_BOILERPLATE(VectorElementType);
  std::variant<IntegerTypeSpec, IntrinsicTypeSpec::Real, UnsignedTypeSpec> u;
};
WRAPPER_CLASS(IntrinsicVectorTypeSpec, VectorElementType);
struct VectorTypeSpec {
  UNION_CLASS_BOILERPLATE(VectorTypeSpec);
  EMPTY_CLASS(PairVectorTypeSpec);
  EMPTY_CLASS(QuadVectorTypeSpec);
  std::variant<IntrinsicVectorTypeSpec, PairVectorTypeSpec, QuadVectorTypeSpec>
      u;
};

// R755 type-param-spec -> [keyword =] type-param-value
struct TypeParamSpec {
  TUPLE_CLASS_BOILERPLATE(TypeParamSpec);
  std::tuple<std::optional<Keyword>, TypeParamValue> t;
};

// R754 derived-type-spec -> type-name [(type-param-spec-list)]
struct DerivedTypeSpec {
  TUPLE_CLASS_BOILERPLATE(DerivedTypeSpec);
  mutable const semantics::DerivedTypeSpec *derivedTypeSpec{nullptr};
  std::tuple<Name, std::list<TypeParamSpec>> t;
};

// R702 type-spec -> intrinsic-type-spec | derived-type-spec
struct TypeSpec {
  UNION_CLASS_BOILERPLATE(TypeSpec);
  mutable const semantics::DeclTypeSpec *declTypeSpec{nullptr};
  std::variant<IntrinsicTypeSpec, DerivedTypeSpec> u;
};

// R703 declaration-type-spec ->
//        intrinsic-type-spec | TYPE ( intrinsic-type-spec ) |
//        TYPE ( derived-type-spec ) | CLASS ( derived-type-spec ) |
//        CLASS ( * ) | TYPE ( * )
// Legacy extension: RECORD /struct/
struct DeclarationTypeSpec {
  UNION_CLASS_BOILERPLATE(DeclarationTypeSpec);
  struct Type {
    BOILERPLATE(Type);
    Type(DerivedTypeSpec &&dt) : derived(std::move(dt)) {}
    DerivedTypeSpec derived;
  };
  struct Class {
    BOILERPLATE(Class);
    Class(DerivedTypeSpec &&dt) : derived(std::move(dt)) {}
    DerivedTypeSpec derived;
  };
  EMPTY_CLASS(ClassStar);
  EMPTY_CLASS(TypeStar);
  WRAPPER_CLASS(Record, Name);
  std::variant<IntrinsicTypeSpec, Type, Class, ClassStar, TypeStar, Record,
      VectorTypeSpec>
      u;
};

// R709 kind-param -> digit-string | scalar-int-constant-name
struct KindParam {
  UNION_CLASS_BOILERPLATE(KindParam);
  std::variant<std::uint64_t, Scalar<Integer<Constant<Name>>>> u;
};

// R707 signed-int-literal-constant -> [sign] int-literal-constant
struct SignedIntLiteralConstant {
  TUPLE_CLASS_BOILERPLATE(SignedIntLiteralConstant);
  CharBlock source;
  std::tuple<CharBlock, std::optional<KindParam>> t;
};

// R708 int-literal-constant -> digit-string [_ kind-param]
struct IntLiteralConstant {
  TUPLE_CLASS_BOILERPLATE(IntLiteralConstant);
  std::tuple<CharBlock, std::optional<KindParam>> t;
};

// R712 sign -> + | -
enum class Sign { Positive, Negative };

// R714 real-literal-constant ->
//        significand [exponent-letter exponent] [_ kind-param] |
//        digit-string exponent-letter exponent [_ kind-param]
// R715 significand -> digit-string . [digit-string] | . digit-string
// R717 exponent -> signed-digit-string
struct RealLiteralConstant {
  BOILERPLATE(RealLiteralConstant);
  struct Real {
    COPY_AND_ASSIGN_BOILERPLATE(Real);
    Real() {}
    CharBlock source;
  };
  RealLiteralConstant(Real &&r, std::optional<KindParam> &&k)
      : real{std::move(r)}, kind{std::move(k)} {}
  Real real;
  std::optional<KindParam> kind;
};

// R713 signed-real-literal-constant -> [sign] real-literal-constant
struct SignedRealLiteralConstant {
  TUPLE_CLASS_BOILERPLATE(SignedRealLiteralConstant);
  std::tuple<std::optional<Sign>, RealLiteralConstant> t;
};

// R719 real-part ->
//        signed-int-literal-constant | signed-real-literal-constant |
//        named-constant
// R720 imag-part ->
//        signed-int-literal-constant | signed-real-literal-constant |
//        named-constant
struct ComplexPart {
  UNION_CLASS_BOILERPLATE(ComplexPart);
  std::variant<SignedIntLiteralConstant, SignedRealLiteralConstant,
      NamedConstant>
      u;
};

// R718 complex-literal-constant -> ( real-part , imag-part )
struct ComplexLiteralConstant {
  TUPLE_CLASS_BOILERPLATE(ComplexLiteralConstant);
  std::tuple<ComplexPart, ComplexPart> t; // real, imaginary
};

// Extension: signed COMPLEX constant
struct SignedComplexLiteralConstant {
  TUPLE_CLASS_BOILERPLATE(SignedComplexLiteralConstant);
  std::tuple<Sign, ComplexLiteralConstant> t;
};

// R724 char-literal-constant ->
//        [kind-param _] ' [rep-char]... ' |
//        [kind-param _] " [rep-char]... "
struct CharLiteralConstant {
  TUPLE_CLASS_BOILERPLATE(CharLiteralConstant);
  std::tuple<std::optional<KindParam>, std::string> t;
  std::string GetString() const { return std::get<std::string>(t); }
};

// legacy extension
struct HollerithLiteralConstant {
  WRAPPER_CLASS_BOILERPLATE(HollerithLiteralConstant, std::string);
  std::string GetString() const { return v; }
};

// R725 logical-literal-constant ->
//        .TRUE. [_ kind-param] | .FALSE. [_ kind-param]
struct LogicalLiteralConstant {
  TUPLE_CLASS_BOILERPLATE(LogicalLiteralConstant);
  std::tuple<bool, std::optional<KindParam>> t;
};

// R764 boz-literal-constant -> binary-constant | octal-constant | hex-constant
// R765 binary-constant -> B ' digit [digit]... ' | B " digit [digit]... "
// R766 octal-constant -> O ' digit [digit]... ' | O " digit [digit]... "
// R767 hex-constant ->
//        Z ' hex-digit [hex-digit]... ' | Z " hex-digit [hex-digit]... "
// The constant must be large enough to hold any real or integer scalar
// of any supported kind (F'2018 7.7).
WRAPPER_CLASS(BOZLiteralConstant, std::string);

// R605 literal-constant ->
//        int-literal-constant | real-literal-constant |
//        complex-literal-constant | logical-literal-constant |
//        char-literal-constant | boz-literal-constant
struct LiteralConstant {
  UNION_CLASS_BOILERPLATE(LiteralConstant);
  std::variant<HollerithLiteralConstant, IntLiteralConstant,
      RealLiteralConstant, ComplexLiteralConstant, BOZLiteralConstant,
      CharLiteralConstant, LogicalLiteralConstant>
      u;
};

// R807 access-spec -> PUBLIC | PRIVATE
struct AccessSpec {
  ENUM_CLASS(Kind, Public, Private)
  WRAPPER_CLASS_BOILERPLATE(AccessSpec, Kind);
};

// R728 type-attr-spec ->
//        ABSTRACT | access-spec | BIND(C) | EXTENDS ( parent-type-name )
EMPTY_CLASS(Abstract);
struct TypeAttrSpec {
  UNION_CLASS_BOILERPLATE(TypeAttrSpec);
  EMPTY_CLASS(BindC);
  WRAPPER_CLASS(Extends, Name);
  std::variant<Abstract, AccessSpec, BindC, Extends> u;
};

// R727 derived-type-stmt ->
//        TYPE [[, type-attr-spec-list] ::] type-name [( type-param-name-list )]
struct DerivedTypeStmt {
  TUPLE_CLASS_BOILERPLATE(DerivedTypeStmt);
  std::tuple<std::list<TypeAttrSpec>, Name, std::list<Name>> t;
};

// R731 sequence-stmt -> SEQUENCE
EMPTY_CLASS(SequenceStmt);

// R745 private-components-stmt -> PRIVATE
// R747 binding-private-stmt -> PRIVATE
EMPTY_CLASS(PrivateStmt);

// R729 private-or-sequence -> private-components-stmt | sequence-stmt
struct PrivateOrSequence {
  UNION_CLASS_BOILERPLATE(PrivateOrSequence);
  std::variant<PrivateStmt, SequenceStmt> u;
};

// R733 type-param-decl -> type-param-name [= scalar-int-constant-expr]
struct TypeParamDecl {
  TUPLE_CLASS_BOILERPLATE(TypeParamDecl);
  std::tuple<Name, std::optional<ScalarIntConstantExpr>> t;
};

// R732 type-param-def-stmt ->
//        integer-type-spec , type-param-attr-spec :: type-param-decl-list
// R734 type-param-attr-spec -> KIND | LEN
struct TypeParamDefStmt {
  TUPLE_CLASS_BOILERPLATE(TypeParamDefStmt);
  std::tuple<IntegerTypeSpec, common::TypeParamAttr, std::list<TypeParamDecl>>
      t;
};

// R1028 specification-expr -> scalar-int-expr
WRAPPER_CLASS(SpecificationExpr, ScalarIntExpr);

// R816 explicit-shape-spec -> [lower-bound :] upper-bound
// R817 lower-bound -> specification-expr
// R818 upper-bound -> specification-expr
struct ExplicitShapeSpec {
  TUPLE_CLASS_BOILERPLATE(ExplicitShapeSpec);
  std::tuple<std::optional<SpecificationExpr>, SpecificationExpr> t;
};

// R810 deferred-coshape-spec -> :
// deferred-coshape-spec-list is just a count of the colons (i.e., the rank).
WRAPPER_CLASS(DeferredCoshapeSpecList, int);

// R811 explicit-coshape-spec ->
//        [[lower-cobound :] upper-cobound ,]... [lower-cobound :] *
// R812 lower-cobound -> specification-expr
// R813 upper-cobound -> specification-expr
struct ExplicitCoshapeSpec {
  TUPLE_CLASS_BOILERPLATE(ExplicitCoshapeSpec);
  std::tuple<std::list<ExplicitShapeSpec>, std::optional<SpecificationExpr>> t;
};

// R809 coarray-spec -> deferred-coshape-spec-list | explicit-coshape-spec
struct CoarraySpec {
  UNION_CLASS_BOILERPLATE(CoarraySpec);
  std::variant<DeferredCoshapeSpecList, ExplicitCoshapeSpec> u;
};

// R820 deferred-shape-spec -> :
// deferred-shape-spec-list is just a count of the colons (i.e., the rank).
WRAPPER_CLASS(DeferredShapeSpecList, int);

// R740 component-array-spec ->
//        explicit-shape-spec-list | deferred-shape-spec-list
struct ComponentArraySpec {
  UNION_CLASS_BOILERPLATE(ComponentArraySpec);
  std::variant<std::list<ExplicitShapeSpec>, DeferredShapeSpecList> u;
};

// R738 component-attr-spec ->
//        access-spec | ALLOCATABLE |
//        CODIMENSION lbracket coarray-spec rbracket |
//        CONTIGUOUS | DIMENSION ( component-array-spec ) | POINTER |
// (CUDA) CONSTANT | DEVICE | MANAGED | PINNED | SHARED | TEXTURE
EMPTY_CLASS(Allocatable);
EMPTY_CLASS(Pointer);
EMPTY_CLASS(Contiguous);
struct ComponentAttrSpec {
  UNION_CLASS_BOILERPLATE(ComponentAttrSpec);
  std::variant<AccessSpec, Allocatable, CoarraySpec, Contiguous,
      ComponentArraySpec, Pointer, common::CUDADataAttr, ErrorRecovery>
      u;
};

// R806 null-init -> function-reference   ... which must be NULL()
WRAPPER_CLASS(NullInit, common::Indirection<Expr>);

// R744 initial-data-target -> designator
using InitialDataTarget = common::Indirection<Designator>;

// R743 component-initialization ->
//        = constant-expr | => null-init | => initial-data-target
// R805 initialization ->
//        = constant-expr | => null-init | => initial-data-target
// Universal extension: initialization -> / data-stmt-value-list /
struct Initialization {
  UNION_CLASS_BOILERPLATE(Initialization);
  std::variant<ConstantExpr, NullInit, InitialDataTarget,
      std::list<common::Indirection<DataStmtValue>>>
      u;
};

// R739 component-decl ->
//        component-name [( component-array-spec )]
//        [lbracket coarray-spec rbracket] [* char-length]
//        [component-initialization]
struct ComponentDecl {
  TUPLE_CLASS_BOILERPLATE(ComponentDecl);
  std::tuple<Name, std::optional<ComponentArraySpec>,
      std::optional<CoarraySpec>, std::optional<CharLength>,
      std::optional<Initialization>>
      t;
};

// A %FILL component for a DEC STRUCTURE.  The name will be replaced
// with a distinct compiler-generated name.
struct FillDecl {
  TUPLE_CLASS_BOILERPLATE(FillDecl);
  std::tuple<Name, std::optional<ComponentArraySpec>, std::optional<CharLength>>
      t;
};

struct ComponentOrFill {
  UNION_CLASS_BOILERPLATE(ComponentOrFill);
  std::variant<ComponentDecl, FillDecl> u;
};

// R737 data-component-def-stmt ->
//        declaration-type-spec [[, component-attr-spec-list] ::]
//        component-decl-list
struct DataComponentDefStmt {
  TUPLE_CLASS_BOILERPLATE(DataComponentDefStmt);
  std::tuple<DeclarationTypeSpec, std::list<ComponentAttrSpec>,
      std::list<ComponentOrFill>>
      t;
};

// R742 proc-component-attr-spec ->
//        access-spec | NOPASS | PASS [(arg-name)] | POINTER
EMPTY_CLASS(NoPass);
WRAPPER_CLASS(Pass, std::optional<Name>);
struct ProcComponentAttrSpec {
  UNION_CLASS_BOILERPLATE(ProcComponentAttrSpec);
  std::variant<AccessSpec, NoPass, Pass, Pointer> u;
};

// R1517 proc-pointer-init -> null-init | initial-proc-target
// R1518 initial-proc-target -> procedure-name
struct ProcPointerInit {
  UNION_CLASS_BOILERPLATE(ProcPointerInit);
  std::variant<NullInit, Name> u;
};

// R1513 proc-interface -> interface-name | declaration-type-spec
// R1516 interface-name -> name
struct ProcInterface {
  UNION_CLASS_BOILERPLATE(ProcInterface);
  std::variant<Name, DeclarationTypeSpec> u;
};

// R1515 proc-decl -> procedure-entity-name [=> proc-pointer-init]
struct ProcDecl {
  TUPLE_CLASS_BOILERPLATE(ProcDecl);
  std::tuple<Name, std::optional<ProcPointerInit>> t;
};

// R741 proc-component-def-stmt ->
//        PROCEDURE ( [proc-interface] ) , proc-component-attr-spec-list
//          :: proc-decl-list
struct ProcComponentDefStmt {
  TUPLE_CLASS_BOILERPLATE(ProcComponentDefStmt);
  std::tuple<std::optional<ProcInterface>, std::list<ProcComponentAttrSpec>,
      std::list<ProcDecl>>
      t;
};

// R736 component-def-stmt -> data-component-def-stmt | proc-component-def-stmt
struct ComponentDefStmt {
  UNION_CLASS_BOILERPLATE(ComponentDefStmt);
  std::variant<DataComponentDefStmt, ProcComponentDefStmt, ErrorRecovery
      // , TypeParamDefStmt -- PGI accidental extension, not enabled
      >
      u;
};

// R752 bind-attr ->
//        access-spec | DEFERRED | NON_OVERRIDABLE | NOPASS | PASS [(arg-name)]
struct BindAttr {
  UNION_CLASS_BOILERPLATE(BindAttr);
  EMPTY_CLASS(Deferred);
  EMPTY_CLASS(Non_Overridable);
  std::variant<AccessSpec, Deferred, Non_Overridable, NoPass, Pass> u;
};

// R750 type-bound-proc-decl -> binding-name [=> procedure-name]
struct TypeBoundProcDecl {
  TUPLE_CLASS_BOILERPLATE(TypeBoundProcDecl);
  std::tuple<Name, std::optional<Name>> t;
};

// R749 type-bound-procedure-stmt ->
//        PROCEDURE [[, bind-attr-list] ::] type-bound-proc-decl-list |
//        PROCEDURE ( interface-name ) , bind-attr-list :: binding-name-list
// The second form, with interface-name, requires DEFERRED in bind-attr-list,
// and thus can appear only in an abstract type.
struct TypeBoundProcedureStmt {
  UNION_CLASS_BOILERPLATE(TypeBoundProcedureStmt);
  struct WithoutInterface {
    BOILERPLATE(WithoutInterface);
    WithoutInterface(
        std::list<BindAttr> &&as, std::list<TypeBoundProcDecl> &&ds)
        : attributes(std::move(as)), declarations(std::move(ds)) {}
    std::list<BindAttr> attributes;
    std::list<TypeBoundProcDecl> declarations;
  };
  struct WithInterface {
    BOILERPLATE(WithInterface);
    WithInterface(Name &&n, std::list<BindAttr> &&as, std::list<Name> &&bs)
        : interfaceName(std::move(n)), attributes(std::move(as)),
          bindingNames(std::move(bs)) {}
    Name interfaceName;
    std::list<BindAttr> attributes;
    std::list<Name> bindingNames;
  };
  std::variant<WithoutInterface, WithInterface> u;
};

// R751 type-bound-generic-stmt ->
//        GENERIC [, access-spec] :: generic-spec => binding-name-list
struct TypeBoundGenericStmt {
  TUPLE_CLASS_BOILERPLATE(TypeBoundGenericStmt);
  std::tuple<std::optional<AccessSpec>, common::Indirection<GenericSpec>,
      std::list<Name>>
      t;
};

// R753 final-procedure-stmt -> FINAL [::] final-subroutine-name-list
WRAPPER_CLASS(FinalProcedureStmt, std::list<Name>);

// R748 type-bound-proc-binding ->
//        type-bound-procedure-stmt | type-bound-generic-stmt |
//        final-procedure-stmt
struct TypeBoundProcBinding {
  UNION_CLASS_BOILERPLATE(TypeBoundProcBinding);
  std::variant<TypeBoundProcedureStmt, TypeBoundGenericStmt, FinalProcedureStmt,
      ErrorRecovery>
      u;
};

// R746 type-bound-procedure-part ->
//        contains-stmt [binding-private-stmt] [type-bound-proc-binding]...
struct TypeBoundProcedurePart {
  TUPLE_CLASS_BOILERPLATE(TypeBoundProcedurePart);
  std::tuple<Statement<ContainsStmt>, std::optional<Statement<PrivateStmt>>,
      std::list<Statement<TypeBoundProcBinding>>>
      t;
};

// R730 end-type-stmt -> END TYPE [type-name]
WRAPPER_CLASS(EndTypeStmt, std::optional<Name>);

// R726 derived-type-def ->
//        derived-type-stmt [type-param-def-stmt]... [private-or-sequence]...
//        [component-part] [type-bound-procedure-part] end-type-stmt
// R735 component-part -> [component-def-stmt]...
struct DerivedTypeDef {
  TUPLE_CLASS_BOILERPLATE(DerivedTypeDef);
  std::tuple<Statement<DerivedTypeStmt>, std::list<Statement<TypeParamDefStmt>>,
      std::list<Statement<PrivateOrSequence>>,
      std::list<Statement<ComponentDefStmt>>,
      std::optional<TypeBoundProcedurePart>, Statement<EndTypeStmt>>
      t;
};

// R758 component-data-source -> expr | data-target | proc-target
// R1037 data-target -> expr
// R1040 proc-target -> expr | procedure-name | proc-component-ref
WRAPPER_CLASS(ComponentDataSource, common::Indirection<Expr>);

// R757 component-spec -> [keyword =] component-data-source
struct ComponentSpec {
  TUPLE_CLASS_BOILERPLATE(ComponentSpec);
  std::tuple<std::optional<Keyword>, ComponentDataSource> t;
};

// R756 structure-constructor -> derived-type-spec ( [component-spec-list] )
struct StructureConstructor {
  TUPLE_CLASS_BOILERPLATE(StructureConstructor);
  std::tuple<DerivedTypeSpec, std::list<ComponentSpec>> t;
};

// R760 enum-def-stmt -> ENUM, BIND(C)
EMPTY_CLASS(EnumDefStmt);

// R762 enumerator -> named-constant [= scalar-int-constant-expr]
struct Enumerator {
  TUPLE_CLASS_BOILERPLATE(Enumerator);
  std::tuple<NamedConstant, std::optional<ScalarIntConstantExpr>> t;
};

// R761 enumerator-def-stmt -> ENUMERATOR [::] enumerator-list
WRAPPER_CLASS(EnumeratorDefStmt, std::list<Enumerator>);

// R763 end-enum-stmt -> END ENUM
EMPTY_CLASS(EndEnumStmt);

// R759 enum-def ->
//        enum-def-stmt enumerator-def-stmt [enumerator-def-stmt]...
//        end-enum-stmt
struct EnumDef {
  TUPLE_CLASS_BOILERPLATE(EnumDef);
  std::tuple<Statement<EnumDefStmt>, std::list<Statement<EnumeratorDefStmt>>,
      Statement<EndEnumStmt>>
      t;
};

// R773 ac-value -> expr | ac-implied-do
struct AcValue {
  struct Triplet { // PGI/Intel extension
    TUPLE_CLASS_BOILERPLATE(Triplet);
    std::tuple<ScalarIntExpr, ScalarIntExpr, std::optional<ScalarIntExpr>> t;
  };
  UNION_CLASS_BOILERPLATE(AcValue);
  std::variant<Triplet, common::Indirection<Expr>,
      common::Indirection<AcImpliedDo>>
      u;
};

// R770 ac-spec -> type-spec :: | [type-spec ::] ac-value-list
struct AcSpec {
  BOILERPLATE(AcSpec);
  AcSpec(std::optional<TypeSpec> &&ts, std::list<AcValue> &&xs)
      : type(std::move(ts)), values(std::move(xs)) {}
  explicit AcSpec(TypeSpec &&ts) : type{std::move(ts)} {}
  std::optional<TypeSpec> type;
  std::list<AcValue> values;
};

// R769 array-constructor -> (/ ac-spec /) | lbracket ac-spec rbracket
WRAPPER_CLASS(ArrayConstructor, AcSpec);

// R1124 do-variable -> scalar-int-variable-name
using DoVariable = Scalar<Integer<Name>>;

template <typename VAR, typename BOUND> struct LoopBounds {
  LoopBounds(LoopBounds &&that) = default;
  LoopBounds(
      VAR &&name, BOUND &&lower, BOUND &&upper, std::optional<BOUND> &&step)
      : name{std::move(name)}, lower{std::move(lower)}, upper{std::move(upper)},
        step{std::move(step)} {}
  LoopBounds &operator=(LoopBounds &&) = default;
  VAR name;
  BOUND lower, upper;
  std::optional<BOUND> step;
};

using ScalarName = Scalar<Name>;
using ScalarExpr = Scalar<common::Indirection<Expr>>;

// R775 ac-implied-do-control ->
//        [integer-type-spec ::] ac-do-variable = scalar-int-expr ,
//        scalar-int-expr [, scalar-int-expr]
// R776 ac-do-variable -> do-variable
struct AcImpliedDoControl {
  TUPLE_CLASS_BOILERPLATE(AcImpliedDoControl);
  using Bounds = LoopBounds<DoVariable, ScalarIntExpr>;
  std::tuple<std::optional<IntegerTypeSpec>, Bounds> t;
};

// R774 ac-implied-do -> ( ac-value-list , ac-implied-do-control )
struct AcImpliedDo {
  TUPLE_CLASS_BOILERPLATE(AcImpliedDo);
  std::tuple<std::list<AcValue>, AcImpliedDoControl> t;
};

// R808 language-binding-spec ->
//        BIND ( C [, NAME = scalar-default-char-constant-expr] )
// R1528 proc-language-binding-spec -> language-binding-spec
WRAPPER_CLASS(
    LanguageBindingSpec, std::optional<ScalarDefaultCharConstantExpr>);

// R852 named-constant-def -> named-constant = constant-expr
struct NamedConstantDef {
  TUPLE_CLASS_BOILERPLATE(NamedConstantDef);
  std::tuple<NamedConstant, ConstantExpr> t;
};

// R851 parameter-stmt -> PARAMETER ( named-constant-def-list )
WRAPPER_CLASS(ParameterStmt, std::list<NamedConstantDef>);

// R819 assumed-shape-spec -> [lower-bound] :
WRAPPER_CLASS(AssumedShapeSpec, std::optional<SpecificationExpr>);

// R821 assumed-implied-spec -> [lower-bound :] *
WRAPPER_CLASS(AssumedImpliedSpec, std::optional<SpecificationExpr>);

// R822 assumed-size-spec -> explicit-shape-spec-list , assumed-implied-spec
struct AssumedSizeSpec {
  TUPLE_CLASS_BOILERPLATE(AssumedSizeSpec);
  std::tuple<std::list<ExplicitShapeSpec>, AssumedImpliedSpec> t;
};

// R823 implied-shape-or-assumed-size-spec -> assumed-implied-spec
// R824 implied-shape-spec -> assumed-implied-spec , assumed-implied-spec-list
// I.e., when the assumed-implied-spec-list has a single item, it constitutes an
// implied-shape-or-assumed-size-spec; otherwise, an implied-shape-spec.
WRAPPER_CLASS(ImpliedShapeSpec, std::list<AssumedImpliedSpec>);

// R825 assumed-rank-spec -> ..
EMPTY_CLASS(AssumedRankSpec);

// R815 array-spec ->
//        explicit-shape-spec-list | assumed-shape-spec-list |
//        deferred-shape-spec-list | assumed-size-spec | implied-shape-spec |
//        implied-shape-or-assumed-size-spec | assumed-rank-spec
struct ArraySpec {
  UNION_CLASS_BOILERPLATE(ArraySpec);
  std::variant<std::list<ExplicitShapeSpec>, std::list<AssumedShapeSpec>,
      DeferredShapeSpecList, AssumedSizeSpec, ImpliedShapeSpec, AssumedRankSpec>
      u;
};

// R826 intent-spec -> IN | OUT | INOUT
struct IntentSpec {
  ENUM_CLASS(Intent, In, Out, InOut)
  WRAPPER_CLASS_BOILERPLATE(IntentSpec, Intent);
};

// R802 attr-spec ->
//        access-spec | ALLOCATABLE | ASYNCHRONOUS |
//        CODIMENSION lbracket coarray-spec rbracket | CONTIGUOUS |
//        DIMENSION ( array-spec ) | EXTERNAL | INTENT ( intent-spec ) |
//        INTRINSIC | language-binding-spec | OPTIONAL | PARAMETER | POINTER |
//        PROTECTED | SAVE | TARGET | VALUE | VOLATILE |
// (CUDA) CONSTANT | DEVICE | MANAGED | PINNED | SHARED | TEXTURE
EMPTY_CLASS(Asynchronous);
EMPTY_CLASS(External);
EMPTY_CLASS(Intrinsic);
EMPTY_CLASS(Optional);
EMPTY_CLASS(Parameter);
EMPTY_CLASS(Protected);
EMPTY_CLASS(Save);
EMPTY_CLASS(Target);
EMPTY_CLASS(Value);
EMPTY_CLASS(Volatile);
struct AttrSpec {
  UNION_CLASS_BOILERPLATE(AttrSpec);
  std::variant<AccessSpec, Allocatable, Asynchronous, CoarraySpec, Contiguous,
      ArraySpec, External, IntentSpec, Intrinsic, LanguageBindingSpec, Optional,
      Parameter, Pointer, Protected, Save, Target, Value, Volatile,
      common::CUDADataAttr>
      u;
};

// R803 entity-decl ->
//        object-name [( array-spec )] [lbracket coarray-spec rbracket]
//          [* char-length] [initialization] |
//        function-name [* char-length]
struct EntityDecl {
  TUPLE_CLASS_BOILERPLATE(EntityDecl);
  std::tuple<ObjectName, std::optional<ArraySpec>, std::optional<CoarraySpec>,
      std::optional<CharLength>, std::optional<Initialization>>
      t;
};

// R801 type-declaration-stmt ->
//        declaration-type-spec [[, attr-spec]... ::] entity-decl-list
struct TypeDeclarationStmt {
  TUPLE_CLASS_BOILERPLATE(TypeDeclarationStmt);
  std::tuple<DeclarationTypeSpec, std::list<AttrSpec>, std::list<EntityDecl>> t;
};

// R828 access-id -> access-name | generic-spec
// "access-name" is ambiguous with "generic-spec", so that's what's parsed
WRAPPER_CLASS(AccessId, common::Indirection<GenericSpec>);

// R827 access-stmt -> access-spec [[::] access-id-list]
struct AccessStmt {
  TUPLE_CLASS_BOILERPLATE(AccessStmt);
  std::tuple<AccessSpec, std::list<AccessId>> t;
};

// R830 allocatable-decl ->
//        object-name [( array-spec )] [lbracket coarray-spec rbracket]
// R860 target-decl ->
//        object-name [( array-spec )] [lbracket coarray-spec rbracket]
struct ObjectDecl {
  TUPLE_CLASS_BOILERPLATE(ObjectDecl);
  std::tuple<ObjectName, std::optional<ArraySpec>, std::optional<CoarraySpec>>
      t;
};

// R829 allocatable-stmt -> ALLOCATABLE [::] allocatable-decl-list
WRAPPER_CLASS(AllocatableStmt, std::list<ObjectDecl>);

// R831 asynchronous-stmt -> ASYNCHRONOUS [::] object-name-list
WRAPPER_CLASS(AsynchronousStmt, std::list<ObjectName>);

// R833 bind-entity -> entity-name | / common-block-name /
struct BindEntity {
  TUPLE_CLASS_BOILERPLATE(BindEntity);
  ENUM_CLASS(Kind, Object, Common)
  std::tuple<Kind, Name> t;
};

// R832 bind-stmt -> language-binding-spec [::] bind-entity-list
struct BindStmt {
  TUPLE_CLASS_BOILERPLATE(BindStmt);
  std::tuple<LanguageBindingSpec, std::list<BindEntity>> t;
};

// R835 codimension-decl -> coarray-name lbracket coarray-spec rbracket
struct CodimensionDecl {
  TUPLE_CLASS_BOILERPLATE(CodimensionDecl);
  std::tuple<Name, CoarraySpec> t;
};

// R834 codimension-stmt -> CODIMENSION [::] codimension-decl-list
WRAPPER_CLASS(CodimensionStmt, std::list<CodimensionDecl>);

// R836 contiguous-stmt -> CONTIGUOUS [::] object-name-list
WRAPPER_CLASS(ContiguousStmt, std::list<ObjectName>);

// R847 constant-subobject -> designator
// R846 int-constant-subobject -> constant-subobject
using ConstantSubobject = Constant<common::Indirection<Designator>>;

// Represents an analyzed expression
using TypedExpr = common::ForwardOwningPointer<evaluate::GenericExprWrapper>;

// R845 data-stmt-constant ->
//        scalar-constant | scalar-constant-subobject |
//        signed-int-literal-constant | signed-real-literal-constant |
//        null-init | initial-data-target |
//        structure-constructor
// N.B. Parsing ambiguities abound here without recourse to symbols
// (see comments on R845's parser).
struct DataStmtConstant {
  UNION_CLASS_BOILERPLATE(DataStmtConstant);
  CharBlock source;
  mutable TypedExpr typedExpr;
  std::variant<LiteralConstant, SignedIntLiteralConstant,
      SignedRealLiteralConstant, SignedComplexLiteralConstant, NullInit,
      common::Indirection<Designator>, StructureConstructor>
      u;
};

// R844 data-stmt-repeat -> scalar-int-constant | scalar-int-constant-subobject
// R607 int-constant -> constant
// R604 constant -> literal-constant | named-constant
// (only literal-constant -> int-literal-constant applies)
struct DataStmtRepeat {
  UNION_CLASS_BOILERPLATE(DataStmtRepeat);
  std::variant<IntLiteralConstant, Scalar<Integer<ConstantSubobject>>> u;
};

// R843 data-stmt-value -> [data-stmt-repeat *] data-stmt-constant
struct DataStmtValue {
  TUPLE_CLASS_BOILERPLATE(DataStmtValue);
  mutable std::int64_t repetitions{1}; // replaced during semantics
  std::tuple<std::optional<DataStmtRepeat>, DataStmtConstant> t;
};

// R841 data-i-do-object ->
//        array-element | scalar-structure-component | data-implied-do
struct DataIDoObject {
  UNION_CLASS_BOILERPLATE(DataIDoObject);
  std::variant<Scalar<common::Indirection<Designator>>,
      common::Indirection<DataImpliedDo>>
      u;
};

// R840 data-implied-do ->
//        ( data-i-do-object-list , [integer-type-spec ::] data-i-do-variable
//        = scalar-int-constant-expr , scalar-int-constant-expr
//        [, scalar-int-constant-expr] )
// R842 data-i-do-variable -> do-variable
struct DataImpliedDo {
  TUPLE_CLASS_BOILERPLATE(DataImpliedDo);
  using Bounds = LoopBounds<DoVariable, ScalarIntConstantExpr>;
  std::tuple<std::list<DataIDoObject>, std::optional<IntegerTypeSpec>, Bounds>
      t;
};

// R839 data-stmt-object -> variable | data-implied-do
struct DataStmtObject {
  UNION_CLASS_BOILERPLATE(DataStmtObject);
  std::variant<common::Indirection<Variable>, DataImpliedDo> u;
};

// R838 data-stmt-set -> data-stmt-object-list / data-stmt-value-list /
struct DataStmtSet {
  TUPLE_CLASS_BOILERPLATE(DataStmtSet);
  std::tuple<std::list<DataStmtObject>, std::list<DataStmtValue>> t;
};

// R837 data-stmt -> DATA data-stmt-set [[,] data-stmt-set]...
WRAPPER_CLASS(DataStmt, std::list<DataStmtSet>);

// R848 dimension-stmt ->
//        DIMENSION [::] array-name ( array-spec )
//        [, array-name ( array-spec )]...
struct DimensionStmt {
  struct Declaration {
    TUPLE_CLASS_BOILERPLATE(Declaration);
    std::tuple<Name, ArraySpec> t;
  };
  WRAPPER_CLASS_BOILERPLATE(DimensionStmt, std::list<Declaration>);
};

// R849 intent-stmt -> INTENT ( intent-spec ) [::] dummy-arg-name-list
struct IntentStmt {
  TUPLE_CLASS_BOILERPLATE(IntentStmt);
  std::tuple<IntentSpec, std::list<Name>> t;
};

// R850 optional-stmt -> OPTIONAL [::] dummy-arg-name-list
WRAPPER_CLASS(OptionalStmt, std::list<Name>);

// R854 pointer-decl ->
//        object-name [( deferred-shape-spec-list )] | proc-entity-name
struct PointerDecl {
  TUPLE_CLASS_BOILERPLATE(PointerDecl);
  std::tuple<Name, std::optional<DeferredShapeSpecList>> t;
};

// R853 pointer-stmt -> POINTER [::] pointer-decl-list
WRAPPER_CLASS(PointerStmt, std::list<PointerDecl>);

// R855 protected-stmt -> PROTECTED [::] entity-name-list
WRAPPER_CLASS(ProtectedStmt, std::list<Name>);

// R857 saved-entity -> object-name | proc-pointer-name | / common-block-name /
// R858 proc-pointer-name -> name
struct SavedEntity {
  TUPLE_CLASS_BOILERPLATE(SavedEntity);
  ENUM_CLASS(Kind, Entity, Common)
  std::tuple<Kind, Name> t;
};

// R856 save-stmt -> SAVE [[::] saved-entity-list]
WRAPPER_CLASS(SaveStmt, std::list<SavedEntity>);

// R859 target-stmt -> TARGET [::] target-decl-list
WRAPPER_CLASS(TargetStmt, std::list<ObjectDecl>);

// R861 value-stmt -> VALUE [::] dummy-arg-name-list
WRAPPER_CLASS(ValueStmt, std::list<Name>);

// R862 volatile-stmt -> VOLATILE [::] object-name-list
WRAPPER_CLASS(VolatileStmt, std::list<ObjectName>);

// R865 letter-spec -> letter [- letter]
struct LetterSpec {
  TUPLE_CLASS_BOILERPLATE(LetterSpec);
  std::tuple<Location, std::optional<Location>> t;
};

// R864 implicit-spec -> declaration-type-spec ( letter-spec-list )
struct ImplicitSpec {
  TUPLE_CLASS_BOILERPLATE(ImplicitSpec);
  std::tuple<DeclarationTypeSpec, std::list<LetterSpec>> t;
};

// R863 implicit-stmt ->
//        IMPLICIT implicit-spec-list |
//        IMPLICIT NONE [( [implicit-name-spec-list] )]
// R866 implicit-name-spec -> EXTERNAL | TYPE
struct ImplicitStmt {
  UNION_CLASS_BOILERPLATE(ImplicitStmt);
  ENUM_CLASS(ImplicitNoneNameSpec, External, Type) // R866
  std::variant<std::list<ImplicitSpec>, std::list<ImplicitNoneNameSpec>> u;
};

// R874 common-block-object -> variable-name [( array-spec )]
struct CommonBlockObject {
  TUPLE_CLASS_BOILERPLATE(CommonBlockObject);
  std::tuple<Name, std::optional<ArraySpec>> t;
};

// R873 common-stmt ->
//        COMMON [/ [common-block-name] /] common-block-object-list
//        [[,] / [common-block-name] / common-block-object-list]...
struct CommonStmt {
  struct Block {
    TUPLE_CLASS_BOILERPLATE(Block);
    std::tuple<std::optional<Name>, std::list<CommonBlockObject>> t;
  };
  BOILERPLATE(CommonStmt);
  CommonStmt(std::optional<Name> &&, std::list<CommonBlockObject> &&,
      std::list<Block> &&);
  std::list<Block> blocks;
};

// R872 equivalence-object -> variable-name | array-element | substring
WRAPPER_CLASS(EquivalenceObject, common::Indirection<Designator>);

// R870 equivalence-stmt -> EQUIVALENCE equivalence-set-list
// R871 equivalence-set -> ( equivalence-object , equivalence-object-list )
WRAPPER_CLASS(EquivalenceStmt, std::list<std::list<EquivalenceObject>>);

// R910 substring-range -> [scalar-int-expr] : [scalar-int-expr]
struct SubstringRange {
  TUPLE_CLASS_BOILERPLATE(SubstringRange);
  std::tuple<std::optional<ScalarIntExpr>, std::optional<ScalarIntExpr>> t;
};

// R919 subscript -> scalar-int-expr
using Subscript = ScalarIntExpr;

// R921 subscript-triplet -> [subscript] : [subscript] [: stride]
struct SubscriptTriplet {
  TUPLE_CLASS_BOILERPLATE(SubscriptTriplet);
  std::tuple<std::optional<Subscript>, std::optional<Subscript>,
      std::optional<Subscript>>
      t;
};

// R920 section-subscript -> subscript | subscript-triplet | vector-subscript
// R923 vector-subscript -> int-expr
struct SectionSubscript {
  UNION_CLASS_BOILERPLATE(SectionSubscript);
  std::variant<IntExpr, SubscriptTriplet> u;
};

// R925 cosubscript -> scalar-int-expr
using Cosubscript = ScalarIntExpr;

// R1115 team-value -> scalar-expr
WRAPPER_CLASS(TeamValue, Scalar<common::Indirection<Expr>>);

// R926 image-selector-spec ->
//        STAT = stat-variable | TEAM = team-value |
//        TEAM_NUMBER = scalar-int-expr
struct ImageSelectorSpec {
  WRAPPER_CLASS(Stat, Scalar<Integer<common::Indirection<Variable>>>);
  WRAPPER_CLASS(Team_Number, ScalarIntExpr);
  UNION_CLASS_BOILERPLATE(ImageSelectorSpec);
  std::variant<Stat, TeamValue, Team_Number> u;
};

// R924 image-selector ->
//        lbracket cosubscript-list [, image-selector-spec-list] rbracket
struct ImageSelector {
  TUPLE_CLASS_BOILERPLATE(ImageSelector);
  std::tuple<std::list<Cosubscript>, std::list<ImageSelectorSpec>> t;
};

// R1001 - R1022 expressions
struct Expr {
  UNION_CLASS_BOILERPLATE(Expr);

  WRAPPER_CLASS(IntrinsicUnary, common::Indirection<Expr>);
  struct Parentheses : public IntrinsicUnary {
    using IntrinsicUnary::IntrinsicUnary;
  };
  struct UnaryPlus : public IntrinsicUnary {
    using IntrinsicUnary::IntrinsicUnary;
  };
  struct Negate : public IntrinsicUnary {
    using IntrinsicUnary::IntrinsicUnary;
  };
  struct NOT : public IntrinsicUnary {
    using IntrinsicUnary::IntrinsicUnary;
  };

  WRAPPER_CLASS(PercentLoc, common::Indirection<Variable>); // %LOC(v) extension

  struct DefinedUnary {
    TUPLE_CLASS_BOILERPLATE(DefinedUnary);
    std::tuple<DefinedOpName, common::Indirection<Expr>> t;
  };

  struct IntrinsicBinary {
    TUPLE_CLASS_BOILERPLATE(IntrinsicBinary);
    std::tuple<common::Indirection<Expr>, common::Indirection<Expr>> t;
  };
  struct Power : public IntrinsicBinary {
    using IntrinsicBinary::IntrinsicBinary;
  };
  struct Multiply : public IntrinsicBinary {
    using IntrinsicBinary::IntrinsicBinary;
  };
  struct Divide : public IntrinsicBinary {
    using IntrinsicBinary::IntrinsicBinary;
  };
  struct Add : public IntrinsicBinary {
    using IntrinsicBinary::IntrinsicBinary;
  };
  struct Subtract : public IntrinsicBinary {
    using IntrinsicBinary::IntrinsicBinary;
  };
  struct Concat : public IntrinsicBinary {
    using IntrinsicBinary::IntrinsicBinary;
  };
  struct LT : public IntrinsicBinary {
    using IntrinsicBinary::IntrinsicBinary;
  };
  struct LE : public IntrinsicBinary {
    using IntrinsicBinary::IntrinsicBinary;
  };
  struct EQ : public IntrinsicBinary {
    using IntrinsicBinary::IntrinsicBinary;
  };
  struct NE : public IntrinsicBinary {
    using IntrinsicBinary::IntrinsicBinary;
  };
  struct GE : public IntrinsicBinary {
    using IntrinsicBinary::IntrinsicBinary;
  };
  struct GT : public IntrinsicBinary {
    using IntrinsicBinary::IntrinsicBinary;
  };
  struct AND : public IntrinsicBinary {
    using IntrinsicBinary::IntrinsicBinary;
  };
  struct OR : public IntrinsicBinary {
    using IntrinsicBinary::IntrinsicBinary;
  };
  struct EQV : public IntrinsicBinary {
    using IntrinsicBinary::IntrinsicBinary;
  };
  struct NEQV : public IntrinsicBinary {
    using IntrinsicBinary::IntrinsicBinary;
  };

  // PGI/XLF extension: (x,y), not both constant
  struct ComplexConstructor : public IntrinsicBinary {
    using IntrinsicBinary::IntrinsicBinary;
  };

  struct DefinedBinary {
    TUPLE_CLASS_BOILERPLATE(DefinedBinary);
    std::tuple<DefinedOpName, common::Indirection<Expr>,
        common::Indirection<Expr>>
        t;
  };

  explicit Expr(Designator &&);
  explicit Expr(FunctionReference &&);

  mutable TypedExpr typedExpr;

  CharBlock source;

  std::variant<common::Indirection<CharLiteralConstantSubstring>,
      LiteralConstant, common::Indirection<Designator>, ArrayConstructor,
      StructureConstructor, common::Indirection<FunctionReference>, Parentheses,
      UnaryPlus, Negate, NOT, PercentLoc, DefinedUnary, Power, Multiply, Divide,
      Add, Subtract, Concat, LT, LE, EQ, NE, GE, GT, AND, OR, EQV, NEQV,
      DefinedBinary, ComplexConstructor, common::Indirection<SubstringInquiry>>
      u;
};

// R912 part-ref -> part-name [( section-subscript-list )] [image-selector]
struct PartRef {
  BOILERPLATE(PartRef);
  PartRef(Name &&n, std::list<SectionSubscript> &&ss,
      std::optional<ImageSelector> &&is)
      : name{std::move(n)},
        subscripts(std::move(ss)), imageSelector{std::move(is)} {}
  Name name;
  std::list<SectionSubscript> subscripts;
  std::optional<ImageSelector> imageSelector;
};

// R911 data-ref -> part-ref [% part-ref]...
struct DataRef {
  UNION_CLASS_BOILERPLATE(DataRef);
  explicit DataRef(std::list<PartRef> &&);
  std::variant<Name, common::Indirection<StructureComponent>,
      common::Indirection<ArrayElement>,
      common::Indirection<CoindexedNamedObject>>
      u;
};

// R908 substring -> parent-string ( substring-range )
// R909 parent-string ->
//        scalar-variable-name | array-element | coindexed-named-object |
//        scalar-structure-component | scalar-char-literal-constant |
//        scalar-named-constant
// Substrings of character literals have been factored out into their
// own productions so that they can't appear as designators in any context
// other than a primary expression.
struct Substring {
  TUPLE_CLASS_BOILERPLATE(Substring);
  std::tuple<DataRef, SubstringRange> t;
};

struct CharLiteralConstantSubstring {
  TUPLE_CLASS_BOILERPLATE(CharLiteralConstantSubstring);
  std::tuple<CharLiteralConstant, SubstringRange> t;
};

// substring%KIND/LEN type parameter inquiry for cases that could not be
// parsed as part-refs and fixed up afterwards.  N.B. we only have to
// handle inquiries into designator-based substrings, not those based on
// char-literal-constants.
struct SubstringInquiry {
  CharBlock source;
  WRAPPER_CLASS_BOILERPLATE(SubstringInquiry, Substring);
};

// R901 designator -> object-name | array-element | array-section |
//                    coindexed-named-object | complex-part-designator |
//                    structure-component | substring
struct Designator {
  UNION_CLASS_BOILERPLATE(Designator);
  bool EndsInBareName() const;
  CharBlock source;
  std::variant<DataRef, Substring> u;
};

// R902 variable -> designator | function-reference
struct Variable {
  UNION_CLASS_BOILERPLATE(Variable);
  mutable TypedExpr typedExpr;
  CharBlock GetSource() const;
  std::variant<common::Indirection<Designator>,
      common::Indirection<FunctionReference>>
      u;
};

// R904 logical-variable -> variable
// Appears only as part of scalar-logical-variable.
using ScalarLogicalVariable = Scalar<Logical<Variable>>;

// R906 default-char-variable -> variable
// Appears only as part of scalar-default-char-variable.
using ScalarDefaultCharVariable = Scalar<DefaultChar<Variable>>;

// R907 int-variable -> variable
// Appears only as part of scalar-int-variable.
using ScalarIntVariable = Scalar<Integer<Variable>>;

// R913 structure-component -> data-ref
struct StructureComponent {
  BOILERPLATE(StructureComponent);
  StructureComponent(DataRef &&dr, Name &&n)
      : base{std::move(dr)}, component(std::move(n)) {}
  DataRef base;
  Name component;
};

// R1039 proc-component-ref -> scalar-variable % procedure-component-name
// C1027 constrains the scalar-variable to be a data-ref without coindices.
struct ProcComponentRef {
  WRAPPER_CLASS_BOILERPLATE(ProcComponentRef, Scalar<StructureComponent>);
};

// R914 coindexed-named-object -> data-ref
struct CoindexedNamedObject {
  BOILERPLATE(CoindexedNamedObject);
  CoindexedNamedObject(DataRef &&dr, ImageSelector &&is)
      : base{std::move(dr)}, imageSelector{std::move(is)} {}
  DataRef base;
  ImageSelector imageSelector;
};

// R917 array-element -> data-ref
struct ArrayElement {
  BOILERPLATE(ArrayElement);
  ArrayElement(DataRef &&dr, std::list<SectionSubscript> &&ss)
      : base{std::move(dr)}, subscripts(std::move(ss)) {}
  Substring ConvertToSubstring();
  StructureConstructor ConvertToStructureConstructor(
      const semantics::DerivedTypeSpec &);
  DataRef base;
  std::list<SectionSubscript> subscripts;
};

// R933 allocate-object -> variable-name | structure-component
struct AllocateObject {
  UNION_CLASS_BOILERPLATE(AllocateObject);
  mutable TypedExpr typedExpr;
  std::variant<Name, StructureComponent> u;
};

// R935 lower-bound-expr -> scalar-int-expr
// R936 upper-bound-expr -> scalar-int-expr
using BoundExpr = ScalarIntExpr;

// R934 allocate-shape-spec -> [lower-bound-expr :] upper-bound-expr
// R938 allocate-coshape-spec -> [lower-bound-expr :] upper-bound-expr
struct AllocateShapeSpec {
  TUPLE_CLASS_BOILERPLATE(AllocateShapeSpec);
  std::tuple<std::optional<BoundExpr>, BoundExpr> t;
};

using AllocateCoshapeSpec = AllocateShapeSpec;

// R937 allocate-coarray-spec ->
//      [allocate-coshape-spec-list ,] [lower-bound-expr :] *
struct AllocateCoarraySpec {
  TUPLE_CLASS_BOILERPLATE(AllocateCoarraySpec);
  std::tuple<std::list<AllocateCoshapeSpec>, std::optional<BoundExpr>> t;
};

// R932 allocation ->
//        allocate-object [( allocate-shape-spec-list )]
//        [lbracket allocate-coarray-spec rbracket]
struct Allocation {
  TUPLE_CLASS_BOILERPLATE(Allocation);
  std::tuple<AllocateObject, std::list<AllocateShapeSpec>,
      std::optional<AllocateCoarraySpec>>
      t;
};

// R929 stat-variable -> scalar-int-variable
WRAPPER_CLASS(StatVariable, ScalarIntVariable);

// R930 errmsg-variable -> scalar-default-char-variable
// R1207 iomsg-variable -> scalar-default-char-variable
WRAPPER_CLASS(MsgVariable, ScalarDefaultCharVariable);

// R942 dealloc-opt -> STAT = stat-variable | ERRMSG = errmsg-variable
// R1165 sync-stat -> STAT = stat-variable | ERRMSG = errmsg-variable
struct StatOrErrmsg {
  UNION_CLASS_BOILERPLATE(StatOrErrmsg);
  std::variant<StatVariable, MsgVariable> u;
};

// R928 alloc-opt ->
//        ERRMSG = errmsg-variable | MOLD = source-expr |
//        SOURCE = source-expr | STAT = stat-variable |
// (CUDA) STREAM = scalar-int-expr
//        PINNED = scalar-logical-variable
// R931 source-expr -> expr
struct AllocOpt {
  UNION_CLASS_BOILERPLATE(AllocOpt);
  WRAPPER_CLASS(Mold, common::Indirection<Expr>);
  WRAPPER_CLASS(Source, common::Indirection<Expr>);
  WRAPPER_CLASS(Stream, common::Indirection<ScalarIntExpr>);
  WRAPPER_CLASS(Pinned, common::Indirection<ScalarLogicalVariable>);
  std::variant<Mold, Source, StatOrErrmsg, Stream, Pinned> u;
};

// R927 allocate-stmt ->
//        ALLOCATE ( [type-spec ::] allocation-list [, alloc-opt-list] )
struct AllocateStmt {
  TUPLE_CLASS_BOILERPLATE(AllocateStmt);
  std::tuple<std::optional<TypeSpec>, std::list<Allocation>,
      std::list<AllocOpt>>
      t;
};

// R940 pointer-object ->
//        variable-name | structure-component | proc-pointer-name
struct PointerObject {
  UNION_CLASS_BOILERPLATE(PointerObject);
  mutable TypedExpr typedExpr;
  std::variant<Name, StructureComponent> u;
};

// R939 nullify-stmt -> NULLIFY ( pointer-object-list )
WRAPPER_CLASS(NullifyStmt, std::list<PointerObject>);

// R941 deallocate-stmt ->
//        DEALLOCATE ( allocate-object-list [, dealloc-opt-list] )
struct DeallocateStmt {
  TUPLE_CLASS_BOILERPLATE(DeallocateStmt);
  std::tuple<std::list<AllocateObject>, std::list<StatOrErrmsg>> t;
};

// R1032 assignment-stmt -> variable = expr
struct AssignmentStmt {
  TUPLE_CLASS_BOILERPLATE(AssignmentStmt);
  using TypedAssignment =
      common::ForwardOwningPointer<evaluate::GenericAssignmentWrapper>;
  mutable TypedAssignment typedAssignment;
  std::tuple<Variable, Expr> t;
};

// R1035 bounds-spec -> lower-bound-expr :
WRAPPER_CLASS(BoundsSpec, BoundExpr);

// R1036 bounds-remapping -> lower-bound-expr : upper-bound-expr
struct BoundsRemapping {
  TUPLE_CLASS_BOILERPLATE(BoundsRemapping);
  std::tuple<BoundExpr, BoundExpr> t;
};

// R1033 pointer-assignment-stmt ->
//         data-pointer-object [( bounds-spec-list )] => data-target |
//         data-pointer-object ( bounds-remapping-list ) => data-target |
//         proc-pointer-object => proc-target
// R1034 data-pointer-object ->
//         variable-name | scalar-variable % data-pointer-component-name
// R1038 proc-pointer-object -> proc-pointer-name | proc-component-ref
struct PointerAssignmentStmt {
  struct Bounds {
    UNION_CLASS_BOILERPLATE(Bounds);
    std::variant<std::list<BoundsRemapping>, std::list<BoundsSpec>> u;
  };
  TUPLE_CLASS_BOILERPLATE(PointerAssignmentStmt);
  mutable AssignmentStmt::TypedAssignment typedAssignment;
  std::tuple<DataRef, Bounds, Expr> t;
};

// R1041 where-stmt -> WHERE ( mask-expr ) where-assignment-stmt
// R1045 where-assignment-stmt -> assignment-stmt
// R1046 mask-expr -> logical-expr
struct WhereStmt {
  TUPLE_CLASS_BOILERPLATE(WhereStmt);
  std::tuple<LogicalExpr, AssignmentStmt> t;
};

// R1043 where-construct-stmt -> [where-construct-name :] WHERE ( mask-expr )
struct WhereConstructStmt {
  TUPLE_CLASS_BOILERPLATE(WhereConstructStmt);
  std::tuple<std::optional<Name>, LogicalExpr> t;
};

// R1044 where-body-construct ->
//         where-assignment-stmt | where-stmt | where-construct
struct WhereBodyConstruct {
  UNION_CLASS_BOILERPLATE(WhereBodyConstruct);
  std::variant<Statement<AssignmentStmt>, Statement<WhereStmt>,
      common::Indirection<WhereConstruct>>
      u;
};

// R1047 masked-elsewhere-stmt ->
//         ELSEWHERE ( mask-expr ) [where-construct-name]
struct MaskedElsewhereStmt {
  TUPLE_CLASS_BOILERPLATE(MaskedElsewhereStmt);
  std::tuple<LogicalExpr, std::optional<Name>> t;
};

// R1048 elsewhere-stmt -> ELSEWHERE [where-construct-name]
WRAPPER_CLASS(ElsewhereStmt, std::optional<Name>);

// R1049 end-where-stmt -> END WHERE [where-construct-name]
WRAPPER_CLASS(EndWhereStmt, std::optional<Name>);

// R1042 where-construct ->
//         where-construct-stmt [where-body-construct]...
//         [masked-elsewhere-stmt [where-body-construct]...]...
//         [elsewhere-stmt [where-body-construct]...] end-where-stmt
struct WhereConstruct {
  struct MaskedElsewhere {
    TUPLE_CLASS_BOILERPLATE(MaskedElsewhere);
    std::tuple<Statement<MaskedElsewhereStmt>, std::list<WhereBodyConstruct>> t;
  };
  struct Elsewhere {
    TUPLE_CLASS_BOILERPLATE(Elsewhere);
    std::tuple<Statement<ElsewhereStmt>, std::list<WhereBodyConstruct>> t;
  };
  TUPLE_CLASS_BOILERPLATE(WhereConstruct);
  std::tuple<Statement<WhereConstructStmt>, std::list<WhereBodyConstruct>,
      std::list<MaskedElsewhere>, std::optional<Elsewhere>,
      Statement<EndWhereStmt>>
      t;
};

// R1051 forall-construct-stmt ->
//         [forall-construct-name :] FORALL concurrent-header
struct ForallConstructStmt {
  TUPLE_CLASS_BOILERPLATE(ForallConstructStmt);
  std::tuple<std::optional<Name>, common::Indirection<ConcurrentHeader>> t;
};

// R1053 forall-assignment-stmt -> assignment-stmt | pointer-assignment-stmt
struct ForallAssignmentStmt {
  UNION_CLASS_BOILERPLATE(ForallAssignmentStmt);
  std::variant<AssignmentStmt, PointerAssignmentStmt> u;
};

// R1055 forall-stmt -> FORALL concurrent-header forall-assignment-stmt
struct ForallStmt {
  TUPLE_CLASS_BOILERPLATE(ForallStmt);
  std::tuple<common::Indirection<ConcurrentHeader>,
      UnlabeledStatement<ForallAssignmentStmt>>
      t;
};

// R1052 forall-body-construct ->
//         forall-assignment-stmt | where-stmt | where-construct |
//         forall-construct | forall-stmt
struct ForallBodyConstruct {
  UNION_CLASS_BOILERPLATE(ForallBodyConstruct);
  std::variant<Statement<ForallAssignmentStmt>, Statement<WhereStmt>,
      WhereConstruct, common::Indirection<ForallConstruct>,
      Statement<ForallStmt>>
      u;
};

// R1054 end-forall-stmt -> END FORALL [forall-construct-name]
WRAPPER_CLASS(EndForallStmt, std::optional<Name>);

// R1050 forall-construct ->
//         forall-construct-stmt [forall-body-construct]... end-forall-stmt
struct ForallConstruct {
  TUPLE_CLASS_BOILERPLATE(ForallConstruct);
  std::tuple<Statement<ForallConstructStmt>, std::list<ForallBodyConstruct>,
      Statement<EndForallStmt>>
      t;
};

// R1101 block -> [execution-part-construct]...
using Block = std::list<ExecutionPartConstruct>;

// R1105 selector -> expr | variable
struct Selector {
  UNION_CLASS_BOILERPLATE(Selector);
  std::variant<Expr, Variable> u;
};

// R1104 association -> associate-name => selector
struct Association {
  TUPLE_CLASS_BOILERPLATE(Association);
  std::tuple<Name, Selector> t;
};

// R1103 associate-stmt ->
//        [associate-construct-name :] ASSOCIATE ( association-list )
struct AssociateStmt {
  TUPLE_CLASS_BOILERPLATE(AssociateStmt);
  std::tuple<std::optional<Name>, std::list<Association>> t;
};

// R1106 end-associate-stmt -> END ASSOCIATE [associate-construct-name]
WRAPPER_CLASS(EndAssociateStmt, std::optional<Name>);

// R1102 associate-construct -> associate-stmt block end-associate-stmt
struct AssociateConstruct {
  TUPLE_CLASS_BOILERPLATE(AssociateConstruct);
  std::tuple<Statement<AssociateStmt>, Block, Statement<EndAssociateStmt>> t;
};

// R1108 block-stmt -> [block-construct-name :] BLOCK
WRAPPER_CLASS(BlockStmt, std::optional<Name>);

// R1110 end-block-stmt -> END BLOCK [block-construct-name]
WRAPPER_CLASS(EndBlockStmt, std::optional<Name>);

// R1109 block-specification-part ->
//         [use-stmt]... [import-stmt]...
//         [[declaration-construct]... specification-construct]
// N.B. Because BlockSpecificationPart just wraps the more general
// SpecificationPart, it can misrecognize an ImplicitPart as part of
// the BlockSpecificationPart during parsing, and we have to detect and
// flag such usage in semantics.
WRAPPER_CLASS(BlockSpecificationPart, SpecificationPart);

// R1107 block-construct ->
//         block-stmt [block-specification-part] block end-block-stmt
struct BlockConstruct {
  TUPLE_CLASS_BOILERPLATE(BlockConstruct);
  std::tuple<Statement<BlockStmt>, BlockSpecificationPart, Block,
      Statement<EndBlockStmt>>
      t;
};

// R1113 coarray-association -> codimension-decl => selector
struct CoarrayAssociation {
  TUPLE_CLASS_BOILERPLATE(CoarrayAssociation);
  std::tuple<CodimensionDecl, Selector> t;
};

// R1112 change-team-stmt ->
//         [team-construct-name :] CHANGE TEAM
//         ( team-value [, coarray-association-list] [, sync-stat-list] )
struct ChangeTeamStmt {
  TUPLE_CLASS_BOILERPLATE(ChangeTeamStmt);
  std::tuple<std::optional<Name>, TeamValue, std::list<CoarrayAssociation>,
      std::list<StatOrErrmsg>>
      t;
};

// R1114 end-change-team-stmt ->
//         END TEAM [( [sync-stat-list] )] [team-construct-name]
struct EndChangeTeamStmt {
  TUPLE_CLASS_BOILERPLATE(EndChangeTeamStmt);
  std::tuple<std::list<StatOrErrmsg>, std::optional<Name>> t;
};

// R1111 change-team-construct -> change-team-stmt block end-change-team-stmt
struct ChangeTeamConstruct {
  TUPLE_CLASS_BOILERPLATE(ChangeTeamConstruct);
  std::tuple<Statement<ChangeTeamStmt>, Block, Statement<EndChangeTeamStmt>> t;
};

// R1117 critical-stmt ->
//         [critical-construct-name :] CRITICAL [( [sync-stat-list] )]
struct CriticalStmt {
  TUPLE_CLASS_BOILERPLATE(CriticalStmt);
  std::tuple<std::optional<Name>, std::list<StatOrErrmsg>> t;
};

// R1118 end-critical-stmt -> END CRITICAL [critical-construct-name]
WRAPPER_CLASS(EndCriticalStmt, std::optional<Name>);

// R1116 critical-construct -> critical-stmt block end-critical-stmt
struct CriticalConstruct {
  TUPLE_CLASS_BOILERPLATE(CriticalConstruct);
  std::tuple<Statement<CriticalStmt>, Block, Statement<EndCriticalStmt>> t;
};

// R1126 concurrent-control ->
//         index-name = concurrent-limit : concurrent-limit [: concurrent-step]
// R1127 concurrent-limit -> scalar-int-expr
// R1128 concurrent-step -> scalar-int-expr
struct ConcurrentControl {
  TUPLE_CLASS_BOILERPLATE(ConcurrentControl);
  std::tuple<Name, ScalarIntExpr, ScalarIntExpr, std::optional<ScalarIntExpr>>
      t;
};

// R1125 concurrent-header ->
//         ( [integer-type-spec ::] concurrent-control-list
//         [, scalar-mask-expr] )
struct ConcurrentHeader {
  TUPLE_CLASS_BOILERPLATE(ConcurrentHeader);
  std::tuple<std::optional<IntegerTypeSpec>, std::list<ConcurrentControl>,
      std::optional<ScalarLogicalExpr>>
      t;
};

// R1130 locality-spec ->
//         LOCAL ( variable-name-list ) | LOCAL_INIT ( variable-name-list ) |
//         SHARED ( variable-name-list ) | DEFAULT ( NONE )
struct LocalitySpec {
  UNION_CLASS_BOILERPLATE(LocalitySpec);
  WRAPPER_CLASS(Local, std::list<Name>);
  WRAPPER_CLASS(LocalInit, std::list<Name>);
  WRAPPER_CLASS(Shared, std::list<Name>);
  EMPTY_CLASS(DefaultNone);
  std::variant<Local, LocalInit, Shared, DefaultNone> u;
};

// R1123 loop-control ->
//         [,] do-variable = scalar-int-expr , scalar-int-expr
//           [, scalar-int-expr] |
//         [,] WHILE ( scalar-logical-expr ) |
//         [,] CONCURRENT concurrent-header concurrent-locality
// R1129 concurrent-locality -> [locality-spec]...
struct LoopControl {
  UNION_CLASS_BOILERPLATE(LoopControl);
  struct Concurrent {
    TUPLE_CLASS_BOILERPLATE(Concurrent);
    std::tuple<ConcurrentHeader, std::list<LocalitySpec>> t;
  };
  using Bounds = LoopBounds<ScalarName, ScalarExpr>;
  std::variant<Bounds, ScalarLogicalExpr, Concurrent> u;
};

// R1121 label-do-stmt -> [do-construct-name :] DO label [loop-control]
struct LabelDoStmt {
  TUPLE_CLASS_BOILERPLATE(LabelDoStmt);
  std::tuple<std::optional<Name>, Label, std::optional<LoopControl>> t;
};

// R1122 nonlabel-do-stmt -> [do-construct-name :] DO [loop-control]
struct NonLabelDoStmt {
  TUPLE_CLASS_BOILERPLATE(NonLabelDoStmt);
  std::tuple<std::optional<Name>, std::optional<LoopControl>> t;
};

// R1132 end-do-stmt -> END DO [do-construct-name]
WRAPPER_CLASS(EndDoStmt, std::optional<Name>);

// R1131 end-do -> end-do-stmt | continue-stmt

// R1119 do-construct -> do-stmt block end-do
// R1120 do-stmt -> nonlabel-do-stmt | label-do-stmt
// Deprecated, but supported: "label DO" loops ending on statements other
// than END DO and CONTINUE, and multiple "label DO" loops ending on the
// same label.
struct DoConstruct {
  TUPLE_CLASS_BOILERPLATE(DoConstruct);
  const std::optional<LoopControl> &GetLoopControl() const;
  bool IsDoNormal() const;
  bool IsDoWhile() const;
  bool IsDoConcurrent() const;
  std::tuple<Statement<NonLabelDoStmt>, Block, Statement<EndDoStmt>> t;
};

// R1133 cycle-stmt -> CYCLE [do-construct-name]
WRAPPER_CLASS(CycleStmt, std::optional<Name>);

// R1135 if-then-stmt -> [if-construct-name :] IF ( scalar-logical-expr ) THEN
struct IfThenStmt {
  TUPLE_CLASS_BOILERPLATE(IfThenStmt);
  std::tuple<std::optional<Name>, ScalarLogicalExpr> t;
};

// R1136 else-if-stmt ->
//         ELSE IF ( scalar-logical-expr ) THEN [if-construct-name]
struct ElseIfStmt {
  TUPLE_CLASS_BOILERPLATE(ElseIfStmt);
  std::tuple<ScalarLogicalExpr, std::optional<Name>> t;
};

// R1137 else-stmt -> ELSE [if-construct-name]
WRAPPER_CLASS(ElseStmt, std::optional<Name>);

// R1138 end-if-stmt -> END IF [if-construct-name]
WRAPPER_CLASS(EndIfStmt, std::optional<Name>);

// R1134 if-construct ->
//         if-then-stmt block [else-if-stmt block]...
//         [else-stmt block] end-if-stmt
struct IfConstruct {
  struct ElseIfBlock {
    TUPLE_CLASS_BOILERPLATE(ElseIfBlock);
    std::tuple<Statement<ElseIfStmt>, Block> t;
  };
  struct ElseBlock {
    TUPLE_CLASS_BOILERPLATE(ElseBlock);
    std::tuple<Statement<ElseStmt>, Block> t;
  };
  TUPLE_CLASS_BOILERPLATE(IfConstruct);
  std::tuple<Statement<IfThenStmt>, Block, std::list<ElseIfBlock>,
      std::optional<ElseBlock>, Statement<EndIfStmt>>
      t;
};

// R1139 if-stmt -> IF ( scalar-logical-expr ) action-stmt
struct IfStmt {
  TUPLE_CLASS_BOILERPLATE(IfStmt);
  std::tuple<ScalarLogicalExpr, UnlabeledStatement<ActionStmt>> t;
};

// R1141 select-case-stmt -> [case-construct-name :] SELECT CASE ( case-expr )
// R1144 case-expr -> scalar-expr
struct SelectCaseStmt {
  TUPLE_CLASS_BOILERPLATE(SelectCaseStmt);
  std::tuple<std::optional<Name>, Scalar<Expr>> t;
};

// R1147 case-value -> scalar-constant-expr
using CaseValue = Scalar<ConstantExpr>;

// R1146 case-value-range ->
//         case-value | case-value : | : case-value | case-value : case-value
struct CaseValueRange {
  UNION_CLASS_BOILERPLATE(CaseValueRange);
  struct Range {
    BOILERPLATE(Range);
    Range(std::optional<CaseValue> &&l, std::optional<CaseValue> &&u)
        : lower{std::move(l)}, upper{std::move(u)} {}
    std::optional<CaseValue> lower, upper; // not both missing
  };
  std::variant<CaseValue, Range> u;
};

// R1145 case-selector -> ( case-value-range-list ) | DEFAULT
EMPTY_CLASS(Default);

struct CaseSelector {
  UNION_CLASS_BOILERPLATE(CaseSelector);
  std::variant<std::list<CaseValueRange>, Default> u;
};

// R1142 case-stmt -> CASE case-selector [case-construct-name]
struct CaseStmt {
  TUPLE_CLASS_BOILERPLATE(CaseStmt);
  std::tuple<CaseSelector, std::optional<Name>> t;
};

// R1143 end-select-stmt -> END SELECT [case-construct-name]
// R1151 end-select-rank-stmt -> END SELECT [select-construct-name]
// R1155 end-select-type-stmt -> END SELECT [select-construct-name]
WRAPPER_CLASS(EndSelectStmt, std::optional<Name>);

// R1140 case-construct ->
//         select-case-stmt [case-stmt block]... end-select-stmt
struct CaseConstruct {
  struct Case {
    TUPLE_CLASS_BOILERPLATE(Case);
    std::tuple<Statement<CaseStmt>, Block> t;
  };
  TUPLE_CLASS_BOILERPLATE(CaseConstruct);
  std::tuple<Statement<SelectCaseStmt>, std::list<Case>,
      Statement<EndSelectStmt>>
      t;
};

// R1149 select-rank-stmt ->
//         [select-construct-name :] SELECT RANK
//         ( [associate-name =>] selector )
struct SelectRankStmt {
  TUPLE_CLASS_BOILERPLATE(SelectRankStmt);
  std::tuple<std::optional<Name>, std::optional<Name>, Selector> t;
};

// R1150 select-rank-case-stmt ->
//         RANK ( scalar-int-constant-expr ) [select-construct-name] |
//         RANK ( * ) [select-construct-name] |
//         RANK DEFAULT [select-construct-name]
struct SelectRankCaseStmt {
  struct Rank {
    UNION_CLASS_BOILERPLATE(Rank);
    std::variant<ScalarIntConstantExpr, Star, Default> u;
  };
  TUPLE_CLASS_BOILERPLATE(SelectRankCaseStmt);
  std::tuple<Rank, std::optional<Name>> t;
};

// R1148 select-rank-construct ->
//         select-rank-stmt [select-rank-case-stmt block]...
//         end-select-rank-stmt
struct SelectRankConstruct {
  TUPLE_CLASS_BOILERPLATE(SelectRankConstruct);
  struct RankCase {
    TUPLE_CLASS_BOILERPLATE(RankCase);
    std::tuple<Statement<SelectRankCaseStmt>, Block> t;
  };
  std::tuple<Statement<SelectRankStmt>, std::list<RankCase>,
      Statement<EndSelectStmt>>
      t;
};

// R1153 select-type-stmt ->
//         [select-construct-name :] SELECT TYPE
//         ( [associate-name =>] selector )
struct SelectTypeStmt {
  TUPLE_CLASS_BOILERPLATE(SelectTypeStmt);
  std::tuple<std::optional<Name>, std::optional<Name>, Selector> t;
};

// R1154 type-guard-stmt ->
//         TYPE IS ( type-spec ) [select-construct-name] |
//         CLASS IS ( derived-type-spec ) [select-construct-name] |
//         CLASS DEFAULT [select-construct-name]
struct TypeGuardStmt {
  struct Guard {
    UNION_CLASS_BOILERPLATE(Guard);
    std::variant<TypeSpec, DerivedTypeSpec, Default> u;
  };
  TUPLE_CLASS_BOILERPLATE(TypeGuardStmt);
  std::tuple<Guard, std::optional<Name>> t;
};

// R1152 select-type-construct ->
//         select-type-stmt [type-guard-stmt block]... end-select-type-stmt
struct SelectTypeConstruct {
  TUPLE_CLASS_BOILERPLATE(SelectTypeConstruct);
  struct TypeCase {
    TUPLE_CLASS_BOILERPLATE(TypeCase);
    std::tuple<Statement<TypeGuardStmt>, Block> t;
  };
  std::tuple<Statement<SelectTypeStmt>, std::list<TypeCase>,
      Statement<EndSelectStmt>>
      t;
};

// R1156 exit-stmt -> EXIT [construct-name]
WRAPPER_CLASS(ExitStmt, std::optional<Name>);

// R1157 goto-stmt -> GO TO label
WRAPPER_CLASS(GotoStmt, Label);

// R1158 computed-goto-stmt -> GO TO ( label-list ) [,] scalar-int-expr
struct ComputedGotoStmt {
  TUPLE_CLASS_BOILERPLATE(ComputedGotoStmt);
  std::tuple<std::list<Label>, ScalarIntExpr> t;
};

// R1162 stop-code -> scalar-default-char-expr | scalar-int-expr
// We can't distinguish character expressions from integer
// expressions during parsing, so we just parse an expr and
// check its type later.
WRAPPER_CLASS(StopCode, Scalar<Expr>);

// R1160 stop-stmt -> STOP [stop-code] [, QUIET = scalar-logical-expr]
// R1161 error-stop-stmt ->
//         ERROR STOP [stop-code] [, QUIET = scalar-logical-expr]
struct StopStmt {
  ENUM_CLASS(Kind, Stop, ErrorStop)
  TUPLE_CLASS_BOILERPLATE(StopStmt);
  std::tuple<Kind, std::optional<StopCode>, std::optional<ScalarLogicalExpr>> t;
};

// R1164 sync-all-stmt -> SYNC ALL [( [sync-stat-list] )]
WRAPPER_CLASS(SyncAllStmt, std::list<StatOrErrmsg>);

// R1166 sync-images-stmt -> SYNC IMAGES ( image-set [, sync-stat-list] )
// R1167 image-set -> int-expr | *
struct SyncImagesStmt {
  struct ImageSet {
    UNION_CLASS_BOILERPLATE(ImageSet);
    std::variant<IntExpr, Star> u;
  };
  TUPLE_CLASS_BOILERPLATE(SyncImagesStmt);
  std::tuple<ImageSet, std::list<StatOrErrmsg>> t;
};

// R1168 sync-memory-stmt -> SYNC MEMORY [( [sync-stat-list] )]
WRAPPER_CLASS(SyncMemoryStmt, std::list<StatOrErrmsg>);

// R1169 sync-team-stmt -> SYNC TEAM ( team-value [, sync-stat-list] )
struct SyncTeamStmt {
  TUPLE_CLASS_BOILERPLATE(SyncTeamStmt);
  std::tuple<TeamValue, std::list<StatOrErrmsg>> t;
};

// R1171 event-variable -> scalar-variable
using EventVariable = Scalar<Variable>;

// R1170 event-post-stmt -> EVENT POST ( event-variable [, sync-stat-list] )
struct EventPostStmt {
  TUPLE_CLASS_BOILERPLATE(EventPostStmt);
  std::tuple<EventVariable, std::list<StatOrErrmsg>> t;
};

// R1172 event-wait-stmt ->
//         EVENT WAIT ( event-variable [, event-wait-spec-list] )
// R1173 event-wait-spec -> until-spec | sync-stat
// R1174 until-spec -> UNTIL_COUNT = scalar-int-expr
struct EventWaitStmt {
  struct EventWaitSpec {
    UNION_CLASS_BOILERPLATE(EventWaitSpec);
    std::variant<ScalarIntExpr, StatOrErrmsg> u;
  };
  TUPLE_CLASS_BOILERPLATE(EventWaitStmt);
  std::tuple<EventVariable, std::list<EventWaitSpec>> t;
};

// R1177 team-variable -> scalar-variable
using TeamVariable = Scalar<Variable>;

// R1175 form-team-stmt ->
//         FORM TEAM ( team-number , team-variable [, form-team-spec-list] )
// R1176 team-number -> scalar-int-expr
// R1178 form-team-spec -> NEW_INDEX = scalar-int-expr | sync-stat
struct FormTeamStmt {
  struct FormTeamSpec {
    UNION_CLASS_BOILERPLATE(FormTeamSpec);
    std::variant<ScalarIntExpr, StatOrErrmsg> u;
  };
  TUPLE_CLASS_BOILERPLATE(FormTeamStmt);
  std::tuple<ScalarIntExpr, TeamVariable, std::list<FormTeamSpec>> t;
};

// R1182 lock-variable -> scalar-variable
using LockVariable = Scalar<Variable>;

// R1179 lock-stmt -> LOCK ( lock-variable [, lock-stat-list] )
// R1180 lock-stat -> ACQUIRED_LOCK = scalar-logical-variable | sync-stat
struct LockStmt {
  struct LockStat {
    UNION_CLASS_BOILERPLATE(LockStat);
    std::variant<Scalar<Logical<Variable>>, StatOrErrmsg> u;
  };
  TUPLE_CLASS_BOILERPLATE(LockStmt);
  std::tuple<LockVariable, std::list<LockStat>> t;
};

// R1181 unlock-stmt -> UNLOCK ( lock-variable [, sync-stat-list] )
struct UnlockStmt {
  TUPLE_CLASS_BOILERPLATE(UnlockStmt);
  std::tuple<LockVariable, std::list<StatOrErrmsg>> t;
};

// R1202 file-unit-number -> scalar-int-expr
WRAPPER_CLASS(FileUnitNumber, ScalarIntExpr);

// R1201 io-unit -> file-unit-number | * | internal-file-variable
// R1203 internal-file-variable -> char-variable
// R905 char-variable -> variable
// When Variable appears as an IoUnit, it must be character of a default,
// ASCII, or Unicode kind; this constraint is not automatically checked.
// The parse is ambiguous and is repaired if necessary once the types of
// symbols are known.
struct IoUnit {
  UNION_CLASS_BOILERPLATE(IoUnit);
  std::variant<Variable, FileUnitNumber, Star> u;
};

// R1206 file-name-expr -> scalar-default-char-expr
using FileNameExpr = ScalarDefaultCharExpr;

// R1205 connect-spec ->
//         [UNIT =] file-unit-number | ACCESS = scalar-default-char-expr |
//         ACTION = scalar-default-char-expr |
//         ASYNCHRONOUS = scalar-default-char-expr |
//         BLANK = scalar-default-char-expr |
//         DECIMAL = scalar-default-char-expr |
//         DELIM = scalar-default-char-expr |
//         ENCODING = scalar-default-char-expr | ERR = label |
//         FILE = file-name-expr | FORM = scalar-default-char-expr |
//         IOMSG = iomsg-variable | IOSTAT = scalar-int-variable |
//         NEWUNIT = scalar-int-variable | PAD = scalar-default-char-expr |
//         POSITION = scalar-default-char-expr | RECL = scalar-int-expr |
//         ROUND = scalar-default-char-expr | SIGN = scalar-default-char-expr |
//         STATUS = scalar-default-char-expr
//         @ | CARRIAGECONTROL = scalar-default-char-variable
//           | CONVERT = scalar-default-char-variable
//           | DISPOSE = scalar-default-char-variable
WRAPPER_CLASS(StatusExpr, ScalarDefaultCharExpr);
WRAPPER_CLASS(ErrLabel, Label);

struct ConnectSpec {
  UNION_CLASS_BOILERPLATE(ConnectSpec);
  struct CharExpr {
    ENUM_CLASS(Kind, Access, Action, Asynchronous, Blank, Decimal, Delim,
        Encoding, Form, Pad, Position, Round, Sign,
        /* extensions: */ Carriagecontrol, Convert, Dispose)
    TUPLE_CLASS_BOILERPLATE(CharExpr);
    std::tuple<Kind, ScalarDefaultCharExpr> t;
  };
  WRAPPER_CLASS(Recl, ScalarIntExpr);
  WRAPPER_CLASS(Newunit, ScalarIntVariable);
  std::variant<FileUnitNumber, FileNameExpr, CharExpr, MsgVariable,
      StatVariable, Recl, Newunit, ErrLabel, StatusExpr>
      u;
};

// R1204 open-stmt -> OPEN ( connect-spec-list )
WRAPPER_CLASS(OpenStmt, std::list<ConnectSpec>);

// R1208 close-stmt -> CLOSE ( close-spec-list )
// R1209 close-spec ->
//         [UNIT =] file-unit-number | IOSTAT = scalar-int-variable |
//         IOMSG = iomsg-variable | ERR = label |
//         STATUS = scalar-default-char-expr
struct CloseStmt {
  struct CloseSpec {
    UNION_CLASS_BOILERPLATE(CloseSpec);
    std::variant<FileUnitNumber, StatVariable, MsgVariable, ErrLabel,
        StatusExpr>
        u;
  };
  WRAPPER_CLASS_BOILERPLATE(CloseStmt, std::list<CloseSpec>);
};

// R1215 format -> default-char-expr | label | *
// deprecated(ASSIGN): | scalar-int-name
struct Format {
  UNION_CLASS_BOILERPLATE(Format);
  std::variant<Expr, Label, Star> u;
};

// R1214 id-variable -> scalar-int-variable
WRAPPER_CLASS(IdVariable, ScalarIntVariable);

// R1213 io-control-spec ->
//         [UNIT =] io-unit | [FMT =] format | [NML =] namelist-group-name |
//         ADVANCE = scalar-default-char-expr |
//         ASYNCHRONOUS = scalar-default-char-constant-expr |
//         BLANK = scalar-default-char-expr |
//         DECIMAL = scalar-default-char-expr |
//         DELIM = scalar-default-char-expr | END = label | EOR = label |
//         ERR = label | ID = id-variable | IOMSG = iomsg-variable |
//         IOSTAT = scalar-int-variable | PAD = scalar-default-char-expr |
//         POS = scalar-int-expr | REC = scalar-int-expr |
//         ROUND = scalar-default-char-expr | SIGN = scalar-default-char-expr |
//         SIZE = scalar-int-variable
WRAPPER_CLASS(EndLabel, Label);
WRAPPER_CLASS(EorLabel, Label);
struct IoControlSpec {
  UNION_CLASS_BOILERPLATE(IoControlSpec);
  struct CharExpr {
    ENUM_CLASS(Kind, Advance, Blank, Decimal, Delim, Pad, Round, Sign)
    TUPLE_CLASS_BOILERPLATE(CharExpr);
    std::tuple<Kind, ScalarDefaultCharExpr> t;
  };
  WRAPPER_CLASS(Asynchronous, ScalarDefaultCharConstantExpr);
  WRAPPER_CLASS(Pos, ScalarIntExpr);
  WRAPPER_CLASS(Rec, ScalarIntExpr);
  WRAPPER_CLASS(Size, ScalarIntVariable);
  std::variant<IoUnit, Format, Name, CharExpr, Asynchronous, EndLabel, EorLabel,
      ErrLabel, IdVariable, MsgVariable, StatVariable, Pos, Rec, Size>
      u;
};

// R1216 input-item -> variable | io-implied-do
struct InputItem {
  UNION_CLASS_BOILERPLATE(InputItem);
  std::variant<Variable, common::Indirection<InputImpliedDo>> u;
};

// R1210 read-stmt ->
//         READ ( io-control-spec-list ) [input-item-list] |
//         READ format [, input-item-list]
struct ReadStmt {
  BOILERPLATE(ReadStmt);
  ReadStmt(std::optional<IoUnit> &&i, std::optional<Format> &&f,
      std::list<IoControlSpec> &&cs, std::list<InputItem> &&its)
      : iounit{std::move(i)}, format{std::move(f)}, controls(std::move(cs)),
        items(std::move(its)) {}
  std::optional<IoUnit> iounit; // if first in controls without UNIT= &/or
                                // followed by untagged format/namelist
  std::optional<Format> format; // if second in controls without FMT=/NML=, or
                                // no (io-control-spec-list); might be
                                // an untagged namelist group name
  std::list<IoControlSpec> controls;
  std::list<InputItem> items;
};

// R1217 output-item -> expr | io-implied-do
struct OutputItem {
  UNION_CLASS_BOILERPLATE(OutputItem);
  std::variant<Expr, common::Indirection<OutputImpliedDo>> u;
};

// R1211 write-stmt -> WRITE ( io-control-spec-list ) [output-item-list]
struct WriteStmt {
  BOILERPLATE(WriteStmt);
  WriteStmt(std::optional<IoUnit> &&i, std::optional<Format> &&f,
      std::list<IoControlSpec> &&cs, std::list<OutputItem> &&its)
      : iounit{std::move(i)}, format{std::move(f)}, controls(std::move(cs)),
        items(std::move(its)) {}
  std::optional<IoUnit> iounit; // if first in controls without UNIT= &/or
                                // followed by untagged format/namelist
  std::optional<Format> format; // if second in controls without FMT=/NML=;
                                // might be an untagged namelist group, too
  std::list<IoControlSpec> controls;
  std::list<OutputItem> items;
};

// R1212 print-stmt PRINT format [, output-item-list]
struct PrintStmt {
  TUPLE_CLASS_BOILERPLATE(PrintStmt);
  std::tuple<Format, std::list<OutputItem>> t;
};

// R1220 io-implied-do-control ->
//         do-variable = scalar-int-expr , scalar-int-expr [, scalar-int-expr]
using IoImpliedDoControl = LoopBounds<DoVariable, ScalarIntExpr>;

// R1218 io-implied-do -> ( io-implied-do-object-list , io-implied-do-control )
// R1219 io-implied-do-object -> input-item | output-item
struct InputImpliedDo {
  TUPLE_CLASS_BOILERPLATE(InputImpliedDo);
  std::tuple<std::list<InputItem>, IoImpliedDoControl> t;
};

struct OutputImpliedDo {
  TUPLE_CLASS_BOILERPLATE(OutputImpliedDo);
  std::tuple<std::list<OutputItem>, IoImpliedDoControl> t;
};

// R1223 wait-spec ->
//         [UNIT =] file-unit-number | END = label | EOR = label | ERR = label |
//         ID = scalar-int-expr | IOMSG = iomsg-variable |
//         IOSTAT = scalar-int-variable
WRAPPER_CLASS(IdExpr, ScalarIntExpr);
struct WaitSpec {
  UNION_CLASS_BOILERPLATE(WaitSpec);
  std::variant<FileUnitNumber, EndLabel, EorLabel, ErrLabel, IdExpr,
      MsgVariable, StatVariable>
      u;
};

// R1222 wait-stmt -> WAIT ( wait-spec-list )
WRAPPER_CLASS(WaitStmt, std::list<WaitSpec>);

// R1227 position-spec ->
//         [UNIT =] file-unit-number | IOMSG = iomsg-variable |
//         IOSTAT = scalar-int-variable | ERR = label
// R1229 flush-spec ->
//         [UNIT =] file-unit-number | IOSTAT = scalar-int-variable |
//         IOMSG = iomsg-variable | ERR = label
struct PositionOrFlushSpec {
  UNION_CLASS_BOILERPLATE(PositionOrFlushSpec);
  std::variant<FileUnitNumber, MsgVariable, StatVariable, ErrLabel> u;
};

// R1224 backspace-stmt ->
//         BACKSPACE file-unit-number | BACKSPACE ( position-spec-list )
WRAPPER_CLASS(BackspaceStmt, std::list<PositionOrFlushSpec>);

// R1225 endfile-stmt ->
//         ENDFILE file-unit-number | ENDFILE ( position-spec-list )
WRAPPER_CLASS(EndfileStmt, std::list<PositionOrFlushSpec>);

// R1226 rewind-stmt -> REWIND file-unit-number | REWIND ( position-spec-list )
WRAPPER_CLASS(RewindStmt, std::list<PositionOrFlushSpec>);

// R1228 flush-stmt -> FLUSH file-unit-number | FLUSH ( flush-spec-list )
WRAPPER_CLASS(FlushStmt, std::list<PositionOrFlushSpec>);

// R1231 inquire-spec ->
//         [UNIT =] file-unit-number | FILE = file-name-expr |
//         ACCESS = scalar-default-char-variable |
//         ACTION = scalar-default-char-variable |
//         ASYNCHRONOUS = scalar-default-char-variable |
//         BLANK = scalar-default-char-variable |
//         DECIMAL = scalar-default-char-variable |
//         DELIM = scalar-default-char-variable |
//         DIRECT = scalar-default-char-variable |
//         ENCODING = scalar-default-char-variable |
//         ERR = label | EXIST = scalar-logical-variable |
//         FORM = scalar-default-char-variable |
//         FORMATTED = scalar-default-char-variable |
//         ID = scalar-int-expr | IOMSG = iomsg-variable |
//         IOSTAT = scalar-int-variable |
//         NAME = scalar-default-char-variable |
//         NAMED = scalar-logical-variable |
//         NEXTREC = scalar-int-variable | NUMBER = scalar-int-variable |
//         OPENED = scalar-logical-variable |
//         PAD = scalar-default-char-variable |
//         PENDING = scalar-logical-variable | POS = scalar-int-variable |
//         POSITION = scalar-default-char-variable |
//         READ = scalar-default-char-variable |
//         READWRITE = scalar-default-char-variable |
//         RECL = scalar-int-variable | ROUND = scalar-default-char-variable |
//         SEQUENTIAL = scalar-default-char-variable |
//         SIGN = scalar-default-char-variable |
//         SIZE = scalar-int-variable |
//         STREAM = scalar-default-char-variable |
//         STATUS = scalar-default-char-variable |
//         UNFORMATTED = scalar-default-char-variable |
//         WRITE = scalar-default-char-variable
//         @ | CARRIAGECONTROL = scalar-default-char-variable
//           | CONVERT = scalar-default-char-variable
//           | DISPOSE = scalar-default-char-variable
struct InquireSpec {
  UNION_CLASS_BOILERPLATE(InquireSpec);
  struct CharVar {
    ENUM_CLASS(Kind, Access, Action, Asynchronous, Blank, Decimal, Delim,
        Direct, Encoding, Form, Formatted, Iomsg, Name, Pad, Position, Read,
        Readwrite, Round, Sequential, Sign, Stream, Status, Unformatted, Write,
        /* extensions: */ Carriagecontrol, Convert, Dispose)
    TUPLE_CLASS_BOILERPLATE(CharVar);
    std::tuple<Kind, ScalarDefaultCharVariable> t;
  };
  struct IntVar {
    ENUM_CLASS(Kind, Iostat, Nextrec, Number, Pos, Recl, Size)
    TUPLE_CLASS_BOILERPLATE(IntVar);
    std::tuple<Kind, ScalarIntVariable> t;
  };
  struct LogVar {
    ENUM_CLASS(Kind, Exist, Named, Opened, Pending)
    TUPLE_CLASS_BOILERPLATE(LogVar);
    std::tuple<Kind, Scalar<Logical<Variable>>> t;
  };
  std::variant<FileUnitNumber, FileNameExpr, CharVar, IntVar, LogVar, IdExpr,
      ErrLabel>
      u;
};

// R1230 inquire-stmt ->
//         INQUIRE ( inquire-spec-list ) |
//         INQUIRE ( IOLENGTH = scalar-int-variable ) output-item-list
struct InquireStmt {
  UNION_CLASS_BOILERPLATE(InquireStmt);
  struct Iolength {
    TUPLE_CLASS_BOILERPLATE(Iolength);
    std::tuple<ScalarIntVariable, std::list<OutputItem>> t;
  };
  std::variant<std::list<InquireSpec>, Iolength> u;
};

// R1301 format-stmt -> FORMAT format-specification
WRAPPER_CLASS(FormatStmt, format::FormatSpecification);

// R1402 program-stmt -> PROGRAM program-name
WRAPPER_CLASS(ProgramStmt, Name);

// R1403 end-program-stmt -> END [PROGRAM [program-name]]
WRAPPER_CLASS(EndProgramStmt, std::optional<Name>);

// R1401 main-program ->
//         [program-stmt] [specification-part] [execution-part]
//         [internal-subprogram-part] end-program-stmt
struct MainProgram {
  TUPLE_CLASS_BOILERPLATE(MainProgram);
  std::tuple<std::optional<Statement<ProgramStmt>>, SpecificationPart,
      ExecutionPart, std::optional<InternalSubprogramPart>,
      Statement<EndProgramStmt>>
      t;
};

// R1405 module-stmt -> MODULE module-name
WRAPPER_CLASS(ModuleStmt, Name);

// R1408 module-subprogram ->
//         function-subprogram | subroutine-subprogram |
//         separate-module-subprogram
struct ModuleSubprogram {
  UNION_CLASS_BOILERPLATE(ModuleSubprogram);
  std::variant<common::Indirection<FunctionSubprogram>,
      common::Indirection<OmpSsOutlineTask>,
      common::Indirection<SubroutineSubprogram>,
      common::Indirection<SeparateModuleSubprogram>>
      u;
};

// R1407 module-subprogram-part -> contains-stmt [module-subprogram]...
struct ModuleSubprogramPart {
  TUPLE_CLASS_BOILERPLATE(ModuleSubprogramPart);
  std::tuple<Statement<ContainsStmt>, std::list<ModuleSubprogram>> t;
};

// R1406 end-module-stmt -> END [MODULE [module-name]]
WRAPPER_CLASS(EndModuleStmt, std::optional<Name>);

// R1404 module ->
//         module-stmt [specification-part] [module-subprogram-part]
//         end-module-stmt
struct Module {
  TUPLE_CLASS_BOILERPLATE(Module);
  std::tuple<Statement<ModuleStmt>, SpecificationPart,
      std::optional<ModuleSubprogramPart>, Statement<EndModuleStmt>>
      t;
};

// R1411 rename ->
//         local-name => use-name |
//         OPERATOR ( local-defined-operator ) =>
//           OPERATOR ( use-defined-operator )
struct Rename {
  UNION_CLASS_BOILERPLATE(Rename);
  struct Names {
    TUPLE_CLASS_BOILERPLATE(Names);
    std::tuple<Name, Name> t;
  };
  struct Operators {
    TUPLE_CLASS_BOILERPLATE(Operators);
    std::tuple<DefinedOpName, DefinedOpName> t;
  };
  std::variant<Names, Operators> u;
};

// R1418 parent-identifier -> ancestor-module-name [: parent-submodule-name]
struct ParentIdentifier {
  TUPLE_CLASS_BOILERPLATE(ParentIdentifier);
  std::tuple<Name, std::optional<Name>> t;
};

// R1417 submodule-stmt -> SUBMODULE ( parent-identifier ) submodule-name
struct SubmoduleStmt {
  TUPLE_CLASS_BOILERPLATE(SubmoduleStmt);
  std::tuple<ParentIdentifier, Name> t;
};

// R1419 end-submodule-stmt -> END [SUBMODULE [submodule-name]]
WRAPPER_CLASS(EndSubmoduleStmt, std::optional<Name>);

// R1416 submodule ->
//         submodule-stmt [specification-part] [module-subprogram-part]
//         end-submodule-stmt
struct Submodule {
  TUPLE_CLASS_BOILERPLATE(Submodule);
  std::tuple<Statement<SubmoduleStmt>, SpecificationPart,
      std::optional<ModuleSubprogramPart>, Statement<EndSubmoduleStmt>>
      t;
};

// R1421 block-data-stmt -> BLOCK DATA [block-data-name]
WRAPPER_CLASS(BlockDataStmt, std::optional<Name>);

// R1422 end-block-data-stmt -> END [BLOCK DATA [block-data-name]]
WRAPPER_CLASS(EndBlockDataStmt, std::optional<Name>);

// R1420 block-data -> block-data-stmt [specification-part] end-block-data-stmt
struct BlockData {
  TUPLE_CLASS_BOILERPLATE(BlockData);
  std::tuple<Statement<BlockDataStmt>, SpecificationPart,
      Statement<EndBlockDataStmt>>
      t;
};

// R1508 generic-spec ->
//         generic-name | OPERATOR ( defined-operator ) |
//         ASSIGNMENT ( = ) | defined-io-generic-spec
// R1509 defined-io-generic-spec ->
//         READ ( FORMATTED ) | READ ( UNFORMATTED ) |
//         WRITE ( FORMATTED ) | WRITE ( UNFORMATTED )
struct GenericSpec {
  UNION_CLASS_BOILERPLATE(GenericSpec);
  EMPTY_CLASS(Assignment);
  EMPTY_CLASS(ReadFormatted);
  EMPTY_CLASS(ReadUnformatted);
  EMPTY_CLASS(WriteFormatted);
  EMPTY_CLASS(WriteUnformatted);
  CharBlock source;
  std::variant<Name, DefinedOperator, Assignment, ReadFormatted,
      ReadUnformatted, WriteFormatted, WriteUnformatted>
      u;
};

// R1510 generic-stmt ->
//         GENERIC [, access-spec] :: generic-spec => specific-procedure-list
struct GenericStmt {
  TUPLE_CLASS_BOILERPLATE(GenericStmt);
  std::tuple<std::optional<AccessSpec>, GenericSpec, std::list<Name>> t;
};

// R1503 interface-stmt -> INTERFACE [generic-spec] | ABSTRACT INTERFACE
struct InterfaceStmt {
  UNION_CLASS_BOILERPLATE(InterfaceStmt);
  // Workaround for clang with libstc++10 bug
  InterfaceStmt(Abstract x) : u{x} {}

  std::variant<std::optional<GenericSpec>, Abstract> u;
};

// R1412 only -> generic-spec | only-use-name | rename
// R1413 only-use-name -> use-name
struct Only {
  UNION_CLASS_BOILERPLATE(Only);
  std::variant<common::Indirection<GenericSpec>, Name, Rename> u;
};

// R1409 use-stmt ->
//         USE [[, module-nature] ::] module-name [, rename-list] |
//         USE [[, module-nature] ::] module-name , ONLY : [only-list]
// R1410 module-nature -> INTRINSIC | NON_INTRINSIC
struct UseStmt {
  BOILERPLATE(UseStmt);
  ENUM_CLASS(ModuleNature, Intrinsic, Non_Intrinsic) // R1410
  template <typename A>
  UseStmt(std::optional<ModuleNature> &&nat, Name &&n, std::list<A> &&x)
      : nature(std::move(nat)), moduleName(std::move(n)), u(std::move(x)) {}
  std::optional<ModuleNature> nature;
  Name moduleName;
  std::variant<std::list<Rename>, std::list<Only>> u;
};

// R1514 proc-attr-spec ->
//         access-spec | proc-language-binding-spec | INTENT ( intent-spec ) |
//         OPTIONAL | POINTER | PROTECTED | SAVE
struct ProcAttrSpec {
  UNION_CLASS_BOILERPLATE(ProcAttrSpec);
  std::variant<AccessSpec, LanguageBindingSpec, IntentSpec, Optional, Pointer,
      Protected, Save>
      u;
};

// R1512 procedure-declaration-stmt ->
//         PROCEDURE ( [proc-interface] ) [[, proc-attr-spec]... ::]
//         proc-decl-list
struct ProcedureDeclarationStmt {
  TUPLE_CLASS_BOILERPLATE(ProcedureDeclarationStmt);
  std::tuple<std::optional<ProcInterface>, std::list<ProcAttrSpec>,
      std::list<ProcDecl>>
      t;
};

// R1527 prefix-spec ->
//         declaration-type-spec | ELEMENTAL | IMPURE | MODULE |
//         NON_RECURSIVE | PURE | RECURSIVE |
// (CUDA)  ATTRIBUTES ( (DEVICE | GLOBAL | GRID_GLOBAL | HOST)... )
//         LAUNCH_BOUNDS(expr-list) | CLUSTER_DIMS(expr-list)
struct PrefixSpec {
  UNION_CLASS_BOILERPLATE(PrefixSpec);
  EMPTY_CLASS(Elemental);
  EMPTY_CLASS(Impure);
  EMPTY_CLASS(Module);
  EMPTY_CLASS(Non_Recursive);
  EMPTY_CLASS(Pure);
  EMPTY_CLASS(Recursive);
  WRAPPER_CLASS(Attributes, std::list<common::CUDASubprogramAttrs>);
  WRAPPER_CLASS(Launch_Bounds, std::list<ScalarIntConstantExpr>);
  WRAPPER_CLASS(Cluster_Dims, std::list<ScalarIntConstantExpr>);
  std::variant<DeclarationTypeSpec, Elemental, Impure, Module, Non_Recursive,
      Pure, Recursive, Attributes, Launch_Bounds, Cluster_Dims>
      u;
};

// R1532 suffix ->
//         proc-language-binding-spec [RESULT ( result-name )] |
//         RESULT ( result-name ) [proc-language-binding-spec]
struct Suffix {
  BOILERPLATE(Suffix);
  Suffix(LanguageBindingSpec &&lbs, std::optional<Name> &&rn)
      : binding(std::move(lbs)), resultName(std::move(rn)) {}
  Suffix(Name &&rn, std::optional<LanguageBindingSpec> &&lbs)
      : binding(std::move(lbs)), resultName(std::move(rn)) {}
  std::optional<LanguageBindingSpec> binding;
  std::optional<Name> resultName;
};

// R1530 function-stmt ->
//         [prefix] FUNCTION function-name ( [dummy-arg-name-list] ) [suffix]
// R1526 prefix -> prefix-spec [prefix-spec]...
// R1531 dummy-arg-name -> name
struct FunctionStmt {
  TUPLE_CLASS_BOILERPLATE(FunctionStmt);
  std::tuple<std::list<PrefixSpec>, Name, std::list<Name>,
      std::optional<Suffix>>
      t;
};

// R1533 end-function-stmt -> END [FUNCTION [function-name]]
WRAPPER_CLASS(EndFunctionStmt, std::optional<Name>);

// R1536 dummy-arg -> dummy-arg-name | *
struct DummyArg {
  UNION_CLASS_BOILERPLATE(DummyArg);
  std::variant<Name, Star> u;
};

// R1535 subroutine-stmt ->
//         [prefix] SUBROUTINE subroutine-name [( [dummy-arg-list] )
//         [proc-language-binding-spec]]
struct SubroutineStmt {
  TUPLE_CLASS_BOILERPLATE(SubroutineStmt);
  std::tuple<std::list<PrefixSpec>, Name, std::list<DummyArg>,
      std::optional<LanguageBindingSpec>>
      t;
};

// R1537 end-subroutine-stmt -> END [SUBROUTINE [subroutine-name]]
WRAPPER_CLASS(EndSubroutineStmt, std::optional<Name>);

// R1505 interface-body ->
//         function-stmt [specification-part] end-function-stmt |
//         subroutine-stmt [specification-part] end-subroutine-stmt
struct InterfaceBody {
  UNION_CLASS_BOILERPLATE(InterfaceBody);
  struct Function {
    TUPLE_CLASS_BOILERPLATE(Function);
    std::tuple<Statement<FunctionStmt>, common::Indirection<SpecificationPart>,
        Statement<EndFunctionStmt>>
        t;
  };
  struct Subroutine {
    TUPLE_CLASS_BOILERPLATE(Subroutine);
    std::tuple<Statement<SubroutineStmt>,
        common::Indirection<SpecificationPart>, Statement<EndSubroutineStmt>>
        t;
  };
  struct OmpSsIfaceOutlineTask {
    TUPLE_CLASS_BOILERPLATE(OmpSsIfaceOutlineTask);
    std::tuple<Statement<common::Indirection<OmpSsOutlineTaskConstruct>>,
        Statement<SubroutineStmt>,
        common::Indirection<SpecificationPart>, Statement<EndSubroutineStmt>>
        t;
  };
  std::variant<Function, Subroutine, OmpSsIfaceOutlineTask> u;
};

// R1506 procedure-stmt -> [MODULE] PROCEDURE [::] specific-procedure-list
struct ProcedureStmt {
  ENUM_CLASS(Kind, ModuleProcedure, Procedure)
  TUPLE_CLASS_BOILERPLATE(ProcedureStmt);
  std::tuple<Kind, std::list<Name>> t;
};

// R1502 interface-specification -> interface-body | procedure-stmt
struct InterfaceSpecification {
  UNION_CLASS_BOILERPLATE(InterfaceSpecification);
  std::variant<InterfaceBody, Statement<ProcedureStmt>> u;
};

// R1504 end-interface-stmt -> END INTERFACE [generic-spec]
WRAPPER_CLASS(EndInterfaceStmt, std::optional<GenericSpec>);

// R1501 interface-block ->
//         interface-stmt [interface-specification]... end-interface-stmt
struct InterfaceBlock {
  TUPLE_CLASS_BOILERPLATE(InterfaceBlock);
  std::tuple<Statement<InterfaceStmt>, std::list<InterfaceSpecification>,
      Statement<EndInterfaceStmt>>
      t;
};

// R1511 external-stmt -> EXTERNAL [::] external-name-list
WRAPPER_CLASS(ExternalStmt, std::list<Name>);

// R1519 intrinsic-stmt -> INTRINSIC [::] intrinsic-procedure-name-list
WRAPPER_CLASS(IntrinsicStmt, std::list<Name>);

// R1522 procedure-designator ->
//         procedure-name | proc-component-ref | data-ref % binding-name
struct ProcedureDesignator {
  UNION_CLASS_BOILERPLATE(ProcedureDesignator);
  std::variant<Name, ProcComponentRef> u;
};

// R1525 alt-return-spec -> * label
WRAPPER_CLASS(AltReturnSpec, Label);

// R1524 actual-arg ->
//         expr | variable | procedure-name | proc-component-ref |
//         alt-return-spec
struct ActualArg {
  WRAPPER_CLASS(PercentRef, Variable); // %REF(v) extension
  WRAPPER_CLASS(PercentVal, Expr); // %VAL(x) extension
  UNION_CLASS_BOILERPLATE(ActualArg);
  ActualArg(Expr &&x) : u{common::Indirection<Expr>(std::move(x))} {}
  std::variant<common::Indirection<Expr>, AltReturnSpec, PercentRef, PercentVal>
      u;
};

// R1523 actual-arg-spec -> [keyword =] actual-arg
struct ActualArgSpec {
  TUPLE_CLASS_BOILERPLATE(ActualArgSpec);
  std::tuple<std::optional<Keyword>, ActualArg> t;
};

// R1520 function-reference -> procedure-designator
//         ( [actual-arg-spec-list] )
struct Call {
  TUPLE_CLASS_BOILERPLATE(Call);
  std::tuple<ProcedureDesignator, std::list<ActualArgSpec>> t;
};

struct FunctionReference {
  WRAPPER_CLASS_BOILERPLATE(FunctionReference, Call);
  CharBlock source;
  Designator ConvertToArrayElementRef();
  StructureConstructor ConvertToStructureConstructor(
      const semantics::DerivedTypeSpec &);
};

// R1521 call-stmt -> CALL procedure-designator [ chevrons ]
//         [( [actual-arg-spec-list] )]
// (CUDA) chevrons -> <<< scalar-expr, scalar-expr [,
//          scalar-int-expr [, scalar-int-expr ] ] >>>
struct CallStmt {
  BOILERPLATE(CallStmt);
  struct Chevrons {
    TUPLE_CLASS_BOILERPLATE(Chevrons);
    std::tuple<ScalarExpr, ScalarExpr, std::optional<ScalarIntExpr>,
        std::optional<ScalarIntExpr>>
        t;
  };
  explicit CallStmt(ProcedureDesignator &&pd, std::optional<Chevrons> &&ch,
      std::list<ActualArgSpec> &&args)
      : call{std::move(pd), std::move(args)}, chevrons{std::move(ch)} {}
  Call call;
  std::optional<Chevrons> chevrons;
  CharBlock source;
  mutable common::ForwardOwningPointer<evaluate::ProcedureRef>
      typedCall; // filled by semantics
};

// R1529 function-subprogram ->
//         function-stmt [specification-part] [execution-part]
//         [internal-subprogram-part] end-function-stmt
struct FunctionSubprogram {
  TUPLE_CLASS_BOILERPLATE(FunctionSubprogram);
  std::tuple<Statement<FunctionStmt>, SpecificationPart, ExecutionPart,
      std::optional<InternalSubprogramPart>, Statement<EndFunctionStmt>>
      t;
};

// R1534 subroutine-subprogram ->
//         subroutine-stmt [specification-part] [execution-part]
//         [internal-subprogram-part] end-subroutine-stmt
struct SubroutineSubprogram {
  TUPLE_CLASS_BOILERPLATE(SubroutineSubprogram);
  std::tuple<Statement<SubroutineStmt>, SpecificationPart, ExecutionPart,
      std::optional<InternalSubprogramPart>, Statement<EndSubroutineStmt>>
      t;
};

// R1539 mp-subprogram-stmt -> MODULE PROCEDURE procedure-name
WRAPPER_CLASS(MpSubprogramStmt, Name);

// R1540 end-mp-subprogram-stmt -> END [PROCEDURE [procedure-name]]
WRAPPER_CLASS(EndMpSubprogramStmt, std::optional<Name>);

// R1538 separate-module-subprogram ->
//         mp-subprogram-stmt [specification-part] [execution-part]
//         [internal-subprogram-part] end-mp-subprogram-stmt
struct SeparateModuleSubprogram {
  TUPLE_CLASS_BOILERPLATE(SeparateModuleSubprogram);
  std::tuple<Statement<MpSubprogramStmt>, SpecificationPart, ExecutionPart,
      std::optional<InternalSubprogramPart>, Statement<EndMpSubprogramStmt>>
      t;
};

// R1541 entry-stmt -> ENTRY entry-name [( [dummy-arg-list] ) [suffix]]
struct EntryStmt {
  TUPLE_CLASS_BOILERPLATE(EntryStmt);
  std::tuple<Name, std::list<DummyArg>, std::optional<Suffix>> t;
};

// R1542 return-stmt -> RETURN [scalar-int-expr]
WRAPPER_CLASS(ReturnStmt, std::optional<ScalarIntExpr>);

// R1544 stmt-function-stmt ->
//         function-name ( [dummy-arg-name-list] ) = scalar-expr
struct StmtFunctionStmt {
  TUPLE_CLASS_BOILERPLATE(StmtFunctionStmt);
  std::tuple<Name, std::list<Name>, Scalar<Expr>> t;
  Statement<ActionStmt> ConvertToAssignment();
};

// Compiler directives
// !DIR$ IGNORE_TKR [ [(tkrdmac...)] name ]...
// !DIR$ LOOP COUNT (n1[, n2]...)
// !DIR$ name...
struct CompilerDirective {
  UNION_CLASS_BOILERPLATE(CompilerDirective);
  struct IgnoreTKR {
    TUPLE_CLASS_BOILERPLATE(IgnoreTKR);
    std::tuple<std::optional<std::list<const char *>>, Name> t;
  };
  struct LoopCount {
    WRAPPER_CLASS_BOILERPLATE(LoopCount, std::list<std::uint64_t>);
  };
  struct NameValue {
    TUPLE_CLASS_BOILERPLATE(NameValue);
    std::tuple<Name, std::optional<std::uint64_t>> t;
  };
  CharBlock source;
  std::variant<std::list<IgnoreTKR>, LoopCount, std::list<NameValue>> u;
};

// (CUDA) ATTRIBUTE(attribute) [::] name-list
struct CUDAAttributesStmt {
  TUPLE_CLASS_BOILERPLATE(CUDAAttributesStmt);
  std::tuple<common::CUDADataAttr, std::list<Name>> t;
};

// Legacy extensions
struct BasedPointer {
  TUPLE_CLASS_BOILERPLATE(BasedPointer);
  std::tuple<ObjectName, ObjectName, std::optional<ArraySpec>> t;
};
WRAPPER_CLASS(BasedPointerStmt, std::list<BasedPointer>);

struct Union;
struct StructureDef;

struct StructureField {
  UNION_CLASS_BOILERPLATE(StructureField);
  std::variant<Statement<DataComponentDefStmt>,
      common::Indirection<StructureDef>, common::Indirection<Union>>
      u;
};

struct Map {
  EMPTY_CLASS(MapStmt);
  EMPTY_CLASS(EndMapStmt);
  TUPLE_CLASS_BOILERPLATE(Map);
  std::tuple<Statement<MapStmt>, std::list<StructureField>,
      Statement<EndMapStmt>>
      t;
};

struct Union {
  EMPTY_CLASS(UnionStmt);
  EMPTY_CLASS(EndUnionStmt);
  TUPLE_CLASS_BOILERPLATE(Union);
  std::tuple<Statement<UnionStmt>, std::list<Map>, Statement<EndUnionStmt>> t;
};

struct StructureStmt {
  TUPLE_CLASS_BOILERPLATE(StructureStmt);
  std::tuple<std::optional<Name>, std::list<EntityDecl>> t;
};

struct StructureDef {
  EMPTY_CLASS(EndStructureStmt);
  TUPLE_CLASS_BOILERPLATE(StructureDef);
  std::tuple<Statement<StructureStmt>, std::list<StructureField>,
      Statement<EndStructureStmt>>
      t;
};

// Old style PARAMETER statement without parentheses.
// Types are determined entirely from the right-hand sides, not the names.
WRAPPER_CLASS(OldParameterStmt, std::list<NamedConstantDef>);

// Deprecations
struct ArithmeticIfStmt {
  TUPLE_CLASS_BOILERPLATE(ArithmeticIfStmt);
  std::tuple<Expr, Label, Label, Label> t;
};

struct AssignStmt {
  TUPLE_CLASS_BOILERPLATE(AssignStmt);
  std::tuple<Label, Name> t;
};

struct AssignedGotoStmt {
  TUPLE_CLASS_BOILERPLATE(AssignedGotoStmt);
  std::tuple<Name, std::list<Label>> t;
};

WRAPPER_CLASS(PauseStmt, std::optional<StopCode>);

// Parse tree nodes for OpenMP 4.5 directives and clauses

// 2.5 proc-bind-clause -> PROC_BIND (MASTER | CLOSE | SPREAD)
struct OmpProcBindClause {
  ENUM_CLASS(Type, Close, Master, Spread, Primary)
  WRAPPER_CLASS_BOILERPLATE(OmpProcBindClause, Type);
};

// 2.15.3.1 default-clause -> DEFAULT (PRIVATE | FIRSTPRIVATE | SHARED | NONE)
struct OmpDefaultClause {
  ENUM_CLASS(Type, Private, Firstprivate, Shared, None)
  WRAPPER_CLASS_BOILERPLATE(OmpDefaultClause, Type);
};

// 2.1 Directives or clauses may accept a list or extended-list.
//     A list item is a variable, array section or common block name (enclosed
//     in slashes). An extended list item is a list item or a procedure Name.
// variable-name | / common-block / | array-sections
struct OmpObject {
  UNION_CLASS_BOILERPLATE(OmpObject);
  std::variant<Designator, /*common block*/ Name> u;
};

WRAPPER_CLASS(OmpObjectList, std::list<OmpObject>);

// 2.15.5.1 map-type -> TO | FROM | TOFROM | ALLOC | RELEASE | DELETE
struct OmpMapType {
  TUPLE_CLASS_BOILERPLATE(OmpMapType);
  EMPTY_CLASS(Always);
  ENUM_CLASS(Type, To, From, Tofrom, Alloc, Release, Delete)
  std::tuple<std::optional<Always>, Type> t;
};

// 2.15.5.1 map -> MAP ([ [ALWAYS[,]] map-type : ] variable-name-list)
struct OmpMapClause {
  TUPLE_CLASS_BOILERPLATE(OmpMapClause);
  std::tuple<std::optional<OmpMapType>, OmpObjectList> t;
};

// 2.15.5.2 defaultmap -> DEFAULTMAP (implicit-behavior[:variable-category])
struct OmpDefaultmapClause {
  TUPLE_CLASS_BOILERPLATE(OmpDefaultmapClause);
  ENUM_CLASS(
      ImplicitBehavior, Alloc, To, From, Tofrom, Firstprivate, None, Default)
  ENUM_CLASS(VariableCategory, Scalar, Aggregate, Allocatable, Pointer)
  std::tuple<ImplicitBehavior, std::optional<VariableCategory>> t;
};

// 2.7.1 sched-modifier -> MONOTONIC | NONMONOTONIC | SIMD
struct OmpScheduleModifierType {
  ENUM_CLASS(ModType, Monotonic, Nonmonotonic, Simd)
  WRAPPER_CLASS_BOILERPLATE(OmpScheduleModifierType, ModType);
};

struct OmpScheduleModifier {
  TUPLE_CLASS_BOILERPLATE(OmpScheduleModifier);
  WRAPPER_CLASS(Modifier1, OmpScheduleModifierType);
  WRAPPER_CLASS(Modifier2, OmpScheduleModifierType);
  std::tuple<Modifier1, std::optional<Modifier2>> t;
};

// 2.7.1 schedule-clause -> SCHEDULE ([sched-modifier1] [, sched-modifier2]:]
//                                    kind[, chunk_size])
struct OmpScheduleClause {
  TUPLE_CLASS_BOILERPLATE(OmpScheduleClause);
  ENUM_CLASS(ScheduleType, Static, Dynamic, Guided, Auto, Runtime)
  std::tuple<std::optional<OmpScheduleModifier>, ScheduleType,
      std::optional<ScalarIntExpr>>
      t;
};

// device([ device-modifier :] scalar-integer-expression)
struct OmpDeviceClause {
  TUPLE_CLASS_BOILERPLATE(OmpDeviceClause);
  ENUM_CLASS(DeviceModifier, Ancestor, Device_Num)
  std::tuple<std::optional<DeviceModifier>, ScalarIntExpr> t;
};

// device_type(any | host | nohost)
struct OmpDeviceTypeClause {
  ENUM_CLASS(Type, Any, Host, Nohost)
  WRAPPER_CLASS_BOILERPLATE(OmpDeviceTypeClause, Type);
};

// 2.12 if-clause -> IF ([ directive-name-modifier :] scalar-logical-expr)
struct OmpIfClause {
  TUPLE_CLASS_BOILERPLATE(OmpIfClause);
  ENUM_CLASS(DirectiveNameModifier, Parallel, Target, TargetEnterData,
      TargetExitData, TargetData, TargetUpdate, Taskloop, Task)
  std::tuple<std::optional<DirectiveNameModifier>, ScalarLogicalExpr> t;
};

// 2.8.1 aligned-clause -> ALIGNED (variable-name-list[ : scalar-constant])
struct OmpAlignedClause {
  TUPLE_CLASS_BOILERPLATE(OmpAlignedClause);
  CharBlock source;
  std::tuple<std::list<Name>, std::optional<ScalarIntConstantExpr>> t;
};

// 2.9.5 order-clause -> ORDER ([order-modifier :]concurrent)
struct OmpOrderModifier {
  UNION_CLASS_BOILERPLATE(OmpOrderModifier);
  ENUM_CLASS(Kind, Reproducible, Unconstrained)
  std::variant<Kind> u;
};

struct OmpOrderClause {
  TUPLE_CLASS_BOILERPLATE(OmpOrderClause);
  ENUM_CLASS(Type, Concurrent)
  std::tuple<std::optional<OmpOrderModifier>, Type> t;
};

// 2.15.3.7 linear-modifier -> REF | VAL | UVAL
struct OmpLinearModifier {
  ENUM_CLASS(Type, Ref, Val, Uval)
  WRAPPER_CLASS_BOILERPLATE(OmpLinearModifier, Type);
};

// 2.15.3.7 linear-clause -> LINEAR (linear-list[ : linear-step])
//          linear-list -> list | linear-modifier(list)
struct OmpLinearClause {
  UNION_CLASS_BOILERPLATE(OmpLinearClause);
  struct WithModifier {
    BOILERPLATE(WithModifier);
    WithModifier(OmpLinearModifier &&m, std::list<Name> &&n,
        std::optional<ScalarIntConstantExpr> &&s)
        : modifier(std::move(m)), names(std::move(n)), step(std::move(s)) {}
    OmpLinearModifier modifier;
    std::list<Name> names;
    std::optional<ScalarIntConstantExpr> step;
  };
  struct WithoutModifier {
    BOILERPLATE(WithoutModifier);
    WithoutModifier(
        std::list<Name> &&n, std::optional<ScalarIntConstantExpr> &&s)
        : names(std::move(n)), step(std::move(s)) {}
    std::list<Name> names;
    std::optional<ScalarIntConstantExpr> step;
  };
  std::variant<WithModifier, WithoutModifier> u;
};

// 2.15.3.6 reduction-identifier -> + | - | * | .AND. | .OR. | .EQV. | .NEQV. |
//                         MAX | MIN | IAND | IOR | IEOR
struct OmpReductionOperator {
  UNION_CLASS_BOILERPLATE(OmpReductionOperator);
  std::variant<DefinedOperator, ProcedureDesignator> u;
};

// 2.15.3.6 reduction-clause -> REDUCTION (reduction-identifier:
//                                         variable-name-list)
struct OmpReductionClause {
  TUPLE_CLASS_BOILERPLATE(OmpReductionClause);
  std::tuple<OmpReductionOperator, OmpObjectList> t;
};

// OMP 5.0 2.19.5.6 in_reduction-clause -> IN_REDUCTION (reduction-identifier:
//                                         variable-name-list)
struct OmpInReductionClause {
  TUPLE_CLASS_BOILERPLATE(OmpInReductionClause);
  std::tuple<OmpReductionOperator, OmpObjectList> t;
};

// OMP 5.0 2.11.4 allocate-clause -> ALLOCATE ([allocator:] variable-name-list)
// OMP 5.2 2.13.4 allocate-clause -> ALLOCATE ([allocate-modifier [,
//  	                               allocate-modifier] :]
//                                   variable-name-list)
//                allocate-modifier -> allocator | align
struct OmpAllocateClause {
  TUPLE_CLASS_BOILERPLATE(OmpAllocateClause);
  struct AllocateModifier {
    UNION_CLASS_BOILERPLATE(AllocateModifier);
    WRAPPER_CLASS(Allocator, ScalarIntExpr);
    WRAPPER_CLASS(Align, ScalarIntExpr);
    struct ComplexModifier {
      TUPLE_CLASS_BOILERPLATE(ComplexModifier);
      std::tuple<Allocator, Align> t;
    };
    std::variant<Allocator, ComplexModifier, Align> u;
  };
  std::tuple<std::optional<AllocateModifier>, OmpObjectList> t;
};

// 2.13.9 depend-vec-length -> +/- non-negative-constant
struct OmpDependSinkVecLength {
  TUPLE_CLASS_BOILERPLATE(OmpDependSinkVecLength);
  std::tuple<DefinedOperator, ScalarIntConstantExpr> t;
};

// 2.13.9 depend-vec -> iterator [+/- depend-vec-length],...,iterator[...]
struct OmpDependSinkVec {
  TUPLE_CLASS_BOILERPLATE(OmpDependSinkVec);
  std::tuple<Name, std::optional<OmpDependSinkVecLength>> t;
};

// 2.13.9 depend-type -> IN | OUT | INOUT | SOURCE | SINK
struct OmpDependenceType {
  ENUM_CLASS(Type, In, Out, Inout, Source, Sink)
  WRAPPER_CLASS_BOILERPLATE(OmpDependenceType, Type);
};

// 2.13.9 depend-clause -> DEPEND (((IN | OUT | INOUT) : variable-name-list) |
//                                 SOURCE | SINK : depend-vec)
struct OmpDependClause {
  UNION_CLASS_BOILERPLATE(OmpDependClause);
  EMPTY_CLASS(Source);
  WRAPPER_CLASS(Sink, std::list<OmpDependSinkVec>);
  struct InOut {
    TUPLE_CLASS_BOILERPLATE(InOut);
    std::tuple<OmpDependenceType, std::list<Designator>> t;
  };
  std::variant<Source, Sink, InOut> u;
};

// OMP 5.0 2.4 atomic-default-mem-order-clause ->
//                 ATOMIC_DEFAULT_MEM_ORDER (SEQ_CST | ACQ_REL |
//                                           RELAXED)
struct OmpAtomicDefaultMemOrderClause {
  ENUM_CLASS(Type, SeqCst, AcqRel, Relaxed)
  WRAPPER_CLASS_BOILERPLATE(OmpAtomicDefaultMemOrderClause, Type);
};

// OpenMP Clauses
struct OmpClause {
  UNION_CLASS_BOILERPLATE(OmpClause);

#define GEN_FLANG_CLAUSE_PARSER_CLASSES
#include "llvm/Frontend/OpenMP/OMP.inc"

  CharBlock source;

  std::variant<
#define GEN_FLANG_CLAUSE_PARSER_CLASSES_LIST
#include "llvm/Frontend/OpenMP/OMP.inc"
      >
      u;
};

struct OmpClauseList {
  WRAPPER_CLASS_BOILERPLATE(OmpClauseList, std::list<OmpClause>);
  CharBlock source;
};

// 2.7.2 SECTIONS
// 2.11.2 PARALLEL SECTIONS
struct OmpSectionsDirective {
  WRAPPER_CLASS_BOILERPLATE(OmpSectionsDirective, llvm::omp::Directive);
  CharBlock source;
};

struct OmpBeginSectionsDirective {
  TUPLE_CLASS_BOILERPLATE(OmpBeginSectionsDirective);
  std::tuple<OmpSectionsDirective, OmpClauseList> t;
  CharBlock source;
};
struct OmpEndSectionsDirective {
  TUPLE_CLASS_BOILERPLATE(OmpEndSectionsDirective);
  std::tuple<OmpSectionsDirective, OmpClauseList> t;
  CharBlock source;
};

// [!$omp section]
//    structured-block
// [!$omp section
//    structured-block]
// ...
struct OpenMPSectionConstruct {
  WRAPPER_CLASS_BOILERPLATE(OpenMPSectionConstruct, Block);
  CharBlock source;
};

// `OmpSectionBlocks` is a list of section constructs. The parser guarentees
// that the `OpenMPConstruct` here always encapsulates an
// `OpenMPSectionConstruct` and not any other OpenMP construct.
WRAPPER_CLASS(OmpSectionBlocks, std::list<OpenMPConstruct>);

struct OpenMPSectionsConstruct {
  TUPLE_CLASS_BOILERPLATE(OpenMPSectionsConstruct);
  std::tuple<OmpBeginSectionsDirective, OmpSectionBlocks,
      OmpEndSectionsDirective>
      t;
};

// OpenMP directive beginning or ending a block
struct OmpBlockDirective {
  WRAPPER_CLASS_BOILERPLATE(OmpBlockDirective, llvm::omp::Directive);
  CharBlock source;
};

// 2.10.6 declare-target -> DECLARE TARGET (extended-list) |
//                          DECLARE TARGET [declare-target-clause[ [,]
//                                          declare-target-clause]...]
struct OmpDeclareTargetWithList {
  WRAPPER_CLASS_BOILERPLATE(OmpDeclareTargetWithList, OmpObjectList);
  CharBlock source;
};

struct OmpDeclareTargetWithClause {
  WRAPPER_CLASS_BOILERPLATE(OmpDeclareTargetWithClause, OmpClauseList);
  CharBlock source;
};

struct OmpDeclareTargetSpecifier {
  UNION_CLASS_BOILERPLATE(OmpDeclareTargetSpecifier);
  std::variant<OmpDeclareTargetWithList, OmpDeclareTargetWithClause> u;
};

struct OpenMPDeclareTargetConstruct {
  TUPLE_CLASS_BOILERPLATE(OpenMPDeclareTargetConstruct);
  CharBlock source;
  std::tuple<Verbatim, OmpDeclareTargetSpecifier> t;
};

// 2.16 declare-reduction -> DECLARE REDUCTION (reduction-identifier : type-list
//                                              : combiner) [initializer-clause]
struct OmpReductionCombiner {
  UNION_CLASS_BOILERPLATE(OmpReductionCombiner);
  WRAPPER_CLASS(FunctionCombiner, Call);
  std::variant<AssignmentStmt, FunctionCombiner> u;
};

WRAPPER_CLASS(OmpReductionInitializerClause, Expr);

struct OpenMPDeclareReductionConstruct {
  TUPLE_CLASS_BOILERPLATE(OpenMPDeclareReductionConstruct);
  CharBlock source;
  std::tuple<Verbatim, OmpReductionOperator, std::list<DeclarationTypeSpec>,
      OmpReductionCombiner, std::optional<OmpReductionInitializerClause>>
      t;
};

// 2.8.2 declare-simd -> DECLARE SIMD [(proc-name)] [declare-simd-clause[ [,]
//                                                   declare-simd-clause]...]
struct OpenMPDeclareSimdConstruct {
  TUPLE_CLASS_BOILERPLATE(OpenMPDeclareSimdConstruct);
  CharBlock source;
  std::tuple<Verbatim, std::optional<Name>, OmpClauseList> t;
};

// 2.4 requires -> REQUIRES requires-clause[ [ [,] requires-clause]...]
struct OpenMPRequiresConstruct {
  TUPLE_CLASS_BOILERPLATE(OpenMPRequiresConstruct);
  CharBlock source;
  std::tuple<Verbatim, OmpClauseList> t;
};

// 2.15.2 threadprivate -> THREADPRIVATE (variable-name-list)
struct OpenMPThreadprivate {
  TUPLE_CLASS_BOILERPLATE(OpenMPThreadprivate);
  CharBlock source;
  std::tuple<Verbatim, OmpObjectList> t;
};

// 2.11.3 allocate -> ALLOCATE (variable-name-list) [clause]
struct OpenMPDeclarativeAllocate {
  TUPLE_CLASS_BOILERPLATE(OpenMPDeclarativeAllocate);
  CharBlock source;
  std::tuple<Verbatim, OmpObjectList, OmpClauseList> t;
};

struct OpenMPDeclarativeConstruct {
  UNION_CLASS_BOILERPLATE(OpenMPDeclarativeConstruct);
  CharBlock source;
  std::variant<OpenMPDeclarativeAllocate, OpenMPDeclareReductionConstruct,
      OpenMPDeclareSimdConstruct, OpenMPDeclareTargetConstruct,
      OpenMPThreadprivate, OpenMPRequiresConstruct>
      u;
};

// 2.13.2 CRITICAL [Name] <block> END CRITICAL [Name]
struct OmpCriticalDirective {
  TUPLE_CLASS_BOILERPLATE(OmpCriticalDirective);
  CharBlock source;
  std::tuple<Verbatim, std::optional<Name>, OmpClauseList> t;
};
struct OmpEndCriticalDirective {
  TUPLE_CLASS_BOILERPLATE(OmpEndCriticalDirective);
  CharBlock source;
  std::tuple<Verbatim, std::optional<Name>> t;
};
struct OpenMPCriticalConstruct {
  TUPLE_CLASS_BOILERPLATE(OpenMPCriticalConstruct);
  std::tuple<OmpCriticalDirective, Block, OmpEndCriticalDirective> t;
};

// 2.11.3 allocate -> ALLOCATE [(variable-name-list)] [clause]
//        [ALLOCATE (variable-name-list) [clause] [...]]
//        allocate-statement
//        clause -> allocator-clause
struct OpenMPExecutableAllocate {
  TUPLE_CLASS_BOILERPLATE(OpenMPExecutableAllocate);
  CharBlock source;
  std::tuple<Verbatim, std::optional<OmpObjectList>, OmpClauseList,
      std::optional<std::list<OpenMPDeclarativeAllocate>>,
      Statement<AllocateStmt>>
      t;
};

EMPTY_CLASS(OmpEndAllocators);

// 6.7 Allocators construct [OpenMP 5.2]
//     allocators-construct -> ALLOCATORS [allocate-clause [,]]
//                                allocate-stmt
//                             [omp-end-allocators-construct]
struct OpenMPAllocatorsConstruct {
  TUPLE_CLASS_BOILERPLATE(OpenMPAllocatorsConstruct);
  CharBlock source;
  std::tuple<Verbatim, OmpClauseList, Statement<AllocateStmt>,
      std::optional<OmpEndAllocators>>
      t;
};

// 2.17.7 Atomic construct/2.17.8 Flush construct [OpenMP 5.0]
//        memory-order-clause -> acq_rel
//                               release
//                               acquire
//                               seq_cst
//                               relaxed
struct OmpMemoryOrderClause {
  WRAPPER_CLASS_BOILERPLATE(OmpMemoryOrderClause, OmpClause);
  CharBlock source;
};

// 2.17.7 Atomic construct
//        atomic-clause -> memory-order-clause | HINT(hint-expression)
struct OmpAtomicClause {
  UNION_CLASS_BOILERPLATE(OmpAtomicClause);
  CharBlock source;
  std::variant<OmpMemoryOrderClause, OmpClause> u;
};

// atomic-clause-list -> [atomic-clause, [atomic-clause], ...]
struct OmpAtomicClauseList {
  WRAPPER_CLASS_BOILERPLATE(OmpAtomicClauseList, std::list<OmpAtomicClause>);
  CharBlock source;
};

// END ATOMIC
EMPTY_CLASS(OmpEndAtomic);

// ATOMIC READ
struct OmpAtomicRead {
  TUPLE_CLASS_BOILERPLATE(OmpAtomicRead);
  CharBlock source;
  std::tuple<OmpAtomicClauseList, Verbatim, OmpAtomicClauseList,
      Statement<AssignmentStmt>, std::optional<OmpEndAtomic>>
      t;
};

// ATOMIC WRITE
struct OmpAtomicWrite {
  TUPLE_CLASS_BOILERPLATE(OmpAtomicWrite);
  CharBlock source;
  std::tuple<OmpAtomicClauseList, Verbatim, OmpAtomicClauseList,
      Statement<AssignmentStmt>, std::optional<OmpEndAtomic>>
      t;
};

// ATOMIC UPDATE
struct OmpAtomicUpdate {
  TUPLE_CLASS_BOILERPLATE(OmpAtomicUpdate);
  CharBlock source;
  std::tuple<OmpAtomicClauseList, Verbatim, OmpAtomicClauseList,
      Statement<AssignmentStmt>, std::optional<OmpEndAtomic>>
      t;
};

// ATOMIC CAPTURE
struct OmpAtomicCapture {
  TUPLE_CLASS_BOILERPLATE(OmpAtomicCapture);
  CharBlock source;
  WRAPPER_CLASS(Stmt1, Statement<AssignmentStmt>);
  WRAPPER_CLASS(Stmt2, Statement<AssignmentStmt>);
  std::tuple<OmpAtomicClauseList, Verbatim, OmpAtomicClauseList, Stmt1, Stmt2,
      OmpEndAtomic>
      t;
};

// ATOMIC
struct OmpAtomic {
  TUPLE_CLASS_BOILERPLATE(OmpAtomic);
  CharBlock source;
  std::tuple<Verbatim, OmpAtomicClauseList, Statement<AssignmentStmt>,
      std::optional<OmpEndAtomic>>
      t;
};

// 2.17.7 atomic ->
//        ATOMIC [atomic-clause-list] atomic-construct [atomic-clause-list] |
//        ATOMIC [atomic-clause-list]
//        atomic-construct -> READ | WRITE | UPDATE | CAPTURE
struct OpenMPAtomicConstruct {
  UNION_CLASS_BOILERPLATE(OpenMPAtomicConstruct);
  std::variant<OmpAtomicRead, OmpAtomicWrite, OmpAtomicCapture, OmpAtomicUpdate,
      OmpAtomic>
      u;
};

// OpenMP directives that associate with loop(s)
struct OmpLoopDirective {
  WRAPPER_CLASS_BOILERPLATE(OmpLoopDirective, llvm::omp::Directive);
  CharBlock source;
};

// 2.14.1 construct-type-clause -> PARALLEL | SECTIONS | DO | TASKGROUP
struct OmpCancelType {
  ENUM_CLASS(Type, Parallel, Sections, Do, Taskgroup)
  WRAPPER_CLASS_BOILERPLATE(OmpCancelType, Type);
  CharBlock source;
};

// 2.14.2 cancellation-point -> CANCELLATION POINT construct-type-clause
struct OpenMPCancellationPointConstruct {
  TUPLE_CLASS_BOILERPLATE(OpenMPCancellationPointConstruct);
  CharBlock source;
  std::tuple<Verbatim, OmpCancelType> t;
};

// 2.14.1 cancel -> CANCEL construct-type-clause [ [,] if-clause]
struct OpenMPCancelConstruct {
  TUPLE_CLASS_BOILERPLATE(OpenMPCancelConstruct);
  WRAPPER_CLASS(If, ScalarLogicalExpr);
  CharBlock source;
  std::tuple<Verbatim, OmpCancelType, std::optional<If>> t;
};

// 2.17.8 flush -> FLUSH [memory-order-clause] [(variable-name-list)]
struct OpenMPFlushConstruct {
  TUPLE_CLASS_BOILERPLATE(OpenMPFlushConstruct);
  CharBlock source;
  std::tuple<Verbatim, std::optional<std::list<OmpMemoryOrderClause>>,
      std::optional<OmpObjectList>>
      t;
};

struct OmpSimpleStandaloneDirective {
  WRAPPER_CLASS_BOILERPLATE(OmpSimpleStandaloneDirective, llvm::omp::Directive);
  CharBlock source;
};

struct OpenMPSimpleStandaloneConstruct {
  TUPLE_CLASS_BOILERPLATE(OpenMPSimpleStandaloneConstruct);
  CharBlock source;
  std::tuple<OmpSimpleStandaloneDirective, OmpClauseList> t;
};

struct OpenMPStandaloneConstruct {
  UNION_CLASS_BOILERPLATE(OpenMPStandaloneConstruct);
  CharBlock source;
  std::variant<OpenMPSimpleStandaloneConstruct, OpenMPFlushConstruct,
      OpenMPCancelConstruct, OpenMPCancellationPointConstruct>
      u;
};

struct OmpBeginLoopDirective {
  TUPLE_CLASS_BOILERPLATE(OmpBeginLoopDirective);
  std::tuple<OmpLoopDirective, OmpClauseList> t;
  CharBlock source;
};

struct OmpEndLoopDirective {
  TUPLE_CLASS_BOILERPLATE(OmpEndLoopDirective);
  std::tuple<OmpLoopDirective, OmpClauseList> t;
  CharBlock source;
};

struct OmpBeginBlockDirective {
  TUPLE_CLASS_BOILERPLATE(OmpBeginBlockDirective);
  std::tuple<OmpBlockDirective, OmpClauseList> t;
  CharBlock source;
};

struct OmpEndBlockDirective {
  TUPLE_CLASS_BOILERPLATE(OmpEndBlockDirective);
  std::tuple<OmpBlockDirective, OmpClauseList> t;
  CharBlock source;
};

struct OpenMPBlockConstruct {
  TUPLE_CLASS_BOILERPLATE(OpenMPBlockConstruct);
  std::tuple<OmpBeginBlockDirective, Block, OmpEndBlockDirective> t;
};

// OpenMP directives enclosing do loop
struct OpenMPLoopConstruct {
  TUPLE_CLASS_BOILERPLATE(OpenMPLoopConstruct);
  OpenMPLoopConstruct(OmpBeginLoopDirective &&a)
      : t({std::move(a), std::nullopt, std::nullopt}) {}
  std::tuple<OmpBeginLoopDirective, std::optional<DoConstruct>,
      std::optional<OmpEndLoopDirective>>
      t;
};

struct OpenMPConstruct {
  UNION_CLASS_BOILERPLATE(OpenMPConstruct);
  std::variant<OpenMPStandaloneConstruct, OpenMPSectionsConstruct,
      OpenMPSectionConstruct, OpenMPLoopConstruct, OpenMPBlockConstruct,
      OpenMPAtomicConstruct, OpenMPDeclarativeAllocate,
      OpenMPExecutableAllocate, OpenMPAllocatorsConstruct,
      OpenMPCriticalConstruct>
      u;
};

// Parse tree nodes for OpenACC 3.1 directives and clauses

struct AccObject {
  UNION_CLASS_BOILERPLATE(AccObject);
  std::variant<Designator, /*common block*/ Name> u;
};

WRAPPER_CLASS(AccObjectList, std::list<AccObject>);

// OpenACC directive beginning or ending a block
struct AccBlockDirective {
  WRAPPER_CLASS_BOILERPLATE(AccBlockDirective, llvm::acc::Directive);
  CharBlock source;
};

struct AccLoopDirective {
  WRAPPER_CLASS_BOILERPLATE(AccLoopDirective, llvm::acc::Directive);
  CharBlock source;
};

struct AccStandaloneDirective {
  WRAPPER_CLASS_BOILERPLATE(AccStandaloneDirective, llvm::acc::Directive);
  CharBlock source;
};

// 2.11 Combined constructs
struct AccCombinedDirective {
  WRAPPER_CLASS_BOILERPLATE(AccCombinedDirective, llvm::acc::Directive);
  CharBlock source;
};

struct AccDeclarativeDirective {
  WRAPPER_CLASS_BOILERPLATE(AccDeclarativeDirective, llvm::acc::Directive);
  CharBlock source;
};

// OpenACC Clauses
struct AccBindClause {
  UNION_CLASS_BOILERPLATE(AccBindClause);
  std::variant<Name, ScalarDefaultCharExpr> u;
  CharBlock source;
};

struct AccDefaultClause {
  WRAPPER_CLASS_BOILERPLATE(AccDefaultClause, llvm::acc::DefaultValue);
  CharBlock source;
};

struct AccDataModifier {
  ENUM_CLASS(Modifier, ReadOnly, Zero)
  WRAPPER_CLASS_BOILERPLATE(AccDataModifier, Modifier);
  CharBlock source;
};

struct AccObjectListWithModifier {
  TUPLE_CLASS_BOILERPLATE(AccObjectListWithModifier);
  std::tuple<std::optional<AccDataModifier>, AccObjectList> t;
};

// 2.5.13: + | * | max | min | iand | ior | ieor | .and. | .or. | .eqv. | .neqv.
struct AccReductionOperator {
  ENUM_CLASS(
      Operator, Plus, Multiply, Max, Min, Iand, Ior, Ieor, And, Or, Eqv, Neqv)
  WRAPPER_CLASS_BOILERPLATE(AccReductionOperator, Operator);
  CharBlock source;
};

struct AccObjectListWithReduction {
  TUPLE_CLASS_BOILERPLATE(AccObjectListWithReduction);
  std::tuple<AccReductionOperator, AccObjectList> t;
};

struct AccWaitArgument {
  TUPLE_CLASS_BOILERPLATE(AccWaitArgument);
  std::tuple<std::optional<ScalarIntExpr>, std::list<ScalarIntExpr>> t;
};

struct AccDeviceTypeExpr {
  TUPLE_CLASS_BOILERPLATE(AccDeviceTypeExpr);
  CharBlock source;
  std::tuple<std::optional<ScalarIntExpr>> t; // if null then *
};

struct AccDeviceTypeExprList {
  WRAPPER_CLASS_BOILERPLATE(
      AccDeviceTypeExprList, std::list<AccDeviceTypeExpr>);
};

struct AccTileExpr {
  TUPLE_CLASS_BOILERPLATE(AccTileExpr);
  CharBlock source;
  std::tuple<std::optional<ScalarIntConstantExpr>> t; // if null then *
};

struct AccTileExprList {
  WRAPPER_CLASS_BOILERPLATE(AccTileExprList, std::list<AccTileExpr>);
};

struct AccSizeExpr {
  WRAPPER_CLASS_BOILERPLATE(AccSizeExpr, std::optional<ScalarIntExpr>);
};

struct AccSizeExprList {
  WRAPPER_CLASS_BOILERPLATE(AccSizeExprList, std::list<AccSizeExpr>);
};

struct AccSelfClause {
  UNION_CLASS_BOILERPLATE(AccSelfClause);
  std::variant<std::optional<ScalarLogicalExpr>, AccObjectList> u;
  CharBlock source;
};

// num, dim, static
struct AccGangArg {
  UNION_CLASS_BOILERPLATE(AccGangArg);
  WRAPPER_CLASS(Num, ScalarIntExpr);
  WRAPPER_CLASS(Dim, ScalarIntExpr);
  WRAPPER_CLASS(Static, AccSizeExpr);
  std::variant<Num, Dim, Static> u;
  CharBlock source;
};

struct AccGangArgList {
  WRAPPER_CLASS_BOILERPLATE(AccGangArgList, std::list<AccGangArg>);
};

struct AccCollapseArg {
  TUPLE_CLASS_BOILERPLATE(AccCollapseArg);
  std::tuple<bool, ScalarIntConstantExpr> t;
};

struct AccClause {
  UNION_CLASS_BOILERPLATE(AccClause);

#define GEN_FLANG_CLAUSE_PARSER_CLASSES
#include "llvm/Frontend/OpenACC/ACC.inc"

  CharBlock source;

  std::variant<
#define GEN_FLANG_CLAUSE_PARSER_CLASSES_LIST
#include "llvm/Frontend/OpenACC/ACC.inc"
      >
      u;
};

struct AccClauseList {
  WRAPPER_CLASS_BOILERPLATE(AccClauseList, std::list<AccClause>);
  CharBlock source;
};

struct OpenACCRoutineConstruct {
  TUPLE_CLASS_BOILERPLATE(OpenACCRoutineConstruct);
  CharBlock source;
  std::tuple<Verbatim, std::optional<Name>, AccClauseList> t;
};

struct OpenACCCacheConstruct {
  TUPLE_CLASS_BOILERPLATE(OpenACCCacheConstruct);
  CharBlock source;
  std::tuple<Verbatim, AccObjectListWithModifier> t;
};

struct OpenACCWaitConstruct {
  TUPLE_CLASS_BOILERPLATE(OpenACCWaitConstruct);
  CharBlock source;
  std::tuple<Verbatim, std::optional<AccWaitArgument>, AccClauseList> t;
};

struct AccBeginLoopDirective {
  TUPLE_CLASS_BOILERPLATE(AccBeginLoopDirective);
  std::tuple<AccLoopDirective, AccClauseList> t;
  CharBlock source;
};

struct AccBeginBlockDirective {
  TUPLE_CLASS_BOILERPLATE(AccBeginBlockDirective);
  CharBlock source;
  std::tuple<AccBlockDirective, AccClauseList> t;
};

struct AccEndBlockDirective {
  CharBlock source;
  WRAPPER_CLASS_BOILERPLATE(AccEndBlockDirective, AccBlockDirective);
};

// ACC END ATOMIC
EMPTY_CLASS(AccEndAtomic);

// ACC ATOMIC READ
struct AccAtomicRead {
  TUPLE_CLASS_BOILERPLATE(AccAtomicRead);
  std::tuple<Verbatim, Statement<AssignmentStmt>, std::optional<AccEndAtomic>>
      t;
};

// ACC ATOMIC WRITE
struct AccAtomicWrite {
  TUPLE_CLASS_BOILERPLATE(AccAtomicWrite);
  std::tuple<Verbatim, Statement<AssignmentStmt>, std::optional<AccEndAtomic>>
      t;
};

// ACC ATOMIC UPDATE
struct AccAtomicUpdate {
  TUPLE_CLASS_BOILERPLATE(AccAtomicUpdate);
  std::tuple<std::optional<Verbatim>, Statement<AssignmentStmt>,
      std::optional<AccEndAtomic>>
      t;
};

// ACC ATOMIC CAPTURE
struct AccAtomicCapture {
  TUPLE_CLASS_BOILERPLATE(AccAtomicCapture);
  WRAPPER_CLASS(Stmt1, Statement<AssignmentStmt>);
  WRAPPER_CLASS(Stmt2, Statement<AssignmentStmt>);
  std::tuple<Verbatim, Stmt1, Stmt2, AccEndAtomic> t;
};

struct OpenACCAtomicConstruct {
  UNION_CLASS_BOILERPLATE(OpenACCAtomicConstruct);
  std::variant<AccAtomicRead, AccAtomicWrite, AccAtomicCapture, AccAtomicUpdate>
      u;
  CharBlock source;
};

struct OpenACCBlockConstruct {
  TUPLE_CLASS_BOILERPLATE(OpenACCBlockConstruct);
  std::tuple<AccBeginBlockDirective, Block, AccEndBlockDirective> t;
};

struct OpenACCStandaloneDeclarativeConstruct {
  TUPLE_CLASS_BOILERPLATE(OpenACCStandaloneDeclarativeConstruct);
  CharBlock source;
  std::tuple<AccDeclarativeDirective, AccClauseList> t;
};

struct AccBeginCombinedDirective {
  TUPLE_CLASS_BOILERPLATE(AccBeginCombinedDirective);
  CharBlock source;
  std::tuple<AccCombinedDirective, AccClauseList> t;
};

struct AccEndCombinedDirective {
  WRAPPER_CLASS_BOILERPLATE(AccEndCombinedDirective, AccCombinedDirective);
  CharBlock source;
};

struct OpenACCCombinedConstruct {
  TUPLE_CLASS_BOILERPLATE(OpenACCCombinedConstruct);
  CharBlock source;
  OpenACCCombinedConstruct(AccBeginCombinedDirective &&a)
      : t({std::move(a), std::nullopt, std::nullopt}) {}
  std::tuple<AccBeginCombinedDirective, std::optional<DoConstruct>,
      std::optional<AccEndCombinedDirective>>
      t;
};

struct OpenACCDeclarativeConstruct {
  UNION_CLASS_BOILERPLATE(OpenACCDeclarativeConstruct);
  CharBlock source;
  std::variant<OpenACCStandaloneDeclarativeConstruct, OpenACCRoutineConstruct>
      u;
};

// OpenACC directives enclosing do loop
struct OpenACCLoopConstruct {
  TUPLE_CLASS_BOILERPLATE(OpenACCLoopConstruct);
  OpenACCLoopConstruct(AccBeginLoopDirective &&a)
      : t({std::move(a), std::nullopt}) {}
  std::tuple<AccBeginLoopDirective, std::optional<DoConstruct>> t;
};

struct OpenACCStandaloneConstruct {
  TUPLE_CLASS_BOILERPLATE(OpenACCStandaloneConstruct);
  CharBlock source;
  std::tuple<AccStandaloneDirective, AccClauseList> t;
};

struct OpenACCConstruct {
  UNION_CLASS_BOILERPLATE(OpenACCConstruct);
  std::variant<OpenACCBlockConstruct, OpenACCCombinedConstruct,
      OpenACCLoopConstruct, OpenACCStandaloneConstruct, OpenACCCacheConstruct,
      OpenACCWaitConstruct, OpenACCAtomicConstruct>
      u;
};

<<<<<<< HEAD
// ----------------------------------------------------------------------------
// OmpSs-2
// ----------------------------------------------------------------------------

struct OSSObject {
  UNION_CLASS_BOILERPLATE(OSSObject);
  std::variant<Designator, /*common block*/ Name> u;
  mutable size_t elemSize;
};

WRAPPER_CLASS(OSSObjectList, std::list<OSSObject>);

struct OSSDefaultClause {
  ENUM_CLASS(Type, Private, Firstprivate, Shared, None)
  WRAPPER_CLASS_BOILERPLATE(OSSDefaultClause, Type);
};

struct OSSDependenceType {
  ENUM_CLASS(Type,
             In, Out, Inout, Inoutset, Mutexinoutset,
             Weakin, Weakout, Weakinout, Weakinoutset, Weakmutexinoutset)
  WRAPPER_CLASS_BOILERPLATE(OSSDependenceType, Type);
};

struct OSSDependClause {
  UNION_CLASS_BOILERPLATE(OSSDependClause);
  struct InOut {
    TUPLE_CLASS_BOILERPLATE(InOut);
    std::tuple<OSSDependenceType, OSSObjectList> t;
  };
  std::variant<InOut> u;
};

struct OSSReductionOperator {
  UNION_CLASS_BOILERPLATE(OSSReductionOperator);
  std::variant<DefinedOperator, ProcedureDesignator> u;
};

struct OSSReductionClause {
  TUPLE_CLASS_BOILERPLATE(OSSReductionClause);
  std::tuple<OSSReductionOperator, std::list<Designator>> t;
};

// OmpSs-2 Clauses
struct OSSClause {
  UNION_CLASS_BOILERPLATE(OSSClause);

#define GEN_FLANG_CLAUSE_PARSER_CLASSES
#include "llvm/Frontend/OmpSs/OSS.inc"

  CharBlock source;

  std::variant<
#define GEN_FLANG_CLAUSE_PARSER_CLASSES_LIST
#include "llvm/Frontend/OmpSs/OSS.inc"
      >
      u;
};

struct OSSClauseList {
  WRAPPER_CLASS_BOILERPLATE(OSSClauseList, std::list<OSSClause>);
  CharBlock source;
};

struct OSSSimpleStandaloneDirective {
  WRAPPER_CLASS_BOILERPLATE(OSSSimpleStandaloneDirective, llvm::oss::Directive);
  CharBlock source;
};

struct OmpSsSimpleStandaloneConstruct {
  TUPLE_CLASS_BOILERPLATE(OmpSsSimpleStandaloneConstruct);
  CharBlock source;
  std::tuple<OSSSimpleStandaloneDirective, OSSClauseList> t;
};

struct OmpSsStandaloneConstruct {
  UNION_CLASS_BOILERPLATE(OmpSsStandaloneConstruct);
  CharBlock source;
  std::variant<OmpSsSimpleStandaloneConstruct> u;
};

struct OSSBlockDirective {
  WRAPPER_CLASS_BOILERPLATE(OSSBlockDirective, llvm::oss::Directive);
  CharBlock source;
};

struct OSSBeginBlockDirective {
  TUPLE_CLASS_BOILERPLATE(OSSBeginBlockDirective);
  std::tuple<OSSBlockDirective, OSSClauseList> t;
  CharBlock source;
};

struct OSSEndBlockDirective {
  TUPLE_CLASS_BOILERPLATE(OSSEndBlockDirective);
  std::tuple<OSSBlockDirective, OSSClauseList> t;
  CharBlock source;
};

struct OmpSsBlockConstruct {
  TUPLE_CLASS_BOILERPLATE(OmpSsBlockConstruct);
  std::tuple<OSSBeginBlockDirective, Block, OSSEndBlockDirective> t;
};

// OmpSs-2 directives that associate with loop(s)
struct OSSLoopDirective {
  WRAPPER_CLASS_BOILERPLATE(OSSLoopDirective, llvm::oss::Directive);
  CharBlock source;
};

struct OSSBeginLoopDirective {
  TUPLE_CLASS_BOILERPLATE(OSSBeginLoopDirective);
  std::tuple<OSSLoopDirective, OSSClauseList> t;
  CharBlock source;
};

struct OSSEndLoopDirective {
  TUPLE_CLASS_BOILERPLATE(OSSEndLoopDirective);
  std::tuple<OSSLoopDirective, OSSClauseList> t;
  CharBlock source;
};

// OmpSs-2 directives enclosing do loop
struct OmpSsLoopConstruct {
  TUPLE_CLASS_BOILERPLATE(OmpSsLoopConstruct);
  OmpSsLoopConstruct(OSSBeginLoopDirective &&a)
      : t({std::move(a), std::nullopt, std::nullopt}) {}
  std::tuple<OSSBeginLoopDirective, std::optional<DoConstruct>,
      std::optional<OSSEndLoopDirective>>
      t;
};

// OmpSs-2 directives that associate with outline tasks
struct OSSSimpleOutlineTaskDirective {
  WRAPPER_CLASS_BOILERPLATE(OSSSimpleOutlineTaskDirective, llvm::oss::Directive);
  CharBlock source;
};

struct OmpSsSimpleOutlineTaskConstruct {
  TUPLE_CLASS_BOILERPLATE(OmpSsSimpleOutlineTaskConstruct);
  CharBlock source;
  std::tuple<OSSSimpleOutlineTaskDirective, OSSClauseList> t;
};

struct OmpSsOutlineTaskConstruct {
  TUPLE_CLASS_BOILERPLATE(OmpSsOutlineTaskConstruct);
  CharBlock source;
  std::tuple<OmpSsSimpleOutlineTaskConstruct> t;
};

struct OmpSsOutlineTask {
  TUPLE_CLASS_BOILERPLATE(OmpSsOutlineTask);
  std::tuple<Statement<OmpSsOutlineTaskConstruct>,
      common::Indirection<SubroutineSubprogram>>
      t;
};

struct OmpSsConstruct {
  UNION_CLASS_BOILERPLATE(OmpSsConstruct);
  std::variant<
      OmpSsStandaloneConstruct, OmpSsBlockConstruct, OmpSsLoopConstruct
      > u;
=======
// CUF-kernel-do-construct ->
//     !$CUF KERNEL DO [ (scalar-int-constant-expr) ] <<< grid, block [, stream]
//     >>> do-construct
// grid -> * | scalar-int-expr | ( scalar-int-expr-list )
// block -> * | scalar-int-expr | ( scalar-int-expr-list )
// stream -> 0, scalar-int-expr | STREAM = scalar-int-expr
struct CUFKernelDoConstruct {
  TUPLE_CLASS_BOILERPLATE(CUFKernelDoConstruct);
  struct Directive {
    TUPLE_CLASS_BOILERPLATE(Directive);
    CharBlock source;
    std::tuple<std::optional<ScalarIntConstantExpr>, std::list<ScalarIntExpr>,
        std::list<ScalarIntExpr>, std::optional<ScalarIntExpr>>
        t;
  };
  std::tuple<Directive, std::optional<DoConstruct>> t;
>>>>>>> a121cb5d
};

} // namespace Fortran::parser
#endif // FORTRAN_PARSER_PARSE_TREE_H_<|MERGE_RESOLUTION|>--- conflicted
+++ resolved
@@ -538,12 +538,9 @@
       common::Indirection<AccEndCombinedDirective>,
       common::Indirection<OpenMPConstruct>,
       common::Indirection<OmpEndLoopDirective>,
-<<<<<<< HEAD
+      common::Indirection<CUFKernelDoConstruct>,
       common::Indirection<OmpSsConstruct>,
       common::Indirection<OSSEndLoopDirective>>
-=======
-      common::Indirection<CUFKernelDoConstruct>>
->>>>>>> a121cb5d
       u;
 };
 
@@ -4287,169 +4284,6 @@
       u;
 };
 
-<<<<<<< HEAD
-// ----------------------------------------------------------------------------
-// OmpSs-2
-// ----------------------------------------------------------------------------
-
-struct OSSObject {
-  UNION_CLASS_BOILERPLATE(OSSObject);
-  std::variant<Designator, /*common block*/ Name> u;
-  mutable size_t elemSize;
-};
-
-WRAPPER_CLASS(OSSObjectList, std::list<OSSObject>);
-
-struct OSSDefaultClause {
-  ENUM_CLASS(Type, Private, Firstprivate, Shared, None)
-  WRAPPER_CLASS_BOILERPLATE(OSSDefaultClause, Type);
-};
-
-struct OSSDependenceType {
-  ENUM_CLASS(Type,
-             In, Out, Inout, Inoutset, Mutexinoutset,
-             Weakin, Weakout, Weakinout, Weakinoutset, Weakmutexinoutset)
-  WRAPPER_CLASS_BOILERPLATE(OSSDependenceType, Type);
-};
-
-struct OSSDependClause {
-  UNION_CLASS_BOILERPLATE(OSSDependClause);
-  struct InOut {
-    TUPLE_CLASS_BOILERPLATE(InOut);
-    std::tuple<OSSDependenceType, OSSObjectList> t;
-  };
-  std::variant<InOut> u;
-};
-
-struct OSSReductionOperator {
-  UNION_CLASS_BOILERPLATE(OSSReductionOperator);
-  std::variant<DefinedOperator, ProcedureDesignator> u;
-};
-
-struct OSSReductionClause {
-  TUPLE_CLASS_BOILERPLATE(OSSReductionClause);
-  std::tuple<OSSReductionOperator, std::list<Designator>> t;
-};
-
-// OmpSs-2 Clauses
-struct OSSClause {
-  UNION_CLASS_BOILERPLATE(OSSClause);
-
-#define GEN_FLANG_CLAUSE_PARSER_CLASSES
-#include "llvm/Frontend/OmpSs/OSS.inc"
-
-  CharBlock source;
-
-  std::variant<
-#define GEN_FLANG_CLAUSE_PARSER_CLASSES_LIST
-#include "llvm/Frontend/OmpSs/OSS.inc"
-      >
-      u;
-};
-
-struct OSSClauseList {
-  WRAPPER_CLASS_BOILERPLATE(OSSClauseList, std::list<OSSClause>);
-  CharBlock source;
-};
-
-struct OSSSimpleStandaloneDirective {
-  WRAPPER_CLASS_BOILERPLATE(OSSSimpleStandaloneDirective, llvm::oss::Directive);
-  CharBlock source;
-};
-
-struct OmpSsSimpleStandaloneConstruct {
-  TUPLE_CLASS_BOILERPLATE(OmpSsSimpleStandaloneConstruct);
-  CharBlock source;
-  std::tuple<OSSSimpleStandaloneDirective, OSSClauseList> t;
-};
-
-struct OmpSsStandaloneConstruct {
-  UNION_CLASS_BOILERPLATE(OmpSsStandaloneConstruct);
-  CharBlock source;
-  std::variant<OmpSsSimpleStandaloneConstruct> u;
-};
-
-struct OSSBlockDirective {
-  WRAPPER_CLASS_BOILERPLATE(OSSBlockDirective, llvm::oss::Directive);
-  CharBlock source;
-};
-
-struct OSSBeginBlockDirective {
-  TUPLE_CLASS_BOILERPLATE(OSSBeginBlockDirective);
-  std::tuple<OSSBlockDirective, OSSClauseList> t;
-  CharBlock source;
-};
-
-struct OSSEndBlockDirective {
-  TUPLE_CLASS_BOILERPLATE(OSSEndBlockDirective);
-  std::tuple<OSSBlockDirective, OSSClauseList> t;
-  CharBlock source;
-};
-
-struct OmpSsBlockConstruct {
-  TUPLE_CLASS_BOILERPLATE(OmpSsBlockConstruct);
-  std::tuple<OSSBeginBlockDirective, Block, OSSEndBlockDirective> t;
-};
-
-// OmpSs-2 directives that associate with loop(s)
-struct OSSLoopDirective {
-  WRAPPER_CLASS_BOILERPLATE(OSSLoopDirective, llvm::oss::Directive);
-  CharBlock source;
-};
-
-struct OSSBeginLoopDirective {
-  TUPLE_CLASS_BOILERPLATE(OSSBeginLoopDirective);
-  std::tuple<OSSLoopDirective, OSSClauseList> t;
-  CharBlock source;
-};
-
-struct OSSEndLoopDirective {
-  TUPLE_CLASS_BOILERPLATE(OSSEndLoopDirective);
-  std::tuple<OSSLoopDirective, OSSClauseList> t;
-  CharBlock source;
-};
-
-// OmpSs-2 directives enclosing do loop
-struct OmpSsLoopConstruct {
-  TUPLE_CLASS_BOILERPLATE(OmpSsLoopConstruct);
-  OmpSsLoopConstruct(OSSBeginLoopDirective &&a)
-      : t({std::move(a), std::nullopt, std::nullopt}) {}
-  std::tuple<OSSBeginLoopDirective, std::optional<DoConstruct>,
-      std::optional<OSSEndLoopDirective>>
-      t;
-};
-
-// OmpSs-2 directives that associate with outline tasks
-struct OSSSimpleOutlineTaskDirective {
-  WRAPPER_CLASS_BOILERPLATE(OSSSimpleOutlineTaskDirective, llvm::oss::Directive);
-  CharBlock source;
-};
-
-struct OmpSsSimpleOutlineTaskConstruct {
-  TUPLE_CLASS_BOILERPLATE(OmpSsSimpleOutlineTaskConstruct);
-  CharBlock source;
-  std::tuple<OSSSimpleOutlineTaskDirective, OSSClauseList> t;
-};
-
-struct OmpSsOutlineTaskConstruct {
-  TUPLE_CLASS_BOILERPLATE(OmpSsOutlineTaskConstruct);
-  CharBlock source;
-  std::tuple<OmpSsSimpleOutlineTaskConstruct> t;
-};
-
-struct OmpSsOutlineTask {
-  TUPLE_CLASS_BOILERPLATE(OmpSsOutlineTask);
-  std::tuple<Statement<OmpSsOutlineTaskConstruct>,
-      common::Indirection<SubroutineSubprogram>>
-      t;
-};
-
-struct OmpSsConstruct {
-  UNION_CLASS_BOILERPLATE(OmpSsConstruct);
-  std::variant<
-      OmpSsStandaloneConstruct, OmpSsBlockConstruct, OmpSsLoopConstruct
-      > u;
-=======
 // CUF-kernel-do-construct ->
 //     !$CUF KERNEL DO [ (scalar-int-constant-expr) ] <<< grid, block [, stream]
 //     >>> do-construct
@@ -4466,7 +4300,169 @@
         t;
   };
   std::tuple<Directive, std::optional<DoConstruct>> t;
->>>>>>> a121cb5d
+};
+
+// ----------------------------------------------------------------------------
+// OmpSs-2
+// ----------------------------------------------------------------------------
+
+struct OSSObject {
+  UNION_CLASS_BOILERPLATE(OSSObject);
+  std::variant<Designator, /*common block*/ Name> u;
+  mutable size_t elemSize;
+};
+
+WRAPPER_CLASS(OSSObjectList, std::list<OSSObject>);
+
+struct OSSDefaultClause {
+  ENUM_CLASS(Type, Private, Firstprivate, Shared, None)
+  WRAPPER_CLASS_BOILERPLATE(OSSDefaultClause, Type);
+};
+
+struct OSSDependenceType {
+  ENUM_CLASS(Type,
+             In, Out, Inout, Inoutset, Mutexinoutset,
+             Weakin, Weakout, Weakinout, Weakinoutset, Weakmutexinoutset)
+  WRAPPER_CLASS_BOILERPLATE(OSSDependenceType, Type);
+};
+
+struct OSSDependClause {
+  UNION_CLASS_BOILERPLATE(OSSDependClause);
+  struct InOut {
+    TUPLE_CLASS_BOILERPLATE(InOut);
+    std::tuple<OSSDependenceType, OSSObjectList> t;
+  };
+  std::variant<InOut> u;
+};
+
+struct OSSReductionOperator {
+  UNION_CLASS_BOILERPLATE(OSSReductionOperator);
+  std::variant<DefinedOperator, ProcedureDesignator> u;
+};
+
+struct OSSReductionClause {
+  TUPLE_CLASS_BOILERPLATE(OSSReductionClause);
+  std::tuple<OSSReductionOperator, std::list<Designator>> t;
+};
+
+// OmpSs-2 Clauses
+struct OSSClause {
+  UNION_CLASS_BOILERPLATE(OSSClause);
+
+#define GEN_FLANG_CLAUSE_PARSER_CLASSES
+#include "llvm/Frontend/OmpSs/OSS.inc"
+
+  CharBlock source;
+
+  std::variant<
+#define GEN_FLANG_CLAUSE_PARSER_CLASSES_LIST
+#include "llvm/Frontend/OmpSs/OSS.inc"
+      >
+      u;
+};
+
+struct OSSClauseList {
+  WRAPPER_CLASS_BOILERPLATE(OSSClauseList, std::list<OSSClause>);
+  CharBlock source;
+};
+
+struct OSSSimpleStandaloneDirective {
+  WRAPPER_CLASS_BOILERPLATE(OSSSimpleStandaloneDirective, llvm::oss::Directive);
+  CharBlock source;
+};
+
+struct OmpSsSimpleStandaloneConstruct {
+  TUPLE_CLASS_BOILERPLATE(OmpSsSimpleStandaloneConstruct);
+  CharBlock source;
+  std::tuple<OSSSimpleStandaloneDirective, OSSClauseList> t;
+};
+
+struct OmpSsStandaloneConstruct {
+  UNION_CLASS_BOILERPLATE(OmpSsStandaloneConstruct);
+  CharBlock source;
+  std::variant<OmpSsSimpleStandaloneConstruct> u;
+};
+
+struct OSSBlockDirective {
+  WRAPPER_CLASS_BOILERPLATE(OSSBlockDirective, llvm::oss::Directive);
+  CharBlock source;
+};
+
+struct OSSBeginBlockDirective {
+  TUPLE_CLASS_BOILERPLATE(OSSBeginBlockDirective);
+  std::tuple<OSSBlockDirective, OSSClauseList> t;
+  CharBlock source;
+};
+
+struct OSSEndBlockDirective {
+  TUPLE_CLASS_BOILERPLATE(OSSEndBlockDirective);
+  std::tuple<OSSBlockDirective, OSSClauseList> t;
+  CharBlock source;
+};
+
+struct OmpSsBlockConstruct {
+  TUPLE_CLASS_BOILERPLATE(OmpSsBlockConstruct);
+  std::tuple<OSSBeginBlockDirective, Block, OSSEndBlockDirective> t;
+};
+
+// OmpSs-2 directives that associate with loop(s)
+struct OSSLoopDirective {
+  WRAPPER_CLASS_BOILERPLATE(OSSLoopDirective, llvm::oss::Directive);
+  CharBlock source;
+};
+
+struct OSSBeginLoopDirective {
+  TUPLE_CLASS_BOILERPLATE(OSSBeginLoopDirective);
+  std::tuple<OSSLoopDirective, OSSClauseList> t;
+  CharBlock source;
+};
+
+struct OSSEndLoopDirective {
+  TUPLE_CLASS_BOILERPLATE(OSSEndLoopDirective);
+  std::tuple<OSSLoopDirective, OSSClauseList> t;
+  CharBlock source;
+};
+
+// OmpSs-2 directives enclosing do loop
+struct OmpSsLoopConstruct {
+  TUPLE_CLASS_BOILERPLATE(OmpSsLoopConstruct);
+  OmpSsLoopConstruct(OSSBeginLoopDirective &&a)
+      : t({std::move(a), std::nullopt, std::nullopt}) {}
+  std::tuple<OSSBeginLoopDirective, std::optional<DoConstruct>,
+      std::optional<OSSEndLoopDirective>>
+      t;
+};
+
+// OmpSs-2 directives that associate with outline tasks
+struct OSSSimpleOutlineTaskDirective {
+  WRAPPER_CLASS_BOILERPLATE(OSSSimpleOutlineTaskDirective, llvm::oss::Directive);
+  CharBlock source;
+};
+
+struct OmpSsSimpleOutlineTaskConstruct {
+  TUPLE_CLASS_BOILERPLATE(OmpSsSimpleOutlineTaskConstruct);
+  CharBlock source;
+  std::tuple<OSSSimpleOutlineTaskDirective, OSSClauseList> t;
+};
+
+struct OmpSsOutlineTaskConstruct {
+  TUPLE_CLASS_BOILERPLATE(OmpSsOutlineTaskConstruct);
+  CharBlock source;
+  std::tuple<OmpSsSimpleOutlineTaskConstruct> t;
+};
+
+struct OmpSsOutlineTask {
+  TUPLE_CLASS_BOILERPLATE(OmpSsOutlineTask);
+  std::tuple<Statement<OmpSsOutlineTaskConstruct>,
+      common::Indirection<SubroutineSubprogram>>
+      t;
+};
+
+struct OmpSsConstruct {
+  UNION_CLASS_BOILERPLATE(OmpSsConstruct);
+  std::variant<
+      OmpSsStandaloneConstruct, OmpSsBlockConstruct, OmpSsLoopConstruct
+      > u;
 };
 
 } // namespace Fortran::parser
