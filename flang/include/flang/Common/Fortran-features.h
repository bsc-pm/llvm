//===-- include/flang/Common/Fortran-features.h -----------------*- C++ -*-===//
//
// Part of the LLVM Project, under the Apache License v2.0 with LLVM Exceptions.
// See https://llvm.org/LICENSE.txt for license information.
// SPDX-License-Identifier: Apache-2.0 WITH LLVM-exception
//
//===----------------------------------------------------------------------===//

#ifndef FORTRAN_COMMON_FORTRAN_FEATURES_H_
#define FORTRAN_COMMON_FORTRAN_FEATURES_H_

#include "flang/Common/Fortran.h"
#include "flang/Common/enum-set.h"
#include "flang/Common/idioms.h"
#include <vector>

namespace Fortran::common {

// Non-conforming extensions & legacies
ENUM_CLASS(LanguageFeature, BackslashEscapes, OldDebugLines,
    FixedFormContinuationWithColumn1Ampersand, LogicalAbbreviations,
    XOROperator, PunctuationInNames, OptionalFreeFormSpace, BOZExtensions,
    EmptyStatement, AlternativeNE, ExecutionPartNamelist, DECStructures,
    DoubleComplex, Byte, StarKind, ExponentMatchingKindParam, QuadPrecision,
    SlashInitialization, TripletInArrayConstructor, MissingColons,
    SignedComplexLiteral, OldStyleParameter, ComplexConstructor, PercentLOC,
    SignedPrimary, FileName, Carriagecontrol, Convert, Dispose,
    IOListLeadingComma, AbbreviatedEditDescriptor, ProgramParentheses,
    PercentRefAndVal, OmitFunctionDummies, CrayPointer, Hollerith, ArithmeticIF,
    Assign, AssignedGOTO, Pause, OmpSs, OpenACC, OpenMP, CruftAfterAmpersand,
    ClassicCComments, AdditionalFormats, BigIntLiterals, RealDoControls,
    EquivalenceNumericWithCharacter, EquivalenceNonDefaultNumeric,
    EquivalenceSameNonSequence, AdditionalIntrinsics, AnonymousParents,
    OldLabelDoEndStatements, LogicalIntegerAssignment, EmptySourceFile,
    ProgramReturn, ImplicitNoneTypeNever, ImplicitNoneTypeAlways,
    ForwardRefImplicitNone, OpenAccessAppend, BOZAsDefaultInteger,
    DistinguishableSpecifics, DefaultSave, PointerInSeqType, NonCharacterFormat,
    SaveMainProgram, SaveBigMainProgramVariables,
    DistinctArrayConstructorLengths, PPCVector)

// Portability and suspicious usage warnings for conforming code
ENUM_CLASS(UsageWarning, Portability, PointerToUndefinable,
    NonTargetPassedToTarget, PointerToPossibleNoncontiguous,
    ShortCharacterActual, ExprPassedToVolatile, ImplicitInterfaceActual,
    PolymorphicTransferArg, PointerComponentTransferArg, TransferSizePresence)

using LanguageFeatures = EnumSet<LanguageFeature, LanguageFeature_enumSize>;
using UsageWarnings = EnumSet<UsageWarning, UsageWarning_enumSize>;

class LanguageFeatureControl {
public:
  LanguageFeatureControl() {
    // These features must be explicitly enabled by command line options.
    disable_.set(LanguageFeature::OldDebugLines);
    disable_.set(LanguageFeature::OmpSs);
    disable_.set(LanguageFeature::OpenACC);
    disable_.set(LanguageFeature::OpenMP);
    disable_.set(LanguageFeature::ImplicitNoneTypeNever);
    disable_.set(LanguageFeature::ImplicitNoneTypeAlways);
    disable_.set(LanguageFeature::DefaultSave);
    disable_.set(LanguageFeature::SaveMainProgram);
    // These features, if enabled, conflict with valid standard usage,
    // so there are disabled here by default.
    disable_.set(LanguageFeature::BackslashEscapes);
    disable_.set(LanguageFeature::LogicalAbbreviations);
    disable_.set(LanguageFeature::XOROperator);
    disable_.set(LanguageFeature::OldStyleParameter);
  }
  LanguageFeatureControl(const LanguageFeatureControl &) = default;
  void Enable(LanguageFeature f, bool yes = true) { disable_.set(f, !yes); }
  void EnableWarning(LanguageFeature f, bool yes = true) {
    warnLanguage_.set(f, yes);
  }
  void EnableWarning(UsageWarning w, bool yes = true) {
    warnUsage_.set(w, yes);
  }
  void WarnOnAllNonstandard(bool yes = true) { warnAllLanguage_ = yes; }
  void WarnOnAllUsage(bool yes = true) { warnAllUsage_ = yes; }
  bool IsEnabled(LanguageFeature f) const { return !disable_.test(f); }
  bool ShouldWarn(LanguageFeature f) const {
<<<<<<< HEAD
    return (warnAll_ && f != LanguageFeature::OpenMP &&
               f != LanguageFeature::OpenACC && f != LanguageFeature::OmpSs) ||
        warn_.test(f);
=======
    return (warnAllLanguage_ && f != LanguageFeature::OpenMP &&
               f != LanguageFeature::OpenACC) ||
        warnLanguage_.test(f);
  }
  bool ShouldWarn(UsageWarning w) const {
    return warnAllUsage_ || warnUsage_.test(w);
>>>>>>> fe36fc6e
  }
  // Return all spellings of operators names, depending on features enabled
  std::vector<const char *> GetNames(LogicalOperator) const;
  std::vector<const char *> GetNames(RelationalOperator) const;

private:
  LanguageFeatures disable_;
  LanguageFeatures warnLanguage_;
  bool warnAllLanguage_{false};
  UsageWarnings warnUsage_;
  bool warnAllUsage_{false};
};
} // namespace Fortran::common
#endif // FORTRAN_COMMON_FORTRAN_FEATURES_H_<|MERGE_RESOLUTION|>--- conflicted
+++ resolved
@@ -78,18 +78,12 @@
   void WarnOnAllUsage(bool yes = true) { warnAllUsage_ = yes; }
   bool IsEnabled(LanguageFeature f) const { return !disable_.test(f); }
   bool ShouldWarn(LanguageFeature f) const {
-<<<<<<< HEAD
-    return (warnAll_ && f != LanguageFeature::OpenMP &&
+    return (warnAllLanguage_ && f != LanguageFeature::OpenMP &&
                f != LanguageFeature::OpenACC && f != LanguageFeature::OmpSs) ||
-        warn_.test(f);
-=======
-    return (warnAllLanguage_ && f != LanguageFeature::OpenMP &&
-               f != LanguageFeature::OpenACC) ||
         warnLanguage_.test(f);
   }
   bool ShouldWarn(UsageWarning w) const {
     return warnAllUsage_ || warnUsage_.test(w);
->>>>>>> fe36fc6e
   }
   // Return all spellings of operators names, depending on features enabled
   std::vector<const char *> GetNames(LogicalOperator) const;
