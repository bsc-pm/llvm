--- conflicted
+++ resolved
@@ -167,11 +167,8 @@
   bool IsEnabled(LanguageFeature f) const { return !disable_.test(f); }
   bool ShouldWarn(LanguageFeature f) const {
     return (warnAllLanguage_ && f != LanguageFeature::OpenMP &&
-<<<<<<< HEAD
-               f != LanguageFeature::OpenACC && f != LanguageFeature::OmpSs) ||
-=======
-               f != LanguageFeature::OpenACC && f != LanguageFeature::CUDA) ||
->>>>>>> b0b35964
+               f != LanguageFeature::OpenACC && f != LanguageFeature::OmpSs &&
+               f != LanguageFeature::CUDA) ||
         warnLanguage_.test(f);
   }
   bool ShouldWarn(UsageWarning w) const {
