//===-- include/flang/Semantics/symbol.h ------------------------*- C++ -*-===//
//
// Part of the LLVM Project, under the Apache License v2.0 with LLVM Exceptions.
// See https://llvm.org/LICENSE.txt for license information.
// SPDX-License-Identifier: Apache-2.0 WITH LLVM-exception
//
//===----------------------------------------------------------------------===//

#ifndef FORTRAN_SEMANTICS_SYMBOL_H_
#define FORTRAN_SEMANTICS_SYMBOL_H_

#include "type.h"
#include "flang/Common/Fortran.h"
#include "flang/Common/enum-set.h"
#include "flang/Common/reference.h"
#include "flang/Common/visit.h"
#include "llvm/ADT/DenseMapInfo.h"

#include <array>
#include <functional>
#include <list>
#include <optional>
#include <set>
#include <vector>

namespace llvm {
class raw_ostream;
}
namespace Fortran::parser {
struct Expr;
struct OmpSsOutlineTaskConstruct;
}

namespace Fortran::semantics {

/// A Symbol consists of common information (name, owner, and attributes)
/// and details information specific to the kind of symbol, represented by the
/// *Details classes.

class Scope;
class Symbol;
class ProgramTree;

using SymbolRef = common::Reference<const Symbol>;
using SymbolVector = std::vector<SymbolRef>;
using MutableSymbolRef = common::Reference<Symbol>;
using MutableSymbolVector = std::vector<MutableSymbolRef>;

// A module or submodule.
class ModuleDetails {
public:
  ModuleDetails(bool isSubmodule = false) : isSubmodule_{isSubmodule} {}
  bool isSubmodule() const { return isSubmodule_; }
  const Scope *scope() const { return scope_; }
  const Scope *ancestor() const; // for submodule; nullptr for module
  const Scope *parent() const; // for submodule; nullptr for module
  void set_scope(const Scope *);

private:
  bool isSubmodule_;
  const Scope *scope_{nullptr};
};

class MainProgramDetails {
public:
private:
};

class WithBindName {
public:
  const std::string *bindName() const {
    return bindName_ ? &*bindName_ : nullptr;
  }
  void set_bindName(std::string &&name) { bindName_ = std::move(name); }

private:
  std::optional<std::string> bindName_;
};

// A subroutine or function definition, or a subprogram interface defined
// in an INTERFACE block as part of the definition of a dummy procedure
// or a procedure pointer (with just POINTER).
class SubprogramDetails : public WithBindName {
public:
  bool isFunction() const { return result_ != nullptr; }
  bool isInterface() const { return isInterface_; }
  void set_isInterface(bool value = true) { isInterface_ = value; }
  bool isDummy() const { return isDummy_; }
  void set_isDummy(bool value = true) { isDummy_ = value; }
  Scope *entryScope() { return entryScope_; }
  const Scope *entryScope() const { return entryScope_; }
  void set_entryScope(Scope &scope) { entryScope_ = &scope; }
  const Symbol &result() const {
    CHECK(isFunction());
    return *result_;
  }
  void set_result(Symbol &result) {
    CHECK(!result_);
    result_ = &result;
  }
  const std::vector<Symbol *> &dummyArgs() const { return dummyArgs_; }
  void add_dummyArg(Symbol &symbol) { dummyArgs_.push_back(&symbol); }
  void add_alternateReturn() { dummyArgs_.push_back(nullptr); }
  const MaybeExpr &stmtFunction() const { return stmtFunction_; }
  void set_stmtFunction(SomeExpr &&expr) { stmtFunction_ = std::move(expr); }
  Symbol *moduleInterface() { return moduleInterface_; }
  const Symbol *moduleInterface() const { return moduleInterface_; }
  void set_moduleInterface(Symbol &);
<<<<<<< HEAD
  void setOutlineTask(const parser::OmpSsOutlineTaskConstruct &x) { outlineTask_ = &x; }
  const parser::OmpSsOutlineTaskConstruct *getOutlineTask() { return outlineTask_; }
=======
  void ReplaceResult(Symbol &result) {
    CHECK(result_ != nullptr);
    result_ = &result;
  }
>>>>>>> 8bd490c3

private:
  bool isInterface_{false}; // true if this represents an interface-body
  bool isDummy_{false}; // true when interface of dummy procedure
  std::vector<Symbol *> dummyArgs_; // nullptr -> alternate return indicator
  Symbol *result_{nullptr};
  Scope *entryScope_{nullptr}; // if ENTRY, points to subprogram's scope
  MaybeExpr stmtFunction_;
  // For MODULE FUNCTION or SUBROUTINE, this is the symbol of its declared
  // interface.  For MODULE PROCEDURE, this is the declared interface if it
  // appeared in an ancestor (sub)module.
  Symbol *moduleInterface_{nullptr};
  const parser::OmpSsOutlineTaskConstruct *outlineTask_{nullptr};

  friend llvm::raw_ostream &operator<<(
      llvm::raw_ostream &, const SubprogramDetails &);
};

// For SubprogramNameDetails, the kind indicates whether it is the name
// of a module subprogram or an internal subprogram or ENTRY.
ENUM_CLASS(SubprogramKind, Module, Internal)

// Symbol with SubprogramNameDetails is created when we scan for module and
// internal procedure names, to record that there is a subprogram with this
// name. Later they are replaced by SubprogramDetails with dummy and result
// type information.
class SubprogramNameDetails {
public:
  SubprogramNameDetails(SubprogramKind kind, ProgramTree &node)
      : kind_{kind}, node_{node} {}
  SubprogramNameDetails() = delete;
  SubprogramKind kind() const { return kind_; }
  ProgramTree &node() const { return *node_; }

private:
  SubprogramKind kind_;
  common::Reference<ProgramTree> node_;
};

// A name from an entity-decl -- could be object or function.
class EntityDetails : public WithBindName {
public:
  explicit EntityDetails(bool isDummy = false) : isDummy_{isDummy} {}
  const DeclTypeSpec *type() const { return type_; }
  void set_type(const DeclTypeSpec &);
  void ReplaceType(const DeclTypeSpec &);
  bool isDummy() const { return isDummy_; }
  void set_isDummy(bool value = true) { isDummy_ = value; }
  bool isFuncResult() const { return isFuncResult_; }
  void set_funcResult(bool x) { isFuncResult_ = x; }

private:
  bool isDummy_{false};
  bool isFuncResult_{false};
  const DeclTypeSpec *type_{nullptr};
  friend llvm::raw_ostream &operator<<(
      llvm::raw_ostream &, const EntityDetails &);
};

// Symbol is associated with a name or expression in a SELECT TYPE or ASSOCIATE.
class AssocEntityDetails : public EntityDetails {
public:
  AssocEntityDetails() {}
  explicit AssocEntityDetails(SomeExpr &&expr) : expr_{std::move(expr)} {}
  AssocEntityDetails(const AssocEntityDetails &) = default;
  AssocEntityDetails(AssocEntityDetails &&) = default;
  AssocEntityDetails &operator=(const AssocEntityDetails &) = default;
  AssocEntityDetails &operator=(AssocEntityDetails &&) = default;
  const MaybeExpr &expr() const { return expr_; }
  void set_rank(int rank);
  std::optional<int> rank() const { return rank_; }

private:
  MaybeExpr expr_;
  std::optional<int> rank_;
};
llvm::raw_ostream &operator<<(llvm::raw_ostream &, const AssocEntityDetails &);

// An entity known to be an object.
class ObjectEntityDetails : public EntityDetails {
public:
  explicit ObjectEntityDetails(EntityDetails &&);
  ObjectEntityDetails(const ObjectEntityDetails &) = default;
  ObjectEntityDetails(ObjectEntityDetails &&) = default;
  ObjectEntityDetails &operator=(const ObjectEntityDetails &) = default;
  ObjectEntityDetails(bool isDummy = false) : EntityDetails(isDummy) {}
  MaybeExpr &init() { return init_; }
  const MaybeExpr &init() const { return init_; }
  void set_init(MaybeExpr &&expr) { init_ = std::move(expr); }
  const parser::Expr *unanalyzedPDTComponentInit() const {
    return unanalyzedPDTComponentInit_;
  }
  void set_unanalyzedPDTComponentInit(const parser::Expr *expr) {
    unanalyzedPDTComponentInit_ = expr;
  }
  ArraySpec &shape() { return shape_; }
  const ArraySpec &shape() const { return shape_; }
  ArraySpec &coshape() { return coshape_; }
  const ArraySpec &coshape() const { return coshape_; }
  void set_shape(const ArraySpec &);
  void set_coshape(const ArraySpec &);
  const Symbol *commonBlock() const { return commonBlock_; }
  void set_commonBlock(const Symbol &commonBlock) {
    commonBlock_ = &commonBlock;
  }
  bool IsArray() const { return !shape_.empty(); }
  bool IsCoarray() const { return !coshape_.empty(); }
  bool CanBeAssumedShape() const {
    return isDummy() && shape_.CanBeAssumedShape();
  }
  bool CanBeDeferredShape() const { return shape_.CanBeDeferredShape(); }
  bool IsAssumedSize() const { return isDummy() && shape_.CanBeAssumedSize(); }
  bool IsAssumedRank() const { return isDummy() && shape_.IsAssumedRank(); }

private:
  MaybeExpr init_;
  const parser::Expr *unanalyzedPDTComponentInit_{nullptr};
  ArraySpec shape_;
  ArraySpec coshape_;
  const Symbol *commonBlock_{nullptr}; // common block this object is in
  friend llvm::raw_ostream &operator<<(
      llvm::raw_ostream &, const ObjectEntityDetails &);
};

// Mixin for details with passed-object dummy argument.
// If a procedure pointer component or type-bound procedure does not have
// the NOPASS attribute on its symbol, then PASS is assumed; the name
// is optional; if it is missing, the first dummy argument of the procedure's
// interface is the passed-object dummy argument.
class WithPassArg {
public:
  std::optional<SourceName> passName() const { return passName_; }
  void set_passName(const SourceName &passName) { passName_ = passName; }

private:
  std::optional<SourceName> passName_;
};

// A procedure pointer (other than one defined with POINTER and an
// INTERFACE block), a dummy procedure (without an INTERFACE but with
// EXTERNAL or use in a procedure reference), or external procedure.
class ProcEntityDetails : public EntityDetails, public WithPassArg {
public:
  ProcEntityDetails() = default;
  explicit ProcEntityDetails(EntityDetails &&);
  ProcEntityDetails(const ProcEntityDetails &) = default;
  ProcEntityDetails(ProcEntityDetails &&) = default;
  ProcEntityDetails &operator=(const ProcEntityDetails &) = default;

  const Symbol *procInterface() const { return procInterface_; }
  void set_procInterface(const Symbol &sym) { procInterface_ = &sym; }
  bool IsInterfaceSet() { return procInterface_ || type(); }
  inline bool HasExplicitInterface() const;

  // Be advised: !init().has_value() => uninitialized pointer,
  // while *init() == nullptr => explicit NULL() initialization.
  std::optional<const Symbol *> init() const { return init_; }
  void set_init(const Symbol &symbol) { init_ = &symbol; }
  void set_init(std::nullptr_t) { init_ = nullptr; }

private:
  const Symbol *procInterface_{nullptr};
  std::optional<const Symbol *> init_;
  friend llvm::raw_ostream &operator<<(
      llvm::raw_ostream &, const ProcEntityDetails &);
};

// These derived type details represent the characteristics of a derived
// type definition that are shared by all instantiations of that type.
// The DerivedTypeSpec instances whose type symbols share these details
// each own a scope into which the components' symbols have been cloned
// and specialized for each distinct set of type parameter values.
class DerivedTypeDetails {
public:
  const std::list<SourceName> &paramNames() const { return paramNames_; }
  const SymbolVector &paramDecls() const { return paramDecls_; }
  bool sequence() const { return sequence_; }
  bool isDECStructure() const { return isDECStructure_; }
  std::map<SourceName, SymbolRef> &finals() { return finals_; }
  const std::map<SourceName, SymbolRef> &finals() const { return finals_; }
  bool isForwardReferenced() const { return isForwardReferenced_; }
  void add_paramName(const SourceName &name) { paramNames_.push_back(name); }
  void add_paramDecl(const Symbol &symbol) { paramDecls_.push_back(symbol); }
  void add_component(const Symbol &);
  void set_sequence(bool x = true) { sequence_ = x; }
  void set_isDECStructure(bool x = true) { isDECStructure_ = x; }
  void set_isForwardReferenced(bool value) { isForwardReferenced_ = value; }
  const std::list<SourceName> &componentNames() const {
    return componentNames_;
  }

  // If this derived type extends another, locate the parent component's symbol.
  const Symbol *GetParentComponent(const Scope &) const;

  std::optional<SourceName> GetParentComponentName() const {
    if (componentNames_.empty()) {
      return std::nullopt;
    } else {
      return componentNames_.front();
    }
  }

  const Symbol *GetFinalForRank(int) const;

private:
  // These are (1) the names of the derived type parameters in the order
  // in which they appear on the type definition statement(s), and (2) the
  // symbols that correspond to those names in the order in which their
  // declarations appear in the derived type definition(s).
  std::list<SourceName> paramNames_;
  SymbolVector paramDecls_;
  // These are the names of the derived type's components in component
  // order.  A parent component, if any, appears first in this list.
  std::list<SourceName> componentNames_;
  std::map<SourceName, SymbolRef> finals_; // FINAL :: subr
  bool sequence_{false};
  bool isDECStructure_{false};
  bool isForwardReferenced_{false};
  friend llvm::raw_ostream &operator<<(
      llvm::raw_ostream &, const DerivedTypeDetails &);
};

class ProcBindingDetails : public WithPassArg {
public:
  explicit ProcBindingDetails(const Symbol &symbol) : symbol_{symbol} {}
  const Symbol &symbol() const { return symbol_; }

private:
  SymbolRef symbol_; // procedure bound to; may be forward
};

class NamelistDetails {
public:
  const SymbolVector &objects() const { return objects_; }
  void add_object(const Symbol &object) { objects_.push_back(object); }
  void add_objects(const SymbolVector &objects) {
    objects_.insert(objects_.end(), objects.begin(), objects.end());
  }

private:
  SymbolVector objects_;
};

class CommonBlockDetails : public WithBindName {
public:
  MutableSymbolVector &objects() { return objects_; }
  const MutableSymbolVector &objects() const { return objects_; }
  void add_object(Symbol &object) { objects_.emplace_back(object); }
  void replace_object(Symbol &object, unsigned index) {
    CHECK(index < (unsigned)objects_.size());
    objects_[index] = object;
  }
  std::size_t alignment() const { return alignment_; }
  void set_alignment(std::size_t alignment) { alignment_ = alignment; }

private:
  MutableSymbolVector objects_;
  std::size_t alignment_{0}; // required alignment in bytes
};

class MiscDetails {
public:
  ENUM_CLASS(Kind, None, ConstructName, ScopeName, PassName, ComplexPartRe,
      ComplexPartIm, KindParamInquiry, LenParamInquiry, SelectRankAssociateName,
      SelectTypeAssociateName, TypeBoundDefinedOp);
  MiscDetails(Kind kind) : kind_{kind} {}
  Kind kind() const { return kind_; }

private:
  Kind kind_;
};

class TypeParamDetails {
public:
  explicit TypeParamDetails(common::TypeParamAttr attr) : attr_{attr} {}
  TypeParamDetails(const TypeParamDetails &) = default;
  common::TypeParamAttr attr() const { return attr_; }
  MaybeIntExpr &init() { return init_; }
  const MaybeIntExpr &init() const { return init_; }
  void set_init(MaybeIntExpr &&expr) { init_ = std::move(expr); }
  const DeclTypeSpec *type() const { return type_; }
  void set_type(const DeclTypeSpec &);
  void ReplaceType(const DeclTypeSpec &);

private:
  common::TypeParamAttr attr_;
  MaybeIntExpr init_;
  const DeclTypeSpec *type_{nullptr};
};

// Record the USE of a symbol: location is where (USE statement or renaming);
// symbol is in the USEd module.
class UseDetails {
public:
  UseDetails(const SourceName &location, const Symbol &symbol)
      : location_{location}, symbol_{symbol} {}
  const SourceName &location() const { return location_; }
  const Symbol &symbol() const { return symbol_; }

private:
  SourceName location_;
  SymbolRef symbol_;
};

// A symbol with ambiguous use-associations. Record where they were so
// we can report the error if it is used.
class UseErrorDetails {
public:
  UseErrorDetails(const UseDetails &);
  UseErrorDetails &add_occurrence(const SourceName &, const Scope &);
  using listType = std::list<std::pair<SourceName, const Scope *>>;
  const listType occurrences() const { return occurrences_; };

private:
  listType occurrences_;
};

// A symbol host-associated from an enclosing scope.
class HostAssocDetails {
public:
  HostAssocDetails(const Symbol &symbol) : symbol_{symbol} {}
  const Symbol &symbol() const { return symbol_; }
  bool implicitOrSpecExprError{false};
  bool implicitOrExplicitTypeError{false};

private:
  SymbolRef symbol_;
};

// A GenericKind is one of: generic name, defined operator,
// defined assignment, intrinsic operator, or defined I/O.
struct GenericKind {
  ENUM_CLASS(OtherKind, Name, DefinedOp, Assignment, Concat)
  ENUM_CLASS(DefinedIo, // defined io
      ReadFormatted, ReadUnformatted, WriteFormatted, WriteUnformatted)
  GenericKind() : u{OtherKind::Name} {}
  template <typename T> GenericKind(const T &x) { u = x; }
  bool IsName() const { return Is(OtherKind::Name); }
  bool IsAssignment() const { return Is(OtherKind::Assignment); }
  bool IsDefinedOperator() const { return Is(OtherKind::DefinedOp); }
  bool IsIntrinsicOperator() const;
  bool IsOperator() const;
  std::string ToString() const;
  static SourceName AsFortran(DefinedIo);
  std::variant<OtherKind, common::NumericOperator, common::LogicalOperator,
      common::RelationalOperator, DefinedIo>
      u;

private:
  template <typename T> bool Has() const {
    return std::holds_alternative<T>(u);
  }
  bool Is(OtherKind) const;
};

// A generic interface or type-bound generic.
class GenericDetails {
public:
  GenericDetails() {}

  GenericKind kind() const { return kind_; }
  void set_kind(GenericKind kind) { kind_ = kind; }

  const SymbolVector &specificProcs() const { return specificProcs_; }
  const std::vector<SourceName> &bindingNames() const { return bindingNames_; }
  void AddSpecificProc(const Symbol &, SourceName bindingName);
  const SymbolVector &uses() const { return uses_; }

  // specific and derivedType indicate a specific procedure or derived type
  // with the same name as this generic. Only one of them may be set.
  Symbol *specific() { return specific_; }
  const Symbol *specific() const { return specific_; }
  void set_specific(Symbol &specific);
  void clear_specific();
  Symbol *derivedType() { return derivedType_; }
  const Symbol *derivedType() const { return derivedType_; }
  void set_derivedType(Symbol &derivedType);
  void clear_derivedType();
  void AddUse(const Symbol &);

  // Copy in specificProcs, specific, and derivedType from another generic
  void CopyFrom(const GenericDetails &);

  // Check that specific is one of the specificProcs. If not, return the
  // specific as a raw pointer.
  const Symbol *CheckSpecific() const;
  Symbol *CheckSpecific();

private:
  GenericKind kind_;
  // all of the specific procedures for this generic
  SymbolVector specificProcs_;
  std::vector<SourceName> bindingNames_;
  // Symbols used from other modules merged into this one
  SymbolVector uses_;
  // a specific procedure with the same name as this generic, if any
  Symbol *specific_{nullptr};
  // a derived type with the same name as this generic, if any
  Symbol *derivedType_{nullptr};
};
llvm::raw_ostream &operator<<(llvm::raw_ostream &, const GenericDetails &);

class UnknownDetails {};

using Details = std::variant<UnknownDetails, MainProgramDetails, ModuleDetails,
    SubprogramDetails, SubprogramNameDetails, EntityDetails,
    ObjectEntityDetails, ProcEntityDetails, AssocEntityDetails,
    DerivedTypeDetails, UseDetails, UseErrorDetails, HostAssocDetails,
    GenericDetails, ProcBindingDetails, NamelistDetails, CommonBlockDetails,
    TypeParamDetails, MiscDetails>;
llvm::raw_ostream &operator<<(llvm::raw_ostream &, const Details &);
std::string DetailsToString(const Details &);

class Symbol {
public:
  ENUM_CLASS(Flag,
      Function, // symbol is a function or statement function
      Subroutine, // symbol is a subroutine
      StmtFunction, // symbol is a statement function or result
      Implicit, // symbol is implicitly typed
      ImplicitOrError, // symbol must be implicitly typed or it's an error
      ModFile, // symbol came from .mod file
      ParentComp, // symbol is the "parent component" of an extended type
      CrayPointer, CrayPointee,
      LocalityLocal, // named in LOCAL locality-spec
      LocalityLocalInit, // named in LOCAL_INIT locality-spec
      LocalityShared, // named in SHARED locality-spec
      InDataStmt, // initialized in a DATA statement, =>object, or /init/
      InNamelist, // in a Namelist group
      EntryDummyArgument,
      CompilerCreated, // A compiler created symbol
      // For compiler created symbols that are constant but cannot legally have
      // the PARAMETER attribute.
      ReadOnly,
      // OpenACC data-sharing attribute
      AccPrivate, AccFirstPrivate, AccShared,
      // OpenACC data-mapping attribute
      AccCopyIn, AccCopyOut, AccCreate, AccDelete, AccPresent,
      // OpenACC miscellaneous flags
      AccCommonBlock, AccThreadPrivate, AccReduction, AccNone, AccPreDetermined,
      // OmpSs-2 data-sharing attribute
      OSSShared, OSSPrivate, OSSFirstPrivate,
      // OmpSs-2 miscellaneous flags
      OSSNone, OSSOutlineTask,
      // OpenMP data-sharing attribute
      OmpShared, OmpPrivate, OmpLinear, OmpFirstPrivate, OmpLastPrivate,
      // OpenMP data-mapping attribute
      OmpMapTo, OmpMapFrom, OmpMapAlloc, OmpMapRelease, OmpMapDelete,
      // OpenMP data-copying attribute
      OmpCopyIn, OmpCopyPrivate,
      // OpenMP miscellaneous flags
      OmpCommonBlock, OmpReduction, OmpAligned, OmpNontemporal, OmpAllocate,
      OmpDeclarativeAllocateDirective, OmpExecutableAllocateDirective,
      OmpDeclareSimd, OmpDeclareTarget, OmpThreadprivate, OmpDeclareReduction,
      OmpFlushed, OmpCriticalLock, OmpIfSpecified, OmpNone, OmpPreDetermined);
  using Flags = common::EnumSet<Flag, Flag_enumSize>;

  const Scope &owner() const { return *owner_; }
  const SourceName &name() const { return name_; }
  Attrs &attrs() { return attrs_; }
  const Attrs &attrs() const { return attrs_; }
  Attrs &implicitAttrs() { return implicitAttrs_; }
  const Attrs &implicitAttrs() const { return implicitAttrs_; }
  Flags &flags() { return flags_; }
  const Flags &flags() const { return flags_; }
  bool test(Flag flag) const { return flags_.test(flag); }
  void set(Flag flag, bool value = true) { flags_.set(flag, value); }
  // The Scope introduced by this symbol, if any.
  Scope *scope() { return scope_; }
  const Scope *scope() const { return scope_; }
  void set_scope(Scope *scope) { scope_ = scope; }
  std::size_t size() const { return size_; }
  void set_size(std::size_t size) { size_ = size; }
  std::size_t offset() const { return offset_; }
  void set_offset(std::size_t offset) { offset_ = offset; }
  // Give the symbol a name with a different source location but same chars.
  void ReplaceName(const SourceName &);

  // Does symbol have this type of details?
  template <typename D> bool has() const {
    return std::holds_alternative<D>(details_);
  }

  // Return a non-owning pointer to details if it is type D, else nullptr.
  template <typename D> D *detailsIf() { return std::get_if<D>(&details_); }
  template <typename D> const D *detailsIf() const {
    return std::get_if<D>(&details_);
  }

  // Return a reference to the details which must be of type D.
  template <typename D> D &get() {
    return const_cast<D &>(const_cast<const Symbol *>(this)->get<D>());
  }
  template <typename D> const D &get() const {
    const auto *p{detailsIf<D>()};
    CHECK(p);
    return *p;
  }

  Details &details() { return details_; }
  const Details &details() const { return details_; }
  // Assign the details of the symbol from one of the variants.
  // Only allowed in certain cases.
  void set_details(Details &&);

  void set_ossAdditionalSym(Symbol &sym) {
    ossAdditionalSym_ = &sym;
  }
  Symbol *getOssAdditionalSym() const { return ossAdditionalSym_; }

  // Can the details of this symbol be replaced with the given details?
  bool CanReplaceDetails(const Details &details) const;

  // Follow use-associations and host-associations to get the ultimate entity.
  inline Symbol &GetUltimate();
  inline const Symbol &GetUltimate() const;

  inline DeclTypeSpec *GetType();
  inline const DeclTypeSpec *GetType() const;
  void SetType(const DeclTypeSpec &);

  const std::string *GetBindName() const;
  void SetBindName(std::string &&);
  bool IsFuncResult() const;
  bool IsObjectArray() const;
  bool IsSubprogram() const;
  bool IsFromModFile() const;
  bool HasExplicitInterface() const {
    return common::visit(
        common::visitors{
            [](const SubprogramDetails &) { return true; },
            [](const SubprogramNameDetails &) { return true; },
            [&](const ProcEntityDetails &x) {
              return attrs_.test(Attr::INTRINSIC) || x.HasExplicitInterface();
            },
            [](const ProcBindingDetails &x) {
              return x.symbol().HasExplicitInterface();
            },
            [](const UseDetails &x) {
              return x.symbol().HasExplicitInterface();
            },
            [](const HostAssocDetails &x) {
              return x.symbol().HasExplicitInterface();
            },
            [](const GenericDetails &x) {
              return x.specific() && x.specific()->HasExplicitInterface();
            },
            [](const auto &) { return false; },
        },
        details_);
  }

  bool operator==(const Symbol &that) const { return this == &that; }
  bool operator!=(const Symbol &that) const { return !(*this == that); }

  int Rank() const { return RankImpl(); }

  int Corank() const {
    return common::visit(
        common::visitors{
            [](const SubprogramDetails &sd) {
              return sd.isFunction() ? sd.result().Corank() : 0;
            },
            [](const GenericDetails &) {
              return 0; /*TODO*/
            },
            [](const UseDetails &x) { return x.symbol().Corank(); },
            [](const HostAssocDetails &x) { return x.symbol().Corank(); },
            [](const ObjectEntityDetails &oed) { return oed.coshape().Rank(); },
            [](const auto &) { return 0; },
        },
        details_);
  }

  // If there is a parent component, return a pointer to its derived type spec.
  // The Scope * argument defaults to this->scope_ but should be overridden
  // for a parameterized derived type instantiation with the instance's scope.
  const DerivedTypeSpec *GetParentTypeSpec(const Scope * = nullptr) const;

  // If a derived type's symbol refers to an extended derived type,
  // return the parent component's symbol.  The scope of the derived type
  // can be overridden.
  const Symbol *GetParentComponent(const Scope * = nullptr) const;

  SemanticsContext &GetSemanticsContext() const;
#if !defined(NDEBUG) || defined(LLVM_ENABLE_DUMP)
  LLVM_DUMP_METHOD void dump() const;
#endif

private:
  const Scope *owner_;
  SourceName name_;
  Attrs attrs_;
  Attrs implicitAttrs_; // subset of attrs_ that were not explicit
  Flags flags_;
  Scope *scope_{nullptr};
  std::size_t size_{0}; // size in bytes
  std::size_t offset_{0}; // byte offset in scope or common block
  Details details_;
  Symbol *ossAdditionalSym_{nullptr};

  Symbol() {} // only created in class Symbols
  std::string GetDetailsName() const;
  friend llvm::raw_ostream &operator<<(llvm::raw_ostream &, const Symbol &);
  friend llvm::raw_ostream &DumpForUnparse(
      llvm::raw_ostream &, const Symbol &, bool);

  static constexpr int startRecursionDepth{100};

  inline const DeclTypeSpec *GetTypeImpl(int depth = startRecursionDepth) const;
  inline int RankImpl(int depth = startRecursionDepth) const {
    if (depth-- == 0) {
      return 0;
    }
    return common::visit(
        common::visitors{
            [&](const SubprogramDetails &sd) {
              return sd.isFunction() ? sd.result().RankImpl(depth) : 0;
            },
            [](const GenericDetails &) {
              return 0; /*TODO*/
            },
            [&](const ProcBindingDetails &x) {
              return x.symbol().RankImpl(depth);
            },
            [&](const UseDetails &x) { return x.symbol().RankImpl(depth); },
            [&](const HostAssocDetails &x) {
              return x.symbol().RankImpl(depth);
            },
            [](const ObjectEntityDetails &oed) { return oed.shape().Rank(); },
            [&](const ProcEntityDetails &ped) {
              const Symbol *iface{ped.procInterface()};
              return iface ? iface->RankImpl(depth) : 0;
            },
            [](const AssocEntityDetails &aed) {
              if (const auto &expr{aed.expr()}) {
                if (auto assocRank{aed.rank()}) {
                  return *assocRank;
                } else {
                  return expr->Rank();
                }
              } else {
                return 0;
              }
            },
            [](const auto &) { return 0; },
        },
        details_);
  }
  template <std::size_t> friend class Symbols;
  template <class, std::size_t> friend class std::array;
};

llvm::raw_ostream &operator<<(llvm::raw_ostream &, Symbol::Flag);

// Manage memory for all symbols. BLOCK_SIZE symbols at a time are allocated.
// Make() returns a reference to the next available one. They are never
// deleted.
template <std::size_t BLOCK_SIZE> class Symbols {
public:
  Symbol &Make(const Scope &owner, const SourceName &name, const Attrs &attrs,
      Details &&details) {
    Symbol &symbol = Get();
    symbol.owner_ = &owner;
    symbol.name_ = name;
    symbol.attrs_ = attrs;
    symbol.details_ = std::move(details);
    return symbol;
  }

private:
  using blockType = std::array<Symbol, BLOCK_SIZE>;
  std::list<blockType *> blocks_;
  std::size_t nextIndex_{0};
  blockType *currBlock_{nullptr};

  Symbol &Get() {
    if (nextIndex_ == 0) {
      blocks_.push_back(new blockType());
      currBlock_ = blocks_.back();
    }
    Symbol &result = (*currBlock_)[nextIndex_];
    if (++nextIndex_ >= BLOCK_SIZE) {
      nextIndex_ = 0; // allocate a new block next time
    }
    return result;
  }
};

// Define a few member functions here in the header so that they
// can be used by lib/Evaluate without inducing a dependence cycle
// between the two shared libraries.

inline bool ProcEntityDetails::HasExplicitInterface() const {
  return procInterface_ && procInterface_->HasExplicitInterface();
}

inline Symbol &Symbol::GetUltimate() {
  return const_cast<Symbol &>(const_cast<const Symbol *>(this)->GetUltimate());
}
inline const Symbol &Symbol::GetUltimate() const {
  if (const auto *details{detailsIf<UseDetails>()}) {
    return details->symbol().GetUltimate();
  } else if (const auto *details{detailsIf<HostAssocDetails>()}) {
    return details->symbol().GetUltimate();
  } else {
    return *this;
  }
}

inline DeclTypeSpec *Symbol::GetType() {
  return const_cast<DeclTypeSpec *>(
      const_cast<const Symbol *>(this)->GetType());
}

inline const DeclTypeSpec *Symbol::GetTypeImpl(int depth) const {
  if (depth-- == 0) {
    return nullptr;
  }
  return common::visit(
      common::visitors{
          [](const EntityDetails &x) { return x.type(); },
          [](const ObjectEntityDetails &x) { return x.type(); },
          [](const AssocEntityDetails &x) { return x.type(); },
          [&](const SubprogramDetails &x) {
            return x.isFunction() ? x.result().GetTypeImpl(depth) : nullptr;
          },
          [&](const ProcEntityDetails &x) {
            const Symbol *symbol{x.procInterface()};
            return symbol ? symbol->GetTypeImpl(depth) : x.type();
          },
          [&](const ProcBindingDetails &x) {
            return x.symbol().GetTypeImpl(depth);
          },
          [](const TypeParamDetails &x) { return x.type(); },
          [&](const UseDetails &x) { return x.symbol().GetTypeImpl(depth); },
          [&](const HostAssocDetails &x) {
            return x.symbol().GetTypeImpl(depth);
          },
          [](const auto &) -> const DeclTypeSpec * { return nullptr; },
      },
      details_);
}

inline const DeclTypeSpec *Symbol::GetType() const { return GetTypeImpl(); }

// Sets and maps keyed by Symbols

struct SymbolAddressCompare {
  bool operator()(const SymbolRef &x, const SymbolRef &y) const {
    return &*x < &*y;
  }
  bool operator()(const MutableSymbolRef &x, const MutableSymbolRef &y) const {
    return &*x < &*y;
  }
};

// Symbol comparison is usually based on the order of cooked source
// stream creation and, when both are from the same cooked source,
// their positions in that cooked source stream.
// Don't use this comparator or OrderedSymbolSet to hold
// Symbols that might be subject to ReplaceName().
struct SymbolSourcePositionCompare {
  // These functions are implemented in Evaluate/tools.cpp to
  // satisfy complicated shared library interdependency.
  bool operator()(const SymbolRef &, const SymbolRef &) const;
  bool operator()(const MutableSymbolRef &, const MutableSymbolRef &) const;
};

struct SymbolOffsetCompare {
  bool operator()(const SymbolRef &, const SymbolRef &) const;
  bool operator()(const MutableSymbolRef &, const MutableSymbolRef &) const;
};

using UnorderedSymbolSet = std::set<SymbolRef, SymbolAddressCompare>;
using SourceOrderedSymbolSet = std::set<SymbolRef, SymbolSourcePositionCompare>;

template <typename A>
SourceOrderedSymbolSet OrderBySourcePosition(const A &container) {
  SourceOrderedSymbolSet result;
  for (SymbolRef x : container) {
    result.emplace(x);
  }
  return result;
}

} // namespace Fortran::semantics

// Define required  info so that SymbolRef can be used inside llvm::DenseMap.
namespace llvm {
template <> struct DenseMapInfo<Fortran::semantics::SymbolRef> {
  static inline Fortran::semantics::SymbolRef getEmptyKey() {
    auto ptr = DenseMapInfo<const Fortran::semantics::Symbol *>::getEmptyKey();
    return *reinterpret_cast<Fortran::semantics::SymbolRef *>(&ptr);
  }

  static inline Fortran::semantics::SymbolRef getTombstoneKey() {
    auto ptr =
        DenseMapInfo<const Fortran::semantics::Symbol *>::getTombstoneKey();
    return *reinterpret_cast<Fortran::semantics::SymbolRef *>(&ptr);
  }

  static unsigned getHashValue(const Fortran::semantics::SymbolRef &sym) {
    return DenseMapInfo<const Fortran::semantics::Symbol *>::getHashValue(
        &sym.get());
  }

  static bool isEqual(const Fortran::semantics::SymbolRef &LHS,
      const Fortran::semantics::SymbolRef &RHS) {
    return LHS == RHS;
  }
};
} // namespace llvm
#endif // FORTRAN_SEMANTICS_SYMBOL_H_<|MERGE_RESOLUTION|>--- conflicted
+++ resolved
@@ -106,15 +106,12 @@
   Symbol *moduleInterface() { return moduleInterface_; }
   const Symbol *moduleInterface() const { return moduleInterface_; }
   void set_moduleInterface(Symbol &);
-<<<<<<< HEAD
-  void setOutlineTask(const parser::OmpSsOutlineTaskConstruct &x) { outlineTask_ = &x; }
-  const parser::OmpSsOutlineTaskConstruct *getOutlineTask() { return outlineTask_; }
-=======
   void ReplaceResult(Symbol &result) {
     CHECK(result_ != nullptr);
     result_ = &result;
   }
->>>>>>> 8bd490c3
+  void setOutlineTask(const parser::OmpSsOutlineTaskConstruct &x) { outlineTask_ = &x; }
+  const parser::OmpSsOutlineTaskConstruct *getOutlineTask() { return outlineTask_; }
 
 private:
   bool isInterface_{false}; // true if this represents an interface-body
