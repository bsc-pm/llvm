//===-- Optimizer/Support/InitFIR.h -----------------------------*- C++ -*-===//
//
// Part of the LLVM Project, under the Apache License v2.0 with LLVM Exceptions.
// See https://llvm.org/LICENSE.txt for license information.
// SPDX-License-Identifier: Apache-2.0 WITH LLVM-exception
//
//===----------------------------------------------------------------------===//
//
// Coding style: https://mlir.llvm.org/getting_started/DeveloperGuide/
//
//===----------------------------------------------------------------------===//

#ifndef FORTRAN_OPTIMIZER_SUPPORT_INITFIR_H
#define FORTRAN_OPTIMIZER_SUPPORT_INITFIR_H

#include "flang/Optimizer/Dialect/FIRDialect.h"
#include "flang/Optimizer/HLFIR/HLFIRDialect.h"
#include "mlir/Conversion/Passes.h"
#include "mlir/Dialect/Affine/Passes.h"
#include "mlir/Dialect/Complex/IR/Complex.h"
#include "mlir/InitAllDialects.h"
#include "mlir/Pass/Pass.h"
#include "mlir/Pass/PassRegistry.h"
#include "mlir/Transforms/LocationSnapshot.h"
#include "mlir/Transforms/Passes.h"

namespace fir::support {

#define FLANG_NONCODEGEN_DIALECT_LIST                                          \
<<<<<<< HEAD
  mlir::AffineDialect, FIROpsDialect, mlir::oss::OmpSsDialect,                 \
      mlir::acc::OpenACCDialect, mlir::omp::OpenMPDialect,                     \
      mlir::scf::SCFDialect, mlir::arith::ArithmeticDialect,                   \
      mlir::cf::ControlFlowDialect, mlir::func::FuncDialect,                   \
      mlir::vector::VectorDialect, mlir::math::MathDialect
=======
  mlir::AffineDialect, FIROpsDialect, hlfir::hlfirDialect,                     \
      mlir::acc::OpenACCDialect, mlir::omp::OpenMPDialect,                     \
      mlir::scf::SCFDialect, mlir::arith::ArithDialect,                        \
      mlir::cf::ControlFlowDialect, mlir::func::FuncDialect,                   \
      mlir::vector::VectorDialect, mlir::math::MathDialect,                    \
      mlir::complex::ComplexDialect, mlir::DLTIDialect
>>>>>>> 1d93cdfc

// The definitive list of dialects used by flang.
#define FLANG_DIALECT_LIST                                                     \
  FLANG_NONCODEGEN_DIALECT_LIST, FIRCodeGenDialect, mlir::LLVM::LLVMDialect

inline void registerNonCodegenDialects(mlir::DialectRegistry &registry) {
  registry.insert<FLANG_NONCODEGEN_DIALECT_LIST>();
}

/// Register all the dialects used by flang.
inline void registerDialects(mlir::DialectRegistry &registry) {
  registry.insert<FLANG_DIALECT_LIST>();
}

inline void loadNonCodegenDialects(mlir::MLIRContext &context) {
  context.loadDialect<FLANG_NONCODEGEN_DIALECT_LIST>();
}

/// Forced load of all the dialects used by flang.  Lowering is not an MLIR
/// pass, but a producer of FIR and MLIR. It is therefore a requirement that the
/// dialects be preloaded to be able to build the IR.
inline void loadDialects(mlir::MLIRContext &context) {
  context.loadDialect<FLANG_DIALECT_LIST>();
}

/// Register the standard passes we use. This comes from registerAllPasses(),
/// but is a smaller set since we aren't using many of the passes found there.
inline void registerMLIRPassesForFortranTools() {
  mlir::registerCanonicalizerPass();
  mlir::registerCSEPass();
  mlir::registerAffineLoopFusionPass();
  mlir::registerLoopInvariantCodeMotionPass();
  mlir::registerLoopCoalescingPass();
  mlir::registerStripDebugInfoPass();
  mlir::registerPrintOpStatsPass();
  mlir::registerInlinerPass();
  mlir::registerSCCPPass();
  mlir::registerAffineScalarReplacementPass();
  mlir::registerSymbolDCEPass();
  mlir::registerLocationSnapshotPass();
  mlir::registerAffinePipelineDataTransferPass();

  mlir::registerAffineVectorizePass();
  mlir::registerAffineLoopUnrollPass();
  mlir::registerAffineLoopUnrollAndJamPass();
  mlir::registerSimplifyAffineStructuresPass();
  mlir::registerAffineLoopInvariantCodeMotionPass();
  mlir::registerAffineLoopTilingPass();
  mlir::registerAffineDataCopyGenerationPass();

  mlir::registerConvertAffineToStandardPass();
}

/// Register the interfaces needed to lower to LLVM IR.
void registerLLVMTranslation(mlir::MLIRContext &context);

} // namespace fir::support

#endif // FORTRAN_OPTIMIZER_SUPPORT_INITFIR_H<|MERGE_RESOLUTION|>--- conflicted
+++ resolved
@@ -27,20 +27,13 @@
 namespace fir::support {
 
 #define FLANG_NONCODEGEN_DIALECT_LIST                                          \
-<<<<<<< HEAD
-  mlir::AffineDialect, FIROpsDialect, mlir::oss::OmpSsDialect,                 \
-      mlir::acc::OpenACCDialect, mlir::omp::OpenMPDialect,                     \
-      mlir::scf::SCFDialect, mlir::arith::ArithmeticDialect,                   \
-      mlir::cf::ControlFlowDialect, mlir::func::FuncDialect,                   \
-      mlir::vector::VectorDialect, mlir::math::MathDialect
-=======
   mlir::AffineDialect, FIROpsDialect, hlfir::hlfirDialect,                     \
+      mlir::oss::OmpSsDialect,                                                 \
       mlir::acc::OpenACCDialect, mlir::omp::OpenMPDialect,                     \
       mlir::scf::SCFDialect, mlir::arith::ArithDialect,                        \
       mlir::cf::ControlFlowDialect, mlir::func::FuncDialect,                   \
       mlir::vector::VectorDialect, mlir::math::MathDialect,                    \
       mlir::complex::ComplexDialect, mlir::DLTIDialect
->>>>>>> 1d93cdfc
 
 // The definitive list of dialects used by flang.
 #define FLANG_DIALECT_LIST                                                     \
