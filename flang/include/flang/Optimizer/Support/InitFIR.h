--- conflicted
+++ resolved
@@ -27,12 +27,8 @@
 namespace fir::support {
 
 #define FLANG_NONCODEGEN_DIALECT_LIST                                          \
-<<<<<<< HEAD
-  mlir::AffineDialect, FIROpsDialect, hlfir::hlfirDialect,                     \
+  mlir::affine::AffineDialect, FIROpsDialect, hlfir::hlfirDialect,             \
       mlir::oss::OmpSsDialect,                                                 \
-=======
-  mlir::affine::AffineDialect, FIROpsDialect, hlfir::hlfirDialect,             \
->>>>>>> 15b3845e
       mlir::acc::OpenACCDialect, mlir::omp::OpenMPDialect,                     \
       mlir::scf::SCFDialect, mlir::arith::ArithDialect,                        \
       mlir::cf::ControlFlowDialect, mlir::func::FuncDialect,                   \
