--- conflicted
+++ resolved
@@ -493,14 +493,10 @@
       predefinitions.emplace_back("_OPENACC", "202011");
     } else if (arg == "-fopenmp") {
       options.features.Enable(Fortran::common::LanguageFeature::OpenMP);
-<<<<<<< HEAD
-      options.predefinitions.emplace_back("_OPENMP", "201511");
+      predefinitions.emplace_back("_OPENMP", "201511");
     } else if (arg == "-fompss-2") {
       options.features.Enable(Fortran::common::LanguageFeature::OmpSs);
-      options.predefinitions.emplace_back("_OMPSS", "1");
-=======
-      predefinitions.emplace_back("_OPENMP", "201511");
->>>>>>> 01b87444
+      predefinitions.emplace_back("_OMPSS", "1");
     } else if (arg == "-Werror") {
       driver.warningsAreErrors = true;
     } else if (arg == "-ed") {
