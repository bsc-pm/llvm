--- conflicted
+++ resolved
@@ -276,18 +276,16 @@
   // constrained classes first. The value has to be in the range [0,63].
   int AllocationPriority = 0;
 
-<<<<<<< HEAD
   // AllowsNoRegister - Specify that instructions may use NoRegister (0) instead
   // of a physical register for an operand of this register class.
   bit AllowsNoRegister = 0;
-=======
+
   // Weight override for register pressure calculation. This is the value
   // TargetRegisterClass::getRegClassWeight() will return. The weight is in
   // units of pressure for this register class. If unset tablegen will
   // calculate a weight based on a number of register units in this register
   // class registers. The weight is per register.
   int Weight = ?;
->>>>>>> 758f3370
 
   // The diagnostic type to present when referencing this operand in a match
   // failure error message. If this is empty, the default Match_InvalidOperand
