--- conflicted
+++ resolved
@@ -276,15 +276,13 @@
   // constrained classes first. The value has to be in the range [0,63].
   int AllocationPriority = 0;
 
-<<<<<<< HEAD
   // AllowsNoRegister - Specify that instructions may use NoRegister (0) instead
   // of a physical register for an operand of this register class.
   bit AllowsNoRegister = 0;
-=======
+
   // Generate register pressure set for this register class and any class
   // synthesized from it. Set to 0 to inhibit unneeded pressure sets.
   bit GeneratePressureSet = 1;
->>>>>>> fda90342
 
   // Weight override for register pressure calculation. This is the value
   // TargetRegisterClass::getRegClassWeight() will return. The weight is in
