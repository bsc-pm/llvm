//===- llvm/IRBuilder.h - Builder for LLVM Instructions ---------*- C++ -*-===//
//
// Part of the LLVM Project, under the Apache License v2.0 with LLVM Exceptions.
// See https://llvm.org/LICENSE.txt for license information.
// SPDX-License-Identifier: Apache-2.0 WITH LLVM-exception
//
//===----------------------------------------------------------------------===//
//
// This file defines the IRBuilder class, which is used as a convenient way
// to create LLVM instructions with a consistent and simplified interface.
//
//===----------------------------------------------------------------------===//

#ifndef LLVM_IR_IRBUILDER_H
#define LLVM_IR_IRBUILDER_H

#include "llvm-c/Types.h"
#include "llvm/ADT/ArrayRef.h"
#include "llvm/ADT/None.h"
#include "llvm/ADT/StringRef.h"
#include "llvm/ADT/Twine.h"
#include "llvm/IR/BasicBlock.h"
#include "llvm/IR/Constant.h"
#include "llvm/IR/ConstantFolder.h"
#include "llvm/IR/Constants.h"
#include "llvm/IR/DataLayout.h"
#include "llvm/IR/DebugLoc.h"
#include "llvm/IR/DerivedTypes.h"
#include "llvm/IR/Function.h"
#include "llvm/IR/GlobalVariable.h"
#include "llvm/IR/InstrTypes.h"
#include "llvm/IR/Instruction.h"
#include "llvm/IR/Instructions.h"
#include "llvm/IR/IntrinsicInst.h"
#include "llvm/IR/LLVMContext.h"
#include "llvm/IR/Module.h"
#include "llvm/IR/Operator.h"
#include "llvm/IR/Type.h"
#include "llvm/IR/Value.h"
#include "llvm/IR/ValueHandle.h"
#include "llvm/Support/AtomicOrdering.h"
#include "llvm/Support/CBindingWrapping.h"
#include "llvm/Support/Casting.h"
#include "llvm/Support/TypeSize.h"
#include <cassert>
#include <cstddef>
#include <cstdint>
#include <functional>
#include <utility>

namespace llvm {

class APInt;
class MDNode;
class Use;

/// This provides the default implementation of the IRBuilder
/// 'InsertHelper' method that is called whenever an instruction is created by
/// IRBuilder and needs to be inserted.
///
/// By default, this inserts the instruction at the insertion point.
class IRBuilderDefaultInserter {
public:
  virtual ~IRBuilderDefaultInserter();

  virtual void InsertHelper(Instruction *I, const Twine &Name,
                            BasicBlock *BB,
                            BasicBlock::iterator InsertPt) const {
    if (BB) BB->getInstList().insert(InsertPt, I);
    I->setName(Name);
  }
};

/// Provides an 'InsertHelper' that calls a user-provided callback after
/// performing the default insertion.
class IRBuilderCallbackInserter : public IRBuilderDefaultInserter {
  std::function<void(Instruction *)> Callback;

public:
  virtual ~IRBuilderCallbackInserter();

  IRBuilderCallbackInserter(std::function<void(Instruction *)> Callback)
      : Callback(std::move(Callback)) {}

  void InsertHelper(Instruction *I, const Twine &Name,
                    BasicBlock *BB,
                    BasicBlock::iterator InsertPt) const override {
    IRBuilderDefaultInserter::InsertHelper(I, Name, BB, InsertPt);
    Callback(I);
  }
};

/// Common base class shared among various IRBuilders.
class IRBuilderBase {
  DebugLoc CurDbgLocation;

protected:
  BasicBlock *BB;
  BasicBlock::iterator InsertPt;
  LLVMContext &Context;
  const IRBuilderFolder &Folder;
  const IRBuilderDefaultInserter &Inserter;

  MDNode *DefaultFPMathTag;
  FastMathFlags FMF;

  bool IsFPConstrained;
  fp::ExceptionBehavior DefaultConstrainedExcept;
  fp::RoundingMode DefaultConstrainedRounding;

  ArrayRef<OperandBundleDef> DefaultOperandBundles;

public:
  IRBuilderBase(LLVMContext &context, const IRBuilderFolder &Folder,
                const IRBuilderDefaultInserter &Inserter,
                MDNode *FPMathTag, ArrayRef<OperandBundleDef> OpBundles)
      : Context(context), Folder(Folder), Inserter(Inserter),
        DefaultFPMathTag(FPMathTag), IsFPConstrained(false),
        DefaultConstrainedExcept(fp::ebStrict),
        DefaultConstrainedRounding(fp::rmDynamic),
        DefaultOperandBundles(OpBundles) {
    ClearInsertionPoint();
  }

  /// Insert and return the specified instruction.
  template<typename InstTy>
  InstTy *Insert(InstTy *I, const Twine &Name = "") const {
    Inserter.InsertHelper(I, Name, BB, InsertPt);
    SetInstDebugLocation(I);
    return I;
  }

  /// No-op overload to handle constants.
  Constant *Insert(Constant *C, const Twine& = "") const {
    return C;
  }

  Value *Insert(Value *V, const Twine &Name = "") const {
    if (Instruction *I = dyn_cast<Instruction>(V))
      return Insert(I, Name);
    assert(isa<Constant>(V));
    return V;
  }

  //===--------------------------------------------------------------------===//
  // Builder configuration methods
  //===--------------------------------------------------------------------===//

  /// Clear the insertion point: created instructions will not be
  /// inserted into a block.
  void ClearInsertionPoint() {
    BB = nullptr;
    InsertPt = BasicBlock::iterator();
  }

  BasicBlock *GetInsertBlock() const { return BB; }
  BasicBlock::iterator GetInsertPoint() const { return InsertPt; }
  LLVMContext &getContext() const { return Context; }

  /// This specifies that created instructions should be appended to the
  /// end of the specified block.
  void SetInsertPoint(BasicBlock *TheBB) {
    BB = TheBB;
    InsertPt = BB->end();
  }

  /// This specifies that created instructions should be inserted before
  /// the specified instruction.
  void SetInsertPoint(Instruction *I) {
    BB = I->getParent();
    InsertPt = I->getIterator();
    assert(InsertPt != BB->end() && "Can't read debug loc from end()");
    SetCurrentDebugLocation(I->getDebugLoc());
  }

  /// This specifies that created instructions should be inserted at the
  /// specified point.
  void SetInsertPoint(BasicBlock *TheBB, BasicBlock::iterator IP) {
    BB = TheBB;
    InsertPt = IP;
    if (IP != TheBB->end())
      SetCurrentDebugLocation(IP->getDebugLoc());
  }

  /// Set location information used by debugging information.
  void SetCurrentDebugLocation(DebugLoc L) { CurDbgLocation = std::move(L); }

  /// Get location information used by debugging information.
  const DebugLoc &getCurrentDebugLocation() const { return CurDbgLocation; }

  /// If this builder has a current debug location, set it on the
  /// specified instruction.
  void SetInstDebugLocation(Instruction *I) const {
    if (CurDbgLocation)
      I->setDebugLoc(CurDbgLocation);
  }

  /// Get the return type of the current function that we're emitting
  /// into.
  Type *getCurrentFunctionReturnType() const;

  /// InsertPoint - A saved insertion point.
  class InsertPoint {
    BasicBlock *Block = nullptr;
    BasicBlock::iterator Point;

  public:
    /// Creates a new insertion point which doesn't point to anything.
    InsertPoint() = default;

    /// Creates a new insertion point at the given location.
    InsertPoint(BasicBlock *InsertBlock, BasicBlock::iterator InsertPoint)
        : Block(InsertBlock), Point(InsertPoint) {}

    /// Returns true if this insert point is set.
    bool isSet() const { return (Block != nullptr); }

    BasicBlock *getBlock() const { return Block; }
    BasicBlock::iterator getPoint() const { return Point; }
  };

  /// Returns the current insert point.
  InsertPoint saveIP() const {
    return InsertPoint(GetInsertBlock(), GetInsertPoint());
  }

  /// Returns the current insert point, clearing it in the process.
  InsertPoint saveAndClearIP() {
    InsertPoint IP(GetInsertBlock(), GetInsertPoint());
    ClearInsertionPoint();
    return IP;
  }

  /// Sets the current insert point to a previously-saved location.
  void restoreIP(InsertPoint IP) {
    if (IP.isSet())
      SetInsertPoint(IP.getBlock(), IP.getPoint());
    else
      ClearInsertionPoint();
  }

  /// Get the floating point math metadata being used.
  MDNode *getDefaultFPMathTag() const { return DefaultFPMathTag; }

  /// Get the flags to be applied to created floating point ops
  FastMathFlags getFastMathFlags() const { return FMF; }

  /// Clear the fast-math flags.
  void clearFastMathFlags() { FMF.clear(); }

  /// Set the floating point math metadata to be used.
  void setDefaultFPMathTag(MDNode *FPMathTag) { DefaultFPMathTag = FPMathTag; }

  /// Set the fast-math flags to be used with generated fp-math operators
  void setFastMathFlags(FastMathFlags NewFMF) { FMF = NewFMF; }

  /// Enable/Disable use of constrained floating point math. When
  /// enabled the CreateF<op>() calls instead create constrained
  /// floating point intrinsic calls. Fast math flags are unaffected
  /// by this setting.
  void setIsFPConstrained(bool IsCon) { IsFPConstrained = IsCon; }

  /// Query for the use of constrained floating point math
  bool getIsFPConstrained() { return IsFPConstrained; }

  /// Set the exception handling to be used with constrained floating point
  void setDefaultConstrainedExcept(fp::ExceptionBehavior NewExcept) {
    DefaultConstrainedExcept = NewExcept;
  }

  /// Set the rounding mode handling to be used with constrained floating point
  void setDefaultConstrainedRounding(fp::RoundingMode NewRounding) {
    DefaultConstrainedRounding = NewRounding;
  }

  /// Get the exception handling used with constrained floating point
  fp::ExceptionBehavior getDefaultConstrainedExcept() {
    return DefaultConstrainedExcept;
  }

  /// Get the rounding mode handling used with constrained floating point
  fp::RoundingMode getDefaultConstrainedRounding() {
    return DefaultConstrainedRounding;
  }

  void setConstrainedFPFunctionAttr() {
    assert(BB && "Must have a basic block to set any function attributes!");

    Function *F = BB->getParent();
    if (!F->hasFnAttribute(Attribute::StrictFP)) {
      F->addFnAttr(Attribute::StrictFP);
    }
  }

  void setConstrainedFPCallAttr(CallInst *I) {
    if (!I->hasFnAttr(Attribute::StrictFP))
      I->addAttribute(AttributeList::FunctionIndex, Attribute::StrictFP);
  }

  void setDefaultOperandBundles(ArrayRef<OperandBundleDef> OpBundles) {
    DefaultOperandBundles = OpBundles;
  }

  //===--------------------------------------------------------------------===//
  // RAII helpers.
  //===--------------------------------------------------------------------===//

  // RAII object that stores the current insertion point and restores it
  // when the object is destroyed. This includes the debug location.
  class InsertPointGuard {
    IRBuilderBase &Builder;
    AssertingVH<BasicBlock> Block;
    BasicBlock::iterator Point;
    DebugLoc DbgLoc;

  public:
    InsertPointGuard(IRBuilderBase &B)
        : Builder(B), Block(B.GetInsertBlock()), Point(B.GetInsertPoint()),
          DbgLoc(B.getCurrentDebugLocation()) {}

    InsertPointGuard(const InsertPointGuard &) = delete;
    InsertPointGuard &operator=(const InsertPointGuard &) = delete;

    ~InsertPointGuard() {
      Builder.restoreIP(InsertPoint(Block, Point));
      Builder.SetCurrentDebugLocation(DbgLoc);
    }
  };

  // RAII object that stores the current fast math settings and restores
  // them when the object is destroyed.
  class FastMathFlagGuard {
    IRBuilderBase &Builder;
    FastMathFlags FMF;
    MDNode *FPMathTag;

  public:
    FastMathFlagGuard(IRBuilderBase &B)
        : Builder(B), FMF(B.FMF), FPMathTag(B.DefaultFPMathTag) {}

    FastMathFlagGuard(const FastMathFlagGuard &) = delete;
    FastMathFlagGuard &operator=(const FastMathFlagGuard &) = delete;

    ~FastMathFlagGuard() {
      Builder.FMF = FMF;
      Builder.DefaultFPMathTag = FPMathTag;
    }
  };

  // RAII object that stores the current default operand bundles and restores
  // them when the object is destroyed.
  class OperandBundlesGuard {
    IRBuilderBase &Builder;
    ArrayRef<OperandBundleDef> DefaultOperandBundles;

  public:
    OperandBundlesGuard(IRBuilderBase &B)
        : Builder(B), DefaultOperandBundles(B.DefaultOperandBundles) {}

    OperandBundlesGuard(const OperandBundlesGuard &) = delete;
    OperandBundlesGuard &operator=(const OperandBundlesGuard &) = delete;

    ~OperandBundlesGuard() {
      Builder.DefaultOperandBundles = DefaultOperandBundles;
    }
  };


  //===--------------------------------------------------------------------===//
  // Miscellaneous creation methods.
  //===--------------------------------------------------------------------===//

  /// Make a new global variable with initializer type i8*
  ///
  /// Make a new global variable with an initializer that has array of i8 type
  /// filled in with the null terminated string value specified.  The new global
  /// variable will be marked mergable with any others of the same contents.  If
  /// Name is specified, it is the name of the global variable created.
  GlobalVariable *CreateGlobalString(StringRef Str, const Twine &Name = "",
                                     unsigned AddressSpace = 0);

  /// Get a constant value representing either true or false.
  ConstantInt *getInt1(bool V) {
    return ConstantInt::get(getInt1Ty(), V);
  }

  /// Get the constant value for i1 true.
  ConstantInt *getTrue() {
    return ConstantInt::getTrue(Context);
  }

  /// Get the constant value for i1 false.
  ConstantInt *getFalse() {
    return ConstantInt::getFalse(Context);
  }

  /// Get a constant 8-bit value.
  ConstantInt *getInt8(uint8_t C) {
    return ConstantInt::get(getInt8Ty(), C);
  }

  /// Get a constant 16-bit value.
  ConstantInt *getInt16(uint16_t C) {
    return ConstantInt::get(getInt16Ty(), C);
  }

  /// Get a constant 32-bit value.
  ConstantInt *getInt32(uint32_t C) {
    return ConstantInt::get(getInt32Ty(), C);
  }

  /// Get a constant 64-bit value.
  ConstantInt *getInt64(uint64_t C) {
    return ConstantInt::get(getInt64Ty(), C);
  }

  /// Get a constant N-bit value, zero extended or truncated from
  /// a 64-bit value.
  ConstantInt *getIntN(unsigned N, uint64_t C) {
    return ConstantInt::get(getIntNTy(N), C);
  }

  /// Get a constant integer value.
  ConstantInt *getInt(const APInt &AI) {
    return ConstantInt::get(Context, AI);
  }

  //===--------------------------------------------------------------------===//
  // Type creation methods
  //===--------------------------------------------------------------------===//

  /// Fetch the type representing a single bit
  IntegerType *getInt1Ty() {
    return Type::getInt1Ty(Context);
  }

  /// Fetch the type representing an 8-bit integer.
  IntegerType *getInt8Ty() {
    return Type::getInt8Ty(Context);
  }

  /// Fetch the type representing a 16-bit integer.
  IntegerType *getInt16Ty() {
    return Type::getInt16Ty(Context);
  }

  /// Fetch the type representing a 32-bit integer.
  IntegerType *getInt32Ty() {
    return Type::getInt32Ty(Context);
  }

  /// Fetch the type representing a 64-bit integer.
  IntegerType *getInt64Ty() {
    return Type::getInt64Ty(Context);
  }

  /// Fetch the type representing a 128-bit integer.
  IntegerType *getInt128Ty() { return Type::getInt128Ty(Context); }

  /// Fetch the type representing an N-bit integer.
  IntegerType *getIntNTy(unsigned N) {
    return Type::getIntNTy(Context, N);
  }

  /// Fetch the type representing a 16-bit floating point value.
  Type *getHalfTy() {
    return Type::getHalfTy(Context);
  }

  /// Fetch the type representing a 32-bit floating point value.
  Type *getFloatTy() {
    return Type::getFloatTy(Context);
  }

  /// Fetch the type representing a 64-bit floating point value.
  Type *getDoubleTy() {
    return Type::getDoubleTy(Context);
  }

  /// Fetch the type representing void.
  Type *getVoidTy() {
    return Type::getVoidTy(Context);
  }

  /// Fetch the type representing a pointer to an 8-bit integer value.
  PointerType *getInt8PtrTy(unsigned AddrSpace = 0) {
    return Type::getInt8PtrTy(Context, AddrSpace);
  }

  /// Fetch the type representing a pointer to an integer value.
  IntegerType *getIntPtrTy(const DataLayout &DL, unsigned AddrSpace = 0) {
    return DL.getIntPtrType(Context, AddrSpace);
  }

  //===--------------------------------------------------------------------===//
  // Intrinsic creation methods
  //===--------------------------------------------------------------------===//

  /// Create and insert a memset to the specified pointer and the
  /// specified value.
  ///
  /// If the pointer isn't an i8*, it will be converted. If a TBAA tag is
  /// specified, it will be added to the instruction. Likewise with alias.scope
  /// and noalias tags.
  CallInst *CreateMemSet(Value *Ptr, Value *Val, uint64_t Size,
                         MaybeAlign Align, bool isVolatile = false,
                         MDNode *TBAATag = nullptr, MDNode *ScopeTag = nullptr,
                         MDNode *NoAliasTag = nullptr) {
    return CreateMemSet(Ptr, Val, getInt64(Size), Align, isVolatile,
                        TBAATag, ScopeTag, NoAliasTag);
  }

  CallInst *CreateMemSet(Value *Ptr, Value *Val, Value *Size, MaybeAlign Align,
                         bool isVolatile = false, MDNode *TBAATag = nullptr,
                         MDNode *ScopeTag = nullptr,
                         MDNode *NoAliasTag = nullptr);

  /// Create and insert an element unordered-atomic memset of the region of
  /// memory starting at the given pointer to the given value.
  ///
  /// If the pointer isn't an i8*, it will be converted. If a TBAA tag is
  /// specified, it will be added to the instruction. Likewise with alias.scope
  /// and noalias tags.
  LLVM_ATTRIBUTE_DEPRECATED(
      CallInst *CreateElementUnorderedAtomicMemSet(
          Value *Ptr, Value *Val, uint64_t Size, unsigned Alignment,
          uint32_t ElementSize, MDNode *TBAATag = nullptr,
          MDNode *ScopeTag = nullptr, MDNode *NoAliasTag = nullptr),
      "Use the version that takes Align instead of this one") {
    return CreateElementUnorderedAtomicMemSet(Ptr, Val, getInt64(Size),
                                              Align(Alignment), ElementSize,
                                              TBAATag, ScopeTag, NoAliasTag);
  }

  CallInst *CreateElementUnorderedAtomicMemSet(Value *Ptr, Value *Val,
                                               uint64_t Size, Align Alignment,
                                               uint32_t ElementSize,
                                               MDNode *TBAATag = nullptr,
                                               MDNode *ScopeTag = nullptr,
                                               MDNode *NoAliasTag = nullptr) {
    return CreateElementUnorderedAtomicMemSet(Ptr, Val, getInt64(Size),
                                              Align(Alignment), ElementSize,
                                              TBAATag, ScopeTag, NoAliasTag);
  }

  LLVM_ATTRIBUTE_DEPRECATED(
      CallInst *CreateElementUnorderedAtomicMemSet(
          Value *Ptr, Value *Val, Value *Size, unsigned Alignment,
          uint32_t ElementSize, MDNode *TBAATag = nullptr,
          MDNode *ScopeTag = nullptr, MDNode *NoAliasTag = nullptr),
      "Use the version that takes Align instead of this one") {
    return CreateElementUnorderedAtomicMemSet(Ptr, Val, Size, Align(Alignment),
                                              ElementSize, TBAATag, ScopeTag,
                                              NoAliasTag);
  }

  CallInst *CreateElementUnorderedAtomicMemSet(Value *Ptr, Value *Val,
                                               Value *Size, Align Alignment,
                                               uint32_t ElementSize,
                                               MDNode *TBAATag = nullptr,
                                               MDNode *ScopeTag = nullptr,
                                               MDNode *NoAliasTag = nullptr);

  /// Create and insert a memcpy between the specified pointers.
  ///
  /// If the pointers aren't i8*, they will be converted.  If a TBAA tag is
  /// specified, it will be added to the instruction. Likewise with alias.scope
  /// and noalias tags.
  LLVM_ATTRIBUTE_DEPRECATED(
      CallInst *CreateMemCpy(Value *Dst, unsigned DstAlign, Value *Src,
                             unsigned SrcAlign, uint64_t Size,
                             bool isVolatile = false, MDNode *TBAATag = nullptr,
                             MDNode *TBAAStructTag = nullptr,
                             MDNode *ScopeTag = nullptr,
                             MDNode *NoAliasTag = nullptr),
      "Use the version that takes MaybeAlign instead") {
    return CreateMemCpy(Dst, MaybeAlign(DstAlign), Src, MaybeAlign(SrcAlign),
                        getInt64(Size), isVolatile, TBAATag, TBAAStructTag,
                        ScopeTag, NoAliasTag);
  }

  CallInst *CreateMemCpy(Value *Dst, MaybeAlign DstAlign, Value *Src,
                         MaybeAlign SrcAlign, uint64_t Size,
                         bool isVolatile = false, MDNode *TBAATag = nullptr,
                         MDNode *TBAAStructTag = nullptr,
                         MDNode *ScopeTag = nullptr,
                         MDNode *NoAliasTag = nullptr) {
    return CreateMemCpy(Dst, DstAlign, Src, SrcAlign, getInt64(Size),
                        isVolatile, TBAATag, TBAAStructTag, ScopeTag,
                        NoAliasTag);
  }

  LLVM_ATTRIBUTE_DEPRECATED(
      CallInst *CreateMemCpy(Value *Dst, unsigned DstAlign, Value *Src,
                             unsigned SrcAlign, Value *Size,
                             bool isVolatile = false, MDNode *TBAATag = nullptr,
                             MDNode *TBAAStructTag = nullptr,
                             MDNode *ScopeTag = nullptr,
                             MDNode *NoAliasTag = nullptr),
      "Use the version that takes MaybeAlign instead");
  CallInst *CreateMemCpy(Value *Dst, MaybeAlign DstAlign, Value *Src,
                         MaybeAlign SrcAlign, Value *Size,
                         bool isVolatile = false, MDNode *TBAATag = nullptr,
                         MDNode *TBAAStructTag = nullptr,
                         MDNode *ScopeTag = nullptr,
                         MDNode *NoAliasTag = nullptr);

  CallInst *CreateMemCpyInline(Value *Dst, MaybeAlign DstAlign, Value *Src,
                               MaybeAlign SrcAlign, Value *Size);

  /// Create and insert an element unordered-atomic memcpy between the
  /// specified pointers.
  ///
  /// DstAlign/SrcAlign are the alignments of the Dst/Src pointers, respectively.
  ///
  /// If the pointers aren't i8*, they will be converted.  If a TBAA tag is
  /// specified, it will be added to the instruction. Likewise with alias.scope
  /// and noalias tags.
  CallInst *CreateElementUnorderedAtomicMemCpy(
      Value *Dst, Align DstAlign, Value *Src, Align SrcAlign, Value *Size,
      uint32_t ElementSize, MDNode *TBAATag = nullptr,
      MDNode *TBAAStructTag = nullptr, MDNode *ScopeTag = nullptr,
      MDNode *NoAliasTag = nullptr);

  LLVM_ATTRIBUTE_DEPRECATED(CallInst *CreateElementUnorderedAtomicMemCpy(
                                Value *Dst, unsigned DstAlign, Value *Src,
                                unsigned SrcAlign, uint64_t Size,
                                uint32_t ElementSize, MDNode *TBAATag = nullptr,
                                MDNode *TBAAStructTag = nullptr,
                                MDNode *ScopeTag = nullptr,
                                MDNode *NoAliasTag = nullptr),
                            "Use the version that takes Align instead") {
    return CreateElementUnorderedAtomicMemCpy(
        Dst, Align(DstAlign), Src, Align(SrcAlign), getInt64(Size), ElementSize,
        TBAATag, TBAAStructTag, ScopeTag, NoAliasTag);
  }

  LLVM_ATTRIBUTE_DEPRECATED(CallInst *CreateElementUnorderedAtomicMemCpy(
                                Value *Dst, unsigned DstAlign, Value *Src,
                                unsigned SrcAlign, Value *Size,
                                uint32_t ElementSize, MDNode *TBAATag = nullptr,
                                MDNode *TBAAStructTag = nullptr,
                                MDNode *ScopeTag = nullptr,
                                MDNode *NoAliasTag = nullptr),
                            "Use the version that takes Align instead") {
    return CreateElementUnorderedAtomicMemCpy(
        Dst, Align(DstAlign), Src, Align(SrcAlign), Size, ElementSize, TBAATag,
        TBAAStructTag, ScopeTag, NoAliasTag);
  }

  LLVM_ATTRIBUTE_DEPRECATED(
      CallInst *CreateMemMove(
          Value *Dst, unsigned DstAlign, Value *Src, unsigned SrcAlign,
          uint64_t Size, bool isVolatile = false, MDNode *TBAATag = nullptr,
          MDNode *ScopeTag = nullptr, MDNode *NoAliasTag = nullptr),
      "Use the version that takes MaybeAlign") {
    return CreateMemMove(Dst, MaybeAlign(DstAlign), Src, MaybeAlign(SrcAlign),
                         getInt64(Size), isVolatile, TBAATag, ScopeTag,
                         NoAliasTag);
  }
  CallInst *CreateMemMove(Value *Dst, MaybeAlign DstAlign, Value *Src,
                          MaybeAlign SrcAlign, uint64_t Size,
                          bool isVolatile = false, MDNode *TBAATag = nullptr,
                          MDNode *ScopeTag = nullptr,
                          MDNode *NoAliasTag = nullptr) {
    return CreateMemMove(Dst, DstAlign, Src, SrcAlign, getInt64(Size),
                         isVolatile, TBAATag, ScopeTag, NoAliasTag);
  }

  LLVM_ATTRIBUTE_DEPRECATED(
      CallInst *CreateMemMove(
          Value *Dst, unsigned DstAlign, Value *Src, unsigned SrcAlign,
          Value *Size, bool isVolatile = false, MDNode *TBAATag = nullptr,
          MDNode *ScopeTag = nullptr, MDNode *NoAliasTag = nullptr),
      "Use the version that takes MaybeAlign") {
    return CreateMemMove(Dst, MaybeAlign(DstAlign), Src, MaybeAlign(SrcAlign),
                         Size, isVolatile, TBAATag, ScopeTag, NoAliasTag);
  }
  CallInst *CreateMemMove(Value *Dst, MaybeAlign DstAlign, Value *Src,
                          MaybeAlign SrcAlign, Value *Size,
                          bool isVolatile = false, MDNode *TBAATag = nullptr,
                          MDNode *ScopeTag = nullptr,
                          MDNode *NoAliasTag = nullptr);

  /// \brief Create and insert an element unordered-atomic memmove between the
  /// specified pointers.
  ///
  /// DstAlign/SrcAlign are the alignments of the Dst/Src pointers,
  /// respectively.
  ///
  /// If the pointers aren't i8*, they will be converted.  If a TBAA tag is
  /// specified, it will be added to the instruction. Likewise with alias.scope
  /// and noalias tags.
  CallInst *CreateElementUnorderedAtomicMemMove(
      Value *Dst, Align DstAlign, Value *Src, Align SrcAlign, Value *Size,
      uint32_t ElementSize, MDNode *TBAATag = nullptr,
      MDNode *TBAAStructTag = nullptr, MDNode *ScopeTag = nullptr,
      MDNode *NoAliasTag = nullptr);

  LLVM_ATTRIBUTE_DEPRECATED(CallInst *CreateElementUnorderedAtomicMemMove(
                                Value *Dst, unsigned DstAlign, Value *Src,
                                unsigned SrcAlign, uint64_t Size,
                                uint32_t ElementSize, MDNode *TBAATag = nullptr,
                                MDNode *TBAAStructTag = nullptr,
                                MDNode *ScopeTag = nullptr,
                                MDNode *NoAliasTag = nullptr),
                            "Use the version that takes Align instead") {
    return CreateElementUnorderedAtomicMemMove(
        Dst, Align(DstAlign), Src, Align(SrcAlign), getInt64(Size), ElementSize,
        TBAATag, TBAAStructTag, ScopeTag, NoAliasTag);
  }

  LLVM_ATTRIBUTE_DEPRECATED(CallInst *CreateElementUnorderedAtomicMemMove(
                                Value *Dst, unsigned DstAlign, Value *Src,
                                unsigned SrcAlign, Value *Size,
                                uint32_t ElementSize, MDNode *TBAATag = nullptr,
                                MDNode *TBAAStructTag = nullptr,
                                MDNode *ScopeTag = nullptr,
                                MDNode *NoAliasTag = nullptr),
                            "Use the version that takes Align instead") {
    return CreateElementUnorderedAtomicMemMove(
        Dst, Align(DstAlign), Src, Align(SrcAlign), Size, ElementSize, TBAATag,
        TBAAStructTag, ScopeTag, NoAliasTag);
  }

  /// Create a vector fadd reduction intrinsic of the source vector.
  /// The first parameter is a scalar accumulator value for ordered reductions.
  CallInst *CreateFAddReduce(Value *Acc, Value *Src);

  /// Create a vector fmul reduction intrinsic of the source vector.
  /// The first parameter is a scalar accumulator value for ordered reductions.
  CallInst *CreateFMulReduce(Value *Acc, Value *Src);

  /// Create a vector int add reduction intrinsic of the source vector.
  CallInst *CreateAddReduce(Value *Src);

  /// Create a vector int mul reduction intrinsic of the source vector.
  CallInst *CreateMulReduce(Value *Src);

  /// Create a vector int AND reduction intrinsic of the source vector.
  CallInst *CreateAndReduce(Value *Src);

  /// Create a vector int OR reduction intrinsic of the source vector.
  CallInst *CreateOrReduce(Value *Src);

  /// Create a vector int XOR reduction intrinsic of the source vector.
  CallInst *CreateXorReduce(Value *Src);

  /// Create a vector integer max reduction intrinsic of the source
  /// vector.
  CallInst *CreateIntMaxReduce(Value *Src, bool IsSigned = false);

  /// Create a vector integer min reduction intrinsic of the source
  /// vector.
  CallInst *CreateIntMinReduce(Value *Src, bool IsSigned = false);

  /// Create a vector float max reduction intrinsic of the source
  /// vector.
  CallInst *CreateFPMaxReduce(Value *Src, bool NoNaN = false);

  /// Create a vector float min reduction intrinsic of the source
  /// vector.
  CallInst *CreateFPMinReduce(Value *Src, bool NoNaN = false);

  /// Create a lifetime.start intrinsic.
  ///
  /// If the pointer isn't i8* it will be converted.
  CallInst *CreateLifetimeStart(Value *Ptr, ConstantInt *Size = nullptr);

  /// Create a lifetime.end intrinsic.
  ///
  /// If the pointer isn't i8* it will be converted.
  CallInst *CreateLifetimeEnd(Value *Ptr, ConstantInt *Size = nullptr);

  /// Create a call to invariant.start intrinsic.
  ///
  /// If the pointer isn't i8* it will be converted.
  CallInst *CreateInvariantStart(Value *Ptr, ConstantInt *Size = nullptr);

  /// Create a call to Masked Load intrinsic
  LLVM_ATTRIBUTE_DEPRECATED(
      CallInst *CreateMaskedLoad(Value *Ptr, unsigned Alignment, Value *Mask,
                                 Value *PassThru = nullptr,
                                 const Twine &Name = ""),
      "Use the version that takes Align instead") {
    return CreateMaskedLoad(Ptr, assumeAligned(Alignment), Mask, PassThru,
                            Name);
  }
  CallInst *CreateMaskedLoad(Value *Ptr, Align Alignment, Value *Mask,
                             Value *PassThru = nullptr, const Twine &Name = "");

  /// Create a call to Masked Store intrinsic
  LLVM_ATTRIBUTE_DEPRECATED(CallInst *CreateMaskedStore(Value *Val, Value *Ptr,
                                                        unsigned Alignment,
                                                        Value *Mask),
                            "Use the version that takes Align instead") {
    return CreateMaskedStore(Val, Ptr, assumeAligned(Alignment), Mask);
  }

  CallInst *CreateMaskedStore(Value *Val, Value *Ptr, Align Alignment,
                              Value *Mask);

  /// Create a call to Masked Gather intrinsic
  LLVM_ATTRIBUTE_DEPRECATED(
      CallInst *CreateMaskedGather(Value *Ptrs, unsigned Alignment,
                                   Value *Mask = nullptr,
                                   Value *PassThru = nullptr,
                                   const Twine &Name = ""),
      "Use the version that takes Align instead") {
    return CreateMaskedGather(Ptrs, Align(Alignment), Mask, PassThru, Name);
  }

  /// Create a call to Masked Gather intrinsic
  CallInst *CreateMaskedGather(Value *Ptrs, Align Alignment,
                               Value *Mask = nullptr, Value *PassThru = nullptr,
                               const Twine &Name = "");

  /// Create a call to Masked Scatter intrinsic
  LLVM_ATTRIBUTE_DEPRECATED(
      CallInst *CreateMaskedScatter(Value *Val, Value *Ptrs, unsigned Alignment,
                                    Value *Mask = nullptr),
      "Use the version that takes Align instead") {
    return CreateMaskedScatter(Val, Ptrs, Align(Alignment), Mask);
  }

  /// Create a call to Masked Scatter intrinsic
  CallInst *CreateMaskedScatter(Value *Val, Value *Ptrs, Align Alignment,
                                Value *Mask = nullptr);

  /// Create an assume intrinsic call that allows the optimizer to
  /// assume that the provided condition will be true.
  CallInst *CreateAssumption(Value *Cond);

  /// Create a call to the experimental.gc.statepoint intrinsic to
  /// start a new statepoint sequence.
  CallInst *CreateGCStatepointCall(uint64_t ID, uint32_t NumPatchBytes,
                                   Value *ActualCallee,
                                   ArrayRef<Value *> CallArgs,
                                   ArrayRef<Value *> DeoptArgs,
                                   ArrayRef<Value *> GCArgs,
                                   const Twine &Name = "");

  /// Create a call to the experimental.gc.statepoint intrinsic to
  /// start a new statepoint sequence.
  CallInst *CreateGCStatepointCall(uint64_t ID, uint32_t NumPatchBytes,
                                   Value *ActualCallee, uint32_t Flags,
                                   ArrayRef<Use> CallArgs,
                                   ArrayRef<Use> TransitionArgs,
                                   ArrayRef<Use> DeoptArgs,
                                   ArrayRef<Value *> GCArgs,
                                   const Twine &Name = "");

  /// Conveninence function for the common case when CallArgs are filled
  /// in using makeArrayRef(CS.arg_begin(), CS.arg_end()); Use needs to be
  /// .get()'ed to get the Value pointer.
  CallInst *CreateGCStatepointCall(uint64_t ID, uint32_t NumPatchBytes,
                                   Value *ActualCallee, ArrayRef<Use> CallArgs,
                                   ArrayRef<Value *> DeoptArgs,
                                   ArrayRef<Value *> GCArgs,
                                   const Twine &Name = "");

  /// Create an invoke to the experimental.gc.statepoint intrinsic to
  /// start a new statepoint sequence.
  InvokeInst *
  CreateGCStatepointInvoke(uint64_t ID, uint32_t NumPatchBytes,
                           Value *ActualInvokee, BasicBlock *NormalDest,
                           BasicBlock *UnwindDest, ArrayRef<Value *> InvokeArgs,
                           ArrayRef<Value *> DeoptArgs,
                           ArrayRef<Value *> GCArgs, const Twine &Name = "");

  /// Create an invoke to the experimental.gc.statepoint intrinsic to
  /// start a new statepoint sequence.
  InvokeInst *CreateGCStatepointInvoke(
      uint64_t ID, uint32_t NumPatchBytes, Value *ActualInvokee,
      BasicBlock *NormalDest, BasicBlock *UnwindDest, uint32_t Flags,
      ArrayRef<Use> InvokeArgs, ArrayRef<Use> TransitionArgs,
      ArrayRef<Use> DeoptArgs, ArrayRef<Value *> GCArgs,
      const Twine &Name = "");

  // Convenience function for the common case when CallArgs are filled in using
  // makeArrayRef(CS.arg_begin(), CS.arg_end()); Use needs to be .get()'ed to
  // get the Value *.
  InvokeInst *
  CreateGCStatepointInvoke(uint64_t ID, uint32_t NumPatchBytes,
                           Value *ActualInvokee, BasicBlock *NormalDest,
                           BasicBlock *UnwindDest, ArrayRef<Use> InvokeArgs,
                           ArrayRef<Value *> DeoptArgs,
                           ArrayRef<Value *> GCArgs, const Twine &Name = "");

  /// Create a call to the experimental.gc.result intrinsic to extract
  /// the result from a call wrapped in a statepoint.
  CallInst *CreateGCResult(Instruction *Statepoint,
                           Type *ResultType,
                           const Twine &Name = "");

  /// Create a call to the experimental.gc.relocate intrinsics to
  /// project the relocated value of one pointer from the statepoint.
  CallInst *CreateGCRelocate(Instruction *Statepoint,
                             int BaseOffset,
                             int DerivedOffset,
                             Type *ResultType,
                             const Twine &Name = "");

  /// Create a call to intrinsic \p ID with 1 operand which is mangled on its
  /// type.
  CallInst *CreateUnaryIntrinsic(Intrinsic::ID ID, Value *V,
                                 Instruction *FMFSource = nullptr,
                                 const Twine &Name = "");

  /// Create a call to intrinsic \p ID with 2 operands which is mangled on the
  /// first type.
  CallInst *CreateBinaryIntrinsic(Intrinsic::ID ID, Value *LHS, Value *RHS,
                                  Instruction *FMFSource = nullptr,
                                  const Twine &Name = "");

  /// Create a call to intrinsic \p ID with \p args, mangled using \p Types. If
  /// \p FMFSource is provided, copy fast-math-flags from that instruction to
  /// the intrinsic.
  CallInst *CreateIntrinsic(Intrinsic::ID ID, ArrayRef<Type *> Types,
                            ArrayRef<Value *> Args,
                            Instruction *FMFSource = nullptr,
                            const Twine &Name = "");

  /// Create call to the minnum intrinsic.
  CallInst *CreateMinNum(Value *LHS, Value *RHS, const Twine &Name = "") {
    return CreateBinaryIntrinsic(Intrinsic::minnum, LHS, RHS, nullptr, Name);
  }

  /// Create call to the maxnum intrinsic.
  CallInst *CreateMaxNum(Value *LHS, Value *RHS, const Twine &Name = "") {
    return CreateBinaryIntrinsic(Intrinsic::maxnum, LHS, RHS, nullptr, Name);
  }

  /// Create call to the minimum intrinsic.
  CallInst *CreateMinimum(Value *LHS, Value *RHS, const Twine &Name = "") {
    return CreateBinaryIntrinsic(Intrinsic::minimum, LHS, RHS, nullptr, Name);
  }

  /// Create call to the maximum intrinsic.
  CallInst *CreateMaximum(Value *LHS, Value *RHS, const Twine &Name = "") {
    return CreateBinaryIntrinsic(Intrinsic::maximum, LHS, RHS, nullptr, Name);
  }

private:
  /// Create a call to a masked intrinsic with given Id.
  CallInst *CreateMaskedIntrinsic(Intrinsic::ID Id, ArrayRef<Value *> Ops,
                                  ArrayRef<Type *> OverloadedTypes,
                                  const Twine &Name = "");

  Value *getCastedInt8PtrValue(Value *Ptr);

  //===--------------------------------------------------------------------===//
  // Instruction creation methods: Terminators
  //===--------------------------------------------------------------------===//

private:
  /// Helper to add branch weight and unpredictable metadata onto an
  /// instruction.
  /// \returns The annotated instruction.
  template <typename InstTy>
  InstTy *addBranchMetadata(InstTy *I, MDNode *Weights, MDNode *Unpredictable) {
    if (Weights)
      I->setMetadata(LLVMContext::MD_prof, Weights);
    if (Unpredictable)
      I->setMetadata(LLVMContext::MD_unpredictable, Unpredictable);
    return I;
  }

public:
  /// Create a 'ret void' instruction.
  ReturnInst *CreateRetVoid() {
    return Insert(ReturnInst::Create(Context));
  }

  /// Create a 'ret <val>' instruction.
  ReturnInst *CreateRet(Value *V) {
    return Insert(ReturnInst::Create(Context, V));
  }

  /// Create a sequence of N insertvalue instructions,
  /// with one Value from the retVals array each, that build a aggregate
  /// return value one value at a time, and a ret instruction to return
  /// the resulting aggregate value.
  ///
  /// This is a convenience function for code that uses aggregate return values
  /// as a vehicle for having multiple return values.
  ReturnInst *CreateAggregateRet(Value *const *retVals, unsigned N) {
    Value *V = UndefValue::get(getCurrentFunctionReturnType());
    for (unsigned i = 0; i != N; ++i)
      V = CreateInsertValue(V, retVals[i], i, "mrv");
    return Insert(ReturnInst::Create(Context, V));
  }

  /// Create an unconditional 'br label X' instruction.
  BranchInst *CreateBr(BasicBlock *Dest) {
    return Insert(BranchInst::Create(Dest));
  }

  /// Create a conditional 'br Cond, TrueDest, FalseDest'
  /// instruction.
  BranchInst *CreateCondBr(Value *Cond, BasicBlock *True, BasicBlock *False,
                           MDNode *BranchWeights = nullptr,
                           MDNode *Unpredictable = nullptr) {
    return Insert(addBranchMetadata(BranchInst::Create(True, False, Cond),
                                    BranchWeights, Unpredictable));
  }

  /// Create a conditional 'br Cond, TrueDest, FalseDest'
  /// instruction. Copy branch meta data if available.
  BranchInst *CreateCondBr(Value *Cond, BasicBlock *True, BasicBlock *False,
                           Instruction *MDSrc) {
    BranchInst *Br = BranchInst::Create(True, False, Cond);
    if (MDSrc) {
      unsigned WL[4] = {LLVMContext::MD_prof, LLVMContext::MD_unpredictable,
                        LLVMContext::MD_make_implicit, LLVMContext::MD_dbg};
      Br->copyMetadata(*MDSrc, makeArrayRef(&WL[0], 4));
    }
    return Insert(Br);
  }

  /// Create a switch instruction with the specified value, default dest,
  /// and with a hint for the number of cases that will be added (for efficient
  /// allocation).
  SwitchInst *CreateSwitch(Value *V, BasicBlock *Dest, unsigned NumCases = 10,
                           MDNode *BranchWeights = nullptr,
                           MDNode *Unpredictable = nullptr) {
    return Insert(addBranchMetadata(SwitchInst::Create(V, Dest, NumCases),
                                    BranchWeights, Unpredictable));
  }

  /// Create an indirect branch instruction with the specified address
  /// operand, with an optional hint for the number of destinations that will be
  /// added (for efficient allocation).
  IndirectBrInst *CreateIndirectBr(Value *Addr, unsigned NumDests = 10) {
    return Insert(IndirectBrInst::Create(Addr, NumDests));
  }

  /// Create an invoke instruction.
  InvokeInst *CreateInvoke(FunctionType *Ty, Value *Callee,
                           BasicBlock *NormalDest, BasicBlock *UnwindDest,
                           ArrayRef<Value *> Args,
                           ArrayRef<OperandBundleDef> OpBundles,
                           const Twine &Name = "") {
    return Insert(
        InvokeInst::Create(Ty, Callee, NormalDest, UnwindDest, Args, OpBundles),
        Name);
  }
  InvokeInst *CreateInvoke(FunctionType *Ty, Value *Callee,
                           BasicBlock *NormalDest, BasicBlock *UnwindDest,
                           ArrayRef<Value *> Args = None,
                           const Twine &Name = "") {
    return Insert(InvokeInst::Create(Ty, Callee, NormalDest, UnwindDest, Args),
                  Name);
  }

  InvokeInst *CreateInvoke(FunctionCallee Callee, BasicBlock *NormalDest,
                           BasicBlock *UnwindDest, ArrayRef<Value *> Args,
                           ArrayRef<OperandBundleDef> OpBundles,
                           const Twine &Name = "") {
    return CreateInvoke(Callee.getFunctionType(), Callee.getCallee(),
                        NormalDest, UnwindDest, Args, OpBundles, Name);
  }

  InvokeInst *CreateInvoke(FunctionCallee Callee, BasicBlock *NormalDest,
                           BasicBlock *UnwindDest,
                           ArrayRef<Value *> Args = None,
                           const Twine &Name = "") {
    return CreateInvoke(Callee.getFunctionType(), Callee.getCallee(),
                        NormalDest, UnwindDest, Args, Name);
  }

  // Deprecated [opaque pointer types]
  InvokeInst *CreateInvoke(Value *Callee, BasicBlock *NormalDest,
                           BasicBlock *UnwindDest, ArrayRef<Value *> Args,
                           ArrayRef<OperandBundleDef> OpBundles,
                           const Twine &Name = "") {
    return CreateInvoke(
        cast<FunctionType>(
            cast<PointerType>(Callee->getType())->getElementType()),
        Callee, NormalDest, UnwindDest, Args, OpBundles, Name);
  }

  // Deprecated [opaque pointer types]
  InvokeInst *CreateInvoke(Value *Callee, BasicBlock *NormalDest,
                           BasicBlock *UnwindDest,
                           ArrayRef<Value *> Args = None,
                           const Twine &Name = "") {
    return CreateInvoke(
        cast<FunctionType>(
            cast<PointerType>(Callee->getType())->getElementType()),
        Callee, NormalDest, UnwindDest, Args, Name);
  }

  /// \brief Create a callbr instruction.
  CallBrInst *CreateCallBr(FunctionType *Ty, Value *Callee,
                           BasicBlock *DefaultDest,
                           ArrayRef<BasicBlock *> IndirectDests,
                           ArrayRef<Value *> Args = None,
                           const Twine &Name = "") {
    return Insert(CallBrInst::Create(Ty, Callee, DefaultDest, IndirectDests,
                                     Args), Name);
  }
  CallBrInst *CreateCallBr(FunctionType *Ty, Value *Callee,
                           BasicBlock *DefaultDest,
                           ArrayRef<BasicBlock *> IndirectDests,
                           ArrayRef<Value *> Args,
                           ArrayRef<OperandBundleDef> OpBundles,
                           const Twine &Name = "") {
    return Insert(
        CallBrInst::Create(Ty, Callee, DefaultDest, IndirectDests, Args,
                           OpBundles), Name);
  }

  CallBrInst *CreateCallBr(FunctionCallee Callee, BasicBlock *DefaultDest,
                           ArrayRef<BasicBlock *> IndirectDests,
                           ArrayRef<Value *> Args = None,
                           const Twine &Name = "") {
    return CreateCallBr(Callee.getFunctionType(), Callee.getCallee(),
                        DefaultDest, IndirectDests, Args, Name);
  }
  CallBrInst *CreateCallBr(FunctionCallee Callee, BasicBlock *DefaultDest,
                           ArrayRef<BasicBlock *> IndirectDests,
                           ArrayRef<Value *> Args,
                           ArrayRef<OperandBundleDef> OpBundles,
                           const Twine &Name = "") {
    return CreateCallBr(Callee.getFunctionType(), Callee.getCallee(),
                        DefaultDest, IndirectDests, Args, Name);
  }

  ResumeInst *CreateResume(Value *Exn) {
    return Insert(ResumeInst::Create(Exn));
  }

  CleanupReturnInst *CreateCleanupRet(CleanupPadInst *CleanupPad,
                                      BasicBlock *UnwindBB = nullptr) {
    return Insert(CleanupReturnInst::Create(CleanupPad, UnwindBB));
  }

  CatchSwitchInst *CreateCatchSwitch(Value *ParentPad, BasicBlock *UnwindBB,
                                     unsigned NumHandlers,
                                     const Twine &Name = "") {
    return Insert(CatchSwitchInst::Create(ParentPad, UnwindBB, NumHandlers),
                  Name);
  }

  CatchPadInst *CreateCatchPad(Value *ParentPad, ArrayRef<Value *> Args,
                               const Twine &Name = "") {
    return Insert(CatchPadInst::Create(ParentPad, Args), Name);
  }

  CleanupPadInst *CreateCleanupPad(Value *ParentPad,
                                   ArrayRef<Value *> Args = None,
                                   const Twine &Name = "") {
    return Insert(CleanupPadInst::Create(ParentPad, Args), Name);
  }

  CatchReturnInst *CreateCatchRet(CatchPadInst *CatchPad, BasicBlock *BB) {
    return Insert(CatchReturnInst::Create(CatchPad, BB));
  }

  UnreachableInst *CreateUnreachable() {
    return Insert(new UnreachableInst(Context));
  }

  //===--------------------------------------------------------------------===//
  // Instruction creation methods: Binary Operators
  //===--------------------------------------------------------------------===//
private:
  BinaryOperator *CreateInsertNUWNSWBinOp(BinaryOperator::BinaryOps Opc,
                                          Value *LHS, Value *RHS,
                                          const Twine &Name,
                                          bool HasNUW, bool HasNSW) {
    BinaryOperator *BO = Insert(BinaryOperator::Create(Opc, LHS, RHS), Name);
    if (HasNUW) BO->setHasNoUnsignedWrap();
    if (HasNSW) BO->setHasNoSignedWrap();
    return BO;
  }

  Instruction *setFPAttrs(Instruction *I, MDNode *FPMD,
                          FastMathFlags FMF) const {
    if (!FPMD)
      FPMD = DefaultFPMathTag;
    if (FPMD)
      I->setMetadata(LLVMContext::MD_fpmath, FPMD);
    I->setFastMathFlags(FMF);
    return I;
  }

  Value *foldConstant(Instruction::BinaryOps Opc, Value *L,
                      Value *R, const Twine &Name) const {
    auto *LC = dyn_cast<Constant>(L);
    auto *RC = dyn_cast<Constant>(R);
    return (LC && RC) ? Insert(Folder.CreateBinOp(Opc, LC, RC), Name) : nullptr;
  }

  Value *getConstrainedFPRounding(Optional<fp::RoundingMode> Rounding) {
    fp::RoundingMode UseRounding = DefaultConstrainedRounding;

    if (Rounding.hasValue())
      UseRounding = Rounding.getValue();

    Optional<StringRef> RoundingStr = RoundingModeToStr(UseRounding);
    assert(RoundingStr.hasValue() && "Garbage strict rounding mode!");
    auto *RoundingMDS = MDString::get(Context, RoundingStr.getValue());

    return MetadataAsValue::get(Context, RoundingMDS);
  }

  Value *getConstrainedFPExcept(Optional<fp::ExceptionBehavior> Except) {
    fp::ExceptionBehavior UseExcept = DefaultConstrainedExcept;

    if (Except.hasValue())
      UseExcept = Except.getValue();

    Optional<StringRef> ExceptStr = ExceptionBehaviorToStr(UseExcept);
    assert(ExceptStr.hasValue() && "Garbage strict exception behavior!");
    auto *ExceptMDS = MDString::get(Context, ExceptStr.getValue());

    return MetadataAsValue::get(Context, ExceptMDS);
  }

  Value *getConstrainedFPPredicate(CmpInst::Predicate Predicate) {
    assert(CmpInst::isFPPredicate(Predicate) &&
           Predicate != CmpInst::FCMP_FALSE &&
           Predicate != CmpInst::FCMP_TRUE &&
           "Invalid constrained FP comparison predicate!");

    StringRef PredicateStr = CmpInst::getPredicateName(Predicate);
    auto *PredicateMDS = MDString::get(Context, PredicateStr);

    return MetadataAsValue::get(Context, PredicateMDS);
  }

public:
  Value *CreateAdd(Value *LHS, Value *RHS, const Twine &Name = "",
                   bool HasNUW = false, bool HasNSW = false) {
    if (auto *LC = dyn_cast<Constant>(LHS))
      if (auto *RC = dyn_cast<Constant>(RHS))
        return Insert(Folder.CreateAdd(LC, RC, HasNUW, HasNSW), Name);
    return CreateInsertNUWNSWBinOp(Instruction::Add, LHS, RHS, Name,
                                   HasNUW, HasNSW);
  }

  Value *CreateNSWAdd(Value *LHS, Value *RHS, const Twine &Name = "") {
    return CreateAdd(LHS, RHS, Name, false, true);
  }

  Value *CreateNUWAdd(Value *LHS, Value *RHS, const Twine &Name = "") {
    return CreateAdd(LHS, RHS, Name, true, false);
  }

  Value *CreateSub(Value *LHS, Value *RHS, const Twine &Name = "",
                   bool HasNUW = false, bool HasNSW = false) {
    if (auto *LC = dyn_cast<Constant>(LHS))
      if (auto *RC = dyn_cast<Constant>(RHS))
        return Insert(Folder.CreateSub(LC, RC, HasNUW, HasNSW), Name);
    return CreateInsertNUWNSWBinOp(Instruction::Sub, LHS, RHS, Name,
                                   HasNUW, HasNSW);
  }

  Value *CreateNSWSub(Value *LHS, Value *RHS, const Twine &Name = "") {
    return CreateSub(LHS, RHS, Name, false, true);
  }

  Value *CreateNUWSub(Value *LHS, Value *RHS, const Twine &Name = "") {
    return CreateSub(LHS, RHS, Name, true, false);
  }

  Value *CreateMul(Value *LHS, Value *RHS, const Twine &Name = "",
                   bool HasNUW = false, bool HasNSW = false) {
    if (auto *LC = dyn_cast<Constant>(LHS))
      if (auto *RC = dyn_cast<Constant>(RHS))
        return Insert(Folder.CreateMul(LC, RC, HasNUW, HasNSW), Name);
    return CreateInsertNUWNSWBinOp(Instruction::Mul, LHS, RHS, Name,
                                   HasNUW, HasNSW);
  }

  Value *CreateNSWMul(Value *LHS, Value *RHS, const Twine &Name = "") {
    return CreateMul(LHS, RHS, Name, false, true);
  }

  Value *CreateNUWMul(Value *LHS, Value *RHS, const Twine &Name = "") {
    return CreateMul(LHS, RHS, Name, true, false);
  }

  Value *CreateUDiv(Value *LHS, Value *RHS, const Twine &Name = "",
                    bool isExact = false) {
    if (auto *LC = dyn_cast<Constant>(LHS))
      if (auto *RC = dyn_cast<Constant>(RHS))
        return Insert(Folder.CreateUDiv(LC, RC, isExact), Name);
    if (!isExact)
      return Insert(BinaryOperator::CreateUDiv(LHS, RHS), Name);
    return Insert(BinaryOperator::CreateExactUDiv(LHS, RHS), Name);
  }

  Value *CreateExactUDiv(Value *LHS, Value *RHS, const Twine &Name = "") {
    return CreateUDiv(LHS, RHS, Name, true);
  }

  Value *CreateSDiv(Value *LHS, Value *RHS, const Twine &Name = "",
                    bool isExact = false) {
    if (auto *LC = dyn_cast<Constant>(LHS))
      if (auto *RC = dyn_cast<Constant>(RHS))
        return Insert(Folder.CreateSDiv(LC, RC, isExact), Name);
    if (!isExact)
      return Insert(BinaryOperator::CreateSDiv(LHS, RHS), Name);
    return Insert(BinaryOperator::CreateExactSDiv(LHS, RHS), Name);
  }

  Value *CreateExactSDiv(Value *LHS, Value *RHS, const Twine &Name = "") {
    return CreateSDiv(LHS, RHS, Name, true);
  }

  Value *CreateURem(Value *LHS, Value *RHS, const Twine &Name = "") {
    if (Value *V = foldConstant(Instruction::URem, LHS, RHS, Name)) return V;
    return Insert(BinaryOperator::CreateURem(LHS, RHS), Name);
  }

  Value *CreateSRem(Value *LHS, Value *RHS, const Twine &Name = "") {
    if (Value *V = foldConstant(Instruction::SRem, LHS, RHS, Name)) return V;
    return Insert(BinaryOperator::CreateSRem(LHS, RHS), Name);
  }

  Value *CreateShl(Value *LHS, Value *RHS, const Twine &Name = "",
                   bool HasNUW = false, bool HasNSW = false) {
    if (auto *LC = dyn_cast<Constant>(LHS))
      if (auto *RC = dyn_cast<Constant>(RHS))
        return Insert(Folder.CreateShl(LC, RC, HasNUW, HasNSW), Name);
    return CreateInsertNUWNSWBinOp(Instruction::Shl, LHS, RHS, Name,
                                   HasNUW, HasNSW);
  }

  Value *CreateShl(Value *LHS, const APInt &RHS, const Twine &Name = "",
                   bool HasNUW = false, bool HasNSW = false) {
    return CreateShl(LHS, ConstantInt::get(LHS->getType(), RHS), Name,
                     HasNUW, HasNSW);
  }

  Value *CreateShl(Value *LHS, uint64_t RHS, const Twine &Name = "",
                   bool HasNUW = false, bool HasNSW = false) {
    return CreateShl(LHS, ConstantInt::get(LHS->getType(), RHS), Name,
                     HasNUW, HasNSW);
  }

  Value *CreateLShr(Value *LHS, Value *RHS, const Twine &Name = "",
                    bool isExact = false) {
    if (auto *LC = dyn_cast<Constant>(LHS))
      if (auto *RC = dyn_cast<Constant>(RHS))
        return Insert(Folder.CreateLShr(LC, RC, isExact), Name);
    if (!isExact)
      return Insert(BinaryOperator::CreateLShr(LHS, RHS), Name);
    return Insert(BinaryOperator::CreateExactLShr(LHS, RHS), Name);
  }

  Value *CreateLShr(Value *LHS, const APInt &RHS, const Twine &Name = "",
                    bool isExact = false) {
    return CreateLShr(LHS, ConstantInt::get(LHS->getType(), RHS), Name,isExact);
  }

  Value *CreateLShr(Value *LHS, uint64_t RHS, const Twine &Name = "",
                    bool isExact = false) {
    return CreateLShr(LHS, ConstantInt::get(LHS->getType(), RHS), Name,isExact);
  }

  Value *CreateAShr(Value *LHS, Value *RHS, const Twine &Name = "",
                    bool isExact = false) {
    if (auto *LC = dyn_cast<Constant>(LHS))
      if (auto *RC = dyn_cast<Constant>(RHS))
        return Insert(Folder.CreateAShr(LC, RC, isExact), Name);
    if (!isExact)
      return Insert(BinaryOperator::CreateAShr(LHS, RHS), Name);
    return Insert(BinaryOperator::CreateExactAShr(LHS, RHS), Name);
  }

  Value *CreateAShr(Value *LHS, const APInt &RHS, const Twine &Name = "",
                    bool isExact = false) {
    return CreateAShr(LHS, ConstantInt::get(LHS->getType(), RHS), Name,isExact);
  }

  Value *CreateAShr(Value *LHS, uint64_t RHS, const Twine &Name = "",
                    bool isExact = false) {
    return CreateAShr(LHS, ConstantInt::get(LHS->getType(), RHS), Name,isExact);
  }

  Value *CreateAnd(Value *LHS, Value *RHS, const Twine &Name = "") {
    if (auto *RC = dyn_cast<Constant>(RHS)) {
      if (isa<ConstantInt>(RC) && cast<ConstantInt>(RC)->isMinusOne())
        return LHS;  // LHS & -1 -> LHS
      if (auto *LC = dyn_cast<Constant>(LHS))
        return Insert(Folder.CreateAnd(LC, RC), Name);
    }
    return Insert(BinaryOperator::CreateAnd(LHS, RHS), Name);
  }

  Value *CreateAnd(Value *LHS, const APInt &RHS, const Twine &Name = "") {
    return CreateAnd(LHS, ConstantInt::get(LHS->getType(), RHS), Name);
  }

  Value *CreateAnd(Value *LHS, uint64_t RHS, const Twine &Name = "") {
    return CreateAnd(LHS, ConstantInt::get(LHS->getType(), RHS), Name);
  }

  Value *CreateAnd(ArrayRef<Value*> Ops) {
    assert(!Ops.empty());
    Value *Accum = Ops[0];
    for (unsigned i = 1; i < Ops.size(); i++)
      Accum = CreateAnd(Accum, Ops[i]);
    return Accum;
  }

  Value *CreateOr(Value *LHS, Value *RHS, const Twine &Name = "") {
    if (auto *RC = dyn_cast<Constant>(RHS)) {
      if (RC->isNullValue())
        return LHS;  // LHS | 0 -> LHS
      if (auto *LC = dyn_cast<Constant>(LHS))
        return Insert(Folder.CreateOr(LC, RC), Name);
    }
    return Insert(BinaryOperator::CreateOr(LHS, RHS), Name);
  }

  Value *CreateOr(Value *LHS, const APInt &RHS, const Twine &Name = "") {
    return CreateOr(LHS, ConstantInt::get(LHS->getType(), RHS), Name);
  }

  Value *CreateOr(Value *LHS, uint64_t RHS, const Twine &Name = "") {
    return CreateOr(LHS, ConstantInt::get(LHS->getType(), RHS), Name);
  }

  Value *CreateOr(ArrayRef<Value*> Ops) {
    assert(!Ops.empty());
    Value *Accum = Ops[0];
    for (unsigned i = 1; i < Ops.size(); i++)
      Accum = CreateOr(Accum, Ops[i]);
    return Accum;
  }

  Value *CreateXor(Value *LHS, Value *RHS, const Twine &Name = "") {
    if (Value *V = foldConstant(Instruction::Xor, LHS, RHS, Name)) return V;
    return Insert(BinaryOperator::CreateXor(LHS, RHS), Name);
  }

  Value *CreateXor(Value *LHS, const APInt &RHS, const Twine &Name = "") {
    return CreateXor(LHS, ConstantInt::get(LHS->getType(), RHS), Name);
  }

  Value *CreateXor(Value *LHS, uint64_t RHS, const Twine &Name = "") {
    return CreateXor(LHS, ConstantInt::get(LHS->getType(), RHS), Name);
  }

  Value *CreateFAdd(Value *L, Value *R, const Twine &Name = "",
                    MDNode *FPMD = nullptr) {
    if (IsFPConstrained)
      return CreateConstrainedFPBinOp(Intrinsic::experimental_constrained_fadd,
                                      L, R, nullptr, Name, FPMD);

    if (Value *V = foldConstant(Instruction::FAdd, L, R, Name)) return V;
    Instruction *I = setFPAttrs(BinaryOperator::CreateFAdd(L, R), FPMD, FMF);
    return Insert(I, Name);
  }

  /// Copy fast-math-flags from an instruction rather than using the builder's
  /// default FMF.
  Value *CreateFAddFMF(Value *L, Value *R, Instruction *FMFSource,
                       const Twine &Name = "") {
    if (IsFPConstrained)
      return CreateConstrainedFPBinOp(Intrinsic::experimental_constrained_fadd,
                                      L, R, FMFSource, Name);

    if (Value *V = foldConstant(Instruction::FAdd, L, R, Name)) return V;
    Instruction *I = setFPAttrs(BinaryOperator::CreateFAdd(L, R), nullptr,
                                FMFSource->getFastMathFlags());
    return Insert(I, Name);
  }

  Value *CreateFSub(Value *L, Value *R, const Twine &Name = "",
                    MDNode *FPMD = nullptr) {
    if (IsFPConstrained)
      return CreateConstrainedFPBinOp(Intrinsic::experimental_constrained_fsub,
                                      L, R, nullptr, Name, FPMD);

    if (Value *V = foldConstant(Instruction::FSub, L, R, Name)) return V;
    Instruction *I = setFPAttrs(BinaryOperator::CreateFSub(L, R), FPMD, FMF);
    return Insert(I, Name);
  }

  /// Copy fast-math-flags from an instruction rather than using the builder's
  /// default FMF.
  Value *CreateFSubFMF(Value *L, Value *R, Instruction *FMFSource,
                       const Twine &Name = "") {
    if (IsFPConstrained)
      return CreateConstrainedFPBinOp(Intrinsic::experimental_constrained_fsub,
                                      L, R, FMFSource, Name);

    if (Value *V = foldConstant(Instruction::FSub, L, R, Name)) return V;
    Instruction *I = setFPAttrs(BinaryOperator::CreateFSub(L, R), nullptr,
                                FMFSource->getFastMathFlags());
    return Insert(I, Name);
  }

  Value *CreateFMul(Value *L, Value *R, const Twine &Name = "",
                    MDNode *FPMD = nullptr) {
    if (IsFPConstrained)
      return CreateConstrainedFPBinOp(Intrinsic::experimental_constrained_fmul,
                                      L, R, nullptr, Name, FPMD);

    if (Value *V = foldConstant(Instruction::FMul, L, R, Name)) return V;
    Instruction *I = setFPAttrs(BinaryOperator::CreateFMul(L, R), FPMD, FMF);
    return Insert(I, Name);
  }

  /// Copy fast-math-flags from an instruction rather than using the builder's
  /// default FMF.
  Value *CreateFMulFMF(Value *L, Value *R, Instruction *FMFSource,
                       const Twine &Name = "") {
    if (IsFPConstrained)
      return CreateConstrainedFPBinOp(Intrinsic::experimental_constrained_fmul,
                                      L, R, FMFSource, Name);

    if (Value *V = foldConstant(Instruction::FMul, L, R, Name)) return V;
    Instruction *I = setFPAttrs(BinaryOperator::CreateFMul(L, R), nullptr,
                                FMFSource->getFastMathFlags());
    return Insert(I, Name);
  }

  Value *CreateFDiv(Value *L, Value *R, const Twine &Name = "",
                    MDNode *FPMD = nullptr) {
    if (IsFPConstrained)
      return CreateConstrainedFPBinOp(Intrinsic::experimental_constrained_fdiv,
                                      L, R, nullptr, Name, FPMD);

    if (Value *V = foldConstant(Instruction::FDiv, L, R, Name)) return V;
    Instruction *I = setFPAttrs(BinaryOperator::CreateFDiv(L, R), FPMD, FMF);
    return Insert(I, Name);
  }

  /// Copy fast-math-flags from an instruction rather than using the builder's
  /// default FMF.
  Value *CreateFDivFMF(Value *L, Value *R, Instruction *FMFSource,
                       const Twine &Name = "") {
    if (IsFPConstrained)
      return CreateConstrainedFPBinOp(Intrinsic::experimental_constrained_fdiv,
                                      L, R, FMFSource, Name);

    if (Value *V = foldConstant(Instruction::FDiv, L, R, Name)) return V;
    Instruction *I = setFPAttrs(BinaryOperator::CreateFDiv(L, R), nullptr,
                                FMFSource->getFastMathFlags());
    return Insert(I, Name);
  }

  Value *CreateFRem(Value *L, Value *R, const Twine &Name = "",
                    MDNode *FPMD = nullptr) {
    if (IsFPConstrained)
      return CreateConstrainedFPBinOp(Intrinsic::experimental_constrained_frem,
                                      L, R, nullptr, Name, FPMD);

    if (Value *V = foldConstant(Instruction::FRem, L, R, Name)) return V;
    Instruction *I = setFPAttrs(BinaryOperator::CreateFRem(L, R), FPMD, FMF);
    return Insert(I, Name);
  }

  /// Copy fast-math-flags from an instruction rather than using the builder's
  /// default FMF.
  Value *CreateFRemFMF(Value *L, Value *R, Instruction *FMFSource,
                       const Twine &Name = "") {
    if (IsFPConstrained)
      return CreateConstrainedFPBinOp(Intrinsic::experimental_constrained_frem,
                                      L, R, FMFSource, Name);

    if (Value *V = foldConstant(Instruction::FRem, L, R, Name)) return V;
    Instruction *I = setFPAttrs(BinaryOperator::CreateFRem(L, R), nullptr,
                                FMFSource->getFastMathFlags());
    return Insert(I, Name);
  }

  Value *CreateBinOp(Instruction::BinaryOps Opc,
                     Value *LHS, Value *RHS, const Twine &Name = "",
                     MDNode *FPMathTag = nullptr) {
    if (Value *V = foldConstant(Opc, LHS, RHS, Name)) return V;
    Instruction *BinOp = BinaryOperator::Create(Opc, LHS, RHS);
    if (isa<FPMathOperator>(BinOp))
      setFPAttrs(BinOp, FPMathTag, FMF);
    return Insert(BinOp, Name);
  }

  CallInst *CreateConstrainedFPBinOp(
      Intrinsic::ID ID, Value *L, Value *R, Instruction *FMFSource = nullptr,
      const Twine &Name = "", MDNode *FPMathTag = nullptr,
      Optional<fp::RoundingMode> Rounding = None,
      Optional<fp::ExceptionBehavior> Except = None);

  Value *CreateNeg(Value *V, const Twine &Name = "",
                   bool HasNUW = false, bool HasNSW = false) {
    if (auto *VC = dyn_cast<Constant>(V))
      return Insert(Folder.CreateNeg(VC, HasNUW, HasNSW), Name);
    BinaryOperator *BO = Insert(BinaryOperator::CreateNeg(V), Name);
    if (HasNUW) BO->setHasNoUnsignedWrap();
    if (HasNSW) BO->setHasNoSignedWrap();
    return BO;
  }

  Value *CreateNSWNeg(Value *V, const Twine &Name = "") {
    return CreateNeg(V, Name, false, true);
  }

  Value *CreateNUWNeg(Value *V, const Twine &Name = "") {
    return CreateNeg(V, Name, true, false);
  }

  Value *CreateFNeg(Value *V, const Twine &Name = "",
                    MDNode *FPMathTag = nullptr) {
    if (auto *VC = dyn_cast<Constant>(V))
      return Insert(Folder.CreateFNeg(VC), Name);
    return Insert(setFPAttrs(UnaryOperator::CreateFNeg(V), FPMathTag, FMF),
                  Name);
  }

  /// Copy fast-math-flags from an instruction rather than using the builder's
  /// default FMF.
  Value *CreateFNegFMF(Value *V, Instruction *FMFSource,
                       const Twine &Name = "") {
   if (auto *VC = dyn_cast<Constant>(V))
     return Insert(Folder.CreateFNeg(VC), Name);
   return Insert(setFPAttrs(UnaryOperator::CreateFNeg(V), nullptr,
                            FMFSource->getFastMathFlags()),
                 Name);
  }

Value *CreateNot(Value *V, const Twine &Name = "") {
  Type *VTy = V->getType();
  if (VTy->isVectorTy() && VTy->getVectorIsScalable()) {
    Value *Ones = getAllOnesValue(VTy);
    return Insert(BinaryOperator::Create(Instruction::Xor, V, Ones, Name,
                                         static_cast<Instruction *>(nullptr)));
  }
  if (auto *VC = dyn_cast<Constant>(V))
    return Insert(Folder.CreateNot(VC), Name);
  return Insert(BinaryOperator::CreateNot(V), Name);
}

  Value *CreateUnOp(Instruction::UnaryOps Opc,
                    Value *V, const Twine &Name = "",
                    MDNode *FPMathTag = nullptr) {
    if (auto *VC = dyn_cast<Constant>(V))
      return Insert(Folder.CreateUnOp(Opc, VC), Name);
    Instruction *UnOp = UnaryOperator::Create(Opc, V);
    if (isa<FPMathOperator>(UnOp))
      setFPAttrs(UnOp, FPMathTag, FMF);
    return Insert(UnOp, Name);
  }

  /// Create either a UnaryOperator or BinaryOperator depending on \p Opc.
  /// Correct number of operands must be passed accordingly.
  Value *CreateNAryOp(unsigned Opc, ArrayRef<Value *> Ops,
                      const Twine &Name = "", MDNode *FPMathTag = nullptr);

  //===--------------------------------------------------------------------===//
  // Instruction creation methods: Memory Instructions
  //===--------------------------------------------------------------------===//

  AllocaInst *CreateAlloca(Type *Ty, unsigned AddrSpace,
                           Value *ArraySize = nullptr, const Twine &Name = "") {
    return Insert(new AllocaInst(Ty, AddrSpace, ArraySize), Name);
  }

  AllocaInst *CreateAlloca(Type *Ty, Value *ArraySize = nullptr,
                           const Twine &Name = "") {
    const DataLayout &DL = BB->getParent()->getParent()->getDataLayout();
    return Insert(new AllocaInst(Ty, DL.getAllocaAddrSpace(), ArraySize), Name);
  }

  /// Provided to resolve 'CreateLoad(Ty, Ptr, "...")' correctly, instead of
  /// converting the string to 'bool' for the isVolatile parameter.
  LoadInst *CreateLoad(Type *Ty, Value *Ptr, const char *Name) {
    return Insert(new LoadInst(Ty, Ptr), Name);
  }

  LoadInst *CreateLoad(Type *Ty, Value *Ptr, const Twine &Name = "") {
    return Insert(new LoadInst(Ty, Ptr), Name);
  }

  LoadInst *CreateLoad(Type *Ty, Value *Ptr, bool isVolatile,
                       const Twine &Name = "") {
    return Insert(new LoadInst(Ty, Ptr, Twine(), isVolatile), Name);
  }

  // Deprecated [opaque pointer types]
  LoadInst *CreateLoad(Value *Ptr, const char *Name) {
    return CreateLoad(Ptr->getType()->getPointerElementType(), Ptr, Name);
  }

  // Deprecated [opaque pointer types]
  LoadInst *CreateLoad(Value *Ptr, const Twine &Name = "") {
    return CreateLoad(Ptr->getType()->getPointerElementType(), Ptr, Name);
  }

  // Deprecated [opaque pointer types]
  LoadInst *CreateLoad(Value *Ptr, bool isVolatile, const Twine &Name = "") {
    return CreateLoad(Ptr->getType()->getPointerElementType(), Ptr, isVolatile,
                      Name);
  }

  StoreInst *CreateStore(Value *Val, Value *Ptr, bool isVolatile = false) {
    return Insert(new StoreInst(Val, Ptr, isVolatile));
  }

  LLVM_ATTRIBUTE_DEPRECATED(LoadInst *CreateAlignedLoad(Type *Ty, Value *Ptr,
                                                        unsigned Align,
                                                        const char *Name),
                            "Use the version that takes NaybeAlign instead") {
    return CreateAlignedLoad(Ty, Ptr, MaybeAlign(Align), Name);
  }
  LoadInst *CreateAlignedLoad(Type *Ty, Value *Ptr, MaybeAlign Align,
                              const char *Name) {
    LoadInst *LI = CreateLoad(Ty, Ptr, Name);
    LI->setAlignment(Align);
    return LI;
  }

  LLVM_ATTRIBUTE_DEPRECATED(LoadInst *CreateAlignedLoad(Type *Ty, Value *Ptr,
                                                        unsigned Align,
                                                        const Twine &Name = ""),
                            "Use the version that takes MaybeAlign instead") {
    return CreateAlignedLoad(Ty, Ptr, MaybeAlign(Align), Name);
  }
  LoadInst *CreateAlignedLoad(Type *Ty, Value *Ptr, MaybeAlign Align,
                              const Twine &Name = "") {
    LoadInst *LI = CreateLoad(Ty, Ptr, Name);
    LI->setAlignment(Align);
    return LI;
  }

  LLVM_ATTRIBUTE_DEPRECATED(LoadInst *CreateAlignedLoad(Type *Ty, Value *Ptr,
                                                        unsigned Align,
                                                        bool isVolatile,
                                                        const Twine &Name = ""),
                            "Use the version that takes MaybeAlign instead") {
    return CreateAlignedLoad(Ty, Ptr, MaybeAlign(Align), isVolatile, Name);
  }
  LoadInst *CreateAlignedLoad(Type *Ty, Value *Ptr, MaybeAlign Align,
                              bool isVolatile, const Twine &Name = "") {
    LoadInst *LI = CreateLoad(Ty, Ptr, isVolatile, Name);
    LI->setAlignment(Align);
    return LI;
  }

  // Deprecated [opaque pointer types]
  LLVM_ATTRIBUTE_DEPRECATED(LoadInst *CreateAlignedLoad(Value *Ptr,
                                                        unsigned Align,
                                                        const char *Name),
                            "Use the version that takes MaybeAlign instead") {
    return CreateAlignedLoad(Ptr->getType()->getPointerElementType(), Ptr,
                             MaybeAlign(Align), Name);
  }
  // Deprecated [opaque pointer types]
  LLVM_ATTRIBUTE_DEPRECATED(LoadInst *CreateAlignedLoad(Value *Ptr,
                                                        unsigned Align,
                                                        const Twine &Name = ""),
                            "Use the version that takes MaybeAlign instead") {
    return CreateAlignedLoad(Ptr->getType()->getPointerElementType(), Ptr,
                             MaybeAlign(Align), Name);
  }
  // Deprecated [opaque pointer types]
  LLVM_ATTRIBUTE_DEPRECATED(LoadInst *CreateAlignedLoad(Value *Ptr,
                                                        unsigned Align,
                                                        bool isVolatile,
                                                        const Twine &Name = ""),
                            "Use the version that takes MaybeAlign instead") {
    return CreateAlignedLoad(Ptr->getType()->getPointerElementType(), Ptr,
                             MaybeAlign(Align), isVolatile, Name);
  }
  // Deprecated [opaque pointer types]
  LoadInst *CreateAlignedLoad(Value *Ptr, MaybeAlign Align, const char *Name) {
    return CreateAlignedLoad(Ptr->getType()->getPointerElementType(), Ptr,
                             Align, Name);
  }
  // Deprecated [opaque pointer types]
  LoadInst *CreateAlignedLoad(Value *Ptr, MaybeAlign Align,
                              const Twine &Name = "") {
    return CreateAlignedLoad(Ptr->getType()->getPointerElementType(), Ptr,
                             Align, Name);
  }
  // Deprecated [opaque pointer types]
  LoadInst *CreateAlignedLoad(Value *Ptr, MaybeAlign Align, bool isVolatile,
                              const Twine &Name = "") {
    return CreateAlignedLoad(Ptr->getType()->getPointerElementType(), Ptr,
                             Align, isVolatile, Name);
  }

  LLVM_ATTRIBUTE_DEPRECATED(
      StoreInst *CreateAlignedStore(Value *Val, Value *Ptr, unsigned Align,
                                    bool isVolatile = false),
      "Use the version that takes MaybeAlign instead") {
    return CreateAlignedStore(Val, Ptr, MaybeAlign(Align), isVolatile);
  }
  StoreInst *CreateAlignedStore(Value *Val, Value *Ptr, MaybeAlign Align,
                                bool isVolatile = false) {
    StoreInst *SI = CreateStore(Val, Ptr, isVolatile);
    SI->setAlignment(Align);
    return SI;
  }
  FenceInst *CreateFence(AtomicOrdering Ordering,
                         SyncScope::ID SSID = SyncScope::System,
                         const Twine &Name = "") {
    return Insert(new FenceInst(Context, Ordering, SSID), Name);
  }

  AtomicCmpXchgInst *
  CreateAtomicCmpXchg(Value *Ptr, Value *Cmp, Value *New,
                      AtomicOrdering SuccessOrdering,
                      AtomicOrdering FailureOrdering,
                      SyncScope::ID SSID = SyncScope::System) {
    return Insert(new AtomicCmpXchgInst(Ptr, Cmp, New, SuccessOrdering,
                                        FailureOrdering, SSID));
  }

  AtomicRMWInst *CreateAtomicRMW(AtomicRMWInst::BinOp Op, Value *Ptr, Value *Val,
                                 AtomicOrdering Ordering,
                                 SyncScope::ID SSID = SyncScope::System) {
    return Insert(new AtomicRMWInst(Op, Ptr, Val, Ordering, SSID));
  }

  Value *CreateGEP(Value *Ptr, ArrayRef<Value *> IdxList,
                   const Twine &Name = "") {
    return CreateGEP(nullptr, Ptr, IdxList, Name);
  }

  Value *CreateGEP(Type *Ty, Value *Ptr, ArrayRef<Value *> IdxList,
                   const Twine &Name = "") {
    if (auto *PC = dyn_cast<Constant>(Ptr)) {
      // Every index must be constant.
      size_t i, e;
      for (i = 0, e = IdxList.size(); i != e; ++i)
        if (!isa<Constant>(IdxList[i]))
          break;
      if (i == e)
        return Insert(Folder.CreateGetElementPtr(Ty, PC, IdxList), Name);
    }
    return Insert(GetElementPtrInst::Create(Ty, Ptr, IdxList), Name);
  }

  Value *CreateInBoundsGEP(Value *Ptr, ArrayRef<Value *> IdxList,
                           const Twine &Name = "") {
    return CreateInBoundsGEP(nullptr, Ptr, IdxList, Name);
  }

  Value *CreateInBoundsGEP(Type *Ty, Value *Ptr, ArrayRef<Value *> IdxList,
                           const Twine &Name = "") {
    if (auto *PC = dyn_cast<Constant>(Ptr)) {
      // Every index must be constant.
      size_t i, e;
      for (i = 0, e = IdxList.size(); i != e; ++i)
        if (!isa<Constant>(IdxList[i]))
          break;
      if (i == e)
        return Insert(Folder.CreateInBoundsGetElementPtr(Ty, PC, IdxList),
                      Name);
    }
    return Insert(GetElementPtrInst::CreateInBounds(Ty, Ptr, IdxList), Name);
  }

  Value *CreateGEP(Value *Ptr, Value *Idx, const Twine &Name = "") {
    return CreateGEP(nullptr, Ptr, Idx, Name);
  }

  Value *CreateGEP(Type *Ty, Value *Ptr, Value *Idx, const Twine &Name = "") {
    if (auto *PC = dyn_cast<Constant>(Ptr))
      if (auto *IC = dyn_cast<Constant>(Idx))
        return Insert(Folder.CreateGetElementPtr(Ty, PC, IC), Name);
    return Insert(GetElementPtrInst::Create(Ty, Ptr, Idx), Name);
  }

  Value *CreateInBoundsGEP(Type *Ty, Value *Ptr, Value *Idx,
                           const Twine &Name = "") {
    if (auto *PC = dyn_cast<Constant>(Ptr))
      if (auto *IC = dyn_cast<Constant>(Idx))
        return Insert(Folder.CreateInBoundsGetElementPtr(Ty, PC, IC), Name);
    return Insert(GetElementPtrInst::CreateInBounds(Ty, Ptr, Idx), Name);
  }

  Value *CreateConstGEP1_32(Value *Ptr, unsigned Idx0, const Twine &Name = "") {
    return CreateConstGEP1_32(nullptr, Ptr, Idx0, Name);
  }

  Value *CreateConstGEP1_32(Type *Ty, Value *Ptr, unsigned Idx0,
                            const Twine &Name = "") {
    Value *Idx = ConstantInt::get(Type::getInt32Ty(Context), Idx0);

    if (auto *PC = dyn_cast<Constant>(Ptr))
      return Insert(Folder.CreateGetElementPtr(Ty, PC, Idx), Name);

    return Insert(GetElementPtrInst::Create(Ty, Ptr, Idx), Name);
  }

  Value *CreateConstInBoundsGEP1_32(Type *Ty, Value *Ptr, unsigned Idx0,
                                    const Twine &Name = "") {
    Value *Idx = ConstantInt::get(Type::getInt32Ty(Context), Idx0);

    if (auto *PC = dyn_cast<Constant>(Ptr))
      return Insert(Folder.CreateInBoundsGetElementPtr(Ty, PC, Idx), Name);

    return Insert(GetElementPtrInst::CreateInBounds(Ty, Ptr, Idx), Name);
  }

  Value *CreateConstGEP2_32(Type *Ty, Value *Ptr, unsigned Idx0, unsigned Idx1,
                            const Twine &Name = "") {
    Value *Idxs[] = {
      ConstantInt::get(Type::getInt32Ty(Context), Idx0),
      ConstantInt::get(Type::getInt32Ty(Context), Idx1)
    };

    if (auto *PC = dyn_cast<Constant>(Ptr))
      return Insert(Folder.CreateGetElementPtr(Ty, PC, Idxs), Name);

    return Insert(GetElementPtrInst::Create(Ty, Ptr, Idxs), Name);
  }

  Value *CreateConstInBoundsGEP2_32(Type *Ty, Value *Ptr, unsigned Idx0,
                                    unsigned Idx1, const Twine &Name = "") {
    Value *Idxs[] = {
      ConstantInt::get(Type::getInt32Ty(Context), Idx0),
      ConstantInt::get(Type::getInt32Ty(Context), Idx1)
    };

    if (auto *PC = dyn_cast<Constant>(Ptr))
      return Insert(Folder.CreateInBoundsGetElementPtr(Ty, PC, Idxs), Name);

    return Insert(GetElementPtrInst::CreateInBounds(Ty, Ptr, Idxs), Name);
  }

  Value *CreateConstGEP1_64(Type *Ty, Value *Ptr, uint64_t Idx0,
                            const Twine &Name = "") {
    Value *Idx = ConstantInt::get(Type::getInt64Ty(Context), Idx0);

    if (auto *PC = dyn_cast<Constant>(Ptr))
      return Insert(Folder.CreateGetElementPtr(Ty, PC, Idx), Name);

    return Insert(GetElementPtrInst::Create(Ty, Ptr, Idx), Name);
  }

  Value *CreateConstGEP1_64(Value *Ptr, uint64_t Idx0, const Twine &Name = "") {
    return CreateConstGEP1_64(nullptr, Ptr, Idx0, Name);
  }

  Value *CreateConstInBoundsGEP1_64(Type *Ty, Value *Ptr, uint64_t Idx0,
                                    const Twine &Name = "") {
    Value *Idx = ConstantInt::get(Type::getInt64Ty(Context), Idx0);

    if (auto *PC = dyn_cast<Constant>(Ptr))
      return Insert(Folder.CreateInBoundsGetElementPtr(Ty, PC, Idx), Name);

    return Insert(GetElementPtrInst::CreateInBounds(Ty, Ptr, Idx), Name);
  }

  Value *CreateConstInBoundsGEP1_64(Value *Ptr, uint64_t Idx0,
                                    const Twine &Name = "") {
    return CreateConstInBoundsGEP1_64(nullptr, Ptr, Idx0, Name);
  }

  Value *CreateConstGEP2_64(Type *Ty, Value *Ptr, uint64_t Idx0, uint64_t Idx1,
                            const Twine &Name = "") {
    Value *Idxs[] = {
      ConstantInt::get(Type::getInt64Ty(Context), Idx0),
      ConstantInt::get(Type::getInt64Ty(Context), Idx1)
    };

    if (auto *PC = dyn_cast<Constant>(Ptr))
      return Insert(Folder.CreateGetElementPtr(Ty, PC, Idxs), Name);

    return Insert(GetElementPtrInst::Create(Ty, Ptr, Idxs), Name);
  }

  Value *CreateConstGEP2_64(Value *Ptr, uint64_t Idx0, uint64_t Idx1,
                            const Twine &Name = "") {
    return CreateConstGEP2_64(nullptr, Ptr, Idx0, Idx1, Name);
  }

  Value *CreateConstInBoundsGEP2_64(Type *Ty, Value *Ptr, uint64_t Idx0,
                                    uint64_t Idx1, const Twine &Name = "") {
    Value *Idxs[] = {
      ConstantInt::get(Type::getInt64Ty(Context), Idx0),
      ConstantInt::get(Type::getInt64Ty(Context), Idx1)
    };

    if (auto *PC = dyn_cast<Constant>(Ptr))
      return Insert(Folder.CreateInBoundsGetElementPtr(Ty, PC, Idxs), Name);

    return Insert(GetElementPtrInst::CreateInBounds(Ty, Ptr, Idxs), Name);
  }

  Value *CreateConstInBoundsGEP2_64(Value *Ptr, uint64_t Idx0, uint64_t Idx1,
                                    const Twine &Name = "") {
    return CreateConstInBoundsGEP2_64(nullptr, Ptr, Idx0, Idx1, Name);
  }

  Value *CreateStructGEP(Type *Ty, Value *Ptr, unsigned Idx,
                         const Twine &Name = "") {
    return CreateConstInBoundsGEP2_32(Ty, Ptr, 0, Idx, Name);
  }

  Value *CreateStructGEP(Value *Ptr, unsigned Idx, const Twine &Name = "") {
    return CreateConstInBoundsGEP2_32(nullptr, Ptr, 0, Idx, Name);
  }

  /// Same as CreateGlobalString, but return a pointer with "i8*" type
  /// instead of a pointer to array of i8.
  Constant *CreateGlobalStringPtr(StringRef Str, const Twine &Name = "",
                                  unsigned AddressSpace = 0) {
    GlobalVariable *GV = CreateGlobalString(Str, Name, AddressSpace);
    Constant *Zero = ConstantInt::get(Type::getInt32Ty(Context), 0);
    Constant *Indices[] = {Zero, Zero};
    return ConstantExpr::getInBoundsGetElementPtr(GV->getValueType(), GV,
                                                  Indices);
  }

  //===--------------------------------------------------------------------===//
  // Instruction creation methods: Cast/Conversion Operators
  //===--------------------------------------------------------------------===//

  Value *CreateTrunc(Value *V, Type *DestTy, const Twine &Name = "") {
    return CreateCast(Instruction::Trunc, V, DestTy, Name);
  }

  Value *CreateZExt(Value *V, Type *DestTy, const Twine &Name = "") {
    return CreateCast(Instruction::ZExt, V, DestTy, Name);
  }

  Value *CreateSExt(Value *V, Type *DestTy, const Twine &Name = "") {
    return CreateCast(Instruction::SExt, V, DestTy, Name);
  }

  /// Create a ZExt or Trunc from the integer value V to DestTy. Return
  /// the value untouched if the type of V is already DestTy.
  Value *CreateZExtOrTrunc(Value *V, Type *DestTy,
                           const Twine &Name = "") {
    assert(V->getType()->isIntOrIntVectorTy() &&
           DestTy->isIntOrIntVectorTy() &&
           "Can only zero extend/truncate integers!");
    Type *VTy = V->getType();
    if (VTy->getScalarSizeInBits() < DestTy->getScalarSizeInBits())
      return CreateZExt(V, DestTy, Name);
    if (VTy->getScalarSizeInBits() > DestTy->getScalarSizeInBits())
      return CreateTrunc(V, DestTy, Name);
    return V;
  }

  /// Create a SExt or Trunc from the integer value V to DestTy. Return
  /// the value untouched if the type of V is already DestTy.
  Value *CreateSExtOrTrunc(Value *V, Type *DestTy,
                           const Twine &Name = "") {
    assert(V->getType()->isIntOrIntVectorTy() &&
           DestTy->isIntOrIntVectorTy() &&
           "Can only sign extend/truncate integers!");
    Type *VTy = V->getType();
    if (VTy->getScalarSizeInBits() < DestTy->getScalarSizeInBits())
      return CreateSExt(V, DestTy, Name);
    if (VTy->getScalarSizeInBits() > DestTy->getScalarSizeInBits())
      return CreateTrunc(V, DestTy, Name);
    return V;
  }

  Value *CreateFPToUI(Value *V, Type *DestTy, const Twine &Name = "") {
    if (IsFPConstrained)
      return CreateConstrainedFPCast(Intrinsic::experimental_constrained_fptoui,
                                     V, DestTy, nullptr, Name);
    return CreateCast(Instruction::FPToUI, V, DestTy, Name);
  }

  Value *CreateFPToSI(Value *V, Type *DestTy, const Twine &Name = "") {
    if (IsFPConstrained)
      return CreateConstrainedFPCast(Intrinsic::experimental_constrained_fptosi,
                                     V, DestTy, nullptr, Name);
    return CreateCast(Instruction::FPToSI, V, DestTy, Name);
  }

  Value *CreateUIToFP(Value *V, Type *DestTy, const Twine &Name = ""){
    if (IsFPConstrained)
      return CreateConstrainedFPCast(Intrinsic::experimental_constrained_uitofp,
                                     V, DestTy, nullptr, Name);
    return CreateCast(Instruction::UIToFP, V, DestTy, Name);
  }

  Value *CreateSIToFP(Value *V, Type *DestTy, const Twine &Name = ""){
    if (IsFPConstrained)
      return CreateConstrainedFPCast(Intrinsic::experimental_constrained_sitofp,
                                     V, DestTy, nullptr, Name);
    return CreateCast(Instruction::SIToFP, V, DestTy, Name);
  }

  Value *CreateFPTrunc(Value *V, Type *DestTy,
                       const Twine &Name = "") {
    if (IsFPConstrained)
      return CreateConstrainedFPCast(
          Intrinsic::experimental_constrained_fptrunc, V, DestTy, nullptr,
          Name);
    return CreateCast(Instruction::FPTrunc, V, DestTy, Name);
  }

  Value *CreateFPExt(Value *V, Type *DestTy, const Twine &Name = "") {
    if (IsFPConstrained)
      return CreateConstrainedFPCast(Intrinsic::experimental_constrained_fpext,
                                     V, DestTy, nullptr, Name);
    return CreateCast(Instruction::FPExt, V, DestTy, Name);
  }

  Value *CreatePtrToInt(Value *V, Type *DestTy,
                        const Twine &Name = "") {
    return CreateCast(Instruction::PtrToInt, V, DestTy, Name);
  }

  Value *CreateIntToPtr(Value *V, Type *DestTy,
                        const Twine &Name = "") {
    return CreateCast(Instruction::IntToPtr, V, DestTy, Name);
  }

  Value *CreateBitCast(Value *V, Type *DestTy,
                       const Twine &Name = "") {
    return CreateCast(Instruction::BitCast, V, DestTy, Name);
  }

  Value *CreateAddrSpaceCast(Value *V, Type *DestTy,
                             const Twine &Name = "") {
    return CreateCast(Instruction::AddrSpaceCast, V, DestTy, Name);
  }

  Value *CreateZExtOrBitCast(Value *V, Type *DestTy,
                             const Twine &Name = "") {
    if (V->getType() == DestTy)
      return V;
    if (auto *VC = dyn_cast<Constant>(V))
      return Insert(Folder.CreateZExtOrBitCast(VC, DestTy), Name);
    return Insert(CastInst::CreateZExtOrBitCast(V, DestTy), Name);
  }

  Value *CreateSExtOrBitCast(Value *V, Type *DestTy,
                             const Twine &Name = "") {
    if (V->getType() == DestTy)
      return V;
    if (auto *VC = dyn_cast<Constant>(V))
      return Insert(Folder.CreateSExtOrBitCast(VC, DestTy), Name);
    return Insert(CastInst::CreateSExtOrBitCast(V, DestTy), Name);
  }

  Value *CreateTruncOrBitCast(Value *V, Type *DestTy,
                              const Twine &Name = "") {
    if (V->getType() == DestTy)
      return V;
    if (auto *VC = dyn_cast<Constant>(V))
      return Insert(Folder.CreateTruncOrBitCast(VC, DestTy), Name);
    return Insert(CastInst::CreateTruncOrBitCast(V, DestTy), Name);
  }

  Value *CreateCast(Instruction::CastOps Op, Value *V, Type *DestTy,
                    const Twine &Name = "") {
    if (V->getType() == DestTy)
      return V;
    if (auto *VC = dyn_cast<Constant>(V))
      return Insert(Folder.CreateCast(Op, VC, DestTy), Name);
    return Insert(CastInst::Create(Op, V, DestTy), Name);
  }

  Value *CreatePointerCast(Value *V, Type *DestTy,
                           const Twine &Name = "") {
    if (V->getType() == DestTy)
      return V;
    if (auto *VC = dyn_cast<Constant>(V))
      return Insert(Folder.CreatePointerCast(VC, DestTy), Name);
    return Insert(CastInst::CreatePointerCast(V, DestTy), Name);
  }

  Value *CreatePointerBitCastOrAddrSpaceCast(Value *V, Type *DestTy,
                                             const Twine &Name = "") {
    if (V->getType() == DestTy)
      return V;

    if (auto *VC = dyn_cast<Constant>(V)) {
      return Insert(Folder.CreatePointerBitCastOrAddrSpaceCast(VC, DestTy),
                    Name);
    }

    return Insert(CastInst::CreatePointerBitCastOrAddrSpaceCast(V, DestTy),
                  Name);
  }

  Value *CreateIntCast(Value *V, Type *DestTy, bool isSigned,
                       const Twine &Name = "") {
    if (V->getType() == DestTy)
      return V;
    if (auto *VC = dyn_cast<Constant>(V))
      return Insert(Folder.CreateIntCast(VC, DestTy, isSigned), Name);
    return Insert(CastInst::CreateIntegerCast(V, DestTy, isSigned), Name);
  }

  Value *CreateBitOrPointerCast(Value *V, Type *DestTy,
                                const Twine &Name = "") {
    if (V->getType() == DestTy)
      return V;
    if (V->getType()->isPtrOrPtrVectorTy() && DestTy->isIntOrIntVectorTy())
      return CreatePtrToInt(V, DestTy, Name);
    if (V->getType()->isIntOrIntVectorTy() && DestTy->isPtrOrPtrVectorTy())
      return CreateIntToPtr(V, DestTy, Name);

    return CreateBitCast(V, DestTy, Name);
  }

  Value *CreateFPCast(Value *V, Type *DestTy, const Twine &Name = "") {
    if (V->getType() == DestTy)
      return V;
    if (auto *VC = dyn_cast<Constant>(V))
      return Insert(Folder.CreateFPCast(VC, DestTy), Name);
    return Insert(CastInst::CreateFPCast(V, DestTy), Name);
  }

  CallInst *CreateConstrainedFPCast(
      Intrinsic::ID ID, Value *V, Type *DestTy,
      Instruction *FMFSource = nullptr, const Twine &Name = "",
      MDNode *FPMathTag = nullptr,
      Optional<fp::RoundingMode> Rounding = None,
      Optional<fp::ExceptionBehavior> Except = None);

  // Provided to resolve 'CreateIntCast(Ptr, Ptr, "...")', giving a
  // compile time error, instead of converting the string to bool for the
  // isSigned parameter.
  Value *CreateIntCast(Value *, Type *, const char *) = delete;

  //===--------------------------------------------------------------------===//
  // Instruction creation methods: Compare Instructions
  //===--------------------------------------------------------------------===//

  Value *CreateICmpEQ(Value *LHS, Value *RHS, const Twine &Name = "") {
    return CreateICmp(ICmpInst::ICMP_EQ, LHS, RHS, Name);
  }

  Value *CreateICmpNE(Value *LHS, Value *RHS, const Twine &Name = "") {
    return CreateICmp(ICmpInst::ICMP_NE, LHS, RHS, Name);
  }

  Value *CreateICmpUGT(Value *LHS, Value *RHS, const Twine &Name = "") {
    return CreateICmp(ICmpInst::ICMP_UGT, LHS, RHS, Name);
  }

  Value *CreateICmpUGE(Value *LHS, Value *RHS, const Twine &Name = "") {
    return CreateICmp(ICmpInst::ICMP_UGE, LHS, RHS, Name);
  }

  Value *CreateICmpULT(Value *LHS, Value *RHS, const Twine &Name = "") {
    return CreateICmp(ICmpInst::ICMP_ULT, LHS, RHS, Name);
  }

  Value *CreateICmpULE(Value *LHS, Value *RHS, const Twine &Name = "") {
    return CreateICmp(ICmpInst::ICMP_ULE, LHS, RHS, Name);
  }

  Value *CreateICmpSGT(Value *LHS, Value *RHS, const Twine &Name = "") {
    return CreateICmp(ICmpInst::ICMP_SGT, LHS, RHS, Name);
  }

  Value *CreateICmpSGE(Value *LHS, Value *RHS, const Twine &Name = "") {
    return CreateICmp(ICmpInst::ICMP_SGE, LHS, RHS, Name);
  }

  Value *CreateICmpSLT(Value *LHS, Value *RHS, const Twine &Name = "") {
    return CreateICmp(ICmpInst::ICMP_SLT, LHS, RHS, Name);
  }

  Value *CreateICmpSLE(Value *LHS, Value *RHS, const Twine &Name = "") {
    return CreateICmp(ICmpInst::ICMP_SLE, LHS, RHS, Name);
  }

  Value *CreateFCmpOEQ(Value *LHS, Value *RHS, const Twine &Name = "",
                       MDNode *FPMathTag = nullptr) {
    return CreateFCmp(FCmpInst::FCMP_OEQ, LHS, RHS, Name, FPMathTag);
  }

  Value *CreateFCmpOGT(Value *LHS, Value *RHS, const Twine &Name = "",
                       MDNode *FPMathTag = nullptr) {
    return CreateFCmp(FCmpInst::FCMP_OGT, LHS, RHS, Name, FPMathTag);
  }

  Value *CreateFCmpOGE(Value *LHS, Value *RHS, const Twine &Name = "",
                       MDNode *FPMathTag = nullptr) {
    return CreateFCmp(FCmpInst::FCMP_OGE, LHS, RHS, Name, FPMathTag);
  }

  Value *CreateFCmpOLT(Value *LHS, Value *RHS, const Twine &Name = "",
                       MDNode *FPMathTag = nullptr) {
    return CreateFCmp(FCmpInst::FCMP_OLT, LHS, RHS, Name, FPMathTag);
  }

  Value *CreateFCmpOLE(Value *LHS, Value *RHS, const Twine &Name = "",
                       MDNode *FPMathTag = nullptr) {
    return CreateFCmp(FCmpInst::FCMP_OLE, LHS, RHS, Name, FPMathTag);
  }

  Value *CreateFCmpONE(Value *LHS, Value *RHS, const Twine &Name = "",
                       MDNode *FPMathTag = nullptr) {
    return CreateFCmp(FCmpInst::FCMP_ONE, LHS, RHS, Name, FPMathTag);
  }

  Value *CreateFCmpORD(Value *LHS, Value *RHS, const Twine &Name = "",
                       MDNode *FPMathTag = nullptr) {
    return CreateFCmp(FCmpInst::FCMP_ORD, LHS, RHS, Name, FPMathTag);
  }

  Value *CreateFCmpUNO(Value *LHS, Value *RHS, const Twine &Name = "",
                       MDNode *FPMathTag = nullptr) {
    return CreateFCmp(FCmpInst::FCMP_UNO, LHS, RHS, Name, FPMathTag);
  }

  Value *CreateFCmpUEQ(Value *LHS, Value *RHS, const Twine &Name = "",
                       MDNode *FPMathTag = nullptr) {
    return CreateFCmp(FCmpInst::FCMP_UEQ, LHS, RHS, Name, FPMathTag);
  }

  Value *CreateFCmpUGT(Value *LHS, Value *RHS, const Twine &Name = "",
                       MDNode *FPMathTag = nullptr) {
    return CreateFCmp(FCmpInst::FCMP_UGT, LHS, RHS, Name, FPMathTag);
  }

  Value *CreateFCmpUGE(Value *LHS, Value *RHS, const Twine &Name = "",
                       MDNode *FPMathTag = nullptr) {
    return CreateFCmp(FCmpInst::FCMP_UGE, LHS, RHS, Name, FPMathTag);
  }

  Value *CreateFCmpULT(Value *LHS, Value *RHS, const Twine &Name = "",
                       MDNode *FPMathTag = nullptr) {
    return CreateFCmp(FCmpInst::FCMP_ULT, LHS, RHS, Name, FPMathTag);
  }

  Value *CreateFCmpULE(Value *LHS, Value *RHS, const Twine &Name = "",
                       MDNode *FPMathTag = nullptr) {
    return CreateFCmp(FCmpInst::FCMP_ULE, LHS, RHS, Name, FPMathTag);
  }

  Value *CreateFCmpUNE(Value *LHS, Value *RHS, const Twine &Name = "",
                       MDNode *FPMathTag = nullptr) {
    return CreateFCmp(FCmpInst::FCMP_UNE, LHS, RHS, Name, FPMathTag);
  }

  Value *CreateICmp(CmpInst::Predicate P, Value *LHS, Value *RHS,
                    const Twine &Name = "") {
    if (auto *LC = dyn_cast<Constant>(LHS))
      if (auto *RC = dyn_cast<Constant>(RHS))
        return Insert(Folder.CreateICmp(P, LC, RC), Name);
    return Insert(new ICmpInst(P, LHS, RHS), Name);
  }

  // Create a quiet floating-point comparison (i.e. one that raises an FP
  // exception only in the case where an input is a signaling NaN).
  // Note that this differs from CreateFCmpS only if IsFPConstrained is true.
  Value *CreateFCmp(CmpInst::Predicate P, Value *LHS, Value *RHS,
                    const Twine &Name = "", MDNode *FPMathTag = nullptr) {
    return CreateFCmpHelper(P, LHS, RHS, Name, FPMathTag, false);
  }

  // Create a signaling floating-point comparison (i.e. one that raises an FP
  // exception whenever an input is any NaN, signaling or quiet).
  // Note that this differs from CreateFCmp only if IsFPConstrained is true.
  Value *CreateFCmpS(CmpInst::Predicate P, Value *LHS, Value *RHS,
                     const Twine &Name = "", MDNode *FPMathTag = nullptr) {
    return CreateFCmpHelper(P, LHS, RHS, Name, FPMathTag, true);
  }

private:
  // Helper routine to create either a signaling or a quiet FP comparison.
  Value *CreateFCmpHelper(CmpInst::Predicate P, Value *LHS, Value *RHS,
                          const Twine &Name, MDNode *FPMathTag,
                          bool IsSignaling);

public:
  CallInst *CreateConstrainedFPCmp(
      Intrinsic::ID ID, CmpInst::Predicate P, Value *L, Value *R,
      const Twine &Name = "", Optional<fp::ExceptionBehavior> Except = None);

  //===--------------------------------------------------------------------===//
  // Instruction creation methods: Other Instructions
  //===--------------------------------------------------------------------===//

  PHINode *CreatePHI(Type *Ty, unsigned NumReservedValues,
                     const Twine &Name = "") {
    PHINode *Phi = PHINode::Create(Ty, NumReservedValues);
    if (isa<FPMathOperator>(Phi))
      setFPAttrs(Phi, nullptr /* MDNode* */, FMF);
    return Insert(Phi, Name);
  }

  CallInst *CreateCall(FunctionType *FTy, Value *Callee,
                       ArrayRef<Value *> Args = None, const Twine &Name = "",
                       MDNode *FPMathTag = nullptr) {
    CallInst *CI = CallInst::Create(FTy, Callee, Args, DefaultOperandBundles);
    if (IsFPConstrained)
      setConstrainedFPCallAttr(CI);
    if (isa<FPMathOperator>(CI))
      setFPAttrs(CI, FPMathTag, FMF);
    return Insert(CI, Name);
  }

  CallInst *CreateCall(FunctionType *FTy, Value *Callee, ArrayRef<Value *> Args,
                       ArrayRef<OperandBundleDef> OpBundles,
                       const Twine &Name = "", MDNode *FPMathTag = nullptr) {
    CallInst *CI = CallInst::Create(FTy, Callee, Args, OpBundles);
    if (IsFPConstrained)
      setConstrainedFPCallAttr(CI);
    if (isa<FPMathOperator>(CI))
      setFPAttrs(CI, FPMathTag, FMF);
    return Insert(CI, Name);
  }

  CallInst *CreateCall(FunctionCallee Callee, ArrayRef<Value *> Args = None,
                       const Twine &Name = "", MDNode *FPMathTag = nullptr) {
    return CreateCall(Callee.getFunctionType(), Callee.getCallee(), Args, Name,
                      FPMathTag);
  }

  CallInst *CreateCall(FunctionCallee Callee, ArrayRef<Value *> Args,
                       ArrayRef<OperandBundleDef> OpBundles,
                       const Twine &Name = "", MDNode *FPMathTag = nullptr) {
    return CreateCall(Callee.getFunctionType(), Callee.getCallee(), Args,
                      OpBundles, Name, FPMathTag);
  }

  // Deprecated [opaque pointer types]
  CallInst *CreateCall(Value *Callee, ArrayRef<Value *> Args = None,
                       const Twine &Name = "", MDNode *FPMathTag = nullptr) {
    return CreateCall(
        cast<FunctionType>(Callee->getType()->getPointerElementType()), Callee,
        Args, Name, FPMathTag);
  }

  // Deprecated [opaque pointer types]
  CallInst *CreateCall(Value *Callee, ArrayRef<Value *> Args,
                       ArrayRef<OperandBundleDef> OpBundles,
                       const Twine &Name = "", MDNode *FPMathTag = nullptr) {
    return CreateCall(
        cast<FunctionType>(Callee->getType()->getPointerElementType()), Callee,
        Args, OpBundles, Name, FPMathTag);
  }

  CallInst *CreateConstrainedFPCall(
      Function *Callee, ArrayRef<Value *> Args, const Twine &Name = "",
      Optional<fp::RoundingMode> Rounding = None,
      Optional<fp::ExceptionBehavior> Except = None);

  Value *CreateSelect(Value *C, Value *True, Value *False,
                      const Twine &Name = "", Instruction *MDFrom = nullptr);

  VAArgInst *CreateVAArg(Value *List, Type *Ty, const Twine &Name = "") {
    return Insert(new VAArgInst(List, Ty), Name);
  }

  Value *CreateExtractElement(Value *Vec, Value *Idx,
                              const Twine &Name = "") {
    if (auto *VC = dyn_cast<Constant>(Vec))
      if (auto *IC = dyn_cast<Constant>(Idx))
        return Insert(Folder.CreateExtractElement(VC, IC), Name);
    return Insert(ExtractElementInst::Create(Vec, Idx), Name);
  }

  Value *CreateExtractElement(Value *Vec, uint64_t Idx,
                              const Twine &Name = "") {
    return CreateExtractElement(Vec, getInt64(Idx), Name);
  }

  Value *CreateInsertElement(Value *Vec, Value *NewElt, Value *Idx,
                             const Twine &Name = "") {
    if (Vec->getType()->getVectorIsScalable())
      return Insert(InsertElementInst::Create(Vec, NewElt, Idx), Name);
    if (auto *VC = dyn_cast<Constant>(Vec))
      if (auto *NC = dyn_cast<Constant>(NewElt))
        if (auto *IC = dyn_cast<Constant>(Idx))
          if (auto *Fold = Insert(Folder.CreateInsertElement(VC, NC, IC), Name))
            return Fold;
    return Insert(InsertElementInst::Create(Vec, NewElt, Idx), Name);
  }

  Value *CreateInsertElement(Value *Vec, Value *NewElt, uint64_t Idx,
                             const Twine &Name = "") {
    return CreateInsertElement(Vec, NewElt, getInt64(Idx), Name);
  }

  Value *CreateShuffleVector(Value *V1, Value *V2, Value *Mask,
                             const Twine &Name = "") {
    SmallVector<int, 16> IntMask;
    ShuffleVectorInst::getShuffleMask(cast<Constant>(Mask), IntMask);
    return CreateShuffleVector(V1, V2, IntMask, Name);
  }

  Value *CreateShuffleVector(Value *V1, Value *V2, ArrayRef<uint32_t> Mask,
                             const Twine &Name = "") {
    SmallVector<int, 16> IntMask;
    IntMask.assign(Mask.begin(), Mask.end());
    return CreateShuffleVector(V1, V2, IntMask, Name);
  }

  /// See class ShuffleVectorInst for a description of the mask representation.
  Value *CreateShuffleVector(Value *V1, Value *V2, ArrayRef<int> Mask,
                             const Twine &Name = "") {
    if (auto *V1C = dyn_cast<Constant>(V1))
      if (auto *V2C = dyn_cast<Constant>(V2))
        return Insert(Folder.CreateShuffleVector(V1C, V2C, Mask), Name);
    return Insert(new ShuffleVectorInst(V1, V2, Mask), Name);
  }

  Value *CreateExtractValue(Value *Agg,
                            ArrayRef<unsigned> Idxs,
                            const Twine &Name = "") {
    if (auto *AggC = dyn_cast<Constant>(Agg))
      return Insert(Folder.CreateExtractValue(AggC, Idxs), Name);
    return Insert(ExtractValueInst::Create(Agg, Idxs), Name);
  }

  Value *CreateInsertValue(Value *Agg, Value *Val,
                           ArrayRef<unsigned> Idxs,
                           const Twine &Name = "") {
    if (auto *AggC = dyn_cast<Constant>(Agg))
      if (auto *ValC = dyn_cast<Constant>(Val))
        return Insert(Folder.CreateInsertValue(AggC, ValC, Idxs), Name);
    return Insert(InsertValueInst::Create(Agg, Val, Idxs), Name);
  }

  LandingPadInst *CreateLandingPad(Type *Ty, unsigned NumClauses,
                                   const Twine &Name = "") {
    return Insert(LandingPadInst::Create(Ty, NumClauses), Name);
  }

  Value *CreateFreeze(Value *V, const Twine &Name = "") {
    return Insert(new FreezeInst(V), Name);
  }

  //===--------------------------------------------------------------------===//
  // Utility creation methods
  //===--------------------------------------------------------------------===//

  /// Return an i1 value testing if \p Arg is null.
  Value *CreateIsNull(Value *Arg, const Twine &Name = "") {
    return CreateICmpEQ(Arg, Constant::getNullValue(Arg->getType()),
                        Name);
  }

  /// Return an i1 value testing if \p Arg is not null.
  Value *CreateIsNotNull(Value *Arg, const Twine &Name = "") {
    return CreateICmpNE(Arg, Constant::getNullValue(Arg->getType()),
                        Name);
  }

  /// Return the i64 difference between two pointer values, dividing out
  /// the size of the pointed-to objects.
  ///
  /// This is intended to implement C-style pointer subtraction. As such, the
  /// pointers must be appropriately aligned for their element types and
  /// pointing into the same object.
  Value *CreatePtrDiff(Value *LHS, Value *RHS, const Twine &Name = "");

  /// Create a launder.invariant.group intrinsic call. If Ptr type is
  /// different from pointer to i8, it's casted to pointer to i8 in the same
  /// address space before call and casted back to Ptr type after call.
  Value *CreateLaunderInvariantGroup(Value *Ptr);

  /// \brief Create a strip.invariant.group intrinsic call. If Ptr type is
  /// different from pointer to i8, it's casted to pointer to i8 in the same
  /// address space before call and casted back to Ptr type after call.
  Value *CreateStripInvariantGroup(Value *Ptr);

  /// Return a vector value that contains \arg V broadcasted to \p
  /// NumElts elements.
<<<<<<< HEAD
  Value *CreateVectorSplat(unsigned NumElts, Value *V, const Twine &Name = "",
                           bool Scalable = false) {
    assert(NumElts > 0 && "Cannot splat to an empty vector!");

    // First insert it into an undef vector so we can shuffle it.
    Type *I32Ty = getInt32Ty();
    Value *Undef =
        UndefValue::get(VectorType::get(V->getType(), NumElts, Scalable));
    V = CreateInsertElement(Undef, V, ConstantInt::get(I32Ty, 0),
                            Name + ".splatinsert");

    // Shuffle the value across the desired number of elements.
    Value *Zeros =
        ConstantAggregateZero::get(VectorType::get(I32Ty, NumElts, Scalable));
    return CreateShuffleVector(V, Undef, Zeros, Name + ".splat");
  }
 
  /// Helper function that creates a vector of all ones with the same number of
  /// elements and type as given vector type argument.
  Value *getAllOnesValue(Type *Ty) {
    VectorType *VTy = dyn_cast<VectorType>(Ty);
    if (VTy && Ty->getVectorIsScalable()){
      Constant *Ones = Constant::getAllOnesValue(VTy->getElementType());
      return CreateVectorSplat(VTy->getNumElements(), Ones, "", true);
    }
    return Constant::getAllOnesValue(Ty);
  }
=======
  Value *CreateVectorSplat(unsigned NumElts, Value *V, const Twine &Name = "");
>>>>>>> 0d1c5b13

  /// Return a value that has been extracted from a larger integer type.
  Value *CreateExtractInteger(const DataLayout &DL, Value *From,
                              IntegerType *ExtractedTy, uint64_t Offset,
                              const Twine &Name);

  Value *CreatePreserveArrayAccessIndex(Type *ElTy, Value *Base,
                                        unsigned Dimension, unsigned LastIndex,
                                        MDNode *DbgInfo);

  Value *CreatePreserveUnionAccessIndex(Value *Base, unsigned FieldIndex,
                                        MDNode *DbgInfo);

  Value *CreatePreserveStructAccessIndex(Type *ElTy, Value *Base,
                                         unsigned Index, unsigned FieldIndex,
                                         MDNode *DbgInfo);

private:
  /// Helper function that creates an assume intrinsic call that
  /// represents an alignment assumption on the provided Ptr, Mask, Type
  /// and Offset. It may be sometimes useful to do some other logic
  /// based on this alignment check, thus it can be stored into 'TheCheck'.
  CallInst *CreateAlignmentAssumptionHelper(const DataLayout &DL,
                                            Value *PtrValue, Value *Mask,
                                            Type *IntPtrTy, Value *OffsetValue,
                                            Value **TheCheck);

public:
  /// Create an assume intrinsic call that represents an alignment
  /// assumption on the provided pointer.
  ///
  /// An optional offset can be provided, and if it is provided, the offset
  /// must be subtracted from the provided pointer to get the pointer with the
  /// specified alignment.
  ///
  /// It may be sometimes useful to do some other logic
  /// based on this alignment check, thus it can be stored into 'TheCheck'.
  CallInst *CreateAlignmentAssumption(const DataLayout &DL, Value *PtrValue,
                                      unsigned Alignment,
                                      Value *OffsetValue = nullptr,
                                      Value **TheCheck = nullptr);

  /// Create an assume intrinsic call that represents an alignment
  /// assumption on the provided pointer.
  ///
  /// An optional offset can be provided, and if it is provided, the offset
  /// must be subtracted from the provided pointer to get the pointer with the
  /// specified alignment.
  ///
  /// It may be sometimes useful to do some other logic
  /// based on this alignment check, thus it can be stored into 'TheCheck'.
  ///
  /// This overload handles the condition where the Alignment is dependent
  /// on an existing value rather than a static value.
  CallInst *CreateAlignmentAssumption(const DataLayout &DL, Value *PtrValue,
                                      Value *Alignment,
                                      Value *OffsetValue = nullptr,
                                      Value **TheCheck = nullptr);
};

/// This provides a uniform API for creating instructions and inserting
/// them into a basic block: either at the end of a BasicBlock, or at a specific
/// iterator location in a block.
///
/// Note that the builder does not expose the full generality of LLVM
/// instructions.  For access to extra instruction properties, use the mutators
/// (e.g. setVolatile) on the instructions after they have been
/// created. Convenience state exists to specify fast-math flags and fp-math
/// tags.
///
/// The first template argument specifies a class to use for creating constants.
/// This defaults to creating minimally folded constants.  The second template
/// argument allows clients to specify custom insertion hooks that are called on
/// every newly created insertion.
template <typename FolderTy = ConstantFolder,
          typename InserterTy = IRBuilderDefaultInserter>
class IRBuilder : public IRBuilderBase {
private:
  FolderTy Folder;
  InserterTy Inserter;

public:
  IRBuilder(LLVMContext &C, FolderTy Folder, InserterTy Inserter = InserterTy(),
            MDNode *FPMathTag = nullptr,
            ArrayRef<OperandBundleDef> OpBundles = None)
      : IRBuilderBase(C, this->Folder, this->Inserter, FPMathTag, OpBundles),
        Folder(Folder), Inserter(Inserter) {}

  explicit IRBuilder(LLVMContext &C, MDNode *FPMathTag = nullptr,
                     ArrayRef<OperandBundleDef> OpBundles = None)
      : IRBuilderBase(C, this->Folder, this->Inserter, FPMathTag, OpBundles) {}

  explicit IRBuilder(BasicBlock *TheBB, FolderTy Folder,
                     MDNode *FPMathTag = nullptr,
                     ArrayRef<OperandBundleDef> OpBundles = None)
      : IRBuilderBase(TheBB->getContext(), this->Folder, this->Inserter,
                      FPMathTag, OpBundles), Folder(Folder) {
    SetInsertPoint(TheBB);
  }

  explicit IRBuilder(BasicBlock *TheBB, MDNode *FPMathTag = nullptr,
                     ArrayRef<OperandBundleDef> OpBundles = None)
      : IRBuilderBase(TheBB->getContext(), this->Folder, this->Inserter,
                      FPMathTag, OpBundles) {
    SetInsertPoint(TheBB);
  }

  explicit IRBuilder(Instruction *IP, MDNode *FPMathTag = nullptr,
                     ArrayRef<OperandBundleDef> OpBundles = None)
      : IRBuilderBase(IP->getContext(), this->Folder, this->Inserter,
                      FPMathTag, OpBundles) {
    SetInsertPoint(IP);
  }

  IRBuilder(BasicBlock *TheBB, BasicBlock::iterator IP, FolderTy Folder,
            MDNode *FPMathTag = nullptr,
            ArrayRef<OperandBundleDef> OpBundles = None)
      : IRBuilderBase(TheBB->getContext(), this->Folder, this->Inserter,
                      FPMathTag, OpBundles), Folder(Folder) {
    SetInsertPoint(TheBB, IP);
  }

  IRBuilder(BasicBlock *TheBB, BasicBlock::iterator IP,
            MDNode *FPMathTag = nullptr,
            ArrayRef<OperandBundleDef> OpBundles = None)
      : IRBuilderBase(TheBB->getContext(), this->Folder, this->Inserter,
                      FPMathTag, OpBundles) {
    SetInsertPoint(TheBB, IP);
  }

  /// Avoid copying the full IRBuilder. Prefer using InsertPointGuard
  /// or FastMathFlagGuard instead.
  IRBuilder(const IRBuilder &) = delete;

  InserterTy &getInserter() { return Inserter; }
};

// Create wrappers for C Binding types (see CBindingWrapping.h).
DEFINE_SIMPLE_CONVERSION_FUNCTIONS(IRBuilder<>, LLVMBuilderRef)

} // end namespace llvm

#endif // LLVM_IR_IRBUILDER_H<|MERGE_RESOLUTION|>--- conflicted
+++ resolved
@@ -2562,24 +2562,9 @@
 
   /// Return a vector value that contains \arg V broadcasted to \p
   /// NumElts elements.
-<<<<<<< HEAD
   Value *CreateVectorSplat(unsigned NumElts, Value *V, const Twine &Name = "",
-                           bool Scalable = false) {
-    assert(NumElts > 0 && "Cannot splat to an empty vector!");
-
-    // First insert it into an undef vector so we can shuffle it.
-    Type *I32Ty = getInt32Ty();
-    Value *Undef =
-        UndefValue::get(VectorType::get(V->getType(), NumElts, Scalable));
-    V = CreateInsertElement(Undef, V, ConstantInt::get(I32Ty, 0),
-                            Name + ".splatinsert");
-
-    // Shuffle the value across the desired number of elements.
-    Value *Zeros =
-        ConstantAggregateZero::get(VectorType::get(I32Ty, NumElts, Scalable));
-    return CreateShuffleVector(V, Undef, Zeros, Name + ".splat");
-  }
- 
+                           bool Scalable = false);
+
   /// Helper function that creates a vector of all ones with the same number of
   /// elements and type as given vector type argument.
   Value *getAllOnesValue(Type *Ty) {
@@ -2590,9 +2575,6 @@
     }
     return Constant::getAllOnesValue(Ty);
   }
-=======
-  Value *CreateVectorSplat(unsigned NumElts, Value *V, const Twine &Name = "");
->>>>>>> 0d1c5b13
 
   /// Return a value that has been extracted from a larger integer type.
   Value *CreateExtractInteger(const DataLayout &DL, Value *From,
