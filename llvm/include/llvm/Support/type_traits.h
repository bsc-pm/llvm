--- conflicted
+++ resolved
@@ -28,9 +28,10 @@
 /// If the compiler is able to implement is_trivially_copyable
 /// define LLVM_IS_TRIVIALLY_COPYABLE, otherwise leave it undefined.
 #if (__has_feature(is_trivially_copyable) && defined(_LIBCPP_VERSION)) ||      \
-    (defined(__GNUC__) && __GNUC__ >= 5)
+    (defined(__GNUC__) && __GNUC__ >= 5) || defined(_MSC_VER)
 // std::is_trivially_copyable is available in libc++ with clang, libstdc++
-// that comes with GCC 5.
+// that comes with GCC 5.  MSVC 2015 and newer also have
+// std::is_trivially_copyable.
 #define LLVM_IS_TRIVIALLY_COPYABLE(Ty) std::is_trivially_copyable<Ty>::value
 #elif __has_feature(is_trivially_copyable)
 // Use the internal name if the compiler supports is_trivially_copyable but we
@@ -43,26 +44,10 @@
 /// type can be copied around with memcpy instead of running ctors etc.
 template <typename T>
 struct isPodLike {
-<<<<<<< HEAD
 // If the compiler can implement the is_trivially_copyable trait use it, as it
 // matches the definition of isPodLike closely.
 #if defined(LLVM_IS_TRIVIALLY_COPYABLE)
   static const bool value = LLVM_IS_TRIVIALLY_COPYABLE(T);
-=======
-  // std::is_trivially_copyable is available in libc++ with clang, libstdc++
-  // that comes with GCC 5.  MSVC 2015 and newer also have
-  // std::is_trivially_copyable.
-#if (__has_feature(is_trivially_copyable) && defined(_LIBCPP_VERSION)) ||      \
-    (defined(__GNUC__) && __GNUC__ >= 5) || defined(_MSC_VER)
-  // If the compiler supports the is_trivially_copyable trait use it, as it
-  // matches the definition of isPodLike closely.
-  static const bool value = std::is_trivially_copyable<T>::value;
-#elif __has_feature(is_trivially_copyable)
-  // Use the internal name if the compiler supports is_trivially_copyable but we
-  // don't know if the standard library does. This is the case for clang in
-  // conjunction with libstdc++ from GCC 4.x.
-  static const bool value = __is_trivially_copyable(T);
->>>>>>> 51986417
 #else
   // If we don't know anything else, we can (at least) assume that all non-class
   // types are PODs.
