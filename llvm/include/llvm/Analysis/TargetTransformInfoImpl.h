//===- TargetTransformInfoImpl.h --------------------------------*- C++ -*-===//
//
// Part of the LLVM Project, under the Apache License v2.0 with LLVM Exceptions.
// See https://llvm.org/LICENSE.txt for license information.
// SPDX-License-Identifier: Apache-2.0 WITH LLVM-exception
//
//===----------------------------------------------------------------------===//
/// \file
/// This file provides helpers for the implementation of
/// a TargetTransformInfo-conforming class.
///
//===----------------------------------------------------------------------===//

#ifndef LLVM_ANALYSIS_TARGETTRANSFORMINFOIMPL_H
#define LLVM_ANALYSIS_TARGETTRANSFORMINFOIMPL_H

#include "llvm/Analysis/ScalarEvolutionExpressions.h"
#include "llvm/Analysis/TargetTransformInfo.h"
#include "llvm/Analysis/VectorUtils.h"
#include "llvm/IR/CallSite.h"
#include "llvm/IR/DataLayout.h"
#include "llvm/IR/Function.h"
#include "llvm/IR/GetElementPtrTypeIterator.h"
#include "llvm/IR/Operator.h"
#include "llvm/IR/Type.h"

namespace llvm {

/// Base class for use as a mix-in that aids implementing
/// a TargetTransformInfo-compatible class.
class TargetTransformInfoImplBase {
protected:
  typedef TargetTransformInfo TTI;

  const DataLayout &DL;

  explicit TargetTransformInfoImplBase(const DataLayout &DL) : DL(DL) {}

public:
  // Provide value semantics. MSVC requires that we spell all of these out.
  TargetTransformInfoImplBase(const TargetTransformInfoImplBase &Arg)
      : DL(Arg.DL) {}
  TargetTransformInfoImplBase(TargetTransformInfoImplBase &&Arg) : DL(Arg.DL) {}

  const DataLayout &getDataLayout() const { return DL; }

  unsigned getOperationCost(unsigned Opcode, Type *Ty, Type *OpTy) {
    switch (Opcode) {
    default:
      // By default, just classify everything as 'basic'.
      return TTI::TCC_Basic;

    case Instruction::GetElementPtr:
      llvm_unreachable("Use getGEPCost for GEP operations!");

    case Instruction::BitCast:
      assert(OpTy && "Cast instructions must provide the operand type");
      if (Ty == OpTy || (Ty->isPointerTy() && OpTy->isPointerTy()))
        // Identity and pointer-to-pointer casts are free.
        return TTI::TCC_Free;

      // Otherwise, the default basic cost is used.
      return TTI::TCC_Basic;

    case Instruction::Freeze:
      // Freeze operation is free because it should be lowered into a register
      // use without any register copy in assembly code.
      return TTI::TCC_Free;

    case Instruction::FDiv:
    case Instruction::FRem:
    case Instruction::SDiv:
    case Instruction::SRem:
    case Instruction::UDiv:
    case Instruction::URem:
      return TTI::TCC_Expensive;

    case Instruction::IntToPtr: {
      // An inttoptr cast is free so long as the input is a legal integer type
      // which doesn't contain values outside the range of a pointer.
      unsigned OpSize = OpTy->getScalarSizeInBits();
      if (DL.isLegalInteger(OpSize) &&
          OpSize <= DL.getPointerTypeSizeInBits(Ty))
        return TTI::TCC_Free;

      // Otherwise it's not a no-op.
      return TTI::TCC_Basic;
    }
    case Instruction::PtrToInt: {
      // A ptrtoint cast is free so long as the result is large enough to store
      // the pointer, and a legal integer type.
      unsigned DestSize = Ty->getScalarSizeInBits();
      if (DL.isLegalInteger(DestSize) &&
          DestSize >= DL.getPointerTypeSizeInBits(OpTy))
        return TTI::TCC_Free;

      // Otherwise it's not a no-op.
      return TTI::TCC_Basic;
    }
    case Instruction::Trunc:
      // trunc to a native type is free (assuming the target has compare and
      // shift-right of the same width).
      if (DL.isLegalInteger(DL.getTypeSizeInBits(Ty)))
        return TTI::TCC_Free;

      return TTI::TCC_Basic;
    }
  }

  int getGEPCost(Type *PointeeType, const Value *Ptr,
                 ArrayRef<const Value *> Operands) {
    // In the basic model, we just assume that all-constant GEPs will be folded
    // into their uses via addressing modes.
    for (unsigned Idx = 0, Size = Operands.size(); Idx != Size; ++Idx)
      if (!isa<Constant>(Operands[Idx]))
        return TTI::TCC_Basic;

    return TTI::TCC_Free;
  }

  unsigned getEstimatedNumberOfCaseClusters(const SwitchInst &SI,
                                            unsigned &JTSize,
                                            ProfileSummaryInfo *PSI,
                                            BlockFrequencyInfo *BFI) {
    (void)PSI;
    (void)BFI;
    JTSize = 0;
    return SI.getNumCases();
  }

  int getExtCost(const Instruction *I, const Value *Src) {
    return TTI::TCC_Basic;
  }

  unsigned getInliningThresholdMultiplier() { return 1; }

  int getInlinerVectorBonusPercent() { return 150; }

  unsigned getMemcpyCost(const Instruction *I) { return TTI::TCC_Expensive; }

  bool hasBranchDivergence() { return false; }

  bool useGPUDivergenceAnalysis() { return false; }

  bool isSourceOfDivergence(const Value *V) { return false; }

  bool isAlwaysUniform(const Value *V) { return false; }

  unsigned getFlatAddressSpace() { return -1; }

  bool collectFlatAddressOperands(SmallVectorImpl<int> &OpIndexes,
                                  Intrinsic::ID IID) const {
    return false;
  }

  bool rewriteIntrinsicWithAddressSpace(IntrinsicInst *II, Value *OldV,
                                        Value *NewV) const {
    return false;
  }

  bool isLoweredToCall(const Function *F) {
    assert(F && "A concrete function must be provided to this routine.");

    // FIXME: These should almost certainly not be handled here, and instead
    // handled with the help of TLI or the target itself. This was largely
    // ported from existing analysis heuristics here so that such refactorings
    // can take place in the future.

    if (F->isIntrinsic())
      return false;

    if (F->hasLocalLinkage() || !F->hasName())
      return true;

    StringRef Name = F->getName();

    // These will all likely lower to a single selection DAG node.
    if (Name == "copysign" || Name == "copysignf" || Name == "copysignl" ||
        Name == "fabs" || Name == "fabsf" || Name == "fabsl" || Name == "sin" ||
        Name == "fmin" || Name == "fminf" || Name == "fminl" ||
        Name == "fmax" || Name == "fmaxf" || Name == "fmaxl" ||
        Name == "sinf" || Name == "sinl" || Name == "cos" || Name == "cosf" ||
        Name == "cosl" || Name == "sqrt" || Name == "sqrtf" || Name == "sqrtl")
      return false;

    // These are all likely to be optimized into something smaller.
    if (Name == "pow" || Name == "powf" || Name == "powl" || Name == "exp2" ||
        Name == "exp2l" || Name == "exp2f" || Name == "floor" ||
        Name == "floorf" || Name == "ceil" || Name == "round" ||
        Name == "ffs" || Name == "ffsl" || Name == "abs" || Name == "labs" ||
        Name == "llabs")
      return false;

    return true;
  }

  bool isHardwareLoopProfitable(Loop *L, ScalarEvolution &SE,
                                AssumptionCache &AC, TargetLibraryInfo *LibInfo,
                                HardwareLoopInfo &HWLoopInfo) {
    return false;
  }

  bool preferPredicateOverEpilogue(Loop *L, LoopInfo *LI, ScalarEvolution &SE,
                                   AssumptionCache &AC, TargetLibraryInfo *TLI,
                                   DominatorTree *DT,
                                   const LoopAccessInfo *LAI) const {
    return false;
  }

  void getUnrollingPreferences(Loop *, ScalarEvolution &,
                               TTI::UnrollingPreferences &) {}

  bool isLegalAddImmediate(int64_t Imm) { return false; }

  bool isLegalICmpImmediate(int64_t Imm) { return false; }

  bool isLegalAddressingMode(Type *Ty, GlobalValue *BaseGV, int64_t BaseOffset,
                             bool HasBaseReg, int64_t Scale, unsigned AddrSpace,
                             Instruction *I = nullptr) {
    // Guess that only reg and reg+reg addressing is allowed. This heuristic is
    // taken from the implementation of LSR.
    return !BaseGV && BaseOffset == 0 && (Scale == 0 || Scale == 1);
  }

  bool isLSRCostLess(TTI::LSRCost &C1, TTI::LSRCost &C2) {
    return std::tie(C1.NumRegs, C1.AddRecCost, C1.NumIVMuls, C1.NumBaseAdds,
                    C1.ScaleCost, C1.ImmCost, C1.SetupCost) <
           std::tie(C2.NumRegs, C2.AddRecCost, C2.NumIVMuls, C2.NumBaseAdds,
                    C2.ScaleCost, C2.ImmCost, C2.SetupCost);
  }

  bool canMacroFuseCmp() { return false; }

  bool canSaveCmp(Loop *L, BranchInst **BI, ScalarEvolution *SE, LoopInfo *LI,
                  DominatorTree *DT, AssumptionCache *AC,
                  TargetLibraryInfo *LibInfo) {
    return false;
  }

  bool shouldFavorPostInc() const { return false; }

  bool shouldFavorBackedgeIndex(const Loop *L) const { return false; }

  bool isLegalMaskedStore(Type *DataType, MaybeAlign Alignment) {
    return false;
  }

  bool isLegalMaskedLoad(Type *DataType, MaybeAlign Alignment) { return false; }

  bool isLegalNTStore(Type *DataType, Align Alignment) {
    // By default, assume nontemporal memory stores are available for stores
    // that are aligned and have a size that is a power of 2.
    unsigned DataSize = DL.getTypeStoreSize(DataType);
    return Alignment >= DataSize && isPowerOf2_32(DataSize);
  }

  bool isLegalNTLoad(Type *DataType, Align Alignment) {
    // By default, assume nontemporal memory loads are available for loads that
    // are aligned and have a size that is a power of 2.
    unsigned DataSize = DL.getTypeStoreSize(DataType);
    return Alignment >= DataSize && isPowerOf2_32(DataSize);
  }

  bool isLegalMaskedScatter(Type *DataType, MaybeAlign Alignment) {
    return false;
  }

  bool isLegalMaskedGather(Type *DataType, MaybeAlign Alignment) {
    return false;
  }

  bool isLegalMaskedCompressStore(Type *DataType) { return false; }

  bool isLegalMaskedExpandLoad(Type *DataType) { return false; }

  bool hasDivRemOp(Type *DataType, bool IsSigned) { return false; }

  bool hasVolatileVariant(Instruction *I, unsigned AddrSpace) { return false; }

  bool prefersVectorizedAddressing() { return true; }

  int getScalingFactorCost(Type *Ty, GlobalValue *BaseGV, int64_t BaseOffset,
                           bool HasBaseReg, int64_t Scale, unsigned AddrSpace) {
    // Guess that all legal addressing mode are free.
    if (isLegalAddressingMode(Ty, BaseGV, BaseOffset, HasBaseReg, Scale,
                              AddrSpace))
      return 0;
    return -1;
  }

  bool LSRWithInstrQueries() { return false; }

  bool isTruncateFree(Type *Ty1, Type *Ty2) { return false; }

  bool isProfitableToHoist(Instruction *I) { return true; }

  bool useAA() { return false; }

  bool isTypeLegal(Type *Ty) { return false; }

  bool shouldBuildLookupTables() { return true; }
  bool shouldBuildLookupTablesForConstant(Constant *C) { return true; }

  bool useColdCCForColdCall(Function &F) { return false; }

  unsigned getScalarizationOverhead(Type *Ty, bool Insert, bool Extract) {
    return 0;
  }

  unsigned getOperandsScalarizationOverhead(ArrayRef<const Value *> Args,
                                            unsigned VF) {
    return 0;
  }

  bool supportsEfficientVectorElementLoadStore() { return false; }

  bool enableAggressiveInterleaving(bool LoopHasReductions) { return false; }

  TTI::MemCmpExpansionOptions enableMemCmpExpansion(bool OptSize,
                                                    bool IsZeroCmp) const {
    return {};
  }

  bool enableInterleavedAccessVectorization() { return false; }

  bool enableMaskedInterleavedAccessVectorization() { return false; }

  bool isFPVectorizationPotentiallyUnsafe() { return false; }

  bool allowsMisalignedMemoryAccesses(LLVMContext &Context, unsigned BitWidth,
                                      unsigned AddressSpace, unsigned Alignment,
                                      bool *Fast) {
    return false;
  }

  TTI::PopcntSupportKind getPopcntSupport(unsigned IntTyWidthInBit) {
    return TTI::PSK_Software;
  }

  bool haveFastSqrt(Type *Ty) { return false; }

  bool isFCmpOrdCheaperThanFCmpZero(Type *Ty) { return true; }

  unsigned getFPOpCost(Type *Ty) { return TargetTransformInfo::TCC_Basic; }

  int getIntImmCodeSizeCost(unsigned Opcode, unsigned Idx, const APInt &Imm,
                            Type *Ty) {
    return 0;
  }

  unsigned getIntImmCost(const APInt &Imm, Type *Ty) { return TTI::TCC_Basic; }

  unsigned getIntImmCostInst(unsigned Opcode, unsigned Idx, const APInt &Imm,
                             Type *Ty) {
    return TTI::TCC_Free;
  }

  unsigned getIntImmCostIntrin(Intrinsic::ID IID, unsigned Idx,
                               const APInt &Imm, Type *Ty) {
    return TTI::TCC_Free;
  }

  unsigned getNumberOfRegisters(unsigned ClassID) const { return 8; }

  unsigned getRegisterClassForType(bool Vector, Type *Ty = nullptr) const {
    return Vector ? 1 : 0;
  };

  const char *getRegisterClassName(unsigned ClassID) const {
    switch (ClassID) {
    default:
      return "Generic::Unknown Register Class";
    case 0:
      return "Generic::ScalarRC";
    case 1:
      return "Generic::VectorRC";
    }
  }

  unsigned getRegisterBitWidth(bool Vector) const { return 32; }

  unsigned getMaxElementWidth() const { return 64; }

  unsigned getMinVectorRegisterBitWidth() { return 128; }

  bool shouldMaximizeVectorBandwidth(bool OptSize) const { return false; }

  unsigned getMinimumVF(unsigned ElemWidth) const { return 0; }

  bool
  shouldConsiderAddressTypePromotion(const Instruction &I,
                                     bool &AllowPromotionWithoutCommonHeader) {
    AllowPromotionWithoutCommonHeader = false;
    return false;
  }

  unsigned getCacheLineSize() const { return 0; }

  llvm::Optional<unsigned>
  getCacheSize(TargetTransformInfo::CacheLevel Level) const {
    switch (Level) {
    case TargetTransformInfo::CacheLevel::L1D:
      LLVM_FALLTHROUGH;
    case TargetTransformInfo::CacheLevel::L2D:
      return llvm::Optional<unsigned>();
    }
    llvm_unreachable("Unknown TargetTransformInfo::CacheLevel");
  }

  llvm::Optional<unsigned>
  getCacheAssociativity(TargetTransformInfo::CacheLevel Level) const {
    switch (Level) {
    case TargetTransformInfo::CacheLevel::L1D:
      LLVM_FALLTHROUGH;
    case TargetTransformInfo::CacheLevel::L2D:
      return llvm::Optional<unsigned>();
    }

    llvm_unreachable("Unknown TargetTransformInfo::CacheLevel");
  }

  unsigned getPrefetchDistance() const { return 0; }
  unsigned getMinPrefetchStride(unsigned NumMemAccesses,
                                unsigned NumStridedMemAccesses,
                                unsigned NumPrefetches, bool HasCall) const {
    return 1;
  }
  unsigned getMaxPrefetchIterationsAhead() const { return UINT_MAX; }
  bool enableWritePrefetching() const { return false; }

  unsigned getMaxInterleaveFactor(unsigned VF) { return 1; }

  unsigned getArithmeticInstrCost(unsigned Opcode, Type *Ty,
                                  TTI::OperandValueKind Opd1Info,
                                  TTI::OperandValueKind Opd2Info,
                                  TTI::OperandValueProperties Opd1PropInfo,
                                  TTI::OperandValueProperties Opd2PropInfo,
                                  ArrayRef<const Value *> Args,
                                  const Instruction *CxtI = nullptr) {
    return 1;
  }

  unsigned getShuffleCost(TTI::ShuffleKind Kind, Type *Ty, int Index,
                          Type *SubTp) {
    return 1;
  }

  unsigned getCastInstrCost(unsigned Opcode, Type *Dst, Type *Src,
                            const Instruction *I) {
    return 1;
  }

  unsigned getExtractWithExtendCost(unsigned Opcode, Type *Dst,
                                    VectorType *VecTy, unsigned Index) {
    return 1;
  }

  unsigned getCFInstrCost(unsigned Opcode) { return 1; }

  unsigned getCmpSelInstrCost(unsigned Opcode, Type *ValTy, Type *CondTy,
                              const Instruction *I) {
    return 1;
  }

  unsigned getVectorInstrCost(unsigned Opcode, Type *Val, unsigned Index) {
    return 1;
  }

  unsigned getMemoryOpCost(unsigned Opcode, Type *Src, MaybeAlign Alignment,
                           unsigned AddressSpace, const Instruction *I) {
    return 1;
  }

  unsigned getMaskedMemoryOpCost(unsigned Opcode, Type *Src, unsigned Alignment,
                                 unsigned AddressSpace) {
    return 1;
  }

  unsigned getGatherScatterOpCost(unsigned Opcode, Type *DataTy, Value *Ptr,
                                  bool VariableMask, unsigned Alignment,
                                  const Instruction *I = nullptr) {
    return 1;
  }

  unsigned getInterleavedMemoryOpCost(unsigned Opcode, Type *VecTy,
                                      unsigned Factor,
                                      ArrayRef<unsigned> Indices,
                                      unsigned Alignment, unsigned AddressSpace,
                                      bool UseMaskForCond = false,
                                      bool UseMaskForGaps = false) {
    return 1;
  }

  unsigned getIntrinsicInstrCost(Intrinsic::ID ID, Type *RetTy,
                                 ArrayRef<Type *> Tys, FastMathFlags FMF,
                                 unsigned ScalarizationCostPassed,
                                 const Instruction *I) {
    return 1;
  }
  unsigned getIntrinsicInstrCost(Intrinsic::ID ID, Type *RetTy,
                                 ArrayRef<Value *> Args, FastMathFlags FMF,
                                 unsigned VF, const Instruction *I) {
    return 1;
  }

  unsigned getCallInstrCost(Function *F, Type *RetTy, ArrayRef<Type *> Tys) {
    return 1;
  }

  unsigned getNumberOfParts(Type *Tp) { return 0; }

  unsigned getAddressComputationCost(Type *Tp, ScalarEvolution *,
                                     const SCEV *) {
    return 0;
  }

  unsigned getArithmeticReductionCost(unsigned, Type *, bool) { return 1; }

  unsigned getMinMaxReductionCost(Type *, Type *, bool, bool) { return 1; }

  unsigned getCostOfKeepingLiveOverCall(ArrayRef<Type *> Tys) { return 0; }

  bool getTgtMemIntrinsic(IntrinsicInst *Inst, MemIntrinsicInfo &Info) {
    return false;
  }

  unsigned getAtomicMemIntrinsicMaxElementSize() const {
    // Note for overrides: You must ensure for all element unordered-atomic
    // memory intrinsics that all power-of-2 element sizes up to, and
    // including, the return value of this method have a corresponding
    // runtime lib call. These runtime lib call definitions can be found
    // in RuntimeLibcalls.h
    return 0;
  }

  Value *getOrCreateResultFromMemIntrinsic(IntrinsicInst *Inst,
                                           Type *ExpectedType) {
    return nullptr;
  }

  Type *getMemcpyLoopLoweringType(LLVMContext &Context, Value *Length,
                                  unsigned SrcAddrSpace, unsigned DestAddrSpace,
                                  unsigned SrcAlign, unsigned DestAlign) const {
    return Type::getInt8Ty(Context);
  }

  void getMemcpyLoopResidualLoweringType(
      SmallVectorImpl<Type *> &OpsOut, LLVMContext &Context,
      unsigned RemainingBytes, unsigned SrcAddrSpace, unsigned DestAddrSpace,
      unsigned SrcAlign, unsigned DestAlign) const {
    for (unsigned i = 0; i != RemainingBytes; ++i)
      OpsOut.push_back(Type::getInt8Ty(Context));
  }

  bool areInlineCompatible(const Function *Caller,
                           const Function *Callee) const {
    return (Caller->getFnAttribute("target-cpu") ==
            Callee->getFnAttribute("target-cpu")) &&
           (Caller->getFnAttribute("target-features") ==
            Callee->getFnAttribute("target-features"));
  }

  bool areFunctionArgsABICompatible(const Function *Caller,
                                    const Function *Callee,
                                    SmallPtrSetImpl<Argument *> &Args) const {
    return (Caller->getFnAttribute("target-cpu") ==
            Callee->getFnAttribute("target-cpu")) &&
           (Caller->getFnAttribute("target-features") ==
            Callee->getFnAttribute("target-features"));
  }

  bool isIndexedLoadLegal(TTI::MemIndexedMode Mode, Type *Ty,
                          const DataLayout &DL) const {
    return false;
  }

  bool isIndexedStoreLegal(TTI::MemIndexedMode Mode, Type *Ty,
                           const DataLayout &DL) const {
    return false;
  }

  unsigned getLoadStoreVecRegBitWidth(unsigned AddrSpace) const { return 128; }

  bool isLegalToVectorizeLoad(LoadInst *LI) const { return true; }

  bool isLegalToVectorizeStore(StoreInst *SI) const { return true; }

  bool isLegalToVectorizeLoadChain(unsigned ChainSizeInBytes,
                                   unsigned Alignment,
                                   unsigned AddrSpace) const {
    return true;
  }

  bool isLegalToVectorizeStoreChain(unsigned ChainSizeInBytes,
                                    unsigned Alignment,
                                    unsigned AddrSpace) const {
    return true;
  }

  unsigned getLoadVectorFactor(unsigned VF, unsigned LoadSize,
                               unsigned ChainSizeInBytes,
                               VectorType *VecTy) const {
    return VF;
  }

  unsigned getStoreVectorFactor(unsigned VF, unsigned StoreSize,
                                unsigned ChainSizeInBytes,
                                VectorType *VecTy) const {
    return VF;
  }

  bool useReductionIntrinsic(unsigned Opcode, Type *Ty,
                             TTI::ReductionFlags Flags) const {
    return false;
  }

  bool shouldExpandReduction(const IntrinsicInst *II) const { return true; }

  unsigned getGISelRematGlobalCost() const { return 1; }
<<<<<<< HEAD

  bool useScalableVectorType() const { return false; }
=======
>>>>>>> 41a9e8a3

  bool hasActiveVectorLength() const { return false; }

protected:
  // Obtain the minimum required size to hold the value (without the sign)
  // In case of a vector it returns the min required size for one element.
  unsigned minRequiredElementSize(const Value *Val, bool &isSigned) {
    if (isa<ConstantDataVector>(Val) || isa<ConstantVector>(Val)) {
      const auto *VectorValue = cast<Constant>(Val);

      // In case of a vector need to pick the max between the min
      // required size for each element
      auto *VT = cast<VectorType>(Val->getType());

      // Assume unsigned elements
      isSigned = false;

      // The max required size is the total vector width divided by num
      // of elements in the vector
      unsigned MaxRequiredSize = VT->getBitWidth() / VT->getNumElements();

      unsigned MinRequiredSize = 0;
      for (unsigned i = 0, e = VT->getNumElements(); i < e; ++i) {
        if (auto *IntElement =
                dyn_cast<ConstantInt>(VectorValue->getAggregateElement(i))) {
          bool signedElement = IntElement->getValue().isNegative();
          // Get the element min required size.
          unsigned ElementMinRequiredSize =
              IntElement->getValue().getMinSignedBits() - 1;
          // In case one element is signed then all the vector is signed.
          isSigned |= signedElement;
          // Save the max required bit size between all the elements.
          MinRequiredSize = std::max(MinRequiredSize, ElementMinRequiredSize);
        } else {
          // not an int constant element
          return MaxRequiredSize;
        }
      }
      return MinRequiredSize;
    }

    if (const auto *CI = dyn_cast<ConstantInt>(Val)) {
      isSigned = CI->getValue().isNegative();
      return CI->getValue().getMinSignedBits() - 1;
    }

    if (const auto *Cast = dyn_cast<SExtInst>(Val)) {
      isSigned = true;
      return Cast->getSrcTy()->getScalarSizeInBits() - 1;
    }

    if (const auto *Cast = dyn_cast<ZExtInst>(Val)) {
      isSigned = false;
      return Cast->getSrcTy()->getScalarSizeInBits();
    }

    isSigned = false;
    return Val->getType()->getScalarSizeInBits();
  }

  bool isStridedAccess(const SCEV *Ptr) {
    return Ptr && isa<SCEVAddRecExpr>(Ptr);
  }

  const SCEVConstant *getConstantStrideStep(ScalarEvolution *SE,
                                            const SCEV *Ptr) {
    if (!isStridedAccess(Ptr))
      return nullptr;
    const SCEVAddRecExpr *AddRec = cast<SCEVAddRecExpr>(Ptr);
    return dyn_cast<SCEVConstant>(AddRec->getStepRecurrence(*SE));
  }

  bool isConstantStridedAccessLessThan(ScalarEvolution *SE, const SCEV *Ptr,
                                       int64_t MergeDistance) {
    const SCEVConstant *Step = getConstantStrideStep(SE, Ptr);
    if (!Step)
      return false;
    APInt StrideVal = Step->getAPInt();
    if (StrideVal.getBitWidth() > 64)
      return false;
    // FIXME: Need to take absolute value for negative stride case.
    return StrideVal.getSExtValue() < MergeDistance;
  }
};

/// CRTP base class for use as a mix-in that aids implementing
/// a TargetTransformInfo-compatible class.
template <typename T>
class TargetTransformInfoImplCRTPBase : public TargetTransformInfoImplBase {
private:
  typedef TargetTransformInfoImplBase BaseT;

protected:
  explicit TargetTransformInfoImplCRTPBase(const DataLayout &DL) : BaseT(DL) {}

public:
  using BaseT::getGEPCost;

  int getGEPCost(Type *PointeeType, const Value *Ptr,
                 ArrayRef<const Value *> Operands) {
    assert(PointeeType && Ptr && "can't get GEPCost of nullptr");
    // TODO: will remove this when pointers have an opaque type.
    assert(Ptr->getType()->getScalarType()->getPointerElementType() ==
               PointeeType &&
           "explicit pointee type doesn't match operand's pointee type");
    auto *BaseGV = dyn_cast<GlobalValue>(Ptr->stripPointerCasts());
    bool HasBaseReg = (BaseGV == nullptr);

    auto PtrSizeBits = DL.getPointerTypeSizeInBits(Ptr->getType());
    APInt BaseOffset(PtrSizeBits, 0);
    int64_t Scale = 0;

    auto GTI = gep_type_begin(PointeeType, Operands);
    Type *TargetType = nullptr;

    // Handle the case where the GEP instruction has a single operand,
    // the basis, therefore TargetType is a nullptr.
    if (Operands.empty())
      return !BaseGV ? TTI::TCC_Free : TTI::TCC_Basic;

    for (auto I = Operands.begin(); I != Operands.end(); ++I, ++GTI) {
      TargetType = GTI.getIndexedType();
      // We assume that the cost of Scalar GEP with constant index and the
      // cost of Vector GEP with splat constant index are the same.
      const ConstantInt *ConstIdx = dyn_cast<ConstantInt>(*I);
      if (!ConstIdx)
        if (auto Splat = getSplatValue(*I))
          ConstIdx = dyn_cast<ConstantInt>(Splat);
      if (StructType *STy = GTI.getStructTypeOrNull()) {
        // For structures the index is always splat or scalar constant
        assert(ConstIdx && "Unexpected GEP index");
        uint64_t Field = ConstIdx->getZExtValue();
        BaseOffset += DL.getStructLayout(STy)->getElementOffset(Field);
      } else {
        int64_t ElementSize = DL.getTypeAllocSize(GTI.getIndexedType());
        if (ConstIdx) {
          BaseOffset +=
              ConstIdx->getValue().sextOrTrunc(PtrSizeBits) * ElementSize;
        } else {
          // Needs scale register.
          if (Scale != 0)
            // No addressing mode takes two scale registers.
            return TTI::TCC_Basic;
          Scale = ElementSize;
        }
      }
    }

    if (static_cast<T *>(this)->isLegalAddressingMode(
            TargetType, const_cast<GlobalValue *>(BaseGV),
            BaseOffset.sextOrTrunc(64).getSExtValue(), HasBaseReg, Scale,
            Ptr->getType()->getPointerAddressSpace()))
      return TTI::TCC_Free;
    return TTI::TCC_Basic;
  }

  unsigned getIntrinsicCost(Intrinsic::ID IID, Type *RetTy,
                            ArrayRef<Type *> ParamTys, const User *U) {
    switch (IID) {
    default:
      // Intrinsics rarely (if ever) have normal argument setup constraints.
      // Model them as having a basic instruction cost.
      return TTI::TCC_Basic;

    // TODO: other libc intrinsics.
    case Intrinsic::memcpy:
      return static_cast<T *>(this)->getMemcpyCost(dyn_cast<Instruction>(U));

    case Intrinsic::annotation:
    case Intrinsic::assume:
    case Intrinsic::sideeffect:
    case Intrinsic::dbg_declare:
    case Intrinsic::dbg_value:
    case Intrinsic::dbg_label:
    case Intrinsic::invariant_start:
    case Intrinsic::invariant_end:
    case Intrinsic::launder_invariant_group:
    case Intrinsic::strip_invariant_group:
    case Intrinsic::is_constant:
    case Intrinsic::lifetime_start:
    case Intrinsic::lifetime_end:
    case Intrinsic::objectsize:
    case Intrinsic::ptr_annotation:
    case Intrinsic::var_annotation:
    case Intrinsic::experimental_gc_result:
    case Intrinsic::experimental_gc_relocate:
    case Intrinsic::coro_alloc:
    case Intrinsic::coro_begin:
    case Intrinsic::coro_free:
    case Intrinsic::coro_end:
    case Intrinsic::coro_frame:
    case Intrinsic::coro_size:
    case Intrinsic::coro_suspend:
    case Intrinsic::coro_param:
    case Intrinsic::coro_subfn_addr:
      // These intrinsics don't actually represent code after lowering.
      return TTI::TCC_Free;
    }
  }

  unsigned getIntrinsicCost(Intrinsic::ID IID, Type *RetTy,
                            ArrayRef<const Value *> Arguments, const User *U) {
    // Delegate to the generic intrinsic handling code. This mostly provides an
    // opportunity for targets to (for example) special case the cost of
    // certain intrinsics based on constants used as arguments.
    SmallVector<Type *, 8> ParamTys;
    ParamTys.reserve(Arguments.size());
    for (unsigned Idx = 0, Size = Arguments.size(); Idx != Size; ++Idx)
      ParamTys.push_back(Arguments[Idx]->getType());
    return static_cast<T *>(this)->getIntrinsicCost(IID, RetTy, ParamTys, U);
  }

  unsigned getUserCost(const User *U, ArrayRef<const Value *> Operands) {
    if (isa<PHINode>(U))
      return TTI::TCC_Free; // Model all PHI nodes as free.

    if (isa<ExtractValueInst>(U))
      return TTI::TCC_Free; // Model all ExtractValue nodes as free.

    if (isa<FreezeInst>(U))
      return TTI::TCC_Free; // Model all Freeze nodes as free.

    // Static alloca doesn't generate target instructions.
    if (auto *A = dyn_cast<AllocaInst>(U))
      if (A->isStaticAlloca())
        return TTI::TCC_Free;

    auto *TargetTTI = static_cast<T *>(this);

    if (const GEPOperator *GEP = dyn_cast<GEPOperator>(U))
      return TargetTTI->getGEPCost(GEP->getSourceElementType(),
                                   GEP->getPointerOperand(),
                                   Operands.drop_front());

    if (auto CS = ImmutableCallSite(U)) {
      const Function *F = CS.getCalledFunction();
      if (F) {
        FunctionType *FTy = F->getFunctionType();
        if (Intrinsic::ID IID = F->getIntrinsicID()) {
          SmallVector<Type *, 8> ParamTys(FTy->param_begin(), FTy->param_end());
          return TargetTTI->getIntrinsicCost(IID, FTy->getReturnType(),
                                             ParamTys, U);
        }

        if (!TargetTTI->isLoweredToCall(F))
          return TTI::TCC_Basic; // Give a basic cost if it will be lowered

        return TTI::TCC_Basic * (FTy->getNumParams() + 1);
      }
      return TTI::TCC_Basic * (CS.arg_size() + 1);
    }

    if (isa<SExtInst>(U) || isa<ZExtInst>(U) || isa<FPExtInst>(U))
      // The old behaviour of generally treating extensions of icmp to be free
      // has been removed. A target that needs it should override getUserCost().
      return TargetTTI->getExtCost(cast<Instruction>(U), Operands.back());

    return TargetTTI->getOperationCost(
        Operator::getOpcode(U), U->getType(),
        U->getNumOperands() == 1 ? U->getOperand(0)->getType() : nullptr);
  }

  int getInstructionLatency(const Instruction *I) {
    SmallVector<const Value *, 4> Operands(I->value_op_begin(),
                                           I->value_op_end());
    if (getUserCost(I, Operands) == TTI::TCC_Free)
      return 0;

    if (isa<LoadInst>(I))
      return 4;

    Type *DstTy = I->getType();

    // Usually an intrinsic is a simple instruction.
    // A real function call is much slower.
    if (auto *CI = dyn_cast<CallInst>(I)) {
      const Function *F = CI->getCalledFunction();
      if (!F || static_cast<T *>(this)->isLoweredToCall(F))
        return 40;
      // Some intrinsics return a value and a flag, we use the value type
      // to decide its latency.
      if (StructType *StructTy = dyn_cast<StructType>(DstTy))
        DstTy = StructTy->getElementType(0);
      // Fall through to simple instructions.
    }

    if (VectorType *VectorTy = dyn_cast<VectorType>(DstTy))
      DstTy = VectorTy->getElementType();
    if (DstTy->isFloatingPointTy())
      return 3;

    return 1;
  }
};
} // namespace llvm

#endif<|MERGE_RESOLUTION|>--- conflicted
+++ resolved
@@ -617,11 +617,8 @@
   bool shouldExpandReduction(const IntrinsicInst *II) const { return true; }
 
   unsigned getGISelRematGlobalCost() const { return 1; }
-<<<<<<< HEAD
 
   bool useScalableVectorType() const { return false; }
-=======
->>>>>>> 41a9e8a3
 
   bool hasActiveVectorLength() const { return false; }
 
