//===- llvm/LinkAllPasses.h ------------ Reference All Passes ---*- C++ -*-===//
//
// Part of the LLVM Project, under the Apache License v2.0 with LLVM Exceptions.
// See https://llvm.org/LICENSE.txt for license information.
// SPDX-License-Identifier: Apache-2.0 WITH LLVM-exception
//
//===----------------------------------------------------------------------===//
//
// This header file pulls in all transformation and analysis passes for tools
// like opt and bugpoint that need this functionality.
//
//===----------------------------------------------------------------------===//

#ifndef LLVM_LINKALLPASSES_H
#define LLVM_LINKALLPASSES_H

#include "llvm/ADT/Statistic.h"
#include "llvm/Analysis/AliasAnalysisEvaluator.h"
#include "llvm/Analysis/AliasSetTracker.h"
#include "llvm/Analysis/BasicAliasAnalysis.h"
#include "llvm/Analysis/CFLAndersAliasAnalysis.h"
#include "llvm/Analysis/CFLSteensAliasAnalysis.h"
#include "llvm/Analysis/CallPrinter.h"
#include "llvm/Analysis/DomPrinter.h"
#include "llvm/Analysis/GlobalsModRef.h"
#include "llvm/Analysis/IntervalPartition.h"
#include "llvm/Analysis/Lint.h"
#include "llvm/Analysis/Passes.h"
#include "llvm/Analysis/PostDominators.h"
#include "llvm/Analysis/RegionPass.h"
#include "llvm/Analysis/RegionPrinter.h"
#include "llvm/Analysis/ScalarEvolution.h"
#include "llvm/Analysis/ScalarEvolutionAliasAnalysis.h"
#include "llvm/Analysis/ScopedNoAliasAA.h"
#include "llvm/Analysis/TargetLibraryInfo.h"
#include "llvm/Analysis/TypeBasedAliasAnalysis.h"
#include "llvm/CodeGen/Passes.h"
#include "llvm/IR/Function.h"
#include "llvm/IR/IRPrintingPasses.h"
#include "llvm/Support/Valgrind.h"
#include "llvm/Transforms/AggressiveInstCombine/AggressiveInstCombine.h"
#include "llvm/Transforms/IPO.h"
#include "llvm/Transforms/IPO/AlwaysInliner.h"
#include "llvm/Transforms/IPO/Attributor.h"
#include "llvm/Transforms/IPO/FunctionAttrs.h"
#include "llvm/Transforms/InstCombine/InstCombine.h"
#include "llvm/Transforms/Instrumentation.h"
#include "llvm/Transforms/Instrumentation/BoundsChecking.h"
#include "llvm/Transforms/ObjCARC.h"
#include "llvm/Transforms/OmpSs.h"
#include "llvm/Transforms/Scalar.h"
#include "llvm/Transforms/Scalar/GVN.h"
#include "llvm/Transforms/Scalar/InstSimplifyPass.h"
#include "llvm/Transforms/Scalar/Scalarizer.h"
#include "llvm/Transforms/Utils.h"
#include "llvm/Transforms/Utils/SymbolRewriter.h"
#include "llvm/Transforms/Utils/UnifyFunctionExitNodes.h"
#include "llvm/Transforms/Vectorize.h"
#include <cstdlib>

namespace {
  struct ForcePassLinking {
    ForcePassLinking() {
      // We must reference the passes in such a way that compilers will not
      // delete it all as dead code, even with whole program optimization,
      // yet is effectively a NO-OP. As the compiler isn't smart enough
      // to know that getenv() never returns -1, this will do the job.
      // This is so that globals in the translation units where these functions
      // are defined are forced to be initialized, populating various
      // registries.
      if (std::getenv("bar") != (char*) -1)
        return;

      (void) llvm::createAAEvalPass();
      (void) llvm::createAggressiveDCEPass();
      (void)llvm::createBitTrackingDCEPass();
      (void) llvm::createAlignmentFromAssumptionsPass();
      (void) llvm::createBasicAAWrapperPass();
      (void) llvm::createSCEVAAWrapperPass();
      (void) llvm::createTypeBasedAAWrapperPass();
      (void) llvm::createScopedNoAliasAAWrapperPass();
      (void) llvm::createBreakCriticalEdgesPass();
      (void) llvm::createCallGraphDOTPrinterPass();
      (void) llvm::createCallGraphViewerPass();
      (void) llvm::createCFGSimplificationPass();
      (void) llvm::createCFLAndersAAWrapperPass();
      (void) llvm::createCFLSteensAAWrapperPass();
      (void) llvm::createStructurizeCFGPass();
      (void) llvm::createLibCallsShrinkWrapPass();
      (void) llvm::createCalledValuePropagationPass();
      (void) llvm::createConstantMergePass();
      (void) llvm::createCostModelAnalysisPass();
      (void) llvm::createDeadArgEliminationPass();
      (void) llvm::createDeadCodeEliminationPass();
      (void) llvm::createDeadStoreEliminationPass();
      (void) llvm::createDependenceAnalysisWrapperPass();
      (void) llvm::createDomOnlyPrinterWrapperPassPass();
      (void) llvm::createDomPrinterWrapperPassPass();
      (void) llvm::createDomOnlyViewerWrapperPassPass();
      (void) llvm::createDomViewerWrapperPassPass();
      (void) llvm::createFunctionInliningPass();
      (void) llvm::createAlwaysInlinerLegacyPass();
      (void) llvm::createGlobalDCEPass();
      (void) llvm::createGlobalOptimizerPass();
      (void) llvm::createGlobalsAAWrapperPass();
      (void) llvm::createGuardWideningPass();
      (void) llvm::createLoopGuardWideningPass();
      (void) llvm::createIPSCCPPass();
      (void) llvm::createInductiveRangeCheckEliminationPass();
      (void) llvm::createIndVarSimplifyPass();
      (void) llvm::createInstSimplifyLegacyPass();
      (void) llvm::createInstructionCombiningPass();
      (void) llvm::createInternalizePass();
      (void) llvm::createJMCInstrumenterPass();
      (void) llvm::createLCSSAPass();
      (void) llvm::createLegacyDivergenceAnalysisPass();
      (void) llvm::createLICMPass();
      (void) llvm::createLoopSinkPass();
      (void) llvm::createLazyValueInfoPass();
      (void) llvm::createLoopExtractorPass();
      (void) llvm::createLoopInterchangePass();
      (void) llvm::createLoopFlattenPass();
      (void) llvm::createLoopPredicationPass();
      (void) llvm::createLoopSimplifyPass();
      (void) llvm::createLoopSimplifyCFGPass();
      (void) llvm::createLoopStrengthReducePass();
      (void) llvm::createLoopRerollPass();
      (void) llvm::createLoopUnrollPass();
      (void) llvm::createLoopUnrollAndJamPass();
      (void) llvm::createLoopVersioningLICMPass();
      (void) llvm::createLoopIdiomPass();
      (void) llvm::createLoopRotatePass();
      (void) llvm::createLowerConstantIntrinsicsPass();
      (void) llvm::createLowerExpectIntrinsicPass();
      (void) llvm::createLowerGlobalDtorsLegacyPass();
      (void) llvm::createLowerInvokePass();
      (void) llvm::createLowerSwitchPass();
      (void) llvm::createNaryReassociatePass();
      (void) llvm::createObjCARCContractPass();
<<<<<<< HEAD
      (void) llvm::createObjCARCOptPass();
      (void) llvm::createOmpSsPass();
      (void) llvm::createPAEvalPass();
=======
>>>>>>> 82501802
      (void) llvm::createPromoteMemoryToRegisterPass();
      (void) llvm::createDemoteRegisterToMemoryPass();
      (void)llvm::createPostDomOnlyPrinterWrapperPassPass();
      (void)llvm::createPostDomPrinterWrapperPassPass();
      (void)llvm::createPostDomOnlyViewerWrapperPassPass();
      (void)llvm::createPostDomViewerWrapperPassPass();
      (void) llvm::createReassociatePass();
      (void) llvm::createRedundantDbgInstEliminationPass();
      (void) llvm::createRegionInfoPass();
      (void) llvm::createRegionOnlyPrinterPass();
      (void) llvm::createRegionOnlyViewerPass();
      (void) llvm::createRegionPrinterPass();
      (void) llvm::createRegionViewerPass();
      (void) llvm::createSCCPPass();
      (void) llvm::createSafeStackPass();
      (void) llvm::createSROAPass();
      (void) llvm::createSingleLoopExtractorPass();
      (void) llvm::createStripSymbolsPass();
      (void) llvm::createStripNonDebugSymbolsPass();
      (void) llvm::createStripDeadDebugInfoPass();
      (void) llvm::createStripDeadPrototypesPass();
      (void) llvm::createTailCallEliminationPass();
      (void)llvm::createTLSVariableHoistPass();
      (void) llvm::createJumpThreadingPass();
      (void) llvm::createDFAJumpThreadingPass();
      (void) llvm::createUnifyFunctionExitNodesPass();
      (void) llvm::createInstCountPass();
      (void) llvm::createConstantHoistingPass();
      (void) llvm::createCodeGenPreparePass();
      (void) llvm::createEarlyCSEPass();
      (void) llvm::createGVNHoistPass();
      (void) llvm::createMergedLoadStoreMotionPass();
      (void) llvm::createGVNPass();
      (void) llvm::createNewGVNPass();
      (void) llvm::createMemCpyOptPass();
      (void) llvm::createLoopDeletionPass();
      (void) llvm::createPostDomTree();
      (void) llvm::createInstructionNamerPass();
      (void) llvm::createMetaRenamerPass();
      (void) llvm::createAttributorLegacyPass();
      (void) llvm::createAttributorCGSCCLegacyPass();
      (void) llvm::createPostOrderFunctionAttrsLegacyPass();
      (void) llvm::createReversePostOrderFunctionAttrsPass();
      (void) llvm::createMergeFunctionsPass();
      (void) llvm::createMergeICmpsLegacyPass();
      (void) llvm::createExpandLargeDivRemPass();
      (void) llvm::createExpandMemCmpPass();
      (void) llvm::createExpandVectorPredicationPass();
      std::string buf;
      llvm::raw_string_ostream os(buf);
      (void) llvm::createPrintModulePass(os);
      (void) llvm::createPrintFunctionPass(os);
      (void) llvm::createModuleDebugInfoPrinterPass();
      (void) llvm::createPartialInliningPass();
      (void) llvm::createLintLegacyPassPass();
      (void) llvm::createSinkingPass();
      (void) llvm::createLowerAtomicPass();
      (void) llvm::createCorrelatedValuePropagationPass();
      (void) llvm::createMemDepPrinter();
      (void) llvm::createLoopVectorizePass();
      (void) llvm::createSLPVectorizerPass();
      (void) llvm::createLoadStoreVectorizerPass();
      (void) llvm::createVectorCombinePass();
      (void) llvm::createPartiallyInlineLibCallsPass();
      (void) llvm::createScalarizerPass();
      (void) llvm::createSeparateConstOffsetFromGEPPass();
      (void) llvm::createSpeculativeExecutionPass();
      (void) llvm::createSpeculativeExecutionIfHasBranchDivergencePass();
      (void) llvm::createRewriteSymbolsPass();
      (void) llvm::createStraightLineStrengthReducePass();
      (void) llvm::createMemDerefPrinter();
      (void) llvm::createMustExecutePrinter();
      (void) llvm::createMustBeExecutedContextPrinter();
      (void) llvm::createFloat2IntPass();
      (void) llvm::createEliminateAvailableExternallyPass();
      (void)llvm::createScalarizeMaskedMemIntrinLegacyPass();
      (void) llvm::createWarnMissedTransformationsPass();
      (void) llvm::createHardwareLoopsPass();
      (void) llvm::createInjectTLIMappingsLegacyPass();
      (void) llvm::createUnifyLoopExitsPass();
      (void) llvm::createFixIrreduciblePass();
      (void)llvm::createFunctionSpecializationPass();
      (void)llvm::createSelectOptimizePass();

      (void)new llvm::IntervalPartition();
      (void)new llvm::ScalarEvolutionWrapperPass();
      llvm::Function::Create(nullptr, llvm::GlobalValue::ExternalLinkage)->viewCFGOnly();
      llvm::RGPassManager RGM;
      llvm::TargetLibraryInfoImpl TLII;
      llvm::TargetLibraryInfo TLI(TLII);
      llvm::AliasAnalysis AA(TLI);
      llvm::BatchAAResults BAA(AA);
      llvm::AliasSetTracker X(BAA);
      X.add(nullptr, llvm::LocationSize::beforeOrAfterPointer(),
            llvm::AAMDNodes()); // for -print-alias-sets
      (void) llvm::AreStatisticsEnabled();
      (void) llvm::sys::RunningOnValgrind();
    }
  } ForcePassLinking; // Force link by creating a global definition.
}

#endif<|MERGE_RESOLUTION|>--- conflicted
+++ resolved
@@ -137,12 +137,7 @@
       (void) llvm::createLowerSwitchPass();
       (void) llvm::createNaryReassociatePass();
       (void) llvm::createObjCARCContractPass();
-<<<<<<< HEAD
-      (void) llvm::createObjCARCOptPass();
       (void) llvm::createOmpSsPass();
-      (void) llvm::createPAEvalPass();
-=======
->>>>>>> 82501802
       (void) llvm::createPromoteMemoryToRegisterPass();
       (void) llvm::createDemoteRegisterToMemoryPass();
       (void)llvm::createPostDomOnlyPrinterWrapperPassPass();
