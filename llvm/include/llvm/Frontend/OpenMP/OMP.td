--- conflicted
+++ resolved
@@ -389,11 +389,10 @@
   let clangClass = "OMPFilterClause";
   let flangClass = "ScalarIntExpr";
 }
-<<<<<<< HEAD
 def OMPC_FreeAgent : Clause<"free_agent"> {
     let clangClass = "OMPFreeAgentClause";
     let flangClass = "ScalarLogicalExpr";
-=======
+}
 def OMPC_Align : Clause<"align"> {
   let clangClass = "OMPAlignClause";
 }
@@ -401,7 +400,6 @@
 
 def OMPC_Bind : Clause<"bind"> {
   let clangClass = "OMPBindClause";
->>>>>>> 8d828538
 }
 
 //===----------------------------------------------------------------------===//
