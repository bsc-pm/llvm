--- conflicted
+++ resolved
@@ -152,17 +152,6 @@
                   BasicBlock *AllocationBlock = nullptr,
                   std::string Suffix = "", bool ArgsInZeroAddressSpace = false);
 
-<<<<<<< HEAD
-    /// Create a code extractor for a loop body.
-    ///
-    /// Behaves just like the generic code sequence constructor, but uses the
-    /// block sequence of the loop.
-    CodeExtractor(DominatorTree &DT, Loop &L, bool AggregateArgs = false,
-                  BlockFrequencyInfo *BFI = nullptr,
-                  BranchProbabilityInfo *BPI = nullptr,
-                  AssumptionCache *AC = nullptr,
-                  std::string Suffix = "");
-
     CodeExtractor(ArrayRef<BasicBlock *> BBs,
                   std::function<Function*(BasicBlock *header,
                                           BasicBlock *newRootNode,
@@ -174,8 +163,6 @@
                                           const SetVector<BasicBlock *> &Blocks)> emitOmpSsCaptureAndSubmitTask,
                   std::function<int(Value *const V)> valueInUnpackParams);
 
-=======
->>>>>>> 6dcce422
     /// Perform the extraction, returning the new function.
     ///
     /// Returns zero when called on a CodeExtractor instance where isEligible
