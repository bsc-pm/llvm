--- conflicted
+++ resolved
@@ -85,11 +85,7 @@
       MVT M = MVT::getVectorVT(VT.V, EC);
       if (M.SimpleTy != MVT::INVALID_SIMPLE_VALUE_TYPE)
         return M;
-<<<<<<< HEAD
-      return getExtendedVectorVT(Context, VT, EC.Min, EC.Scalable);
-=======
       return getExtendedVectorVT(Context, VT, EC);
->>>>>>> 2277220b
     }
 
     /// Return a vector with the same number of elements as this vector, but
@@ -435,15 +431,10 @@
     EVT changeExtendedTypeToInteger() const;
     EVT changeExtendedVectorElementTypeToInteger() const;
     static EVT getExtendedIntegerVT(LLVMContext &C, unsigned BitWidth);
-<<<<<<< HEAD
-    static EVT getExtendedVectorVT(LLVMContext &C, EVT VT,
-                                   unsigned NumElements, bool Scalable);
-=======
     static EVT getExtendedVectorVT(LLVMContext &C, EVT VT, unsigned NumElements,
                                    bool IsScalable);
     static EVT getExtendedVectorVT(LLVMContext &Context, EVT VT,
                                    ElementCount EC);
->>>>>>> 2277220b
     bool isExtendedFloatingPoint() const LLVM_READONLY;
     bool isExtendedInteger() const LLVM_READONLY;
     bool isExtendedScalarInteger() const LLVM_READONLY;
