//===- ValueTracking.cpp - Walk computations to compute properties --------===//
//
// Part of the LLVM Project, under the Apache License v2.0 with LLVM Exceptions.
// See https://llvm.org/LICENSE.txt for license information.
// SPDX-License-Identifier: Apache-2.0 WITH LLVM-exception
//
//===----------------------------------------------------------------------===//
//
// This file contains routines that help analyze properties that chains of
// computations have.
//
//===----------------------------------------------------------------------===//

#include "llvm/Analysis/ValueTracking.h"
#include "llvm/ADT/APFloat.h"
#include "llvm/ADT/APInt.h"
#include "llvm/ADT/ArrayRef.h"
#include "llvm/ADT/None.h"
#include "llvm/ADT/Optional.h"
#include "llvm/ADT/STLExtras.h"
#include "llvm/ADT/SmallPtrSet.h"
#include "llvm/ADT/SmallSet.h"
#include "llvm/ADT/SmallVector.h"
#include "llvm/ADT/StringRef.h"
#include "llvm/ADT/iterator_range.h"
#include "llvm/Analysis/AliasAnalysis.h"
#include "llvm/Analysis/AssumptionCache.h"
#include "llvm/Analysis/GuardUtils.h"
#include "llvm/Analysis/InstructionSimplify.h"
#include "llvm/Analysis/Loads.h"
#include "llvm/Analysis/LoopInfo.h"
#include "llvm/Analysis/OptimizationRemarkEmitter.h"
#include "llvm/Analysis/TargetLibraryInfo.h"
#include "llvm/IR/Argument.h"
#include "llvm/IR/Attributes.h"
#include "llvm/IR/BasicBlock.h"
#include "llvm/IR/Constant.h"
#include "llvm/IR/ConstantRange.h"
#include "llvm/IR/Constants.h"
#include "llvm/IR/DerivedTypes.h"
#include "llvm/IR/DiagnosticInfo.h"
#include "llvm/IR/Dominators.h"
#include "llvm/IR/Function.h"
#include "llvm/IR/GetElementPtrTypeIterator.h"
#include "llvm/IR/GlobalAlias.h"
#include "llvm/IR/GlobalValue.h"
#include "llvm/IR/GlobalVariable.h"
#include "llvm/IR/InstrTypes.h"
#include "llvm/IR/Instruction.h"
#include "llvm/IR/Instructions.h"
#include "llvm/IR/IntrinsicInst.h"
#include "llvm/IR/Intrinsics.h"
#include "llvm/IR/IntrinsicsAArch64.h"
#include "llvm/IR/IntrinsicsX86.h"
#include "llvm/IR/LLVMContext.h"
#include "llvm/IR/Metadata.h"
#include "llvm/IR/Module.h"
#include "llvm/IR/Operator.h"
#include "llvm/IR/PatternMatch.h"
#include "llvm/IR/Type.h"
#include "llvm/IR/User.h"
#include "llvm/IR/Value.h"
#include "llvm/Support/Casting.h"
#include "llvm/Support/CommandLine.h"
#include "llvm/Support/Compiler.h"
#include "llvm/Support/ErrorHandling.h"
#include "llvm/Support/KnownBits.h"
#include "llvm/Support/MathExtras.h"
#include <algorithm>
#include <array>
#include <cassert>
#include <cstdint>
#include <iterator>
#include <utility>

using namespace llvm;
using namespace llvm::PatternMatch;

const unsigned MaxDepth = 6;

// Controls the number of uses of the value searched for possible
// dominating comparisons.
static cl::opt<unsigned> DomConditionsMaxUses("dom-conditions-max-uses",
                                              cl::Hidden, cl::init(20));

/// Returns the bitwidth of the given scalar or pointer type. For vector types,
/// returns the element type's bitwidth.
static unsigned getBitWidth(Type *Ty, const DataLayout &DL) {
  if (unsigned BitWidth = Ty->getScalarSizeInBits())
    return BitWidth;

  return DL.getPointerTypeSizeInBits(Ty);
}

namespace {

// Simplifying using an assume can only be done in a particular control-flow
// context (the context instruction provides that context). If an assume and
// the context instruction are not in the same block then the DT helps in
// figuring out if we can use it.
struct Query {
  const DataLayout &DL;
  AssumptionCache *AC;
  const Instruction *CxtI;
  const DominatorTree *DT;

  // Unlike the other analyses, this may be a nullptr because not all clients
  // provide it currently.
  OptimizationRemarkEmitter *ORE;

  /// Set of assumptions that should be excluded from further queries.
  /// This is because of the potential for mutual recursion to cause
  /// computeKnownBits to repeatedly visit the same assume intrinsic. The
  /// classic case of this is assume(x = y), which will attempt to determine
  /// bits in x from bits in y, which will attempt to determine bits in y from
  /// bits in x, etc. Regarding the mutual recursion, computeKnownBits can call
  /// isKnownNonZero, which calls computeKnownBits and isKnownToBeAPowerOfTwo
  /// (all of which can call computeKnownBits), and so on.
  std::array<const Value *, MaxDepth> Excluded;

  /// If true, it is safe to use metadata during simplification.
  InstrInfoQuery IIQ;

  unsigned NumExcluded = 0;

  Query(const DataLayout &DL, AssumptionCache *AC, const Instruction *CxtI,
        const DominatorTree *DT, bool UseInstrInfo,
        OptimizationRemarkEmitter *ORE = nullptr)
      : DL(DL), AC(AC), CxtI(CxtI), DT(DT), ORE(ORE), IIQ(UseInstrInfo) {}

  Query(const Query &Q, const Value *NewExcl)
      : DL(Q.DL), AC(Q.AC), CxtI(Q.CxtI), DT(Q.DT), ORE(Q.ORE), IIQ(Q.IIQ),
        NumExcluded(Q.NumExcluded) {
    Excluded = Q.Excluded;
    Excluded[NumExcluded++] = NewExcl;
    assert(NumExcluded <= Excluded.size());
  }

  bool isExcluded(const Value *Value) const {
    if (NumExcluded == 0)
      return false;
    auto End = Excluded.begin() + NumExcluded;
    return std::find(Excluded.begin(), End, Value) != End;
  }
};

} // end anonymous namespace

// Given the provided Value and, potentially, a context instruction, return
// the preferred context instruction (if any).
static const Instruction *safeCxtI(const Value *V, const Instruction *CxtI) {
  // If we've been provided with a context instruction, then use that (provided
  // it has been inserted).
  if (CxtI && CxtI->getParent())
    return CxtI;

  // If the value is really an already-inserted instruction, then use that.
  CxtI = dyn_cast<Instruction>(V);
  if (CxtI && CxtI->getParent())
    return CxtI;

  return nullptr;
}

static bool getShuffleDemandedElts(const ShuffleVectorInst *Shuf,
                                   const APInt &DemandedElts,
                                   APInt &DemandedLHS, APInt &DemandedRHS) {
  // The length of scalable vectors is unknown at compile time, thus we
  // cannot check their values
  if (isa<ScalableVectorType>(Shuf->getType()))
    return false;

  int NumElts =
      cast<VectorType>(Shuf->getOperand(0)->getType())->getNumElements();
  int NumMaskElts = Shuf->getType()->getNumElements();
  DemandedLHS = DemandedRHS = APInt::getNullValue(NumElts);
  if (DemandedElts.isNullValue())
    return true;
  // Simple case of a shuffle with zeroinitializer.
  if (all_of(Shuf->getShuffleMask(), [](int Elt) { return Elt == 0; })) {
    DemandedLHS.setBit(0);
    return true;
  }
  for (int i = 0; i != NumMaskElts; ++i) {
    if (!DemandedElts[i])
      continue;
    int M = Shuf->getMaskValue(i);
    assert(M < (NumElts * 2) && "Invalid shuffle mask constant");

    // For undef elements, we don't know anything about the common state of
    // the shuffle result.
    if (M == -1)
      return false;
    if (M < NumElts)
      DemandedLHS.setBit(M % NumElts);
    else
      DemandedRHS.setBit(M % NumElts);
  }

  return true;
}

static void computeKnownBits(const Value *V, const APInt &DemandedElts,
                             KnownBits &Known, unsigned Depth, const Query &Q);

static void computeKnownBits(const Value *V, KnownBits &Known, unsigned Depth,
                             const Query &Q) {
  Type *Ty = V->getType();
  APInt DemandedElts =
      Ty->isVectorTy()
          ? APInt::getAllOnesValue(cast<VectorType>(Ty)->getNumElements())
          : APInt(1, 1);
  computeKnownBits(V, DemandedElts, Known, Depth, Q);
}

void llvm::computeKnownBits(const Value *V, KnownBits &Known,
                            const DataLayout &DL, unsigned Depth,
                            AssumptionCache *AC, const Instruction *CxtI,
                            const DominatorTree *DT,
                            OptimizationRemarkEmitter *ORE, bool UseInstrInfo) {
  ::computeKnownBits(V, Known, Depth,
                     Query(DL, AC, safeCxtI(V, CxtI), DT, UseInstrInfo, ORE));
}

void llvm::computeKnownBits(const Value *V, const APInt &DemandedElts,
                            KnownBits &Known, const DataLayout &DL,
                            unsigned Depth, AssumptionCache *AC,
                            const Instruction *CxtI, const DominatorTree *DT,
                            OptimizationRemarkEmitter *ORE, bool UseInstrInfo) {
  ::computeKnownBits(V, DemandedElts, Known, Depth,
                     Query(DL, AC, safeCxtI(V, CxtI), DT, UseInstrInfo, ORE));
}

static KnownBits computeKnownBits(const Value *V, const APInt &DemandedElts,
                                  unsigned Depth, const Query &Q);

static KnownBits computeKnownBits(const Value *V, unsigned Depth,
                                  const Query &Q);

KnownBits llvm::computeKnownBits(const Value *V, const DataLayout &DL,
                                 unsigned Depth, AssumptionCache *AC,
                                 const Instruction *CxtI,
                                 const DominatorTree *DT,
                                 OptimizationRemarkEmitter *ORE,
                                 bool UseInstrInfo) {
  return ::computeKnownBits(
      V, Depth, Query(DL, AC, safeCxtI(V, CxtI), DT, UseInstrInfo, ORE));
}

KnownBits llvm::computeKnownBits(const Value *V, const APInt &DemandedElts,
                                 const DataLayout &DL, unsigned Depth,
                                 AssumptionCache *AC, const Instruction *CxtI,
                                 const DominatorTree *DT,
                                 OptimizationRemarkEmitter *ORE,
                                 bool UseInstrInfo) {
  return ::computeKnownBits(
      V, DemandedElts, Depth,
      Query(DL, AC, safeCxtI(V, CxtI), DT, UseInstrInfo, ORE));
}

bool llvm::haveNoCommonBitsSet(const Value *LHS, const Value *RHS,
                               const DataLayout &DL, AssumptionCache *AC,
                               const Instruction *CxtI, const DominatorTree *DT,
                               bool UseInstrInfo) {
  assert(LHS->getType() == RHS->getType() &&
         "LHS and RHS should have the same type");
  assert(LHS->getType()->isIntOrIntVectorTy() &&
         "LHS and RHS should be integers");
  // Look for an inverted mask: (X & ~M) op (Y & M).
  Value *M;
  if (match(LHS, m_c_And(m_Not(m_Value(M)), m_Value())) &&
      match(RHS, m_c_And(m_Specific(M), m_Value())))
    return true;
  if (match(RHS, m_c_And(m_Not(m_Value(M)), m_Value())) &&
      match(LHS, m_c_And(m_Specific(M), m_Value())))
    return true;
  IntegerType *IT = cast<IntegerType>(LHS->getType()->getScalarType());
  KnownBits LHSKnown(IT->getBitWidth());
  KnownBits RHSKnown(IT->getBitWidth());
  computeKnownBits(LHS, LHSKnown, DL, 0, AC, CxtI, DT, nullptr, UseInstrInfo);
  computeKnownBits(RHS, RHSKnown, DL, 0, AC, CxtI, DT, nullptr, UseInstrInfo);
  return (LHSKnown.Zero | RHSKnown.Zero).isAllOnesValue();
}

bool llvm::isOnlyUsedInZeroEqualityComparison(const Instruction *CxtI) {
  for (const User *U : CxtI->users()) {
    if (const ICmpInst *IC = dyn_cast<ICmpInst>(U))
      if (IC->isEquality())
        if (Constant *C = dyn_cast<Constant>(IC->getOperand(1)))
          if (C->isNullValue())
            continue;
    return false;
  }
  return true;
}

static bool isKnownToBeAPowerOfTwo(const Value *V, bool OrZero, unsigned Depth,
                                   const Query &Q);

bool llvm::isKnownToBeAPowerOfTwo(const Value *V, const DataLayout &DL,
                                  bool OrZero, unsigned Depth,
                                  AssumptionCache *AC, const Instruction *CxtI,
                                  const DominatorTree *DT, bool UseInstrInfo) {
  return ::isKnownToBeAPowerOfTwo(
      V, OrZero, Depth, Query(DL, AC, safeCxtI(V, CxtI), DT, UseInstrInfo));
}

static bool isKnownNonZero(const Value *V, const APInt &DemandedElts,
                           unsigned Depth, const Query &Q);

static bool isKnownNonZero(const Value *V, unsigned Depth, const Query &Q);

bool llvm::isKnownNonZero(const Value *V, const DataLayout &DL, unsigned Depth,
                          AssumptionCache *AC, const Instruction *CxtI,
                          const DominatorTree *DT, bool UseInstrInfo) {
  return ::isKnownNonZero(V, Depth,
                          Query(DL, AC, safeCxtI(V, CxtI), DT, UseInstrInfo));
}

bool llvm::isKnownNonNegative(const Value *V, const DataLayout &DL,
                              unsigned Depth, AssumptionCache *AC,
                              const Instruction *CxtI, const DominatorTree *DT,
                              bool UseInstrInfo) {
  KnownBits Known =
      computeKnownBits(V, DL, Depth, AC, CxtI, DT, nullptr, UseInstrInfo);
  return Known.isNonNegative();
}

bool llvm::isKnownPositive(const Value *V, const DataLayout &DL, unsigned Depth,
                           AssumptionCache *AC, const Instruction *CxtI,
                           const DominatorTree *DT, bool UseInstrInfo) {
  if (auto *CI = dyn_cast<ConstantInt>(V))
    return CI->getValue().isStrictlyPositive();

  // TODO: We'd doing two recursive queries here.  We should factor this such
  // that only a single query is needed.
  return isKnownNonNegative(V, DL, Depth, AC, CxtI, DT, UseInstrInfo) &&
         isKnownNonZero(V, DL, Depth, AC, CxtI, DT, UseInstrInfo);
}

bool llvm::isKnownNegative(const Value *V, const DataLayout &DL, unsigned Depth,
                           AssumptionCache *AC, const Instruction *CxtI,
                           const DominatorTree *DT, bool UseInstrInfo) {
  KnownBits Known =
      computeKnownBits(V, DL, Depth, AC, CxtI, DT, nullptr, UseInstrInfo);
  return Known.isNegative();
}

static bool isKnownNonEqual(const Value *V1, const Value *V2, const Query &Q);

bool llvm::isKnownNonEqual(const Value *V1, const Value *V2,
                           const DataLayout &DL, AssumptionCache *AC,
                           const Instruction *CxtI, const DominatorTree *DT,
                           bool UseInstrInfo) {
  return ::isKnownNonEqual(V1, V2,
                           Query(DL, AC, safeCxtI(V1, safeCxtI(V2, CxtI)), DT,
                                 UseInstrInfo, /*ORE=*/nullptr));
}

static bool MaskedValueIsZero(const Value *V, const APInt &Mask, unsigned Depth,
                              const Query &Q);

bool llvm::MaskedValueIsZero(const Value *V, const APInt &Mask,
                             const DataLayout &DL, unsigned Depth,
                             AssumptionCache *AC, const Instruction *CxtI,
                             const DominatorTree *DT, bool UseInstrInfo) {
  return ::MaskedValueIsZero(
      V, Mask, Depth, Query(DL, AC, safeCxtI(V, CxtI), DT, UseInstrInfo));
}

static unsigned ComputeNumSignBits(const Value *V, const APInt &DemandedElts,
                                   unsigned Depth, const Query &Q);

static unsigned ComputeNumSignBits(const Value *V, unsigned Depth,
                                   const Query &Q) {
  Type *Ty = V->getType();
  APInt DemandedElts =
      Ty->isVectorTy()
          ? APInt::getAllOnesValue(cast<VectorType>(Ty)->getNumElements())
          : APInt(1, 1);
  return ComputeNumSignBits(V, DemandedElts, Depth, Q);
}

unsigned llvm::ComputeNumSignBits(const Value *V, const DataLayout &DL,
                                  unsigned Depth, AssumptionCache *AC,
                                  const Instruction *CxtI,
                                  const DominatorTree *DT, bool UseInstrInfo) {
  return ::ComputeNumSignBits(
      V, Depth, Query(DL, AC, safeCxtI(V, CxtI), DT, UseInstrInfo));
}

static void computeKnownBitsAddSub(bool Add, const Value *Op0, const Value *Op1,
                                   bool NSW, const APInt &DemandedElts,
                                   KnownBits &KnownOut, KnownBits &Known2,
                                   unsigned Depth, const Query &Q) {
  computeKnownBits(Op1, DemandedElts, KnownOut, Depth + 1, Q);

  // If one operand is unknown and we have no nowrap information,
  // the result will be unknown independently of the second operand.
  if (KnownOut.isUnknown() && !NSW)
    return;

  computeKnownBits(Op0, DemandedElts, Known2, Depth + 1, Q);
  KnownOut = KnownBits::computeForAddSub(Add, NSW, Known2, KnownOut);
}

static void computeKnownBitsMul(const Value *Op0, const Value *Op1, bool NSW,
                                const APInt &DemandedElts, KnownBits &Known,
                                KnownBits &Known2, unsigned Depth,
                                const Query &Q) {
  unsigned BitWidth = Known.getBitWidth();
  computeKnownBits(Op1, DemandedElts, Known, Depth + 1, Q);
  computeKnownBits(Op0, DemandedElts, Known2, Depth + 1, Q);

  bool isKnownNegative = false;
  bool isKnownNonNegative = false;
  // If the multiplication is known not to overflow, compute the sign bit.
  if (NSW) {
    if (Op0 == Op1) {
      // The product of a number with itself is non-negative.
      isKnownNonNegative = true;
    } else {
      bool isKnownNonNegativeOp1 = Known.isNonNegative();
      bool isKnownNonNegativeOp0 = Known2.isNonNegative();
      bool isKnownNegativeOp1 = Known.isNegative();
      bool isKnownNegativeOp0 = Known2.isNegative();
      // The product of two numbers with the same sign is non-negative.
      isKnownNonNegative = (isKnownNegativeOp1 && isKnownNegativeOp0) ||
        (isKnownNonNegativeOp1 && isKnownNonNegativeOp0);
      // The product of a negative number and a non-negative number is either
      // negative or zero.
      if (!isKnownNonNegative)
        isKnownNegative = (isKnownNegativeOp1 && isKnownNonNegativeOp0 &&
                           isKnownNonZero(Op0, Depth, Q)) ||
                          (isKnownNegativeOp0 && isKnownNonNegativeOp1 &&
                           isKnownNonZero(Op1, Depth, Q));
    }
  }

  assert(!Known.hasConflict() && !Known2.hasConflict());
  // Compute a conservative estimate for high known-0 bits.
  unsigned LeadZ =  std::max(Known.countMinLeadingZeros() +
                             Known2.countMinLeadingZeros(),
                             BitWidth) - BitWidth;
  LeadZ = std::min(LeadZ, BitWidth);

  // The result of the bottom bits of an integer multiply can be
  // inferred by looking at the bottom bits of both operands and
  // multiplying them together.
  // We can infer at least the minimum number of known trailing bits
  // of both operands. Depending on number of trailing zeros, we can
  // infer more bits, because (a*b) <=> ((a/m) * (b/n)) * (m*n) assuming
  // a and b are divisible by m and n respectively.
  // We then calculate how many of those bits are inferrable and set
  // the output. For example, the i8 mul:
  //  a = XXXX1100 (12)
  //  b = XXXX1110 (14)
  // We know the bottom 3 bits are zero since the first can be divided by
  // 4 and the second by 2, thus having ((12/4) * (14/2)) * (2*4).
  // Applying the multiplication to the trimmed arguments gets:
  //    XX11 (3)
  //    X111 (7)
  // -------
  //    XX11
  //   XX11
  //  XX11
  // XX11
  // -------
  // XXXXX01
  // Which allows us to infer the 2 LSBs. Since we're multiplying the result
  // by 8, the bottom 3 bits will be 0, so we can infer a total of 5 bits.
  // The proof for this can be described as:
  // Pre: (C1 >= 0) && (C1 < (1 << C5)) && (C2 >= 0) && (C2 < (1 << C6)) &&
  //      (C7 == (1 << (umin(countTrailingZeros(C1), C5) +
  //                    umin(countTrailingZeros(C2), C6) +
  //                    umin(C5 - umin(countTrailingZeros(C1), C5),
  //                         C6 - umin(countTrailingZeros(C2), C6)))) - 1)
  // %aa = shl i8 %a, C5
  // %bb = shl i8 %b, C6
  // %aaa = or i8 %aa, C1
  // %bbb = or i8 %bb, C2
  // %mul = mul i8 %aaa, %bbb
  // %mask = and i8 %mul, C7
  //   =>
  // %mask = i8 ((C1*C2)&C7)
  // Where C5, C6 describe the known bits of %a, %b
  // C1, C2 describe the known bottom bits of %a, %b.
  // C7 describes the mask of the known bits of the result.
  APInt Bottom0 = Known.One;
  APInt Bottom1 = Known2.One;

  // How many times we'd be able to divide each argument by 2 (shr by 1).
  // This gives us the number of trailing zeros on the multiplication result.
  unsigned TrailBitsKnown0 = (Known.Zero | Known.One).countTrailingOnes();
  unsigned TrailBitsKnown1 = (Known2.Zero | Known2.One).countTrailingOnes();
  unsigned TrailZero0 = Known.countMinTrailingZeros();
  unsigned TrailZero1 = Known2.countMinTrailingZeros();
  unsigned TrailZ = TrailZero0 + TrailZero1;

  // Figure out the fewest known-bits operand.
  unsigned SmallestOperand = std::min(TrailBitsKnown0 - TrailZero0,
                                      TrailBitsKnown1 - TrailZero1);
  unsigned ResultBitsKnown = std::min(SmallestOperand + TrailZ, BitWidth);

  APInt BottomKnown = Bottom0.getLoBits(TrailBitsKnown0) *
                      Bottom1.getLoBits(TrailBitsKnown1);

  Known.resetAll();
  Known.Zero.setHighBits(LeadZ);
  Known.Zero |= (~BottomKnown).getLoBits(ResultBitsKnown);
  Known.One |= BottomKnown.getLoBits(ResultBitsKnown);

  // Only make use of no-wrap flags if we failed to compute the sign bit
  // directly.  This matters if the multiplication always overflows, in
  // which case we prefer to follow the result of the direct computation,
  // though as the program is invoking undefined behaviour we can choose
  // whatever we like here.
  if (isKnownNonNegative && !Known.isNegative())
    Known.makeNonNegative();
  else if (isKnownNegative && !Known.isNonNegative())
    Known.makeNegative();
}

void llvm::computeKnownBitsFromRangeMetadata(const MDNode &Ranges,
                                             KnownBits &Known) {
  unsigned BitWidth = Known.getBitWidth();
  unsigned NumRanges = Ranges.getNumOperands() / 2;
  assert(NumRanges >= 1);

  Known.Zero.setAllBits();
  Known.One.setAllBits();

  for (unsigned i = 0; i < NumRanges; ++i) {
    ConstantInt *Lower =
        mdconst::extract<ConstantInt>(Ranges.getOperand(2 * i + 0));
    ConstantInt *Upper =
        mdconst::extract<ConstantInt>(Ranges.getOperand(2 * i + 1));
    ConstantRange Range(Lower->getValue(), Upper->getValue());

    // The first CommonPrefixBits of all values in Range are equal.
    unsigned CommonPrefixBits =
        (Range.getUnsignedMax() ^ Range.getUnsignedMin()).countLeadingZeros();

    APInt Mask = APInt::getHighBitsSet(BitWidth, CommonPrefixBits);
    Known.One &= Range.getUnsignedMax() & Mask;
    Known.Zero &= ~Range.getUnsignedMax() & Mask;
  }
}

static bool isEphemeralValueOf(const Instruction *I, const Value *E) {
  SmallVector<const Value *, 16> WorkSet(1, I);
  SmallPtrSet<const Value *, 32> Visited;
  SmallPtrSet<const Value *, 16> EphValues;

  // The instruction defining an assumption's condition itself is always
  // considered ephemeral to that assumption (even if it has other
  // non-ephemeral users). See r246696's test case for an example.
  if (is_contained(I->operands(), E))
    return true;

  while (!WorkSet.empty()) {
    const Value *V = WorkSet.pop_back_val();
    if (!Visited.insert(V).second)
      continue;

    // If all uses of this value are ephemeral, then so is this value.
    if (llvm::all_of(V->users(), [&](const User *U) {
                                   return EphValues.count(U);
                                 })) {
      if (V == E)
        return true;

      if (V == I || isSafeToSpeculativelyExecute(V)) {
       EphValues.insert(V);
       if (const User *U = dyn_cast<User>(V))
         for (User::const_op_iterator J = U->op_begin(), JE = U->op_end();
              J != JE; ++J)
           WorkSet.push_back(*J);
      }
    }
  }

  return false;
}

// Is this an intrinsic that cannot be speculated but also cannot trap?
bool llvm::isAssumeLikeIntrinsic(const Instruction *I) {
  if (const CallInst *CI = dyn_cast<CallInst>(I))
    if (Function *F = CI->getCalledFunction())
      switch (F->getIntrinsicID()) {
      default: break;
      // FIXME: This list is repeated from NoTTI::getIntrinsicCost.
      case Intrinsic::assume:
      case Intrinsic::sideeffect:
      case Intrinsic::dbg_declare:
      case Intrinsic::dbg_value:
      case Intrinsic::dbg_label:
      case Intrinsic::invariant_start:
      case Intrinsic::invariant_end:
      case Intrinsic::lifetime_start:
      case Intrinsic::lifetime_end:
      case Intrinsic::objectsize:
      case Intrinsic::ptr_annotation:
      case Intrinsic::var_annotation:
        return true;
      }

  return false;
}

bool llvm::isValidAssumeForContext(const Instruction *Inv,
                                   const Instruction *CxtI,
                                   const DominatorTree *DT) {
  // There are two restrictions on the use of an assume:
  //  1. The assume must dominate the context (or the control flow must
  //     reach the assume whenever it reaches the context).
  //  2. The context must not be in the assume's set of ephemeral values
  //     (otherwise we will use the assume to prove that the condition
  //     feeding the assume is trivially true, thus causing the removal of
  //     the assume).

  if (Inv->getParent() == CxtI->getParent()) {
    // If Inv and CtxI are in the same block, check if the assume (Inv) is first
    // in the BB.
    if (Inv->comesBefore(CxtI))
      return true;

    // Don't let an assume affect itself - this would cause the problems
    // `isEphemeralValueOf` is trying to prevent, and it would also make
    // the loop below go out of bounds.
    if (Inv == CxtI)
      return false;

    // The context comes first, but they're both in the same block.
    // Make sure there is nothing in between that might interrupt
    // the control flow, not even CxtI itself.
    for (BasicBlock::const_iterator I(CxtI), IE(Inv); I != IE; ++I)
      if (!isGuaranteedToTransferExecutionToSuccessor(&*I))
        return false;

    return !isEphemeralValueOf(Inv, CxtI);
  }

  // Inv and CxtI are in different blocks.
  if (DT) {
    if (DT->dominates(Inv, CxtI))
      return true;
  } else if (Inv->getParent() == CxtI->getParent()->getSinglePredecessor()) {
    // We don't have a DT, but this trivially dominates.
    return true;
  }

  return false;
}

static bool isKnownNonZeroFromAssume(const Value *V, const Query &Q) {
  // Use of assumptions is context-sensitive. If we don't have a context, we
  // cannot use them!
  if (!Q.AC || !Q.CxtI)
    return false;

  // Note that the patterns below need to be kept in sync with the code
  // in AssumptionCache::updateAffectedValues.

  auto CmpExcludesZero = [V](ICmpInst *Cmp) {
    auto m_V = m_CombineOr(m_Specific(V), m_PtrToInt(m_Specific(V)));

    Value *RHS;
    CmpInst::Predicate Pred;
    if (!match(Cmp, m_c_ICmp(Pred, m_V, m_Value(RHS))))
      return false;
    // assume(v u> y) -> assume(v != 0)
    if (Pred == ICmpInst::ICMP_UGT)
      return true;

    // assume(v != 0)
    // We special-case this one to ensure that we handle `assume(v != null)`.
    if (Pred == ICmpInst::ICMP_NE)
      return match(RHS, m_Zero());

    // All other predicates - rely on generic ConstantRange handling.
    ConstantInt *CI;
    if (!match(RHS, m_ConstantInt(CI)))
      return false;
    ConstantRange RHSRange(CI->getValue());
    ConstantRange TrueValues =
        ConstantRange::makeAllowedICmpRegion(Pred, RHSRange);
    return !TrueValues.contains(APInt::getNullValue(CI->getBitWidth()));
  };

  for (auto &AssumeVH : Q.AC->assumptionsFor(V)) {
    if (!AssumeVH)
      continue;
    CallInst *I = cast<CallInst>(AssumeVH);
    assert(I->getFunction() == Q.CxtI->getFunction() &&
           "Got assumption for the wrong function!");
    if (Q.isExcluded(I))
      continue;

    // Warning: This loop can end up being somewhat performance sensitive.
    // We're running this loop for once for each value queried resulting in a
    // runtime of ~O(#assumes * #values).

    assert(I->getCalledFunction()->getIntrinsicID() == Intrinsic::assume &&
           "must be an assume intrinsic");

    Value *Arg = I->getArgOperand(0);
    ICmpInst *Cmp = dyn_cast<ICmpInst>(Arg);
    if (!Cmp)
      continue;

    if (CmpExcludesZero(Cmp) && isValidAssumeForContext(I, Q.CxtI, Q.DT))
      return true;
  }

  return false;
}

static void computeKnownBitsFromAssume(const Value *V, KnownBits &Known,
                                       unsigned Depth, const Query &Q) {
  // Use of assumptions is context-sensitive. If we don't have a context, we
  // cannot use them!
  if (!Q.AC || !Q.CxtI)
    return;

  unsigned BitWidth = Known.getBitWidth();

  // Note that the patterns below need to be kept in sync with the code
  // in AssumptionCache::updateAffectedValues.

  for (auto &AssumeVH : Q.AC->assumptionsFor(V)) {
    if (!AssumeVH)
      continue;
    CallInst *I = cast<CallInst>(AssumeVH);
    assert(I->getParent()->getParent() == Q.CxtI->getParent()->getParent() &&
           "Got assumption for the wrong function!");
    if (Q.isExcluded(I))
      continue;

    // Warning: This loop can end up being somewhat performance sensitive.
    // We're running this loop for once for each value queried resulting in a
    // runtime of ~O(#assumes * #values).

    assert(I->getCalledFunction()->getIntrinsicID() == Intrinsic::assume &&
           "must be an assume intrinsic");

    Value *Arg = I->getArgOperand(0);

    if (Arg == V && isValidAssumeForContext(I, Q.CxtI, Q.DT)) {
      assert(BitWidth == 1 && "assume operand is not i1?");
      Known.setAllOnes();
      return;
    }
    if (match(Arg, m_Not(m_Specific(V))) &&
        isValidAssumeForContext(I, Q.CxtI, Q.DT)) {
      assert(BitWidth == 1 && "assume operand is not i1?");
      Known.setAllZero();
      return;
    }

    // The remaining tests are all recursive, so bail out if we hit the limit.
    if (Depth == MaxDepth)
      continue;

    ICmpInst *Cmp = dyn_cast<ICmpInst>(Arg);
    if (!Cmp)
      continue;

    Value *A, *B;
    auto m_V = m_CombineOr(m_Specific(V), m_PtrToInt(m_Specific(V)));

    CmpInst::Predicate Pred;
    uint64_t C;
    switch (Cmp->getPredicate()) {
    default:
      break;
    case ICmpInst::ICMP_EQ:
      // assume(v = a)
      if (match(Cmp, m_c_ICmp(Pred, m_V, m_Value(A))) &&
          isValidAssumeForContext(I, Q.CxtI, Q.DT)) {
        KnownBits RHSKnown(BitWidth);
        computeKnownBits(A, RHSKnown, Depth+1, Query(Q, I));
        Known.Zero |= RHSKnown.Zero;
        Known.One  |= RHSKnown.One;
      // assume(v & b = a)
      } else if (match(Cmp,
                       m_c_ICmp(Pred, m_c_And(m_V, m_Value(B)), m_Value(A))) &&
                 isValidAssumeForContext(I, Q.CxtI, Q.DT)) {
        KnownBits RHSKnown(BitWidth);
        computeKnownBits(A, RHSKnown, Depth+1, Query(Q, I));
        KnownBits MaskKnown(BitWidth);
        computeKnownBits(B, MaskKnown, Depth+1, Query(Q, I));

        // For those bits in the mask that are known to be one, we can propagate
        // known bits from the RHS to V.
        Known.Zero |= RHSKnown.Zero & MaskKnown.One;
        Known.One  |= RHSKnown.One  & MaskKnown.One;
      // assume(~(v & b) = a)
      } else if (match(Cmp, m_c_ICmp(Pred, m_Not(m_c_And(m_V, m_Value(B))),
                                     m_Value(A))) &&
                 isValidAssumeForContext(I, Q.CxtI, Q.DT)) {
        KnownBits RHSKnown(BitWidth);
        computeKnownBits(A, RHSKnown, Depth+1, Query(Q, I));
        KnownBits MaskKnown(BitWidth);
        computeKnownBits(B, MaskKnown, Depth+1, Query(Q, I));

        // For those bits in the mask that are known to be one, we can propagate
        // inverted known bits from the RHS to V.
        Known.Zero |= RHSKnown.One  & MaskKnown.One;
        Known.One  |= RHSKnown.Zero & MaskKnown.One;
      // assume(v | b = a)
      } else if (match(Cmp,
                       m_c_ICmp(Pred, m_c_Or(m_V, m_Value(B)), m_Value(A))) &&
                 isValidAssumeForContext(I, Q.CxtI, Q.DT)) {
        KnownBits RHSKnown(BitWidth);
        computeKnownBits(A, RHSKnown, Depth+1, Query(Q, I));
        KnownBits BKnown(BitWidth);
        computeKnownBits(B, BKnown, Depth+1, Query(Q, I));

        // For those bits in B that are known to be zero, we can propagate known
        // bits from the RHS to V.
        Known.Zero |= RHSKnown.Zero & BKnown.Zero;
        Known.One  |= RHSKnown.One  & BKnown.Zero;
      // assume(~(v | b) = a)
      } else if (match(Cmp, m_c_ICmp(Pred, m_Not(m_c_Or(m_V, m_Value(B))),
                                     m_Value(A))) &&
                 isValidAssumeForContext(I, Q.CxtI, Q.DT)) {
        KnownBits RHSKnown(BitWidth);
        computeKnownBits(A, RHSKnown, Depth+1, Query(Q, I));
        KnownBits BKnown(BitWidth);
        computeKnownBits(B, BKnown, Depth+1, Query(Q, I));

        // For those bits in B that are known to be zero, we can propagate
        // inverted known bits from the RHS to V.
        Known.Zero |= RHSKnown.One  & BKnown.Zero;
        Known.One  |= RHSKnown.Zero & BKnown.Zero;
      // assume(v ^ b = a)
      } else if (match(Cmp,
                       m_c_ICmp(Pred, m_c_Xor(m_V, m_Value(B)), m_Value(A))) &&
                 isValidAssumeForContext(I, Q.CxtI, Q.DT)) {
        KnownBits RHSKnown(BitWidth);
        computeKnownBits(A, RHSKnown, Depth+1, Query(Q, I));
        KnownBits BKnown(BitWidth);
        computeKnownBits(B, BKnown, Depth+1, Query(Q, I));

        // For those bits in B that are known to be zero, we can propagate known
        // bits from the RHS to V. For those bits in B that are known to be one,
        // we can propagate inverted known bits from the RHS to V.
        Known.Zero |= RHSKnown.Zero & BKnown.Zero;
        Known.One  |= RHSKnown.One  & BKnown.Zero;
        Known.Zero |= RHSKnown.One  & BKnown.One;
        Known.One  |= RHSKnown.Zero & BKnown.One;
      // assume(~(v ^ b) = a)
      } else if (match(Cmp, m_c_ICmp(Pred, m_Not(m_c_Xor(m_V, m_Value(B))),
                                     m_Value(A))) &&
                 isValidAssumeForContext(I, Q.CxtI, Q.DT)) {
        KnownBits RHSKnown(BitWidth);
        computeKnownBits(A, RHSKnown, Depth+1, Query(Q, I));
        KnownBits BKnown(BitWidth);
        computeKnownBits(B, BKnown, Depth+1, Query(Q, I));

        // For those bits in B that are known to be zero, we can propagate
        // inverted known bits from the RHS to V. For those bits in B that are
        // known to be one, we can propagate known bits from the RHS to V.
        Known.Zero |= RHSKnown.One  & BKnown.Zero;
        Known.One  |= RHSKnown.Zero & BKnown.Zero;
        Known.Zero |= RHSKnown.Zero & BKnown.One;
        Known.One  |= RHSKnown.One  & BKnown.One;
      // assume(v << c = a)
      } else if (match(Cmp, m_c_ICmp(Pred, m_Shl(m_V, m_ConstantInt(C)),
                                     m_Value(A))) &&
                 isValidAssumeForContext(I, Q.CxtI, Q.DT) && C < BitWidth) {
        KnownBits RHSKnown(BitWidth);
        computeKnownBits(A, RHSKnown, Depth+1, Query(Q, I));
        // For those bits in RHS that are known, we can propagate them to known
        // bits in V shifted to the right by C.
        RHSKnown.Zero.lshrInPlace(C);
        Known.Zero |= RHSKnown.Zero;
        RHSKnown.One.lshrInPlace(C);
        Known.One  |= RHSKnown.One;
      // assume(~(v << c) = a)
      } else if (match(Cmp, m_c_ICmp(Pred, m_Not(m_Shl(m_V, m_ConstantInt(C))),
                                     m_Value(A))) &&
                 isValidAssumeForContext(I, Q.CxtI, Q.DT) && C < BitWidth) {
        KnownBits RHSKnown(BitWidth);
        computeKnownBits(A, RHSKnown, Depth+1, Query(Q, I));
        // For those bits in RHS that are known, we can propagate them inverted
        // to known bits in V shifted to the right by C.
        RHSKnown.One.lshrInPlace(C);
        Known.Zero |= RHSKnown.One;
        RHSKnown.Zero.lshrInPlace(C);
        Known.One  |= RHSKnown.Zero;
      // assume(v >> c = a)
      } else if (match(Cmp, m_c_ICmp(Pred, m_Shr(m_V, m_ConstantInt(C)),
                                     m_Value(A))) &&
                 isValidAssumeForContext(I, Q.CxtI, Q.DT) && C < BitWidth) {
        KnownBits RHSKnown(BitWidth);
        computeKnownBits(A, RHSKnown, Depth+1, Query(Q, I));
        // For those bits in RHS that are known, we can propagate them to known
        // bits in V shifted to the right by C.
        Known.Zero |= RHSKnown.Zero << C;
        Known.One  |= RHSKnown.One  << C;
      // assume(~(v >> c) = a)
      } else if (match(Cmp, m_c_ICmp(Pred, m_Not(m_Shr(m_V, m_ConstantInt(C))),
                                     m_Value(A))) &&
                 isValidAssumeForContext(I, Q.CxtI, Q.DT) && C < BitWidth) {
        KnownBits RHSKnown(BitWidth);
        computeKnownBits(A, RHSKnown, Depth+1, Query(Q, I));
        // For those bits in RHS that are known, we can propagate them inverted
        // to known bits in V shifted to the right by C.
        Known.Zero |= RHSKnown.One  << C;
        Known.One  |= RHSKnown.Zero << C;
      }
      break;
    case ICmpInst::ICMP_SGE:
      // assume(v >=_s c) where c is non-negative
      if (match(Cmp, m_ICmp(Pred, m_V, m_Value(A))) &&
          isValidAssumeForContext(I, Q.CxtI, Q.DT)) {
        KnownBits RHSKnown(BitWidth);
        computeKnownBits(A, RHSKnown, Depth + 1, Query(Q, I));

        if (RHSKnown.isNonNegative()) {
          // We know that the sign bit is zero.
          Known.makeNonNegative();
        }
      }
      break;
    case ICmpInst::ICMP_SGT:
      // assume(v >_s c) where c is at least -1.
      if (match(Cmp, m_ICmp(Pred, m_V, m_Value(A))) &&
          isValidAssumeForContext(I, Q.CxtI, Q.DT)) {
        KnownBits RHSKnown(BitWidth);
        computeKnownBits(A, RHSKnown, Depth + 1, Query(Q, I));

        if (RHSKnown.isAllOnes() || RHSKnown.isNonNegative()) {
          // We know that the sign bit is zero.
          Known.makeNonNegative();
        }
      }
      break;
    case ICmpInst::ICMP_SLE:
      // assume(v <=_s c) where c is negative
      if (match(Cmp, m_ICmp(Pred, m_V, m_Value(A))) &&
          isValidAssumeForContext(I, Q.CxtI, Q.DT)) {
        KnownBits RHSKnown(BitWidth);
        computeKnownBits(A, RHSKnown, Depth + 1, Query(Q, I));

        if (RHSKnown.isNegative()) {
          // We know that the sign bit is one.
          Known.makeNegative();
        }
      }
      break;
    case ICmpInst::ICMP_SLT:
      // assume(v <_s c) where c is non-positive
      if (match(Cmp, m_ICmp(Pred, m_V, m_Value(A))) &&
          isValidAssumeForContext(I, Q.CxtI, Q.DT)) {
        KnownBits RHSKnown(BitWidth);
        computeKnownBits(A, RHSKnown, Depth+1, Query(Q, I));

        if (RHSKnown.isZero() || RHSKnown.isNegative()) {
          // We know that the sign bit is one.
          Known.makeNegative();
        }
      }
      break;
    case ICmpInst::ICMP_ULE:
      // assume(v <=_u c)
      if (match(Cmp, m_ICmp(Pred, m_V, m_Value(A))) &&
          isValidAssumeForContext(I, Q.CxtI, Q.DT)) {
        KnownBits RHSKnown(BitWidth);
        computeKnownBits(A, RHSKnown, Depth+1, Query(Q, I));

        // Whatever high bits in c are zero are known to be zero.
        Known.Zero.setHighBits(RHSKnown.countMinLeadingZeros());
      }
      break;
    case ICmpInst::ICMP_ULT:
      // assume(v <_u c)
      if (match(Cmp, m_ICmp(Pred, m_V, m_Value(A))) &&
          isValidAssumeForContext(I, Q.CxtI, Q.DT)) {
        KnownBits RHSKnown(BitWidth);
        computeKnownBits(A, RHSKnown, Depth+1, Query(Q, I));

        // If the RHS is known zero, then this assumption must be wrong (nothing
        // is unsigned less than zero). Signal a conflict and get out of here.
        if (RHSKnown.isZero()) {
          Known.Zero.setAllBits();
          Known.One.setAllBits();
          break;
        }

        // Whatever high bits in c are zero are known to be zero (if c is a power
        // of 2, then one more).
        if (isKnownToBeAPowerOfTwo(A, false, Depth + 1, Query(Q, I)))
          Known.Zero.setHighBits(RHSKnown.countMinLeadingZeros() + 1);
        else
          Known.Zero.setHighBits(RHSKnown.countMinLeadingZeros());
      }
      break;
    }
  }

  // If assumptions conflict with each other or previous known bits, then we
  // have a logical fallacy. It's possible that the assumption is not reachable,
  // so this isn't a real bug. On the other hand, the program may have undefined
  // behavior, or we might have a bug in the compiler. We can't assert/crash, so
  // clear out the known bits, try to warn the user, and hope for the best.
  if (Known.Zero.intersects(Known.One)) {
    Known.resetAll();

    if (Q.ORE)
      Q.ORE->emit([&]() {
        auto *CxtI = const_cast<Instruction *>(Q.CxtI);
        return OptimizationRemarkAnalysis("value-tracking", "BadAssumption",
                                          CxtI)
               << "Detected conflicting code assumptions. Program may "
                  "have undefined behavior, or compiler may have "
                  "internal error.";
      });
  }
}

/// Compute known bits from a shift operator, including those with a
/// non-constant shift amount. Known is the output of this function. Known2 is a
/// pre-allocated temporary with the same bit width as Known. KZF and KOF are
/// operator-specific functions that, given the known-zero or known-one bits
/// respectively, and a shift amount, compute the implied known-zero or
/// known-one bits of the shift operator's result respectively for that shift
/// amount. The results from calling KZF and KOF are conservatively combined for
/// all permitted shift amounts.
static void computeKnownBitsFromShiftOperator(
    const Operator *I, const APInt &DemandedElts, KnownBits &Known,
    KnownBits &Known2, unsigned Depth, const Query &Q,
    function_ref<APInt(const APInt &, unsigned)> KZF,
    function_ref<APInt(const APInt &, unsigned)> KOF) {
  unsigned BitWidth = Known.getBitWidth();

  computeKnownBits(I->getOperand(1), DemandedElts, Known, Depth + 1, Q);
  if (Known.isConstant()) {
    unsigned ShiftAmt = Known.getConstant().getLimitedValue(BitWidth - 1);

    computeKnownBits(I->getOperand(0), DemandedElts, Known, Depth + 1, Q);
    Known.Zero = KZF(Known.Zero, ShiftAmt);
    Known.One  = KOF(Known.One, ShiftAmt);
    // If the known bits conflict, this must be an overflowing left shift, so
    // the shift result is poison. We can return anything we want. Choose 0 for
    // the best folding opportunity.
    if (Known.hasConflict())
      Known.setAllZero();

    return;
  }

  // If the shift amount could be greater than or equal to the bit-width of the
  // LHS, the value could be poison, but bail out because the check below is
  // expensive.
  // TODO: Should we just carry on?
  if (Known.getMaxValue().uge(BitWidth)) {
    Known.resetAll();
    return;
  }

  // Note: We cannot use Known.Zero.getLimitedValue() here, because if
  // BitWidth > 64 and any upper bits are known, we'll end up returning the
  // limit value (which implies all bits are known).
  uint64_t ShiftAmtKZ = Known.Zero.zextOrTrunc(64).getZExtValue();
  uint64_t ShiftAmtKO = Known.One.zextOrTrunc(64).getZExtValue();

  // It would be more-clearly correct to use the two temporaries for this
  // calculation. Reusing the APInts here to prevent unnecessary allocations.
  Known.resetAll();

  // If we know the shifter operand is nonzero, we can sometimes infer more
  // known bits. However this is expensive to compute, so be lazy about it and
  // only compute it when absolutely necessary.
  Optional<bool> ShifterOperandIsNonZero;

  // Early exit if we can't constrain any well-defined shift amount.
  if (!(ShiftAmtKZ & (PowerOf2Ceil(BitWidth) - 1)) &&
      !(ShiftAmtKO & (PowerOf2Ceil(BitWidth) - 1))) {
    ShifterOperandIsNonZero =
        isKnownNonZero(I->getOperand(1), DemandedElts, Depth + 1, Q);
    if (!*ShifterOperandIsNonZero)
      return;
  }

  computeKnownBits(I->getOperand(0), DemandedElts, Known2, Depth + 1, Q);

  Known.Zero.setAllBits();
  Known.One.setAllBits();
  for (unsigned ShiftAmt = 0; ShiftAmt < BitWidth; ++ShiftAmt) {
    // Combine the shifted known input bits only for those shift amounts
    // compatible with its known constraints.
    if ((ShiftAmt & ~ShiftAmtKZ) != ShiftAmt)
      continue;
    if ((ShiftAmt | ShiftAmtKO) != ShiftAmt)
      continue;
    // If we know the shifter is nonzero, we may be able to infer more known
    // bits. This check is sunk down as far as possible to avoid the expensive
    // call to isKnownNonZero if the cheaper checks above fail.
    if (ShiftAmt == 0) {
      if (!ShifterOperandIsNonZero.hasValue())
        ShifterOperandIsNonZero =
            isKnownNonZero(I->getOperand(1), DemandedElts, Depth + 1, Q);
      if (*ShifterOperandIsNonZero)
        continue;
    }

    Known.Zero &= KZF(Known2.Zero, ShiftAmt);
    Known.One  &= KOF(Known2.One, ShiftAmt);
  }

  // If the known bits conflict, the result is poison. Return a 0 and hope the
  // caller can further optimize that.
  if (Known.hasConflict())
    Known.setAllZero();
}

static void computeKnownBitsFromOperator(const Operator *I,
                                         const APInt &DemandedElts,
                                         KnownBits &Known, unsigned Depth,
                                         const Query &Q) {
  unsigned BitWidth = Known.getBitWidth();

  KnownBits Known2(BitWidth);
  switch (I->getOpcode()) {
  default: break;
  case Instruction::Load:
    if (MDNode *MD =
            Q.IIQ.getMetadata(cast<LoadInst>(I), LLVMContext::MD_range))
      computeKnownBitsFromRangeMetadata(*MD, Known);
    break;
  case Instruction::And: {
    // If either the LHS or the RHS are Zero, the result is zero.
    computeKnownBits(I->getOperand(1), DemandedElts, Known, Depth + 1, Q);
    computeKnownBits(I->getOperand(0), DemandedElts, Known2, Depth + 1, Q);

    Known &= Known2;

    // and(x, add (x, -1)) is a common idiom that always clears the low bit;
    // here we handle the more general case of adding any odd number by
    // matching the form add(x, add(x, y)) where y is odd.
    // TODO: This could be generalized to clearing any bit set in y where the
    // following bit is known to be unset in y.
    Value *X = nullptr, *Y = nullptr;
    if (!Known.Zero[0] && !Known.One[0] &&
        match(I, m_c_BinOp(m_Value(X), m_Add(m_Deferred(X), m_Value(Y))))) {
      Known2.resetAll();
      computeKnownBits(Y, DemandedElts, Known2, Depth + 1, Q);
      if (Known2.countMinTrailingOnes() > 0)
        Known.Zero.setBit(0);
    }
    break;
  }
  case Instruction::Or:
    computeKnownBits(I->getOperand(1), DemandedElts, Known, Depth + 1, Q);
    computeKnownBits(I->getOperand(0), DemandedElts, Known2, Depth + 1, Q);

    Known |= Known2;
    break;
  case Instruction::Xor:
    computeKnownBits(I->getOperand(1), DemandedElts, Known, Depth + 1, Q);
    computeKnownBits(I->getOperand(0), DemandedElts, Known2, Depth + 1, Q);

    Known ^= Known2;
    break;
  case Instruction::Mul: {
    bool NSW = Q.IIQ.hasNoSignedWrap(cast<OverflowingBinaryOperator>(I));
    computeKnownBitsMul(I->getOperand(0), I->getOperand(1), NSW, DemandedElts,
                        Known, Known2, Depth, Q);
    break;
  }
  case Instruction::UDiv: {
    // For the purposes of computing leading zeros we can conservatively
    // treat a udiv as a logical right shift by the power of 2 known to
    // be less than the denominator.
    computeKnownBits(I->getOperand(0), Known2, Depth + 1, Q);
    unsigned LeadZ = Known2.countMinLeadingZeros();

    Known2.resetAll();
    computeKnownBits(I->getOperand(1), Known2, Depth + 1, Q);
    unsigned RHSMaxLeadingZeros = Known2.countMaxLeadingZeros();
    if (RHSMaxLeadingZeros != BitWidth)
      LeadZ = std::min(BitWidth, LeadZ + BitWidth - RHSMaxLeadingZeros - 1);

    Known.Zero.setHighBits(LeadZ);
    break;
  }
  case Instruction::Select: {
    const Value *LHS = nullptr, *RHS = nullptr;
    SelectPatternFlavor SPF = matchSelectPattern(I, LHS, RHS).Flavor;
    if (SelectPatternResult::isMinOrMax(SPF)) {
      computeKnownBits(RHS, Known, Depth + 1, Q);
      computeKnownBits(LHS, Known2, Depth + 1, Q);
    } else {
      computeKnownBits(I->getOperand(2), Known, Depth + 1, Q);
      computeKnownBits(I->getOperand(1), Known2, Depth + 1, Q);
    }

    unsigned MaxHighOnes = 0;
    unsigned MaxHighZeros = 0;
    if (SPF == SPF_SMAX) {
      // If both sides are negative, the result is negative.
      if (Known.isNegative() && Known2.isNegative())
        // We can derive a lower bound on the result by taking the max of the
        // leading one bits.
        MaxHighOnes =
            std::max(Known.countMinLeadingOnes(), Known2.countMinLeadingOnes());
      // If either side is non-negative, the result is non-negative.
      else if (Known.isNonNegative() || Known2.isNonNegative())
        MaxHighZeros = 1;
    } else if (SPF == SPF_SMIN) {
      // If both sides are non-negative, the result is non-negative.
      if (Known.isNonNegative() && Known2.isNonNegative())
        // We can derive an upper bound on the result by taking the max of the
        // leading zero bits.
        MaxHighZeros = std::max(Known.countMinLeadingZeros(),
                                Known2.countMinLeadingZeros());
      // If either side is negative, the result is negative.
      else if (Known.isNegative() || Known2.isNegative())
        MaxHighOnes = 1;
    } else if (SPF == SPF_UMAX) {
      // We can derive a lower bound on the result by taking the max of the
      // leading one bits.
      MaxHighOnes =
          std::max(Known.countMinLeadingOnes(), Known2.countMinLeadingOnes());
    } else if (SPF == SPF_UMIN) {
      // We can derive an upper bound on the result by taking the max of the
      // leading zero bits.
      MaxHighZeros =
          std::max(Known.countMinLeadingZeros(), Known2.countMinLeadingZeros());
    } else if (SPF == SPF_ABS) {
      // RHS from matchSelectPattern returns the negation part of abs pattern.
      // If the negate has an NSW flag we can assume the sign bit of the result
      // will be 0 because that makes abs(INT_MIN) undefined.
      if (match(RHS, m_Neg(m_Specific(LHS))) &&
          Q.IIQ.hasNoSignedWrap(cast<Instruction>(RHS)))
        MaxHighZeros = 1;
    }

    // Only known if known in both the LHS and RHS.
    Known.One &= Known2.One;
    Known.Zero &= Known2.Zero;
    if (MaxHighOnes > 0)
      Known.One.setHighBits(MaxHighOnes);
    if (MaxHighZeros > 0)
      Known.Zero.setHighBits(MaxHighZeros);
    break;
  }
  case Instruction::FPTrunc:
  case Instruction::FPExt:
  case Instruction::FPToUI:
  case Instruction::FPToSI:
  case Instruction::SIToFP:
  case Instruction::UIToFP:
    break; // Can't work with floating point.
  case Instruction::PtrToInt:
  case Instruction::IntToPtr:
    // Fall through and handle them the same as zext/trunc.
    LLVM_FALLTHROUGH;
  case Instruction::ZExt:
  case Instruction::Trunc: {
    Type *SrcTy = I->getOperand(0)->getType();

    unsigned SrcBitWidth;
    // Note that we handle pointer operands here because of inttoptr/ptrtoint
    // which fall through here.
    Type *ScalarTy = SrcTy->getScalarType();
    SrcBitWidth = ScalarTy->isPointerTy() ?
      Q.DL.getPointerTypeSizeInBits(ScalarTy) :
      Q.DL.getTypeSizeInBits(ScalarTy);

    assert(SrcBitWidth && "SrcBitWidth can't be zero");
    Known = Known.anyextOrTrunc(SrcBitWidth);
    computeKnownBits(I->getOperand(0), Known, Depth + 1, Q);
    Known = Known.zextOrTrunc(BitWidth);
    break;
  }
  case Instruction::BitCast: {
    Type *SrcTy = I->getOperand(0)->getType();
    if (SrcTy->isIntOrPtrTy() &&
        // TODO: For now, not handling conversions like:
        // (bitcast i64 %x to <2 x i32>)
        !I->getType()->isVectorTy()) {
      computeKnownBits(I->getOperand(0), Known, Depth + 1, Q);
      break;
    }
    break;
  }
  case Instruction::SExt: {
    // Compute the bits in the result that are not present in the input.
    unsigned SrcBitWidth = I->getOperand(0)->getType()->getScalarSizeInBits();

    Known = Known.trunc(SrcBitWidth);
    computeKnownBits(I->getOperand(0), Known, Depth + 1, Q);
    // If the sign bit of the input is known set or clear, then we know the
    // top bits of the result.
    Known = Known.sext(BitWidth);
    break;
  }
  case Instruction::Shl: {
    // (shl X, C1) & C2 == 0   iff   (X & C2 >>u C1) == 0
    bool NSW = Q.IIQ.hasNoSignedWrap(cast<OverflowingBinaryOperator>(I));
    auto KZF = [NSW](const APInt &KnownZero, unsigned ShiftAmt) {
      APInt KZResult = KnownZero << ShiftAmt;
      KZResult.setLowBits(ShiftAmt); // Low bits known 0.
      // If this shift has "nsw" keyword, then the result is either a poison
      // value or has the same sign bit as the first operand.
      if (NSW && KnownZero.isSignBitSet())
        KZResult.setSignBit();
      return KZResult;
    };

    auto KOF = [NSW](const APInt &KnownOne, unsigned ShiftAmt) {
      APInt KOResult = KnownOne << ShiftAmt;
      if (NSW && KnownOne.isSignBitSet())
        KOResult.setSignBit();
      return KOResult;
    };

    computeKnownBitsFromShiftOperator(I, DemandedElts, Known, Known2, Depth, Q,
                                      KZF, KOF);
    break;
  }
  case Instruction::LShr: {
    // (lshr X, C1) & C2 == 0   iff  (-1 >> C1) & C2 == 0
    auto KZF = [](const APInt &KnownZero, unsigned ShiftAmt) {
      APInt KZResult = KnownZero.lshr(ShiftAmt);
      // High bits known zero.
      KZResult.setHighBits(ShiftAmt);
      return KZResult;
    };

    auto KOF = [](const APInt &KnownOne, unsigned ShiftAmt) {
      return KnownOne.lshr(ShiftAmt);
    };

    computeKnownBitsFromShiftOperator(I, DemandedElts, Known, Known2, Depth, Q,
                                      KZF, KOF);
    break;
  }
  case Instruction::AShr: {
    // (ashr X, C1) & C2 == 0   iff  (-1 >> C1) & C2 == 0
    auto KZF = [](const APInt &KnownZero, unsigned ShiftAmt) {
      return KnownZero.ashr(ShiftAmt);
    };

    auto KOF = [](const APInt &KnownOne, unsigned ShiftAmt) {
      return KnownOne.ashr(ShiftAmt);
    };

    computeKnownBitsFromShiftOperator(I, DemandedElts, Known, Known2, Depth, Q,
                                      KZF, KOF);
    break;
  }
  case Instruction::Sub: {
    bool NSW = Q.IIQ.hasNoSignedWrap(cast<OverflowingBinaryOperator>(I));
    computeKnownBitsAddSub(false, I->getOperand(0), I->getOperand(1), NSW,
                           DemandedElts, Known, Known2, Depth, Q);
    break;
  }
  case Instruction::Add: {
    bool NSW = Q.IIQ.hasNoSignedWrap(cast<OverflowingBinaryOperator>(I));
    computeKnownBitsAddSub(true, I->getOperand(0), I->getOperand(1), NSW,
                           DemandedElts, Known, Known2, Depth, Q);
    break;
  }
  case Instruction::SRem:
    if (ConstantInt *Rem = dyn_cast<ConstantInt>(I->getOperand(1))) {
      APInt RA = Rem->getValue().abs();
      if (RA.isPowerOf2()) {
        APInt LowBits = RA - 1;
        computeKnownBits(I->getOperand(0), Known2, Depth + 1, Q);

        // The low bits of the first operand are unchanged by the srem.
        Known.Zero = Known2.Zero & LowBits;
        Known.One = Known2.One & LowBits;

        // If the first operand is non-negative or has all low bits zero, then
        // the upper bits are all zero.
        if (Known2.isNonNegative() || LowBits.isSubsetOf(Known2.Zero))
          Known.Zero |= ~LowBits;

        // If the first operand is negative and not all low bits are zero, then
        // the upper bits are all one.
        if (Known2.isNegative() && LowBits.intersects(Known2.One))
          Known.One |= ~LowBits;

        assert((Known.Zero & Known.One) == 0 && "Bits known to be one AND zero?");
        break;
      }
    }

    // The sign bit is the LHS's sign bit, except when the result of the
    // remainder is zero.
    computeKnownBits(I->getOperand(0), Known2, Depth + 1, Q);
    // If it's known zero, our sign bit is also zero.
    if (Known2.isNonNegative())
      Known.makeNonNegative();

    break;
  case Instruction::URem: {
    if (ConstantInt *Rem = dyn_cast<ConstantInt>(I->getOperand(1))) {
      const APInt &RA = Rem->getValue();
      if (RA.isPowerOf2()) {
        APInt LowBits = (RA - 1);
        computeKnownBits(I->getOperand(0), Known, Depth + 1, Q);
        Known.Zero |= ~LowBits;
        Known.One &= LowBits;
        break;
      }
    }

    // Since the result is less than or equal to either operand, any leading
    // zero bits in either operand must also exist in the result.
    computeKnownBits(I->getOperand(0), Known, Depth + 1, Q);
    computeKnownBits(I->getOperand(1), Known2, Depth + 1, Q);

    unsigned Leaders =
        std::max(Known.countMinLeadingZeros(), Known2.countMinLeadingZeros());
    Known.resetAll();
    Known.Zero.setHighBits(Leaders);
    break;
  }

  case Instruction::Alloca: {
    const AllocaInst *AI = cast<AllocaInst>(I);
    unsigned Align = AI->getAlignment();
    if (Align == 0)
      Align = Q.DL.getABITypeAlignment(AI->getAllocatedType());

    if (Align > 0)
      Known.Zero.setLowBits(countTrailingZeros(Align));
    break;
  }
  case Instruction::GetElementPtr: {
    // Analyze all of the subscripts of this getelementptr instruction
    // to determine if we can prove known low zero bits.
    KnownBits LocalKnown(BitWidth);
    computeKnownBits(I->getOperand(0), LocalKnown, Depth + 1, Q);
    unsigned TrailZ = LocalKnown.countMinTrailingZeros();

    gep_type_iterator GTI = gep_type_begin(I);
    for (unsigned i = 1, e = I->getNumOperands(); i != e; ++i, ++GTI) {
      Value *Index = I->getOperand(i);
      if (StructType *STy = GTI.getStructTypeOrNull()) {
        // Handle struct member offset arithmetic.

        // Handle case when index is vector zeroinitializer
        Constant *CIndex = cast<Constant>(Index);
        if (CIndex->isZeroValue())
          continue;

        if (CIndex->getType()->isVectorTy())
          Index = CIndex->getSplatValue();

        unsigned Idx = cast<ConstantInt>(Index)->getZExtValue();
        const StructLayout *SL = Q.DL.getStructLayout(STy);
        uint64_t Offset = SL->getElementOffset(Idx);
        TrailZ = std::min<unsigned>(TrailZ,
                                    countTrailingZeros(Offset));
      } else {
        // Handle array index arithmetic.
        Type *IndexedTy = GTI.getIndexedType();
        if (!IndexedTy->isSized()) {
          TrailZ = 0;
          break;
        }
        unsigned GEPOpiBits = Index->getType()->getScalarSizeInBits();
        uint64_t TypeSize = Q.DL.getTypeAllocSize(IndexedTy).getKnownMinSize();
        LocalKnown.Zero = LocalKnown.One = APInt(GEPOpiBits, 0);
        computeKnownBits(Index, LocalKnown, Depth + 1, Q);
        TrailZ = std::min(TrailZ,
                          unsigned(countTrailingZeros(TypeSize) +
                                   LocalKnown.countMinTrailingZeros()));
      }
    }

    Known.Zero.setLowBits(TrailZ);
    break;
  }
  case Instruction::PHI: {
    const PHINode *P = cast<PHINode>(I);
    // Handle the case of a simple two-predecessor recurrence PHI.
    // There's a lot more that could theoretically be done here, but
    // this is sufficient to catch some interesting cases.
    if (P->getNumIncomingValues() == 2) {
      for (unsigned i = 0; i != 2; ++i) {
        Value *L = P->getIncomingValue(i);
        Value *R = P->getIncomingValue(!i);
        Instruction *RInst = P->getIncomingBlock(!i)->getTerminator();
        Instruction *LInst = P->getIncomingBlock(i)->getTerminator();
        Operator *LU = dyn_cast<Operator>(L);
        if (!LU)
          continue;
        unsigned Opcode = LU->getOpcode();
        // Check for operations that have the property that if
        // both their operands have low zero bits, the result
        // will have low zero bits.
        if (Opcode == Instruction::Add ||
            Opcode == Instruction::Sub ||
            Opcode == Instruction::And ||
            Opcode == Instruction::Or ||
            Opcode == Instruction::Mul) {
          Value *LL = LU->getOperand(0);
          Value *LR = LU->getOperand(1);
          // Find a recurrence.
          if (LL == I)
            L = LR;
          else if (LR == I)
            L = LL;
          else
            continue; // Check for recurrence with L and R flipped.

          // Change the context instruction to the "edge" that flows into the
          // phi. This is important because that is where the value is actually
          // "evaluated" even though it is used later somewhere else. (see also
          // D69571).
          Query RecQ = Q;

          // Ok, we have a PHI of the form L op= R. Check for low
          // zero bits.
          RecQ.CxtI = RInst;
          computeKnownBits(R, Known2, Depth + 1, RecQ);

          // We need to take the minimum number of known bits
          KnownBits Known3(BitWidth);
          RecQ.CxtI = LInst;
          computeKnownBits(L, Known3, Depth + 1, RecQ);

          Known.Zero.setLowBits(std::min(Known2.countMinTrailingZeros(),
                                         Known3.countMinTrailingZeros()));

          auto *OverflowOp = dyn_cast<OverflowingBinaryOperator>(LU);
          if (OverflowOp && Q.IIQ.hasNoSignedWrap(OverflowOp)) {
            // If initial value of recurrence is nonnegative, and we are adding
            // a nonnegative number with nsw, the result can only be nonnegative
            // or poison value regardless of the number of times we execute the
            // add in phi recurrence. If initial value is negative and we are
            // adding a negative number with nsw, the result can only be
            // negative or poison value. Similar arguments apply to sub and mul.
            //
            // (add non-negative, non-negative) --> non-negative
            // (add negative, negative) --> negative
            if (Opcode == Instruction::Add) {
              if (Known2.isNonNegative() && Known3.isNonNegative())
                Known.makeNonNegative();
              else if (Known2.isNegative() && Known3.isNegative())
                Known.makeNegative();
            }

            // (sub nsw non-negative, negative) --> non-negative
            // (sub nsw negative, non-negative) --> negative
            else if (Opcode == Instruction::Sub && LL == I) {
              if (Known2.isNonNegative() && Known3.isNegative())
                Known.makeNonNegative();
              else if (Known2.isNegative() && Known3.isNonNegative())
                Known.makeNegative();
            }

            // (mul nsw non-negative, non-negative) --> non-negative
            else if (Opcode == Instruction::Mul && Known2.isNonNegative() &&
                     Known3.isNonNegative())
              Known.makeNonNegative();
          }

          break;
        }
      }
    }

    // Unreachable blocks may have zero-operand PHI nodes.
    if (P->getNumIncomingValues() == 0)
      break;

    // Otherwise take the unions of the known bit sets of the operands,
    // taking conservative care to avoid excessive recursion.
    if (Depth < MaxDepth - 1 && !Known.Zero && !Known.One) {
      // Skip if every incoming value references to ourself.
      if (dyn_cast_or_null<UndefValue>(P->hasConstantValue()))
        break;

      Known.Zero.setAllBits();
      Known.One.setAllBits();
      for (unsigned u = 0, e = P->getNumIncomingValues(); u < e; ++u) {
        Value *IncValue = P->getIncomingValue(u);
        // Skip direct self references.
        if (IncValue == P) continue;

        // Change the context instruction to the "edge" that flows into the
        // phi. This is important because that is where the value is actually
        // "evaluated" even though it is used later somewhere else. (see also
        // D69571).
        Query RecQ = Q;
        RecQ.CxtI = P->getIncomingBlock(u)->getTerminator();

        Known2 = KnownBits(BitWidth);
        // Recurse, but cap the recursion to one level, because we don't
        // want to waste time spinning around in loops.
        computeKnownBits(IncValue, Known2, MaxDepth - 1, RecQ);
        Known.Zero &= Known2.Zero;
        Known.One &= Known2.One;
        // If all bits have been ruled out, there's no need to check
        // more operands.
        if (!Known.Zero && !Known.One)
          break;
      }
    }
    break;
  }
  case Instruction::Call:
  case Instruction::Invoke:
    // If range metadata is attached to this call, set known bits from that,
    // and then intersect with known bits based on other properties of the
    // function.
    if (MDNode *MD =
            Q.IIQ.getMetadata(cast<Instruction>(I), LLVMContext::MD_range))
      computeKnownBitsFromRangeMetadata(*MD, Known);
    if (const Value *RV = cast<CallBase>(I)->getReturnedArgOperand()) {
      computeKnownBits(RV, Known2, Depth + 1, Q);
      Known.Zero |= Known2.Zero;
      Known.One |= Known2.One;
    }
    if (const IntrinsicInst *II = dyn_cast<IntrinsicInst>(I)) {
      switch (II->getIntrinsicID()) {
      default: break;
      case Intrinsic::bitreverse:
        computeKnownBits(I->getOperand(0), DemandedElts, Known2, Depth + 1, Q);
        Known.Zero |= Known2.Zero.reverseBits();
        Known.One |= Known2.One.reverseBits();
        break;
      case Intrinsic::bswap:
        computeKnownBits(I->getOperand(0), DemandedElts, Known2, Depth + 1, Q);
        Known.Zero |= Known2.Zero.byteSwap();
        Known.One |= Known2.One.byteSwap();
        break;
      case Intrinsic::ctlz: {
        computeKnownBits(I->getOperand(0), Known2, Depth + 1, Q);
        // If we have a known 1, its position is our upper bound.
        unsigned PossibleLZ = Known2.One.countLeadingZeros();
        // If this call is undefined for 0, the result will be less than 2^n.
        if (II->getArgOperand(1) == ConstantInt::getTrue(II->getContext()))
          PossibleLZ = std::min(PossibleLZ, BitWidth - 1);
        unsigned LowBits = Log2_32(PossibleLZ)+1;
        Known.Zero.setBitsFrom(LowBits);
        break;
      }
      case Intrinsic::cttz: {
        computeKnownBits(I->getOperand(0), Known2, Depth + 1, Q);
        // If we have a known 1, its position is our upper bound.
        unsigned PossibleTZ = Known2.One.countTrailingZeros();
        // If this call is undefined for 0, the result will be less than 2^n.
        if (II->getArgOperand(1) == ConstantInt::getTrue(II->getContext()))
          PossibleTZ = std::min(PossibleTZ, BitWidth - 1);
        unsigned LowBits = Log2_32(PossibleTZ)+1;
        Known.Zero.setBitsFrom(LowBits);
        break;
      }
      case Intrinsic::ctpop: {
        computeKnownBits(I->getOperand(0), Known2, Depth + 1, Q);
        // We can bound the space the count needs.  Also, bits known to be zero
        // can't contribute to the population.
        unsigned BitsPossiblySet = Known2.countMaxPopulation();
        unsigned LowBits = Log2_32(BitsPossiblySet)+1;
        Known.Zero.setBitsFrom(LowBits);
        // TODO: we could bound KnownOne using the lower bound on the number
        // of bits which might be set provided by popcnt KnownOne2.
        break;
      }
      case Intrinsic::fshr:
      case Intrinsic::fshl: {
        const APInt *SA;
        if (!match(I->getOperand(2), m_APInt(SA)))
          break;

        // Normalize to funnel shift left.
        uint64_t ShiftAmt = SA->urem(BitWidth);
        if (II->getIntrinsicID() == Intrinsic::fshr)
          ShiftAmt = BitWidth - ShiftAmt;

        KnownBits Known3(BitWidth);
        computeKnownBits(I->getOperand(0), Known2, Depth + 1, Q);
        computeKnownBits(I->getOperand(1), Known3, Depth + 1, Q);

        Known.Zero =
            Known2.Zero.shl(ShiftAmt) | Known3.Zero.lshr(BitWidth - ShiftAmt);
        Known.One =
            Known2.One.shl(ShiftAmt) | Known3.One.lshr(BitWidth - ShiftAmt);
        break;
      }
      case Intrinsic::uadd_sat:
      case Intrinsic::usub_sat: {
        bool IsAdd = II->getIntrinsicID() == Intrinsic::uadd_sat;
        computeKnownBits(I->getOperand(0), Known, Depth + 1, Q);
        computeKnownBits(I->getOperand(1), Known2, Depth + 1, Q);

        // Add: Leading ones of either operand are preserved.
        // Sub: Leading zeros of LHS and leading ones of RHS are preserved
        // as leading zeros in the result.
        unsigned LeadingKnown;
        if (IsAdd)
          LeadingKnown = std::max(Known.countMinLeadingOnes(),
                                  Known2.countMinLeadingOnes());
        else
          LeadingKnown = std::max(Known.countMinLeadingZeros(),
                                  Known2.countMinLeadingOnes());

        Known = KnownBits::computeForAddSub(
            IsAdd, /* NSW */ false, Known, Known2);

        // We select between the operation result and all-ones/zero
        // respectively, so we can preserve known ones/zeros.
        if (IsAdd) {
          Known.One.setHighBits(LeadingKnown);
          Known.Zero.clearAllBits();
        } else {
          Known.Zero.setHighBits(LeadingKnown);
          Known.One.clearAllBits();
        }
        break;
      }
      case Intrinsic::x86_sse42_crc32_64_64:
        Known.Zero.setBitsFrom(32);
        break;
      }
    }
    break;
  case Instruction::ShuffleVector: {
    auto *Shuf = dyn_cast<ShuffleVectorInst>(I);
    // FIXME: Do we need to handle ConstantExpr involving shufflevectors?
    if (!Shuf) {
      Known.resetAll();
      return;
    }
    // For undef elements, we don't know anything about the common state of
    // the shuffle result.
    APInt DemandedLHS, DemandedRHS;
    if (!getShuffleDemandedElts(Shuf, DemandedElts, DemandedLHS, DemandedRHS)) {
      Known.resetAll();
      return;
    }
    Known.One.setAllBits();
    Known.Zero.setAllBits();
    if (!!DemandedLHS) {
      const Value *LHS = Shuf->getOperand(0);
      computeKnownBits(LHS, DemandedLHS, Known, Depth + 1, Q);
      // If we don't know any bits, early out.
      if (Known.isUnknown())
        break;
    }
    if (!!DemandedRHS) {
      const Value *RHS = Shuf->getOperand(1);
      computeKnownBits(RHS, DemandedRHS, Known2, Depth + 1, Q);
      Known.One &= Known2.One;
      Known.Zero &= Known2.Zero;
    }
    break;
  }
  case Instruction::InsertElement: {
    const Value *Vec = I->getOperand(0);
    const Value *Elt = I->getOperand(1);
    auto *CIdx = dyn_cast<ConstantInt>(I->getOperand(2));
    // Early out if the index is non-constant or out-of-range.
    unsigned NumElts = DemandedElts.getBitWidth();
    if (!CIdx || CIdx->getValue().uge(NumElts)) {
      Known.resetAll();
      return;
    }
    Known.One.setAllBits();
    Known.Zero.setAllBits();
    unsigned EltIdx = CIdx->getZExtValue();
    // Do we demand the inserted element?
    if (DemandedElts[EltIdx]) {
      computeKnownBits(Elt, Known, Depth + 1, Q);
      // If we don't know any bits, early out.
      if (Known.isUnknown())
        break;
    }
    // We don't need the base vector element that has been inserted.
    APInt DemandedVecElts = DemandedElts;
    DemandedVecElts.clearBit(EltIdx);
    if (!!DemandedVecElts) {
      computeKnownBits(Vec, DemandedVecElts, Known2, Depth + 1, Q);
      Known.One &= Known2.One;
      Known.Zero &= Known2.Zero;
    }
    break;
  }
  case Instruction::ExtractElement: {
    // Look through extract element. If the index is non-constant or
    // out-of-range demand all elements, otherwise just the extracted element.
    const Value *Vec = I->getOperand(0);
    const Value *Idx = I->getOperand(1);
    auto *CIdx = dyn_cast<ConstantInt>(Idx);
    unsigned NumElts = cast<VectorType>(Vec->getType())->getNumElements();
    APInt DemandedVecElts = APInt::getAllOnesValue(NumElts);
    if (CIdx && CIdx->getValue().ult(NumElts))
      DemandedVecElts = APInt::getOneBitSet(NumElts, CIdx->getZExtValue());
    computeKnownBits(Vec, DemandedVecElts, Known, Depth + 1, Q);
    break;
  }
  case Instruction::ExtractValue:
    if (IntrinsicInst *II = dyn_cast<IntrinsicInst>(I->getOperand(0))) {
      const ExtractValueInst *EVI = cast<ExtractValueInst>(I);
      if (EVI->getNumIndices() != 1) break;
      if (EVI->getIndices()[0] == 0) {
        switch (II->getIntrinsicID()) {
        default: break;
        case Intrinsic::uadd_with_overflow:
        case Intrinsic::sadd_with_overflow:
          computeKnownBitsAddSub(true, II->getArgOperand(0),
                                 II->getArgOperand(1), false, DemandedElts,
                                 Known, Known2, Depth, Q);
          break;
        case Intrinsic::usub_with_overflow:
        case Intrinsic::ssub_with_overflow:
          computeKnownBitsAddSub(false, II->getArgOperand(0),
                                 II->getArgOperand(1), false, DemandedElts,
                                 Known, Known2, Depth, Q);
          break;
        case Intrinsic::umul_with_overflow:
        case Intrinsic::smul_with_overflow:
          computeKnownBitsMul(II->getArgOperand(0), II->getArgOperand(1), false,
                              DemandedElts, Known, Known2, Depth, Q);
          break;
        }
      }
    }
    break;
  }
}

/// Determine which bits of V are known to be either zero or one and return
/// them.
KnownBits computeKnownBits(const Value *V, const APInt &DemandedElts,
                           unsigned Depth, const Query &Q) {
  KnownBits Known(getBitWidth(V->getType(), Q.DL));
  computeKnownBits(V, DemandedElts, Known, Depth, Q);
  return Known;
}

/// Determine which bits of V are known to be either zero or one and return
/// them.
KnownBits computeKnownBits(const Value *V, unsigned Depth, const Query &Q) {
  KnownBits Known(getBitWidth(V->getType(), Q.DL));
  computeKnownBits(V, Known, Depth, Q);
  return Known;
}

/// Determine which bits of V are known to be either zero or one and return
/// them in the Known bit set.
///
/// NOTE: we cannot consider 'undef' to be "IsZero" here.  The problem is that
/// we cannot optimize based on the assumption that it is zero without changing
/// it to be an explicit zero.  If we don't change it to zero, other code could
/// optimized based on the contradictory assumption that it is non-zero.
/// Because instcombine aggressively folds operations with undef args anyway,
/// this won't lose us code quality.
///
/// This function is defined on values with integer type, values with pointer
/// type, and vectors of integers.  In the case
/// where V is a vector, known zero, and known one values are the
/// same width as the vector element, and the bit is set only if it is true
/// for all of the demanded elements in the vector specified by DemandedElts.
void computeKnownBits(const Value *V, const APInt &DemandedElts,
                      KnownBits &Known, unsigned Depth, const Query &Q) {
  assert(V && "No Value?");
  assert(Depth <= MaxDepth && "Limit Search Depth");
  unsigned BitWidth = Known.getBitWidth();

  Type *Ty = V->getType();
  assert((Ty->isIntOrIntVectorTy(BitWidth) || Ty->isPtrOrPtrVectorTy()) &&
         "Not integer or pointer type!");
  assert(((Ty->isVectorTy() && cast<VectorType>(Ty)->getNumElements() ==
                                   DemandedElts.getBitWidth()) ||
          (!Ty->isVectorTy() && DemandedElts == APInt(1, 1))) &&
         "Unexpected vector size");

  Type *ScalarTy = Ty->getScalarType();
  unsigned ExpectedWidth = ScalarTy->isPointerTy() ?
    Q.DL.getPointerTypeSizeInBits(ScalarTy) : Q.DL.getTypeSizeInBits(ScalarTy);
  assert(ExpectedWidth == BitWidth && "V and Known should have same BitWidth");
  (void)BitWidth;
  (void)ExpectedWidth;

  if (!DemandedElts) {
    // No demanded elts, better to assume we don't know anything.
    Known.resetAll();
    return;
  }

  const APInt *C;
  if (match(V, m_APInt(C))) {
    // We know all of the bits for a scalar constant or a splat vector constant!
    Known.One = *C;
    Known.Zero = ~Known.One;
    return;
  }
  // Null and aggregate-zero are all-zeros.
  if (isa<ConstantPointerNull>(V) || isa<ConstantAggregateZero>(V)) {
    Known.setAllZero();
    return;
  }
  // Handle a constant vector by taking the intersection of the known bits of
  // each element.
  if (const ConstantDataSequential *CDS = dyn_cast<ConstantDataSequential>(V)) {
    assert((!Ty->isVectorTy() ||
            CDS->getNumElements() == DemandedElts.getBitWidth()) &&
           "Unexpected vector size");
    // We know that CDS must be a vector of integers. Take the intersection of
    // each element.
    Known.Zero.setAllBits(); Known.One.setAllBits();
    for (unsigned i = 0, e = CDS->getNumElements(); i != e; ++i) {
      if (Ty->isVectorTy() && !DemandedElts[i])
        continue;
      APInt Elt = CDS->getElementAsAPInt(i);
      Known.Zero &= ~Elt;
      Known.One &= Elt;
    }
    return;
  }

  if (const auto *CV = dyn_cast<ConstantVector>(V)) {
    assert(CV->getNumOperands() == DemandedElts.getBitWidth() &&
           "Unexpected vector size");
    // We know that CV must be a vector of integers. Take the intersection of
    // each element.
    Known.Zero.setAllBits(); Known.One.setAllBits();
    for (unsigned i = 0, e = CV->getNumOperands(); i != e; ++i) {
      if (!DemandedElts[i])
        continue;
      Constant *Element = CV->getAggregateElement(i);
      auto *ElementCI = dyn_cast_or_null<ConstantInt>(Element);
      if (!ElementCI) {
        Known.resetAll();
        return;
      }
      const APInt &Elt = ElementCI->getValue();
      Known.Zero &= ~Elt;
      Known.One &= Elt;
    }
    return;
  }

  // Start out not knowing anything.
  Known.resetAll();

  // We can't imply anything about undefs.
  if (isa<UndefValue>(V))
    return;

  // There's no point in looking through other users of ConstantData for
  // assumptions.  Confirm that we've handled them all.
  assert(!isa<ConstantData>(V) && "Unhandled constant data!");

  // Limit search depth.
  // All recursive calls that increase depth must come after this.
  if (Depth == MaxDepth)
    return;

  // A weak GlobalAlias is totally unknown. A non-weak GlobalAlias has
  // the bits of its aliasee.
  if (const GlobalAlias *GA = dyn_cast<GlobalAlias>(V)) {
    if (!GA->isInterposable())
      computeKnownBits(GA->getAliasee(), Known, Depth + 1, Q);
    return;
  }

  if (const Operator *I = dyn_cast<Operator>(V))
    computeKnownBitsFromOperator(I, DemandedElts, Known, Depth, Q);

  // Aligned pointers have trailing zeros - refine Known.Zero set
  if (Ty->isPointerTy()) {
    const MaybeAlign Align = V->getPointerAlignment(Q.DL);
    if (Align)
      Known.Zero.setLowBits(countTrailingZeros(Align->value()));
  }

  // computeKnownBitsFromAssume strictly refines Known.
  // Therefore, we run them after computeKnownBitsFromOperator.

  // Check whether a nearby assume intrinsic can determine some known bits.
  computeKnownBitsFromAssume(V, Known, Depth, Q);

  assert((Known.Zero & Known.One) == 0 && "Bits known to be one AND zero?");
}

/// Return true if the given value is known to have exactly one
/// bit set when defined. For vectors return true if every element is known to
/// be a power of two when defined. Supports values with integer or pointer
/// types and vectors of integers.
bool isKnownToBeAPowerOfTwo(const Value *V, bool OrZero, unsigned Depth,
                            const Query &Q) {
  assert(Depth <= MaxDepth && "Limit Search Depth");

  // Attempt to match against constants.
  if (OrZero && match(V, m_Power2OrZero()))
      return true;
  if (match(V, m_Power2()))
      return true;

  // 1 << X is clearly a power of two if the one is not shifted off the end.  If
  // it is shifted off the end then the result is undefined.
  if (match(V, m_Shl(m_One(), m_Value())))
    return true;

  // (signmask) >>l X is clearly a power of two if the one is not shifted off
  // the bottom.  If it is shifted off the bottom then the result is undefined.
  if (match(V, m_LShr(m_SignMask(), m_Value())))
    return true;

  // The remaining tests are all recursive, so bail out if we hit the limit.
  if (Depth++ == MaxDepth)
    return false;

  Value *X = nullptr, *Y = nullptr;
  // A shift left or a logical shift right of a power of two is a power of two
  // or zero.
  if (OrZero && (match(V, m_Shl(m_Value(X), m_Value())) ||
                 match(V, m_LShr(m_Value(X), m_Value()))))
    return isKnownToBeAPowerOfTwo(X, /*OrZero*/ true, Depth, Q);

  if (const ZExtInst *ZI = dyn_cast<ZExtInst>(V))
    return isKnownToBeAPowerOfTwo(ZI->getOperand(0), OrZero, Depth, Q);

  if (const SelectInst *SI = dyn_cast<SelectInst>(V))
    return isKnownToBeAPowerOfTwo(SI->getTrueValue(), OrZero, Depth, Q) &&
           isKnownToBeAPowerOfTwo(SI->getFalseValue(), OrZero, Depth, Q);

  if (OrZero && match(V, m_And(m_Value(X), m_Value(Y)))) {
    // A power of two and'd with anything is a power of two or zero.
    if (isKnownToBeAPowerOfTwo(X, /*OrZero*/ true, Depth, Q) ||
        isKnownToBeAPowerOfTwo(Y, /*OrZero*/ true, Depth, Q))
      return true;
    // X & (-X) is always a power of two or zero.
    if (match(X, m_Neg(m_Specific(Y))) || match(Y, m_Neg(m_Specific(X))))
      return true;
    return false;
  }

  // Adding a power-of-two or zero to the same power-of-two or zero yields
  // either the original power-of-two, a larger power-of-two or zero.
  if (match(V, m_Add(m_Value(X), m_Value(Y)))) {
    const OverflowingBinaryOperator *VOBO = cast<OverflowingBinaryOperator>(V);
    if (OrZero || Q.IIQ.hasNoUnsignedWrap(VOBO) ||
        Q.IIQ.hasNoSignedWrap(VOBO)) {
      if (match(X, m_And(m_Specific(Y), m_Value())) ||
          match(X, m_And(m_Value(), m_Specific(Y))))
        if (isKnownToBeAPowerOfTwo(Y, OrZero, Depth, Q))
          return true;
      if (match(Y, m_And(m_Specific(X), m_Value())) ||
          match(Y, m_And(m_Value(), m_Specific(X))))
        if (isKnownToBeAPowerOfTwo(X, OrZero, Depth, Q))
          return true;

      unsigned BitWidth = V->getType()->getScalarSizeInBits();
      KnownBits LHSBits(BitWidth);
      computeKnownBits(X, LHSBits, Depth, Q);

      KnownBits RHSBits(BitWidth);
      computeKnownBits(Y, RHSBits, Depth, Q);
      // If i8 V is a power of two or zero:
      //  ZeroBits: 1 1 1 0 1 1 1 1
      // ~ZeroBits: 0 0 0 1 0 0 0 0
      if ((~(LHSBits.Zero & RHSBits.Zero)).isPowerOf2())
        // If OrZero isn't set, we cannot give back a zero result.
        // Make sure either the LHS or RHS has a bit set.
        if (OrZero || RHSBits.One.getBoolValue() || LHSBits.One.getBoolValue())
          return true;
    }
  }

  // An exact divide or right shift can only shift off zero bits, so the result
  // is a power of two only if the first operand is a power of two and not
  // copying a sign bit (sdiv int_min, 2).
  if (match(V, m_Exact(m_LShr(m_Value(), m_Value()))) ||
      match(V, m_Exact(m_UDiv(m_Value(), m_Value())))) {
    return isKnownToBeAPowerOfTwo(cast<Operator>(V)->getOperand(0), OrZero,
                                  Depth, Q);
  }

  return false;
}

/// Test whether a GEP's result is known to be non-null.
///
/// Uses properties inherent in a GEP to try to determine whether it is known
/// to be non-null.
///
/// Currently this routine does not support vector GEPs.
static bool isGEPKnownNonNull(const GEPOperator *GEP, unsigned Depth,
                              const Query &Q) {
  const Function *F = nullptr;
  if (const Instruction *I = dyn_cast<Instruction>(GEP))
    F = I->getFunction();

  if (!GEP->isInBounds() ||
      NullPointerIsDefined(F, GEP->getPointerAddressSpace()))
    return false;

  // FIXME: Support vector-GEPs.
  assert(GEP->getType()->isPointerTy() && "We only support plain pointer GEP");

  // If the base pointer is non-null, we cannot walk to a null address with an
  // inbounds GEP in address space zero.
  if (isKnownNonZero(GEP->getPointerOperand(), Depth, Q))
    return true;

  // Walk the GEP operands and see if any operand introduces a non-zero offset.
  // If so, then the GEP cannot produce a null pointer, as doing so would
  // inherently violate the inbounds contract within address space zero.
  for (gep_type_iterator GTI = gep_type_begin(GEP), GTE = gep_type_end(GEP);
       GTI != GTE; ++GTI) {
    // Struct types are easy -- they must always be indexed by a constant.
    if (StructType *STy = GTI.getStructTypeOrNull()) {
      ConstantInt *OpC = cast<ConstantInt>(GTI.getOperand());
      unsigned ElementIdx = OpC->getZExtValue();
      const StructLayout *SL = Q.DL.getStructLayout(STy);
      uint64_t ElementOffset = SL->getElementOffset(ElementIdx);
      if (ElementOffset > 0)
        return true;
      continue;
    }

    // If we have a zero-sized type, the index doesn't matter. Keep looping.
    if (Q.DL.getTypeAllocSize(GTI.getIndexedType()).getKnownMinSize() == 0)
      continue;

    // Fast path the constant operand case both for efficiency and so we don't
    // increment Depth when just zipping down an all-constant GEP.
    if (ConstantInt *OpC = dyn_cast<ConstantInt>(GTI.getOperand())) {
      if (!OpC->isZero())
        return true;
      continue;
    }

    // We post-increment Depth here because while isKnownNonZero increments it
    // as well, when we pop back up that increment won't persist. We don't want
    // to recurse 10k times just because we have 10k GEP operands. We don't
    // bail completely out because we want to handle constant GEPs regardless
    // of depth.
    if (Depth++ >= MaxDepth)
      continue;

    if (isKnownNonZero(GTI.getOperand(), Depth, Q))
      return true;
  }

  return false;
}

static bool isKnownNonNullFromDominatingCondition(const Value *V,
                                                  const Instruction *CtxI,
                                                  const DominatorTree *DT) {
  if (isa<Constant>(V))
    return false;

  if (!CtxI || !DT)
    return false;

  unsigned NumUsesExplored = 0;
  for (auto *U : V->users()) {
    // Avoid massive lists
    if (NumUsesExplored >= DomConditionsMaxUses)
      break;
    NumUsesExplored++;

    // If the value is used as an argument to a call or invoke, then argument
    // attributes may provide an answer about null-ness.
    if (const auto *CB = dyn_cast<CallBase>(U))
      if (auto *CalledFunc = CB->getCalledFunction())
        for (const Argument &Arg : CalledFunc->args())
          if (CB->getArgOperand(Arg.getArgNo()) == V &&
              Arg.hasNonNullAttr() && DT->dominates(CB, CtxI))
            return true;

    // If the value is used as a load/store, then the pointer must be non null.
    if (V == getLoadStorePointerOperand(U)) {
      const Instruction *I = cast<Instruction>(U);
      if (!NullPointerIsDefined(I->getFunction(),
                                V->getType()->getPointerAddressSpace()) &&
          DT->dominates(I, CtxI))
        return true;
    }

    // Consider only compare instructions uniquely controlling a branch
    CmpInst::Predicate Pred;
    if (!match(const_cast<User *>(U),
               m_c_ICmp(Pred, m_Specific(V), m_Zero())) ||
        (Pred != ICmpInst::ICMP_EQ && Pred != ICmpInst::ICMP_NE))
      continue;

    SmallVector<const User *, 4> WorkList;
    SmallPtrSet<const User *, 4> Visited;
    for (auto *CmpU : U->users()) {
      assert(WorkList.empty() && "Should be!");
      if (Visited.insert(CmpU).second)
        WorkList.push_back(CmpU);

      while (!WorkList.empty()) {
        auto *Curr = WorkList.pop_back_val();

        // If a user is an AND, add all its users to the work list. We only
        // propagate "pred != null" condition through AND because it is only
        // correct to assume that all conditions of AND are met in true branch.
        // TODO: Support similar logic of OR and EQ predicate?
        if (Pred == ICmpInst::ICMP_NE)
          if (auto *BO = dyn_cast<BinaryOperator>(Curr))
            if (BO->getOpcode() == Instruction::And) {
              for (auto *BOU : BO->users())
                if (Visited.insert(BOU).second)
                  WorkList.push_back(BOU);
              continue;
            }

        if (const BranchInst *BI = dyn_cast<BranchInst>(Curr)) {
          assert(BI->isConditional() && "uses a comparison!");

          BasicBlock *NonNullSuccessor =
              BI->getSuccessor(Pred == ICmpInst::ICMP_EQ ? 1 : 0);
          BasicBlockEdge Edge(BI->getParent(), NonNullSuccessor);
          if (Edge.isSingleEdge() && DT->dominates(Edge, CtxI->getParent()))
            return true;
        } else if (Pred == ICmpInst::ICMP_NE && isGuard(Curr) &&
                   DT->dominates(cast<Instruction>(Curr), CtxI)) {
          return true;
        }
      }
    }
  }

  return false;
}

/// Does the 'Range' metadata (which must be a valid MD_range operand list)
/// ensure that the value it's attached to is never Value?  'RangeType' is
/// is the type of the value described by the range.
static bool rangeMetadataExcludesValue(const MDNode* Ranges, const APInt& Value) {
  const unsigned NumRanges = Ranges->getNumOperands() / 2;
  assert(NumRanges >= 1);
  for (unsigned i = 0; i < NumRanges; ++i) {
    ConstantInt *Lower =
        mdconst::extract<ConstantInt>(Ranges->getOperand(2 * i + 0));
    ConstantInt *Upper =
        mdconst::extract<ConstantInt>(Ranges->getOperand(2 * i + 1));
    ConstantRange Range(Lower->getValue(), Upper->getValue());
    if (Range.contains(Value))
      return false;
  }
  return true;
}

/// Return true if the given value is known to be non-zero when defined. For
/// vectors, return true if every demanded element is known to be non-zero when
/// defined. For pointers, if the context instruction and dominator tree are
/// specified, perform context-sensitive analysis and return true if the
/// pointer couldn't possibly be null at the specified instruction.
/// Supports values with integer or pointer type and vectors of integers.
bool isKnownNonZero(const Value *V, const APInt &DemandedElts, unsigned Depth,
                    const Query &Q) {
  if (auto *C = dyn_cast<Constant>(V)) {
    if (C->isNullValue())
      return false;
    if (isa<ConstantInt>(C))
      // Must be non-zero due to null test above.
      return true;

    if (auto *CE = dyn_cast<ConstantExpr>(C)) {
      // See the comment for IntToPtr/PtrToInt instructions below.
      if (CE->getOpcode() == Instruction::IntToPtr ||
          CE->getOpcode() == Instruction::PtrToInt)
        if (Q.DL.getTypeSizeInBits(CE->getOperand(0)->getType()) <=
            Q.DL.getTypeSizeInBits(CE->getType()))
          return isKnownNonZero(CE->getOperand(0), Depth, Q);
    }

    // For constant vectors, check that all elements are undefined or known
    // non-zero to determine that the whole vector is known non-zero.
    if (auto *VecTy = dyn_cast<VectorType>(C->getType())) {
      for (unsigned i = 0, e = VecTy->getNumElements(); i != e; ++i) {
        if (!DemandedElts[i])
          continue;
        Constant *Elt = C->getAggregateElement(i);
        if (!Elt || Elt->isNullValue())
          return false;
        if (!isa<UndefValue>(Elt) && !isa<ConstantInt>(Elt))
          return false;
      }
      return true;
    }

    // A global variable in address space 0 is non null unless extern weak
    // or an absolute symbol reference. Other address spaces may have null as a
    // valid address for a global, so we can't assume anything.
    if (const GlobalValue *GV = dyn_cast<GlobalValue>(V)) {
      if (!GV->isAbsoluteSymbolRef() && !GV->hasExternalWeakLinkage() &&
          GV->getType()->getAddressSpace() == 0)
        return true;
    } else
      return false;
  }

  if (auto *I = dyn_cast<Instruction>(V)) {
    if (MDNode *Ranges = Q.IIQ.getMetadata(I, LLVMContext::MD_range)) {
      // If the possible ranges don't contain zero, then the value is
      // definitely non-zero.
      if (auto *Ty = dyn_cast<IntegerType>(V->getType())) {
        const APInt ZeroValue(Ty->getBitWidth(), 0);
        if (rangeMetadataExcludesValue(Ranges, ZeroValue))
          return true;
      }
    }
  }

  if (isKnownNonZeroFromAssume(V, Q))
    return true;

  // Some of the tests below are recursive, so bail out if we hit the limit.
  if (Depth++ >= MaxDepth)
    return false;

  // Check for pointer simplifications.
  if (V->getType()->isPointerTy()) {
    // Alloca never returns null, malloc might.
    if (isa<AllocaInst>(V) && Q.DL.getAllocaAddrSpace() == 0)
      return true;

    // A byval, inalloca, or nonnull argument is never null.
    if (const Argument *A = dyn_cast<Argument>(V))
      if (A->hasByValOrInAllocaAttr() || A->hasNonNullAttr())
        return true;

    // A Load tagged with nonnull metadata is never null.
    if (const LoadInst *LI = dyn_cast<LoadInst>(V))
      if (Q.IIQ.getMetadata(LI, LLVMContext::MD_nonnull))
        return true;

    if (const auto *Call = dyn_cast<CallBase>(V)) {
      if (Call->isReturnNonNull())
        return true;
      if (const auto *RP = getArgumentAliasingToReturnedPointer(Call, true))
        return isKnownNonZero(RP, Depth, Q);
    }
  }

  if (isKnownNonNullFromDominatingCondition(V, Q.CxtI, Q.DT))
    return true;

  // Check for recursive pointer simplifications.
  if (V->getType()->isPointerTy()) {
    // Look through bitcast operations, GEPs, and int2ptr instructions as they
    // do not alter the value, or at least not the nullness property of the
    // value, e.g., int2ptr is allowed to zero/sign extend the value.
    //
    // Note that we have to take special care to avoid looking through
    // truncating casts, e.g., int2ptr/ptr2int with appropriate sizes, as well
    // as casts that can alter the value, e.g., AddrSpaceCasts.
    if (const GEPOperator *GEP = dyn_cast<GEPOperator>(V))
      if (isGEPKnownNonNull(GEP, Depth, Q))
        return true;

    if (auto *BCO = dyn_cast<BitCastOperator>(V))
      return isKnownNonZero(BCO->getOperand(0), Depth, Q);

    if (auto *I2P = dyn_cast<IntToPtrInst>(V))
      if (Q.DL.getTypeSizeInBits(I2P->getSrcTy()) <=
          Q.DL.getTypeSizeInBits(I2P->getDestTy()))
        return isKnownNonZero(I2P->getOperand(0), Depth, Q);
  }

  // Similar to int2ptr above, we can look through ptr2int here if the cast
  // is a no-op or an extend and not a truncate.
  if (auto *P2I = dyn_cast<PtrToIntInst>(V))
    if (Q.DL.getTypeSizeInBits(P2I->getSrcTy()) <=
        Q.DL.getTypeSizeInBits(P2I->getDestTy()))
      return isKnownNonZero(P2I->getOperand(0), Depth, Q);

  unsigned BitWidth = getBitWidth(V->getType()->getScalarType(), Q.DL);

  // X | Y != 0 if X != 0 or Y != 0.
  Value *X = nullptr, *Y = nullptr;
  if (match(V, m_Or(m_Value(X), m_Value(Y))))
    return isKnownNonZero(X, DemandedElts, Depth, Q) ||
           isKnownNonZero(Y, DemandedElts, Depth, Q);

  // ext X != 0 if X != 0.
  if (isa<SExtInst>(V) || isa<ZExtInst>(V))
    return isKnownNonZero(cast<Instruction>(V)->getOperand(0), Depth, Q);

  // shl X, Y != 0 if X is odd.  Note that the value of the shift is undefined
  // if the lowest bit is shifted off the end.
  if (match(V, m_Shl(m_Value(X), m_Value(Y)))) {
    // shl nuw can't remove any non-zero bits.
    const OverflowingBinaryOperator *BO = cast<OverflowingBinaryOperator>(V);
    if (Q.IIQ.hasNoUnsignedWrap(BO))
      return isKnownNonZero(X, Depth, Q);

    KnownBits Known(BitWidth);
    computeKnownBits(X, DemandedElts, Known, Depth, Q);
    if (Known.One[0])
      return true;
  }
  // shr X, Y != 0 if X is negative.  Note that the value of the shift is not
  // defined if the sign bit is shifted off the end.
  else if (match(V, m_Shr(m_Value(X), m_Value(Y)))) {
    // shr exact can only shift out zero bits.
    const PossiblyExactOperator *BO = cast<PossiblyExactOperator>(V);
    if (BO->isExact())
      return isKnownNonZero(X, Depth, Q);

    KnownBits Known = computeKnownBits(X, DemandedElts, Depth, Q);
    if (Known.isNegative())
      return true;

    // If the shifter operand is a constant, and all of the bits shifted
    // out are known to be zero, and X is known non-zero then at least one
    // non-zero bit must remain.
    if (ConstantInt *Shift = dyn_cast<ConstantInt>(Y)) {
      auto ShiftVal = Shift->getLimitedValue(BitWidth - 1);
      // Is there a known one in the portion not shifted out?
      if (Known.countMaxLeadingZeros() < BitWidth - ShiftVal)
        return true;
      // Are all the bits to be shifted out known zero?
      if (Known.countMinTrailingZeros() >= ShiftVal)
        return isKnownNonZero(X, DemandedElts, Depth, Q);
    }
  }
  // div exact can only produce a zero if the dividend is zero.
  else if (match(V, m_Exact(m_IDiv(m_Value(X), m_Value())))) {
    return isKnownNonZero(X, DemandedElts, Depth, Q);
  }
  // X + Y.
  else if (match(V, m_Add(m_Value(X), m_Value(Y)))) {
    KnownBits XKnown = computeKnownBits(X, DemandedElts, Depth, Q);
    KnownBits YKnown = computeKnownBits(Y, DemandedElts, Depth, Q);

    // If X and Y are both non-negative (as signed values) then their sum is not
    // zero unless both X and Y are zero.
    if (XKnown.isNonNegative() && YKnown.isNonNegative())
      if (isKnownNonZero(X, DemandedElts, Depth, Q) ||
          isKnownNonZero(Y, DemandedElts, Depth, Q))
        return true;

    // If X and Y are both negative (as signed values) then their sum is not
    // zero unless both X and Y equal INT_MIN.
    if (XKnown.isNegative() && YKnown.isNegative()) {
      APInt Mask = APInt::getSignedMaxValue(BitWidth);
      // The sign bit of X is set.  If some other bit is set then X is not equal
      // to INT_MIN.
      if (XKnown.One.intersects(Mask))
        return true;
      // The sign bit of Y is set.  If some other bit is set then Y is not equal
      // to INT_MIN.
      if (YKnown.One.intersects(Mask))
        return true;
    }

    // The sum of a non-negative number and a power of two is not zero.
    if (XKnown.isNonNegative() &&
        isKnownToBeAPowerOfTwo(Y, /*OrZero*/ false, Depth, Q))
      return true;
    if (YKnown.isNonNegative() &&
        isKnownToBeAPowerOfTwo(X, /*OrZero*/ false, Depth, Q))
      return true;
  }
  // X * Y.
  else if (match(V, m_Mul(m_Value(X), m_Value(Y)))) {
    const OverflowingBinaryOperator *BO = cast<OverflowingBinaryOperator>(V);
    // If X and Y are non-zero then so is X * Y as long as the multiplication
    // does not overflow.
    if ((Q.IIQ.hasNoSignedWrap(BO) || Q.IIQ.hasNoUnsignedWrap(BO)) &&
        isKnownNonZero(X, DemandedElts, Depth, Q) &&
        isKnownNonZero(Y, DemandedElts, Depth, Q))
      return true;
  }
  // (C ? X : Y) != 0 if X != 0 and Y != 0.
  else if (const SelectInst *SI = dyn_cast<SelectInst>(V)) {
    if (isKnownNonZero(SI->getTrueValue(), DemandedElts, Depth, Q) &&
        isKnownNonZero(SI->getFalseValue(), DemandedElts, Depth, Q))
      return true;
  }
  // PHI
  else if (const PHINode *PN = dyn_cast<PHINode>(V)) {
    // Try and detect a recurrence that monotonically increases from a
    // starting value, as these are common as induction variables.
    if (PN->getNumIncomingValues() == 2) {
      Value *Start = PN->getIncomingValue(0);
      Value *Induction = PN->getIncomingValue(1);
      if (isa<ConstantInt>(Induction) && !isa<ConstantInt>(Start))
        std::swap(Start, Induction);
      if (ConstantInt *C = dyn_cast<ConstantInt>(Start)) {
        if (!C->isZero() && !C->isNegative()) {
          ConstantInt *X;
          if (Q.IIQ.UseInstrInfo &&
              (match(Induction, m_NSWAdd(m_Specific(PN), m_ConstantInt(X))) ||
               match(Induction, m_NUWAdd(m_Specific(PN), m_ConstantInt(X)))) &&
              !X->isNegative())
            return true;
        }
      }
    }
    // Check if all incoming values are non-zero constant.
    bool AllNonZeroConstants = llvm::all_of(PN->operands(), [](Value *V) {
      return isa<ConstantInt>(V) && !cast<ConstantInt>(V)->isZero();
    });
    if (AllNonZeroConstants)
      return true;
  }
  // ExtractElement
  else if (const auto *EEI = dyn_cast<ExtractElementInst>(V)) {
    const Value *Vec = EEI->getVectorOperand();
    const Value *Idx = EEI->getIndexOperand();
    auto *CIdx = dyn_cast<ConstantInt>(Idx);
    unsigned NumElts = cast<VectorType>(Vec->getType())->getNumElements();
    APInt DemandedVecElts = APInt::getAllOnesValue(NumElts);
    if (CIdx && CIdx->getValue().ult(NumElts))
      DemandedVecElts = APInt::getOneBitSet(NumElts, CIdx->getZExtValue());
    return isKnownNonZero(Vec, DemandedVecElts, Depth, Q);
  }

  KnownBits Known(BitWidth);
  computeKnownBits(V, DemandedElts, Known, Depth, Q);
  return Known.One != 0;
}

bool isKnownNonZero(const Value* V, unsigned Depth, const Query& Q) {
  Type *Ty = V->getType();
  APInt DemandedElts =
      Ty->isVectorTy()
          ? APInt::getAllOnesValue(cast<VectorType>(Ty)->getNumElements())
          : APInt(1, 1);
  return isKnownNonZero(V, DemandedElts, Depth, Q);
}

/// Return true if V2 == V1 + X, where X is known non-zero.
static bool isAddOfNonZero(const Value *V1, const Value *V2, const Query &Q) {
  const BinaryOperator *BO = dyn_cast<BinaryOperator>(V1);
  if (!BO || BO->getOpcode() != Instruction::Add)
    return false;
  Value *Op = nullptr;
  if (V2 == BO->getOperand(0))
    Op = BO->getOperand(1);
  else if (V2 == BO->getOperand(1))
    Op = BO->getOperand(0);
  else
    return false;
  return isKnownNonZero(Op, 0, Q);
}

/// Return true if it is known that V1 != V2.
static bool isKnownNonEqual(const Value *V1, const Value *V2, const Query &Q) {
  if (V1 == V2)
    return false;
  if (V1->getType() != V2->getType())
    // We can't look through casts yet.
    return false;
  if (isAddOfNonZero(V1, V2, Q) || isAddOfNonZero(V2, V1, Q))
    return true;

  if (V1->getType()->isIntOrIntVectorTy()) {
    // Are any known bits in V1 contradictory to known bits in V2? If V1
    // has a known zero where V2 has a known one, they must not be equal.
    KnownBits Known1 = computeKnownBits(V1, 0, Q);
    KnownBits Known2 = computeKnownBits(V2, 0, Q);

    if (Known1.Zero.intersects(Known2.One) ||
        Known2.Zero.intersects(Known1.One))
      return true;
  }
  return false;
}

/// Return true if 'V & Mask' is known to be zero.  We use this predicate to
/// simplify operations downstream. Mask is known to be zero for bits that V
/// cannot have.
///
/// This function is defined on values with integer type, values with pointer
/// type, and vectors of integers.  In the case
/// where V is a vector, the mask, known zero, and known one values are the
/// same width as the vector element, and the bit is set only if it is true
/// for all of the elements in the vector.
bool MaskedValueIsZero(const Value *V, const APInt &Mask, unsigned Depth,
                       const Query &Q) {
  KnownBits Known(Mask.getBitWidth());
  computeKnownBits(V, Known, Depth, Q);
  return Mask.isSubsetOf(Known.Zero);
}

// Match a signed min+max clamp pattern like smax(smin(In, CHigh), CLow).
// Returns the input and lower/upper bounds.
static bool isSignedMinMaxClamp(const Value *Select, const Value *&In,
                                const APInt *&CLow, const APInt *&CHigh) {
  assert(isa<Operator>(Select) &&
         cast<Operator>(Select)->getOpcode() == Instruction::Select &&
         "Input should be a Select!");

  const Value *LHS = nullptr, *RHS = nullptr;
  SelectPatternFlavor SPF = matchSelectPattern(Select, LHS, RHS).Flavor;
  if (SPF != SPF_SMAX && SPF != SPF_SMIN)
    return false;

  if (!match(RHS, m_APInt(CLow)))
    return false;

  const Value *LHS2 = nullptr, *RHS2 = nullptr;
  SelectPatternFlavor SPF2 = matchSelectPattern(LHS, LHS2, RHS2).Flavor;
  if (getInverseMinMaxFlavor(SPF) != SPF2)
    return false;

  if (!match(RHS2, m_APInt(CHigh)))
    return false;

  if (SPF == SPF_SMIN)
    std::swap(CLow, CHigh);

  In = LHS2;
  return CLow->sle(*CHigh);
}

/// For vector constants, loop over the elements and find the constant with the
/// minimum number of sign bits. Return 0 if the value is not a vector constant
/// or if any element was not analyzed; otherwise, return the count for the
/// element with the minimum number of sign bits.
static unsigned computeNumSignBitsVectorConstant(const Value *V,
                                                 const APInt &DemandedElts,
                                                 unsigned TyBits) {
  const auto *CV = dyn_cast<Constant>(V);
  if (!CV || !CV->getType()->isVectorTy())
    return 0;

  unsigned MinSignBits = TyBits;
  unsigned NumElts = cast<VectorType>(CV->getType())->getNumElements();
  for (unsigned i = 0; i != NumElts; ++i) {
    if (!DemandedElts[i])
      continue;
    // If we find a non-ConstantInt, bail out.
    auto *Elt = dyn_cast_or_null<ConstantInt>(CV->getAggregateElement(i));
    if (!Elt)
      return 0;

    MinSignBits = std::min(MinSignBits, Elt->getValue().getNumSignBits());
  }

  return MinSignBits;
}

static unsigned ComputeNumSignBitsImpl(const Value *V,
                                       const APInt &DemandedElts,
                                       unsigned Depth, const Query &Q);

static unsigned ComputeNumSignBits(const Value *V, const APInt &DemandedElts,
                                   unsigned Depth, const Query &Q) {
  unsigned Result = ComputeNumSignBitsImpl(V, DemandedElts, Depth, Q);
  assert(Result > 0 && "At least one sign bit needs to be present!");
  return Result;
}

/// Return the number of times the sign bit of the register is replicated into
/// the other bits. We know that at least 1 bit is always equal to the sign bit
/// (itself), but other cases can give us information. For example, immediately
/// after an "ashr X, 2", we know that the top 3 bits are all equal to each
/// other, so we return 3. For vectors, return the number of sign bits for the
/// vector element with the minimum number of known sign bits of the demanded
/// elements in the vector specified by DemandedElts.
static unsigned ComputeNumSignBitsImpl(const Value *V,
                                       const APInt &DemandedElts,
                                       unsigned Depth, const Query &Q) {
  assert(Depth <= MaxDepth && "Limit Search Depth");

  // We return the minimum number of sign bits that are guaranteed to be present
  // in V, so for undef we have to conservatively return 1.  We don't have the
  // same behavior for poison though -- that's a FIXME today.

  Type *Ty = V->getType();
  assert(((Ty->isVectorTy() && cast<VectorType>(Ty)->getNumElements() ==
                                   DemandedElts.getBitWidth()) ||
          (!Ty->isVectorTy() && DemandedElts == APInt(1, 1))) &&
         "Unexpected vector size");

  Type *ScalarTy = Ty->getScalarType();
  unsigned TyBits = ScalarTy->isPointerTy() ?
    Q.DL.getPointerTypeSizeInBits(ScalarTy) :
    Q.DL.getTypeSizeInBits(ScalarTy);

  unsigned Tmp, Tmp2;
  unsigned FirstAnswer = 1;

  // Note that ConstantInt is handled by the general computeKnownBits case
  // below.

  if (Depth == MaxDepth)
    return 1;  // Limit search depth.

  if (auto *U = dyn_cast<Operator>(V)) {
    switch (Operator::getOpcode(V)) {
    default: break;
    case Instruction::SExt:
      Tmp = TyBits - U->getOperand(0)->getType()->getScalarSizeInBits();
      return ComputeNumSignBits(U->getOperand(0), Depth + 1, Q) + Tmp;

    case Instruction::SDiv: {
      const APInt *Denominator;
      // sdiv X, C -> adds log(C) sign bits.
      if (match(U->getOperand(1), m_APInt(Denominator))) {

        // Ignore non-positive denominator.
        if (!Denominator->isStrictlyPositive())
          break;

        // Calculate the incoming numerator bits.
        unsigned NumBits = ComputeNumSignBits(U->getOperand(0), Depth + 1, Q);

        // Add floor(log(C)) bits to the numerator bits.
        return std::min(TyBits, NumBits + Denominator->logBase2());
      }
      break;
    }

    case Instruction::SRem: {
      const APInt *Denominator;
      // srem X, C -> we know that the result is within [-C+1,C) when C is a
      // positive constant.  This let us put a lower bound on the number of sign
      // bits.
      if (match(U->getOperand(1), m_APInt(Denominator))) {

        // Ignore non-positive denominator.
        if (!Denominator->isStrictlyPositive())
          break;

        // Calculate the incoming numerator bits. SRem by a positive constant
        // can't lower the number of sign bits.
        unsigned NumrBits = ComputeNumSignBits(U->getOperand(0), Depth + 1, Q);

        // Calculate the leading sign bit constraints by examining the
        // denominator.  Given that the denominator is positive, there are two
        // cases:
        //
        //  1. the numerator is positive. The result range is [0,C) and [0,C) u<
        //     (1 << ceilLogBase2(C)).
        //
        //  2. the numerator is negative. Then the result range is (-C,0] and
        //     integers in (-C,0] are either 0 or >u (-1 << ceilLogBase2(C)).
        //
        // Thus a lower bound on the number of sign bits is `TyBits -
        // ceilLogBase2(C)`.

        unsigned ResBits = TyBits - Denominator->ceilLogBase2();
        return std::max(NumrBits, ResBits);
      }
      break;
    }

    case Instruction::AShr: {
      Tmp = ComputeNumSignBits(U->getOperand(0), Depth + 1, Q);
      // ashr X, C   -> adds C sign bits.  Vectors too.
      const APInt *ShAmt;
      if (match(U->getOperand(1), m_APInt(ShAmt))) {
        if (ShAmt->uge(TyBits))
          break; // Bad shift.
        unsigned ShAmtLimited = ShAmt->getZExtValue();
        Tmp += ShAmtLimited;
        if (Tmp > TyBits) Tmp = TyBits;
      }
      return Tmp;
    }
    case Instruction::Shl: {
      const APInt *ShAmt;
      if (match(U->getOperand(1), m_APInt(ShAmt))) {
        // shl destroys sign bits.
        Tmp = ComputeNumSignBits(U->getOperand(0), Depth + 1, Q);
        if (ShAmt->uge(TyBits) ||   // Bad shift.
            ShAmt->uge(Tmp)) break; // Shifted all sign bits out.
        Tmp2 = ShAmt->getZExtValue();
        return Tmp - Tmp2;
      }
      break;
    }
    case Instruction::And:
    case Instruction::Or:
    case Instruction::Xor: // NOT is handled here.
      // Logical binary ops preserve the number of sign bits at the worst.
      Tmp = ComputeNumSignBits(U->getOperand(0), Depth + 1, Q);
      if (Tmp != 1) {
        Tmp2 = ComputeNumSignBits(U->getOperand(1), Depth + 1, Q);
        FirstAnswer = std::min(Tmp, Tmp2);
        // We computed what we know about the sign bits as our first
        // answer. Now proceed to the generic code that uses
        // computeKnownBits, and pick whichever answer is better.
      }
      break;

    case Instruction::Select: {
      // If we have a clamp pattern, we know that the number of sign bits will
      // be the minimum of the clamp min/max range.
      const Value *X;
      const APInt *CLow, *CHigh;
      if (isSignedMinMaxClamp(U, X, CLow, CHigh))
        return std::min(CLow->getNumSignBits(), CHigh->getNumSignBits());

      Tmp = ComputeNumSignBits(U->getOperand(1), Depth + 1, Q);
      if (Tmp == 1) break;
      Tmp2 = ComputeNumSignBits(U->getOperand(2), Depth + 1, Q);
      return std::min(Tmp, Tmp2);
    }

    case Instruction::Add:
      // Add can have at most one carry bit.  Thus we know that the output
      // is, at worst, one more bit than the inputs.
      Tmp = ComputeNumSignBits(U->getOperand(0), Depth + 1, Q);
      if (Tmp == 1) break;

      // Special case decrementing a value (ADD X, -1):
      if (const auto *CRHS = dyn_cast<Constant>(U->getOperand(1)))
        if (CRHS->isAllOnesValue()) {
          KnownBits Known(TyBits);
          computeKnownBits(U->getOperand(0), Known, Depth + 1, Q);

          // If the input is known to be 0 or 1, the output is 0/-1, which is
          // all sign bits set.
          if ((Known.Zero | 1).isAllOnesValue())
            return TyBits;

          // If we are subtracting one from a positive number, there is no carry
          // out of the result.
          if (Known.isNonNegative())
            return Tmp;
        }

      Tmp2 = ComputeNumSignBits(U->getOperand(1), Depth + 1, Q);
      if (Tmp2 == 1) break;
      return std::min(Tmp, Tmp2) - 1;

    case Instruction::Sub:
      Tmp2 = ComputeNumSignBits(U->getOperand(1), Depth + 1, Q);
      if (Tmp2 == 1) break;

      // Handle NEG.
      if (const auto *CLHS = dyn_cast<Constant>(U->getOperand(0)))
        if (CLHS->isNullValue()) {
          KnownBits Known(TyBits);
          computeKnownBits(U->getOperand(1), Known, Depth + 1, Q);
          // If the input is known to be 0 or 1, the output is 0/-1, which is
          // all sign bits set.
          if ((Known.Zero | 1).isAllOnesValue())
            return TyBits;

          // If the input is known to be positive (the sign bit is known clear),
          // the output of the NEG has the same number of sign bits as the
          // input.
          if (Known.isNonNegative())
            return Tmp2;

          // Otherwise, we treat this like a SUB.
        }

      // Sub can have at most one carry bit.  Thus we know that the output
      // is, at worst, one more bit than the inputs.
      Tmp = ComputeNumSignBits(U->getOperand(0), Depth + 1, Q);
      if (Tmp == 1) break;
      return std::min(Tmp, Tmp2) - 1;

    case Instruction::Mul: {
      // The output of the Mul can be at most twice the valid bits in the
      // inputs.
      unsigned SignBitsOp0 = ComputeNumSignBits(U->getOperand(0), Depth + 1, Q);
      if (SignBitsOp0 == 1) break;
      unsigned SignBitsOp1 = ComputeNumSignBits(U->getOperand(1), Depth + 1, Q);
      if (SignBitsOp1 == 1) break;
      unsigned OutValidBits =
          (TyBits - SignBitsOp0 + 1) + (TyBits - SignBitsOp1 + 1);
      return OutValidBits > TyBits ? 1 : TyBits - OutValidBits + 1;
    }

    case Instruction::PHI: {
      const PHINode *PN = cast<PHINode>(U);
      unsigned NumIncomingValues = PN->getNumIncomingValues();
      // Don't analyze large in-degree PHIs.
      if (NumIncomingValues > 4) break;
      // Unreachable blocks may have zero-operand PHI nodes.
      if (NumIncomingValues == 0) break;

      // Take the minimum of all incoming values.  This can't infinitely loop
      // because of our depth threshold.
      Tmp = ComputeNumSignBits(PN->getIncomingValue(0), Depth + 1, Q);
      for (unsigned i = 1, e = NumIncomingValues; i != e; ++i) {
        if (Tmp == 1) return Tmp;
        Tmp = std::min(
            Tmp, ComputeNumSignBits(PN->getIncomingValue(i), Depth + 1, Q));
      }
      return Tmp;
    }

    case Instruction::Trunc:
      // FIXME: it's tricky to do anything useful for this, but it is an
      // important case for targets like X86.
      break;

    case Instruction::ExtractElement:
      // Look through extract element. At the moment we keep this simple and
      // skip tracking the specific element. But at least we might find
      // information valid for all elements of the vector (for example if vector
      // is sign extended, shifted, etc).
      return ComputeNumSignBits(U->getOperand(0), Depth + 1, Q);

    case Instruction::ShuffleVector: {
      // Collect the minimum number of sign bits that are shared by every vector
      // element referenced by the shuffle.
<<<<<<< HEAD

      // For scalable vectors, we do not know all the elements. Return the
      // default conservative result.
      if (isa<VectorType>(U->getType()) &&
          cast<VectorType>(U->getType())->isScalable())
        return 1;

      auto *Shuf = cast<ShuffleVectorInst>(U);
=======
      auto *Shuf = dyn_cast<ShuffleVectorInst>(U);
      if (!Shuf) {
        // FIXME: Add support for shufflevector constant expressions.
        return 1;
      }
>>>>>>> e2a0da54
      APInt DemandedLHS, DemandedRHS;
      // For undef elements, we don't know anything about the common state of
      // the shuffle result.
      if (!getShuffleDemandedElts(Shuf, DemandedElts, DemandedLHS, DemandedRHS))
        return 1;
      Tmp = std::numeric_limits<unsigned>::max();
      if (!!DemandedLHS) {
        const Value *LHS = Shuf->getOperand(0);
        Tmp = ComputeNumSignBits(LHS, DemandedLHS, Depth + 1, Q);
      }
      // If we don't know anything, early out and try computeKnownBits
      // fall-back.
      if (Tmp == 1)
        break;
      if (!!DemandedRHS) {
        const Value *RHS = Shuf->getOperand(1);
        Tmp2 = ComputeNumSignBits(RHS, DemandedRHS, Depth + 1, Q);
        Tmp = std::min(Tmp, Tmp2);
      }
      // If we don't know anything, early out and try computeKnownBits
      // fall-back.
      if (Tmp == 1)
        break;
      assert(Tmp <= Ty->getScalarSizeInBits() &&
             "Failed to determine minimum sign bits");
      return Tmp;
    }
    }
  }

  // Finally, if we can prove that the top bits of the result are 0's or 1's,
  // use this information.

  // If we can examine all elements of a vector constant successfully, we're
  // done (we can't do any better than that). If not, keep trying.
  if (unsigned VecSignBits =
          computeNumSignBitsVectorConstant(V, DemandedElts, TyBits))
    return VecSignBits;

  KnownBits Known(TyBits);
  computeKnownBits(V, DemandedElts, Known, Depth, Q);

  // If we know that the sign bit is either zero or one, determine the number of
  // identical bits in the top of the input value.
  return std::max(FirstAnswer, Known.countMinSignBits());
}

/// This function computes the integer multiple of Base that equals V.
/// If successful, it returns true and returns the multiple in
/// Multiple. If unsuccessful, it returns false. It looks
/// through SExt instructions only if LookThroughSExt is true.
bool llvm::ComputeMultiple(Value *V, unsigned Base, Value *&Multiple,
                           bool LookThroughSExt, unsigned Depth) {
  assert(V && "No Value?");
  assert(Depth <= MaxDepth && "Limit Search Depth");
  assert(V->getType()->isIntegerTy() && "Not integer or pointer type!");

  Type *T = V->getType();

  ConstantInt *CI = dyn_cast<ConstantInt>(V);

  if (Base == 0)
    return false;

  if (Base == 1) {
    Multiple = V;
    return true;
  }

  ConstantExpr *CO = dyn_cast<ConstantExpr>(V);
  Constant *BaseVal = ConstantInt::get(T, Base);
  if (CO && CO == BaseVal) {
    // Multiple is 1.
    Multiple = ConstantInt::get(T, 1);
    return true;
  }

  if (CI && CI->getZExtValue() % Base == 0) {
    Multiple = ConstantInt::get(T, CI->getZExtValue() / Base);
    return true;
  }

  if (Depth == MaxDepth) return false;  // Limit search depth.

  Operator *I = dyn_cast<Operator>(V);
  if (!I) return false;

  switch (I->getOpcode()) {
  default: break;
  case Instruction::SExt:
    if (!LookThroughSExt) return false;
    // otherwise fall through to ZExt
    LLVM_FALLTHROUGH;
  case Instruction::ZExt:
    return ComputeMultiple(I->getOperand(0), Base, Multiple,
                           LookThroughSExt, Depth+1);
  case Instruction::Shl:
  case Instruction::Mul: {
    Value *Op0 = I->getOperand(0);
    Value *Op1 = I->getOperand(1);

    if (I->getOpcode() == Instruction::Shl) {
      ConstantInt *Op1CI = dyn_cast<ConstantInt>(Op1);
      if (!Op1CI) return false;
      // Turn Op0 << Op1 into Op0 * 2^Op1
      APInt Op1Int = Op1CI->getValue();
      uint64_t BitToSet = Op1Int.getLimitedValue(Op1Int.getBitWidth() - 1);
      APInt API(Op1Int.getBitWidth(), 0);
      API.setBit(BitToSet);
      Op1 = ConstantInt::get(V->getContext(), API);
    }

    Value *Mul0 = nullptr;
    if (ComputeMultiple(Op0, Base, Mul0, LookThroughSExt, Depth+1)) {
      if (Constant *Op1C = dyn_cast<Constant>(Op1))
        if (Constant *MulC = dyn_cast<Constant>(Mul0)) {
          if (Op1C->getType()->getPrimitiveSizeInBits() <
              MulC->getType()->getPrimitiveSizeInBits())
            Op1C = ConstantExpr::getZExt(Op1C, MulC->getType());
          if (Op1C->getType()->getPrimitiveSizeInBits() >
              MulC->getType()->getPrimitiveSizeInBits())
            MulC = ConstantExpr::getZExt(MulC, Op1C->getType());

          // V == Base * (Mul0 * Op1), so return (Mul0 * Op1)
          Multiple = ConstantExpr::getMul(MulC, Op1C);
          return true;
        }

      if (ConstantInt *Mul0CI = dyn_cast<ConstantInt>(Mul0))
        if (Mul0CI->getValue() == 1) {
          // V == Base * Op1, so return Op1
          Multiple = Op1;
          return true;
        }
    }

    Value *Mul1 = nullptr;
    if (ComputeMultiple(Op1, Base, Mul1, LookThroughSExt, Depth+1)) {
      if (Constant *Op0C = dyn_cast<Constant>(Op0))
        if (Constant *MulC = dyn_cast<Constant>(Mul1)) {
          if (Op0C->getType()->getPrimitiveSizeInBits() <
              MulC->getType()->getPrimitiveSizeInBits())
            Op0C = ConstantExpr::getZExt(Op0C, MulC->getType());
          if (Op0C->getType()->getPrimitiveSizeInBits() >
              MulC->getType()->getPrimitiveSizeInBits())
            MulC = ConstantExpr::getZExt(MulC, Op0C->getType());

          // V == Base * (Mul1 * Op0), so return (Mul1 * Op0)
          Multiple = ConstantExpr::getMul(MulC, Op0C);
          return true;
        }

      if (ConstantInt *Mul1CI = dyn_cast<ConstantInt>(Mul1))
        if (Mul1CI->getValue() == 1) {
          // V == Base * Op0, so return Op0
          Multiple = Op0;
          return true;
        }
    }
  }
  }

  // We could not determine if V is a multiple of Base.
  return false;
}

Intrinsic::ID llvm::getIntrinsicForCallSite(const CallBase &CB,
                                            const TargetLibraryInfo *TLI) {
  const Function *F = CB.getCalledFunction();
  if (!F)
    return Intrinsic::not_intrinsic;

  if (F->isIntrinsic())
    return F->getIntrinsicID();

  if (!TLI)
    return Intrinsic::not_intrinsic;

  LibFunc Func;
  // We're going to make assumptions on the semantics of the functions, check
  // that the target knows that it's available in this environment and it does
  // not have local linkage.
  if (!F || F->hasLocalLinkage() || !TLI->getLibFunc(*F, Func))
    return Intrinsic::not_intrinsic;

  if (!CB.onlyReadsMemory())
    return Intrinsic::not_intrinsic;

  // Otherwise check if we have a call to a function that can be turned into a
  // vector intrinsic.
  switch (Func) {
  default:
    break;
  case LibFunc_sin:
  case LibFunc_sinf:
  case LibFunc_sinl:
    return Intrinsic::sin;
  case LibFunc_cos:
  case LibFunc_cosf:
  case LibFunc_cosl:
    return Intrinsic::cos;
  case LibFunc_exp:
  case LibFunc_expf:
  case LibFunc_expl:
    return Intrinsic::exp;
  case LibFunc_exp2:
  case LibFunc_exp2f:
  case LibFunc_exp2l:
    return Intrinsic::exp2;
  case LibFunc_log:
  case LibFunc_logf:
  case LibFunc_logl:
    return Intrinsic::log;
  case LibFunc_log10:
  case LibFunc_log10f:
  case LibFunc_log10l:
    return Intrinsic::log10;
  case LibFunc_log2:
  case LibFunc_log2f:
  case LibFunc_log2l:
    return Intrinsic::log2;
  case LibFunc_fabs:
  case LibFunc_fabsf:
  case LibFunc_fabsl:
    return Intrinsic::fabs;
  case LibFunc_fmin:
  case LibFunc_fminf:
  case LibFunc_fminl:
    return Intrinsic::minnum;
  case LibFunc_fmax:
  case LibFunc_fmaxf:
  case LibFunc_fmaxl:
    return Intrinsic::maxnum;
  case LibFunc_copysign:
  case LibFunc_copysignf:
  case LibFunc_copysignl:
    return Intrinsic::copysign;
  case LibFunc_floor:
  case LibFunc_floorf:
  case LibFunc_floorl:
    return Intrinsic::floor;
  case LibFunc_ceil:
  case LibFunc_ceilf:
  case LibFunc_ceill:
    return Intrinsic::ceil;
  case LibFunc_trunc:
  case LibFunc_truncf:
  case LibFunc_truncl:
    return Intrinsic::trunc;
  case LibFunc_rint:
  case LibFunc_rintf:
  case LibFunc_rintl:
    return Intrinsic::rint;
  case LibFunc_nearbyint:
  case LibFunc_nearbyintf:
  case LibFunc_nearbyintl:
    return Intrinsic::nearbyint;
  case LibFunc_round:
  case LibFunc_roundf:
  case LibFunc_roundl:
    return Intrinsic::round;
  case LibFunc_pow:
  case LibFunc_powf:
  case LibFunc_powl:
    return Intrinsic::pow;
  case LibFunc_sqrt:
  case LibFunc_sqrtf:
  case LibFunc_sqrtl:
    return Intrinsic::sqrt;
  }

  return Intrinsic::not_intrinsic;
}

/// Return true if we can prove that the specified FP value is never equal to
/// -0.0.
///
/// NOTE: this function will need to be revisited when we support non-default
/// rounding modes!
bool llvm::CannotBeNegativeZero(const Value *V, const TargetLibraryInfo *TLI,
                                unsigned Depth) {
  if (auto *CFP = dyn_cast<ConstantFP>(V))
    return !CFP->getValueAPF().isNegZero();

  // Limit search depth.
  if (Depth == MaxDepth)
    return false;

  auto *Op = dyn_cast<Operator>(V);
  if (!Op)
    return false;

  // Check if the nsz fast-math flag is set.
  if (auto *FPO = dyn_cast<FPMathOperator>(Op))
    if (FPO->hasNoSignedZeros())
      return true;

  // (fadd x, 0.0) is guaranteed to return +0.0, not -0.0.
  if (match(Op, m_FAdd(m_Value(), m_PosZeroFP())))
    return true;

  // sitofp and uitofp turn into +0.0 for zero.
  if (isa<SIToFPInst>(Op) || isa<UIToFPInst>(Op))
    return true;

  if (auto *Call = dyn_cast<CallInst>(Op)) {
    Intrinsic::ID IID = getIntrinsicForCallSite(*Call, TLI);
    switch (IID) {
    default:
      break;
    // sqrt(-0.0) = -0.0, no other negative results are possible.
    case Intrinsic::sqrt:
    case Intrinsic::canonicalize:
      return CannotBeNegativeZero(Call->getArgOperand(0), TLI, Depth + 1);
    // fabs(x) != -0.0
    case Intrinsic::fabs:
      return true;
    }
  }

  return false;
}

/// If \p SignBitOnly is true, test for a known 0 sign bit rather than a
/// standard ordered compare. e.g. make -0.0 olt 0.0 be true because of the sign
/// bit despite comparing equal.
static bool cannotBeOrderedLessThanZeroImpl(const Value *V,
                                            const TargetLibraryInfo *TLI,
                                            bool SignBitOnly,
                                            unsigned Depth) {
  // TODO: This function does not do the right thing when SignBitOnly is true
  // and we're lowering to a hypothetical IEEE 754-compliant-but-evil platform
  // which flips the sign bits of NaNs.  See
  // https://llvm.org/bugs/show_bug.cgi?id=31702.

  if (const ConstantFP *CFP = dyn_cast<ConstantFP>(V)) {
    return !CFP->getValueAPF().isNegative() ||
           (!SignBitOnly && CFP->getValueAPF().isZero());
  }

  // Handle vector of constants.
  if (auto *CV = dyn_cast<Constant>(V)) {
    if (auto *CVVTy = dyn_cast<VectorType>(CV->getType())) {
      unsigned NumElts = CVVTy->getNumElements();
      for (unsigned i = 0; i != NumElts; ++i) {
        auto *CFP = dyn_cast_or_null<ConstantFP>(CV->getAggregateElement(i));
        if (!CFP)
          return false;
        if (CFP->getValueAPF().isNegative() &&
            (SignBitOnly || !CFP->getValueAPF().isZero()))
          return false;
      }

      // All non-negative ConstantFPs.
      return true;
    }
  }

  if (Depth == MaxDepth)
    return false; // Limit search depth.

  const Operator *I = dyn_cast<Operator>(V);
  if (!I)
    return false;

  switch (I->getOpcode()) {
  default:
    break;
  // Unsigned integers are always nonnegative.
  case Instruction::UIToFP:
    return true;
  case Instruction::FMul:
    // x*x is always non-negative or a NaN.
    if (I->getOperand(0) == I->getOperand(1) &&
        (!SignBitOnly || cast<FPMathOperator>(I)->hasNoNaNs()))
      return true;

    LLVM_FALLTHROUGH;
  case Instruction::FAdd:
  case Instruction::FDiv:
  case Instruction::FRem:
    return cannotBeOrderedLessThanZeroImpl(I->getOperand(0), TLI, SignBitOnly,
                                           Depth + 1) &&
           cannotBeOrderedLessThanZeroImpl(I->getOperand(1), TLI, SignBitOnly,
                                           Depth + 1);
  case Instruction::Select:
    return cannotBeOrderedLessThanZeroImpl(I->getOperand(1), TLI, SignBitOnly,
                                           Depth + 1) &&
           cannotBeOrderedLessThanZeroImpl(I->getOperand(2), TLI, SignBitOnly,
                                           Depth + 1);
  case Instruction::FPExt:
  case Instruction::FPTrunc:
    // Widening/narrowing never change sign.
    return cannotBeOrderedLessThanZeroImpl(I->getOperand(0), TLI, SignBitOnly,
                                           Depth + 1);
  case Instruction::ExtractElement:
    // Look through extract element. At the moment we keep this simple and skip
    // tracking the specific element. But at least we might find information
    // valid for all elements of the vector.
    return cannotBeOrderedLessThanZeroImpl(I->getOperand(0), TLI, SignBitOnly,
                                           Depth + 1);
  case Instruction::Call:
    const auto *CI = cast<CallInst>(I);
    Intrinsic::ID IID = getIntrinsicForCallSite(*CI, TLI);
    switch (IID) {
    default:
      break;
    case Intrinsic::maxnum:
      return (isKnownNeverNaN(I->getOperand(0), TLI) &&
              cannotBeOrderedLessThanZeroImpl(I->getOperand(0), TLI,
                                              SignBitOnly, Depth + 1)) ||
            (isKnownNeverNaN(I->getOperand(1), TLI) &&
              cannotBeOrderedLessThanZeroImpl(I->getOperand(1), TLI,
                                              SignBitOnly, Depth + 1));

    case Intrinsic::maximum:
      return cannotBeOrderedLessThanZeroImpl(I->getOperand(0), TLI, SignBitOnly,
                                             Depth + 1) ||
             cannotBeOrderedLessThanZeroImpl(I->getOperand(1), TLI, SignBitOnly,
                                             Depth + 1);
    case Intrinsic::minnum:
    case Intrinsic::minimum:
      return cannotBeOrderedLessThanZeroImpl(I->getOperand(0), TLI, SignBitOnly,
                                             Depth + 1) &&
             cannotBeOrderedLessThanZeroImpl(I->getOperand(1), TLI, SignBitOnly,
                                             Depth + 1);
    case Intrinsic::exp:
    case Intrinsic::exp2:
    case Intrinsic::fabs:
      return true;

    case Intrinsic::sqrt:
      // sqrt(x) is always >= -0 or NaN.  Moreover, sqrt(x) == -0 iff x == -0.
      if (!SignBitOnly)
        return true;
      return CI->hasNoNaNs() && (CI->hasNoSignedZeros() ||
                                 CannotBeNegativeZero(CI->getOperand(0), TLI));

    case Intrinsic::powi:
      if (ConstantInt *Exponent = dyn_cast<ConstantInt>(I->getOperand(1))) {
        // powi(x,n) is non-negative if n is even.
        if (Exponent->getBitWidth() <= 64 && Exponent->getSExtValue() % 2u == 0)
          return true;
      }
      // TODO: This is not correct.  Given that exp is an integer, here are the
      // ways that pow can return a negative value:
      //
      //   pow(x, exp)    --> negative if exp is odd and x is negative.
      //   pow(-0, exp)   --> -inf if exp is negative odd.
      //   pow(-0, exp)   --> -0 if exp is positive odd.
      //   pow(-inf, exp) --> -0 if exp is negative odd.
      //   pow(-inf, exp) --> -inf if exp is positive odd.
      //
      // Therefore, if !SignBitOnly, we can return true if x >= +0 or x is NaN,
      // but we must return false if x == -0.  Unfortunately we do not currently
      // have a way of expressing this constraint.  See details in
      // https://llvm.org/bugs/show_bug.cgi?id=31702.
      return cannotBeOrderedLessThanZeroImpl(I->getOperand(0), TLI, SignBitOnly,
                                             Depth + 1);

    case Intrinsic::fma:
    case Intrinsic::fmuladd:
      // x*x+y is non-negative if y is non-negative.
      return I->getOperand(0) == I->getOperand(1) &&
             (!SignBitOnly || cast<FPMathOperator>(I)->hasNoNaNs()) &&
             cannotBeOrderedLessThanZeroImpl(I->getOperand(2), TLI, SignBitOnly,
                                             Depth + 1);
    }
    break;
  }
  return false;
}

bool llvm::CannotBeOrderedLessThanZero(const Value *V,
                                       const TargetLibraryInfo *TLI) {
  return cannotBeOrderedLessThanZeroImpl(V, TLI, false, 0);
}

bool llvm::SignBitMustBeZero(const Value *V, const TargetLibraryInfo *TLI) {
  return cannotBeOrderedLessThanZeroImpl(V, TLI, true, 0);
}

bool llvm::isKnownNeverInfinity(const Value *V, const TargetLibraryInfo *TLI,
                                unsigned Depth) {
  assert(V->getType()->isFPOrFPVectorTy() && "Querying for Inf on non-FP type");

  // If we're told that infinities won't happen, assume they won't.
  if (auto *FPMathOp = dyn_cast<FPMathOperator>(V))
    if (FPMathOp->hasNoInfs())
      return true;

  // Handle scalar constants.
  if (auto *CFP = dyn_cast<ConstantFP>(V))
    return !CFP->isInfinity();

  if (Depth == MaxDepth)
    return false;

  if (auto *Inst = dyn_cast<Instruction>(V)) {
    switch (Inst->getOpcode()) {
    case Instruction::Select: {
      return isKnownNeverInfinity(Inst->getOperand(1), TLI, Depth + 1) &&
             isKnownNeverInfinity(Inst->getOperand(2), TLI, Depth + 1);
    }
    case Instruction::UIToFP:
      // If the input type fits into the floating type the result is finite.
      return ilogb(APFloat::getLargest(
                 Inst->getType()->getScalarType()->getFltSemantics())) >=
             (int)Inst->getOperand(0)->getType()->getScalarSizeInBits();
    default:
      break;
    }
  }

  // Bail out for constant expressions, but try to handle vector constants.
  if (!V->getType()->isVectorTy() || !isa<Constant>(V))
    return false;

  // For vectors, verify that each element is not infinity.
  unsigned NumElts = cast<VectorType>(V->getType())->getNumElements();
  for (unsigned i = 0; i != NumElts; ++i) {
    Constant *Elt = cast<Constant>(V)->getAggregateElement(i);
    if (!Elt)
      return false;
    if (isa<UndefValue>(Elt))
      continue;
    auto *CElt = dyn_cast<ConstantFP>(Elt);
    if (!CElt || CElt->isInfinity())
      return false;
  }
  // All elements were confirmed non-infinity or undefined.
  return true;
}

bool llvm::isKnownNeverNaN(const Value *V, const TargetLibraryInfo *TLI,
                           unsigned Depth) {
  assert(V->getType()->isFPOrFPVectorTy() && "Querying for NaN on non-FP type");

  // If we're told that NaNs won't happen, assume they won't.
  if (auto *FPMathOp = dyn_cast<FPMathOperator>(V))
    if (FPMathOp->hasNoNaNs())
      return true;

  // Handle scalar constants.
  if (auto *CFP = dyn_cast<ConstantFP>(V))
    return !CFP->isNaN();

  if (Depth == MaxDepth)
    return false;

  if (auto *Inst = dyn_cast<Instruction>(V)) {
    switch (Inst->getOpcode()) {
    case Instruction::FAdd:
    case Instruction::FSub:
      // Adding positive and negative infinity produces NaN.
      return isKnownNeverNaN(Inst->getOperand(0), TLI, Depth + 1) &&
             isKnownNeverNaN(Inst->getOperand(1), TLI, Depth + 1) &&
             (isKnownNeverInfinity(Inst->getOperand(0), TLI, Depth + 1) ||
              isKnownNeverInfinity(Inst->getOperand(1), TLI, Depth + 1));

    case Instruction::FMul:
      // Zero multiplied with infinity produces NaN.
      // FIXME: If neither side can be zero fmul never produces NaN.
      return isKnownNeverNaN(Inst->getOperand(0), TLI, Depth + 1) &&
             isKnownNeverInfinity(Inst->getOperand(0), TLI, Depth + 1) &&
             isKnownNeverNaN(Inst->getOperand(1), TLI, Depth + 1) &&
             isKnownNeverInfinity(Inst->getOperand(1), TLI, Depth + 1);

    case Instruction::FDiv:
    case Instruction::FRem:
      // FIXME: Only 0/0, Inf/Inf, Inf REM x and x REM 0 produce NaN.
      return false;

    case Instruction::Select: {
      return isKnownNeverNaN(Inst->getOperand(1), TLI, Depth + 1) &&
             isKnownNeverNaN(Inst->getOperand(2), TLI, Depth + 1);
    }
    case Instruction::SIToFP:
    case Instruction::UIToFP:
      return true;
    case Instruction::FPTrunc:
    case Instruction::FPExt:
      return isKnownNeverNaN(Inst->getOperand(0), TLI, Depth + 1);
    default:
      break;
    }
  }

  if (const auto *II = dyn_cast<IntrinsicInst>(V)) {
    switch (II->getIntrinsicID()) {
    case Intrinsic::canonicalize:
    case Intrinsic::fabs:
    case Intrinsic::copysign:
    case Intrinsic::exp:
    case Intrinsic::exp2:
    case Intrinsic::floor:
    case Intrinsic::ceil:
    case Intrinsic::trunc:
    case Intrinsic::rint:
    case Intrinsic::nearbyint:
    case Intrinsic::round:
      return isKnownNeverNaN(II->getArgOperand(0), TLI, Depth + 1);
    case Intrinsic::sqrt:
      return isKnownNeverNaN(II->getArgOperand(0), TLI, Depth + 1) &&
             CannotBeOrderedLessThanZero(II->getArgOperand(0), TLI);
    case Intrinsic::minnum:
    case Intrinsic::maxnum:
      // If either operand is not NaN, the result is not NaN.
      return isKnownNeverNaN(II->getArgOperand(0), TLI, Depth + 1) ||
             isKnownNeverNaN(II->getArgOperand(1), TLI, Depth + 1);
    default:
      return false;
    }
  }

  // Bail out for constant expressions, but try to handle vector constants.
  if (!V->getType()->isVectorTy() || !isa<Constant>(V))
    return false;

  // For vectors, verify that each element is not NaN.
  unsigned NumElts = cast<VectorType>(V->getType())->getNumElements();
  for (unsigned i = 0; i != NumElts; ++i) {
    Constant *Elt = cast<Constant>(V)->getAggregateElement(i);
    if (!Elt)
      return false;
    if (isa<UndefValue>(Elt))
      continue;
    auto *CElt = dyn_cast<ConstantFP>(Elt);
    if (!CElt || CElt->isNaN())
      return false;
  }
  // All elements were confirmed not-NaN or undefined.
  return true;
}

Value *llvm::isBytewiseValue(Value *V, const DataLayout &DL) {

  // All byte-wide stores are splatable, even of arbitrary variables.
  if (V->getType()->isIntegerTy(8))
    return V;

  LLVMContext &Ctx = V->getContext();

  // Undef don't care.
  auto *UndefInt8 = UndefValue::get(Type::getInt8Ty(Ctx));
  if (isa<UndefValue>(V))
    return UndefInt8;

  // Return Undef for zero-sized type.
  if (!DL.getTypeStoreSize(V->getType()).isNonZero())
    return UndefInt8;

  Constant *C = dyn_cast<Constant>(V);
  if (!C) {
    // Conceptually, we could handle things like:
    //   %a = zext i8 %X to i16
    //   %b = shl i16 %a, 8
    //   %c = or i16 %a, %b
    // but until there is an example that actually needs this, it doesn't seem
    // worth worrying about.
    return nullptr;
  }

  // Handle 'null' ConstantArrayZero etc.
  if (C->isNullValue())
    return Constant::getNullValue(Type::getInt8Ty(Ctx));

  // Constant floating-point values can be handled as integer values if the
  // corresponding integer value is "byteable".  An important case is 0.0.
  if (ConstantFP *CFP = dyn_cast<ConstantFP>(C)) {
    Type *Ty = nullptr;
    if (CFP->getType()->isHalfTy())
      Ty = Type::getInt16Ty(Ctx);
    else if (CFP->getType()->isFloatTy())
      Ty = Type::getInt32Ty(Ctx);
    else if (CFP->getType()->isDoubleTy())
      Ty = Type::getInt64Ty(Ctx);
    // Don't handle long double formats, which have strange constraints.
    return Ty ? isBytewiseValue(ConstantExpr::getBitCast(CFP, Ty), DL)
              : nullptr;
  }

  // We can handle constant integers that are multiple of 8 bits.
  if (ConstantInt *CI = dyn_cast<ConstantInt>(C)) {
    if (CI->getBitWidth() % 8 == 0) {
      assert(CI->getBitWidth() > 8 && "8 bits should be handled above!");
      if (!CI->getValue().isSplat(8))
        return nullptr;
      return ConstantInt::get(Ctx, CI->getValue().trunc(8));
    }
  }

  if (auto *CE = dyn_cast<ConstantExpr>(C)) {
    if (CE->getOpcode() == Instruction::IntToPtr) {
      auto PS = DL.getPointerSizeInBits(
          cast<PointerType>(CE->getType())->getAddressSpace());
      return isBytewiseValue(
          ConstantExpr::getIntegerCast(CE->getOperand(0),
                                       Type::getIntNTy(Ctx, PS), false),
          DL);
    }
  }

  auto Merge = [&](Value *LHS, Value *RHS) -> Value * {
    if (LHS == RHS)
      return LHS;
    if (!LHS || !RHS)
      return nullptr;
    if (LHS == UndefInt8)
      return RHS;
    if (RHS == UndefInt8)
      return LHS;
    return nullptr;
  };

  if (ConstantDataSequential *CA = dyn_cast<ConstantDataSequential>(C)) {
    Value *Val = UndefInt8;
    for (unsigned I = 0, E = CA->getNumElements(); I != E; ++I)
      if (!(Val = Merge(Val, isBytewiseValue(CA->getElementAsConstant(I), DL))))
        return nullptr;
    return Val;
  }

  if (isa<ConstantAggregate>(C)) {
    Value *Val = UndefInt8;
    for (unsigned I = 0, E = C->getNumOperands(); I != E; ++I)
      if (!(Val = Merge(Val, isBytewiseValue(C->getOperand(I), DL))))
        return nullptr;
    return Val;
  }

  // Don't try to handle the handful of other constants.
  return nullptr;
}

// This is the recursive version of BuildSubAggregate. It takes a few different
// arguments. Idxs is the index within the nested struct From that we are
// looking at now (which is of type IndexedType). IdxSkip is the number of
// indices from Idxs that should be left out when inserting into the resulting
// struct. To is the result struct built so far, new insertvalue instructions
// build on that.
static Value *BuildSubAggregate(Value *From, Value* To, Type *IndexedType,
                                SmallVectorImpl<unsigned> &Idxs,
                                unsigned IdxSkip,
                                Instruction *InsertBefore) {
  StructType *STy = dyn_cast<StructType>(IndexedType);
  if (STy) {
    // Save the original To argument so we can modify it
    Value *OrigTo = To;
    // General case, the type indexed by Idxs is a struct
    for (unsigned i = 0, e = STy->getNumElements(); i != e; ++i) {
      // Process each struct element recursively
      Idxs.push_back(i);
      Value *PrevTo = To;
      To = BuildSubAggregate(From, To, STy->getElementType(i), Idxs, IdxSkip,
                             InsertBefore);
      Idxs.pop_back();
      if (!To) {
        // Couldn't find any inserted value for this index? Cleanup
        while (PrevTo != OrigTo) {
          InsertValueInst* Del = cast<InsertValueInst>(PrevTo);
          PrevTo = Del->getAggregateOperand();
          Del->eraseFromParent();
        }
        // Stop processing elements
        break;
      }
    }
    // If we successfully found a value for each of our subaggregates
    if (To)
      return To;
  }
  // Base case, the type indexed by SourceIdxs is not a struct, or not all of
  // the struct's elements had a value that was inserted directly. In the latter
  // case, perhaps we can't determine each of the subelements individually, but
  // we might be able to find the complete struct somewhere.

  // Find the value that is at that particular spot
  Value *V = FindInsertedValue(From, Idxs);

  if (!V)
    return nullptr;

  // Insert the value in the new (sub) aggregate
  return InsertValueInst::Create(To, V, makeArrayRef(Idxs).slice(IdxSkip),
                                 "tmp", InsertBefore);
}

// This helper takes a nested struct and extracts a part of it (which is again a
// struct) into a new value. For example, given the struct:
// { a, { b, { c, d }, e } }
// and the indices "1, 1" this returns
// { c, d }.
//
// It does this by inserting an insertvalue for each element in the resulting
// struct, as opposed to just inserting a single struct. This will only work if
// each of the elements of the substruct are known (ie, inserted into From by an
// insertvalue instruction somewhere).
//
// All inserted insertvalue instructions are inserted before InsertBefore
static Value *BuildSubAggregate(Value *From, ArrayRef<unsigned> idx_range,
                                Instruction *InsertBefore) {
  assert(InsertBefore && "Must have someplace to insert!");
  Type *IndexedType = ExtractValueInst::getIndexedType(From->getType(),
                                                             idx_range);
  Value *To = UndefValue::get(IndexedType);
  SmallVector<unsigned, 10> Idxs(idx_range.begin(), idx_range.end());
  unsigned IdxSkip = Idxs.size();

  return BuildSubAggregate(From, To, IndexedType, Idxs, IdxSkip, InsertBefore);
}

/// Given an aggregate and a sequence of indices, see if the scalar value
/// indexed is already around as a register, for example if it was inserted
/// directly into the aggregate.
///
/// If InsertBefore is not null, this function will duplicate (modified)
/// insertvalues when a part of a nested struct is extracted.
Value *llvm::FindInsertedValue(Value *V, ArrayRef<unsigned> idx_range,
                               Instruction *InsertBefore) {
  // Nothing to index? Just return V then (this is useful at the end of our
  // recursion).
  if (idx_range.empty())
    return V;
  // We have indices, so V should have an indexable type.
  assert((V->getType()->isStructTy() || V->getType()->isArrayTy()) &&
         "Not looking at a struct or array?");
  assert(ExtractValueInst::getIndexedType(V->getType(), idx_range) &&
         "Invalid indices for type?");

  if (Constant *C = dyn_cast<Constant>(V)) {
    C = C->getAggregateElement(idx_range[0]);
    if (!C) return nullptr;
    return FindInsertedValue(C, idx_range.slice(1), InsertBefore);
  }

  if (InsertValueInst *I = dyn_cast<InsertValueInst>(V)) {
    // Loop the indices for the insertvalue instruction in parallel with the
    // requested indices
    const unsigned *req_idx = idx_range.begin();
    for (const unsigned *i = I->idx_begin(), *e = I->idx_end();
         i != e; ++i, ++req_idx) {
      if (req_idx == idx_range.end()) {
        // We can't handle this without inserting insertvalues
        if (!InsertBefore)
          return nullptr;

        // The requested index identifies a part of a nested aggregate. Handle
        // this specially. For example,
        // %A = insertvalue { i32, {i32, i32 } } undef, i32 10, 1, 0
        // %B = insertvalue { i32, {i32, i32 } } %A, i32 11, 1, 1
        // %C = extractvalue {i32, { i32, i32 } } %B, 1
        // This can be changed into
        // %A = insertvalue {i32, i32 } undef, i32 10, 0
        // %C = insertvalue {i32, i32 } %A, i32 11, 1
        // which allows the unused 0,0 element from the nested struct to be
        // removed.
        return BuildSubAggregate(V, makeArrayRef(idx_range.begin(), req_idx),
                                 InsertBefore);
      }

      // This insert value inserts something else than what we are looking for.
      // See if the (aggregate) value inserted into has the value we are
      // looking for, then.
      if (*req_idx != *i)
        return FindInsertedValue(I->getAggregateOperand(), idx_range,
                                 InsertBefore);
    }
    // If we end up here, the indices of the insertvalue match with those
    // requested (though possibly only partially). Now we recursively look at
    // the inserted value, passing any remaining indices.
    return FindInsertedValue(I->getInsertedValueOperand(),
                             makeArrayRef(req_idx, idx_range.end()),
                             InsertBefore);
  }

  if (ExtractValueInst *I = dyn_cast<ExtractValueInst>(V)) {
    // If we're extracting a value from an aggregate that was extracted from
    // something else, we can extract from that something else directly instead.
    // However, we will need to chain I's indices with the requested indices.

    // Calculate the number of indices required
    unsigned size = I->getNumIndices() + idx_range.size();
    // Allocate some space to put the new indices in
    SmallVector<unsigned, 5> Idxs;
    Idxs.reserve(size);
    // Add indices from the extract value instruction
    Idxs.append(I->idx_begin(), I->idx_end());

    // Add requested indices
    Idxs.append(idx_range.begin(), idx_range.end());

    assert(Idxs.size() == size
           && "Number of indices added not correct?");

    return FindInsertedValue(I->getAggregateOperand(), Idxs, InsertBefore);
  }
  // Otherwise, we don't know (such as, extracting from a function return value
  // or load instruction)
  return nullptr;
}

bool llvm::isGEPBasedOnPointerToString(const GEPOperator *GEP,
                                       unsigned CharSize) {
  // Make sure the GEP has exactly three arguments.
  if (GEP->getNumOperands() != 3)
    return false;

  // Make sure the index-ee is a pointer to array of \p CharSize integers.
  // CharSize.
  ArrayType *AT = dyn_cast<ArrayType>(GEP->getSourceElementType());
  if (!AT || !AT->getElementType()->isIntegerTy(CharSize))
    return false;

  // Check to make sure that the first operand of the GEP is an integer and
  // has value 0 so that we are sure we're indexing into the initializer.
  const ConstantInt *FirstIdx = dyn_cast<ConstantInt>(GEP->getOperand(1));
  if (!FirstIdx || !FirstIdx->isZero())
    return false;

  return true;
}

bool llvm::getConstantDataArrayInfo(const Value *V,
                                    ConstantDataArraySlice &Slice,
                                    unsigned ElementSize, uint64_t Offset) {
  assert(V);

  // Look through bitcast instructions and geps.
  V = V->stripPointerCasts();

  // If the value is a GEP instruction or constant expression, treat it as an
  // offset.
  if (const GEPOperator *GEP = dyn_cast<GEPOperator>(V)) {
    // The GEP operator should be based on a pointer to string constant, and is
    // indexing into the string constant.
    if (!isGEPBasedOnPointerToString(GEP, ElementSize))
      return false;

    // If the second index isn't a ConstantInt, then this is a variable index
    // into the array.  If this occurs, we can't say anything meaningful about
    // the string.
    uint64_t StartIdx = 0;
    if (const ConstantInt *CI = dyn_cast<ConstantInt>(GEP->getOperand(2)))
      StartIdx = CI->getZExtValue();
    else
      return false;
    return getConstantDataArrayInfo(GEP->getOperand(0), Slice, ElementSize,
                                    StartIdx + Offset);
  }

  // The GEP instruction, constant or instruction, must reference a global
  // variable that is a constant and is initialized. The referenced constant
  // initializer is the array that we'll use for optimization.
  const GlobalVariable *GV = dyn_cast<GlobalVariable>(V);
  if (!GV || !GV->isConstant() || !GV->hasDefinitiveInitializer())
    return false;

  const ConstantDataArray *Array;
  ArrayType *ArrayTy;
  if (GV->getInitializer()->isNullValue()) {
    Type *GVTy = GV->getValueType();
    if ( (ArrayTy = dyn_cast<ArrayType>(GVTy)) ) {
      // A zeroinitializer for the array; there is no ConstantDataArray.
      Array = nullptr;
    } else {
      const DataLayout &DL = GV->getParent()->getDataLayout();
      uint64_t SizeInBytes = DL.getTypeStoreSize(GVTy).getFixedSize();
      uint64_t Length = SizeInBytes / (ElementSize / 8);
      if (Length <= Offset)
        return false;

      Slice.Array = nullptr;
      Slice.Offset = 0;
      Slice.Length = Length - Offset;
      return true;
    }
  } else {
    // This must be a ConstantDataArray.
    Array = dyn_cast<ConstantDataArray>(GV->getInitializer());
    if (!Array)
      return false;
    ArrayTy = Array->getType();
  }
  if (!ArrayTy->getElementType()->isIntegerTy(ElementSize))
    return false;

  uint64_t NumElts = ArrayTy->getArrayNumElements();
  if (Offset > NumElts)
    return false;

  Slice.Array = Array;
  Slice.Offset = Offset;
  Slice.Length = NumElts - Offset;
  return true;
}

/// This function computes the length of a null-terminated C string pointed to
/// by V. If successful, it returns true and returns the string in Str.
/// If unsuccessful, it returns false.
bool llvm::getConstantStringInfo(const Value *V, StringRef &Str,
                                 uint64_t Offset, bool TrimAtNul) {
  ConstantDataArraySlice Slice;
  if (!getConstantDataArrayInfo(V, Slice, 8, Offset))
    return false;

  if (Slice.Array == nullptr) {
    if (TrimAtNul) {
      Str = StringRef();
      return true;
    }
    if (Slice.Length == 1) {
      Str = StringRef("", 1);
      return true;
    }
    // We cannot instantiate a StringRef as we do not have an appropriate string
    // of 0s at hand.
    return false;
  }

  // Start out with the entire array in the StringRef.
  Str = Slice.Array->getAsString();
  // Skip over 'offset' bytes.
  Str = Str.substr(Slice.Offset);

  if (TrimAtNul) {
    // Trim off the \0 and anything after it.  If the array is not nul
    // terminated, we just return the whole end of string.  The client may know
    // some other way that the string is length-bound.
    Str = Str.substr(0, Str.find('\0'));
  }
  return true;
}

// These next two are very similar to the above, but also look through PHI
// nodes.
// TODO: See if we can integrate these two together.

/// If we can compute the length of the string pointed to by
/// the specified pointer, return 'len+1'.  If we can't, return 0.
static uint64_t GetStringLengthH(const Value *V,
                                 SmallPtrSetImpl<const PHINode*> &PHIs,
                                 unsigned CharSize) {
  // Look through noop bitcast instructions.
  V = V->stripPointerCasts();

  // If this is a PHI node, there are two cases: either we have already seen it
  // or we haven't.
  if (const PHINode *PN = dyn_cast<PHINode>(V)) {
    if (!PHIs.insert(PN).second)
      return ~0ULL;  // already in the set.

    // If it was new, see if all the input strings are the same length.
    uint64_t LenSoFar = ~0ULL;
    for (Value *IncValue : PN->incoming_values()) {
      uint64_t Len = GetStringLengthH(IncValue, PHIs, CharSize);
      if (Len == 0) return 0; // Unknown length -> unknown.

      if (Len == ~0ULL) continue;

      if (Len != LenSoFar && LenSoFar != ~0ULL)
        return 0;    // Disagree -> unknown.
      LenSoFar = Len;
    }

    // Success, all agree.
    return LenSoFar;
  }

  // strlen(select(c,x,y)) -> strlen(x) ^ strlen(y)
  if (const SelectInst *SI = dyn_cast<SelectInst>(V)) {
    uint64_t Len1 = GetStringLengthH(SI->getTrueValue(), PHIs, CharSize);
    if (Len1 == 0) return 0;
    uint64_t Len2 = GetStringLengthH(SI->getFalseValue(), PHIs, CharSize);
    if (Len2 == 0) return 0;
    if (Len1 == ~0ULL) return Len2;
    if (Len2 == ~0ULL) return Len1;
    if (Len1 != Len2) return 0;
    return Len1;
  }

  // Otherwise, see if we can read the string.
  ConstantDataArraySlice Slice;
  if (!getConstantDataArrayInfo(V, Slice, CharSize))
    return 0;

  if (Slice.Array == nullptr)
    return 1;

  // Search for nul characters
  unsigned NullIndex = 0;
  for (unsigned E = Slice.Length; NullIndex < E; ++NullIndex) {
    if (Slice.Array->getElementAsInteger(Slice.Offset + NullIndex) == 0)
      break;
  }

  return NullIndex + 1;
}

/// If we can compute the length of the string pointed to by
/// the specified pointer, return 'len+1'.  If we can't, return 0.
uint64_t llvm::GetStringLength(const Value *V, unsigned CharSize) {
  if (!V->getType()->isPointerTy())
    return 0;

  SmallPtrSet<const PHINode*, 32> PHIs;
  uint64_t Len = GetStringLengthH(V, PHIs, CharSize);
  // If Len is ~0ULL, we had an infinite phi cycle: this is dead code, so return
  // an empty string as a length.
  return Len == ~0ULL ? 1 : Len;
}

const Value *
llvm::getArgumentAliasingToReturnedPointer(const CallBase *Call,
                                           bool MustPreserveNullness) {
  assert(Call &&
         "getArgumentAliasingToReturnedPointer only works on nonnull calls");
  if (const Value *RV = Call->getReturnedArgOperand())
    return RV;
  // This can be used only as a aliasing property.
  if (isIntrinsicReturningPointerAliasingArgumentWithoutCapturing(
          Call, MustPreserveNullness))
    return Call->getArgOperand(0);
  return nullptr;
}

bool llvm::isIntrinsicReturningPointerAliasingArgumentWithoutCapturing(
    const CallBase *Call, bool MustPreserveNullness) {
  return Call->getIntrinsicID() == Intrinsic::launder_invariant_group ||
         Call->getIntrinsicID() == Intrinsic::strip_invariant_group ||
         Call->getIntrinsicID() == Intrinsic::aarch64_irg ||
         Call->getIntrinsicID() == Intrinsic::aarch64_tagp ||
         (!MustPreserveNullness &&
          Call->getIntrinsicID() == Intrinsic::ptrmask);
}

/// \p PN defines a loop-variant pointer to an object.  Check if the
/// previous iteration of the loop was referring to the same object as \p PN.
static bool isSameUnderlyingObjectInLoop(const PHINode *PN,
                                         const LoopInfo *LI) {
  // Find the loop-defined value.
  Loop *L = LI->getLoopFor(PN->getParent());
  if (PN->getNumIncomingValues() != 2)
    return true;

  // Find the value from previous iteration.
  auto *PrevValue = dyn_cast<Instruction>(PN->getIncomingValue(0));
  if (!PrevValue || LI->getLoopFor(PrevValue->getParent()) != L)
    PrevValue = dyn_cast<Instruction>(PN->getIncomingValue(1));
  if (!PrevValue || LI->getLoopFor(PrevValue->getParent()) != L)
    return true;

  // If a new pointer is loaded in the loop, the pointer references a different
  // object in every iteration.  E.g.:
  //    for (i)
  //       int *p = a[i];
  //       ...
  if (auto *Load = dyn_cast<LoadInst>(PrevValue))
    if (!L->isLoopInvariant(Load->getPointerOperand()))
      return false;
  return true;
}

Value *llvm::GetUnderlyingObject(Value *V, const DataLayout &DL,
                                 unsigned MaxLookup) {
  if (!V->getType()->isPointerTy())
    return V;
  for (unsigned Count = 0; MaxLookup == 0 || Count < MaxLookup; ++Count) {
    if (GEPOperator *GEP = dyn_cast<GEPOperator>(V)) {
      V = GEP->getPointerOperand();
    } else if (Operator::getOpcode(V) == Instruction::BitCast ||
               Operator::getOpcode(V) == Instruction::AddrSpaceCast) {
      V = cast<Operator>(V)->getOperand(0);
    } else if (GlobalAlias *GA = dyn_cast<GlobalAlias>(V)) {
      if (GA->isInterposable())
        return V;
      V = GA->getAliasee();
    } else if (isa<AllocaInst>(V)) {
      // An alloca can't be further simplified.
      return V;
    } else {
      if (auto *Call = dyn_cast<CallBase>(V)) {
        // CaptureTracking can know about special capturing properties of some
        // intrinsics like launder.invariant.group, that can't be expressed with
        // the attributes, but have properties like returning aliasing pointer.
        // Because some analysis may assume that nocaptured pointer is not
        // returned from some special intrinsic (because function would have to
        // be marked with returns attribute), it is crucial to use this function
        // because it should be in sync with CaptureTracking. Not using it may
        // cause weird miscompilations where 2 aliasing pointers are assumed to
        // noalias.
        if (auto *RP = getArgumentAliasingToReturnedPointer(Call, false)) {
          V = RP;
          continue;
        }
      }

      // See if InstructionSimplify knows any relevant tricks.
      if (Instruction *I = dyn_cast<Instruction>(V))
        // TODO: Acquire a DominatorTree and AssumptionCache and use them.
        if (Value *Simplified = SimplifyInstruction(I, {DL, I})) {
          V = Simplified;
          continue;
        }

      return V;
    }
    assert(V->getType()->isPointerTy() && "Unexpected operand type!");
  }
  return V;
}

void llvm::GetUnderlyingObjects(const Value *V,
                                SmallVectorImpl<const Value *> &Objects,
                                const DataLayout &DL, LoopInfo *LI,
                                unsigned MaxLookup) {
  SmallPtrSet<const Value *, 4> Visited;
  SmallVector<const Value *, 4> Worklist;
  Worklist.push_back(V);
  do {
    const Value *P = Worklist.pop_back_val();
    P = GetUnderlyingObject(P, DL, MaxLookup);

    if (!Visited.insert(P).second)
      continue;

    if (auto *SI = dyn_cast<SelectInst>(P)) {
      Worklist.push_back(SI->getTrueValue());
      Worklist.push_back(SI->getFalseValue());
      continue;
    }

    if (auto *PN = dyn_cast<PHINode>(P)) {
      // If this PHI changes the underlying object in every iteration of the
      // loop, don't look through it.  Consider:
      //   int **A;
      //   for (i) {
      //     Prev = Curr;     // Prev = PHI (Prev_0, Curr)
      //     Curr = A[i];
      //     *Prev, *Curr;
      //
      // Prev is tracking Curr one iteration behind so they refer to different
      // underlying objects.
      if (!LI || !LI->isLoopHeader(PN->getParent()) ||
          isSameUnderlyingObjectInLoop(PN, LI))
        for (Value *IncValue : PN->incoming_values())
          Worklist.push_back(IncValue);
      continue;
    }

    Objects.push_back(P);
  } while (!Worklist.empty());
}

/// This is the function that does the work of looking through basic
/// ptrtoint+arithmetic+inttoptr sequences.
static const Value *getUnderlyingObjectFromInt(const Value *V) {
  do {
    if (const Operator *U = dyn_cast<Operator>(V)) {
      // If we find a ptrtoint, we can transfer control back to the
      // regular getUnderlyingObjectFromInt.
      if (U->getOpcode() == Instruction::PtrToInt)
        return U->getOperand(0);
      // If we find an add of a constant, a multiplied value, or a phi, it's
      // likely that the other operand will lead us to the base
      // object. We don't have to worry about the case where the
      // object address is somehow being computed by the multiply,
      // because our callers only care when the result is an
      // identifiable object.
      if (U->getOpcode() != Instruction::Add ||
          (!isa<ConstantInt>(U->getOperand(1)) &&
           Operator::getOpcode(U->getOperand(1)) != Instruction::Mul &&
           !isa<PHINode>(U->getOperand(1))))
        return V;
      V = U->getOperand(0);
    } else {
      return V;
    }
    assert(V->getType()->isIntegerTy() && "Unexpected operand type!");
  } while (true);
}

/// This is a wrapper around GetUnderlyingObjects and adds support for basic
/// ptrtoint+arithmetic+inttoptr sequences.
/// It returns false if unidentified object is found in GetUnderlyingObjects.
bool llvm::getUnderlyingObjectsForCodeGen(const Value *V,
                          SmallVectorImpl<Value *> &Objects,
                          const DataLayout &DL) {
  SmallPtrSet<const Value *, 16> Visited;
  SmallVector<const Value *, 4> Working(1, V);
  do {
    V = Working.pop_back_val();

    SmallVector<const Value *, 4> Objs;
    GetUnderlyingObjects(V, Objs, DL);

    for (const Value *V : Objs) {
      if (!Visited.insert(V).second)
        continue;
      if (Operator::getOpcode(V) == Instruction::IntToPtr) {
        const Value *O =
          getUnderlyingObjectFromInt(cast<User>(V)->getOperand(0));
        if (O->getType()->isPointerTy()) {
          Working.push_back(O);
          continue;
        }
      }
      // If GetUnderlyingObjects fails to find an identifiable object,
      // getUnderlyingObjectsForCodeGen also fails for safety.
      if (!isIdentifiedObject(V)) {
        Objects.clear();
        return false;
      }
      Objects.push_back(const_cast<Value *>(V));
    }
  } while (!Working.empty());
  return true;
}

/// Return true if the only users of this pointer are lifetime markers.
bool llvm::onlyUsedByLifetimeMarkers(const Value *V) {
  for (const User *U : V->users()) {
    const IntrinsicInst *II = dyn_cast<IntrinsicInst>(U);
    if (!II) return false;

    if (!II->isLifetimeStartOrEnd())
      return false;
  }
  return true;
}

bool llvm::mustSuppressSpeculation(const LoadInst &LI) {
  if (!LI.isUnordered())
    return true;
  const Function &F = *LI.getFunction();
  // Speculative load may create a race that did not exist in the source.
  return F.hasFnAttribute(Attribute::SanitizeThread) ||
    // Speculative load may load data from dirty regions.
    F.hasFnAttribute(Attribute::SanitizeAddress) ||
    F.hasFnAttribute(Attribute::SanitizeHWAddress);
}


bool llvm::isSafeToSpeculativelyExecute(const Value *V,
                                        const Instruction *CtxI,
                                        const DominatorTree *DT) {
  const Operator *Inst = dyn_cast<Operator>(V);
  if (!Inst)
    return false;

  for (unsigned i = 0, e = Inst->getNumOperands(); i != e; ++i)
    if (Constant *C = dyn_cast<Constant>(Inst->getOperand(i)))
      if (C->canTrap())
        return false;

  switch (Inst->getOpcode()) {
  default:
    return true;
  case Instruction::UDiv:
  case Instruction::URem: {
    // x / y is undefined if y == 0.
    const APInt *V;
    if (match(Inst->getOperand(1), m_APInt(V)))
      return *V != 0;
    return false;
  }
  case Instruction::SDiv:
  case Instruction::SRem: {
    // x / y is undefined if y == 0 or x == INT_MIN and y == -1
    const APInt *Numerator, *Denominator;
    if (!match(Inst->getOperand(1), m_APInt(Denominator)))
      return false;
    // We cannot hoist this division if the denominator is 0.
    if (*Denominator == 0)
      return false;
    // It's safe to hoist if the denominator is not 0 or -1.
    if (*Denominator != -1)
      return true;
    // At this point we know that the denominator is -1.  It is safe to hoist as
    // long we know that the numerator is not INT_MIN.
    if (match(Inst->getOperand(0), m_APInt(Numerator)))
      return !Numerator->isMinSignedValue();
    // The numerator *might* be MinSignedValue.
    return false;
  }
  case Instruction::Load: {
    const LoadInst *LI = cast<LoadInst>(Inst);
    if (mustSuppressSpeculation(*LI))
      return false;
    const DataLayout &DL = LI->getModule()->getDataLayout();
    return isDereferenceableAndAlignedPointer(
        LI->getPointerOperand(), LI->getType(), MaybeAlign(LI->getAlignment()),
        DL, CtxI, DT);
  }
  case Instruction::Call: {
    auto *CI = cast<const CallInst>(Inst);
    const Function *Callee = CI->getCalledFunction();

    // The called function could have undefined behavior or side-effects, even
    // if marked readnone nounwind.
    return Callee && Callee->isSpeculatable();
  }
  case Instruction::VAArg:
  case Instruction::Alloca:
  case Instruction::Invoke:
  case Instruction::CallBr:
  case Instruction::PHI:
  case Instruction::Store:
  case Instruction::Ret:
  case Instruction::Br:
  case Instruction::IndirectBr:
  case Instruction::Switch:
  case Instruction::Unreachable:
  case Instruction::Fence:
  case Instruction::AtomicRMW:
  case Instruction::AtomicCmpXchg:
  case Instruction::LandingPad:
  case Instruction::Resume:
  case Instruction::CatchSwitch:
  case Instruction::CatchPad:
  case Instruction::CatchRet:
  case Instruction::CleanupPad:
  case Instruction::CleanupRet:
    return false; // Misc instructions which have effects
  }
}

bool llvm::mayBeMemoryDependent(const Instruction &I) {
  return I.mayReadOrWriteMemory() || !isSafeToSpeculativelyExecute(&I);
}

/// Convert ConstantRange OverflowResult into ValueTracking OverflowResult.
static OverflowResult mapOverflowResult(ConstantRange::OverflowResult OR) {
  switch (OR) {
    case ConstantRange::OverflowResult::MayOverflow:
      return OverflowResult::MayOverflow;
    case ConstantRange::OverflowResult::AlwaysOverflowsLow:
      return OverflowResult::AlwaysOverflowsLow;
    case ConstantRange::OverflowResult::AlwaysOverflowsHigh:
      return OverflowResult::AlwaysOverflowsHigh;
    case ConstantRange::OverflowResult::NeverOverflows:
      return OverflowResult::NeverOverflows;
  }
  llvm_unreachable("Unknown OverflowResult");
}

/// Combine constant ranges from computeConstantRange() and computeKnownBits().
static ConstantRange computeConstantRangeIncludingKnownBits(
    const Value *V, bool ForSigned, const DataLayout &DL, unsigned Depth,
    AssumptionCache *AC, const Instruction *CxtI, const DominatorTree *DT,
    OptimizationRemarkEmitter *ORE = nullptr, bool UseInstrInfo = true) {
  KnownBits Known = computeKnownBits(
      V, DL, Depth, AC, CxtI, DT, ORE, UseInstrInfo);
  ConstantRange CR1 = ConstantRange::fromKnownBits(Known, ForSigned);
  ConstantRange CR2 = computeConstantRange(V, UseInstrInfo);
  ConstantRange::PreferredRangeType RangeType =
      ForSigned ? ConstantRange::Signed : ConstantRange::Unsigned;
  return CR1.intersectWith(CR2, RangeType);
}

OverflowResult llvm::computeOverflowForUnsignedMul(
    const Value *LHS, const Value *RHS, const DataLayout &DL,
    AssumptionCache *AC, const Instruction *CxtI, const DominatorTree *DT,
    bool UseInstrInfo) {
  KnownBits LHSKnown = computeKnownBits(LHS, DL, /*Depth=*/0, AC, CxtI, DT,
                                        nullptr, UseInstrInfo);
  KnownBits RHSKnown = computeKnownBits(RHS, DL, /*Depth=*/0, AC, CxtI, DT,
                                        nullptr, UseInstrInfo);
  ConstantRange LHSRange = ConstantRange::fromKnownBits(LHSKnown, false);
  ConstantRange RHSRange = ConstantRange::fromKnownBits(RHSKnown, false);
  return mapOverflowResult(LHSRange.unsignedMulMayOverflow(RHSRange));
}

OverflowResult
llvm::computeOverflowForSignedMul(const Value *LHS, const Value *RHS,
                                  const DataLayout &DL, AssumptionCache *AC,
                                  const Instruction *CxtI,
                                  const DominatorTree *DT, bool UseInstrInfo) {
  // Multiplying n * m significant bits yields a result of n + m significant
  // bits. If the total number of significant bits does not exceed the
  // result bit width (minus 1), there is no overflow.
  // This means if we have enough leading sign bits in the operands
  // we can guarantee that the result does not overflow.
  // Ref: "Hacker's Delight" by Henry Warren
  unsigned BitWidth = LHS->getType()->getScalarSizeInBits();

  // Note that underestimating the number of sign bits gives a more
  // conservative answer.
  unsigned SignBits = ComputeNumSignBits(LHS, DL, 0, AC, CxtI, DT) +
                      ComputeNumSignBits(RHS, DL, 0, AC, CxtI, DT);

  // First handle the easy case: if we have enough sign bits there's
  // definitely no overflow.
  if (SignBits > BitWidth + 1)
    return OverflowResult::NeverOverflows;

  // There are two ambiguous cases where there can be no overflow:
  //   SignBits == BitWidth + 1    and
  //   SignBits == BitWidth
  // The second case is difficult to check, therefore we only handle the
  // first case.
  if (SignBits == BitWidth + 1) {
    // It overflows only when both arguments are negative and the true
    // product is exactly the minimum negative number.
    // E.g. mul i16 with 17 sign bits: 0xff00 * 0xff80 = 0x8000
    // For simplicity we just check if at least one side is not negative.
    KnownBits LHSKnown = computeKnownBits(LHS, DL, /*Depth=*/0, AC, CxtI, DT,
                                          nullptr, UseInstrInfo);
    KnownBits RHSKnown = computeKnownBits(RHS, DL, /*Depth=*/0, AC, CxtI, DT,
                                          nullptr, UseInstrInfo);
    if (LHSKnown.isNonNegative() || RHSKnown.isNonNegative())
      return OverflowResult::NeverOverflows;
  }
  return OverflowResult::MayOverflow;
}

OverflowResult llvm::computeOverflowForUnsignedAdd(
    const Value *LHS, const Value *RHS, const DataLayout &DL,
    AssumptionCache *AC, const Instruction *CxtI, const DominatorTree *DT,
    bool UseInstrInfo) {
  ConstantRange LHSRange = computeConstantRangeIncludingKnownBits(
      LHS, /*ForSigned=*/false, DL, /*Depth=*/0, AC, CxtI, DT,
      nullptr, UseInstrInfo);
  ConstantRange RHSRange = computeConstantRangeIncludingKnownBits(
      RHS, /*ForSigned=*/false, DL, /*Depth=*/0, AC, CxtI, DT,
      nullptr, UseInstrInfo);
  return mapOverflowResult(LHSRange.unsignedAddMayOverflow(RHSRange));
}

static OverflowResult computeOverflowForSignedAdd(const Value *LHS,
                                                  const Value *RHS,
                                                  const AddOperator *Add,
                                                  const DataLayout &DL,
                                                  AssumptionCache *AC,
                                                  const Instruction *CxtI,
                                                  const DominatorTree *DT) {
  if (Add && Add->hasNoSignedWrap()) {
    return OverflowResult::NeverOverflows;
  }

  // If LHS and RHS each have at least two sign bits, the addition will look
  // like
  //
  // XX..... +
  // YY.....
  //
  // If the carry into the most significant position is 0, X and Y can't both
  // be 1 and therefore the carry out of the addition is also 0.
  //
  // If the carry into the most significant position is 1, X and Y can't both
  // be 0 and therefore the carry out of the addition is also 1.
  //
  // Since the carry into the most significant position is always equal to
  // the carry out of the addition, there is no signed overflow.
  if (ComputeNumSignBits(LHS, DL, 0, AC, CxtI, DT) > 1 &&
      ComputeNumSignBits(RHS, DL, 0, AC, CxtI, DT) > 1)
    return OverflowResult::NeverOverflows;

  ConstantRange LHSRange = computeConstantRangeIncludingKnownBits(
      LHS, /*ForSigned=*/true, DL, /*Depth=*/0, AC, CxtI, DT);
  ConstantRange RHSRange = computeConstantRangeIncludingKnownBits(
      RHS, /*ForSigned=*/true, DL, /*Depth=*/0, AC, CxtI, DT);
  OverflowResult OR =
      mapOverflowResult(LHSRange.signedAddMayOverflow(RHSRange));
  if (OR != OverflowResult::MayOverflow)
    return OR;

  // The remaining code needs Add to be available. Early returns if not so.
  if (!Add)
    return OverflowResult::MayOverflow;

  // If the sign of Add is the same as at least one of the operands, this add
  // CANNOT overflow. If this can be determined from the known bits of the
  // operands the above signedAddMayOverflow() check will have already done so.
  // The only other way to improve on the known bits is from an assumption, so
  // call computeKnownBitsFromAssume() directly.
  bool LHSOrRHSKnownNonNegative =
      (LHSRange.isAllNonNegative() || RHSRange.isAllNonNegative());
  bool LHSOrRHSKnownNegative =
      (LHSRange.isAllNegative() || RHSRange.isAllNegative());
  if (LHSOrRHSKnownNonNegative || LHSOrRHSKnownNegative) {
    KnownBits AddKnown(LHSRange.getBitWidth());
    computeKnownBitsFromAssume(
        Add, AddKnown, /*Depth=*/0, Query(DL, AC, CxtI, DT, true));
    if ((AddKnown.isNonNegative() && LHSOrRHSKnownNonNegative) ||
        (AddKnown.isNegative() && LHSOrRHSKnownNegative))
      return OverflowResult::NeverOverflows;
  }

  return OverflowResult::MayOverflow;
}

OverflowResult llvm::computeOverflowForUnsignedSub(const Value *LHS,
                                                   const Value *RHS,
                                                   const DataLayout &DL,
                                                   AssumptionCache *AC,
                                                   const Instruction *CxtI,
                                                   const DominatorTree *DT) {
  // Checking for conditions implied by dominating conditions may be expensive.
  // Limit it to usub_with_overflow calls for now.
  if (match(CxtI,
            m_Intrinsic<Intrinsic::usub_with_overflow>(m_Value(), m_Value())))
    if (auto C =
            isImpliedByDomCondition(CmpInst::ICMP_UGE, LHS, RHS, CxtI, DL)) {
      if (*C)
        return OverflowResult::NeverOverflows;
      return OverflowResult::AlwaysOverflowsLow;
    }
  ConstantRange LHSRange = computeConstantRangeIncludingKnownBits(
      LHS, /*ForSigned=*/false, DL, /*Depth=*/0, AC, CxtI, DT);
  ConstantRange RHSRange = computeConstantRangeIncludingKnownBits(
      RHS, /*ForSigned=*/false, DL, /*Depth=*/0, AC, CxtI, DT);
  return mapOverflowResult(LHSRange.unsignedSubMayOverflow(RHSRange));
}

OverflowResult llvm::computeOverflowForSignedSub(const Value *LHS,
                                                 const Value *RHS,
                                                 const DataLayout &DL,
                                                 AssumptionCache *AC,
                                                 const Instruction *CxtI,
                                                 const DominatorTree *DT) {
  // If LHS and RHS each have at least two sign bits, the subtraction
  // cannot overflow.
  if (ComputeNumSignBits(LHS, DL, 0, AC, CxtI, DT) > 1 &&
      ComputeNumSignBits(RHS, DL, 0, AC, CxtI, DT) > 1)
    return OverflowResult::NeverOverflows;

  ConstantRange LHSRange = computeConstantRangeIncludingKnownBits(
      LHS, /*ForSigned=*/true, DL, /*Depth=*/0, AC, CxtI, DT);
  ConstantRange RHSRange = computeConstantRangeIncludingKnownBits(
      RHS, /*ForSigned=*/true, DL, /*Depth=*/0, AC, CxtI, DT);
  return mapOverflowResult(LHSRange.signedSubMayOverflow(RHSRange));
}

bool llvm::isOverflowIntrinsicNoWrap(const WithOverflowInst *WO,
                                     const DominatorTree &DT) {
  SmallVector<const BranchInst *, 2> GuardingBranches;
  SmallVector<const ExtractValueInst *, 2> Results;

  for (const User *U : WO->users()) {
    if (const auto *EVI = dyn_cast<ExtractValueInst>(U)) {
      assert(EVI->getNumIndices() == 1 && "Obvious from CI's type");

      if (EVI->getIndices()[0] == 0)
        Results.push_back(EVI);
      else {
        assert(EVI->getIndices()[0] == 1 && "Obvious from CI's type");

        for (const auto *U : EVI->users())
          if (const auto *B = dyn_cast<BranchInst>(U)) {
            assert(B->isConditional() && "How else is it using an i1?");
            GuardingBranches.push_back(B);
          }
      }
    } else {
      // We are using the aggregate directly in a way we don't want to analyze
      // here (storing it to a global, say).
      return false;
    }
  }

  auto AllUsesGuardedByBranch = [&](const BranchInst *BI) {
    BasicBlockEdge NoWrapEdge(BI->getParent(), BI->getSuccessor(1));
    if (!NoWrapEdge.isSingleEdge())
      return false;

    // Check if all users of the add are provably no-wrap.
    for (const auto *Result : Results) {
      // If the extractvalue itself is not executed on overflow, the we don't
      // need to check each use separately, since domination is transitive.
      if (DT.dominates(NoWrapEdge, Result->getParent()))
        continue;

      for (auto &RU : Result->uses())
        if (!DT.dominates(NoWrapEdge, RU))
          return false;
    }

    return true;
  };

  return llvm::any_of(GuardingBranches, AllUsesGuardedByBranch);
}

bool llvm::canCreatePoison(const Instruction *I) {
  // See whether I has flags that may create poison
  if (isa<OverflowingBinaryOperator>(I) &&
      (I->hasNoSignedWrap() || I->hasNoUnsignedWrap()))
    return true;
  if (isa<PossiblyExactOperator>(I) && I->isExact())
    return true;
  if (auto *FP = dyn_cast<FPMathOperator>(I)) {
    auto FMF = FP->getFastMathFlags();
    if (FMF.noNaNs() || FMF.noInfs())
      return true;
  }
  if (auto *GEP = dyn_cast<GetElementPtrInst>(I))
    if (GEP->isInBounds())
      return true;

  unsigned Opcode = I->getOpcode();

  // Check whether opcode is a poison-generating operation
  switch (Opcode) {
  case Instruction::Shl:
  case Instruction::AShr:
  case Instruction::LShr: {
    // Shifts return poison if shiftwidth is larger than the bitwidth.
    if (auto *C = dyn_cast<Constant>(I->getOperand(1))) {
      SmallVector<Constant *, 4> ShiftAmounts;
      if (C->getType()->isVectorTy()) {
        unsigned NumElts = cast<VectorType>(C->getType())->getNumElements();
        for (unsigned i = 0; i < NumElts; ++i)
          ShiftAmounts.push_back(C->getAggregateElement(i));
      } else
        ShiftAmounts.push_back(C);

      bool Safe = llvm::all_of(ShiftAmounts, [](Constant *C) {
        auto *CI = dyn_cast<ConstantInt>(C);
        return CI && CI->getZExtValue() < C->getType()->getIntegerBitWidth();
      });
      return !Safe;
    }
    return true;
  }
  case Instruction::FPToSI:
  case Instruction::FPToUI:
    // fptosi/ui yields poison if the resulting value does not fit in the
    // destination type.
    return true;
  case Instruction::Call:
  case Instruction::CallBr:
  case Instruction::Invoke:
    // Function calls can return a poison value even if args are non-poison
    // values.
    return true;
  case Instruction::InsertElement:
  case Instruction::ExtractElement: {
    // If index exceeds the length of the vector, it returns poison
    auto *VTy = cast<VectorType>(I->getOperand(0)->getType());
    unsigned IdxOp = I->getOpcode() == Instruction::InsertElement ? 2 : 1;
    auto *Idx = dyn_cast<ConstantInt>(I->getOperand(IdxOp));
    if (!Idx || Idx->getZExtValue() >= VTy->getElementCount().Min)
      return true;
    return false;
  }
  case Instruction::FNeg:
  case Instruction::PHI:
  case Instruction::Select:
  case Instruction::URem:
  case Instruction::SRem:
  case Instruction::ShuffleVector:
  case Instruction::ExtractValue:
  case Instruction::InsertValue:
  case Instruction::Freeze:
  case Instruction::ICmp:
  case Instruction::FCmp:
  case Instruction::GetElementPtr:
    return false;
  default:
    if (isa<CastInst>(I))
      return false;
    else if (isa<BinaryOperator>(I))
      return false;
    // Be conservative and return true.
    return true;
  }
}

bool llvm::isGuaranteedNotToBeUndefOrPoison(const Value *V,
                                            const Instruction *CtxI,
                                            const DominatorTree *DT) {
  // If the value is a freeze instruction, then it can never
  // be undef or poison.
  if (isa<FreezeInst>(V))
    return true;
  // TODO: Some instructions are guaranteed to return neither undef
  // nor poison if their arguments are not poison/undef.

  if (auto *C = dyn_cast<Constant>(V)) {
    // TODO: We can analyze ConstExpr by opcode to determine if there is any
    //       possibility of poison.
    if (isa<UndefValue>(C) || isa<ConstantExpr>(C))
      return false;

    // TODO: Add ConstantFP.
    if (isa<ConstantInt>(C) || isa<GlobalVariable>(C) ||
        isa<ConstantPointerNull>(C))
      return true;

    if (C->getType()->isVectorTy())
      return !C->containsUndefElement() && !C->containsConstantExpression();

    // TODO: Recursively analyze aggregates or other constants.
    return false;
  }

  if (auto PN = dyn_cast<PHINode>(V)) {
    if (llvm::all_of(PN->incoming_values(), [](const Use &U) {
          return isa<ConstantInt>(U.get());
        }))
      return true;
  }

  if (auto II = dyn_cast<ICmpInst>(V)) {
    if (llvm::all_of(II->operands(), [](const Value *V) {
          return isGuaranteedNotToBeUndefOrPoison(V);
        }))
      return true;
  }

  if (auto I = dyn_cast<Instruction>(V)) {
    if (programUndefinedIfPoison(I) && I->getType()->isIntegerTy(1))
      // Note: once we have an agreement that poison is a value-wise concept,
      // we can remove the isIntegerTy(1) constraint.
      return true;
  }

  // CxtI may be null or a cloned instruction.
  if (!CtxI || !CtxI->getParent() || !DT)
    return false;

  // If V is used as a branch condition before reaching CtxI, V cannot be
  // undef or poison.
  //   br V, BB1, BB2
  // BB1:
  //   CtxI ; V cannot be undef or poison here
  auto Dominator = DT->getNode(CtxI->getParent())->getIDom();
  while (Dominator) {
    auto *TI = Dominator->getBlock()->getTerminator();

    if (auto BI = dyn_cast<BranchInst>(TI)) {
      if (BI->isConditional() && BI->getCondition() == V)
        return true;
    } else if (auto SI = dyn_cast<SwitchInst>(TI)) {
      if (SI->getCondition() == V)
        return true;
    }

    Dominator = Dominator->getIDom();
  }

  return false;
}

OverflowResult llvm::computeOverflowForSignedAdd(const AddOperator *Add,
                                                 const DataLayout &DL,
                                                 AssumptionCache *AC,
                                                 const Instruction *CxtI,
                                                 const DominatorTree *DT) {
  return ::computeOverflowForSignedAdd(Add->getOperand(0), Add->getOperand(1),
                                       Add, DL, AC, CxtI, DT);
}

OverflowResult llvm::computeOverflowForSignedAdd(const Value *LHS,
                                                 const Value *RHS,
                                                 const DataLayout &DL,
                                                 AssumptionCache *AC,
                                                 const Instruction *CxtI,
                                                 const DominatorTree *DT) {
  return ::computeOverflowForSignedAdd(LHS, RHS, nullptr, DL, AC, CxtI, DT);
}

bool llvm::isGuaranteedToTransferExecutionToSuccessor(const Instruction *I) {
  // Note: An atomic operation isn't guaranteed to return in a reasonable amount
  // of time because it's possible for another thread to interfere with it for an
  // arbitrary length of time, but programs aren't allowed to rely on that.

  // If there is no successor, then execution can't transfer to it.
  if (const auto *CRI = dyn_cast<CleanupReturnInst>(I))
    return !CRI->unwindsToCaller();
  if (const auto *CatchSwitch = dyn_cast<CatchSwitchInst>(I))
    return !CatchSwitch->unwindsToCaller();
  if (isa<ResumeInst>(I))
    return false;
  if (isa<ReturnInst>(I))
    return false;
  if (isa<UnreachableInst>(I))
    return false;

  // Calls can throw, or contain an infinite loop, or kill the process.
  if (const auto *CB = dyn_cast<CallBase>(I)) {
    // Call sites that throw have implicit non-local control flow.
    if (!CB->doesNotThrow())
      return false;

    // A function which doens't throw and has "willreturn" attribute will
    // always return.
    if (CB->hasFnAttr(Attribute::WillReturn))
      return true;

    // Non-throwing call sites can loop infinitely, call exit/pthread_exit
    // etc. and thus not return.  However, LLVM already assumes that
    //
    //  - Thread exiting actions are modeled as writes to memory invisible to
    //    the program.
    //
    //  - Loops that don't have side effects (side effects are volatile/atomic
    //    stores and IO) always terminate (see http://llvm.org/PR965).
    //    Furthermore IO itself is also modeled as writes to memory invisible to
    //    the program.
    //
    // We rely on those assumptions here, and use the memory effects of the call
    // target as a proxy for checking that it always returns.

    // FIXME: This isn't aggressive enough; a call which only writes to a global
    // is guaranteed to return.
    return CB->onlyReadsMemory() || CB->onlyAccessesArgMemory();
  }

  // Other instructions return normally.
  return true;
}

bool llvm::isGuaranteedToTransferExecutionToSuccessor(const BasicBlock *BB) {
  // TODO: This is slightly conservative for invoke instruction since exiting
  // via an exception *is* normal control for them.
  for (auto I = BB->begin(), E = BB->end(); I != E; ++I)
    if (!isGuaranteedToTransferExecutionToSuccessor(&*I))
      return false;
  return true;
}

bool llvm::isGuaranteedToExecuteForEveryIteration(const Instruction *I,
                                                  const Loop *L) {
  // The loop header is guaranteed to be executed for every iteration.
  //
  // FIXME: Relax this constraint to cover all basic blocks that are
  // guaranteed to be executed at every iteration.
  if (I->getParent() != L->getHeader()) return false;

  for (const Instruction &LI : *L->getHeader()) {
    if (&LI == I) return true;
    if (!isGuaranteedToTransferExecutionToSuccessor(&LI)) return false;
  }
  llvm_unreachable("Instruction not contained in its own parent basic block.");
}

bool llvm::propagatesPoison(const Instruction *I) {
  // TODO: This should include all instructions apart from phis, selects and
  // call-like instructions.
  switch (I->getOpcode()) {
  case Instruction::Add:
  case Instruction::Sub:
  case Instruction::Xor:
  case Instruction::Trunc:
  case Instruction::BitCast:
  case Instruction::AddrSpaceCast:
  case Instruction::Mul:
  case Instruction::Shl:
  case Instruction::GetElementPtr:
    // These operations all propagate poison unconditionally. Note that poison
    // is not any particular value, so xor or subtraction of poison with
    // itself still yields poison, not zero.
    return true;

  case Instruction::AShr:
  case Instruction::SExt:
    // For these operations, one bit of the input is replicated across
    // multiple output bits. A replicated poison bit is still poison.
    return true;

  case Instruction::ICmp:
    // Comparing poison with any value yields poison.  This is why, for
    // instance, x s< (x +nsw 1) can be folded to true.
    return true;

  default:
    return false;
  }
}

const Value *llvm::getGuaranteedNonPoisonOp(const Instruction *I) {
  switch (I->getOpcode()) {
    case Instruction::Store:
      return cast<StoreInst>(I)->getPointerOperand();

    case Instruction::Load:
      return cast<LoadInst>(I)->getPointerOperand();

    case Instruction::AtomicCmpXchg:
      return cast<AtomicCmpXchgInst>(I)->getPointerOperand();

    case Instruction::AtomicRMW:
      return cast<AtomicRMWInst>(I)->getPointerOperand();

    case Instruction::UDiv:
    case Instruction::SDiv:
    case Instruction::URem:
    case Instruction::SRem:
      return I->getOperand(1);

    case Instruction::Call:
      if (auto *II = dyn_cast<IntrinsicInst>(I)) {
        switch (II->getIntrinsicID()) {
        case Intrinsic::assume:
          return II->getArgOperand(0);
        default:
          return nullptr;
        }
      }
      return nullptr;

    default:
      return nullptr;
  }
}

bool llvm::mustTriggerUB(const Instruction *I,
                         const SmallSet<const Value *, 16>& KnownPoison) {
  auto *NotPoison = getGuaranteedNonPoisonOp(I);
  return (NotPoison && KnownPoison.count(NotPoison));
}


bool llvm::programUndefinedIfPoison(const Instruction *PoisonI) {
  // We currently only look for uses of poison values within the same basic
  // block, as that makes it easier to guarantee that the uses will be
  // executed given that PoisonI is executed.
  //
  // FIXME: Expand this to consider uses beyond the same basic block. To do
  // this, look out for the distinction between post-dominance and strong
  // post-dominance.
  const BasicBlock *BB = PoisonI->getParent();

  // Set of instructions that we have proved will yield poison if PoisonI
  // does.
  SmallSet<const Value *, 16> YieldsPoison;
  SmallSet<const BasicBlock *, 4> Visited;
  YieldsPoison.insert(PoisonI);
  Visited.insert(PoisonI->getParent());

  BasicBlock::const_iterator Begin = PoisonI->getIterator(), End = BB->end();

  unsigned Iter = 0;
  while (Iter++ < MaxDepth) {
    for (auto &I : make_range(Begin, End)) {
      if (&I != PoisonI) {
        if (mustTriggerUB(&I, YieldsPoison))
          return true;
        if (!isGuaranteedToTransferExecutionToSuccessor(&I))
          return false;
      }

      // Mark poison that propagates from I through uses of I.
      if (YieldsPoison.count(&I)) {
        for (const User *User : I.users()) {
          const Instruction *UserI = cast<Instruction>(User);
          if (propagatesPoison(UserI))
            YieldsPoison.insert(User);
        }
      }
    }

    if (auto *NextBB = BB->getSingleSuccessor()) {
      if (Visited.insert(NextBB).second) {
        BB = NextBB;
        Begin = BB->getFirstNonPHI()->getIterator();
        End = BB->end();
        continue;
      }
    }

    break;
  }
  return false;
}

static bool isKnownNonNaN(const Value *V, FastMathFlags FMF) {
  if (FMF.noNaNs())
    return true;

  if (auto *C = dyn_cast<ConstantFP>(V))
    return !C->isNaN();

  if (auto *C = dyn_cast<ConstantDataVector>(V)) {
    if (!C->getElementType()->isFloatingPointTy())
      return false;
    for (unsigned I = 0, E = C->getNumElements(); I < E; ++I) {
      if (C->getElementAsAPFloat(I).isNaN())
        return false;
    }
    return true;
  }

  if (isa<ConstantAggregateZero>(V))
    return true;

  return false;
}

static bool isKnownNonZero(const Value *V) {
  if (auto *C = dyn_cast<ConstantFP>(V))
    return !C->isZero();

  if (auto *C = dyn_cast<ConstantDataVector>(V)) {
    if (!C->getElementType()->isFloatingPointTy())
      return false;
    for (unsigned I = 0, E = C->getNumElements(); I < E; ++I) {
      if (C->getElementAsAPFloat(I).isZero())
        return false;
    }
    return true;
  }

  return false;
}

/// Match clamp pattern for float types without care about NaNs or signed zeros.
/// Given non-min/max outer cmp/select from the clamp pattern this
/// function recognizes if it can be substitued by a "canonical" min/max
/// pattern.
static SelectPatternResult matchFastFloatClamp(CmpInst::Predicate Pred,
                                               Value *CmpLHS, Value *CmpRHS,
                                               Value *TrueVal, Value *FalseVal,
                                               Value *&LHS, Value *&RHS) {
  // Try to match
  //   X < C1 ? C1 : Min(X, C2) --> Max(C1, Min(X, C2))
  //   X > C1 ? C1 : Max(X, C2) --> Min(C1, Max(X, C2))
  // and return description of the outer Max/Min.

  // First, check if select has inverse order:
  if (CmpRHS == FalseVal) {
    std::swap(TrueVal, FalseVal);
    Pred = CmpInst::getInversePredicate(Pred);
  }

  // Assume success now. If there's no match, callers should not use these anyway.
  LHS = TrueVal;
  RHS = FalseVal;

  const APFloat *FC1;
  if (CmpRHS != TrueVal || !match(CmpRHS, m_APFloat(FC1)) || !FC1->isFinite())
    return {SPF_UNKNOWN, SPNB_NA, false};

  const APFloat *FC2;
  switch (Pred) {
  case CmpInst::FCMP_OLT:
  case CmpInst::FCMP_OLE:
  case CmpInst::FCMP_ULT:
  case CmpInst::FCMP_ULE:
    if (match(FalseVal,
              m_CombineOr(m_OrdFMin(m_Specific(CmpLHS), m_APFloat(FC2)),
                          m_UnordFMin(m_Specific(CmpLHS), m_APFloat(FC2)))) &&
        *FC1 < *FC2)
      return {SPF_FMAXNUM, SPNB_RETURNS_ANY, false};
    break;
  case CmpInst::FCMP_OGT:
  case CmpInst::FCMP_OGE:
  case CmpInst::FCMP_UGT:
  case CmpInst::FCMP_UGE:
    if (match(FalseVal,
              m_CombineOr(m_OrdFMax(m_Specific(CmpLHS), m_APFloat(FC2)),
                          m_UnordFMax(m_Specific(CmpLHS), m_APFloat(FC2)))) &&
        *FC1 > *FC2)
      return {SPF_FMINNUM, SPNB_RETURNS_ANY, false};
    break;
  default:
    break;
  }

  return {SPF_UNKNOWN, SPNB_NA, false};
}

/// Recognize variations of:
///   CLAMP(v,l,h) ==> ((v) < (l) ? (l) : ((v) > (h) ? (h) : (v)))
static SelectPatternResult matchClamp(CmpInst::Predicate Pred,
                                      Value *CmpLHS, Value *CmpRHS,
                                      Value *TrueVal, Value *FalseVal) {
  // Swap the select operands and predicate to match the patterns below.
  if (CmpRHS != TrueVal) {
    Pred = ICmpInst::getSwappedPredicate(Pred);
    std::swap(TrueVal, FalseVal);
  }
  const APInt *C1;
  if (CmpRHS == TrueVal && match(CmpRHS, m_APInt(C1))) {
    const APInt *C2;
    // (X <s C1) ? C1 : SMIN(X, C2) ==> SMAX(SMIN(X, C2), C1)
    if (match(FalseVal, m_SMin(m_Specific(CmpLHS), m_APInt(C2))) &&
        C1->slt(*C2) && Pred == CmpInst::ICMP_SLT)
      return {SPF_SMAX, SPNB_NA, false};

    // (X >s C1) ? C1 : SMAX(X, C2) ==> SMIN(SMAX(X, C2), C1)
    if (match(FalseVal, m_SMax(m_Specific(CmpLHS), m_APInt(C2))) &&
        C1->sgt(*C2) && Pred == CmpInst::ICMP_SGT)
      return {SPF_SMIN, SPNB_NA, false};

    // (X <u C1) ? C1 : UMIN(X, C2) ==> UMAX(UMIN(X, C2), C1)
    if (match(FalseVal, m_UMin(m_Specific(CmpLHS), m_APInt(C2))) &&
        C1->ult(*C2) && Pred == CmpInst::ICMP_ULT)
      return {SPF_UMAX, SPNB_NA, false};

    // (X >u C1) ? C1 : UMAX(X, C2) ==> UMIN(UMAX(X, C2), C1)
    if (match(FalseVal, m_UMax(m_Specific(CmpLHS), m_APInt(C2))) &&
        C1->ugt(*C2) && Pred == CmpInst::ICMP_UGT)
      return {SPF_UMIN, SPNB_NA, false};
  }
  return {SPF_UNKNOWN, SPNB_NA, false};
}

/// Recognize variations of:
///   a < c ? min(a,b) : min(b,c) ==> min(min(a,b),min(b,c))
static SelectPatternResult matchMinMaxOfMinMax(CmpInst::Predicate Pred,
                                               Value *CmpLHS, Value *CmpRHS,
                                               Value *TVal, Value *FVal,
                                               unsigned Depth) {
  // TODO: Allow FP min/max with nnan/nsz.
  assert(CmpInst::isIntPredicate(Pred) && "Expected integer comparison");

  Value *A = nullptr, *B = nullptr;
  SelectPatternResult L = matchSelectPattern(TVal, A, B, nullptr, Depth + 1);
  if (!SelectPatternResult::isMinOrMax(L.Flavor))
    return {SPF_UNKNOWN, SPNB_NA, false};

  Value *C = nullptr, *D = nullptr;
  SelectPatternResult R = matchSelectPattern(FVal, C, D, nullptr, Depth + 1);
  if (L.Flavor != R.Flavor)
    return {SPF_UNKNOWN, SPNB_NA, false};

  // We have something like: x Pred y ? min(a, b) : min(c, d).
  // Try to match the compare to the min/max operations of the select operands.
  // First, make sure we have the right compare predicate.
  switch (L.Flavor) {
  case SPF_SMIN:
    if (Pred == ICmpInst::ICMP_SGT || Pred == ICmpInst::ICMP_SGE) {
      Pred = ICmpInst::getSwappedPredicate(Pred);
      std::swap(CmpLHS, CmpRHS);
    }
    if (Pred == ICmpInst::ICMP_SLT || Pred == ICmpInst::ICMP_SLE)
      break;
    return {SPF_UNKNOWN, SPNB_NA, false};
  case SPF_SMAX:
    if (Pred == ICmpInst::ICMP_SLT || Pred == ICmpInst::ICMP_SLE) {
      Pred = ICmpInst::getSwappedPredicate(Pred);
      std::swap(CmpLHS, CmpRHS);
    }
    if (Pred == ICmpInst::ICMP_SGT || Pred == ICmpInst::ICMP_SGE)
      break;
    return {SPF_UNKNOWN, SPNB_NA, false};
  case SPF_UMIN:
    if (Pred == ICmpInst::ICMP_UGT || Pred == ICmpInst::ICMP_UGE) {
      Pred = ICmpInst::getSwappedPredicate(Pred);
      std::swap(CmpLHS, CmpRHS);
    }
    if (Pred == ICmpInst::ICMP_ULT || Pred == ICmpInst::ICMP_ULE)
      break;
    return {SPF_UNKNOWN, SPNB_NA, false};
  case SPF_UMAX:
    if (Pred == ICmpInst::ICMP_ULT || Pred == ICmpInst::ICMP_ULE) {
      Pred = ICmpInst::getSwappedPredicate(Pred);
      std::swap(CmpLHS, CmpRHS);
    }
    if (Pred == ICmpInst::ICMP_UGT || Pred == ICmpInst::ICMP_UGE)
      break;
    return {SPF_UNKNOWN, SPNB_NA, false};
  default:
    return {SPF_UNKNOWN, SPNB_NA, false};
  }

  // If there is a common operand in the already matched min/max and the other
  // min/max operands match the compare operands (either directly or inverted),
  // then this is min/max of the same flavor.

  // a pred c ? m(a, b) : m(c, b) --> m(m(a, b), m(c, b))
  // ~c pred ~a ? m(a, b) : m(c, b) --> m(m(a, b), m(c, b))
  if (D == B) {
    if ((CmpLHS == A && CmpRHS == C) || (match(C, m_Not(m_Specific(CmpLHS))) &&
                                         match(A, m_Not(m_Specific(CmpRHS)))))
      return {L.Flavor, SPNB_NA, false};
  }
  // a pred d ? m(a, b) : m(b, d) --> m(m(a, b), m(b, d))
  // ~d pred ~a ? m(a, b) : m(b, d) --> m(m(a, b), m(b, d))
  if (C == B) {
    if ((CmpLHS == A && CmpRHS == D) || (match(D, m_Not(m_Specific(CmpLHS))) &&
                                         match(A, m_Not(m_Specific(CmpRHS)))))
      return {L.Flavor, SPNB_NA, false};
  }
  // b pred c ? m(a, b) : m(c, a) --> m(m(a, b), m(c, a))
  // ~c pred ~b ? m(a, b) : m(c, a) --> m(m(a, b), m(c, a))
  if (D == A) {
    if ((CmpLHS == B && CmpRHS == C) || (match(C, m_Not(m_Specific(CmpLHS))) &&
                                         match(B, m_Not(m_Specific(CmpRHS)))))
      return {L.Flavor, SPNB_NA, false};
  }
  // b pred d ? m(a, b) : m(a, d) --> m(m(a, b), m(a, d))
  // ~d pred ~b ? m(a, b) : m(a, d) --> m(m(a, b), m(a, d))
  if (C == A) {
    if ((CmpLHS == B && CmpRHS == D) || (match(D, m_Not(m_Specific(CmpLHS))) &&
                                         match(B, m_Not(m_Specific(CmpRHS)))))
      return {L.Flavor, SPNB_NA, false};
  }

  return {SPF_UNKNOWN, SPNB_NA, false};
}

/// If the input value is the result of a 'not' op, constant integer, or vector
/// splat of a constant integer, return the bitwise-not source value.
/// TODO: This could be extended to handle non-splat vector integer constants.
static Value *getNotValue(Value *V) {
  Value *NotV;
  if (match(V, m_Not(m_Value(NotV))))
    return NotV;

  const APInt *C;
  if (match(V, m_APInt(C)))
    return ConstantInt::get(V->getType(), ~(*C));

  return nullptr;
}

/// Match non-obvious integer minimum and maximum sequences.
static SelectPatternResult matchMinMax(CmpInst::Predicate Pred,
                                       Value *CmpLHS, Value *CmpRHS,
                                       Value *TrueVal, Value *FalseVal,
                                       Value *&LHS, Value *&RHS,
                                       unsigned Depth) {
  // Assume success. If there's no match, callers should not use these anyway.
  LHS = TrueVal;
  RHS = FalseVal;

  SelectPatternResult SPR = matchClamp(Pred, CmpLHS, CmpRHS, TrueVal, FalseVal);
  if (SPR.Flavor != SelectPatternFlavor::SPF_UNKNOWN)
    return SPR;

  SPR = matchMinMaxOfMinMax(Pred, CmpLHS, CmpRHS, TrueVal, FalseVal, Depth);
  if (SPR.Flavor != SelectPatternFlavor::SPF_UNKNOWN)
    return SPR;

  // Look through 'not' ops to find disguised min/max.
  // (X > Y) ? ~X : ~Y ==> (~X < ~Y) ? ~X : ~Y ==> MIN(~X, ~Y)
  // (X < Y) ? ~X : ~Y ==> (~X > ~Y) ? ~X : ~Y ==> MAX(~X, ~Y)
  if (CmpLHS == getNotValue(TrueVal) && CmpRHS == getNotValue(FalseVal)) {
    switch (Pred) {
    case CmpInst::ICMP_SGT: return {SPF_SMIN, SPNB_NA, false};
    case CmpInst::ICMP_SLT: return {SPF_SMAX, SPNB_NA, false};
    case CmpInst::ICMP_UGT: return {SPF_UMIN, SPNB_NA, false};
    case CmpInst::ICMP_ULT: return {SPF_UMAX, SPNB_NA, false};
    default: break;
    }
  }

  // (X > Y) ? ~Y : ~X ==> (~X < ~Y) ? ~Y : ~X ==> MAX(~Y, ~X)
  // (X < Y) ? ~Y : ~X ==> (~X > ~Y) ? ~Y : ~X ==> MIN(~Y, ~X)
  if (CmpLHS == getNotValue(FalseVal) && CmpRHS == getNotValue(TrueVal)) {
    switch (Pred) {
    case CmpInst::ICMP_SGT: return {SPF_SMAX, SPNB_NA, false};
    case CmpInst::ICMP_SLT: return {SPF_SMIN, SPNB_NA, false};
    case CmpInst::ICMP_UGT: return {SPF_UMAX, SPNB_NA, false};
    case CmpInst::ICMP_ULT: return {SPF_UMIN, SPNB_NA, false};
    default: break;
    }
  }

  if (Pred != CmpInst::ICMP_SGT && Pred != CmpInst::ICMP_SLT)
    return {SPF_UNKNOWN, SPNB_NA, false};

  // Z = X -nsw Y
  // (X >s Y) ? 0 : Z ==> (Z >s 0) ? 0 : Z ==> SMIN(Z, 0)
  // (X <s Y) ? 0 : Z ==> (Z <s 0) ? 0 : Z ==> SMAX(Z, 0)
  if (match(TrueVal, m_Zero()) &&
      match(FalseVal, m_NSWSub(m_Specific(CmpLHS), m_Specific(CmpRHS))))
    return {Pred == CmpInst::ICMP_SGT ? SPF_SMIN : SPF_SMAX, SPNB_NA, false};

  // Z = X -nsw Y
  // (X >s Y) ? Z : 0 ==> (Z >s 0) ? Z : 0 ==> SMAX(Z, 0)
  // (X <s Y) ? Z : 0 ==> (Z <s 0) ? Z : 0 ==> SMIN(Z, 0)
  if (match(FalseVal, m_Zero()) &&
      match(TrueVal, m_NSWSub(m_Specific(CmpLHS), m_Specific(CmpRHS))))
    return {Pred == CmpInst::ICMP_SGT ? SPF_SMAX : SPF_SMIN, SPNB_NA, false};

  const APInt *C1;
  if (!match(CmpRHS, m_APInt(C1)))
    return {SPF_UNKNOWN, SPNB_NA, false};

  // An unsigned min/max can be written with a signed compare.
  const APInt *C2;
  if ((CmpLHS == TrueVal && match(FalseVal, m_APInt(C2))) ||
      (CmpLHS == FalseVal && match(TrueVal, m_APInt(C2)))) {
    // Is the sign bit set?
    // (X <s 0) ? X : MAXVAL ==> (X >u MAXVAL) ? X : MAXVAL ==> UMAX
    // (X <s 0) ? MAXVAL : X ==> (X >u MAXVAL) ? MAXVAL : X ==> UMIN
    if (Pred == CmpInst::ICMP_SLT && C1->isNullValue() &&
        C2->isMaxSignedValue())
      return {CmpLHS == TrueVal ? SPF_UMAX : SPF_UMIN, SPNB_NA, false};

    // Is the sign bit clear?
    // (X >s -1) ? MINVAL : X ==> (X <u MINVAL) ? MINVAL : X ==> UMAX
    // (X >s -1) ? X : MINVAL ==> (X <u MINVAL) ? X : MINVAL ==> UMIN
    if (Pred == CmpInst::ICMP_SGT && C1->isAllOnesValue() &&
        C2->isMinSignedValue())
      return {CmpLHS == FalseVal ? SPF_UMAX : SPF_UMIN, SPNB_NA, false};
  }

  return {SPF_UNKNOWN, SPNB_NA, false};
}

bool llvm::isKnownNegation(const Value *X, const Value *Y, bool NeedNSW) {
  assert(X && Y && "Invalid operand");

  // X = sub (0, Y) || X = sub nsw (0, Y)
  if ((!NeedNSW && match(X, m_Sub(m_ZeroInt(), m_Specific(Y)))) ||
      (NeedNSW && match(X, m_NSWSub(m_ZeroInt(), m_Specific(Y)))))
    return true;

  // Y = sub (0, X) || Y = sub nsw (0, X)
  if ((!NeedNSW && match(Y, m_Sub(m_ZeroInt(), m_Specific(X)))) ||
      (NeedNSW && match(Y, m_NSWSub(m_ZeroInt(), m_Specific(X)))))
    return true;

  // X = sub (A, B), Y = sub (B, A) || X = sub nsw (A, B), Y = sub nsw (B, A)
  Value *A, *B;
  return (!NeedNSW && (match(X, m_Sub(m_Value(A), m_Value(B))) &&
                        match(Y, m_Sub(m_Specific(B), m_Specific(A))))) ||
         (NeedNSW && (match(X, m_NSWSub(m_Value(A), m_Value(B))) &&
                       match(Y, m_NSWSub(m_Specific(B), m_Specific(A)))));
}

static SelectPatternResult matchSelectPattern(CmpInst::Predicate Pred,
                                              FastMathFlags FMF,
                                              Value *CmpLHS, Value *CmpRHS,
                                              Value *TrueVal, Value *FalseVal,
                                              Value *&LHS, Value *&RHS,
                                              unsigned Depth) {
  if (CmpInst::isFPPredicate(Pred)) {
    // IEEE-754 ignores the sign of 0.0 in comparisons. So if the select has one
    // 0.0 operand, set the compare's 0.0 operands to that same value for the
    // purpose of identifying min/max. Disregard vector constants with undefined
    // elements because those can not be back-propagated for analysis.
    Value *OutputZeroVal = nullptr;
    if (match(TrueVal, m_AnyZeroFP()) && !match(FalseVal, m_AnyZeroFP()) &&
        !cast<Constant>(TrueVal)->containsUndefElement())
      OutputZeroVal = TrueVal;
    else if (match(FalseVal, m_AnyZeroFP()) && !match(TrueVal, m_AnyZeroFP()) &&
             !cast<Constant>(FalseVal)->containsUndefElement())
      OutputZeroVal = FalseVal;

    if (OutputZeroVal) {
      if (match(CmpLHS, m_AnyZeroFP()))
        CmpLHS = OutputZeroVal;
      if (match(CmpRHS, m_AnyZeroFP()))
        CmpRHS = OutputZeroVal;
    }
  }

  LHS = CmpLHS;
  RHS = CmpRHS;

  // Signed zero may return inconsistent results between implementations.
  //  (0.0 <= -0.0) ? 0.0 : -0.0 // Returns 0.0
  //  minNum(0.0, -0.0)          // May return -0.0 or 0.0 (IEEE 754-2008 5.3.1)
  // Therefore, we behave conservatively and only proceed if at least one of the
  // operands is known to not be zero or if we don't care about signed zero.
  switch (Pred) {
  default: break;
  // FIXME: Include OGT/OLT/UGT/ULT.
  case CmpInst::FCMP_OGE: case CmpInst::FCMP_OLE:
  case CmpInst::FCMP_UGE: case CmpInst::FCMP_ULE:
    if (!FMF.noSignedZeros() && !isKnownNonZero(CmpLHS) &&
        !isKnownNonZero(CmpRHS))
      return {SPF_UNKNOWN, SPNB_NA, false};
  }

  SelectPatternNaNBehavior NaNBehavior = SPNB_NA;
  bool Ordered = false;

  // When given one NaN and one non-NaN input:
  //   - maxnum/minnum (C99 fmaxf()/fminf()) return the non-NaN input.
  //   - A simple C99 (a < b ? a : b) construction will return 'b' (as the
  //     ordered comparison fails), which could be NaN or non-NaN.
  // so here we discover exactly what NaN behavior is required/accepted.
  if (CmpInst::isFPPredicate(Pred)) {
    bool LHSSafe = isKnownNonNaN(CmpLHS, FMF);
    bool RHSSafe = isKnownNonNaN(CmpRHS, FMF);

    if (LHSSafe && RHSSafe) {
      // Both operands are known non-NaN.
      NaNBehavior = SPNB_RETURNS_ANY;
    } else if (CmpInst::isOrdered(Pred)) {
      // An ordered comparison will return false when given a NaN, so it
      // returns the RHS.
      Ordered = true;
      if (LHSSafe)
        // LHS is non-NaN, so if RHS is NaN then NaN will be returned.
        NaNBehavior = SPNB_RETURNS_NAN;
      else if (RHSSafe)
        NaNBehavior = SPNB_RETURNS_OTHER;
      else
        // Completely unsafe.
        return {SPF_UNKNOWN, SPNB_NA, false};
    } else {
      Ordered = false;
      // An unordered comparison will return true when given a NaN, so it
      // returns the LHS.
      if (LHSSafe)
        // LHS is non-NaN, so if RHS is NaN then non-NaN will be returned.
        NaNBehavior = SPNB_RETURNS_OTHER;
      else if (RHSSafe)
        NaNBehavior = SPNB_RETURNS_NAN;
      else
        // Completely unsafe.
        return {SPF_UNKNOWN, SPNB_NA, false};
    }
  }

  if (TrueVal == CmpRHS && FalseVal == CmpLHS) {
    std::swap(CmpLHS, CmpRHS);
    Pred = CmpInst::getSwappedPredicate(Pred);
    if (NaNBehavior == SPNB_RETURNS_NAN)
      NaNBehavior = SPNB_RETURNS_OTHER;
    else if (NaNBehavior == SPNB_RETURNS_OTHER)
      NaNBehavior = SPNB_RETURNS_NAN;
    Ordered = !Ordered;
  }

  // ([if]cmp X, Y) ? X : Y
  if (TrueVal == CmpLHS && FalseVal == CmpRHS) {
    switch (Pred) {
    default: return {SPF_UNKNOWN, SPNB_NA, false}; // Equality.
    case ICmpInst::ICMP_UGT:
    case ICmpInst::ICMP_UGE: return {SPF_UMAX, SPNB_NA, false};
    case ICmpInst::ICMP_SGT:
    case ICmpInst::ICMP_SGE: return {SPF_SMAX, SPNB_NA, false};
    case ICmpInst::ICMP_ULT:
    case ICmpInst::ICMP_ULE: return {SPF_UMIN, SPNB_NA, false};
    case ICmpInst::ICMP_SLT:
    case ICmpInst::ICMP_SLE: return {SPF_SMIN, SPNB_NA, false};
    case FCmpInst::FCMP_UGT:
    case FCmpInst::FCMP_UGE:
    case FCmpInst::FCMP_OGT:
    case FCmpInst::FCMP_OGE: return {SPF_FMAXNUM, NaNBehavior, Ordered};
    case FCmpInst::FCMP_ULT:
    case FCmpInst::FCMP_ULE:
    case FCmpInst::FCMP_OLT:
    case FCmpInst::FCMP_OLE: return {SPF_FMINNUM, NaNBehavior, Ordered};
    }
  }

  if (isKnownNegation(TrueVal, FalseVal)) {
    // Sign-extending LHS does not change its sign, so TrueVal/FalseVal can
    // match against either LHS or sext(LHS).
    auto MaybeSExtCmpLHS =
        m_CombineOr(m_Specific(CmpLHS), m_SExt(m_Specific(CmpLHS)));
    auto ZeroOrAllOnes = m_CombineOr(m_ZeroInt(), m_AllOnes());
    auto ZeroOrOne = m_CombineOr(m_ZeroInt(), m_One());
    if (match(TrueVal, MaybeSExtCmpLHS)) {
      // Set the return values. If the compare uses the negated value (-X >s 0),
      // swap the return values because the negated value is always 'RHS'.
      LHS = TrueVal;
      RHS = FalseVal;
      if (match(CmpLHS, m_Neg(m_Specific(FalseVal))))
        std::swap(LHS, RHS);

      // (X >s 0) ? X : -X or (X >s -1) ? X : -X --> ABS(X)
      // (-X >s 0) ? -X : X or (-X >s -1) ? -X : X --> ABS(X)
      if (Pred == ICmpInst::ICMP_SGT && match(CmpRHS, ZeroOrAllOnes))
        return {SPF_ABS, SPNB_NA, false};

      // (X >=s 0) ? X : -X or (X >=s 1) ? X : -X --> ABS(X)
      if (Pred == ICmpInst::ICMP_SGE && match(CmpRHS, ZeroOrOne))
        return {SPF_ABS, SPNB_NA, false};

      // (X <s 0) ? X : -X or (X <s 1) ? X : -X --> NABS(X)
      // (-X <s 0) ? -X : X or (-X <s 1) ? -X : X --> NABS(X)
      if (Pred == ICmpInst::ICMP_SLT && match(CmpRHS, ZeroOrOne))
        return {SPF_NABS, SPNB_NA, false};
    }
    else if (match(FalseVal, MaybeSExtCmpLHS)) {
      // Set the return values. If the compare uses the negated value (-X >s 0),
      // swap the return values because the negated value is always 'RHS'.
      LHS = FalseVal;
      RHS = TrueVal;
      if (match(CmpLHS, m_Neg(m_Specific(TrueVal))))
        std::swap(LHS, RHS);

      // (X >s 0) ? -X : X or (X >s -1) ? -X : X --> NABS(X)
      // (-X >s 0) ? X : -X or (-X >s -1) ? X : -X --> NABS(X)
      if (Pred == ICmpInst::ICMP_SGT && match(CmpRHS, ZeroOrAllOnes))
        return {SPF_NABS, SPNB_NA, false};

      // (X <s 0) ? -X : X or (X <s 1) ? -X : X --> ABS(X)
      // (-X <s 0) ? X : -X or (-X <s 1) ? X : -X --> ABS(X)
      if (Pred == ICmpInst::ICMP_SLT && match(CmpRHS, ZeroOrOne))
        return {SPF_ABS, SPNB_NA, false};
    }
  }

  if (CmpInst::isIntPredicate(Pred))
    return matchMinMax(Pred, CmpLHS, CmpRHS, TrueVal, FalseVal, LHS, RHS, Depth);

  // According to (IEEE 754-2008 5.3.1), minNum(0.0, -0.0) and similar
  // may return either -0.0 or 0.0, so fcmp/select pair has stricter
  // semantics than minNum. Be conservative in such case.
  if (NaNBehavior != SPNB_RETURNS_ANY ||
      (!FMF.noSignedZeros() && !isKnownNonZero(CmpLHS) &&
       !isKnownNonZero(CmpRHS)))
    return {SPF_UNKNOWN, SPNB_NA, false};

  return matchFastFloatClamp(Pred, CmpLHS, CmpRHS, TrueVal, FalseVal, LHS, RHS);
}

/// Helps to match a select pattern in case of a type mismatch.
///
/// The function processes the case when type of true and false values of a
/// select instruction differs from type of the cmp instruction operands because
/// of a cast instruction. The function checks if it is legal to move the cast
/// operation after "select". If yes, it returns the new second value of
/// "select" (with the assumption that cast is moved):
/// 1. As operand of cast instruction when both values of "select" are same cast
/// instructions.
/// 2. As restored constant (by applying reverse cast operation) when the first
/// value of the "select" is a cast operation and the second value is a
/// constant.
/// NOTE: We return only the new second value because the first value could be
/// accessed as operand of cast instruction.
static Value *lookThroughCast(CmpInst *CmpI, Value *V1, Value *V2,
                              Instruction::CastOps *CastOp) {
  auto *Cast1 = dyn_cast<CastInst>(V1);
  if (!Cast1)
    return nullptr;

  *CastOp = Cast1->getOpcode();
  Type *SrcTy = Cast1->getSrcTy();
  if (auto *Cast2 = dyn_cast<CastInst>(V2)) {
    // If V1 and V2 are both the same cast from the same type, look through V1.
    if (*CastOp == Cast2->getOpcode() && SrcTy == Cast2->getSrcTy())
      return Cast2->getOperand(0);
    return nullptr;
  }

  auto *C = dyn_cast<Constant>(V2);
  if (!C)
    return nullptr;

  Constant *CastedTo = nullptr;
  switch (*CastOp) {
  case Instruction::ZExt:
    if (CmpI->isUnsigned())
      CastedTo = ConstantExpr::getTrunc(C, SrcTy);
    break;
  case Instruction::SExt:
    if (CmpI->isSigned())
      CastedTo = ConstantExpr::getTrunc(C, SrcTy, true);
    break;
  case Instruction::Trunc:
    Constant *CmpConst;
    if (match(CmpI->getOperand(1), m_Constant(CmpConst)) &&
        CmpConst->getType() == SrcTy) {
      // Here we have the following case:
      //
      //   %cond = cmp iN %x, CmpConst
      //   %tr = trunc iN %x to iK
      //   %narrowsel = select i1 %cond, iK %t, iK C
      //
      // We can always move trunc after select operation:
      //
      //   %cond = cmp iN %x, CmpConst
      //   %widesel = select i1 %cond, iN %x, iN CmpConst
      //   %tr = trunc iN %widesel to iK
      //
      // Note that C could be extended in any way because we don't care about
      // upper bits after truncation. It can't be abs pattern, because it would
      // look like:
      //
      //   select i1 %cond, x, -x.
      //
      // So only min/max pattern could be matched. Such match requires widened C
      // == CmpConst. That is why set widened C = CmpConst, condition trunc
      // CmpConst == C is checked below.
      CastedTo = CmpConst;
    } else {
      CastedTo = ConstantExpr::getIntegerCast(C, SrcTy, CmpI->isSigned());
    }
    break;
  case Instruction::FPTrunc:
    CastedTo = ConstantExpr::getFPExtend(C, SrcTy, true);
    break;
  case Instruction::FPExt:
    CastedTo = ConstantExpr::getFPTrunc(C, SrcTy, true);
    break;
  case Instruction::FPToUI:
    CastedTo = ConstantExpr::getUIToFP(C, SrcTy, true);
    break;
  case Instruction::FPToSI:
    CastedTo = ConstantExpr::getSIToFP(C, SrcTy, true);
    break;
  case Instruction::UIToFP:
    CastedTo = ConstantExpr::getFPToUI(C, SrcTy, true);
    break;
  case Instruction::SIToFP:
    CastedTo = ConstantExpr::getFPToSI(C, SrcTy, true);
    break;
  default:
    break;
  }

  if (!CastedTo)
    return nullptr;

  // Make sure the cast doesn't lose any information.
  Constant *CastedBack =
      ConstantExpr::getCast(*CastOp, CastedTo, C->getType(), true);
  if (CastedBack != C)
    return nullptr;

  return CastedTo;
}

SelectPatternResult llvm::matchSelectPattern(Value *V, Value *&LHS, Value *&RHS,
                                             Instruction::CastOps *CastOp,
                                             unsigned Depth) {
  if (Depth >= MaxDepth)
    return {SPF_UNKNOWN, SPNB_NA, false};

  SelectInst *SI = dyn_cast<SelectInst>(V);
  if (!SI) return {SPF_UNKNOWN, SPNB_NA, false};

  CmpInst *CmpI = dyn_cast<CmpInst>(SI->getCondition());
  if (!CmpI) return {SPF_UNKNOWN, SPNB_NA, false};

  Value *TrueVal = SI->getTrueValue();
  Value *FalseVal = SI->getFalseValue();

  return llvm::matchDecomposedSelectPattern(CmpI, TrueVal, FalseVal, LHS, RHS,
                                            CastOp, Depth);
}

SelectPatternResult llvm::matchDecomposedSelectPattern(
    CmpInst *CmpI, Value *TrueVal, Value *FalseVal, Value *&LHS, Value *&RHS,
    Instruction::CastOps *CastOp, unsigned Depth) {
  CmpInst::Predicate Pred = CmpI->getPredicate();
  Value *CmpLHS = CmpI->getOperand(0);
  Value *CmpRHS = CmpI->getOperand(1);
  FastMathFlags FMF;
  if (isa<FPMathOperator>(CmpI))
    FMF = CmpI->getFastMathFlags();

  // Bail out early.
  if (CmpI->isEquality())
    return {SPF_UNKNOWN, SPNB_NA, false};

  // Deal with type mismatches.
  if (CastOp && CmpLHS->getType() != TrueVal->getType()) {
    if (Value *C = lookThroughCast(CmpI, TrueVal, FalseVal, CastOp)) {
      // If this is a potential fmin/fmax with a cast to integer, then ignore
      // -0.0 because there is no corresponding integer value.
      if (*CastOp == Instruction::FPToSI || *CastOp == Instruction::FPToUI)
        FMF.setNoSignedZeros();
      return ::matchSelectPattern(Pred, FMF, CmpLHS, CmpRHS,
                                  cast<CastInst>(TrueVal)->getOperand(0), C,
                                  LHS, RHS, Depth);
    }
    if (Value *C = lookThroughCast(CmpI, FalseVal, TrueVal, CastOp)) {
      // If this is a potential fmin/fmax with a cast to integer, then ignore
      // -0.0 because there is no corresponding integer value.
      if (*CastOp == Instruction::FPToSI || *CastOp == Instruction::FPToUI)
        FMF.setNoSignedZeros();
      return ::matchSelectPattern(Pred, FMF, CmpLHS, CmpRHS,
                                  C, cast<CastInst>(FalseVal)->getOperand(0),
                                  LHS, RHS, Depth);
    }
  }
  return ::matchSelectPattern(Pred, FMF, CmpLHS, CmpRHS, TrueVal, FalseVal,
                              LHS, RHS, Depth);
}

CmpInst::Predicate llvm::getMinMaxPred(SelectPatternFlavor SPF, bool Ordered) {
  if (SPF == SPF_SMIN) return ICmpInst::ICMP_SLT;
  if (SPF == SPF_UMIN) return ICmpInst::ICMP_ULT;
  if (SPF == SPF_SMAX) return ICmpInst::ICMP_SGT;
  if (SPF == SPF_UMAX) return ICmpInst::ICMP_UGT;
  if (SPF == SPF_FMINNUM)
    return Ordered ? FCmpInst::FCMP_OLT : FCmpInst::FCMP_ULT;
  if (SPF == SPF_FMAXNUM)
    return Ordered ? FCmpInst::FCMP_OGT : FCmpInst::FCMP_UGT;
  llvm_unreachable("unhandled!");
}

SelectPatternFlavor llvm::getInverseMinMaxFlavor(SelectPatternFlavor SPF) {
  if (SPF == SPF_SMIN) return SPF_SMAX;
  if (SPF == SPF_UMIN) return SPF_UMAX;
  if (SPF == SPF_SMAX) return SPF_SMIN;
  if (SPF == SPF_UMAX) return SPF_UMIN;
  llvm_unreachable("unhandled!");
}

CmpInst::Predicate llvm::getInverseMinMaxPred(SelectPatternFlavor SPF) {
  return getMinMaxPred(getInverseMinMaxFlavor(SPF));
}

/// Return true if "icmp Pred LHS RHS" is always true.
static bool isTruePredicate(CmpInst::Predicate Pred, const Value *LHS,
                            const Value *RHS, const DataLayout &DL,
                            unsigned Depth) {
  assert(!LHS->getType()->isVectorTy() && "TODO: extend to handle vectors!");
  if (ICmpInst::isTrueWhenEqual(Pred) && LHS == RHS)
    return true;

  switch (Pred) {
  default:
    return false;

  case CmpInst::ICMP_SLE: {
    const APInt *C;

    // LHS s<= LHS +_{nsw} C   if C >= 0
    if (match(RHS, m_NSWAdd(m_Specific(LHS), m_APInt(C))))
      return !C->isNegative();
    return false;
  }

  case CmpInst::ICMP_ULE: {
    const APInt *C;

    // LHS u<= LHS +_{nuw} C   for any C
    if (match(RHS, m_NUWAdd(m_Specific(LHS), m_APInt(C))))
      return true;

    // Match A to (X +_{nuw} CA) and B to (X +_{nuw} CB)
    auto MatchNUWAddsToSameValue = [&](const Value *A, const Value *B,
                                       const Value *&X,
                                       const APInt *&CA, const APInt *&CB) {
      if (match(A, m_NUWAdd(m_Value(X), m_APInt(CA))) &&
          match(B, m_NUWAdd(m_Specific(X), m_APInt(CB))))
        return true;

      // If X & C == 0 then (X | C) == X +_{nuw} C
      if (match(A, m_Or(m_Value(X), m_APInt(CA))) &&
          match(B, m_Or(m_Specific(X), m_APInt(CB)))) {
        KnownBits Known(CA->getBitWidth());
        computeKnownBits(X, Known, DL, Depth + 1, /*AC*/ nullptr,
                         /*CxtI*/ nullptr, /*DT*/ nullptr);
        if (CA->isSubsetOf(Known.Zero) && CB->isSubsetOf(Known.Zero))
          return true;
      }

      return false;
    };

    const Value *X;
    const APInt *CLHS, *CRHS;
    if (MatchNUWAddsToSameValue(LHS, RHS, X, CLHS, CRHS))
      return CLHS->ule(*CRHS);

    return false;
  }
  }
}

/// Return true if "icmp Pred BLHS BRHS" is true whenever "icmp Pred
/// ALHS ARHS" is true.  Otherwise, return None.
static Optional<bool>
isImpliedCondOperands(CmpInst::Predicate Pred, const Value *ALHS,
                      const Value *ARHS, const Value *BLHS, const Value *BRHS,
                      const DataLayout &DL, unsigned Depth) {
  switch (Pred) {
  default:
    return None;

  case CmpInst::ICMP_SLT:
  case CmpInst::ICMP_SLE:
    if (isTruePredicate(CmpInst::ICMP_SLE, BLHS, ALHS, DL, Depth) &&
        isTruePredicate(CmpInst::ICMP_SLE, ARHS, BRHS, DL, Depth))
      return true;
    return None;

  case CmpInst::ICMP_ULT:
  case CmpInst::ICMP_ULE:
    if (isTruePredicate(CmpInst::ICMP_ULE, BLHS, ALHS, DL, Depth) &&
        isTruePredicate(CmpInst::ICMP_ULE, ARHS, BRHS, DL, Depth))
      return true;
    return None;
  }
}

/// Return true if the operands of the two compares match.  IsSwappedOps is true
/// when the operands match, but are swapped.
static bool isMatchingOps(const Value *ALHS, const Value *ARHS,
                          const Value *BLHS, const Value *BRHS,
                          bool &IsSwappedOps) {

  bool IsMatchingOps = (ALHS == BLHS && ARHS == BRHS);
  IsSwappedOps = (ALHS == BRHS && ARHS == BLHS);
  return IsMatchingOps || IsSwappedOps;
}

/// Return true if "icmp1 APred X, Y" implies "icmp2 BPred X, Y" is true.
/// Return false if "icmp1 APred X, Y" implies "icmp2 BPred X, Y" is false.
/// Otherwise, return None if we can't infer anything.
static Optional<bool> isImpliedCondMatchingOperands(CmpInst::Predicate APred,
                                                    CmpInst::Predicate BPred,
                                                    bool AreSwappedOps) {
  // Canonicalize the predicate as if the operands were not commuted.
  if (AreSwappedOps)
    BPred = ICmpInst::getSwappedPredicate(BPred);

  if (CmpInst::isImpliedTrueByMatchingCmp(APred, BPred))
    return true;
  if (CmpInst::isImpliedFalseByMatchingCmp(APred, BPred))
    return false;

  return None;
}

/// Return true if "icmp APred X, C1" implies "icmp BPred X, C2" is true.
/// Return false if "icmp APred X, C1" implies "icmp BPred X, C2" is false.
/// Otherwise, return None if we can't infer anything.
static Optional<bool>
isImpliedCondMatchingImmOperands(CmpInst::Predicate APred,
                                 const ConstantInt *C1,
                                 CmpInst::Predicate BPred,
                                 const ConstantInt *C2) {
  ConstantRange DomCR =
      ConstantRange::makeExactICmpRegion(APred, C1->getValue());
  ConstantRange CR =
      ConstantRange::makeAllowedICmpRegion(BPred, C2->getValue());
  ConstantRange Intersection = DomCR.intersectWith(CR);
  ConstantRange Difference = DomCR.difference(CR);
  if (Intersection.isEmptySet())
    return false;
  if (Difference.isEmptySet())
    return true;
  return None;
}

/// Return true if LHS implies RHS is true.  Return false if LHS implies RHS is
/// false.  Otherwise, return None if we can't infer anything.
static Optional<bool> isImpliedCondICmps(const ICmpInst *LHS,
                                         CmpInst::Predicate BPred,
                                         const Value *BLHS, const Value *BRHS,
                                         const DataLayout &DL, bool LHSIsTrue,
                                         unsigned Depth) {
  Value *ALHS = LHS->getOperand(0);
  Value *ARHS = LHS->getOperand(1);

  // The rest of the logic assumes the LHS condition is true.  If that's not the
  // case, invert the predicate to make it so.
  CmpInst::Predicate APred =
      LHSIsTrue ? LHS->getPredicate() : LHS->getInversePredicate();

  // Can we infer anything when the two compares have matching operands?
  bool AreSwappedOps;
  if (isMatchingOps(ALHS, ARHS, BLHS, BRHS, AreSwappedOps)) {
    if (Optional<bool> Implication = isImpliedCondMatchingOperands(
            APred, BPred, AreSwappedOps))
      return Implication;
    // No amount of additional analysis will infer the second condition, so
    // early exit.
    return None;
  }

  // Can we infer anything when the LHS operands match and the RHS operands are
  // constants (not necessarily matching)?
  if (ALHS == BLHS && isa<ConstantInt>(ARHS) && isa<ConstantInt>(BRHS)) {
    if (Optional<bool> Implication = isImpliedCondMatchingImmOperands(
            APred, cast<ConstantInt>(ARHS), BPred, cast<ConstantInt>(BRHS)))
      return Implication;
    // No amount of additional analysis will infer the second condition, so
    // early exit.
    return None;
  }

  if (APred == BPred)
    return isImpliedCondOperands(APred, ALHS, ARHS, BLHS, BRHS, DL, Depth);
  return None;
}

/// Return true if LHS implies RHS is true.  Return false if LHS implies RHS is
/// false.  Otherwise, return None if we can't infer anything.  We expect the
/// RHS to be an icmp and the LHS to be an 'and' or an 'or' instruction.
static Optional<bool>
isImpliedCondAndOr(const BinaryOperator *LHS, CmpInst::Predicate RHSPred,
                   const Value *RHSOp0, const Value *RHSOp1,

                   const DataLayout &DL, bool LHSIsTrue, unsigned Depth) {
  // The LHS must be an 'or' or an 'and' instruction.
  assert((LHS->getOpcode() == Instruction::And ||
          LHS->getOpcode() == Instruction::Or) &&
         "Expected LHS to be 'and' or 'or'.");

  assert(Depth <= MaxDepth && "Hit recursion limit");

  // If the result of an 'or' is false, then we know both legs of the 'or' are
  // false.  Similarly, if the result of an 'and' is true, then we know both
  // legs of the 'and' are true.
  Value *ALHS, *ARHS;
  if ((!LHSIsTrue && match(LHS, m_Or(m_Value(ALHS), m_Value(ARHS)))) ||
      (LHSIsTrue && match(LHS, m_And(m_Value(ALHS), m_Value(ARHS))))) {
    // FIXME: Make this non-recursion.
    if (Optional<bool> Implication = isImpliedCondition(
            ALHS, RHSPred, RHSOp0, RHSOp1, DL, LHSIsTrue, Depth + 1))
      return Implication;
    if (Optional<bool> Implication = isImpliedCondition(
            ARHS, RHSPred, RHSOp0, RHSOp1, DL, LHSIsTrue, Depth + 1))
      return Implication;
    return None;
  }
  return None;
}

Optional<bool>
llvm::isImpliedCondition(const Value *LHS, CmpInst::Predicate RHSPred,
                         const Value *RHSOp0, const Value *RHSOp1,
                         const DataLayout &DL, bool LHSIsTrue, unsigned Depth) {
  // Bail out when we hit the limit.
  if (Depth == MaxDepth)
    return None;

  // A mismatch occurs when we compare a scalar cmp to a vector cmp, for
  // example.
  if (RHSOp0->getType()->isVectorTy() != LHS->getType()->isVectorTy())
    return None;

  Type *OpTy = LHS->getType();
  assert(OpTy->isIntOrIntVectorTy(1) && "Expected integer type only!");

  // FIXME: Extending the code below to handle vectors.
  if (OpTy->isVectorTy())
    return None;

  assert(OpTy->isIntegerTy(1) && "implied by above");

  // Both LHS and RHS are icmps.
  const ICmpInst *LHSCmp = dyn_cast<ICmpInst>(LHS);
  if (LHSCmp)
    return isImpliedCondICmps(LHSCmp, RHSPred, RHSOp0, RHSOp1, DL, LHSIsTrue,
                              Depth);

  /// The LHS should be an 'or' or an 'and' instruction.  We expect the RHS to
  /// be / an icmp. FIXME: Add support for and/or on the RHS.
  const BinaryOperator *LHSBO = dyn_cast<BinaryOperator>(LHS);
  if (LHSBO) {
    if ((LHSBO->getOpcode() == Instruction::And ||
         LHSBO->getOpcode() == Instruction::Or))
      return isImpliedCondAndOr(LHSBO, RHSPred, RHSOp0, RHSOp1, DL, LHSIsTrue,
                                Depth);
  }
  return None;
}

Optional<bool> llvm::isImpliedCondition(const Value *LHS, const Value *RHS,
                                        const DataLayout &DL, bool LHSIsTrue,
                                        unsigned Depth) {
  // LHS ==> RHS by definition
  if (LHS == RHS)
    return LHSIsTrue;

  const ICmpInst *RHSCmp = dyn_cast<ICmpInst>(RHS);
  if (RHSCmp)
    return isImpliedCondition(LHS, RHSCmp->getPredicate(),
                              RHSCmp->getOperand(0), RHSCmp->getOperand(1), DL,
                              LHSIsTrue, Depth);
  return None;
}

// Returns a pair (Condition, ConditionIsTrue), where Condition is a branch
// condition dominating ContextI or nullptr, if no condition is found.
static std::pair<Value *, bool>
getDomPredecessorCondition(const Instruction *ContextI) {
  if (!ContextI || !ContextI->getParent())
    return {nullptr, false};

  // TODO: This is a poor/cheap way to determine dominance. Should we use a
  // dominator tree (eg, from a SimplifyQuery) instead?
  const BasicBlock *ContextBB = ContextI->getParent();
  const BasicBlock *PredBB = ContextBB->getSinglePredecessor();
  if (!PredBB)
    return {nullptr, false};

  // We need a conditional branch in the predecessor.
  Value *PredCond;
  BasicBlock *TrueBB, *FalseBB;
  if (!match(PredBB->getTerminator(), m_Br(m_Value(PredCond), TrueBB, FalseBB)))
    return {nullptr, false};

  // The branch should get simplified. Don't bother simplifying this condition.
  if (TrueBB == FalseBB)
    return {nullptr, false};

  assert((TrueBB == ContextBB || FalseBB == ContextBB) &&
         "Predecessor block does not point to successor?");

  // Is this condition implied by the predecessor condition?
  return {PredCond, TrueBB == ContextBB};
}

Optional<bool> llvm::isImpliedByDomCondition(const Value *Cond,
                                             const Instruction *ContextI,
                                             const DataLayout &DL) {
  assert(Cond->getType()->isIntOrIntVectorTy(1) && "Condition must be bool");
  auto PredCond = getDomPredecessorCondition(ContextI);
  if (PredCond.first)
    return isImpliedCondition(PredCond.first, Cond, DL, PredCond.second);
  return None;
}

Optional<bool> llvm::isImpliedByDomCondition(CmpInst::Predicate Pred,
                                             const Value *LHS, const Value *RHS,
                                             const Instruction *ContextI,
                                             const DataLayout &DL) {
  auto PredCond = getDomPredecessorCondition(ContextI);
  if (PredCond.first)
    return isImpliedCondition(PredCond.first, Pred, LHS, RHS, DL,
                              PredCond.second);
  return None;
}

static void setLimitsForBinOp(const BinaryOperator &BO, APInt &Lower,
                              APInt &Upper, const InstrInfoQuery &IIQ) {
  unsigned Width = Lower.getBitWidth();
  const APInt *C;
  switch (BO.getOpcode()) {
  case Instruction::Add:
    if (match(BO.getOperand(1), m_APInt(C)) && !C->isNullValue()) {
      // FIXME: If we have both nuw and nsw, we should reduce the range further.
      if (IIQ.hasNoUnsignedWrap(cast<OverflowingBinaryOperator>(&BO))) {
        // 'add nuw x, C' produces [C, UINT_MAX].
        Lower = *C;
      } else if (IIQ.hasNoSignedWrap(cast<OverflowingBinaryOperator>(&BO))) {
        if (C->isNegative()) {
          // 'add nsw x, -C' produces [SINT_MIN, SINT_MAX - C].
          Lower = APInt::getSignedMinValue(Width);
          Upper = APInt::getSignedMaxValue(Width) + *C + 1;
        } else {
          // 'add nsw x, +C' produces [SINT_MIN + C, SINT_MAX].
          Lower = APInt::getSignedMinValue(Width) + *C;
          Upper = APInt::getSignedMaxValue(Width) + 1;
        }
      }
    }
    break;

  case Instruction::And:
    if (match(BO.getOperand(1), m_APInt(C)))
      // 'and x, C' produces [0, C].
      Upper = *C + 1;
    break;

  case Instruction::Or:
    if (match(BO.getOperand(1), m_APInt(C)))
      // 'or x, C' produces [C, UINT_MAX].
      Lower = *C;
    break;

  case Instruction::AShr:
    if (match(BO.getOperand(1), m_APInt(C)) && C->ult(Width)) {
      // 'ashr x, C' produces [INT_MIN >> C, INT_MAX >> C].
      Lower = APInt::getSignedMinValue(Width).ashr(*C);
      Upper = APInt::getSignedMaxValue(Width).ashr(*C) + 1;
    } else if (match(BO.getOperand(0), m_APInt(C))) {
      unsigned ShiftAmount = Width - 1;
      if (!C->isNullValue() && IIQ.isExact(&BO))
        ShiftAmount = C->countTrailingZeros();
      if (C->isNegative()) {
        // 'ashr C, x' produces [C, C >> (Width-1)]
        Lower = *C;
        Upper = C->ashr(ShiftAmount) + 1;
      } else {
        // 'ashr C, x' produces [C >> (Width-1), C]
        Lower = C->ashr(ShiftAmount);
        Upper = *C + 1;
      }
    }
    break;

  case Instruction::LShr:
    if (match(BO.getOperand(1), m_APInt(C)) && C->ult(Width)) {
      // 'lshr x, C' produces [0, UINT_MAX >> C].
      Upper = APInt::getAllOnesValue(Width).lshr(*C) + 1;
    } else if (match(BO.getOperand(0), m_APInt(C))) {
      // 'lshr C, x' produces [C >> (Width-1), C].
      unsigned ShiftAmount = Width - 1;
      if (!C->isNullValue() && IIQ.isExact(&BO))
        ShiftAmount = C->countTrailingZeros();
      Lower = C->lshr(ShiftAmount);
      Upper = *C + 1;
    }
    break;

  case Instruction::Shl:
    if (match(BO.getOperand(0), m_APInt(C))) {
      if (IIQ.hasNoUnsignedWrap(&BO)) {
        // 'shl nuw C, x' produces [C, C << CLZ(C)]
        Lower = *C;
        Upper = Lower.shl(Lower.countLeadingZeros()) + 1;
      } else if (BO.hasNoSignedWrap()) { // TODO: What if both nuw+nsw?
        if (C->isNegative()) {
          // 'shl nsw C, x' produces [C << CLO(C)-1, C]
          unsigned ShiftAmount = C->countLeadingOnes() - 1;
          Lower = C->shl(ShiftAmount);
          Upper = *C + 1;
        } else {
          // 'shl nsw C, x' produces [C, C << CLZ(C)-1]
          unsigned ShiftAmount = C->countLeadingZeros() - 1;
          Lower = *C;
          Upper = C->shl(ShiftAmount) + 1;
        }
      }
    }
    break;

  case Instruction::SDiv:
    if (match(BO.getOperand(1), m_APInt(C))) {
      APInt IntMin = APInt::getSignedMinValue(Width);
      APInt IntMax = APInt::getSignedMaxValue(Width);
      if (C->isAllOnesValue()) {
        // 'sdiv x, -1' produces [INT_MIN + 1, INT_MAX]
        //    where C != -1 and C != 0 and C != 1
        Lower = IntMin + 1;
        Upper = IntMax + 1;
      } else if (C->countLeadingZeros() < Width - 1) {
        // 'sdiv x, C' produces [INT_MIN / C, INT_MAX / C]
        //    where C != -1 and C != 0 and C != 1
        Lower = IntMin.sdiv(*C);
        Upper = IntMax.sdiv(*C);
        if (Lower.sgt(Upper))
          std::swap(Lower, Upper);
        Upper = Upper + 1;
        assert(Upper != Lower && "Upper part of range has wrapped!");
      }
    } else if (match(BO.getOperand(0), m_APInt(C))) {
      if (C->isMinSignedValue()) {
        // 'sdiv INT_MIN, x' produces [INT_MIN, INT_MIN / -2].
        Lower = *C;
        Upper = Lower.lshr(1) + 1;
      } else {
        // 'sdiv C, x' produces [-|C|, |C|].
        Upper = C->abs() + 1;
        Lower = (-Upper) + 1;
      }
    }
    break;

  case Instruction::UDiv:
    if (match(BO.getOperand(1), m_APInt(C)) && !C->isNullValue()) {
      // 'udiv x, C' produces [0, UINT_MAX / C].
      Upper = APInt::getMaxValue(Width).udiv(*C) + 1;
    } else if (match(BO.getOperand(0), m_APInt(C))) {
      // 'udiv C, x' produces [0, C].
      Upper = *C + 1;
    }
    break;

  case Instruction::SRem:
    if (match(BO.getOperand(1), m_APInt(C))) {
      // 'srem x, C' produces (-|C|, |C|).
      Upper = C->abs();
      Lower = (-Upper) + 1;
    }
    break;

  case Instruction::URem:
    if (match(BO.getOperand(1), m_APInt(C)))
      // 'urem x, C' produces [0, C).
      Upper = *C;
    break;

  default:
    break;
  }
}

static void setLimitsForIntrinsic(const IntrinsicInst &II, APInt &Lower,
                                  APInt &Upper) {
  unsigned Width = Lower.getBitWidth();
  const APInt *C;
  switch (II.getIntrinsicID()) {
  case Intrinsic::uadd_sat:
    // uadd.sat(x, C) produces [C, UINT_MAX].
    if (match(II.getOperand(0), m_APInt(C)) ||
        match(II.getOperand(1), m_APInt(C)))
      Lower = *C;
    break;
  case Intrinsic::sadd_sat:
    if (match(II.getOperand(0), m_APInt(C)) ||
        match(II.getOperand(1), m_APInt(C))) {
      if (C->isNegative()) {
        // sadd.sat(x, -C) produces [SINT_MIN, SINT_MAX + (-C)].
        Lower = APInt::getSignedMinValue(Width);
        Upper = APInt::getSignedMaxValue(Width) + *C + 1;
      } else {
        // sadd.sat(x, +C) produces [SINT_MIN + C, SINT_MAX].
        Lower = APInt::getSignedMinValue(Width) + *C;
        Upper = APInt::getSignedMaxValue(Width) + 1;
      }
    }
    break;
  case Intrinsic::usub_sat:
    // usub.sat(C, x) produces [0, C].
    if (match(II.getOperand(0), m_APInt(C)))
      Upper = *C + 1;
    // usub.sat(x, C) produces [0, UINT_MAX - C].
    else if (match(II.getOperand(1), m_APInt(C)))
      Upper = APInt::getMaxValue(Width) - *C + 1;
    break;
  case Intrinsic::ssub_sat:
    if (match(II.getOperand(0), m_APInt(C))) {
      if (C->isNegative()) {
        // ssub.sat(-C, x) produces [SINT_MIN, -SINT_MIN + (-C)].
        Lower = APInt::getSignedMinValue(Width);
        Upper = *C - APInt::getSignedMinValue(Width) + 1;
      } else {
        // ssub.sat(+C, x) produces [-SINT_MAX + C, SINT_MAX].
        Lower = *C - APInt::getSignedMaxValue(Width);
        Upper = APInt::getSignedMaxValue(Width) + 1;
      }
    } else if (match(II.getOperand(1), m_APInt(C))) {
      if (C->isNegative()) {
        // ssub.sat(x, -C) produces [SINT_MIN - (-C), SINT_MAX]:
        Lower = APInt::getSignedMinValue(Width) - *C;
        Upper = APInt::getSignedMaxValue(Width) + 1;
      } else {
        // ssub.sat(x, +C) produces [SINT_MIN, SINT_MAX - C].
        Lower = APInt::getSignedMinValue(Width);
        Upper = APInt::getSignedMaxValue(Width) - *C + 1;
      }
    }
    break;
  default:
    break;
  }
}

static void setLimitsForSelectPattern(const SelectInst &SI, APInt &Lower,
                                      APInt &Upper, const InstrInfoQuery &IIQ) {
  const Value *LHS = nullptr, *RHS = nullptr;
  SelectPatternResult R = matchSelectPattern(&SI, LHS, RHS);
  if (R.Flavor == SPF_UNKNOWN)
    return;

  unsigned BitWidth = SI.getType()->getScalarSizeInBits();

  if (R.Flavor == SelectPatternFlavor::SPF_ABS) {
    // If the negation part of the abs (in RHS) has the NSW flag,
    // then the result of abs(X) is [0..SIGNED_MAX],
    // otherwise it is [0..SIGNED_MIN], as -SIGNED_MIN == SIGNED_MIN.
    Lower = APInt::getNullValue(BitWidth);
    if (match(RHS, m_Neg(m_Specific(LHS))) &&
        IIQ.hasNoSignedWrap(cast<Instruction>(RHS)))
      Upper = APInt::getSignedMaxValue(BitWidth) + 1;
    else
      Upper = APInt::getSignedMinValue(BitWidth) + 1;
    return;
  }

  if (R.Flavor == SelectPatternFlavor::SPF_NABS) {
    // The result of -abs(X) is <= 0.
    Lower = APInt::getSignedMinValue(BitWidth);
    Upper = APInt(BitWidth, 1);
    return;
  }

  const APInt *C;
  if (!match(LHS, m_APInt(C)) && !match(RHS, m_APInt(C)))
    return;

  switch (R.Flavor) {
    case SPF_UMIN:
      Upper = *C + 1;
      break;
    case SPF_UMAX:
      Lower = *C;
      break;
    case SPF_SMIN:
      Lower = APInt::getSignedMinValue(BitWidth);
      Upper = *C + 1;
      break;
    case SPF_SMAX:
      Lower = *C;
      Upper = APInt::getSignedMaxValue(BitWidth) + 1;
      break;
    default:
      break;
  }
}

ConstantRange llvm::computeConstantRange(const Value *V, bool UseInstrInfo) {
  assert(V->getType()->isIntOrIntVectorTy() && "Expected integer instruction");

  const APInt *C;
  if (match(V, m_APInt(C)))
    return ConstantRange(*C);

  InstrInfoQuery IIQ(UseInstrInfo);
  unsigned BitWidth = V->getType()->getScalarSizeInBits();
  APInt Lower = APInt(BitWidth, 0);
  APInt Upper = APInt(BitWidth, 0);
  if (auto *BO = dyn_cast<BinaryOperator>(V))
    setLimitsForBinOp(*BO, Lower, Upper, IIQ);
  else if (auto *II = dyn_cast<IntrinsicInst>(V))
    setLimitsForIntrinsic(*II, Lower, Upper);
  else if (auto *SI = dyn_cast<SelectInst>(V))
    setLimitsForSelectPattern(*SI, Lower, Upper, IIQ);

  ConstantRange CR = ConstantRange::getNonEmpty(Lower, Upper);

  if (auto *I = dyn_cast<Instruction>(V))
    if (auto *Range = IIQ.getMetadata(I, LLVMContext::MD_range))
      CR = CR.intersectWith(getConstantRangeFromMetadata(*Range));

  return CR;
}

static Optional<int64_t>
getOffsetFromIndex(const GEPOperator *GEP, unsigned Idx, const DataLayout &DL) {
  // Skip over the first indices.
  gep_type_iterator GTI = gep_type_begin(GEP);
  for (unsigned i = 1; i != Idx; ++i, ++GTI)
    /*skip along*/;

  // Compute the offset implied by the rest of the indices.
  int64_t Offset = 0;
  for (unsigned i = Idx, e = GEP->getNumOperands(); i != e; ++i, ++GTI) {
    ConstantInt *OpC = dyn_cast<ConstantInt>(GEP->getOperand(i));
    if (!OpC)
      return None;
    if (OpC->isZero())
      continue; // No offset.

    // Handle struct indices, which add their field offset to the pointer.
    if (StructType *STy = GTI.getStructTypeOrNull()) {
      Offset += DL.getStructLayout(STy)->getElementOffset(OpC->getZExtValue());
      continue;
    }

    // Otherwise, we have a sequential type like an array or fixed-length
    // vector. Multiply the index by the ElementSize.
    TypeSize Size = DL.getTypeAllocSize(GTI.getIndexedType());
    if (Size.isScalable())
      return None;
    Offset += Size.getFixedSize() * OpC->getSExtValue();
  }

  return Offset;
}

Optional<int64_t> llvm::isPointerOffset(const Value *Ptr1, const Value *Ptr2,
                                        const DataLayout &DL) {
  Ptr1 = Ptr1->stripPointerCasts();
  Ptr2 = Ptr2->stripPointerCasts();

  // Handle the trivial case first.
  if (Ptr1 == Ptr2) {
    return 0;
  }

  const GEPOperator *GEP1 = dyn_cast<GEPOperator>(Ptr1);
  const GEPOperator *GEP2 = dyn_cast<GEPOperator>(Ptr2);

  // If one pointer is a GEP see if the GEP is a constant offset from the base,
  // as in "P" and "gep P, 1".
  // Also do this iteratively to handle the the following case:
  //   Ptr_t1 = GEP Ptr1, c1
  //   Ptr_t2 = GEP Ptr_t1, c2
  //   Ptr2 = GEP Ptr_t2, c3
  // where we will return c1+c2+c3.
  // TODO: Handle the case when both Ptr1 and Ptr2 are GEPs of some common base
  // -- replace getOffsetFromBase with getOffsetAndBase, check that the bases
  // are the same, and return the difference between offsets.
  auto getOffsetFromBase = [&DL](const GEPOperator *GEP,
                                 const Value *Ptr) -> Optional<int64_t> {
    const GEPOperator *GEP_T = GEP;
    int64_t OffsetVal = 0;
    bool HasSameBase = false;
    while (GEP_T) {
      auto Offset = getOffsetFromIndex(GEP_T, 1, DL);
      if (!Offset)
        return None;
      OffsetVal += *Offset;
      auto Op0 = GEP_T->getOperand(0)->stripPointerCasts();
      if (Op0 == Ptr) {
        HasSameBase = true;
        break;
      }
      GEP_T = dyn_cast<GEPOperator>(Op0);
    }
    if (!HasSameBase)
      return None;
    return OffsetVal;
  };

  if (GEP1) {
    auto Offset = getOffsetFromBase(GEP1, Ptr2);
    if (Offset)
      return -*Offset;
  }
  if (GEP2) {
    auto Offset = getOffsetFromBase(GEP2, Ptr1);
    if (Offset)
      return Offset;
  }

  // Right now we handle the case when Ptr1/Ptr2 are both GEPs with an identical
  // base.  After that base, they may have some number of common (and
  // potentially variable) indices.  After that they handle some constant
  // offset, which determines their offset from each other.  At this point, we
  // handle no other case.
  if (!GEP1 || !GEP2 || GEP1->getOperand(0) != GEP2->getOperand(0))
    return None;

  // Skip any common indices and track the GEP types.
  unsigned Idx = 1;
  for (; Idx != GEP1->getNumOperands() && Idx != GEP2->getNumOperands(); ++Idx)
    if (GEP1->getOperand(Idx) != GEP2->getOperand(Idx))
      break;

  auto Offset1 = getOffsetFromIndex(GEP1, Idx, DL);
  auto Offset2 = getOffsetFromIndex(GEP2, Idx, DL);
  if (!Offset1 || !Offset2)
    return None;
  return *Offset2 - *Offset1;
}<|MERGE_RESOLUTION|>--- conflicted
+++ resolved
@@ -2906,7 +2906,6 @@
     case Instruction::ShuffleVector: {
       // Collect the minimum number of sign bits that are shared by every vector
       // element referenced by the shuffle.
-<<<<<<< HEAD
 
       // For scalable vectors, we do not know all the elements. Return the
       // default conservative result.
@@ -2914,14 +2913,11 @@
           cast<VectorType>(U->getType())->isScalable())
         return 1;
 
-      auto *Shuf = cast<ShuffleVectorInst>(U);
-=======
       auto *Shuf = dyn_cast<ShuffleVectorInst>(U);
       if (!Shuf) {
         // FIXME: Add support for shufflevector constant expressions.
         return 1;
       }
->>>>>>> e2a0da54
       APInt DemandedLHS, DemandedRHS;
       // For undef elements, we don't know anything about the common state of
       // the shuffle result.
