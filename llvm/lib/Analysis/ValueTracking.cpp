//===- ValueTracking.cpp - Walk computations to compute properties --------===//
//
// Part of the LLVM Project, under the Apache License v2.0 with LLVM Exceptions.
// See https://llvm.org/LICENSE.txt for license information.
// SPDX-License-Identifier: Apache-2.0 WITH LLVM-exception
//
//===----------------------------------------------------------------------===//
//
// This file contains routines that help analyze properties that chains of
// computations have.
//
//===----------------------------------------------------------------------===//

#include "llvm/Analysis/ValueTracking.h"
#include "llvm/ADT/APFloat.h"
#include "llvm/ADT/APInt.h"
#include "llvm/ADT/ArrayRef.h"
#include "llvm/ADT/None.h"
#include "llvm/ADT/Optional.h"
#include "llvm/ADT/STLExtras.h"
#include "llvm/ADT/SmallPtrSet.h"
#include "llvm/ADT/SmallSet.h"
#include "llvm/ADT/SmallVector.h"
#include "llvm/ADT/StringRef.h"
#include "llvm/ADT/iterator_range.h"
#include "llvm/Analysis/AliasAnalysis.h"
#include "llvm/Analysis/AssumeBundleQueries.h"
#include "llvm/Analysis/AssumptionCache.h"
#include "llvm/Analysis/GuardUtils.h"
#include "llvm/Analysis/InstructionSimplify.h"
#include "llvm/Analysis/Loads.h"
#include "llvm/Analysis/LoopInfo.h"
#include "llvm/Analysis/OptimizationRemarkEmitter.h"
#include "llvm/Analysis/TargetLibraryInfo.h"
#include "llvm/IR/Argument.h"
#include "llvm/IR/Attributes.h"
#include "llvm/IR/BasicBlock.h"
#include "llvm/IR/Constant.h"
#include "llvm/IR/ConstantRange.h"
#include "llvm/IR/Constants.h"
#include "llvm/IR/DerivedTypes.h"
#include "llvm/IR/DiagnosticInfo.h"
#include "llvm/IR/Dominators.h"
#include "llvm/IR/Function.h"
#include "llvm/IR/GetElementPtrTypeIterator.h"
#include "llvm/IR/GlobalAlias.h"
#include "llvm/IR/GlobalValue.h"
#include "llvm/IR/GlobalVariable.h"
#include "llvm/IR/InstrTypes.h"
#include "llvm/IR/Instruction.h"
#include "llvm/IR/Instructions.h"
#include "llvm/IR/IntrinsicInst.h"
#include "llvm/IR/Intrinsics.h"
#include "llvm/IR/IntrinsicsAArch64.h"
#include "llvm/IR/IntrinsicsX86.h"
#include "llvm/IR/LLVMContext.h"
#include "llvm/IR/Metadata.h"
#include "llvm/IR/Module.h"
#include "llvm/IR/Operator.h"
#include "llvm/IR/PatternMatch.h"
#include "llvm/IR/Type.h"
#include "llvm/IR/User.h"
#include "llvm/IR/Value.h"
#include "llvm/Support/Casting.h"
#include "llvm/Support/CommandLine.h"
#include "llvm/Support/Compiler.h"
#include "llvm/Support/ErrorHandling.h"
#include "llvm/Support/KnownBits.h"
#include "llvm/Support/MathExtras.h"
#include <algorithm>
#include <array>
#include <cassert>
#include <cstdint>
#include <iterator>
#include <utility>

using namespace llvm;
using namespace llvm::PatternMatch;

const unsigned MaxDepth = 6;

// Controls the number of uses of the value searched for possible
// dominating comparisons.
static cl::opt<unsigned> DomConditionsMaxUses("dom-conditions-max-uses",
                                              cl::Hidden, cl::init(20));

/// Returns the bitwidth of the given scalar or pointer type. For vector types,
/// returns the element type's bitwidth.
static unsigned getBitWidth(Type *Ty, const DataLayout &DL) {
  if (unsigned BitWidth = Ty->getScalarSizeInBits())
    return BitWidth;

  return DL.getPointerTypeSizeInBits(Ty);
}

namespace {

// Simplifying using an assume can only be done in a particular control-flow
// context (the context instruction provides that context). If an assume and
// the context instruction are not in the same block then the DT helps in
// figuring out if we can use it.
struct Query {
  const DataLayout &DL;
  AssumptionCache *AC;
  const Instruction *CxtI;
  const DominatorTree *DT;

  // Unlike the other analyses, this may be a nullptr because not all clients
  // provide it currently.
  OptimizationRemarkEmitter *ORE;

  /// Set of assumptions that should be excluded from further queries.
  /// This is because of the potential for mutual recursion to cause
  /// computeKnownBits to repeatedly visit the same assume intrinsic. The
  /// classic case of this is assume(x = y), which will attempt to determine
  /// bits in x from bits in y, which will attempt to determine bits in y from
  /// bits in x, etc. Regarding the mutual recursion, computeKnownBits can call
  /// isKnownNonZero, which calls computeKnownBits and isKnownToBeAPowerOfTwo
  /// (all of which can call computeKnownBits), and so on.
  std::array<const Value *, MaxDepth> Excluded;

  /// If true, it is safe to use metadata during simplification.
  InstrInfoQuery IIQ;

  unsigned NumExcluded = 0;

  Query(const DataLayout &DL, AssumptionCache *AC, const Instruction *CxtI,
        const DominatorTree *DT, bool UseInstrInfo,
        OptimizationRemarkEmitter *ORE = nullptr)
      : DL(DL), AC(AC), CxtI(CxtI), DT(DT), ORE(ORE), IIQ(UseInstrInfo) {}

  Query(const Query &Q, const Value *NewExcl)
      : DL(Q.DL), AC(Q.AC), CxtI(Q.CxtI), DT(Q.DT), ORE(Q.ORE), IIQ(Q.IIQ),
        NumExcluded(Q.NumExcluded) {
    Excluded = Q.Excluded;
    Excluded[NumExcluded++] = NewExcl;
    assert(NumExcluded <= Excluded.size());
  }

  bool isExcluded(const Value *Value) const {
    if (NumExcluded == 0)
      return false;
    auto End = Excluded.begin() + NumExcluded;
    return std::find(Excluded.begin(), End, Value) != End;
  }
};

} // end anonymous namespace

// Given the provided Value and, potentially, a context instruction, return
// the preferred context instruction (if any).
static const Instruction *safeCxtI(const Value *V, const Instruction *CxtI) {
  // If we've been provided with a context instruction, then use that (provided
  // it has been inserted).
  if (CxtI && CxtI->getParent())
    return CxtI;

  // If the value is really an already-inserted instruction, then use that.
  CxtI = dyn_cast<Instruction>(V);
  if (CxtI && CxtI->getParent())
    return CxtI;

  return nullptr;
}

static bool getShuffleDemandedElts(const ShuffleVectorInst *Shuf,
                                   const APInt &DemandedElts,
                                   APInt &DemandedLHS, APInt &DemandedRHS) {
  // The length of scalable vectors is unknown at compile time, thus we
  // cannot check their values
  if (isa<ScalableVectorType>(Shuf->getType()))
    return false;

  int NumElts =
      cast<VectorType>(Shuf->getOperand(0)->getType())->getNumElements();
  int NumMaskElts = Shuf->getType()->getNumElements();
  DemandedLHS = DemandedRHS = APInt::getNullValue(NumElts);
  if (DemandedElts.isNullValue())
    return true;
  // Simple case of a shuffle with zeroinitializer.
  if (all_of(Shuf->getShuffleMask(), [](int Elt) { return Elt == 0; })) {
    DemandedLHS.setBit(0);
    return true;
  }
  for (int i = 0; i != NumMaskElts; ++i) {
    if (!DemandedElts[i])
      continue;
    int M = Shuf->getMaskValue(i);
    assert(M < (NumElts * 2) && "Invalid shuffle mask constant");

    // For undef elements, we don't know anything about the common state of
    // the shuffle result.
    if (M == -1)
      return false;
    if (M < NumElts)
      DemandedLHS.setBit(M % NumElts);
    else
      DemandedRHS.setBit(M % NumElts);
  }

  return true;
}

static void computeKnownBits(const Value *V, const APInt &DemandedElts,
                             KnownBits &Known, unsigned Depth, const Query &Q);

static void computeKnownBits(const Value *V, KnownBits &Known, unsigned Depth,
                             const Query &Q) {
<<<<<<< HEAD
  Type *Ty = V->getType();

  // FIXME computeKnownBits isn't prepared to deal with scalable vectors yet,
  // bail out.
  if (isa<ScalableVectorType>(Ty))
    return;

  APInt DemandedElts =
      Ty->isVectorTy()
          ? APInt::getAllOnesValue(cast<FixedVectorType>(Ty)->getNumElements())
          : APInt(1, 1);
=======
  // FIXME: We currently have no way to represent the DemandedElts of a scalable
  // vector
  if (isa<ScalableVectorType>(V->getType())) {
    Known.resetAll();
    return;
  }

  auto *FVTy = dyn_cast<FixedVectorType>(V->getType());
  APInt DemandedElts =
      FVTy ? APInt::getAllOnesValue(FVTy->getNumElements()) : APInt(1, 1);
>>>>>>> 81f69a48
  computeKnownBits(V, DemandedElts, Known, Depth, Q);
}

void llvm::computeKnownBits(const Value *V, KnownBits &Known,
                            const DataLayout &DL, unsigned Depth,
                            AssumptionCache *AC, const Instruction *CxtI,
                            const DominatorTree *DT,
                            OptimizationRemarkEmitter *ORE, bool UseInstrInfo) {
  ::computeKnownBits(V, Known, Depth,
                     Query(DL, AC, safeCxtI(V, CxtI), DT, UseInstrInfo, ORE));
}

void llvm::computeKnownBits(const Value *V, const APInt &DemandedElts,
                            KnownBits &Known, const DataLayout &DL,
                            unsigned Depth, AssumptionCache *AC,
                            const Instruction *CxtI, const DominatorTree *DT,
                            OptimizationRemarkEmitter *ORE, bool UseInstrInfo) {
  ::computeKnownBits(V, DemandedElts, Known, Depth,
                     Query(DL, AC, safeCxtI(V, CxtI), DT, UseInstrInfo, ORE));
}

static KnownBits computeKnownBits(const Value *V, const APInt &DemandedElts,
                                  unsigned Depth, const Query &Q);

static KnownBits computeKnownBits(const Value *V, unsigned Depth,
                                  const Query &Q);

KnownBits llvm::computeKnownBits(const Value *V, const DataLayout &DL,
                                 unsigned Depth, AssumptionCache *AC,
                                 const Instruction *CxtI,
                                 const DominatorTree *DT,
                                 OptimizationRemarkEmitter *ORE,
                                 bool UseInstrInfo) {
  return ::computeKnownBits(
      V, Depth, Query(DL, AC, safeCxtI(V, CxtI), DT, UseInstrInfo, ORE));
}

KnownBits llvm::computeKnownBits(const Value *V, const APInt &DemandedElts,
                                 const DataLayout &DL, unsigned Depth,
                                 AssumptionCache *AC, const Instruction *CxtI,
                                 const DominatorTree *DT,
                                 OptimizationRemarkEmitter *ORE,
                                 bool UseInstrInfo) {
  return ::computeKnownBits(
      V, DemandedElts, Depth,
      Query(DL, AC, safeCxtI(V, CxtI), DT, UseInstrInfo, ORE));
}

bool llvm::haveNoCommonBitsSet(const Value *LHS, const Value *RHS,
                               const DataLayout &DL, AssumptionCache *AC,
                               const Instruction *CxtI, const DominatorTree *DT,
                               bool UseInstrInfo) {
  assert(LHS->getType() == RHS->getType() &&
         "LHS and RHS should have the same type");
  assert(LHS->getType()->isIntOrIntVectorTy() &&
         "LHS and RHS should be integers");
  // Look for an inverted mask: (X & ~M) op (Y & M).
  Value *M;
  if (match(LHS, m_c_And(m_Not(m_Value(M)), m_Value())) &&
      match(RHS, m_c_And(m_Specific(M), m_Value())))
    return true;
  if (match(RHS, m_c_And(m_Not(m_Value(M)), m_Value())) &&
      match(LHS, m_c_And(m_Specific(M), m_Value())))
    return true;
  IntegerType *IT = cast<IntegerType>(LHS->getType()->getScalarType());
  KnownBits LHSKnown(IT->getBitWidth());
  KnownBits RHSKnown(IT->getBitWidth());
  computeKnownBits(LHS, LHSKnown, DL, 0, AC, CxtI, DT, nullptr, UseInstrInfo);
  computeKnownBits(RHS, RHSKnown, DL, 0, AC, CxtI, DT, nullptr, UseInstrInfo);
  return (LHSKnown.Zero | RHSKnown.Zero).isAllOnesValue();
}

bool llvm::isOnlyUsedInZeroEqualityComparison(const Instruction *CxtI) {
  for (const User *U : CxtI->users()) {
    if (const ICmpInst *IC = dyn_cast<ICmpInst>(U))
      if (IC->isEquality())
        if (Constant *C = dyn_cast<Constant>(IC->getOperand(1)))
          if (C->isNullValue())
            continue;
    return false;
  }
  return true;
}

static bool isKnownToBeAPowerOfTwo(const Value *V, bool OrZero, unsigned Depth,
                                   const Query &Q);

bool llvm::isKnownToBeAPowerOfTwo(const Value *V, const DataLayout &DL,
                                  bool OrZero, unsigned Depth,
                                  AssumptionCache *AC, const Instruction *CxtI,
                                  const DominatorTree *DT, bool UseInstrInfo) {
  return ::isKnownToBeAPowerOfTwo(
      V, OrZero, Depth, Query(DL, AC, safeCxtI(V, CxtI), DT, UseInstrInfo));
}

static bool isKnownNonZero(const Value *V, const APInt &DemandedElts,
                           unsigned Depth, const Query &Q);

static bool isKnownNonZero(const Value *V, unsigned Depth, const Query &Q);

bool llvm::isKnownNonZero(const Value *V, const DataLayout &DL, unsigned Depth,
                          AssumptionCache *AC, const Instruction *CxtI,
                          const DominatorTree *DT, bool UseInstrInfo) {
  return ::isKnownNonZero(V, Depth,
                          Query(DL, AC, safeCxtI(V, CxtI), DT, UseInstrInfo));
}

bool llvm::isKnownNonNegative(const Value *V, const DataLayout &DL,
                              unsigned Depth, AssumptionCache *AC,
                              const Instruction *CxtI, const DominatorTree *DT,
                              bool UseInstrInfo) {
  KnownBits Known =
      computeKnownBits(V, DL, Depth, AC, CxtI, DT, nullptr, UseInstrInfo);
  return Known.isNonNegative();
}

bool llvm::isKnownPositive(const Value *V, const DataLayout &DL, unsigned Depth,
                           AssumptionCache *AC, const Instruction *CxtI,
                           const DominatorTree *DT, bool UseInstrInfo) {
  if (auto *CI = dyn_cast<ConstantInt>(V))
    return CI->getValue().isStrictlyPositive();

  // TODO: We'd doing two recursive queries here.  We should factor this such
  // that only a single query is needed.
  return isKnownNonNegative(V, DL, Depth, AC, CxtI, DT, UseInstrInfo) &&
         isKnownNonZero(V, DL, Depth, AC, CxtI, DT, UseInstrInfo);
}

bool llvm::isKnownNegative(const Value *V, const DataLayout &DL, unsigned Depth,
                           AssumptionCache *AC, const Instruction *CxtI,
                           const DominatorTree *DT, bool UseInstrInfo) {
  KnownBits Known =
      computeKnownBits(V, DL, Depth, AC, CxtI, DT, nullptr, UseInstrInfo);
  return Known.isNegative();
}

static bool isKnownNonEqual(const Value *V1, const Value *V2, const Query &Q);

bool llvm::isKnownNonEqual(const Value *V1, const Value *V2,
                           const DataLayout &DL, AssumptionCache *AC,
                           const Instruction *CxtI, const DominatorTree *DT,
                           bool UseInstrInfo) {
  return ::isKnownNonEqual(V1, V2,
                           Query(DL, AC, safeCxtI(V1, safeCxtI(V2, CxtI)), DT,
                                 UseInstrInfo, /*ORE=*/nullptr));
}

static bool MaskedValueIsZero(const Value *V, const APInt &Mask, unsigned Depth,
                              const Query &Q);

bool llvm::MaskedValueIsZero(const Value *V, const APInt &Mask,
                             const DataLayout &DL, unsigned Depth,
                             AssumptionCache *AC, const Instruction *CxtI,
                             const DominatorTree *DT, bool UseInstrInfo) {
  return ::MaskedValueIsZero(
      V, Mask, Depth, Query(DL, AC, safeCxtI(V, CxtI), DT, UseInstrInfo));
}

static unsigned ComputeNumSignBits(const Value *V, const APInt &DemandedElts,
                                   unsigned Depth, const Query &Q);

static unsigned ComputeNumSignBits(const Value *V, unsigned Depth,
                                   const Query &Q) {
  // FIXME: We currently have no way to represent the DemandedElts of a scalable
  // vector
  if (isa<ScalableVectorType>(V->getType()))
    return 1;

  auto *FVTy = dyn_cast<FixedVectorType>(V->getType());
  APInt DemandedElts =
      FVTy ? APInt::getAllOnesValue(FVTy->getNumElements()) : APInt(1, 1);
  return ComputeNumSignBits(V, DemandedElts, Depth, Q);
}

unsigned llvm::ComputeNumSignBits(const Value *V, const DataLayout &DL,
                                  unsigned Depth, AssumptionCache *AC,
                                  const Instruction *CxtI,
                                  const DominatorTree *DT, bool UseInstrInfo) {
  return ::ComputeNumSignBits(
      V, Depth, Query(DL, AC, safeCxtI(V, CxtI), DT, UseInstrInfo));
}

static void computeKnownBitsAddSub(bool Add, const Value *Op0, const Value *Op1,
                                   bool NSW, const APInt &DemandedElts,
                                   KnownBits &KnownOut, KnownBits &Known2,
                                   unsigned Depth, const Query &Q) {
  computeKnownBits(Op1, DemandedElts, KnownOut, Depth + 1, Q);

  // If one operand is unknown and we have no nowrap information,
  // the result will be unknown independently of the second operand.
  if (KnownOut.isUnknown() && !NSW)
    return;

  computeKnownBits(Op0, DemandedElts, Known2, Depth + 1, Q);
  KnownOut = KnownBits::computeForAddSub(Add, NSW, Known2, KnownOut);
}

static void computeKnownBitsMul(const Value *Op0, const Value *Op1, bool NSW,
                                const APInt &DemandedElts, KnownBits &Known,
                                KnownBits &Known2, unsigned Depth,
                                const Query &Q) {
  unsigned BitWidth = Known.getBitWidth();
  computeKnownBits(Op1, DemandedElts, Known, Depth + 1, Q);
  computeKnownBits(Op0, DemandedElts, Known2, Depth + 1, Q);

  bool isKnownNegative = false;
  bool isKnownNonNegative = false;
  // If the multiplication is known not to overflow, compute the sign bit.
  if (NSW) {
    if (Op0 == Op1) {
      // The product of a number with itself is non-negative.
      isKnownNonNegative = true;
    } else {
      bool isKnownNonNegativeOp1 = Known.isNonNegative();
      bool isKnownNonNegativeOp0 = Known2.isNonNegative();
      bool isKnownNegativeOp1 = Known.isNegative();
      bool isKnownNegativeOp0 = Known2.isNegative();
      // The product of two numbers with the same sign is non-negative.
      isKnownNonNegative = (isKnownNegativeOp1 && isKnownNegativeOp0) ||
        (isKnownNonNegativeOp1 && isKnownNonNegativeOp0);
      // The product of a negative number and a non-negative number is either
      // negative or zero.
      if (!isKnownNonNegative)
        isKnownNegative = (isKnownNegativeOp1 && isKnownNonNegativeOp0 &&
                           isKnownNonZero(Op0, Depth, Q)) ||
                          (isKnownNegativeOp0 && isKnownNonNegativeOp1 &&
                           isKnownNonZero(Op1, Depth, Q));
    }
  }

  assert(!Known.hasConflict() && !Known2.hasConflict());
  // Compute a conservative estimate for high known-0 bits.
  unsigned LeadZ =  std::max(Known.countMinLeadingZeros() +
                             Known2.countMinLeadingZeros(),
                             BitWidth) - BitWidth;
  LeadZ = std::min(LeadZ, BitWidth);

  // The result of the bottom bits of an integer multiply can be
  // inferred by looking at the bottom bits of both operands and
  // multiplying them together.
  // We can infer at least the minimum number of known trailing bits
  // of both operands. Depending on number of trailing zeros, we can
  // infer more bits, because (a*b) <=> ((a/m) * (b/n)) * (m*n) assuming
  // a and b are divisible by m and n respectively.
  // We then calculate how many of those bits are inferrable and set
  // the output. For example, the i8 mul:
  //  a = XXXX1100 (12)
  //  b = XXXX1110 (14)
  // We know the bottom 3 bits are zero since the first can be divided by
  // 4 and the second by 2, thus having ((12/4) * (14/2)) * (2*4).
  // Applying the multiplication to the trimmed arguments gets:
  //    XX11 (3)
  //    X111 (7)
  // -------
  //    XX11
  //   XX11
  //  XX11
  // XX11
  // -------
  // XXXXX01
  // Which allows us to infer the 2 LSBs. Since we're multiplying the result
  // by 8, the bottom 3 bits will be 0, so we can infer a total of 5 bits.
  // The proof for this can be described as:
  // Pre: (C1 >= 0) && (C1 < (1 << C5)) && (C2 >= 0) && (C2 < (1 << C6)) &&
  //      (C7 == (1 << (umin(countTrailingZeros(C1), C5) +
  //                    umin(countTrailingZeros(C2), C6) +
  //                    umin(C5 - umin(countTrailingZeros(C1), C5),
  //                         C6 - umin(countTrailingZeros(C2), C6)))) - 1)
  // %aa = shl i8 %a, C5
  // %bb = shl i8 %b, C6
  // %aaa = or i8 %aa, C1
  // %bbb = or i8 %bb, C2
  // %mul = mul i8 %aaa, %bbb
  // %mask = and i8 %mul, C7
  //   =>
  // %mask = i8 ((C1*C2)&C7)
  // Where C5, C6 describe the known bits of %a, %b
  // C1, C2 describe the known bottom bits of %a, %b.
  // C7 describes the mask of the known bits of the result.
  APInt Bottom0 = Known.One;
  APInt Bottom1 = Known2.One;

  // How many times we'd be able to divide each argument by 2 (shr by 1).
  // This gives us the number of trailing zeros on the multiplication result.
  unsigned TrailBitsKnown0 = (Known.Zero | Known.One).countTrailingOnes();
  unsigned TrailBitsKnown1 = (Known2.Zero | Known2.One).countTrailingOnes();
  unsigned TrailZero0 = Known.countMinTrailingZeros();
  unsigned TrailZero1 = Known2.countMinTrailingZeros();
  unsigned TrailZ = TrailZero0 + TrailZero1;

  // Figure out the fewest known-bits operand.
  unsigned SmallestOperand = std::min(TrailBitsKnown0 - TrailZero0,
                                      TrailBitsKnown1 - TrailZero1);
  unsigned ResultBitsKnown = std::min(SmallestOperand + TrailZ, BitWidth);

  APInt BottomKnown = Bottom0.getLoBits(TrailBitsKnown0) *
                      Bottom1.getLoBits(TrailBitsKnown1);

  Known.resetAll();
  Known.Zero.setHighBits(LeadZ);
  Known.Zero |= (~BottomKnown).getLoBits(ResultBitsKnown);
  Known.One |= BottomKnown.getLoBits(ResultBitsKnown);

  // Only make use of no-wrap flags if we failed to compute the sign bit
  // directly.  This matters if the multiplication always overflows, in
  // which case we prefer to follow the result of the direct computation,
  // though as the program is invoking undefined behaviour we can choose
  // whatever we like here.
  if (isKnownNonNegative && !Known.isNegative())
    Known.makeNonNegative();
  else if (isKnownNegative && !Known.isNonNegative())
    Known.makeNegative();
}

void llvm::computeKnownBitsFromRangeMetadata(const MDNode &Ranges,
                                             KnownBits &Known) {
  unsigned BitWidth = Known.getBitWidth();
  unsigned NumRanges = Ranges.getNumOperands() / 2;
  assert(NumRanges >= 1);

  Known.Zero.setAllBits();
  Known.One.setAllBits();

  for (unsigned i = 0; i < NumRanges; ++i) {
    ConstantInt *Lower =
        mdconst::extract<ConstantInt>(Ranges.getOperand(2 * i + 0));
    ConstantInt *Upper =
        mdconst::extract<ConstantInt>(Ranges.getOperand(2 * i + 1));
    ConstantRange Range(Lower->getValue(), Upper->getValue());

    // The first CommonPrefixBits of all values in Range are equal.
    unsigned CommonPrefixBits =
        (Range.getUnsignedMax() ^ Range.getUnsignedMin()).countLeadingZeros();

    APInt Mask = APInt::getHighBitsSet(BitWidth, CommonPrefixBits);
    Known.One &= Range.getUnsignedMax() & Mask;
    Known.Zero &= ~Range.getUnsignedMax() & Mask;
  }
}

static bool isEphemeralValueOf(const Instruction *I, const Value *E) {
  SmallVector<const Value *, 16> WorkSet(1, I);
  SmallPtrSet<const Value *, 32> Visited;
  SmallPtrSet<const Value *, 16> EphValues;

  // The instruction defining an assumption's condition itself is always
  // considered ephemeral to that assumption (even if it has other
  // non-ephemeral users). See r246696's test case for an example.
  if (is_contained(I->operands(), E))
    return true;

  while (!WorkSet.empty()) {
    const Value *V = WorkSet.pop_back_val();
    if (!Visited.insert(V).second)
      continue;

    // If all uses of this value are ephemeral, then so is this value.
    if (llvm::all_of(V->users(), [&](const User *U) {
                                   return EphValues.count(U);
                                 })) {
      if (V == E)
        return true;

      if (V == I || isSafeToSpeculativelyExecute(V)) {
       EphValues.insert(V);
       if (const User *U = dyn_cast<User>(V))
         for (User::const_op_iterator J = U->op_begin(), JE = U->op_end();
              J != JE; ++J)
           WorkSet.push_back(*J);
      }
    }
  }

  return false;
}

// Is this an intrinsic that cannot be speculated but also cannot trap?
bool llvm::isAssumeLikeIntrinsic(const Instruction *I) {
  if (const CallInst *CI = dyn_cast<CallInst>(I))
    if (Function *F = CI->getCalledFunction())
      switch (F->getIntrinsicID()) {
      default: break;
      // FIXME: This list is repeated from NoTTI::getIntrinsicCost.
      case Intrinsic::assume:
      case Intrinsic::sideeffect:
      case Intrinsic::dbg_declare:
      case Intrinsic::dbg_value:
      case Intrinsic::dbg_label:
      case Intrinsic::invariant_start:
      case Intrinsic::invariant_end:
      case Intrinsic::lifetime_start:
      case Intrinsic::lifetime_end:
      case Intrinsic::objectsize:
      case Intrinsic::ptr_annotation:
      case Intrinsic::var_annotation:
        return true;
      }

  return false;
}

bool llvm::isValidAssumeForContext(const Instruction *Inv,
                                   const Instruction *CxtI,
                                   const DominatorTree *DT) {
  // There are two restrictions on the use of an assume:
  //  1. The assume must dominate the context (or the control flow must
  //     reach the assume whenever it reaches the context).
  //  2. The context must not be in the assume's set of ephemeral values
  //     (otherwise we will use the assume to prove that the condition
  //     feeding the assume is trivially true, thus causing the removal of
  //     the assume).

  if (Inv->getParent() == CxtI->getParent()) {
    // If Inv and CtxI are in the same block, check if the assume (Inv) is first
    // in the BB.
    if (Inv->comesBefore(CxtI))
      return true;

    // Don't let an assume affect itself - this would cause the problems
    // `isEphemeralValueOf` is trying to prevent, and it would also make
    // the loop below go out of bounds.
    if (Inv == CxtI)
      return false;

    // The context comes first, but they're both in the same block.
    // Make sure there is nothing in between that might interrupt
    // the control flow, not even CxtI itself.
    for (BasicBlock::const_iterator I(CxtI), IE(Inv); I != IE; ++I)
      if (!isGuaranteedToTransferExecutionToSuccessor(&*I))
        return false;

    return !isEphemeralValueOf(Inv, CxtI);
  }

  // Inv and CxtI are in different blocks.
  if (DT) {
    if (DT->dominates(Inv, CxtI))
      return true;
  } else if (Inv->getParent() == CxtI->getParent()->getSinglePredecessor()) {
    // We don't have a DT, but this trivially dominates.
    return true;
  }

  return false;
}

static bool isKnownNonZeroFromAssume(const Value *V, const Query &Q) {
  // Use of assumptions is context-sensitive. If we don't have a context, we
  // cannot use them!
  if (!Q.AC || !Q.CxtI)
    return false;

  // Note that the patterns below need to be kept in sync with the code
  // in AssumptionCache::updateAffectedValues.

  auto CmpExcludesZero = [V](ICmpInst *Cmp) {
    auto m_V = m_CombineOr(m_Specific(V), m_PtrToInt(m_Specific(V)));

    Value *RHS;
    CmpInst::Predicate Pred;
    if (!match(Cmp, m_c_ICmp(Pred, m_V, m_Value(RHS))))
      return false;
    // assume(v u> y) -> assume(v != 0)
    if (Pred == ICmpInst::ICMP_UGT)
      return true;

    // assume(v != 0)
    // We special-case this one to ensure that we handle `assume(v != null)`.
    if (Pred == ICmpInst::ICMP_NE)
      return match(RHS, m_Zero());

    // All other predicates - rely on generic ConstantRange handling.
    ConstantInt *CI;
    if (!match(RHS, m_ConstantInt(CI)))
      return false;
    ConstantRange RHSRange(CI->getValue());
    ConstantRange TrueValues =
        ConstantRange::makeAllowedICmpRegion(Pred, RHSRange);
    return !TrueValues.contains(APInt::getNullValue(CI->getBitWidth()));
  };

  if (Q.CxtI && V->getType()->isPointerTy()) {
    SmallVector<Attribute::AttrKind, 2> AttrKinds{Attribute::NonNull};
    if (!NullPointerIsDefined(Q.CxtI->getFunction(),
                              V->getType()->getPointerAddressSpace()))
      AttrKinds.push_back(Attribute::Dereferenceable);

    if (getKnowledgeValidInContext(V, AttrKinds, Q.CxtI, Q.DT, Q.AC))
      return true;
  }

  for (auto &AssumeVH : Q.AC->assumptionsFor(V)) {
    if (!AssumeVH)
      continue;
    CallInst *I = cast<CallInst>(AssumeVH);
    assert(I->getFunction() == Q.CxtI->getFunction() &&
           "Got assumption for the wrong function!");
    if (Q.isExcluded(I))
      continue;

    // Warning: This loop can end up being somewhat performance sensitive.
    // We're running this loop for once for each value queried resulting in a
    // runtime of ~O(#assumes * #values).

    assert(I->getCalledFunction()->getIntrinsicID() == Intrinsic::assume &&
           "must be an assume intrinsic");

    Value *Arg = I->getArgOperand(0);
    ICmpInst *Cmp = dyn_cast<ICmpInst>(Arg);
    if (!Cmp)
      continue;

    if (CmpExcludesZero(Cmp) && isValidAssumeForContext(I, Q.CxtI, Q.DT))
      return true;
  }

  return false;
}

static void computeKnownBitsFromAssume(const Value *V, KnownBits &Known,
                                       unsigned Depth, const Query &Q) {
  // Use of assumptions is context-sensitive. If we don't have a context, we
  // cannot use them!
  if (!Q.AC || !Q.CxtI)
    return;

  unsigned BitWidth = Known.getBitWidth();

  // Note that the patterns below need to be kept in sync with the code
  // in AssumptionCache::updateAffectedValues.

  for (auto &AssumeVH : Q.AC->assumptionsFor(V)) {
    if (!AssumeVH)
      continue;
    CallInst *I = cast<CallInst>(AssumeVH);
    assert(I->getParent()->getParent() == Q.CxtI->getParent()->getParent() &&
           "Got assumption for the wrong function!");
    if (Q.isExcluded(I))
      continue;

    // Warning: This loop can end up being somewhat performance sensitive.
    // We're running this loop for once for each value queried resulting in a
    // runtime of ~O(#assumes * #values).

    assert(I->getCalledFunction()->getIntrinsicID() == Intrinsic::assume &&
           "must be an assume intrinsic");

    Value *Arg = I->getArgOperand(0);

    if (Arg == V && isValidAssumeForContext(I, Q.CxtI, Q.DT)) {
      assert(BitWidth == 1 && "assume operand is not i1?");
      Known.setAllOnes();
      return;
    }
    if (match(Arg, m_Not(m_Specific(V))) &&
        isValidAssumeForContext(I, Q.CxtI, Q.DT)) {
      assert(BitWidth == 1 && "assume operand is not i1?");
      Known.setAllZero();
      return;
    }

    // The remaining tests are all recursive, so bail out if we hit the limit.
    if (Depth == MaxDepth)
      continue;

    ICmpInst *Cmp = dyn_cast<ICmpInst>(Arg);
    if (!Cmp)
      continue;

    Value *A, *B;
    auto m_V = m_CombineOr(m_Specific(V), m_PtrToInt(m_Specific(V)));

    CmpInst::Predicate Pred;
    uint64_t C;
    switch (Cmp->getPredicate()) {
    default:
      break;
    case ICmpInst::ICMP_EQ:
      // assume(v = a)
      if (match(Cmp, m_c_ICmp(Pred, m_V, m_Value(A))) &&
          isValidAssumeForContext(I, Q.CxtI, Q.DT)) {
        KnownBits RHSKnown(BitWidth);
        computeKnownBits(A, RHSKnown, Depth+1, Query(Q, I));
        Known.Zero |= RHSKnown.Zero;
        Known.One  |= RHSKnown.One;
      // assume(v & b = a)
      } else if (match(Cmp,
                       m_c_ICmp(Pred, m_c_And(m_V, m_Value(B)), m_Value(A))) &&
                 isValidAssumeForContext(I, Q.CxtI, Q.DT)) {
        KnownBits RHSKnown(BitWidth);
        computeKnownBits(A, RHSKnown, Depth+1, Query(Q, I));
        KnownBits MaskKnown(BitWidth);
        computeKnownBits(B, MaskKnown, Depth+1, Query(Q, I));

        // For those bits in the mask that are known to be one, we can propagate
        // known bits from the RHS to V.
        Known.Zero |= RHSKnown.Zero & MaskKnown.One;
        Known.One  |= RHSKnown.One  & MaskKnown.One;
      // assume(~(v & b) = a)
      } else if (match(Cmp, m_c_ICmp(Pred, m_Not(m_c_And(m_V, m_Value(B))),
                                     m_Value(A))) &&
                 isValidAssumeForContext(I, Q.CxtI, Q.DT)) {
        KnownBits RHSKnown(BitWidth);
        computeKnownBits(A, RHSKnown, Depth+1, Query(Q, I));
        KnownBits MaskKnown(BitWidth);
        computeKnownBits(B, MaskKnown, Depth+1, Query(Q, I));

        // For those bits in the mask that are known to be one, we can propagate
        // inverted known bits from the RHS to V.
        Known.Zero |= RHSKnown.One  & MaskKnown.One;
        Known.One  |= RHSKnown.Zero & MaskKnown.One;
      // assume(v | b = a)
      } else if (match(Cmp,
                       m_c_ICmp(Pred, m_c_Or(m_V, m_Value(B)), m_Value(A))) &&
                 isValidAssumeForContext(I, Q.CxtI, Q.DT)) {
        KnownBits RHSKnown(BitWidth);
        computeKnownBits(A, RHSKnown, Depth+1, Query(Q, I));
        KnownBits BKnown(BitWidth);
        computeKnownBits(B, BKnown, Depth+1, Query(Q, I));

        // For those bits in B that are known to be zero, we can propagate known
        // bits from the RHS to V.
        Known.Zero |= RHSKnown.Zero & BKnown.Zero;
        Known.One  |= RHSKnown.One  & BKnown.Zero;
      // assume(~(v | b) = a)
      } else if (match(Cmp, m_c_ICmp(Pred, m_Not(m_c_Or(m_V, m_Value(B))),
                                     m_Value(A))) &&
                 isValidAssumeForContext(I, Q.CxtI, Q.DT)) {
        KnownBits RHSKnown(BitWidth);
        computeKnownBits(A, RHSKnown, Depth+1, Query(Q, I));
        KnownBits BKnown(BitWidth);
        computeKnownBits(B, BKnown, Depth+1, Query(Q, I));

        // For those bits in B that are known to be zero, we can propagate
        // inverted known bits from the RHS to V.
        Known.Zero |= RHSKnown.One  & BKnown.Zero;
        Known.One  |= RHSKnown.Zero & BKnown.Zero;
      // assume(v ^ b = a)
      } else if (match(Cmp,
                       m_c_ICmp(Pred, m_c_Xor(m_V, m_Value(B)), m_Value(A))) &&
                 isValidAssumeForContext(I, Q.CxtI, Q.DT)) {
        KnownBits RHSKnown(BitWidth);
        computeKnownBits(A, RHSKnown, Depth+1, Query(Q, I));
        KnownBits BKnown(BitWidth);
        computeKnownBits(B, BKnown, Depth+1, Query(Q, I));

        // For those bits in B that are known to be zero, we can propagate known
        // bits from the RHS to V. For those bits in B that are known to be one,
        // we can propagate inverted known bits from the RHS to V.
        Known.Zero |= RHSKnown.Zero & BKnown.Zero;
        Known.One  |= RHSKnown.One  & BKnown.Zero;
        Known.Zero |= RHSKnown.One  & BKnown.One;
        Known.One  |= RHSKnown.Zero & BKnown.One;
      // assume(~(v ^ b) = a)
      } else if (match(Cmp, m_c_ICmp(Pred, m_Not(m_c_Xor(m_V, m_Value(B))),
                                     m_Value(A))) &&
                 isValidAssumeForContext(I, Q.CxtI, Q.DT)) {
        KnownBits RHSKnown(BitWidth);
        computeKnownBits(A, RHSKnown, Depth+1, Query(Q, I));
        KnownBits BKnown(BitWidth);
        computeKnownBits(B, BKnown, Depth+1, Query(Q, I));

        // For those bits in B that are known to be zero, we can propagate
        // inverted known bits from the RHS to V. For those bits in B that are
        // known to be one, we can propagate known bits from the RHS to V.
        Known.Zero |= RHSKnown.One  & BKnown.Zero;
        Known.One  |= RHSKnown.Zero & BKnown.Zero;
        Known.Zero |= RHSKnown.Zero & BKnown.One;
        Known.One  |= RHSKnown.One  & BKnown.One;
      // assume(v << c = a)
      } else if (match(Cmp, m_c_ICmp(Pred, m_Shl(m_V, m_ConstantInt(C)),
                                     m_Value(A))) &&
                 isValidAssumeForContext(I, Q.CxtI, Q.DT) && C < BitWidth) {
        KnownBits RHSKnown(BitWidth);
        computeKnownBits(A, RHSKnown, Depth+1, Query(Q, I));
        // For those bits in RHS that are known, we can propagate them to known
        // bits in V shifted to the right by C.
        RHSKnown.Zero.lshrInPlace(C);
        Known.Zero |= RHSKnown.Zero;
        RHSKnown.One.lshrInPlace(C);
        Known.One  |= RHSKnown.One;
      // assume(~(v << c) = a)
      } else if (match(Cmp, m_c_ICmp(Pred, m_Not(m_Shl(m_V, m_ConstantInt(C))),
                                     m_Value(A))) &&
                 isValidAssumeForContext(I, Q.CxtI, Q.DT) && C < BitWidth) {
        KnownBits RHSKnown(BitWidth);
        computeKnownBits(A, RHSKnown, Depth+1, Query(Q, I));
        // For those bits in RHS that are known, we can propagate them inverted
        // to known bits in V shifted to the right by C.
        RHSKnown.One.lshrInPlace(C);
        Known.Zero |= RHSKnown.One;
        RHSKnown.Zero.lshrInPlace(C);
        Known.One  |= RHSKnown.Zero;
      // assume(v >> c = a)
      } else if (match(Cmp, m_c_ICmp(Pred, m_Shr(m_V, m_ConstantInt(C)),
                                     m_Value(A))) &&
                 isValidAssumeForContext(I, Q.CxtI, Q.DT) && C < BitWidth) {
        KnownBits RHSKnown(BitWidth);
        computeKnownBits(A, RHSKnown, Depth+1, Query(Q, I));
        // For those bits in RHS that are known, we can propagate them to known
        // bits in V shifted to the right by C.
        Known.Zero |= RHSKnown.Zero << C;
        Known.One  |= RHSKnown.One  << C;
      // assume(~(v >> c) = a)
      } else if (match(Cmp, m_c_ICmp(Pred, m_Not(m_Shr(m_V, m_ConstantInt(C))),
                                     m_Value(A))) &&
                 isValidAssumeForContext(I, Q.CxtI, Q.DT) && C < BitWidth) {
        KnownBits RHSKnown(BitWidth);
        computeKnownBits(A, RHSKnown, Depth+1, Query(Q, I));
        // For those bits in RHS that are known, we can propagate them inverted
        // to known bits in V shifted to the right by C.
        Known.Zero |= RHSKnown.One  << C;
        Known.One  |= RHSKnown.Zero << C;
      }
      break;
    case ICmpInst::ICMP_SGE:
      // assume(v >=_s c) where c is non-negative
      if (match(Cmp, m_ICmp(Pred, m_V, m_Value(A))) &&
          isValidAssumeForContext(I, Q.CxtI, Q.DT)) {
        KnownBits RHSKnown(BitWidth);
        computeKnownBits(A, RHSKnown, Depth + 1, Query(Q, I));

        if (RHSKnown.isNonNegative()) {
          // We know that the sign bit is zero.
          Known.makeNonNegative();
        }
      }
      break;
    case ICmpInst::ICMP_SGT:
      // assume(v >_s c) where c is at least -1.
      if (match(Cmp, m_ICmp(Pred, m_V, m_Value(A))) &&
          isValidAssumeForContext(I, Q.CxtI, Q.DT)) {
        KnownBits RHSKnown(BitWidth);
        computeKnownBits(A, RHSKnown, Depth + 1, Query(Q, I));

        if (RHSKnown.isAllOnes() || RHSKnown.isNonNegative()) {
          // We know that the sign bit is zero.
          Known.makeNonNegative();
        }
      }
      break;
    case ICmpInst::ICMP_SLE:
      // assume(v <=_s c) where c is negative
      if (match(Cmp, m_ICmp(Pred, m_V, m_Value(A))) &&
          isValidAssumeForContext(I, Q.CxtI, Q.DT)) {
        KnownBits RHSKnown(BitWidth);
        computeKnownBits(A, RHSKnown, Depth + 1, Query(Q, I));

        if (RHSKnown.isNegative()) {
          // We know that the sign bit is one.
          Known.makeNegative();
        }
      }
      break;
    case ICmpInst::ICMP_SLT:
      // assume(v <_s c) where c is non-positive
      if (match(Cmp, m_ICmp(Pred, m_V, m_Value(A))) &&
          isValidAssumeForContext(I, Q.CxtI, Q.DT)) {
        KnownBits RHSKnown(BitWidth);
        computeKnownBits(A, RHSKnown, Depth+1, Query(Q, I));

        if (RHSKnown.isZero() || RHSKnown.isNegative()) {
          // We know that the sign bit is one.
          Known.makeNegative();
        }
      }
      break;
    case ICmpInst::ICMP_ULE:
      // assume(v <=_u c)
      if (match(Cmp, m_ICmp(Pred, m_V, m_Value(A))) &&
          isValidAssumeForContext(I, Q.CxtI, Q.DT)) {
        KnownBits RHSKnown(BitWidth);
        computeKnownBits(A, RHSKnown, Depth+1, Query(Q, I));

        // Whatever high bits in c are zero are known to be zero.
        Known.Zero.setHighBits(RHSKnown.countMinLeadingZeros());
      }
      break;
    case ICmpInst::ICMP_ULT:
      // assume(v <_u c)
      if (match(Cmp, m_ICmp(Pred, m_V, m_Value(A))) &&
          isValidAssumeForContext(I, Q.CxtI, Q.DT)) {
        KnownBits RHSKnown(BitWidth);
        computeKnownBits(A, RHSKnown, Depth+1, Query(Q, I));

        // If the RHS is known zero, then this assumption must be wrong (nothing
        // is unsigned less than zero). Signal a conflict and get out of here.
        if (RHSKnown.isZero()) {
          Known.Zero.setAllBits();
          Known.One.setAllBits();
          break;
        }

        // Whatever high bits in c are zero are known to be zero (if c is a power
        // of 2, then one more).
        if (isKnownToBeAPowerOfTwo(A, false, Depth + 1, Query(Q, I)))
          Known.Zero.setHighBits(RHSKnown.countMinLeadingZeros() + 1);
        else
          Known.Zero.setHighBits(RHSKnown.countMinLeadingZeros());
      }
      break;
    }
  }

  // If assumptions conflict with each other or previous known bits, then we
  // have a logical fallacy. It's possible that the assumption is not reachable,
  // so this isn't a real bug. On the other hand, the program may have undefined
  // behavior, or we might have a bug in the compiler. We can't assert/crash, so
  // clear out the known bits, try to warn the user, and hope for the best.
  if (Known.Zero.intersects(Known.One)) {
    Known.resetAll();

    if (Q.ORE)
      Q.ORE->emit([&]() {
        auto *CxtI = const_cast<Instruction *>(Q.CxtI);
        return OptimizationRemarkAnalysis("value-tracking", "BadAssumption",
                                          CxtI)
               << "Detected conflicting code assumptions. Program may "
                  "have undefined behavior, or compiler may have "
                  "internal error.";
      });
  }
}

/// Compute known bits from a shift operator, including those with a
/// non-constant shift amount. Known is the output of this function. Known2 is a
/// pre-allocated temporary with the same bit width as Known. KZF and KOF are
/// operator-specific functions that, given the known-zero or known-one bits
/// respectively, and a shift amount, compute the implied known-zero or
/// known-one bits of the shift operator's result respectively for that shift
/// amount. The results from calling KZF and KOF are conservatively combined for
/// all permitted shift amounts.
static void computeKnownBitsFromShiftOperator(
    const Operator *I, const APInt &DemandedElts, KnownBits &Known,
    KnownBits &Known2, unsigned Depth, const Query &Q,
    function_ref<APInt(const APInt &, unsigned)> KZF,
    function_ref<APInt(const APInt &, unsigned)> KOF) {
  unsigned BitWidth = Known.getBitWidth();

  computeKnownBits(I->getOperand(1), DemandedElts, Known, Depth + 1, Q);
  if (Known.isConstant()) {
    unsigned ShiftAmt = Known.getConstant().getLimitedValue(BitWidth - 1);

    computeKnownBits(I->getOperand(0), DemandedElts, Known, Depth + 1, Q);
    Known.Zero = KZF(Known.Zero, ShiftAmt);
    Known.One  = KOF(Known.One, ShiftAmt);
    // If the known bits conflict, this must be an overflowing left shift, so
    // the shift result is poison. We can return anything we want. Choose 0 for
    // the best folding opportunity.
    if (Known.hasConflict())
      Known.setAllZero();

    return;
  }

  // If the shift amount could be greater than or equal to the bit-width of the
  // LHS, the value could be poison, but bail out because the check below is
  // expensive.
  // TODO: Should we just carry on?
  if (Known.getMaxValue().uge(BitWidth)) {
    Known.resetAll();
    return;
  }

  // Note: We cannot use Known.Zero.getLimitedValue() here, because if
  // BitWidth > 64 and any upper bits are known, we'll end up returning the
  // limit value (which implies all bits are known).
  uint64_t ShiftAmtKZ = Known.Zero.zextOrTrunc(64).getZExtValue();
  uint64_t ShiftAmtKO = Known.One.zextOrTrunc(64).getZExtValue();

  // It would be more-clearly correct to use the two temporaries for this
  // calculation. Reusing the APInts here to prevent unnecessary allocations.
  Known.resetAll();

  // If we know the shifter operand is nonzero, we can sometimes infer more
  // known bits. However this is expensive to compute, so be lazy about it and
  // only compute it when absolutely necessary.
  Optional<bool> ShifterOperandIsNonZero;

  // Early exit if we can't constrain any well-defined shift amount.
  if (!(ShiftAmtKZ & (PowerOf2Ceil(BitWidth) - 1)) &&
      !(ShiftAmtKO & (PowerOf2Ceil(BitWidth) - 1))) {
    ShifterOperandIsNonZero =
        isKnownNonZero(I->getOperand(1), DemandedElts, Depth + 1, Q);
    if (!*ShifterOperandIsNonZero)
      return;
  }

  computeKnownBits(I->getOperand(0), DemandedElts, Known2, Depth + 1, Q);

  Known.Zero.setAllBits();
  Known.One.setAllBits();
  for (unsigned ShiftAmt = 0; ShiftAmt < BitWidth; ++ShiftAmt) {
    // Combine the shifted known input bits only for those shift amounts
    // compatible with its known constraints.
    if ((ShiftAmt & ~ShiftAmtKZ) != ShiftAmt)
      continue;
    if ((ShiftAmt | ShiftAmtKO) != ShiftAmt)
      continue;
    // If we know the shifter is nonzero, we may be able to infer more known
    // bits. This check is sunk down as far as possible to avoid the expensive
    // call to isKnownNonZero if the cheaper checks above fail.
    if (ShiftAmt == 0) {
      if (!ShifterOperandIsNonZero.hasValue())
        ShifterOperandIsNonZero =
            isKnownNonZero(I->getOperand(1), DemandedElts, Depth + 1, Q);
      if (*ShifterOperandIsNonZero)
        continue;
    }

    Known.Zero &= KZF(Known2.Zero, ShiftAmt);
    Known.One  &= KOF(Known2.One, ShiftAmt);
  }

  // If the known bits conflict, the result is poison. Return a 0 and hope the
  // caller can further optimize that.
  if (Known.hasConflict())
    Known.setAllZero();
}

static void computeKnownBitsFromOperator(const Operator *I,
                                         const APInt &DemandedElts,
                                         KnownBits &Known, unsigned Depth,
                                         const Query &Q) {
  unsigned BitWidth = Known.getBitWidth();

  KnownBits Known2(BitWidth);
  switch (I->getOpcode()) {
  default: break;
  case Instruction::Load:
    if (MDNode *MD =
            Q.IIQ.getMetadata(cast<LoadInst>(I), LLVMContext::MD_range))
      computeKnownBitsFromRangeMetadata(*MD, Known);
    break;
  case Instruction::And: {
    // If either the LHS or the RHS are Zero, the result is zero.
    computeKnownBits(I->getOperand(1), DemandedElts, Known, Depth + 1, Q);
    computeKnownBits(I->getOperand(0), DemandedElts, Known2, Depth + 1, Q);

    Known &= Known2;

    // and(x, add (x, -1)) is a common idiom that always clears the low bit;
    // here we handle the more general case of adding any odd number by
    // matching the form add(x, add(x, y)) where y is odd.
    // TODO: This could be generalized to clearing any bit set in y where the
    // following bit is known to be unset in y.
    Value *X = nullptr, *Y = nullptr;
    if (!Known.Zero[0] && !Known.One[0] &&
        match(I, m_c_BinOp(m_Value(X), m_Add(m_Deferred(X), m_Value(Y))))) {
      Known2.resetAll();
      computeKnownBits(Y, DemandedElts, Known2, Depth + 1, Q);
      if (Known2.countMinTrailingOnes() > 0)
        Known.Zero.setBit(0);
    }
    break;
  }
  case Instruction::Or:
    computeKnownBits(I->getOperand(1), DemandedElts, Known, Depth + 1, Q);
    computeKnownBits(I->getOperand(0), DemandedElts, Known2, Depth + 1, Q);

    Known |= Known2;
    break;
  case Instruction::Xor:
    computeKnownBits(I->getOperand(1), DemandedElts, Known, Depth + 1, Q);
    computeKnownBits(I->getOperand(0), DemandedElts, Known2, Depth + 1, Q);

    Known ^= Known2;
    break;
  case Instruction::Mul: {
    bool NSW = Q.IIQ.hasNoSignedWrap(cast<OverflowingBinaryOperator>(I));
    computeKnownBitsMul(I->getOperand(0), I->getOperand(1), NSW, DemandedElts,
                        Known, Known2, Depth, Q);
    break;
  }
  case Instruction::UDiv: {
    // For the purposes of computing leading zeros we can conservatively
    // treat a udiv as a logical right shift by the power of 2 known to
    // be less than the denominator.
    computeKnownBits(I->getOperand(0), Known2, Depth + 1, Q);
    unsigned LeadZ = Known2.countMinLeadingZeros();

    Known2.resetAll();
    computeKnownBits(I->getOperand(1), Known2, Depth + 1, Q);
    unsigned RHSMaxLeadingZeros = Known2.countMaxLeadingZeros();
    if (RHSMaxLeadingZeros != BitWidth)
      LeadZ = std::min(BitWidth, LeadZ + BitWidth - RHSMaxLeadingZeros - 1);

    Known.Zero.setHighBits(LeadZ);
    break;
  }
  case Instruction::Select: {
    const Value *LHS = nullptr, *RHS = nullptr;
    SelectPatternFlavor SPF = matchSelectPattern(I, LHS, RHS).Flavor;
    if (SelectPatternResult::isMinOrMax(SPF)) {
      computeKnownBits(RHS, Known, Depth + 1, Q);
      computeKnownBits(LHS, Known2, Depth + 1, Q);
    } else {
      computeKnownBits(I->getOperand(2), Known, Depth + 1, Q);
      computeKnownBits(I->getOperand(1), Known2, Depth + 1, Q);
    }

    unsigned MaxHighOnes = 0;
    unsigned MaxHighZeros = 0;
    if (SPF == SPF_SMAX) {
      // If both sides are negative, the result is negative.
      if (Known.isNegative() && Known2.isNegative())
        // We can derive a lower bound on the result by taking the max of the
        // leading one bits.
        MaxHighOnes =
            std::max(Known.countMinLeadingOnes(), Known2.countMinLeadingOnes());
      // If either side is non-negative, the result is non-negative.
      else if (Known.isNonNegative() || Known2.isNonNegative())
        MaxHighZeros = 1;
    } else if (SPF == SPF_SMIN) {
      // If both sides are non-negative, the result is non-negative.
      if (Known.isNonNegative() && Known2.isNonNegative())
        // We can derive an upper bound on the result by taking the max of the
        // leading zero bits.
        MaxHighZeros = std::max(Known.countMinLeadingZeros(),
                                Known2.countMinLeadingZeros());
      // If either side is negative, the result is negative.
      else if (Known.isNegative() || Known2.isNegative())
        MaxHighOnes = 1;
    } else if (SPF == SPF_UMAX) {
      // We can derive a lower bound on the result by taking the max of the
      // leading one bits.
      MaxHighOnes =
          std::max(Known.countMinLeadingOnes(), Known2.countMinLeadingOnes());
    } else if (SPF == SPF_UMIN) {
      // We can derive an upper bound on the result by taking the max of the
      // leading zero bits.
      MaxHighZeros =
          std::max(Known.countMinLeadingZeros(), Known2.countMinLeadingZeros());
    } else if (SPF == SPF_ABS) {
      // RHS from matchSelectPattern returns the negation part of abs pattern.
      // If the negate has an NSW flag we can assume the sign bit of the result
      // will be 0 because that makes abs(INT_MIN) undefined.
      if (match(RHS, m_Neg(m_Specific(LHS))) &&
          Q.IIQ.hasNoSignedWrap(cast<Instruction>(RHS)))
        MaxHighZeros = 1;
    }

    // Only known if known in both the LHS and RHS.
    Known.One &= Known2.One;
    Known.Zero &= Known2.Zero;
    if (MaxHighOnes > 0)
      Known.One.setHighBits(MaxHighOnes);
    if (MaxHighZeros > 0)
      Known.Zero.setHighBits(MaxHighZeros);
    break;
  }
  case Instruction::FPTrunc:
  case Instruction::FPExt:
  case Instruction::FPToUI:
  case Instruction::FPToSI:
  case Instruction::SIToFP:
  case Instruction::UIToFP:
    break; // Can't work with floating point.
  case Instruction::PtrToInt:
  case Instruction::IntToPtr:
    // Fall through and handle them the same as zext/trunc.
    LLVM_FALLTHROUGH;
  case Instruction::ZExt:
  case Instruction::Trunc: {
    Type *SrcTy = I->getOperand(0)->getType();

    unsigned SrcBitWidth;
    // Note that we handle pointer operands here because of inttoptr/ptrtoint
    // which fall through here.
    Type *ScalarTy = SrcTy->getScalarType();
    SrcBitWidth = ScalarTy->isPointerTy() ?
      Q.DL.getPointerTypeSizeInBits(ScalarTy) :
      Q.DL.getTypeSizeInBits(ScalarTy);

    assert(SrcBitWidth && "SrcBitWidth can't be zero");
    Known = Known.anyextOrTrunc(SrcBitWidth);
    computeKnownBits(I->getOperand(0), Known, Depth + 1, Q);
    Known = Known.zextOrTrunc(BitWidth);
    break;
  }
  case Instruction::BitCast: {
    Type *SrcTy = I->getOperand(0)->getType();
    if (SrcTy->isIntOrPtrTy() &&
        // TODO: For now, not handling conversions like:
        // (bitcast i64 %x to <2 x i32>)
        !I->getType()->isVectorTy()) {
      computeKnownBits(I->getOperand(0), Known, Depth + 1, Q);
      break;
    }
    break;
  }
  case Instruction::SExt: {
    // Compute the bits in the result that are not present in the input.
    unsigned SrcBitWidth = I->getOperand(0)->getType()->getScalarSizeInBits();

    Known = Known.trunc(SrcBitWidth);
    computeKnownBits(I->getOperand(0), Known, Depth + 1, Q);
    // If the sign bit of the input is known set or clear, then we know the
    // top bits of the result.
    Known = Known.sext(BitWidth);
    break;
  }
  case Instruction::Shl: {
    // (shl X, C1) & C2 == 0   iff   (X & C2 >>u C1) == 0
    bool NSW = Q.IIQ.hasNoSignedWrap(cast<OverflowingBinaryOperator>(I));
    auto KZF = [NSW](const APInt &KnownZero, unsigned ShiftAmt) {
      APInt KZResult = KnownZero << ShiftAmt;
      KZResult.setLowBits(ShiftAmt); // Low bits known 0.
      // If this shift has "nsw" keyword, then the result is either a poison
      // value or has the same sign bit as the first operand.
      if (NSW && KnownZero.isSignBitSet())
        KZResult.setSignBit();
      return KZResult;
    };

    auto KOF = [NSW](const APInt &KnownOne, unsigned ShiftAmt) {
      APInt KOResult = KnownOne << ShiftAmt;
      if (NSW && KnownOne.isSignBitSet())
        KOResult.setSignBit();
      return KOResult;
    };

    computeKnownBitsFromShiftOperator(I, DemandedElts, Known, Known2, Depth, Q,
                                      KZF, KOF);
    break;
  }
  case Instruction::LShr: {
    // (lshr X, C1) & C2 == 0   iff  (-1 >> C1) & C2 == 0
    auto KZF = [](const APInt &KnownZero, unsigned ShiftAmt) {
      APInt KZResult = KnownZero.lshr(ShiftAmt);
      // High bits known zero.
      KZResult.setHighBits(ShiftAmt);
      return KZResult;
    };

    auto KOF = [](const APInt &KnownOne, unsigned ShiftAmt) {
      return KnownOne.lshr(ShiftAmt);
    };

    computeKnownBitsFromShiftOperator(I, DemandedElts, Known, Known2, Depth, Q,
                                      KZF, KOF);
    break;
  }
  case Instruction::AShr: {
    // (ashr X, C1) & C2 == 0   iff  (-1 >> C1) & C2 == 0
    auto KZF = [](const APInt &KnownZero, unsigned ShiftAmt) {
      return KnownZero.ashr(ShiftAmt);
    };

    auto KOF = [](const APInt &KnownOne, unsigned ShiftAmt) {
      return KnownOne.ashr(ShiftAmt);
    };

    computeKnownBitsFromShiftOperator(I, DemandedElts, Known, Known2, Depth, Q,
                                      KZF, KOF);
    break;
  }
  case Instruction::Sub: {
    bool NSW = Q.IIQ.hasNoSignedWrap(cast<OverflowingBinaryOperator>(I));
    computeKnownBitsAddSub(false, I->getOperand(0), I->getOperand(1), NSW,
                           DemandedElts, Known, Known2, Depth, Q);
    break;
  }
  case Instruction::Add: {
    bool NSW = Q.IIQ.hasNoSignedWrap(cast<OverflowingBinaryOperator>(I));
    computeKnownBitsAddSub(true, I->getOperand(0), I->getOperand(1), NSW,
                           DemandedElts, Known, Known2, Depth, Q);
    break;
  }
  case Instruction::SRem:
    if (ConstantInt *Rem = dyn_cast<ConstantInt>(I->getOperand(1))) {
      APInt RA = Rem->getValue().abs();
      if (RA.isPowerOf2()) {
        APInt LowBits = RA - 1;
        computeKnownBits(I->getOperand(0), Known2, Depth + 1, Q);

        // The low bits of the first operand are unchanged by the srem.
        Known.Zero = Known2.Zero & LowBits;
        Known.One = Known2.One & LowBits;

        // If the first operand is non-negative or has all low bits zero, then
        // the upper bits are all zero.
        if (Known2.isNonNegative() || LowBits.isSubsetOf(Known2.Zero))
          Known.Zero |= ~LowBits;

        // If the first operand is negative and not all low bits are zero, then
        // the upper bits are all one.
        if (Known2.isNegative() && LowBits.intersects(Known2.One))
          Known.One |= ~LowBits;

        assert((Known.Zero & Known.One) == 0 && "Bits known to be one AND zero?");
        break;
      }
    }

    // The sign bit is the LHS's sign bit, except when the result of the
    // remainder is zero.
    computeKnownBits(I->getOperand(0), Known2, Depth + 1, Q);
    // If it's known zero, our sign bit is also zero.
    if (Known2.isNonNegative())
      Known.makeNonNegative();

    break;
  case Instruction::URem: {
    if (ConstantInt *Rem = dyn_cast<ConstantInt>(I->getOperand(1))) {
      const APInt &RA = Rem->getValue();
      if (RA.isPowerOf2()) {
        APInt LowBits = (RA - 1);
        computeKnownBits(I->getOperand(0), Known, Depth + 1, Q);
        Known.Zero |= ~LowBits;
        Known.One &= LowBits;
        break;
      }
    }

    // Since the result is less than or equal to either operand, any leading
    // zero bits in either operand must also exist in the result.
    computeKnownBits(I->getOperand(0), Known, Depth + 1, Q);
    computeKnownBits(I->getOperand(1), Known2, Depth + 1, Q);

    unsigned Leaders =
        std::max(Known.countMinLeadingZeros(), Known2.countMinLeadingZeros());
    Known.resetAll();
    Known.Zero.setHighBits(Leaders);
    break;
  }

  case Instruction::Alloca: {
    const AllocaInst *AI = cast<AllocaInst>(I);
    unsigned Align = AI->getAlignment();
    if (Align == 0)
      Align = Q.DL.getABITypeAlignment(AI->getAllocatedType());

    if (Align > 0)
      Known.Zero.setLowBits(countTrailingZeros(Align));
    break;
  }
  case Instruction::GetElementPtr: {
    // Analyze all of the subscripts of this getelementptr instruction
    // to determine if we can prove known low zero bits.
    KnownBits LocalKnown(BitWidth);
    computeKnownBits(I->getOperand(0), LocalKnown, Depth + 1, Q);
    unsigned TrailZ = LocalKnown.countMinTrailingZeros();

    gep_type_iterator GTI = gep_type_begin(I);
    for (unsigned i = 1, e = I->getNumOperands(); i != e; ++i, ++GTI) {
      // TrailZ can only become smaller, short-circuit if we hit zero.
      if (TrailZ == 0)
        break;

      Value *Index = I->getOperand(i);
      if (StructType *STy = GTI.getStructTypeOrNull()) {
        // Handle struct member offset arithmetic.

        // Handle case when index is vector zeroinitializer
        Constant *CIndex = cast<Constant>(Index);
        if (CIndex->isZeroValue())
          continue;

        if (CIndex->getType()->isVectorTy())
          Index = CIndex->getSplatValue();

        unsigned Idx = cast<ConstantInt>(Index)->getZExtValue();
        const StructLayout *SL = Q.DL.getStructLayout(STy);
        uint64_t Offset = SL->getElementOffset(Idx);
        TrailZ = std::min<unsigned>(TrailZ,
                                    countTrailingZeros(Offset));
      } else {
        // Handle array index arithmetic.
        Type *IndexedTy = GTI.getIndexedType();
        if (!IndexedTy->isSized()) {
          TrailZ = 0;
          break;
        }
        unsigned GEPOpiBits = Index->getType()->getScalarSizeInBits();
        uint64_t TypeSize = Q.DL.getTypeAllocSize(IndexedTy).getKnownMinSize();
        LocalKnown.Zero = LocalKnown.One = APInt(GEPOpiBits, 0);
        computeKnownBits(Index, LocalKnown, Depth + 1, Q);
        TrailZ = std::min(TrailZ,
                          unsigned(countTrailingZeros(TypeSize) +
                                   LocalKnown.countMinTrailingZeros()));
      }
    }

    Known.Zero.setLowBits(TrailZ);
    break;
  }
  case Instruction::PHI: {
    const PHINode *P = cast<PHINode>(I);
    // Handle the case of a simple two-predecessor recurrence PHI.
    // There's a lot more that could theoretically be done here, but
    // this is sufficient to catch some interesting cases.
    if (P->getNumIncomingValues() == 2) {
      for (unsigned i = 0; i != 2; ++i) {
        Value *L = P->getIncomingValue(i);
        Value *R = P->getIncomingValue(!i);
        Instruction *RInst = P->getIncomingBlock(!i)->getTerminator();
        Instruction *LInst = P->getIncomingBlock(i)->getTerminator();
        Operator *LU = dyn_cast<Operator>(L);
        if (!LU)
          continue;
        unsigned Opcode = LU->getOpcode();
        // Check for operations that have the property that if
        // both their operands have low zero bits, the result
        // will have low zero bits.
        if (Opcode == Instruction::Add ||
            Opcode == Instruction::Sub ||
            Opcode == Instruction::And ||
            Opcode == Instruction::Or ||
            Opcode == Instruction::Mul) {
          Value *LL = LU->getOperand(0);
          Value *LR = LU->getOperand(1);
          // Find a recurrence.
          if (LL == I)
            L = LR;
          else if (LR == I)
            L = LL;
          else
            continue; // Check for recurrence with L and R flipped.

          // Change the context instruction to the "edge" that flows into the
          // phi. This is important because that is where the value is actually
          // "evaluated" even though it is used later somewhere else. (see also
          // D69571).
          Query RecQ = Q;

          // Ok, we have a PHI of the form L op= R. Check for low
          // zero bits.
          RecQ.CxtI = RInst;
          computeKnownBits(R, Known2, Depth + 1, RecQ);

          // We need to take the minimum number of known bits
          KnownBits Known3(BitWidth);
          RecQ.CxtI = LInst;
          computeKnownBits(L, Known3, Depth + 1, RecQ);

          Known.Zero.setLowBits(std::min(Known2.countMinTrailingZeros(),
                                         Known3.countMinTrailingZeros()));

          auto *OverflowOp = dyn_cast<OverflowingBinaryOperator>(LU);
          if (OverflowOp && Q.IIQ.hasNoSignedWrap(OverflowOp)) {
            // If initial value of recurrence is nonnegative, and we are adding
            // a nonnegative number with nsw, the result can only be nonnegative
            // or poison value regardless of the number of times we execute the
            // add in phi recurrence. If initial value is negative and we are
            // adding a negative number with nsw, the result can only be
            // negative or poison value. Similar arguments apply to sub and mul.
            //
            // (add non-negative, non-negative) --> non-negative
            // (add negative, negative) --> negative
            if (Opcode == Instruction::Add) {
              if (Known2.isNonNegative() && Known3.isNonNegative())
                Known.makeNonNegative();
              else if (Known2.isNegative() && Known3.isNegative())
                Known.makeNegative();
            }

            // (sub nsw non-negative, negative) --> non-negative
            // (sub nsw negative, non-negative) --> negative
            else if (Opcode == Instruction::Sub && LL == I) {
              if (Known2.isNonNegative() && Known3.isNegative())
                Known.makeNonNegative();
              else if (Known2.isNegative() && Known3.isNonNegative())
                Known.makeNegative();
            }

            // (mul nsw non-negative, non-negative) --> non-negative
            else if (Opcode == Instruction::Mul && Known2.isNonNegative() &&
                     Known3.isNonNegative())
              Known.makeNonNegative();
          }

          break;
        }
      }
    }

    // Unreachable blocks may have zero-operand PHI nodes.
    if (P->getNumIncomingValues() == 0)
      break;

    // Otherwise take the unions of the known bit sets of the operands,
    // taking conservative care to avoid excessive recursion.
    if (Depth < MaxDepth - 1 && !Known.Zero && !Known.One) {
      // Skip if every incoming value references to ourself.
      if (dyn_cast_or_null<UndefValue>(P->hasConstantValue()))
        break;

      Known.Zero.setAllBits();
      Known.One.setAllBits();
      for (unsigned u = 0, e = P->getNumIncomingValues(); u < e; ++u) {
        Value *IncValue = P->getIncomingValue(u);
        // Skip direct self references.
        if (IncValue == P) continue;

        // Change the context instruction to the "edge" that flows into the
        // phi. This is important because that is where the value is actually
        // "evaluated" even though it is used later somewhere else. (see also
        // D69571).
        Query RecQ = Q;
        RecQ.CxtI = P->getIncomingBlock(u)->getTerminator();

        Known2 = KnownBits(BitWidth);
        // Recurse, but cap the recursion to one level, because we don't
        // want to waste time spinning around in loops.
        computeKnownBits(IncValue, Known2, MaxDepth - 1, RecQ);
        Known.Zero &= Known2.Zero;
        Known.One &= Known2.One;
        // If all bits have been ruled out, there's no need to check
        // more operands.
        if (!Known.Zero && !Known.One)
          break;
      }
    }
    break;
  }
  case Instruction::Call:
  case Instruction::Invoke:
    // If range metadata is attached to this call, set known bits from that,
    // and then intersect with known bits based on other properties of the
    // function.
    if (MDNode *MD =
            Q.IIQ.getMetadata(cast<Instruction>(I), LLVMContext::MD_range))
      computeKnownBitsFromRangeMetadata(*MD, Known);
    if (const Value *RV = cast<CallBase>(I)->getReturnedArgOperand()) {
      computeKnownBits(RV, Known2, Depth + 1, Q);
      Known.Zero |= Known2.Zero;
      Known.One |= Known2.One;
    }
    if (const IntrinsicInst *II = dyn_cast<IntrinsicInst>(I)) {
      switch (II->getIntrinsicID()) {
      default: break;
      case Intrinsic::bitreverse:
        computeKnownBits(I->getOperand(0), DemandedElts, Known2, Depth + 1, Q);
        Known.Zero |= Known2.Zero.reverseBits();
        Known.One |= Known2.One.reverseBits();
        break;
      case Intrinsic::bswap:
        computeKnownBits(I->getOperand(0), DemandedElts, Known2, Depth + 1, Q);
        Known.Zero |= Known2.Zero.byteSwap();
        Known.One |= Known2.One.byteSwap();
        break;
      case Intrinsic::ctlz: {
        computeKnownBits(I->getOperand(0), Known2, Depth + 1, Q);
        // If we have a known 1, its position is our upper bound.
        unsigned PossibleLZ = Known2.One.countLeadingZeros();
        // If this call is undefined for 0, the result will be less than 2^n.
        if (II->getArgOperand(1) == ConstantInt::getTrue(II->getContext()))
          PossibleLZ = std::min(PossibleLZ, BitWidth - 1);
        unsigned LowBits = Log2_32(PossibleLZ)+1;
        Known.Zero.setBitsFrom(LowBits);
        break;
      }
      case Intrinsic::cttz: {
        computeKnownBits(I->getOperand(0), Known2, Depth + 1, Q);
        // If we have a known 1, its position is our upper bound.
        unsigned PossibleTZ = Known2.One.countTrailingZeros();
        // If this call is undefined for 0, the result will be less than 2^n.
        if (II->getArgOperand(1) == ConstantInt::getTrue(II->getContext()))
          PossibleTZ = std::min(PossibleTZ, BitWidth - 1);
        unsigned LowBits = Log2_32(PossibleTZ)+1;
        Known.Zero.setBitsFrom(LowBits);
        break;
      }
      case Intrinsic::ctpop: {
        computeKnownBits(I->getOperand(0), Known2, Depth + 1, Q);
        // We can bound the space the count needs.  Also, bits known to be zero
        // can't contribute to the population.
        unsigned BitsPossiblySet = Known2.countMaxPopulation();
        unsigned LowBits = Log2_32(BitsPossiblySet)+1;
        Known.Zero.setBitsFrom(LowBits);
        // TODO: we could bound KnownOne using the lower bound on the number
        // of bits which might be set provided by popcnt KnownOne2.
        break;
      }
      case Intrinsic::fshr:
      case Intrinsic::fshl: {
        const APInt *SA;
        if (!match(I->getOperand(2), m_APInt(SA)))
          break;

        // Normalize to funnel shift left.
        uint64_t ShiftAmt = SA->urem(BitWidth);
        if (II->getIntrinsicID() == Intrinsic::fshr)
          ShiftAmt = BitWidth - ShiftAmt;

        KnownBits Known3(BitWidth);
        computeKnownBits(I->getOperand(0), Known2, Depth + 1, Q);
        computeKnownBits(I->getOperand(1), Known3, Depth + 1, Q);

        Known.Zero =
            Known2.Zero.shl(ShiftAmt) | Known3.Zero.lshr(BitWidth - ShiftAmt);
        Known.One =
            Known2.One.shl(ShiftAmt) | Known3.One.lshr(BitWidth - ShiftAmt);
        break;
      }
      case Intrinsic::uadd_sat:
      case Intrinsic::usub_sat: {
        bool IsAdd = II->getIntrinsicID() == Intrinsic::uadd_sat;
        computeKnownBits(I->getOperand(0), Known, Depth + 1, Q);
        computeKnownBits(I->getOperand(1), Known2, Depth + 1, Q);

        // Add: Leading ones of either operand are preserved.
        // Sub: Leading zeros of LHS and leading ones of RHS are preserved
        // as leading zeros in the result.
        unsigned LeadingKnown;
        if (IsAdd)
          LeadingKnown = std::max(Known.countMinLeadingOnes(),
                                  Known2.countMinLeadingOnes());
        else
          LeadingKnown = std::max(Known.countMinLeadingZeros(),
                                  Known2.countMinLeadingOnes());

        Known = KnownBits::computeForAddSub(
            IsAdd, /* NSW */ false, Known, Known2);

        // We select between the operation result and all-ones/zero
        // respectively, so we can preserve known ones/zeros.
        if (IsAdd) {
          Known.One.setHighBits(LeadingKnown);
          Known.Zero.clearAllBits();
        } else {
          Known.Zero.setHighBits(LeadingKnown);
          Known.One.clearAllBits();
        }
        break;
      }
      case Intrinsic::x86_sse42_crc32_64_64:
        Known.Zero.setBitsFrom(32);
        break;
      }
    }
    break;
  case Instruction::ShuffleVector: {
    auto *Shuf = dyn_cast<ShuffleVectorInst>(I);
    // FIXME: Do we need to handle ConstantExpr involving shufflevectors?
    if (!Shuf) {
      Known.resetAll();
      return;
    }
    // For undef elements, we don't know anything about the common state of
    // the shuffle result.
    APInt DemandedLHS, DemandedRHS;
    if (!getShuffleDemandedElts(Shuf, DemandedElts, DemandedLHS, DemandedRHS)) {
      Known.resetAll();
      return;
    }
    Known.One.setAllBits();
    Known.Zero.setAllBits();
    if (!!DemandedLHS) {
      const Value *LHS = Shuf->getOperand(0);
      computeKnownBits(LHS, DemandedLHS, Known, Depth + 1, Q);
      // If we don't know any bits, early out.
      if (Known.isUnknown())
        break;
    }
    if (!!DemandedRHS) {
      const Value *RHS = Shuf->getOperand(1);
      computeKnownBits(RHS, DemandedRHS, Known2, Depth + 1, Q);
      Known.One &= Known2.One;
      Known.Zero &= Known2.Zero;
    }
    break;
  }
  case Instruction::InsertElement: {
    const Value *Vec = I->getOperand(0);
    const Value *Elt = I->getOperand(1);
    auto *CIdx = dyn_cast<ConstantInt>(I->getOperand(2));
    // Early out if the index is non-constant or out-of-range.
    unsigned NumElts = DemandedElts.getBitWidth();
    if (!CIdx || CIdx->getValue().uge(NumElts)) {
      Known.resetAll();
      return;
    }
    Known.One.setAllBits();
    Known.Zero.setAllBits();
    unsigned EltIdx = CIdx->getZExtValue();
    // Do we demand the inserted element?
    if (DemandedElts[EltIdx]) {
      computeKnownBits(Elt, Known, Depth + 1, Q);
      // If we don't know any bits, early out.
      if (Known.isUnknown())
        break;
    }
    // We don't need the base vector element that has been inserted.
    APInt DemandedVecElts = DemandedElts;
    DemandedVecElts.clearBit(EltIdx);
    if (!!DemandedVecElts) {
      computeKnownBits(Vec, DemandedVecElts, Known2, Depth + 1, Q);
      Known.One &= Known2.One;
      Known.Zero &= Known2.Zero;
    }
    break;
  }
  case Instruction::ExtractElement: {
    // Look through extract element. If the index is non-constant or
    // out-of-range demand all elements, otherwise just the extracted element.
    const Value *Vec = I->getOperand(0);
    const Value *Idx = I->getOperand(1);
    auto *CIdx = dyn_cast<ConstantInt>(Idx);
    if (isa<ScalableVectorType>(Vec->getType())) {
      // FIXME: there's probably *something* we can do with scalable vectors
      Known.resetAll();
      break;
    }
    unsigned NumElts = cast<FixedVectorType>(Vec->getType())->getNumElements();
    APInt DemandedVecElts = APInt::getAllOnesValue(NumElts);
    if (CIdx && CIdx->getValue().ult(NumElts))
      DemandedVecElts = APInt::getOneBitSet(NumElts, CIdx->getZExtValue());
    computeKnownBits(Vec, DemandedVecElts, Known, Depth + 1, Q);
    break;
  }
  case Instruction::ExtractValue:
    if (IntrinsicInst *II = dyn_cast<IntrinsicInst>(I->getOperand(0))) {
      const ExtractValueInst *EVI = cast<ExtractValueInst>(I);
      if (EVI->getNumIndices() != 1) break;
      if (EVI->getIndices()[0] == 0) {
        switch (II->getIntrinsicID()) {
        default: break;
        case Intrinsic::uadd_with_overflow:
        case Intrinsic::sadd_with_overflow:
          computeKnownBitsAddSub(true, II->getArgOperand(0),
                                 II->getArgOperand(1), false, DemandedElts,
                                 Known, Known2, Depth, Q);
          break;
        case Intrinsic::usub_with_overflow:
        case Intrinsic::ssub_with_overflow:
          computeKnownBitsAddSub(false, II->getArgOperand(0),
                                 II->getArgOperand(1), false, DemandedElts,
                                 Known, Known2, Depth, Q);
          break;
        case Intrinsic::umul_with_overflow:
        case Intrinsic::smul_with_overflow:
          computeKnownBitsMul(II->getArgOperand(0), II->getArgOperand(1), false,
                              DemandedElts, Known, Known2, Depth, Q);
          break;
        }
      }
    }
    break;
  }
}

/// Determine which bits of V are known to be either zero or one and return
/// them.
KnownBits computeKnownBits(const Value *V, const APInt &DemandedElts,
                           unsigned Depth, const Query &Q) {
  KnownBits Known(getBitWidth(V->getType(), Q.DL));
  computeKnownBits(V, DemandedElts, Known, Depth, Q);
  return Known;
}

/// Determine which bits of V are known to be either zero or one and return
/// them.
KnownBits computeKnownBits(const Value *V, unsigned Depth, const Query &Q) {
  KnownBits Known(getBitWidth(V->getType(), Q.DL));
  computeKnownBits(V, Known, Depth, Q);
  return Known;
}

/// Determine which bits of V are known to be either zero or one and return
/// them in the Known bit set.
///
/// NOTE: we cannot consider 'undef' to be "IsZero" here.  The problem is that
/// we cannot optimize based on the assumption that it is zero without changing
/// it to be an explicit zero.  If we don't change it to zero, other code could
/// optimized based on the contradictory assumption that it is non-zero.
/// Because instcombine aggressively folds operations with undef args anyway,
/// this won't lose us code quality.
///
/// This function is defined on values with integer type, values with pointer
/// type, and vectors of integers.  In the case
/// where V is a vector, known zero, and known one values are the
/// same width as the vector element, and the bit is set only if it is true
/// for all of the demanded elements in the vector specified by DemandedElts.
void computeKnownBits(const Value *V, const APInt &DemandedElts,
                      KnownBits &Known, unsigned Depth, const Query &Q) {
  if (!DemandedElts || isa<ScalableVectorType>(V->getType())) {
    // No demanded elts or V is a scalable vector, better to assume we don't
    // know anything.
    Known.resetAll();
    return;
  }

  assert(V && "No Value?");
  assert(Depth <= MaxDepth && "Limit Search Depth");

#ifndef NDEBUG
  Type *Ty = V->getType();
  unsigned BitWidth = Known.getBitWidth();

  assert((Ty->isIntOrIntVectorTy(BitWidth) || Ty->isPtrOrPtrVectorTy()) &&
         "Not integer or pointer type!");

  if (auto *FVTy = dyn_cast<FixedVectorType>(Ty)) {
    assert(
        FVTy->getNumElements() == DemandedElts.getBitWidth() &&
        "DemandedElt width should equal the fixed vector number of elements");
  } else {
    assert(DemandedElts == APInt(1, 1) &&
           "DemandedElt width should be 1 for scalars");
  }

  Type *ScalarTy = Ty->getScalarType();
  if (ScalarTy->isPointerTy()) {
    assert(BitWidth == Q.DL.getPointerTypeSizeInBits(ScalarTy) &&
           "V and Known should have same BitWidth");
  } else {
    assert(BitWidth == Q.DL.getTypeSizeInBits(ScalarTy) &&
           "V and Known should have same BitWidth");
  }
#endif

  const APInt *C;
  if (match(V, m_APInt(C))) {
    // We know all of the bits for a scalar constant or a splat vector constant!
    Known.One = *C;
    Known.Zero = ~Known.One;
    return;
  }
  // Null and aggregate-zero are all-zeros.
  if (isa<ConstantPointerNull>(V) || isa<ConstantAggregateZero>(V)) {
    Known.setAllZero();
    return;
  }
  // Handle a constant vector by taking the intersection of the known bits of
  // each element.
  if (const ConstantDataVector *CDV = dyn_cast<ConstantDataVector>(V)) {
    // We know that CDV must be a vector of integers. Take the intersection of
    // each element.
    Known.Zero.setAllBits(); Known.One.setAllBits();
    for (unsigned i = 0, e = CDV->getNumElements(); i != e; ++i) {
      if (!DemandedElts[i])
        continue;
      APInt Elt = CDV->getElementAsAPInt(i);
      Known.Zero &= ~Elt;
      Known.One &= Elt;
    }
    return;
  }

  if (const auto *CV = dyn_cast<ConstantVector>(V)) {
    // We know that CV must be a vector of integers. Take the intersection of
    // each element.
    Known.Zero.setAllBits(); Known.One.setAllBits();
    for (unsigned i = 0, e = CV->getNumOperands(); i != e; ++i) {
      if (!DemandedElts[i])
        continue;
      Constant *Element = CV->getAggregateElement(i);
      auto *ElementCI = dyn_cast_or_null<ConstantInt>(Element);
      if (!ElementCI) {
        Known.resetAll();
        return;
      }
      const APInt &Elt = ElementCI->getValue();
      Known.Zero &= ~Elt;
      Known.One &= Elt;
    }
    return;
  }

  // Start out not knowing anything.
  Known.resetAll();

  // We can't imply anything about undefs.
  if (isa<UndefValue>(V))
    return;

  // There's no point in looking through other users of ConstantData for
  // assumptions.  Confirm that we've handled them all.
  assert(!isa<ConstantData>(V) && "Unhandled constant data!");

  // Limit search depth.
  // All recursive calls that increase depth must come after this.
  if (Depth == MaxDepth)
    return;

  // A weak GlobalAlias is totally unknown. A non-weak GlobalAlias has
  // the bits of its aliasee.
  if (const GlobalAlias *GA = dyn_cast<GlobalAlias>(V)) {
    if (!GA->isInterposable())
      computeKnownBits(GA->getAliasee(), Known, Depth + 1, Q);
    return;
  }

  if (const Operator *I = dyn_cast<Operator>(V))
    computeKnownBitsFromOperator(I, DemandedElts, Known, Depth, Q);

  // Aligned pointers have trailing zeros - refine Known.Zero set
  if (isa<PointerType>(V->getType())) {
    const MaybeAlign Align = V->getPointerAlignment(Q.DL);
    if (Align)
      Known.Zero.setLowBits(countTrailingZeros(Align->value()));
  }

  // computeKnownBitsFromAssume strictly refines Known.
  // Therefore, we run them after computeKnownBitsFromOperator.

  // Check whether a nearby assume intrinsic can determine some known bits.
  computeKnownBitsFromAssume(V, Known, Depth, Q);

  assert((Known.Zero & Known.One) == 0 && "Bits known to be one AND zero?");
}

/// Return true if the given value is known to have exactly one
/// bit set when defined. For vectors return true if every element is known to
/// be a power of two when defined. Supports values with integer or pointer
/// types and vectors of integers.
bool isKnownToBeAPowerOfTwo(const Value *V, bool OrZero, unsigned Depth,
                            const Query &Q) {
  assert(Depth <= MaxDepth && "Limit Search Depth");

  // Attempt to match against constants.
  if (OrZero && match(V, m_Power2OrZero()))
      return true;
  if (match(V, m_Power2()))
      return true;

  // 1 << X is clearly a power of two if the one is not shifted off the end.  If
  // it is shifted off the end then the result is undefined.
  if (match(V, m_Shl(m_One(), m_Value())))
    return true;

  // (signmask) >>l X is clearly a power of two if the one is not shifted off
  // the bottom.  If it is shifted off the bottom then the result is undefined.
  if (match(V, m_LShr(m_SignMask(), m_Value())))
    return true;

  // The remaining tests are all recursive, so bail out if we hit the limit.
  if (Depth++ == MaxDepth)
    return false;

  Value *X = nullptr, *Y = nullptr;
  // A shift left or a logical shift right of a power of two is a power of two
  // or zero.
  if (OrZero && (match(V, m_Shl(m_Value(X), m_Value())) ||
                 match(V, m_LShr(m_Value(X), m_Value()))))
    return isKnownToBeAPowerOfTwo(X, /*OrZero*/ true, Depth, Q);

  if (const ZExtInst *ZI = dyn_cast<ZExtInst>(V))
    return isKnownToBeAPowerOfTwo(ZI->getOperand(0), OrZero, Depth, Q);

  if (const SelectInst *SI = dyn_cast<SelectInst>(V))
    return isKnownToBeAPowerOfTwo(SI->getTrueValue(), OrZero, Depth, Q) &&
           isKnownToBeAPowerOfTwo(SI->getFalseValue(), OrZero, Depth, Q);

  if (OrZero && match(V, m_And(m_Value(X), m_Value(Y)))) {
    // A power of two and'd with anything is a power of two or zero.
    if (isKnownToBeAPowerOfTwo(X, /*OrZero*/ true, Depth, Q) ||
        isKnownToBeAPowerOfTwo(Y, /*OrZero*/ true, Depth, Q))
      return true;
    // X & (-X) is always a power of two or zero.
    if (match(X, m_Neg(m_Specific(Y))) || match(Y, m_Neg(m_Specific(X))))
      return true;
    return false;
  }

  // Adding a power-of-two or zero to the same power-of-two or zero yields
  // either the original power-of-two, a larger power-of-two or zero.
  if (match(V, m_Add(m_Value(X), m_Value(Y)))) {
    const OverflowingBinaryOperator *VOBO = cast<OverflowingBinaryOperator>(V);
    if (OrZero || Q.IIQ.hasNoUnsignedWrap(VOBO) ||
        Q.IIQ.hasNoSignedWrap(VOBO)) {
      if (match(X, m_And(m_Specific(Y), m_Value())) ||
          match(X, m_And(m_Value(), m_Specific(Y))))
        if (isKnownToBeAPowerOfTwo(Y, OrZero, Depth, Q))
          return true;
      if (match(Y, m_And(m_Specific(X), m_Value())) ||
          match(Y, m_And(m_Value(), m_Specific(X))))
        if (isKnownToBeAPowerOfTwo(X, OrZero, Depth, Q))
          return true;

      unsigned BitWidth = V->getType()->getScalarSizeInBits();
      KnownBits LHSBits(BitWidth);
      computeKnownBits(X, LHSBits, Depth, Q);

      KnownBits RHSBits(BitWidth);
      computeKnownBits(Y, RHSBits, Depth, Q);
      // If i8 V is a power of two or zero:
      //  ZeroBits: 1 1 1 0 1 1 1 1
      // ~ZeroBits: 0 0 0 1 0 0 0 0
      if ((~(LHSBits.Zero & RHSBits.Zero)).isPowerOf2())
        // If OrZero isn't set, we cannot give back a zero result.
        // Make sure either the LHS or RHS has a bit set.
        if (OrZero || RHSBits.One.getBoolValue() || LHSBits.One.getBoolValue())
          return true;
    }
  }

  // An exact divide or right shift can only shift off zero bits, so the result
  // is a power of two only if the first operand is a power of two and not
  // copying a sign bit (sdiv int_min, 2).
  if (match(V, m_Exact(m_LShr(m_Value(), m_Value()))) ||
      match(V, m_Exact(m_UDiv(m_Value(), m_Value())))) {
    return isKnownToBeAPowerOfTwo(cast<Operator>(V)->getOperand(0), OrZero,
                                  Depth, Q);
  }

  return false;
}

/// Test whether a GEP's result is known to be non-null.
///
/// Uses properties inherent in a GEP to try to determine whether it is known
/// to be non-null.
///
/// Currently this routine does not support vector GEPs.
static bool isGEPKnownNonNull(const GEPOperator *GEP, unsigned Depth,
                              const Query &Q) {
  const Function *F = nullptr;
  if (const Instruction *I = dyn_cast<Instruction>(GEP))
    F = I->getFunction();

  if (!GEP->isInBounds() ||
      NullPointerIsDefined(F, GEP->getPointerAddressSpace()))
    return false;

  // FIXME: Support vector-GEPs.
  assert(GEP->getType()->isPointerTy() && "We only support plain pointer GEP");

  // If the base pointer is non-null, we cannot walk to a null address with an
  // inbounds GEP in address space zero.
  if (isKnownNonZero(GEP->getPointerOperand(), Depth, Q))
    return true;

  // Walk the GEP operands and see if any operand introduces a non-zero offset.
  // If so, then the GEP cannot produce a null pointer, as doing so would
  // inherently violate the inbounds contract within address space zero.
  for (gep_type_iterator GTI = gep_type_begin(GEP), GTE = gep_type_end(GEP);
       GTI != GTE; ++GTI) {
    // Struct types are easy -- they must always be indexed by a constant.
    if (StructType *STy = GTI.getStructTypeOrNull()) {
      ConstantInt *OpC = cast<ConstantInt>(GTI.getOperand());
      unsigned ElementIdx = OpC->getZExtValue();
      const StructLayout *SL = Q.DL.getStructLayout(STy);
      uint64_t ElementOffset = SL->getElementOffset(ElementIdx);
      if (ElementOffset > 0)
        return true;
      continue;
    }

    // If we have a zero-sized type, the index doesn't matter. Keep looping.
    if (Q.DL.getTypeAllocSize(GTI.getIndexedType()).getKnownMinSize() == 0)
      continue;

    // Fast path the constant operand case both for efficiency and so we don't
    // increment Depth when just zipping down an all-constant GEP.
    if (ConstantInt *OpC = dyn_cast<ConstantInt>(GTI.getOperand())) {
      if (!OpC->isZero())
        return true;
      continue;
    }

    // We post-increment Depth here because while isKnownNonZero increments it
    // as well, when we pop back up that increment won't persist. We don't want
    // to recurse 10k times just because we have 10k GEP operands. We don't
    // bail completely out because we want to handle constant GEPs regardless
    // of depth.
    if (Depth++ >= MaxDepth)
      continue;

    if (isKnownNonZero(GTI.getOperand(), Depth, Q))
      return true;
  }

  return false;
}

static bool isKnownNonNullFromDominatingCondition(const Value *V,
                                                  const Instruction *CtxI,
                                                  const DominatorTree *DT) {
  if (isa<Constant>(V))
    return false;

  if (!CtxI || !DT)
    return false;

  unsigned NumUsesExplored = 0;
  for (auto *U : V->users()) {
    // Avoid massive lists
    if (NumUsesExplored >= DomConditionsMaxUses)
      break;
    NumUsesExplored++;

    // If the value is used as an argument to a call or invoke, then argument
    // attributes may provide an answer about null-ness.
    if (const auto *CB = dyn_cast<CallBase>(U))
      if (auto *CalledFunc = CB->getCalledFunction())
        for (const Argument &Arg : CalledFunc->args())
          if (CB->getArgOperand(Arg.getArgNo()) == V &&
              Arg.hasNonNullAttr() && DT->dominates(CB, CtxI))
            return true;

    // If the value is used as a load/store, then the pointer must be non null.
    if (V == getLoadStorePointerOperand(U)) {
      const Instruction *I = cast<Instruction>(U);
      if (!NullPointerIsDefined(I->getFunction(),
                                V->getType()->getPointerAddressSpace()) &&
          DT->dominates(I, CtxI))
        return true;
    }

    // Consider only compare instructions uniquely controlling a branch
    CmpInst::Predicate Pred;
    if (!match(const_cast<User *>(U),
               m_c_ICmp(Pred, m_Specific(V), m_Zero())) ||
        (Pred != ICmpInst::ICMP_EQ && Pred != ICmpInst::ICMP_NE))
      continue;

    SmallVector<const User *, 4> WorkList;
    SmallPtrSet<const User *, 4> Visited;
    for (auto *CmpU : U->users()) {
      assert(WorkList.empty() && "Should be!");
      if (Visited.insert(CmpU).second)
        WorkList.push_back(CmpU);

      while (!WorkList.empty()) {
        auto *Curr = WorkList.pop_back_val();

        // If a user is an AND, add all its users to the work list. We only
        // propagate "pred != null" condition through AND because it is only
        // correct to assume that all conditions of AND are met in true branch.
        // TODO: Support similar logic of OR and EQ predicate?
        if (Pred == ICmpInst::ICMP_NE)
          if (auto *BO = dyn_cast<BinaryOperator>(Curr))
            if (BO->getOpcode() == Instruction::And) {
              for (auto *BOU : BO->users())
                if (Visited.insert(BOU).second)
                  WorkList.push_back(BOU);
              continue;
            }

        if (const BranchInst *BI = dyn_cast<BranchInst>(Curr)) {
          assert(BI->isConditional() && "uses a comparison!");

          BasicBlock *NonNullSuccessor =
              BI->getSuccessor(Pred == ICmpInst::ICMP_EQ ? 1 : 0);
          BasicBlockEdge Edge(BI->getParent(), NonNullSuccessor);
          if (Edge.isSingleEdge() && DT->dominates(Edge, CtxI->getParent()))
            return true;
        } else if (Pred == ICmpInst::ICMP_NE && isGuard(Curr) &&
                   DT->dominates(cast<Instruction>(Curr), CtxI)) {
          return true;
        }
      }
    }
  }

  return false;
}

/// Does the 'Range' metadata (which must be a valid MD_range operand list)
/// ensure that the value it's attached to is never Value?  'RangeType' is
/// is the type of the value described by the range.
static bool rangeMetadataExcludesValue(const MDNode* Ranges, const APInt& Value) {
  const unsigned NumRanges = Ranges->getNumOperands() / 2;
  assert(NumRanges >= 1);
  for (unsigned i = 0; i < NumRanges; ++i) {
    ConstantInt *Lower =
        mdconst::extract<ConstantInt>(Ranges->getOperand(2 * i + 0));
    ConstantInt *Upper =
        mdconst::extract<ConstantInt>(Ranges->getOperand(2 * i + 1));
    ConstantRange Range(Lower->getValue(), Upper->getValue());
    if (Range.contains(Value))
      return false;
  }
  return true;
}

/// Return true if the given value is known to be non-zero when defined. For
/// vectors, return true if every demanded element is known to be non-zero when
/// defined. For pointers, if the context instruction and dominator tree are
/// specified, perform context-sensitive analysis and return true if the
/// pointer couldn't possibly be null at the specified instruction.
/// Supports values with integer or pointer type and vectors of integers.
bool isKnownNonZero(const Value *V, const APInt &DemandedElts, unsigned Depth,
                    const Query &Q) {
  // FIXME: We currently have no way to represent the DemandedElts of a scalable
  // vector
  if (isa<ScalableVectorType>(V->getType()))
    return false;

  if (auto *C = dyn_cast<Constant>(V)) {
    if (C->isNullValue())
      return false;
    if (isa<ConstantInt>(C))
      // Must be non-zero due to null test above.
      return true;

    if (auto *CE = dyn_cast<ConstantExpr>(C)) {
      // See the comment for IntToPtr/PtrToInt instructions below.
      if (CE->getOpcode() == Instruction::IntToPtr ||
          CE->getOpcode() == Instruction::PtrToInt)
        if (Q.DL.getTypeSizeInBits(CE->getOperand(0)->getType()) <=
            Q.DL.getTypeSizeInBits(CE->getType()))
          return isKnownNonZero(CE->getOperand(0), Depth, Q);
    }

    // For constant vectors, check that all elements are undefined or known
    // non-zero to determine that the whole vector is known non-zero.
    if (auto *VecTy = dyn_cast<FixedVectorType>(C->getType())) {
      for (unsigned i = 0, e = VecTy->getNumElements(); i != e; ++i) {
        if (!DemandedElts[i])
          continue;
        Constant *Elt = C->getAggregateElement(i);
        if (!Elt || Elt->isNullValue())
          return false;
        if (!isa<UndefValue>(Elt) && !isa<ConstantInt>(Elt))
          return false;
      }
      return true;
    }

    // A global variable in address space 0 is non null unless extern weak
    // or an absolute symbol reference. Other address spaces may have null as a
    // valid address for a global, so we can't assume anything.
    if (const GlobalValue *GV = dyn_cast<GlobalValue>(V)) {
      if (!GV->isAbsoluteSymbolRef() && !GV->hasExternalWeakLinkage() &&
          GV->getType()->getAddressSpace() == 0)
        return true;
    } else
      return false;
  }

  if (auto *I = dyn_cast<Instruction>(V)) {
    if (MDNode *Ranges = Q.IIQ.getMetadata(I, LLVMContext::MD_range)) {
      // If the possible ranges don't contain zero, then the value is
      // definitely non-zero.
      if (auto *Ty = dyn_cast<IntegerType>(V->getType())) {
        const APInt ZeroValue(Ty->getBitWidth(), 0);
        if (rangeMetadataExcludesValue(Ranges, ZeroValue))
          return true;
      }
    }
  }

  if (isKnownNonZeroFromAssume(V, Q))
    return true;

  // Some of the tests below are recursive, so bail out if we hit the limit.
  if (Depth++ >= MaxDepth)
    return false;

  // Check for pointer simplifications.
  if (V->getType()->isPointerTy()) {
    // Alloca never returns null, malloc might.
    if (isa<AllocaInst>(V) && Q.DL.getAllocaAddrSpace() == 0)
      return true;

    // A byval, inalloca, or nonnull argument is never null.
    if (const Argument *A = dyn_cast<Argument>(V))
      if (A->hasPassPointeeByValueAttr() || A->hasNonNullAttr())
        return true;

    // A Load tagged with nonnull metadata is never null.
    if (const LoadInst *LI = dyn_cast<LoadInst>(V))
      if (Q.IIQ.getMetadata(LI, LLVMContext::MD_nonnull))
        return true;

    if (const auto *Call = dyn_cast<CallBase>(V)) {
      if (Call->isReturnNonNull())
        return true;
      if (const auto *RP = getArgumentAliasingToReturnedPointer(Call, true))
        return isKnownNonZero(RP, Depth, Q);
    }
  }

  if (isKnownNonNullFromDominatingCondition(V, Q.CxtI, Q.DT))
    return true;

  // Check for recursive pointer simplifications.
  if (V->getType()->isPointerTy()) {
    // Look through bitcast operations, GEPs, and int2ptr instructions as they
    // do not alter the value, or at least not the nullness property of the
    // value, e.g., int2ptr is allowed to zero/sign extend the value.
    //
    // Note that we have to take special care to avoid looking through
    // truncating casts, e.g., int2ptr/ptr2int with appropriate sizes, as well
    // as casts that can alter the value, e.g., AddrSpaceCasts.
    if (const GEPOperator *GEP = dyn_cast<GEPOperator>(V))
      if (isGEPKnownNonNull(GEP, Depth, Q))
        return true;

    if (auto *BCO = dyn_cast<BitCastOperator>(V))
      return isKnownNonZero(BCO->getOperand(0), Depth, Q);

    if (auto *I2P = dyn_cast<IntToPtrInst>(V))
      if (Q.DL.getTypeSizeInBits(I2P->getSrcTy()) <=
          Q.DL.getTypeSizeInBits(I2P->getDestTy()))
        return isKnownNonZero(I2P->getOperand(0), Depth, Q);
  }

  // Similar to int2ptr above, we can look through ptr2int here if the cast
  // is a no-op or an extend and not a truncate.
  if (auto *P2I = dyn_cast<PtrToIntInst>(V))
    if (Q.DL.getTypeSizeInBits(P2I->getSrcTy()) <=
        Q.DL.getTypeSizeInBits(P2I->getDestTy()))
      return isKnownNonZero(P2I->getOperand(0), Depth, Q);

  unsigned BitWidth = getBitWidth(V->getType()->getScalarType(), Q.DL);

  // X | Y != 0 if X != 0 or Y != 0.
  Value *X = nullptr, *Y = nullptr;
  if (match(V, m_Or(m_Value(X), m_Value(Y))))
    return isKnownNonZero(X, DemandedElts, Depth, Q) ||
           isKnownNonZero(Y, DemandedElts, Depth, Q);

  // ext X != 0 if X != 0.
  if (isa<SExtInst>(V) || isa<ZExtInst>(V))
    return isKnownNonZero(cast<Instruction>(V)->getOperand(0), Depth, Q);

  // shl X, Y != 0 if X is odd.  Note that the value of the shift is undefined
  // if the lowest bit is shifted off the end.
  if (match(V, m_Shl(m_Value(X), m_Value(Y)))) {
    // shl nuw can't remove any non-zero bits.
    const OverflowingBinaryOperator *BO = cast<OverflowingBinaryOperator>(V);
    if (Q.IIQ.hasNoUnsignedWrap(BO))
      return isKnownNonZero(X, Depth, Q);

    KnownBits Known(BitWidth);
    computeKnownBits(X, DemandedElts, Known, Depth, Q);
    if (Known.One[0])
      return true;
  }
  // shr X, Y != 0 if X is negative.  Note that the value of the shift is not
  // defined if the sign bit is shifted off the end.
  else if (match(V, m_Shr(m_Value(X), m_Value(Y)))) {
    // shr exact can only shift out zero bits.
    const PossiblyExactOperator *BO = cast<PossiblyExactOperator>(V);
    if (BO->isExact())
      return isKnownNonZero(X, Depth, Q);

    KnownBits Known = computeKnownBits(X, DemandedElts, Depth, Q);
    if (Known.isNegative())
      return true;

    // If the shifter operand is a constant, and all of the bits shifted
    // out are known to be zero, and X is known non-zero then at least one
    // non-zero bit must remain.
    if (ConstantInt *Shift = dyn_cast<ConstantInt>(Y)) {
      auto ShiftVal = Shift->getLimitedValue(BitWidth - 1);
      // Is there a known one in the portion not shifted out?
      if (Known.countMaxLeadingZeros() < BitWidth - ShiftVal)
        return true;
      // Are all the bits to be shifted out known zero?
      if (Known.countMinTrailingZeros() >= ShiftVal)
        return isKnownNonZero(X, DemandedElts, Depth, Q);
    }
  }
  // div exact can only produce a zero if the dividend is zero.
  else if (match(V, m_Exact(m_IDiv(m_Value(X), m_Value())))) {
    return isKnownNonZero(X, DemandedElts, Depth, Q);
  }
  // X + Y.
  else if (match(V, m_Add(m_Value(X), m_Value(Y)))) {
    KnownBits XKnown = computeKnownBits(X, DemandedElts, Depth, Q);
    KnownBits YKnown = computeKnownBits(Y, DemandedElts, Depth, Q);

    // If X and Y are both non-negative (as signed values) then their sum is not
    // zero unless both X and Y are zero.
    if (XKnown.isNonNegative() && YKnown.isNonNegative())
      if (isKnownNonZero(X, DemandedElts, Depth, Q) ||
          isKnownNonZero(Y, DemandedElts, Depth, Q))
        return true;

    // If X and Y are both negative (as signed values) then their sum is not
    // zero unless both X and Y equal INT_MIN.
    if (XKnown.isNegative() && YKnown.isNegative()) {
      APInt Mask = APInt::getSignedMaxValue(BitWidth);
      // The sign bit of X is set.  If some other bit is set then X is not equal
      // to INT_MIN.
      if (XKnown.One.intersects(Mask))
        return true;
      // The sign bit of Y is set.  If some other bit is set then Y is not equal
      // to INT_MIN.
      if (YKnown.One.intersects(Mask))
        return true;
    }

    // The sum of a non-negative number and a power of two is not zero.
    if (XKnown.isNonNegative() &&
        isKnownToBeAPowerOfTwo(Y, /*OrZero*/ false, Depth, Q))
      return true;
    if (YKnown.isNonNegative() &&
        isKnownToBeAPowerOfTwo(X, /*OrZero*/ false, Depth, Q))
      return true;
  }
  // X * Y.
  else if (match(V, m_Mul(m_Value(X), m_Value(Y)))) {
    const OverflowingBinaryOperator *BO = cast<OverflowingBinaryOperator>(V);
    // If X and Y are non-zero then so is X * Y as long as the multiplication
    // does not overflow.
    if ((Q.IIQ.hasNoSignedWrap(BO) || Q.IIQ.hasNoUnsignedWrap(BO)) &&
        isKnownNonZero(X, DemandedElts, Depth, Q) &&
        isKnownNonZero(Y, DemandedElts, Depth, Q))
      return true;
  }
  // (C ? X : Y) != 0 if X != 0 and Y != 0.
  else if (const SelectInst *SI = dyn_cast<SelectInst>(V)) {
    if (isKnownNonZero(SI->getTrueValue(), DemandedElts, Depth, Q) &&
        isKnownNonZero(SI->getFalseValue(), DemandedElts, Depth, Q))
      return true;
  }
  // PHI
  else if (const PHINode *PN = dyn_cast<PHINode>(V)) {
    // Try and detect a recurrence that monotonically increases from a
    // starting value, as these are common as induction variables.
    if (PN->getNumIncomingValues() == 2) {
      Value *Start = PN->getIncomingValue(0);
      Value *Induction = PN->getIncomingValue(1);
      if (isa<ConstantInt>(Induction) && !isa<ConstantInt>(Start))
        std::swap(Start, Induction);
      if (ConstantInt *C = dyn_cast<ConstantInt>(Start)) {
        if (!C->isZero() && !C->isNegative()) {
          ConstantInt *X;
          if (Q.IIQ.UseInstrInfo &&
              (match(Induction, m_NSWAdd(m_Specific(PN), m_ConstantInt(X))) ||
               match(Induction, m_NUWAdd(m_Specific(PN), m_ConstantInt(X)))) &&
              !X->isNegative())
            return true;
        }
      }
    }
    // Check if all incoming values are non-zero constant.
    bool AllNonZeroConstants = llvm::all_of(PN->operands(), [](Value *V) {
      return isa<ConstantInt>(V) && !cast<ConstantInt>(V)->isZero();
    });
    if (AllNonZeroConstants)
      return true;
  }
  // ExtractElement
  else if (const auto *EEI = dyn_cast<ExtractElementInst>(V)) {
    const Value *Vec = EEI->getVectorOperand();
    const Value *Idx = EEI->getIndexOperand();
    auto *CIdx = dyn_cast<ConstantInt>(Idx);
    unsigned NumElts = cast<FixedVectorType>(Vec->getType())->getNumElements();
    APInt DemandedVecElts = APInt::getAllOnesValue(NumElts);
    if (CIdx && CIdx->getValue().ult(NumElts))
      DemandedVecElts = APInt::getOneBitSet(NumElts, CIdx->getZExtValue());
    return isKnownNonZero(Vec, DemandedVecElts, Depth, Q);
  }

  KnownBits Known(BitWidth);
  computeKnownBits(V, DemandedElts, Known, Depth, Q);
  return Known.One != 0;
}

bool isKnownNonZero(const Value* V, unsigned Depth, const Query& Q) {
  // FIXME: We currently have no way to represent the DemandedElts of a scalable
  // vector
  if (isa<ScalableVectorType>(V->getType()))
    return false;

  auto *FVTy = dyn_cast<FixedVectorType>(V->getType());
  APInt DemandedElts =
      FVTy ? APInt::getAllOnesValue(FVTy->getNumElements()) : APInt(1, 1);
  return isKnownNonZero(V, DemandedElts, Depth, Q);
}

/// Return true if V2 == V1 + X, where X is known non-zero.
static bool isAddOfNonZero(const Value *V1, const Value *V2, const Query &Q) {
  const BinaryOperator *BO = dyn_cast<BinaryOperator>(V1);
  if (!BO || BO->getOpcode() != Instruction::Add)
    return false;
  Value *Op = nullptr;
  if (V2 == BO->getOperand(0))
    Op = BO->getOperand(1);
  else if (V2 == BO->getOperand(1))
    Op = BO->getOperand(0);
  else
    return false;
  return isKnownNonZero(Op, 0, Q);
}

/// Return true if it is known that V1 != V2.
static bool isKnownNonEqual(const Value *V1, const Value *V2, const Query &Q) {
  if (V1 == V2)
    return false;
  if (V1->getType() != V2->getType())
    // We can't look through casts yet.
    return false;
  if (isAddOfNonZero(V1, V2, Q) || isAddOfNonZero(V2, V1, Q))
    return true;

  if (V1->getType()->isIntOrIntVectorTy()) {
    // Are any known bits in V1 contradictory to known bits in V2? If V1
    // has a known zero where V2 has a known one, they must not be equal.
    KnownBits Known1 = computeKnownBits(V1, 0, Q);
    KnownBits Known2 = computeKnownBits(V2, 0, Q);

    if (Known1.Zero.intersects(Known2.One) ||
        Known2.Zero.intersects(Known1.One))
      return true;
  }
  return false;
}

/// Return true if 'V & Mask' is known to be zero.  We use this predicate to
/// simplify operations downstream. Mask is known to be zero for bits that V
/// cannot have.
///
/// This function is defined on values with integer type, values with pointer
/// type, and vectors of integers.  In the case
/// where V is a vector, the mask, known zero, and known one values are the
/// same width as the vector element, and the bit is set only if it is true
/// for all of the elements in the vector.
bool MaskedValueIsZero(const Value *V, const APInt &Mask, unsigned Depth,
                       const Query &Q) {
  KnownBits Known(Mask.getBitWidth());
  computeKnownBits(V, Known, Depth, Q);
  return Mask.isSubsetOf(Known.Zero);
}

// Match a signed min+max clamp pattern like smax(smin(In, CHigh), CLow).
// Returns the input and lower/upper bounds.
static bool isSignedMinMaxClamp(const Value *Select, const Value *&In,
                                const APInt *&CLow, const APInt *&CHigh) {
  assert(isa<Operator>(Select) &&
         cast<Operator>(Select)->getOpcode() == Instruction::Select &&
         "Input should be a Select!");

  const Value *LHS = nullptr, *RHS = nullptr;
  SelectPatternFlavor SPF = matchSelectPattern(Select, LHS, RHS).Flavor;
  if (SPF != SPF_SMAX && SPF != SPF_SMIN)
    return false;

  if (!match(RHS, m_APInt(CLow)))
    return false;

  const Value *LHS2 = nullptr, *RHS2 = nullptr;
  SelectPatternFlavor SPF2 = matchSelectPattern(LHS, LHS2, RHS2).Flavor;
  if (getInverseMinMaxFlavor(SPF) != SPF2)
    return false;

  if (!match(RHS2, m_APInt(CHigh)))
    return false;

  if (SPF == SPF_SMIN)
    std::swap(CLow, CHigh);

  In = LHS2;
  return CLow->sle(*CHigh);
}

/// For vector constants, loop over the elements and find the constant with the
/// minimum number of sign bits. Return 0 if the value is not a vector constant
/// or if any element was not analyzed; otherwise, return the count for the
/// element with the minimum number of sign bits.
static unsigned computeNumSignBitsVectorConstant(const Value *V,
                                                 const APInt &DemandedElts,
                                                 unsigned TyBits) {
  const auto *CV = dyn_cast<Constant>(V);
  if (!CV || !isa<FixedVectorType>(CV->getType()))
    return 0;

  unsigned MinSignBits = TyBits;
  unsigned NumElts = cast<FixedVectorType>(CV->getType())->getNumElements();
  for (unsigned i = 0; i != NumElts; ++i) {
    if (!DemandedElts[i])
      continue;
    // If we find a non-ConstantInt, bail out.
    auto *Elt = dyn_cast_or_null<ConstantInt>(CV->getAggregateElement(i));
    if (!Elt)
      return 0;

    MinSignBits = std::min(MinSignBits, Elt->getValue().getNumSignBits());
  }

  return MinSignBits;
}

static unsigned ComputeNumSignBitsImpl(const Value *V,
                                       const APInt &DemandedElts,
                                       unsigned Depth, const Query &Q);

static unsigned ComputeNumSignBits(const Value *V, const APInt &DemandedElts,
                                   unsigned Depth, const Query &Q) {
  unsigned Result = ComputeNumSignBitsImpl(V, DemandedElts, Depth, Q);
  assert(Result > 0 && "At least one sign bit needs to be present!");
  return Result;
}

/// Return the number of times the sign bit of the register is replicated into
/// the other bits. We know that at least 1 bit is always equal to the sign bit
/// (itself), but other cases can give us information. For example, immediately
/// after an "ashr X, 2", we know that the top 3 bits are all equal to each
/// other, so we return 3. For vectors, return the number of sign bits for the
/// vector element with the minimum number of known sign bits of the demanded
/// elements in the vector specified by DemandedElts.
static unsigned ComputeNumSignBitsImpl(const Value *V,
                                       const APInt &DemandedElts,
                                       unsigned Depth, const Query &Q) {
  Type *Ty = V->getType();

  // FIXME: We currently have no way to represent the DemandedElts of a scalable
  // vector
  if (isa<ScalableVectorType>(Ty))
    return 1;

#ifndef NDEBUG
  assert(Depth <= MaxDepth && "Limit Search Depth");

  if (auto *FVTy = dyn_cast<FixedVectorType>(Ty)) {
    assert(
        FVTy->getNumElements() == DemandedElts.getBitWidth() &&
        "DemandedElt width should equal the fixed vector number of elements");
  } else {
    assert(DemandedElts == APInt(1, 1) &&
           "DemandedElt width should be 1 for scalars");
  }
#endif

  // We return the minimum number of sign bits that are guaranteed to be present
  // in V, so for undef we have to conservatively return 1.  We don't have the
  // same behavior for poison though -- that's a FIXME today.

  Type *ScalarTy = Ty->getScalarType();
  unsigned TyBits = ScalarTy->isPointerTy() ?
    Q.DL.getPointerTypeSizeInBits(ScalarTy) :
    Q.DL.getTypeSizeInBits(ScalarTy);

  unsigned Tmp, Tmp2;
  unsigned FirstAnswer = 1;

  // Note that ConstantInt is handled by the general computeKnownBits case
  // below.

  if (Depth == MaxDepth)
    return 1;  // Limit search depth.

  if (auto *U = dyn_cast<Operator>(V)) {
    switch (Operator::getOpcode(V)) {
    default: break;
    case Instruction::SExt:
      Tmp = TyBits - U->getOperand(0)->getType()->getScalarSizeInBits();
      return ComputeNumSignBits(U->getOperand(0), Depth + 1, Q) + Tmp;

    case Instruction::SDiv: {
      const APInt *Denominator;
      // sdiv X, C -> adds log(C) sign bits.
      if (match(U->getOperand(1), m_APInt(Denominator))) {

        // Ignore non-positive denominator.
        if (!Denominator->isStrictlyPositive())
          break;

        // Calculate the incoming numerator bits.
        unsigned NumBits = ComputeNumSignBits(U->getOperand(0), Depth + 1, Q);

        // Add floor(log(C)) bits to the numerator bits.
        return std::min(TyBits, NumBits + Denominator->logBase2());
      }
      break;
    }

    case Instruction::SRem: {
      const APInt *Denominator;
      // srem X, C -> we know that the result is within [-C+1,C) when C is a
      // positive constant.  This let us put a lower bound on the number of sign
      // bits.
      if (match(U->getOperand(1), m_APInt(Denominator))) {

        // Ignore non-positive denominator.
        if (!Denominator->isStrictlyPositive())
          break;

        // Calculate the incoming numerator bits. SRem by a positive constant
        // can't lower the number of sign bits.
        unsigned NumrBits = ComputeNumSignBits(U->getOperand(0), Depth + 1, Q);

        // Calculate the leading sign bit constraints by examining the
        // denominator.  Given that the denominator is positive, there are two
        // cases:
        //
        //  1. the numerator is positive. The result range is [0,C) and [0,C) u<
        //     (1 << ceilLogBase2(C)).
        //
        //  2. the numerator is negative. Then the result range is (-C,0] and
        //     integers in (-C,0] are either 0 or >u (-1 << ceilLogBase2(C)).
        //
        // Thus a lower bound on the number of sign bits is `TyBits -
        // ceilLogBase2(C)`.

        unsigned ResBits = TyBits - Denominator->ceilLogBase2();
        return std::max(NumrBits, ResBits);
      }
      break;
    }

    case Instruction::AShr: {
      Tmp = ComputeNumSignBits(U->getOperand(0), Depth + 1, Q);
      // ashr X, C   -> adds C sign bits.  Vectors too.
      const APInt *ShAmt;
      if (match(U->getOperand(1), m_APInt(ShAmt))) {
        if (ShAmt->uge(TyBits))
          break; // Bad shift.
        unsigned ShAmtLimited = ShAmt->getZExtValue();
        Tmp += ShAmtLimited;
        if (Tmp > TyBits) Tmp = TyBits;
      }
      return Tmp;
    }
    case Instruction::Shl: {
      const APInt *ShAmt;
      if (match(U->getOperand(1), m_APInt(ShAmt))) {
        // shl destroys sign bits.
        Tmp = ComputeNumSignBits(U->getOperand(0), Depth + 1, Q);
        if (ShAmt->uge(TyBits) ||   // Bad shift.
            ShAmt->uge(Tmp)) break; // Shifted all sign bits out.
        Tmp2 = ShAmt->getZExtValue();
        return Tmp - Tmp2;
      }
      break;
    }
    case Instruction::And:
    case Instruction::Or:
    case Instruction::Xor: // NOT is handled here.
      // Logical binary ops preserve the number of sign bits at the worst.
      Tmp = ComputeNumSignBits(U->getOperand(0), Depth + 1, Q);
      if (Tmp != 1) {
        Tmp2 = ComputeNumSignBits(U->getOperand(1), Depth + 1, Q);
        FirstAnswer = std::min(Tmp, Tmp2);
        // We computed what we know about the sign bits as our first
        // answer. Now proceed to the generic code that uses
        // computeKnownBits, and pick whichever answer is better.
      }
      break;

    case Instruction::Select: {
      // If we have a clamp pattern, we know that the number of sign bits will
      // be the minimum of the clamp min/max range.
      const Value *X;
      const APInt *CLow, *CHigh;
      if (isSignedMinMaxClamp(U, X, CLow, CHigh))
        return std::min(CLow->getNumSignBits(), CHigh->getNumSignBits());

      Tmp = ComputeNumSignBits(U->getOperand(1), Depth + 1, Q);
      if (Tmp == 1) break;
      Tmp2 = ComputeNumSignBits(U->getOperand(2), Depth + 1, Q);
      return std::min(Tmp, Tmp2);
    }

    case Instruction::Add:
      // Add can have at most one carry bit.  Thus we know that the output
      // is, at worst, one more bit than the inputs.
      Tmp = ComputeNumSignBits(U->getOperand(0), Depth + 1, Q);
      if (Tmp == 1) break;

      // Special case decrementing a value (ADD X, -1):
      if (const auto *CRHS = dyn_cast<Constant>(U->getOperand(1)))
        if (CRHS->isAllOnesValue()) {
          KnownBits Known(TyBits);
          computeKnownBits(U->getOperand(0), Known, Depth + 1, Q);

          // If the input is known to be 0 or 1, the output is 0/-1, which is
          // all sign bits set.
          if ((Known.Zero | 1).isAllOnesValue())
            return TyBits;

          // If we are subtracting one from a positive number, there is no carry
          // out of the result.
          if (Known.isNonNegative())
            return Tmp;
        }

      Tmp2 = ComputeNumSignBits(U->getOperand(1), Depth + 1, Q);
      if (Tmp2 == 1) break;
      return std::min(Tmp, Tmp2) - 1;

    case Instruction::Sub:
      Tmp2 = ComputeNumSignBits(U->getOperand(1), Depth + 1, Q);
      if (Tmp2 == 1) break;

      // Handle NEG.
      if (const auto *CLHS = dyn_cast<Constant>(U->getOperand(0)))
        if (CLHS->isNullValue()) {
          KnownBits Known(TyBits);
          computeKnownBits(U->getOperand(1), Known, Depth + 1, Q);
          // If the input is known to be 0 or 1, the output is 0/-1, which is
          // all sign bits set.
          if ((Known.Zero | 1).isAllOnesValue())
            return TyBits;

          // If the input is known to be positive (the sign bit is known clear),
          // the output of the NEG has the same number of sign bits as the
          // input.
          if (Known.isNonNegative())
            return Tmp2;

          // Otherwise, we treat this like a SUB.
        }

      // Sub can have at most one carry bit.  Thus we know that the output
      // is, at worst, one more bit than the inputs.
      Tmp = ComputeNumSignBits(U->getOperand(0), Depth + 1, Q);
      if (Tmp == 1) break;
      return std::min(Tmp, Tmp2) - 1;

    case Instruction::Mul: {
      // The output of the Mul can be at most twice the valid bits in the
      // inputs.
      unsigned SignBitsOp0 = ComputeNumSignBits(U->getOperand(0), Depth + 1, Q);
      if (SignBitsOp0 == 1) break;
      unsigned SignBitsOp1 = ComputeNumSignBits(U->getOperand(1), Depth + 1, Q);
      if (SignBitsOp1 == 1) break;
      unsigned OutValidBits =
          (TyBits - SignBitsOp0 + 1) + (TyBits - SignBitsOp1 + 1);
      return OutValidBits > TyBits ? 1 : TyBits - OutValidBits + 1;
    }

    case Instruction::PHI: {
      const PHINode *PN = cast<PHINode>(U);
      unsigned NumIncomingValues = PN->getNumIncomingValues();
      // Don't analyze large in-degree PHIs.
      if (NumIncomingValues > 4) break;
      // Unreachable blocks may have zero-operand PHI nodes.
      if (NumIncomingValues == 0) break;

      // Take the minimum of all incoming values.  This can't infinitely loop
      // because of our depth threshold.
      Tmp = ComputeNumSignBits(PN->getIncomingValue(0), Depth + 1, Q);
      for (unsigned i = 1, e = NumIncomingValues; i != e; ++i) {
        if (Tmp == 1) return Tmp;
        Tmp = std::min(
            Tmp, ComputeNumSignBits(PN->getIncomingValue(i), Depth + 1, Q));
      }
      return Tmp;
    }

    case Instruction::Trunc:
      // FIXME: it's tricky to do anything useful for this, but it is an
      // important case for targets like X86.
      break;

    case Instruction::ExtractElement:
      // Look through extract element. At the moment we keep this simple and
      // skip tracking the specific element. But at least we might find
      // information valid for all elements of the vector (for example if vector
      // is sign extended, shifted, etc).
      return ComputeNumSignBits(U->getOperand(0), Depth + 1, Q);

    case Instruction::ShuffleVector: {
      // Collect the minimum number of sign bits that are shared by every vector
      // element referenced by the shuffle.

      // For scalable vectors, we do not know all the elements. Return the
      // default conservative result.
      if (isa<ScalableVectorType>(U->getType()))
        return 1;

      auto *Shuf = dyn_cast<ShuffleVectorInst>(U);
      if (!Shuf) {
        // FIXME: Add support for shufflevector constant expressions.
        return 1;
      }
      APInt DemandedLHS, DemandedRHS;
      // For undef elements, we don't know anything about the common state of
      // the shuffle result.
      if (!getShuffleDemandedElts(Shuf, DemandedElts, DemandedLHS, DemandedRHS))
        return 1;
      Tmp = std::numeric_limits<unsigned>::max();
      if (!!DemandedLHS) {
        const Value *LHS = Shuf->getOperand(0);
        Tmp = ComputeNumSignBits(LHS, DemandedLHS, Depth + 1, Q);
      }
      // If we don't know anything, early out and try computeKnownBits
      // fall-back.
      if (Tmp == 1)
        break;
      if (!!DemandedRHS) {
        const Value *RHS = Shuf->getOperand(1);
        Tmp2 = ComputeNumSignBits(RHS, DemandedRHS, Depth + 1, Q);
        Tmp = std::min(Tmp, Tmp2);
      }
      // If we don't know anything, early out and try computeKnownBits
      // fall-back.
      if (Tmp == 1)
        break;
      assert(Tmp <= Ty->getScalarSizeInBits() &&
             "Failed to determine minimum sign bits");
      return Tmp;
    }
    }
  }

  // Finally, if we can prove that the top bits of the result are 0's or 1's,
  // use this information.

  // If we can examine all elements of a vector constant successfully, we're
  // done (we can't do any better than that). If not, keep trying.
  if (unsigned VecSignBits =
          computeNumSignBitsVectorConstant(V, DemandedElts, TyBits))
    return VecSignBits;

  KnownBits Known(TyBits);
  computeKnownBits(V, DemandedElts, Known, Depth, Q);

  // If we know that the sign bit is either zero or one, determine the number of
  // identical bits in the top of the input value.
  return std::max(FirstAnswer, Known.countMinSignBits());
}

/// This function computes the integer multiple of Base that equals V.
/// If successful, it returns true and returns the multiple in
/// Multiple. If unsuccessful, it returns false. It looks
/// through SExt instructions only if LookThroughSExt is true.
bool llvm::ComputeMultiple(Value *V, unsigned Base, Value *&Multiple,
                           bool LookThroughSExt, unsigned Depth) {
  assert(V && "No Value?");
  assert(Depth <= MaxDepth && "Limit Search Depth");
  assert(V->getType()->isIntegerTy() && "Not integer or pointer type!");

  Type *T = V->getType();

  ConstantInt *CI = dyn_cast<ConstantInt>(V);

  if (Base == 0)
    return false;

  if (Base == 1) {
    Multiple = V;
    return true;
  }

  ConstantExpr *CO = dyn_cast<ConstantExpr>(V);
  Constant *BaseVal = ConstantInt::get(T, Base);
  if (CO && CO == BaseVal) {
    // Multiple is 1.
    Multiple = ConstantInt::get(T, 1);
    return true;
  }

  if (CI && CI->getZExtValue() % Base == 0) {
    Multiple = ConstantInt::get(T, CI->getZExtValue() / Base);
    return true;
  }

  if (Depth == MaxDepth) return false;  // Limit search depth.

  Operator *I = dyn_cast<Operator>(V);
  if (!I) return false;

  switch (I->getOpcode()) {
  default: break;
  case Instruction::SExt:
    if (!LookThroughSExt) return false;
    // otherwise fall through to ZExt
    LLVM_FALLTHROUGH;
  case Instruction::ZExt:
    return ComputeMultiple(I->getOperand(0), Base, Multiple,
                           LookThroughSExt, Depth+1);
  case Instruction::Shl:
  case Instruction::Mul: {
    Value *Op0 = I->getOperand(0);
    Value *Op1 = I->getOperand(1);

    if (I->getOpcode() == Instruction::Shl) {
      ConstantInt *Op1CI = dyn_cast<ConstantInt>(Op1);
      if (!Op1CI) return false;
      // Turn Op0 << Op1 into Op0 * 2^Op1
      APInt Op1Int = Op1CI->getValue();
      uint64_t BitToSet = Op1Int.getLimitedValue(Op1Int.getBitWidth() - 1);
      APInt API(Op1Int.getBitWidth(), 0);
      API.setBit(BitToSet);
      Op1 = ConstantInt::get(V->getContext(), API);
    }

    Value *Mul0 = nullptr;
    if (ComputeMultiple(Op0, Base, Mul0, LookThroughSExt, Depth+1)) {
      if (Constant *Op1C = dyn_cast<Constant>(Op1))
        if (Constant *MulC = dyn_cast<Constant>(Mul0)) {
          if (Op1C->getType()->getPrimitiveSizeInBits() <
              MulC->getType()->getPrimitiveSizeInBits())
            Op1C = ConstantExpr::getZExt(Op1C, MulC->getType());
          if (Op1C->getType()->getPrimitiveSizeInBits() >
              MulC->getType()->getPrimitiveSizeInBits())
            MulC = ConstantExpr::getZExt(MulC, Op1C->getType());

          // V == Base * (Mul0 * Op1), so return (Mul0 * Op1)
          Multiple = ConstantExpr::getMul(MulC, Op1C);
          return true;
        }

      if (ConstantInt *Mul0CI = dyn_cast<ConstantInt>(Mul0))
        if (Mul0CI->getValue() == 1) {
          // V == Base * Op1, so return Op1
          Multiple = Op1;
          return true;
        }
    }

    Value *Mul1 = nullptr;
    if (ComputeMultiple(Op1, Base, Mul1, LookThroughSExt, Depth+1)) {
      if (Constant *Op0C = dyn_cast<Constant>(Op0))
        if (Constant *MulC = dyn_cast<Constant>(Mul1)) {
          if (Op0C->getType()->getPrimitiveSizeInBits() <
              MulC->getType()->getPrimitiveSizeInBits())
            Op0C = ConstantExpr::getZExt(Op0C, MulC->getType());
          if (Op0C->getType()->getPrimitiveSizeInBits() >
              MulC->getType()->getPrimitiveSizeInBits())
            MulC = ConstantExpr::getZExt(MulC, Op0C->getType());

          // V == Base * (Mul1 * Op0), so return (Mul1 * Op0)
          Multiple = ConstantExpr::getMul(MulC, Op0C);
          return true;
        }

      if (ConstantInt *Mul1CI = dyn_cast<ConstantInt>(Mul1))
        if (Mul1CI->getValue() == 1) {
          // V == Base * Op0, so return Op0
          Multiple = Op0;
          return true;
        }
    }
  }
  }

  // We could not determine if V is a multiple of Base.
  return false;
}

Intrinsic::ID llvm::getIntrinsicForCallSite(const CallBase &CB,
                                            const TargetLibraryInfo *TLI) {
  const Function *F = CB.getCalledFunction();
  if (!F)
    return Intrinsic::not_intrinsic;

  if (F->isIntrinsic())
    return F->getIntrinsicID();

  if (!TLI)
    return Intrinsic::not_intrinsic;

  LibFunc Func;
  // We're going to make assumptions on the semantics of the functions, check
  // that the target knows that it's available in this environment and it does
  // not have local linkage.
  if (!F || F->hasLocalLinkage() || !TLI->getLibFunc(*F, Func))
    return Intrinsic::not_intrinsic;

  if (!CB.onlyReadsMemory())
    return Intrinsic::not_intrinsic;

  // Otherwise check if we have a call to a function that can be turned into a
  // vector intrinsic.
  switch (Func) {
  default:
    break;
  case LibFunc_sin:
  case LibFunc_sinf:
  case LibFunc_sinl:
    return Intrinsic::sin;
  case LibFunc_cos:
  case LibFunc_cosf:
  case LibFunc_cosl:
    return Intrinsic::cos;
  case LibFunc_exp:
  case LibFunc_expf:
  case LibFunc_expl:
    return Intrinsic::exp;
  case LibFunc_exp2:
  case LibFunc_exp2f:
  case LibFunc_exp2l:
    return Intrinsic::exp2;
  case LibFunc_log:
  case LibFunc_logf:
  case LibFunc_logl:
    return Intrinsic::log;
  case LibFunc_log10:
  case LibFunc_log10f:
  case LibFunc_log10l:
    return Intrinsic::log10;
  case LibFunc_log2:
  case LibFunc_log2f:
  case LibFunc_log2l:
    return Intrinsic::log2;
  case LibFunc_fabs:
  case LibFunc_fabsf:
  case LibFunc_fabsl:
    return Intrinsic::fabs;
  case LibFunc_fmin:
  case LibFunc_fminf:
  case LibFunc_fminl:
    return Intrinsic::minnum;
  case LibFunc_fmax:
  case LibFunc_fmaxf:
  case LibFunc_fmaxl:
    return Intrinsic::maxnum;
  case LibFunc_copysign:
  case LibFunc_copysignf:
  case LibFunc_copysignl:
    return Intrinsic::copysign;
  case LibFunc_floor:
  case LibFunc_floorf:
  case LibFunc_floorl:
    return Intrinsic::floor;
  case LibFunc_ceil:
  case LibFunc_ceilf:
  case LibFunc_ceill:
    return Intrinsic::ceil;
  case LibFunc_trunc:
  case LibFunc_truncf:
  case LibFunc_truncl:
    return Intrinsic::trunc;
  case LibFunc_rint:
  case LibFunc_rintf:
  case LibFunc_rintl:
    return Intrinsic::rint;
  case LibFunc_nearbyint:
  case LibFunc_nearbyintf:
  case LibFunc_nearbyintl:
    return Intrinsic::nearbyint;
  case LibFunc_round:
  case LibFunc_roundf:
  case LibFunc_roundl:
    return Intrinsic::round;
  case LibFunc_pow:
  case LibFunc_powf:
  case LibFunc_powl:
    return Intrinsic::pow;
  case LibFunc_sqrt:
  case LibFunc_sqrtf:
  case LibFunc_sqrtl:
    return Intrinsic::sqrt;
  }

  return Intrinsic::not_intrinsic;
}

/// Return true if we can prove that the specified FP value is never equal to
/// -0.0.
/// NOTE: Do not check 'nsz' here because that fast-math-flag does not guarantee
///       that a value is not -0.0. It only guarantees that -0.0 may be treated
///       the same as +0.0 in floating-point ops.
///
/// NOTE: this function will need to be revisited when we support non-default
/// rounding modes!
bool llvm::CannotBeNegativeZero(const Value *V, const TargetLibraryInfo *TLI,
                                unsigned Depth) {
  if (auto *CFP = dyn_cast<ConstantFP>(V))
    return !CFP->getValueAPF().isNegZero();

  // Limit search depth.
  if (Depth == MaxDepth)
    return false;

  auto *Op = dyn_cast<Operator>(V);
  if (!Op)
    return false;

  // (fadd x, 0.0) is guaranteed to return +0.0, not -0.0.
  if (match(Op, m_FAdd(m_Value(), m_PosZeroFP())))
    return true;

  // sitofp and uitofp turn into +0.0 for zero.
  if (isa<SIToFPInst>(Op) || isa<UIToFPInst>(Op))
    return true;

  if (auto *Call = dyn_cast<CallInst>(Op)) {
    Intrinsic::ID IID = getIntrinsicForCallSite(*Call, TLI);
    switch (IID) {
    default:
      break;
    // sqrt(-0.0) = -0.0, no other negative results are possible.
    case Intrinsic::sqrt:
    case Intrinsic::canonicalize:
      return CannotBeNegativeZero(Call->getArgOperand(0), TLI, Depth + 1);
    // fabs(x) != -0.0
    case Intrinsic::fabs:
      return true;
    }
  }

  return false;
}

/// If \p SignBitOnly is true, test for a known 0 sign bit rather than a
/// standard ordered compare. e.g. make -0.0 olt 0.0 be true because of the sign
/// bit despite comparing equal.
static bool cannotBeOrderedLessThanZeroImpl(const Value *V,
                                            const TargetLibraryInfo *TLI,
                                            bool SignBitOnly,
                                            unsigned Depth) {
  // TODO: This function does not do the right thing when SignBitOnly is true
  // and we're lowering to a hypothetical IEEE 754-compliant-but-evil platform
  // which flips the sign bits of NaNs.  See
  // https://llvm.org/bugs/show_bug.cgi?id=31702.

  if (const ConstantFP *CFP = dyn_cast<ConstantFP>(V)) {
    return !CFP->getValueAPF().isNegative() ||
           (!SignBitOnly && CFP->getValueAPF().isZero());
  }

  // Handle vector of constants.
  if (auto *CV = dyn_cast<Constant>(V)) {
    if (auto *CVFVTy = dyn_cast<FixedVectorType>(CV->getType())) {
      unsigned NumElts = CVFVTy->getNumElements();
      for (unsigned i = 0; i != NumElts; ++i) {
        auto *CFP = dyn_cast_or_null<ConstantFP>(CV->getAggregateElement(i));
        if (!CFP)
          return false;
        if (CFP->getValueAPF().isNegative() &&
            (SignBitOnly || !CFP->getValueAPF().isZero()))
          return false;
      }

      // All non-negative ConstantFPs.
      return true;
    }
  }

  if (Depth == MaxDepth)
    return false; // Limit search depth.

  const Operator *I = dyn_cast<Operator>(V);
  if (!I)
    return false;

  switch (I->getOpcode()) {
  default:
    break;
  // Unsigned integers are always nonnegative.
  case Instruction::UIToFP:
    return true;
  case Instruction::FMul:
    // x*x is always non-negative or a NaN.
    if (I->getOperand(0) == I->getOperand(1) &&
        (!SignBitOnly || cast<FPMathOperator>(I)->hasNoNaNs()))
      return true;

    LLVM_FALLTHROUGH;
  case Instruction::FAdd:
  case Instruction::FDiv:
  case Instruction::FRem:
    return cannotBeOrderedLessThanZeroImpl(I->getOperand(0), TLI, SignBitOnly,
                                           Depth + 1) &&
           cannotBeOrderedLessThanZeroImpl(I->getOperand(1), TLI, SignBitOnly,
                                           Depth + 1);
  case Instruction::Select:
    return cannotBeOrderedLessThanZeroImpl(I->getOperand(1), TLI, SignBitOnly,
                                           Depth + 1) &&
           cannotBeOrderedLessThanZeroImpl(I->getOperand(2), TLI, SignBitOnly,
                                           Depth + 1);
  case Instruction::FPExt:
  case Instruction::FPTrunc:
    // Widening/narrowing never change sign.
    return cannotBeOrderedLessThanZeroImpl(I->getOperand(0), TLI, SignBitOnly,
                                           Depth + 1);
  case Instruction::ExtractElement:
    // Look through extract element. At the moment we keep this simple and skip
    // tracking the specific element. But at least we might find information
    // valid for all elements of the vector.
    return cannotBeOrderedLessThanZeroImpl(I->getOperand(0), TLI, SignBitOnly,
                                           Depth + 1);
  case Instruction::Call:
    const auto *CI = cast<CallInst>(I);
    Intrinsic::ID IID = getIntrinsicForCallSite(*CI, TLI);
    switch (IID) {
    default:
      break;
    case Intrinsic::maxnum:
      return (isKnownNeverNaN(I->getOperand(0), TLI) &&
              cannotBeOrderedLessThanZeroImpl(I->getOperand(0), TLI,
                                              SignBitOnly, Depth + 1)) ||
            (isKnownNeverNaN(I->getOperand(1), TLI) &&
              cannotBeOrderedLessThanZeroImpl(I->getOperand(1), TLI,
                                              SignBitOnly, Depth + 1));

    case Intrinsic::maximum:
      return cannotBeOrderedLessThanZeroImpl(I->getOperand(0), TLI, SignBitOnly,
                                             Depth + 1) ||
             cannotBeOrderedLessThanZeroImpl(I->getOperand(1), TLI, SignBitOnly,
                                             Depth + 1);
    case Intrinsic::minnum:
    case Intrinsic::minimum:
      return cannotBeOrderedLessThanZeroImpl(I->getOperand(0), TLI, SignBitOnly,
                                             Depth + 1) &&
             cannotBeOrderedLessThanZeroImpl(I->getOperand(1), TLI, SignBitOnly,
                                             Depth + 1);
    case Intrinsic::exp:
    case Intrinsic::exp2:
    case Intrinsic::fabs:
      return true;

    case Intrinsic::sqrt:
      // sqrt(x) is always >= -0 or NaN.  Moreover, sqrt(x) == -0 iff x == -0.
      if (!SignBitOnly)
        return true;
      return CI->hasNoNaNs() && (CI->hasNoSignedZeros() ||
                                 CannotBeNegativeZero(CI->getOperand(0), TLI));

    case Intrinsic::powi:
      if (ConstantInt *Exponent = dyn_cast<ConstantInt>(I->getOperand(1))) {
        // powi(x,n) is non-negative if n is even.
        if (Exponent->getBitWidth() <= 64 && Exponent->getSExtValue() % 2u == 0)
          return true;
      }
      // TODO: This is not correct.  Given that exp is an integer, here are the
      // ways that pow can return a negative value:
      //
      //   pow(x, exp)    --> negative if exp is odd and x is negative.
      //   pow(-0, exp)   --> -inf if exp is negative odd.
      //   pow(-0, exp)   --> -0 if exp is positive odd.
      //   pow(-inf, exp) --> -0 if exp is negative odd.
      //   pow(-inf, exp) --> -inf if exp is positive odd.
      //
      // Therefore, if !SignBitOnly, we can return true if x >= +0 or x is NaN,
      // but we must return false if x == -0.  Unfortunately we do not currently
      // have a way of expressing this constraint.  See details in
      // https://llvm.org/bugs/show_bug.cgi?id=31702.
      return cannotBeOrderedLessThanZeroImpl(I->getOperand(0), TLI, SignBitOnly,
                                             Depth + 1);

    case Intrinsic::fma:
    case Intrinsic::fmuladd:
      // x*x+y is non-negative if y is non-negative.
      return I->getOperand(0) == I->getOperand(1) &&
             (!SignBitOnly || cast<FPMathOperator>(I)->hasNoNaNs()) &&
             cannotBeOrderedLessThanZeroImpl(I->getOperand(2), TLI, SignBitOnly,
                                             Depth + 1);
    }
    break;
  }
  return false;
}

bool llvm::CannotBeOrderedLessThanZero(const Value *V,
                                       const TargetLibraryInfo *TLI) {
  return cannotBeOrderedLessThanZeroImpl(V, TLI, false, 0);
}

bool llvm::SignBitMustBeZero(const Value *V, const TargetLibraryInfo *TLI) {
  return cannotBeOrderedLessThanZeroImpl(V, TLI, true, 0);
}

bool llvm::isKnownNeverInfinity(const Value *V, const TargetLibraryInfo *TLI,
                                unsigned Depth) {
  assert(V->getType()->isFPOrFPVectorTy() && "Querying for Inf on non-FP type");

  // If we're told that infinities won't happen, assume they won't.
  if (auto *FPMathOp = dyn_cast<FPMathOperator>(V))
    if (FPMathOp->hasNoInfs())
      return true;

  // Handle scalar constants.
  if (auto *CFP = dyn_cast<ConstantFP>(V))
    return !CFP->isInfinity();

  if (Depth == MaxDepth)
    return false;

  if (auto *Inst = dyn_cast<Instruction>(V)) {
    switch (Inst->getOpcode()) {
    case Instruction::Select: {
      return isKnownNeverInfinity(Inst->getOperand(1), TLI, Depth + 1) &&
             isKnownNeverInfinity(Inst->getOperand(2), TLI, Depth + 1);
    }
    case Instruction::UIToFP:
      // If the input type fits into the floating type the result is finite.
      return ilogb(APFloat::getLargest(
                 Inst->getType()->getScalarType()->getFltSemantics())) >=
             (int)Inst->getOperand(0)->getType()->getScalarSizeInBits();
    default:
      break;
    }
  }

  // try to handle fixed width vector constants
  if (isa<FixedVectorType>(V->getType()) && isa<Constant>(V)) {
    // For vectors, verify that each element is not infinity.
    unsigned NumElts = cast<VectorType>(V->getType())->getNumElements();
    for (unsigned i = 0; i != NumElts; ++i) {
      Constant *Elt = cast<Constant>(V)->getAggregateElement(i);
      if (!Elt)
        return false;
      if (isa<UndefValue>(Elt))
        continue;
      auto *CElt = dyn_cast<ConstantFP>(Elt);
      if (!CElt || CElt->isInfinity())
        return false;
    }
    // All elements were confirmed non-infinity or undefined.
    return true;
  }

  // was not able to prove that V never contains infinity
  return false;
}

bool llvm::isKnownNeverNaN(const Value *V, const TargetLibraryInfo *TLI,
                           unsigned Depth) {
  assert(V->getType()->isFPOrFPVectorTy() && "Querying for NaN on non-FP type");

  // If we're told that NaNs won't happen, assume they won't.
  if (auto *FPMathOp = dyn_cast<FPMathOperator>(V))
    if (FPMathOp->hasNoNaNs())
      return true;

  // Handle scalar constants.
  if (auto *CFP = dyn_cast<ConstantFP>(V))
    return !CFP->isNaN();

  if (Depth == MaxDepth)
    return false;

  if (auto *Inst = dyn_cast<Instruction>(V)) {
    switch (Inst->getOpcode()) {
    case Instruction::FAdd:
    case Instruction::FSub:
      // Adding positive and negative infinity produces NaN.
      return isKnownNeverNaN(Inst->getOperand(0), TLI, Depth + 1) &&
             isKnownNeverNaN(Inst->getOperand(1), TLI, Depth + 1) &&
             (isKnownNeverInfinity(Inst->getOperand(0), TLI, Depth + 1) ||
              isKnownNeverInfinity(Inst->getOperand(1), TLI, Depth + 1));

    case Instruction::FMul:
      // Zero multiplied with infinity produces NaN.
      // FIXME: If neither side can be zero fmul never produces NaN.
      return isKnownNeverNaN(Inst->getOperand(0), TLI, Depth + 1) &&
             isKnownNeverInfinity(Inst->getOperand(0), TLI, Depth + 1) &&
             isKnownNeverNaN(Inst->getOperand(1), TLI, Depth + 1) &&
             isKnownNeverInfinity(Inst->getOperand(1), TLI, Depth + 1);

    case Instruction::FDiv:
    case Instruction::FRem:
      // FIXME: Only 0/0, Inf/Inf, Inf REM x and x REM 0 produce NaN.
      return false;

    case Instruction::Select: {
      return isKnownNeverNaN(Inst->getOperand(1), TLI, Depth + 1) &&
             isKnownNeverNaN(Inst->getOperand(2), TLI, Depth + 1);
    }
    case Instruction::SIToFP:
    case Instruction::UIToFP:
      return true;
    case Instruction::FPTrunc:
    case Instruction::FPExt:
      return isKnownNeverNaN(Inst->getOperand(0), TLI, Depth + 1);
    default:
      break;
    }
  }

  if (const auto *II = dyn_cast<IntrinsicInst>(V)) {
    switch (II->getIntrinsicID()) {
    case Intrinsic::canonicalize:
    case Intrinsic::fabs:
    case Intrinsic::copysign:
    case Intrinsic::exp:
    case Intrinsic::exp2:
    case Intrinsic::floor:
    case Intrinsic::ceil:
    case Intrinsic::trunc:
    case Intrinsic::rint:
    case Intrinsic::nearbyint:
    case Intrinsic::round:
      return isKnownNeverNaN(II->getArgOperand(0), TLI, Depth + 1);
    case Intrinsic::sqrt:
      return isKnownNeverNaN(II->getArgOperand(0), TLI, Depth + 1) &&
             CannotBeOrderedLessThanZero(II->getArgOperand(0), TLI);
    case Intrinsic::minnum:
    case Intrinsic::maxnum:
      // If either operand is not NaN, the result is not NaN.
      return isKnownNeverNaN(II->getArgOperand(0), TLI, Depth + 1) ||
             isKnownNeverNaN(II->getArgOperand(1), TLI, Depth + 1);
    default:
      return false;
    }
  }

  // Try to handle fixed width vector constants
  if (isa<FixedVectorType>(V->getType()) && isa<Constant>(V)) {
    // For vectors, verify that each element is not NaN.
    unsigned NumElts = cast<VectorType>(V->getType())->getNumElements();
    for (unsigned i = 0; i != NumElts; ++i) {
      Constant *Elt = cast<Constant>(V)->getAggregateElement(i);
      if (!Elt)
        return false;
      if (isa<UndefValue>(Elt))
        continue;
      auto *CElt = dyn_cast<ConstantFP>(Elt);
      if (!CElt || CElt->isNaN())
        return false;
    }
    // All elements were confirmed not-NaN or undefined.
    return true;
  }

  // Was not able to prove that V never contains NaN
  return false;
}

Value *llvm::isBytewiseValue(Value *V, const DataLayout &DL) {

  // All byte-wide stores are splatable, even of arbitrary variables.
  if (V->getType()->isIntegerTy(8))
    return V;

  LLVMContext &Ctx = V->getContext();

  // Undef don't care.
  auto *UndefInt8 = UndefValue::get(Type::getInt8Ty(Ctx));
  if (isa<UndefValue>(V))
    return UndefInt8;

  // Return Undef for zero-sized type.
  if (!DL.getTypeStoreSize(V->getType()).isNonZero())
    return UndefInt8;

  Constant *C = dyn_cast<Constant>(V);
  if (!C) {
    // Conceptually, we could handle things like:
    //   %a = zext i8 %X to i16
    //   %b = shl i16 %a, 8
    //   %c = or i16 %a, %b
    // but until there is an example that actually needs this, it doesn't seem
    // worth worrying about.
    return nullptr;
  }

  // Handle 'null' ConstantArrayZero etc.
  if (C->isNullValue())
    return Constant::getNullValue(Type::getInt8Ty(Ctx));

  // Constant floating-point values can be handled as integer values if the
  // corresponding integer value is "byteable".  An important case is 0.0.
  if (ConstantFP *CFP = dyn_cast<ConstantFP>(C)) {
    Type *Ty = nullptr;
    if (CFP->getType()->isHalfTy())
      Ty = Type::getInt16Ty(Ctx);
    else if (CFP->getType()->isFloatTy())
      Ty = Type::getInt32Ty(Ctx);
    else if (CFP->getType()->isDoubleTy())
      Ty = Type::getInt64Ty(Ctx);
    // Don't handle long double formats, which have strange constraints.
    return Ty ? isBytewiseValue(ConstantExpr::getBitCast(CFP, Ty), DL)
              : nullptr;
  }

  // We can handle constant integers that are multiple of 8 bits.
  if (ConstantInt *CI = dyn_cast<ConstantInt>(C)) {
    if (CI->getBitWidth() % 8 == 0) {
      assert(CI->getBitWidth() > 8 && "8 bits should be handled above!");
      if (!CI->getValue().isSplat(8))
        return nullptr;
      return ConstantInt::get(Ctx, CI->getValue().trunc(8));
    }
  }

  if (auto *CE = dyn_cast<ConstantExpr>(C)) {
    if (CE->getOpcode() == Instruction::IntToPtr) {
      auto PS = DL.getPointerSizeInBits(
          cast<PointerType>(CE->getType())->getAddressSpace());
      return isBytewiseValue(
          ConstantExpr::getIntegerCast(CE->getOperand(0),
                                       Type::getIntNTy(Ctx, PS), false),
          DL);
    }
  }

  auto Merge = [&](Value *LHS, Value *RHS) -> Value * {
    if (LHS == RHS)
      return LHS;
    if (!LHS || !RHS)
      return nullptr;
    if (LHS == UndefInt8)
      return RHS;
    if (RHS == UndefInt8)
      return LHS;
    return nullptr;
  };

  if (ConstantDataSequential *CA = dyn_cast<ConstantDataSequential>(C)) {
    Value *Val = UndefInt8;
    for (unsigned I = 0, E = CA->getNumElements(); I != E; ++I)
      if (!(Val = Merge(Val, isBytewiseValue(CA->getElementAsConstant(I), DL))))
        return nullptr;
    return Val;
  }

  if (isa<ConstantAggregate>(C)) {
    Value *Val = UndefInt8;
    for (unsigned I = 0, E = C->getNumOperands(); I != E; ++I)
      if (!(Val = Merge(Val, isBytewiseValue(C->getOperand(I), DL))))
        return nullptr;
    return Val;
  }

  // Don't try to handle the handful of other constants.
  return nullptr;
}

// This is the recursive version of BuildSubAggregate. It takes a few different
// arguments. Idxs is the index within the nested struct From that we are
// looking at now (which is of type IndexedType). IdxSkip is the number of
// indices from Idxs that should be left out when inserting into the resulting
// struct. To is the result struct built so far, new insertvalue instructions
// build on that.
static Value *BuildSubAggregate(Value *From, Value* To, Type *IndexedType,
                                SmallVectorImpl<unsigned> &Idxs,
                                unsigned IdxSkip,
                                Instruction *InsertBefore) {
  StructType *STy = dyn_cast<StructType>(IndexedType);
  if (STy) {
    // Save the original To argument so we can modify it
    Value *OrigTo = To;
    // General case, the type indexed by Idxs is a struct
    for (unsigned i = 0, e = STy->getNumElements(); i != e; ++i) {
      // Process each struct element recursively
      Idxs.push_back(i);
      Value *PrevTo = To;
      To = BuildSubAggregate(From, To, STy->getElementType(i), Idxs, IdxSkip,
                             InsertBefore);
      Idxs.pop_back();
      if (!To) {
        // Couldn't find any inserted value for this index? Cleanup
        while (PrevTo != OrigTo) {
          InsertValueInst* Del = cast<InsertValueInst>(PrevTo);
          PrevTo = Del->getAggregateOperand();
          Del->eraseFromParent();
        }
        // Stop processing elements
        break;
      }
    }
    // If we successfully found a value for each of our subaggregates
    if (To)
      return To;
  }
  // Base case, the type indexed by SourceIdxs is not a struct, or not all of
  // the struct's elements had a value that was inserted directly. In the latter
  // case, perhaps we can't determine each of the subelements individually, but
  // we might be able to find the complete struct somewhere.

  // Find the value that is at that particular spot
  Value *V = FindInsertedValue(From, Idxs);

  if (!V)
    return nullptr;

  // Insert the value in the new (sub) aggregate
  return InsertValueInst::Create(To, V, makeArrayRef(Idxs).slice(IdxSkip),
                                 "tmp", InsertBefore);
}

// This helper takes a nested struct and extracts a part of it (which is again a
// struct) into a new value. For example, given the struct:
// { a, { b, { c, d }, e } }
// and the indices "1, 1" this returns
// { c, d }.
//
// It does this by inserting an insertvalue for each element in the resulting
// struct, as opposed to just inserting a single struct. This will only work if
// each of the elements of the substruct are known (ie, inserted into From by an
// insertvalue instruction somewhere).
//
// All inserted insertvalue instructions are inserted before InsertBefore
static Value *BuildSubAggregate(Value *From, ArrayRef<unsigned> idx_range,
                                Instruction *InsertBefore) {
  assert(InsertBefore && "Must have someplace to insert!");
  Type *IndexedType = ExtractValueInst::getIndexedType(From->getType(),
                                                             idx_range);
  Value *To = UndefValue::get(IndexedType);
  SmallVector<unsigned, 10> Idxs(idx_range.begin(), idx_range.end());
  unsigned IdxSkip = Idxs.size();

  return BuildSubAggregate(From, To, IndexedType, Idxs, IdxSkip, InsertBefore);
}

/// Given an aggregate and a sequence of indices, see if the scalar value
/// indexed is already around as a register, for example if it was inserted
/// directly into the aggregate.
///
/// If InsertBefore is not null, this function will duplicate (modified)
/// insertvalues when a part of a nested struct is extracted.
Value *llvm::FindInsertedValue(Value *V, ArrayRef<unsigned> idx_range,
                               Instruction *InsertBefore) {
  // Nothing to index? Just return V then (this is useful at the end of our
  // recursion).
  if (idx_range.empty())
    return V;
  // We have indices, so V should have an indexable type.
  assert((V->getType()->isStructTy() || V->getType()->isArrayTy()) &&
         "Not looking at a struct or array?");
  assert(ExtractValueInst::getIndexedType(V->getType(), idx_range) &&
         "Invalid indices for type?");

  if (Constant *C = dyn_cast<Constant>(V)) {
    C = C->getAggregateElement(idx_range[0]);
    if (!C) return nullptr;
    return FindInsertedValue(C, idx_range.slice(1), InsertBefore);
  }

  if (InsertValueInst *I = dyn_cast<InsertValueInst>(V)) {
    // Loop the indices for the insertvalue instruction in parallel with the
    // requested indices
    const unsigned *req_idx = idx_range.begin();
    for (const unsigned *i = I->idx_begin(), *e = I->idx_end();
         i != e; ++i, ++req_idx) {
      if (req_idx == idx_range.end()) {
        // We can't handle this without inserting insertvalues
        if (!InsertBefore)
          return nullptr;

        // The requested index identifies a part of a nested aggregate. Handle
        // this specially. For example,
        // %A = insertvalue { i32, {i32, i32 } } undef, i32 10, 1, 0
        // %B = insertvalue { i32, {i32, i32 } } %A, i32 11, 1, 1
        // %C = extractvalue {i32, { i32, i32 } } %B, 1
        // This can be changed into
        // %A = insertvalue {i32, i32 } undef, i32 10, 0
        // %C = insertvalue {i32, i32 } %A, i32 11, 1
        // which allows the unused 0,0 element from the nested struct to be
        // removed.
        return BuildSubAggregate(V, makeArrayRef(idx_range.begin(), req_idx),
                                 InsertBefore);
      }

      // This insert value inserts something else than what we are looking for.
      // See if the (aggregate) value inserted into has the value we are
      // looking for, then.
      if (*req_idx != *i)
        return FindInsertedValue(I->getAggregateOperand(), idx_range,
                                 InsertBefore);
    }
    // If we end up here, the indices of the insertvalue match with those
    // requested (though possibly only partially). Now we recursively look at
    // the inserted value, passing any remaining indices.
    return FindInsertedValue(I->getInsertedValueOperand(),
                             makeArrayRef(req_idx, idx_range.end()),
                             InsertBefore);
  }

  if (ExtractValueInst *I = dyn_cast<ExtractValueInst>(V)) {
    // If we're extracting a value from an aggregate that was extracted from
    // something else, we can extract from that something else directly instead.
    // However, we will need to chain I's indices with the requested indices.

    // Calculate the number of indices required
    unsigned size = I->getNumIndices() + idx_range.size();
    // Allocate some space to put the new indices in
    SmallVector<unsigned, 5> Idxs;
    Idxs.reserve(size);
    // Add indices from the extract value instruction
    Idxs.append(I->idx_begin(), I->idx_end());

    // Add requested indices
    Idxs.append(idx_range.begin(), idx_range.end());

    assert(Idxs.size() == size
           && "Number of indices added not correct?");

    return FindInsertedValue(I->getAggregateOperand(), Idxs, InsertBefore);
  }
  // Otherwise, we don't know (such as, extracting from a function return value
  // or load instruction)
  return nullptr;
}

bool llvm::isGEPBasedOnPointerToString(const GEPOperator *GEP,
                                       unsigned CharSize) {
  // Make sure the GEP has exactly three arguments.
  if (GEP->getNumOperands() != 3)
    return false;

  // Make sure the index-ee is a pointer to array of \p CharSize integers.
  // CharSize.
  ArrayType *AT = dyn_cast<ArrayType>(GEP->getSourceElementType());
  if (!AT || !AT->getElementType()->isIntegerTy(CharSize))
    return false;

  // Check to make sure that the first operand of the GEP is an integer and
  // has value 0 so that we are sure we're indexing into the initializer.
  const ConstantInt *FirstIdx = dyn_cast<ConstantInt>(GEP->getOperand(1));
  if (!FirstIdx || !FirstIdx->isZero())
    return false;

  return true;
}

bool llvm::getConstantDataArrayInfo(const Value *V,
                                    ConstantDataArraySlice &Slice,
                                    unsigned ElementSize, uint64_t Offset) {
  assert(V);

  // Look through bitcast instructions and geps.
  V = V->stripPointerCasts();

  // If the value is a GEP instruction or constant expression, treat it as an
  // offset.
  if (const GEPOperator *GEP = dyn_cast<GEPOperator>(V)) {
    // The GEP operator should be based on a pointer to string constant, and is
    // indexing into the string constant.
    if (!isGEPBasedOnPointerToString(GEP, ElementSize))
      return false;

    // If the second index isn't a ConstantInt, then this is a variable index
    // into the array.  If this occurs, we can't say anything meaningful about
    // the string.
    uint64_t StartIdx = 0;
    if (const ConstantInt *CI = dyn_cast<ConstantInt>(GEP->getOperand(2)))
      StartIdx = CI->getZExtValue();
    else
      return false;
    return getConstantDataArrayInfo(GEP->getOperand(0), Slice, ElementSize,
                                    StartIdx + Offset);
  }

  // The GEP instruction, constant or instruction, must reference a global
  // variable that is a constant and is initialized. The referenced constant
  // initializer is the array that we'll use for optimization.
  const GlobalVariable *GV = dyn_cast<GlobalVariable>(V);
  if (!GV || !GV->isConstant() || !GV->hasDefinitiveInitializer())
    return false;

  const ConstantDataArray *Array;
  ArrayType *ArrayTy;
  if (GV->getInitializer()->isNullValue()) {
    Type *GVTy = GV->getValueType();
    if ( (ArrayTy = dyn_cast<ArrayType>(GVTy)) ) {
      // A zeroinitializer for the array; there is no ConstantDataArray.
      Array = nullptr;
    } else {
      const DataLayout &DL = GV->getParent()->getDataLayout();
      uint64_t SizeInBytes = DL.getTypeStoreSize(GVTy).getFixedSize();
      uint64_t Length = SizeInBytes / (ElementSize / 8);
      if (Length <= Offset)
        return false;

      Slice.Array = nullptr;
      Slice.Offset = 0;
      Slice.Length = Length - Offset;
      return true;
    }
  } else {
    // This must be a ConstantDataArray.
    Array = dyn_cast<ConstantDataArray>(GV->getInitializer());
    if (!Array)
      return false;
    ArrayTy = Array->getType();
  }
  if (!ArrayTy->getElementType()->isIntegerTy(ElementSize))
    return false;

  uint64_t NumElts = ArrayTy->getArrayNumElements();
  if (Offset > NumElts)
    return false;

  Slice.Array = Array;
  Slice.Offset = Offset;
  Slice.Length = NumElts - Offset;
  return true;
}

/// This function computes the length of a null-terminated C string pointed to
/// by V. If successful, it returns true and returns the string in Str.
/// If unsuccessful, it returns false.
bool llvm::getConstantStringInfo(const Value *V, StringRef &Str,
                                 uint64_t Offset, bool TrimAtNul) {
  ConstantDataArraySlice Slice;
  if (!getConstantDataArrayInfo(V, Slice, 8, Offset))
    return false;

  if (Slice.Array == nullptr) {
    if (TrimAtNul) {
      Str = StringRef();
      return true;
    }
    if (Slice.Length == 1) {
      Str = StringRef("", 1);
      return true;
    }
    // We cannot instantiate a StringRef as we do not have an appropriate string
    // of 0s at hand.
    return false;
  }

  // Start out with the entire array in the StringRef.
  Str = Slice.Array->getAsString();
  // Skip over 'offset' bytes.
  Str = Str.substr(Slice.Offset);

  if (TrimAtNul) {
    // Trim off the \0 and anything after it.  If the array is not nul
    // terminated, we just return the whole end of string.  The client may know
    // some other way that the string is length-bound.
    Str = Str.substr(0, Str.find('\0'));
  }
  return true;
}

// These next two are very similar to the above, but also look through PHI
// nodes.
// TODO: See if we can integrate these two together.

/// If we can compute the length of the string pointed to by
/// the specified pointer, return 'len+1'.  If we can't, return 0.
static uint64_t GetStringLengthH(const Value *V,
                                 SmallPtrSetImpl<const PHINode*> &PHIs,
                                 unsigned CharSize) {
  // Look through noop bitcast instructions.
  V = V->stripPointerCasts();

  // If this is a PHI node, there are two cases: either we have already seen it
  // or we haven't.
  if (const PHINode *PN = dyn_cast<PHINode>(V)) {
    if (!PHIs.insert(PN).second)
      return ~0ULL;  // already in the set.

    // If it was new, see if all the input strings are the same length.
    uint64_t LenSoFar = ~0ULL;
    for (Value *IncValue : PN->incoming_values()) {
      uint64_t Len = GetStringLengthH(IncValue, PHIs, CharSize);
      if (Len == 0) return 0; // Unknown length -> unknown.

      if (Len == ~0ULL) continue;

      if (Len != LenSoFar && LenSoFar != ~0ULL)
        return 0;    // Disagree -> unknown.
      LenSoFar = Len;
    }

    // Success, all agree.
    return LenSoFar;
  }

  // strlen(select(c,x,y)) -> strlen(x) ^ strlen(y)
  if (const SelectInst *SI = dyn_cast<SelectInst>(V)) {
    uint64_t Len1 = GetStringLengthH(SI->getTrueValue(), PHIs, CharSize);
    if (Len1 == 0) return 0;
    uint64_t Len2 = GetStringLengthH(SI->getFalseValue(), PHIs, CharSize);
    if (Len2 == 0) return 0;
    if (Len1 == ~0ULL) return Len2;
    if (Len2 == ~0ULL) return Len1;
    if (Len1 != Len2) return 0;
    return Len1;
  }

  // Otherwise, see if we can read the string.
  ConstantDataArraySlice Slice;
  if (!getConstantDataArrayInfo(V, Slice, CharSize))
    return 0;

  if (Slice.Array == nullptr)
    return 1;

  // Search for nul characters
  unsigned NullIndex = 0;
  for (unsigned E = Slice.Length; NullIndex < E; ++NullIndex) {
    if (Slice.Array->getElementAsInteger(Slice.Offset + NullIndex) == 0)
      break;
  }

  return NullIndex + 1;
}

/// If we can compute the length of the string pointed to by
/// the specified pointer, return 'len+1'.  If we can't, return 0.
uint64_t llvm::GetStringLength(const Value *V, unsigned CharSize) {
  if (!V->getType()->isPointerTy())
    return 0;

  SmallPtrSet<const PHINode*, 32> PHIs;
  uint64_t Len = GetStringLengthH(V, PHIs, CharSize);
  // If Len is ~0ULL, we had an infinite phi cycle: this is dead code, so return
  // an empty string as a length.
  return Len == ~0ULL ? 1 : Len;
}

const Value *
llvm::getArgumentAliasingToReturnedPointer(const CallBase *Call,
                                           bool MustPreserveNullness) {
  assert(Call &&
         "getArgumentAliasingToReturnedPointer only works on nonnull calls");
  if (const Value *RV = Call->getReturnedArgOperand())
    return RV;
  // This can be used only as a aliasing property.
  if (isIntrinsicReturningPointerAliasingArgumentWithoutCapturing(
          Call, MustPreserveNullness))
    return Call->getArgOperand(0);
  return nullptr;
}

bool llvm::isIntrinsicReturningPointerAliasingArgumentWithoutCapturing(
    const CallBase *Call, bool MustPreserveNullness) {
  return Call->getIntrinsicID() == Intrinsic::launder_invariant_group ||
         Call->getIntrinsicID() == Intrinsic::strip_invariant_group ||
         Call->getIntrinsicID() == Intrinsic::aarch64_irg ||
         Call->getIntrinsicID() == Intrinsic::aarch64_tagp ||
         (!MustPreserveNullness &&
          Call->getIntrinsicID() == Intrinsic::ptrmask);
}

/// \p PN defines a loop-variant pointer to an object.  Check if the
/// previous iteration of the loop was referring to the same object as \p PN.
static bool isSameUnderlyingObjectInLoop(const PHINode *PN,
                                         const LoopInfo *LI) {
  // Find the loop-defined value.
  Loop *L = LI->getLoopFor(PN->getParent());
  if (PN->getNumIncomingValues() != 2)
    return true;

  // Find the value from previous iteration.
  auto *PrevValue = dyn_cast<Instruction>(PN->getIncomingValue(0));
  if (!PrevValue || LI->getLoopFor(PrevValue->getParent()) != L)
    PrevValue = dyn_cast<Instruction>(PN->getIncomingValue(1));
  if (!PrevValue || LI->getLoopFor(PrevValue->getParent()) != L)
    return true;

  // If a new pointer is loaded in the loop, the pointer references a different
  // object in every iteration.  E.g.:
  //    for (i)
  //       int *p = a[i];
  //       ...
  if (auto *Load = dyn_cast<LoadInst>(PrevValue))
    if (!L->isLoopInvariant(Load->getPointerOperand()))
      return false;
  return true;
}

Value *llvm::GetUnderlyingObject(Value *V, const DataLayout &DL,
                                 unsigned MaxLookup) {
  if (!V->getType()->isPointerTy())
    return V;
  for (unsigned Count = 0; MaxLookup == 0 || Count < MaxLookup; ++Count) {
    if (GEPOperator *GEP = dyn_cast<GEPOperator>(V)) {
      V = GEP->getPointerOperand();
    } else if (Operator::getOpcode(V) == Instruction::BitCast ||
               Operator::getOpcode(V) == Instruction::AddrSpaceCast) {
      V = cast<Operator>(V)->getOperand(0);
    } else if (GlobalAlias *GA = dyn_cast<GlobalAlias>(V)) {
      if (GA->isInterposable())
        return V;
      V = GA->getAliasee();
    } else if (isa<AllocaInst>(V)) {
      // An alloca can't be further simplified.
      return V;
    } else {
      if (auto *Call = dyn_cast<CallBase>(V)) {
        // CaptureTracking can know about special capturing properties of some
        // intrinsics like launder.invariant.group, that can't be expressed with
        // the attributes, but have properties like returning aliasing pointer.
        // Because some analysis may assume that nocaptured pointer is not
        // returned from some special intrinsic (because function would have to
        // be marked with returns attribute), it is crucial to use this function
        // because it should be in sync with CaptureTracking. Not using it may
        // cause weird miscompilations where 2 aliasing pointers are assumed to
        // noalias.
        if (auto *RP = getArgumentAliasingToReturnedPointer(Call, false)) {
          V = RP;
          continue;
        }
      }

      // See if InstructionSimplify knows any relevant tricks.
      if (Instruction *I = dyn_cast<Instruction>(V))
        // TODO: Acquire a DominatorTree and AssumptionCache and use them.
        if (Value *Simplified = SimplifyInstruction(I, {DL, I})) {
          V = Simplified;
          continue;
        }

      return V;
    }
    assert(V->getType()->isPointerTy() && "Unexpected operand type!");
  }
  return V;
}

void llvm::GetUnderlyingObjects(const Value *V,
                                SmallVectorImpl<const Value *> &Objects,
                                const DataLayout &DL, LoopInfo *LI,
                                unsigned MaxLookup) {
  SmallPtrSet<const Value *, 4> Visited;
  SmallVector<const Value *, 4> Worklist;
  Worklist.push_back(V);
  do {
    const Value *P = Worklist.pop_back_val();
    P = GetUnderlyingObject(P, DL, MaxLookup);

    if (!Visited.insert(P).second)
      continue;

    if (auto *SI = dyn_cast<SelectInst>(P)) {
      Worklist.push_back(SI->getTrueValue());
      Worklist.push_back(SI->getFalseValue());
      continue;
    }

    if (auto *PN = dyn_cast<PHINode>(P)) {
      // If this PHI changes the underlying object in every iteration of the
      // loop, don't look through it.  Consider:
      //   int **A;
      //   for (i) {
      //     Prev = Curr;     // Prev = PHI (Prev_0, Curr)
      //     Curr = A[i];
      //     *Prev, *Curr;
      //
      // Prev is tracking Curr one iteration behind so they refer to different
      // underlying objects.
      if (!LI || !LI->isLoopHeader(PN->getParent()) ||
          isSameUnderlyingObjectInLoop(PN, LI))
        for (Value *IncValue : PN->incoming_values())
          Worklist.push_back(IncValue);
      continue;
    }

    Objects.push_back(P);
  } while (!Worklist.empty());
}

/// This is the function that does the work of looking through basic
/// ptrtoint+arithmetic+inttoptr sequences.
static const Value *getUnderlyingObjectFromInt(const Value *V) {
  do {
    if (const Operator *U = dyn_cast<Operator>(V)) {
      // If we find a ptrtoint, we can transfer control back to the
      // regular getUnderlyingObjectFromInt.
      if (U->getOpcode() == Instruction::PtrToInt)
        return U->getOperand(0);
      // If we find an add of a constant, a multiplied value, or a phi, it's
      // likely that the other operand will lead us to the base
      // object. We don't have to worry about the case where the
      // object address is somehow being computed by the multiply,
      // because our callers only care when the result is an
      // identifiable object.
      if (U->getOpcode() != Instruction::Add ||
          (!isa<ConstantInt>(U->getOperand(1)) &&
           Operator::getOpcode(U->getOperand(1)) != Instruction::Mul &&
           !isa<PHINode>(U->getOperand(1))))
        return V;
      V = U->getOperand(0);
    } else {
      return V;
    }
    assert(V->getType()->isIntegerTy() && "Unexpected operand type!");
  } while (true);
}

/// This is a wrapper around GetUnderlyingObjects and adds support for basic
/// ptrtoint+arithmetic+inttoptr sequences.
/// It returns false if unidentified object is found in GetUnderlyingObjects.
bool llvm::getUnderlyingObjectsForCodeGen(const Value *V,
                          SmallVectorImpl<Value *> &Objects,
                          const DataLayout &DL) {
  SmallPtrSet<const Value *, 16> Visited;
  SmallVector<const Value *, 4> Working(1, V);
  do {
    V = Working.pop_back_val();

    SmallVector<const Value *, 4> Objs;
    GetUnderlyingObjects(V, Objs, DL);

    for (const Value *V : Objs) {
      if (!Visited.insert(V).second)
        continue;
      if (Operator::getOpcode(V) == Instruction::IntToPtr) {
        const Value *O =
          getUnderlyingObjectFromInt(cast<User>(V)->getOperand(0));
        if (O->getType()->isPointerTy()) {
          Working.push_back(O);
          continue;
        }
      }
      // If GetUnderlyingObjects fails to find an identifiable object,
      // getUnderlyingObjectsForCodeGen also fails for safety.
      if (!isIdentifiedObject(V)) {
        Objects.clear();
        return false;
      }
      Objects.push_back(const_cast<Value *>(V));
    }
  } while (!Working.empty());
  return true;
}

/// Return true if the only users of this pointer are lifetime markers.
bool llvm::onlyUsedByLifetimeMarkers(const Value *V) {
  for (const User *U : V->users()) {
    const IntrinsicInst *II = dyn_cast<IntrinsicInst>(U);
    if (!II) return false;

    if (!II->isLifetimeStartOrEnd())
      return false;
  }
  return true;
}

bool llvm::mustSuppressSpeculation(const LoadInst &LI) {
  if (!LI.isUnordered())
    return true;
  const Function &F = *LI.getFunction();
  // Speculative load may create a race that did not exist in the source.
  return F.hasFnAttribute(Attribute::SanitizeThread) ||
    // Speculative load may load data from dirty regions.
    F.hasFnAttribute(Attribute::SanitizeAddress) ||
    F.hasFnAttribute(Attribute::SanitizeHWAddress);
}


bool llvm::isSafeToSpeculativelyExecute(const Value *V,
                                        const Instruction *CtxI,
                                        const DominatorTree *DT) {
  const Operator *Inst = dyn_cast<Operator>(V);
  if (!Inst)
    return false;

  for (unsigned i = 0, e = Inst->getNumOperands(); i != e; ++i)
    if (Constant *C = dyn_cast<Constant>(Inst->getOperand(i)))
      if (C->canTrap())
        return false;

  switch (Inst->getOpcode()) {
  default:
    return true;
  case Instruction::UDiv:
  case Instruction::URem: {
    // x / y is undefined if y == 0.
    const APInt *V;
    if (match(Inst->getOperand(1), m_APInt(V)))
      return *V != 0;
    return false;
  }
  case Instruction::SDiv:
  case Instruction::SRem: {
    // x / y is undefined if y == 0 or x == INT_MIN and y == -1
    const APInt *Numerator, *Denominator;
    if (!match(Inst->getOperand(1), m_APInt(Denominator)))
      return false;
    // We cannot hoist this division if the denominator is 0.
    if (*Denominator == 0)
      return false;
    // It's safe to hoist if the denominator is not 0 or -1.
    if (*Denominator != -1)
      return true;
    // At this point we know that the denominator is -1.  It is safe to hoist as
    // long we know that the numerator is not INT_MIN.
    if (match(Inst->getOperand(0), m_APInt(Numerator)))
      return !Numerator->isMinSignedValue();
    // The numerator *might* be MinSignedValue.
    return false;
  }
  case Instruction::Load: {
    const LoadInst *LI = cast<LoadInst>(Inst);
    if (mustSuppressSpeculation(*LI))
      return false;
    const DataLayout &DL = LI->getModule()->getDataLayout();
    return isDereferenceableAndAlignedPointer(
        LI->getPointerOperand(), LI->getType(), MaybeAlign(LI->getAlignment()),
        DL, CtxI, DT);
  }
  case Instruction::Call: {
    auto *CI = cast<const CallInst>(Inst);
    const Function *Callee = CI->getCalledFunction();

    // The called function could have undefined behavior or side-effects, even
    // if marked readnone nounwind.
    return Callee && Callee->isSpeculatable();
  }
  case Instruction::VAArg:
  case Instruction::Alloca:
  case Instruction::Invoke:
  case Instruction::CallBr:
  case Instruction::PHI:
  case Instruction::Store:
  case Instruction::Ret:
  case Instruction::Br:
  case Instruction::IndirectBr:
  case Instruction::Switch:
  case Instruction::Unreachable:
  case Instruction::Fence:
  case Instruction::AtomicRMW:
  case Instruction::AtomicCmpXchg:
  case Instruction::LandingPad:
  case Instruction::Resume:
  case Instruction::CatchSwitch:
  case Instruction::CatchPad:
  case Instruction::CatchRet:
  case Instruction::CleanupPad:
  case Instruction::CleanupRet:
    return false; // Misc instructions which have effects
  }
}

bool llvm::mayBeMemoryDependent(const Instruction &I) {
  return I.mayReadOrWriteMemory() || !isSafeToSpeculativelyExecute(&I);
}

/// Convert ConstantRange OverflowResult into ValueTracking OverflowResult.
static OverflowResult mapOverflowResult(ConstantRange::OverflowResult OR) {
  switch (OR) {
    case ConstantRange::OverflowResult::MayOverflow:
      return OverflowResult::MayOverflow;
    case ConstantRange::OverflowResult::AlwaysOverflowsLow:
      return OverflowResult::AlwaysOverflowsLow;
    case ConstantRange::OverflowResult::AlwaysOverflowsHigh:
      return OverflowResult::AlwaysOverflowsHigh;
    case ConstantRange::OverflowResult::NeverOverflows:
      return OverflowResult::NeverOverflows;
  }
  llvm_unreachable("Unknown OverflowResult");
}

/// Combine constant ranges from computeConstantRange() and computeKnownBits().
static ConstantRange computeConstantRangeIncludingKnownBits(
    const Value *V, bool ForSigned, const DataLayout &DL, unsigned Depth,
    AssumptionCache *AC, const Instruction *CxtI, const DominatorTree *DT,
    OptimizationRemarkEmitter *ORE = nullptr, bool UseInstrInfo = true) {
  KnownBits Known = computeKnownBits(
      V, DL, Depth, AC, CxtI, DT, ORE, UseInstrInfo);
  ConstantRange CR1 = ConstantRange::fromKnownBits(Known, ForSigned);
  ConstantRange CR2 = computeConstantRange(V, UseInstrInfo);
  ConstantRange::PreferredRangeType RangeType =
      ForSigned ? ConstantRange::Signed : ConstantRange::Unsigned;
  return CR1.intersectWith(CR2, RangeType);
}

OverflowResult llvm::computeOverflowForUnsignedMul(
    const Value *LHS, const Value *RHS, const DataLayout &DL,
    AssumptionCache *AC, const Instruction *CxtI, const DominatorTree *DT,
    bool UseInstrInfo) {
  KnownBits LHSKnown = computeKnownBits(LHS, DL, /*Depth=*/0, AC, CxtI, DT,
                                        nullptr, UseInstrInfo);
  KnownBits RHSKnown = computeKnownBits(RHS, DL, /*Depth=*/0, AC, CxtI, DT,
                                        nullptr, UseInstrInfo);
  ConstantRange LHSRange = ConstantRange::fromKnownBits(LHSKnown, false);
  ConstantRange RHSRange = ConstantRange::fromKnownBits(RHSKnown, false);
  return mapOverflowResult(LHSRange.unsignedMulMayOverflow(RHSRange));
}

OverflowResult
llvm::computeOverflowForSignedMul(const Value *LHS, const Value *RHS,
                                  const DataLayout &DL, AssumptionCache *AC,
                                  const Instruction *CxtI,
                                  const DominatorTree *DT, bool UseInstrInfo) {
  // Multiplying n * m significant bits yields a result of n + m significant
  // bits. If the total number of significant bits does not exceed the
  // result bit width (minus 1), there is no overflow.
  // This means if we have enough leading sign bits in the operands
  // we can guarantee that the result does not overflow.
  // Ref: "Hacker's Delight" by Henry Warren
  unsigned BitWidth = LHS->getType()->getScalarSizeInBits();

  // Note that underestimating the number of sign bits gives a more
  // conservative answer.
  unsigned SignBits = ComputeNumSignBits(LHS, DL, 0, AC, CxtI, DT) +
                      ComputeNumSignBits(RHS, DL, 0, AC, CxtI, DT);

  // First handle the easy case: if we have enough sign bits there's
  // definitely no overflow.
  if (SignBits > BitWidth + 1)
    return OverflowResult::NeverOverflows;

  // There are two ambiguous cases where there can be no overflow:
  //   SignBits == BitWidth + 1    and
  //   SignBits == BitWidth
  // The second case is difficult to check, therefore we only handle the
  // first case.
  if (SignBits == BitWidth + 1) {
    // It overflows only when both arguments are negative and the true
    // product is exactly the minimum negative number.
    // E.g. mul i16 with 17 sign bits: 0xff00 * 0xff80 = 0x8000
    // For simplicity we just check if at least one side is not negative.
    KnownBits LHSKnown = computeKnownBits(LHS, DL, /*Depth=*/0, AC, CxtI, DT,
                                          nullptr, UseInstrInfo);
    KnownBits RHSKnown = computeKnownBits(RHS, DL, /*Depth=*/0, AC, CxtI, DT,
                                          nullptr, UseInstrInfo);
    if (LHSKnown.isNonNegative() || RHSKnown.isNonNegative())
      return OverflowResult::NeverOverflows;
  }
  return OverflowResult::MayOverflow;
}

OverflowResult llvm::computeOverflowForUnsignedAdd(
    const Value *LHS, const Value *RHS, const DataLayout &DL,
    AssumptionCache *AC, const Instruction *CxtI, const DominatorTree *DT,
    bool UseInstrInfo) {
  ConstantRange LHSRange = computeConstantRangeIncludingKnownBits(
      LHS, /*ForSigned=*/false, DL, /*Depth=*/0, AC, CxtI, DT,
      nullptr, UseInstrInfo);
  ConstantRange RHSRange = computeConstantRangeIncludingKnownBits(
      RHS, /*ForSigned=*/false, DL, /*Depth=*/0, AC, CxtI, DT,
      nullptr, UseInstrInfo);
  return mapOverflowResult(LHSRange.unsignedAddMayOverflow(RHSRange));
}

static OverflowResult computeOverflowForSignedAdd(const Value *LHS,
                                                  const Value *RHS,
                                                  const AddOperator *Add,
                                                  const DataLayout &DL,
                                                  AssumptionCache *AC,
                                                  const Instruction *CxtI,
                                                  const DominatorTree *DT) {
  if (Add && Add->hasNoSignedWrap()) {
    return OverflowResult::NeverOverflows;
  }

  // If LHS and RHS each have at least two sign bits, the addition will look
  // like
  //
  // XX..... +
  // YY.....
  //
  // If the carry into the most significant position is 0, X and Y can't both
  // be 1 and therefore the carry out of the addition is also 0.
  //
  // If the carry into the most significant position is 1, X and Y can't both
  // be 0 and therefore the carry out of the addition is also 1.
  //
  // Since the carry into the most significant position is always equal to
  // the carry out of the addition, there is no signed overflow.
  if (ComputeNumSignBits(LHS, DL, 0, AC, CxtI, DT) > 1 &&
      ComputeNumSignBits(RHS, DL, 0, AC, CxtI, DT) > 1)
    return OverflowResult::NeverOverflows;

  ConstantRange LHSRange = computeConstantRangeIncludingKnownBits(
      LHS, /*ForSigned=*/true, DL, /*Depth=*/0, AC, CxtI, DT);
  ConstantRange RHSRange = computeConstantRangeIncludingKnownBits(
      RHS, /*ForSigned=*/true, DL, /*Depth=*/0, AC, CxtI, DT);
  OverflowResult OR =
      mapOverflowResult(LHSRange.signedAddMayOverflow(RHSRange));
  if (OR != OverflowResult::MayOverflow)
    return OR;

  // The remaining code needs Add to be available. Early returns if not so.
  if (!Add)
    return OverflowResult::MayOverflow;

  // If the sign of Add is the same as at least one of the operands, this add
  // CANNOT overflow. If this can be determined from the known bits of the
  // operands the above signedAddMayOverflow() check will have already done so.
  // The only other way to improve on the known bits is from an assumption, so
  // call computeKnownBitsFromAssume() directly.
  bool LHSOrRHSKnownNonNegative =
      (LHSRange.isAllNonNegative() || RHSRange.isAllNonNegative());
  bool LHSOrRHSKnownNegative =
      (LHSRange.isAllNegative() || RHSRange.isAllNegative());
  if (LHSOrRHSKnownNonNegative || LHSOrRHSKnownNegative) {
    KnownBits AddKnown(LHSRange.getBitWidth());
    computeKnownBitsFromAssume(
        Add, AddKnown, /*Depth=*/0, Query(DL, AC, CxtI, DT, true));
    if ((AddKnown.isNonNegative() && LHSOrRHSKnownNonNegative) ||
        (AddKnown.isNegative() && LHSOrRHSKnownNegative))
      return OverflowResult::NeverOverflows;
  }

  return OverflowResult::MayOverflow;
}

OverflowResult llvm::computeOverflowForUnsignedSub(const Value *LHS,
                                                   const Value *RHS,
                                                   const DataLayout &DL,
                                                   AssumptionCache *AC,
                                                   const Instruction *CxtI,
                                                   const DominatorTree *DT) {
  // Checking for conditions implied by dominating conditions may be expensive.
  // Limit it to usub_with_overflow calls for now.
  if (match(CxtI,
            m_Intrinsic<Intrinsic::usub_with_overflow>(m_Value(), m_Value())))
    if (auto C =
            isImpliedByDomCondition(CmpInst::ICMP_UGE, LHS, RHS, CxtI, DL)) {
      if (*C)
        return OverflowResult::NeverOverflows;
      return OverflowResult::AlwaysOverflowsLow;
    }
  ConstantRange LHSRange = computeConstantRangeIncludingKnownBits(
      LHS, /*ForSigned=*/false, DL, /*Depth=*/0, AC, CxtI, DT);
  ConstantRange RHSRange = computeConstantRangeIncludingKnownBits(
      RHS, /*ForSigned=*/false, DL, /*Depth=*/0, AC, CxtI, DT);
  return mapOverflowResult(LHSRange.unsignedSubMayOverflow(RHSRange));
}

OverflowResult llvm::computeOverflowForSignedSub(const Value *LHS,
                                                 const Value *RHS,
                                                 const DataLayout &DL,
                                                 AssumptionCache *AC,
                                                 const Instruction *CxtI,
                                                 const DominatorTree *DT) {
  // If LHS and RHS each have at least two sign bits, the subtraction
  // cannot overflow.
  if (ComputeNumSignBits(LHS, DL, 0, AC, CxtI, DT) > 1 &&
      ComputeNumSignBits(RHS, DL, 0, AC, CxtI, DT) > 1)
    return OverflowResult::NeverOverflows;

  ConstantRange LHSRange = computeConstantRangeIncludingKnownBits(
      LHS, /*ForSigned=*/true, DL, /*Depth=*/0, AC, CxtI, DT);
  ConstantRange RHSRange = computeConstantRangeIncludingKnownBits(
      RHS, /*ForSigned=*/true, DL, /*Depth=*/0, AC, CxtI, DT);
  return mapOverflowResult(LHSRange.signedSubMayOverflow(RHSRange));
}

bool llvm::isOverflowIntrinsicNoWrap(const WithOverflowInst *WO,
                                     const DominatorTree &DT) {
  SmallVector<const BranchInst *, 2> GuardingBranches;
  SmallVector<const ExtractValueInst *, 2> Results;

  for (const User *U : WO->users()) {
    if (const auto *EVI = dyn_cast<ExtractValueInst>(U)) {
      assert(EVI->getNumIndices() == 1 && "Obvious from CI's type");

      if (EVI->getIndices()[0] == 0)
        Results.push_back(EVI);
      else {
        assert(EVI->getIndices()[0] == 1 && "Obvious from CI's type");

        for (const auto *U : EVI->users())
          if (const auto *B = dyn_cast<BranchInst>(U)) {
            assert(B->isConditional() && "How else is it using an i1?");
            GuardingBranches.push_back(B);
          }
      }
    } else {
      // We are using the aggregate directly in a way we don't want to analyze
      // here (storing it to a global, say).
      return false;
    }
  }

  auto AllUsesGuardedByBranch = [&](const BranchInst *BI) {
    BasicBlockEdge NoWrapEdge(BI->getParent(), BI->getSuccessor(1));
    if (!NoWrapEdge.isSingleEdge())
      return false;

    // Check if all users of the add are provably no-wrap.
    for (const auto *Result : Results) {
      // If the extractvalue itself is not executed on overflow, the we don't
      // need to check each use separately, since domination is transitive.
      if (DT.dominates(NoWrapEdge, Result->getParent()))
        continue;

      for (auto &RU : Result->uses())
        if (!DT.dominates(NoWrapEdge, RU))
          return false;
    }

    return true;
  };

  return llvm::any_of(GuardingBranches, AllUsesGuardedByBranch);
}

bool llvm::canCreatePoison(const Instruction *I) {
  // See whether I has flags that may create poison
  if (isa<OverflowingBinaryOperator>(I) &&
      (I->hasNoSignedWrap() || I->hasNoUnsignedWrap()))
    return true;
  if (isa<PossiblyExactOperator>(I) && I->isExact())
    return true;
  if (auto *FP = dyn_cast<FPMathOperator>(I)) {
    auto FMF = FP->getFastMathFlags();
    if (FMF.noNaNs() || FMF.noInfs())
      return true;
  }
  if (auto *GEP = dyn_cast<GetElementPtrInst>(I))
    if (GEP->isInBounds())
      return true;

  unsigned Opcode = I->getOpcode();

  // Check whether opcode is a poison-generating operation
  switch (Opcode) {
  case Instruction::Shl:
  case Instruction::AShr:
  case Instruction::LShr: {
    // Shifts return poison if shiftwidth is larger than the bitwidth.
    if (auto *C = dyn_cast<Constant>(I->getOperand(1))) {
      SmallVector<Constant *, 4> ShiftAmounts;
      if (auto *FVTy = dyn_cast<FixedVectorType>(C->getType())) {
        unsigned NumElts = FVTy->getNumElements();
        for (unsigned i = 0; i < NumElts; ++i)
          ShiftAmounts.push_back(C->getAggregateElement(i));
      } else if (isa<ScalableVectorType>(C->getType()))
        return true; // Can't tell, just return true to be safe
      else
        ShiftAmounts.push_back(C);

      bool Safe = llvm::all_of(ShiftAmounts, [](Constant *C) {
        auto *CI = dyn_cast<ConstantInt>(C);
        return CI && CI->getZExtValue() < C->getType()->getIntegerBitWidth();
      });
      return !Safe;
    }
    return true;
  }
  case Instruction::FPToSI:
  case Instruction::FPToUI:
    // fptosi/ui yields poison if the resulting value does not fit in the
    // destination type.
    return true;
  case Instruction::Call:
  case Instruction::CallBr:
  case Instruction::Invoke:
    // Function calls can return a poison value even if args are non-poison
    // values.
    return true;
  case Instruction::InsertElement:
  case Instruction::ExtractElement: {
    // If index exceeds the length of the vector, it returns poison
    auto *VTy = cast<VectorType>(I->getOperand(0)->getType());
    unsigned IdxOp = I->getOpcode() == Instruction::InsertElement ? 2 : 1;
    auto *Idx = dyn_cast<ConstantInt>(I->getOperand(IdxOp));
    if (!Idx || Idx->getZExtValue() >= VTy->getElementCount().Min)
      return true;
    return false;
  }
  case Instruction::FNeg:
  case Instruction::PHI:
  case Instruction::Select:
  case Instruction::URem:
  case Instruction::SRem:
  case Instruction::ShuffleVector:
  case Instruction::ExtractValue:
  case Instruction::InsertValue:
  case Instruction::Freeze:
  case Instruction::ICmp:
  case Instruction::FCmp:
  case Instruction::GetElementPtr:
    return false;
  default:
    if (isa<CastInst>(I))
      return false;
    else if (isa<BinaryOperator>(I))
      return false;
    // Be conservative and return true.
    return true;
  }
}

bool llvm::isGuaranteedNotToBeUndefOrPoison(const Value *V,
                                            const Instruction *CtxI,
                                            const DominatorTree *DT,
                                            unsigned Depth) {
  if (Depth >= MaxDepth)
    return false;

  // If the value is a freeze instruction, then it can never
  // be undef or poison.
  if (isa<FreezeInst>(V))
    return true;
  // TODO: Some instructions are guaranteed to return neither undef
  // nor poison if their arguments are not poison/undef.

  if (auto *C = dyn_cast<Constant>(V)) {
    // TODO: We can analyze ConstExpr by opcode to determine if there is any
    //       possibility of poison.
    if (isa<UndefValue>(C) || isa<ConstantExpr>(C))
      return false;

    if (isa<ConstantInt>(C) || isa<GlobalVariable>(C) || isa<ConstantFP>(V) ||
        isa<ConstantPointerNull>(C) || isa<Function>(C))
      return true;

    if (C->getType()->isVectorTy())
      return !C->containsUndefElement() && !C->containsConstantExpression();

    // TODO: Recursively analyze aggregates or other constants.
    return false;
  }

  // Strip cast operations from a pointer value.
  // Note that stripPointerCastsSameRepresentation can strip off getelementptr
  // inbounds with zero offset. To guarantee that the result isn't poison, the
  // stripped pointer is checked as it has to be pointing into an allocated
  // object or be null `null` to ensure `inbounds` getelement pointers with a
  // zero offset could not produce poison.
  // It can strip off addrspacecast that do not change bit representation as
  // well. We believe that such addrspacecast is equivalent to no-op.
  auto *StrippedV = V->stripPointerCastsSameRepresentation();
  if (isa<AllocaInst>(StrippedV) || isa<GlobalVariable>(StrippedV) ||
      isa<Function>(StrippedV) || isa<ConstantPointerNull>(StrippedV))
    return true;

  auto OpCheck = [&](const Value *V) {
    return isGuaranteedNotToBeUndefOrPoison(V, CtxI, DT, Depth + 1);
  };

  if (auto *I = dyn_cast<Instruction>(V)) {
    switch (I->getOpcode()) {
    case Instruction::GetElementPtr: {
      auto *GEPI = dyn_cast<GetElementPtrInst>(I);
      if (!GEPI->isInBounds() && llvm::all_of(GEPI->operands(), OpCheck))
        return true;
      break;
    }
    case Instruction::FCmp: {
      auto *FI = dyn_cast<FCmpInst>(I);
      if (FI->getFastMathFlags().none() &&
          llvm::all_of(FI->operands(), OpCheck))
        return true;
      break;
    }
    case Instruction::BitCast:
    case Instruction::PHI:
    case Instruction::ICmp:
      if (llvm::all_of(I->operands(), OpCheck))
        return true;
      break;
    default:
      break;
    }

    if (programUndefinedIfPoison(I) && I->getType()->isIntegerTy(1))
      // Note: once we have an agreement that poison is a value-wise concept,
      // we can remove the isIntegerTy(1) constraint.
      return true;
  }

  // CxtI may be null or a cloned instruction.
  if (!CtxI || !CtxI->getParent() || !DT)
    return false;

  // If V is used as a branch condition before reaching CtxI, V cannot be
  // undef or poison.
  //   br V, BB1, BB2
  // BB1:
  //   CtxI ; V cannot be undef or poison here
  auto Dominator = DT->getNode(CtxI->getParent())->getIDom();
  while (Dominator) {
    auto *TI = Dominator->getBlock()->getTerminator();

    if (auto BI = dyn_cast<BranchInst>(TI)) {
      if (BI->isConditional() && BI->getCondition() == V)
        return true;
    } else if (auto SI = dyn_cast<SwitchInst>(TI)) {
      if (SI->getCondition() == V)
        return true;
    }

    Dominator = Dominator->getIDom();
  }

  return false;
}

OverflowResult llvm::computeOverflowForSignedAdd(const AddOperator *Add,
                                                 const DataLayout &DL,
                                                 AssumptionCache *AC,
                                                 const Instruction *CxtI,
                                                 const DominatorTree *DT) {
  return ::computeOverflowForSignedAdd(Add->getOperand(0), Add->getOperand(1),
                                       Add, DL, AC, CxtI, DT);
}

OverflowResult llvm::computeOverflowForSignedAdd(const Value *LHS,
                                                 const Value *RHS,
                                                 const DataLayout &DL,
                                                 AssumptionCache *AC,
                                                 const Instruction *CxtI,
                                                 const DominatorTree *DT) {
  return ::computeOverflowForSignedAdd(LHS, RHS, nullptr, DL, AC, CxtI, DT);
}

bool llvm::isGuaranteedToTransferExecutionToSuccessor(const Instruction *I) {
  // Note: An atomic operation isn't guaranteed to return in a reasonable amount
  // of time because it's possible for another thread to interfere with it for an
  // arbitrary length of time, but programs aren't allowed to rely on that.

  // If there is no successor, then execution can't transfer to it.
  if (const auto *CRI = dyn_cast<CleanupReturnInst>(I))
    return !CRI->unwindsToCaller();
  if (const auto *CatchSwitch = dyn_cast<CatchSwitchInst>(I))
    return !CatchSwitch->unwindsToCaller();
  if (isa<ResumeInst>(I))
    return false;
  if (isa<ReturnInst>(I))
    return false;
  if (isa<UnreachableInst>(I))
    return false;

  // Calls can throw, or contain an infinite loop, or kill the process.
  if (const auto *CB = dyn_cast<CallBase>(I)) {
    // Call sites that throw have implicit non-local control flow.
    if (!CB->doesNotThrow())
      return false;

    // A function which doens't throw and has "willreturn" attribute will
    // always return.
    if (CB->hasFnAttr(Attribute::WillReturn))
      return true;

    // Non-throwing call sites can loop infinitely, call exit/pthread_exit
    // etc. and thus not return.  However, LLVM already assumes that
    //
    //  - Thread exiting actions are modeled as writes to memory invisible to
    //    the program.
    //
    //  - Loops that don't have side effects (side effects are volatile/atomic
    //    stores and IO) always terminate (see http://llvm.org/PR965).
    //    Furthermore IO itself is also modeled as writes to memory invisible to
    //    the program.
    //
    // We rely on those assumptions here, and use the memory effects of the call
    // target as a proxy for checking that it always returns.

    // FIXME: This isn't aggressive enough; a call which only writes to a global
    // is guaranteed to return.
    return CB->onlyReadsMemory() || CB->onlyAccessesArgMemory();
  }

  // Other instructions return normally.
  return true;
}

bool llvm::isGuaranteedToTransferExecutionToSuccessor(const BasicBlock *BB) {
  // TODO: This is slightly conservative for invoke instruction since exiting
  // via an exception *is* normal control for them.
  for (auto I = BB->begin(), E = BB->end(); I != E; ++I)
    if (!isGuaranteedToTransferExecutionToSuccessor(&*I))
      return false;
  return true;
}

bool llvm::isGuaranteedToExecuteForEveryIteration(const Instruction *I,
                                                  const Loop *L) {
  // The loop header is guaranteed to be executed for every iteration.
  //
  // FIXME: Relax this constraint to cover all basic blocks that are
  // guaranteed to be executed at every iteration.
  if (I->getParent() != L->getHeader()) return false;

  for (const Instruction &LI : *L->getHeader()) {
    if (&LI == I) return true;
    if (!isGuaranteedToTransferExecutionToSuccessor(&LI)) return false;
  }
  llvm_unreachable("Instruction not contained in its own parent basic block.");
}

bool llvm::propagatesPoison(const Instruction *I) {
  // TODO: This should include all instructions apart from phis, selects and
  // call-like instructions.
  switch (I->getOpcode()) {
  case Instruction::Add:
  case Instruction::Sub:
  case Instruction::Xor:
  case Instruction::Trunc:
  case Instruction::BitCast:
  case Instruction::AddrSpaceCast:
  case Instruction::Mul:
  case Instruction::Shl:
  case Instruction::GetElementPtr:
    // These operations all propagate poison unconditionally. Note that poison
    // is not any particular value, so xor or subtraction of poison with
    // itself still yields poison, not zero.
    return true;

  case Instruction::AShr:
  case Instruction::SExt:
    // For these operations, one bit of the input is replicated across
    // multiple output bits. A replicated poison bit is still poison.
    return true;

  case Instruction::ICmp:
    // Comparing poison with any value yields poison.  This is why, for
    // instance, x s< (x +nsw 1) can be folded to true.
    return true;

  default:
    return false;
  }
}

const Value *llvm::getGuaranteedNonPoisonOp(const Instruction *I) {
  switch (I->getOpcode()) {
    case Instruction::Store:
      return cast<StoreInst>(I)->getPointerOperand();

    case Instruction::Load:
      return cast<LoadInst>(I)->getPointerOperand();

    case Instruction::AtomicCmpXchg:
      return cast<AtomicCmpXchgInst>(I)->getPointerOperand();

    case Instruction::AtomicRMW:
      return cast<AtomicRMWInst>(I)->getPointerOperand();

    case Instruction::UDiv:
    case Instruction::SDiv:
    case Instruction::URem:
    case Instruction::SRem:
      return I->getOperand(1);

    case Instruction::Call:
      if (auto *II = dyn_cast<IntrinsicInst>(I)) {
        switch (II->getIntrinsicID()) {
        case Intrinsic::assume:
          return II->getArgOperand(0);
        default:
          return nullptr;
        }
      }
      return nullptr;

    default:
      return nullptr;
  }
}

bool llvm::mustTriggerUB(const Instruction *I,
                         const SmallSet<const Value *, 16>& KnownPoison) {
  auto *NotPoison = getGuaranteedNonPoisonOp(I);
  return (NotPoison && KnownPoison.count(NotPoison));
}


bool llvm::programUndefinedIfPoison(const Instruction *PoisonI) {
  // We currently only look for uses of poison values within the same basic
  // block, as that makes it easier to guarantee that the uses will be
  // executed given that PoisonI is executed.
  //
  // FIXME: Expand this to consider uses beyond the same basic block. To do
  // this, look out for the distinction between post-dominance and strong
  // post-dominance.
  const BasicBlock *BB = PoisonI->getParent();

  // Set of instructions that we have proved will yield poison if PoisonI
  // does.
  SmallSet<const Value *, 16> YieldsPoison;
  SmallSet<const BasicBlock *, 4> Visited;
  YieldsPoison.insert(PoisonI);
  Visited.insert(PoisonI->getParent());

  BasicBlock::const_iterator Begin = PoisonI->getIterator(), End = BB->end();

  unsigned Iter = 0;
  while (Iter++ < MaxDepth) {
    for (auto &I : make_range(Begin, End)) {
      if (&I != PoisonI) {
        if (mustTriggerUB(&I, YieldsPoison))
          return true;
        if (!isGuaranteedToTransferExecutionToSuccessor(&I))
          return false;
      }

      // Mark poison that propagates from I through uses of I.
      if (YieldsPoison.count(&I)) {
        for (const User *User : I.users()) {
          const Instruction *UserI = cast<Instruction>(User);
          if (propagatesPoison(UserI))
            YieldsPoison.insert(User);
        }
      }
    }

    if (auto *NextBB = BB->getSingleSuccessor()) {
      if (Visited.insert(NextBB).second) {
        BB = NextBB;
        Begin = BB->getFirstNonPHI()->getIterator();
        End = BB->end();
        continue;
      }
    }

    break;
  }
  return false;
}

static bool isKnownNonNaN(const Value *V, FastMathFlags FMF) {
  if (FMF.noNaNs())
    return true;

  if (auto *C = dyn_cast<ConstantFP>(V))
    return !C->isNaN();

  if (auto *C = dyn_cast<ConstantDataVector>(V)) {
    if (!C->getElementType()->isFloatingPointTy())
      return false;
    for (unsigned I = 0, E = C->getNumElements(); I < E; ++I) {
      if (C->getElementAsAPFloat(I).isNaN())
        return false;
    }
    return true;
  }

  if (isa<ConstantAggregateZero>(V))
    return true;

  return false;
}

static bool isKnownNonZero(const Value *V) {
  if (auto *C = dyn_cast<ConstantFP>(V))
    return !C->isZero();

  if (auto *C = dyn_cast<ConstantDataVector>(V)) {
    if (!C->getElementType()->isFloatingPointTy())
      return false;
    for (unsigned I = 0, E = C->getNumElements(); I < E; ++I) {
      if (C->getElementAsAPFloat(I).isZero())
        return false;
    }
    return true;
  }

  return false;
}

/// Match clamp pattern for float types without care about NaNs or signed zeros.
/// Given non-min/max outer cmp/select from the clamp pattern this
/// function recognizes if it can be substitued by a "canonical" min/max
/// pattern.
static SelectPatternResult matchFastFloatClamp(CmpInst::Predicate Pred,
                                               Value *CmpLHS, Value *CmpRHS,
                                               Value *TrueVal, Value *FalseVal,
                                               Value *&LHS, Value *&RHS) {
  // Try to match
  //   X < C1 ? C1 : Min(X, C2) --> Max(C1, Min(X, C2))
  //   X > C1 ? C1 : Max(X, C2) --> Min(C1, Max(X, C2))
  // and return description of the outer Max/Min.

  // First, check if select has inverse order:
  if (CmpRHS == FalseVal) {
    std::swap(TrueVal, FalseVal);
    Pred = CmpInst::getInversePredicate(Pred);
  }

  // Assume success now. If there's no match, callers should not use these anyway.
  LHS = TrueVal;
  RHS = FalseVal;

  const APFloat *FC1;
  if (CmpRHS != TrueVal || !match(CmpRHS, m_APFloat(FC1)) || !FC1->isFinite())
    return {SPF_UNKNOWN, SPNB_NA, false};

  const APFloat *FC2;
  switch (Pred) {
  case CmpInst::FCMP_OLT:
  case CmpInst::FCMP_OLE:
  case CmpInst::FCMP_ULT:
  case CmpInst::FCMP_ULE:
    if (match(FalseVal,
              m_CombineOr(m_OrdFMin(m_Specific(CmpLHS), m_APFloat(FC2)),
                          m_UnordFMin(m_Specific(CmpLHS), m_APFloat(FC2)))) &&
        *FC1 < *FC2)
      return {SPF_FMAXNUM, SPNB_RETURNS_ANY, false};
    break;
  case CmpInst::FCMP_OGT:
  case CmpInst::FCMP_OGE:
  case CmpInst::FCMP_UGT:
  case CmpInst::FCMP_UGE:
    if (match(FalseVal,
              m_CombineOr(m_OrdFMax(m_Specific(CmpLHS), m_APFloat(FC2)),
                          m_UnordFMax(m_Specific(CmpLHS), m_APFloat(FC2)))) &&
        *FC1 > *FC2)
      return {SPF_FMINNUM, SPNB_RETURNS_ANY, false};
    break;
  default:
    break;
  }

  return {SPF_UNKNOWN, SPNB_NA, false};
}

/// Recognize variations of:
///   CLAMP(v,l,h) ==> ((v) < (l) ? (l) : ((v) > (h) ? (h) : (v)))
static SelectPatternResult matchClamp(CmpInst::Predicate Pred,
                                      Value *CmpLHS, Value *CmpRHS,
                                      Value *TrueVal, Value *FalseVal) {
  // Swap the select operands and predicate to match the patterns below.
  if (CmpRHS != TrueVal) {
    Pred = ICmpInst::getSwappedPredicate(Pred);
    std::swap(TrueVal, FalseVal);
  }
  const APInt *C1;
  if (CmpRHS == TrueVal && match(CmpRHS, m_APInt(C1))) {
    const APInt *C2;
    // (X <s C1) ? C1 : SMIN(X, C2) ==> SMAX(SMIN(X, C2), C1)
    if (match(FalseVal, m_SMin(m_Specific(CmpLHS), m_APInt(C2))) &&
        C1->slt(*C2) && Pred == CmpInst::ICMP_SLT)
      return {SPF_SMAX, SPNB_NA, false};

    // (X >s C1) ? C1 : SMAX(X, C2) ==> SMIN(SMAX(X, C2), C1)
    if (match(FalseVal, m_SMax(m_Specific(CmpLHS), m_APInt(C2))) &&
        C1->sgt(*C2) && Pred == CmpInst::ICMP_SGT)
      return {SPF_SMIN, SPNB_NA, false};

    // (X <u C1) ? C1 : UMIN(X, C2) ==> UMAX(UMIN(X, C2), C1)
    if (match(FalseVal, m_UMin(m_Specific(CmpLHS), m_APInt(C2))) &&
        C1->ult(*C2) && Pred == CmpInst::ICMP_ULT)
      return {SPF_UMAX, SPNB_NA, false};

    // (X >u C1) ? C1 : UMAX(X, C2) ==> UMIN(UMAX(X, C2), C1)
    if (match(FalseVal, m_UMax(m_Specific(CmpLHS), m_APInt(C2))) &&
        C1->ugt(*C2) && Pred == CmpInst::ICMP_UGT)
      return {SPF_UMIN, SPNB_NA, false};
  }
  return {SPF_UNKNOWN, SPNB_NA, false};
}

/// Recognize variations of:
///   a < c ? min(a,b) : min(b,c) ==> min(min(a,b),min(b,c))
static SelectPatternResult matchMinMaxOfMinMax(CmpInst::Predicate Pred,
                                               Value *CmpLHS, Value *CmpRHS,
                                               Value *TVal, Value *FVal,
                                               unsigned Depth) {
  // TODO: Allow FP min/max with nnan/nsz.
  assert(CmpInst::isIntPredicate(Pred) && "Expected integer comparison");

  Value *A = nullptr, *B = nullptr;
  SelectPatternResult L = matchSelectPattern(TVal, A, B, nullptr, Depth + 1);
  if (!SelectPatternResult::isMinOrMax(L.Flavor))
    return {SPF_UNKNOWN, SPNB_NA, false};

  Value *C = nullptr, *D = nullptr;
  SelectPatternResult R = matchSelectPattern(FVal, C, D, nullptr, Depth + 1);
  if (L.Flavor != R.Flavor)
    return {SPF_UNKNOWN, SPNB_NA, false};

  // We have something like: x Pred y ? min(a, b) : min(c, d).
  // Try to match the compare to the min/max operations of the select operands.
  // First, make sure we have the right compare predicate.
  switch (L.Flavor) {
  case SPF_SMIN:
    if (Pred == ICmpInst::ICMP_SGT || Pred == ICmpInst::ICMP_SGE) {
      Pred = ICmpInst::getSwappedPredicate(Pred);
      std::swap(CmpLHS, CmpRHS);
    }
    if (Pred == ICmpInst::ICMP_SLT || Pred == ICmpInst::ICMP_SLE)
      break;
    return {SPF_UNKNOWN, SPNB_NA, false};
  case SPF_SMAX:
    if (Pred == ICmpInst::ICMP_SLT || Pred == ICmpInst::ICMP_SLE) {
      Pred = ICmpInst::getSwappedPredicate(Pred);
      std::swap(CmpLHS, CmpRHS);
    }
    if (Pred == ICmpInst::ICMP_SGT || Pred == ICmpInst::ICMP_SGE)
      break;
    return {SPF_UNKNOWN, SPNB_NA, false};
  case SPF_UMIN:
    if (Pred == ICmpInst::ICMP_UGT || Pred == ICmpInst::ICMP_UGE) {
      Pred = ICmpInst::getSwappedPredicate(Pred);
      std::swap(CmpLHS, CmpRHS);
    }
    if (Pred == ICmpInst::ICMP_ULT || Pred == ICmpInst::ICMP_ULE)
      break;
    return {SPF_UNKNOWN, SPNB_NA, false};
  case SPF_UMAX:
    if (Pred == ICmpInst::ICMP_ULT || Pred == ICmpInst::ICMP_ULE) {
      Pred = ICmpInst::getSwappedPredicate(Pred);
      std::swap(CmpLHS, CmpRHS);
    }
    if (Pred == ICmpInst::ICMP_UGT || Pred == ICmpInst::ICMP_UGE)
      break;
    return {SPF_UNKNOWN, SPNB_NA, false};
  default:
    return {SPF_UNKNOWN, SPNB_NA, false};
  }

  // If there is a common operand in the already matched min/max and the other
  // min/max operands match the compare operands (either directly or inverted),
  // then this is min/max of the same flavor.

  // a pred c ? m(a, b) : m(c, b) --> m(m(a, b), m(c, b))
  // ~c pred ~a ? m(a, b) : m(c, b) --> m(m(a, b), m(c, b))
  if (D == B) {
    if ((CmpLHS == A && CmpRHS == C) || (match(C, m_Not(m_Specific(CmpLHS))) &&
                                         match(A, m_Not(m_Specific(CmpRHS)))))
      return {L.Flavor, SPNB_NA, false};
  }
  // a pred d ? m(a, b) : m(b, d) --> m(m(a, b), m(b, d))
  // ~d pred ~a ? m(a, b) : m(b, d) --> m(m(a, b), m(b, d))
  if (C == B) {
    if ((CmpLHS == A && CmpRHS == D) || (match(D, m_Not(m_Specific(CmpLHS))) &&
                                         match(A, m_Not(m_Specific(CmpRHS)))))
      return {L.Flavor, SPNB_NA, false};
  }
  // b pred c ? m(a, b) : m(c, a) --> m(m(a, b), m(c, a))
  // ~c pred ~b ? m(a, b) : m(c, a) --> m(m(a, b), m(c, a))
  if (D == A) {
    if ((CmpLHS == B && CmpRHS == C) || (match(C, m_Not(m_Specific(CmpLHS))) &&
                                         match(B, m_Not(m_Specific(CmpRHS)))))
      return {L.Flavor, SPNB_NA, false};
  }
  // b pred d ? m(a, b) : m(a, d) --> m(m(a, b), m(a, d))
  // ~d pred ~b ? m(a, b) : m(a, d) --> m(m(a, b), m(a, d))
  if (C == A) {
    if ((CmpLHS == B && CmpRHS == D) || (match(D, m_Not(m_Specific(CmpLHS))) &&
                                         match(B, m_Not(m_Specific(CmpRHS)))))
      return {L.Flavor, SPNB_NA, false};
  }

  return {SPF_UNKNOWN, SPNB_NA, false};
}

/// If the input value is the result of a 'not' op, constant integer, or vector
/// splat of a constant integer, return the bitwise-not source value.
/// TODO: This could be extended to handle non-splat vector integer constants.
static Value *getNotValue(Value *V) {
  Value *NotV;
  if (match(V, m_Not(m_Value(NotV))))
    return NotV;

  const APInt *C;
  if (match(V, m_APInt(C)))
    return ConstantInt::get(V->getType(), ~(*C));

  return nullptr;
}

/// Match non-obvious integer minimum and maximum sequences.
static SelectPatternResult matchMinMax(CmpInst::Predicate Pred,
                                       Value *CmpLHS, Value *CmpRHS,
                                       Value *TrueVal, Value *FalseVal,
                                       Value *&LHS, Value *&RHS,
                                       unsigned Depth) {
  // Assume success. If there's no match, callers should not use these anyway.
  LHS = TrueVal;
  RHS = FalseVal;

  SelectPatternResult SPR = matchClamp(Pred, CmpLHS, CmpRHS, TrueVal, FalseVal);
  if (SPR.Flavor != SelectPatternFlavor::SPF_UNKNOWN)
    return SPR;

  SPR = matchMinMaxOfMinMax(Pred, CmpLHS, CmpRHS, TrueVal, FalseVal, Depth);
  if (SPR.Flavor != SelectPatternFlavor::SPF_UNKNOWN)
    return SPR;

  // Look through 'not' ops to find disguised min/max.
  // (X > Y) ? ~X : ~Y ==> (~X < ~Y) ? ~X : ~Y ==> MIN(~X, ~Y)
  // (X < Y) ? ~X : ~Y ==> (~X > ~Y) ? ~X : ~Y ==> MAX(~X, ~Y)
  if (CmpLHS == getNotValue(TrueVal) && CmpRHS == getNotValue(FalseVal)) {
    switch (Pred) {
    case CmpInst::ICMP_SGT: return {SPF_SMIN, SPNB_NA, false};
    case CmpInst::ICMP_SLT: return {SPF_SMAX, SPNB_NA, false};
    case CmpInst::ICMP_UGT: return {SPF_UMIN, SPNB_NA, false};
    case CmpInst::ICMP_ULT: return {SPF_UMAX, SPNB_NA, false};
    default: break;
    }
  }

  // (X > Y) ? ~Y : ~X ==> (~X < ~Y) ? ~Y : ~X ==> MAX(~Y, ~X)
  // (X < Y) ? ~Y : ~X ==> (~X > ~Y) ? ~Y : ~X ==> MIN(~Y, ~X)
  if (CmpLHS == getNotValue(FalseVal) && CmpRHS == getNotValue(TrueVal)) {
    switch (Pred) {
    case CmpInst::ICMP_SGT: return {SPF_SMAX, SPNB_NA, false};
    case CmpInst::ICMP_SLT: return {SPF_SMIN, SPNB_NA, false};
    case CmpInst::ICMP_UGT: return {SPF_UMAX, SPNB_NA, false};
    case CmpInst::ICMP_ULT: return {SPF_UMIN, SPNB_NA, false};
    default: break;
    }
  }

  if (Pred != CmpInst::ICMP_SGT && Pred != CmpInst::ICMP_SLT)
    return {SPF_UNKNOWN, SPNB_NA, false};

  // Z = X -nsw Y
  // (X >s Y) ? 0 : Z ==> (Z >s 0) ? 0 : Z ==> SMIN(Z, 0)
  // (X <s Y) ? 0 : Z ==> (Z <s 0) ? 0 : Z ==> SMAX(Z, 0)
  if (match(TrueVal, m_Zero()) &&
      match(FalseVal, m_NSWSub(m_Specific(CmpLHS), m_Specific(CmpRHS))))
    return {Pred == CmpInst::ICMP_SGT ? SPF_SMIN : SPF_SMAX, SPNB_NA, false};

  // Z = X -nsw Y
  // (X >s Y) ? Z : 0 ==> (Z >s 0) ? Z : 0 ==> SMAX(Z, 0)
  // (X <s Y) ? Z : 0 ==> (Z <s 0) ? Z : 0 ==> SMIN(Z, 0)
  if (match(FalseVal, m_Zero()) &&
      match(TrueVal, m_NSWSub(m_Specific(CmpLHS), m_Specific(CmpRHS))))
    return {Pred == CmpInst::ICMP_SGT ? SPF_SMAX : SPF_SMIN, SPNB_NA, false};

  const APInt *C1;
  if (!match(CmpRHS, m_APInt(C1)))
    return {SPF_UNKNOWN, SPNB_NA, false};

  // An unsigned min/max can be written with a signed compare.
  const APInt *C2;
  if ((CmpLHS == TrueVal && match(FalseVal, m_APInt(C2))) ||
      (CmpLHS == FalseVal && match(TrueVal, m_APInt(C2)))) {
    // Is the sign bit set?
    // (X <s 0) ? X : MAXVAL ==> (X >u MAXVAL) ? X : MAXVAL ==> UMAX
    // (X <s 0) ? MAXVAL : X ==> (X >u MAXVAL) ? MAXVAL : X ==> UMIN
    if (Pred == CmpInst::ICMP_SLT && C1->isNullValue() &&
        C2->isMaxSignedValue())
      return {CmpLHS == TrueVal ? SPF_UMAX : SPF_UMIN, SPNB_NA, false};

    // Is the sign bit clear?
    // (X >s -1) ? MINVAL : X ==> (X <u MINVAL) ? MINVAL : X ==> UMAX
    // (X >s -1) ? X : MINVAL ==> (X <u MINVAL) ? X : MINVAL ==> UMIN
    if (Pred == CmpInst::ICMP_SGT && C1->isAllOnesValue() &&
        C2->isMinSignedValue())
      return {CmpLHS == FalseVal ? SPF_UMAX : SPF_UMIN, SPNB_NA, false};
  }

  return {SPF_UNKNOWN, SPNB_NA, false};
}

bool llvm::isKnownNegation(const Value *X, const Value *Y, bool NeedNSW) {
  assert(X && Y && "Invalid operand");

  // X = sub (0, Y) || X = sub nsw (0, Y)
  if ((!NeedNSW && match(X, m_Sub(m_ZeroInt(), m_Specific(Y)))) ||
      (NeedNSW && match(X, m_NSWSub(m_ZeroInt(), m_Specific(Y)))))
    return true;

  // Y = sub (0, X) || Y = sub nsw (0, X)
  if ((!NeedNSW && match(Y, m_Sub(m_ZeroInt(), m_Specific(X)))) ||
      (NeedNSW && match(Y, m_NSWSub(m_ZeroInt(), m_Specific(X)))))
    return true;

  // X = sub (A, B), Y = sub (B, A) || X = sub nsw (A, B), Y = sub nsw (B, A)
  Value *A, *B;
  return (!NeedNSW && (match(X, m_Sub(m_Value(A), m_Value(B))) &&
                        match(Y, m_Sub(m_Specific(B), m_Specific(A))))) ||
         (NeedNSW && (match(X, m_NSWSub(m_Value(A), m_Value(B))) &&
                       match(Y, m_NSWSub(m_Specific(B), m_Specific(A)))));
}

static SelectPatternResult matchSelectPattern(CmpInst::Predicate Pred,
                                              FastMathFlags FMF,
                                              Value *CmpLHS, Value *CmpRHS,
                                              Value *TrueVal, Value *FalseVal,
                                              Value *&LHS, Value *&RHS,
                                              unsigned Depth) {
  if (CmpInst::isFPPredicate(Pred)) {
    // IEEE-754 ignores the sign of 0.0 in comparisons. So if the select has one
    // 0.0 operand, set the compare's 0.0 operands to that same value for the
    // purpose of identifying min/max. Disregard vector constants with undefined
    // elements because those can not be back-propagated for analysis.
    Value *OutputZeroVal = nullptr;
    if (match(TrueVal, m_AnyZeroFP()) && !match(FalseVal, m_AnyZeroFP()) &&
        !cast<Constant>(TrueVal)->containsUndefElement())
      OutputZeroVal = TrueVal;
    else if (match(FalseVal, m_AnyZeroFP()) && !match(TrueVal, m_AnyZeroFP()) &&
             !cast<Constant>(FalseVal)->containsUndefElement())
      OutputZeroVal = FalseVal;

    if (OutputZeroVal) {
      if (match(CmpLHS, m_AnyZeroFP()))
        CmpLHS = OutputZeroVal;
      if (match(CmpRHS, m_AnyZeroFP()))
        CmpRHS = OutputZeroVal;
    }
  }

  LHS = CmpLHS;
  RHS = CmpRHS;

  // Signed zero may return inconsistent results between implementations.
  //  (0.0 <= -0.0) ? 0.0 : -0.0 // Returns 0.0
  //  minNum(0.0, -0.0)          // May return -0.0 or 0.0 (IEEE 754-2008 5.3.1)
  // Therefore, we behave conservatively and only proceed if at least one of the
  // operands is known to not be zero or if we don't care about signed zero.
  switch (Pred) {
  default: break;
  // FIXME: Include OGT/OLT/UGT/ULT.
  case CmpInst::FCMP_OGE: case CmpInst::FCMP_OLE:
  case CmpInst::FCMP_UGE: case CmpInst::FCMP_ULE:
    if (!FMF.noSignedZeros() && !isKnownNonZero(CmpLHS) &&
        !isKnownNonZero(CmpRHS))
      return {SPF_UNKNOWN, SPNB_NA, false};
  }

  SelectPatternNaNBehavior NaNBehavior = SPNB_NA;
  bool Ordered = false;

  // When given one NaN and one non-NaN input:
  //   - maxnum/minnum (C99 fmaxf()/fminf()) return the non-NaN input.
  //   - A simple C99 (a < b ? a : b) construction will return 'b' (as the
  //     ordered comparison fails), which could be NaN or non-NaN.
  // so here we discover exactly what NaN behavior is required/accepted.
  if (CmpInst::isFPPredicate(Pred)) {
    bool LHSSafe = isKnownNonNaN(CmpLHS, FMF);
    bool RHSSafe = isKnownNonNaN(CmpRHS, FMF);

    if (LHSSafe && RHSSafe) {
      // Both operands are known non-NaN.
      NaNBehavior = SPNB_RETURNS_ANY;
    } else if (CmpInst::isOrdered(Pred)) {
      // An ordered comparison will return false when given a NaN, so it
      // returns the RHS.
      Ordered = true;
      if (LHSSafe)
        // LHS is non-NaN, so if RHS is NaN then NaN will be returned.
        NaNBehavior = SPNB_RETURNS_NAN;
      else if (RHSSafe)
        NaNBehavior = SPNB_RETURNS_OTHER;
      else
        // Completely unsafe.
        return {SPF_UNKNOWN, SPNB_NA, false};
    } else {
      Ordered = false;
      // An unordered comparison will return true when given a NaN, so it
      // returns the LHS.
      if (LHSSafe)
        // LHS is non-NaN, so if RHS is NaN then non-NaN will be returned.
        NaNBehavior = SPNB_RETURNS_OTHER;
      else if (RHSSafe)
        NaNBehavior = SPNB_RETURNS_NAN;
      else
        // Completely unsafe.
        return {SPF_UNKNOWN, SPNB_NA, false};
    }
  }

  if (TrueVal == CmpRHS && FalseVal == CmpLHS) {
    std::swap(CmpLHS, CmpRHS);
    Pred = CmpInst::getSwappedPredicate(Pred);
    if (NaNBehavior == SPNB_RETURNS_NAN)
      NaNBehavior = SPNB_RETURNS_OTHER;
    else if (NaNBehavior == SPNB_RETURNS_OTHER)
      NaNBehavior = SPNB_RETURNS_NAN;
    Ordered = !Ordered;
  }

  // ([if]cmp X, Y) ? X : Y
  if (TrueVal == CmpLHS && FalseVal == CmpRHS) {
    switch (Pred) {
    default: return {SPF_UNKNOWN, SPNB_NA, false}; // Equality.
    case ICmpInst::ICMP_UGT:
    case ICmpInst::ICMP_UGE: return {SPF_UMAX, SPNB_NA, false};
    case ICmpInst::ICMP_SGT:
    case ICmpInst::ICMP_SGE: return {SPF_SMAX, SPNB_NA, false};
    case ICmpInst::ICMP_ULT:
    case ICmpInst::ICMP_ULE: return {SPF_UMIN, SPNB_NA, false};
    case ICmpInst::ICMP_SLT:
    case ICmpInst::ICMP_SLE: return {SPF_SMIN, SPNB_NA, false};
    case FCmpInst::FCMP_UGT:
    case FCmpInst::FCMP_UGE:
    case FCmpInst::FCMP_OGT:
    case FCmpInst::FCMP_OGE: return {SPF_FMAXNUM, NaNBehavior, Ordered};
    case FCmpInst::FCMP_ULT:
    case FCmpInst::FCMP_ULE:
    case FCmpInst::FCMP_OLT:
    case FCmpInst::FCMP_OLE: return {SPF_FMINNUM, NaNBehavior, Ordered};
    }
  }

  if (isKnownNegation(TrueVal, FalseVal)) {
    // Sign-extending LHS does not change its sign, so TrueVal/FalseVal can
    // match against either LHS or sext(LHS).
    auto MaybeSExtCmpLHS =
        m_CombineOr(m_Specific(CmpLHS), m_SExt(m_Specific(CmpLHS)));
    auto ZeroOrAllOnes = m_CombineOr(m_ZeroInt(), m_AllOnes());
    auto ZeroOrOne = m_CombineOr(m_ZeroInt(), m_One());
    if (match(TrueVal, MaybeSExtCmpLHS)) {
      // Set the return values. If the compare uses the negated value (-X >s 0),
      // swap the return values because the negated value is always 'RHS'.
      LHS = TrueVal;
      RHS = FalseVal;
      if (match(CmpLHS, m_Neg(m_Specific(FalseVal))))
        std::swap(LHS, RHS);

      // (X >s 0) ? X : -X or (X >s -1) ? X : -X --> ABS(X)
      // (-X >s 0) ? -X : X or (-X >s -1) ? -X : X --> ABS(X)
      if (Pred == ICmpInst::ICMP_SGT && match(CmpRHS, ZeroOrAllOnes))
        return {SPF_ABS, SPNB_NA, false};

      // (X >=s 0) ? X : -X or (X >=s 1) ? X : -X --> ABS(X)
      if (Pred == ICmpInst::ICMP_SGE && match(CmpRHS, ZeroOrOne))
        return {SPF_ABS, SPNB_NA, false};

      // (X <s 0) ? X : -X or (X <s 1) ? X : -X --> NABS(X)
      // (-X <s 0) ? -X : X or (-X <s 1) ? -X : X --> NABS(X)
      if (Pred == ICmpInst::ICMP_SLT && match(CmpRHS, ZeroOrOne))
        return {SPF_NABS, SPNB_NA, false};
    }
    else if (match(FalseVal, MaybeSExtCmpLHS)) {
      // Set the return values. If the compare uses the negated value (-X >s 0),
      // swap the return values because the negated value is always 'RHS'.
      LHS = FalseVal;
      RHS = TrueVal;
      if (match(CmpLHS, m_Neg(m_Specific(TrueVal))))
        std::swap(LHS, RHS);

      // (X >s 0) ? -X : X or (X >s -1) ? -X : X --> NABS(X)
      // (-X >s 0) ? X : -X or (-X >s -1) ? X : -X --> NABS(X)
      if (Pred == ICmpInst::ICMP_SGT && match(CmpRHS, ZeroOrAllOnes))
        return {SPF_NABS, SPNB_NA, false};

      // (X <s 0) ? -X : X or (X <s 1) ? -X : X --> ABS(X)
      // (-X <s 0) ? X : -X or (-X <s 1) ? X : -X --> ABS(X)
      if (Pred == ICmpInst::ICMP_SLT && match(CmpRHS, ZeroOrOne))
        return {SPF_ABS, SPNB_NA, false};
    }
  }

  if (CmpInst::isIntPredicate(Pred))
    return matchMinMax(Pred, CmpLHS, CmpRHS, TrueVal, FalseVal, LHS, RHS, Depth);

  // According to (IEEE 754-2008 5.3.1), minNum(0.0, -0.0) and similar
  // may return either -0.0 or 0.0, so fcmp/select pair has stricter
  // semantics than minNum. Be conservative in such case.
  if (NaNBehavior != SPNB_RETURNS_ANY ||
      (!FMF.noSignedZeros() && !isKnownNonZero(CmpLHS) &&
       !isKnownNonZero(CmpRHS)))
    return {SPF_UNKNOWN, SPNB_NA, false};

  return matchFastFloatClamp(Pred, CmpLHS, CmpRHS, TrueVal, FalseVal, LHS, RHS);
}

/// Helps to match a select pattern in case of a type mismatch.
///
/// The function processes the case when type of true and false values of a
/// select instruction differs from type of the cmp instruction operands because
/// of a cast instruction. The function checks if it is legal to move the cast
/// operation after "select". If yes, it returns the new second value of
/// "select" (with the assumption that cast is moved):
/// 1. As operand of cast instruction when both values of "select" are same cast
/// instructions.
/// 2. As restored constant (by applying reverse cast operation) when the first
/// value of the "select" is a cast operation and the second value is a
/// constant.
/// NOTE: We return only the new second value because the first value could be
/// accessed as operand of cast instruction.
static Value *lookThroughCast(CmpInst *CmpI, Value *V1, Value *V2,
                              Instruction::CastOps *CastOp) {
  auto *Cast1 = dyn_cast<CastInst>(V1);
  if (!Cast1)
    return nullptr;

  *CastOp = Cast1->getOpcode();
  Type *SrcTy = Cast1->getSrcTy();
  if (auto *Cast2 = dyn_cast<CastInst>(V2)) {
    // If V1 and V2 are both the same cast from the same type, look through V1.
    if (*CastOp == Cast2->getOpcode() && SrcTy == Cast2->getSrcTy())
      return Cast2->getOperand(0);
    return nullptr;
  }

  auto *C = dyn_cast<Constant>(V2);
  if (!C)
    return nullptr;

  Constant *CastedTo = nullptr;
  switch (*CastOp) {
  case Instruction::ZExt:
    if (CmpI->isUnsigned())
      CastedTo = ConstantExpr::getTrunc(C, SrcTy);
    break;
  case Instruction::SExt:
    if (CmpI->isSigned())
      CastedTo = ConstantExpr::getTrunc(C, SrcTy, true);
    break;
  case Instruction::Trunc:
    Constant *CmpConst;
    if (match(CmpI->getOperand(1), m_Constant(CmpConst)) &&
        CmpConst->getType() == SrcTy) {
      // Here we have the following case:
      //
      //   %cond = cmp iN %x, CmpConst
      //   %tr = trunc iN %x to iK
      //   %narrowsel = select i1 %cond, iK %t, iK C
      //
      // We can always move trunc after select operation:
      //
      //   %cond = cmp iN %x, CmpConst
      //   %widesel = select i1 %cond, iN %x, iN CmpConst
      //   %tr = trunc iN %widesel to iK
      //
      // Note that C could be extended in any way because we don't care about
      // upper bits after truncation. It can't be abs pattern, because it would
      // look like:
      //
      //   select i1 %cond, x, -x.
      //
      // So only min/max pattern could be matched. Such match requires widened C
      // == CmpConst. That is why set widened C = CmpConst, condition trunc
      // CmpConst == C is checked below.
      CastedTo = CmpConst;
    } else {
      CastedTo = ConstantExpr::getIntegerCast(C, SrcTy, CmpI->isSigned());
    }
    break;
  case Instruction::FPTrunc:
    CastedTo = ConstantExpr::getFPExtend(C, SrcTy, true);
    break;
  case Instruction::FPExt:
    CastedTo = ConstantExpr::getFPTrunc(C, SrcTy, true);
    break;
  case Instruction::FPToUI:
    CastedTo = ConstantExpr::getUIToFP(C, SrcTy, true);
    break;
  case Instruction::FPToSI:
    CastedTo = ConstantExpr::getSIToFP(C, SrcTy, true);
    break;
  case Instruction::UIToFP:
    CastedTo = ConstantExpr::getFPToUI(C, SrcTy, true);
    break;
  case Instruction::SIToFP:
    CastedTo = ConstantExpr::getFPToSI(C, SrcTy, true);
    break;
  default:
    break;
  }

  if (!CastedTo)
    return nullptr;

  // Make sure the cast doesn't lose any information.
  Constant *CastedBack =
      ConstantExpr::getCast(*CastOp, CastedTo, C->getType(), true);
  if (CastedBack != C)
    return nullptr;

  return CastedTo;
}

SelectPatternResult llvm::matchSelectPattern(Value *V, Value *&LHS, Value *&RHS,
                                             Instruction::CastOps *CastOp,
                                             unsigned Depth) {
  if (Depth >= MaxDepth)
    return {SPF_UNKNOWN, SPNB_NA, false};

  SelectInst *SI = dyn_cast<SelectInst>(V);
  if (!SI) return {SPF_UNKNOWN, SPNB_NA, false};

  CmpInst *CmpI = dyn_cast<CmpInst>(SI->getCondition());
  if (!CmpI) return {SPF_UNKNOWN, SPNB_NA, false};

  Value *TrueVal = SI->getTrueValue();
  Value *FalseVal = SI->getFalseValue();

  return llvm::matchDecomposedSelectPattern(CmpI, TrueVal, FalseVal, LHS, RHS,
                                            CastOp, Depth);
}

SelectPatternResult llvm::matchDecomposedSelectPattern(
    CmpInst *CmpI, Value *TrueVal, Value *FalseVal, Value *&LHS, Value *&RHS,
    Instruction::CastOps *CastOp, unsigned Depth) {
  CmpInst::Predicate Pred = CmpI->getPredicate();
  Value *CmpLHS = CmpI->getOperand(0);
  Value *CmpRHS = CmpI->getOperand(1);
  FastMathFlags FMF;
  if (isa<FPMathOperator>(CmpI))
    FMF = CmpI->getFastMathFlags();

  // Bail out early.
  if (CmpI->isEquality())
    return {SPF_UNKNOWN, SPNB_NA, false};

  // Deal with type mismatches.
  if (CastOp && CmpLHS->getType() != TrueVal->getType()) {
    if (Value *C = lookThroughCast(CmpI, TrueVal, FalseVal, CastOp)) {
      // If this is a potential fmin/fmax with a cast to integer, then ignore
      // -0.0 because there is no corresponding integer value.
      if (*CastOp == Instruction::FPToSI || *CastOp == Instruction::FPToUI)
        FMF.setNoSignedZeros();
      return ::matchSelectPattern(Pred, FMF, CmpLHS, CmpRHS,
                                  cast<CastInst>(TrueVal)->getOperand(0), C,
                                  LHS, RHS, Depth);
    }
    if (Value *C = lookThroughCast(CmpI, FalseVal, TrueVal, CastOp)) {
      // If this is a potential fmin/fmax with a cast to integer, then ignore
      // -0.0 because there is no corresponding integer value.
      if (*CastOp == Instruction::FPToSI || *CastOp == Instruction::FPToUI)
        FMF.setNoSignedZeros();
      return ::matchSelectPattern(Pred, FMF, CmpLHS, CmpRHS,
                                  C, cast<CastInst>(FalseVal)->getOperand(0),
                                  LHS, RHS, Depth);
    }
  }
  return ::matchSelectPattern(Pred, FMF, CmpLHS, CmpRHS, TrueVal, FalseVal,
                              LHS, RHS, Depth);
}

CmpInst::Predicate llvm::getMinMaxPred(SelectPatternFlavor SPF, bool Ordered) {
  if (SPF == SPF_SMIN) return ICmpInst::ICMP_SLT;
  if (SPF == SPF_UMIN) return ICmpInst::ICMP_ULT;
  if (SPF == SPF_SMAX) return ICmpInst::ICMP_SGT;
  if (SPF == SPF_UMAX) return ICmpInst::ICMP_UGT;
  if (SPF == SPF_FMINNUM)
    return Ordered ? FCmpInst::FCMP_OLT : FCmpInst::FCMP_ULT;
  if (SPF == SPF_FMAXNUM)
    return Ordered ? FCmpInst::FCMP_OGT : FCmpInst::FCMP_UGT;
  llvm_unreachable("unhandled!");
}

SelectPatternFlavor llvm::getInverseMinMaxFlavor(SelectPatternFlavor SPF) {
  if (SPF == SPF_SMIN) return SPF_SMAX;
  if (SPF == SPF_UMIN) return SPF_UMAX;
  if (SPF == SPF_SMAX) return SPF_SMIN;
  if (SPF == SPF_UMAX) return SPF_UMIN;
  llvm_unreachable("unhandled!");
}

CmpInst::Predicate llvm::getInverseMinMaxPred(SelectPatternFlavor SPF) {
  return getMinMaxPred(getInverseMinMaxFlavor(SPF));
}

/// Return true if "icmp Pred LHS RHS" is always true.
static bool isTruePredicate(CmpInst::Predicate Pred, const Value *LHS,
                            const Value *RHS, const DataLayout &DL,
                            unsigned Depth) {
  assert(!LHS->getType()->isVectorTy() && "TODO: extend to handle vectors!");
  if (ICmpInst::isTrueWhenEqual(Pred) && LHS == RHS)
    return true;

  switch (Pred) {
  default:
    return false;

  case CmpInst::ICMP_SLE: {
    const APInt *C;

    // LHS s<= LHS +_{nsw} C   if C >= 0
    if (match(RHS, m_NSWAdd(m_Specific(LHS), m_APInt(C))))
      return !C->isNegative();
    return false;
  }

  case CmpInst::ICMP_ULE: {
    const APInt *C;

    // LHS u<= LHS +_{nuw} C   for any C
    if (match(RHS, m_NUWAdd(m_Specific(LHS), m_APInt(C))))
      return true;

    // Match A to (X +_{nuw} CA) and B to (X +_{nuw} CB)
    auto MatchNUWAddsToSameValue = [&](const Value *A, const Value *B,
                                       const Value *&X,
                                       const APInt *&CA, const APInt *&CB) {
      if (match(A, m_NUWAdd(m_Value(X), m_APInt(CA))) &&
          match(B, m_NUWAdd(m_Specific(X), m_APInt(CB))))
        return true;

      // If X & C == 0 then (X | C) == X +_{nuw} C
      if (match(A, m_Or(m_Value(X), m_APInt(CA))) &&
          match(B, m_Or(m_Specific(X), m_APInt(CB)))) {
        KnownBits Known(CA->getBitWidth());
        computeKnownBits(X, Known, DL, Depth + 1, /*AC*/ nullptr,
                         /*CxtI*/ nullptr, /*DT*/ nullptr);
        if (CA->isSubsetOf(Known.Zero) && CB->isSubsetOf(Known.Zero))
          return true;
      }

      return false;
    };

    const Value *X;
    const APInt *CLHS, *CRHS;
    if (MatchNUWAddsToSameValue(LHS, RHS, X, CLHS, CRHS))
      return CLHS->ule(*CRHS);

    return false;
  }
  }
}

/// Return true if "icmp Pred BLHS BRHS" is true whenever "icmp Pred
/// ALHS ARHS" is true.  Otherwise, return None.
static Optional<bool>
isImpliedCondOperands(CmpInst::Predicate Pred, const Value *ALHS,
                      const Value *ARHS, const Value *BLHS, const Value *BRHS,
                      const DataLayout &DL, unsigned Depth) {
  switch (Pred) {
  default:
    return None;

  case CmpInst::ICMP_SLT:
  case CmpInst::ICMP_SLE:
    if (isTruePredicate(CmpInst::ICMP_SLE, BLHS, ALHS, DL, Depth) &&
        isTruePredicate(CmpInst::ICMP_SLE, ARHS, BRHS, DL, Depth))
      return true;
    return None;

  case CmpInst::ICMP_ULT:
  case CmpInst::ICMP_ULE:
    if (isTruePredicate(CmpInst::ICMP_ULE, BLHS, ALHS, DL, Depth) &&
        isTruePredicate(CmpInst::ICMP_ULE, ARHS, BRHS, DL, Depth))
      return true;
    return None;
  }
}

/// Return true if the operands of the two compares match.  IsSwappedOps is true
/// when the operands match, but are swapped.
static bool isMatchingOps(const Value *ALHS, const Value *ARHS,
                          const Value *BLHS, const Value *BRHS,
                          bool &IsSwappedOps) {

  bool IsMatchingOps = (ALHS == BLHS && ARHS == BRHS);
  IsSwappedOps = (ALHS == BRHS && ARHS == BLHS);
  return IsMatchingOps || IsSwappedOps;
}

/// Return true if "icmp1 APred X, Y" implies "icmp2 BPred X, Y" is true.
/// Return false if "icmp1 APred X, Y" implies "icmp2 BPred X, Y" is false.
/// Otherwise, return None if we can't infer anything.
static Optional<bool> isImpliedCondMatchingOperands(CmpInst::Predicate APred,
                                                    CmpInst::Predicate BPred,
                                                    bool AreSwappedOps) {
  // Canonicalize the predicate as if the operands were not commuted.
  if (AreSwappedOps)
    BPred = ICmpInst::getSwappedPredicate(BPred);

  if (CmpInst::isImpliedTrueByMatchingCmp(APred, BPred))
    return true;
  if (CmpInst::isImpliedFalseByMatchingCmp(APred, BPred))
    return false;

  return None;
}

/// Return true if "icmp APred X, C1" implies "icmp BPred X, C2" is true.
/// Return false if "icmp APred X, C1" implies "icmp BPred X, C2" is false.
/// Otherwise, return None if we can't infer anything.
static Optional<bool>
isImpliedCondMatchingImmOperands(CmpInst::Predicate APred,
                                 const ConstantInt *C1,
                                 CmpInst::Predicate BPred,
                                 const ConstantInt *C2) {
  ConstantRange DomCR =
      ConstantRange::makeExactICmpRegion(APred, C1->getValue());
  ConstantRange CR =
      ConstantRange::makeAllowedICmpRegion(BPred, C2->getValue());
  ConstantRange Intersection = DomCR.intersectWith(CR);
  ConstantRange Difference = DomCR.difference(CR);
  if (Intersection.isEmptySet())
    return false;
  if (Difference.isEmptySet())
    return true;
  return None;
}

/// Return true if LHS implies RHS is true.  Return false if LHS implies RHS is
/// false.  Otherwise, return None if we can't infer anything.
static Optional<bool> isImpliedCondICmps(const ICmpInst *LHS,
                                         CmpInst::Predicate BPred,
                                         const Value *BLHS, const Value *BRHS,
                                         const DataLayout &DL, bool LHSIsTrue,
                                         unsigned Depth) {
  Value *ALHS = LHS->getOperand(0);
  Value *ARHS = LHS->getOperand(1);

  // The rest of the logic assumes the LHS condition is true.  If that's not the
  // case, invert the predicate to make it so.
  CmpInst::Predicate APred =
      LHSIsTrue ? LHS->getPredicate() : LHS->getInversePredicate();

  // Can we infer anything when the two compares have matching operands?
  bool AreSwappedOps;
  if (isMatchingOps(ALHS, ARHS, BLHS, BRHS, AreSwappedOps)) {
    if (Optional<bool> Implication = isImpliedCondMatchingOperands(
            APred, BPred, AreSwappedOps))
      return Implication;
    // No amount of additional analysis will infer the second condition, so
    // early exit.
    return None;
  }

  // Can we infer anything when the LHS operands match and the RHS operands are
  // constants (not necessarily matching)?
  if (ALHS == BLHS && isa<ConstantInt>(ARHS) && isa<ConstantInt>(BRHS)) {
    if (Optional<bool> Implication = isImpliedCondMatchingImmOperands(
            APred, cast<ConstantInt>(ARHS), BPred, cast<ConstantInt>(BRHS)))
      return Implication;
    // No amount of additional analysis will infer the second condition, so
    // early exit.
    return None;
  }

  if (APred == BPred)
    return isImpliedCondOperands(APred, ALHS, ARHS, BLHS, BRHS, DL, Depth);
  return None;
}

/// Return true if LHS implies RHS is true.  Return false if LHS implies RHS is
/// false.  Otherwise, return None if we can't infer anything.  We expect the
/// RHS to be an icmp and the LHS to be an 'and' or an 'or' instruction.
static Optional<bool>
isImpliedCondAndOr(const BinaryOperator *LHS, CmpInst::Predicate RHSPred,
                   const Value *RHSOp0, const Value *RHSOp1,

                   const DataLayout &DL, bool LHSIsTrue, unsigned Depth) {
  // The LHS must be an 'or' or an 'and' instruction.
  assert((LHS->getOpcode() == Instruction::And ||
          LHS->getOpcode() == Instruction::Or) &&
         "Expected LHS to be 'and' or 'or'.");

  assert(Depth <= MaxDepth && "Hit recursion limit");

  // If the result of an 'or' is false, then we know both legs of the 'or' are
  // false.  Similarly, if the result of an 'and' is true, then we know both
  // legs of the 'and' are true.
  Value *ALHS, *ARHS;
  if ((!LHSIsTrue && match(LHS, m_Or(m_Value(ALHS), m_Value(ARHS)))) ||
      (LHSIsTrue && match(LHS, m_And(m_Value(ALHS), m_Value(ARHS))))) {
    // FIXME: Make this non-recursion.
    if (Optional<bool> Implication = isImpliedCondition(
            ALHS, RHSPred, RHSOp0, RHSOp1, DL, LHSIsTrue, Depth + 1))
      return Implication;
    if (Optional<bool> Implication = isImpliedCondition(
            ARHS, RHSPred, RHSOp0, RHSOp1, DL, LHSIsTrue, Depth + 1))
      return Implication;
    return None;
  }
  return None;
}

Optional<bool>
llvm::isImpliedCondition(const Value *LHS, CmpInst::Predicate RHSPred,
                         const Value *RHSOp0, const Value *RHSOp1,
                         const DataLayout &DL, bool LHSIsTrue, unsigned Depth) {
  // Bail out when we hit the limit.
  if (Depth == MaxDepth)
    return None;

  // A mismatch occurs when we compare a scalar cmp to a vector cmp, for
  // example.
  if (RHSOp0->getType()->isVectorTy() != LHS->getType()->isVectorTy())
    return None;

  Type *OpTy = LHS->getType();
  assert(OpTy->isIntOrIntVectorTy(1) && "Expected integer type only!");

  // FIXME: Extending the code below to handle vectors.
  if (OpTy->isVectorTy())
    return None;

  assert(OpTy->isIntegerTy(1) && "implied by above");

  // Both LHS and RHS are icmps.
  const ICmpInst *LHSCmp = dyn_cast<ICmpInst>(LHS);
  if (LHSCmp)
    return isImpliedCondICmps(LHSCmp, RHSPred, RHSOp0, RHSOp1, DL, LHSIsTrue,
                              Depth);

  /// The LHS should be an 'or' or an 'and' instruction.  We expect the RHS to
  /// be / an icmp. FIXME: Add support for and/or on the RHS.
  const BinaryOperator *LHSBO = dyn_cast<BinaryOperator>(LHS);
  if (LHSBO) {
    if ((LHSBO->getOpcode() == Instruction::And ||
         LHSBO->getOpcode() == Instruction::Or))
      return isImpliedCondAndOr(LHSBO, RHSPred, RHSOp0, RHSOp1, DL, LHSIsTrue,
                                Depth);
  }
  return None;
}

Optional<bool> llvm::isImpliedCondition(const Value *LHS, const Value *RHS,
                                        const DataLayout &DL, bool LHSIsTrue,
                                        unsigned Depth) {
  // LHS ==> RHS by definition
  if (LHS == RHS)
    return LHSIsTrue;

  const ICmpInst *RHSCmp = dyn_cast<ICmpInst>(RHS);
  if (RHSCmp)
    return isImpliedCondition(LHS, RHSCmp->getPredicate(),
                              RHSCmp->getOperand(0), RHSCmp->getOperand(1), DL,
                              LHSIsTrue, Depth);
  return None;
}

// Returns a pair (Condition, ConditionIsTrue), where Condition is a branch
// condition dominating ContextI or nullptr, if no condition is found.
static std::pair<Value *, bool>
getDomPredecessorCondition(const Instruction *ContextI) {
  if (!ContextI || !ContextI->getParent())
    return {nullptr, false};

  // TODO: This is a poor/cheap way to determine dominance. Should we use a
  // dominator tree (eg, from a SimplifyQuery) instead?
  const BasicBlock *ContextBB = ContextI->getParent();
  const BasicBlock *PredBB = ContextBB->getSinglePredecessor();
  if (!PredBB)
    return {nullptr, false};

  // We need a conditional branch in the predecessor.
  Value *PredCond;
  BasicBlock *TrueBB, *FalseBB;
  if (!match(PredBB->getTerminator(), m_Br(m_Value(PredCond), TrueBB, FalseBB)))
    return {nullptr, false};

  // The branch should get simplified. Don't bother simplifying this condition.
  if (TrueBB == FalseBB)
    return {nullptr, false};

  assert((TrueBB == ContextBB || FalseBB == ContextBB) &&
         "Predecessor block does not point to successor?");

  // Is this condition implied by the predecessor condition?
  return {PredCond, TrueBB == ContextBB};
}

Optional<bool> llvm::isImpliedByDomCondition(const Value *Cond,
                                             const Instruction *ContextI,
                                             const DataLayout &DL) {
  assert(Cond->getType()->isIntOrIntVectorTy(1) && "Condition must be bool");
  auto PredCond = getDomPredecessorCondition(ContextI);
  if (PredCond.first)
    return isImpliedCondition(PredCond.first, Cond, DL, PredCond.second);
  return None;
}

Optional<bool> llvm::isImpliedByDomCondition(CmpInst::Predicate Pred,
                                             const Value *LHS, const Value *RHS,
                                             const Instruction *ContextI,
                                             const DataLayout &DL) {
  auto PredCond = getDomPredecessorCondition(ContextI);
  if (PredCond.first)
    return isImpliedCondition(PredCond.first, Pred, LHS, RHS, DL,
                              PredCond.second);
  return None;
}

static void setLimitsForBinOp(const BinaryOperator &BO, APInt &Lower,
                              APInt &Upper, const InstrInfoQuery &IIQ) {
  unsigned Width = Lower.getBitWidth();
  const APInt *C;
  switch (BO.getOpcode()) {
  case Instruction::Add:
    if (match(BO.getOperand(1), m_APInt(C)) && !C->isNullValue()) {
      // FIXME: If we have both nuw and nsw, we should reduce the range further.
      if (IIQ.hasNoUnsignedWrap(cast<OverflowingBinaryOperator>(&BO))) {
        // 'add nuw x, C' produces [C, UINT_MAX].
        Lower = *C;
      } else if (IIQ.hasNoSignedWrap(cast<OverflowingBinaryOperator>(&BO))) {
        if (C->isNegative()) {
          // 'add nsw x, -C' produces [SINT_MIN, SINT_MAX - C].
          Lower = APInt::getSignedMinValue(Width);
          Upper = APInt::getSignedMaxValue(Width) + *C + 1;
        } else {
          // 'add nsw x, +C' produces [SINT_MIN + C, SINT_MAX].
          Lower = APInt::getSignedMinValue(Width) + *C;
          Upper = APInt::getSignedMaxValue(Width) + 1;
        }
      }
    }
    break;

  case Instruction::And:
    if (match(BO.getOperand(1), m_APInt(C)))
      // 'and x, C' produces [0, C].
      Upper = *C + 1;
    break;

  case Instruction::Or:
    if (match(BO.getOperand(1), m_APInt(C)))
      // 'or x, C' produces [C, UINT_MAX].
      Lower = *C;
    break;

  case Instruction::AShr:
    if (match(BO.getOperand(1), m_APInt(C)) && C->ult(Width)) {
      // 'ashr x, C' produces [INT_MIN >> C, INT_MAX >> C].
      Lower = APInt::getSignedMinValue(Width).ashr(*C);
      Upper = APInt::getSignedMaxValue(Width).ashr(*C) + 1;
    } else if (match(BO.getOperand(0), m_APInt(C))) {
      unsigned ShiftAmount = Width - 1;
      if (!C->isNullValue() && IIQ.isExact(&BO))
        ShiftAmount = C->countTrailingZeros();
      if (C->isNegative()) {
        // 'ashr C, x' produces [C, C >> (Width-1)]
        Lower = *C;
        Upper = C->ashr(ShiftAmount) + 1;
      } else {
        // 'ashr C, x' produces [C >> (Width-1), C]
        Lower = C->ashr(ShiftAmount);
        Upper = *C + 1;
      }
    }
    break;

  case Instruction::LShr:
    if (match(BO.getOperand(1), m_APInt(C)) && C->ult(Width)) {
      // 'lshr x, C' produces [0, UINT_MAX >> C].
      Upper = APInt::getAllOnesValue(Width).lshr(*C) + 1;
    } else if (match(BO.getOperand(0), m_APInt(C))) {
      // 'lshr C, x' produces [C >> (Width-1), C].
      unsigned ShiftAmount = Width - 1;
      if (!C->isNullValue() && IIQ.isExact(&BO))
        ShiftAmount = C->countTrailingZeros();
      Lower = C->lshr(ShiftAmount);
      Upper = *C + 1;
    }
    break;

  case Instruction::Shl:
    if (match(BO.getOperand(0), m_APInt(C))) {
      if (IIQ.hasNoUnsignedWrap(&BO)) {
        // 'shl nuw C, x' produces [C, C << CLZ(C)]
        Lower = *C;
        Upper = Lower.shl(Lower.countLeadingZeros()) + 1;
      } else if (BO.hasNoSignedWrap()) { // TODO: What if both nuw+nsw?
        if (C->isNegative()) {
          // 'shl nsw C, x' produces [C << CLO(C)-1, C]
          unsigned ShiftAmount = C->countLeadingOnes() - 1;
          Lower = C->shl(ShiftAmount);
          Upper = *C + 1;
        } else {
          // 'shl nsw C, x' produces [C, C << CLZ(C)-1]
          unsigned ShiftAmount = C->countLeadingZeros() - 1;
          Lower = *C;
          Upper = C->shl(ShiftAmount) + 1;
        }
      }
    }
    break;

  case Instruction::SDiv:
    if (match(BO.getOperand(1), m_APInt(C))) {
      APInt IntMin = APInt::getSignedMinValue(Width);
      APInt IntMax = APInt::getSignedMaxValue(Width);
      if (C->isAllOnesValue()) {
        // 'sdiv x, -1' produces [INT_MIN + 1, INT_MAX]
        //    where C != -1 and C != 0 and C != 1
        Lower = IntMin + 1;
        Upper = IntMax + 1;
      } else if (C->countLeadingZeros() < Width - 1) {
        // 'sdiv x, C' produces [INT_MIN / C, INT_MAX / C]
        //    where C != -1 and C != 0 and C != 1
        Lower = IntMin.sdiv(*C);
        Upper = IntMax.sdiv(*C);
        if (Lower.sgt(Upper))
          std::swap(Lower, Upper);
        Upper = Upper + 1;
        assert(Upper != Lower && "Upper part of range has wrapped!");
      }
    } else if (match(BO.getOperand(0), m_APInt(C))) {
      if (C->isMinSignedValue()) {
        // 'sdiv INT_MIN, x' produces [INT_MIN, INT_MIN / -2].
        Lower = *C;
        Upper = Lower.lshr(1) + 1;
      } else {
        // 'sdiv C, x' produces [-|C|, |C|].
        Upper = C->abs() + 1;
        Lower = (-Upper) + 1;
      }
    }
    break;

  case Instruction::UDiv:
    if (match(BO.getOperand(1), m_APInt(C)) && !C->isNullValue()) {
      // 'udiv x, C' produces [0, UINT_MAX / C].
      Upper = APInt::getMaxValue(Width).udiv(*C) + 1;
    } else if (match(BO.getOperand(0), m_APInt(C))) {
      // 'udiv C, x' produces [0, C].
      Upper = *C + 1;
    }
    break;

  case Instruction::SRem:
    if (match(BO.getOperand(1), m_APInt(C))) {
      // 'srem x, C' produces (-|C|, |C|).
      Upper = C->abs();
      Lower = (-Upper) + 1;
    }
    break;

  case Instruction::URem:
    if (match(BO.getOperand(1), m_APInt(C)))
      // 'urem x, C' produces [0, C).
      Upper = *C;
    break;

  default:
    break;
  }
}

static void setLimitsForIntrinsic(const IntrinsicInst &II, APInt &Lower,
                                  APInt &Upper) {
  unsigned Width = Lower.getBitWidth();
  const APInt *C;
  switch (II.getIntrinsicID()) {
  case Intrinsic::uadd_sat:
    // uadd.sat(x, C) produces [C, UINT_MAX].
    if (match(II.getOperand(0), m_APInt(C)) ||
        match(II.getOperand(1), m_APInt(C)))
      Lower = *C;
    break;
  case Intrinsic::sadd_sat:
    if (match(II.getOperand(0), m_APInt(C)) ||
        match(II.getOperand(1), m_APInt(C))) {
      if (C->isNegative()) {
        // sadd.sat(x, -C) produces [SINT_MIN, SINT_MAX + (-C)].
        Lower = APInt::getSignedMinValue(Width);
        Upper = APInt::getSignedMaxValue(Width) + *C + 1;
      } else {
        // sadd.sat(x, +C) produces [SINT_MIN + C, SINT_MAX].
        Lower = APInt::getSignedMinValue(Width) + *C;
        Upper = APInt::getSignedMaxValue(Width) + 1;
      }
    }
    break;
  case Intrinsic::usub_sat:
    // usub.sat(C, x) produces [0, C].
    if (match(II.getOperand(0), m_APInt(C)))
      Upper = *C + 1;
    // usub.sat(x, C) produces [0, UINT_MAX - C].
    else if (match(II.getOperand(1), m_APInt(C)))
      Upper = APInt::getMaxValue(Width) - *C + 1;
    break;
  case Intrinsic::ssub_sat:
    if (match(II.getOperand(0), m_APInt(C))) {
      if (C->isNegative()) {
        // ssub.sat(-C, x) produces [SINT_MIN, -SINT_MIN + (-C)].
        Lower = APInt::getSignedMinValue(Width);
        Upper = *C - APInt::getSignedMinValue(Width) + 1;
      } else {
        // ssub.sat(+C, x) produces [-SINT_MAX + C, SINT_MAX].
        Lower = *C - APInt::getSignedMaxValue(Width);
        Upper = APInt::getSignedMaxValue(Width) + 1;
      }
    } else if (match(II.getOperand(1), m_APInt(C))) {
      if (C->isNegative()) {
        // ssub.sat(x, -C) produces [SINT_MIN - (-C), SINT_MAX]:
        Lower = APInt::getSignedMinValue(Width) - *C;
        Upper = APInt::getSignedMaxValue(Width) + 1;
      } else {
        // ssub.sat(x, +C) produces [SINT_MIN, SINT_MAX - C].
        Lower = APInt::getSignedMinValue(Width);
        Upper = APInt::getSignedMaxValue(Width) - *C + 1;
      }
    }
    break;
  default:
    break;
  }
}

static void setLimitsForSelectPattern(const SelectInst &SI, APInt &Lower,
                                      APInt &Upper, const InstrInfoQuery &IIQ) {
  const Value *LHS = nullptr, *RHS = nullptr;
  SelectPatternResult R = matchSelectPattern(&SI, LHS, RHS);
  if (R.Flavor == SPF_UNKNOWN)
    return;

  unsigned BitWidth = SI.getType()->getScalarSizeInBits();

  if (R.Flavor == SelectPatternFlavor::SPF_ABS) {
    // If the negation part of the abs (in RHS) has the NSW flag,
    // then the result of abs(X) is [0..SIGNED_MAX],
    // otherwise it is [0..SIGNED_MIN], as -SIGNED_MIN == SIGNED_MIN.
    Lower = APInt::getNullValue(BitWidth);
    if (match(RHS, m_Neg(m_Specific(LHS))) &&
        IIQ.hasNoSignedWrap(cast<Instruction>(RHS)))
      Upper = APInt::getSignedMaxValue(BitWidth) + 1;
    else
      Upper = APInt::getSignedMinValue(BitWidth) + 1;
    return;
  }

  if (R.Flavor == SelectPatternFlavor::SPF_NABS) {
    // The result of -abs(X) is <= 0.
    Lower = APInt::getSignedMinValue(BitWidth);
    Upper = APInt(BitWidth, 1);
    return;
  }

  const APInt *C;
  if (!match(LHS, m_APInt(C)) && !match(RHS, m_APInt(C)))
    return;

  switch (R.Flavor) {
    case SPF_UMIN:
      Upper = *C + 1;
      break;
    case SPF_UMAX:
      Lower = *C;
      break;
    case SPF_SMIN:
      Lower = APInt::getSignedMinValue(BitWidth);
      Upper = *C + 1;
      break;
    case SPF_SMAX:
      Lower = *C;
      Upper = APInt::getSignedMaxValue(BitWidth) + 1;
      break;
    default:
      break;
  }
}

ConstantRange llvm::computeConstantRange(const Value *V, bool UseInstrInfo) {
  assert(V->getType()->isIntOrIntVectorTy() && "Expected integer instruction");

  const APInt *C;
  if (match(V, m_APInt(C)))
    return ConstantRange(*C);

  InstrInfoQuery IIQ(UseInstrInfo);
  unsigned BitWidth = V->getType()->getScalarSizeInBits();
  APInt Lower = APInt(BitWidth, 0);
  APInt Upper = APInt(BitWidth, 0);
  if (auto *BO = dyn_cast<BinaryOperator>(V))
    setLimitsForBinOp(*BO, Lower, Upper, IIQ);
  else if (auto *II = dyn_cast<IntrinsicInst>(V))
    setLimitsForIntrinsic(*II, Lower, Upper);
  else if (auto *SI = dyn_cast<SelectInst>(V))
    setLimitsForSelectPattern(*SI, Lower, Upper, IIQ);

  ConstantRange CR = ConstantRange::getNonEmpty(Lower, Upper);

  if (auto *I = dyn_cast<Instruction>(V))
    if (auto *Range = IIQ.getMetadata(I, LLVMContext::MD_range))
      CR = CR.intersectWith(getConstantRangeFromMetadata(*Range));

  return CR;
}

static Optional<int64_t>
getOffsetFromIndex(const GEPOperator *GEP, unsigned Idx, const DataLayout &DL) {
  // Skip over the first indices.
  gep_type_iterator GTI = gep_type_begin(GEP);
  for (unsigned i = 1; i != Idx; ++i, ++GTI)
    /*skip along*/;

  // Compute the offset implied by the rest of the indices.
  int64_t Offset = 0;
  for (unsigned i = Idx, e = GEP->getNumOperands(); i != e; ++i, ++GTI) {
    ConstantInt *OpC = dyn_cast<ConstantInt>(GEP->getOperand(i));
    if (!OpC)
      return None;
    if (OpC->isZero())
      continue; // No offset.

    // Handle struct indices, which add their field offset to the pointer.
    if (StructType *STy = GTI.getStructTypeOrNull()) {
      Offset += DL.getStructLayout(STy)->getElementOffset(OpC->getZExtValue());
      continue;
    }

    // Otherwise, we have a sequential type like an array or fixed-length
    // vector. Multiply the index by the ElementSize.
    TypeSize Size = DL.getTypeAllocSize(GTI.getIndexedType());
    if (Size.isScalable())
      return None;
    Offset += Size.getFixedSize() * OpC->getSExtValue();
  }

  return Offset;
}

Optional<int64_t> llvm::isPointerOffset(const Value *Ptr1, const Value *Ptr2,
                                        const DataLayout &DL) {
  Ptr1 = Ptr1->stripPointerCasts();
  Ptr2 = Ptr2->stripPointerCasts();

  // Handle the trivial case first.
  if (Ptr1 == Ptr2) {
    return 0;
  }

  const GEPOperator *GEP1 = dyn_cast<GEPOperator>(Ptr1);
  const GEPOperator *GEP2 = dyn_cast<GEPOperator>(Ptr2);

  // If one pointer is a GEP see if the GEP is a constant offset from the base,
  // as in "P" and "gep P, 1".
  // Also do this iteratively to handle the the following case:
  //   Ptr_t1 = GEP Ptr1, c1
  //   Ptr_t2 = GEP Ptr_t1, c2
  //   Ptr2 = GEP Ptr_t2, c3
  // where we will return c1+c2+c3.
  // TODO: Handle the case when both Ptr1 and Ptr2 are GEPs of some common base
  // -- replace getOffsetFromBase with getOffsetAndBase, check that the bases
  // are the same, and return the difference between offsets.
  auto getOffsetFromBase = [&DL](const GEPOperator *GEP,
                                 const Value *Ptr) -> Optional<int64_t> {
    const GEPOperator *GEP_T = GEP;
    int64_t OffsetVal = 0;
    bool HasSameBase = false;
    while (GEP_T) {
      auto Offset = getOffsetFromIndex(GEP_T, 1, DL);
      if (!Offset)
        return None;
      OffsetVal += *Offset;
      auto Op0 = GEP_T->getOperand(0)->stripPointerCasts();
      if (Op0 == Ptr) {
        HasSameBase = true;
        break;
      }
      GEP_T = dyn_cast<GEPOperator>(Op0);
    }
    if (!HasSameBase)
      return None;
    return OffsetVal;
  };

  if (GEP1) {
    auto Offset = getOffsetFromBase(GEP1, Ptr2);
    if (Offset)
      return -*Offset;
  }
  if (GEP2) {
    auto Offset = getOffsetFromBase(GEP2, Ptr1);
    if (Offset)
      return Offset;
  }

  // Right now we handle the case when Ptr1/Ptr2 are both GEPs with an identical
  // base.  After that base, they may have some number of common (and
  // potentially variable) indices.  After that they handle some constant
  // offset, which determines their offset from each other.  At this point, we
  // handle no other case.
  if (!GEP1 || !GEP2 || GEP1->getOperand(0) != GEP2->getOperand(0))
    return None;

  // Skip any common indices and track the GEP types.
  unsigned Idx = 1;
  for (; Idx != GEP1->getNumOperands() && Idx != GEP2->getNumOperands(); ++Idx)
    if (GEP1->getOperand(Idx) != GEP2->getOperand(Idx))
      break;

  auto Offset1 = getOffsetFromIndex(GEP1, Idx, DL);
  auto Offset2 = getOffsetFromIndex(GEP2, Idx, DL);
  if (!Offset1 || !Offset2)
    return None;
  return *Offset2 - *Offset1;
}<|MERGE_RESOLUTION|>--- conflicted
+++ resolved
@@ -206,19 +206,6 @@
 
 static void computeKnownBits(const Value *V, KnownBits &Known, unsigned Depth,
                              const Query &Q) {
-<<<<<<< HEAD
-  Type *Ty = V->getType();
-
-  // FIXME computeKnownBits isn't prepared to deal with scalable vectors yet,
-  // bail out.
-  if (isa<ScalableVectorType>(Ty))
-    return;
-
-  APInt DemandedElts =
-      Ty->isVectorTy()
-          ? APInt::getAllOnesValue(cast<FixedVectorType>(Ty)->getNumElements())
-          : APInt(1, 1);
-=======
   // FIXME: We currently have no way to represent the DemandedElts of a scalable
   // vector
   if (isa<ScalableVectorType>(V->getType())) {
@@ -229,7 +216,6 @@
   auto *FVTy = dyn_cast<FixedVectorType>(V->getType());
   APInt DemandedElts =
       FVTy ? APInt::getAllOnesValue(FVTy->getNumElements()) : APInt(1, 1);
->>>>>>> 81f69a48
   computeKnownBits(V, DemandedElts, Known, Depth, Q);
 }
 
