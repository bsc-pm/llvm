//===- Loads.cpp - Local load analysis ------------------------------------===//
//
// Part of the LLVM Project, under the Apache License v2.0 with LLVM Exceptions.
// See https://llvm.org/LICENSE.txt for license information.
// SPDX-License-Identifier: Apache-2.0 WITH LLVM-exception
//
//===----------------------------------------------------------------------===//
//
// This file defines simple local analyses for load instructions.
//
//===----------------------------------------------------------------------===//

#include "llvm/Analysis/Loads.h"
#include "llvm/Analysis/AliasAnalysis.h"
#include "llvm/Analysis/LoopInfo.h"
#include "llvm/Analysis/ScalarEvolution.h"
#include "llvm/Analysis/ScalarEvolutionExpressions.h"
#include "llvm/Analysis/ValueTracking.h"
#include "llvm/IR/DataLayout.h"
#include "llvm/IR/GlobalAlias.h"
#include "llvm/IR/GlobalVariable.h"
#include "llvm/IR/IntrinsicInst.h"
#include "llvm/IR/LLVMContext.h"
#include "llvm/IR/Module.h"
#include "llvm/IR/Operator.h"
#include "llvm/IR/Statepoint.h"

using namespace llvm;

static MaybeAlign getBaseAlign(const Value *Base, const DataLayout &DL) {
  if (const MaybeAlign PA = Base->getPointerAlignment(DL))
    return *PA;
  Type *const Ty = Base->getType()->getPointerElementType();
  if (!Ty->isSized())
    return None;
  return Align(DL.getABITypeAlignment(Ty));
}

static bool isAligned(const Value *Base, const APInt &Offset, Align Alignment,
                      const DataLayout &DL) {
  if (MaybeAlign BA = getBaseAlign(Base, DL)) {
    const APInt APBaseAlign(Offset.getBitWidth(), BA->value());
    const APInt APAlign(Offset.getBitWidth(), Alignment.value());
    assert(APAlign.isPowerOf2() && "must be a power of 2!");
    return APBaseAlign.uge(APAlign) && !(Offset & (APAlign - 1));
  }
  return false;
}

/// Test if V is always a pointer to allocated and suitably aligned memory for
/// a simple load or store.
static bool isDereferenceableAndAlignedPointer(
    const Value *V, Align Alignment, const APInt &Size, const DataLayout &DL,
    const Instruction *CtxI, const DominatorTree *DT,
    SmallPtrSetImpl<const Value *> &Visited, unsigned MaxDepth) {

  // Recursion limit.
  if (MaxDepth-- == 0)
    return false;

  // Already visited?  Bail out, we've likely hit unreachable code.
  if (!Visited.insert(V).second)
    return false;

  // Note that it is not safe to speculate into a malloc'd region because
  // malloc may return null.

  // bitcast instructions are no-ops as far as dereferenceability is concerned.
  if (const BitCastOperator *BC = dyn_cast<BitCastOperator>(V))
    return isDereferenceableAndAlignedPointer(BC->getOperand(0), Alignment,
                                              Size, DL, CtxI, DT, Visited,
                                              MaxDepth);

  bool CheckForNonNull = false;
  APInt KnownDerefBytes(Size.getBitWidth(),
                        V->getPointerDereferenceableBytes(DL, CheckForNonNull));
  if (KnownDerefBytes.getBoolValue() && KnownDerefBytes.uge(Size))
    if (!CheckForNonNull || isKnownNonZero(V, DL, 0, nullptr, CtxI, DT)) {
      // As we recursed through GEPs to get here, we've incrementally checked
      // that each step advanced by a multiple of the alignment. If our base is
      // properly aligned, then the original offset accessed must also be.
      Type *Ty = V->getType();
      assert(Ty->isSized() && "must be sized");
      APInt Offset(DL.getTypeStoreSizeInBits(Ty), 0);
      return isAligned(V, Offset, Alignment, DL);
    }

  // For GEPs, determine if the indexing lands within the allocated object.
  if (const GEPOperator *GEP = dyn_cast<GEPOperator>(V)) {
    const Value *Base = GEP->getPointerOperand();

    APInt Offset(DL.getIndexTypeSizeInBits(GEP->getType()), 0);
    if (!GEP->accumulateConstantOffset(DL, Offset) || Offset.isNegative() ||
        !Offset.urem(APInt(Offset.getBitWidth(), Alignment.value()))
             .isMinValue())
      return false;

    // If the base pointer is dereferenceable for Offset+Size bytes, then the
    // GEP (== Base + Offset) is dereferenceable for Size bytes.  If the base
    // pointer is aligned to Align bytes, and the Offset is divisible by Align
    // then the GEP (== Base + Offset == k_0 * Align + k_1 * Align) is also
    // aligned to Align bytes.

    // Offset and Size may have different bit widths if we have visited an
    // addrspacecast, so we can't do arithmetic directly on the APInt values.
    return isDereferenceableAndAlignedPointer(
        Base, Alignment, Offset + Size.sextOrTrunc(Offset.getBitWidth()), DL,
        CtxI, DT, Visited, MaxDepth);
  }

  // For gc.relocate, look through relocations
  if (const GCRelocateInst *RelocateInst = dyn_cast<GCRelocateInst>(V))
    return isDereferenceableAndAlignedPointer(
      RelocateInst->getDerivedPtr(), Alignment, Size, DL, CtxI, DT, Visited, MaxDepth);

  if (const AddrSpaceCastInst *ASC = dyn_cast<AddrSpaceCastInst>(V))
    return isDereferenceableAndAlignedPointer(ASC->getOperand(0), Alignment,
                                              Size, DL, CtxI, DT, Visited, MaxDepth);

  if (const auto *Call = dyn_cast<CallBase>(V))
    if (auto *RP = getArgumentAliasingToReturnedPointer(Call, true))
      return isDereferenceableAndAlignedPointer(RP, Alignment, Size, DL, CtxI,
                                                DT, Visited, MaxDepth);

  // If we don't know, assume the worst.
  return false;
}

bool llvm::isDereferenceableAndAlignedPointer(const Value *V, Align Alignment,
                                              const APInt &Size,
                                              const DataLayout &DL,
                                              const Instruction *CtxI,
                                              const DominatorTree *DT) {
  // Note: At the moment, Size can be zero.  This ends up being interpreted as
  // a query of whether [Base, V] is dereferenceable and V is aligned (since
  // that's what the implementation happened to do).  It's unclear if this is
  // the desired semantic, but at least SelectionDAG does exercise this case.

  SmallPtrSet<const Value *, 32> Visited;
  return ::isDereferenceableAndAlignedPointer(V, Alignment, Size, DL, CtxI, DT,
                                              Visited, 16);
}

bool llvm::isDereferenceableAndAlignedPointer(const Value *V, Type *Ty,
                                              MaybeAlign MA,
                                              const DataLayout &DL,
                                              const Instruction *CtxI,
                                              const DominatorTree *DT) {
  // For unsized types or scalable vectors we don't know exactly how many bytes
  // are dereferenced, so bail out.
  if (!Ty->isSized() || (Ty->isVectorTy() && Ty->getVectorIsScalable()))
    return false;

<<<<<<< HEAD
  if (Ty->isVectorTy() && Ty->getVectorIsScalable())
    return false;

=======
>>>>>>> c085cab8
  // When dereferenceability information is provided by a dereferenceable
  // attribute, we know exactly how many bytes are dereferenceable. If we can
  // determine the exact offset to the attributed variable, we can use that
  // information here.

  // Require ABI alignment for loads without alignment specification
  const Align Alignment = DL.getValueOrABITypeAlignment(MA, Ty);
  APInt AccessSize(DL.getPointerTypeSizeInBits(V->getType()),
                   DL.getTypeStoreSize(Ty));
  return isDereferenceableAndAlignedPointer(V, Alignment, AccessSize, DL, CtxI,
                                            DT);
}

bool llvm::isDereferenceablePointer(const Value *V, Type *Ty,
                                    const DataLayout &DL,
                                    const Instruction *CtxI,
                                    const DominatorTree *DT) {
  return isDereferenceableAndAlignedPointer(V, Ty, Align(1), DL, CtxI, DT);
}

/// Test if A and B will obviously have the same value.
///
/// This includes recognizing that %t0 and %t1 will have the same
/// value in code like this:
/// \code
///   %t0 = getelementptr \@a, 0, 3
///   store i32 0, i32* %t0
///   %t1 = getelementptr \@a, 0, 3
///   %t2 = load i32* %t1
/// \endcode
///
static bool AreEquivalentAddressValues(const Value *A, const Value *B) {
  // Test if the values are trivially equivalent.
  if (A == B)
    return true;

  // Test if the values come from identical arithmetic instructions.
  // Use isIdenticalToWhenDefined instead of isIdenticalTo because
  // this function is only used when one address use dominates the
  // other, which means that they'll always either have the same
  // value or one of them will have an undefined value.
  if (isa<BinaryOperator>(A) || isa<CastInst>(A) || isa<PHINode>(A) ||
      isa<GetElementPtrInst>(A))
    if (const Instruction *BI = dyn_cast<Instruction>(B))
      if (cast<Instruction>(A)->isIdenticalToWhenDefined(BI))
        return true;

  // Otherwise they may not be equivalent.
  return false;
}

bool llvm::isDereferenceableAndAlignedInLoop(LoadInst *LI, Loop *L,
                                             ScalarEvolution &SE,
                                             DominatorTree &DT) {
  auto &DL = LI->getModule()->getDataLayout();
  Value *Ptr = LI->getPointerOperand();

  APInt EltSize(DL.getIndexTypeSizeInBits(Ptr->getType()),
                DL.getTypeStoreSize(LI->getType()));
  const Align Alignment = DL.getValueOrABITypeAlignment(
      MaybeAlign(LI->getAlignment()), LI->getType());

  Instruction *HeaderFirstNonPHI = L->getHeader()->getFirstNonPHI();

  // If given a uniform (i.e. non-varying) address, see if we can prove the
  // access is safe within the loop w/o needing predication.
  if (L->isLoopInvariant(Ptr))
    return isDereferenceableAndAlignedPointer(Ptr, Alignment, EltSize, DL,
                                              HeaderFirstNonPHI, &DT);

  // Otherwise, check to see if we have a repeating access pattern where we can
  // prove that all accesses are well aligned and dereferenceable.
  auto *AddRec = dyn_cast<SCEVAddRecExpr>(SE.getSCEV(Ptr));
  if (!AddRec || AddRec->getLoop() != L || !AddRec->isAffine())
    return false;
  auto* Step = dyn_cast<SCEVConstant>(AddRec->getStepRecurrence(SE));
  if (!Step)
    return false;
  // TODO: generalize to access patterns which have gaps
  if (Step->getAPInt() != EltSize)
    return false;

  // TODO: If the symbolic trip count has a small bound (max count), we might
  // be able to prove safety.
  auto TC = SE.getSmallConstantTripCount(L);
  if (!TC)
    return false;

  const APInt AccessSize = TC * EltSize;

  auto *StartS = dyn_cast<SCEVUnknown>(AddRec->getStart());
  if (!StartS)
    return false;
  assert(SE.isLoopInvariant(StartS, L) && "implied by addrec definition");
  Value *Base = StartS->getValue();

  // For the moment, restrict ourselves to the case where the access size is a
  // multiple of the requested alignment and the base is aligned.
  // TODO: generalize if a case found which warrants
  if (EltSize.urem(Alignment.value()) != 0)
    return false;
  return isDereferenceableAndAlignedPointer(Base, Alignment, AccessSize, DL,
                                            HeaderFirstNonPHI, &DT);
}

/// Check if executing a load of this pointer value cannot trap.
///
/// If DT and ScanFrom are specified this method performs context-sensitive
/// analysis and returns true if it is safe to load immediately before ScanFrom.
///
/// If it is not obviously safe to load from the specified pointer, we do
/// a quick local scan of the basic block containing \c ScanFrom, to determine
/// if the address is already accessed.
///
/// This uses the pointee type to determine how many bytes need to be safe to
/// load from the pointer.
bool llvm::isSafeToLoadUnconditionally(Value *V, MaybeAlign MA, APInt &Size,
                                       const DataLayout &DL,
                                       Instruction *ScanFrom,
                                       const DominatorTree *DT) {
  // Zero alignment means that the load has the ABI alignment for the target
  const Align Alignment =
      DL.getValueOrABITypeAlignment(MA, V->getType()->getPointerElementType());

  // If DT is not specified we can't make context-sensitive query
  const Instruction* CtxI = DT ? ScanFrom : nullptr;
  if (isDereferenceableAndAlignedPointer(V, Alignment, Size, DL, CtxI, DT))
    return true;

  if (!ScanFrom)
    return false;

  if (Size.getBitWidth() > 64)
    return false;
  const uint64_t LoadSize = Size.getZExtValue();

  // Otherwise, be a little bit aggressive by scanning the local block where we
  // want to check to see if the pointer is already being loaded or stored
  // from/to.  If so, the previous load or store would have already trapped,
  // so there is no harm doing an extra load (also, CSE will later eliminate
  // the load entirely).
  BasicBlock::iterator BBI = ScanFrom->getIterator(),
                       E = ScanFrom->getParent()->begin();

  // We can at least always strip pointer casts even though we can't use the
  // base here.
  V = V->stripPointerCasts();

  while (BBI != E) {
    --BBI;

    // If we see a free or a call which may write to memory (i.e. which might do
    // a free) the pointer could be marked invalid.
    if (isa<CallInst>(BBI) && BBI->mayWriteToMemory() &&
        !isa<DbgInfoIntrinsic>(BBI))
      return false;

    Value *AccessedPtr;
    MaybeAlign MaybeAccessedAlign;
    if (LoadInst *LI = dyn_cast<LoadInst>(BBI)) {
      // Ignore volatile loads. The execution of a volatile load cannot
      // be used to prove an address is backed by regular memory; it can,
      // for example, point to an MMIO register.
      if (LI->isVolatile())
        continue;
      AccessedPtr = LI->getPointerOperand();
      MaybeAccessedAlign = MaybeAlign(LI->getAlignment());
    } else if (StoreInst *SI = dyn_cast<StoreInst>(BBI)) {
      // Ignore volatile stores (see comment for loads).
      if (SI->isVolatile())
        continue;
      AccessedPtr = SI->getPointerOperand();
      MaybeAccessedAlign = MaybeAlign(SI->getAlignment());
    } else
      continue;

    Type *AccessedTy = AccessedPtr->getType()->getPointerElementType();

    const Align AccessedAlign =
        DL.getValueOrABITypeAlignment(MaybeAccessedAlign, AccessedTy);
    if (AccessedAlign < Alignment)
      continue;

    // Handle trivial cases.
    if (AccessedPtr == V &&
        LoadSize <= DL.getTypeStoreSize(AccessedTy))
      return true;

    if (AreEquivalentAddressValues(AccessedPtr->stripPointerCasts(), V) &&
        LoadSize <= DL.getTypeStoreSize(AccessedTy))
      return true;
  }
  return false;
}

bool llvm::isSafeToLoadUnconditionally(Value *V, Type *Ty, MaybeAlign Alignment,
                                       const DataLayout &DL,
                                       Instruction *ScanFrom,
                                       const DominatorTree *DT) {
  APInt Size(DL.getIndexTypeSizeInBits(V->getType()), DL.getTypeStoreSize(Ty));
  return isSafeToLoadUnconditionally(V, Alignment, Size, DL, ScanFrom, DT);
}

  /// DefMaxInstsToScan - the default number of maximum instructions
/// to scan in the block, used by FindAvailableLoadedValue().
/// FindAvailableLoadedValue() was introduced in r60148, to improve jump
/// threading in part by eliminating partially redundant loads.
/// At that point, the value of MaxInstsToScan was already set to '6'
/// without documented explanation.
cl::opt<unsigned>
llvm::DefMaxInstsToScan("available-load-scan-limit", cl::init(6), cl::Hidden,
  cl::desc("Use this to specify the default maximum number of instructions "
           "to scan backward from a given instruction, when searching for "
           "available loaded value"));

Value *llvm::FindAvailableLoadedValue(LoadInst *Load,
                                      BasicBlock *ScanBB,
                                      BasicBlock::iterator &ScanFrom,
                                      unsigned MaxInstsToScan,
                                      AliasAnalysis *AA, bool *IsLoad,
                                      unsigned *NumScanedInst) {
  // Don't CSE load that is volatile or anything stronger than unordered.
  if (!Load->isUnordered())
    return nullptr;

  return FindAvailablePtrLoadStore(
      Load->getPointerOperand(), Load->getType(), Load->isAtomic(), ScanBB,
      ScanFrom, MaxInstsToScan, AA, IsLoad, NumScanedInst);
}

// Check if the load and the store have the same base, constant offsets and
// non-overlapping access ranges.
static bool AreNonOverlapSameBaseLoadAndStore(
    Value *LoadPtr, Type *LoadTy, Value *StorePtr, Type *StoreTy,
    const DataLayout &DL) {
  APInt LoadOffset(DL.getTypeSizeInBits(LoadPtr->getType()), 0);
  APInt StoreOffset(DL.getTypeSizeInBits(StorePtr->getType()), 0);
  Value *LoadBase = LoadPtr->stripAndAccumulateConstantOffsets(
      DL, LoadOffset, /* AllowNonInbounds */ false);
  Value *StoreBase = StorePtr->stripAndAccumulateConstantOffsets(
      DL, StoreOffset, /* AllowNonInbounds */ false);
  if (LoadBase != StoreBase)
    return false;
  auto LoadAccessSize = LocationSize::precise(DL.getTypeStoreSize(LoadTy));
  auto StoreAccessSize = LocationSize::precise(DL.getTypeStoreSize(StoreTy));
  ConstantRange LoadRange(LoadOffset,
                          LoadOffset + LoadAccessSize.toRaw());
  ConstantRange StoreRange(StoreOffset,
                           StoreOffset + StoreAccessSize.toRaw());
  return LoadRange.intersectWith(StoreRange).isEmptySet();
}

Value *llvm::FindAvailablePtrLoadStore(Value *Ptr, Type *AccessTy,
                                       bool AtLeastAtomic, BasicBlock *ScanBB,
                                       BasicBlock::iterator &ScanFrom,
                                       unsigned MaxInstsToScan,
                                       AliasAnalysis *AA, bool *IsLoadCSE,
                                       unsigned *NumScanedInst) {
  if (MaxInstsToScan == 0)
    MaxInstsToScan = ~0U;

  const DataLayout &DL = ScanBB->getModule()->getDataLayout();

  // Try to get the store size for the type.

  Value *StrippedPtr = Ptr->stripPointerCasts();

  while (ScanFrom != ScanBB->begin()) {
    // We must ignore debug info directives when counting (otherwise they
    // would affect codegen).
    Instruction *Inst = &*--ScanFrom;
    if (isa<DbgInfoIntrinsic>(Inst))
      continue;

    // Restore ScanFrom to expected value in case next test succeeds
    ScanFrom++;

    if (NumScanedInst)
      ++(*NumScanedInst);

    // Don't scan huge blocks.
    if (MaxInstsToScan-- == 0)
      return nullptr;

    --ScanFrom;
    // If this is a load of Ptr, the loaded value is available.
    // (This is true even if the load is volatile or atomic, although
    // those cases are unlikely.)
    if (LoadInst *LI = dyn_cast<LoadInst>(Inst))
      if (AreEquivalentAddressValues(
              LI->getPointerOperand()->stripPointerCasts(), StrippedPtr) &&
          CastInst::isBitOrNoopPointerCastable(LI->getType(), AccessTy, DL)) {

        // We can value forward from an atomic to a non-atomic, but not the
        // other way around.
        if (LI->isAtomic() < AtLeastAtomic)
          return nullptr;

        if (IsLoadCSE)
            *IsLoadCSE = true;
        return LI;
      }

    // Try to get the store size for the type.
    auto AccessSize =
        AccessTy->isVectorTy() && AccessTy->getVectorIsScalable()
            ? LocationSize::unknown()
            : LocationSize::precise(DL.getTypeStoreSize(AccessTy));

    if (StoreInst *SI = dyn_cast<StoreInst>(Inst)) {
      Value *StorePtr = SI->getPointerOperand()->stripPointerCasts();
      // If this is a store through Ptr, the value is available!
      // (This is true even if the store is volatile or atomic, although
      // those cases are unlikely.)
      if (AreEquivalentAddressValues(StorePtr, StrippedPtr) &&
          CastInst::isBitOrNoopPointerCastable(SI->getValueOperand()->getType(),
                                               AccessTy, DL)) {

        // We can value forward from an atomic to a non-atomic, but not the
        // other way around.
        if (SI->isAtomic() < AtLeastAtomic)
          return nullptr;

        if (IsLoadCSE)
          *IsLoadCSE = false;
        return SI->getOperand(0);
      }

      // If both StrippedPtr and StorePtr reach all the way to an alloca or
      // global and they are different, ignore the store. This is a trivial form
      // of alias analysis that is important for reg2mem'd code.
      if ((isa<AllocaInst>(StrippedPtr) || isa<GlobalVariable>(StrippedPtr)) &&
          (isa<AllocaInst>(StorePtr) || isa<GlobalVariable>(StorePtr)) &&
          StrippedPtr != StorePtr)
        continue;

      if (!AA) {
        // When AA isn't available, but if the load and the store have the same
        // base, constant offsets and non-overlapping access ranges, ignore the
        // store. This is a simple form of alias analysis that is used by the
        // inliner. FIXME: use BasicAA if possible.
        if (AreNonOverlapSameBaseLoadAndStore(
                Ptr, AccessTy, SI->getPointerOperand(),
                SI->getValueOperand()->getType(), DL))
          continue;
      } else {
        // If we have alias analysis and it says the store won't modify the
        // loaded value, ignore the store.
        if (!isModSet(AA->getModRefInfo(SI, StrippedPtr, AccessSize)))
          continue;
      }

      // Otherwise the store that may or may not alias the pointer, bail out.
      ++ScanFrom;
      return nullptr;
    }

    // If this is some other instruction that may clobber Ptr, bail out.
    if (Inst->mayWriteToMemory()) {
      // If alias analysis claims that it really won't modify the load,
      // ignore it.
      if (AA && !isModSet(AA->getModRefInfo(Inst, StrippedPtr, AccessSize)))
        continue;

      // May modify the pointer, bail out.
      ++ScanFrom;
      return nullptr;
    }
  }

  // Got to the start of the block, we didn't find it, but are done for this
  // block.
  return nullptr;
}<|MERGE_RESOLUTION|>--- conflicted
+++ resolved
@@ -151,12 +151,6 @@
   if (!Ty->isSized() || (Ty->isVectorTy() && Ty->getVectorIsScalable()))
     return false;
 
-<<<<<<< HEAD
-  if (Ty->isVectorTy() && Ty->getVectorIsScalable())
-    return false;
-
-=======
->>>>>>> c085cab8
   // When dereferenceability information is provided by a dereferenceable
   // attribute, we know exactly how many bytes are dereferenceable. If we can
   // determine the exact offset to the attributed variable, we can use that
