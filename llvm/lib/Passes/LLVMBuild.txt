;===- ./lib/Passes/LLVMBuild.txt -------------------------------*- Conf -*--===;
;
; Part of the LLVM Project, under the Apache License v2.0 with LLVM Exceptions.
; See https://llvm.org/LICENSE.txt for license information.
; SPDX-License-Identifier: Apache-2.0 WITH LLVM-exception
;
;===------------------------------------------------------------------------===;
;
; This is an LLVMBuild description file for the components in this subdirectory.
;
; For more information on the LLVMBuild system, please see:
;
;   http://llvm.org/docs/LLVMBuild.html
;
;===------------------------------------------------------------------------===;

[component_0]
type = Library
name = Passes
parent = Libraries
<<<<<<< HEAD
required_libraries = AggressiveInstCombine Analysis Core Coroutines IPO InstCombine ObjCARC Scalar Support Target TransformUtils Vectorize Instrumentation OmpSs
=======
required_libraries = AggressiveInstCombine Analysis Core Coroutines HelloNew IPO InstCombine ObjCARC Scalar Support Target TransformUtils Vectorize Instrumentation
>>>>>>> 992698cf
<|MERGE_RESOLUTION|>--- conflicted
+++ resolved
@@ -18,8 +18,4 @@
 type = Library
 name = Passes
 parent = Libraries
-<<<<<<< HEAD
-required_libraries = AggressiveInstCombine Analysis Core Coroutines IPO InstCombine ObjCARC Scalar Support Target TransformUtils Vectorize Instrumentation OmpSs
-=======
-required_libraries = AggressiveInstCombine Analysis Core Coroutines HelloNew IPO InstCombine ObjCARC Scalar Support Target TransformUtils Vectorize Instrumentation
->>>>>>> 992698cf
+required_libraries = AggressiveInstCombine Analysis Core Coroutines HelloNew IPO InstCombine ObjCARC Scalar Support Target TransformUtils Vectorize Instrumentation OmpSs