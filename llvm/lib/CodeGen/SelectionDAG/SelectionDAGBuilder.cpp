//===- SelectionDAGBuilder.cpp - Selection-DAG building -------------------===//
//
// Part of the LLVM Project, under the Apache License v2.0 with LLVM Exceptions.
// See https://llvm.org/LICENSE.txt for license information.
// SPDX-License-Identifier: Apache-2.0 WITH LLVM-exception
//
//===----------------------------------------------------------------------===//
//
// This implements routines for translating from LLVM IR into SelectionDAG IR.
//
//===----------------------------------------------------------------------===//

#include "SelectionDAGBuilder.h"
#include "SDNodeDbgValue.h"
#include "llvm/ADT/APFloat.h"
#include "llvm/ADT/APInt.h"
#include "llvm/ADT/ArrayRef.h"
#include "llvm/ADT/BitVector.h"
#include "llvm/ADT/DenseMap.h"
#include "llvm/ADT/None.h"
#include "llvm/ADT/Optional.h"
#include "llvm/ADT/STLExtras.h"
#include "llvm/ADT/SmallPtrSet.h"
#include "llvm/ADT/SmallSet.h"
#include "llvm/ADT/SmallVector.h"
#include "llvm/ADT/StringRef.h"
#include "llvm/ADT/Triple.h"
#include "llvm/ADT/Twine.h"
#include "llvm/Analysis/AliasAnalysis.h"
#include "llvm/Analysis/BlockFrequencyInfo.h"
#include "llvm/Analysis/BranchProbabilityInfo.h"
#include "llvm/Analysis/ConstantFolding.h"
#include "llvm/Analysis/EHPersonalities.h"
#include "llvm/Analysis/Loads.h"
#include "llvm/Analysis/MemoryLocation.h"
#include "llvm/Analysis/ProfileSummaryInfo.h"
#include "llvm/Analysis/TargetLibraryInfo.h"
#include "llvm/Analysis/ValueTracking.h"
#include "llvm/Analysis/VectorUtils.h"
#include "llvm/CodeGen/Analysis.h"
#include "llvm/CodeGen/FunctionLoweringInfo.h"
#include "llvm/CodeGen/GCMetadata.h"
#include "llvm/CodeGen/ISDOpcodes.h"
#include "llvm/CodeGen/MachineBasicBlock.h"
#include "llvm/CodeGen/MachineFrameInfo.h"
#include "llvm/CodeGen/MachineFunction.h"
#include "llvm/CodeGen/MachineInstr.h"
#include "llvm/CodeGen/MachineInstrBuilder.h"
#include "llvm/CodeGen/MachineJumpTableInfo.h"
#include "llvm/CodeGen/MachineMemOperand.h"
#include "llvm/CodeGen/MachineModuleInfo.h"
#include "llvm/CodeGen/MachineOperand.h"
#include "llvm/CodeGen/MachineRegisterInfo.h"
#include "llvm/CodeGen/RuntimeLibcalls.h"
#include "llvm/CodeGen/SelectionDAG.h"
#include "llvm/CodeGen/SelectionDAGNodes.h"
#include "llvm/CodeGen/SelectionDAGTargetInfo.h"
#include "llvm/CodeGen/StackMaps.h"
#include "llvm/CodeGen/SwiftErrorValueTracking.h"
#include "llvm/CodeGen/TargetFrameLowering.h"
#include "llvm/CodeGen/TargetInstrInfo.h"
#include "llvm/CodeGen/TargetLowering.h"
#include "llvm/CodeGen/TargetOpcodes.h"
#include "llvm/CodeGen/TargetRegisterInfo.h"
#include "llvm/CodeGen/TargetSubtargetInfo.h"
#include "llvm/CodeGen/ValueTypes.h"
#include "llvm/CodeGen/WinEHFuncInfo.h"
#include "llvm/IR/Argument.h"
#include "llvm/IR/Attributes.h"
#include "llvm/IR/BasicBlock.h"
#include "llvm/IR/CFG.h"
#include "llvm/IR/CallSite.h"
#include "llvm/IR/CallingConv.h"
#include "llvm/IR/Constant.h"
#include "llvm/IR/ConstantRange.h"
#include "llvm/IR/Constants.h"
#include "llvm/IR/DataLayout.h"
#include "llvm/IR/DebugInfoMetadata.h"
#include "llvm/IR/DebugLoc.h"
#include "llvm/IR/DerivedTypes.h"
#include "llvm/IR/Function.h"
#include "llvm/IR/GetElementPtrTypeIterator.h"
#include "llvm/IR/InlineAsm.h"
#include "llvm/IR/InstrTypes.h"
#include "llvm/IR/Instruction.h"
#include "llvm/IR/Instructions.h"
#include "llvm/IR/IntrinsicInst.h"
#include "llvm/IR/Intrinsics.h"
#include "llvm/IR/IntrinsicsAArch64.h"
#include "llvm/IR/IntrinsicsWebAssembly.h"
#include "llvm/IR/LLVMContext.h"
#include "llvm/IR/Metadata.h"
#include "llvm/IR/Module.h"
#include "llvm/IR/Operator.h"
#include "llvm/IR/PatternMatch.h"
#include "llvm/IR/Statepoint.h"
#include "llvm/IR/Type.h"
#include "llvm/IR/User.h"
#include "llvm/IR/Value.h"
#include "llvm/MC/MCContext.h"
#include "llvm/MC/MCSymbol.h"
#include "llvm/Support/AtomicOrdering.h"
#include "llvm/Support/BranchProbability.h"
#include "llvm/Support/Casting.h"
#include "llvm/Support/CodeGen.h"
#include "llvm/Support/CommandLine.h"
#include "llvm/Support/Compiler.h"
#include "llvm/Support/Debug.h"
#include "llvm/Support/ErrorHandling.h"
#include "llvm/Support/MachineValueType.h"
#include "llvm/Support/MathExtras.h"
#include "llvm/Support/TypeSize.h"
#include "llvm/Support/raw_ostream.h"
#include "llvm/Target/TargetIntrinsicInfo.h"
#include "llvm/Target/TargetMachine.h"
#include "llvm/Target/TargetOptions.h"
#include "llvm/Transforms/Utils/Local.h"
#include <algorithm>
#include <cassert>
#include <cstddef>
#include <cstdint>
#include <cstring>
#include <iterator>
#include <limits>
#include <numeric>
#include <tuple>
#include <utility>
#include <vector>

using namespace llvm;
using namespace PatternMatch;
using namespace SwitchCG;

#define DEBUG_TYPE "isel"

/// LimitFloatPrecision - Generate low-precision inline sequences for
/// some float libcalls (6, 8 or 12 bits).
static unsigned LimitFloatPrecision;

static cl::opt<unsigned, true>
    LimitFPPrecision("limit-float-precision",
                     cl::desc("Generate low-precision inline sequences "
                              "for some float libcalls"),
                     cl::location(LimitFloatPrecision), cl::Hidden,
                     cl::init(0));

static cl::opt<unsigned> SwitchPeelThreshold(
    "switch-peel-threshold", cl::Hidden, cl::init(66),
    cl::desc("Set the case probability threshold for peeling the case from a "
             "switch statement. A value greater than 100 will void this "
             "optimization"));

// Limit the width of DAG chains. This is important in general to prevent
// DAG-based analysis from blowing up. For example, alias analysis and
// load clustering may not complete in reasonable time. It is difficult to
// recognize and avoid this situation within each individual analysis, and
// future analyses are likely to have the same behavior. Limiting DAG width is
// the safe approach and will be especially important with global DAGs.
//
// MaxParallelChains default is arbitrarily high to avoid affecting
// optimization, but could be lowered to improve compile time. Any ld-ld-st-st
// sequence over this should have been converted to llvm.memcpy by the
// frontend. It is easy to induce this behavior with .ll code such as:
// %buffer = alloca [4096 x i8]
// %data = load [4096 x i8]* %argPtr
// store [4096 x i8] %data, [4096 x i8]* %buffer
static const unsigned MaxParallelChains = 64;

// Return the calling convention if the Value passed requires ABI mangling as it
// is a parameter to a function or a return value from a function which is not
// an intrinsic.
static Optional<CallingConv::ID> getABIRegCopyCC(const Value *V) {
  if (auto *R = dyn_cast<ReturnInst>(V))
    return R->getParent()->getParent()->getCallingConv();

  if (auto *CI = dyn_cast<CallInst>(V)) {
    const bool IsInlineAsm = CI->isInlineAsm();
    const bool IsIndirectFunctionCall =
        !IsInlineAsm && !CI->getCalledFunction();

    // It is possible that the call instruction is an inline asm statement or an
    // indirect function call in which case the return value of
    // getCalledFunction() would be nullptr.
    const bool IsInstrinsicCall =
        !IsInlineAsm && !IsIndirectFunctionCall &&
        CI->getCalledFunction()->getIntrinsicID() != Intrinsic::not_intrinsic;

    if (!IsInlineAsm && !IsInstrinsicCall)
      return CI->getCallingConv();
  }

  return None;
}

static SDValue getCopyFromPartsVector(SelectionDAG &DAG, const SDLoc &DL,
                                      const SDValue *Parts, unsigned NumParts,
                                      MVT PartVT, EVT ValueVT, const Value *V,
                                      Optional<CallingConv::ID> CC);

/// getCopyFromParts - Create a value that contains the specified legal parts
/// combined into the value they represent.  If the parts combine to a type
/// larger than ValueVT then AssertOp can be used to specify whether the extra
/// bits are known to be zero (ISD::AssertZext) or sign extended from ValueVT
/// (ISD::AssertSext).
static SDValue getCopyFromParts(SelectionDAG &DAG, const SDLoc &DL,
                                const SDValue *Parts, unsigned NumParts,
                                MVT PartVT, EVT ValueVT, const Value *V,
                                Optional<CallingConv::ID> CC = None,
                                Optional<ISD::NodeType> AssertOp = None) {
  if (ValueVT.isVector())
    return getCopyFromPartsVector(DAG, DL, Parts, NumParts, PartVT, ValueVT, V,
                                  CC);

  assert(NumParts > 0 && "No parts to assemble!");
  const TargetLowering &TLI = DAG.getTargetLoweringInfo();
  SDValue Val = Parts[0];

  if (NumParts > 1) {
    // Assemble the value from multiple parts.
    if (ValueVT.isInteger()) {
      unsigned PartBits = PartVT.getSizeInBits();
      unsigned ValueBits = ValueVT.getSizeInBits();

      // Assemble the power of 2 part.
      unsigned RoundParts =
          (NumParts & (NumParts - 1)) ? 1 << Log2_32(NumParts) : NumParts;
      unsigned RoundBits = PartBits * RoundParts;
      EVT RoundVT = RoundBits == ValueBits ?
        ValueVT : EVT::getIntegerVT(*DAG.getContext(), RoundBits);
      SDValue Lo, Hi;

      EVT HalfVT = EVT::getIntegerVT(*DAG.getContext(), RoundBits/2);

      if (RoundParts > 2) {
        Lo = getCopyFromParts(DAG, DL, Parts, RoundParts / 2,
                              PartVT, HalfVT, V);
        Hi = getCopyFromParts(DAG, DL, Parts + RoundParts / 2,
                              RoundParts / 2, PartVT, HalfVT, V);
      } else {
        Lo = DAG.getNode(ISD::BITCAST, DL, HalfVT, Parts[0]);
        Hi = DAG.getNode(ISD::BITCAST, DL, HalfVT, Parts[1]);
      }

      if (DAG.getDataLayout().isBigEndian())
        std::swap(Lo, Hi);

      Val = DAG.getNode(ISD::BUILD_PAIR, DL, RoundVT, Lo, Hi);

      if (RoundParts < NumParts) {
        // Assemble the trailing non-power-of-2 part.
        unsigned OddParts = NumParts - RoundParts;
        EVT OddVT = EVT::getIntegerVT(*DAG.getContext(), OddParts * PartBits);
        Hi = getCopyFromParts(DAG, DL, Parts + RoundParts, OddParts, PartVT,
                              OddVT, V, CC);

        // Combine the round and odd parts.
        Lo = Val;
        if (DAG.getDataLayout().isBigEndian())
          std::swap(Lo, Hi);
        EVT TotalVT = EVT::getIntegerVT(*DAG.getContext(), NumParts * PartBits);
        Hi = DAG.getNode(ISD::ANY_EXTEND, DL, TotalVT, Hi);
        Hi =
            DAG.getNode(ISD::SHL, DL, TotalVT, Hi,
                        DAG.getConstant(Lo.getValueSizeInBits(), DL,
                                        TLI.getPointerTy(DAG.getDataLayout())));
        Lo = DAG.getNode(ISD::ZERO_EXTEND, DL, TotalVT, Lo);
        Val = DAG.getNode(ISD::OR, DL, TotalVT, Lo, Hi);
      }
    } else if (PartVT.isFloatingPoint()) {
      // FP split into multiple FP parts (for ppcf128)
      assert(ValueVT == EVT(MVT::ppcf128) && PartVT == MVT::f64 &&
             "Unexpected split");
      SDValue Lo, Hi;
      Lo = DAG.getNode(ISD::BITCAST, DL, EVT(MVT::f64), Parts[0]);
      Hi = DAG.getNode(ISD::BITCAST, DL, EVT(MVT::f64), Parts[1]);
      if (TLI.hasBigEndianPartOrdering(ValueVT, DAG.getDataLayout()))
        std::swap(Lo, Hi);
      Val = DAG.getNode(ISD::BUILD_PAIR, DL, ValueVT, Lo, Hi);
    } else {
      // FP split into integer parts (soft fp)
      assert(ValueVT.isFloatingPoint() && PartVT.isInteger() &&
             !PartVT.isVector() && "Unexpected split");
      EVT IntVT = EVT::getIntegerVT(*DAG.getContext(), ValueVT.getSizeInBits());
      Val = getCopyFromParts(DAG, DL, Parts, NumParts, PartVT, IntVT, V, CC);
    }
  }

  // There is now one part, held in Val.  Correct it to match ValueVT.
  // PartEVT is the type of the register class that holds the value.
  // ValueVT is the type of the inline asm operation.
  EVT PartEVT = Val.getValueType();

  if (PartEVT == ValueVT)
    return Val;

  if (PartEVT.isInteger() && ValueVT.isFloatingPoint() &&
      ValueVT.bitsLT(PartEVT)) {
    // For an FP value in an integer part, we need to truncate to the right
    // width first.
    PartEVT = EVT::getIntegerVT(*DAG.getContext(),  ValueVT.getSizeInBits());
    Val = DAG.getNode(ISD::TRUNCATE, DL, PartEVT, Val);
  }

  // Handle types that have the same size.
  if (PartEVT.getSizeInBits() == ValueVT.getSizeInBits())
    return DAG.getNode(ISD::BITCAST, DL, ValueVT, Val);

  // Handle types with different sizes.
  if (PartEVT.isInteger() && ValueVT.isInteger()) {
    if (ValueVT.bitsLT(PartEVT)) {
      // For a truncate, see if we have any information to
      // indicate whether the truncated bits will always be
      // zero or sign-extension.
      if (AssertOp.hasValue())
        Val = DAG.getNode(*AssertOp, DL, PartEVT, Val,
                          DAG.getValueType(ValueVT));
      return DAG.getNode(ISD::TRUNCATE, DL, ValueVT, Val);
    }
    return DAG.getNode(ISD::ANY_EXTEND, DL, ValueVT, Val);
  }

  if (PartEVT.isFloatingPoint() && ValueVT.isFloatingPoint()) {
    // FP_ROUND's are always exact here.
    if (ValueVT.bitsLT(Val.getValueType()))
      return DAG.getNode(
          ISD::FP_ROUND, DL, ValueVT, Val,
          DAG.getTargetConstant(1, DL, TLI.getPointerTy(DAG.getDataLayout())));

    return DAG.getNode(ISD::FP_EXTEND, DL, ValueVT, Val);
  }

  // Handle MMX to a narrower integer type by bitcasting MMX to integer and
  // then truncating.
  if (PartEVT == MVT::x86mmx && ValueVT.isInteger() &&
      ValueVT.bitsLT(PartEVT)) {
    Val = DAG.getNode(ISD::BITCAST, DL, MVT::i64, Val);
    return DAG.getNode(ISD::TRUNCATE, DL, ValueVT, Val);
  }

  report_fatal_error("Unknown mismatch in getCopyFromParts!");
}

static void diagnosePossiblyInvalidConstraint(LLVMContext &Ctx, const Value *V,
                                              const Twine &ErrMsg) {
  const Instruction *I = dyn_cast_or_null<Instruction>(V);
  if (!V)
    return Ctx.emitError(ErrMsg);

  const char *AsmError = ", possible invalid constraint for vector type";
  if (const CallInst *CI = dyn_cast<CallInst>(I))
    if (isa<InlineAsm>(CI->getCalledValue()))
      return Ctx.emitError(I, ErrMsg + AsmError);

  return Ctx.emitError(I, ErrMsg);
}

/// getCopyFromPartsVector - Create a value that contains the specified legal
/// parts combined into the value they represent.  If the parts combine to a
/// type larger than ValueVT then AssertOp can be used to specify whether the
/// extra bits are known to be zero (ISD::AssertZext) or sign extended from
/// ValueVT (ISD::AssertSext).
static SDValue getCopyFromPartsVector(SelectionDAG &DAG, const SDLoc &DL,
                                      const SDValue *Parts, unsigned NumParts,
                                      MVT PartVT, EVT ValueVT, const Value *V,
                                      Optional<CallingConv::ID> CallConv) {
  assert(ValueVT.isVector() && "Not a vector value");
  assert(NumParts > 0 && "No parts to assemble!");
  const bool IsABIRegCopy = CallConv.hasValue();

  const TargetLowering &TLI = DAG.getTargetLoweringInfo();
  SDValue Val = Parts[0];

  // Handle a multi-element vector.
  if (NumParts > 1) {
    EVT IntermediateVT;
    MVT RegisterVT;
    unsigned NumIntermediates;
    unsigned NumRegs;

    if (IsABIRegCopy) {
      NumRegs = TLI.getVectorTypeBreakdownForCallingConv(
          *DAG.getContext(), CallConv.getValue(), ValueVT, IntermediateVT,
          NumIntermediates, RegisterVT);
    } else {
      NumRegs =
          TLI.getVectorTypeBreakdown(*DAG.getContext(), ValueVT, IntermediateVT,
                                     NumIntermediates, RegisterVT);
    }

    assert(NumRegs == NumParts && "Part count doesn't match vector breakdown!");
    NumParts = NumRegs; // Silence a compiler warning.
    assert(RegisterVT == PartVT && "Part type doesn't match vector breakdown!");
    assert(RegisterVT.getSizeInBits() ==
           Parts[0].getSimpleValueType().getSizeInBits() &&
           "Part type sizes don't match!");

    // Assemble the parts into intermediate operands.
    SmallVector<SDValue, 8> Ops(NumIntermediates);
    if (NumIntermediates == NumParts) {
      // If the register was not expanded, truncate or copy the value,
      // as appropriate.
      for (unsigned i = 0; i != NumParts; ++i)
        Ops[i] = getCopyFromParts(DAG, DL, &Parts[i], 1,
                                  PartVT, IntermediateVT, V);
    } else if (NumParts > 0) {
      // If the intermediate type was expanded, build the intermediate
      // operands from the parts.
      assert(NumParts % NumIntermediates == 0 &&
             "Must expand into a divisible number of parts!");
      unsigned Factor = NumParts / NumIntermediates;
      for (unsigned i = 0; i != NumIntermediates; ++i)
        Ops[i] = getCopyFromParts(DAG, DL, &Parts[i * Factor], Factor,
                                  PartVT, IntermediateVT, V);
    }

    // Build a vector with BUILD_VECTOR or CONCAT_VECTORS from the
    // intermediate operands.
    EVT BuiltVectorTy =
        IntermediateVT.isVector()
            ? EVT::getVectorVT(
                  *DAG.getContext(), IntermediateVT.getScalarType(),
                  IntermediateVT.getVectorElementCount() * NumParts)
            : EVT::getVectorVT(*DAG.getContext(),
                               IntermediateVT.getScalarType(),
                               NumIntermediates);
    Val = DAG.getNode(IntermediateVT.isVector() ? ISD::CONCAT_VECTORS
                                                : ISD::BUILD_VECTOR,
                      DL, BuiltVectorTy, Ops);
  }

  // There is now one part, held in Val.  Correct it to match ValueVT.
  EVT PartEVT = Val.getValueType();

  if (PartEVT == ValueVT)
    return Val;

  if (PartEVT.isVector()) {
    // If the element type of the source/dest vectors are the same, but the
    // parts vector has more elements than the value vector, then we have a
    // vector widening case (e.g. <2 x float> -> <4 x float>).  Extract the
    // elements we want.
    if (PartEVT.getVectorElementType() == ValueVT.getVectorElementType()) {
      assert(PartEVT.getVectorNumElements() > ValueVT.getVectorNumElements() &&
             "Cannot narrow, it would be a lossy transformation");
      return DAG.getNode(ISD::EXTRACT_SUBVECTOR, DL, ValueVT, Val,
                         DAG.getVectorIdxConstant(0, DL));
    }

    // Vector/Vector bitcast.
    if (ValueVT.getSizeInBits() == PartEVT.getSizeInBits())
      return DAG.getNode(ISD::BITCAST, DL, ValueVT, Val);

    assert(PartEVT.getVectorNumElements() == ValueVT.getVectorNumElements() &&
      "Cannot handle this kind of promotion");
    // Promoted vector extract
    return DAG.getAnyExtOrTrunc(Val, DL, ValueVT);

  }

  // Trivial bitcast if the types are the same size and the destination
  // vector type is legal.
  if (PartEVT.getSizeInBits() == ValueVT.getSizeInBits() &&
      TLI.isTypeLegal(ValueVT))
    return DAG.getNode(ISD::BITCAST, DL, ValueVT, Val);

  if (ValueVT.getVectorNumElements() != 1) {
     // Certain ABIs require that vectors are passed as integers. For vectors
     // are the same size, this is an obvious bitcast.
     if (ValueVT.getSizeInBits() == PartEVT.getSizeInBits()) {
       return DAG.getNode(ISD::BITCAST, DL, ValueVT, Val);
     } else if (ValueVT.getSizeInBits() < PartEVT.getSizeInBits()) {
       // Bitcast Val back the original type and extract the corresponding
       // vector we want.
       unsigned Elts = PartEVT.getSizeInBits() / ValueVT.getScalarSizeInBits();
       EVT WiderVecType = EVT::getVectorVT(*DAG.getContext(),
                                           ValueVT.getVectorElementType(), Elts);
       Val = DAG.getBitcast(WiderVecType, Val);
       return DAG.getNode(ISD::EXTRACT_SUBVECTOR, DL, ValueVT, Val,
                          DAG.getVectorIdxConstant(0, DL));
     }

     diagnosePossiblyInvalidConstraint(
         *DAG.getContext(), V, "non-trivial scalar-to-vector conversion");
     return DAG.getUNDEF(ValueVT);
  }

  // Handle cases such as i8 -> <1 x i1>
  EVT ValueSVT = ValueVT.getVectorElementType();
  if (ValueVT.getVectorNumElements() == 1 && ValueSVT != PartEVT) {
    if (ValueSVT.getSizeInBits() == PartEVT.getSizeInBits())
      Val = DAG.getNode(ISD::BITCAST, DL, ValueSVT, Val);
    else
      Val = ValueVT.isFloatingPoint()
                ? DAG.getFPExtendOrRound(Val, DL, ValueSVT)
                : DAG.getAnyExtOrTrunc(Val, DL, ValueSVT);
  }

  return DAG.getBuildVector(ValueVT, DL, Val);
}

static void getCopyToPartsVector(SelectionDAG &DAG, const SDLoc &dl,
                                 SDValue Val, SDValue *Parts, unsigned NumParts,
                                 MVT PartVT, const Value *V,
                                 Optional<CallingConv::ID> CallConv);

/// getCopyToParts - Create a series of nodes that contain the specified value
/// split into legal parts.  If the parts contain more bits than Val, then, for
/// integers, ExtendKind can be used to specify how to generate the extra bits.
static void getCopyToParts(SelectionDAG &DAG, const SDLoc &DL, SDValue Val,
                           SDValue *Parts, unsigned NumParts, MVT PartVT,
                           const Value *V,
                           Optional<CallingConv::ID> CallConv = None,
                           ISD::NodeType ExtendKind = ISD::ANY_EXTEND) {
  EVT ValueVT = Val.getValueType();

  // Handle the vector case separately.
  if (ValueVT.isVector())
    return getCopyToPartsVector(DAG, DL, Val, Parts, NumParts, PartVT, V,
                                CallConv);

  unsigned PartBits = PartVT.getSizeInBits();
  unsigned OrigNumParts = NumParts;
  assert(DAG.getTargetLoweringInfo().isTypeLegal(PartVT) &&
         "Copying to an illegal type!");

  if (NumParts == 0)
    return;

  assert(!ValueVT.isVector() && "Vector case handled elsewhere");
  EVT PartEVT = PartVT;
  if (PartEVT == ValueVT) {
    assert(NumParts == 1 && "No-op copy with multiple parts!");
    Parts[0] = Val;
    return;
  }

  if (NumParts * PartBits > ValueVT.getSizeInBits()) {
    // If the parts cover more bits than the value has, promote the value.
    if (PartVT.isFloatingPoint() && ValueVT.isFloatingPoint()) {
      assert(NumParts == 1 && "Do not know what to promote to!");
      Val = DAG.getNode(ISD::FP_EXTEND, DL, PartVT, Val);
    } else {
      if (ValueVT.isFloatingPoint()) {
        // FP values need to be bitcast, then extended if they are being put
        // into a larger container.
        ValueVT = EVT::getIntegerVT(*DAG.getContext(),  ValueVT.getSizeInBits());
        Val = DAG.getNode(ISD::BITCAST, DL, ValueVT, Val);
      }
      assert((PartVT.isInteger() || PartVT == MVT::x86mmx) &&
             ValueVT.isInteger() &&
             "Unknown mismatch!");
      ValueVT = EVT::getIntegerVT(*DAG.getContext(), NumParts * PartBits);
      Val = DAG.getNode(ExtendKind, DL, ValueVT, Val);
      if (PartVT == MVT::x86mmx)
        Val = DAG.getNode(ISD::BITCAST, DL, PartVT, Val);
    }
  } else if (PartBits == ValueVT.getSizeInBits()) {
    // Different types of the same size.
    assert(NumParts == 1 && PartEVT != ValueVT);
    Val = DAG.getNode(ISD::BITCAST, DL, PartVT, Val);
  } else if (NumParts * PartBits < ValueVT.getSizeInBits()) {
    // If the parts cover less bits than value has, truncate the value.
    assert((PartVT.isInteger() || PartVT == MVT::x86mmx) &&
           ValueVT.isInteger() &&
           "Unknown mismatch!");
    ValueVT = EVT::getIntegerVT(*DAG.getContext(), NumParts * PartBits);
    Val = DAG.getNode(ISD::TRUNCATE, DL, ValueVT, Val);
    if (PartVT == MVT::x86mmx)
      Val = DAG.getNode(ISD::BITCAST, DL, PartVT, Val);
  }

  // The value may have changed - recompute ValueVT.
  ValueVT = Val.getValueType();
  assert(NumParts * PartBits == ValueVT.getSizeInBits() &&
         "Failed to tile the value with PartVT!");

  if (NumParts == 1) {
    if (PartEVT != ValueVT) {
      diagnosePossiblyInvalidConstraint(*DAG.getContext(), V,
                                        "scalar-to-vector conversion failed");
      Val = DAG.getNode(ISD::BITCAST, DL, PartVT, Val);
    }

    Parts[0] = Val;
    return;
  }

  // Expand the value into multiple parts.
  if (NumParts & (NumParts - 1)) {
    // The number of parts is not a power of 2.  Split off and copy the tail.
    assert(PartVT.isInteger() && ValueVT.isInteger() &&
           "Do not know what to expand to!");
    unsigned RoundParts = 1 << Log2_32(NumParts);
    unsigned RoundBits = RoundParts * PartBits;
    unsigned OddParts = NumParts - RoundParts;
    SDValue OddVal = DAG.getNode(ISD::SRL, DL, ValueVT, Val,
      DAG.getShiftAmountConstant(RoundBits, ValueVT, DL, /*LegalTypes*/false));

    getCopyToParts(DAG, DL, OddVal, Parts + RoundParts, OddParts, PartVT, V,
                   CallConv);

    if (DAG.getDataLayout().isBigEndian())
      // The odd parts were reversed by getCopyToParts - unreverse them.
      std::reverse(Parts + RoundParts, Parts + NumParts);

    NumParts = RoundParts;
    ValueVT = EVT::getIntegerVT(*DAG.getContext(), NumParts * PartBits);
    Val = DAG.getNode(ISD::TRUNCATE, DL, ValueVT, Val);
  }

  // The number of parts is a power of 2.  Repeatedly bisect the value using
  // EXTRACT_ELEMENT.
  Parts[0] = DAG.getNode(ISD::BITCAST, DL,
                         EVT::getIntegerVT(*DAG.getContext(),
                                           ValueVT.getSizeInBits()),
                         Val);

  for (unsigned StepSize = NumParts; StepSize > 1; StepSize /= 2) {
    for (unsigned i = 0; i < NumParts; i += StepSize) {
      unsigned ThisBits = StepSize * PartBits / 2;
      EVT ThisVT = EVT::getIntegerVT(*DAG.getContext(), ThisBits);
      SDValue &Part0 = Parts[i];
      SDValue &Part1 = Parts[i+StepSize/2];

      Part1 = DAG.getNode(ISD::EXTRACT_ELEMENT, DL,
                          ThisVT, Part0, DAG.getIntPtrConstant(1, DL));
      Part0 = DAG.getNode(ISD::EXTRACT_ELEMENT, DL,
                          ThisVT, Part0, DAG.getIntPtrConstant(0, DL));

      if (ThisBits == PartBits && ThisVT != PartVT) {
        Part0 = DAG.getNode(ISD::BITCAST, DL, PartVT, Part0);
        Part1 = DAG.getNode(ISD::BITCAST, DL, PartVT, Part1);
      }
    }
  }

  if (DAG.getDataLayout().isBigEndian())
    std::reverse(Parts, Parts + OrigNumParts);
}

static SDValue widenVectorToPartType(SelectionDAG &DAG,
                                     SDValue Val, const SDLoc &DL, EVT PartVT) {
  if (!PartVT.isVector())
    return SDValue();

  EVT ValueVT = Val.getValueType();
  unsigned PartNumElts = PartVT.getVectorNumElements();
  unsigned ValueNumElts = ValueVT.getVectorNumElements();
  if (PartNumElts > ValueNumElts &&
      PartVT.getVectorElementType() == ValueVT.getVectorElementType()) {
    EVT ElementVT = PartVT.getVectorElementType();
    // Vector widening case, e.g. <2 x float> -> <4 x float>.  Shuffle in
    // undef elements.
    SmallVector<SDValue, 16> Ops;
    DAG.ExtractVectorElements(Val, Ops);
    SDValue EltUndef = DAG.getUNDEF(ElementVT);
    for (unsigned i = ValueNumElts, e = PartNumElts; i != e; ++i)
      Ops.push_back(EltUndef);

    // FIXME: Use CONCAT for 2x -> 4x.
    return DAG.getBuildVector(PartVT, DL, Ops);
  }

  return SDValue();
}

/// getCopyToPartsVector - Create a series of nodes that contain the specified
/// value split into legal parts.
static void getCopyToPartsVector(SelectionDAG &DAG, const SDLoc &DL,
                                 SDValue Val, SDValue *Parts, unsigned NumParts,
                                 MVT PartVT, const Value *V,
                                 Optional<CallingConv::ID> CallConv) {
  EVT ValueVT = Val.getValueType();
  assert(ValueVT.isVector() && "Not a vector");
  const TargetLowering &TLI = DAG.getTargetLoweringInfo();
  const bool IsABIRegCopy = CallConv.hasValue();

  if (NumParts == 1) {
    EVT PartEVT = PartVT;
    if (PartEVT == ValueVT) {
      // Nothing to do.
    } else if (PartVT.getSizeInBits() == ValueVT.getSizeInBits()) {
      // Bitconvert vector->vector case.
      Val = DAG.getNode(ISD::BITCAST, DL, PartVT, Val);
    } else if (SDValue Widened = widenVectorToPartType(DAG, Val, DL, PartVT)) {
      Val = Widened;
    } else if (PartVT.isVector() &&
               PartEVT.getVectorElementType().bitsGE(
                 ValueVT.getVectorElementType()) &&
               PartEVT.getVectorNumElements() == ValueVT.getVectorNumElements()) {

      // Promoted vector extract
      Val = DAG.getAnyExtOrTrunc(Val, DL, PartVT);
    } else {
      if (ValueVT.getVectorNumElements() == 1) {
        Val = DAG.getNode(ISD::EXTRACT_VECTOR_ELT, DL, PartVT, Val,
                          DAG.getVectorIdxConstant(0, DL));
      } else {
        assert(PartVT.getSizeInBits() > ValueVT.getSizeInBits() &&
               "lossy conversion of vector to scalar type");
        EVT IntermediateType =
            EVT::getIntegerVT(*DAG.getContext(), ValueVT.getSizeInBits());
        Val = DAG.getBitcast(IntermediateType, Val);
        Val = DAG.getAnyExtOrTrunc(Val, DL, PartVT);
      }
    }

    assert(Val.getValueType() == PartVT && "Unexpected vector part value type");
    Parts[0] = Val;
    return;
  }

  // Handle a multi-element vector.
  EVT IntermediateVT;
  MVT RegisterVT;
  unsigned NumIntermediates;
  unsigned NumRegs;
  if (IsABIRegCopy) {
    NumRegs = TLI.getVectorTypeBreakdownForCallingConv(
        *DAG.getContext(), CallConv.getValue(), ValueVT, IntermediateVT,
        NumIntermediates, RegisterVT);
  } else {
    NumRegs =
        TLI.getVectorTypeBreakdown(*DAG.getContext(), ValueVT, IntermediateVT,
                                   NumIntermediates, RegisterVT);
  }

  assert(NumRegs == NumParts && "Part count doesn't match vector breakdown!");
  NumParts = NumRegs; // Silence a compiler warning.
  assert(RegisterVT == PartVT && "Part type doesn't match vector breakdown!");

  unsigned IntermediateNumElts = IntermediateVT.isVector() ?
    IntermediateVT.getVectorNumElements() : 1;

  // Convert the vector to the appropriate type if necessary.
  unsigned DestVectorNoElts = NumIntermediates * IntermediateNumElts;

  EVT BuiltVectorTy = EVT::getVectorVT(
      *DAG.getContext(), IntermediateVT.getScalarType(), DestVectorNoElts);
  if (ValueVT != BuiltVectorTy) {
    if (SDValue Widened = widenVectorToPartType(DAG, Val, DL, BuiltVectorTy))
      Val = Widened;

    Val = DAG.getNode(ISD::BITCAST, DL, BuiltVectorTy, Val);
  }

  // Split the vector into intermediate operands.
  SmallVector<SDValue, 8> Ops(NumIntermediates);
  for (unsigned i = 0; i != NumIntermediates; ++i) {
    if (IntermediateVT.isVector()) {
      Ops[i] =
          DAG.getNode(ISD::EXTRACT_SUBVECTOR, DL, IntermediateVT, Val,
                      DAG.getVectorIdxConstant(i * IntermediateNumElts, DL));
    } else {
      Ops[i] = DAG.getNode(ISD::EXTRACT_VECTOR_ELT, DL, IntermediateVT, Val,
                           DAG.getVectorIdxConstant(i, DL));
    }
  }

  // Split the intermediate operands into legal parts.
  if (NumParts == NumIntermediates) {
    // If the register was not expanded, promote or copy the value,
    // as appropriate.
    for (unsigned i = 0; i != NumParts; ++i)
      getCopyToParts(DAG, DL, Ops[i], &Parts[i], 1, PartVT, V, CallConv);
  } else if (NumParts > 0) {
    // If the intermediate type was expanded, split each the value into
    // legal parts.
    assert(NumIntermediates != 0 && "division by zero");
    assert(NumParts % NumIntermediates == 0 &&
           "Must expand into a divisible number of parts!");
    unsigned Factor = NumParts / NumIntermediates;
    for (unsigned i = 0; i != NumIntermediates; ++i)
      getCopyToParts(DAG, DL, Ops[i], &Parts[i * Factor], Factor, PartVT, V,
                     CallConv);
  }
}

RegsForValue::RegsForValue(const SmallVector<unsigned, 4> &regs, MVT regvt,
                           EVT valuevt, Optional<CallingConv::ID> CC)
    : ValueVTs(1, valuevt), RegVTs(1, regvt), Regs(regs),
      RegCount(1, regs.size()), CallConv(CC) {}

RegsForValue::RegsForValue(LLVMContext &Context, const TargetLowering &TLI,
                           const DataLayout &DL, unsigned Reg, Type *Ty,
                           Optional<CallingConv::ID> CC) {
  ComputeValueVTs(TLI, DL, Ty, ValueVTs);

  CallConv = CC;

  for (EVT ValueVT : ValueVTs) {
    unsigned NumRegs =
        isABIMangled()
            ? TLI.getNumRegistersForCallingConv(Context, CC.getValue(), ValueVT)
            : TLI.getNumRegisters(Context, ValueVT);
    MVT RegisterVT =
        isABIMangled()
            ? TLI.getRegisterTypeForCallingConv(Context, CC.getValue(), ValueVT)
            : TLI.getRegisterType(Context, ValueVT);
    for (unsigned i = 0; i != NumRegs; ++i)
      Regs.push_back(Reg + i);
    RegVTs.push_back(RegisterVT);
    RegCount.push_back(NumRegs);
    Reg += NumRegs;
  }
}

SDValue RegsForValue::getCopyFromRegs(SelectionDAG &DAG,
                                      FunctionLoweringInfo &FuncInfo,
                                      const SDLoc &dl, SDValue &Chain,
                                      SDValue *Flag, const Value *V) const {
  // A Value with type {} or [0 x %t] needs no registers.
  if (ValueVTs.empty())
    return SDValue();

  const TargetLowering &TLI = DAG.getTargetLoweringInfo();

  // Assemble the legal parts into the final values.
  SmallVector<SDValue, 4> Values(ValueVTs.size());
  SmallVector<SDValue, 8> Parts;
  for (unsigned Value = 0, Part = 0, e = ValueVTs.size(); Value != e; ++Value) {
    // Copy the legal parts from the registers.
    EVT ValueVT = ValueVTs[Value];
    unsigned NumRegs = RegCount[Value];
    MVT RegisterVT = isABIMangled() ? TLI.getRegisterTypeForCallingConv(
                                          *DAG.getContext(),
                                          CallConv.getValue(), RegVTs[Value])
                                    : RegVTs[Value];

    Parts.resize(NumRegs);
    for (unsigned i = 0; i != NumRegs; ++i) {
      SDValue P;
      if (!Flag) {
        P = DAG.getCopyFromReg(Chain, dl, Regs[Part+i], RegisterVT);
      } else {
        P = DAG.getCopyFromReg(Chain, dl, Regs[Part+i], RegisterVT, *Flag);
        *Flag = P.getValue(2);
      }

      Chain = P.getValue(1);
      Parts[i] = P;

      // If the source register was virtual and if we know something about it,
      // add an assert node.
      if (!Register::isVirtualRegister(Regs[Part + i]) ||
          !RegisterVT.isInteger())
        continue;

      const FunctionLoweringInfo::LiveOutInfo *LOI =
        FuncInfo.GetLiveOutRegInfo(Regs[Part+i]);
      if (!LOI)
        continue;

      unsigned RegSize = RegisterVT.getScalarSizeInBits();
      unsigned NumSignBits = LOI->NumSignBits;
      unsigned NumZeroBits = LOI->Known.countMinLeadingZeros();

      if (NumZeroBits == RegSize) {
        // The current value is a zero.
        // Explicitly express that as it would be easier for
        // optimizations to kick in.
        Parts[i] = DAG.getConstant(0, dl, RegisterVT);
        continue;
      }

      // FIXME: We capture more information than the dag can represent.  For
      // now, just use the tightest assertzext/assertsext possible.
      bool isSExt;
      EVT FromVT(MVT::Other);
      if (NumZeroBits) {
        FromVT = EVT::getIntegerVT(*DAG.getContext(), RegSize - NumZeroBits);
        isSExt = false;
      } else if (NumSignBits > 1) {
        FromVT =
            EVT::getIntegerVT(*DAG.getContext(), RegSize - NumSignBits + 1);
        isSExt = true;
      } else {
        continue;
      }
      // Add an assertion node.
      assert(FromVT != MVT::Other);
      Parts[i] = DAG.getNode(isSExt ? ISD::AssertSext : ISD::AssertZext, dl,
                             RegisterVT, P, DAG.getValueType(FromVT));
    }

    Values[Value] = getCopyFromParts(DAG, dl, Parts.begin(), NumRegs,
                                     RegisterVT, ValueVT, V, CallConv);
    Part += NumRegs;
    Parts.clear();
  }

  return DAG.getNode(ISD::MERGE_VALUES, dl, DAG.getVTList(ValueVTs), Values);
}

void RegsForValue::getCopyToRegs(SDValue Val, SelectionDAG &DAG,
                                 const SDLoc &dl, SDValue &Chain, SDValue *Flag,
                                 const Value *V,
                                 ISD::NodeType PreferredExtendType) const {
  const TargetLowering &TLI = DAG.getTargetLoweringInfo();
  ISD::NodeType ExtendKind = PreferredExtendType;

  // Get the list of the values's legal parts.
  unsigned NumRegs = Regs.size();
  SmallVector<SDValue, 8> Parts(NumRegs);
  for (unsigned Value = 0, Part = 0, e = ValueVTs.size(); Value != e; ++Value) {
    unsigned NumParts = RegCount[Value];

    MVT RegisterVT = isABIMangled() ? TLI.getRegisterTypeForCallingConv(
                                          *DAG.getContext(),
                                          CallConv.getValue(), RegVTs[Value])
                                    : RegVTs[Value];

    if (ExtendKind == ISD::ANY_EXTEND && TLI.isZExtFree(Val, RegisterVT))
      ExtendKind = ISD::ZERO_EXTEND;

    getCopyToParts(DAG, dl, Val.getValue(Val.getResNo() + Value), &Parts[Part],
                   NumParts, RegisterVT, V, CallConv, ExtendKind);
    Part += NumParts;
  }

  // Copy the parts into the registers.
  SmallVector<SDValue, 8> Chains(NumRegs);
  for (unsigned i = 0; i != NumRegs; ++i) {
    SDValue Part;
    if (!Flag) {
      Part = DAG.getCopyToReg(Chain, dl, Regs[i], Parts[i]);
    } else {
      Part = DAG.getCopyToReg(Chain, dl, Regs[i], Parts[i], *Flag);
      *Flag = Part.getValue(1);
    }

    Chains[i] = Part.getValue(0);
  }

  if (NumRegs == 1 || Flag)
    // If NumRegs > 1 && Flag is used then the use of the last CopyToReg is
    // flagged to it. That is the CopyToReg nodes and the user are considered
    // a single scheduling unit. If we create a TokenFactor and return it as
    // chain, then the TokenFactor is both a predecessor (operand) of the
    // user as well as a successor (the TF operands are flagged to the user).
    // c1, f1 = CopyToReg
    // c2, f2 = CopyToReg
    // c3     = TokenFactor c1, c2
    // ...
    //        = op c3, ..., f2
    Chain = Chains[NumRegs-1];
  else
    Chain = DAG.getNode(ISD::TokenFactor, dl, MVT::Other, Chains);
}

void RegsForValue::AddInlineAsmOperands(unsigned Code, bool HasMatching,
                                        unsigned MatchingIdx, const SDLoc &dl,
                                        SelectionDAG &DAG,
                                        std::vector<SDValue> &Ops) const {
  const TargetLowering &TLI = DAG.getTargetLoweringInfo();

  unsigned Flag = InlineAsm::getFlagWord(Code, Regs.size());
  if (HasMatching)
    Flag = InlineAsm::getFlagWordForMatchingOp(Flag, MatchingIdx);
  else if (!Regs.empty() && Register::isVirtualRegister(Regs.front())) {
    // Put the register class of the virtual registers in the flag word.  That
    // way, later passes can recompute register class constraints for inline
    // assembly as well as normal instructions.
    // Don't do this for tied operands that can use the regclass information
    // from the def.
    const MachineRegisterInfo &MRI = DAG.getMachineFunction().getRegInfo();
    const TargetRegisterClass *RC = MRI.getRegClass(Regs.front());
    Flag = InlineAsm::getFlagWordForRegClass(Flag, RC->getID());
  }

  SDValue Res = DAG.getTargetConstant(Flag, dl, MVT::i32);
  Ops.push_back(Res);

  if (Code == InlineAsm::Kind_Clobber) {
    // Clobbers should always have a 1:1 mapping with registers, and may
    // reference registers that have illegal (e.g. vector) types. Hence, we
    // shouldn't try to apply any sort of splitting logic to them.
    assert(Regs.size() == RegVTs.size() && Regs.size() == ValueVTs.size() &&
           "No 1:1 mapping from clobbers to regs?");
    unsigned SP = TLI.getStackPointerRegisterToSaveRestore();
    (void)SP;
    for (unsigned I = 0, E = ValueVTs.size(); I != E; ++I) {
      Ops.push_back(DAG.getRegister(Regs[I], RegVTs[I]));
      assert(
          (Regs[I] != SP ||
           DAG.getMachineFunction().getFrameInfo().hasOpaqueSPAdjustment()) &&
          "If we clobbered the stack pointer, MFI should know about it.");
    }
    return;
  }

  for (unsigned Value = 0, Reg = 0, e = ValueVTs.size(); Value != e; ++Value) {
    unsigned NumRegs = TLI.getNumRegisters(*DAG.getContext(), ValueVTs[Value]);
    MVT RegisterVT = RegVTs[Value];
    for (unsigned i = 0; i != NumRegs; ++i) {
      assert(Reg < Regs.size() && "Mismatch in # registers expected");
      unsigned TheReg = Regs[Reg++];
      Ops.push_back(DAG.getRegister(TheReg, RegisterVT));
    }
  }
}

SmallVector<std::pair<unsigned, unsigned>, 4>
RegsForValue::getRegsAndSizes() const {
  SmallVector<std::pair<unsigned, unsigned>, 4> OutVec;
  unsigned I = 0;
  for (auto CountAndVT : zip_first(RegCount, RegVTs)) {
    unsigned RegCount = std::get<0>(CountAndVT);
    MVT RegisterVT = std::get<1>(CountAndVT);
    unsigned RegisterSize = RegisterVT.getSizeInBits();
    for (unsigned E = I + RegCount; I != E; ++I)
      OutVec.push_back(std::make_pair(Regs[I], RegisterSize));
  }
  return OutVec;
}

void SelectionDAGBuilder::init(GCFunctionInfo *gfi, AliasAnalysis *aa,
                               const TargetLibraryInfo *li) {
  AA = aa;
  GFI = gfi;
  LibInfo = li;
  DL = &DAG.getDataLayout();
  Context = DAG.getContext();
  LPadToCallSiteMap.clear();
  SL->init(DAG.getTargetLoweringInfo(), TM, DAG.getDataLayout());
}

void SelectionDAGBuilder::clear() {
  NodeMap.clear();
  UnusedArgNodeMap.clear();
  PendingLoads.clear();
  PendingExports.clear();
  PendingConstrainedFP.clear();
  PendingConstrainedFPStrict.clear();
  CurInst = nullptr;
  HasTailCall = false;
  SDNodeOrder = LowestSDNodeOrder;
  StatepointLowering.clear();
}

void SelectionDAGBuilder::clearDanglingDebugInfo() {
  DanglingDebugInfoMap.clear();
}

// Update DAG root to include dependencies on Pending chains.
SDValue SelectionDAGBuilder::updateRoot(SmallVectorImpl<SDValue> &Pending) {
  SDValue Root = DAG.getRoot();

  if (Pending.empty())
    return Root;

  // Add current root to PendingChains, unless we already indirectly
  // depend on it.
  if (Root.getOpcode() != ISD::EntryToken) {
    unsigned i = 0, e = Pending.size();
    for (; i != e; ++i) {
      assert(Pending[i].getNode()->getNumOperands() > 1);
      if (Pending[i].getNode()->getOperand(0) == Root)
        break;  // Don't add the root if we already indirectly depend on it.
    }

    if (i == e)
      Pending.push_back(Root);
  }

  if (Pending.size() == 1)
    Root = Pending[0];
  else
    Root = DAG.getTokenFactor(getCurSDLoc(), Pending);

  DAG.setRoot(Root);
  Pending.clear();
  return Root;
}

SDValue SelectionDAGBuilder::getMemoryRoot() {
  return updateRoot(PendingLoads);
}

SDValue SelectionDAGBuilder::getRoot() {
  // Chain up all pending constrained intrinsics together with all
  // pending loads, by simply appending them to PendingLoads and
  // then calling getMemoryRoot().
  PendingLoads.reserve(PendingLoads.size() +
                       PendingConstrainedFP.size() +
                       PendingConstrainedFPStrict.size());
  PendingLoads.append(PendingConstrainedFP.begin(),
                      PendingConstrainedFP.end());
  PendingLoads.append(PendingConstrainedFPStrict.begin(),
                      PendingConstrainedFPStrict.end());
  PendingConstrainedFP.clear();
  PendingConstrainedFPStrict.clear();
  return getMemoryRoot();
}

SDValue SelectionDAGBuilder::getControlRoot() {
  // We need to emit pending fpexcept.strict constrained intrinsics,
  // so append them to the PendingExports list.
  PendingExports.append(PendingConstrainedFPStrict.begin(),
                        PendingConstrainedFPStrict.end());
  PendingConstrainedFPStrict.clear();
  return updateRoot(PendingExports);
}

void SelectionDAGBuilder::visit(const Instruction &I) {
  // Set up outgoing PHI node register values before emitting the terminator.
  if (I.isTerminator()) {
    HandlePHINodesInSuccessorBlocks(I.getParent());
  }

  // Increase the SDNodeOrder if dealing with a non-debug instruction.
  if (!isa<DbgInfoIntrinsic>(I))
    ++SDNodeOrder;

  CurInst = &I;

  visit(I.getOpcode(), I);

  if (auto *FPMO = dyn_cast<FPMathOperator>(&I)) {
    // ConstrainedFPIntrinsics handle their own FMF.
    if (!isa<ConstrainedFPIntrinsic>(&I)) {
      // Propagate the fast-math-flags of this IR instruction to the DAG node that
      // maps to this instruction.
      // TODO: We could handle all flags (nsw, etc) here.
      // TODO: If an IR instruction maps to >1 node, only the final node will have
      //       flags set.
      if (SDNode *Node = getNodeForIRValue(&I)) {
        SDNodeFlags IncomingFlags;
        IncomingFlags.copyFMF(*FPMO);
        if (!Node->getFlags().isDefined())
          Node->setFlags(IncomingFlags);
        else
          Node->intersectFlagsWith(IncomingFlags);
      }
    }
  }

  if (!I.isTerminator() && !HasTailCall &&
      !isStatepoint(&I)) // statepoints handle their exports internally
    CopyToExportRegsIfNeeded(&I);

  CurInst = nullptr;
}

void SelectionDAGBuilder::visitPHI(const PHINode &) {
  llvm_unreachable("SelectionDAGBuilder shouldn't visit PHI nodes!");
}

void SelectionDAGBuilder::visit(unsigned Opcode, const User &I) {
  // Note: this doesn't use InstVisitor, because it has to work with
  // ConstantExpr's in addition to instructions.
  switch (Opcode) {
  default: llvm_unreachable("Unknown instruction type encountered!");
    // Build the switch statement using the Instruction.def file.
#define HANDLE_INST(NUM, OPCODE, CLASS) \
    case Instruction::OPCODE: visit##OPCODE((const CLASS&)I); break;
#include "llvm/IR/Instruction.def"
  }
}

void SelectionDAGBuilder::dropDanglingDebugInfo(const DILocalVariable *Variable,
                                                const DIExpression *Expr) {
  auto isMatchingDbgValue = [&](DanglingDebugInfo &DDI) {
    const DbgValueInst *DI = DDI.getDI();
    DIVariable *DanglingVariable = DI->getVariable();
    DIExpression *DanglingExpr = DI->getExpression();
    if (DanglingVariable == Variable && Expr->fragmentsOverlap(DanglingExpr)) {
      LLVM_DEBUG(dbgs() << "Dropping dangling debug info for " << *DI << "\n");
      return true;
    }
    return false;
  };

  for (auto &DDIMI : DanglingDebugInfoMap) {
    DanglingDebugInfoVector &DDIV = DDIMI.second;

    // If debug info is to be dropped, run it through final checks to see
    // whether it can be salvaged.
    for (auto &DDI : DDIV)
      if (isMatchingDbgValue(DDI))
        salvageUnresolvedDbgValue(DDI);

    DDIV.erase(remove_if(DDIV, isMatchingDbgValue), DDIV.end());
  }
}

// resolveDanglingDebugInfo - if we saw an earlier dbg_value referring to V,
// generate the debug data structures now that we've seen its definition.
void SelectionDAGBuilder::resolveDanglingDebugInfo(const Value *V,
                                                   SDValue Val) {
  auto DanglingDbgInfoIt = DanglingDebugInfoMap.find(V);
  if (DanglingDbgInfoIt == DanglingDebugInfoMap.end())
    return;

  DanglingDebugInfoVector &DDIV = DanglingDbgInfoIt->second;
  for (auto &DDI : DDIV) {
    const DbgValueInst *DI = DDI.getDI();
    assert(DI && "Ill-formed DanglingDebugInfo");
    DebugLoc dl = DDI.getdl();
    unsigned ValSDNodeOrder = Val.getNode()->getIROrder();
    unsigned DbgSDNodeOrder = DDI.getSDNodeOrder();
    DILocalVariable *Variable = DI->getVariable();
    DIExpression *Expr = DI->getExpression();
    assert(Variable->isValidLocationForIntrinsic(dl) &&
           "Expected inlined-at fields to agree");
    SDDbgValue *SDV;
    if (Val.getNode()) {
      // FIXME: I doubt that it is correct to resolve a dangling DbgValue as a
      // FuncArgumentDbgValue (it would be hoisted to the function entry, and if
      // we couldn't resolve it directly when examining the DbgValue intrinsic
      // in the first place we should not be more successful here). Unless we
      // have some test case that prove this to be correct we should avoid
      // calling EmitFuncArgumentDbgValue here.
      if (!EmitFuncArgumentDbgValue(V, Variable, Expr, dl, false, Val)) {
        LLVM_DEBUG(dbgs() << "Resolve dangling debug info [order="
                          << DbgSDNodeOrder << "] for:\n  " << *DI << "\n");
        LLVM_DEBUG(dbgs() << "  By mapping to:\n    "; Val.dump());
        // Increase the SDNodeOrder for the DbgValue here to make sure it is
        // inserted after the definition of Val when emitting the instructions
        // after ISel. An alternative could be to teach
        // ScheduleDAGSDNodes::EmitSchedule to delay the insertion properly.
        LLVM_DEBUG(if (ValSDNodeOrder > DbgSDNodeOrder) dbgs()
                   << "changing SDNodeOrder from " << DbgSDNodeOrder << " to "
                   << ValSDNodeOrder << "\n");
        SDV = getDbgValue(Val, Variable, Expr, dl,
                          std::max(DbgSDNodeOrder, ValSDNodeOrder));
        DAG.AddDbgValue(SDV, Val.getNode(), false);
      } else
        LLVM_DEBUG(dbgs() << "Resolved dangling debug info for " << *DI
                          << "in EmitFuncArgumentDbgValue\n");
    } else {
      LLVM_DEBUG(dbgs() << "Dropping debug info for " << *DI << "\n");
      auto Undef =
          UndefValue::get(DDI.getDI()->getVariableLocation()->getType());
      auto SDV =
          DAG.getConstantDbgValue(Variable, Expr, Undef, dl, DbgSDNodeOrder);
      DAG.AddDbgValue(SDV, nullptr, false);
    }
  }
  DDIV.clear();
}

void SelectionDAGBuilder::salvageUnresolvedDbgValue(DanglingDebugInfo &DDI) {
  Value *V = DDI.getDI()->getValue();
  DILocalVariable *Var = DDI.getDI()->getVariable();
  DIExpression *Expr = DDI.getDI()->getExpression();
  DebugLoc DL = DDI.getdl();
  DebugLoc InstDL = DDI.getDI()->getDebugLoc();
  unsigned SDOrder = DDI.getSDNodeOrder();

  // Currently we consider only dbg.value intrinsics -- we tell the salvager
  // that DW_OP_stack_value is desired.
  assert(isa<DbgValueInst>(DDI.getDI()));
  bool StackValue = true;

  // Can this Value can be encoded without any further work?
  if (handleDebugValue(V, Var, Expr, DL, InstDL, SDOrder))
    return;

  // Attempt to salvage back through as many instructions as possible. Bail if
  // a non-instruction is seen, such as a constant expression or global
  // variable. FIXME: Further work could recover those too.
  while (isa<Instruction>(V)) {
    Instruction &VAsInst = *cast<Instruction>(V);
    DIExpression *NewExpr = salvageDebugInfoImpl(VAsInst, Expr, StackValue);

    // If we cannot salvage any further, and haven't yet found a suitable debug
    // expression, bail out.
    if (!NewExpr)
      break;

    // New value and expr now represent this debuginfo.
    V = VAsInst.getOperand(0);
    Expr = NewExpr;

    // Some kind of simplification occurred: check whether the operand of the
    // salvaged debug expression can be encoded in this DAG.
    if (handleDebugValue(V, Var, Expr, DL, InstDL, SDOrder)) {
      LLVM_DEBUG(dbgs() << "Salvaged debug location info for:\n  "
                        << DDI.getDI() << "\nBy stripping back to:\n  " << V);
      return;
    }
  }

  // This was the final opportunity to salvage this debug information, and it
  // couldn't be done. Place an undef DBG_VALUE at this location to terminate
  // any earlier variable location.
  auto Undef = UndefValue::get(DDI.getDI()->getVariableLocation()->getType());
  auto SDV = DAG.getConstantDbgValue(Var, Expr, Undef, DL, SDNodeOrder);
  DAG.AddDbgValue(SDV, nullptr, false);

  LLVM_DEBUG(dbgs() << "Dropping debug value info for:\n  " << DDI.getDI()
                    << "\n");
  LLVM_DEBUG(dbgs() << "  Last seen at:\n    " << *DDI.getDI()->getOperand(0)
                    << "\n");
}

bool SelectionDAGBuilder::handleDebugValue(const Value *V, DILocalVariable *Var,
                                           DIExpression *Expr, DebugLoc dl,
                                           DebugLoc InstDL, unsigned Order) {
  const TargetLowering &TLI = DAG.getTargetLoweringInfo();
  SDDbgValue *SDV;
  if (isa<ConstantInt>(V) || isa<ConstantFP>(V) || isa<UndefValue>(V) ||
      isa<ConstantPointerNull>(V)) {
    SDV = DAG.getConstantDbgValue(Var, Expr, V, dl, SDNodeOrder);
    DAG.AddDbgValue(SDV, nullptr, false);
    return true;
  }

  // If the Value is a frame index, we can create a FrameIndex debug value
  // without relying on the DAG at all.
  if (const AllocaInst *AI = dyn_cast<AllocaInst>(V)) {
    auto SI = FuncInfo.StaticAllocaMap.find(AI);
    if (SI != FuncInfo.StaticAllocaMap.end()) {
      auto SDV =
          DAG.getFrameIndexDbgValue(Var, Expr, SI->second,
                                    /*IsIndirect*/ false, dl, SDNodeOrder);
      // Do not attach the SDNodeDbgValue to an SDNode: this variable location
      // is still available even if the SDNode gets optimized out.
      DAG.AddDbgValue(SDV, nullptr, false);
      return true;
    }
  }

  // Do not use getValue() in here; we don't want to generate code at
  // this point if it hasn't been done yet.
  SDValue N = NodeMap[V];
  if (!N.getNode() && isa<Argument>(V)) // Check unused arguments map.
    N = UnusedArgNodeMap[V];
  if (N.getNode()) {
    if (EmitFuncArgumentDbgValue(V, Var, Expr, dl, false, N))
      return true;
    SDV = getDbgValue(N, Var, Expr, dl, SDNodeOrder);
    DAG.AddDbgValue(SDV, N.getNode(), false);
    return true;
  }

  // Special rules apply for the first dbg.values of parameter variables in a
  // function. Identify them by the fact they reference Argument Values, that
  // they're parameters, and they are parameters of the current function. We
  // need to let them dangle until they get an SDNode.
  bool IsParamOfFunc = isa<Argument>(V) && Var->isParameter() &&
                       !InstDL.getInlinedAt();
  if (!IsParamOfFunc) {
    // The value is not used in this block yet (or it would have an SDNode).
    // We still want the value to appear for the user if possible -- if it has
    // an associated VReg, we can refer to that instead.
    auto VMI = FuncInfo.ValueMap.find(V);
    if (VMI != FuncInfo.ValueMap.end()) {
      unsigned Reg = VMI->second;
      // If this is a PHI node, it may be split up into several MI PHI nodes
      // (in FunctionLoweringInfo::set).
      RegsForValue RFV(V->getContext(), TLI, DAG.getDataLayout(), Reg,
                       V->getType(), None);
      if (RFV.occupiesMultipleRegs()) {
        unsigned Offset = 0;
        unsigned BitsToDescribe = 0;
        if (auto VarSize = Var->getSizeInBits())
          BitsToDescribe = *VarSize;
        if (auto Fragment = Expr->getFragmentInfo())
          BitsToDescribe = Fragment->SizeInBits;
        for (auto RegAndSize : RFV.getRegsAndSizes()) {
          unsigned RegisterSize = RegAndSize.second;
          // Bail out if all bits are described already.
          if (Offset >= BitsToDescribe)
            break;
          unsigned FragmentSize = (Offset + RegisterSize > BitsToDescribe)
              ? BitsToDescribe - Offset
              : RegisterSize;
          auto FragmentExpr = DIExpression::createFragmentExpression(
              Expr, Offset, FragmentSize);
          if (!FragmentExpr)
              continue;
          SDV = DAG.getVRegDbgValue(Var, *FragmentExpr, RegAndSize.first,
                                    false, dl, SDNodeOrder);
          DAG.AddDbgValue(SDV, nullptr, false);
          Offset += RegisterSize;
        }
      } else {
        SDV = DAG.getVRegDbgValue(Var, Expr, Reg, false, dl, SDNodeOrder);
        DAG.AddDbgValue(SDV, nullptr, false);
      }
      return true;
    }
  }

  return false;
}

void SelectionDAGBuilder::resolveOrClearDbgInfo() {
  // Try to fixup any remaining dangling debug info -- and drop it if we can't.
  for (auto &Pair : DanglingDebugInfoMap)
    for (auto &DDI : Pair.second)
      salvageUnresolvedDbgValue(DDI);
  clearDanglingDebugInfo();
}

/// getCopyFromRegs - If there was virtual register allocated for the value V
/// emit CopyFromReg of the specified type Ty. Return empty SDValue() otherwise.
SDValue SelectionDAGBuilder::getCopyFromRegs(const Value *V, Type *Ty) {
  DenseMap<const Value *, unsigned>::iterator It = FuncInfo.ValueMap.find(V);
  SDValue Result;

  if (It != FuncInfo.ValueMap.end()) {
    unsigned InReg = It->second;

    RegsForValue RFV(*DAG.getContext(), DAG.getTargetLoweringInfo(),
                     DAG.getDataLayout(), InReg, Ty,
                     None); // This is not an ABI copy.
    SDValue Chain = DAG.getEntryNode();
    Result = RFV.getCopyFromRegs(DAG, FuncInfo, getCurSDLoc(), Chain, nullptr,
                                 V);
    resolveDanglingDebugInfo(V, Result);
  }

  return Result;
}

/// getValue - Return an SDValue for the given Value.
SDValue SelectionDAGBuilder::getValue(const Value *V) {
  // If we already have an SDValue for this value, use it. It's important
  // to do this first, so that we don't create a CopyFromReg if we already
  // have a regular SDValue.
  SDValue &N = NodeMap[V];
  if (N.getNode()) return N;

  // If there's a virtual register allocated and initialized for this
  // value, use it.
  if (SDValue copyFromReg = getCopyFromRegs(V, V->getType()))
    return copyFromReg;

  // Otherwise create a new SDValue and remember it.
  SDValue Val = getValueImpl(V);
  NodeMap[V] = Val;
  resolveDanglingDebugInfo(V, Val);
  return Val;
}

// Return true if SDValue exists for the given Value
bool SelectionDAGBuilder::findValue(const Value *V) const {
  return (NodeMap.find(V) != NodeMap.end()) ||
    (FuncInfo.ValueMap.find(V) != FuncInfo.ValueMap.end());
}

/// getNonRegisterValue - Return an SDValue for the given Value, but
/// don't look in FuncInfo.ValueMap for a virtual register.
SDValue SelectionDAGBuilder::getNonRegisterValue(const Value *V) {
  // If we already have an SDValue for this value, use it.
  SDValue &N = NodeMap[V];
  if (N.getNode()) {
    if (isa<ConstantSDNode>(N) || isa<ConstantFPSDNode>(N)) {
      // Remove the debug location from the node as the node is about to be used
      // in a location which may differ from the original debug location.  This
      // is relevant to Constant and ConstantFP nodes because they can appear
      // as constant expressions inside PHI nodes.
      N->setDebugLoc(DebugLoc());
    }
    return N;
  }

  // Otherwise create a new SDValue and remember it.
  SDValue Val = getValueImpl(V);
  NodeMap[V] = Val;
  resolveDanglingDebugInfo(V, Val);
  return Val;
}

/// getValueImpl - Helper function for getValue and getNonRegisterValue.
/// Create an SDValue for the given value.
SDValue SelectionDAGBuilder::getValueImpl(const Value *V) {
  const TargetLowering &TLI = DAG.getTargetLoweringInfo();

  if (const Constant *C = dyn_cast<Constant>(V)) {
    EVT VT = TLI.getValueType(DAG.getDataLayout(), V->getType(), true);

    if (const ConstantInt *CI = dyn_cast<ConstantInt>(C))
      return DAG.getConstant(*CI, getCurSDLoc(), VT);

    if (const GlobalValue *GV = dyn_cast<GlobalValue>(C))
      return DAG.getGlobalAddress(GV, getCurSDLoc(), VT);

    if (isa<ConstantPointerNull>(C)) {
      unsigned AS = V->getType()->getPointerAddressSpace();
      return DAG.getConstant(0, getCurSDLoc(),
                             TLI.getPointerTy(DAG.getDataLayout(), AS));
    }

    if (match(C, m_VScale(DAG.getDataLayout())))
      return DAG.getVScale(getCurSDLoc(), VT, APInt(VT.getSizeInBits(), 1));

    if (const ConstantFP *CFP = dyn_cast<ConstantFP>(C))
      return DAG.getConstantFP(*CFP, getCurSDLoc(), VT);

    if (isa<UndefValue>(C) && !V->getType()->isAggregateType())
      return DAG.getUNDEF(VT);

    if (const ConstantExpr *CE = dyn_cast<ConstantExpr>(C)) {
      visit(CE->getOpcode(), *CE);
      SDValue N1 = NodeMap[V];
      assert(N1.getNode() && "visit didn't populate the NodeMap!");
      return N1;
    }

    if (isa<ConstantStruct>(C) || isa<ConstantArray>(C)) {
      SmallVector<SDValue, 4> Constants;
      for (User::const_op_iterator OI = C->op_begin(), OE = C->op_end();
           OI != OE; ++OI) {
        SDNode *Val = getValue(*OI).getNode();
        // If the operand is an empty aggregate, there are no values.
        if (!Val) continue;
        // Add each leaf value from the operand to the Constants list
        // to form a flattened list of all the values.
        for (unsigned i = 0, e = Val->getNumValues(); i != e; ++i)
          Constants.push_back(SDValue(Val, i));
      }

      return DAG.getMergeValues(Constants, getCurSDLoc());
    }

    if (const ConstantDataSequential *CDS =
          dyn_cast<ConstantDataSequential>(C)) {
      SmallVector<SDValue, 4> Ops;
      for (unsigned i = 0, e = CDS->getNumElements(); i != e; ++i) {
        SDNode *Val = getValue(CDS->getElementAsConstant(i)).getNode();
        // Add each leaf value from the operand to the Constants list
        // to form a flattened list of all the values.
        for (unsigned i = 0, e = Val->getNumValues(); i != e; ++i)
          Ops.push_back(SDValue(Val, i));
      }

      if (isa<ArrayType>(CDS->getType()))
        return DAG.getMergeValues(Ops, getCurSDLoc());
      return NodeMap[V] = DAG.getBuildVector(VT, getCurSDLoc(), Ops);
    }

    if (C->getType()->isStructTy() || C->getType()->isArrayTy()) {
      assert((isa<ConstantAggregateZero>(C) || isa<UndefValue>(C)) &&
             "Unknown struct or array constant!");

      SmallVector<EVT, 4> ValueVTs;
      ComputeValueVTs(TLI, DAG.getDataLayout(), C->getType(), ValueVTs);
      unsigned NumElts = ValueVTs.size();
      if (NumElts == 0)
        return SDValue(); // empty struct
      SmallVector<SDValue, 4> Constants(NumElts);
      for (unsigned i = 0; i != NumElts; ++i) {
        EVT EltVT = ValueVTs[i];
        if (isa<UndefValue>(C))
          Constants[i] = DAG.getUNDEF(EltVT);
        else if (EltVT.isFloatingPoint())
          Constants[i] = DAG.getConstantFP(0, getCurSDLoc(), EltVT);
        else
          Constants[i] = DAG.getConstant(0, getCurSDLoc(), EltVT);
      }

      return DAG.getMergeValues(Constants, getCurSDLoc());
    }

    if (const BlockAddress *BA = dyn_cast<BlockAddress>(C))
      return DAG.getBlockAddress(BA, VT);

    VectorType *VecTy = cast<VectorType>(V->getType());
    unsigned NumElements = VecTy->getNumElements();

    // Now that we know the number and type of the elements, get that number of
    // elements into the Ops array based on what kind of constant it is.
    SmallVector<SDValue, 16> Ops;
    if (const ConstantVector *CV = dyn_cast<ConstantVector>(C)) {
      for (unsigned i = 0; i != NumElements; ++i)
        Ops.push_back(getValue(CV->getOperand(i)));
    } else {
      assert(isa<ConstantAggregateZero>(C) && "Unknown vector constant!");
      EVT EltVT =
          TLI.getValueType(DAG.getDataLayout(), VecTy->getElementType());

      SDValue Op;
      if (EltVT.isFloatingPoint())
        Op = DAG.getConstantFP(0, getCurSDLoc(), EltVT);
      else
        Op = DAG.getConstant(0, getCurSDLoc(), EltVT);
      Ops.assign(NumElements, Op);
    }

    // Create a BUILD_VECTOR node.
    return NodeMap[V] = DAG.getBuildVector(VT, getCurSDLoc(), Ops);
  }

  // If this is a static alloca, generate it as the frameindex instead of
  // computation.
  if (const AllocaInst *AI = dyn_cast<AllocaInst>(V)) {
    DenseMap<const AllocaInst*, int>::iterator SI =
      FuncInfo.StaticAllocaMap.find(AI);
    if (SI != FuncInfo.StaticAllocaMap.end())
      return DAG.getFrameIndex(SI->second,
                               TLI.getFrameIndexTy(DAG.getDataLayout()));
  }

  // If this is an instruction which fast-isel has deferred, select it now.
  if (const Instruction *Inst = dyn_cast<Instruction>(V)) {
    unsigned InReg = FuncInfo.InitializeRegForValue(Inst);

    RegsForValue RFV(*DAG.getContext(), TLI, DAG.getDataLayout(), InReg,
                     Inst->getType(), getABIRegCopyCC(V));
    SDValue Chain = DAG.getEntryNode();
    return RFV.getCopyFromRegs(DAG, FuncInfo, getCurSDLoc(), Chain, nullptr, V);
  }

  llvm_unreachable("Can't get register for value!");
}

void SelectionDAGBuilder::visitCatchPad(const CatchPadInst &I) {
  auto Pers = classifyEHPersonality(FuncInfo.Fn->getPersonalityFn());
  bool IsMSVCCXX = Pers == EHPersonality::MSVC_CXX;
  bool IsCoreCLR = Pers == EHPersonality::CoreCLR;
  bool IsSEH = isAsynchronousEHPersonality(Pers);
  MachineBasicBlock *CatchPadMBB = FuncInfo.MBB;
  if (!IsSEH)
    CatchPadMBB->setIsEHScopeEntry();
  // In MSVC C++ and CoreCLR, catchblocks are funclets and need prologues.
  if (IsMSVCCXX || IsCoreCLR)
    CatchPadMBB->setIsEHFuncletEntry();
}

void SelectionDAGBuilder::visitCatchRet(const CatchReturnInst &I) {
  // Update machine-CFG edge.
  MachineBasicBlock *TargetMBB = FuncInfo.MBBMap[I.getSuccessor()];
  FuncInfo.MBB->addSuccessor(TargetMBB);

  auto Pers = classifyEHPersonality(FuncInfo.Fn->getPersonalityFn());
  bool IsSEH = isAsynchronousEHPersonality(Pers);
  if (IsSEH) {
    // If this is not a fall-through branch or optimizations are switched off,
    // emit the branch.
    if (TargetMBB != NextBlock(FuncInfo.MBB) ||
        TM.getOptLevel() == CodeGenOpt::None)
      DAG.setRoot(DAG.getNode(ISD::BR, getCurSDLoc(), MVT::Other,
                              getControlRoot(), DAG.getBasicBlock(TargetMBB)));
    return;
  }

  // Figure out the funclet membership for the catchret's successor.
  // This will be used by the FuncletLayout pass to determine how to order the
  // BB's.
  // A 'catchret' returns to the outer scope's color.
  Value *ParentPad = I.getCatchSwitchParentPad();
  const BasicBlock *SuccessorColor;
  if (isa<ConstantTokenNone>(ParentPad))
    SuccessorColor = &FuncInfo.Fn->getEntryBlock();
  else
    SuccessorColor = cast<Instruction>(ParentPad)->getParent();
  assert(SuccessorColor && "No parent funclet for catchret!");
  MachineBasicBlock *SuccessorColorMBB = FuncInfo.MBBMap[SuccessorColor];
  assert(SuccessorColorMBB && "No MBB for SuccessorColor!");

  // Create the terminator node.
  SDValue Ret = DAG.getNode(ISD::CATCHRET, getCurSDLoc(), MVT::Other,
                            getControlRoot(), DAG.getBasicBlock(TargetMBB),
                            DAG.getBasicBlock(SuccessorColorMBB));
  DAG.setRoot(Ret);
}

void SelectionDAGBuilder::visitCleanupPad(const CleanupPadInst &CPI) {
  // Don't emit any special code for the cleanuppad instruction. It just marks
  // the start of an EH scope/funclet.
  FuncInfo.MBB->setIsEHScopeEntry();
  auto Pers = classifyEHPersonality(FuncInfo.Fn->getPersonalityFn());
  if (Pers != EHPersonality::Wasm_CXX) {
    FuncInfo.MBB->setIsEHFuncletEntry();
    FuncInfo.MBB->setIsCleanupFuncletEntry();
  }
}

// For wasm, there's alwyas a single catch pad attached to a catchswitch, and
// the control flow always stops at the single catch pad, as it does for a
// cleanup pad. In case the exception caught is not of the types the catch pad
// catches, it will be rethrown by a rethrow.
static void findWasmUnwindDestinations(
    FunctionLoweringInfo &FuncInfo, const BasicBlock *EHPadBB,
    BranchProbability Prob,
    SmallVectorImpl<std::pair<MachineBasicBlock *, BranchProbability>>
        &UnwindDests) {
  while (EHPadBB) {
    const Instruction *Pad = EHPadBB->getFirstNonPHI();
    if (isa<CleanupPadInst>(Pad)) {
      // Stop on cleanup pads.
      UnwindDests.emplace_back(FuncInfo.MBBMap[EHPadBB], Prob);
      UnwindDests.back().first->setIsEHScopeEntry();
      break;
    } else if (auto *CatchSwitch = dyn_cast<CatchSwitchInst>(Pad)) {
      // Add the catchpad handlers to the possible destinations. We don't
      // continue to the unwind destination of the catchswitch for wasm.
      for (const BasicBlock *CatchPadBB : CatchSwitch->handlers()) {
        UnwindDests.emplace_back(FuncInfo.MBBMap[CatchPadBB], Prob);
        UnwindDests.back().first->setIsEHScopeEntry();
      }
      break;
    } else {
      continue;
    }
  }
}

/// When an invoke or a cleanupret unwinds to the next EH pad, there are
/// many places it could ultimately go. In the IR, we have a single unwind
/// destination, but in the machine CFG, we enumerate all the possible blocks.
/// This function skips over imaginary basic blocks that hold catchswitch
/// instructions, and finds all the "real" machine
/// basic block destinations. As those destinations may not be successors of
/// EHPadBB, here we also calculate the edge probability to those destinations.
/// The passed-in Prob is the edge probability to EHPadBB.
static void findUnwindDestinations(
    FunctionLoweringInfo &FuncInfo, const BasicBlock *EHPadBB,
    BranchProbability Prob,
    SmallVectorImpl<std::pair<MachineBasicBlock *, BranchProbability>>
        &UnwindDests) {
  EHPersonality Personality =
    classifyEHPersonality(FuncInfo.Fn->getPersonalityFn());
  bool IsMSVCCXX = Personality == EHPersonality::MSVC_CXX;
  bool IsCoreCLR = Personality == EHPersonality::CoreCLR;
  bool IsWasmCXX = Personality == EHPersonality::Wasm_CXX;
  bool IsSEH = isAsynchronousEHPersonality(Personality);

  if (IsWasmCXX) {
    findWasmUnwindDestinations(FuncInfo, EHPadBB, Prob, UnwindDests);
    assert(UnwindDests.size() <= 1 &&
           "There should be at most one unwind destination for wasm");
    return;
  }

  while (EHPadBB) {
    const Instruction *Pad = EHPadBB->getFirstNonPHI();
    BasicBlock *NewEHPadBB = nullptr;
    if (isa<LandingPadInst>(Pad)) {
      // Stop on landingpads. They are not funclets.
      UnwindDests.emplace_back(FuncInfo.MBBMap[EHPadBB], Prob);
      break;
    } else if (isa<CleanupPadInst>(Pad)) {
      // Stop on cleanup pads. Cleanups are always funclet entries for all known
      // personalities.
      UnwindDests.emplace_back(FuncInfo.MBBMap[EHPadBB], Prob);
      UnwindDests.back().first->setIsEHScopeEntry();
      UnwindDests.back().first->setIsEHFuncletEntry();
      break;
    } else if (auto *CatchSwitch = dyn_cast<CatchSwitchInst>(Pad)) {
      // Add the catchpad handlers to the possible destinations.
      for (const BasicBlock *CatchPadBB : CatchSwitch->handlers()) {
        UnwindDests.emplace_back(FuncInfo.MBBMap[CatchPadBB], Prob);
        // For MSVC++ and the CLR, catchblocks are funclets and need prologues.
        if (IsMSVCCXX || IsCoreCLR)
          UnwindDests.back().first->setIsEHFuncletEntry();
        if (!IsSEH)
          UnwindDests.back().first->setIsEHScopeEntry();
      }
      NewEHPadBB = CatchSwitch->getUnwindDest();
    } else {
      continue;
    }

    BranchProbabilityInfo *BPI = FuncInfo.BPI;
    if (BPI && NewEHPadBB)
      Prob *= BPI->getEdgeProbability(EHPadBB, NewEHPadBB);
    EHPadBB = NewEHPadBB;
  }
}

void SelectionDAGBuilder::visitCleanupRet(const CleanupReturnInst &I) {
  // Update successor info.
  SmallVector<std::pair<MachineBasicBlock *, BranchProbability>, 1> UnwindDests;
  auto UnwindDest = I.getUnwindDest();
  BranchProbabilityInfo *BPI = FuncInfo.BPI;
  BranchProbability UnwindDestProb =
      (BPI && UnwindDest)
          ? BPI->getEdgeProbability(FuncInfo.MBB->getBasicBlock(), UnwindDest)
          : BranchProbability::getZero();
  findUnwindDestinations(FuncInfo, UnwindDest, UnwindDestProb, UnwindDests);
  for (auto &UnwindDest : UnwindDests) {
    UnwindDest.first->setIsEHPad();
    addSuccessorWithProb(FuncInfo.MBB, UnwindDest.first, UnwindDest.second);
  }
  FuncInfo.MBB->normalizeSuccProbs();

  // Create the terminator node.
  SDValue Ret =
      DAG.getNode(ISD::CLEANUPRET, getCurSDLoc(), MVT::Other, getControlRoot());
  DAG.setRoot(Ret);
}

void SelectionDAGBuilder::visitCatchSwitch(const CatchSwitchInst &CSI) {
  report_fatal_error("visitCatchSwitch not yet implemented!");
}

void SelectionDAGBuilder::visitRet(const ReturnInst &I) {
  const TargetLowering &TLI = DAG.getTargetLoweringInfo();
  auto &DL = DAG.getDataLayout();
  SDValue Chain = getControlRoot();
  SmallVector<ISD::OutputArg, 8> Outs;
  SmallVector<SDValue, 8> OutVals;

  // Calls to @llvm.experimental.deoptimize don't generate a return value, so
  // lower
  //
  //   %val = call <ty> @llvm.experimental.deoptimize()
  //   ret <ty> %val
  //
  // differently.
  if (I.getParent()->getTerminatingDeoptimizeCall()) {
    LowerDeoptimizingReturn();
    return;
  }

  if (!FuncInfo.CanLowerReturn) {
    unsigned DemoteReg = FuncInfo.DemoteRegister;
    const Function *F = I.getParent()->getParent();

    // Emit a store of the return value through the virtual register.
    // Leave Outs empty so that LowerReturn won't try to load return
    // registers the usual way.
    SmallVector<EVT, 1> PtrValueVTs;
    ComputeValueVTs(TLI, DL,
                    F->getReturnType()->getPointerTo(
                        DAG.getDataLayout().getAllocaAddrSpace()),
                    PtrValueVTs);

    SDValue RetPtr = DAG.getCopyFromReg(DAG.getEntryNode(), getCurSDLoc(),
                                        DemoteReg, PtrValueVTs[0]);
    SDValue RetOp = getValue(I.getOperand(0));

    SmallVector<EVT, 4> ValueVTs, MemVTs;
    SmallVector<uint64_t, 4> Offsets;
    ComputeValueVTs(TLI, DL, I.getOperand(0)->getType(), ValueVTs, &MemVTs,
                    &Offsets);
    unsigned NumValues = ValueVTs.size();

    SmallVector<SDValue, 4> Chains(NumValues);
    for (unsigned i = 0; i != NumValues; ++i) {
      // An aggregate return value cannot wrap around the address space, so
      // offsets to its parts don't wrap either.
      SDValue Ptr = DAG.getObjectPtrOffset(getCurSDLoc(), RetPtr, Offsets[i]);

      SDValue Val = RetOp.getValue(RetOp.getResNo() + i);
      if (MemVTs[i] != ValueVTs[i])
        Val = DAG.getPtrExtOrTrunc(Val, getCurSDLoc(), MemVTs[i]);
      Chains[i] = DAG.getStore(Chain, getCurSDLoc(), Val,
          // FIXME: better loc info would be nice.
          Ptr, MachinePointerInfo::getUnknownStack(DAG.getMachineFunction()));
    }

    Chain = DAG.getNode(ISD::TokenFactor, getCurSDLoc(),
                        MVT::Other, Chains);
  } else if (I.getNumOperands() != 0) {
    SmallVector<EVT, 4> ValueVTs;
    ComputeValueVTs(TLI, DL, I.getOperand(0)->getType(), ValueVTs);
    unsigned NumValues = ValueVTs.size();
    if (NumValues) {
      SDValue RetOp = getValue(I.getOperand(0));

      const Function *F = I.getParent()->getParent();

      bool NeedsRegBlock = TLI.functionArgumentNeedsConsecutiveRegisters(
          I.getOperand(0)->getType(), F->getCallingConv(),
          /*IsVarArg*/ false);

      ISD::NodeType ExtendKind = ISD::ANY_EXTEND;
      if (F->getAttributes().hasAttribute(AttributeList::ReturnIndex,
                                          Attribute::SExt))
        ExtendKind = ISD::SIGN_EXTEND;
      else if (F->getAttributes().hasAttribute(AttributeList::ReturnIndex,
                                               Attribute::ZExt))
        ExtendKind = ISD::ZERO_EXTEND;

      LLVMContext &Context = F->getContext();
      bool RetInReg = F->getAttributes().hasAttribute(
          AttributeList::ReturnIndex, Attribute::InReg);

      for (unsigned j = 0; j != NumValues; ++j) {
        EVT VT = ValueVTs[j];

        if (ExtendKind != ISD::ANY_EXTEND && VT.isInteger())
          VT = TLI.getTypeForExtReturn(Context, VT, ExtendKind);

        CallingConv::ID CC = F->getCallingConv();

        unsigned NumParts = TLI.getNumRegistersForCallingConv(Context, CC, VT);
        MVT PartVT = TLI.getRegisterTypeForCallingConv(Context, CC, VT);
        SmallVector<SDValue, 4> Parts(NumParts);
        getCopyToParts(DAG, getCurSDLoc(),
                       SDValue(RetOp.getNode(), RetOp.getResNo() + j),
                       &Parts[0], NumParts, PartVT, &I, CC, ExtendKind);

        // 'inreg' on function refers to return value
        ISD::ArgFlagsTy Flags = ISD::ArgFlagsTy();
        if (RetInReg)
          Flags.setInReg();

        if (I.getOperand(0)->getType()->isPointerTy()) {
          Flags.setPointer();
          Flags.setPointerAddrSpace(
              cast<PointerType>(I.getOperand(0)->getType())->getAddressSpace());
        }

        if (NeedsRegBlock) {
          Flags.setInConsecutiveRegs();
          if (j == NumValues - 1)
            Flags.setInConsecutiveRegsLast();
        }

        // Propagate extension type if any
        if (ExtendKind == ISD::SIGN_EXTEND)
          Flags.setSExt();
        else if (ExtendKind == ISD::ZERO_EXTEND)
          Flags.setZExt();

        for (unsigned i = 0; i < NumParts; ++i) {
          Outs.push_back(ISD::OutputArg(Flags, Parts[i].getValueType(),
                                        VT, /*isfixed=*/true, 0, 0));
          OutVals.push_back(Parts[i]);
        }
      }
    }
  }

  // Push in swifterror virtual register as the last element of Outs. This makes
  // sure swifterror virtual register will be returned in the swifterror
  // physical register.
  const Function *F = I.getParent()->getParent();
  if (TLI.supportSwiftError() &&
      F->getAttributes().hasAttrSomewhere(Attribute::SwiftError)) {
    assert(SwiftError.getFunctionArg() && "Need a swift error argument");
    ISD::ArgFlagsTy Flags = ISD::ArgFlagsTy();
    Flags.setSwiftError();
    Outs.push_back(ISD::OutputArg(Flags, EVT(TLI.getPointerTy(DL)) /*vt*/,
                                  EVT(TLI.getPointerTy(DL)) /*argvt*/,
                                  true /*isfixed*/, 1 /*origidx*/,
                                  0 /*partOffs*/));
    // Create SDNode for the swifterror virtual register.
    OutVals.push_back(
        DAG.getRegister(SwiftError.getOrCreateVRegUseAt(
                            &I, FuncInfo.MBB, SwiftError.getFunctionArg()),
                        EVT(TLI.getPointerTy(DL))));
  }

  bool isVarArg = DAG.getMachineFunction().getFunction().isVarArg();
  CallingConv::ID CallConv =
    DAG.getMachineFunction().getFunction().getCallingConv();
  Chain = DAG.getTargetLoweringInfo().LowerReturn(
      Chain, CallConv, isVarArg, Outs, OutVals, getCurSDLoc(), DAG);

  // Verify that the target's LowerReturn behaved as expected.
  assert(Chain.getNode() && Chain.getValueType() == MVT::Other &&
         "LowerReturn didn't return a valid chain!");

  // Update the DAG with the new chain value resulting from return lowering.
  DAG.setRoot(Chain);
}

/// CopyToExportRegsIfNeeded - If the given value has virtual registers
/// created for it, emit nodes to copy the value into the virtual
/// registers.
void SelectionDAGBuilder::CopyToExportRegsIfNeeded(const Value *V) {
  // Skip empty types
  if (V->getType()->isEmptyTy())
    return;

  DenseMap<const Value *, unsigned>::iterator VMI = FuncInfo.ValueMap.find(V);
  if (VMI != FuncInfo.ValueMap.end()) {
    assert(!V->use_empty() && "Unused value assigned virtual registers!");
    CopyValueToVirtualRegister(V, VMI->second);
  }
}

/// ExportFromCurrentBlock - If this condition isn't known to be exported from
/// the current basic block, add it to ValueMap now so that we'll get a
/// CopyTo/FromReg.
void SelectionDAGBuilder::ExportFromCurrentBlock(const Value *V) {
  // No need to export constants.
  if (!isa<Instruction>(V) && !isa<Argument>(V)) return;

  // Already exported?
  if (FuncInfo.isExportedInst(V)) return;

  unsigned Reg = FuncInfo.InitializeRegForValue(V);
  CopyValueToVirtualRegister(V, Reg);
}

bool SelectionDAGBuilder::isExportableFromCurrentBlock(const Value *V,
                                                     const BasicBlock *FromBB) {
  // The operands of the setcc have to be in this block.  We don't know
  // how to export them from some other block.
  if (const Instruction *VI = dyn_cast<Instruction>(V)) {
    // Can export from current BB.
    if (VI->getParent() == FromBB)
      return true;

    // Is already exported, noop.
    return FuncInfo.isExportedInst(V);
  }

  // If this is an argument, we can export it if the BB is the entry block or
  // if it is already exported.
  if (isa<Argument>(V)) {
    if (FromBB == &FromBB->getParent()->getEntryBlock())
      return true;

    // Otherwise, can only export this if it is already exported.
    return FuncInfo.isExportedInst(V);
  }

  // Otherwise, constants can always be exported.
  return true;
}

/// Return branch probability calculated by BranchProbabilityInfo for IR blocks.
BranchProbability
SelectionDAGBuilder::getEdgeProbability(const MachineBasicBlock *Src,
                                        const MachineBasicBlock *Dst) const {
  BranchProbabilityInfo *BPI = FuncInfo.BPI;
  const BasicBlock *SrcBB = Src->getBasicBlock();
  const BasicBlock *DstBB = Dst->getBasicBlock();
  if (!BPI) {
    // If BPI is not available, set the default probability as 1 / N, where N is
    // the number of successors.
    auto SuccSize = std::max<uint32_t>(succ_size(SrcBB), 1);
    return BranchProbability(1, SuccSize);
  }
  return BPI->getEdgeProbability(SrcBB, DstBB);
}

void SelectionDAGBuilder::addSuccessorWithProb(MachineBasicBlock *Src,
                                               MachineBasicBlock *Dst,
                                               BranchProbability Prob) {
  if (!FuncInfo.BPI)
    Src->addSuccessorWithoutProb(Dst);
  else {
    if (Prob.isUnknown())
      Prob = getEdgeProbability(Src, Dst);
    Src->addSuccessor(Dst, Prob);
  }
}

static bool InBlock(const Value *V, const BasicBlock *BB) {
  if (const Instruction *I = dyn_cast<Instruction>(V))
    return I->getParent() == BB;
  return true;
}

/// EmitBranchForMergedCondition - Helper method for FindMergedConditions.
/// This function emits a branch and is used at the leaves of an OR or an
/// AND operator tree.
void
SelectionDAGBuilder::EmitBranchForMergedCondition(const Value *Cond,
                                                  MachineBasicBlock *TBB,
                                                  MachineBasicBlock *FBB,
                                                  MachineBasicBlock *CurBB,
                                                  MachineBasicBlock *SwitchBB,
                                                  BranchProbability TProb,
                                                  BranchProbability FProb,
                                                  bool InvertCond) {
  const BasicBlock *BB = CurBB->getBasicBlock();

  // If the leaf of the tree is a comparison, merge the condition into
  // the caseblock.
  if (const CmpInst *BOp = dyn_cast<CmpInst>(Cond)) {
    // The operands of the cmp have to be in this block.  We don't know
    // how to export them from some other block.  If this is the first block
    // of the sequence, no exporting is needed.
    if (CurBB == SwitchBB ||
        (isExportableFromCurrentBlock(BOp->getOperand(0), BB) &&
         isExportableFromCurrentBlock(BOp->getOperand(1), BB))) {
      ISD::CondCode Condition;
      if (const ICmpInst *IC = dyn_cast<ICmpInst>(Cond)) {
        ICmpInst::Predicate Pred =
            InvertCond ? IC->getInversePredicate() : IC->getPredicate();
        Condition = getICmpCondCode(Pred);
      } else {
        const FCmpInst *FC = cast<FCmpInst>(Cond);
        FCmpInst::Predicate Pred =
            InvertCond ? FC->getInversePredicate() : FC->getPredicate();
        Condition = getFCmpCondCode(Pred);
        if (TM.Options.NoNaNsFPMath)
          Condition = getFCmpCodeWithoutNaN(Condition);
      }

      CaseBlock CB(Condition, BOp->getOperand(0), BOp->getOperand(1), nullptr,
                   TBB, FBB, CurBB, getCurSDLoc(), TProb, FProb);
      SL->SwitchCases.push_back(CB);
      return;
    }
  }

  // Create a CaseBlock record representing this branch.
  ISD::CondCode Opc = InvertCond ? ISD::SETNE : ISD::SETEQ;
  CaseBlock CB(Opc, Cond, ConstantInt::getTrue(*DAG.getContext()),
               nullptr, TBB, FBB, CurBB, getCurSDLoc(), TProb, FProb);
  SL->SwitchCases.push_back(CB);
}

void SelectionDAGBuilder::FindMergedConditions(const Value *Cond,
                                               MachineBasicBlock *TBB,
                                               MachineBasicBlock *FBB,
                                               MachineBasicBlock *CurBB,
                                               MachineBasicBlock *SwitchBB,
                                               Instruction::BinaryOps Opc,
                                               BranchProbability TProb,
                                               BranchProbability FProb,
                                               bool InvertCond) {
  // Skip over not part of the tree and remember to invert op and operands at
  // next level.
  Value *NotCond;
  if (match(Cond, m_OneUse(m_Not(m_Value(NotCond)))) &&
      InBlock(NotCond, CurBB->getBasicBlock())) {
    FindMergedConditions(NotCond, TBB, FBB, CurBB, SwitchBB, Opc, TProb, FProb,
                         !InvertCond);
    return;
  }

  const Instruction *BOp = dyn_cast<Instruction>(Cond);
  // Compute the effective opcode for Cond, taking into account whether it needs
  // to be inverted, e.g.
  //   and (not (or A, B)), C
  // gets lowered as
  //   and (and (not A, not B), C)
  unsigned BOpc = 0;
  if (BOp) {
    BOpc = BOp->getOpcode();
    if (InvertCond) {
      if (BOpc == Instruction::And)
        BOpc = Instruction::Or;
      else if (BOpc == Instruction::Or)
        BOpc = Instruction::And;
    }
  }

  // If this node is not part of the or/and tree, emit it as a branch.
  if (!BOp || !(isa<BinaryOperator>(BOp) || isa<CmpInst>(BOp)) ||
      BOpc != unsigned(Opc) || !BOp->hasOneUse() ||
      BOp->getParent() != CurBB->getBasicBlock() ||
      !InBlock(BOp->getOperand(0), CurBB->getBasicBlock()) ||
      !InBlock(BOp->getOperand(1), CurBB->getBasicBlock())) {
    EmitBranchForMergedCondition(Cond, TBB, FBB, CurBB, SwitchBB,
                                 TProb, FProb, InvertCond);
    return;
  }

  //  Create TmpBB after CurBB.
  MachineFunction::iterator BBI(CurBB);
  MachineFunction &MF = DAG.getMachineFunction();
  MachineBasicBlock *TmpBB = MF.CreateMachineBasicBlock(CurBB->getBasicBlock());
  CurBB->getParent()->insert(++BBI, TmpBB);

  if (Opc == Instruction::Or) {
    // Codegen X | Y as:
    // BB1:
    //   jmp_if_X TBB
    //   jmp TmpBB
    // TmpBB:
    //   jmp_if_Y TBB
    //   jmp FBB
    //

    // We have flexibility in setting Prob for BB1 and Prob for TmpBB.
    // The requirement is that
    //   TrueProb for BB1 + (FalseProb for BB1 * TrueProb for TmpBB)
    //     = TrueProb for original BB.
    // Assuming the original probabilities are A and B, one choice is to set
    // BB1's probabilities to A/2 and A/2+B, and set TmpBB's probabilities to
    // A/(1+B) and 2B/(1+B). This choice assumes that
    //   TrueProb for BB1 == FalseProb for BB1 * TrueProb for TmpBB.
    // Another choice is to assume TrueProb for BB1 equals to TrueProb for
    // TmpBB, but the math is more complicated.

    auto NewTrueProb = TProb / 2;
    auto NewFalseProb = TProb / 2 + FProb;
    // Emit the LHS condition.
    FindMergedConditions(BOp->getOperand(0), TBB, TmpBB, CurBB, SwitchBB, Opc,
                         NewTrueProb, NewFalseProb, InvertCond);

    // Normalize A/2 and B to get A/(1+B) and 2B/(1+B).
    SmallVector<BranchProbability, 2> Probs{TProb / 2, FProb};
    BranchProbability::normalizeProbabilities(Probs.begin(), Probs.end());
    // Emit the RHS condition into TmpBB.
    FindMergedConditions(BOp->getOperand(1), TBB, FBB, TmpBB, SwitchBB, Opc,
                         Probs[0], Probs[1], InvertCond);
  } else {
    assert(Opc == Instruction::And && "Unknown merge op!");
    // Codegen X & Y as:
    // BB1:
    //   jmp_if_X TmpBB
    //   jmp FBB
    // TmpBB:
    //   jmp_if_Y TBB
    //   jmp FBB
    //
    //  This requires creation of TmpBB after CurBB.

    // We have flexibility in setting Prob for BB1 and Prob for TmpBB.
    // The requirement is that
    //   FalseProb for BB1 + (TrueProb for BB1 * FalseProb for TmpBB)
    //     = FalseProb for original BB.
    // Assuming the original probabilities are A and B, one choice is to set
    // BB1's probabilities to A+B/2 and B/2, and set TmpBB's probabilities to
    // 2A/(1+A) and B/(1+A). This choice assumes that FalseProb for BB1 ==
    // TrueProb for BB1 * FalseProb for TmpBB.

    auto NewTrueProb = TProb + FProb / 2;
    auto NewFalseProb = FProb / 2;
    // Emit the LHS condition.
    FindMergedConditions(BOp->getOperand(0), TmpBB, FBB, CurBB, SwitchBB, Opc,
                         NewTrueProb, NewFalseProb, InvertCond);

    // Normalize A and B/2 to get 2A/(1+A) and B/(1+A).
    SmallVector<BranchProbability, 2> Probs{TProb, FProb / 2};
    BranchProbability::normalizeProbabilities(Probs.begin(), Probs.end());
    // Emit the RHS condition into TmpBB.
    FindMergedConditions(BOp->getOperand(1), TBB, FBB, TmpBB, SwitchBB, Opc,
                         Probs[0], Probs[1], InvertCond);
  }
}

/// If the set of cases should be emitted as a series of branches, return true.
/// If we should emit this as a bunch of and/or'd together conditions, return
/// false.
bool
SelectionDAGBuilder::ShouldEmitAsBranches(const std::vector<CaseBlock> &Cases) {
  if (Cases.size() != 2) return true;

  // If this is two comparisons of the same values or'd or and'd together, they
  // will get folded into a single comparison, so don't emit two blocks.
  if ((Cases[0].CmpLHS == Cases[1].CmpLHS &&
       Cases[0].CmpRHS == Cases[1].CmpRHS) ||
      (Cases[0].CmpRHS == Cases[1].CmpLHS &&
       Cases[0].CmpLHS == Cases[1].CmpRHS)) {
    return false;
  }

  // Handle: (X != null) | (Y != null) --> (X|Y) != 0
  // Handle: (X == null) & (Y == null) --> (X|Y) == 0
  if (Cases[0].CmpRHS == Cases[1].CmpRHS &&
      Cases[0].CC == Cases[1].CC &&
      isa<Constant>(Cases[0].CmpRHS) &&
      cast<Constant>(Cases[0].CmpRHS)->isNullValue()) {
    if (Cases[0].CC == ISD::SETEQ && Cases[0].TrueBB == Cases[1].ThisBB)
      return false;
    if (Cases[0].CC == ISD::SETNE && Cases[0].FalseBB == Cases[1].ThisBB)
      return false;
  }

  return true;
}

void SelectionDAGBuilder::visitBr(const BranchInst &I) {
  MachineBasicBlock *BrMBB = FuncInfo.MBB;

  // Update machine-CFG edges.
  MachineBasicBlock *Succ0MBB = FuncInfo.MBBMap[I.getSuccessor(0)];

  if (I.isUnconditional()) {
    // Update machine-CFG edges.
    BrMBB->addSuccessor(Succ0MBB);

    // If this is not a fall-through branch or optimizations are switched off,
    // emit the branch.
    if (Succ0MBB != NextBlock(BrMBB) || TM.getOptLevel() == CodeGenOpt::None)
      DAG.setRoot(DAG.getNode(ISD::BR, getCurSDLoc(),
                              MVT::Other, getControlRoot(),
                              DAG.getBasicBlock(Succ0MBB)));

    return;
  }

  // If this condition is one of the special cases we handle, do special stuff
  // now.
  const Value *CondVal = I.getCondition();
  MachineBasicBlock *Succ1MBB = FuncInfo.MBBMap[I.getSuccessor(1)];

  // If this is a series of conditions that are or'd or and'd together, emit
  // this as a sequence of branches instead of setcc's with and/or operations.
  // As long as jumps are not expensive, this should improve performance.
  // For example, instead of something like:
  //     cmp A, B
  //     C = seteq
  //     cmp D, E
  //     F = setle
  //     or C, F
  //     jnz foo
  // Emit:
  //     cmp A, B
  //     je foo
  //     cmp D, E
  //     jle foo
  if (const BinaryOperator *BOp = dyn_cast<BinaryOperator>(CondVal)) {
    Instruction::BinaryOps Opcode = BOp->getOpcode();
    if (!DAG.getTargetLoweringInfo().isJumpExpensive() && BOp->hasOneUse() &&
        !I.hasMetadata(LLVMContext::MD_unpredictable) &&
        (Opcode == Instruction::And || Opcode == Instruction::Or)) {
      FindMergedConditions(BOp, Succ0MBB, Succ1MBB, BrMBB, BrMBB,
                           Opcode,
                           getEdgeProbability(BrMBB, Succ0MBB),
                           getEdgeProbability(BrMBB, Succ1MBB),
                           /*InvertCond=*/false);
      // If the compares in later blocks need to use values not currently
      // exported from this block, export them now.  This block should always
      // be the first entry.
      assert(SL->SwitchCases[0].ThisBB == BrMBB && "Unexpected lowering!");

      // Allow some cases to be rejected.
      if (ShouldEmitAsBranches(SL->SwitchCases)) {
        for (unsigned i = 1, e = SL->SwitchCases.size(); i != e; ++i) {
          ExportFromCurrentBlock(SL->SwitchCases[i].CmpLHS);
          ExportFromCurrentBlock(SL->SwitchCases[i].CmpRHS);
        }

        // Emit the branch for this block.
        visitSwitchCase(SL->SwitchCases[0], BrMBB);
        SL->SwitchCases.erase(SL->SwitchCases.begin());
        return;
      }

      // Okay, we decided not to do this, remove any inserted MBB's and clear
      // SwitchCases.
      for (unsigned i = 1, e = SL->SwitchCases.size(); i != e; ++i)
        FuncInfo.MF->erase(SL->SwitchCases[i].ThisBB);

      SL->SwitchCases.clear();
    }
  }

  // Create a CaseBlock record representing this branch.
  CaseBlock CB(ISD::SETEQ, CondVal, ConstantInt::getTrue(*DAG.getContext()),
               nullptr, Succ0MBB, Succ1MBB, BrMBB, getCurSDLoc());

  // Use visitSwitchCase to actually insert the fast branch sequence for this
  // cond branch.
  visitSwitchCase(CB, BrMBB);
}

/// visitSwitchCase - Emits the necessary code to represent a single node in
/// the binary search tree resulting from lowering a switch instruction.
void SelectionDAGBuilder::visitSwitchCase(CaseBlock &CB,
                                          MachineBasicBlock *SwitchBB) {
  SDValue Cond;
  SDValue CondLHS = getValue(CB.CmpLHS);
  SDLoc dl = CB.DL;

  if (CB.CC == ISD::SETTRUE) {
    // Branch or fall through to TrueBB.
    addSuccessorWithProb(SwitchBB, CB.TrueBB, CB.TrueProb);
    SwitchBB->normalizeSuccProbs();
    if (CB.TrueBB != NextBlock(SwitchBB)) {
      DAG.setRoot(DAG.getNode(ISD::BR, dl, MVT::Other, getControlRoot(),
                              DAG.getBasicBlock(CB.TrueBB)));
    }
    return;
  }

  auto &TLI = DAG.getTargetLoweringInfo();
  EVT MemVT = TLI.getMemValueType(DAG.getDataLayout(), CB.CmpLHS->getType());

  // Build the setcc now.
  if (!CB.CmpMHS) {
    // Fold "(X == true)" to X and "(X == false)" to !X to
    // handle common cases produced by branch lowering.
    if (CB.CmpRHS == ConstantInt::getTrue(*DAG.getContext()) &&
        CB.CC == ISD::SETEQ)
      Cond = CondLHS;
    else if (CB.CmpRHS == ConstantInt::getFalse(*DAG.getContext()) &&
             CB.CC == ISD::SETEQ) {
      SDValue True = DAG.getConstant(1, dl, CondLHS.getValueType());
      Cond = DAG.getNode(ISD::XOR, dl, CondLHS.getValueType(), CondLHS, True);
    } else {
      SDValue CondRHS = getValue(CB.CmpRHS);

      // If a pointer's DAG type is larger than its memory type then the DAG
      // values are zero-extended. This breaks signed comparisons so truncate
      // back to the underlying type before doing the compare.
      if (CondLHS.getValueType() != MemVT) {
        CondLHS = DAG.getPtrExtOrTrunc(CondLHS, getCurSDLoc(), MemVT);
        CondRHS = DAG.getPtrExtOrTrunc(CondRHS, getCurSDLoc(), MemVT);
      }
      Cond = DAG.getSetCC(dl, MVT::i1, CondLHS, CondRHS, CB.CC);
    }
  } else {
    assert(CB.CC == ISD::SETLE && "Can handle only LE ranges now");

    const APInt& Low = cast<ConstantInt>(CB.CmpLHS)->getValue();
    const APInt& High = cast<ConstantInt>(CB.CmpRHS)->getValue();

    SDValue CmpOp = getValue(CB.CmpMHS);
    EVT VT = CmpOp.getValueType();

    if (cast<ConstantInt>(CB.CmpLHS)->isMinValue(true)) {
      Cond = DAG.getSetCC(dl, MVT::i1, CmpOp, DAG.getConstant(High, dl, VT),
                          ISD::SETLE);
    } else {
      SDValue SUB = DAG.getNode(ISD::SUB, dl,
                                VT, CmpOp, DAG.getConstant(Low, dl, VT));
      Cond = DAG.getSetCC(dl, MVT::i1, SUB,
                          DAG.getConstant(High-Low, dl, VT), ISD::SETULE);
    }
  }

  // Update successor info
  addSuccessorWithProb(SwitchBB, CB.TrueBB, CB.TrueProb);
  // TrueBB and FalseBB are always different unless the incoming IR is
  // degenerate. This only happens when running llc on weird IR.
  if (CB.TrueBB != CB.FalseBB)
    addSuccessorWithProb(SwitchBB, CB.FalseBB, CB.FalseProb);
  SwitchBB->normalizeSuccProbs();

  // If the lhs block is the next block, invert the condition so that we can
  // fall through to the lhs instead of the rhs block.
  if (CB.TrueBB == NextBlock(SwitchBB)) {
    std::swap(CB.TrueBB, CB.FalseBB);
    SDValue True = DAG.getConstant(1, dl, Cond.getValueType());
    Cond = DAG.getNode(ISD::XOR, dl, Cond.getValueType(), Cond, True);
  }

  SDValue BrCond = DAG.getNode(ISD::BRCOND, dl,
                               MVT::Other, getControlRoot(), Cond,
                               DAG.getBasicBlock(CB.TrueBB));

  // Insert the false branch. Do this even if it's a fall through branch,
  // this makes it easier to do DAG optimizations which require inverting
  // the branch condition.
  BrCond = DAG.getNode(ISD::BR, dl, MVT::Other, BrCond,
                       DAG.getBasicBlock(CB.FalseBB));

  DAG.setRoot(BrCond);
}

/// visitJumpTable - Emit JumpTable node in the current MBB
void SelectionDAGBuilder::visitJumpTable(SwitchCG::JumpTable &JT) {
  // Emit the code for the jump table
  assert(JT.Reg != -1U && "Should lower JT Header first!");
  EVT PTy = DAG.getTargetLoweringInfo().getPointerTy(DAG.getDataLayout());
  SDValue Index = DAG.getCopyFromReg(getControlRoot(), getCurSDLoc(),
                                     JT.Reg, PTy);
  SDValue Table = DAG.getJumpTable(JT.JTI, PTy);
  SDValue BrJumpTable = DAG.getNode(ISD::BR_JT, getCurSDLoc(),
                                    MVT::Other, Index.getValue(1),
                                    Table, Index);
  DAG.setRoot(BrJumpTable);
}

/// visitJumpTableHeader - This function emits necessary code to produce index
/// in the JumpTable from switch case.
void SelectionDAGBuilder::visitJumpTableHeader(SwitchCG::JumpTable &JT,
                                               JumpTableHeader &JTH,
                                               MachineBasicBlock *SwitchBB) {
  SDLoc dl = getCurSDLoc();

  // Subtract the lowest switch case value from the value being switched on.
  SDValue SwitchOp = getValue(JTH.SValue);
  EVT VT = SwitchOp.getValueType();
  SDValue Sub = DAG.getNode(ISD::SUB, dl, VT, SwitchOp,
                            DAG.getConstant(JTH.First, dl, VT));

  // The SDNode we just created, which holds the value being switched on minus
  // the smallest case value, needs to be copied to a virtual register so it
  // can be used as an index into the jump table in a subsequent basic block.
  // This value may be smaller or larger than the target's pointer type, and
  // therefore require extension or truncating.
  const TargetLowering &TLI = DAG.getTargetLoweringInfo();
  SwitchOp = DAG.getZExtOrTrunc(Sub, dl, TLI.getPointerTy(DAG.getDataLayout()));

  unsigned JumpTableReg =
      FuncInfo.CreateReg(TLI.getPointerTy(DAG.getDataLayout()));
  SDValue CopyTo = DAG.getCopyToReg(getControlRoot(), dl,
                                    JumpTableReg, SwitchOp);
  JT.Reg = JumpTableReg;

  if (!JTH.OmitRangeCheck) {
    // Emit the range check for the jump table, and branch to the default block
    // for the switch statement if the value being switched on exceeds the
    // largest case in the switch.
    SDValue CMP = DAG.getSetCC(
        dl, TLI.getSetCCResultType(DAG.getDataLayout(), *DAG.getContext(),
                                   Sub.getValueType()),
        Sub, DAG.getConstant(JTH.Last - JTH.First, dl, VT), ISD::SETUGT);

    SDValue BrCond = DAG.getNode(ISD::BRCOND, dl,
                                 MVT::Other, CopyTo, CMP,
                                 DAG.getBasicBlock(JT.Default));

    // Avoid emitting unnecessary branches to the next block.
    if (JT.MBB != NextBlock(SwitchBB))
      BrCond = DAG.getNode(ISD::BR, dl, MVT::Other, BrCond,
                           DAG.getBasicBlock(JT.MBB));

    DAG.setRoot(BrCond);
  } else {
    // Avoid emitting unnecessary branches to the next block.
    if (JT.MBB != NextBlock(SwitchBB))
      DAG.setRoot(DAG.getNode(ISD::BR, dl, MVT::Other, CopyTo,
                              DAG.getBasicBlock(JT.MBB)));
    else
      DAG.setRoot(CopyTo);
  }
}

/// Create a LOAD_STACK_GUARD node, and let it carry the target specific global
/// variable if there exists one.
static SDValue getLoadStackGuard(SelectionDAG &DAG, const SDLoc &DL,
                                 SDValue &Chain) {
  const TargetLowering &TLI = DAG.getTargetLoweringInfo();
  EVT PtrTy = TLI.getPointerTy(DAG.getDataLayout());
  EVT PtrMemTy = TLI.getPointerMemTy(DAG.getDataLayout());
  MachineFunction &MF = DAG.getMachineFunction();
  Value *Global = TLI.getSDagStackGuard(*MF.getFunction().getParent());
  MachineSDNode *Node =
      DAG.getMachineNode(TargetOpcode::LOAD_STACK_GUARD, DL, PtrTy, Chain);
  if (Global) {
    MachinePointerInfo MPInfo(Global);
    auto Flags = MachineMemOperand::MOLoad | MachineMemOperand::MOInvariant |
                 MachineMemOperand::MODereferenceable;
    MachineMemOperand *MemRef = MF.getMachineMemOperand(
        MPInfo, Flags, PtrTy.getSizeInBits() / 8, DAG.getEVTAlignment(PtrTy));
    DAG.setNodeMemRefs(Node, {MemRef});
  }
  if (PtrTy != PtrMemTy)
    return DAG.getPtrExtOrTrunc(SDValue(Node, 0), DL, PtrMemTy);
  return SDValue(Node, 0);
}

/// Codegen a new tail for a stack protector check ParentMBB which has had its
/// tail spliced into a stack protector check success bb.
///
/// For a high level explanation of how this fits into the stack protector
/// generation see the comment on the declaration of class
/// StackProtectorDescriptor.
void SelectionDAGBuilder::visitSPDescriptorParent(StackProtectorDescriptor &SPD,
                                                  MachineBasicBlock *ParentBB) {

  // First create the loads to the guard/stack slot for the comparison.
  const TargetLowering &TLI = DAG.getTargetLoweringInfo();
  EVT PtrTy = TLI.getPointerTy(DAG.getDataLayout());
  EVT PtrMemTy = TLI.getPointerMemTy(DAG.getDataLayout());

  MachineFrameInfo &MFI = ParentBB->getParent()->getFrameInfo();
  int FI = MFI.getStackProtectorIndex();

  SDValue Guard;
  SDLoc dl = getCurSDLoc();
  SDValue StackSlotPtr = DAG.getFrameIndex(FI, PtrTy);
  const Module &M = *ParentBB->getParent()->getFunction().getParent();
  unsigned Align = DL->getPrefTypeAlignment(Type::getInt8PtrTy(M.getContext()));

  // Generate code to load the content of the guard slot.
  SDValue GuardVal = DAG.getLoad(
      PtrMemTy, dl, DAG.getEntryNode(), StackSlotPtr,
      MachinePointerInfo::getFixedStack(DAG.getMachineFunction(), FI), Align,
      MachineMemOperand::MOVolatile);

  if (TLI.useStackGuardXorFP())
    GuardVal = TLI.emitStackGuardXorFP(DAG, GuardVal, dl);

  // Retrieve guard check function, nullptr if instrumentation is inlined.
  if (const Function *GuardCheckFn = TLI.getSSPStackGuardCheck(M)) {
    // The target provides a guard check function to validate the guard value.
    // Generate a call to that function with the content of the guard slot as
    // argument.
    FunctionType *FnTy = GuardCheckFn->getFunctionType();
    assert(FnTy->getNumParams() == 1 && "Invalid function signature");

    TargetLowering::ArgListTy Args;
    TargetLowering::ArgListEntry Entry;
    Entry.Node = GuardVal;
    Entry.Ty = FnTy->getParamType(0);
    if (GuardCheckFn->hasAttribute(1, Attribute::AttrKind::InReg))
      Entry.IsInReg = true;
    Args.push_back(Entry);

    TargetLowering::CallLoweringInfo CLI(DAG);
    CLI.setDebugLoc(getCurSDLoc())
        .setChain(DAG.getEntryNode())
        .setCallee(GuardCheckFn->getCallingConv(), FnTy->getReturnType(),
                   getValue(GuardCheckFn), std::move(Args));

    std::pair<SDValue, SDValue> Result = TLI.LowerCallTo(CLI);
    DAG.setRoot(Result.second);
    return;
  }

  // If useLoadStackGuardNode returns true, generate LOAD_STACK_GUARD.
  // Otherwise, emit a volatile load to retrieve the stack guard value.
  SDValue Chain = DAG.getEntryNode();
  if (TLI.useLoadStackGuardNode()) {
    Guard = getLoadStackGuard(DAG, dl, Chain);
  } else {
    const Value *IRGuard = TLI.getSDagStackGuard(M);
    SDValue GuardPtr = getValue(IRGuard);

    Guard = DAG.getLoad(PtrMemTy, dl, Chain, GuardPtr,
                        MachinePointerInfo(IRGuard, 0), Align,
                        MachineMemOperand::MOVolatile);
  }

  // Perform the comparison via a getsetcc.
  SDValue Cmp = DAG.getSetCC(dl, TLI.getSetCCResultType(DAG.getDataLayout(),
                                                        *DAG.getContext(),
                                                        Guard.getValueType()),
                             Guard, GuardVal, ISD::SETNE);

  // If the guard/stackslot do not equal, branch to failure MBB.
  SDValue BrCond = DAG.getNode(ISD::BRCOND, dl,
                               MVT::Other, GuardVal.getOperand(0),
                               Cmp, DAG.getBasicBlock(SPD.getFailureMBB()));
  // Otherwise branch to success MBB.
  SDValue Br = DAG.getNode(ISD::BR, dl,
                           MVT::Other, BrCond,
                           DAG.getBasicBlock(SPD.getSuccessMBB()));

  DAG.setRoot(Br);
}

/// Codegen the failure basic block for a stack protector check.
///
/// A failure stack protector machine basic block consists simply of a call to
/// __stack_chk_fail().
///
/// For a high level explanation of how this fits into the stack protector
/// generation see the comment on the declaration of class
/// StackProtectorDescriptor.
void
SelectionDAGBuilder::visitSPDescriptorFailure(StackProtectorDescriptor &SPD) {
  const TargetLowering &TLI = DAG.getTargetLoweringInfo();
  TargetLowering::MakeLibCallOptions CallOptions;
  CallOptions.setDiscardResult(true);
  SDValue Chain =
      TLI.makeLibCall(DAG, RTLIB::STACKPROTECTOR_CHECK_FAIL, MVT::isVoid,
                      None, CallOptions, getCurSDLoc()).second;
  // On PS4, the "return address" must still be within the calling function,
  // even if it's at the very end, so emit an explicit TRAP here.
  // Passing 'true' for doesNotReturn above won't generate the trap for us.
  if (TM.getTargetTriple().isPS4CPU())
    Chain = DAG.getNode(ISD::TRAP, getCurSDLoc(), MVT::Other, Chain);

  DAG.setRoot(Chain);
}

/// visitBitTestHeader - This function emits necessary code to produce value
/// suitable for "bit tests"
void SelectionDAGBuilder::visitBitTestHeader(BitTestBlock &B,
                                             MachineBasicBlock *SwitchBB) {
  SDLoc dl = getCurSDLoc();

  // Subtract the minimum value.
  SDValue SwitchOp = getValue(B.SValue);
  EVT VT = SwitchOp.getValueType();
  SDValue RangeSub =
      DAG.getNode(ISD::SUB, dl, VT, SwitchOp, DAG.getConstant(B.First, dl, VT));

  // Determine the type of the test operands.
  const TargetLowering &TLI = DAG.getTargetLoweringInfo();
  bool UsePtrType = false;
  if (!TLI.isTypeLegal(VT)) {
    UsePtrType = true;
  } else {
    for (unsigned i = 0, e = B.Cases.size(); i != e; ++i)
      if (!isUIntN(VT.getSizeInBits(), B.Cases[i].Mask)) {
        // Switch table case range are encoded into series of masks.
        // Just use pointer type, it's guaranteed to fit.
        UsePtrType = true;
        break;
      }
  }
  SDValue Sub = RangeSub;
  if (UsePtrType) {
    VT = TLI.getPointerTy(DAG.getDataLayout());
    Sub = DAG.getZExtOrTrunc(Sub, dl, VT);
  }

  B.RegVT = VT.getSimpleVT();
  B.Reg = FuncInfo.CreateReg(B.RegVT);
  SDValue CopyTo = DAG.getCopyToReg(getControlRoot(), dl, B.Reg, Sub);

  MachineBasicBlock* MBB = B.Cases[0].ThisBB;

  if (!B.OmitRangeCheck)
    addSuccessorWithProb(SwitchBB, B.Default, B.DefaultProb);
  addSuccessorWithProb(SwitchBB, MBB, B.Prob);
  SwitchBB->normalizeSuccProbs();

  SDValue Root = CopyTo;
  if (!B.OmitRangeCheck) {
    // Conditional branch to the default block.
    SDValue RangeCmp = DAG.getSetCC(dl,
        TLI.getSetCCResultType(DAG.getDataLayout(), *DAG.getContext(),
                               RangeSub.getValueType()),
        RangeSub, DAG.getConstant(B.Range, dl, RangeSub.getValueType()),
        ISD::SETUGT);

    Root = DAG.getNode(ISD::BRCOND, dl, MVT::Other, Root, RangeCmp,
                       DAG.getBasicBlock(B.Default));
  }

  // Avoid emitting unnecessary branches to the next block.
  if (MBB != NextBlock(SwitchBB))
    Root = DAG.getNode(ISD::BR, dl, MVT::Other, Root, DAG.getBasicBlock(MBB));

  DAG.setRoot(Root);
}

/// visitBitTestCase - this function produces one "bit test"
void SelectionDAGBuilder::visitBitTestCase(BitTestBlock &BB,
                                           MachineBasicBlock* NextMBB,
                                           BranchProbability BranchProbToNext,
                                           unsigned Reg,
                                           BitTestCase &B,
                                           MachineBasicBlock *SwitchBB) {
  SDLoc dl = getCurSDLoc();
  MVT VT = BB.RegVT;
  SDValue ShiftOp = DAG.getCopyFromReg(getControlRoot(), dl, Reg, VT);
  SDValue Cmp;
  unsigned PopCount = countPopulation(B.Mask);
  const TargetLowering &TLI = DAG.getTargetLoweringInfo();
  if (PopCount == 1) {
    // Testing for a single bit; just compare the shift count with what it
    // would need to be to shift a 1 bit in that position.
    Cmp = DAG.getSetCC(
        dl, TLI.getSetCCResultType(DAG.getDataLayout(), *DAG.getContext(), VT),
        ShiftOp, DAG.getConstant(countTrailingZeros(B.Mask), dl, VT),
        ISD::SETEQ);
  } else if (PopCount == BB.Range) {
    // There is only one zero bit in the range, test for it directly.
    Cmp = DAG.getSetCC(
        dl, TLI.getSetCCResultType(DAG.getDataLayout(), *DAG.getContext(), VT),
        ShiftOp, DAG.getConstant(countTrailingOnes(B.Mask), dl, VT),
        ISD::SETNE);
  } else {
    // Make desired shift
    SDValue SwitchVal = DAG.getNode(ISD::SHL, dl, VT,
                                    DAG.getConstant(1, dl, VT), ShiftOp);

    // Emit bit tests and jumps
    SDValue AndOp = DAG.getNode(ISD::AND, dl,
                                VT, SwitchVal, DAG.getConstant(B.Mask, dl, VT));
    Cmp = DAG.getSetCC(
        dl, TLI.getSetCCResultType(DAG.getDataLayout(), *DAG.getContext(), VT),
        AndOp, DAG.getConstant(0, dl, VT), ISD::SETNE);
  }

  // The branch probability from SwitchBB to B.TargetBB is B.ExtraProb.
  addSuccessorWithProb(SwitchBB, B.TargetBB, B.ExtraProb);
  // The branch probability from SwitchBB to NextMBB is BranchProbToNext.
  addSuccessorWithProb(SwitchBB, NextMBB, BranchProbToNext);
  // It is not guaranteed that the sum of B.ExtraProb and BranchProbToNext is
  // one as they are relative probabilities (and thus work more like weights),
  // and hence we need to normalize them to let the sum of them become one.
  SwitchBB->normalizeSuccProbs();

  SDValue BrAnd = DAG.getNode(ISD::BRCOND, dl,
                              MVT::Other, getControlRoot(),
                              Cmp, DAG.getBasicBlock(B.TargetBB));

  // Avoid emitting unnecessary branches to the next block.
  if (NextMBB != NextBlock(SwitchBB))
    BrAnd = DAG.getNode(ISD::BR, dl, MVT::Other, BrAnd,
                        DAG.getBasicBlock(NextMBB));

  DAG.setRoot(BrAnd);
}

void SelectionDAGBuilder::visitInvoke(const InvokeInst &I) {
  MachineBasicBlock *InvokeMBB = FuncInfo.MBB;

  // Retrieve successors. Look through artificial IR level blocks like
  // catchswitch for successors.
  MachineBasicBlock *Return = FuncInfo.MBBMap[I.getSuccessor(0)];
  const BasicBlock *EHPadBB = I.getSuccessor(1);

  // Deopt bundles are lowered in LowerCallSiteWithDeoptBundle, and we don't
  // have to do anything here to lower funclet bundles.
  assert(!I.hasOperandBundlesOtherThan({LLVMContext::OB_deopt,
                                        LLVMContext::OB_funclet,
                                        LLVMContext::OB_cfguardtarget}) &&
         "Cannot lower invokes with arbitrary operand bundles yet!");

  const Value *Callee(I.getCalledValue());
  const Function *Fn = dyn_cast<Function>(Callee);
  if (isa<InlineAsm>(Callee))
    visitInlineAsm(&I);
  else if (Fn && Fn->isIntrinsic()) {
    switch (Fn->getIntrinsicID()) {
    default:
      llvm_unreachable("Cannot invoke this intrinsic");
    case Intrinsic::donothing:
      // Ignore invokes to @llvm.donothing: jump directly to the next BB.
      break;
    case Intrinsic::experimental_patchpoint_void:
    case Intrinsic::experimental_patchpoint_i64:
      visitPatchpoint(&I, EHPadBB);
      break;
    case Intrinsic::experimental_gc_statepoint:
      LowerStatepoint(ImmutableStatepoint(&I), EHPadBB);
      break;
    case Intrinsic::wasm_rethrow_in_catch: {
      // This is usually done in visitTargetIntrinsic, but this intrinsic is
      // special because it can be invoked, so we manually lower it to a DAG
      // node here.
      SmallVector<SDValue, 8> Ops;
      Ops.push_back(getRoot()); // inchain
      const TargetLowering &TLI = DAG.getTargetLoweringInfo();
      Ops.push_back(
          DAG.getTargetConstant(Intrinsic::wasm_rethrow_in_catch, getCurSDLoc(),
                                TLI.getPointerTy(DAG.getDataLayout())));
      SDVTList VTs = DAG.getVTList(ArrayRef<EVT>({MVT::Other})); // outchain
      DAG.setRoot(DAG.getNode(ISD::INTRINSIC_VOID, getCurSDLoc(), VTs, Ops));
      break;
    }
    }
  } else if (I.countOperandBundlesOfType(LLVMContext::OB_deopt)) {
    // Currently we do not lower any intrinsic calls with deopt operand bundles.
    // Eventually we will support lowering the @llvm.experimental.deoptimize
    // intrinsic, and right now there are no plans to support other intrinsics
    // with deopt state.
    LowerCallSiteWithDeoptBundle(&I, getValue(Callee), EHPadBB);
  } else {
    LowerCallTo(&I, getValue(Callee), false, EHPadBB);
  }

  // If the value of the invoke is used outside of its defining block, make it
  // available as a virtual register.
  // We already took care of the exported value for the statepoint instruction
  // during call to the LowerStatepoint.
  if (!isStatepoint(I)) {
    CopyToExportRegsIfNeeded(&I);
  }

  SmallVector<std::pair<MachineBasicBlock *, BranchProbability>, 1> UnwindDests;
  BranchProbabilityInfo *BPI = FuncInfo.BPI;
  BranchProbability EHPadBBProb =
      BPI ? BPI->getEdgeProbability(InvokeMBB->getBasicBlock(), EHPadBB)
          : BranchProbability::getZero();
  findUnwindDestinations(FuncInfo, EHPadBB, EHPadBBProb, UnwindDests);

  // Update successor info.
  addSuccessorWithProb(InvokeMBB, Return);
  for (auto &UnwindDest : UnwindDests) {
    UnwindDest.first->setIsEHPad();
    addSuccessorWithProb(InvokeMBB, UnwindDest.first, UnwindDest.second);
  }
  InvokeMBB->normalizeSuccProbs();

  // Drop into normal successor.
  DAG.setRoot(DAG.getNode(ISD::BR, getCurSDLoc(), MVT::Other, getControlRoot(),
                          DAG.getBasicBlock(Return)));
}

void SelectionDAGBuilder::visitCallBr(const CallBrInst &I) {
  MachineBasicBlock *CallBrMBB = FuncInfo.MBB;

  // Deopt bundles are lowered in LowerCallSiteWithDeoptBundle, and we don't
  // have to do anything here to lower funclet bundles.
  assert(!I.hasOperandBundlesOtherThan(
             {LLVMContext::OB_deopt, LLVMContext::OB_funclet}) &&
         "Cannot lower callbrs with arbitrary operand bundles yet!");

  assert(isa<InlineAsm>(I.getCalledValue()) &&
         "Only know how to handle inlineasm callbr");
  visitInlineAsm(&I);
  CopyToExportRegsIfNeeded(&I);

  // Retrieve successors.
  MachineBasicBlock *Return = FuncInfo.MBBMap[I.getDefaultDest()];
  Return->setInlineAsmBrDefaultTarget();

  // Update successor info.
  addSuccessorWithProb(CallBrMBB, Return, BranchProbability::getOne());
  for (unsigned i = 0, e = I.getNumIndirectDests(); i < e; ++i) {
    MachineBasicBlock *Target = FuncInfo.MBBMap[I.getIndirectDest(i)];
    addSuccessorWithProb(CallBrMBB, Target, BranchProbability::getZero());
    CallBrMBB->addInlineAsmBrIndirectTarget(Target);
  }
  CallBrMBB->normalizeSuccProbs();

  // Drop into default successor.
  DAG.setRoot(DAG.getNode(ISD::BR, getCurSDLoc(),
                          MVT::Other, getControlRoot(),
                          DAG.getBasicBlock(Return)));
}

void SelectionDAGBuilder::visitResume(const ResumeInst &RI) {
  llvm_unreachable("SelectionDAGBuilder shouldn't visit resume instructions!");
}

void SelectionDAGBuilder::visitLandingPad(const LandingPadInst &LP) {
  assert(FuncInfo.MBB->isEHPad() &&
         "Call to landingpad not in landing pad!");

  // If there aren't registers to copy the values into (e.g., during SjLj
  // exceptions), then don't bother to create these DAG nodes.
  const TargetLowering &TLI = DAG.getTargetLoweringInfo();
  const Constant *PersonalityFn = FuncInfo.Fn->getPersonalityFn();
  if (TLI.getExceptionPointerRegister(PersonalityFn) == 0 &&
      TLI.getExceptionSelectorRegister(PersonalityFn) == 0)
    return;

  // If landingpad's return type is token type, we don't create DAG nodes
  // for its exception pointer and selector value. The extraction of exception
  // pointer or selector value from token type landingpads is not currently
  // supported.
  if (LP.getType()->isTokenTy())
    return;

  SmallVector<EVT, 2> ValueVTs;
  SDLoc dl = getCurSDLoc();
  ComputeValueVTs(TLI, DAG.getDataLayout(), LP.getType(), ValueVTs);
  assert(ValueVTs.size() == 2 && "Only two-valued landingpads are supported");

  // Get the two live-in registers as SDValues. The physregs have already been
  // copied into virtual registers.
  SDValue Ops[2];
  if (FuncInfo.ExceptionPointerVirtReg) {
    Ops[0] = DAG.getZExtOrTrunc(
        DAG.getCopyFromReg(DAG.getEntryNode(), dl,
                           FuncInfo.ExceptionPointerVirtReg,
                           TLI.getPointerTy(DAG.getDataLayout())),
        dl, ValueVTs[0]);
  } else {
    Ops[0] = DAG.getConstant(0, dl, TLI.getPointerTy(DAG.getDataLayout()));
  }
  Ops[1] = DAG.getZExtOrTrunc(
      DAG.getCopyFromReg(DAG.getEntryNode(), dl,
                         FuncInfo.ExceptionSelectorVirtReg,
                         TLI.getPointerTy(DAG.getDataLayout())),
      dl, ValueVTs[1]);

  // Merge into one.
  SDValue Res = DAG.getNode(ISD::MERGE_VALUES, dl,
                            DAG.getVTList(ValueVTs), Ops);
  setValue(&LP, Res);
}

void SelectionDAGBuilder::UpdateSplitBlock(MachineBasicBlock *First,
                                           MachineBasicBlock *Last) {
  // Update JTCases.
  for (unsigned i = 0, e = SL->JTCases.size(); i != e; ++i)
    if (SL->JTCases[i].first.HeaderBB == First)
      SL->JTCases[i].first.HeaderBB = Last;

  // Update BitTestCases.
  for (unsigned i = 0, e = SL->BitTestCases.size(); i != e; ++i)
    if (SL->BitTestCases[i].Parent == First)
      SL->BitTestCases[i].Parent = Last;
}

void SelectionDAGBuilder::visitIndirectBr(const IndirectBrInst &I) {
  MachineBasicBlock *IndirectBrMBB = FuncInfo.MBB;

  // Update machine-CFG edges with unique successors.
  SmallSet<BasicBlock*, 32> Done;
  for (unsigned i = 0, e = I.getNumSuccessors(); i != e; ++i) {
    BasicBlock *BB = I.getSuccessor(i);
    bool Inserted = Done.insert(BB).second;
    if (!Inserted)
        continue;

    MachineBasicBlock *Succ = FuncInfo.MBBMap[BB];
    addSuccessorWithProb(IndirectBrMBB, Succ);
  }
  IndirectBrMBB->normalizeSuccProbs();

  DAG.setRoot(DAG.getNode(ISD::BRIND, getCurSDLoc(),
                          MVT::Other, getControlRoot(),
                          getValue(I.getAddress())));
}

void SelectionDAGBuilder::visitUnreachable(const UnreachableInst &I) {
  if (!DAG.getTarget().Options.TrapUnreachable)
    return;

  // We may be able to ignore unreachable behind a noreturn call.
  if (DAG.getTarget().Options.NoTrapAfterNoreturn) {
    const BasicBlock &BB = *I.getParent();
    if (&I != &BB.front()) {
      BasicBlock::const_iterator PredI =
        std::prev(BasicBlock::const_iterator(&I));
      if (const CallInst *Call = dyn_cast<CallInst>(&*PredI)) {
        if (Call->doesNotReturn())
          return;
      }
    }
  }

  DAG.setRoot(DAG.getNode(ISD::TRAP, getCurSDLoc(), MVT::Other, DAG.getRoot()));
}

void SelectionDAGBuilder::visitFSub(const User &I) {
  // -0.0 - X --> fneg
  Type *Ty = I.getType();
  if (isa<Constant>(I.getOperand(0)) &&
      I.getOperand(0) == ConstantFP::getZeroValueForNegation(Ty)) {
    SDValue Op2 = getValue(I.getOperand(1));
    setValue(&I, DAG.getNode(ISD::FNEG, getCurSDLoc(),
                             Op2.getValueType(), Op2));
    return;
  }

  visitBinary(I, ISD::FSUB);
}

/// Checks if the given instruction performs a vector reduction, in which case
/// we have the freedom to alter the elements in the result as long as the
/// reduction of them stays unchanged.
static bool isVectorReductionOp(const User *I) {
  const Instruction *Inst = dyn_cast<Instruction>(I);
  if (!Inst || !Inst->getType()->isVectorTy())
    return false;

  auto OpCode = Inst->getOpcode();
  switch (OpCode) {
  case Instruction::Add:
  case Instruction::Mul:
  case Instruction::And:
  case Instruction::Or:
  case Instruction::Xor:
    break;
  case Instruction::FAdd:
  case Instruction::FMul:
    if (const FPMathOperator *FPOp = dyn_cast<const FPMathOperator>(Inst))
      if (FPOp->getFastMathFlags().isFast())
        break;
    LLVM_FALLTHROUGH;
  default:
    return false;
  }

  unsigned ElemNum = Inst->getType()->getVectorNumElements();
  // Ensure the reduction size is a power of 2.
  if (!isPowerOf2_32(ElemNum))
    return false;

  unsigned ElemNumToReduce = ElemNum;

  // Do DFS search on the def-use chain from the given instruction. We only
  // allow four kinds of operations during the search until we reach the
  // instruction that extracts the first element from the vector:
  //
  //   1. The reduction operation of the same opcode as the given instruction.
  //
  //   2. PHI node.
  //
  //   3. ShuffleVector instruction together with a reduction operation that
  //      does a partial reduction.
  //
  //   4. ExtractElement that extracts the first element from the vector, and we
  //      stop searching the def-use chain here.
  //
  // 3 & 4 above perform a reduction on all elements of the vector. We push defs
  // from 1-3 to the stack to continue the DFS. The given instruction is not
  // a reduction operation if we meet any other instructions other than those
  // listed above.

  SmallVector<const User *, 16> UsersToVisit{Inst};
  SmallPtrSet<const User *, 16> Visited;
  bool ReduxExtracted = false;

  while (!UsersToVisit.empty()) {
    auto User = UsersToVisit.back();
    UsersToVisit.pop_back();
    if (!Visited.insert(User).second)
      continue;

    for (const auto *U : User->users()) {
      auto Inst = dyn_cast<Instruction>(U);
      if (!Inst)
        return false;

      if (Inst->getOpcode() == OpCode || isa<PHINode>(U)) {
        if (const FPMathOperator *FPOp = dyn_cast<const FPMathOperator>(Inst))
          if (!isa<PHINode>(FPOp) && !FPOp->getFastMathFlags().isFast())
            return false;
        UsersToVisit.push_back(U);
      } else if (const ShuffleVectorInst *ShufInst =
                     dyn_cast<ShuffleVectorInst>(U)) {
        // Detect the following pattern: A ShuffleVector instruction together
        // with a reduction that do partial reduction on the first and second
        // ElemNumToReduce / 2 elements, and store the result in
        // ElemNumToReduce / 2 elements in another vector.

        unsigned ResultElements = ShufInst->getType()->getVectorNumElements();
        if (ResultElements < ElemNum)
          return false;

        if (ElemNumToReduce == 1)
          return false;
        if (!isa<UndefValue>(U->getOperand(1)))
          return false;
        for (unsigned i = 0; i < ElemNumToReduce / 2; ++i)
          if (ShufInst->getMaskValue(i) != int(i + ElemNumToReduce / 2))
            return false;
        for (unsigned i = ElemNumToReduce / 2; i < ElemNum; ++i)
          if (ShufInst->getMaskValue(i) != -1)
            return false;

        // There is only one user of this ShuffleVector instruction, which
        // must be a reduction operation.
        if (!U->hasOneUse())
          return false;

        auto U2 = dyn_cast<Instruction>(*U->user_begin());
        if (!U2 || U2->getOpcode() != OpCode)
          return false;

        // Check operands of the reduction operation.
        if ((U2->getOperand(0) == U->getOperand(0) && U2->getOperand(1) == U) ||
            (U2->getOperand(1) == U->getOperand(0) && U2->getOperand(0) == U)) {
          UsersToVisit.push_back(U2);
          ElemNumToReduce /= 2;
        } else
          return false;
      } else if (isa<ExtractElementInst>(U)) {
        // At this moment we should have reduced all elements in the vector.
        if (ElemNumToReduce != 1)
          return false;

        const ConstantInt *Val = dyn_cast<ConstantInt>(U->getOperand(1));
        if (!Val || !Val->isZero())
          return false;

        ReduxExtracted = true;
      } else
        return false;
    }
  }
  return ReduxExtracted;
}

void SelectionDAGBuilder::visitUnary(const User &I, unsigned Opcode) {
  SDNodeFlags Flags;

  SDValue Op = getValue(I.getOperand(0));
  SDValue UnNodeValue = DAG.getNode(Opcode, getCurSDLoc(), Op.getValueType(),
                                    Op, Flags);
  setValue(&I, UnNodeValue);
}

void SelectionDAGBuilder::visitBinary(const User &I, unsigned Opcode) {
  SDNodeFlags Flags;
  if (auto *OFBinOp = dyn_cast<OverflowingBinaryOperator>(&I)) {
    Flags.setNoSignedWrap(OFBinOp->hasNoSignedWrap());
    Flags.setNoUnsignedWrap(OFBinOp->hasNoUnsignedWrap());
  }
  if (auto *ExactOp = dyn_cast<PossiblyExactOperator>(&I)) {
    Flags.setExact(ExactOp->isExact());
  }
  if (isVectorReductionOp(&I)) {
    Flags.setVectorReduction(true);
    LLVM_DEBUG(dbgs() << "Detected a reduction operation:" << I << "\n");

    // If no flags are set we will propagate the incoming flags, if any flags
    // are set, we will intersect them with the incoming flag and so we need to
    // copy the FMF flags here.
    if (auto *FPOp = dyn_cast<FPMathOperator>(&I)) {
      Flags.copyFMF(*FPOp);
    }
  }

  SDValue Op1 = getValue(I.getOperand(0));
  SDValue Op2 = getValue(I.getOperand(1));
  SDValue BinNodeValue = DAG.getNode(Opcode, getCurSDLoc(), Op1.getValueType(),
                                     Op1, Op2, Flags);
  setValue(&I, BinNodeValue);
}

void SelectionDAGBuilder::visitShift(const User &I, unsigned Opcode) {
  SDValue Op1 = getValue(I.getOperand(0));
  SDValue Op2 = getValue(I.getOperand(1));

  EVT ShiftTy = DAG.getTargetLoweringInfo().getShiftAmountTy(
      Op1.getValueType(), DAG.getDataLayout());

  // Coerce the shift amount to the right type if we can.
  if (!I.getType()->isVectorTy() && Op2.getValueType() != ShiftTy) {
    unsigned ShiftSize = ShiftTy.getSizeInBits();
    unsigned Op2Size = Op2.getValueSizeInBits();
    SDLoc DL = getCurSDLoc();

    // If the operand is smaller than the shift count type, promote it.
    if (ShiftSize > Op2Size)
      Op2 = DAG.getNode(ISD::ZERO_EXTEND, DL, ShiftTy, Op2);

    // If the operand is larger than the shift count type but the shift
    // count type has enough bits to represent any shift value, truncate
    // it now. This is a common case and it exposes the truncate to
    // optimization early.
    else if (ShiftSize >= Log2_32_Ceil(Op2.getValueSizeInBits()))
      Op2 = DAG.getNode(ISD::TRUNCATE, DL, ShiftTy, Op2);
    // Otherwise we'll need to temporarily settle for some other convenient
    // type.  Type legalization will make adjustments once the shiftee is split.
    else
      Op2 = DAG.getZExtOrTrunc(Op2, DL, MVT::i32);
  }

  bool nuw = false;
  bool nsw = false;
  bool exact = false;

  if (Opcode == ISD::SRL || Opcode == ISD::SRA || Opcode == ISD::SHL) {

    if (const OverflowingBinaryOperator *OFBinOp =
            dyn_cast<const OverflowingBinaryOperator>(&I)) {
      nuw = OFBinOp->hasNoUnsignedWrap();
      nsw = OFBinOp->hasNoSignedWrap();
    }
    if (const PossiblyExactOperator *ExactOp =
            dyn_cast<const PossiblyExactOperator>(&I))
      exact = ExactOp->isExact();
  }
  SDNodeFlags Flags;
  Flags.setExact(exact);
  Flags.setNoSignedWrap(nsw);
  Flags.setNoUnsignedWrap(nuw);
  SDValue Res = DAG.getNode(Opcode, getCurSDLoc(), Op1.getValueType(), Op1, Op2,
                            Flags);
  setValue(&I, Res);
}

void SelectionDAGBuilder::visitSDiv(const User &I) {
  SDValue Op1 = getValue(I.getOperand(0));
  SDValue Op2 = getValue(I.getOperand(1));

  SDNodeFlags Flags;
  Flags.setExact(isa<PossiblyExactOperator>(&I) &&
                 cast<PossiblyExactOperator>(&I)->isExact());
  setValue(&I, DAG.getNode(ISD::SDIV, getCurSDLoc(), Op1.getValueType(), Op1,
                           Op2, Flags));
}

void SelectionDAGBuilder::visitICmp(const User &I) {
  ICmpInst::Predicate predicate = ICmpInst::BAD_ICMP_PREDICATE;
  if (const ICmpInst *IC = dyn_cast<ICmpInst>(&I))
    predicate = IC->getPredicate();
  else if (const ConstantExpr *IC = dyn_cast<ConstantExpr>(&I))
    predicate = ICmpInst::Predicate(IC->getPredicate());
  SDValue Op1 = getValue(I.getOperand(0));
  SDValue Op2 = getValue(I.getOperand(1));
  ISD::CondCode Opcode = getICmpCondCode(predicate);

  auto &TLI = DAG.getTargetLoweringInfo();
  EVT MemVT =
      TLI.getMemValueType(DAG.getDataLayout(), I.getOperand(0)->getType());

  // If a pointer's DAG type is larger than its memory type then the DAG values
  // are zero-extended. This breaks signed comparisons so truncate back to the
  // underlying type before doing the compare.
  if (Op1.getValueType() != MemVT) {
    Op1 = DAG.getPtrExtOrTrunc(Op1, getCurSDLoc(), MemVT);
    Op2 = DAG.getPtrExtOrTrunc(Op2, getCurSDLoc(), MemVT);
  }

  EVT DestVT = DAG.getTargetLoweringInfo().getValueType(DAG.getDataLayout(),
                                                        I.getType());
  setValue(&I, DAG.getSetCC(getCurSDLoc(), DestVT, Op1, Op2, Opcode));
}

void SelectionDAGBuilder::visitFCmp(const User &I) {
  FCmpInst::Predicate predicate = FCmpInst::BAD_FCMP_PREDICATE;
  if (const FCmpInst *FC = dyn_cast<FCmpInst>(&I))
    predicate = FC->getPredicate();
  else if (const ConstantExpr *FC = dyn_cast<ConstantExpr>(&I))
    predicate = FCmpInst::Predicate(FC->getPredicate());
  SDValue Op1 = getValue(I.getOperand(0));
  SDValue Op2 = getValue(I.getOperand(1));

  ISD::CondCode Condition = getFCmpCondCode(predicate);
  auto *FPMO = dyn_cast<FPMathOperator>(&I);
  if ((FPMO && FPMO->hasNoNaNs()) || TM.Options.NoNaNsFPMath)
    Condition = getFCmpCodeWithoutNaN(Condition);

  EVT DestVT = DAG.getTargetLoweringInfo().getValueType(DAG.getDataLayout(),
                                                        I.getType());
  setValue(&I, DAG.getSetCC(getCurSDLoc(), DestVT, Op1, Op2, Condition));
}

// Check if the condition of the select has one use or two users that are both
// selects with the same condition.
static bool hasOnlySelectUsers(const Value *Cond) {
  return llvm::all_of(Cond->users(), [](const Value *V) {
    return isa<SelectInst>(V);
  });
}

void SelectionDAGBuilder::visitSelect(const User &I) {
  SmallVector<EVT, 4> ValueVTs;
  ComputeValueVTs(DAG.getTargetLoweringInfo(), DAG.getDataLayout(), I.getType(),
                  ValueVTs);
  unsigned NumValues = ValueVTs.size();
  if (NumValues == 0) return;

  SmallVector<SDValue, 4> Values(NumValues);
  SDValue Cond     = getValue(I.getOperand(0));
  SDValue LHSVal   = getValue(I.getOperand(1));
  SDValue RHSVal   = getValue(I.getOperand(2));
  SmallVector<SDValue, 1> BaseOps(1, Cond);
  ISD::NodeType OpCode =
      Cond.getValueType().isVector() ? ISD::VSELECT : ISD::SELECT;

  bool IsUnaryAbs = false;

  // Min/max matching is only viable if all output VTs are the same.
  if (is_splat(ValueVTs)) {
    EVT VT = ValueVTs[0];
    LLVMContext &Ctx = *DAG.getContext();
    auto &TLI = DAG.getTargetLoweringInfo();

    // We care about the legality of the operation after it has been type
    // legalized.
    while (TLI.getTypeAction(Ctx, VT) != TargetLoweringBase::TypeLegal)
      VT = TLI.getTypeToTransformTo(Ctx, VT);

    // If the vselect is legal, assume we want to leave this as a vector setcc +
    // vselect. Otherwise, if this is going to be scalarized, we want to see if
    // min/max is legal on the scalar type.
    bool UseScalarMinMax = VT.isVector() &&
      !TLI.isOperationLegalOrCustom(ISD::VSELECT, VT);

    Value *LHS, *RHS;
    auto SPR = matchSelectPattern(const_cast<User*>(&I), LHS, RHS);
    ISD::NodeType Opc = ISD::DELETED_NODE;
    switch (SPR.Flavor) {
    case SPF_UMAX:    Opc = ISD::UMAX; break;
    case SPF_UMIN:    Opc = ISD::UMIN; break;
    case SPF_SMAX:    Opc = ISD::SMAX; break;
    case SPF_SMIN:    Opc = ISD::SMIN; break;
    case SPF_FMINNUM:
      switch (SPR.NaNBehavior) {
      case SPNB_NA: llvm_unreachable("No NaN behavior for FP op?");
      case SPNB_RETURNS_NAN:   Opc = ISD::FMINIMUM; break;
      case SPNB_RETURNS_OTHER: Opc = ISD::FMINNUM; break;
      case SPNB_RETURNS_ANY: {
        if (TLI.isOperationLegalOrCustom(ISD::FMINNUM, VT))
          Opc = ISD::FMINNUM;
        else if (TLI.isOperationLegalOrCustom(ISD::FMINIMUM, VT))
          Opc = ISD::FMINIMUM;
        else if (UseScalarMinMax)
          Opc = TLI.isOperationLegalOrCustom(ISD::FMINNUM, VT.getScalarType()) ?
            ISD::FMINNUM : ISD::FMINIMUM;
        break;
      }
      }
      break;
    case SPF_FMAXNUM:
      switch (SPR.NaNBehavior) {
      case SPNB_NA: llvm_unreachable("No NaN behavior for FP op?");
      case SPNB_RETURNS_NAN:   Opc = ISD::FMAXIMUM; break;
      case SPNB_RETURNS_OTHER: Opc = ISD::FMAXNUM; break;
      case SPNB_RETURNS_ANY:

        if (TLI.isOperationLegalOrCustom(ISD::FMAXNUM, VT))
          Opc = ISD::FMAXNUM;
        else if (TLI.isOperationLegalOrCustom(ISD::FMAXIMUM, VT))
          Opc = ISD::FMAXIMUM;
        else if (UseScalarMinMax)
          Opc = TLI.isOperationLegalOrCustom(ISD::FMAXNUM, VT.getScalarType()) ?
            ISD::FMAXNUM : ISD::FMAXIMUM;
        break;
      }
      break;
    case SPF_ABS:
      IsUnaryAbs = true;
      Opc = ISD::ABS;
      break;
    case SPF_NABS:
      // TODO: we need to produce sub(0, abs(X)).
    default: break;
    }

    if (!IsUnaryAbs && Opc != ISD::DELETED_NODE &&
        (TLI.isOperationLegalOrCustom(Opc, VT) ||
         (UseScalarMinMax &&
          TLI.isOperationLegalOrCustom(Opc, VT.getScalarType()))) &&
        // If the underlying comparison instruction is used by any other
        // instruction, the consumed instructions won't be destroyed, so it is
        // not profitable to convert to a min/max.
        hasOnlySelectUsers(cast<SelectInst>(I).getCondition())) {
      OpCode = Opc;
      LHSVal = getValue(LHS);
      RHSVal = getValue(RHS);
      BaseOps.clear();
    }

    if (IsUnaryAbs) {
      OpCode = Opc;
      LHSVal = getValue(LHS);
      BaseOps.clear();
    }
  }

  if (IsUnaryAbs) {
    for (unsigned i = 0; i != NumValues; ++i) {
      Values[i] =
          DAG.getNode(OpCode, getCurSDLoc(),
                      LHSVal.getNode()->getValueType(LHSVal.getResNo() + i),
                      SDValue(LHSVal.getNode(), LHSVal.getResNo() + i));
    }
  } else {
    for (unsigned i = 0; i != NumValues; ++i) {
      SmallVector<SDValue, 3> Ops(BaseOps.begin(), BaseOps.end());
      Ops.push_back(SDValue(LHSVal.getNode(), LHSVal.getResNo() + i));
      Ops.push_back(SDValue(RHSVal.getNode(), RHSVal.getResNo() + i));
      Values[i] = DAG.getNode(
          OpCode, getCurSDLoc(),
          LHSVal.getNode()->getValueType(LHSVal.getResNo() + i), Ops);
    }
  }

  setValue(&I, DAG.getNode(ISD::MERGE_VALUES, getCurSDLoc(),
                           DAG.getVTList(ValueVTs), Values));
}

void SelectionDAGBuilder::visitTrunc(const User &I) {
  // TruncInst cannot be a no-op cast because sizeof(src) > sizeof(dest).
  SDValue N = getValue(I.getOperand(0));
  EVT DestVT = DAG.getTargetLoweringInfo().getValueType(DAG.getDataLayout(),
                                                        I.getType());
  setValue(&I, DAG.getNode(ISD::TRUNCATE, getCurSDLoc(), DestVT, N));
}

void SelectionDAGBuilder::visitZExt(const User &I) {
  // ZExt cannot be a no-op cast because sizeof(src) < sizeof(dest).
  // ZExt also can't be a cast to bool for same reason. So, nothing much to do
  SDValue N = getValue(I.getOperand(0));
  EVT DestVT = DAG.getTargetLoweringInfo().getValueType(DAG.getDataLayout(),
                                                        I.getType());
  setValue(&I, DAG.getNode(ISD::ZERO_EXTEND, getCurSDLoc(), DestVT, N));
}

void SelectionDAGBuilder::visitSExt(const User &I) {
  // SExt cannot be a no-op cast because sizeof(src) < sizeof(dest).
  // SExt also can't be a cast to bool for same reason. So, nothing much to do
  SDValue N = getValue(I.getOperand(0));
  EVT DestVT = DAG.getTargetLoweringInfo().getValueType(DAG.getDataLayout(),
                                                        I.getType());
  setValue(&I, DAG.getNode(ISD::SIGN_EXTEND, getCurSDLoc(), DestVT, N));
}

void SelectionDAGBuilder::visitFPTrunc(const User &I) {
  // FPTrunc is never a no-op cast, no need to check
  SDValue N = getValue(I.getOperand(0));
  SDLoc dl = getCurSDLoc();
  const TargetLowering &TLI = DAG.getTargetLoweringInfo();
  EVT DestVT = TLI.getValueType(DAG.getDataLayout(), I.getType());
  setValue(&I, DAG.getNode(ISD::FP_ROUND, dl, DestVT, N,
                           DAG.getTargetConstant(
                               0, dl, TLI.getPointerTy(DAG.getDataLayout()))));
}

void SelectionDAGBuilder::visitFPExt(const User &I) {
  // FPExt is never a no-op cast, no need to check
  SDValue N = getValue(I.getOperand(0));
  EVT DestVT = DAG.getTargetLoweringInfo().getValueType(DAG.getDataLayout(),
                                                        I.getType());
  setValue(&I, DAG.getNode(ISD::FP_EXTEND, getCurSDLoc(), DestVT, N));
}

void SelectionDAGBuilder::visitFPToUI(const User &I) {
  // FPToUI is never a no-op cast, no need to check
  SDValue N = getValue(I.getOperand(0));
  EVT DestVT = DAG.getTargetLoweringInfo().getValueType(DAG.getDataLayout(),
                                                        I.getType());
  setValue(&I, DAG.getNode(ISD::FP_TO_UINT, getCurSDLoc(), DestVT, N));
}

void SelectionDAGBuilder::visitFPToSI(const User &I) {
  // FPToSI is never a no-op cast, no need to check
  SDValue N = getValue(I.getOperand(0));
  EVT DestVT = DAG.getTargetLoweringInfo().getValueType(DAG.getDataLayout(),
                                                        I.getType());
  setValue(&I, DAG.getNode(ISD::FP_TO_SINT, getCurSDLoc(), DestVT, N));
}

void SelectionDAGBuilder::visitUIToFP(const User &I) {
  // UIToFP is never a no-op cast, no need to check
  SDValue N = getValue(I.getOperand(0));
  EVT DestVT = DAG.getTargetLoweringInfo().getValueType(DAG.getDataLayout(),
                                                        I.getType());
  setValue(&I, DAG.getNode(ISD::UINT_TO_FP, getCurSDLoc(), DestVT, N));
}

void SelectionDAGBuilder::visitSIToFP(const User &I) {
  // SIToFP is never a no-op cast, no need to check
  SDValue N = getValue(I.getOperand(0));
  EVT DestVT = DAG.getTargetLoweringInfo().getValueType(DAG.getDataLayout(),
                                                        I.getType());
  setValue(&I, DAG.getNode(ISD::SINT_TO_FP, getCurSDLoc(), DestVT, N));
}

void SelectionDAGBuilder::visitPtrToInt(const User &I) {
  // What to do depends on the size of the integer and the size of the pointer.
  // We can either truncate, zero extend, or no-op, accordingly.
  SDValue N = getValue(I.getOperand(0));
  auto &TLI = DAG.getTargetLoweringInfo();
  EVT DestVT = DAG.getTargetLoweringInfo().getValueType(DAG.getDataLayout(),
                                                        I.getType());
  EVT PtrMemVT =
      TLI.getMemValueType(DAG.getDataLayout(), I.getOperand(0)->getType());
  N = DAG.getPtrExtOrTrunc(N, getCurSDLoc(), PtrMemVT);
  N = DAG.getZExtOrTrunc(N, getCurSDLoc(), DestVT);
  setValue(&I, N);
}

void SelectionDAGBuilder::visitIntToPtr(const User &I) {
  // What to do depends on the size of the integer and the size of the pointer.
  // We can either truncate, zero extend, or no-op, accordingly.
  SDValue N = getValue(I.getOperand(0));
  auto &TLI = DAG.getTargetLoweringInfo();
  EVT DestVT = TLI.getValueType(DAG.getDataLayout(), I.getType());
  EVT PtrMemVT = TLI.getMemValueType(DAG.getDataLayout(), I.getType());
  N = DAG.getZExtOrTrunc(N, getCurSDLoc(), PtrMemVT);
  N = DAG.getPtrExtOrTrunc(N, getCurSDLoc(), DestVT);
  setValue(&I, N);
}

void SelectionDAGBuilder::visitBitCast(const User &I) {
  SDValue N = getValue(I.getOperand(0));
  SDLoc dl = getCurSDLoc();
  EVT DestVT = DAG.getTargetLoweringInfo().getValueType(DAG.getDataLayout(),
                                                        I.getType());

  // BitCast assures us that source and destination are the same size so this is
  // either a BITCAST or a no-op.
  if (DestVT != N.getValueType())
    setValue(&I, DAG.getNode(ISD::BITCAST, dl,
                             DestVT, N)); // convert types.
  // Check if the original LLVM IR Operand was a ConstantInt, because getValue()
  // might fold any kind of constant expression to an integer constant and that
  // is not what we are looking for. Only recognize a bitcast of a genuine
  // constant integer as an opaque constant.
  else if(ConstantInt *C = dyn_cast<ConstantInt>(I.getOperand(0)))
    setValue(&I, DAG.getConstant(C->getValue(), dl, DestVT, /*isTarget=*/false,
                                 /*isOpaque*/true));
  else
    setValue(&I, N);            // noop cast.
}

void SelectionDAGBuilder::visitAddrSpaceCast(const User &I) {
  const TargetLowering &TLI = DAG.getTargetLoweringInfo();
  const Value *SV = I.getOperand(0);
  SDValue N = getValue(SV);
  EVT DestVT = TLI.getValueType(DAG.getDataLayout(), I.getType());

  unsigned SrcAS = SV->getType()->getPointerAddressSpace();
  unsigned DestAS = I.getType()->getPointerAddressSpace();

  if (!TLI.isNoopAddrSpaceCast(SrcAS, DestAS))
    N = DAG.getAddrSpaceCast(getCurSDLoc(), DestVT, N, SrcAS, DestAS);

  setValue(&I, N);
}

void SelectionDAGBuilder::visitInsertElement(const User &I) {
  const TargetLowering &TLI = DAG.getTargetLoweringInfo();
  SDValue InVec = getValue(I.getOperand(0));
  SDValue InVal = getValue(I.getOperand(1));
  SDValue InIdx = DAG.getSExtOrTrunc(getValue(I.getOperand(2)), getCurSDLoc(),
                                     TLI.getVectorIdxTy(DAG.getDataLayout()));
  setValue(&I, DAG.getNode(ISD::INSERT_VECTOR_ELT, getCurSDLoc(),
                           TLI.getValueType(DAG.getDataLayout(), I.getType()),
                           InVec, InVal, InIdx));
}

void SelectionDAGBuilder::visitExtractElement(const User &I) {
  const TargetLowering &TLI = DAG.getTargetLoweringInfo();
  SDValue InVec = getValue(I.getOperand(0));
  SDValue InIdx = DAG.getSExtOrTrunc(getValue(I.getOperand(1)), getCurSDLoc(),
                                     TLI.getVectorIdxTy(DAG.getDataLayout()));
  setValue(&I, DAG.getNode(ISD::EXTRACT_VECTOR_ELT, getCurSDLoc(),
                           TLI.getValueType(DAG.getDataLayout(), I.getType()),
                           InVec, InIdx));
}

void SelectionDAGBuilder::visitShuffleVector(const User &I) {
  SDValue Src1 = getValue(I.getOperand(0));
  SDValue Src2 = getValue(I.getOperand(1));
  Constant *MaskV = cast<Constant>(I.getOperand(2));
  SDLoc DL = getCurSDLoc();
  const TargetLowering &TLI = DAG.getTargetLoweringInfo();
  EVT VT = TLI.getValueType(DAG.getDataLayout(), I.getType());
  EVT SrcVT = Src1.getValueType();
  unsigned SrcNumElts = SrcVT.getVectorNumElements();

  if (MaskV->isNullValue() && VT.isScalableVector()) {
    // Canonical splat form of first element of first input vector.
    SDValue FirstElt =
        DAG.getNode(ISD::EXTRACT_VECTOR_ELT, DL, SrcVT.getScalarType(), Src1,
                    DAG.getVectorIdxConstant(0, DL));
    setValue(&I, DAG.getNode(ISD::SPLAT_VECTOR, DL, VT, FirstElt));
    return;
  }

  // For now, we only handle splats for scalable vectors.
  // The DAGCombiner will perform a BUILD_VECTOR -> SPLAT_VECTOR transformation
  // for targets that support a SPLAT_VECTOR for non-scalable vector types.
  assert(!VT.isScalableVector() && "Unsupported scalable vector shuffle");

  SmallVector<int, 8> Mask;
  ShuffleVectorInst::getShuffleMask(MaskV, Mask);
  unsigned MaskNumElts = Mask.size();

  if (SrcNumElts == MaskNumElts) {
    setValue(&I, DAG.getVectorShuffle(VT, DL, Src1, Src2, Mask));
    return;
  }

  // Normalize the shuffle vector since mask and vector length don't match.
  if (SrcNumElts < MaskNumElts) {
    // Mask is longer than the source vectors. We can use concatenate vector to
    // make the mask and vectors lengths match.

    if (MaskNumElts % SrcNumElts == 0) {
      // Mask length is a multiple of the source vector length.
      // Check if the shuffle is some kind of concatenation of the input
      // vectors.
      unsigned NumConcat = MaskNumElts / SrcNumElts;
      bool IsConcat = true;
      SmallVector<int, 8> ConcatSrcs(NumConcat, -1);
      for (unsigned i = 0; i != MaskNumElts; ++i) {
        int Idx = Mask[i];
        if (Idx < 0)
          continue;
        // Ensure the indices in each SrcVT sized piece are sequential and that
        // the same source is used for the whole piece.
        if ((Idx % SrcNumElts != (i % SrcNumElts)) ||
            (ConcatSrcs[i / SrcNumElts] >= 0 &&
             ConcatSrcs[i / SrcNumElts] != (int)(Idx / SrcNumElts))) {
          IsConcat = false;
          break;
        }
        // Remember which source this index came from.
        ConcatSrcs[i / SrcNumElts] = Idx / SrcNumElts;
      }

      // The shuffle is concatenating multiple vectors together. Just emit
      // a CONCAT_VECTORS operation.
      if (IsConcat) {
        SmallVector<SDValue, 8> ConcatOps;
        for (auto Src : ConcatSrcs) {
          if (Src < 0)
            ConcatOps.push_back(DAG.getUNDEF(SrcVT));
          else if (Src == 0)
            ConcatOps.push_back(Src1);
          else
            ConcatOps.push_back(Src2);
        }
        setValue(&I, DAG.getNode(ISD::CONCAT_VECTORS, DL, VT, ConcatOps));
        return;
      }
    }

    unsigned PaddedMaskNumElts = alignTo(MaskNumElts, SrcNumElts);
    unsigned NumConcat = PaddedMaskNumElts / SrcNumElts;
    EVT PaddedVT = EVT::getVectorVT(*DAG.getContext(), VT.getScalarType(),
                                    PaddedMaskNumElts);

    // Pad both vectors with undefs to make them the same length as the mask.
    SDValue UndefVal = DAG.getUNDEF(SrcVT);

    SmallVector<SDValue, 8> MOps1(NumConcat, UndefVal);
    SmallVector<SDValue, 8> MOps2(NumConcat, UndefVal);
    MOps1[0] = Src1;
    MOps2[0] = Src2;

    Src1 = DAG.getNode(ISD::CONCAT_VECTORS, DL, PaddedVT, MOps1);
    Src2 = DAG.getNode(ISD::CONCAT_VECTORS, DL, PaddedVT, MOps2);

    // Readjust mask for new input vector length.
    SmallVector<int, 8> MappedOps(PaddedMaskNumElts, -1);
    for (unsigned i = 0; i != MaskNumElts; ++i) {
      int Idx = Mask[i];
      if (Idx >= (int)SrcNumElts)
        Idx -= SrcNumElts - PaddedMaskNumElts;
      MappedOps[i] = Idx;
    }

    SDValue Result = DAG.getVectorShuffle(PaddedVT, DL, Src1, Src2, MappedOps);

    // If the concatenated vector was padded, extract a subvector with the
    // correct number of elements.
    if (MaskNumElts != PaddedMaskNumElts)
      Result = DAG.getNode(ISD::EXTRACT_SUBVECTOR, DL, VT, Result,
                           DAG.getVectorIdxConstant(0, DL));

    setValue(&I, Result);
    return;
  }

  if (SrcNumElts > MaskNumElts) {
    // Analyze the access pattern of the vector to see if we can extract
    // two subvectors and do the shuffle.
    int StartIdx[2] = { -1, -1 };  // StartIdx to extract from
    bool CanExtract = true;
    for (int Idx : Mask) {
      unsigned Input = 0;
      if (Idx < 0)
        continue;

      if (Idx >= (int)SrcNumElts) {
        Input = 1;
        Idx -= SrcNumElts;
      }

      // If all the indices come from the same MaskNumElts sized portion of
      // the sources we can use extract. Also make sure the extract wouldn't
      // extract past the end of the source.
      int NewStartIdx = alignDown(Idx, MaskNumElts);
      if (NewStartIdx + MaskNumElts > SrcNumElts ||
          (StartIdx[Input] >= 0 && StartIdx[Input] != NewStartIdx))
        CanExtract = false;
      // Make sure we always update StartIdx as we use it to track if all
      // elements are undef.
      StartIdx[Input] = NewStartIdx;
    }

    if (StartIdx[0] < 0 && StartIdx[1] < 0) {
      setValue(&I, DAG.getUNDEF(VT)); // Vectors are not used.
      return;
    }
    if (CanExtract) {
      // Extract appropriate subvector and generate a vector shuffle
      for (unsigned Input = 0; Input < 2; ++Input) {
        SDValue &Src = Input == 0 ? Src1 : Src2;
        if (StartIdx[Input] < 0)
          Src = DAG.getUNDEF(VT);
        else {
          Src = DAG.getNode(ISD::EXTRACT_SUBVECTOR, DL, VT, Src,
                            DAG.getVectorIdxConstant(StartIdx[Input], DL));
        }
      }

      // Calculate new mask.
      SmallVector<int, 8> MappedOps(Mask.begin(), Mask.end());
      for (int &Idx : MappedOps) {
        if (Idx >= (int)SrcNumElts)
          Idx -= SrcNumElts + StartIdx[1] - MaskNumElts;
        else if (Idx >= 0)
          Idx -= StartIdx[0];
      }

      setValue(&I, DAG.getVectorShuffle(VT, DL, Src1, Src2, MappedOps));
      return;
    }
  }

  // We can't use either concat vectors or extract subvectors so fall back to
  // replacing the shuffle with extract and build vector.
  // to insert and build vector.
  EVT EltVT = VT.getVectorElementType();
  SmallVector<SDValue,8> Ops;
  for (int Idx : Mask) {
    SDValue Res;

    if (Idx < 0) {
      Res = DAG.getUNDEF(EltVT);
    } else {
      SDValue &Src = Idx < (int)SrcNumElts ? Src1 : Src2;
      if (Idx >= (int)SrcNumElts) Idx -= SrcNumElts;

      Res = DAG.getNode(ISD::EXTRACT_VECTOR_ELT, DL, EltVT, Src,
                        DAG.getVectorIdxConstant(Idx, DL));
    }

    Ops.push_back(Res);
  }

  setValue(&I, DAG.getBuildVector(VT, DL, Ops));
}

void SelectionDAGBuilder::visitInsertValue(const User &I) {
  ArrayRef<unsigned> Indices;
  if (const InsertValueInst *IV = dyn_cast<InsertValueInst>(&I))
    Indices = IV->getIndices();
  else
    Indices = cast<ConstantExpr>(&I)->getIndices();

  const Value *Op0 = I.getOperand(0);
  const Value *Op1 = I.getOperand(1);
  Type *AggTy = I.getType();
  Type *ValTy = Op1->getType();
  bool IntoUndef = isa<UndefValue>(Op0);
  bool FromUndef = isa<UndefValue>(Op1);

  unsigned LinearIndex = ComputeLinearIndex(AggTy, Indices);

  const TargetLowering &TLI = DAG.getTargetLoweringInfo();
  SmallVector<EVT, 4> AggValueVTs;
  ComputeValueVTs(TLI, DAG.getDataLayout(), AggTy, AggValueVTs);
  SmallVector<EVT, 4> ValValueVTs;
  ComputeValueVTs(TLI, DAG.getDataLayout(), ValTy, ValValueVTs);

  unsigned NumAggValues = AggValueVTs.size();
  unsigned NumValValues = ValValueVTs.size();
  SmallVector<SDValue, 4> Values(NumAggValues);

  // Ignore an insertvalue that produces an empty object
  if (!NumAggValues) {
    setValue(&I, DAG.getUNDEF(MVT(MVT::Other)));
    return;
  }

  SDValue Agg = getValue(Op0);
  unsigned i = 0;
  // Copy the beginning value(s) from the original aggregate.
  for (; i != LinearIndex; ++i)
    Values[i] = IntoUndef ? DAG.getUNDEF(AggValueVTs[i]) :
                SDValue(Agg.getNode(), Agg.getResNo() + i);
  // Copy values from the inserted value(s).
  if (NumValValues) {
    SDValue Val = getValue(Op1);
    for (; i != LinearIndex + NumValValues; ++i)
      Values[i] = FromUndef ? DAG.getUNDEF(AggValueVTs[i]) :
                  SDValue(Val.getNode(), Val.getResNo() + i - LinearIndex);
  }
  // Copy remaining value(s) from the original aggregate.
  for (; i != NumAggValues; ++i)
    Values[i] = IntoUndef ? DAG.getUNDEF(AggValueVTs[i]) :
                SDValue(Agg.getNode(), Agg.getResNo() + i);

  setValue(&I, DAG.getNode(ISD::MERGE_VALUES, getCurSDLoc(),
                           DAG.getVTList(AggValueVTs), Values));
}

void SelectionDAGBuilder::visitExtractValue(const User &I) {
  ArrayRef<unsigned> Indices;
  if (const ExtractValueInst *EV = dyn_cast<ExtractValueInst>(&I))
    Indices = EV->getIndices();
  else
    Indices = cast<ConstantExpr>(&I)->getIndices();

  const Value *Op0 = I.getOperand(0);
  Type *AggTy = Op0->getType();
  Type *ValTy = I.getType();
  bool OutOfUndef = isa<UndefValue>(Op0);

  unsigned LinearIndex = ComputeLinearIndex(AggTy, Indices);

  const TargetLowering &TLI = DAG.getTargetLoweringInfo();
  SmallVector<EVT, 4> ValValueVTs;
  ComputeValueVTs(TLI, DAG.getDataLayout(), ValTy, ValValueVTs);

  unsigned NumValValues = ValValueVTs.size();

  // Ignore a extractvalue that produces an empty object
  if (!NumValValues) {
    setValue(&I, DAG.getUNDEF(MVT(MVT::Other)));
    return;
  }

  SmallVector<SDValue, 4> Values(NumValValues);

  SDValue Agg = getValue(Op0);
  // Copy out the selected value(s).
  for (unsigned i = LinearIndex; i != LinearIndex + NumValValues; ++i)
    Values[i - LinearIndex] =
      OutOfUndef ?
        DAG.getUNDEF(Agg.getNode()->getValueType(Agg.getResNo() + i)) :
        SDValue(Agg.getNode(), Agg.getResNo() + i);

  setValue(&I, DAG.getNode(ISD::MERGE_VALUES, getCurSDLoc(),
                           DAG.getVTList(ValValueVTs), Values));
}

void SelectionDAGBuilder::visitGetElementPtr(const User &I) {
  Value *Op0 = I.getOperand(0);
  // Note that the pointer operand may be a vector of pointers. Take the scalar
  // element which holds a pointer.
  unsigned AS = Op0->getType()->getScalarType()->getPointerAddressSpace();
  SDValue N = getValue(Op0);
  SDLoc dl = getCurSDLoc();
  auto &TLI = DAG.getTargetLoweringInfo();
  MVT PtrTy = TLI.getPointerTy(DAG.getDataLayout(), AS);
  MVT PtrMemTy = TLI.getPointerMemTy(DAG.getDataLayout(), AS);

  // Normalize Vector GEP - all scalar operands should be converted to the
  // splat vector.
  bool IsVectorGEP = I.getType()->isVectorTy();
  ElementCount VectorElementCount = IsVectorGEP ?
    I.getType()->getVectorElementCount() : ElementCount(0, false);

  if (IsVectorGEP && !N.getValueType().isVector()) {
    LLVMContext &Context = *DAG.getContext();
    EVT VT = EVT::getVectorVT(Context, N.getValueType(), VectorElementCount);
    if (VectorElementCount.Scalable)
      N = DAG.getSplatVector(VT, dl, N);
    else
      N = DAG.getSplatBuildVector(VT, dl, N);
  }

  for (gep_type_iterator GTI = gep_type_begin(&I), E = gep_type_end(&I);
       GTI != E; ++GTI) {
    const Value *Idx = GTI.getOperand();
    if (StructType *StTy = GTI.getStructTypeOrNull()) {
      unsigned Field = cast<Constant>(Idx)->getUniqueInteger().getZExtValue();
      if (Field) {
        // N = N + Offset
        uint64_t Offset = DL->getStructLayout(StTy)->getElementOffset(Field);

        // In an inbounds GEP with an offset that is nonnegative even when
        // interpreted as signed, assume there is no unsigned overflow.
        SDNodeFlags Flags;
        if (int64_t(Offset) >= 0 && cast<GEPOperator>(I).isInBounds())
          Flags.setNoUnsignedWrap(true);

        N = DAG.getNode(ISD::ADD, dl, N.getValueType(), N,
                        DAG.getConstant(Offset, dl, N.getValueType()), Flags);
      }
    } else {
      // IdxSize is the width of the arithmetic according to IR semantics.
      // In SelectionDAG, we may prefer to do arithmetic in a wider bitwidth
      // (and fix up the result later).
      unsigned IdxSize = DAG.getDataLayout().getIndexSizeInBits(AS);
      MVT IdxTy = MVT::getIntegerVT(IdxSize);
      TypeSize ElementSize = DL->getTypeAllocSize(GTI.getIndexedType());
      // We intentionally mask away the high bits here; ElementSize may not
      // fit in IdxTy.
      APInt ElementMul(IdxSize, ElementSize.getKnownMinSize());
      bool ElementScalable = ElementSize.isScalable();

      // If this is a scalar constant or a splat vector of constants,
      // handle it quickly.
      const auto *C = dyn_cast<Constant>(Idx);
      if (C && isa<VectorType>(C->getType()))
        C = C->getSplatValue();

      const auto *CI = dyn_cast_or_null<ConstantInt>(C);
      if (CI && CI->isZero())
        continue;
      if (CI && !ElementScalable) {
        APInt Offs = ElementMul * CI->getValue().sextOrTrunc(IdxSize);
        LLVMContext &Context = *DAG.getContext();
        SDValue OffsVal;
        if (IsVectorGEP)
          OffsVal = DAG.getConstant(
              Offs, dl, EVT::getVectorVT(Context, IdxTy, VectorElementCount));
        else
          OffsVal = DAG.getConstant(Offs, dl, IdxTy);

        // In an inbounds GEP with an offset that is nonnegative even when
        // interpreted as signed, assume there is no unsigned overflow.
        SDNodeFlags Flags;
        if (Offs.isNonNegative() && cast<GEPOperator>(I).isInBounds())
          Flags.setNoUnsignedWrap(true);

        OffsVal = DAG.getSExtOrTrunc(OffsVal, dl, N.getValueType());

        N = DAG.getNode(ISD::ADD, dl, N.getValueType(), N, OffsVal, Flags);
        continue;
      }

      // N = N + Idx * ElementMul;
      SDValue IdxN = getValue(Idx);

      if (!IdxN.getValueType().isVector() && IsVectorGEP) {
        EVT VT = EVT::getVectorVT(*Context, IdxN.getValueType(),
                                  VectorElementCount);
        if (VectorElementCount.Scalable)
          IdxN = DAG.getSplatVector(VT, dl, IdxN);
        else
          IdxN = DAG.getSplatBuildVector(VT, dl, IdxN);
      }

      // If the index is smaller or larger than intptr_t, truncate or extend
      // it.
      IdxN = DAG.getSExtOrTrunc(IdxN, dl, N.getValueType());

      if (ElementScalable) {
        EVT VScaleTy = N.getValueType().getScalarType();
        SDValue VScale = DAG.getNode(
            ISD::VSCALE, dl, VScaleTy,
            DAG.getConstant(ElementMul.getZExtValue(), dl, VScaleTy));
        if (IsVectorGEP)
          VScale = DAG.getSplatVector(N.getValueType(), dl, VScale);
        IdxN = DAG.getNode(ISD::MUL, dl, N.getValueType(), IdxN, VScale);
      } else {
        // If this is a multiply by a power of two, turn it into a shl
        // immediately.  This is a very common case.
        if (ElementMul != 1) {
          if (ElementMul.isPowerOf2()) {
            unsigned Amt = ElementMul.logBase2();
            IdxN = DAG.getNode(ISD::SHL, dl,
                               N.getValueType(), IdxN,
                               DAG.getConstant(Amt, dl, IdxN.getValueType()));
          } else {
            SDValue Scale = DAG.getConstant(ElementMul.getZExtValue(), dl,
                                            IdxN.getValueType());
            IdxN = DAG.getNode(ISD::MUL, dl,
                               N.getValueType(), IdxN, Scale);
          }
        }
      }

      N = DAG.getNode(ISD::ADD, dl,
                      N.getValueType(), N, IdxN);
    }
  }

  if (PtrMemTy != PtrTy && !cast<GEPOperator>(I).isInBounds())
    N = DAG.getPtrExtendInReg(N, dl, PtrMemTy);

  setValue(&I, N);
}

void SelectionDAGBuilder::visitAlloca(const AllocaInst &I) {
  // If this is a fixed sized alloca in the entry block of the function,
  // allocate it statically on the stack.
  if (FuncInfo.StaticAllocaMap.count(&I))
    return;   // getValue will auto-populate this.

  SDLoc dl = getCurSDLoc();
  Type *Ty = I.getAllocatedType();
  const TargetLowering &TLI = DAG.getTargetLoweringInfo();
  auto &DL = DAG.getDataLayout();
<<<<<<< HEAD
  // FIXME: This is a gross hack but it is unclear what do we want
  // to happen here?
  uint64_t TySize = (Ty->isVectorTy() && Ty->getVectorIsScalable())
                        ? 1
                        : DL.getTypeAllocSize(Ty);
  unsigned Align =
      std::max((unsigned)DL.getPrefTypeAlignment(Ty), I.getAlignment());
=======
  uint64_t TySize = DL.getTypeAllocSize(Ty);
  MaybeAlign Alignment = max(DL.getPrefTypeAlign(Ty), I.getAlign());
>>>>>>> f8721f89

  SDValue AllocSize = getValue(I.getArraySize());

  EVT IntPtr = TLI.getPointerTy(DAG.getDataLayout(), DL.getAllocaAddrSpace());
  if (AllocSize.getValueType() != IntPtr)
    AllocSize = DAG.getZExtOrTrunc(AllocSize, dl, IntPtr);

  AllocSize = DAG.getNode(ISD::MUL, dl, IntPtr,
                          AllocSize,
                          DAG.getConstant(TySize, dl, IntPtr));

  // Handle alignment.  If the requested alignment is less than or equal to
  // the stack alignment, ignore it.  If the size is greater than or equal to
  // the stack alignment, we note this in the DYNAMIC_STACKALLOC node.
  Align StackAlign = DAG.getSubtarget().getFrameLowering()->getStackAlign();
  if (Alignment <= StackAlign)
    Alignment = None;

  const uint64_t StackAlignMask = StackAlign.value() - 1U;
  // Round the size of the allocation up to the stack alignment size
  // by add SA-1 to the size. This doesn't overflow because we're computing
  // an address inside an alloca.
  SDNodeFlags Flags;
  Flags.setNoUnsignedWrap(true);
  AllocSize = DAG.getNode(ISD::ADD, dl, AllocSize.getValueType(), AllocSize,
                          DAG.getConstant(StackAlignMask, dl, IntPtr), Flags);

  // Mask out the low bits for alignment purposes.
  AllocSize = DAG.getNode(ISD::AND, dl, AllocSize.getValueType(), AllocSize,
                          DAG.getConstant(~StackAlignMask, dl, IntPtr));

  SDValue Ops[] = {
      getRoot(), AllocSize,
      DAG.getConstant(Alignment ? Alignment->value() : 0, dl, IntPtr)};
  SDVTList VTs = DAG.getVTList(AllocSize.getValueType(), MVT::Other);
  SDValue DSA = DAG.getNode(ISD::DYNAMIC_STACKALLOC, dl, VTs, Ops);
  setValue(&I, DSA);
  DAG.setRoot(DSA.getValue(1));

  assert(FuncInfo.MF->getFrameInfo().hasVarSizedObjects());
}

void SelectionDAGBuilder::visitLoad(const LoadInst &I) {
  if (I.isAtomic())
    return visitAtomicLoad(I);

  const TargetLowering &TLI = DAG.getTargetLoweringInfo();
  const Value *SV = I.getOperand(0);
  if (TLI.supportSwiftError()) {
    // Swifterror values can come from either a function parameter with
    // swifterror attribute or an alloca with swifterror attribute.
    if (const Argument *Arg = dyn_cast<Argument>(SV)) {
      if (Arg->hasSwiftErrorAttr())
        return visitLoadFromSwiftError(I);
    }

    if (const AllocaInst *Alloca = dyn_cast<AllocaInst>(SV)) {
      if (Alloca->isSwiftError())
        return visitLoadFromSwiftError(I);
    }
  }

  SDValue Ptr = getValue(SV);

  Type *Ty = I.getType();
  unsigned Alignment = I.getAlignment();

  AAMDNodes AAInfo;
  I.getAAMetadata(AAInfo);
  const MDNode *Ranges = I.getMetadata(LLVMContext::MD_range);

  SmallVector<EVT, 4> ValueVTs, MemVTs;
  SmallVector<uint64_t, 4> Offsets;
  ComputeValueVTs(TLI, DAG.getDataLayout(), Ty, ValueVTs, &MemVTs, &Offsets);
  unsigned NumValues = ValueVTs.size();
  if (NumValues == 0)
    return;

  bool isVolatile = I.isVolatile();

  SDValue Root;
  bool ConstantMemory = false;
  if (isVolatile)
    // Serialize volatile loads with other side effects.
    Root = getRoot();
  else if (NumValues > MaxParallelChains)
    Root = getMemoryRoot();
  else if (AA && AA->pointsToConstantMemory(MemoryLocation(
                     SV,
                     Ty->isVectorTy() && Ty->getVectorIsScalable()
                         ? LocationSize::unknown()
                         : LocationSize::precise(
                               DAG.getDataLayout().getTypeStoreSize(Ty)),
                     AAInfo))) {
    // Do not serialize (non-volatile) loads of constant memory with anything.
    Root = DAG.getEntryNode();
    ConstantMemory = true;
  } else {
    // Do not serialize non-volatile loads against each other.
    Root = DAG.getRoot();
  }

  SDLoc dl = getCurSDLoc();

  if (isVolatile)
    Root = TLI.prepareVolatileOrAtomicLoad(Root, dl, DAG);

  // An aggregate load cannot wrap around the address space, so offsets to its
  // parts don't wrap either.
  SDNodeFlags Flags;
  Flags.setNoUnsignedWrap(true);

  SmallVector<SDValue, 4> Values(NumValues);
  SmallVector<SDValue, 4> Chains(std::min(MaxParallelChains, NumValues));
  EVT PtrVT = Ptr.getValueType();

  MachineMemOperand::Flags MMOFlags
    = TLI.getLoadMemOperandFlags(I, DAG.getDataLayout());

  unsigned ChainI = 0;
  for (unsigned i = 0; i != NumValues; ++i, ++ChainI) {
    // Serializing loads here may result in excessive register pressure, and
    // TokenFactor places arbitrary choke points on the scheduler. SD scheduling
    // could recover a bit by hoisting nodes upward in the chain by recognizing
    // they are side-effect free or do not alias. The optimizer should really
    // avoid this case by converting large object/array copies to llvm.memcpy
    // (MaxParallelChains should always remain as failsafe).
    if (ChainI == MaxParallelChains) {
      assert(PendingLoads.empty() && "PendingLoads must be serialized first");
      SDValue Chain = DAG.getNode(ISD::TokenFactor, dl, MVT::Other,
                                  makeArrayRef(Chains.data(), ChainI));
      Root = Chain;
      ChainI = 0;
    }
    SDValue A = DAG.getNode(ISD::ADD, dl,
                            PtrVT, Ptr,
                            DAG.getConstant(Offsets[i], dl, PtrVT),
                            Flags);

    SDValue L = DAG.getLoad(MemVTs[i], dl, Root, A,
                            MachinePointerInfo(SV, Offsets[i]), Alignment,
                            MMOFlags, AAInfo, Ranges);
    Chains[ChainI] = L.getValue(1);

    if (MemVTs[i] != ValueVTs[i])
      L = DAG.getZExtOrTrunc(L, dl, ValueVTs[i]);

    Values[i] = L;
  }

  if (!ConstantMemory) {
    SDValue Chain = DAG.getNode(ISD::TokenFactor, dl, MVT::Other,
                                makeArrayRef(Chains.data(), ChainI));
    if (isVolatile)
      DAG.setRoot(Chain);
    else
      PendingLoads.push_back(Chain);
  }

  setValue(&I, DAG.getNode(ISD::MERGE_VALUES, dl,
                           DAG.getVTList(ValueVTs), Values));
}

void SelectionDAGBuilder::visitStoreToSwiftError(const StoreInst &I) {
  assert(DAG.getTargetLoweringInfo().supportSwiftError() &&
         "call visitStoreToSwiftError when backend supports swifterror");

  SmallVector<EVT, 4> ValueVTs;
  SmallVector<uint64_t, 4> Offsets;
  const Value *SrcV = I.getOperand(0);
  ComputeValueVTs(DAG.getTargetLoweringInfo(), DAG.getDataLayout(),
                  SrcV->getType(), ValueVTs, &Offsets);
  assert(ValueVTs.size() == 1 && Offsets[0] == 0 &&
         "expect a single EVT for swifterror");

  SDValue Src = getValue(SrcV);
  // Create a virtual register, then update the virtual register.
  Register VReg =
      SwiftError.getOrCreateVRegDefAt(&I, FuncInfo.MBB, I.getPointerOperand());
  // Chain, DL, Reg, N or Chain, DL, Reg, N, Glue
  // Chain can be getRoot or getControlRoot.
  SDValue CopyNode = DAG.getCopyToReg(getRoot(), getCurSDLoc(), VReg,
                                      SDValue(Src.getNode(), Src.getResNo()));
  DAG.setRoot(CopyNode);
}

void SelectionDAGBuilder::visitLoadFromSwiftError(const LoadInst &I) {
  assert(DAG.getTargetLoweringInfo().supportSwiftError() &&
         "call visitLoadFromSwiftError when backend supports swifterror");

  assert(!I.isVolatile() &&
         !I.hasMetadata(LLVMContext::MD_nontemporal) &&
         !I.hasMetadata(LLVMContext::MD_invariant_load) &&
         "Support volatile, non temporal, invariant for load_from_swift_error");

  const Value *SV = I.getOperand(0);
  Type *Ty = I.getType();
  AAMDNodes AAInfo;
  I.getAAMetadata(AAInfo);
  assert(
      (!AA ||
       !AA->pointsToConstantMemory(MemoryLocation(
           SV, LocationSize::precise(DAG.getDataLayout().getTypeStoreSize(Ty)),
           AAInfo))) &&
      "load_from_swift_error should not be constant memory");

  SmallVector<EVT, 4> ValueVTs;
  SmallVector<uint64_t, 4> Offsets;
  ComputeValueVTs(DAG.getTargetLoweringInfo(), DAG.getDataLayout(), Ty,
                  ValueVTs, &Offsets);
  assert(ValueVTs.size() == 1 && Offsets[0] == 0 &&
         "expect a single EVT for swifterror");

  // Chain, DL, Reg, VT, Glue or Chain, DL, Reg, VT
  SDValue L = DAG.getCopyFromReg(
      getRoot(), getCurSDLoc(),
      SwiftError.getOrCreateVRegUseAt(&I, FuncInfo.MBB, SV), ValueVTs[0]);

  setValue(&I, L);
}

void SelectionDAGBuilder::visitStore(const StoreInst &I) {
  if (I.isAtomic())
    return visitAtomicStore(I);

  const Value *SrcV = I.getOperand(0);
  const Value *PtrV = I.getOperand(1);

  const TargetLowering &TLI = DAG.getTargetLoweringInfo();
  if (TLI.supportSwiftError()) {
    // Swifterror values can come from either a function parameter with
    // swifterror attribute or an alloca with swifterror attribute.
    if (const Argument *Arg = dyn_cast<Argument>(PtrV)) {
      if (Arg->hasSwiftErrorAttr())
        return visitStoreToSwiftError(I);
    }

    if (const AllocaInst *Alloca = dyn_cast<AllocaInst>(PtrV)) {
      if (Alloca->isSwiftError())
        return visitStoreToSwiftError(I);
    }
  }

  SmallVector<EVT, 4> ValueVTs, MemVTs;
  SmallVector<uint64_t, 4> Offsets;
  ComputeValueVTs(DAG.getTargetLoweringInfo(), DAG.getDataLayout(),
                  SrcV->getType(), ValueVTs, &MemVTs, &Offsets);
  unsigned NumValues = ValueVTs.size();
  if (NumValues == 0)
    return;

  // Get the lowered operands. Note that we do this after
  // checking if NumResults is zero, because with zero results
  // the operands won't have values in the map.
  SDValue Src = getValue(SrcV);
  SDValue Ptr = getValue(PtrV);

  SDValue Root = I.isVolatile() ? getRoot() : getMemoryRoot();
  SmallVector<SDValue, 4> Chains(std::min(MaxParallelChains, NumValues));
  SDLoc dl = getCurSDLoc();
  unsigned Alignment = I.getAlignment();
  AAMDNodes AAInfo;
  I.getAAMetadata(AAInfo);

  auto MMOFlags = TLI.getStoreMemOperandFlags(I, DAG.getDataLayout());

  // An aggregate load cannot wrap around the address space, so offsets to its
  // parts don't wrap either.
  SDNodeFlags Flags;
  Flags.setNoUnsignedWrap(true);

  unsigned ChainI = 0;
  for (unsigned i = 0; i != NumValues; ++i, ++ChainI) {
    // See visitLoad comments.
    if (ChainI == MaxParallelChains) {
      SDValue Chain = DAG.getNode(ISD::TokenFactor, dl, MVT::Other,
                                  makeArrayRef(Chains.data(), ChainI));
      Root = Chain;
      ChainI = 0;
    }
    SDValue Add = DAG.getMemBasePlusOffset(Ptr, Offsets[i], dl, Flags);
    SDValue Val = SDValue(Src.getNode(), Src.getResNo() + i);
    if (MemVTs[i] != ValueVTs[i])
      Val = DAG.getPtrExtOrTrunc(Val, dl, MemVTs[i]);
    SDValue St =
        DAG.getStore(Root, dl, Val, Add, MachinePointerInfo(PtrV, Offsets[i]),
                     Alignment, MMOFlags, AAInfo);
    Chains[ChainI] = St;
  }

  SDValue StoreNode = DAG.getNode(ISD::TokenFactor, dl, MVT::Other,
                                  makeArrayRef(Chains.data(), ChainI));
  DAG.setRoot(StoreNode);
}

void SelectionDAGBuilder::visitMaskedStore(const CallInst &I,
                                           bool IsCompressing) {
  SDLoc sdl = getCurSDLoc();

  auto getMaskedStoreOps = [&](Value* &Ptr, Value* &Mask, Value* &Src0,
                           unsigned& Alignment) {
    // llvm.masked.store.*(Src0, Ptr, alignment, Mask)
    Src0 = I.getArgOperand(0);
    Ptr = I.getArgOperand(1);
    Alignment = cast<ConstantInt>(I.getArgOperand(2))->getZExtValue();
    Mask = I.getArgOperand(3);
  };
  auto getCompressingStoreOps = [&](Value* &Ptr, Value* &Mask, Value* &Src0,
                           unsigned& Alignment) {
    // llvm.masked.compressstore.*(Src0, Ptr, Mask)
    Src0 = I.getArgOperand(0);
    Ptr = I.getArgOperand(1);
    Mask = I.getArgOperand(2);
    Alignment = 0;
  };

  Value  *PtrOperand, *MaskOperand, *Src0Operand;
  unsigned Alignment;
  if (IsCompressing)
    getCompressingStoreOps(PtrOperand, MaskOperand, Src0Operand, Alignment);
  else
    getMaskedStoreOps(PtrOperand, MaskOperand, Src0Operand, Alignment);

  SDValue Ptr = getValue(PtrOperand);
  SDValue Src0 = getValue(Src0Operand);
  SDValue Mask = getValue(MaskOperand);
  SDValue Offset = DAG.getUNDEF(Ptr.getValueType());

  EVT VT = Src0.getValueType();
  if (!Alignment)
    Alignment = DAG.getEVTAlignment(VT);

  AAMDNodes AAInfo;
  I.getAAMetadata(AAInfo);

  MachineMemOperand *MMO =
    DAG.getMachineFunction().
    getMachineMemOperand(MachinePointerInfo(PtrOperand),
                          MachineMemOperand::MOStore,
                          // TODO: Make MachineMemOperands aware of scalable
                          // vectors.
                          VT.getStoreSize().getKnownMinSize(),
                          Alignment, AAInfo);
  SDValue StoreNode =
      DAG.getMaskedStore(getMemoryRoot(), sdl, Src0, Ptr, Offset, Mask, VT, MMO,
                         ISD::UNINDEXED, false /* Truncating */, IsCompressing);
  DAG.setRoot(StoreNode);
  setValue(&I, StoreNode);
}

// Get a uniform base for the Gather/Scatter intrinsic.
// The first argument of the Gather/Scatter intrinsic is a vector of pointers.
// We try to represent it as a base pointer + vector of indices.
// Usually, the vector of pointers comes from a 'getelementptr' instruction.
// The first operand of the GEP may be a single pointer or a vector of pointers
// Example:
//   %gep.ptr = getelementptr i32, <8 x i32*> %vptr, <8 x i32> %ind
//  or
//   %gep.ptr = getelementptr i32, i32* %ptr,        <8 x i32> %ind
// %res = call <8 x i32> @llvm.masked.gather.v8i32(<8 x i32*> %gep.ptr, ..
//
// When the first GEP operand is a single pointer - it is the uniform base we
// are looking for. If first operand of the GEP is a splat vector - we
// extract the splat value and use it as a uniform base.
// In all other cases the function returns 'false'.
static bool getUniformBase(const Value *Ptr, SDValue &Base, SDValue &Index,
                           ISD::MemIndexType &IndexType, SDValue &Scale,
                           SelectionDAGBuilder *SDB) {
  SelectionDAG& DAG = SDB->DAG;
  LLVMContext &Context = *DAG.getContext();

  assert(Ptr->getType()->isVectorTy() && "Uexpected pointer type");
  const GetElementPtrInst *GEP = dyn_cast<GetElementPtrInst>(Ptr);
  if (!GEP)
    return false;

  const Value *BasePtr = GEP->getPointerOperand();
  if (BasePtr->getType()->isVectorTy()) {
    BasePtr = getSplatValue(BasePtr);
    if (!BasePtr)
      return false;
  }

  unsigned FinalIndex = GEP->getNumOperands() - 1;
  Value *IndexVal = GEP->getOperand(FinalIndex);
  gep_type_iterator GTI = gep_type_begin(*GEP);

  // Ensure all the other indices are 0.
  for (unsigned i = 1; i < FinalIndex; ++i, ++GTI) {
    auto *C = dyn_cast<Constant>(GEP->getOperand(i));
    if (!C)
      return false;
    if (isa<VectorType>(C->getType()))
      C = C->getSplatValue();
    auto *CI = dyn_cast_or_null<ConstantInt>(C);
    if (!CI || !CI->isZero())
      return false;
  }

  // The operands of the GEP may be defined in another basic block.
  // In this case we'll not find nodes for the operands.
  if (!SDB->findValue(BasePtr))
    return false;
  Constant *C = dyn_cast<Constant>(IndexVal);
  if (!C && !SDB->findValue(IndexVal))
    return false;

  const TargetLowering &TLI = DAG.getTargetLoweringInfo();
  const DataLayout &DL = DAG.getDataLayout();
  StructType *STy = GTI.getStructTypeOrNull();

  if (STy) {
    const StructLayout *SL = DL.getStructLayout(STy);
    unsigned Field = cast<Constant>(IndexVal)->getUniqueInteger().getZExtValue();
    Scale = DAG.getTargetConstant(1, SDB->getCurSDLoc(), TLI.getPointerTy(DL));
    Index = DAG.getConstant(SL->getElementOffset(Field),
                            SDB->getCurSDLoc(), TLI.getPointerTy(DL));
  } else {
    Scale = DAG.getTargetConstant(
                DL.getTypeAllocSize(GEP->getResultElementType()),
                SDB->getCurSDLoc(), TLI.getPointerTy(DL));
    Index = SDB->getValue(IndexVal);
  }
  Base = SDB->getValue(BasePtr);
  IndexType = ISD::SIGNED_SCALED;

  if (STy || !Index.getValueType().isVector()) {
    unsigned GEPWidth = GEP->getType()->getVectorNumElements();
    EVT VT = EVT::getVectorVT(Context, Index.getValueType(), GEPWidth);
    Index = DAG.getSplatBuildVector(VT, SDLoc(Index), Index);
  }
  return true;
}

void SelectionDAGBuilder::visitMaskedScatter(const CallInst &I) {
  SDLoc sdl = getCurSDLoc();

  // llvm.masked.scatter.*(Src0, Ptrs, alignment, Mask)
  const Value *Ptr = I.getArgOperand(1);
  SDValue Src0 = getValue(I.getArgOperand(0));
  SDValue Mask = getValue(I.getArgOperand(3));
  EVT VT = Src0.getValueType();
  unsigned Alignment = (cast<ConstantInt>(I.getArgOperand(2)))->getZExtValue();
  if (!Alignment)
    Alignment = DAG.getEVTAlignment(VT);
  const TargetLowering &TLI = DAG.getTargetLoweringInfo();

  AAMDNodes AAInfo;
  I.getAAMetadata(AAInfo);

  SDValue Base;
  SDValue Index;
  ISD::MemIndexType IndexType;
  SDValue Scale;
  bool UniformBase = getUniformBase(Ptr, Base, Index, IndexType, Scale, this);

  unsigned AS = Ptr->getType()->getScalarType()->getPointerAddressSpace();
  MachineMemOperand *MMO = DAG.getMachineFunction().
    getMachineMemOperand(MachinePointerInfo(AS),
                         MachineMemOperand::MOStore,
                         // TODO: Make MachineMemOperands aware of scalable
                         // vectors.
                         MemoryLocation::UnknownSize,
                         Alignment, AAInfo);
  if (!UniformBase) {
    Base = DAG.getConstant(0, sdl, TLI.getPointerTy(DAG.getDataLayout()));
    Index = getValue(Ptr);
    IndexType = ISD::SIGNED_SCALED;
    Scale = DAG.getTargetConstant(1, sdl, TLI.getPointerTy(DAG.getDataLayout()));
  }
  SDValue Ops[] = { getMemoryRoot(), Src0, Mask, Base, Index, Scale };
  SDValue Scatter = DAG.getMaskedScatter(DAG.getVTList(MVT::Other), VT, sdl,
                                         Ops, MMO, IndexType);
  DAG.setRoot(Scatter);
  setValue(&I, Scatter);
}

void SelectionDAGBuilder::visitMaskedLoad(const CallInst &I, bool IsExpanding) {
  SDLoc sdl = getCurSDLoc();

  auto getMaskedLoadOps = [&](Value* &Ptr, Value* &Mask, Value* &Src0,
                           unsigned& Alignment) {
    // @llvm.masked.load.*(Ptr, alignment, Mask, Src0)
    Ptr = I.getArgOperand(0);
    Alignment = cast<ConstantInt>(I.getArgOperand(1))->getZExtValue();
    Mask = I.getArgOperand(2);
    Src0 = I.getArgOperand(3);
  };
  auto getExpandingLoadOps = [&](Value* &Ptr, Value* &Mask, Value* &Src0,
                           unsigned& Alignment) {
    // @llvm.masked.expandload.*(Ptr, Mask, Src0)
    Ptr = I.getArgOperand(0);
    Alignment = 0;
    Mask = I.getArgOperand(1);
    Src0 = I.getArgOperand(2);
  };

  Value  *PtrOperand, *MaskOperand, *Src0Operand;
  unsigned Alignment;
  if (IsExpanding)
    getExpandingLoadOps(PtrOperand, MaskOperand, Src0Operand, Alignment);
  else
    getMaskedLoadOps(PtrOperand, MaskOperand, Src0Operand, Alignment);

  SDValue Ptr = getValue(PtrOperand);
  SDValue Src0 = getValue(Src0Operand);
  SDValue Mask = getValue(MaskOperand);
  SDValue Offset = DAG.getUNDEF(Ptr.getValueType());

  EVT VT = Src0.getValueType();
  if (!Alignment)
    Alignment = DAG.getEVTAlignment(VT);

  AAMDNodes AAInfo;
  I.getAAMetadata(AAInfo);
  const MDNode *Ranges = I.getMetadata(LLVMContext::MD_range);

  // Do not serialize masked loads of constant memory with anything.
  MemoryLocation ML;
  if (VT.isScalableVector())
    ML = MemoryLocation(PtrOperand);
  else
    ML = MemoryLocation(PtrOperand, LocationSize::precise(
                           DAG.getDataLayout().getTypeStoreSize(I.getType())),
                           AAInfo);
  bool AddToChain = !AA || !AA->pointsToConstantMemory(ML);

  SDValue InChain = AddToChain ? DAG.getRoot() : DAG.getEntryNode();

  MachineMemOperand *MMO =
    DAG.getMachineFunction().
    getMachineMemOperand(MachinePointerInfo(PtrOperand),
                          MachineMemOperand::MOLoad,
                          // TODO: Make MachineMemOperands aware of scalable
                          // vectors.
                          VT.getStoreSize().getKnownMinSize(),
                          Alignment, AAInfo, Ranges);

  SDValue Load =
      DAG.getMaskedLoad(VT, sdl, InChain, Ptr, Offset, Mask, Src0, VT, MMO,
                        ISD::UNINDEXED, ISD::NON_EXTLOAD, IsExpanding);
  if (AddToChain)
    PendingLoads.push_back(Load.getValue(1));
  setValue(&I, Load);
}

void SelectionDAGBuilder::visitMaskedGather(const CallInst &I) {
  SDLoc sdl = getCurSDLoc();

  // @llvm.masked.gather.*(Ptrs, alignment, Mask, Src0)
  const Value *Ptr = I.getArgOperand(0);
  SDValue Src0 = getValue(I.getArgOperand(3));
  SDValue Mask = getValue(I.getArgOperand(2));

  const TargetLowering &TLI = DAG.getTargetLoweringInfo();
  EVT VT = TLI.getValueType(DAG.getDataLayout(), I.getType());
  unsigned Alignment = (cast<ConstantInt>(I.getArgOperand(1)))->getZExtValue();
  if (!Alignment)
    Alignment = DAG.getEVTAlignment(VT);

  AAMDNodes AAInfo;
  I.getAAMetadata(AAInfo);
  const MDNode *Ranges = I.getMetadata(LLVMContext::MD_range);

  SDValue Root = DAG.getRoot();
  SDValue Base;
  SDValue Index;
  ISD::MemIndexType IndexType;
  SDValue Scale;
  bool UniformBase = getUniformBase(Ptr, Base, Index, IndexType, Scale, this);
  unsigned AS = Ptr->getType()->getScalarType()->getPointerAddressSpace();
  MachineMemOperand *MMO =
    DAG.getMachineFunction().
    getMachineMemOperand(MachinePointerInfo(AS),
                         MachineMemOperand::MOLoad,
                         // TODO: Make MachineMemOperands aware of scalable
                         // vectors.
                         MemoryLocation::UnknownSize,
                         Alignment, AAInfo, Ranges);

  if (!UniformBase) {
    Base = DAG.getConstant(0, sdl, TLI.getPointerTy(DAG.getDataLayout()));
    Index = getValue(Ptr);
    IndexType = ISD::SIGNED_SCALED;
    Scale = DAG.getTargetConstant(1, sdl, TLI.getPointerTy(DAG.getDataLayout()));
  }
  SDValue Ops[] = { Root, Src0, Mask, Base, Index, Scale };
  SDValue Gather = DAG.getMaskedGather(DAG.getVTList(VT, MVT::Other), VT, sdl,
                                       Ops, MMO, IndexType);

  PendingLoads.push_back(Gather.getValue(1));
  setValue(&I, Gather);
}

void SelectionDAGBuilder::visitAtomicCmpXchg(const AtomicCmpXchgInst &I) {
  SDLoc dl = getCurSDLoc();
  AtomicOrdering SuccessOrdering = I.getSuccessOrdering();
  AtomicOrdering FailureOrdering = I.getFailureOrdering();
  SyncScope::ID SSID = I.getSyncScopeID();

  SDValue InChain = getRoot();

  MVT MemVT = getValue(I.getCompareOperand()).getSimpleValueType();
  SDVTList VTs = DAG.getVTList(MemVT, MVT::i1, MVT::Other);

  auto Alignment = DAG.getEVTAlignment(MemVT);
  const TargetLowering &TLI = DAG.getTargetLoweringInfo();
  auto Flags = TLI.getAtomicMemOperandFlags(I, DAG.getDataLayout());

  MachineFunction &MF = DAG.getMachineFunction();
  MachineMemOperand *MMO =
    MF.getMachineMemOperand(MachinePointerInfo(I.getPointerOperand()),
                            Flags, MemVT.getStoreSize(), Alignment,
                            AAMDNodes(), nullptr, SSID, SuccessOrdering,
                            FailureOrdering);

  SDValue L = DAG.getAtomicCmpSwap(ISD::ATOMIC_CMP_SWAP_WITH_SUCCESS,
                                   dl, MemVT, VTs, InChain,
                                   getValue(I.getPointerOperand()),
                                   getValue(I.getCompareOperand()),
                                   getValue(I.getNewValOperand()), MMO);

  SDValue OutChain = L.getValue(2);

  setValue(&I, L);
  DAG.setRoot(OutChain);
}

void SelectionDAGBuilder::visitAtomicRMW(const AtomicRMWInst &I) {
  SDLoc dl = getCurSDLoc();
  ISD::NodeType NT;
  switch (I.getOperation()) {
  default: llvm_unreachable("Unknown atomicrmw operation");
  case AtomicRMWInst::Xchg: NT = ISD::ATOMIC_SWAP; break;
  case AtomicRMWInst::Add:  NT = ISD::ATOMIC_LOAD_ADD; break;
  case AtomicRMWInst::Sub:  NT = ISD::ATOMIC_LOAD_SUB; break;
  case AtomicRMWInst::And:  NT = ISD::ATOMIC_LOAD_AND; break;
  case AtomicRMWInst::Nand: NT = ISD::ATOMIC_LOAD_NAND; break;
  case AtomicRMWInst::Or:   NT = ISD::ATOMIC_LOAD_OR; break;
  case AtomicRMWInst::Xor:  NT = ISD::ATOMIC_LOAD_XOR; break;
  case AtomicRMWInst::Max:  NT = ISD::ATOMIC_LOAD_MAX; break;
  case AtomicRMWInst::Min:  NT = ISD::ATOMIC_LOAD_MIN; break;
  case AtomicRMWInst::UMax: NT = ISD::ATOMIC_LOAD_UMAX; break;
  case AtomicRMWInst::UMin: NT = ISD::ATOMIC_LOAD_UMIN; break;
  case AtomicRMWInst::FAdd: NT = ISD::ATOMIC_LOAD_FADD; break;
  case AtomicRMWInst::FSub: NT = ISD::ATOMIC_LOAD_FSUB; break;
  }
  AtomicOrdering Ordering = I.getOrdering();
  SyncScope::ID SSID = I.getSyncScopeID();

  SDValue InChain = getRoot();

  auto MemVT = getValue(I.getValOperand()).getSimpleValueType();
  auto Alignment = DAG.getEVTAlignment(MemVT);
  const TargetLowering &TLI = DAG.getTargetLoweringInfo();
  auto Flags = TLI.getAtomicMemOperandFlags(I, DAG.getDataLayout());

  MachineFunction &MF = DAG.getMachineFunction();
  MachineMemOperand *MMO =
    MF.getMachineMemOperand(MachinePointerInfo(I.getPointerOperand()), Flags,
                            MemVT.getStoreSize(), Alignment, AAMDNodes(),
                            nullptr, SSID, Ordering);

  SDValue L =
    DAG.getAtomic(NT, dl, MemVT, InChain,
                  getValue(I.getPointerOperand()), getValue(I.getValOperand()),
                  MMO);

  SDValue OutChain = L.getValue(1);

  setValue(&I, L);
  DAG.setRoot(OutChain);
}

void SelectionDAGBuilder::visitFence(const FenceInst &I) {
  SDLoc dl = getCurSDLoc();
  const TargetLowering &TLI = DAG.getTargetLoweringInfo();
  SDValue Ops[3];
  Ops[0] = getRoot();
  Ops[1] = DAG.getTargetConstant((unsigned)I.getOrdering(), dl,
                                 TLI.getFenceOperandTy(DAG.getDataLayout()));
  Ops[2] = DAG.getTargetConstant(I.getSyncScopeID(), dl,
                                 TLI.getFenceOperandTy(DAG.getDataLayout()));
  DAG.setRoot(DAG.getNode(ISD::ATOMIC_FENCE, dl, MVT::Other, Ops));
}

void SelectionDAGBuilder::visitAtomicLoad(const LoadInst &I) {
  SDLoc dl = getCurSDLoc();
  AtomicOrdering Order = I.getOrdering();
  SyncScope::ID SSID = I.getSyncScopeID();

  SDValue InChain = getRoot();

  const TargetLowering &TLI = DAG.getTargetLoweringInfo();
  EVT VT = TLI.getValueType(DAG.getDataLayout(), I.getType());
  EVT MemVT = TLI.getMemValueType(DAG.getDataLayout(), I.getType());

  if (!TLI.supportsUnalignedAtomics() &&
      I.getAlignment() < MemVT.getSizeInBits() / 8)
    report_fatal_error("Cannot generate unaligned atomic load");

  auto Flags = TLI.getLoadMemOperandFlags(I, DAG.getDataLayout());

  MachineMemOperand *MMO =
      DAG.getMachineFunction().
      getMachineMemOperand(MachinePointerInfo(I.getPointerOperand()),
                           Flags, MemVT.getStoreSize(),
                           I.getAlignment() ? I.getAlignment() :
                                              DAG.getEVTAlignment(MemVT),
                           AAMDNodes(), nullptr, SSID, Order);

  InChain = TLI.prepareVolatileOrAtomicLoad(InChain, dl, DAG);

  SDValue Ptr = getValue(I.getPointerOperand());

  if (TLI.lowerAtomicLoadAsLoadSDNode(I)) {
    // TODO: Once this is better exercised by tests, it should be merged with
    // the normal path for loads to prevent future divergence.
    SDValue L = DAG.getLoad(MemVT, dl, InChain, Ptr, MMO);
    if (MemVT != VT)
      L = DAG.getPtrExtOrTrunc(L, dl, VT);

    setValue(&I, L);
    SDValue OutChain = L.getValue(1);
    if (!I.isUnordered())
      DAG.setRoot(OutChain);
    else
      PendingLoads.push_back(OutChain);
    return;
  }
  
  SDValue L = DAG.getAtomic(ISD::ATOMIC_LOAD, dl, MemVT, MemVT, InChain,
                            Ptr, MMO);

  SDValue OutChain = L.getValue(1);
  if (MemVT != VT)
    L = DAG.getPtrExtOrTrunc(L, dl, VT);

  setValue(&I, L);
  DAG.setRoot(OutChain);
}

void SelectionDAGBuilder::visitAtomicStore(const StoreInst &I) {
  SDLoc dl = getCurSDLoc();

  AtomicOrdering Ordering = I.getOrdering();
  SyncScope::ID SSID = I.getSyncScopeID();

  SDValue InChain = getRoot();

  const TargetLowering &TLI = DAG.getTargetLoweringInfo();
  EVT MemVT =
      TLI.getMemValueType(DAG.getDataLayout(), I.getValueOperand()->getType());

  if (I.getAlignment() < MemVT.getSizeInBits() / 8)
    report_fatal_error("Cannot generate unaligned atomic store");

  auto Flags = TLI.getStoreMemOperandFlags(I, DAG.getDataLayout());

  MachineFunction &MF = DAG.getMachineFunction();
  MachineMemOperand *MMO =
    MF.getMachineMemOperand(MachinePointerInfo(I.getPointerOperand()), Flags,
                            MemVT.getStoreSize(), I.getAlignment(), AAMDNodes(),
                            nullptr, SSID, Ordering);

  SDValue Val = getValue(I.getValueOperand());
  if (Val.getValueType() != MemVT)
    Val = DAG.getPtrExtOrTrunc(Val, dl, MemVT);
  SDValue Ptr = getValue(I.getPointerOperand());

  if (TLI.lowerAtomicStoreAsStoreSDNode(I)) {
    // TODO: Once this is better exercised by tests, it should be merged with
    // the normal path for stores to prevent future divergence.
    SDValue S = DAG.getStore(InChain, dl, Val, Ptr, MMO);
    DAG.setRoot(S);
    return;
  }
  SDValue OutChain = DAG.getAtomic(ISD::ATOMIC_STORE, dl, MemVT, InChain,
                                   Ptr, Val, MMO);


  DAG.setRoot(OutChain);
}

/// visitTargetIntrinsic - Lower a call of a target intrinsic to an INTRINSIC
/// node.
void SelectionDAGBuilder::visitTargetIntrinsic(const CallInst &I,
                                               unsigned Intrinsic) {
  // Ignore the callsite's attributes. A specific call site may be marked with
  // readnone, but the lowering code will expect the chain based on the
  // definition.
  const Function *F = I.getCalledFunction();
  bool HasChain = !F->doesNotAccessMemory();
  bool OnlyLoad = HasChain && F->onlyReadsMemory();

  // Build the operand list.
  SmallVector<SDValue, 8> Ops;
  if (HasChain) {  // If this intrinsic has side-effects, chainify it.
    if (OnlyLoad) {
      // We don't need to serialize loads against other loads.
      Ops.push_back(DAG.getRoot());
    } else {
      Ops.push_back(getRoot());
    }
  }

  // Info is set by getTgtMemInstrinsic
  TargetLowering::IntrinsicInfo Info;
  const TargetLowering &TLI = DAG.getTargetLoweringInfo();
  bool IsTgtIntrinsic = TLI.getTgtMemIntrinsic(Info, I,
                                               DAG.getMachineFunction(),
                                               Intrinsic);

  // Add the intrinsic ID as an integer operand if it's not a target intrinsic.
  if (!IsTgtIntrinsic || Info.opc == ISD::INTRINSIC_VOID ||
      Info.opc == ISD::INTRINSIC_W_CHAIN)
    Ops.push_back(DAG.getTargetConstant(Intrinsic, getCurSDLoc(),
                                        TLI.getPointerTy(DAG.getDataLayout())));

  // Add all operands of the call to the operand list.
  for (unsigned i = 0, e = I.getNumArgOperands(); i != e; ++i) {
    const Value *Arg = I.getArgOperand(i);
    if (!I.paramHasAttr(i, Attribute::ImmArg)) {
      Ops.push_back(getValue(Arg));
      continue;
    }

    // Use TargetConstant instead of a regular constant for immarg.
    EVT VT = TLI.getValueType(*DL, Arg->getType(), true);
    if (const ConstantInt *CI = dyn_cast<ConstantInt>(Arg)) {
      assert(CI->getBitWidth() <= 64 &&
             "large intrinsic immediates not handled");
      Ops.push_back(DAG.getTargetConstant(*CI, SDLoc(), VT));
    } else {
      Ops.push_back(
          DAG.getTargetConstantFP(*cast<ConstantFP>(Arg), SDLoc(), VT));
    }
  }

  SmallVector<EVT, 4> ValueVTs;
  ComputeValueVTs(TLI, DAG.getDataLayout(), I.getType(), ValueVTs);

  if (HasChain)
    ValueVTs.push_back(MVT::Other);

  SDVTList VTs = DAG.getVTList(ValueVTs);

  // Create the node.
  SDValue Result;
  if (IsTgtIntrinsic) {
    // This is target intrinsic that touches memory
    AAMDNodes AAInfo;
    I.getAAMetadata(AAInfo);
    Result = DAG.getMemIntrinsicNode(
        Info.opc, getCurSDLoc(), VTs, Ops, Info.memVT,
        MachinePointerInfo(Info.ptrVal, Info.offset),
        Info.align ? Info.align->value() : 0, Info.flags, Info.size, AAInfo);
  } else if (!HasChain) {
    Result = DAG.getNode(ISD::INTRINSIC_WO_CHAIN, getCurSDLoc(), VTs, Ops);
  } else if (!I.getType()->isVoidTy()) {
    Result = DAG.getNode(ISD::INTRINSIC_W_CHAIN, getCurSDLoc(), VTs, Ops);
  } else {
    Result = DAG.getNode(ISD::INTRINSIC_VOID, getCurSDLoc(), VTs, Ops);
  }

  if (HasChain) {
    SDValue Chain = Result.getValue(Result.getNode()->getNumValues()-1);
    if (OnlyLoad)
      PendingLoads.push_back(Chain);
    else
      DAG.setRoot(Chain);
  }

  if (!I.getType()->isVoidTy()) {
    if (VectorType *PTy = dyn_cast<VectorType>(I.getType())) {
      EVT VT = TLI.getValueType(DAG.getDataLayout(), PTy);
      Result = DAG.getNode(ISD::BITCAST, getCurSDLoc(), VT, Result);
    } else
      Result = lowerRangeToAssertZExt(DAG, I, Result);

    setValue(&I, Result);
  }
}

/// GetSignificand - Get the significand and build it into a floating-point
/// number with exponent of 1:
///
///   Op = (Op & 0x007fffff) | 0x3f800000;
///
/// where Op is the hexadecimal representation of floating point value.
static SDValue GetSignificand(SelectionDAG &DAG, SDValue Op, const SDLoc &dl) {
  SDValue t1 = DAG.getNode(ISD::AND, dl, MVT::i32, Op,
                           DAG.getConstant(0x007fffff, dl, MVT::i32));
  SDValue t2 = DAG.getNode(ISD::OR, dl, MVT::i32, t1,
                           DAG.getConstant(0x3f800000, dl, MVT::i32));
  return DAG.getNode(ISD::BITCAST, dl, MVT::f32, t2);
}

/// GetExponent - Get the exponent:
///
///   (float)(int)(((Op & 0x7f800000) >> 23) - 127);
///
/// where Op is the hexadecimal representation of floating point value.
static SDValue GetExponent(SelectionDAG &DAG, SDValue Op,
                           const TargetLowering &TLI, const SDLoc &dl) {
  SDValue t0 = DAG.getNode(ISD::AND, dl, MVT::i32, Op,
                           DAG.getConstant(0x7f800000, dl, MVT::i32));
  SDValue t1 = DAG.getNode(
      ISD::SRL, dl, MVT::i32, t0,
      DAG.getConstant(23, dl, TLI.getPointerTy(DAG.getDataLayout())));
  SDValue t2 = DAG.getNode(ISD::SUB, dl, MVT::i32, t1,
                           DAG.getConstant(127, dl, MVT::i32));
  return DAG.getNode(ISD::SINT_TO_FP, dl, MVT::f32, t2);
}

/// getF32Constant - Get 32-bit floating point constant.
static SDValue getF32Constant(SelectionDAG &DAG, unsigned Flt,
                              const SDLoc &dl) {
  return DAG.getConstantFP(APFloat(APFloat::IEEEsingle(), APInt(32, Flt)), dl,
                           MVT::f32);
}

static SDValue getLimitedPrecisionExp2(SDValue t0, const SDLoc &dl,
                                       SelectionDAG &DAG) {
  // TODO: What fast-math-flags should be set on the floating-point nodes?

  //   IntegerPartOfX = ((int32_t)(t0);
  SDValue IntegerPartOfX = DAG.getNode(ISD::FP_TO_SINT, dl, MVT::i32, t0);

  //   FractionalPartOfX = t0 - (float)IntegerPartOfX;
  SDValue t1 = DAG.getNode(ISD::SINT_TO_FP, dl, MVT::f32, IntegerPartOfX);
  SDValue X = DAG.getNode(ISD::FSUB, dl, MVT::f32, t0, t1);

  //   IntegerPartOfX <<= 23;
  IntegerPartOfX = DAG.getNode(
      ISD::SHL, dl, MVT::i32, IntegerPartOfX,
      DAG.getConstant(23, dl, DAG.getTargetLoweringInfo().getPointerTy(
                                  DAG.getDataLayout())));

  SDValue TwoToFractionalPartOfX;
  if (LimitFloatPrecision <= 6) {
    // For floating-point precision of 6:
    //
    //   TwoToFractionalPartOfX =
    //     0.997535578f +
    //       (0.735607626f + 0.252464424f * x) * x;
    //
    // error 0.0144103317, which is 6 bits
    SDValue t2 = DAG.getNode(ISD::FMUL, dl, MVT::f32, X,
                             getF32Constant(DAG, 0x3e814304, dl));
    SDValue t3 = DAG.getNode(ISD::FADD, dl, MVT::f32, t2,
                             getF32Constant(DAG, 0x3f3c50c8, dl));
    SDValue t4 = DAG.getNode(ISD::FMUL, dl, MVT::f32, t3, X);
    TwoToFractionalPartOfX = DAG.getNode(ISD::FADD, dl, MVT::f32, t4,
                                         getF32Constant(DAG, 0x3f7f5e7e, dl));
  } else if (LimitFloatPrecision <= 12) {
    // For floating-point precision of 12:
    //
    //   TwoToFractionalPartOfX =
    //     0.999892986f +
    //       (0.696457318f +
    //         (0.224338339f + 0.792043434e-1f * x) * x) * x;
    //
    // error 0.000107046256, which is 13 to 14 bits
    SDValue t2 = DAG.getNode(ISD::FMUL, dl, MVT::f32, X,
                             getF32Constant(DAG, 0x3da235e3, dl));
    SDValue t3 = DAG.getNode(ISD::FADD, dl, MVT::f32, t2,
                             getF32Constant(DAG, 0x3e65b8f3, dl));
    SDValue t4 = DAG.getNode(ISD::FMUL, dl, MVT::f32, t3, X);
    SDValue t5 = DAG.getNode(ISD::FADD, dl, MVT::f32, t4,
                             getF32Constant(DAG, 0x3f324b07, dl));
    SDValue t6 = DAG.getNode(ISD::FMUL, dl, MVT::f32, t5, X);
    TwoToFractionalPartOfX = DAG.getNode(ISD::FADD, dl, MVT::f32, t6,
                                         getF32Constant(DAG, 0x3f7ff8fd, dl));
  } else { // LimitFloatPrecision <= 18
    // For floating-point precision of 18:
    //
    //   TwoToFractionalPartOfX =
    //     0.999999982f +
    //       (0.693148872f +
    //         (0.240227044f +
    //           (0.554906021e-1f +
    //             (0.961591928e-2f +
    //               (0.136028312e-2f + 0.157059148e-3f *x)*x)*x)*x)*x)*x;
    // error 2.47208000*10^(-7), which is better than 18 bits
    SDValue t2 = DAG.getNode(ISD::FMUL, dl, MVT::f32, X,
                             getF32Constant(DAG, 0x3924b03e, dl));
    SDValue t3 = DAG.getNode(ISD::FADD, dl, MVT::f32, t2,
                             getF32Constant(DAG, 0x3ab24b87, dl));
    SDValue t4 = DAG.getNode(ISD::FMUL, dl, MVT::f32, t3, X);
    SDValue t5 = DAG.getNode(ISD::FADD, dl, MVT::f32, t4,
                             getF32Constant(DAG, 0x3c1d8c17, dl));
    SDValue t6 = DAG.getNode(ISD::FMUL, dl, MVT::f32, t5, X);
    SDValue t7 = DAG.getNode(ISD::FADD, dl, MVT::f32, t6,
                             getF32Constant(DAG, 0x3d634a1d, dl));
    SDValue t8 = DAG.getNode(ISD::FMUL, dl, MVT::f32, t7, X);
    SDValue t9 = DAG.getNode(ISD::FADD, dl, MVT::f32, t8,
                             getF32Constant(DAG, 0x3e75fe14, dl));
    SDValue t10 = DAG.getNode(ISD::FMUL, dl, MVT::f32, t9, X);
    SDValue t11 = DAG.getNode(ISD::FADD, dl, MVT::f32, t10,
                              getF32Constant(DAG, 0x3f317234, dl));
    SDValue t12 = DAG.getNode(ISD::FMUL, dl, MVT::f32, t11, X);
    TwoToFractionalPartOfX = DAG.getNode(ISD::FADD, dl, MVT::f32, t12,
                                         getF32Constant(DAG, 0x3f800000, dl));
  }

  // Add the exponent into the result in integer domain.
  SDValue t13 = DAG.getNode(ISD::BITCAST, dl, MVT::i32, TwoToFractionalPartOfX);
  return DAG.getNode(ISD::BITCAST, dl, MVT::f32,
                     DAG.getNode(ISD::ADD, dl, MVT::i32, t13, IntegerPartOfX));
}

/// expandExp - Lower an exp intrinsic. Handles the special sequences for
/// limited-precision mode.
static SDValue expandExp(const SDLoc &dl, SDValue Op, SelectionDAG &DAG,
                         const TargetLowering &TLI) {
  if (Op.getValueType() == MVT::f32 &&
      LimitFloatPrecision > 0 && LimitFloatPrecision <= 18) {

    // Put the exponent in the right bit position for later addition to the
    // final result:
    //
    // t0 = Op * log2(e)

    // TODO: What fast-math-flags should be set here?
    SDValue t0 = DAG.getNode(ISD::FMUL, dl, MVT::f32, Op,
                             DAG.getConstantFP(numbers::log2ef, dl, MVT::f32));
    return getLimitedPrecisionExp2(t0, dl, DAG);
  }

  // No special expansion.
  return DAG.getNode(ISD::FEXP, dl, Op.getValueType(), Op);
}

/// expandLog - Lower a log intrinsic. Handles the special sequences for
/// limited-precision mode.
static SDValue expandLog(const SDLoc &dl, SDValue Op, SelectionDAG &DAG,
                         const TargetLowering &TLI) {
  // TODO: What fast-math-flags should be set on the floating-point nodes?

  if (Op.getValueType() == MVT::f32 &&
      LimitFloatPrecision > 0 && LimitFloatPrecision <= 18) {
    SDValue Op1 = DAG.getNode(ISD::BITCAST, dl, MVT::i32, Op);

    // Scale the exponent by log(2).
    SDValue Exp = GetExponent(DAG, Op1, TLI, dl);
    SDValue LogOfExponent =
        DAG.getNode(ISD::FMUL, dl, MVT::f32, Exp,
                    DAG.getConstantFP(numbers::ln2f, dl, MVT::f32));

    // Get the significand and build it into a floating-point number with
    // exponent of 1.
    SDValue X = GetSignificand(DAG, Op1, dl);

    SDValue LogOfMantissa;
    if (LimitFloatPrecision <= 6) {
      // For floating-point precision of 6:
      //
      //   LogofMantissa =
      //     -1.1609546f +
      //       (1.4034025f - 0.23903021f * x) * x;
      //
      // error 0.0034276066, which is better than 8 bits
      SDValue t0 = DAG.getNode(ISD::FMUL, dl, MVT::f32, X,
                               getF32Constant(DAG, 0xbe74c456, dl));
      SDValue t1 = DAG.getNode(ISD::FADD, dl, MVT::f32, t0,
                               getF32Constant(DAG, 0x3fb3a2b1, dl));
      SDValue t2 = DAG.getNode(ISD::FMUL, dl, MVT::f32, t1, X);
      LogOfMantissa = DAG.getNode(ISD::FSUB, dl, MVT::f32, t2,
                                  getF32Constant(DAG, 0x3f949a29, dl));
    } else if (LimitFloatPrecision <= 12) {
      // For floating-point precision of 12:
      //
      //   LogOfMantissa =
      //     -1.7417939f +
      //       (2.8212026f +
      //         (-1.4699568f +
      //           (0.44717955f - 0.56570851e-1f * x) * x) * x) * x;
      //
      // error 0.000061011436, which is 14 bits
      SDValue t0 = DAG.getNode(ISD::FMUL, dl, MVT::f32, X,
                               getF32Constant(DAG, 0xbd67b6d6, dl));
      SDValue t1 = DAG.getNode(ISD::FADD, dl, MVT::f32, t0,
                               getF32Constant(DAG, 0x3ee4f4b8, dl));
      SDValue t2 = DAG.getNode(ISD::FMUL, dl, MVT::f32, t1, X);
      SDValue t3 = DAG.getNode(ISD::FSUB, dl, MVT::f32, t2,
                               getF32Constant(DAG, 0x3fbc278b, dl));
      SDValue t4 = DAG.getNode(ISD::FMUL, dl, MVT::f32, t3, X);
      SDValue t5 = DAG.getNode(ISD::FADD, dl, MVT::f32, t4,
                               getF32Constant(DAG, 0x40348e95, dl));
      SDValue t6 = DAG.getNode(ISD::FMUL, dl, MVT::f32, t5, X);
      LogOfMantissa = DAG.getNode(ISD::FSUB, dl, MVT::f32, t6,
                                  getF32Constant(DAG, 0x3fdef31a, dl));
    } else { // LimitFloatPrecision <= 18
      // For floating-point precision of 18:
      //
      //   LogOfMantissa =
      //     -2.1072184f +
      //       (4.2372794f +
      //         (-3.7029485f +
      //           (2.2781945f +
      //             (-0.87823314f +
      //               (0.19073739f - 0.17809712e-1f * x) * x) * x) * x) * x)*x;
      //
      // error 0.0000023660568, which is better than 18 bits
      SDValue t0 = DAG.getNode(ISD::FMUL, dl, MVT::f32, X,
                               getF32Constant(DAG, 0xbc91e5ac, dl));
      SDValue t1 = DAG.getNode(ISD::FADD, dl, MVT::f32, t0,
                               getF32Constant(DAG, 0x3e4350aa, dl));
      SDValue t2 = DAG.getNode(ISD::FMUL, dl, MVT::f32, t1, X);
      SDValue t3 = DAG.getNode(ISD::FSUB, dl, MVT::f32, t2,
                               getF32Constant(DAG, 0x3f60d3e3, dl));
      SDValue t4 = DAG.getNode(ISD::FMUL, dl, MVT::f32, t3, X);
      SDValue t5 = DAG.getNode(ISD::FADD, dl, MVT::f32, t4,
                               getF32Constant(DAG, 0x4011cdf0, dl));
      SDValue t6 = DAG.getNode(ISD::FMUL, dl, MVT::f32, t5, X);
      SDValue t7 = DAG.getNode(ISD::FSUB, dl, MVT::f32, t6,
                               getF32Constant(DAG, 0x406cfd1c, dl));
      SDValue t8 = DAG.getNode(ISD::FMUL, dl, MVT::f32, t7, X);
      SDValue t9 = DAG.getNode(ISD::FADD, dl, MVT::f32, t8,
                               getF32Constant(DAG, 0x408797cb, dl));
      SDValue t10 = DAG.getNode(ISD::FMUL, dl, MVT::f32, t9, X);
      LogOfMantissa = DAG.getNode(ISD::FSUB, dl, MVT::f32, t10,
                                  getF32Constant(DAG, 0x4006dcab, dl));
    }

    return DAG.getNode(ISD::FADD, dl, MVT::f32, LogOfExponent, LogOfMantissa);
  }

  // No special expansion.
  return DAG.getNode(ISD::FLOG, dl, Op.getValueType(), Op);
}

/// expandLog2 - Lower a log2 intrinsic. Handles the special sequences for
/// limited-precision mode.
static SDValue expandLog2(const SDLoc &dl, SDValue Op, SelectionDAG &DAG,
                          const TargetLowering &TLI) {
  // TODO: What fast-math-flags should be set on the floating-point nodes?

  if (Op.getValueType() == MVT::f32 &&
      LimitFloatPrecision > 0 && LimitFloatPrecision <= 18) {
    SDValue Op1 = DAG.getNode(ISD::BITCAST, dl, MVT::i32, Op);

    // Get the exponent.
    SDValue LogOfExponent = GetExponent(DAG, Op1, TLI, dl);

    // Get the significand and build it into a floating-point number with
    // exponent of 1.
    SDValue X = GetSignificand(DAG, Op1, dl);

    // Different possible minimax approximations of significand in
    // floating-point for various degrees of accuracy over [1,2].
    SDValue Log2ofMantissa;
    if (LimitFloatPrecision <= 6) {
      // For floating-point precision of 6:
      //
      //   Log2ofMantissa = -1.6749035f + (2.0246817f - .34484768f * x) * x;
      //
      // error 0.0049451742, which is more than 7 bits
      SDValue t0 = DAG.getNode(ISD::FMUL, dl, MVT::f32, X,
                               getF32Constant(DAG, 0xbeb08fe0, dl));
      SDValue t1 = DAG.getNode(ISD::FADD, dl, MVT::f32, t0,
                               getF32Constant(DAG, 0x40019463, dl));
      SDValue t2 = DAG.getNode(ISD::FMUL, dl, MVT::f32, t1, X);
      Log2ofMantissa = DAG.getNode(ISD::FSUB, dl, MVT::f32, t2,
                                   getF32Constant(DAG, 0x3fd6633d, dl));
    } else if (LimitFloatPrecision <= 12) {
      // For floating-point precision of 12:
      //
      //   Log2ofMantissa =
      //     -2.51285454f +
      //       (4.07009056f +
      //         (-2.12067489f +
      //           (.645142248f - 0.816157886e-1f * x) * x) * x) * x;
      //
      // error 0.0000876136000, which is better than 13 bits
      SDValue t0 = DAG.getNode(ISD::FMUL, dl, MVT::f32, X,
                               getF32Constant(DAG, 0xbda7262e, dl));
      SDValue t1 = DAG.getNode(ISD::FADD, dl, MVT::f32, t0,
                               getF32Constant(DAG, 0x3f25280b, dl));
      SDValue t2 = DAG.getNode(ISD::FMUL, dl, MVT::f32, t1, X);
      SDValue t3 = DAG.getNode(ISD::FSUB, dl, MVT::f32, t2,
                               getF32Constant(DAG, 0x4007b923, dl));
      SDValue t4 = DAG.getNode(ISD::FMUL, dl, MVT::f32, t3, X);
      SDValue t5 = DAG.getNode(ISD::FADD, dl, MVT::f32, t4,
                               getF32Constant(DAG, 0x40823e2f, dl));
      SDValue t6 = DAG.getNode(ISD::FMUL, dl, MVT::f32, t5, X);
      Log2ofMantissa = DAG.getNode(ISD::FSUB, dl, MVT::f32, t6,
                                   getF32Constant(DAG, 0x4020d29c, dl));
    } else { // LimitFloatPrecision <= 18
      // For floating-point precision of 18:
      //
      //   Log2ofMantissa =
      //     -3.0400495f +
      //       (6.1129976f +
      //         (-5.3420409f +
      //           (3.2865683f +
      //             (-1.2669343f +
      //               (0.27515199f -
      //                 0.25691327e-1f * x) * x) * x) * x) * x) * x;
      //
      // error 0.0000018516, which is better than 18 bits
      SDValue t0 = DAG.getNode(ISD::FMUL, dl, MVT::f32, X,
                               getF32Constant(DAG, 0xbcd2769e, dl));
      SDValue t1 = DAG.getNode(ISD::FADD, dl, MVT::f32, t0,
                               getF32Constant(DAG, 0x3e8ce0b9, dl));
      SDValue t2 = DAG.getNode(ISD::FMUL, dl, MVT::f32, t1, X);
      SDValue t3 = DAG.getNode(ISD::FSUB, dl, MVT::f32, t2,
                               getF32Constant(DAG, 0x3fa22ae7, dl));
      SDValue t4 = DAG.getNode(ISD::FMUL, dl, MVT::f32, t3, X);
      SDValue t5 = DAG.getNode(ISD::FADD, dl, MVT::f32, t4,
                               getF32Constant(DAG, 0x40525723, dl));
      SDValue t6 = DAG.getNode(ISD::FMUL, dl, MVT::f32, t5, X);
      SDValue t7 = DAG.getNode(ISD::FSUB, dl, MVT::f32, t6,
                               getF32Constant(DAG, 0x40aaf200, dl));
      SDValue t8 = DAG.getNode(ISD::FMUL, dl, MVT::f32, t7, X);
      SDValue t9 = DAG.getNode(ISD::FADD, dl, MVT::f32, t8,
                               getF32Constant(DAG, 0x40c39dad, dl));
      SDValue t10 = DAG.getNode(ISD::FMUL, dl, MVT::f32, t9, X);
      Log2ofMantissa = DAG.getNode(ISD::FSUB, dl, MVT::f32, t10,
                                   getF32Constant(DAG, 0x4042902c, dl));
    }

    return DAG.getNode(ISD::FADD, dl, MVT::f32, LogOfExponent, Log2ofMantissa);
  }

  // No special expansion.
  return DAG.getNode(ISD::FLOG2, dl, Op.getValueType(), Op);
}

/// expandLog10 - Lower a log10 intrinsic. Handles the special sequences for
/// limited-precision mode.
static SDValue expandLog10(const SDLoc &dl, SDValue Op, SelectionDAG &DAG,
                           const TargetLowering &TLI) {
  // TODO: What fast-math-flags should be set on the floating-point nodes?

  if (Op.getValueType() == MVT::f32 &&
      LimitFloatPrecision > 0 && LimitFloatPrecision <= 18) {
    SDValue Op1 = DAG.getNode(ISD::BITCAST, dl, MVT::i32, Op);

    // Scale the exponent by log10(2) [0.30102999f].
    SDValue Exp = GetExponent(DAG, Op1, TLI, dl);
    SDValue LogOfExponent = DAG.getNode(ISD::FMUL, dl, MVT::f32, Exp,
                                        getF32Constant(DAG, 0x3e9a209a, dl));

    // Get the significand and build it into a floating-point number with
    // exponent of 1.
    SDValue X = GetSignificand(DAG, Op1, dl);

    SDValue Log10ofMantissa;
    if (LimitFloatPrecision <= 6) {
      // For floating-point precision of 6:
      //
      //   Log10ofMantissa =
      //     -0.50419619f +
      //       (0.60948995f - 0.10380950f * x) * x;
      //
      // error 0.0014886165, which is 6 bits
      SDValue t0 = DAG.getNode(ISD::FMUL, dl, MVT::f32, X,
                               getF32Constant(DAG, 0xbdd49a13, dl));
      SDValue t1 = DAG.getNode(ISD::FADD, dl, MVT::f32, t0,
                               getF32Constant(DAG, 0x3f1c0789, dl));
      SDValue t2 = DAG.getNode(ISD::FMUL, dl, MVT::f32, t1, X);
      Log10ofMantissa = DAG.getNode(ISD::FSUB, dl, MVT::f32, t2,
                                    getF32Constant(DAG, 0x3f011300, dl));
    } else if (LimitFloatPrecision <= 12) {
      // For floating-point precision of 12:
      //
      //   Log10ofMantissa =
      //     -0.64831180f +
      //       (0.91751397f +
      //         (-0.31664806f + 0.47637168e-1f * x) * x) * x;
      //
      // error 0.00019228036, which is better than 12 bits
      SDValue t0 = DAG.getNode(ISD::FMUL, dl, MVT::f32, X,
                               getF32Constant(DAG, 0x3d431f31, dl));
      SDValue t1 = DAG.getNode(ISD::FSUB, dl, MVT::f32, t0,
                               getF32Constant(DAG, 0x3ea21fb2, dl));
      SDValue t2 = DAG.getNode(ISD::FMUL, dl, MVT::f32, t1, X);
      SDValue t3 = DAG.getNode(ISD::FADD, dl, MVT::f32, t2,
                               getF32Constant(DAG, 0x3f6ae232, dl));
      SDValue t4 = DAG.getNode(ISD::FMUL, dl, MVT::f32, t3, X);
      Log10ofMantissa = DAG.getNode(ISD::FSUB, dl, MVT::f32, t4,
                                    getF32Constant(DAG, 0x3f25f7c3, dl));
    } else { // LimitFloatPrecision <= 18
      // For floating-point precision of 18:
      //
      //   Log10ofMantissa =
      //     -0.84299375f +
      //       (1.5327582f +
      //         (-1.0688956f +
      //           (0.49102474f +
      //             (-0.12539807f + 0.13508273e-1f * x) * x) * x) * x) * x;
      //
      // error 0.0000037995730, which is better than 18 bits
      SDValue t0 = DAG.getNode(ISD::FMUL, dl, MVT::f32, X,
                               getF32Constant(DAG, 0x3c5d51ce, dl));
      SDValue t1 = DAG.getNode(ISD::FSUB, dl, MVT::f32, t0,
                               getF32Constant(DAG, 0x3e00685a, dl));
      SDValue t2 = DAG.getNode(ISD::FMUL, dl, MVT::f32, t1, X);
      SDValue t3 = DAG.getNode(ISD::FADD, dl, MVT::f32, t2,
                               getF32Constant(DAG, 0x3efb6798, dl));
      SDValue t4 = DAG.getNode(ISD::FMUL, dl, MVT::f32, t3, X);
      SDValue t5 = DAG.getNode(ISD::FSUB, dl, MVT::f32, t4,
                               getF32Constant(DAG, 0x3f88d192, dl));
      SDValue t6 = DAG.getNode(ISD::FMUL, dl, MVT::f32, t5, X);
      SDValue t7 = DAG.getNode(ISD::FADD, dl, MVT::f32, t6,
                               getF32Constant(DAG, 0x3fc4316c, dl));
      SDValue t8 = DAG.getNode(ISD::FMUL, dl, MVT::f32, t7, X);
      Log10ofMantissa = DAG.getNode(ISD::FSUB, dl, MVT::f32, t8,
                                    getF32Constant(DAG, 0x3f57ce70, dl));
    }

    return DAG.getNode(ISD::FADD, dl, MVT::f32, LogOfExponent, Log10ofMantissa);
  }

  // No special expansion.
  return DAG.getNode(ISD::FLOG10, dl, Op.getValueType(), Op);
}

/// expandExp2 - Lower an exp2 intrinsic. Handles the special sequences for
/// limited-precision mode.
static SDValue expandExp2(const SDLoc &dl, SDValue Op, SelectionDAG &DAG,
                          const TargetLowering &TLI) {
  if (Op.getValueType() == MVT::f32 &&
      LimitFloatPrecision > 0 && LimitFloatPrecision <= 18)
    return getLimitedPrecisionExp2(Op, dl, DAG);

  // No special expansion.
  return DAG.getNode(ISD::FEXP2, dl, Op.getValueType(), Op);
}

/// visitPow - Lower a pow intrinsic. Handles the special sequences for
/// limited-precision mode with x == 10.0f.
static SDValue expandPow(const SDLoc &dl, SDValue LHS, SDValue RHS,
                         SelectionDAG &DAG, const TargetLowering &TLI) {
  bool IsExp10 = false;
  if (LHS.getValueType() == MVT::f32 && RHS.getValueType() == MVT::f32 &&
      LimitFloatPrecision > 0 && LimitFloatPrecision <= 18) {
    if (ConstantFPSDNode *LHSC = dyn_cast<ConstantFPSDNode>(LHS)) {
      APFloat Ten(10.0f);
      IsExp10 = LHSC->isExactlyValue(Ten);
    }
  }

  // TODO: What fast-math-flags should be set on the FMUL node?
  if (IsExp10) {
    // Put the exponent in the right bit position for later addition to the
    // final result:
    //
    //   #define LOG2OF10 3.3219281f
    //   t0 = Op * LOG2OF10;
    SDValue t0 = DAG.getNode(ISD::FMUL, dl, MVT::f32, RHS,
                             getF32Constant(DAG, 0x40549a78, dl));
    return getLimitedPrecisionExp2(t0, dl, DAG);
  }

  // No special expansion.
  return DAG.getNode(ISD::FPOW, dl, LHS.getValueType(), LHS, RHS);
}

/// ExpandPowI - Expand a llvm.powi intrinsic.
static SDValue ExpandPowI(const SDLoc &DL, SDValue LHS, SDValue RHS,
                          SelectionDAG &DAG) {
  // If RHS is a constant, we can expand this out to a multiplication tree,
  // otherwise we end up lowering to a call to __powidf2 (for example).  When
  // optimizing for size, we only want to do this if the expansion would produce
  // a small number of multiplies, otherwise we do the full expansion.
  if (ConstantSDNode *RHSC = dyn_cast<ConstantSDNode>(RHS)) {
    // Get the exponent as a positive value.
    unsigned Val = RHSC->getSExtValue();
    if ((int)Val < 0) Val = -Val;

    // powi(x, 0) -> 1.0
    if (Val == 0)
      return DAG.getConstantFP(1.0, DL, LHS.getValueType());

    bool OptForSize = DAG.shouldOptForSize();
    if (!OptForSize ||
        // If optimizing for size, don't insert too many multiplies.
        // This inserts up to 5 multiplies.
        countPopulation(Val) + Log2_32(Val) < 7) {
      // We use the simple binary decomposition method to generate the multiply
      // sequence.  There are more optimal ways to do this (for example,
      // powi(x,15) generates one more multiply than it should), but this has
      // the benefit of being both really simple and much better than a libcall.
      SDValue Res;  // Logically starts equal to 1.0
      SDValue CurSquare = LHS;
      // TODO: Intrinsics should have fast-math-flags that propagate to these
      // nodes.
      while (Val) {
        if (Val & 1) {
          if (Res.getNode())
            Res = DAG.getNode(ISD::FMUL, DL,Res.getValueType(), Res, CurSquare);
          else
            Res = CurSquare;  // 1.0*CurSquare.
        }

        CurSquare = DAG.getNode(ISD::FMUL, DL, CurSquare.getValueType(),
                                CurSquare, CurSquare);
        Val >>= 1;
      }

      // If the original was negative, invert the result, producing 1/(x*x*x).
      if (RHSC->getSExtValue() < 0)
        Res = DAG.getNode(ISD::FDIV, DL, LHS.getValueType(),
                          DAG.getConstantFP(1.0, DL, LHS.getValueType()), Res);
      return Res;
    }
  }

  // Otherwise, expand to a libcall.
  return DAG.getNode(ISD::FPOWI, DL, LHS.getValueType(), LHS, RHS);
}

static SDValue expandDivFix(unsigned Opcode, const SDLoc &DL,
                            SDValue LHS, SDValue RHS, SDValue Scale,
                            SelectionDAG &DAG, const TargetLowering &TLI) {
  EVT VT = LHS.getValueType();
  bool Signed = Opcode == ISD::SDIVFIX || Opcode == ISD::SDIVFIXSAT;
  bool Saturating = Opcode == ISD::SDIVFIXSAT || Opcode == ISD::UDIVFIXSAT;
  LLVMContext &Ctx = *DAG.getContext();

  // If the type is legal but the operation isn't, this node might survive all
  // the way to operation legalization. If we end up there and we do not have
  // the ability to widen the type (if VT*2 is not legal), we cannot expand the
  // node.

  // Coax the legalizer into expanding the node during type legalization instead
  // by bumping the size by one bit. This will force it to Promote, enabling the
  // early expansion and avoiding the need to expand later.

  // We don't have to do this if Scale is 0; that can always be expanded, unless
  // it's a saturating signed operation. Those can experience true integer
  // division overflow, a case which we must avoid.

  // FIXME: We wouldn't have to do this (or any of the early
  // expansion/promotion) if it was possible to expand a libcall of an
  // illegal type during operation legalization. But it's not, so things
  // get a bit hacky.
  unsigned ScaleInt = cast<ConstantSDNode>(Scale)->getZExtValue();
  if ((ScaleInt > 0 || (Saturating && Signed)) &&
      (TLI.isTypeLegal(VT) ||
       (VT.isVector() && TLI.isTypeLegal(VT.getVectorElementType())))) {
    TargetLowering::LegalizeAction Action = TLI.getFixedPointOperationAction(
        Opcode, VT, ScaleInt);
    if (Action != TargetLowering::Legal && Action != TargetLowering::Custom) {
      EVT PromVT;
      if (VT.isScalarInteger())
        PromVT = EVT::getIntegerVT(Ctx, VT.getSizeInBits() + 1);
      else if (VT.isVector()) {
        PromVT = VT.getVectorElementType();
        PromVT = EVT::getIntegerVT(Ctx, PromVT.getSizeInBits() + 1);
        PromVT = EVT::getVectorVT(Ctx, PromVT, VT.getVectorElementCount());
      } else
        llvm_unreachable("Wrong VT for DIVFIX?");
      if (Signed) {
        LHS = DAG.getSExtOrTrunc(LHS, DL, PromVT);
        RHS = DAG.getSExtOrTrunc(RHS, DL, PromVT);
      } else {
        LHS = DAG.getZExtOrTrunc(LHS, DL, PromVT);
        RHS = DAG.getZExtOrTrunc(RHS, DL, PromVT);
      }
      EVT ShiftTy = TLI.getShiftAmountTy(PromVT, DAG.getDataLayout());
      // For saturating operations, we need to shift up the LHS to get the
      // proper saturation width, and then shift down again afterwards.
      if (Saturating)
        LHS = DAG.getNode(ISD::SHL, DL, PromVT, LHS,
                          DAG.getConstant(1, DL, ShiftTy));
      SDValue Res = DAG.getNode(Opcode, DL, PromVT, LHS, RHS, Scale);
      if (Saturating)
        Res = DAG.getNode(Signed ? ISD::SRA : ISD::SRL, DL, PromVT, Res,
                          DAG.getConstant(1, DL, ShiftTy));
      return DAG.getZExtOrTrunc(Res, DL, VT);
    }
  }

  return DAG.getNode(Opcode, DL, VT, LHS, RHS, Scale);
}

// getUnderlyingArgRegs - Find underlying registers used for a truncated,
// bitcasted, or split argument. Returns a list of <Register, size in bits>
static void
getUnderlyingArgRegs(SmallVectorImpl<std::pair<unsigned, unsigned>> &Regs,
                     const SDValue &N) {
  switch (N.getOpcode()) {
  case ISD::CopyFromReg: {
    SDValue Op = N.getOperand(1);
    Regs.emplace_back(cast<RegisterSDNode>(Op)->getReg(),
                      Op.getValueType().getSizeInBits());
    return;
  }
  case ISD::BITCAST:
  case ISD::AssertZext:
  case ISD::AssertSext:
  case ISD::TRUNCATE:
    getUnderlyingArgRegs(Regs, N.getOperand(0));
    return;
  case ISD::BUILD_PAIR:
  case ISD::BUILD_VECTOR:
  case ISD::CONCAT_VECTORS:
    for (SDValue Op : N->op_values())
      getUnderlyingArgRegs(Regs, Op);
    return;
  default:
    return;
  }
}

/// If the DbgValueInst is a dbg_value of a function argument, create the
/// corresponding DBG_VALUE machine instruction for it now.  At the end of
/// instruction selection, they will be inserted to the entry BB.
bool SelectionDAGBuilder::EmitFuncArgumentDbgValue(
    const Value *V, DILocalVariable *Variable, DIExpression *Expr,
    DILocation *DL, bool IsDbgDeclare, const SDValue &N) {
  const Argument *Arg = dyn_cast<Argument>(V);
  if (!Arg)
    return false;

  if (!IsDbgDeclare) {
    // ArgDbgValues are hoisted to the beginning of the entry block. So we
    // should only emit as ArgDbgValue if the dbg.value intrinsic is found in
    // the entry block.
    bool IsInEntryBlock = FuncInfo.MBB == &FuncInfo.MF->front();
    if (!IsInEntryBlock)
      return false;

    // ArgDbgValues are hoisted to the beginning of the entry block.  So we
    // should only emit as ArgDbgValue if the dbg.value intrinsic describes a
    // variable that also is a param.
    //
    // Although, if we are at the top of the entry block already, we can still
    // emit using ArgDbgValue. This might catch some situations when the
    // dbg.value refers to an argument that isn't used in the entry block, so
    // any CopyToReg node would be optimized out and the only way to express
    // this DBG_VALUE is by using the physical reg (or FI) as done in this
    // method.  ArgDbgValues are hoisted to the beginning of the entry block. So
    // we should only emit as ArgDbgValue if the Variable is an argument to the
    // current function, and the dbg.value intrinsic is found in the entry
    // block.
    bool VariableIsFunctionInputArg = Variable->isParameter() &&
        !DL->getInlinedAt();
    bool IsInPrologue = SDNodeOrder == LowestSDNodeOrder;
    if (!IsInPrologue && !VariableIsFunctionInputArg)
      return false;

    // Here we assume that a function argument on IR level only can be used to
    // describe one input parameter on source level. If we for example have
    // source code like this
    //
    //    struct A { long x, y; };
    //    void foo(struct A a, long b) {
    //      ...
    //      b = a.x;
    //      ...
    //    }
    //
    // and IR like this
    //
    //  define void @foo(i32 %a1, i32 %a2, i32 %b)  {
    //  entry:
    //    call void @llvm.dbg.value(metadata i32 %a1, "a", DW_OP_LLVM_fragment
    //    call void @llvm.dbg.value(metadata i32 %a2, "a", DW_OP_LLVM_fragment
    //    call void @llvm.dbg.value(metadata i32 %b, "b",
    //    ...
    //    call void @llvm.dbg.value(metadata i32 %a1, "b"
    //    ...
    //
    // then the last dbg.value is describing a parameter "b" using a value that
    // is an argument. But since we already has used %a1 to describe a parameter
    // we should not handle that last dbg.value here (that would result in an
    // incorrect hoisting of the DBG_VALUE to the function entry).
    // Notice that we allow one dbg.value per IR level argument, to accommodate
    // for the situation with fragments above.
    if (VariableIsFunctionInputArg) {
      unsigned ArgNo = Arg->getArgNo();
      if (ArgNo >= FuncInfo.DescribedArgs.size())
        FuncInfo.DescribedArgs.resize(ArgNo + 1, false);
      else if (!IsInPrologue && FuncInfo.DescribedArgs.test(ArgNo))
        return false;
      FuncInfo.DescribedArgs.set(ArgNo);
    }
  }

  MachineFunction &MF = DAG.getMachineFunction();
  const TargetInstrInfo *TII = DAG.getSubtarget().getInstrInfo();

  bool IsIndirect = false;
  Optional<MachineOperand> Op;
  // Some arguments' frame index is recorded during argument lowering.
  int FI = FuncInfo.getArgumentFrameIndex(Arg);
  if (FI != std::numeric_limits<int>::max())
    Op = MachineOperand::CreateFI(FI);

  SmallVector<std::pair<unsigned, unsigned>, 8> ArgRegsAndSizes;
  if (!Op && N.getNode()) {
    getUnderlyingArgRegs(ArgRegsAndSizes, N);
    Register Reg;
    if (ArgRegsAndSizes.size() == 1)
      Reg = ArgRegsAndSizes.front().first;

    if (Reg && Reg.isVirtual()) {
      MachineRegisterInfo &RegInfo = MF.getRegInfo();
      Register PR = RegInfo.getLiveInPhysReg(Reg);
      if (PR)
        Reg = PR;
    }
    if (Reg) {
      Op = MachineOperand::CreateReg(Reg, false);
      IsIndirect = IsDbgDeclare;
    }
  }

  if (!Op && N.getNode()) {
    // Check if frame index is available.
    SDValue LCandidate = peekThroughBitcasts(N);
    if (LoadSDNode *LNode = dyn_cast<LoadSDNode>(LCandidate.getNode()))
      if (FrameIndexSDNode *FINode =
          dyn_cast<FrameIndexSDNode>(LNode->getBasePtr().getNode()))
        Op = MachineOperand::CreateFI(FINode->getIndex());
  }

  if (!Op) {
    // Create a DBG_VALUE for each decomposed value in ArgRegs to cover Reg
    auto splitMultiRegDbgValue
      = [&](ArrayRef<std::pair<unsigned, unsigned>> SplitRegs) {
      unsigned Offset = 0;
      for (auto RegAndSize : SplitRegs) {
        // If the expression is already a fragment, the current register
        // offset+size might extend beyond the fragment. In this case, only
        // the register bits that are inside the fragment are relevant.
        int RegFragmentSizeInBits = RegAndSize.second;
        if (auto ExprFragmentInfo = Expr->getFragmentInfo()) {
          uint64_t ExprFragmentSizeInBits = ExprFragmentInfo->SizeInBits;
          // The register is entirely outside the expression fragment,
          // so is irrelevant for debug info.
          if (Offset >= ExprFragmentSizeInBits)
            break;
          // The register is partially outside the expression fragment, only
          // the low bits within the fragment are relevant for debug info.
          if (Offset + RegFragmentSizeInBits > ExprFragmentSizeInBits) {
            RegFragmentSizeInBits = ExprFragmentSizeInBits - Offset;
          }
        }

        auto FragmentExpr = DIExpression::createFragmentExpression(
            Expr, Offset, RegFragmentSizeInBits);
        Offset += RegAndSize.second;
        // If a valid fragment expression cannot be created, the variable's
        // correct value cannot be determined and so it is set as Undef.
        if (!FragmentExpr) {
          SDDbgValue *SDV = DAG.getConstantDbgValue(
              Variable, Expr, UndefValue::get(V->getType()), DL, SDNodeOrder);
          DAG.AddDbgValue(SDV, nullptr, false);
          continue;
        }
        assert(!IsDbgDeclare && "DbgDeclare operand is not in memory?");
        FuncInfo.ArgDbgValues.push_back(
          BuildMI(MF, DL, TII->get(TargetOpcode::DBG_VALUE), IsDbgDeclare,
                  RegAndSize.first, Variable, *FragmentExpr));
      }
    };

    // Check if ValueMap has reg number.
    DenseMap<const Value *, unsigned>::const_iterator
      VMI = FuncInfo.ValueMap.find(V);
    if (VMI != FuncInfo.ValueMap.end()) {
      const auto &TLI = DAG.getTargetLoweringInfo();
      RegsForValue RFV(V->getContext(), TLI, DAG.getDataLayout(), VMI->second,
                       V->getType(), getABIRegCopyCC(V));
      if (RFV.occupiesMultipleRegs()) {
        splitMultiRegDbgValue(RFV.getRegsAndSizes());
        return true;
      }

      Op = MachineOperand::CreateReg(VMI->second, false);
      IsIndirect = IsDbgDeclare;
    } else if (ArgRegsAndSizes.size() > 1) {
      // This was split due to the calling convention, and no virtual register
      // mapping exists for the value.
      splitMultiRegDbgValue(ArgRegsAndSizes);
      return true;
    }
  }

  if (!Op)
    return false;

  assert(Variable->isValidLocationForIntrinsic(DL) &&
         "Expected inlined-at fields to agree");
  IsIndirect = (Op->isReg()) ? IsIndirect : true;
  FuncInfo.ArgDbgValues.push_back(
      BuildMI(MF, DL, TII->get(TargetOpcode::DBG_VALUE), IsIndirect,
              *Op, Variable, Expr));

  return true;
}

/// Return the appropriate SDDbgValue based on N.
SDDbgValue *SelectionDAGBuilder::getDbgValue(SDValue N,
                                             DILocalVariable *Variable,
                                             DIExpression *Expr,
                                             const DebugLoc &dl,
                                             unsigned DbgSDNodeOrder) {
  if (auto *FISDN = dyn_cast<FrameIndexSDNode>(N.getNode())) {
    // Construct a FrameIndexDbgValue for FrameIndexSDNodes so we can describe
    // stack slot locations.
    //
    // Consider "int x = 0; int *px = &x;". There are two kinds of interesting
    // debug values here after optimization:
    //
    //   dbg.value(i32* %px, !"int *px", !DIExpression()), and
    //   dbg.value(i32* %px, !"int x", !DIExpression(DW_OP_deref))
    //
    // Both describe the direct values of their associated variables.
    return DAG.getFrameIndexDbgValue(Variable, Expr, FISDN->getIndex(),
                                     /*IsIndirect*/ false, dl, DbgSDNodeOrder);
  }
  return DAG.getDbgValue(Variable, Expr, N.getNode(), N.getResNo(),
                         /*IsIndirect*/ false, dl, DbgSDNodeOrder);
}

static unsigned FixedPointIntrinsicToOpcode(unsigned Intrinsic) {
  switch (Intrinsic) {
  case Intrinsic::smul_fix:
    return ISD::SMULFIX;
  case Intrinsic::umul_fix:
    return ISD::UMULFIX;
  case Intrinsic::smul_fix_sat:
    return ISD::SMULFIXSAT;
  case Intrinsic::umul_fix_sat:
    return ISD::UMULFIXSAT;
  case Intrinsic::sdiv_fix:
    return ISD::SDIVFIX;
  case Intrinsic::udiv_fix:
    return ISD::UDIVFIX;
  case Intrinsic::sdiv_fix_sat:
    return ISD::SDIVFIXSAT;
  case Intrinsic::udiv_fix_sat:
    return ISD::UDIVFIXSAT;
  default:
    llvm_unreachable("Unhandled fixed point intrinsic");
  }
}

void SelectionDAGBuilder::lowerCallToExternalSymbol(const CallInst &I,
                                           const char *FunctionName) {
  assert(FunctionName && "FunctionName must not be nullptr");
  SDValue Callee = DAG.getExternalSymbol(
      FunctionName,
      DAG.getTargetLoweringInfo().getPointerTy(DAG.getDataLayout()));
  LowerCallTo(&I, Callee, I.isTailCall());
}

/// Lower the call to the specified intrinsic function.
void SelectionDAGBuilder::visitIntrinsicCall(const CallInst &I,
                                             unsigned Intrinsic) {
  const TargetLowering &TLI = DAG.getTargetLoweringInfo();
  SDLoc sdl = getCurSDLoc();
  DebugLoc dl = getCurDebugLoc();
  SDValue Res;

  switch (Intrinsic) {
  default:
    // By default, turn this into a target intrinsic node.
    visitTargetIntrinsic(I, Intrinsic);
    return;
  case Intrinsic::vscale: {
    match(&I, m_VScale(DAG.getDataLayout()));
    EVT VT = TLI.getValueType(DAG.getDataLayout(), I.getType());
    setValue(&I,
             DAG.getVScale(getCurSDLoc(), VT, APInt(VT.getSizeInBits(), 1)));
    return;
  }
  case Intrinsic::vastart:  visitVAStart(I); return;
  case Intrinsic::vaend:    visitVAEnd(I); return;
  case Intrinsic::vacopy:   visitVACopy(I); return;
  case Intrinsic::returnaddress:
    setValue(&I, DAG.getNode(ISD::RETURNADDR, sdl,
                             TLI.getPointerTy(DAG.getDataLayout()),
                             getValue(I.getArgOperand(0))));
    return;
  case Intrinsic::addressofreturnaddress:
    setValue(&I, DAG.getNode(ISD::ADDROFRETURNADDR, sdl,
                             TLI.getPointerTy(DAG.getDataLayout())));
    return;
  case Intrinsic::sponentry:
    setValue(&I, DAG.getNode(ISD::SPONENTRY, sdl,
                             TLI.getFrameIndexTy(DAG.getDataLayout())));
    return;
  case Intrinsic::frameaddress:
    setValue(&I, DAG.getNode(ISD::FRAMEADDR, sdl,
                             TLI.getFrameIndexTy(DAG.getDataLayout()),
                             getValue(I.getArgOperand(0))));
    return;
  case Intrinsic::read_register: {
    Value *Reg = I.getArgOperand(0);
    SDValue Chain = getRoot();
    SDValue RegName =
        DAG.getMDNode(cast<MDNode>(cast<MetadataAsValue>(Reg)->getMetadata()));
    EVT VT = TLI.getValueType(DAG.getDataLayout(), I.getType());
    Res = DAG.getNode(ISD::READ_REGISTER, sdl,
      DAG.getVTList(VT, MVT::Other), Chain, RegName);
    setValue(&I, Res);
    DAG.setRoot(Res.getValue(1));
    return;
  }
  case Intrinsic::write_register: {
    Value *Reg = I.getArgOperand(0);
    Value *RegValue = I.getArgOperand(1);
    SDValue Chain = getRoot();
    SDValue RegName =
        DAG.getMDNode(cast<MDNode>(cast<MetadataAsValue>(Reg)->getMetadata()));
    DAG.setRoot(DAG.getNode(ISD::WRITE_REGISTER, sdl, MVT::Other, Chain,
                            RegName, getValue(RegValue)));
    return;
  }
  case Intrinsic::memcpy: {
    const auto &MCI = cast<MemCpyInst>(I);
    SDValue Op1 = getValue(I.getArgOperand(0));
    SDValue Op2 = getValue(I.getArgOperand(1));
    SDValue Op3 = getValue(I.getArgOperand(2));
    // @llvm.memcpy defines 0 and 1 to both mean no alignment.
    Align DstAlign = MCI.getDestAlign().valueOrOne();
    Align SrcAlign = MCI.getSourceAlign().valueOrOne();
    Align Alignment = commonAlignment(DstAlign, SrcAlign);
    bool isVol = MCI.isVolatile();
    bool isTC = I.isTailCall() && isInTailCallPosition(&I, DAG.getTarget());
    // FIXME: Support passing different dest/src alignments to the memcpy DAG
    // node.
    SDValue Root = isVol ? getRoot() : getMemoryRoot();
    SDValue MC = DAG.getMemcpy(Root, sdl, Op1, Op2, Op3, Alignment, isVol,
                               /* AlwaysInline */ false, isTC,
                               MachinePointerInfo(I.getArgOperand(0)),
                               MachinePointerInfo(I.getArgOperand(1)));
    updateDAGForMaybeTailCall(MC);
    return;
  }
  case Intrinsic::memcpy_inline: {
    const auto &MCI = cast<MemCpyInlineInst>(I);
    SDValue Dst = getValue(I.getArgOperand(0));
    SDValue Src = getValue(I.getArgOperand(1));
    SDValue Size = getValue(I.getArgOperand(2));
    assert(isa<ConstantSDNode>(Size) && "memcpy_inline needs constant size");
    // @llvm.memcpy.inline defines 0 and 1 to both mean no alignment.
    Align DstAlign = MCI.getDestAlign().valueOrOne();
    Align SrcAlign = MCI.getSourceAlign().valueOrOne();
    Align Alignment = commonAlignment(DstAlign, SrcAlign);
    bool isVol = MCI.isVolatile();
    bool isTC = I.isTailCall() && isInTailCallPosition(&I, DAG.getTarget());
    // FIXME: Support passing different dest/src alignments to the memcpy DAG
    // node.
    SDValue MC = DAG.getMemcpy(getRoot(), sdl, Dst, Src, Size, Alignment, isVol,
                               /* AlwaysInline */ true, isTC,
                               MachinePointerInfo(I.getArgOperand(0)),
                               MachinePointerInfo(I.getArgOperand(1)));
    updateDAGForMaybeTailCall(MC);
    return;
  }
  case Intrinsic::memset: {
    const auto &MSI = cast<MemSetInst>(I);
    SDValue Op1 = getValue(I.getArgOperand(0));
    SDValue Op2 = getValue(I.getArgOperand(1));
    SDValue Op3 = getValue(I.getArgOperand(2));
    // @llvm.memset defines 0 and 1 to both mean no alignment.
    Align Alignment = MSI.getDestAlign().valueOrOne();
    bool isVol = MSI.isVolatile();
    bool isTC = I.isTailCall() && isInTailCallPosition(&I, DAG.getTarget());
    SDValue Root = isVol ? getRoot() : getMemoryRoot();
    SDValue MS = DAG.getMemset(Root, sdl, Op1, Op2, Op3, Alignment, isVol, isTC,
                               MachinePointerInfo(I.getArgOperand(0)));
    updateDAGForMaybeTailCall(MS);
    return;
  }
  case Intrinsic::memmove: {
    const auto &MMI = cast<MemMoveInst>(I);
    SDValue Op1 = getValue(I.getArgOperand(0));
    SDValue Op2 = getValue(I.getArgOperand(1));
    SDValue Op3 = getValue(I.getArgOperand(2));
    // @llvm.memmove defines 0 and 1 to both mean no alignment.
    Align DstAlign = MMI.getDestAlign().valueOrOne();
    Align SrcAlign = MMI.getSourceAlign().valueOrOne();
    Align Alignment = commonAlignment(DstAlign, SrcAlign);
    bool isVol = MMI.isVolatile();
    bool isTC = I.isTailCall() && isInTailCallPosition(&I, DAG.getTarget());
    // FIXME: Support passing different dest/src alignments to the memmove DAG
    // node.
    SDValue Root = isVol ? getRoot() : getMemoryRoot();
    SDValue MM = DAG.getMemmove(Root, sdl, Op1, Op2, Op3, Alignment, isVol,
                                isTC, MachinePointerInfo(I.getArgOperand(0)),
                                MachinePointerInfo(I.getArgOperand(1)));
    updateDAGForMaybeTailCall(MM);
    return;
  }
  case Intrinsic::memcpy_element_unordered_atomic: {
    const AtomicMemCpyInst &MI = cast<AtomicMemCpyInst>(I);
    SDValue Dst = getValue(MI.getRawDest());
    SDValue Src = getValue(MI.getRawSource());
    SDValue Length = getValue(MI.getLength());

    unsigned DstAlign = MI.getDestAlignment();
    unsigned SrcAlign = MI.getSourceAlignment();
    Type *LengthTy = MI.getLength()->getType();
    unsigned ElemSz = MI.getElementSizeInBytes();
    bool isTC = I.isTailCall() && isInTailCallPosition(&I, DAG.getTarget());
    SDValue MC = DAG.getAtomicMemcpy(getRoot(), sdl, Dst, DstAlign, Src,
                                     SrcAlign, Length, LengthTy, ElemSz, isTC,
                                     MachinePointerInfo(MI.getRawDest()),
                                     MachinePointerInfo(MI.getRawSource()));
    updateDAGForMaybeTailCall(MC);
    return;
  }
  case Intrinsic::memmove_element_unordered_atomic: {
    auto &MI = cast<AtomicMemMoveInst>(I);
    SDValue Dst = getValue(MI.getRawDest());
    SDValue Src = getValue(MI.getRawSource());
    SDValue Length = getValue(MI.getLength());

    unsigned DstAlign = MI.getDestAlignment();
    unsigned SrcAlign = MI.getSourceAlignment();
    Type *LengthTy = MI.getLength()->getType();
    unsigned ElemSz = MI.getElementSizeInBytes();
    bool isTC = I.isTailCall() && isInTailCallPosition(&I, DAG.getTarget());
    SDValue MC = DAG.getAtomicMemmove(getRoot(), sdl, Dst, DstAlign, Src,
                                      SrcAlign, Length, LengthTy, ElemSz, isTC,
                                      MachinePointerInfo(MI.getRawDest()),
                                      MachinePointerInfo(MI.getRawSource()));
    updateDAGForMaybeTailCall(MC);
    return;
  }
  case Intrinsic::memset_element_unordered_atomic: {
    auto &MI = cast<AtomicMemSetInst>(I);
    SDValue Dst = getValue(MI.getRawDest());
    SDValue Val = getValue(MI.getValue());
    SDValue Length = getValue(MI.getLength());

    unsigned DstAlign = MI.getDestAlignment();
    Type *LengthTy = MI.getLength()->getType();
    unsigned ElemSz = MI.getElementSizeInBytes();
    bool isTC = I.isTailCall() && isInTailCallPosition(&I, DAG.getTarget());
    SDValue MC = DAG.getAtomicMemset(getRoot(), sdl, Dst, DstAlign, Val, Length,
                                     LengthTy, ElemSz, isTC,
                                     MachinePointerInfo(MI.getRawDest()));
    updateDAGForMaybeTailCall(MC);
    return;
  }
  case Intrinsic::dbg_addr:
  case Intrinsic::dbg_declare: {
    const auto &DI = cast<DbgVariableIntrinsic>(I);
    DILocalVariable *Variable = DI.getVariable();
    DIExpression *Expression = DI.getExpression();
    dropDanglingDebugInfo(Variable, Expression);
    assert(Variable && "Missing variable");
    LLVM_DEBUG(dbgs() << "SelectionDAG visiting debug intrinsic: " << DI
                      << "\n");
    // Check if address has undef value.
    const Value *Address = DI.getVariableLocation();
    if (!Address || isa<UndefValue>(Address) ||
        (Address->use_empty() && !isa<Argument>(Address))) {
      LLVM_DEBUG(dbgs() << "Dropping debug info for " << DI
                        << " (bad/undef/unused-arg address)\n");
      return;
    }

    bool isParameter = Variable->isParameter() || isa<Argument>(Address);

    // Check if this variable can be described by a frame index, typically
    // either as a static alloca or a byval parameter.
    int FI = std::numeric_limits<int>::max();
    if (const auto *AI =
            dyn_cast<AllocaInst>(Address->stripInBoundsConstantOffsets())) {
      if (AI->isStaticAlloca()) {
        auto I = FuncInfo.StaticAllocaMap.find(AI);
        if (I != FuncInfo.StaticAllocaMap.end())
          FI = I->second;
      }
    } else if (const auto *Arg = dyn_cast<Argument>(
                   Address->stripInBoundsConstantOffsets())) {
      FI = FuncInfo.getArgumentFrameIndex(Arg);
    }

    // llvm.dbg.addr is control dependent and always generates indirect
    // DBG_VALUE instructions. llvm.dbg.declare is handled as a frame index in
    // the MachineFunction variable table.
    if (FI != std::numeric_limits<int>::max()) {
      if (Intrinsic == Intrinsic::dbg_addr) {
        SDDbgValue *SDV = DAG.getFrameIndexDbgValue(
            Variable, Expression, FI, /*IsIndirect*/ true, dl, SDNodeOrder);
        DAG.AddDbgValue(SDV, getRoot().getNode(), isParameter);
      } else {
        LLVM_DEBUG(dbgs() << "Skipping " << DI
                          << " (variable info stashed in MF side table)\n");
      }
      return;
    }

    SDValue &N = NodeMap[Address];
    if (!N.getNode() && isa<Argument>(Address))
      // Check unused arguments map.
      N = UnusedArgNodeMap[Address];
    SDDbgValue *SDV;
    if (N.getNode()) {
      if (const BitCastInst *BCI = dyn_cast<BitCastInst>(Address))
        Address = BCI->getOperand(0);
      // Parameters are handled specially.
      auto FINode = dyn_cast<FrameIndexSDNode>(N.getNode());
      if (isParameter && FINode) {
        // Byval parameter. We have a frame index at this point.
        SDV =
            DAG.getFrameIndexDbgValue(Variable, Expression, FINode->getIndex(),
                                      /*IsIndirect*/ true, dl, SDNodeOrder);
      } else if (isa<Argument>(Address)) {
        // Address is an argument, so try to emit its dbg value using
        // virtual register info from the FuncInfo.ValueMap.
        EmitFuncArgumentDbgValue(Address, Variable, Expression, dl, true, N);
        return;
      } else {
        SDV = DAG.getDbgValue(Variable, Expression, N.getNode(), N.getResNo(),
                              true, dl, SDNodeOrder);
      }
      DAG.AddDbgValue(SDV, N.getNode(), isParameter);
    } else {
      // If Address is an argument then try to emit its dbg value using
      // virtual register info from the FuncInfo.ValueMap.
      if (!EmitFuncArgumentDbgValue(Address, Variable, Expression, dl, true,
                                    N)) {
        LLVM_DEBUG(dbgs() << "Dropping debug info for " << DI
                          << " (could not emit func-arg dbg_value)\n");
      }
    }
    return;
  }
  case Intrinsic::dbg_label: {
    const DbgLabelInst &DI = cast<DbgLabelInst>(I);
    DILabel *Label = DI.getLabel();
    assert(Label && "Missing label");

    SDDbgLabel *SDV;
    SDV = DAG.getDbgLabel(Label, dl, SDNodeOrder);
    DAG.AddDbgLabel(SDV);
    return;
  }
  case Intrinsic::dbg_value: {
    const DbgValueInst &DI = cast<DbgValueInst>(I);
    assert(DI.getVariable() && "Missing variable");

    DILocalVariable *Variable = DI.getVariable();
    DIExpression *Expression = DI.getExpression();
    dropDanglingDebugInfo(Variable, Expression);
    const Value *V = DI.getValue();
    if (!V)
      return;

    if (handleDebugValue(V, Variable, Expression, dl, DI.getDebugLoc(),
        SDNodeOrder))
      return;

    // TODO: Dangling debug info will eventually either be resolved or produce
    // an Undef DBG_VALUE. However in the resolution case, a gap may appear
    // between the original dbg.value location and its resolved DBG_VALUE, which
    // we should ideally fill with an extra Undef DBG_VALUE.

    DanglingDebugInfoMap[V].emplace_back(&DI, dl, SDNodeOrder);
    return;
  }

  case Intrinsic::eh_typeid_for: {
    // Find the type id for the given typeinfo.
    GlobalValue *GV = ExtractTypeInfo(I.getArgOperand(0));
    unsigned TypeID = DAG.getMachineFunction().getTypeIDFor(GV);
    Res = DAG.getConstant(TypeID, sdl, MVT::i32);
    setValue(&I, Res);
    return;
  }

  case Intrinsic::eh_return_i32:
  case Intrinsic::eh_return_i64:
    DAG.getMachineFunction().setCallsEHReturn(true);
    DAG.setRoot(DAG.getNode(ISD::EH_RETURN, sdl,
                            MVT::Other,
                            getControlRoot(),
                            getValue(I.getArgOperand(0)),
                            getValue(I.getArgOperand(1))));
    return;
  case Intrinsic::eh_unwind_init:
    DAG.getMachineFunction().setCallsUnwindInit(true);
    return;
  case Intrinsic::eh_dwarf_cfa:
    setValue(&I, DAG.getNode(ISD::EH_DWARF_CFA, sdl,
                             TLI.getPointerTy(DAG.getDataLayout()),
                             getValue(I.getArgOperand(0))));
    return;
  case Intrinsic::eh_sjlj_callsite: {
    MachineModuleInfo &MMI = DAG.getMachineFunction().getMMI();
    ConstantInt *CI = dyn_cast<ConstantInt>(I.getArgOperand(0));
    assert(CI && "Non-constant call site value in eh.sjlj.callsite!");
    assert(MMI.getCurrentCallSite() == 0 && "Overlapping call sites!");

    MMI.setCurrentCallSite(CI->getZExtValue());
    return;
  }
  case Intrinsic::eh_sjlj_functioncontext: {
    // Get and store the index of the function context.
    MachineFrameInfo &MFI = DAG.getMachineFunction().getFrameInfo();
    AllocaInst *FnCtx =
      cast<AllocaInst>(I.getArgOperand(0)->stripPointerCasts());
    int FI = FuncInfo.StaticAllocaMap[FnCtx];
    MFI.setFunctionContextIndex(FI);
    return;
  }
  case Intrinsic::eh_sjlj_setjmp: {
    SDValue Ops[2];
    Ops[0] = getRoot();
    Ops[1] = getValue(I.getArgOperand(0));
    SDValue Op = DAG.getNode(ISD::EH_SJLJ_SETJMP, sdl,
                             DAG.getVTList(MVT::i32, MVT::Other), Ops);
    setValue(&I, Op.getValue(0));
    DAG.setRoot(Op.getValue(1));
    return;
  }
  case Intrinsic::eh_sjlj_longjmp:
    DAG.setRoot(DAG.getNode(ISD::EH_SJLJ_LONGJMP, sdl, MVT::Other,
                            getRoot(), getValue(I.getArgOperand(0))));
    return;
  case Intrinsic::eh_sjlj_setup_dispatch:
    DAG.setRoot(DAG.getNode(ISD::EH_SJLJ_SETUP_DISPATCH, sdl, MVT::Other,
                            getRoot()));
    return;
  case Intrinsic::masked_gather:
    visitMaskedGather(I);
    return;
  case Intrinsic::masked_load:
    visitMaskedLoad(I);
    return;
  case Intrinsic::masked_scatter:
    visitMaskedScatter(I);
    return;
  case Intrinsic::masked_store:
    visitMaskedStore(I);
    return;
  case Intrinsic::masked_expandload:
    visitMaskedLoad(I, true /* IsExpanding */);
    return;
  case Intrinsic::masked_compressstore:
    visitMaskedStore(I, true /* IsCompressing */);
    return;
  case Intrinsic::powi:
    setValue(&I, ExpandPowI(sdl, getValue(I.getArgOperand(0)),
                            getValue(I.getArgOperand(1)), DAG));
    return;
  case Intrinsic::log:
    setValue(&I, expandLog(sdl, getValue(I.getArgOperand(0)), DAG, TLI));
    return;
  case Intrinsic::log2:
    setValue(&I, expandLog2(sdl, getValue(I.getArgOperand(0)), DAG, TLI));
    return;
  case Intrinsic::log10:
    setValue(&I, expandLog10(sdl, getValue(I.getArgOperand(0)), DAG, TLI));
    return;
  case Intrinsic::exp:
    setValue(&I, expandExp(sdl, getValue(I.getArgOperand(0)), DAG, TLI));
    return;
  case Intrinsic::exp2:
    setValue(&I, expandExp2(sdl, getValue(I.getArgOperand(0)), DAG, TLI));
    return;
  case Intrinsic::pow:
    setValue(&I, expandPow(sdl, getValue(I.getArgOperand(0)),
                           getValue(I.getArgOperand(1)), DAG, TLI));
    return;
  case Intrinsic::sqrt:
  case Intrinsic::fabs:
  case Intrinsic::sin:
  case Intrinsic::cos:
  case Intrinsic::floor:
  case Intrinsic::ceil:
  case Intrinsic::trunc:
  case Intrinsic::rint:
  case Intrinsic::nearbyint:
  case Intrinsic::round:
  case Intrinsic::canonicalize: {
    unsigned Opcode;
    switch (Intrinsic) {
    default: llvm_unreachable("Impossible intrinsic");  // Can't reach here.
    case Intrinsic::sqrt:      Opcode = ISD::FSQRT;      break;
    case Intrinsic::fabs:      Opcode = ISD::FABS;       break;
    case Intrinsic::sin:       Opcode = ISD::FSIN;       break;
    case Intrinsic::cos:       Opcode = ISD::FCOS;       break;
    case Intrinsic::floor:     Opcode = ISD::FFLOOR;     break;
    case Intrinsic::ceil:      Opcode = ISD::FCEIL;      break;
    case Intrinsic::trunc:     Opcode = ISD::FTRUNC;     break;
    case Intrinsic::rint:      Opcode = ISD::FRINT;      break;
    case Intrinsic::nearbyint: Opcode = ISD::FNEARBYINT; break;
    case Intrinsic::round:     Opcode = ISD::FROUND;     break;
    case Intrinsic::canonicalize: Opcode = ISD::FCANONICALIZE; break;
    }

    setValue(&I, DAG.getNode(Opcode, sdl,
                             getValue(I.getArgOperand(0)).getValueType(),
                             getValue(I.getArgOperand(0))));
    return;
  }
  case Intrinsic::lround:
  case Intrinsic::llround:
  case Intrinsic::lrint:
  case Intrinsic::llrint: {
    unsigned Opcode;
    switch (Intrinsic) {
    default: llvm_unreachable("Impossible intrinsic");  // Can't reach here.
    case Intrinsic::lround:  Opcode = ISD::LROUND;  break;
    case Intrinsic::llround: Opcode = ISD::LLROUND; break;
    case Intrinsic::lrint:   Opcode = ISD::LRINT;   break;
    case Intrinsic::llrint:  Opcode = ISD::LLRINT;  break;
    }

    EVT RetVT = TLI.getValueType(DAG.getDataLayout(), I.getType());
    setValue(&I, DAG.getNode(Opcode, sdl, RetVT,
                             getValue(I.getArgOperand(0))));
    return;
  }
  case Intrinsic::minnum:
    setValue(&I, DAG.getNode(ISD::FMINNUM, sdl,
                             getValue(I.getArgOperand(0)).getValueType(),
                             getValue(I.getArgOperand(0)),
                             getValue(I.getArgOperand(1))));
    return;
  case Intrinsic::maxnum:
    setValue(&I, DAG.getNode(ISD::FMAXNUM, sdl,
                             getValue(I.getArgOperand(0)).getValueType(),
                             getValue(I.getArgOperand(0)),
                             getValue(I.getArgOperand(1))));
    return;
  case Intrinsic::minimum:
    setValue(&I, DAG.getNode(ISD::FMINIMUM, sdl,
                             getValue(I.getArgOperand(0)).getValueType(),
                             getValue(I.getArgOperand(0)),
                             getValue(I.getArgOperand(1))));
    return;
  case Intrinsic::maximum:
    setValue(&I, DAG.getNode(ISD::FMAXIMUM, sdl,
                             getValue(I.getArgOperand(0)).getValueType(),
                             getValue(I.getArgOperand(0)),
                             getValue(I.getArgOperand(1))));
    return;
  case Intrinsic::copysign:
    setValue(&I, DAG.getNode(ISD::FCOPYSIGN, sdl,
                             getValue(I.getArgOperand(0)).getValueType(),
                             getValue(I.getArgOperand(0)),
                             getValue(I.getArgOperand(1))));
    return;
  case Intrinsic::fma:
    setValue(&I, DAG.getNode(ISD::FMA, sdl,
                             getValue(I.getArgOperand(0)).getValueType(),
                             getValue(I.getArgOperand(0)),
                             getValue(I.getArgOperand(1)),
                             getValue(I.getArgOperand(2))));
    return;
#define INSTRUCTION(NAME, NARG, ROUND_MODE, INTRINSIC)                         \
  case Intrinsic::INTRINSIC:
#include "llvm/IR/ConstrainedOps.def"
    visitConstrainedFPIntrinsic(cast<ConstrainedFPIntrinsic>(I));
    return;
  case Intrinsic::fmuladd: {
    EVT VT = TLI.getValueType(DAG.getDataLayout(), I.getType());
    if (TM.Options.AllowFPOpFusion != FPOpFusion::Strict &&
        TLI.isFMAFasterThanFMulAndFAdd(DAG.getMachineFunction(), VT)) {
      setValue(&I, DAG.getNode(ISD::FMA, sdl,
                               getValue(I.getArgOperand(0)).getValueType(),
                               getValue(I.getArgOperand(0)),
                               getValue(I.getArgOperand(1)),
                               getValue(I.getArgOperand(2))));
    } else {
      // TODO: Intrinsic calls should have fast-math-flags.
      SDValue Mul = DAG.getNode(ISD::FMUL, sdl,
                                getValue(I.getArgOperand(0)).getValueType(),
                                getValue(I.getArgOperand(0)),
                                getValue(I.getArgOperand(1)));
      SDValue Add = DAG.getNode(ISD::FADD, sdl,
                                getValue(I.getArgOperand(0)).getValueType(),
                                Mul,
                                getValue(I.getArgOperand(2)));
      setValue(&I, Add);
    }
    return;
  }
  case Intrinsic::convert_to_fp16:
    setValue(&I, DAG.getNode(ISD::BITCAST, sdl, MVT::i16,
                             DAG.getNode(ISD::FP_ROUND, sdl, MVT::f16,
                                         getValue(I.getArgOperand(0)),
                                         DAG.getTargetConstant(0, sdl,
                                                               MVT::i32))));
    return;
  case Intrinsic::convert_from_fp16:
    setValue(&I, DAG.getNode(ISD::FP_EXTEND, sdl,
                             TLI.getValueType(DAG.getDataLayout(), I.getType()),
                             DAG.getNode(ISD::BITCAST, sdl, MVT::f16,
                                         getValue(I.getArgOperand(0)))));
    return;
  case Intrinsic::pcmarker: {
    SDValue Tmp = getValue(I.getArgOperand(0));
    DAG.setRoot(DAG.getNode(ISD::PCMARKER, sdl, MVT::Other, getRoot(), Tmp));
    return;
  }
  case Intrinsic::readcyclecounter: {
    SDValue Op = getRoot();
    Res = DAG.getNode(ISD::READCYCLECOUNTER, sdl,
                      DAG.getVTList(MVT::i64, MVT::Other), Op);
    setValue(&I, Res);
    DAG.setRoot(Res.getValue(1));
    return;
  }
  case Intrinsic::bitreverse:
    setValue(&I, DAG.getNode(ISD::BITREVERSE, sdl,
                             getValue(I.getArgOperand(0)).getValueType(),
                             getValue(I.getArgOperand(0))));
    return;
  case Intrinsic::bswap:
    setValue(&I, DAG.getNode(ISD::BSWAP, sdl,
                             getValue(I.getArgOperand(0)).getValueType(),
                             getValue(I.getArgOperand(0))));
    return;
  case Intrinsic::cttz: {
    SDValue Arg = getValue(I.getArgOperand(0));
    ConstantInt *CI = cast<ConstantInt>(I.getArgOperand(1));
    EVT Ty = Arg.getValueType();
    setValue(&I, DAG.getNode(CI->isZero() ? ISD::CTTZ : ISD::CTTZ_ZERO_UNDEF,
                             sdl, Ty, Arg));
    return;
  }
  case Intrinsic::ctlz: {
    SDValue Arg = getValue(I.getArgOperand(0));
    ConstantInt *CI = cast<ConstantInt>(I.getArgOperand(1));
    EVT Ty = Arg.getValueType();
    setValue(&I, DAG.getNode(CI->isZero() ? ISD::CTLZ : ISD::CTLZ_ZERO_UNDEF,
                             sdl, Ty, Arg));
    return;
  }
  case Intrinsic::ctpop: {
    SDValue Arg = getValue(I.getArgOperand(0));
    EVT Ty = Arg.getValueType();
    setValue(&I, DAG.getNode(ISD::CTPOP, sdl, Ty, Arg));
    return;
  }
  case Intrinsic::fshl:
  case Intrinsic::fshr: {
    bool IsFSHL = Intrinsic == Intrinsic::fshl;
    SDValue X = getValue(I.getArgOperand(0));
    SDValue Y = getValue(I.getArgOperand(1));
    SDValue Z = getValue(I.getArgOperand(2));
    EVT VT = X.getValueType();
    SDValue BitWidthC = DAG.getConstant(VT.getScalarSizeInBits(), sdl, VT);
    SDValue Zero = DAG.getConstant(0, sdl, VT);
    SDValue ShAmt = DAG.getNode(ISD::UREM, sdl, VT, Z, BitWidthC);

    auto FunnelOpcode = IsFSHL ? ISD::FSHL : ISD::FSHR;
    if (TLI.isOperationLegalOrCustom(FunnelOpcode, VT)) {
      setValue(&I, DAG.getNode(FunnelOpcode, sdl, VT, X, Y, Z));
      return;
    }

    // When X == Y, this is rotate. If the data type has a power-of-2 size, we
    // avoid the select that is necessary in the general case to filter out
    // the 0-shift possibility that leads to UB.
    if (X == Y && isPowerOf2_32(VT.getScalarSizeInBits())) {
      auto RotateOpcode = IsFSHL ? ISD::ROTL : ISD::ROTR;
      if (TLI.isOperationLegalOrCustom(RotateOpcode, VT)) {
        setValue(&I, DAG.getNode(RotateOpcode, sdl, VT, X, Z));
        return;
      }

      // Some targets only rotate one way. Try the opposite direction.
      RotateOpcode = IsFSHL ? ISD::ROTR : ISD::ROTL;
      if (TLI.isOperationLegalOrCustom(RotateOpcode, VT)) {
        // Negate the shift amount because it is safe to ignore the high bits.
        SDValue NegShAmt = DAG.getNode(ISD::SUB, sdl, VT, Zero, Z);
        setValue(&I, DAG.getNode(RotateOpcode, sdl, VT, X, NegShAmt));
        return;
      }

      // fshl (rotl): (X << (Z % BW)) | (X >> ((0 - Z) % BW))
      // fshr (rotr): (X << ((0 - Z) % BW)) | (X >> (Z % BW))
      SDValue NegZ = DAG.getNode(ISD::SUB, sdl, VT, Zero, Z);
      SDValue NShAmt = DAG.getNode(ISD::UREM, sdl, VT, NegZ, BitWidthC);
      SDValue ShX = DAG.getNode(ISD::SHL, sdl, VT, X, IsFSHL ? ShAmt : NShAmt);
      SDValue ShY = DAG.getNode(ISD::SRL, sdl, VT, X, IsFSHL ? NShAmt : ShAmt);
      setValue(&I, DAG.getNode(ISD::OR, sdl, VT, ShX, ShY));
      return;
    }

    // fshl: (X << (Z % BW)) | (Y >> (BW - (Z % BW)))
    // fshr: (X << (BW - (Z % BW))) | (Y >> (Z % BW))
    SDValue InvShAmt = DAG.getNode(ISD::SUB, sdl, VT, BitWidthC, ShAmt);
    SDValue ShX = DAG.getNode(ISD::SHL, sdl, VT, X, IsFSHL ? ShAmt : InvShAmt);
    SDValue ShY = DAG.getNode(ISD::SRL, sdl, VT, Y, IsFSHL ? InvShAmt : ShAmt);
    SDValue Or = DAG.getNode(ISD::OR, sdl, VT, ShX, ShY);

    // If (Z % BW == 0), then the opposite direction shift is shift-by-bitwidth,
    // and that is undefined. We must compare and select to avoid UB.
    EVT CCVT = MVT::i1;
    if (VT.isVector())
      CCVT = EVT::getVectorVT(*Context, CCVT, VT.getVectorNumElements());

    // For fshl, 0-shift returns the 1st arg (X).
    // For fshr, 0-shift returns the 2nd arg (Y).
    SDValue IsZeroShift = DAG.getSetCC(sdl, CCVT, ShAmt, Zero, ISD::SETEQ);
    setValue(&I, DAG.getSelect(sdl, VT, IsZeroShift, IsFSHL ? X : Y, Or));
    return;
  }
  case Intrinsic::sadd_sat: {
    SDValue Op1 = getValue(I.getArgOperand(0));
    SDValue Op2 = getValue(I.getArgOperand(1));
    setValue(&I, DAG.getNode(ISD::SADDSAT, sdl, Op1.getValueType(), Op1, Op2));
    return;
  }
  case Intrinsic::uadd_sat: {
    SDValue Op1 = getValue(I.getArgOperand(0));
    SDValue Op2 = getValue(I.getArgOperand(1));
    setValue(&I, DAG.getNode(ISD::UADDSAT, sdl, Op1.getValueType(), Op1, Op2));
    return;
  }
  case Intrinsic::ssub_sat: {
    SDValue Op1 = getValue(I.getArgOperand(0));
    SDValue Op2 = getValue(I.getArgOperand(1));
    setValue(&I, DAG.getNode(ISD::SSUBSAT, sdl, Op1.getValueType(), Op1, Op2));
    return;
  }
  case Intrinsic::usub_sat: {
    SDValue Op1 = getValue(I.getArgOperand(0));
    SDValue Op2 = getValue(I.getArgOperand(1));
    setValue(&I, DAG.getNode(ISD::USUBSAT, sdl, Op1.getValueType(), Op1, Op2));
    return;
  }
  case Intrinsic::smul_fix:
  case Intrinsic::umul_fix:
  case Intrinsic::smul_fix_sat:
  case Intrinsic::umul_fix_sat: {
    SDValue Op1 = getValue(I.getArgOperand(0));
    SDValue Op2 = getValue(I.getArgOperand(1));
    SDValue Op3 = getValue(I.getArgOperand(2));
    setValue(&I, DAG.getNode(FixedPointIntrinsicToOpcode(Intrinsic), sdl,
                             Op1.getValueType(), Op1, Op2, Op3));
    return;
  }
  case Intrinsic::sdiv_fix:
  case Intrinsic::udiv_fix:
  case Intrinsic::sdiv_fix_sat:
  case Intrinsic::udiv_fix_sat: {
    SDValue Op1 = getValue(I.getArgOperand(0));
    SDValue Op2 = getValue(I.getArgOperand(1));
    SDValue Op3 = getValue(I.getArgOperand(2));
    setValue(&I, expandDivFix(FixedPointIntrinsicToOpcode(Intrinsic), sdl,
                              Op1, Op2, Op3, DAG, TLI));
    return;
  }
  case Intrinsic::stacksave: {
    SDValue Op = getRoot();
    Res = DAG.getNode(
        ISD::STACKSAVE, sdl,
        DAG.getVTList(TLI.getPointerTy(DAG.getDataLayout()), MVT::Other), Op);
    setValue(&I, Res);
    DAG.setRoot(Res.getValue(1));
    return;
  }
  case Intrinsic::stackrestore:
    Res = getValue(I.getArgOperand(0));
    DAG.setRoot(DAG.getNode(ISD::STACKRESTORE, sdl, MVT::Other, getRoot(), Res));
    return;
  case Intrinsic::get_dynamic_area_offset: {
    SDValue Op = getRoot();
    EVT PtrTy = TLI.getPointerTy(DAG.getDataLayout());
    EVT ResTy = TLI.getValueType(DAG.getDataLayout(), I.getType());
    // Result type for @llvm.get.dynamic.area.offset should match PtrTy for
    // target.
    if (PtrTy.getSizeInBits() < ResTy.getSizeInBits())
      report_fatal_error("Wrong result type for @llvm.get.dynamic.area.offset"
                         " intrinsic!");
    Res = DAG.getNode(ISD::GET_DYNAMIC_AREA_OFFSET, sdl, DAG.getVTList(ResTy),
                      Op);
    DAG.setRoot(Op);
    setValue(&I, Res);
    return;
  }
  case Intrinsic::stackguard: {
    EVT PtrTy = TLI.getPointerTy(DAG.getDataLayout());
    MachineFunction &MF = DAG.getMachineFunction();
    const Module &M = *MF.getFunction().getParent();
    SDValue Chain = getRoot();
    if (TLI.useLoadStackGuardNode()) {
      Res = getLoadStackGuard(DAG, sdl, Chain);
    } else {
      const Value *Global = TLI.getSDagStackGuard(M);
      unsigned Align = DL->getPrefTypeAlignment(Global->getType());
      Res = DAG.getLoad(PtrTy, sdl, Chain, getValue(Global),
                        MachinePointerInfo(Global, 0), Align,
                        MachineMemOperand::MOVolatile);
    }
    if (TLI.useStackGuardXorFP())
      Res = TLI.emitStackGuardXorFP(DAG, Res, sdl);
    DAG.setRoot(Chain);
    setValue(&I, Res);
    return;
  }
  case Intrinsic::stackprotector: {
    // Emit code into the DAG to store the stack guard onto the stack.
    MachineFunction &MF = DAG.getMachineFunction();
    MachineFrameInfo &MFI = MF.getFrameInfo();
    EVT PtrTy = TLI.getPointerTy(DAG.getDataLayout());
    SDValue Src, Chain = getRoot();

    if (TLI.useLoadStackGuardNode())
      Src = getLoadStackGuard(DAG, sdl, Chain);
    else
      Src = getValue(I.getArgOperand(0));   // The guard's value.

    AllocaInst *Slot = cast<AllocaInst>(I.getArgOperand(1));

    int FI = FuncInfo.StaticAllocaMap[Slot];
    MFI.setStackProtectorIndex(FI);

    SDValue FIN = DAG.getFrameIndex(FI, PtrTy);

    // Store the stack protector onto the stack.
    Res = DAG.getStore(Chain, sdl, Src, FIN, MachinePointerInfo::getFixedStack(
                                                 DAG.getMachineFunction(), FI),
                       /* Alignment = */ 0, MachineMemOperand::MOVolatile);
    setValue(&I, Res);
    DAG.setRoot(Res);
    return;
  }
  case Intrinsic::objectsize:
    llvm_unreachable("llvm.objectsize.* should have been lowered already");

  case Intrinsic::is_constant:
    llvm_unreachable("llvm.is.constant.* should have been lowered already");

  case Intrinsic::annotation:
  case Intrinsic::ptr_annotation:
  case Intrinsic::launder_invariant_group:
  case Intrinsic::strip_invariant_group:
    // Drop the intrinsic, but forward the value
    setValue(&I, getValue(I.getOperand(0)));
    return;
  case Intrinsic::assume:
  case Intrinsic::var_annotation:
  case Intrinsic::sideeffect:
    // Discard annotate attributes, assumptions, and artificial side-effects.
    return;

  case Intrinsic::codeview_annotation: {
    // Emit a label associated with this metadata.
    MachineFunction &MF = DAG.getMachineFunction();
    MCSymbol *Label =
        MF.getMMI().getContext().createTempSymbol("annotation", true);
    Metadata *MD = cast<MetadataAsValue>(I.getArgOperand(0))->getMetadata();
    MF.addCodeViewAnnotation(Label, cast<MDNode>(MD));
    Res = DAG.getLabelNode(ISD::ANNOTATION_LABEL, sdl, getRoot(), Label);
    DAG.setRoot(Res);
    return;
  }

  case Intrinsic::init_trampoline: {
    const Function *F = cast<Function>(I.getArgOperand(1)->stripPointerCasts());

    SDValue Ops[6];
    Ops[0] = getRoot();
    Ops[1] = getValue(I.getArgOperand(0));
    Ops[2] = getValue(I.getArgOperand(1));
    Ops[3] = getValue(I.getArgOperand(2));
    Ops[4] = DAG.getSrcValue(I.getArgOperand(0));
    Ops[5] = DAG.getSrcValue(F);

    Res = DAG.getNode(ISD::INIT_TRAMPOLINE, sdl, MVT::Other, Ops);

    DAG.setRoot(Res);
    return;
  }
  case Intrinsic::adjust_trampoline:
    setValue(&I, DAG.getNode(ISD::ADJUST_TRAMPOLINE, sdl,
                             TLI.getPointerTy(DAG.getDataLayout()),
                             getValue(I.getArgOperand(0))));
    return;
  case Intrinsic::gcroot: {
    assert(DAG.getMachineFunction().getFunction().hasGC() &&
           "only valid in functions with gc specified, enforced by Verifier");
    assert(GFI && "implied by previous");
    const Value *Alloca = I.getArgOperand(0)->stripPointerCasts();
    const Constant *TypeMap = cast<Constant>(I.getArgOperand(1));

    FrameIndexSDNode *FI = cast<FrameIndexSDNode>(getValue(Alloca).getNode());
    GFI->addStackRoot(FI->getIndex(), TypeMap);
    return;
  }
  case Intrinsic::gcread:
  case Intrinsic::gcwrite:
    llvm_unreachable("GC failed to lower gcread/gcwrite intrinsics!");
  case Intrinsic::flt_rounds:
    Res = DAG.getNode(ISD::FLT_ROUNDS_, sdl, {MVT::i32, MVT::Other}, getRoot());
    setValue(&I, Res);
    DAG.setRoot(Res.getValue(1));
    return;

  case Intrinsic::expect:
    // Just replace __builtin_expect(exp, c) with EXP.
    setValue(&I, getValue(I.getArgOperand(0)));
    return;

  case Intrinsic::debugtrap:
  case Intrinsic::trap: {
    StringRef TrapFuncName =
        I.getAttributes()
            .getAttribute(AttributeList::FunctionIndex, "trap-func-name")
            .getValueAsString();
    if (TrapFuncName.empty()) {
      ISD::NodeType Op = (Intrinsic == Intrinsic::trap) ?
        ISD::TRAP : ISD::DEBUGTRAP;
      DAG.setRoot(DAG.getNode(Op, sdl,MVT::Other, getRoot()));
      return;
    }
    TargetLowering::ArgListTy Args;

    TargetLowering::CallLoweringInfo CLI(DAG);
    CLI.setDebugLoc(sdl).setChain(getRoot()).setLibCallee(
        CallingConv::C, I.getType(),
        DAG.getExternalSymbol(TrapFuncName.data(),
                              TLI.getPointerTy(DAG.getDataLayout())),
        std::move(Args));

    std::pair<SDValue, SDValue> Result = TLI.LowerCallTo(CLI);
    DAG.setRoot(Result.second);
    return;
  }

  case Intrinsic::uadd_with_overflow:
  case Intrinsic::sadd_with_overflow:
  case Intrinsic::usub_with_overflow:
  case Intrinsic::ssub_with_overflow:
  case Intrinsic::umul_with_overflow:
  case Intrinsic::smul_with_overflow: {
    ISD::NodeType Op;
    switch (Intrinsic) {
    default: llvm_unreachable("Impossible intrinsic");  // Can't reach here.
    case Intrinsic::uadd_with_overflow: Op = ISD::UADDO; break;
    case Intrinsic::sadd_with_overflow: Op = ISD::SADDO; break;
    case Intrinsic::usub_with_overflow: Op = ISD::USUBO; break;
    case Intrinsic::ssub_with_overflow: Op = ISD::SSUBO; break;
    case Intrinsic::umul_with_overflow: Op = ISD::UMULO; break;
    case Intrinsic::smul_with_overflow: Op = ISD::SMULO; break;
    }
    SDValue Op1 = getValue(I.getArgOperand(0));
    SDValue Op2 = getValue(I.getArgOperand(1));

    EVT ResultVT = Op1.getValueType();
    EVT OverflowVT = MVT::i1;
    if (ResultVT.isVector())
      OverflowVT = EVT::getVectorVT(
          *Context, OverflowVT, ResultVT.getVectorNumElements());

    SDVTList VTs = DAG.getVTList(ResultVT, OverflowVT);
    setValue(&I, DAG.getNode(Op, sdl, VTs, Op1, Op2));
    return;
  }
  case Intrinsic::prefetch: {
    SDValue Ops[5];
    unsigned rw = cast<ConstantInt>(I.getArgOperand(1))->getZExtValue();
    auto Flags = rw == 0 ? MachineMemOperand::MOLoad :MachineMemOperand::MOStore;
    Ops[0] = DAG.getRoot();
    Ops[1] = getValue(I.getArgOperand(0));
    Ops[2] = getValue(I.getArgOperand(1));
    Ops[3] = getValue(I.getArgOperand(2));
    Ops[4] = getValue(I.getArgOperand(3));
    SDValue Result = DAG.getMemIntrinsicNode(ISD::PREFETCH, sdl,
                                             DAG.getVTList(MVT::Other), Ops,
                                             EVT::getIntegerVT(*Context, 8),
                                             MachinePointerInfo(I.getArgOperand(0)),
                                             0, /* align */
                                             Flags);

    // Chain the prefetch in parallell with any pending loads, to stay out of
    // the way of later optimizations.
    PendingLoads.push_back(Result);
    Result = getRoot();
    DAG.setRoot(Result);
    return;
  }
  case Intrinsic::lifetime_start:
  case Intrinsic::lifetime_end: {
    bool IsStart = (Intrinsic == Intrinsic::lifetime_start);
    // Stack coloring is not enabled in O0, discard region information.
    if (TM.getOptLevel() == CodeGenOpt::None)
      return;

    const int64_t ObjectSize =
        cast<ConstantInt>(I.getArgOperand(0))->getSExtValue();
    Value *const ObjectPtr = I.getArgOperand(1);
    SmallVector<const Value *, 4> Allocas;
    GetUnderlyingObjects(ObjectPtr, Allocas, *DL);

    for (SmallVectorImpl<const Value*>::iterator Object = Allocas.begin(),
           E = Allocas.end(); Object != E; ++Object) {
      const AllocaInst *LifetimeObject = dyn_cast_or_null<AllocaInst>(*Object);

      // Could not find an Alloca.
      if (!LifetimeObject)
        continue;

      // First check that the Alloca is static, otherwise it won't have a
      // valid frame index.
      auto SI = FuncInfo.StaticAllocaMap.find(LifetimeObject);
      if (SI == FuncInfo.StaticAllocaMap.end())
        return;

      const int FrameIndex = SI->second;
      int64_t Offset;
      if (GetPointerBaseWithConstantOffset(
              ObjectPtr, Offset, DAG.getDataLayout()) != LifetimeObject)
        Offset = -1; // Cannot determine offset from alloca to lifetime object.
      Res = DAG.getLifetimeNode(IsStart, sdl, getRoot(), FrameIndex, ObjectSize,
                                Offset);
      DAG.setRoot(Res);
    }
    return;
  }
  case Intrinsic::invariant_start:
    // Discard region information.
    setValue(&I, DAG.getUNDEF(TLI.getPointerTy(DAG.getDataLayout())));
    return;
  case Intrinsic::invariant_end:
    // Discard region information.
    return;
  case Intrinsic::clear_cache:
    /// FunctionName may be null.
    if (const char *FunctionName = TLI.getClearCacheBuiltinName())
      lowerCallToExternalSymbol(I, FunctionName);
    return;
  case Intrinsic::donothing:
    // ignore
    return;
  case Intrinsic::experimental_stackmap:
    visitStackmap(I);
    return;
  case Intrinsic::experimental_patchpoint_void:
  case Intrinsic::experimental_patchpoint_i64:
    visitPatchpoint(&I);
    return;
  case Intrinsic::experimental_gc_statepoint:
    LowerStatepoint(ImmutableStatepoint(&I));
    return;
  case Intrinsic::experimental_gc_result:
    visitGCResult(cast<GCResultInst>(I));
    return;
  case Intrinsic::experimental_gc_relocate:
    visitGCRelocate(cast<GCRelocateInst>(I));
    return;
  case Intrinsic::instrprof_increment:
    llvm_unreachable("instrprof failed to lower an increment");
  case Intrinsic::instrprof_value_profile:
    llvm_unreachable("instrprof failed to lower a value profiling call");
  case Intrinsic::localescape: {
    MachineFunction &MF = DAG.getMachineFunction();
    const TargetInstrInfo *TII = DAG.getSubtarget().getInstrInfo();

    // Directly emit some LOCAL_ESCAPE machine instrs. Label assignment emission
    // is the same on all targets.
    for (unsigned Idx = 0, E = I.getNumArgOperands(); Idx < E; ++Idx) {
      Value *Arg = I.getArgOperand(Idx)->stripPointerCasts();
      if (isa<ConstantPointerNull>(Arg))
        continue; // Skip null pointers. They represent a hole in index space.
      AllocaInst *Slot = cast<AllocaInst>(Arg);
      assert(FuncInfo.StaticAllocaMap.count(Slot) &&
             "can only escape static allocas");
      int FI = FuncInfo.StaticAllocaMap[Slot];
      MCSymbol *FrameAllocSym =
          MF.getMMI().getContext().getOrCreateFrameAllocSymbol(
              GlobalValue::dropLLVMManglingEscape(MF.getName()), Idx);
      BuildMI(*FuncInfo.MBB, FuncInfo.InsertPt, dl,
              TII->get(TargetOpcode::LOCAL_ESCAPE))
          .addSym(FrameAllocSym)
          .addFrameIndex(FI);
    }

    return;
  }

  case Intrinsic::localrecover: {
    // i8* @llvm.localrecover(i8* %fn, i8* %fp, i32 %idx)
    MachineFunction &MF = DAG.getMachineFunction();
    MVT PtrVT = TLI.getPointerTy(DAG.getDataLayout(), 0);

    // Get the symbol that defines the frame offset.
    auto *Fn = cast<Function>(I.getArgOperand(0)->stripPointerCasts());
    auto *Idx = cast<ConstantInt>(I.getArgOperand(2));
    unsigned IdxVal =
        unsigned(Idx->getLimitedValue(std::numeric_limits<int>::max()));
    MCSymbol *FrameAllocSym =
        MF.getMMI().getContext().getOrCreateFrameAllocSymbol(
            GlobalValue::dropLLVMManglingEscape(Fn->getName()), IdxVal);

    // Create a MCSymbol for the label to avoid any target lowering
    // that would make this PC relative.
    SDValue OffsetSym = DAG.getMCSymbol(FrameAllocSym, PtrVT);
    SDValue OffsetVal =
        DAG.getNode(ISD::LOCAL_RECOVER, sdl, PtrVT, OffsetSym);

    // Add the offset to the FP.
    Value *FP = I.getArgOperand(1);
    SDValue FPVal = getValue(FP);
    SDValue Add = DAG.getMemBasePlusOffset(FPVal, OffsetVal, sdl);
    setValue(&I, Add);

    return;
  }

  case Intrinsic::eh_exceptionpointer:
  case Intrinsic::eh_exceptioncode: {
    // Get the exception pointer vreg, copy from it, and resize it to fit.
    const auto *CPI = cast<CatchPadInst>(I.getArgOperand(0));
    MVT PtrVT = TLI.getPointerTy(DAG.getDataLayout());
    const TargetRegisterClass *PtrRC = TLI.getRegClassFor(PtrVT);
    unsigned VReg = FuncInfo.getCatchPadExceptionPointerVReg(CPI, PtrRC);
    SDValue N =
        DAG.getCopyFromReg(DAG.getEntryNode(), getCurSDLoc(), VReg, PtrVT);
    if (Intrinsic == Intrinsic::eh_exceptioncode)
      N = DAG.getZExtOrTrunc(N, getCurSDLoc(), MVT::i32);
    setValue(&I, N);
    return;
  }
  case Intrinsic::xray_customevent: {
    // Here we want to make sure that the intrinsic behaves as if it has a
    // specific calling convention, and only for x86_64.
    // FIXME: Support other platforms later.
    const auto &Triple = DAG.getTarget().getTargetTriple();
    if (Triple.getArch() != Triple::x86_64 || !Triple.isOSLinux())
      return;

    SDLoc DL = getCurSDLoc();
    SmallVector<SDValue, 8> Ops;

    // We want to say that we always want the arguments in registers.
    SDValue LogEntryVal = getValue(I.getArgOperand(0));
    SDValue StrSizeVal = getValue(I.getArgOperand(1));
    SDVTList NodeTys = DAG.getVTList(MVT::Other, MVT::Glue);
    SDValue Chain = getRoot();
    Ops.push_back(LogEntryVal);
    Ops.push_back(StrSizeVal);
    Ops.push_back(Chain);

    // We need to enforce the calling convention for the callsite, so that
    // argument ordering is enforced correctly, and that register allocation can
    // see that some registers may be assumed clobbered and have to preserve
    // them across calls to the intrinsic.
    MachineSDNode *MN = DAG.getMachineNode(TargetOpcode::PATCHABLE_EVENT_CALL,
                                           DL, NodeTys, Ops);
    SDValue patchableNode = SDValue(MN, 0);
    DAG.setRoot(patchableNode);
    setValue(&I, patchableNode);
    return;
  }
  case Intrinsic::xray_typedevent: {
    // Here we want to make sure that the intrinsic behaves as if it has a
    // specific calling convention, and only for x86_64.
    // FIXME: Support other platforms later.
    const auto &Triple = DAG.getTarget().getTargetTriple();
    if (Triple.getArch() != Triple::x86_64 || !Triple.isOSLinux())
      return;

    SDLoc DL = getCurSDLoc();
    SmallVector<SDValue, 8> Ops;

    // We want to say that we always want the arguments in registers.
    // It's unclear to me how manipulating the selection DAG here forces callers
    // to provide arguments in registers instead of on the stack.
    SDValue LogTypeId = getValue(I.getArgOperand(0));
    SDValue LogEntryVal = getValue(I.getArgOperand(1));
    SDValue StrSizeVal = getValue(I.getArgOperand(2));
    SDVTList NodeTys = DAG.getVTList(MVT::Other, MVT::Glue);
    SDValue Chain = getRoot();
    Ops.push_back(LogTypeId);
    Ops.push_back(LogEntryVal);
    Ops.push_back(StrSizeVal);
    Ops.push_back(Chain);

    // We need to enforce the calling convention for the callsite, so that
    // argument ordering is enforced correctly, and that register allocation can
    // see that some registers may be assumed clobbered and have to preserve
    // them across calls to the intrinsic.
    MachineSDNode *MN = DAG.getMachineNode(
        TargetOpcode::PATCHABLE_TYPED_EVENT_CALL, DL, NodeTys, Ops);
    SDValue patchableNode = SDValue(MN, 0);
    DAG.setRoot(patchableNode);
    setValue(&I, patchableNode);
    return;
  }
  case Intrinsic::experimental_deoptimize:
    LowerDeoptimizeCall(&I);
    return;

  case Intrinsic::experimental_vector_reduce_v2_fadd:
  case Intrinsic::experimental_vector_reduce_v2_fmul:
  case Intrinsic::experimental_vector_reduce_add:
  case Intrinsic::experimental_vector_reduce_mul:
  case Intrinsic::experimental_vector_reduce_and:
  case Intrinsic::experimental_vector_reduce_or:
  case Intrinsic::experimental_vector_reduce_xor:
  case Intrinsic::experimental_vector_reduce_smax:
  case Intrinsic::experimental_vector_reduce_smin:
  case Intrinsic::experimental_vector_reduce_umax:
  case Intrinsic::experimental_vector_reduce_umin:
  case Intrinsic::experimental_vector_reduce_fmax:
  case Intrinsic::experimental_vector_reduce_fmin:
    visitVectorReduce(I, Intrinsic);
    return;

  case Intrinsic::icall_branch_funnel: {
    SmallVector<SDValue, 16> Ops;
    Ops.push_back(getValue(I.getArgOperand(0)));

    int64_t Offset;
    auto *Base = dyn_cast<GlobalObject>(GetPointerBaseWithConstantOffset(
        I.getArgOperand(1), Offset, DAG.getDataLayout()));
    if (!Base)
      report_fatal_error(
          "llvm.icall.branch.funnel operand must be a GlobalValue");
    Ops.push_back(DAG.getTargetGlobalAddress(Base, getCurSDLoc(), MVT::i64, 0));

    struct BranchFunnelTarget {
      int64_t Offset;
      SDValue Target;
    };
    SmallVector<BranchFunnelTarget, 8> Targets;

    for (unsigned Op = 1, N = I.getNumArgOperands(); Op != N; Op += 2) {
      auto *ElemBase = dyn_cast<GlobalObject>(GetPointerBaseWithConstantOffset(
          I.getArgOperand(Op), Offset, DAG.getDataLayout()));
      if (ElemBase != Base)
        report_fatal_error("all llvm.icall.branch.funnel operands must refer "
                           "to the same GlobalValue");

      SDValue Val = getValue(I.getArgOperand(Op + 1));
      auto *GA = dyn_cast<GlobalAddressSDNode>(Val);
      if (!GA)
        report_fatal_error(
            "llvm.icall.branch.funnel operand must be a GlobalValue");
      Targets.push_back({Offset, DAG.getTargetGlobalAddress(
                                     GA->getGlobal(), getCurSDLoc(),
                                     Val.getValueType(), GA->getOffset())});
    }
    llvm::sort(Targets,
               [](const BranchFunnelTarget &T1, const BranchFunnelTarget &T2) {
                 return T1.Offset < T2.Offset;
               });

    for (auto &T : Targets) {
      Ops.push_back(DAG.getTargetConstant(T.Offset, getCurSDLoc(), MVT::i32));
      Ops.push_back(T.Target);
    }

    Ops.push_back(DAG.getRoot()); // Chain
    SDValue N(DAG.getMachineNode(TargetOpcode::ICALL_BRANCH_FUNNEL,
                                 getCurSDLoc(), MVT::Other, Ops),
              0);
    DAG.setRoot(N);
    setValue(&I, N);
    HasTailCall = true;
    return;
  }

  case Intrinsic::wasm_landingpad_index:
    // Information this intrinsic contained has been transferred to
    // MachineFunction in SelectionDAGISel::PrepareEHLandingPad. We can safely
    // delete it now.
    return;

  case Intrinsic::aarch64_settag:
  case Intrinsic::aarch64_settag_zero: {
    const SelectionDAGTargetInfo &TSI = DAG.getSelectionDAGInfo();
    bool ZeroMemory = Intrinsic == Intrinsic::aarch64_settag_zero;
    SDValue Val = TSI.EmitTargetCodeForSetTag(
        DAG, getCurSDLoc(), getRoot(), getValue(I.getArgOperand(0)),
        getValue(I.getArgOperand(1)), MachinePointerInfo(I.getArgOperand(0)),
        ZeroMemory);
    DAG.setRoot(Val);
    setValue(&I, Val);
    return;
  }
  case Intrinsic::ptrmask: {
    SDValue Ptr = getValue(I.getOperand(0));
    SDValue Const = getValue(I.getOperand(1));

    EVT DestVT =
        EVT(DAG.getTargetLoweringInfo().getPointerTy(DAG.getDataLayout()));

    setValue(&I, DAG.getNode(ISD::AND, getCurSDLoc(), DestVT, Ptr,
                             DAG.getZExtOrTrunc(Const, getCurSDLoc(), DestVT)));
    return;
  }
  }
}

void SelectionDAGBuilder::visitConstrainedFPIntrinsic(
    const ConstrainedFPIntrinsic &FPI) {
  SDLoc sdl = getCurSDLoc();

  const TargetLowering &TLI = DAG.getTargetLoweringInfo();
  SmallVector<EVT, 4> ValueVTs;
  ComputeValueVTs(TLI, DAG.getDataLayout(), FPI.getType(), ValueVTs);
  ValueVTs.push_back(MVT::Other); // Out chain

  // We do not need to serialize constrained FP intrinsics against
  // each other or against (nonvolatile) loads, so they can be
  // chained like loads.
  SDValue Chain = DAG.getRoot();
  SmallVector<SDValue, 4> Opers;
  Opers.push_back(Chain);
  if (FPI.isUnaryOp()) {
    Opers.push_back(getValue(FPI.getArgOperand(0)));
  } else if (FPI.isTernaryOp()) {
    Opers.push_back(getValue(FPI.getArgOperand(0)));
    Opers.push_back(getValue(FPI.getArgOperand(1)));
    Opers.push_back(getValue(FPI.getArgOperand(2)));
  } else {
    Opers.push_back(getValue(FPI.getArgOperand(0)));
    Opers.push_back(getValue(FPI.getArgOperand(1)));
  }

  auto pushOutChain = [this](SDValue Result, fp::ExceptionBehavior EB) {
    assert(Result.getNode()->getNumValues() == 2);

    // Push node to the appropriate list so that future instructions can be
    // chained up correctly.
    SDValue OutChain = Result.getValue(1);
    switch (EB) {
    case fp::ExceptionBehavior::ebIgnore:
      // The only reason why ebIgnore nodes still need to be chained is that
      // they might depend on the current rounding mode, and therefore must
      // not be moved across instruction that may change that mode.
      LLVM_FALLTHROUGH;
    case fp::ExceptionBehavior::ebMayTrap:
      // These must not be moved across calls or instructions that may change
      // floating-point exception masks.
      PendingConstrainedFP.push_back(OutChain);
      break;
    case fp::ExceptionBehavior::ebStrict:
      // These must not be moved across calls or instructions that may change
      // floating-point exception masks or read floating-point exception flags.
      // In addition, they cannot be optimized out even if unused.
      PendingConstrainedFPStrict.push_back(OutChain);
      break;
    }
  };

  SDVTList VTs = DAG.getVTList(ValueVTs);
  fp::ExceptionBehavior EB = FPI.getExceptionBehavior().getValue();

  SDNodeFlags Flags;
  if (EB == fp::ExceptionBehavior::ebIgnore)
    Flags.setNoFPExcept(true);

  if (auto *FPOp = dyn_cast<FPMathOperator>(&FPI))
    Flags.copyFMF(*FPOp);

  unsigned Opcode;
  switch (FPI.getIntrinsicID()) {
  default: llvm_unreachable("Impossible intrinsic");  // Can't reach here.
#define DAG_INSTRUCTION(NAME, NARG, ROUND_MODE, INTRINSIC, DAGN)               \
  case Intrinsic::INTRINSIC:                                                   \
    Opcode = ISD::STRICT_##DAGN;                                               \
    break;
#include "llvm/IR/ConstrainedOps.def"
  case Intrinsic::experimental_constrained_fmuladd: {
    Opcode = ISD::STRICT_FMA;
    // Break fmuladd into fmul and fadd.
    if (TM.Options.AllowFPOpFusion == FPOpFusion::Strict ||
        !TLI.isFMAFasterThanFMulAndFAdd(DAG.getMachineFunction(),
                                        ValueVTs[0])) {
      Opers.pop_back();
      SDValue Mul = DAG.getNode(ISD::STRICT_FMUL, sdl, VTs, Opers, Flags);
      pushOutChain(Mul, EB);
      Opcode = ISD::STRICT_FADD;
      Opers.clear();
      Opers.push_back(Mul.getValue(1));
      Opers.push_back(Mul.getValue(0));
      Opers.push_back(getValue(FPI.getArgOperand(2)));
    }
    break;
  }
  }

  // A few strict DAG nodes carry additional operands that are not
  // set up by the default code above.
  switch (Opcode) {
  default: break;
  case ISD::STRICT_FP_ROUND:
    Opers.push_back(
        DAG.getTargetConstant(0, sdl, TLI.getPointerTy(DAG.getDataLayout())));
    break;
  case ISD::STRICT_FSETCC:
  case ISD::STRICT_FSETCCS: {
    auto *FPCmp = dyn_cast<ConstrainedFPCmpIntrinsic>(&FPI);
    Opers.push_back(DAG.getCondCode(getFCmpCondCode(FPCmp->getPredicate())));
    break;
  }
  }

  SDValue Result = DAG.getNode(Opcode, sdl, VTs, Opers, Flags);
  pushOutChain(Result, EB);

  SDValue FPResult = Result.getValue(0);
  setValue(&FPI, FPResult);
}

std::pair<SDValue, SDValue>
SelectionDAGBuilder::lowerInvokable(TargetLowering::CallLoweringInfo &CLI,
                                    const BasicBlock *EHPadBB) {
  MachineFunction &MF = DAG.getMachineFunction();
  MachineModuleInfo &MMI = MF.getMMI();
  MCSymbol *BeginLabel = nullptr;

  if (EHPadBB) {
    // Insert a label before the invoke call to mark the try range.  This can be
    // used to detect deletion of the invoke via the MachineModuleInfo.
    BeginLabel = MMI.getContext().createTempSymbol();

    // For SjLj, keep track of which landing pads go with which invokes
    // so as to maintain the ordering of pads in the LSDA.
    unsigned CallSiteIndex = MMI.getCurrentCallSite();
    if (CallSiteIndex) {
      MF.setCallSiteBeginLabel(BeginLabel, CallSiteIndex);
      LPadToCallSiteMap[FuncInfo.MBBMap[EHPadBB]].push_back(CallSiteIndex);

      // Now that the call site is handled, stop tracking it.
      MMI.setCurrentCallSite(0);
    }

    // Both PendingLoads and PendingExports must be flushed here;
    // this call might not return.
    (void)getRoot();
    DAG.setRoot(DAG.getEHLabel(getCurSDLoc(), getControlRoot(), BeginLabel));

    CLI.setChain(getRoot());
  }
  const TargetLowering &TLI = DAG.getTargetLoweringInfo();
  std::pair<SDValue, SDValue> Result = TLI.LowerCallTo(CLI);

  assert((CLI.IsTailCall || Result.second.getNode()) &&
         "Non-null chain expected with non-tail call!");
  assert((Result.second.getNode() || !Result.first.getNode()) &&
         "Null value expected with tail call!");

  if (!Result.second.getNode()) {
    // As a special case, a null chain means that a tail call has been emitted
    // and the DAG root is already updated.
    HasTailCall = true;

    // Since there's no actual continuation from this block, nothing can be
    // relying on us setting vregs for them.
    PendingExports.clear();
  } else {
    DAG.setRoot(Result.second);
  }

  if (EHPadBB) {
    // Insert a label at the end of the invoke call to mark the try range.  This
    // can be used to detect deletion of the invoke via the MachineModuleInfo.
    MCSymbol *EndLabel = MMI.getContext().createTempSymbol();
    DAG.setRoot(DAG.getEHLabel(getCurSDLoc(), getRoot(), EndLabel));

    // Inform MachineModuleInfo of range.
    auto Pers = classifyEHPersonality(FuncInfo.Fn->getPersonalityFn());
    // There is a platform (e.g. wasm) that uses funclet style IR but does not
    // actually use outlined funclets and their LSDA info style.
    if (MF.hasEHFunclets() && isFuncletEHPersonality(Pers)) {
      assert(CLI.CS);
      WinEHFuncInfo *EHInfo = DAG.getMachineFunction().getWinEHFuncInfo();
      EHInfo->addIPToStateRange(cast<InvokeInst>(CLI.CS.getInstruction()),
                                BeginLabel, EndLabel);
    } else if (!isScopedEHPersonality(Pers)) {
      MF.addInvoke(FuncInfo.MBBMap[EHPadBB], BeginLabel, EndLabel);
    }
  }

  return Result;
}

void SelectionDAGBuilder::LowerCallTo(ImmutableCallSite CS, SDValue Callee,
                                      bool isTailCall,
                                      const BasicBlock *EHPadBB) {
  auto &DL = DAG.getDataLayout();
  FunctionType *FTy = CS.getFunctionType();
  Type *RetTy = CS.getType();

  TargetLowering::ArgListTy Args;
  Args.reserve(CS.arg_size());

  const Value *SwiftErrorVal = nullptr;
  const TargetLowering &TLI = DAG.getTargetLoweringInfo();

  if (isTailCall) {
    // Avoid emitting tail calls in functions with the disable-tail-calls
    // attribute.
    auto *Caller = CS.getInstruction()->getParent()->getParent();
    if (Caller->getFnAttribute("disable-tail-calls").getValueAsString() ==
        "true")
      isTailCall = false;

    // We can't tail call inside a function with a swifterror argument. Lowering
    // does not support this yet. It would have to move into the swifterror
    // register before the call.
    if (TLI.supportSwiftError() &&
        Caller->getAttributes().hasAttrSomewhere(Attribute::SwiftError))
      isTailCall = false;
  }

  for (ImmutableCallSite::arg_iterator i = CS.arg_begin(), e = CS.arg_end();
       i != e; ++i) {
    TargetLowering::ArgListEntry Entry;
    const Value *V = *i;

    // Skip empty types
    if (V->getType()->isEmptyTy())
      continue;

    SDValue ArgNode = getValue(V);
    Entry.Node = ArgNode; Entry.Ty = V->getType();

    Entry.setAttributes(&CS, i - CS.arg_begin());

    // Use swifterror virtual register as input to the call.
    if (Entry.IsSwiftError && TLI.supportSwiftError()) {
      SwiftErrorVal = V;
      // We find the virtual register for the actual swifterror argument.
      // Instead of using the Value, we use the virtual register instead.
      Entry.Node = DAG.getRegister(
          SwiftError.getOrCreateVRegUseAt(CS.getInstruction(), FuncInfo.MBB, V),
          EVT(TLI.getPointerTy(DL)));
    }

    Args.push_back(Entry);

    // If we have an explicit sret argument that is an Instruction, (i.e., it
    // might point to function-local memory), we can't meaningfully tail-call.
    if (Entry.IsSRet && isa<Instruction>(V))
      isTailCall = false;
  }

  // If call site has a cfguardtarget operand bundle, create and add an
  // additional ArgListEntry.
  if (auto Bundle = CS.getOperandBundle(LLVMContext::OB_cfguardtarget)) {
    TargetLowering::ArgListEntry Entry;
    Value *V = Bundle->Inputs[0];
    SDValue ArgNode = getValue(V);
    Entry.Node = ArgNode;
    Entry.Ty = V->getType();
    Entry.IsCFGuardTarget = true;
    Args.push_back(Entry);
  }

  // Check if target-independent constraints permit a tail call here.
  // Target-dependent constraints are checked within TLI->LowerCallTo.
  if (isTailCall && !isInTailCallPosition(CS, DAG.getTarget()))
    isTailCall = false;

  // Disable tail calls if there is an swifterror argument. Targets have not
  // been updated to support tail calls.
  if (TLI.supportSwiftError() && SwiftErrorVal)
    isTailCall = false;

  TargetLowering::CallLoweringInfo CLI(DAG);
  CLI.setDebugLoc(getCurSDLoc())
      .setChain(getRoot())
      .setCallee(RetTy, FTy, Callee, std::move(Args), CS)
      .setTailCall(isTailCall)
      .setConvergent(CS.isConvergent());
  std::pair<SDValue, SDValue> Result = lowerInvokable(CLI, EHPadBB);

  if (Result.first.getNode()) {
    const Instruction *Inst = CS.getInstruction();
    Result.first = lowerRangeToAssertZExt(DAG, *Inst, Result.first);
    setValue(Inst, Result.first);
  }

  // The last element of CLI.InVals has the SDValue for swifterror return.
  // Here we copy it to a virtual register and update SwiftErrorMap for
  // book-keeping.
  if (SwiftErrorVal && TLI.supportSwiftError()) {
    // Get the last element of InVals.
    SDValue Src = CLI.InVals.back();
    Register VReg = SwiftError.getOrCreateVRegDefAt(
        CS.getInstruction(), FuncInfo.MBB, SwiftErrorVal);
    SDValue CopyNode = CLI.DAG.getCopyToReg(Result.second, CLI.DL, VReg, Src);
    DAG.setRoot(CopyNode);
  }
}

static SDValue getMemCmpLoad(const Value *PtrVal, MVT LoadVT,
                             SelectionDAGBuilder &Builder) {
  // Check to see if this load can be trivially constant folded, e.g. if the
  // input is from a string literal.
  if (const Constant *LoadInput = dyn_cast<Constant>(PtrVal)) {
    // Cast pointer to the type we really want to load.
    Type *LoadTy =
        Type::getIntNTy(PtrVal->getContext(), LoadVT.getScalarSizeInBits());
    if (LoadVT.isVector())
      LoadTy = VectorType::get(LoadTy, LoadVT.getVectorNumElements());

    LoadInput = ConstantExpr::getBitCast(const_cast<Constant *>(LoadInput),
                                         PointerType::getUnqual(LoadTy));

    if (const Constant *LoadCst = ConstantFoldLoadFromConstPtr(
            const_cast<Constant *>(LoadInput), LoadTy, *Builder.DL))
      return Builder.getValue(LoadCst);
  }

  // Otherwise, we have to emit the load.  If the pointer is to unfoldable but
  // still constant memory, the input chain can be the entry node.
  SDValue Root;
  bool ConstantMemory = false;

  // Do not serialize (non-volatile) loads of constant memory with anything.
  if (Builder.AA && Builder.AA->pointsToConstantMemory(PtrVal)) {
    Root = Builder.DAG.getEntryNode();
    ConstantMemory = true;
  } else {
    // Do not serialize non-volatile loads against each other.
    Root = Builder.DAG.getRoot();
  }

  SDValue Ptr = Builder.getValue(PtrVal);
  SDValue LoadVal = Builder.DAG.getLoad(LoadVT, Builder.getCurSDLoc(), Root,
                                        Ptr, MachinePointerInfo(PtrVal),
                                        /* Alignment = */ 1);

  if (!ConstantMemory)
    Builder.PendingLoads.push_back(LoadVal.getValue(1));
  return LoadVal;
}

/// Record the value for an instruction that produces an integer result,
/// converting the type where necessary.
void SelectionDAGBuilder::processIntegerCallValue(const Instruction &I,
                                                  SDValue Value,
                                                  bool IsSigned) {
  EVT VT = DAG.getTargetLoweringInfo().getValueType(DAG.getDataLayout(),
                                                    I.getType(), true);
  if (IsSigned)
    Value = DAG.getSExtOrTrunc(Value, getCurSDLoc(), VT);
  else
    Value = DAG.getZExtOrTrunc(Value, getCurSDLoc(), VT);
  setValue(&I, Value);
}

/// See if we can lower a memcmp call into an optimized form. If so, return
/// true and lower it. Otherwise return false, and it will be lowered like a
/// normal call.
/// The caller already checked that \p I calls the appropriate LibFunc with a
/// correct prototype.
bool SelectionDAGBuilder::visitMemCmpCall(const CallInst &I) {
  const Value *LHS = I.getArgOperand(0), *RHS = I.getArgOperand(1);
  const Value *Size = I.getArgOperand(2);
  const ConstantInt *CSize = dyn_cast<ConstantInt>(Size);
  if (CSize && CSize->getZExtValue() == 0) {
    EVT CallVT = DAG.getTargetLoweringInfo().getValueType(DAG.getDataLayout(),
                                                          I.getType(), true);
    setValue(&I, DAG.getConstant(0, getCurSDLoc(), CallVT));
    return true;
  }

  const SelectionDAGTargetInfo &TSI = DAG.getSelectionDAGInfo();
  std::pair<SDValue, SDValue> Res = TSI.EmitTargetCodeForMemcmp(
      DAG, getCurSDLoc(), DAG.getRoot(), getValue(LHS), getValue(RHS),
      getValue(Size), MachinePointerInfo(LHS), MachinePointerInfo(RHS));
  if (Res.first.getNode()) {
    processIntegerCallValue(I, Res.first, true);
    PendingLoads.push_back(Res.second);
    return true;
  }

  // memcmp(S1,S2,2) != 0 -> (*(short*)LHS != *(short*)RHS)  != 0
  // memcmp(S1,S2,4) != 0 -> (*(int*)LHS != *(int*)RHS)  != 0
  if (!CSize || !isOnlyUsedInZeroEqualityComparison(&I))
    return false;

  // If the target has a fast compare for the given size, it will return a
  // preferred load type for that size. Require that the load VT is legal and
  // that the target supports unaligned loads of that type. Otherwise, return
  // INVALID.
  auto hasFastLoadsAndCompare = [&](unsigned NumBits) {
    const TargetLowering &TLI = DAG.getTargetLoweringInfo();
    MVT LVT = TLI.hasFastEqualityCompare(NumBits);
    if (LVT != MVT::INVALID_SIMPLE_VALUE_TYPE) {
      // TODO: Handle 5 byte compare as 4-byte + 1 byte.
      // TODO: Handle 8 byte compare on x86-32 as two 32-bit loads.
      // TODO: Check alignment of src and dest ptrs.
      unsigned DstAS = LHS->getType()->getPointerAddressSpace();
      unsigned SrcAS = RHS->getType()->getPointerAddressSpace();
      if (!TLI.isTypeLegal(LVT) ||
          !TLI.allowsMisalignedMemoryAccesses(LVT, SrcAS) ||
          !TLI.allowsMisalignedMemoryAccesses(LVT, DstAS))
        LVT = MVT::INVALID_SIMPLE_VALUE_TYPE;
    }

    return LVT;
  };

  // This turns into unaligned loads. We only do this if the target natively
  // supports the MVT we'll be loading or if it is small enough (<= 4) that
  // we'll only produce a small number of byte loads.
  MVT LoadVT;
  unsigned NumBitsToCompare = CSize->getZExtValue() * 8;
  switch (NumBitsToCompare) {
  default:
    return false;
  case 16:
    LoadVT = MVT::i16;
    break;
  case 32:
    LoadVT = MVT::i32;
    break;
  case 64:
  case 128:
  case 256:
    LoadVT = hasFastLoadsAndCompare(NumBitsToCompare);
    break;
  }

  if (LoadVT == MVT::INVALID_SIMPLE_VALUE_TYPE)
    return false;

  SDValue LoadL = getMemCmpLoad(LHS, LoadVT, *this);
  SDValue LoadR = getMemCmpLoad(RHS, LoadVT, *this);

  // Bitcast to a wide integer type if the loads are vectors.
  if (LoadVT.isVector()) {
    EVT CmpVT = EVT::getIntegerVT(LHS->getContext(), LoadVT.getSizeInBits());
    LoadL = DAG.getBitcast(CmpVT, LoadL);
    LoadR = DAG.getBitcast(CmpVT, LoadR);
  }

  SDValue Cmp = DAG.getSetCC(getCurSDLoc(), MVT::i1, LoadL, LoadR, ISD::SETNE);
  processIntegerCallValue(I, Cmp, false);
  return true;
}

/// See if we can lower a memchr call into an optimized form. If so, return
/// true and lower it. Otherwise return false, and it will be lowered like a
/// normal call.
/// The caller already checked that \p I calls the appropriate LibFunc with a
/// correct prototype.
bool SelectionDAGBuilder::visitMemChrCall(const CallInst &I) {
  const Value *Src = I.getArgOperand(0);
  const Value *Char = I.getArgOperand(1);
  const Value *Length = I.getArgOperand(2);

  const SelectionDAGTargetInfo &TSI = DAG.getSelectionDAGInfo();
  std::pair<SDValue, SDValue> Res =
    TSI.EmitTargetCodeForMemchr(DAG, getCurSDLoc(), DAG.getRoot(),
                                getValue(Src), getValue(Char), getValue(Length),
                                MachinePointerInfo(Src));
  if (Res.first.getNode()) {
    setValue(&I, Res.first);
    PendingLoads.push_back(Res.second);
    return true;
  }

  return false;
}

/// See if we can lower a mempcpy call into an optimized form. If so, return
/// true and lower it. Otherwise return false, and it will be lowered like a
/// normal call.
/// The caller already checked that \p I calls the appropriate LibFunc with a
/// correct prototype.
bool SelectionDAGBuilder::visitMemPCpyCall(const CallInst &I) {
  SDValue Dst = getValue(I.getArgOperand(0));
  SDValue Src = getValue(I.getArgOperand(1));
  SDValue Size = getValue(I.getArgOperand(2));

  unsigned DstAlign = DAG.InferPtrAlignment(Dst);
  unsigned SrcAlign = DAG.InferPtrAlignment(Src);
  // DAG::getMemcpy needs Alignment to be defined.
  Align Alignment = assumeAligned(std::min(DstAlign, SrcAlign));

  bool isVol = false;
  SDLoc sdl = getCurSDLoc();

  // In the mempcpy context we need to pass in a false value for isTailCall
  // because the return pointer needs to be adjusted by the size of
  // the copied memory.
  SDValue Root = isVol ? getRoot() : getMemoryRoot();
  SDValue MC = DAG.getMemcpy(Root, sdl, Dst, Src, Size, Alignment, isVol, false,
                             /*isTailCall=*/false,
                             MachinePointerInfo(I.getArgOperand(0)),
                             MachinePointerInfo(I.getArgOperand(1)));
  assert(MC.getNode() != nullptr &&
         "** memcpy should not be lowered as TailCall in mempcpy context **");
  DAG.setRoot(MC);

  // Check if Size needs to be truncated or extended.
  Size = DAG.getSExtOrTrunc(Size, sdl, Dst.getValueType());

  // Adjust return pointer to point just past the last dst byte.
  SDValue DstPlusSize = DAG.getNode(ISD::ADD, sdl, Dst.getValueType(),
                                    Dst, Size);
  setValue(&I, DstPlusSize);
  return true;
}

/// See if we can lower a strcpy call into an optimized form.  If so, return
/// true and lower it, otherwise return false and it will be lowered like a
/// normal call.
/// The caller already checked that \p I calls the appropriate LibFunc with a
/// correct prototype.
bool SelectionDAGBuilder::visitStrCpyCall(const CallInst &I, bool isStpcpy) {
  const Value *Arg0 = I.getArgOperand(0), *Arg1 = I.getArgOperand(1);

  const SelectionDAGTargetInfo &TSI = DAG.getSelectionDAGInfo();
  std::pair<SDValue, SDValue> Res =
    TSI.EmitTargetCodeForStrcpy(DAG, getCurSDLoc(), getRoot(),
                                getValue(Arg0), getValue(Arg1),
                                MachinePointerInfo(Arg0),
                                MachinePointerInfo(Arg1), isStpcpy);
  if (Res.first.getNode()) {
    setValue(&I, Res.first);
    DAG.setRoot(Res.second);
    return true;
  }

  return false;
}

/// See if we can lower a strcmp call into an optimized form.  If so, return
/// true and lower it, otherwise return false and it will be lowered like a
/// normal call.
/// The caller already checked that \p I calls the appropriate LibFunc with a
/// correct prototype.
bool SelectionDAGBuilder::visitStrCmpCall(const CallInst &I) {
  const Value *Arg0 = I.getArgOperand(0), *Arg1 = I.getArgOperand(1);

  const SelectionDAGTargetInfo &TSI = DAG.getSelectionDAGInfo();
  std::pair<SDValue, SDValue> Res =
    TSI.EmitTargetCodeForStrcmp(DAG, getCurSDLoc(), DAG.getRoot(),
                                getValue(Arg0), getValue(Arg1),
                                MachinePointerInfo(Arg0),
                                MachinePointerInfo(Arg1));
  if (Res.first.getNode()) {
    processIntegerCallValue(I, Res.first, true);
    PendingLoads.push_back(Res.second);
    return true;
  }

  return false;
}

/// See if we can lower a strlen call into an optimized form.  If so, return
/// true and lower it, otherwise return false and it will be lowered like a
/// normal call.
/// The caller already checked that \p I calls the appropriate LibFunc with a
/// correct prototype.
bool SelectionDAGBuilder::visitStrLenCall(const CallInst &I) {
  const Value *Arg0 = I.getArgOperand(0);

  const SelectionDAGTargetInfo &TSI = DAG.getSelectionDAGInfo();
  std::pair<SDValue, SDValue> Res =
    TSI.EmitTargetCodeForStrlen(DAG, getCurSDLoc(), DAG.getRoot(),
                                getValue(Arg0), MachinePointerInfo(Arg0));
  if (Res.first.getNode()) {
    processIntegerCallValue(I, Res.first, false);
    PendingLoads.push_back(Res.second);
    return true;
  }

  return false;
}

/// See if we can lower a strnlen call into an optimized form.  If so, return
/// true and lower it, otherwise return false and it will be lowered like a
/// normal call.
/// The caller already checked that \p I calls the appropriate LibFunc with a
/// correct prototype.
bool SelectionDAGBuilder::visitStrNLenCall(const CallInst &I) {
  const Value *Arg0 = I.getArgOperand(0), *Arg1 = I.getArgOperand(1);

  const SelectionDAGTargetInfo &TSI = DAG.getSelectionDAGInfo();
  std::pair<SDValue, SDValue> Res =
    TSI.EmitTargetCodeForStrnlen(DAG, getCurSDLoc(), DAG.getRoot(),
                                 getValue(Arg0), getValue(Arg1),
                                 MachinePointerInfo(Arg0));
  if (Res.first.getNode()) {
    processIntegerCallValue(I, Res.first, false);
    PendingLoads.push_back(Res.second);
    return true;
  }

  return false;
}

/// See if we can lower a unary floating-point operation into an SDNode with
/// the specified Opcode.  If so, return true and lower it, otherwise return
/// false and it will be lowered like a normal call.
/// The caller already checked that \p I calls the appropriate LibFunc with a
/// correct prototype.
bool SelectionDAGBuilder::visitUnaryFloatCall(const CallInst &I,
                                              unsigned Opcode) {
  // We already checked this call's prototype; verify it doesn't modify errno.
  if (!I.onlyReadsMemory())
    return false;

  SDValue Tmp = getValue(I.getArgOperand(0));
  setValue(&I, DAG.getNode(Opcode, getCurSDLoc(), Tmp.getValueType(), Tmp));
  return true;
}

/// See if we can lower a binary floating-point operation into an SDNode with
/// the specified Opcode. If so, return true and lower it. Otherwise return
/// false, and it will be lowered like a normal call.
/// The caller already checked that \p I calls the appropriate LibFunc with a
/// correct prototype.
bool SelectionDAGBuilder::visitBinaryFloatCall(const CallInst &I,
                                               unsigned Opcode) {
  // We already checked this call's prototype; verify it doesn't modify errno.
  if (!I.onlyReadsMemory())
    return false;

  SDValue Tmp0 = getValue(I.getArgOperand(0));
  SDValue Tmp1 = getValue(I.getArgOperand(1));
  EVT VT = Tmp0.getValueType();
  setValue(&I, DAG.getNode(Opcode, getCurSDLoc(), VT, Tmp0, Tmp1));
  return true;
}

void SelectionDAGBuilder::visitCall(const CallInst &I) {
  // Handle inline assembly differently.
  if (isa<InlineAsm>(I.getCalledValue())) {
    visitInlineAsm(&I);
    return;
  }

  if (Function *F = I.getCalledFunction()) {
    if (F->isDeclaration()) {
      // Is this an LLVM intrinsic or a target-specific intrinsic?
      unsigned IID = F->getIntrinsicID();
      if (!IID)
        if (const TargetIntrinsicInfo *II = TM.getIntrinsicInfo())
          IID = II->getIntrinsicID(F);

      if (IID) {
        visitIntrinsicCall(I, IID);
        return;
      }
    }

    // Check for well-known libc/libm calls.  If the function is internal, it
    // can't be a library call.  Don't do the check if marked as nobuiltin for
    // some reason or the call site requires strict floating point semantics.
    LibFunc Func;
    if (!I.isNoBuiltin() && !I.isStrictFP() && !F->hasLocalLinkage() &&
        F->hasName() && LibInfo->getLibFunc(*F, Func) &&
        LibInfo->hasOptimizedCodeGen(Func)) {
      switch (Func) {
      default: break;
      case LibFunc_copysign:
      case LibFunc_copysignf:
      case LibFunc_copysignl:
        // We already checked this call's prototype; verify it doesn't modify
        // errno.
        if (I.onlyReadsMemory()) {
          SDValue LHS = getValue(I.getArgOperand(0));
          SDValue RHS = getValue(I.getArgOperand(1));
          setValue(&I, DAG.getNode(ISD::FCOPYSIGN, getCurSDLoc(),
                                   LHS.getValueType(), LHS, RHS));
          return;
        }
        break;
      case LibFunc_fabs:
      case LibFunc_fabsf:
      case LibFunc_fabsl:
        if (visitUnaryFloatCall(I, ISD::FABS))
          return;
        break;
      case LibFunc_fmin:
      case LibFunc_fminf:
      case LibFunc_fminl:
        if (visitBinaryFloatCall(I, ISD::FMINNUM))
          return;
        break;
      case LibFunc_fmax:
      case LibFunc_fmaxf:
      case LibFunc_fmaxl:
        if (visitBinaryFloatCall(I, ISD::FMAXNUM))
          return;
        break;
      case LibFunc_sin:
      case LibFunc_sinf:
      case LibFunc_sinl:
        if (visitUnaryFloatCall(I, ISD::FSIN))
          return;
        break;
      case LibFunc_cos:
      case LibFunc_cosf:
      case LibFunc_cosl:
        if (visitUnaryFloatCall(I, ISD::FCOS))
          return;
        break;
      case LibFunc_sqrt:
      case LibFunc_sqrtf:
      case LibFunc_sqrtl:
      case LibFunc_sqrt_finite:
      case LibFunc_sqrtf_finite:
      case LibFunc_sqrtl_finite:
        if (visitUnaryFloatCall(I, ISD::FSQRT))
          return;
        break;
      case LibFunc_floor:
      case LibFunc_floorf:
      case LibFunc_floorl:
        if (visitUnaryFloatCall(I, ISD::FFLOOR))
          return;
        break;
      case LibFunc_nearbyint:
      case LibFunc_nearbyintf:
      case LibFunc_nearbyintl:
        if (visitUnaryFloatCall(I, ISD::FNEARBYINT))
          return;
        break;
      case LibFunc_ceil:
      case LibFunc_ceilf:
      case LibFunc_ceill:
        if (visitUnaryFloatCall(I, ISD::FCEIL))
          return;
        break;
      case LibFunc_rint:
      case LibFunc_rintf:
      case LibFunc_rintl:
        if (visitUnaryFloatCall(I, ISD::FRINT))
          return;
        break;
      case LibFunc_round:
      case LibFunc_roundf:
      case LibFunc_roundl:
        if (visitUnaryFloatCall(I, ISD::FROUND))
          return;
        break;
      case LibFunc_trunc:
      case LibFunc_truncf:
      case LibFunc_truncl:
        if (visitUnaryFloatCall(I, ISD::FTRUNC))
          return;
        break;
      case LibFunc_log2:
      case LibFunc_log2f:
      case LibFunc_log2l:
        if (visitUnaryFloatCall(I, ISD::FLOG2))
          return;
        break;
      case LibFunc_exp2:
      case LibFunc_exp2f:
      case LibFunc_exp2l:
        if (visitUnaryFloatCall(I, ISD::FEXP2))
          return;
        break;
      case LibFunc_memcmp:
        if (visitMemCmpCall(I))
          return;
        break;
      case LibFunc_mempcpy:
        if (visitMemPCpyCall(I))
          return;
        break;
      case LibFunc_memchr:
        if (visitMemChrCall(I))
          return;
        break;
      case LibFunc_strcpy:
        if (visitStrCpyCall(I, false))
          return;
        break;
      case LibFunc_stpcpy:
        if (visitStrCpyCall(I, true))
          return;
        break;
      case LibFunc_strcmp:
        if (visitStrCmpCall(I))
          return;
        break;
      case LibFunc_strlen:
        if (visitStrLenCall(I))
          return;
        break;
      case LibFunc_strnlen:
        if (visitStrNLenCall(I))
          return;
        break;
      }
    }
  }

  // Deopt bundles are lowered in LowerCallSiteWithDeoptBundle, and we don't
  // have to do anything here to lower funclet bundles.
  // CFGuardTarget bundles are lowered in LowerCallTo.
  assert(!I.hasOperandBundlesOtherThan({LLVMContext::OB_deopt,
                                        LLVMContext::OB_funclet,
                                        LLVMContext::OB_cfguardtarget}) &&
         "Cannot lower calls with arbitrary operand bundles!");

  SDValue Callee = getValue(I.getCalledValue());

  if (I.countOperandBundlesOfType(LLVMContext::OB_deopt))
    LowerCallSiteWithDeoptBundle(&I, Callee, nullptr);
  else
    // Check if we can potentially perform a tail call. More detailed checking
    // is be done within LowerCallTo, after more information about the call is
    // known.
    LowerCallTo(&I, Callee, I.isTailCall());
}

namespace {

/// AsmOperandInfo - This contains information for each constraint that we are
/// lowering.
class SDISelAsmOperandInfo : public TargetLowering::AsmOperandInfo {
public:
  /// CallOperand - If this is the result output operand or a clobber
  /// this is null, otherwise it is the incoming operand to the CallInst.
  /// This gets modified as the asm is processed.
  SDValue CallOperand;

  /// AssignedRegs - If this is a register or register class operand, this
  /// contains the set of register corresponding to the operand.
  RegsForValue AssignedRegs;

  explicit SDISelAsmOperandInfo(const TargetLowering::AsmOperandInfo &info)
    : TargetLowering::AsmOperandInfo(info), CallOperand(nullptr, 0) {
  }

  /// Whether or not this operand accesses memory
  bool hasMemory(const TargetLowering &TLI) const {
    // Indirect operand accesses access memory.
    if (isIndirect)
      return true;

    for (const auto &Code : Codes)
      if (TLI.getConstraintType(Code) == TargetLowering::C_Memory)
        return true;

    return false;
  }

  /// getCallOperandValEVT - Return the EVT of the Value* that this operand
  /// corresponds to.  If there is no Value* for this operand, it returns
  /// MVT::Other.
  EVT getCallOperandValEVT(LLVMContext &Context, const TargetLowering &TLI,
                           const DataLayout &DL) const {
    if (!CallOperandVal) return MVT::Other;

    if (isa<BasicBlock>(CallOperandVal))
      return TLI.getPointerTy(DL);

    llvm::Type *OpTy = CallOperandVal->getType();

    // FIXME: code duplicated from TargetLowering::ParseConstraints().
    // If this is an indirect operand, the operand is a pointer to the
    // accessed type.
    if (isIndirect) {
      PointerType *PtrTy = dyn_cast<PointerType>(OpTy);
      if (!PtrTy)
        report_fatal_error("Indirect operand for inline asm not a pointer!");
      OpTy = PtrTy->getElementType();
    }

    // Look for vector wrapped in a struct. e.g. { <16 x i8> }.
    if (StructType *STy = dyn_cast<StructType>(OpTy))
      if (STy->getNumElements() == 1)
        OpTy = STy->getElementType(0);

    // If OpTy is not a single value, it may be a struct/union that we
    // can tile with integers.
    if (!OpTy->isSingleValueType() && OpTy->isSized()) {
      unsigned BitSize = DL.getTypeSizeInBits(OpTy);
      switch (BitSize) {
      default: break;
      case 1:
      case 8:
      case 16:
      case 32:
      case 64:
      case 128:
        OpTy = IntegerType::get(Context, BitSize);
        break;
      }
    }

    return TLI.getValueType(DL, OpTy, true);
  }
};

using SDISelAsmOperandInfoVector = SmallVector<SDISelAsmOperandInfo, 16>;

} // end anonymous namespace

/// Make sure that the output operand \p OpInfo and its corresponding input
/// operand \p MatchingOpInfo have compatible constraint types (otherwise error
/// out).
static void patchMatchingInput(const SDISelAsmOperandInfo &OpInfo,
                               SDISelAsmOperandInfo &MatchingOpInfo,
                               SelectionDAG &DAG) {
  if (OpInfo.ConstraintVT == MatchingOpInfo.ConstraintVT)
    return;

  const TargetRegisterInfo *TRI = DAG.getSubtarget().getRegisterInfo();
  const auto &TLI = DAG.getTargetLoweringInfo();

  std::pair<unsigned, const TargetRegisterClass *> MatchRC =
      TLI.getRegForInlineAsmConstraint(TRI, OpInfo.ConstraintCode,
                                       OpInfo.ConstraintVT);
  std::pair<unsigned, const TargetRegisterClass *> InputRC =
      TLI.getRegForInlineAsmConstraint(TRI, MatchingOpInfo.ConstraintCode,
                                       MatchingOpInfo.ConstraintVT);
  if ((OpInfo.ConstraintVT.isInteger() !=
       MatchingOpInfo.ConstraintVT.isInteger()) ||
      (MatchRC.second != InputRC.second)) {
    // FIXME: error out in a more elegant fashion
    report_fatal_error("Unsupported asm: input constraint"
                       " with a matching output constraint of"
                       " incompatible type!");
  }
  MatchingOpInfo.ConstraintVT = OpInfo.ConstraintVT;
}

/// Get a direct memory input to behave well as an indirect operand.
/// This may introduce stores, hence the need for a \p Chain.
/// \return The (possibly updated) chain.
static SDValue getAddressForMemoryInput(SDValue Chain, const SDLoc &Location,
                                        SDISelAsmOperandInfo &OpInfo,
                                        SelectionDAG &DAG) {
  const TargetLowering &TLI = DAG.getTargetLoweringInfo();

  // If we don't have an indirect input, put it in the constpool if we can,
  // otherwise spill it to a stack slot.
  // TODO: This isn't quite right. We need to handle these according to
  // the addressing mode that the constraint wants. Also, this may take
  // an additional register for the computation and we don't want that
  // either.

  // If the operand is a float, integer, or vector constant, spill to a
  // constant pool entry to get its address.
  const Value *OpVal = OpInfo.CallOperandVal;
  if (isa<ConstantFP>(OpVal) || isa<ConstantInt>(OpVal) ||
      isa<ConstantVector>(OpVal) || isa<ConstantDataVector>(OpVal)) {
    OpInfo.CallOperand = DAG.getConstantPool(
        cast<Constant>(OpVal), TLI.getPointerTy(DAG.getDataLayout()));
    return Chain;
  }

  // Otherwise, create a stack slot and emit a store to it before the asm.
  Type *Ty = OpVal->getType();
  auto &DL = DAG.getDataLayout();
  uint64_t TySize = DL.getTypeAllocSize(Ty);
  unsigned Align = DL.getPrefTypeAlignment(Ty);
  MachineFunction &MF = DAG.getMachineFunction();
  int SSFI = MF.getFrameInfo().CreateStackObject(TySize, Align, false);
  SDValue StackSlot = DAG.getFrameIndex(SSFI, TLI.getFrameIndexTy(DL));
  Chain = DAG.getTruncStore(Chain, Location, OpInfo.CallOperand, StackSlot,
                            MachinePointerInfo::getFixedStack(MF, SSFI),
                            TLI.getMemValueType(DL, Ty));
  OpInfo.CallOperand = StackSlot;

  return Chain;
}

/// GetRegistersForValue - Assign registers (virtual or physical) for the
/// specified operand.  We prefer to assign virtual registers, to allow the
/// register allocator to handle the assignment process.  However, if the asm
/// uses features that we can't model on machineinstrs, we have SDISel do the
/// allocation.  This produces generally horrible, but correct, code.
///
///   OpInfo describes the operand
///   RefOpInfo describes the matching operand if any, the operand otherwise
static void GetRegistersForValue(SelectionDAG &DAG, const SDLoc &DL,
                                 SDISelAsmOperandInfo &OpInfo,
                                 SDISelAsmOperandInfo &RefOpInfo) {
  LLVMContext &Context = *DAG.getContext();
  const TargetLowering &TLI = DAG.getTargetLoweringInfo();

  MachineFunction &MF = DAG.getMachineFunction();
  SmallVector<unsigned, 4> Regs;
  const TargetRegisterInfo &TRI = *MF.getSubtarget().getRegisterInfo();

  // No work to do for memory operations.
  if (OpInfo.ConstraintType == TargetLowering::C_Memory)
    return;

  // If this is a constraint for a single physreg, or a constraint for a
  // register class, find it.
  unsigned AssignedReg;
  const TargetRegisterClass *RC;
  std::tie(AssignedReg, RC) = TLI.getRegForInlineAsmConstraint(
      &TRI, RefOpInfo.ConstraintCode, RefOpInfo.ConstraintVT);
  // RC is unset only on failure. Return immediately.
  if (!RC)
    return;

  // Get the actual register value type.  This is important, because the user
  // may have asked for (e.g.) the AX register in i32 type.  We need to
  // remember that AX is actually i16 to get the right extension.
  const MVT RegVT = *TRI.legalclasstypes_begin(*RC);

  if (OpInfo.ConstraintVT != MVT::Other) {
    // If this is an FP operand in an integer register (or visa versa), or more
    // generally if the operand value disagrees with the register class we plan
    // to stick it in, fix the operand type.
    //
    // If this is an input value, the bitcast to the new type is done now.
    // Bitcast for output value is done at the end of visitInlineAsm().
    if ((OpInfo.Type == InlineAsm::isOutput ||
         OpInfo.Type == InlineAsm::isInput) &&
        !TRI.isTypeLegalForClass(*RC, OpInfo.ConstraintVT)) {
      // Try to convert to the first EVT that the reg class contains.  If the
      // types are identical size, use a bitcast to convert (e.g. two differing
      // vector types).  Note: output bitcast is done at the end of
      // visitInlineAsm().
      if (RegVT.getSizeInBits() == OpInfo.ConstraintVT.getSizeInBits()) {
        // Exclude indirect inputs while they are unsupported because the code
        // to perform the load is missing and thus OpInfo.CallOperand still
        // refers to the input address rather than the pointed-to value.
        if (OpInfo.Type == InlineAsm::isInput && !OpInfo.isIndirect)
          OpInfo.CallOperand =
              DAG.getNode(ISD::BITCAST, DL, RegVT, OpInfo.CallOperand);
        OpInfo.ConstraintVT = RegVT;
        // If the operand is an FP value and we want it in integer registers,
        // use the corresponding integer type. This turns an f64 value into
        // i64, which can be passed with two i32 values on a 32-bit machine.
      } else if (RegVT.isInteger() && OpInfo.ConstraintVT.isFloatingPoint()) {
        MVT VT = MVT::getIntegerVT(OpInfo.ConstraintVT.getSizeInBits());
        if (OpInfo.Type == InlineAsm::isInput)
          OpInfo.CallOperand =
              DAG.getNode(ISD::BITCAST, DL, VT, OpInfo.CallOperand);
        OpInfo.ConstraintVT = VT;
      }
    }
  }

  // No need to allocate a matching input constraint since the constraint it's
  // matching to has already been allocated.
  if (OpInfo.isMatchingInputConstraint())
    return;

  EVT ValueVT = OpInfo.ConstraintVT;
  if (OpInfo.ConstraintVT == MVT::Other)
    ValueVT = RegVT;

  // Initialize NumRegs.
  unsigned NumRegs = 1;
  if (OpInfo.ConstraintVT != MVT::Other)
    NumRegs = TLI.getNumRegisters(Context, OpInfo.ConstraintVT);

  // If this is a constraint for a specific physical register, like {r17},
  // assign it now.

  // If this associated to a specific register, initialize iterator to correct
  // place. If virtual, make sure we have enough registers

  // Initialize iterator if necessary
  TargetRegisterClass::iterator I = RC->begin();
  MachineRegisterInfo &RegInfo = MF.getRegInfo();

  // Do not check for single registers.
  if (AssignedReg) {
      for (; *I != AssignedReg; ++I)
        assert(I != RC->end() && "AssignedReg should be member of RC");
  }

  for (; NumRegs; --NumRegs, ++I) {
    assert(I != RC->end() && "Ran out of registers to allocate!");
    Register R = AssignedReg ? Register(*I) : RegInfo.createVirtualRegister(RC);
    Regs.push_back(R);
  }

  OpInfo.AssignedRegs = RegsForValue(Regs, RegVT, ValueVT);
}

static unsigned
findMatchingInlineAsmOperand(unsigned OperandNo,
                             const std::vector<SDValue> &AsmNodeOperands) {
  // Scan until we find the definition we already emitted of this operand.
  unsigned CurOp = InlineAsm::Op_FirstOperand;
  for (; OperandNo; --OperandNo) {
    // Advance to the next operand.
    unsigned OpFlag =
        cast<ConstantSDNode>(AsmNodeOperands[CurOp])->getZExtValue();
    assert((InlineAsm::isRegDefKind(OpFlag) ||
            InlineAsm::isRegDefEarlyClobberKind(OpFlag) ||
            InlineAsm::isMemKind(OpFlag)) &&
           "Skipped past definitions?");
    CurOp += InlineAsm::getNumOperandRegisters(OpFlag) + 1;
  }
  return CurOp;
}

namespace {

class ExtraFlags {
  unsigned Flags = 0;

public:
  explicit ExtraFlags(ImmutableCallSite CS) {
    const InlineAsm *IA = cast<InlineAsm>(CS.getCalledValue());
    if (IA->hasSideEffects())
      Flags |= InlineAsm::Extra_HasSideEffects;
    if (IA->isAlignStack())
      Flags |= InlineAsm::Extra_IsAlignStack;
    if (CS.isConvergent())
      Flags |= InlineAsm::Extra_IsConvergent;
    Flags |= IA->getDialect() * InlineAsm::Extra_AsmDialect;
  }

  void update(const TargetLowering::AsmOperandInfo &OpInfo) {
    // Ideally, we would only check against memory constraints.  However, the
    // meaning of an Other constraint can be target-specific and we can't easily
    // reason about it.  Therefore, be conservative and set MayLoad/MayStore
    // for Other constraints as well.
    if (OpInfo.ConstraintType == TargetLowering::C_Memory ||
        OpInfo.ConstraintType == TargetLowering::C_Other) {
      if (OpInfo.Type == InlineAsm::isInput)
        Flags |= InlineAsm::Extra_MayLoad;
      else if (OpInfo.Type == InlineAsm::isOutput)
        Flags |= InlineAsm::Extra_MayStore;
      else if (OpInfo.Type == InlineAsm::isClobber)
        Flags |= (InlineAsm::Extra_MayLoad | InlineAsm::Extra_MayStore);
    }
  }

  unsigned get() const { return Flags; }
};

} // end anonymous namespace

/// visitInlineAsm - Handle a call to an InlineAsm object.
void SelectionDAGBuilder::visitInlineAsm(ImmutableCallSite CS) {
  const InlineAsm *IA = cast<InlineAsm>(CS.getCalledValue());

  /// ConstraintOperands - Information about all of the constraints.
  SDISelAsmOperandInfoVector ConstraintOperands;

  const TargetLowering &TLI = DAG.getTargetLoweringInfo();
  TargetLowering::AsmOperandInfoVector TargetConstraints = TLI.ParseConstraints(
      DAG.getDataLayout(), DAG.getSubtarget().getRegisterInfo(), CS);

  // First Pass: Calculate HasSideEffects and ExtraFlags (AlignStack,
  // AsmDialect, MayLoad, MayStore).
  bool HasSideEffect = IA->hasSideEffects();
  ExtraFlags ExtraInfo(CS);

  unsigned ArgNo = 0;   // ArgNo - The argument of the CallInst.
  unsigned ResNo = 0;   // ResNo - The result number of the next output.
  unsigned NumMatchingOps = 0;
  for (auto &T : TargetConstraints) {
    ConstraintOperands.push_back(SDISelAsmOperandInfo(T));
    SDISelAsmOperandInfo &OpInfo = ConstraintOperands.back();

    // Compute the value type for each operand.
    if (OpInfo.Type == InlineAsm::isInput ||
        (OpInfo.Type == InlineAsm::isOutput && OpInfo.isIndirect)) {
      OpInfo.CallOperandVal = const_cast<Value *>(CS.getArgument(ArgNo++));

      // Process the call argument. BasicBlocks are labels, currently appearing
      // only in asm's.
      const Instruction *I = CS.getInstruction();
      if (isa<CallBrInst>(I) &&
          ArgNo - 1 >= (cast<CallBrInst>(I)->getNumArgOperands() -
                        cast<CallBrInst>(I)->getNumIndirectDests() -
                        NumMatchingOps) &&
          (NumMatchingOps == 0 ||
           ArgNo - 1 < (cast<CallBrInst>(I)->getNumArgOperands() -
                        NumMatchingOps))) {
        const auto *BA = cast<BlockAddress>(OpInfo.CallOperandVal);
        EVT VT = TLI.getValueType(DAG.getDataLayout(), BA->getType(), true);
        OpInfo.CallOperand = DAG.getTargetBlockAddress(BA, VT);
      } else if (const auto *BB = dyn_cast<BasicBlock>(OpInfo.CallOperandVal)) {
        OpInfo.CallOperand = DAG.getBasicBlock(FuncInfo.MBBMap[BB]);
      } else {
        OpInfo.CallOperand = getValue(OpInfo.CallOperandVal);
      }

      OpInfo.ConstraintVT =
          OpInfo
              .getCallOperandValEVT(*DAG.getContext(), TLI, DAG.getDataLayout())
              .getSimpleVT();
    } else if (OpInfo.Type == InlineAsm::isOutput && !OpInfo.isIndirect) {
      // The return value of the call is this value.  As such, there is no
      // corresponding argument.
      assert(!CS.getType()->isVoidTy() && "Bad inline asm!");
      if (StructType *STy = dyn_cast<StructType>(CS.getType())) {
        OpInfo.ConstraintVT = TLI.getSimpleValueType(
            DAG.getDataLayout(), STy->getElementType(ResNo));
      } else {
        assert(ResNo == 0 && "Asm only has one result!");
        OpInfo.ConstraintVT =
            TLI.getSimpleValueType(DAG.getDataLayout(), CS.getType());
      }
      ++ResNo;
    } else {
      OpInfo.ConstraintVT = MVT::Other;
    }

    if (OpInfo.hasMatchingInput())
      ++NumMatchingOps;

    if (!HasSideEffect)
      HasSideEffect = OpInfo.hasMemory(TLI);

    // Determine if this InlineAsm MayLoad or MayStore based on the constraints.
    // FIXME: Could we compute this on OpInfo rather than T?

    // Compute the constraint code and ConstraintType to use.
    TLI.ComputeConstraintToUse(T, SDValue());

    if (T.ConstraintType == TargetLowering::C_Immediate &&
        OpInfo.CallOperand && !isa<ConstantSDNode>(OpInfo.CallOperand))
      // We've delayed emitting a diagnostic like the "n" constraint because
      // inlining could cause an integer showing up.
      return emitInlineAsmError(
          CS, "constraint '" + Twine(T.ConstraintCode) + "' expects an "
                  "integer constant expression");

    ExtraInfo.update(T);
  }


  // We won't need to flush pending loads if this asm doesn't touch
  // memory and is nonvolatile.
  SDValue Flag, Chain = (HasSideEffect) ? getRoot() : DAG.getRoot();

  bool IsCallBr = isa<CallBrInst>(CS.getInstruction());
  if (IsCallBr) {
    // If this is a callbr we need to flush pending exports since inlineasm_br
    // is a terminator. We need to do this before nodes are glued to
    // the inlineasm_br node.
    Chain = getControlRoot();
  }

  // Second pass over the constraints: compute which constraint option to use.
  for (SDISelAsmOperandInfo &OpInfo : ConstraintOperands) {
    // If this is an output operand with a matching input operand, look up the
    // matching input. If their types mismatch, e.g. one is an integer, the
    // other is floating point, or their sizes are different, flag it as an
    // error.
    if (OpInfo.hasMatchingInput()) {
      SDISelAsmOperandInfo &Input = ConstraintOperands[OpInfo.MatchingInput];
      patchMatchingInput(OpInfo, Input, DAG);
    }

    // Compute the constraint code and ConstraintType to use.
    TLI.ComputeConstraintToUse(OpInfo, OpInfo.CallOperand, &DAG);

    if (OpInfo.ConstraintType == TargetLowering::C_Memory &&
        OpInfo.Type == InlineAsm::isClobber)
      continue;

    // If this is a memory input, and if the operand is not indirect, do what we
    // need to provide an address for the memory input.
    if (OpInfo.ConstraintType == TargetLowering::C_Memory &&
        !OpInfo.isIndirect) {
      assert((OpInfo.isMultipleAlternative ||
              (OpInfo.Type == InlineAsm::isInput)) &&
             "Can only indirectify direct input operands!");

      // Memory operands really want the address of the value.
      Chain = getAddressForMemoryInput(Chain, getCurSDLoc(), OpInfo, DAG);

      // There is no longer a Value* corresponding to this operand.
      OpInfo.CallOperandVal = nullptr;

      // It is now an indirect operand.
      OpInfo.isIndirect = true;
    }

  }

  // AsmNodeOperands - The operands for the ISD::INLINEASM node.
  std::vector<SDValue> AsmNodeOperands;
  AsmNodeOperands.push_back(SDValue());  // reserve space for input chain
  AsmNodeOperands.push_back(DAG.getTargetExternalSymbol(
      IA->getAsmString().c_str(), TLI.getPointerTy(DAG.getDataLayout())));

  // If we have a !srcloc metadata node associated with it, we want to attach
  // this to the ultimately generated inline asm machineinstr.  To do this, we
  // pass in the third operand as this (potentially null) inline asm MDNode.
  const MDNode *SrcLoc = CS.getInstruction()->getMetadata("srcloc");
  AsmNodeOperands.push_back(DAG.getMDNode(SrcLoc));

  // Remember the HasSideEffect, AlignStack, AsmDialect, MayLoad and MayStore
  // bits as operand 3.
  AsmNodeOperands.push_back(DAG.getTargetConstant(
      ExtraInfo.get(), getCurSDLoc(), TLI.getPointerTy(DAG.getDataLayout())));

  // Third pass: Loop over operands to prepare DAG-level operands.. As part of
  // this, assign virtual and physical registers for inputs and otput.
  for (SDISelAsmOperandInfo &OpInfo : ConstraintOperands) {
    // Assign Registers.
    SDISelAsmOperandInfo &RefOpInfo =
        OpInfo.isMatchingInputConstraint()
            ? ConstraintOperands[OpInfo.getMatchedOperand()]
            : OpInfo;
    GetRegistersForValue(DAG, getCurSDLoc(), OpInfo, RefOpInfo);

    switch (OpInfo.Type) {
    case InlineAsm::isOutput:
      if (OpInfo.ConstraintType == TargetLowering::C_Memory) {
        unsigned ConstraintID =
            TLI.getInlineAsmMemConstraint(OpInfo.ConstraintCode);
        assert(ConstraintID != InlineAsm::Constraint_Unknown &&
               "Failed to convert memory constraint code to constraint id.");

        // Add information to the INLINEASM node to know about this output.
        unsigned OpFlags = InlineAsm::getFlagWord(InlineAsm::Kind_Mem, 1);
        OpFlags = InlineAsm::getFlagWordForMem(OpFlags, ConstraintID);
        AsmNodeOperands.push_back(DAG.getTargetConstant(OpFlags, getCurSDLoc(),
                                                        MVT::i32));
        AsmNodeOperands.push_back(OpInfo.CallOperand);
      } else {
        // Otherwise, this outputs to a register (directly for C_Register /
        // C_RegisterClass, and a target-defined fashion for
        // C_Immediate/C_Other). Find a register that we can use.
        if (OpInfo.AssignedRegs.Regs.empty()) {
          emitInlineAsmError(
              CS, "couldn't allocate output register for constraint '" +
                      Twine(OpInfo.ConstraintCode) + "'");
          return;
        }

        // Add information to the INLINEASM node to know that this register is
        // set.
        OpInfo.AssignedRegs.AddInlineAsmOperands(
            OpInfo.isEarlyClobber ? InlineAsm::Kind_RegDefEarlyClobber
                                  : InlineAsm::Kind_RegDef,
            false, 0, getCurSDLoc(), DAG, AsmNodeOperands);
      }
      break;

    case InlineAsm::isInput: {
      SDValue InOperandVal = OpInfo.CallOperand;

      if (OpInfo.isMatchingInputConstraint()) {
        // If this is required to match an output register we have already set,
        // just use its register.
        auto CurOp = findMatchingInlineAsmOperand(OpInfo.getMatchedOperand(),
                                                  AsmNodeOperands);
        unsigned OpFlag =
          cast<ConstantSDNode>(AsmNodeOperands[CurOp])->getZExtValue();
        if (InlineAsm::isRegDefKind(OpFlag) ||
            InlineAsm::isRegDefEarlyClobberKind(OpFlag)) {
          // Add (OpFlag&0xffff)>>3 registers to MatchedRegs.
          if (OpInfo.isIndirect) {
            // This happens on gcc/testsuite/gcc.dg/pr8788-1.c
            emitInlineAsmError(CS, "inline asm not supported yet:"
                                   " don't know how to handle tied "
                                   "indirect register inputs");
            return;
          }

          MVT RegVT = AsmNodeOperands[CurOp+1].getSimpleValueType();
          SmallVector<unsigned, 4> Regs;

          if (const TargetRegisterClass *RC = TLI.getRegClassFor(RegVT)) {
            unsigned NumRegs = InlineAsm::getNumOperandRegisters(OpFlag);
            MachineRegisterInfo &RegInfo =
                DAG.getMachineFunction().getRegInfo();
            for (unsigned i = 0; i != NumRegs; ++i)
              Regs.push_back(RegInfo.createVirtualRegister(RC));
          } else {
            emitInlineAsmError(CS, "inline asm error: This value type register "
                                   "class is not natively supported!");
            return;
          }

          RegsForValue MatchedRegs(Regs, RegVT, InOperandVal.getValueType());

          SDLoc dl = getCurSDLoc();
          // Use the produced MatchedRegs object to
          MatchedRegs.getCopyToRegs(InOperandVal, DAG, dl, Chain, &Flag,
                                    CS.getInstruction());
          MatchedRegs.AddInlineAsmOperands(InlineAsm::Kind_RegUse,
                                           true, OpInfo.getMatchedOperand(), dl,
                                           DAG, AsmNodeOperands);
          break;
        }

        assert(InlineAsm::isMemKind(OpFlag) && "Unknown matching constraint!");
        assert(InlineAsm::getNumOperandRegisters(OpFlag) == 1 &&
               "Unexpected number of operands");
        // Add information to the INLINEASM node to know about this input.
        // See InlineAsm.h isUseOperandTiedToDef.
        OpFlag = InlineAsm::convertMemFlagWordToMatchingFlagWord(OpFlag);
        OpFlag = InlineAsm::getFlagWordForMatchingOp(OpFlag,
                                                    OpInfo.getMatchedOperand());
        AsmNodeOperands.push_back(DAG.getTargetConstant(
            OpFlag, getCurSDLoc(), TLI.getPointerTy(DAG.getDataLayout())));
        AsmNodeOperands.push_back(AsmNodeOperands[CurOp+1]);
        break;
      }

      // Treat indirect 'X' constraint as memory.
      if (OpInfo.ConstraintType == TargetLowering::C_Other &&
          OpInfo.isIndirect)
        OpInfo.ConstraintType = TargetLowering::C_Memory;

      if (OpInfo.ConstraintType == TargetLowering::C_Immediate ||
          OpInfo.ConstraintType == TargetLowering::C_Other) {
        std::vector<SDValue> Ops;
        TLI.LowerAsmOperandForConstraint(InOperandVal, OpInfo.ConstraintCode,
                                          Ops, DAG);
        if (Ops.empty()) {
          if (OpInfo.ConstraintType == TargetLowering::C_Immediate)
            if (isa<ConstantSDNode>(InOperandVal)) {
              emitInlineAsmError(CS, "value out of range for constraint '" +
                                 Twine(OpInfo.ConstraintCode) + "'");
              return;
            }

          emitInlineAsmError(CS, "invalid operand for inline asm constraint '" +
                                     Twine(OpInfo.ConstraintCode) + "'");
          return;
        }

        // Add information to the INLINEASM node to know about this input.
        unsigned ResOpType =
          InlineAsm::getFlagWord(InlineAsm::Kind_Imm, Ops.size());
        AsmNodeOperands.push_back(DAG.getTargetConstant(
            ResOpType, getCurSDLoc(), TLI.getPointerTy(DAG.getDataLayout())));
        AsmNodeOperands.insert(AsmNodeOperands.end(), Ops.begin(), Ops.end());
        break;
      }

      if (OpInfo.ConstraintType == TargetLowering::C_Memory) {
        assert(OpInfo.isIndirect && "Operand must be indirect to be a mem!");
        assert(InOperandVal.getValueType() ==
                   TLI.getPointerTy(DAG.getDataLayout()) &&
               "Memory operands expect pointer values");

        unsigned ConstraintID =
            TLI.getInlineAsmMemConstraint(OpInfo.ConstraintCode);
        assert(ConstraintID != InlineAsm::Constraint_Unknown &&
               "Failed to convert memory constraint code to constraint id.");

        // Add information to the INLINEASM node to know about this input.
        unsigned ResOpType = InlineAsm::getFlagWord(InlineAsm::Kind_Mem, 1);
        ResOpType = InlineAsm::getFlagWordForMem(ResOpType, ConstraintID);
        AsmNodeOperands.push_back(DAG.getTargetConstant(ResOpType,
                                                        getCurSDLoc(),
                                                        MVT::i32));
        AsmNodeOperands.push_back(InOperandVal);
        break;
      }

      assert((OpInfo.ConstraintType == TargetLowering::C_RegisterClass ||
              OpInfo.ConstraintType == TargetLowering::C_Register) &&
             "Unknown constraint type!");

      // TODO: Support this.
      if (OpInfo.isIndirect) {
        emitInlineAsmError(
            CS, "Don't know how to handle indirect register inputs yet "
                "for constraint '" +
                    Twine(OpInfo.ConstraintCode) + "'");
        return;
      }

      // Copy the input into the appropriate registers.
      if (OpInfo.AssignedRegs.Regs.empty()) {
        emitInlineAsmError(CS, "couldn't allocate input reg for constraint '" +
                                   Twine(OpInfo.ConstraintCode) + "'");
        return;
      }

      SDLoc dl = getCurSDLoc();

      OpInfo.AssignedRegs.getCopyToRegs(InOperandVal, DAG, dl,
                                        Chain, &Flag, CS.getInstruction());

      OpInfo.AssignedRegs.AddInlineAsmOperands(InlineAsm::Kind_RegUse, false, 0,
                                               dl, DAG, AsmNodeOperands);
      break;
    }
    case InlineAsm::isClobber:
      // Add the clobbered value to the operand list, so that the register
      // allocator is aware that the physreg got clobbered.
      if (!OpInfo.AssignedRegs.Regs.empty())
        OpInfo.AssignedRegs.AddInlineAsmOperands(InlineAsm::Kind_Clobber,
                                                 false, 0, getCurSDLoc(), DAG,
                                                 AsmNodeOperands);
      break;
    }
  }

  // Finish up input operands.  Set the input chain and add the flag last.
  AsmNodeOperands[InlineAsm::Op_InputChain] = Chain;
  if (Flag.getNode()) AsmNodeOperands.push_back(Flag);

  unsigned ISDOpc = IsCallBr ? ISD::INLINEASM_BR : ISD::INLINEASM;
  Chain = DAG.getNode(ISDOpc, getCurSDLoc(),
                      DAG.getVTList(MVT::Other, MVT::Glue), AsmNodeOperands);
  Flag = Chain.getValue(1);

  // Do additional work to generate outputs.

  SmallVector<EVT, 1> ResultVTs;
  SmallVector<SDValue, 1> ResultValues;
  SmallVector<SDValue, 8> OutChains;

  llvm::Type *CSResultType = CS.getType();
  ArrayRef<Type *> ResultTypes;
  if (StructType *StructResult = dyn_cast<StructType>(CSResultType))
    ResultTypes = StructResult->elements();
  else if (!CSResultType->isVoidTy())
    ResultTypes = makeArrayRef(CSResultType);

  auto CurResultType = ResultTypes.begin();
  auto handleRegAssign = [&](SDValue V) {
    assert(CurResultType != ResultTypes.end() && "Unexpected value");
    assert((*CurResultType)->isSized() && "Unexpected unsized type");
    EVT ResultVT = TLI.getValueType(DAG.getDataLayout(), *CurResultType);
    ++CurResultType;
    // If the type of the inline asm call site return value is different but has
    // same size as the type of the asm output bitcast it.  One example of this
    // is for vectors with different width / number of elements.  This can
    // happen for register classes that can contain multiple different value
    // types.  The preg or vreg allocated may not have the same VT as was
    // expected.
    //
    // This can also happen for a return value that disagrees with the register
    // class it is put in, eg. a double in a general-purpose register on a
    // 32-bit machine.
    if (ResultVT != V.getValueType() &&
        ResultVT.getSizeInBits() == V.getValueSizeInBits())
      V = DAG.getNode(ISD::BITCAST, getCurSDLoc(), ResultVT, V);
    else if (ResultVT != V.getValueType() && ResultVT.isInteger() &&
             V.getValueType().isInteger()) {
      // If a result value was tied to an input value, the computed result
      // may have a wider width than the expected result.  Extract the
      // relevant portion.
      V = DAG.getNode(ISD::TRUNCATE, getCurSDLoc(), ResultVT, V);
    }
    assert(ResultVT == V.getValueType() && "Asm result value mismatch!");
    ResultVTs.push_back(ResultVT);
    ResultValues.push_back(V);
  };

  // Deal with output operands.
  for (SDISelAsmOperandInfo &OpInfo : ConstraintOperands) {
    if (OpInfo.Type == InlineAsm::isOutput) {
      SDValue Val;
      // Skip trivial output operands.
      if (OpInfo.AssignedRegs.Regs.empty())
        continue;

      switch (OpInfo.ConstraintType) {
      case TargetLowering::C_Register:
      case TargetLowering::C_RegisterClass:
        Val = OpInfo.AssignedRegs.getCopyFromRegs(
            DAG, FuncInfo, getCurSDLoc(), Chain, &Flag, CS.getInstruction());
        break;
      case TargetLowering::C_Immediate:
      case TargetLowering::C_Other:
        Val = TLI.LowerAsmOutputForConstraint(Chain, Flag, getCurSDLoc(),
                                              OpInfo, DAG);
        break;
      case TargetLowering::C_Memory:
        break; // Already handled.
      case TargetLowering::C_Unknown:
        assert(false && "Unexpected unknown constraint");
      }

      // Indirect output manifest as stores. Record output chains.
      if (OpInfo.isIndirect) {
        const Value *Ptr = OpInfo.CallOperandVal;
        assert(Ptr && "Expected value CallOperandVal for indirect asm operand");
        SDValue Store = DAG.getStore(Chain, getCurSDLoc(), Val, getValue(Ptr),
                                     MachinePointerInfo(Ptr));
        OutChains.push_back(Store);
      } else {
        // generate CopyFromRegs to associated registers.
        assert(!CS.getType()->isVoidTy() && "Bad inline asm!");
        if (Val.getOpcode() == ISD::MERGE_VALUES) {
          for (const SDValue &V : Val->op_values())
            handleRegAssign(V);
        } else
          handleRegAssign(Val);
      }
    }
  }

  // Set results.
  if (!ResultValues.empty()) {
    assert(CurResultType == ResultTypes.end() &&
           "Mismatch in number of ResultTypes");
    assert(ResultValues.size() == ResultTypes.size() &&
           "Mismatch in number of output operands in asm result");

    SDValue V = DAG.getNode(ISD::MERGE_VALUES, getCurSDLoc(),
                            DAG.getVTList(ResultVTs), ResultValues);
    setValue(CS.getInstruction(), V);
  }

  // Collect store chains.
  if (!OutChains.empty())
    Chain = DAG.getNode(ISD::TokenFactor, getCurSDLoc(), MVT::Other, OutChains);

  // Only Update Root if inline assembly has a memory effect.
  if (ResultValues.empty() || HasSideEffect || !OutChains.empty() || IsCallBr)
    DAG.setRoot(Chain);
}

void SelectionDAGBuilder::emitInlineAsmError(ImmutableCallSite CS,
                                             const Twine &Message) {
  LLVMContext &Ctx = *DAG.getContext();
  Ctx.emitError(CS.getInstruction(), Message);

  // Make sure we leave the DAG in a valid state
  const TargetLowering &TLI = DAG.getTargetLoweringInfo();
  SmallVector<EVT, 1> ValueVTs;
  ComputeValueVTs(TLI, DAG.getDataLayout(), CS->getType(), ValueVTs);

  if (ValueVTs.empty())
    return;

  SmallVector<SDValue, 1> Ops;
  for (unsigned i = 0, e = ValueVTs.size(); i != e; ++i)
    Ops.push_back(DAG.getUNDEF(ValueVTs[i]));

  setValue(CS.getInstruction(), DAG.getMergeValues(Ops, getCurSDLoc()));
}

void SelectionDAGBuilder::visitVAStart(const CallInst &I) {
  DAG.setRoot(DAG.getNode(ISD::VASTART, getCurSDLoc(),
                          MVT::Other, getRoot(),
                          getValue(I.getArgOperand(0)),
                          DAG.getSrcValue(I.getArgOperand(0))));
}

void SelectionDAGBuilder::visitVAArg(const VAArgInst &I) {
  const TargetLowering &TLI = DAG.getTargetLoweringInfo();
  const DataLayout &DL = DAG.getDataLayout();
  SDValue V = DAG.getVAArg(
      TLI.getMemValueType(DAG.getDataLayout(), I.getType()), getCurSDLoc(),
      getRoot(), getValue(I.getOperand(0)), DAG.getSrcValue(I.getOperand(0)),
      DL.getABITypeAlignment(I.getType()));
  DAG.setRoot(V.getValue(1));

  if (I.getType()->isPointerTy())
    V = DAG.getPtrExtOrTrunc(
        V, getCurSDLoc(), TLI.getValueType(DAG.getDataLayout(), I.getType()));
  setValue(&I, V);
}

void SelectionDAGBuilder::visitVAEnd(const CallInst &I) {
  DAG.setRoot(DAG.getNode(ISD::VAEND, getCurSDLoc(),
                          MVT::Other, getRoot(),
                          getValue(I.getArgOperand(0)),
                          DAG.getSrcValue(I.getArgOperand(0))));
}

void SelectionDAGBuilder::visitVACopy(const CallInst &I) {
  DAG.setRoot(DAG.getNode(ISD::VACOPY, getCurSDLoc(),
                          MVT::Other, getRoot(),
                          getValue(I.getArgOperand(0)),
                          getValue(I.getArgOperand(1)),
                          DAG.getSrcValue(I.getArgOperand(0)),
                          DAG.getSrcValue(I.getArgOperand(1))));
}

SDValue SelectionDAGBuilder::lowerRangeToAssertZExt(SelectionDAG &DAG,
                                                    const Instruction &I,
                                                    SDValue Op) {
  const MDNode *Range = I.getMetadata(LLVMContext::MD_range);
  if (!Range)
    return Op;

  ConstantRange CR = getConstantRangeFromMetadata(*Range);
  if (CR.isFullSet() || CR.isEmptySet() || CR.isUpperWrapped())
    return Op;

  APInt Lo = CR.getUnsignedMin();
  if (!Lo.isMinValue())
    return Op;

  APInt Hi = CR.getUnsignedMax();
  unsigned Bits = std::max(Hi.getActiveBits(),
                           static_cast<unsigned>(IntegerType::MIN_INT_BITS));

  EVT SmallVT = EVT::getIntegerVT(*DAG.getContext(), Bits);

  SDLoc SL = getCurSDLoc();

  SDValue ZExt = DAG.getNode(ISD::AssertZext, SL, Op.getValueType(), Op,
                             DAG.getValueType(SmallVT));
  unsigned NumVals = Op.getNode()->getNumValues();
  if (NumVals == 1)
    return ZExt;

  SmallVector<SDValue, 4> Ops;

  Ops.push_back(ZExt);
  for (unsigned I = 1; I != NumVals; ++I)
    Ops.push_back(Op.getValue(I));

  return DAG.getMergeValues(Ops, SL);
}

/// Populate a CallLowerinInfo (into \p CLI) based on the properties of
/// the call being lowered.
///
/// This is a helper for lowering intrinsics that follow a target calling
/// convention or require stack pointer adjustment. Only a subset of the
/// intrinsic's operands need to participate in the calling convention.
void SelectionDAGBuilder::populateCallLoweringInfo(
    TargetLowering::CallLoweringInfo &CLI, const CallBase *Call,
    unsigned ArgIdx, unsigned NumArgs, SDValue Callee, Type *ReturnTy,
    bool IsPatchPoint) {
  TargetLowering::ArgListTy Args;
  Args.reserve(NumArgs);

  // Populate the argument list.
  // Attributes for args start at offset 1, after the return attribute.
  for (unsigned ArgI = ArgIdx, ArgE = ArgIdx + NumArgs;
       ArgI != ArgE; ++ArgI) {
    const Value *V = Call->getOperand(ArgI);

    assert(!V->getType()->isEmptyTy() && "Empty type passed to intrinsic.");

    TargetLowering::ArgListEntry Entry;
    Entry.Node = getValue(V);
    Entry.Ty = V->getType();
    Entry.setAttributes(Call, ArgI);
    Args.push_back(Entry);
  }

  CLI.setDebugLoc(getCurSDLoc())
      .setChain(getRoot())
      .setCallee(Call->getCallingConv(), ReturnTy, Callee, std::move(Args))
      .setDiscardResult(Call->use_empty())
      .setIsPatchPoint(IsPatchPoint);
}

/// Add a stack map intrinsic call's live variable operands to a stackmap
/// or patchpoint target node's operand list.
///
/// Constants are converted to TargetConstants purely as an optimization to
/// avoid constant materialization and register allocation.
///
/// FrameIndex operands are converted to TargetFrameIndex so that ISEL does not
/// generate addess computation nodes, and so FinalizeISel can convert the
/// TargetFrameIndex into a DirectMemRefOp StackMap location. This avoids
/// address materialization and register allocation, but may also be required
/// for correctness. If a StackMap (or PatchPoint) intrinsic directly uses an
/// alloca in the entry block, then the runtime may assume that the alloca's
/// StackMap location can be read immediately after compilation and that the
/// location is valid at any point during execution (this is similar to the
/// assumption made by the llvm.gcroot intrinsic). If the alloca's location were
/// only available in a register, then the runtime would need to trap when
/// execution reaches the StackMap in order to read the alloca's location.
static void addStackMapLiveVars(ImmutableCallSite CS, unsigned StartIdx,
                                const SDLoc &DL, SmallVectorImpl<SDValue> &Ops,
                                SelectionDAGBuilder &Builder) {
  for (unsigned i = StartIdx, e = CS.arg_size(); i != e; ++i) {
    SDValue OpVal = Builder.getValue(CS.getArgument(i));
    if (ConstantSDNode *C = dyn_cast<ConstantSDNode>(OpVal)) {
      Ops.push_back(
        Builder.DAG.getTargetConstant(StackMaps::ConstantOp, DL, MVT::i64));
      Ops.push_back(
        Builder.DAG.getTargetConstant(C->getSExtValue(), DL, MVT::i64));
    } else if (FrameIndexSDNode *FI = dyn_cast<FrameIndexSDNode>(OpVal)) {
      const TargetLowering &TLI = Builder.DAG.getTargetLoweringInfo();
      Ops.push_back(Builder.DAG.getTargetFrameIndex(
          FI->getIndex(), TLI.getFrameIndexTy(Builder.DAG.getDataLayout())));
    } else
      Ops.push_back(OpVal);
  }
}

/// Lower llvm.experimental.stackmap directly to its target opcode.
void SelectionDAGBuilder::visitStackmap(const CallInst &CI) {
  // void @llvm.experimental.stackmap(i32 <id>, i32 <numShadowBytes>,
  //                                  [live variables...])

  assert(CI.getType()->isVoidTy() && "Stackmap cannot return a value.");

  SDValue Chain, InFlag, Callee, NullPtr;
  SmallVector<SDValue, 32> Ops;

  SDLoc DL = getCurSDLoc();
  Callee = getValue(CI.getCalledValue());
  NullPtr = DAG.getIntPtrConstant(0, DL, true);

  // The stackmap intrinsic only records the live variables (the arguments
  // passed to it) and emits NOPS (if requested). Unlike the patchpoint
  // intrinsic, this won't be lowered to a function call. This means we don't
  // have to worry about calling conventions and target specific lowering code.
  // Instead we perform the call lowering right here.
  //
  // chain, flag = CALLSEQ_START(chain, 0, 0)
  // chain, flag = STACKMAP(id, nbytes, ..., chain, flag)
  // chain, flag = CALLSEQ_END(chain, 0, 0, flag)
  //
  Chain = DAG.getCALLSEQ_START(getRoot(), 0, 0, DL);
  InFlag = Chain.getValue(1);

  // Add the <id> and <numBytes> constants.
  SDValue IDVal = getValue(CI.getOperand(PatchPointOpers::IDPos));
  Ops.push_back(DAG.getTargetConstant(
                  cast<ConstantSDNode>(IDVal)->getZExtValue(), DL, MVT::i64));
  SDValue NBytesVal = getValue(CI.getOperand(PatchPointOpers::NBytesPos));
  Ops.push_back(DAG.getTargetConstant(
                  cast<ConstantSDNode>(NBytesVal)->getZExtValue(), DL,
                  MVT::i32));

  // Push live variables for the stack map.
  addStackMapLiveVars(&CI, 2, DL, Ops, *this);

  // We are not pushing any register mask info here on the operands list,
  // because the stackmap doesn't clobber anything.

  // Push the chain and the glue flag.
  Ops.push_back(Chain);
  Ops.push_back(InFlag);

  // Create the STACKMAP node.
  SDVTList NodeTys = DAG.getVTList(MVT::Other, MVT::Glue);
  SDNode *SM = DAG.getMachineNode(TargetOpcode::STACKMAP, DL, NodeTys, Ops);
  Chain = SDValue(SM, 0);
  InFlag = Chain.getValue(1);

  Chain = DAG.getCALLSEQ_END(Chain, NullPtr, NullPtr, InFlag, DL);

  // Stackmaps don't generate values, so nothing goes into the NodeMap.

  // Set the root to the target-lowered call chain.
  DAG.setRoot(Chain);

  // Inform the Frame Information that we have a stackmap in this function.
  FuncInfo.MF->getFrameInfo().setHasStackMap();
}

/// Lower llvm.experimental.patchpoint directly to its target opcode.
void SelectionDAGBuilder::visitPatchpoint(ImmutableCallSite CS,
                                          const BasicBlock *EHPadBB) {
  // void|i64 @llvm.experimental.patchpoint.void|i64(i64 <id>,
  //                                                 i32 <numBytes>,
  //                                                 i8* <target>,
  //                                                 i32 <numArgs>,
  //                                                 [Args...],
  //                                                 [live variables...])

  CallingConv::ID CC = CS.getCallingConv();
  bool IsAnyRegCC = CC == CallingConv::AnyReg;
  bool HasDef = !CS->getType()->isVoidTy();
  SDLoc dl = getCurSDLoc();
  SDValue Callee = getValue(CS->getOperand(PatchPointOpers::TargetPos));

  // Handle immediate and symbolic callees.
  if (auto* ConstCallee = dyn_cast<ConstantSDNode>(Callee))
    Callee = DAG.getIntPtrConstant(ConstCallee->getZExtValue(), dl,
                                   /*isTarget=*/true);
  else if (auto* SymbolicCallee = dyn_cast<GlobalAddressSDNode>(Callee))
    Callee =  DAG.getTargetGlobalAddress(SymbolicCallee->getGlobal(),
                                         SDLoc(SymbolicCallee),
                                         SymbolicCallee->getValueType(0));

  // Get the real number of arguments participating in the call <numArgs>
  SDValue NArgVal = getValue(CS.getArgument(PatchPointOpers::NArgPos));
  unsigned NumArgs = cast<ConstantSDNode>(NArgVal)->getZExtValue();

  // Skip the four meta args: <id>, <numNopBytes>, <target>, <numArgs>
  // Intrinsics include all meta-operands up to but not including CC.
  unsigned NumMetaOpers = PatchPointOpers::CCPos;
  assert(CS.arg_size() >= NumMetaOpers + NumArgs &&
         "Not enough arguments provided to the patchpoint intrinsic");

  // For AnyRegCC the arguments are lowered later on manually.
  unsigned NumCallArgs = IsAnyRegCC ? 0 : NumArgs;
  Type *ReturnTy =
    IsAnyRegCC ? Type::getVoidTy(*DAG.getContext()) : CS->getType();

  TargetLowering::CallLoweringInfo CLI(DAG);
  populateCallLoweringInfo(CLI, cast<CallBase>(CS.getInstruction()),
                           NumMetaOpers, NumCallArgs, Callee, ReturnTy, true);
  std::pair<SDValue, SDValue> Result = lowerInvokable(CLI, EHPadBB);

  SDNode *CallEnd = Result.second.getNode();
  if (HasDef && (CallEnd->getOpcode() == ISD::CopyFromReg))
    CallEnd = CallEnd->getOperand(0).getNode();

  /// Get a call instruction from the call sequence chain.
  /// Tail calls are not allowed.
  assert(CallEnd->getOpcode() == ISD::CALLSEQ_END &&
         "Expected a callseq node.");
  SDNode *Call = CallEnd->getOperand(0).getNode();
  bool HasGlue = Call->getGluedNode();

  // Replace the target specific call node with the patchable intrinsic.
  SmallVector<SDValue, 8> Ops;

  // Add the <id> and <numBytes> constants.
  SDValue IDVal = getValue(CS->getOperand(PatchPointOpers::IDPos));
  Ops.push_back(DAG.getTargetConstant(
                  cast<ConstantSDNode>(IDVal)->getZExtValue(), dl, MVT::i64));
  SDValue NBytesVal = getValue(CS->getOperand(PatchPointOpers::NBytesPos));
  Ops.push_back(DAG.getTargetConstant(
                  cast<ConstantSDNode>(NBytesVal)->getZExtValue(), dl,
                  MVT::i32));

  // Add the callee.
  Ops.push_back(Callee);

  // Adjust <numArgs> to account for any arguments that have been passed on the
  // stack instead.
  // Call Node: Chain, Target, {Args}, RegMask, [Glue]
  unsigned NumCallRegArgs = Call->getNumOperands() - (HasGlue ? 4 : 3);
  NumCallRegArgs = IsAnyRegCC ? NumArgs : NumCallRegArgs;
  Ops.push_back(DAG.getTargetConstant(NumCallRegArgs, dl, MVT::i32));

  // Add the calling convention
  Ops.push_back(DAG.getTargetConstant((unsigned)CC, dl, MVT::i32));

  // Add the arguments we omitted previously. The register allocator should
  // place these in any free register.
  if (IsAnyRegCC)
    for (unsigned i = NumMetaOpers, e = NumMetaOpers + NumArgs; i != e; ++i)
      Ops.push_back(getValue(CS.getArgument(i)));

  // Push the arguments from the call instruction up to the register mask.
  SDNode::op_iterator e = HasGlue ? Call->op_end()-2 : Call->op_end()-1;
  Ops.append(Call->op_begin() + 2, e);

  // Push live variables for the stack map.
  addStackMapLiveVars(CS, NumMetaOpers + NumArgs, dl, Ops, *this);

  // Push the register mask info.
  if (HasGlue)
    Ops.push_back(*(Call->op_end()-2));
  else
    Ops.push_back(*(Call->op_end()-1));

  // Push the chain (this is originally the first operand of the call, but
  // becomes now the last or second to last operand).
  Ops.push_back(*(Call->op_begin()));

  // Push the glue flag (last operand).
  if (HasGlue)
    Ops.push_back(*(Call->op_end()-1));

  SDVTList NodeTys;
  if (IsAnyRegCC && HasDef) {
    // Create the return types based on the intrinsic definition
    const TargetLowering &TLI = DAG.getTargetLoweringInfo();
    SmallVector<EVT, 3> ValueVTs;
    ComputeValueVTs(TLI, DAG.getDataLayout(), CS->getType(), ValueVTs);
    assert(ValueVTs.size() == 1 && "Expected only one return value type.");

    // There is always a chain and a glue type at the end
    ValueVTs.push_back(MVT::Other);
    ValueVTs.push_back(MVT::Glue);
    NodeTys = DAG.getVTList(ValueVTs);
  } else
    NodeTys = DAG.getVTList(MVT::Other, MVT::Glue);

  // Replace the target specific call node with a PATCHPOINT node.
  MachineSDNode *MN = DAG.getMachineNode(TargetOpcode::PATCHPOINT,
                                         dl, NodeTys, Ops);

  // Update the NodeMap.
  if (HasDef) {
    if (IsAnyRegCC)
      setValue(CS.getInstruction(), SDValue(MN, 0));
    else
      setValue(CS.getInstruction(), Result.first);
  }

  // Fixup the consumers of the intrinsic. The chain and glue may be used in the
  // call sequence. Furthermore the location of the chain and glue can change
  // when the AnyReg calling convention is used and the intrinsic returns a
  // value.
  if (IsAnyRegCC && HasDef) {
    SDValue From[] = {SDValue(Call, 0), SDValue(Call, 1)};
    SDValue To[] = {SDValue(MN, 1), SDValue(MN, 2)};
    DAG.ReplaceAllUsesOfValuesWith(From, To, 2);
  } else
    DAG.ReplaceAllUsesWith(Call, MN);
  DAG.DeleteNode(Call);

  // Inform the Frame Information that we have a patchpoint in this function.
  FuncInfo.MF->getFrameInfo().setHasPatchPoint();
}

void SelectionDAGBuilder::visitVectorReduce(const CallInst &I,
                                            unsigned Intrinsic) {
  const TargetLowering &TLI = DAG.getTargetLoweringInfo();
  SDValue Op1 = getValue(I.getArgOperand(0));
  SDValue Op2;
  if (I.getNumArgOperands() > 1)
    Op2 = getValue(I.getArgOperand(1));
  SDLoc dl = getCurSDLoc();
  EVT VT = TLI.getValueType(DAG.getDataLayout(), I.getType());
  SDValue Res;
  FastMathFlags FMF;
  if (isa<FPMathOperator>(I))
    FMF = I.getFastMathFlags();

  switch (Intrinsic) {
  case Intrinsic::experimental_vector_reduce_v2_fadd:
    if (FMF.allowReassoc())
      Res = DAG.getNode(ISD::FADD, dl, VT, Op1,
                        DAG.getNode(ISD::VECREDUCE_FADD, dl, VT, Op2));
    else
      Res = DAG.getNode(ISD::VECREDUCE_STRICT_FADD, dl, VT, Op1, Op2);
    break;
  case Intrinsic::experimental_vector_reduce_v2_fmul:
    if (FMF.allowReassoc())
      Res = DAG.getNode(ISD::FMUL, dl, VT, Op1,
                        DAG.getNode(ISD::VECREDUCE_FMUL, dl, VT, Op2));
    else
      Res = DAG.getNode(ISD::VECREDUCE_STRICT_FMUL, dl, VT, Op1, Op2);
    break;
  case Intrinsic::experimental_vector_reduce_add:
    Res = DAG.getNode(ISD::VECREDUCE_ADD, dl, VT, Op1);
    break;
  case Intrinsic::experimental_vector_reduce_mul:
    Res = DAG.getNode(ISD::VECREDUCE_MUL, dl, VT, Op1);
    break;
  case Intrinsic::experimental_vector_reduce_and:
    Res = DAG.getNode(ISD::VECREDUCE_AND, dl, VT, Op1);
    break;
  case Intrinsic::experimental_vector_reduce_or:
    Res = DAG.getNode(ISD::VECREDUCE_OR, dl, VT, Op1);
    break;
  case Intrinsic::experimental_vector_reduce_xor:
    Res = DAG.getNode(ISD::VECREDUCE_XOR, dl, VT, Op1);
    break;
  case Intrinsic::experimental_vector_reduce_smax:
    Res = DAG.getNode(ISD::VECREDUCE_SMAX, dl, VT, Op1);
    break;
  case Intrinsic::experimental_vector_reduce_smin:
    Res = DAG.getNode(ISD::VECREDUCE_SMIN, dl, VT, Op1);
    break;
  case Intrinsic::experimental_vector_reduce_umax:
    Res = DAG.getNode(ISD::VECREDUCE_UMAX, dl, VT, Op1);
    break;
  case Intrinsic::experimental_vector_reduce_umin:
    Res = DAG.getNode(ISD::VECREDUCE_UMIN, dl, VT, Op1);
    break;
  case Intrinsic::experimental_vector_reduce_fmax:
    Res = DAG.getNode(ISD::VECREDUCE_FMAX, dl, VT, Op1);
    break;
  case Intrinsic::experimental_vector_reduce_fmin:
    Res = DAG.getNode(ISD::VECREDUCE_FMIN, dl, VT, Op1);
    break;
  default:
    llvm_unreachable("Unhandled vector reduce intrinsic");
  }
  setValue(&I, Res);
}

/// Returns an AttributeList representing the attributes applied to the return
/// value of the given call.
static AttributeList getReturnAttrs(TargetLowering::CallLoweringInfo &CLI) {
  SmallVector<Attribute::AttrKind, 2> Attrs;
  if (CLI.RetSExt)
    Attrs.push_back(Attribute::SExt);
  if (CLI.RetZExt)
    Attrs.push_back(Attribute::ZExt);
  if (CLI.IsInReg)
    Attrs.push_back(Attribute::InReg);

  return AttributeList::get(CLI.RetTy->getContext(), AttributeList::ReturnIndex,
                            Attrs);
}

/// TargetLowering::LowerCallTo - This is the default LowerCallTo
/// implementation, which just calls LowerCall.
/// FIXME: When all targets are
/// migrated to using LowerCall, this hook should be integrated into SDISel.
std::pair<SDValue, SDValue>
TargetLowering::LowerCallTo(TargetLowering::CallLoweringInfo &CLI) const {
  // Handle the incoming return values from the call.
  CLI.Ins.clear();
  Type *OrigRetTy = CLI.RetTy;
  SmallVector<EVT, 4> RetTys;
  SmallVector<uint64_t, 4> Offsets;
  auto &DL = CLI.DAG.getDataLayout();
  ComputeValueVTs(*this, DL, CLI.RetTy, RetTys, &Offsets);

  if (CLI.IsPostTypeLegalization) {
    // If we are lowering a libcall after legalization, split the return type.
    SmallVector<EVT, 4> OldRetTys;
    SmallVector<uint64_t, 4> OldOffsets;
    RetTys.swap(OldRetTys);
    Offsets.swap(OldOffsets);

    for (size_t i = 0, e = OldRetTys.size(); i != e; ++i) {
      EVT RetVT = OldRetTys[i];
      uint64_t Offset = OldOffsets[i];
      MVT RegisterVT = getRegisterType(CLI.RetTy->getContext(), RetVT);
      unsigned NumRegs = getNumRegisters(CLI.RetTy->getContext(), RetVT);
      unsigned RegisterVTByteSZ = RegisterVT.getSizeInBits() / 8;
      RetTys.append(NumRegs, RegisterVT);
      for (unsigned j = 0; j != NumRegs; ++j)
        Offsets.push_back(Offset + j * RegisterVTByteSZ);
    }
  }

  SmallVector<ISD::OutputArg, 4> Outs;
  GetReturnInfo(CLI.CallConv, CLI.RetTy, getReturnAttrs(CLI), Outs, *this, DL);

  bool CanLowerReturn =
      this->CanLowerReturn(CLI.CallConv, CLI.DAG.getMachineFunction(),
                           CLI.IsVarArg, Outs, CLI.RetTy->getContext());

  SDValue DemoteStackSlot;
  int DemoteStackIdx = -100;
  if (!CanLowerReturn) {
    // FIXME: equivalent assert?
    // assert(!CS.hasInAllocaArgument() &&
    //        "sret demotion is incompatible with inalloca");
    uint64_t TySize = DL.getTypeAllocSize(CLI.RetTy);
    unsigned Align = DL.getPrefTypeAlignment(CLI.RetTy);
    MachineFunction &MF = CLI.DAG.getMachineFunction();
    DemoteStackIdx = MF.getFrameInfo().CreateStackObject(TySize, Align, false);
    Type *StackSlotPtrType = PointerType::get(CLI.RetTy,
                                              DL.getAllocaAddrSpace());

    DemoteStackSlot = CLI.DAG.getFrameIndex(DemoteStackIdx, getFrameIndexTy(DL));
    ArgListEntry Entry;
    Entry.Node = DemoteStackSlot;
    Entry.Ty = StackSlotPtrType;
    Entry.IsSExt = false;
    Entry.IsZExt = false;
    Entry.IsInReg = false;
    Entry.IsSRet = true;
    Entry.IsNest = false;
    Entry.IsByVal = false;
    Entry.IsReturned = false;
    Entry.IsSwiftSelf = false;
    Entry.IsSwiftError = false;
    Entry.IsCFGuardTarget = false;
    Entry.Alignment = Align;
    CLI.getArgs().insert(CLI.getArgs().begin(), Entry);
    CLI.NumFixedArgs += 1;
    CLI.RetTy = Type::getVoidTy(CLI.RetTy->getContext());

    // sret demotion isn't compatible with tail-calls, since the sret argument
    // points into the callers stack frame.
    CLI.IsTailCall = false;
  } else {
    bool NeedsRegBlock = functionArgumentNeedsConsecutiveRegisters(
        CLI.RetTy, CLI.CallConv, CLI.IsVarArg);
    for (unsigned I = 0, E = RetTys.size(); I != E; ++I) {
      ISD::ArgFlagsTy Flags;
      if (NeedsRegBlock) {
        Flags.setInConsecutiveRegs();
        if (I == RetTys.size() - 1)
          Flags.setInConsecutiveRegsLast();
      }
      EVT VT = RetTys[I];
      MVT RegisterVT = getRegisterTypeForCallingConv(CLI.RetTy->getContext(),
                                                     CLI.CallConv, VT);
      unsigned NumRegs = getNumRegistersForCallingConv(CLI.RetTy->getContext(),
                                                       CLI.CallConv, VT);
      for (unsigned i = 0; i != NumRegs; ++i) {
        ISD::InputArg MyFlags;
        MyFlags.Flags = Flags;
        MyFlags.VT = RegisterVT;
        MyFlags.ArgVT = VT;
        MyFlags.Used = CLI.IsReturnValueUsed;
        if (CLI.RetTy->isPointerTy()) {
          MyFlags.Flags.setPointer();
          MyFlags.Flags.setPointerAddrSpace(
              cast<PointerType>(CLI.RetTy)->getAddressSpace());
        }
        if (CLI.RetSExt)
          MyFlags.Flags.setSExt();
        if (CLI.RetZExt)
          MyFlags.Flags.setZExt();
        if (CLI.IsInReg)
          MyFlags.Flags.setInReg();
        CLI.Ins.push_back(MyFlags);
      }
    }
  }

  // We push in swifterror return as the last element of CLI.Ins.
  ArgListTy &Args = CLI.getArgs();
  if (supportSwiftError()) {
    for (unsigned i = 0, e = Args.size(); i != e; ++i) {
      if (Args[i].IsSwiftError) {
        ISD::InputArg MyFlags;
        MyFlags.VT = getPointerTy(DL);
        MyFlags.ArgVT = EVT(getPointerTy(DL));
        MyFlags.Flags.setSwiftError();
        CLI.Ins.push_back(MyFlags);
      }
    }
  }

  // Handle all of the outgoing arguments.
  CLI.Outs.clear();
  CLI.OutVals.clear();
  for (unsigned i = 0, e = Args.size(); i != e; ++i) {
    SmallVector<EVT, 4> ValueVTs;
    ComputeValueVTs(*this, DL, Args[i].Ty, ValueVTs);
    // FIXME: Split arguments if CLI.IsPostTypeLegalization
    Type *FinalType = Args[i].Ty;
    if (Args[i].IsByVal)
      FinalType = cast<PointerType>(Args[i].Ty)->getElementType();
    bool NeedsRegBlock = functionArgumentNeedsConsecutiveRegisters(
        FinalType, CLI.CallConv, CLI.IsVarArg);
    for (unsigned Value = 0, NumValues = ValueVTs.size(); Value != NumValues;
         ++Value) {
      EVT VT = ValueVTs[Value];
      Type *ArgTy = VT.getTypeForEVT(CLI.RetTy->getContext());
      SDValue Op = SDValue(Args[i].Node.getNode(),
                           Args[i].Node.getResNo() + Value);
      ISD::ArgFlagsTy Flags;

      // Certain targets (such as MIPS), may have a different ABI alignment
      // for a type depending on the context. Give the target a chance to
      // specify the alignment it wants.
      const Align OriginalAlignment(getABIAlignmentForCallingConv(ArgTy, DL));

      if (Args[i].Ty->isPointerTy()) {
        Flags.setPointer();
        Flags.setPointerAddrSpace(
            cast<PointerType>(Args[i].Ty)->getAddressSpace());
      }
      if (Args[i].IsZExt)
        Flags.setZExt();
      if (Args[i].IsSExt)
        Flags.setSExt();
      if (Args[i].IsInReg) {
        // If we are using vectorcall calling convention, a structure that is
        // passed InReg - is surely an HVA
        if (CLI.CallConv == CallingConv::X86_VectorCall &&
            isa<StructType>(FinalType)) {
          // The first value of a structure is marked
          if (0 == Value)
            Flags.setHvaStart();
          Flags.setHva();
        }
        // Set InReg Flag
        Flags.setInReg();
      }
      if (Args[i].IsSRet)
        Flags.setSRet();
      if (Args[i].IsSwiftSelf)
        Flags.setSwiftSelf();
      if (Args[i].IsSwiftError)
        Flags.setSwiftError();
      if (Args[i].IsCFGuardTarget)
        Flags.setCFGuardTarget();
      if (Args[i].IsByVal)
        Flags.setByVal();
      if (Args[i].IsInAlloca) {
        Flags.setInAlloca();
        // Set the byval flag for CCAssignFn callbacks that don't know about
        // inalloca.  This way we can know how many bytes we should've allocated
        // and how many bytes a callee cleanup function will pop.  If we port
        // inalloca to more targets, we'll have to add custom inalloca handling
        // in the various CC lowering callbacks.
        Flags.setByVal();
      }
      if (Args[i].IsByVal || Args[i].IsInAlloca) {
        PointerType *Ty = cast<PointerType>(Args[i].Ty);
        Type *ElementTy = Ty->getElementType();

        unsigned FrameSize = DL.getTypeAllocSize(
            Args[i].ByValType ? Args[i].ByValType : ElementTy);
        Flags.setByValSize(FrameSize);

        // info is not there but there are cases it cannot get right.
        unsigned FrameAlign;
        if (Args[i].Alignment)
          FrameAlign = Args[i].Alignment;
        else
          FrameAlign = getByValTypeAlignment(ElementTy, DL);
        Flags.setByValAlign(Align(FrameAlign));
      }
      if (Args[i].IsNest)
        Flags.setNest();
      if (NeedsRegBlock)
        Flags.setInConsecutiveRegs();
      Flags.setOrigAlign(OriginalAlignment);

      MVT PartVT = getRegisterTypeForCallingConv(CLI.RetTy->getContext(),
                                                 CLI.CallConv, VT);
      unsigned NumParts = getNumRegistersForCallingConv(CLI.RetTy->getContext(),
                                                        CLI.CallConv, VT);
      SmallVector<SDValue, 4> Parts(NumParts);
      ISD::NodeType ExtendKind = ISD::ANY_EXTEND;

      if (Args[i].IsSExt)
        ExtendKind = ISD::SIGN_EXTEND;
      else if (Args[i].IsZExt)
        ExtendKind = ISD::ZERO_EXTEND;

      // Conservatively only handle 'returned' on non-vectors that can be lowered,
      // for now.
      if (Args[i].IsReturned && !Op.getValueType().isVector() &&
          CanLowerReturn) {
        assert((CLI.RetTy == Args[i].Ty ||
                (CLI.RetTy->isPointerTy() && Args[i].Ty->isPointerTy() &&
                 CLI.RetTy->getPointerAddressSpace() ==
                     Args[i].Ty->getPointerAddressSpace())) &&
               RetTys.size() == NumValues && "unexpected use of 'returned'");
        // Before passing 'returned' to the target lowering code, ensure that
        // either the register MVT and the actual EVT are the same size or that
        // the return value and argument are extended in the same way; in these
        // cases it's safe to pass the argument register value unchanged as the
        // return register value (although it's at the target's option whether
        // to do so)
        // TODO: allow code generation to take advantage of partially preserved
        // registers rather than clobbering the entire register when the
        // parameter extension method is not compatible with the return
        // extension method
        if ((NumParts * PartVT.getSizeInBits() == VT.getSizeInBits()) ||
            (ExtendKind != ISD::ANY_EXTEND && CLI.RetSExt == Args[i].IsSExt &&
             CLI.RetZExt == Args[i].IsZExt))
          Flags.setReturned();
      }

      getCopyToParts(CLI.DAG, CLI.DL, Op, &Parts[0], NumParts, PartVT,
                     CLI.CS.getInstruction(), CLI.CallConv, ExtendKind);

      for (unsigned j = 0; j != NumParts; ++j) {
        // if it isn't first piece, alignment must be 1
        // For scalable vectors the scalable part is currently handled
        // by individual targets, so we just use the known minimum size here.
        ISD::OutputArg MyFlags(Flags, Parts[j].getValueType(), VT,
                    i < CLI.NumFixedArgs, i,
                    j*Parts[j].getValueType().getStoreSize().getKnownMinSize());
        if (NumParts > 1 && j == 0)
          MyFlags.Flags.setSplit();
        else if (j != 0) {
          MyFlags.Flags.setOrigAlign(Align(1));
          if (j == NumParts - 1)
            MyFlags.Flags.setSplitEnd();
        }

        CLI.Outs.push_back(MyFlags);
        CLI.OutVals.push_back(Parts[j]);
      }

      if (NeedsRegBlock && Value == NumValues - 1)
        CLI.Outs[CLI.Outs.size() - 1].Flags.setInConsecutiveRegsLast();
    }
  }

  SmallVector<SDValue, 4> InVals;
  CLI.Chain = LowerCall(CLI, InVals);

  // Update CLI.InVals to use outside of this function.
  CLI.InVals = InVals;

  // Verify that the target's LowerCall behaved as expected.
  assert(CLI.Chain.getNode() && CLI.Chain.getValueType() == MVT::Other &&
         "LowerCall didn't return a valid chain!");
  assert((!CLI.IsTailCall || InVals.empty()) &&
         "LowerCall emitted a return value for a tail call!");
  assert((CLI.IsTailCall || InVals.size() == CLI.Ins.size()) &&
         "LowerCall didn't emit the correct number of values!");

  // For a tail call, the return value is merely live-out and there aren't
  // any nodes in the DAG representing it. Return a special value to
  // indicate that a tail call has been emitted and no more Instructions
  // should be processed in the current block.
  if (CLI.IsTailCall) {
    CLI.DAG.setRoot(CLI.Chain);
    return std::make_pair(SDValue(), SDValue());
  }

#ifndef NDEBUG
  for (unsigned i = 0, e = CLI.Ins.size(); i != e; ++i) {
    assert(InVals[i].getNode() && "LowerCall emitted a null value!");
    assert(EVT(CLI.Ins[i].VT) == InVals[i].getValueType() &&
           "LowerCall emitted a value with the wrong type!");
  }
#endif

  SmallVector<SDValue, 4> ReturnValues;
  if (!CanLowerReturn) {
    // The instruction result is the result of loading from the
    // hidden sret parameter.
    SmallVector<EVT, 1> PVTs;
    Type *PtrRetTy = OrigRetTy->getPointerTo(DL.getAllocaAddrSpace());

    ComputeValueVTs(*this, DL, PtrRetTy, PVTs);
    assert(PVTs.size() == 1 && "Pointers should fit in one register");
    EVT PtrVT = PVTs[0];

    unsigned NumValues = RetTys.size();
    ReturnValues.resize(NumValues);
    SmallVector<SDValue, 4> Chains(NumValues);

    // An aggregate return value cannot wrap around the address space, so
    // offsets to its parts don't wrap either.
    SDNodeFlags Flags;
    Flags.setNoUnsignedWrap(true);

    for (unsigned i = 0; i < NumValues; ++i) {
      SDValue Add = CLI.DAG.getNode(ISD::ADD, CLI.DL, PtrVT, DemoteStackSlot,
                                    CLI.DAG.getConstant(Offsets[i], CLI.DL,
                                                        PtrVT), Flags);
      SDValue L = CLI.DAG.getLoad(
          RetTys[i], CLI.DL, CLI.Chain, Add,
          MachinePointerInfo::getFixedStack(CLI.DAG.getMachineFunction(),
                                            DemoteStackIdx, Offsets[i]),
          /* Alignment = */ 1);
      ReturnValues[i] = L;
      Chains[i] = L.getValue(1);
    }

    CLI.Chain = CLI.DAG.getNode(ISD::TokenFactor, CLI.DL, MVT::Other, Chains);
  } else {
    // Collect the legal value parts into potentially illegal values
    // that correspond to the original function's return values.
    Optional<ISD::NodeType> AssertOp;
    if (CLI.RetSExt)
      AssertOp = ISD::AssertSext;
    else if (CLI.RetZExt)
      AssertOp = ISD::AssertZext;
    unsigned CurReg = 0;
    for (unsigned I = 0, E = RetTys.size(); I != E; ++I) {
      EVT VT = RetTys[I];
      MVT RegisterVT = getRegisterTypeForCallingConv(CLI.RetTy->getContext(),
                                                     CLI.CallConv, VT);
      unsigned NumRegs = getNumRegistersForCallingConv(CLI.RetTy->getContext(),
                                                       CLI.CallConv, VT);

      ReturnValues.push_back(getCopyFromParts(CLI.DAG, CLI.DL, &InVals[CurReg],
                                              NumRegs, RegisterVT, VT, nullptr,
                                              CLI.CallConv, AssertOp));
      CurReg += NumRegs;
    }

    // For a function returning void, there is no return value. We can't create
    // such a node, so we just return a null return value in that case. In
    // that case, nothing will actually look at the value.
    if (ReturnValues.empty())
      return std::make_pair(SDValue(), CLI.Chain);
  }

  SDValue Res = CLI.DAG.getNode(ISD::MERGE_VALUES, CLI.DL,
                                CLI.DAG.getVTList(RetTys), ReturnValues);
  return std::make_pair(Res, CLI.Chain);
}

void TargetLowering::LowerOperationWrapper(SDNode *N,
                                           SmallVectorImpl<SDValue> &Results,
                                           SelectionDAG &DAG) const {
  if (SDValue Res = LowerOperation(SDValue(N, 0), DAG))
    Results.push_back(Res);
}

SDValue TargetLowering::LowerOperation(SDValue Op, SelectionDAG &DAG) const {
  llvm_unreachable("LowerOperation not implemented for this target!");
}

void
SelectionDAGBuilder::CopyValueToVirtualRegister(const Value *V, unsigned Reg) {
  SDValue Op = getNonRegisterValue(V);
  assert((Op.getOpcode() != ISD::CopyFromReg ||
          cast<RegisterSDNode>(Op.getOperand(1))->getReg() != Reg) &&
         "Copy from a reg to the same reg!");
  assert(!Register::isPhysicalRegister(Reg) && "Is a physreg");

  const TargetLowering &TLI = DAG.getTargetLoweringInfo();
  // If this is an InlineAsm we have to match the registers required, not the
  // notional registers required by the type.

  RegsForValue RFV(V->getContext(), TLI, DAG.getDataLayout(), Reg, V->getType(),
                   None); // This is not an ABI copy.
  SDValue Chain = DAG.getEntryNode();

  ISD::NodeType ExtendType = (FuncInfo.PreferredExtendType.find(V) ==
                              FuncInfo.PreferredExtendType.end())
                                 ? ISD::ANY_EXTEND
                                 : FuncInfo.PreferredExtendType[V];
  RFV.getCopyToRegs(Op, DAG, getCurSDLoc(), Chain, nullptr, V, ExtendType);
  PendingExports.push_back(Chain);
}

#include "llvm/CodeGen/SelectionDAGISel.h"

/// isOnlyUsedInEntryBlock - If the specified argument is only used in the
/// entry block, return true.  This includes arguments used by switches, since
/// the switch may expand into multiple basic blocks.
static bool isOnlyUsedInEntryBlock(const Argument *A, bool FastISel) {
  // With FastISel active, we may be splitting blocks, so force creation
  // of virtual registers for all non-dead arguments.
  if (FastISel)
    return A->use_empty();

  const BasicBlock &Entry = A->getParent()->front();
  for (const User *U : A->users())
    if (cast<Instruction>(U)->getParent() != &Entry || isa<SwitchInst>(U))
      return false;  // Use not in entry block.

  return true;
}

using ArgCopyElisionMapTy =
    DenseMap<const Argument *,
             std::pair<const AllocaInst *, const StoreInst *>>;

/// Scan the entry block of the function in FuncInfo for arguments that look
/// like copies into a local alloca. Record any copied arguments in
/// ArgCopyElisionCandidates.
static void
findArgumentCopyElisionCandidates(const DataLayout &DL,
                                  FunctionLoweringInfo *FuncInfo,
                                  ArgCopyElisionMapTy &ArgCopyElisionCandidates) {
  // Record the state of every static alloca used in the entry block. Argument
  // allocas are all used in the entry block, so we need approximately as many
  // entries as we have arguments.
  enum StaticAllocaInfo { Unknown, Clobbered, Elidable };
  SmallDenseMap<const AllocaInst *, StaticAllocaInfo, 8> StaticAllocas;
  unsigned NumArgs = FuncInfo->Fn->arg_size();
  StaticAllocas.reserve(NumArgs * 2);

  auto GetInfoIfStaticAlloca = [&](const Value *V) -> StaticAllocaInfo * {
    if (!V)
      return nullptr;
    V = V->stripPointerCasts();
    const auto *AI = dyn_cast<AllocaInst>(V);
    if (!AI || !AI->isStaticAlloca() || !FuncInfo->StaticAllocaMap.count(AI))
      return nullptr;
    auto Iter = StaticAllocas.insert({AI, Unknown});
    return &Iter.first->second;
  };

  // Look for stores of arguments to static allocas. Look through bitcasts and
  // GEPs to handle type coercions, as long as the alloca is fully initialized
  // by the store. Any non-store use of an alloca escapes it and any subsequent
  // unanalyzed store might write it.
  // FIXME: Handle structs initialized with multiple stores.
  for (const Instruction &I : FuncInfo->Fn->getEntryBlock()) {
    // Look for stores, and handle non-store uses conservatively.
    const auto *SI = dyn_cast<StoreInst>(&I);
    if (!SI) {
      // We will look through cast uses, so ignore them completely.
      if (I.isCast())
        continue;
      // Ignore debug info intrinsics, they don't escape or store to allocas.
      if (isa<DbgInfoIntrinsic>(I))
        continue;
      // This is an unknown instruction. Assume it escapes or writes to all
      // static alloca operands.
      for (const Use &U : I.operands()) {
        if (StaticAllocaInfo *Info = GetInfoIfStaticAlloca(U))
          *Info = StaticAllocaInfo::Clobbered;
      }
      continue;
    }

    // If the stored value is a static alloca, mark it as escaped.
    if (StaticAllocaInfo *Info = GetInfoIfStaticAlloca(SI->getValueOperand()))
      *Info = StaticAllocaInfo::Clobbered;

    // Check if the destination is a static alloca.
    const Value *Dst = SI->getPointerOperand()->stripPointerCasts();
    StaticAllocaInfo *Info = GetInfoIfStaticAlloca(Dst);
    if (!Info)
      continue;
    const AllocaInst *AI = cast<AllocaInst>(Dst);

    // Skip allocas that have been initialized or clobbered.
    if (*Info != StaticAllocaInfo::Unknown)
      continue;

    // Check if the stored value is an argument, and that this store fully
    // initializes the alloca. Don't elide copies from the same argument twice.
    const Value *Val = SI->getValueOperand()->stripPointerCasts();
    const auto *Arg = dyn_cast<Argument>(Val);
    if (!Arg || Arg->hasInAllocaAttr() || Arg->hasByValAttr() ||
        Arg->getType()->isEmptyTy() ||
        DL.getTypeStoreSize(Arg->getType()) !=
            DL.getTypeAllocSize(AI->getAllocatedType()) ||
        ArgCopyElisionCandidates.count(Arg)) {
      *Info = StaticAllocaInfo::Clobbered;
      continue;
    }

    LLVM_DEBUG(dbgs() << "Found argument copy elision candidate: " << *AI
                      << '\n');

    // Mark this alloca and store for argument copy elision.
    *Info = StaticAllocaInfo::Elidable;
    ArgCopyElisionCandidates.insert({Arg, {AI, SI}});

    // Stop scanning if we've seen all arguments. This will happen early in -O0
    // builds, which is useful, because -O0 builds have large entry blocks and
    // many allocas.
    if (ArgCopyElisionCandidates.size() == NumArgs)
      break;
  }
}

/// Try to elide argument copies from memory into a local alloca. Succeeds if
/// ArgVal is a load from a suitable fixed stack object.
static void tryToElideArgumentCopy(
    FunctionLoweringInfo &FuncInfo, SmallVectorImpl<SDValue> &Chains,
    DenseMap<int, int> &ArgCopyElisionFrameIndexMap,
    SmallPtrSetImpl<const Instruction *> &ElidedArgCopyInstrs,
    ArgCopyElisionMapTy &ArgCopyElisionCandidates, const Argument &Arg,
    SDValue ArgVal, bool &ArgHasUses) {
  // Check if this is a load from a fixed stack object.
  auto *LNode = dyn_cast<LoadSDNode>(ArgVal);
  if (!LNode)
    return;
  auto *FINode = dyn_cast<FrameIndexSDNode>(LNode->getBasePtr().getNode());
  if (!FINode)
    return;

  // Check that the fixed stack object is the right size and alignment.
  // Look at the alignment that the user wrote on the alloca instead of looking
  // at the stack object.
  auto ArgCopyIter = ArgCopyElisionCandidates.find(&Arg);
  assert(ArgCopyIter != ArgCopyElisionCandidates.end());
  const AllocaInst *AI = ArgCopyIter->second.first;
  int FixedIndex = FINode->getIndex();
  int &AllocaIndex = FuncInfo.StaticAllocaMap[AI];
  int OldIndex = AllocaIndex;
  MachineFrameInfo &MFI = FuncInfo.MF->getFrameInfo();
  if (MFI.getObjectSize(FixedIndex) != MFI.getObjectSize(OldIndex)) {
    LLVM_DEBUG(
        dbgs() << "  argument copy elision failed due to bad fixed stack "
                  "object size\n");
    return;
  }
  unsigned RequiredAlignment = AI->getAlignment();
  if (!RequiredAlignment) {
    RequiredAlignment = FuncInfo.MF->getDataLayout().getABITypeAlignment(
        AI->getAllocatedType());
  }
  if (MFI.getObjectAlignment(FixedIndex) < RequiredAlignment) {
    LLVM_DEBUG(dbgs() << "  argument copy elision failed: alignment of alloca "
                         "greater than stack argument alignment ("
                      << RequiredAlignment << " vs "
                      << MFI.getObjectAlignment(FixedIndex) << ")\n");
    return;
  }

  // Perform the elision. Delete the old stack object and replace its only use
  // in the variable info map. Mark the stack object as mutable.
  LLVM_DEBUG({
    dbgs() << "Eliding argument copy from " << Arg << " to " << *AI << '\n'
           << "  Replacing frame index " << OldIndex << " with " << FixedIndex
           << '\n';
  });
  MFI.RemoveStackObject(OldIndex);
  MFI.setIsImmutableObjectIndex(FixedIndex, false);
  AllocaIndex = FixedIndex;
  ArgCopyElisionFrameIndexMap.insert({OldIndex, FixedIndex});
  Chains.push_back(ArgVal.getValue(1));

  // Avoid emitting code for the store implementing the copy.
  const StoreInst *SI = ArgCopyIter->second.second;
  ElidedArgCopyInstrs.insert(SI);

  // Check for uses of the argument again so that we can avoid exporting ArgVal
  // if it is't used by anything other than the store.
  for (const Value *U : Arg.users()) {
    if (U != SI) {
      ArgHasUses = true;
      break;
    }
  }
}

void SelectionDAGISel::LowerArguments(const Function &F) {
  SelectionDAG &DAG = SDB->DAG;
  SDLoc dl = SDB->getCurSDLoc();
  const DataLayout &DL = DAG.getDataLayout();
  SmallVector<ISD::InputArg, 16> Ins;

  if (!FuncInfo->CanLowerReturn) {
    // Put in an sret pointer parameter before all the other parameters.
    SmallVector<EVT, 1> ValueVTs;
    ComputeValueVTs(*TLI, DAG.getDataLayout(),
                    F.getReturnType()->getPointerTo(
                        DAG.getDataLayout().getAllocaAddrSpace()),
                    ValueVTs);

    // NOTE: Assuming that a pointer will never break down to more than one VT
    // or one register.
    ISD::ArgFlagsTy Flags;
    Flags.setSRet();
    MVT RegisterVT = TLI->getRegisterType(*DAG.getContext(), ValueVTs[0]);
    ISD::InputArg RetArg(Flags, RegisterVT, ValueVTs[0], true,
                         ISD::InputArg::NoArgIndex, 0);
    Ins.push_back(RetArg);
  }

  // Look for stores of arguments to static allocas. Mark such arguments with a
  // flag to ask the target to give us the memory location of that argument if
  // available.
  ArgCopyElisionMapTy ArgCopyElisionCandidates;
  findArgumentCopyElisionCandidates(DL, FuncInfo.get(),
                                    ArgCopyElisionCandidates);

  // Set up the incoming argument description vector.
  for (const Argument &Arg : F.args()) {
    unsigned ArgNo = Arg.getArgNo();
    SmallVector<EVT, 4> ValueVTs;
    ComputeValueVTs(*TLI, DAG.getDataLayout(), Arg.getType(), ValueVTs);
    bool isArgValueUsed = !Arg.use_empty();
    unsigned PartBase = 0;
    Type *FinalType = Arg.getType();
    if (Arg.hasAttribute(Attribute::ByVal))
      FinalType = Arg.getParamByValType();
    bool NeedsRegBlock = TLI->functionArgumentNeedsConsecutiveRegisters(
        FinalType, F.getCallingConv(), F.isVarArg());
    for (unsigned Value = 0, NumValues = ValueVTs.size();
         Value != NumValues; ++Value) {
      EVT VT = ValueVTs[Value];
      Type *ArgTy = VT.getTypeForEVT(*DAG.getContext());
      ISD::ArgFlagsTy Flags;

      // Certain targets (such as MIPS), may have a different ABI alignment
      // for a type depending on the context. Give the target a chance to
      // specify the alignment it wants.
      const Align OriginalAlignment(
          TLI->getABIAlignmentForCallingConv(ArgTy, DL));

      if (Arg.getType()->isPointerTy()) {
        Flags.setPointer();
        Flags.setPointerAddrSpace(
            cast<PointerType>(Arg.getType())->getAddressSpace());
      }
      if (Arg.hasAttribute(Attribute::ZExt))
        Flags.setZExt();
      if (Arg.hasAttribute(Attribute::SExt))
        Flags.setSExt();
      if (Arg.hasAttribute(Attribute::InReg)) {
        // If we are using vectorcall calling convention, a structure that is
        // passed InReg - is surely an HVA
        if (F.getCallingConv() == CallingConv::X86_VectorCall &&
            isa<StructType>(Arg.getType())) {
          // The first value of a structure is marked
          if (0 == Value)
            Flags.setHvaStart();
          Flags.setHva();
        }
        // Set InReg Flag
        Flags.setInReg();
      }
      if (Arg.hasAttribute(Attribute::StructRet))
        Flags.setSRet();
      if (Arg.hasAttribute(Attribute::SwiftSelf))
        Flags.setSwiftSelf();
      if (Arg.hasAttribute(Attribute::SwiftError))
        Flags.setSwiftError();
      if (Arg.hasAttribute(Attribute::ByVal))
        Flags.setByVal();
      if (Arg.hasAttribute(Attribute::InAlloca)) {
        Flags.setInAlloca();
        // Set the byval flag for CCAssignFn callbacks that don't know about
        // inalloca.  This way we can know how many bytes we should've allocated
        // and how many bytes a callee cleanup function will pop.  If we port
        // inalloca to more targets, we'll have to add custom inalloca handling
        // in the various CC lowering callbacks.
        Flags.setByVal();
      }
      if (F.getCallingConv() == CallingConv::X86_INTR) {
        // IA Interrupt passes frame (1st parameter) by value in the stack.
        if (ArgNo == 0)
          Flags.setByVal();
      }
      if (Flags.isByVal() || Flags.isInAlloca()) {
        Type *ElementTy = Arg.getParamByValType();

        // For ByVal, size and alignment should be passed from FE.  BE will
        // guess if this info is not there but there are cases it cannot get
        // right.
        unsigned FrameSize = DL.getTypeAllocSize(Arg.getParamByValType());
        Flags.setByValSize(FrameSize);

        unsigned FrameAlign;
        if (Arg.getParamAlignment())
          FrameAlign = Arg.getParamAlignment();
        else
          FrameAlign = TLI->getByValTypeAlignment(ElementTy, DL);
        Flags.setByValAlign(Align(FrameAlign));
      }
      if (Arg.hasAttribute(Attribute::Nest))
        Flags.setNest();
      if (NeedsRegBlock)
        Flags.setInConsecutiveRegs();
      Flags.setOrigAlign(OriginalAlignment);
      if (ArgCopyElisionCandidates.count(&Arg))
        Flags.setCopyElisionCandidate();
      if (Arg.hasAttribute(Attribute::Returned))
        Flags.setReturned();

      MVT RegisterVT = TLI->getRegisterTypeForCallingConv(
          *CurDAG->getContext(), F.getCallingConv(), VT);
      unsigned NumRegs = TLI->getNumRegistersForCallingConv(
          *CurDAG->getContext(), F.getCallingConv(), VT);
      for (unsigned i = 0; i != NumRegs; ++i) {
        // For scalable vectors, use the minimum size; individual targets
        // are responsible for handling scalable vector arguments and
        // return values.
        ISD::InputArg MyFlags(Flags, RegisterVT, VT, isArgValueUsed,
                 ArgNo, PartBase+i*RegisterVT.getStoreSize().getKnownMinSize());
        if (NumRegs > 1 && i == 0)
          MyFlags.Flags.setSplit();
        // if it isn't first piece, alignment must be 1
        else if (i > 0) {
          MyFlags.Flags.setOrigAlign(Align(1));
          if (i == NumRegs - 1)
            MyFlags.Flags.setSplitEnd();
        }
        Ins.push_back(MyFlags);
      }
      if (NeedsRegBlock && Value == NumValues - 1)
        Ins[Ins.size() - 1].Flags.setInConsecutiveRegsLast();
      PartBase += VT.getStoreSize().getKnownMinSize();
    }
  }

  // Call the target to set up the argument values.
  SmallVector<SDValue, 8> InVals;
  SDValue NewRoot = TLI->LowerFormalArguments(
      DAG.getRoot(), F.getCallingConv(), F.isVarArg(), Ins, dl, DAG, InVals);

  // Verify that the target's LowerFormalArguments behaved as expected.
  assert(NewRoot.getNode() && NewRoot.getValueType() == MVT::Other &&
         "LowerFormalArguments didn't return a valid chain!");
  assert(InVals.size() == Ins.size() &&
         "LowerFormalArguments didn't emit the correct number of values!");
  LLVM_DEBUG({
    for (unsigned i = 0, e = Ins.size(); i != e; ++i) {
      assert(InVals[i].getNode() &&
             "LowerFormalArguments emitted a null value!");
      assert(EVT(Ins[i].VT) == InVals[i].getValueType() &&
             "LowerFormalArguments emitted a value with the wrong type!");
    }
  });

  // Update the DAG with the new chain value resulting from argument lowering.
  DAG.setRoot(NewRoot);

  // Set up the argument values.
  unsigned i = 0;
  if (!FuncInfo->CanLowerReturn) {
    // Create a virtual register for the sret pointer, and put in a copy
    // from the sret argument into it.
    SmallVector<EVT, 1> ValueVTs;
    ComputeValueVTs(*TLI, DAG.getDataLayout(),
                    F.getReturnType()->getPointerTo(
                        DAG.getDataLayout().getAllocaAddrSpace()),
                    ValueVTs);
    MVT VT = ValueVTs[0].getSimpleVT();
    MVT RegVT = TLI->getRegisterType(*CurDAG->getContext(), VT);
    Optional<ISD::NodeType> AssertOp = None;
    SDValue ArgValue = getCopyFromParts(DAG, dl, &InVals[0], 1, RegVT, VT,
                                        nullptr, F.getCallingConv(), AssertOp);

    MachineFunction& MF = SDB->DAG.getMachineFunction();
    MachineRegisterInfo& RegInfo = MF.getRegInfo();
    Register SRetReg =
        RegInfo.createVirtualRegister(TLI->getRegClassFor(RegVT));
    FuncInfo->DemoteRegister = SRetReg;
    NewRoot =
        SDB->DAG.getCopyToReg(NewRoot, SDB->getCurSDLoc(), SRetReg, ArgValue);
    DAG.setRoot(NewRoot);

    // i indexes lowered arguments.  Bump it past the hidden sret argument.
    ++i;
  }

  SmallVector<SDValue, 4> Chains;
  DenseMap<int, int> ArgCopyElisionFrameIndexMap;
  for (const Argument &Arg : F.args()) {
    SmallVector<SDValue, 4> ArgValues;
    SmallVector<EVT, 4> ValueVTs;
    ComputeValueVTs(*TLI, DAG.getDataLayout(), Arg.getType(), ValueVTs);
    unsigned NumValues = ValueVTs.size();
    if (NumValues == 0)
      continue;

    bool ArgHasUses = !Arg.use_empty();

    // Elide the copying store if the target loaded this argument from a
    // suitable fixed stack object.
    if (Ins[i].Flags.isCopyElisionCandidate()) {
      tryToElideArgumentCopy(*FuncInfo, Chains, ArgCopyElisionFrameIndexMap,
                             ElidedArgCopyInstrs, ArgCopyElisionCandidates, Arg,
                             InVals[i], ArgHasUses);
    }

    // If this argument is unused then remember its value. It is used to generate
    // debugging information.
    bool isSwiftErrorArg =
        TLI->supportSwiftError() &&
        Arg.hasAttribute(Attribute::SwiftError);
    if (!ArgHasUses && !isSwiftErrorArg) {
      SDB->setUnusedArgValue(&Arg, InVals[i]);

      // Also remember any frame index for use in FastISel.
      if (FrameIndexSDNode *FI =
          dyn_cast<FrameIndexSDNode>(InVals[i].getNode()))
        FuncInfo->setArgumentFrameIndex(&Arg, FI->getIndex());
    }

    for (unsigned Val = 0; Val != NumValues; ++Val) {
      EVT VT = ValueVTs[Val];
      MVT PartVT = TLI->getRegisterTypeForCallingConv(*CurDAG->getContext(),
                                                      F.getCallingConv(), VT);
      unsigned NumParts = TLI->getNumRegistersForCallingConv(
          *CurDAG->getContext(), F.getCallingConv(), VT);

      // Even an apparent 'unused' swifterror argument needs to be returned. So
      // we do generate a copy for it that can be used on return from the
      // function.
      if (ArgHasUses || isSwiftErrorArg) {
        Optional<ISD::NodeType> AssertOp;
        if (Arg.hasAttribute(Attribute::SExt))
          AssertOp = ISD::AssertSext;
        else if (Arg.hasAttribute(Attribute::ZExt))
          AssertOp = ISD::AssertZext;

        ArgValues.push_back(getCopyFromParts(DAG, dl, &InVals[i], NumParts,
                                             PartVT, VT, nullptr,
                                             F.getCallingConv(), AssertOp));
      }

      i += NumParts;
    }

    // We don't need to do anything else for unused arguments.
    if (ArgValues.empty())
      continue;

    // Note down frame index.
    if (FrameIndexSDNode *FI =
        dyn_cast<FrameIndexSDNode>(ArgValues[0].getNode()))
      FuncInfo->setArgumentFrameIndex(&Arg, FI->getIndex());

    SDValue Res = DAG.getMergeValues(makeArrayRef(ArgValues.data(), NumValues),
                                     SDB->getCurSDLoc());

    SDB->setValue(&Arg, Res);
    if (!TM.Options.EnableFastISel && Res.getOpcode() == ISD::BUILD_PAIR) {
      // We want to associate the argument with the frame index, among
      // involved operands, that correspond to the lowest address. The
      // getCopyFromParts function, called earlier, is swapping the order of
      // the operands to BUILD_PAIR depending on endianness. The result of
      // that swapping is that the least significant bits of the argument will
      // be in the first operand of the BUILD_PAIR node, and the most
      // significant bits will be in the second operand.
      unsigned LowAddressOp = DAG.getDataLayout().isBigEndian() ? 1 : 0;
      if (LoadSDNode *LNode =
          dyn_cast<LoadSDNode>(Res.getOperand(LowAddressOp).getNode()))
        if (FrameIndexSDNode *FI =
            dyn_cast<FrameIndexSDNode>(LNode->getBasePtr().getNode()))
          FuncInfo->setArgumentFrameIndex(&Arg, FI->getIndex());
    }

    // Analyses past this point are naive and don't expect an assertion.
    if (Res.getOpcode() == ISD::AssertZext)
      Res = Res.getOperand(0);

    // Update the SwiftErrorVRegDefMap.
    if (Res.getOpcode() == ISD::CopyFromReg && isSwiftErrorArg) {
      unsigned Reg = cast<RegisterSDNode>(Res.getOperand(1))->getReg();
      if (Register::isVirtualRegister(Reg))
        SwiftError->setCurrentVReg(FuncInfo->MBB, SwiftError->getFunctionArg(),
                                   Reg);
    }

    // If this argument is live outside of the entry block, insert a copy from
    // wherever we got it to the vreg that other BB's will reference it as.
    if (Res.getOpcode() == ISD::CopyFromReg) {
      // If we can, though, try to skip creating an unnecessary vreg.
      // FIXME: This isn't very clean... it would be nice to make this more
      // general.
      unsigned Reg = cast<RegisterSDNode>(Res.getOperand(1))->getReg();
      if (Register::isVirtualRegister(Reg)) {
        FuncInfo->ValueMap[&Arg] = Reg;
        continue;
      }
    }
    if (!isOnlyUsedInEntryBlock(&Arg, TM.Options.EnableFastISel)) {
      FuncInfo->InitializeRegForValue(&Arg);
      SDB->CopyToExportRegsIfNeeded(&Arg);
    }
  }

  if (!Chains.empty()) {
    Chains.push_back(NewRoot);
    NewRoot = DAG.getNode(ISD::TokenFactor, dl, MVT::Other, Chains);
  }

  DAG.setRoot(NewRoot);

  assert(i == InVals.size() && "Argument register count mismatch!");

  // If any argument copy elisions occurred and we have debug info, update the
  // stale frame indices used in the dbg.declare variable info table.
  MachineFunction::VariableDbgInfoMapTy &DbgDeclareInfo = MF->getVariableDbgInfo();
  if (!DbgDeclareInfo.empty() && !ArgCopyElisionFrameIndexMap.empty()) {
    for (MachineFunction::VariableDbgInfo &VI : DbgDeclareInfo) {
      auto I = ArgCopyElisionFrameIndexMap.find(VI.Slot);
      if (I != ArgCopyElisionFrameIndexMap.end())
        VI.Slot = I->second;
    }
  }

  // Finally, if the target has anything special to do, allow it to do so.
  emitFunctionEntryCode();
}

/// Handle PHI nodes in successor blocks.  Emit code into the SelectionDAG to
/// ensure constants are generated when needed.  Remember the virtual registers
/// that need to be added to the Machine PHI nodes as input.  We cannot just
/// directly add them, because expansion might result in multiple MBB's for one
/// BB.  As such, the start of the BB might correspond to a different MBB than
/// the end.
void
SelectionDAGBuilder::HandlePHINodesInSuccessorBlocks(const BasicBlock *LLVMBB) {
  const Instruction *TI = LLVMBB->getTerminator();

  SmallPtrSet<MachineBasicBlock *, 4> SuccsHandled;

  // Check PHI nodes in successors that expect a value to be available from this
  // block.
  for (unsigned succ = 0, e = TI->getNumSuccessors(); succ != e; ++succ) {
    const BasicBlock *SuccBB = TI->getSuccessor(succ);
    if (!isa<PHINode>(SuccBB->begin())) continue;
    MachineBasicBlock *SuccMBB = FuncInfo.MBBMap[SuccBB];

    // If this terminator has multiple identical successors (common for
    // switches), only handle each succ once.
    if (!SuccsHandled.insert(SuccMBB).second)
      continue;

    MachineBasicBlock::iterator MBBI = SuccMBB->begin();

    // At this point we know that there is a 1-1 correspondence between LLVM PHI
    // nodes and Machine PHI nodes, but the incoming operands have not been
    // emitted yet.
    for (const PHINode &PN : SuccBB->phis()) {
      // Ignore dead phi's.
      if (PN.use_empty())
        continue;

      // Skip empty types
      if (PN.getType()->isEmptyTy())
        continue;

      unsigned Reg;
      const Value *PHIOp = PN.getIncomingValueForBlock(LLVMBB);

      if (const Constant *C = dyn_cast<Constant>(PHIOp)) {
        unsigned &RegOut = ConstantsOut[C];
        if (RegOut == 0) {
          RegOut = FuncInfo.CreateRegs(C);
          CopyValueToVirtualRegister(C, RegOut);
        }
        Reg = RegOut;
      } else {
        DenseMap<const Value *, unsigned>::iterator I =
          FuncInfo.ValueMap.find(PHIOp);
        if (I != FuncInfo.ValueMap.end())
          Reg = I->second;
        else {
          assert(isa<AllocaInst>(PHIOp) &&
                 FuncInfo.StaticAllocaMap.count(cast<AllocaInst>(PHIOp)) &&
                 "Didn't codegen value into a register!??");
          Reg = FuncInfo.CreateRegs(PHIOp);
          CopyValueToVirtualRegister(PHIOp, Reg);
        }
      }

      // Remember that this register needs to added to the machine PHI node as
      // the input for this MBB.
      SmallVector<EVT, 4> ValueVTs;
      const TargetLowering &TLI = DAG.getTargetLoweringInfo();
      ComputeValueVTs(TLI, DAG.getDataLayout(), PN.getType(), ValueVTs);
      for (unsigned vti = 0, vte = ValueVTs.size(); vti != vte; ++vti) {
        EVT VT = ValueVTs[vti];
        unsigned NumRegisters = TLI.getNumRegisters(*DAG.getContext(), VT);
        for (unsigned i = 0, e = NumRegisters; i != e; ++i)
          FuncInfo.PHINodesToUpdate.push_back(
              std::make_pair(&*MBBI++, Reg + i));
        Reg += NumRegisters;
      }
    }
  }

  ConstantsOut.clear();
}

/// Add a successor MBB to ParentMBB< creating a new MachineBB for BB if SuccMBB
/// is 0.
MachineBasicBlock *
SelectionDAGBuilder::StackProtectorDescriptor::
AddSuccessorMBB(const BasicBlock *BB,
                MachineBasicBlock *ParentMBB,
                bool IsLikely,
                MachineBasicBlock *SuccMBB) {
  // If SuccBB has not been created yet, create it.
  if (!SuccMBB) {
    MachineFunction *MF = ParentMBB->getParent();
    MachineFunction::iterator BBI(ParentMBB);
    SuccMBB = MF->CreateMachineBasicBlock(BB);
    MF->insert(++BBI, SuccMBB);
  }
  // Add it as a successor of ParentMBB.
  ParentMBB->addSuccessor(
      SuccMBB, BranchProbabilityInfo::getBranchProbStackProtector(IsLikely));
  return SuccMBB;
}

MachineBasicBlock *SelectionDAGBuilder::NextBlock(MachineBasicBlock *MBB) {
  MachineFunction::iterator I(MBB);
  if (++I == FuncInfo.MF->end())
    return nullptr;
  return &*I;
}

/// During lowering new call nodes can be created (such as memset, etc.).
/// Those will become new roots of the current DAG, but complications arise
/// when they are tail calls. In such cases, the call lowering will update
/// the root, but the builder still needs to know that a tail call has been
/// lowered in order to avoid generating an additional return.
void SelectionDAGBuilder::updateDAGForMaybeTailCall(SDValue MaybeTC) {
  // If the node is null, we do have a tail call.
  if (MaybeTC.getNode() != nullptr)
    DAG.setRoot(MaybeTC);
  else
    HasTailCall = true;
}

void SelectionDAGBuilder::lowerWorkItem(SwitchWorkListItem W, Value *Cond,
                                        MachineBasicBlock *SwitchMBB,
                                        MachineBasicBlock *DefaultMBB) {
  MachineFunction *CurMF = FuncInfo.MF;
  MachineBasicBlock *NextMBB = nullptr;
  MachineFunction::iterator BBI(W.MBB);
  if (++BBI != FuncInfo.MF->end())
    NextMBB = &*BBI;

  unsigned Size = W.LastCluster - W.FirstCluster + 1;

  BranchProbabilityInfo *BPI = FuncInfo.BPI;

  if (Size == 2 && W.MBB == SwitchMBB) {
    // If any two of the cases has the same destination, and if one value
    // is the same as the other, but has one bit unset that the other has set,
    // use bit manipulation to do two compares at once.  For example:
    // "if (X == 6 || X == 4)" -> "if ((X|2) == 6)"
    // TODO: This could be extended to merge any 2 cases in switches with 3
    // cases.
    // TODO: Handle cases where W.CaseBB != SwitchBB.
    CaseCluster &Small = *W.FirstCluster;
    CaseCluster &Big = *W.LastCluster;

    if (Small.Low == Small.High && Big.Low == Big.High &&
        Small.MBB == Big.MBB) {
      const APInt &SmallValue = Small.Low->getValue();
      const APInt &BigValue = Big.Low->getValue();

      // Check that there is only one bit different.
      APInt CommonBit = BigValue ^ SmallValue;
      if (CommonBit.isPowerOf2()) {
        SDValue CondLHS = getValue(Cond);
        EVT VT = CondLHS.getValueType();
        SDLoc DL = getCurSDLoc();

        SDValue Or = DAG.getNode(ISD::OR, DL, VT, CondLHS,
                                 DAG.getConstant(CommonBit, DL, VT));
        SDValue Cond = DAG.getSetCC(
            DL, MVT::i1, Or, DAG.getConstant(BigValue | SmallValue, DL, VT),
            ISD::SETEQ);

        // Update successor info.
        // Both Small and Big will jump to Small.BB, so we sum up the
        // probabilities.
        addSuccessorWithProb(SwitchMBB, Small.MBB, Small.Prob + Big.Prob);
        if (BPI)
          addSuccessorWithProb(
              SwitchMBB, DefaultMBB,
              // The default destination is the first successor in IR.
              BPI->getEdgeProbability(SwitchMBB->getBasicBlock(), (unsigned)0));
        else
          addSuccessorWithProb(SwitchMBB, DefaultMBB);

        // Insert the true branch.
        SDValue BrCond =
            DAG.getNode(ISD::BRCOND, DL, MVT::Other, getControlRoot(), Cond,
                        DAG.getBasicBlock(Small.MBB));
        // Insert the false branch.
        BrCond = DAG.getNode(ISD::BR, DL, MVT::Other, BrCond,
                             DAG.getBasicBlock(DefaultMBB));

        DAG.setRoot(BrCond);
        return;
      }
    }
  }

  if (TM.getOptLevel() != CodeGenOpt::None) {
    // Here, we order cases by probability so the most likely case will be
    // checked first. However, two clusters can have the same probability in
    // which case their relative ordering is non-deterministic. So we use Low
    // as a tie-breaker as clusters are guaranteed to never overlap.
    llvm::sort(W.FirstCluster, W.LastCluster + 1,
               [](const CaseCluster &a, const CaseCluster &b) {
      return a.Prob != b.Prob ?
             a.Prob > b.Prob :
             a.Low->getValue().slt(b.Low->getValue());
    });

    // Rearrange the case blocks so that the last one falls through if possible
    // without changing the order of probabilities.
    for (CaseClusterIt I = W.LastCluster; I > W.FirstCluster; ) {
      --I;
      if (I->Prob > W.LastCluster->Prob)
        break;
      if (I->Kind == CC_Range && I->MBB == NextMBB) {
        std::swap(*I, *W.LastCluster);
        break;
      }
    }
  }

  // Compute total probability.
  BranchProbability DefaultProb = W.DefaultProb;
  BranchProbability UnhandledProbs = DefaultProb;
  for (CaseClusterIt I = W.FirstCluster; I <= W.LastCluster; ++I)
    UnhandledProbs += I->Prob;

  MachineBasicBlock *CurMBB = W.MBB;
  for (CaseClusterIt I = W.FirstCluster, E = W.LastCluster; I <= E; ++I) {
    bool FallthroughUnreachable = false;
    MachineBasicBlock *Fallthrough;
    if (I == W.LastCluster) {
      // For the last cluster, fall through to the default destination.
      Fallthrough = DefaultMBB;
      FallthroughUnreachable = isa<UnreachableInst>(
          DefaultMBB->getBasicBlock()->getFirstNonPHIOrDbg());
    } else {
      Fallthrough = CurMF->CreateMachineBasicBlock(CurMBB->getBasicBlock());
      CurMF->insert(BBI, Fallthrough);
      // Put Cond in a virtual register to make it available from the new blocks.
      ExportFromCurrentBlock(Cond);
    }
    UnhandledProbs -= I->Prob;

    switch (I->Kind) {
      case CC_JumpTable: {
        // FIXME: Optimize away range check based on pivot comparisons.
        JumpTableHeader *JTH = &SL->JTCases[I->JTCasesIndex].first;
        SwitchCG::JumpTable *JT = &SL->JTCases[I->JTCasesIndex].second;

        // The jump block hasn't been inserted yet; insert it here.
        MachineBasicBlock *JumpMBB = JT->MBB;
        CurMF->insert(BBI, JumpMBB);

        auto JumpProb = I->Prob;
        auto FallthroughProb = UnhandledProbs;

        // If the default statement is a target of the jump table, we evenly
        // distribute the default probability to successors of CurMBB. Also
        // update the probability on the edge from JumpMBB to Fallthrough.
        for (MachineBasicBlock::succ_iterator SI = JumpMBB->succ_begin(),
                                              SE = JumpMBB->succ_end();
             SI != SE; ++SI) {
          if (*SI == DefaultMBB) {
            JumpProb += DefaultProb / 2;
            FallthroughProb -= DefaultProb / 2;
            JumpMBB->setSuccProbability(SI, DefaultProb / 2);
            JumpMBB->normalizeSuccProbs();
            break;
          }
        }

        if (FallthroughUnreachable) {
          // Skip the range check if the fallthrough block is unreachable.
          JTH->OmitRangeCheck = true;
        }

        if (!JTH->OmitRangeCheck)
          addSuccessorWithProb(CurMBB, Fallthrough, FallthroughProb);
        addSuccessorWithProb(CurMBB, JumpMBB, JumpProb);
        CurMBB->normalizeSuccProbs();

        // The jump table header will be inserted in our current block, do the
        // range check, and fall through to our fallthrough block.
        JTH->HeaderBB = CurMBB;
        JT->Default = Fallthrough; // FIXME: Move Default to JumpTableHeader.

        // If we're in the right place, emit the jump table header right now.
        if (CurMBB == SwitchMBB) {
          visitJumpTableHeader(*JT, *JTH, SwitchMBB);
          JTH->Emitted = true;
        }
        break;
      }
      case CC_BitTests: {
        // FIXME: Optimize away range check based on pivot comparisons.
        BitTestBlock *BTB = &SL->BitTestCases[I->BTCasesIndex];

        // The bit test blocks haven't been inserted yet; insert them here.
        for (BitTestCase &BTC : BTB->Cases)
          CurMF->insert(BBI, BTC.ThisBB);

        // Fill in fields of the BitTestBlock.
        BTB->Parent = CurMBB;
        BTB->Default = Fallthrough;

        BTB->DefaultProb = UnhandledProbs;
        // If the cases in bit test don't form a contiguous range, we evenly
        // distribute the probability on the edge to Fallthrough to two
        // successors of CurMBB.
        if (!BTB->ContiguousRange) {
          BTB->Prob += DefaultProb / 2;
          BTB->DefaultProb -= DefaultProb / 2;
        }

        if (FallthroughUnreachable) {
          // Skip the range check if the fallthrough block is unreachable.
          BTB->OmitRangeCheck = true;
        }

        // If we're in the right place, emit the bit test header right now.
        if (CurMBB == SwitchMBB) {
          visitBitTestHeader(*BTB, SwitchMBB);
          BTB->Emitted = true;
        }
        break;
      }
      case CC_Range: {
        const Value *RHS, *LHS, *MHS;
        ISD::CondCode CC;
        if (I->Low == I->High) {
          // Check Cond == I->Low.
          CC = ISD::SETEQ;
          LHS = Cond;
          RHS=I->Low;
          MHS = nullptr;
        } else {
          // Check I->Low <= Cond <= I->High.
          CC = ISD::SETLE;
          LHS = I->Low;
          MHS = Cond;
          RHS = I->High;
        }

        // If Fallthrough is unreachable, fold away the comparison.
        if (FallthroughUnreachable)
          CC = ISD::SETTRUE;

        // The false probability is the sum of all unhandled cases.
        CaseBlock CB(CC, LHS, RHS, MHS, I->MBB, Fallthrough, CurMBB,
                     getCurSDLoc(), I->Prob, UnhandledProbs);

        if (CurMBB == SwitchMBB)
          visitSwitchCase(CB, SwitchMBB);
        else
          SL->SwitchCases.push_back(CB);

        break;
      }
    }
    CurMBB = Fallthrough;
  }
}

unsigned SelectionDAGBuilder::caseClusterRank(const CaseCluster &CC,
                                              CaseClusterIt First,
                                              CaseClusterIt Last) {
  return std::count_if(First, Last + 1, [&](const CaseCluster &X) {
    if (X.Prob != CC.Prob)
      return X.Prob > CC.Prob;

    // Ties are broken by comparing the case value.
    return X.Low->getValue().slt(CC.Low->getValue());
  });
}

void SelectionDAGBuilder::splitWorkItem(SwitchWorkList &WorkList,
                                        const SwitchWorkListItem &W,
                                        Value *Cond,
                                        MachineBasicBlock *SwitchMBB) {
  assert(W.FirstCluster->Low->getValue().slt(W.LastCluster->Low->getValue()) &&
         "Clusters not sorted?");

  assert(W.LastCluster - W.FirstCluster + 1 >= 2 && "Too small to split!");

  // Balance the tree based on branch probabilities to create a near-optimal (in
  // terms of search time given key frequency) binary search tree. See e.g. Kurt
  // Mehlhorn "Nearly Optimal Binary Search Trees" (1975).
  CaseClusterIt LastLeft = W.FirstCluster;
  CaseClusterIt FirstRight = W.LastCluster;
  auto LeftProb = LastLeft->Prob + W.DefaultProb / 2;
  auto RightProb = FirstRight->Prob + W.DefaultProb / 2;

  // Move LastLeft and FirstRight towards each other from opposite directions to
  // find a partitioning of the clusters which balances the probability on both
  // sides. If LeftProb and RightProb are equal, alternate which side is
  // taken to ensure 0-probability nodes are distributed evenly.
  unsigned I = 0;
  while (LastLeft + 1 < FirstRight) {
    if (LeftProb < RightProb || (LeftProb == RightProb && (I & 1)))
      LeftProb += (++LastLeft)->Prob;
    else
      RightProb += (--FirstRight)->Prob;
    I++;
  }

  while (true) {
    // Our binary search tree differs from a typical BST in that ours can have up
    // to three values in each leaf. The pivot selection above doesn't take that
    // into account, which means the tree might require more nodes and be less
    // efficient. We compensate for this here.

    unsigned NumLeft = LastLeft - W.FirstCluster + 1;
    unsigned NumRight = W.LastCluster - FirstRight + 1;

    if (std::min(NumLeft, NumRight) < 3 && std::max(NumLeft, NumRight) > 3) {
      // If one side has less than 3 clusters, and the other has more than 3,
      // consider taking a cluster from the other side.

      if (NumLeft < NumRight) {
        // Consider moving the first cluster on the right to the left side.
        CaseCluster &CC = *FirstRight;
        unsigned RightSideRank = caseClusterRank(CC, FirstRight, W.LastCluster);
        unsigned LeftSideRank = caseClusterRank(CC, W.FirstCluster, LastLeft);
        if (LeftSideRank <= RightSideRank) {
          // Moving the cluster to the left does not demote it.
          ++LastLeft;
          ++FirstRight;
          continue;
        }
      } else {
        assert(NumRight < NumLeft);
        // Consider moving the last element on the left to the right side.
        CaseCluster &CC = *LastLeft;
        unsigned LeftSideRank = caseClusterRank(CC, W.FirstCluster, LastLeft);
        unsigned RightSideRank = caseClusterRank(CC, FirstRight, W.LastCluster);
        if (RightSideRank <= LeftSideRank) {
          // Moving the cluster to the right does not demot it.
          --LastLeft;
          --FirstRight;
          continue;
        }
      }
    }
    break;
  }

  assert(LastLeft + 1 == FirstRight);
  assert(LastLeft >= W.FirstCluster);
  assert(FirstRight <= W.LastCluster);

  // Use the first element on the right as pivot since we will make less-than
  // comparisons against it.
  CaseClusterIt PivotCluster = FirstRight;
  assert(PivotCluster > W.FirstCluster);
  assert(PivotCluster <= W.LastCluster);

  CaseClusterIt FirstLeft = W.FirstCluster;
  CaseClusterIt LastRight = W.LastCluster;

  const ConstantInt *Pivot = PivotCluster->Low;

  // New blocks will be inserted immediately after the current one.
  MachineFunction::iterator BBI(W.MBB);
  ++BBI;

  // We will branch to the LHS if Value < Pivot. If LHS is a single cluster,
  // we can branch to its destination directly if it's squeezed exactly in
  // between the known lower bound and Pivot - 1.
  MachineBasicBlock *LeftMBB;
  if (FirstLeft == LastLeft && FirstLeft->Kind == CC_Range &&
      FirstLeft->Low == W.GE &&
      (FirstLeft->High->getValue() + 1LL) == Pivot->getValue()) {
    LeftMBB = FirstLeft->MBB;
  } else {
    LeftMBB = FuncInfo.MF->CreateMachineBasicBlock(W.MBB->getBasicBlock());
    FuncInfo.MF->insert(BBI, LeftMBB);
    WorkList.push_back(
        {LeftMBB, FirstLeft, LastLeft, W.GE, Pivot, W.DefaultProb / 2});
    // Put Cond in a virtual register to make it available from the new blocks.
    ExportFromCurrentBlock(Cond);
  }

  // Similarly, we will branch to the RHS if Value >= Pivot. If RHS is a
  // single cluster, RHS.Low == Pivot, and we can branch to its destination
  // directly if RHS.High equals the current upper bound.
  MachineBasicBlock *RightMBB;
  if (FirstRight == LastRight && FirstRight->Kind == CC_Range &&
      W.LT && (FirstRight->High->getValue() + 1ULL) == W.LT->getValue()) {
    RightMBB = FirstRight->MBB;
  } else {
    RightMBB = FuncInfo.MF->CreateMachineBasicBlock(W.MBB->getBasicBlock());
    FuncInfo.MF->insert(BBI, RightMBB);
    WorkList.push_back(
        {RightMBB, FirstRight, LastRight, Pivot, W.LT, W.DefaultProb / 2});
    // Put Cond in a virtual register to make it available from the new blocks.
    ExportFromCurrentBlock(Cond);
  }

  // Create the CaseBlock record that will be used to lower the branch.
  CaseBlock CB(ISD::SETLT, Cond, Pivot, nullptr, LeftMBB, RightMBB, W.MBB,
               getCurSDLoc(), LeftProb, RightProb);

  if (W.MBB == SwitchMBB)
    visitSwitchCase(CB, SwitchMBB);
  else
    SL->SwitchCases.push_back(CB);
}

// Scale CaseProb after peeling a case with the probablity of PeeledCaseProb
// from the swith statement.
static BranchProbability scaleCaseProbality(BranchProbability CaseProb,
                                            BranchProbability PeeledCaseProb) {
  if (PeeledCaseProb == BranchProbability::getOne())
    return BranchProbability::getZero();
  BranchProbability SwitchProb = PeeledCaseProb.getCompl();

  uint32_t Numerator = CaseProb.getNumerator();
  uint32_t Denominator = SwitchProb.scale(CaseProb.getDenominator());
  return BranchProbability(Numerator, std::max(Numerator, Denominator));
}

// Try to peel the top probability case if it exceeds the threshold.
// Return current MachineBasicBlock for the switch statement if the peeling
// does not occur.
// If the peeling is performed, return the newly created MachineBasicBlock
// for the peeled switch statement. Also update Clusters to remove the peeled
// case. PeeledCaseProb is the BranchProbability for the peeled case.
MachineBasicBlock *SelectionDAGBuilder::peelDominantCaseCluster(
    const SwitchInst &SI, CaseClusterVector &Clusters,
    BranchProbability &PeeledCaseProb) {
  MachineBasicBlock *SwitchMBB = FuncInfo.MBB;
  // Don't perform if there is only one cluster or optimizing for size.
  if (SwitchPeelThreshold > 100 || !FuncInfo.BPI || Clusters.size() < 2 ||
      TM.getOptLevel() == CodeGenOpt::None ||
      SwitchMBB->getParent()->getFunction().hasMinSize())
    return SwitchMBB;

  BranchProbability TopCaseProb = BranchProbability(SwitchPeelThreshold, 100);
  unsigned PeeledCaseIndex = 0;
  bool SwitchPeeled = false;
  for (unsigned Index = 0; Index < Clusters.size(); ++Index) {
    CaseCluster &CC = Clusters[Index];
    if (CC.Prob < TopCaseProb)
      continue;
    TopCaseProb = CC.Prob;
    PeeledCaseIndex = Index;
    SwitchPeeled = true;
  }
  if (!SwitchPeeled)
    return SwitchMBB;

  LLVM_DEBUG(dbgs() << "Peeled one top case in switch stmt, prob: "
                    << TopCaseProb << "\n");

  // Record the MBB for the peeled switch statement.
  MachineFunction::iterator BBI(SwitchMBB);
  ++BBI;
  MachineBasicBlock *PeeledSwitchMBB =
      FuncInfo.MF->CreateMachineBasicBlock(SwitchMBB->getBasicBlock());
  FuncInfo.MF->insert(BBI, PeeledSwitchMBB);

  ExportFromCurrentBlock(SI.getCondition());
  auto PeeledCaseIt = Clusters.begin() + PeeledCaseIndex;
  SwitchWorkListItem W = {SwitchMBB, PeeledCaseIt, PeeledCaseIt,
                          nullptr,   nullptr,      TopCaseProb.getCompl()};
  lowerWorkItem(W, SI.getCondition(), SwitchMBB, PeeledSwitchMBB);

  Clusters.erase(PeeledCaseIt);
  for (CaseCluster &CC : Clusters) {
    LLVM_DEBUG(
        dbgs() << "Scale the probablity for one cluster, before scaling: "
               << CC.Prob << "\n");
    CC.Prob = scaleCaseProbality(CC.Prob, TopCaseProb);
    LLVM_DEBUG(dbgs() << "After scaling: " << CC.Prob << "\n");
  }
  PeeledCaseProb = TopCaseProb;
  return PeeledSwitchMBB;
}

void SelectionDAGBuilder::visitSwitch(const SwitchInst &SI) {
  // Extract cases from the switch.
  BranchProbabilityInfo *BPI = FuncInfo.BPI;
  CaseClusterVector Clusters;
  Clusters.reserve(SI.getNumCases());
  for (auto I : SI.cases()) {
    MachineBasicBlock *Succ = FuncInfo.MBBMap[I.getCaseSuccessor()];
    const ConstantInt *CaseVal = I.getCaseValue();
    BranchProbability Prob =
        BPI ? BPI->getEdgeProbability(SI.getParent(), I.getSuccessorIndex())
            : BranchProbability(1, SI.getNumCases() + 1);
    Clusters.push_back(CaseCluster::range(CaseVal, CaseVal, Succ, Prob));
  }

  MachineBasicBlock *DefaultMBB = FuncInfo.MBBMap[SI.getDefaultDest()];

  // Cluster adjacent cases with the same destination. We do this at all
  // optimization levels because it's cheap to do and will make codegen faster
  // if there are many clusters.
  sortAndRangeify(Clusters);

  // The branch probablity of the peeled case.
  BranchProbability PeeledCaseProb = BranchProbability::getZero();
  MachineBasicBlock *PeeledSwitchMBB =
      peelDominantCaseCluster(SI, Clusters, PeeledCaseProb);

  // If there is only the default destination, jump there directly.
  MachineBasicBlock *SwitchMBB = FuncInfo.MBB;
  if (Clusters.empty()) {
    assert(PeeledSwitchMBB == SwitchMBB);
    SwitchMBB->addSuccessor(DefaultMBB);
    if (DefaultMBB != NextBlock(SwitchMBB)) {
      DAG.setRoot(DAG.getNode(ISD::BR, getCurSDLoc(), MVT::Other,
                              getControlRoot(), DAG.getBasicBlock(DefaultMBB)));
    }
    return;
  }

  SL->findJumpTables(Clusters, &SI, DefaultMBB, DAG.getPSI(), DAG.getBFI());
  SL->findBitTestClusters(Clusters, &SI);

  LLVM_DEBUG({
    dbgs() << "Case clusters: ";
    for (const CaseCluster &C : Clusters) {
      if (C.Kind == CC_JumpTable)
        dbgs() << "JT:";
      if (C.Kind == CC_BitTests)
        dbgs() << "BT:";

      C.Low->getValue().print(dbgs(), true);
      if (C.Low != C.High) {
        dbgs() << '-';
        C.High->getValue().print(dbgs(), true);
      }
      dbgs() << ' ';
    }
    dbgs() << '\n';
  });

  assert(!Clusters.empty());
  SwitchWorkList WorkList;
  CaseClusterIt First = Clusters.begin();
  CaseClusterIt Last = Clusters.end() - 1;
  auto DefaultProb = getEdgeProbability(PeeledSwitchMBB, DefaultMBB);
  // Scale the branchprobability for DefaultMBB if the peel occurs and
  // DefaultMBB is not replaced.
  if (PeeledCaseProb != BranchProbability::getZero() &&
      DefaultMBB == FuncInfo.MBBMap[SI.getDefaultDest()])
    DefaultProb = scaleCaseProbality(DefaultProb, PeeledCaseProb);
  WorkList.push_back(
      {PeeledSwitchMBB, First, Last, nullptr, nullptr, DefaultProb});

  while (!WorkList.empty()) {
    SwitchWorkListItem W = WorkList.back();
    WorkList.pop_back();
    unsigned NumClusters = W.LastCluster - W.FirstCluster + 1;

    if (NumClusters > 3 && TM.getOptLevel() != CodeGenOpt::None &&
        !DefaultMBB->getParent()->getFunction().hasMinSize()) {
      // For optimized builds, lower large range as a balanced binary tree.
      splitWorkItem(WorkList, W, SI.getCondition(), SwitchMBB);
      continue;
    }

    lowerWorkItem(W, SI.getCondition(), SwitchMBB, DefaultMBB);
  }
}

void SelectionDAGBuilder::visitFreeze(const FreezeInst &I) {
  SDValue N = getValue(I.getOperand(0));
  setValue(&I, N);
}<|MERGE_RESOLUTION|>--- conflicted
+++ resolved
@@ -4010,18 +4010,12 @@
   Type *Ty = I.getAllocatedType();
   const TargetLowering &TLI = DAG.getTargetLoweringInfo();
   auto &DL = DAG.getDataLayout();
-<<<<<<< HEAD
   // FIXME: This is a gross hack but it is unclear what do we want
   // to happen here?
   uint64_t TySize = (Ty->isVectorTy() && Ty->getVectorIsScalable())
                         ? 1
                         : DL.getTypeAllocSize(Ty);
-  unsigned Align =
-      std::max((unsigned)DL.getPrefTypeAlignment(Ty), I.getAlignment());
-=======
-  uint64_t TySize = DL.getTypeAllocSize(Ty);
   MaybeAlign Alignment = max(DL.getPrefTypeAlign(Ty), I.getAlign());
->>>>>>> f8721f89
 
   SDValue AllocSize = getValue(I.getArraySize());
 
