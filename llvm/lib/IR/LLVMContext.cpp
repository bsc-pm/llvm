--- conflicted
+++ resolved
@@ -82,7 +82,11 @@
          "clang.arc.attachedcall operand bundle id drifted!");
   (void)ClangAttachedCall;
 
-<<<<<<< HEAD
+  auto *PtrauthEntry = pImpl->getOrInsertBundleTag("ptrauth");
+  assert(PtrauthEntry->second == LLVMContext::OB_ptrauth &&
+         "ptrauth operand bundle id drifted!");
+  (void)PtrauthEntry;
+
   // OmpSs IDs
   auto *OSSDirEntry = pImpl->getOrInsertBundleTag("DIR.OSS");
   assert(OSSDirEntry->second == LLVMContext::OB_oss_dir &&
@@ -324,12 +328,6 @@
          "oss_onready operand bundle id drifted!");
   (void)OSSOnreadyEntry;
   // END OmpSs IDs
-=======
-  auto *PtrauthEntry = pImpl->getOrInsertBundleTag("ptrauth");
-  assert(PtrauthEntry->second == LLVMContext::OB_ptrauth &&
-         "ptrauth operand bundle id drifted!");
-  (void)PtrauthEntry;
->>>>>>> fee78961
 
   SyncScope::ID SingleThreadSSID =
       pImpl->getOrInsertSyncScopeID("singlethread");
