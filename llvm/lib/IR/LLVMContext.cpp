//===-- LLVMContext.cpp - Implement LLVMContext ---------------------------===//
//
// Part of the LLVM Project, under the Apache License v2.0 with LLVM Exceptions.
// See https://llvm.org/LICENSE.txt for license information.
// SPDX-License-Identifier: Apache-2.0 WITH LLVM-exception
//
//===----------------------------------------------------------------------===//
//
//  This file implements LLVMContext, as a wrapper around the opaque
//  class LLVMContextImpl.
//
//===----------------------------------------------------------------------===//

#include "llvm/IR/LLVMContext.h"
#include "LLVMContextImpl.h"
#include "llvm/ADT/SmallVector.h"
#include "llvm/ADT/StringMap.h"
#include "llvm/ADT/StringRef.h"
#include "llvm/ADT/Twine.h"
#include "llvm/IR/DiagnosticInfo.h"
#include "llvm/IR/DiagnosticPrinter.h"
#include "llvm/IR/LLVMRemarkStreamer.h"
#include "llvm/Remarks/RemarkStreamer.h"
#include "llvm/Support/Casting.h"
#include "llvm/Support/ErrorHandling.h"
#include "llvm/Support/raw_ostream.h"
#include <cassert>
#include <cstdlib>
#include <string>
#include <utility>

using namespace llvm;

LLVMContext::LLVMContext() : pImpl(new LLVMContextImpl(*this)) {
  // Create the fixed metadata kinds. This is done in the same order as the
  // MD_* enum values so that they correspond.
  std::pair<unsigned, StringRef> MDKinds[] = {
#define LLVM_FIXED_MD_KIND(EnumID, Name, Value) {EnumID, Name},
#include "llvm/IR/FixedMetadataKinds.def"
#undef LLVM_FIXED_MD_KIND
  };

  for (auto &MDKind : MDKinds) {
    unsigned ID = getMDKindID(MDKind.second);
    assert(ID == MDKind.first && "metadata kind id drifted");
    (void)ID;
  }

  auto *DeoptEntry = pImpl->getOrInsertBundleTag("deopt");
  assert(DeoptEntry->second == LLVMContext::OB_deopt &&
         "deopt operand bundle id drifted!");
  (void)DeoptEntry;

  auto *FuncletEntry = pImpl->getOrInsertBundleTag("funclet");
  assert(FuncletEntry->second == LLVMContext::OB_funclet &&
         "funclet operand bundle id drifted!");
  (void)FuncletEntry;

  auto *GCTransitionEntry = pImpl->getOrInsertBundleTag("gc-transition");
  assert(GCTransitionEntry->second == LLVMContext::OB_gc_transition &&
         "gc-transition operand bundle id drifted!");
  (void)GCTransitionEntry;

  auto *CFGuardTargetEntry = pImpl->getOrInsertBundleTag("cfguardtarget");
  assert(CFGuardTargetEntry->second == LLVMContext::OB_cfguardtarget &&
         "cfguardtarget operand bundle id drifted!");
  (void)CFGuardTargetEntry;

  auto *PreallocatedEntry = pImpl->getOrInsertBundleTag("preallocated");
  assert(PreallocatedEntry->second == LLVMContext::OB_preallocated &&
         "preallocated operand bundle id drifted!");
  (void)PreallocatedEntry;

  auto *GCLiveEntry = pImpl->getOrInsertBundleTag("gc-live");
  assert(GCLiveEntry->second == LLVMContext::OB_gc_live &&
         "gc-transition operand bundle id drifted!");
  (void)GCLiveEntry;

  auto *ClangAttachedCall =
      pImpl->getOrInsertBundleTag("clang.arc.attachedcall");
  assert(ClangAttachedCall->second == LLVMContext::OB_clang_arc_attachedcall &&
         "clang.arc.attachedcall operand bundle id drifted!");
  (void)ClangAttachedCall;

  auto *PtrauthEntry = pImpl->getOrInsertBundleTag("ptrauth");
  assert(PtrauthEntry->second == LLVMContext::OB_ptrauth &&
         "ptrauth operand bundle id drifted!");
  (void)PtrauthEntry;

  auto *KCFIEntry = pImpl->getOrInsertBundleTag("kcfi");
  assert(KCFIEntry->second == LLVMContext::OB_kcfi &&
         "kcfi operand bundle id drifted!");
  (void)KCFIEntry;

<<<<<<< HEAD
  // OmpSs IDs
  auto *OSSDirEntry = pImpl->getOrInsertBundleTag("DIR.OSS");
  assert(OSSDirEntry->second == LLVMContext::OB_oss_dir &&
         "oss_dir operand bundle id drifted!");
  (void)OSSDirEntry;

  auto *OSSSharedEntry = pImpl->getOrInsertBundleTag("QUAL.OSS.SHARED");
  assert(OSSSharedEntry->second == LLVMContext::OB_oss_shared &&
         "oss_shared operand bundle id drifted!");
  (void)OSSSharedEntry;

  auto *OSSPrivateEntry = pImpl->getOrInsertBundleTag("QUAL.OSS.PRIVATE");
  assert(OSSPrivateEntry->second == LLVMContext::OB_oss_private &&
         "oss_private operand bundle id drifted!");
  (void)OSSPrivateEntry;

  auto *OSSFirstprivateEntry = pImpl->getOrInsertBundleTag("QUAL.OSS.FIRSTPRIVATE");
  assert(OSSFirstprivateEntry->second == LLVMContext::OB_oss_firstprivate &&
         "oss_firstprivate operand bundle id drifted!");
  (void)OSSFirstprivateEntry;

  auto *OSSVLADimsEntry = pImpl->getOrInsertBundleTag("QUAL.OSS.VLA.DIMS");
  assert(OSSVLADimsEntry->second == LLVMContext::OB_oss_vla_dims &&
         "oss_vla_dims operand bundle id drifted!");
  (void)OSSVLADimsEntry;

  auto *OSSDepInEntry = pImpl->getOrInsertBundleTag("QUAL.OSS.DEP.IN");
  assert(OSSDepInEntry->second == LLVMContext::OB_oss_dep_in &&
         "oss_dep_in operand bundle id drifted!");
  (void)OSSDepInEntry;

  auto *OSSDepOutEntry = pImpl->getOrInsertBundleTag("QUAL.OSS.DEP.OUT");
  assert(OSSDepOutEntry->second == LLVMContext::OB_oss_dep_out &&
         "oss_dep_out operand bundle id drifted!");
  (void)OSSDepOutEntry;

  auto *OSSDepInoutEntry = pImpl->getOrInsertBundleTag("QUAL.OSS.DEP.INOUT");
  assert(OSSDepInoutEntry->second == LLVMContext::OB_oss_dep_inout &&
         "oss_dep_inout operand bundle id drifted!");
  (void)OSSDepInoutEntry;

  auto *OSSDepConcurrentEntry = pImpl->getOrInsertBundleTag("QUAL.OSS.DEP.CONCURRENT");
  assert(OSSDepConcurrentEntry->second == LLVMContext::OB_oss_dep_concurrent &&
         "oss_dep_concurrent operand bundle id drifted!");
  (void)OSSDepConcurrentEntry;

  auto *OSSDepCommutativeEntry = pImpl->getOrInsertBundleTag("QUAL.OSS.DEP.COMMUTATIVE");
  assert(OSSDepCommutativeEntry->second == LLVMContext::OB_oss_dep_commutative &&
         "oss_dep_commutative operand bundle id drifted!");
  (void)OSSDepCommutativeEntry;

  auto *OSSDepWeakInEntry = pImpl->getOrInsertBundleTag("QUAL.OSS.DEP.WEAKIN");
  assert(OSSDepWeakInEntry->second == LLVMContext::OB_oss_dep_weakin &&
         "oss_dep_weakin operand bundle id drifted!");
  (void)OSSDepWeakInEntry;

  auto *OSSDepWeakOutEntry = pImpl->getOrInsertBundleTag("QUAL.OSS.DEP.WEAKOUT");
  assert(OSSDepWeakOutEntry->second == LLVMContext::OB_oss_dep_weakout &&
         "oss_dep_weakout operand bundle id drifted!");
  (void)OSSDepWeakOutEntry;

  auto *OSSDepWeakInoutEntry = pImpl->getOrInsertBundleTag("QUAL.OSS.DEP.WEAKINOUT");
  assert(OSSDepWeakInoutEntry->second == LLVMContext::OB_oss_dep_weakinout &&
         "oss_dep_weakinout operand bundle id drifted!");
  (void)OSSDepWeakInoutEntry;

  auto *OSSDepWeakConcurrentEntry = pImpl->getOrInsertBundleTag("QUAL.OSS.DEP.WEAKCONCURRENT");
  assert(OSSDepWeakConcurrentEntry->second == LLVMContext::OB_oss_dep_weakconcurrent &&
         "oss_dep_weakconcurrent operand bundle id drifted!");
  (void)OSSDepWeakConcurrentEntry;

  auto *OSSDepWeakCommutativeEntry = pImpl->getOrInsertBundleTag("QUAL.OSS.DEP.WEAKCOMMUTATIVE");
  assert(OSSDepWeakCommutativeEntry->second == LLVMContext::OB_oss_dep_weakcommutative &&
         "oss_dep_weakcommutative operand bundle id drifted!");
  (void)OSSDepWeakCommutativeEntry;

  auto *OSSDepReductionEntry = pImpl->getOrInsertBundleTag("QUAL.OSS.DEP.REDUCTION");
  assert(OSSDepReductionEntry->second == LLVMContext::OB_oss_dep_reduction &&
         "oss_dep_reduction operand bundle id drifted!");
  (void)OSSDepReductionEntry;

  auto *OSSDepWeakReductionEntry = pImpl->getOrInsertBundleTag("QUAL.OSS.DEP.WEAKREDUCTION");
  assert(OSSDepWeakReductionEntry->second == LLVMContext::OB_oss_dep_weakreduction &&
         "oss_dep_weakreduction operand bundle id drifted!");
  (void)OSSDepWeakReductionEntry;

  auto *OSSDepReductionInitEntry = pImpl->getOrInsertBundleTag("QUAL.OSS.DEP.REDUCTION.INIT");
  assert(OSSDepReductionInitEntry->second == LLVMContext::OB_oss_reduction_init &&
         "oss_dep_reduction operand bundle id drifted!");
  (void)OSSDepReductionInitEntry;

  auto *OSSDepReductionCombEntry = pImpl->getOrInsertBundleTag("QUAL.OSS.DEP.REDUCTION.COMBINE");
  assert(OSSDepReductionCombEntry->second == LLVMContext::OB_oss_reduction_comb &&
         "oss_reduction_comb operand bundle id drifted!");
  (void)OSSDepReductionCombEntry;

  auto *OSSFinalEntry = pImpl->getOrInsertBundleTag("QUAL.OSS.FINAL");
  assert(OSSFinalEntry->second == LLVMContext::OB_oss_final &&
         "oss_final operand bundle id drifted!");
  (void)OSSFinalEntry;

  auto *OSSIfEntry = pImpl->getOrInsertBundleTag("QUAL.OSS.IF");
  assert(OSSIfEntry->second == LLVMContext::OB_oss_if &&
         "oss_if operand bundle id drifted!");
  (void)OSSIfEntry;

  auto *OSSCostEntry = pImpl->getOrInsertBundleTag("QUAL.OSS.COST");
  assert(OSSCostEntry->second == LLVMContext::OB_oss_cost &&
         "oss_cost operand bundle id drifted!");
  (void)OSSCostEntry;

  auto *OSSPriorityEntry = pImpl->getOrInsertBundleTag("QUAL.OSS.PRIORITY");
  assert(OSSPriorityEntry->second == LLVMContext::OB_oss_priority &&
         "oss_priority operand bundle id drifted!");
  (void)OSSPriorityEntry;

  auto *OSSLabelEntry = pImpl->getOrInsertBundleTag("QUAL.OSS.LABEL");
  assert(OSSLabelEntry->second == LLVMContext::OB_oss_label &&
         "oss_label operand bundle id drifted!");
  (void)OSSLabelEntry;

  auto *OSSWaitEntry = pImpl->getOrInsertBundleTag("QUAL.OSS.WAIT");
  assert(OSSWaitEntry->second == LLVMContext::OB_oss_wait &&
         "oss_wait operand bundle id drifted!");
  (void)OSSWaitEntry;

  auto *OSSCapturedEntry = pImpl->getOrInsertBundleTag("QUAL.OSS.CAPTURED");
  assert(OSSCapturedEntry->second == LLVMContext::OB_oss_captured &&
         "oss_captured operand bundle id drifted!");
  (void)OSSCapturedEntry;

  auto *OSSInitEntry = pImpl->getOrInsertBundleTag("QUAL.OSS.INIT");
  assert(OSSInitEntry->second == LLVMContext::OB_oss_init &&
         "oss_init operand bundle id drifted!");
  (void)OSSInitEntry;

  auto *OSSDeinitEntry = pImpl->getOrInsertBundleTag("QUAL.OSS.DEINIT");
  assert(OSSDeinitEntry->second == LLVMContext::OB_oss_deinit &&
         "oss_deinit operand bundle id drifted!");
  (void)OSSDeinitEntry;

  auto *OSSCopyEntry = pImpl->getOrInsertBundleTag("QUAL.OSS.COPY");
  assert(OSSCopyEntry->second == LLVMContext::OB_oss_copy &&
         "oss_copy operand bundle id drifted!");
  (void)OSSCopyEntry;

  auto *OSSLoopTypeEntry = pImpl->getOrInsertBundleTag("QUAL.OSS.LOOP.TYPE");
  assert(OSSLoopTypeEntry->second == LLVMContext::OB_oss_loop_type &&
         "oss_loop_type operand bundle id drifted!");
  (void)OSSLoopTypeEntry;

  auto *OSSLoopIndVarEntry = pImpl->getOrInsertBundleTag("QUAL.OSS.LOOP.IND.VAR");
  assert(OSSLoopIndVarEntry->second == LLVMContext::OB_oss_loop_ind_var &&
         "oss_loop_ind_var operand bundle id drifted!");
  (void)OSSLoopIndVarEntry;

  auto *OSSLoopLowerBoundEntry = pImpl->getOrInsertBundleTag("QUAL.OSS.LOOP.LOWER.BOUND");
  assert(OSSLoopLowerBoundEntry->second == LLVMContext::OB_oss_loop_lower_bound &&
         "oss_loop_lower_bound operand bundle id drifted!");
  (void)OSSLoopLowerBoundEntry;

  auto *OSSLoopUpperBoundEntry = pImpl->getOrInsertBundleTag("QUAL.OSS.LOOP.UPPER.BOUND");
  assert(OSSLoopUpperBoundEntry->second == LLVMContext::OB_oss_loop_upper_bound &&
         "oss_loop_upper_bound operand bundle id drifted!");
  (void)OSSLoopUpperBoundEntry;

  auto *OSSLoopStepEntry = pImpl->getOrInsertBundleTag("QUAL.OSS.LOOP.STEP");
  assert(OSSLoopStepEntry->second == LLVMContext::OB_oss_loop_step &&
         "oss_loop_step operand bundle id drifted!");
  (void)OSSLoopStepEntry;

  auto *OSSLoopChunksizeEntry = pImpl->getOrInsertBundleTag("QUAL.OSS.LOOP.CHUNKSIZE");
  assert(OSSLoopChunksizeEntry->second == LLVMContext::OB_oss_loop_chunksize &&
         "oss_loop_chunksize operand bundle id drifted!");
  (void)OSSLoopChunksizeEntry;

  auto *OSSLoopGrainsizeEntry = pImpl->getOrInsertBundleTag("QUAL.OSS.LOOP.GRAINSIZE");
  assert(OSSLoopGrainsizeEntry->second == LLVMContext::OB_oss_loop_grainsize &&
         "oss_loop_grainsize operand bundle id drifted!");
  (void)OSSLoopGrainsizeEntry;

  auto *OSSLoopUnrollEntry = pImpl->getOrInsertBundleTag("QUAL.OSS.LOOP.UNROLL");
  assert(OSSLoopUnrollEntry->second == LLVMContext::OB_oss_loop_unroll &&
         "oss_loop_unroll operand bundle id drifted!");
  (void)OSSLoopUnrollEntry;

  auto *OSSLoopUpdateEntry = pImpl->getOrInsertBundleTag("QUAL.OSS.LOOP.UPDATE");
  assert(OSSLoopUpdateEntry->second == LLVMContext::OB_oss_loop_update &&
         "oss_loop_update operand bundle id drifted!");
  (void)OSSLoopUpdateEntry;

  auto *OSSWhileCondEntry = pImpl->getOrInsertBundleTag("QUAL.OSS.WHILE.COND");
  assert(OSSWhileCondEntry->second == LLVMContext::OB_oss_while_cond &&
         "oss_while_cond operand bundle id drifted!");
  (void)OSSWhileCondEntry;

  auto *OSSMultiDepRangeInEntry = pImpl->getOrInsertBundleTag("QUAL.OSS.MULTIDEP.RANGE.IN");
  assert(OSSMultiDepRangeInEntry->second == LLVMContext::OB_oss_multidep_range_in &&
         "oss_multidep_range_in operand bundle id drifted!");
  (void)OSSMultiDepRangeInEntry;

  auto *OSSMultiDepRangeOutEntry = pImpl->getOrInsertBundleTag("QUAL.OSS.MULTIDEP.RANGE.OUT");
  assert(OSSMultiDepRangeOutEntry->second == LLVMContext::OB_oss_multidep_range_out &&
         "oss_multidep_range_out operand bundle id drifted!");
  (void)OSSMultiDepRangeOutEntry;

  auto *OSSMultiDepRangeInoutEntry = pImpl->getOrInsertBundleTag("QUAL.OSS.MULTIDEP.RANGE.INOUT");
  assert(OSSMultiDepRangeInoutEntry->second == LLVMContext::OB_oss_multidep_range_inout &&
         "oss_multidep_range_inout operand bundle id drifted!");
  (void)OSSMultiDepRangeInoutEntry;

  auto *OSSMultiDepRangeConcurrentEntry = pImpl->getOrInsertBundleTag("QUAL.OSS.MULTIDEP.RANGE.CONCURRENT");
  assert(OSSMultiDepRangeConcurrentEntry->second == LLVMContext::OB_oss_multidep_range_concurrent &&
         "oss_multidep_range_concurrent operand bundle id drifted!");
  (void)OSSMultiDepRangeConcurrentEntry;

  auto *OSSMultiDepRangeCommutativeEntry = pImpl->getOrInsertBundleTag("QUAL.OSS.MULTIDEP.RANGE.COMMUTATIVE");
  assert(OSSMultiDepRangeCommutativeEntry->second == LLVMContext::OB_oss_multidep_range_commutative &&
         "oss_multidep_range_commutative operand bundle id drifted!");
  (void)OSSMultiDepRangeCommutativeEntry;

  auto *OSSMultiDepRangeWeakInEntry = pImpl->getOrInsertBundleTag("QUAL.OSS.MULTIDEP.RANGE.WEAKIN");
  assert(OSSMultiDepRangeWeakInEntry->second == LLVMContext::OB_oss_multidep_range_weakin &&
         "oss_multidep_range_weakin operand bundle id drifted!");
  (void)OSSMultiDepRangeWeakInEntry;

  auto *OSSMultiDepRangeWeakOutEntry = pImpl->getOrInsertBundleTag("QUAL.OSS.MULTIDEP.RANGE.WEAKOUT");
  assert(OSSMultiDepRangeWeakOutEntry->second == LLVMContext::OB_oss_multidep_range_weakout &&
         "oss_multidep_range_weakout operand bundle id drifted!");
  (void)OSSMultiDepRangeWeakOutEntry;

  auto *OSSMultiDepRangeWeakInoutEntry = pImpl->getOrInsertBundleTag("QUAL.OSS.MULTIDEP.RANGE.WEAKINOUT");
  assert(OSSMultiDepRangeWeakInoutEntry->second == LLVMContext::OB_oss_multidep_range_weakinout &&
         "oss_multidep_range_weakinout operand bundle id drifted!");
  (void)OSSMultiDepRangeWeakInoutEntry;

  auto *OSSMultiDepRangeWeakConcurrentEntry = pImpl->getOrInsertBundleTag("QUAL.OSS.MULTIDEP.RANGE.WEAKCONCURRENT");
  assert(OSSMultiDepRangeWeakConcurrentEntry->second == LLVMContext::OB_oss_multidep_range_weakconcurrent &&
         "oss_multidep_range_weakconcurrent operand bundle id drifted!");
  (void)OSSMultiDepRangeWeakConcurrentEntry;

  auto *OSSMultiDepRangeWeakCommutativeEntry = pImpl->getOrInsertBundleTag("QUAL.OSS.MULTIDEP.RANGE.WEAKCOMMUTATIVE");
  assert(OSSMultiDepRangeWeakCommutativeEntry->second == LLVMContext::OB_oss_multidep_range_weakcommutative &&
         "oss_multidep_range_weakcommutative operand bundle id drifted!");
  (void)OSSMultiDepRangeWeakCommutativeEntry;

  auto *OSSDeclSourceEntry = pImpl->getOrInsertBundleTag("QUAL.OSS.DECL.SOURCE");
  assert(OSSDeclSourceEntry->second == LLVMContext::OB_oss_decl_source &&
         "oss_decl_source operand bundle id drifted!");
  (void)OSSDeclSourceEntry;

  auto *OSSOnreadyEntry = pImpl->getOrInsertBundleTag("QUAL.OSS.ONREADY");
  assert(OSSOnreadyEntry->second == LLVMContext::OB_oss_onready &&
         "oss_onready operand bundle id drifted!");
  (void)OSSOnreadyEntry;

  auto *OSSDeviceEntry = pImpl->getOrInsertBundleTag("QUAL.OSS.DEVICE");
  assert(OSSDeviceEntry->second == LLVMContext::OB_oss_device &&
         "oss_device operand bundle id drifted!");
  (void)OSSDeviceEntry;

  auto *OSSDeviceNdrangeEntry = pImpl->getOrInsertBundleTag("QUAL.OSS.DEVICE.NDRANGE");
  assert(OSSDeviceNdrangeEntry->second == LLVMContext::OB_oss_device_ndrange &&
         "oss_device_ndrange operand bundle id drifted!");
  (void)OSSDeviceNdrangeEntry;

  auto *OSSDeviceDevFuncEntry = pImpl->getOrInsertBundleTag("QUAL.OSS.DEVICE.DEVFUNC");
  assert(OSSDeviceDevFuncEntry->second == LLVMContext::OB_oss_device_dev_func &&
         "oss_device_dev_func operand bundle id drifted!");
  (void)OSSDeviceDevFuncEntry;

  auto *OSSDeviceCallOrderEntry = pImpl->getOrInsertBundleTag("QUAL.OSS.DEVICE.CALL.ORDER");
  assert(OSSDeviceCallOrderEntry->second == LLVMContext::OB_oss_device_call_order &&
         "oss_device_call_order operand bundle id drifted!");
  (void)OSSDeviceCallOrderEntry;

  auto *OSSDeviceShmemEntry = pImpl->getOrInsertBundleTag("QUAL.OSS.DEVICE.SHMEM");
  assert(OSSDeviceShmemEntry->second == LLVMContext::OB_oss_device_shmem &&
         "oss_device_shmem operand bundle id drifted!");
  (void)OSSDeviceShmemEntry;
  // END OmpSs IDs
=======
  auto *ConvergenceCtrlEntry = pImpl->getOrInsertBundleTag("convergencectrl");
  assert(ConvergenceCtrlEntry->second == LLVMContext::OB_convergencectrl &&
         "convergencectrl operand bundle id drifted!");
  (void)ConvergenceCtrlEntry;
>>>>>>> 76e3928f

  SyncScope::ID SingleThreadSSID =
      pImpl->getOrInsertSyncScopeID("singlethread");
  assert(SingleThreadSSID == SyncScope::SingleThread &&
         "singlethread synchronization scope ID drifted!");
  (void)SingleThreadSSID;

  SyncScope::ID SystemSSID =
      pImpl->getOrInsertSyncScopeID("");
  assert(SystemSSID == SyncScope::System &&
         "system synchronization scope ID drifted!");
  (void)SystemSSID;
}

LLVMContext::~LLVMContext() { delete pImpl; }

void LLVMContext::addModule(Module *M) {
  pImpl->OwnedModules.insert(M);
}

void LLVMContext::removeModule(Module *M) {
  pImpl->OwnedModules.erase(M);
}

//===----------------------------------------------------------------------===//
// Recoverable Backend Errors
//===----------------------------------------------------------------------===//

void LLVMContext::setDiagnosticHandlerCallBack(
    DiagnosticHandler::DiagnosticHandlerTy DiagnosticHandler,
    void *DiagnosticContext, bool RespectFilters) {
  pImpl->DiagHandler->DiagHandlerCallback = DiagnosticHandler;
  pImpl->DiagHandler->DiagnosticContext = DiagnosticContext;
  pImpl->RespectDiagnosticFilters = RespectFilters;
}

void LLVMContext::setDiagnosticHandler(std::unique_ptr<DiagnosticHandler> &&DH,
                                      bool RespectFilters) {
  pImpl->DiagHandler = std::move(DH);
  pImpl->RespectDiagnosticFilters = RespectFilters;
}

void LLVMContext::setDiagnosticsHotnessRequested(bool Requested) {
  pImpl->DiagnosticsHotnessRequested = Requested;
}
bool LLVMContext::getDiagnosticsHotnessRequested() const {
  return pImpl->DiagnosticsHotnessRequested;
}

void LLVMContext::setDiagnosticsHotnessThreshold(std::optional<uint64_t> Threshold) {
  pImpl->DiagnosticsHotnessThreshold = Threshold;
}
void LLVMContext::setMisExpectWarningRequested(bool Requested) {
  pImpl->MisExpectWarningRequested = Requested;
}
bool LLVMContext::getMisExpectWarningRequested() const {
  return pImpl->MisExpectWarningRequested;
}
uint64_t LLVMContext::getDiagnosticsHotnessThreshold() const {
  return pImpl->DiagnosticsHotnessThreshold.value_or(UINT64_MAX);
}
void LLVMContext::setDiagnosticsMisExpectTolerance(
    std::optional<uint32_t> Tolerance) {
  pImpl->DiagnosticsMisExpectTolerance = Tolerance;
}
uint32_t LLVMContext::getDiagnosticsMisExpectTolerance() const {
  return pImpl->DiagnosticsMisExpectTolerance.value_or(0);
}

bool LLVMContext::isDiagnosticsHotnessThresholdSetFromPSI() const {
  return !pImpl->DiagnosticsHotnessThreshold.has_value();
}

remarks::RemarkStreamer *LLVMContext::getMainRemarkStreamer() {
  return pImpl->MainRemarkStreamer.get();
}
const remarks::RemarkStreamer *LLVMContext::getMainRemarkStreamer() const {
  return const_cast<LLVMContext *>(this)->getMainRemarkStreamer();
}
void LLVMContext::setMainRemarkStreamer(
    std::unique_ptr<remarks::RemarkStreamer> RemarkStreamer) {
  pImpl->MainRemarkStreamer = std::move(RemarkStreamer);
}

LLVMRemarkStreamer *LLVMContext::getLLVMRemarkStreamer() {
  return pImpl->LLVMRS.get();
}
const LLVMRemarkStreamer *LLVMContext::getLLVMRemarkStreamer() const {
  return const_cast<LLVMContext *>(this)->getLLVMRemarkStreamer();
}
void LLVMContext::setLLVMRemarkStreamer(
    std::unique_ptr<LLVMRemarkStreamer> RemarkStreamer) {
  pImpl->LLVMRS = std::move(RemarkStreamer);
}

DiagnosticHandler::DiagnosticHandlerTy
LLVMContext::getDiagnosticHandlerCallBack() const {
  return pImpl->DiagHandler->DiagHandlerCallback;
}

void *LLVMContext::getDiagnosticContext() const {
  return pImpl->DiagHandler->DiagnosticContext;
}

void LLVMContext::setYieldCallback(YieldCallbackTy Callback, void *OpaqueHandle)
{
  pImpl->YieldCallback = Callback;
  pImpl->YieldOpaqueHandle = OpaqueHandle;
}

void LLVMContext::yield() {
  if (pImpl->YieldCallback)
    pImpl->YieldCallback(this, pImpl->YieldOpaqueHandle);
}

void LLVMContext::emitError(const Twine &ErrorStr) {
  diagnose(DiagnosticInfoInlineAsm(ErrorStr));
}

void LLVMContext::emitError(const Instruction *I, const Twine &ErrorStr) {
  assert (I && "Invalid instruction");
  diagnose(DiagnosticInfoInlineAsm(*I, ErrorStr));
}

static bool isDiagnosticEnabled(const DiagnosticInfo &DI) {
  // Optimization remarks are selective. They need to check whether the regexp
  // pattern, passed via one of the -pass-remarks* flags, matches the name of
  // the pass that is emitting the diagnostic. If there is no match, ignore the
  // diagnostic and return.
  //
  // Also noisy remarks are only enabled if we have hotness information to sort
  // them.
  if (auto *Remark = dyn_cast<DiagnosticInfoOptimizationBase>(&DI))
    return Remark->isEnabled() &&
           (!Remark->isVerbose() || Remark->getHotness());

  return true;
}

const char *
LLVMContext::getDiagnosticMessagePrefix(DiagnosticSeverity Severity) {
  switch (Severity) {
  case DS_Error:
    return "error";
  case DS_Warning:
    return "warning";
  case DS_Remark:
    return "remark";
  case DS_Note:
    return "note";
  }
  llvm_unreachable("Unknown DiagnosticSeverity");
}

void LLVMContext::diagnose(const DiagnosticInfo &DI) {
  if (auto *OptDiagBase = dyn_cast<DiagnosticInfoOptimizationBase>(&DI))
    if (LLVMRemarkStreamer *RS = getLLVMRemarkStreamer())
      RS->emit(*OptDiagBase);

  // If there is a report handler, use it.
  if (pImpl->DiagHandler &&
      (!pImpl->RespectDiagnosticFilters || isDiagnosticEnabled(DI)) &&
      pImpl->DiagHandler->handleDiagnostics(DI))
    return;

  if (!isDiagnosticEnabled(DI))
    return;

  // Otherwise, print the message with a prefix based on the severity.
  DiagnosticPrinterRawOStream DP(errs());
  errs() << getDiagnosticMessagePrefix(DI.getSeverity()) << ": ";
  DI.print(DP);
  errs() << "\n";
  if (DI.getSeverity() == DS_Error)
    exit(1);
}

void LLVMContext::emitError(uint64_t LocCookie, const Twine &ErrorStr) {
  diagnose(DiagnosticInfoInlineAsm(LocCookie, ErrorStr));
}

//===----------------------------------------------------------------------===//
// Metadata Kind Uniquing
//===----------------------------------------------------------------------===//

/// Return a unique non-zero ID for the specified metadata kind.
unsigned LLVMContext::getMDKindID(StringRef Name) const {
  // If this is new, assign it its ID.
  return pImpl->CustomMDKindNames.insert(
                                     std::make_pair(
                                         Name, pImpl->CustomMDKindNames.size()))
      .first->second;
}

/// getHandlerNames - Populate client-supplied smallvector using custom
/// metadata name and ID.
void LLVMContext::getMDKindNames(SmallVectorImpl<StringRef> &Names) const {
  Names.resize(pImpl->CustomMDKindNames.size());
  for (StringMap<unsigned>::const_iterator I = pImpl->CustomMDKindNames.begin(),
       E = pImpl->CustomMDKindNames.end(); I != E; ++I)
    Names[I->second] = I->first();
}

void LLVMContext::getOperandBundleTags(SmallVectorImpl<StringRef> &Tags) const {
  pImpl->getOperandBundleTags(Tags);
}

StringMapEntry<uint32_t> *
LLVMContext::getOrInsertBundleTag(StringRef TagName) const {
  return pImpl->getOrInsertBundleTag(TagName);
}

uint32_t LLVMContext::getOperandBundleTagID(StringRef Tag) const {
  return pImpl->getOperandBundleTagID(Tag);
}

SyncScope::ID LLVMContext::getOrInsertSyncScopeID(StringRef SSN) {
  return pImpl->getOrInsertSyncScopeID(SSN);
}

void LLVMContext::getSyncScopeNames(SmallVectorImpl<StringRef> &SSNs) const {
  pImpl->getSyncScopeNames(SSNs);
}

void LLVMContext::setGC(const Function &Fn, std::string GCName) {
  auto It = pImpl->GCNames.find(&Fn);

  if (It == pImpl->GCNames.end()) {
    pImpl->GCNames.insert(std::make_pair(&Fn, std::move(GCName)));
    return;
  }
  It->second = std::move(GCName);
}

const std::string &LLVMContext::getGC(const Function &Fn) {
  return pImpl->GCNames[&Fn];
}

void LLVMContext::deleteGC(const Function &Fn) {
  pImpl->GCNames.erase(&Fn);
}

bool LLVMContext::shouldDiscardValueNames() const {
  return pImpl->DiscardValueNames;
}

bool LLVMContext::isODRUniquingDebugTypes() const { return !!pImpl->DITypeMap; }

void LLVMContext::enableDebugTypeODRUniquing() {
  if (pImpl->DITypeMap)
    return;

  pImpl->DITypeMap.emplace();
}

void LLVMContext::disableDebugTypeODRUniquing() { pImpl->DITypeMap.reset(); }

void LLVMContext::setDiscardValueNames(bool Discard) {
  pImpl->DiscardValueNames = Discard;
}

OptPassGate &LLVMContext::getOptPassGate() const {
  return pImpl->getOptPassGate();
}

void LLVMContext::setOptPassGate(OptPassGate& OPG) {
  pImpl->setOptPassGate(OPG);
}

const DiagnosticHandler *LLVMContext::getDiagHandlerPtr() const {
  return pImpl->DiagHandler.get();
}

std::unique_ptr<DiagnosticHandler> LLVMContext::getDiagnosticHandler() {
  return std::move(pImpl->DiagHandler);
}

void LLVMContext::setOpaquePointers(bool Enable) const {
  pImpl->setOpaquePointers(Enable);
}

bool LLVMContext::supportsTypedPointers() const {
  return !pImpl->getOpaquePointers();
}<|MERGE_RESOLUTION|>--- conflicted
+++ resolved
@@ -92,7 +92,11 @@
          "kcfi operand bundle id drifted!");
   (void)KCFIEntry;
 
-<<<<<<< HEAD
+  auto *ConvergenceCtrlEntry = pImpl->getOrInsertBundleTag("convergencectrl");
+  assert(ConvergenceCtrlEntry->second == LLVMContext::OB_convergencectrl &&
+         "convergencectrl operand bundle id drifted!");
+  (void)ConvergenceCtrlEntry;
+
   // OmpSs IDs
   auto *OSSDirEntry = pImpl->getOrInsertBundleTag("DIR.OSS");
   assert(OSSDirEntry->second == LLVMContext::OB_oss_dir &&
@@ -374,12 +378,6 @@
          "oss_device_shmem operand bundle id drifted!");
   (void)OSSDeviceShmemEntry;
   // END OmpSs IDs
-=======
-  auto *ConvergenceCtrlEntry = pImpl->getOrInsertBundleTag("convergencectrl");
-  assert(ConvergenceCtrlEntry->second == LLVMContext::OB_convergencectrl &&
-         "convergencectrl operand bundle id drifted!");
-  (void)ConvergenceCtrlEntry;
->>>>>>> 76e3928f
 
   SyncScope::ID SingleThreadSSID =
       pImpl->getOrInsertSyncScopeID("singlethread");
