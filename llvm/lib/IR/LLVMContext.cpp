--- conflicted
+++ resolved
@@ -87,7 +87,11 @@
          "ptrauth operand bundle id drifted!");
   (void)PtrauthEntry;
 
-<<<<<<< HEAD
+  auto *KCFIEntry = pImpl->getOrInsertBundleTag("kcfi");
+  assert(KCFIEntry->second == LLVMContext::OB_kcfi &&
+         "kcfi operand bundle id drifted!");
+  (void)KCFIEntry;
+
   // OmpSs IDs
   auto *OSSDirEntry = pImpl->getOrInsertBundleTag("DIR.OSS");
   assert(OSSDirEntry->second == LLVMContext::OB_oss_dir &&
@@ -359,12 +363,6 @@
          "oss_device_dev_func operand bundle id drifted!");
   (void)OSSDeviceDevFuncEntry;
   // END OmpSs IDs
-=======
-  auto *KCFIEntry = pImpl->getOrInsertBundleTag("kcfi");
-  assert(KCFIEntry->second == LLVMContext::OB_kcfi &&
-         "kcfi operand bundle id drifted!");
-  (void)KCFIEntry;
->>>>>>> af72641d
 
   SyncScope::ID SingleThreadSSID =
       pImpl->getOrInsertSyncScopeID("singlethread");
