--- conflicted
+++ resolved
@@ -73,7 +73,11 @@
          "preallocated operand bundle id drifted!");
   (void)PreallocatedEntry;
 
-<<<<<<< HEAD
+  auto *GCLiveEntry = pImpl->getOrInsertBundleTag("gc-live");
+  assert(GCLiveEntry->second == LLVMContext::OB_gc_live &&
+         "gc-transition operand bundle id drifted!");
+  (void)GCLiveEntry;
+
   // OmpSs IDs
   auto *OSSDirEntry = pImpl->getOrInsertBundleTag("DIR.OSS");
   assert(OSSDirEntry->second == LLVMContext::OB_oss_dir &&
@@ -305,12 +309,6 @@
          "oss_multidep_range_weakcommutative operand bundle id drifted!");
   (void)OSSMultiDepRangeWeakCommutativeEntry;
   // END OmpSs IDs
-=======
-  auto *GCLiveEntry = pImpl->getOrInsertBundleTag("gc-live");
-  assert(GCLiveEntry->second == LLVMContext::OB_gc_live &&
-         "gc-transition operand bundle id drifted!");
-  (void)GCLiveEntry;
->>>>>>> c799f873
 
   SyncScope::ID SingleThreadSSID =
       pImpl->getOrInsertSyncScopeID("singlethread");
