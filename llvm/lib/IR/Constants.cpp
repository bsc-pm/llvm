//===-- Constants.cpp - Implement Constant nodes --------------------------===//
//
// Part of the LLVM Project, under the Apache License v2.0 with LLVM Exceptions.
// See https://llvm.org/LICENSE.txt for license information.
// SPDX-License-Identifier: Apache-2.0 WITH LLVM-exception
//
//===----------------------------------------------------------------------===//
//
// This file implements the Constant* classes.
//
//===----------------------------------------------------------------------===//

#include "llvm/IR/Constants.h"
#include "ConstantFold.h"
#include "LLVMContextImpl.h"
#include "llvm/ADT/STLExtras.h"
#include "llvm/ADT/SmallVector.h"
#include "llvm/ADT/StringMap.h"
#include "llvm/IR/Constant.h"
#include "llvm/IR/DerivedTypes.h"
#include "llvm/IR/GetElementPtrTypeIterator.h"
#include "llvm/IR/GlobalValue.h"
#include "llvm/IR/Instructions.h"
#include "llvm/IR/Module.h"
#include "llvm/IR/Operator.h"
#include "llvm/IR/PatternMatch.h"
#include "llvm/Support/Debug.h"
#include "llvm/Support/ErrorHandling.h"
#include "llvm/Support/ManagedStatic.h"
#include "llvm/Support/MathExtras.h"
#include "llvm/Support/TypeSize.h"
#include "llvm/Support/raw_ostream.h"
#include <algorithm>

using namespace llvm;
using namespace PatternMatch;

//===----------------------------------------------------------------------===//
//                              Constant Class
//===----------------------------------------------------------------------===//

bool Constant::isNegativeZeroValue() const {
  // Floating point values have an explicit -0.0 value.
  if (const ConstantFP *CFP = dyn_cast<ConstantFP>(this))
    return CFP->isZero() && CFP->isNegative();

  // Equivalent for a vector of -0.0's.
  if (const ConstantDataVector *CV = dyn_cast<ConstantDataVector>(this))
    if (CV->getElementType()->isFloatingPointTy() && CV->isSplat())
      if (CV->getElementAsAPFloat(0).isNegZero())
        return true;

  if (const ConstantVector *CV = dyn_cast<ConstantVector>(this))
    if (ConstantFP *SplatCFP = dyn_cast_or_null<ConstantFP>(CV->getSplatValue()))
      if (SplatCFP && SplatCFP->isZero() && SplatCFP->isNegative())
        return true;

  // We've already handled true FP case; any other FP vectors can't represent -0.0.
  if (getType()->isFPOrFPVectorTy())
    return false;

  // Otherwise, just use +0.0.
  return isNullValue();
}

// Return true iff this constant is positive zero (floating point), negative
// zero (floating point), or a null value.
bool Constant::isZeroValue() const {
  // Floating point values have an explicit -0.0 value.
  if (const ConstantFP *CFP = dyn_cast<ConstantFP>(this))
    return CFP->isZero();

  // Equivalent for a vector of -0.0's.
  if (const ConstantDataVector *CV = dyn_cast<ConstantDataVector>(this))
    if (CV->getElementType()->isFloatingPointTy() && CV->isSplat())
      if (CV->getElementAsAPFloat(0).isZero())
        return true;

  if (const ConstantVector *CV = dyn_cast<ConstantVector>(this))
    if (ConstantFP *SplatCFP = dyn_cast_or_null<ConstantFP>(CV->getSplatValue()))
      if (SplatCFP && SplatCFP->isZero())
        return true;

  // Otherwise, just use +0.0.
  return isNullValue();
}

bool Constant::isNullValue() const {
  // 0 is null.
  if (const ConstantInt *CI = dyn_cast<ConstantInt>(this))
    return CI->isZero();

  // +0.0 is null.
  if (const ConstantFP *CFP = dyn_cast<ConstantFP>(this))
    return CFP->isZero() && !CFP->isNegative();

  // constant zero is zero for aggregates, cpnull is null for pointers, none for
  // tokens.
  return isa<ConstantAggregateZero>(this) || isa<ConstantPointerNull>(this) ||
         isa<ConstantTokenNone>(this);
}

bool Constant::isAllOnesValue() const {
  // Check for -1 integers
  if (const ConstantInt *CI = dyn_cast<ConstantInt>(this))
    return CI->isMinusOne();

  // Check for FP which are bitcasted from -1 integers
  if (const ConstantFP *CFP = dyn_cast<ConstantFP>(this))
    return CFP->getValueAPF().bitcastToAPInt().isAllOnesValue();

  // Check for constant vectors which are splats of -1 values.
  if (const ConstantVector *CV = dyn_cast<ConstantVector>(this))
    if (Constant *Splat = CV->getSplatValue())
      return Splat->isAllOnesValue();

  // Check for constant vectors which are splats of -1 values.
  if (const ConstantDataVector *CV = dyn_cast<ConstantDataVector>(this)) {
    if (CV->isSplat()) {
      if (CV->getElementType()->isFloatingPointTy())
        return CV->getElementAsAPFloat(0).bitcastToAPInt().isAllOnesValue();
      return CV->getElementAsAPInt(0).isAllOnesValue();
    }
  }

  return false;
}

bool Constant::isOneValue() const {
  // Check for 1 integers
  if (const ConstantInt *CI = dyn_cast<ConstantInt>(this))
    return CI->isOne();

  // Check for FP which are bitcasted from 1 integers
  if (const ConstantFP *CFP = dyn_cast<ConstantFP>(this))
    return CFP->getValueAPF().bitcastToAPInt().isOneValue();

  // Check for constant vectors which are splats of 1 values.
  if (const ConstantVector *CV = dyn_cast<ConstantVector>(this))
    if (Constant *Splat = CV->getSplatValue())
      return Splat->isOneValue();

  // Check for constant vectors which are splats of 1 values.
  if (const ConstantDataVector *CV = dyn_cast<ConstantDataVector>(this)) {
    if (CV->isSplat()) {
      if (CV->getElementType()->isFloatingPointTy())
        return CV->getElementAsAPFloat(0).bitcastToAPInt().isOneValue();
      return CV->getElementAsAPInt(0).isOneValue();
    }
  }

  return false;
}

bool Constant::isNotOneValue() const {
  // Check for 1 integers
  if (const ConstantInt *CI = dyn_cast<ConstantInt>(this))
    return !CI->isOneValue();

  // Check for FP which are bitcasted from 1 integers
  if (const ConstantFP *CFP = dyn_cast<ConstantFP>(this))
    return !CFP->getValueAPF().bitcastToAPInt().isOneValue();

  // Check that vectors don't contain 1
  if (this->getType()->isVectorTy()) {
    unsigned NumElts = this->getType()->getVectorNumElements();
    for (unsigned i = 0; i != NumElts; ++i) {
      Constant *Elt = this->getAggregateElement(i);
      if (!Elt || !Elt->isNotOneValue())
        return false;
    }
    return true;
  }

  // It *may* contain 1, we can't tell.
  return false;
}

bool Constant::isMinSignedValue() const {
  // Check for INT_MIN integers
  if (const ConstantInt *CI = dyn_cast<ConstantInt>(this))
    return CI->isMinValue(/*isSigned=*/true);

  // Check for FP which are bitcasted from INT_MIN integers
  if (const ConstantFP *CFP = dyn_cast<ConstantFP>(this))
    return CFP->getValueAPF().bitcastToAPInt().isMinSignedValue();

  // Check for constant vectors which are splats of INT_MIN values.
  if (const ConstantVector *CV = dyn_cast<ConstantVector>(this))
    if (Constant *Splat = CV->getSplatValue())
      return Splat->isMinSignedValue();

  // Check for constant vectors which are splats of INT_MIN values.
  if (const ConstantDataVector *CV = dyn_cast<ConstantDataVector>(this)) {
    if (CV->isSplat()) {
      if (CV->getElementType()->isFloatingPointTy())
        return CV->getElementAsAPFloat(0).bitcastToAPInt().isMinSignedValue();
      return CV->getElementAsAPInt(0).isMinSignedValue();
    }
  }

  return false;
}

bool Constant::isNotMinSignedValue() const {
  // Check for INT_MIN integers
  if (const ConstantInt *CI = dyn_cast<ConstantInt>(this))
    return !CI->isMinValue(/*isSigned=*/true);

  // Check for FP which are bitcasted from INT_MIN integers
  if (const ConstantFP *CFP = dyn_cast<ConstantFP>(this))
    return !CFP->getValueAPF().bitcastToAPInt().isMinSignedValue();

  // Check that vectors don't contain INT_MIN
  if (this->getType()->isVectorTy()) {
    unsigned NumElts = this->getType()->getVectorNumElements();
    for (unsigned i = 0; i != NumElts; ++i) {
      Constant *Elt = this->getAggregateElement(i);
      if (!Elt || !Elt->isNotMinSignedValue())
        return false;
    }
    return true;
  }

  // It *may* contain INT_MIN, we can't tell.
  return false;
}

bool Constant::isFiniteNonZeroFP() const {
  if (auto *CFP = dyn_cast<ConstantFP>(this))
    return CFP->getValueAPF().isFiniteNonZero();
  if (!getType()->isVectorTy())
    return false;
  for (unsigned i = 0, e = getType()->getVectorNumElements(); i != e; ++i) {
    auto *CFP = dyn_cast_or_null<ConstantFP>(this->getAggregateElement(i));
    if (!CFP || !CFP->getValueAPF().isFiniteNonZero())
      return false;
  }
  return true;
}

bool Constant::isNormalFP() const {
  if (auto *CFP = dyn_cast<ConstantFP>(this))
    return CFP->getValueAPF().isNormal();
  if (!getType()->isVectorTy())
    return false;
  for (unsigned i = 0, e = getType()->getVectorNumElements(); i != e; ++i) {
    auto *CFP = dyn_cast_or_null<ConstantFP>(this->getAggregateElement(i));
    if (!CFP || !CFP->getValueAPF().isNormal())
      return false;
  }
  return true;
}

bool Constant::hasExactInverseFP() const {
  if (auto *CFP = dyn_cast<ConstantFP>(this))
    return CFP->getValueAPF().getExactInverse(nullptr);
  if (!getType()->isVectorTy())
    return false;
  for (unsigned i = 0, e = getType()->getVectorNumElements(); i != e; ++i) {
    auto *CFP = dyn_cast_or_null<ConstantFP>(this->getAggregateElement(i));
    if (!CFP || !CFP->getValueAPF().getExactInverse(nullptr))
      return false;
  }
  return true;
}

bool Constant::isNaN() const {
  if (auto *CFP = dyn_cast<ConstantFP>(this))
    return CFP->isNaN();
  if (!getType()->isVectorTy())
    return false;
  for (unsigned i = 0, e = getType()->getVectorNumElements(); i != e; ++i) {
    auto *CFP = dyn_cast_or_null<ConstantFP>(this->getAggregateElement(i));
    if (!CFP || !CFP->isNaN())
      return false;
  }
  return true;
}

bool Constant::isElementWiseEqual(Value *Y) const {
  // Are they fully identical?
  if (this == Y)
    return true;

  // The input value must be a vector constant with the same type.
  Type *Ty = getType();
  if (!isa<Constant>(Y) || !Ty->isVectorTy() || Ty != Y->getType())
    return false;

  // TODO: Compare pointer constants?
  if (!(Ty->getVectorElementType()->isIntegerTy() ||
        Ty->getVectorElementType()->isFloatingPointTy()))
    return false;

  // They may still be identical element-wise (if they have `undef`s).
  // Bitcast to integer to allow exact bitwise comparison for all types.
  Type *IntTy = VectorType::getInteger(cast<VectorType>(Ty));
  Constant *C0 = ConstantExpr::getBitCast(const_cast<Constant *>(this), IntTy);
  Constant *C1 = ConstantExpr::getBitCast(cast<Constant>(Y), IntTy);
  Constant *CmpEq = ConstantExpr::getICmp(ICmpInst::ICMP_EQ, C0, C1);
  return isa<UndefValue>(CmpEq) || match(CmpEq, m_One());
}

bool Constant::containsUndefElement() const {
  if (!getType()->isVectorTy())
    return false;
  for (unsigned i = 0, e = getType()->getVectorNumElements(); i != e; ++i)
    if (isa<UndefValue>(getAggregateElement(i)))
      return true;

  return false;
}

bool Constant::containsConstantExpression() const {
  if (!getType()->isVectorTy())
    return false;
  for (unsigned i = 0, e = getType()->getVectorNumElements(); i != e; ++i)
    if (isa<ConstantExpr>(getAggregateElement(i)))
      return true;

  return false;
}

/// Constructor to create a '0' constant of arbitrary type.
Constant *Constant::getNullValue(Type *Ty) {
  switch (Ty->getTypeID()) {
  case Type::IntegerTyID:
    return ConstantInt::get(Ty, 0);
  case Type::HalfTyID:
    return ConstantFP::get(Ty->getContext(),
                           APFloat::getZero(APFloat::IEEEhalf()));
  case Type::FloatTyID:
    return ConstantFP::get(Ty->getContext(),
                           APFloat::getZero(APFloat::IEEEsingle()));
  case Type::DoubleTyID:
    return ConstantFP::get(Ty->getContext(),
                           APFloat::getZero(APFloat::IEEEdouble()));
  case Type::X86_FP80TyID:
    return ConstantFP::get(Ty->getContext(),
                           APFloat::getZero(APFloat::x87DoubleExtended()));
  case Type::FP128TyID:
    return ConstantFP::get(Ty->getContext(),
                           APFloat::getZero(APFloat::IEEEquad()));
  case Type::PPC_FP128TyID:
    return ConstantFP::get(Ty->getContext(),
                           APFloat(APFloat::PPCDoubleDouble(),
                                   APInt::getNullValue(128)));
  case Type::PointerTyID:
    return ConstantPointerNull::get(cast<PointerType>(Ty));
  case Type::StructTyID:
  case Type::ArrayTyID:
  case Type::VectorTyID:
    return ConstantAggregateZero::get(Ty);
  case Type::TokenTyID:
    return ConstantTokenNone::get(Ty->getContext());
  default:
    // Function, Label, or Opaque type?
    llvm_unreachable("Cannot create a null constant of that type!");
  }
}

Constant *Constant::getIntegerValue(Type *Ty, const APInt &V) {
  Type *ScalarTy = Ty->getScalarType();

  // Create the base integer constant.
  Constant *C = ConstantInt::get(Ty->getContext(), V);

  // Convert an integer to a pointer, if necessary.
  if (PointerType *PTy = dyn_cast<PointerType>(ScalarTy))
    C = ConstantExpr::getIntToPtr(C, PTy);

  // Broadcast a scalar to a vector, if necessary.
  if (VectorType *VTy = dyn_cast<VectorType>(Ty))
    C = ConstantVector::getSplat(VTy->getElementCount(), C);

  return C;
}

Constant *Constant::getAllOnesValue(Type *Ty) {
  if (IntegerType *ITy = dyn_cast<IntegerType>(Ty))
    return ConstantInt::get(Ty->getContext(),
                            APInt::getAllOnesValue(ITy->getBitWidth()));

  if (Ty->isFloatingPointTy()) {
    APFloat FL = APFloat::getAllOnesValue(Ty->getPrimitiveSizeInBits(),
                                          !Ty->isPPC_FP128Ty());
    return ConstantFP::get(Ty->getContext(), FL);
  }

  VectorType *VTy = cast<VectorType>(Ty);
  return ConstantVector::getSplat(VTy->getElementCount(),
                                  getAllOnesValue(VTy->getElementType()));
}

Constant *Constant::getAggregateElement(unsigned Elt) const {
  if (const ConstantAggregate *CC = dyn_cast<ConstantAggregate>(this))
    return Elt < CC->getNumOperands() ? CC->getOperand(Elt) : nullptr;

  if (const ConstantAggregateZero *CAZ = dyn_cast<ConstantAggregateZero>(this))
    return Elt < CAZ->getNumElements() ? CAZ->getElementValue(Elt) : nullptr;

  if (const UndefValue *UV = dyn_cast<UndefValue>(this))
    return Elt < UV->getNumElements() ? UV->getElementValue(Elt) : nullptr;

  if (const ConstantDataSequential *CDS =dyn_cast<ConstantDataSequential>(this))
    return Elt < CDS->getNumElements() ? CDS->getElementAsConstant(Elt)
                                       : nullptr;
  return nullptr;
}

Constant *Constant::getAggregateElement(Constant *Elt) const {
  assert(isa<IntegerType>(Elt->getType()) && "Index must be an integer");
  if (ConstantInt *CI = dyn_cast<ConstantInt>(Elt)) {
    // Check if the constant fits into an uint64_t.
    if (CI->getValue().getActiveBits() > 64)
      return nullptr;
    return getAggregateElement(CI->getZExtValue());
  }
  return nullptr;
}

void Constant::destroyConstant() {
  /// First call destroyConstantImpl on the subclass.  This gives the subclass
  /// a chance to remove the constant from any maps/pools it's contained in.
  switch (getValueID()) {
  default:
    llvm_unreachable("Not a constant!");
#define HANDLE_CONSTANT(Name)                                                  \
  case Value::Name##Val:                                                       \
    cast<Name>(this)->destroyConstantImpl();                                   \
    break;
#include "llvm/IR/Value.def"
  }

  // When a Constant is destroyed, there may be lingering
  // references to the constant by other constants in the constant pool.  These
  // constants are implicitly dependent on the module that is being deleted,
  // but they don't know that.  Because we only find out when the CPV is
  // deleted, we must now notify all of our users (that should only be
  // Constants) that they are, in fact, invalid now and should be deleted.
  //
  while (!use_empty()) {
    Value *V = user_back();
#ifndef NDEBUG // Only in -g mode...
    if (!isa<Constant>(V)) {
      dbgs() << "While deleting: " << *this
             << "\n\nUse still stuck around after Def is destroyed: " << *V
             << "\n\n";
    }
#endif
    assert(isa<Constant>(V) && "References remain to Constant being destroyed");
    cast<Constant>(V)->destroyConstant();

    // The constant should remove itself from our use list...
    assert((use_empty() || user_back() != V) && "Constant not removed!");
  }

  // Value has no outstanding references it is safe to delete it now...
  delete this;
}

static bool canTrapImpl(const Constant *C,
                        SmallPtrSetImpl<const ConstantExpr *> &NonTrappingOps) {
  assert(C->getType()->isFirstClassType() && "Cannot evaluate aggregate vals!");
  // The only thing that could possibly trap are constant exprs.
  const ConstantExpr *CE = dyn_cast<ConstantExpr>(C);
  if (!CE)
    return false;

  // ConstantExpr traps if any operands can trap.
  for (unsigned i = 0, e = C->getNumOperands(); i != e; ++i) {
    if (ConstantExpr *Op = dyn_cast<ConstantExpr>(CE->getOperand(i))) {
      if (NonTrappingOps.insert(Op).second && canTrapImpl(Op, NonTrappingOps))
        return true;
    }
  }

  // Otherwise, only specific operations can trap.
  switch (CE->getOpcode()) {
  default:
    return false;
  case Instruction::UDiv:
  case Instruction::SDiv:
  case Instruction::URem:
  case Instruction::SRem:
    // Div and rem can trap if the RHS is not known to be non-zero.
    if (!isa<ConstantInt>(CE->getOperand(1)) ||CE->getOperand(1)->isNullValue())
      return true;
    return false;
  }
}

bool Constant::canTrap() const {
  SmallPtrSet<const ConstantExpr *, 4> NonTrappingOps;
  return canTrapImpl(this, NonTrappingOps);
}

/// Check if C contains a GlobalValue for which Predicate is true.
static bool
ConstHasGlobalValuePredicate(const Constant *C,
                             bool (*Predicate)(const GlobalValue *)) {
  SmallPtrSet<const Constant *, 8> Visited;
  SmallVector<const Constant *, 8> WorkList;
  WorkList.push_back(C);
  Visited.insert(C);

  while (!WorkList.empty()) {
    const Constant *WorkItem = WorkList.pop_back_val();
    if (const auto *GV = dyn_cast<GlobalValue>(WorkItem))
      if (Predicate(GV))
        return true;
    for (const Value *Op : WorkItem->operands()) {
      const Constant *ConstOp = dyn_cast<Constant>(Op);
      if (!ConstOp)
        continue;
      if (Visited.insert(ConstOp).second)
        WorkList.push_back(ConstOp);
    }
  }
  return false;
}

bool Constant::isThreadDependent() const {
  auto DLLImportPredicate = [](const GlobalValue *GV) {
    return GV->isThreadLocal();
  };
  return ConstHasGlobalValuePredicate(this, DLLImportPredicate);
}

bool Constant::isDLLImportDependent() const {
  auto DLLImportPredicate = [](const GlobalValue *GV) {
    return GV->hasDLLImportStorageClass();
  };
  return ConstHasGlobalValuePredicate(this, DLLImportPredicate);
}

bool Constant::isConstantUsed() const {
  for (const User *U : users()) {
    const Constant *UC = dyn_cast<Constant>(U);
    if (!UC || isa<GlobalValue>(UC))
      return true;

    if (UC->isConstantUsed())
      return true;
  }
  return false;
}

bool Constant::needsRelocation() const {
  if (isa<GlobalValue>(this))
    return true; // Global reference.

  if (const BlockAddress *BA = dyn_cast<BlockAddress>(this))
    return BA->getFunction()->needsRelocation();

  if (const ConstantExpr *CE = dyn_cast<ConstantExpr>(this)) {
    if (CE->getOpcode() == Instruction::Sub) {
      ConstantExpr *LHS = dyn_cast<ConstantExpr>(CE->getOperand(0));
      ConstantExpr *RHS = dyn_cast<ConstantExpr>(CE->getOperand(1));
      if (LHS && RHS && LHS->getOpcode() == Instruction::PtrToInt &&
          RHS->getOpcode() == Instruction::PtrToInt) {
        Constant *LHSOp0 = LHS->getOperand(0);
        Constant *RHSOp0 = RHS->getOperand(0);

        // While raw uses of blockaddress need to be relocated, differences
        // between two of them don't when they are for labels in the same
        // function.  This is a common idiom when creating a table for the
        // indirect goto extension, so we handle it efficiently here.
        if (isa<BlockAddress>(LHSOp0) && isa<BlockAddress>(RHSOp0) &&
            cast<BlockAddress>(LHSOp0)->getFunction() ==
                cast<BlockAddress>(RHSOp0)->getFunction())
          return false;

        // Relative pointers do not need to be dynamically relocated.
        if (auto *LHSGV = dyn_cast<GlobalValue>(LHSOp0->stripPointerCasts()))
          if (auto *RHSGV = dyn_cast<GlobalValue>(RHSOp0->stripPointerCasts()))
            if (LHSGV->isDSOLocal() && RHSGV->isDSOLocal())
              return false;
      }
    }
  }

  bool Result = false;
  for (unsigned i = 0, e = getNumOperands(); i != e; ++i)
    Result |= cast<Constant>(getOperand(i))->needsRelocation();

  return Result;
}

/// If the specified constantexpr is dead, remove it. This involves recursively
/// eliminating any dead users of the constantexpr.
static bool removeDeadUsersOfConstant(const Constant *C) {
  if (isa<GlobalValue>(C)) return false; // Cannot remove this

  while (!C->use_empty()) {
    const Constant *User = dyn_cast<Constant>(C->user_back());
    if (!User) return false; // Non-constant usage;
    if (!removeDeadUsersOfConstant(User))
      return false; // Constant wasn't dead
  }

  const_cast<Constant*>(C)->destroyConstant();
  return true;
}


void Constant::removeDeadConstantUsers() const {
  Value::const_user_iterator I = user_begin(), E = user_end();
  Value::const_user_iterator LastNonDeadUser = E;
  while (I != E) {
    const Constant *User = dyn_cast<Constant>(*I);
    if (!User) {
      LastNonDeadUser = I;
      ++I;
      continue;
    }

    if (!removeDeadUsersOfConstant(User)) {
      // If the constant wasn't dead, remember that this was the last live use
      // and move on to the next constant.
      LastNonDeadUser = I;
      ++I;
      continue;
    }

    // If the constant was dead, then the iterator is invalidated.
    if (LastNonDeadUser == E)
      I = user_begin();
    else
      I = std::next(LastNonDeadUser);
  }
}

Constant *Constant::replaceUndefsWith(Constant *C, Constant *Replacement) {
  assert(C && Replacement && "Expected non-nullptr constant arguments");
  Type *Ty = C->getType();
  if (match(C, m_Undef())) {
    assert(Ty == Replacement->getType() && "Expected matching types");
    return Replacement;
  }

  // Don't know how to deal with this constant.
  if (!Ty->isVectorTy())
    return C;

  unsigned NumElts = Ty->getVectorNumElements();
  SmallVector<Constant *, 32> NewC(NumElts);
  for (unsigned i = 0; i != NumElts; ++i) {
    Constant *EltC = C->getAggregateElement(i);
    assert((!EltC || EltC->getType() == Replacement->getType()) &&
           "Expected matching types");
    NewC[i] = EltC && match(EltC, m_Undef()) ? Replacement : EltC;
  }
  return ConstantVector::get(NewC);
}


//===----------------------------------------------------------------------===//
//                                ConstantInt
//===----------------------------------------------------------------------===//

ConstantInt::ConstantInt(IntegerType *Ty, const APInt &V)
    : ConstantData(Ty, ConstantIntVal), Val(V) {
  assert(V.getBitWidth() == Ty->getBitWidth() && "Invalid constant for type");
}

ConstantInt *ConstantInt::getTrue(LLVMContext &Context) {
  LLVMContextImpl *pImpl = Context.pImpl;
  if (!pImpl->TheTrueVal)
    pImpl->TheTrueVal = ConstantInt::get(Type::getInt1Ty(Context), 1);
  return pImpl->TheTrueVal;
}

ConstantInt *ConstantInt::getFalse(LLVMContext &Context) {
  LLVMContextImpl *pImpl = Context.pImpl;
  if (!pImpl->TheFalseVal)
    pImpl->TheFalseVal = ConstantInt::get(Type::getInt1Ty(Context), 0);
  return pImpl->TheFalseVal;
}

Constant *ConstantInt::getTrue(Type *Ty) {
  assert(Ty->isIntOrIntVectorTy(1) && "Type not i1 or vector of i1.");
  ConstantInt *TrueC = ConstantInt::getTrue(Ty->getContext());
  if (auto *VTy = dyn_cast<VectorType>(Ty))
    return ConstantVector::getSplat(VTy->getElementCount(), TrueC);
  return TrueC;
}

Constant *ConstantInt::getFalse(Type *Ty) {
  assert(Ty->isIntOrIntVectorTy(1) && "Type not i1 or vector of i1.");
  ConstantInt *FalseC = ConstantInt::getFalse(Ty->getContext());
  if (auto *VTy = dyn_cast<VectorType>(Ty))
    return ConstantVector::getSplat(VTy->getElementCount(), FalseC);
  return FalseC;
}

// Get a ConstantInt from an APInt.
ConstantInt *ConstantInt::get(LLVMContext &Context, const APInt &V) {
  // get an existing value or the insertion position
  LLVMContextImpl *pImpl = Context.pImpl;
  std::unique_ptr<ConstantInt> &Slot = pImpl->IntConstants[V];
  if (!Slot) {
    // Get the corresponding integer type for the bit width of the value.
    IntegerType *ITy = IntegerType::get(Context, V.getBitWidth());
    Slot.reset(new ConstantInt(ITy, V));
  }
  assert(Slot->getType() == IntegerType::get(Context, V.getBitWidth()));
  return Slot.get();
}

Constant *ConstantInt::get(Type *Ty, uint64_t V, bool isSigned) {
  Constant *C = get(cast<IntegerType>(Ty->getScalarType()), V, isSigned);

  // For vectors, broadcast the value.
  if (VectorType *VTy = dyn_cast<VectorType>(Ty))
    return ConstantVector::getSplat(VTy->getElementCount(), C);

  return C;
}

ConstantInt *ConstantInt::get(IntegerType *Ty, uint64_t V, bool isSigned) {
  return get(Ty->getContext(), APInt(Ty->getBitWidth(), V, isSigned));
}

ConstantInt *ConstantInt::getSigned(IntegerType *Ty, int64_t V) {
  return get(Ty, V, true);
}

Constant *ConstantInt::getSigned(Type *Ty, int64_t V) {
  return get(Ty, V, true);
}

Constant *ConstantInt::get(Type *Ty, const APInt& V) {
  ConstantInt *C = get(Ty->getContext(), V);
  assert(C->getType() == Ty->getScalarType() &&
         "ConstantInt type doesn't match the type implied by its value!");

  // For vectors, broadcast the value.
  if (VectorType *VTy = dyn_cast<VectorType>(Ty))
    return ConstantVector::getSplat(VTy->getElementCount(), C);

  return C;
}

ConstantInt *ConstantInt::get(IntegerType* Ty, StringRef Str, uint8_t radix) {
  return get(Ty->getContext(), APInt(Ty->getBitWidth(), Str, radix));
}

/// Remove the constant from the constant table.
void ConstantInt::destroyConstantImpl() {
  llvm_unreachable("You can't ConstantInt->destroyConstantImpl()!");
}

//===----------------------------------------------------------------------===//
//                                ConstantFP
//===----------------------------------------------------------------------===//

static const fltSemantics *TypeToFloatSemantics(Type *Ty) {
  if (Ty->isHalfTy())
    return &APFloat::IEEEhalf();
  if (Ty->isFloatTy())
    return &APFloat::IEEEsingle();
  if (Ty->isDoubleTy())
    return &APFloat::IEEEdouble();
  if (Ty->isX86_FP80Ty())
    return &APFloat::x87DoubleExtended();
  else if (Ty->isFP128Ty())
    return &APFloat::IEEEquad();

  assert(Ty->isPPC_FP128Ty() && "Unknown FP format");
  return &APFloat::PPCDoubleDouble();
}

Constant *ConstantFP::get(Type *Ty, double V) {
  LLVMContext &Context = Ty->getContext();

  APFloat FV(V);
  bool ignored;
  FV.convert(*TypeToFloatSemantics(Ty->getScalarType()),
             APFloat::rmNearestTiesToEven, &ignored);
  Constant *C = get(Context, FV);

  // For vectors, broadcast the value.
  if (VectorType *VTy = dyn_cast<VectorType>(Ty))
    return ConstantVector::getSplat(VTy->getElementCount(), C);

  return C;
}

Constant *ConstantFP::get(Type *Ty, const APFloat &V) {
  ConstantFP *C = get(Ty->getContext(), V);
  assert(C->getType() == Ty->getScalarType() &&
         "ConstantFP type doesn't match the type implied by its value!");

  // For vectors, broadcast the value.
  if (auto *VTy = dyn_cast<VectorType>(Ty))
    return ConstantVector::getSplat(VTy->getElementCount(), C);

  return C;
}

Constant *ConstantFP::get(Type *Ty, StringRef Str) {
  LLVMContext &Context = Ty->getContext();

  APFloat FV(*TypeToFloatSemantics(Ty->getScalarType()), Str);
  Constant *C = get(Context, FV);

  // For vectors, broadcast the value.
  if (VectorType *VTy = dyn_cast<VectorType>(Ty))
    return ConstantVector::getSplat(VTy->getElementCount(), C);

  return C;
}

Constant *ConstantFP::getNaN(Type *Ty, bool Negative, uint64_t Payload) {
  const fltSemantics &Semantics = *TypeToFloatSemantics(Ty->getScalarType());
  APFloat NaN = APFloat::getNaN(Semantics, Negative, Payload);
  Constant *C = get(Ty->getContext(), NaN);

  if (VectorType *VTy = dyn_cast<VectorType>(Ty))
    return ConstantVector::getSplat(VTy->getElementCount(), C);

  return C;
}

Constant *ConstantFP::getQNaN(Type *Ty, bool Negative, APInt *Payload) {
  const fltSemantics &Semantics = *TypeToFloatSemantics(Ty->getScalarType());
  APFloat NaN = APFloat::getQNaN(Semantics, Negative, Payload);
  Constant *C = get(Ty->getContext(), NaN);

  if (VectorType *VTy = dyn_cast<VectorType>(Ty))
    return ConstantVector::getSplat(VTy->getElementCount(), C);

  return C;
}

Constant *ConstantFP::getSNaN(Type *Ty, bool Negative, APInt *Payload) {
  const fltSemantics &Semantics = *TypeToFloatSemantics(Ty->getScalarType());
  APFloat NaN = APFloat::getSNaN(Semantics, Negative, Payload);
  Constant *C = get(Ty->getContext(), NaN);

  if (VectorType *VTy = dyn_cast<VectorType>(Ty))
    return ConstantVector::getSplat(VTy->getElementCount(), C);

  return C;
}

Constant *ConstantFP::getNegativeZero(Type *Ty) {
  const fltSemantics &Semantics = *TypeToFloatSemantics(Ty->getScalarType());
  APFloat NegZero = APFloat::getZero(Semantics, /*Negative=*/true);
  Constant *C = get(Ty->getContext(), NegZero);

  if (VectorType *VTy = dyn_cast<VectorType>(Ty))
    return ConstantVector::getSplat(VTy->getElementCount(), C);

  return C;
}


Constant *ConstantFP::getZeroValueForNegation(Type *Ty) {
  if (Ty->isFPOrFPVectorTy())
    return getNegativeZero(Ty);

  return Constant::getNullValue(Ty);
}


// ConstantFP accessors.
ConstantFP* ConstantFP::get(LLVMContext &Context, const APFloat& V) {
  LLVMContextImpl* pImpl = Context.pImpl;

  std::unique_ptr<ConstantFP> &Slot = pImpl->FPConstants[V];

  if (!Slot) {
    Type *Ty;
    if (&V.getSemantics() == &APFloat::IEEEhalf())
      Ty = Type::getHalfTy(Context);
    else if (&V.getSemantics() == &APFloat::IEEEsingle())
      Ty = Type::getFloatTy(Context);
    else if (&V.getSemantics() == &APFloat::IEEEdouble())
      Ty = Type::getDoubleTy(Context);
    else if (&V.getSemantics() == &APFloat::x87DoubleExtended())
      Ty = Type::getX86_FP80Ty(Context);
    else if (&V.getSemantics() == &APFloat::IEEEquad())
      Ty = Type::getFP128Ty(Context);
    else {
      assert(&V.getSemantics() == &APFloat::PPCDoubleDouble() &&
             "Unknown FP format");
      Ty = Type::getPPC_FP128Ty(Context);
    }
    Slot.reset(new ConstantFP(Ty, V));
  }

  return Slot.get();
}

Constant *ConstantFP::getInfinity(Type *Ty, bool Negative) {
  const fltSemantics &Semantics = *TypeToFloatSemantics(Ty->getScalarType());
  Constant *C = get(Ty->getContext(), APFloat::getInf(Semantics, Negative));

  if (VectorType *VTy = dyn_cast<VectorType>(Ty))
    return ConstantVector::getSplat(VTy->getElementCount(), C);

  return C;
}

ConstantFP::ConstantFP(Type *Ty, const APFloat &V)
    : ConstantData(Ty, ConstantFPVal), Val(V) {
  assert(&V.getSemantics() == TypeToFloatSemantics(Ty) &&
         "FP type Mismatch");
}

bool ConstantFP::isExactlyValue(const APFloat &V) const {
  return Val.bitwiseIsEqual(V);
}

/// Remove the constant from the constant table.
void ConstantFP::destroyConstantImpl() {
  llvm_unreachable("You can't ConstantFP->destroyConstantImpl()!");
}

//===----------------------------------------------------------------------===//
//                   ConstantAggregateZero Implementation
//===----------------------------------------------------------------------===//

Constant *ConstantAggregateZero::getSequentialElement() const {
  return Constant::getNullValue(getType()->getSequentialElementType());
}

Constant *ConstantAggregateZero::getStructElement(unsigned Elt) const {
  return Constant::getNullValue(getType()->getStructElementType(Elt));
}

Constant *ConstantAggregateZero::getElementValue(Constant *C) const {
  if (isa<SequentialType>(getType()))
    return getSequentialElement();
  return getStructElement(cast<ConstantInt>(C)->getZExtValue());
}

Constant *ConstantAggregateZero::getElementValue(unsigned Idx) const {
  if (isa<SequentialType>(getType()))
    return getSequentialElement();
  return getStructElement(Idx);
}

unsigned ConstantAggregateZero::getNumElements() const {
  Type *Ty = getType();
  if (auto *AT = dyn_cast<ArrayType>(Ty))
    return AT->getNumElements();
  if (auto *VT = dyn_cast<VectorType>(Ty))
    return VT->getNumElements();
  return Ty->getStructNumElements();
}

//===----------------------------------------------------------------------===//
//                         UndefValue Implementation
//===----------------------------------------------------------------------===//

UndefValue *UndefValue::getSequentialElement() const {
  return UndefValue::get(getType()->getSequentialElementType());
}

UndefValue *UndefValue::getStructElement(unsigned Elt) const {
  return UndefValue::get(getType()->getStructElementType(Elt));
}

UndefValue *UndefValue::getElementValue(Constant *C) const {
  if (isa<SequentialType>(getType()))
    return getSequentialElement();
  return getStructElement(cast<ConstantInt>(C)->getZExtValue());
}

UndefValue *UndefValue::getElementValue(unsigned Idx) const {
  if (isa<SequentialType>(getType()))
    return getSequentialElement();
  return getStructElement(Idx);
}

unsigned UndefValue::getNumElements() const {
  Type *Ty = getType();
  if (auto *ST = dyn_cast<SequentialType>(Ty))
    return ST->getNumElements();
  return Ty->getStructNumElements();
}

//===----------------------------------------------------------------------===//
//                            ConstantXXX Classes
//===----------------------------------------------------------------------===//

template <typename ItTy, typename EltTy>
static bool rangeOnlyContains(ItTy Start, ItTy End, EltTy Elt) {
  for (; Start != End; ++Start)
    if (*Start != Elt)
      return false;
  return true;
}

template <typename SequentialTy, typename ElementTy>
static Constant *getIntSequenceIfElementsMatch(ArrayRef<Constant *> V) {
  assert(!V.empty() && "Cannot get empty int sequence.");

  SmallVector<ElementTy, 16> Elts;
  for (Constant *C : V)
    if (auto *CI = dyn_cast<ConstantInt>(C))
      Elts.push_back(CI->getZExtValue());
    else
      return nullptr;
  return SequentialTy::get(V[0]->getContext(), Elts);
}

template <typename SequentialTy, typename ElementTy>
static Constant *getFPSequenceIfElementsMatch(ArrayRef<Constant *> V) {
  assert(!V.empty() && "Cannot get empty FP sequence.");

  SmallVector<ElementTy, 16> Elts;
  for (Constant *C : V)
    if (auto *CFP = dyn_cast<ConstantFP>(C))
      Elts.push_back(CFP->getValueAPF().bitcastToAPInt().getLimitedValue());
    else
      return nullptr;
  return SequentialTy::getFP(V[0]->getContext(), Elts);
}

template <typename SequenceTy>
static Constant *getSequenceIfElementsMatch(Constant *C,
                                            ArrayRef<Constant *> V) {
  // We speculatively build the elements here even if it turns out that there is
  // a constantexpr or something else weird, since it is so uncommon for that to
  // happen.
  if (ConstantInt *CI = dyn_cast<ConstantInt>(C)) {
    if (CI->getType()->isIntegerTy(8))
      return getIntSequenceIfElementsMatch<SequenceTy, uint8_t>(V);
    else if (CI->getType()->isIntegerTy(16))
      return getIntSequenceIfElementsMatch<SequenceTy, uint16_t>(V);
    else if (CI->getType()->isIntegerTy(32))
      return getIntSequenceIfElementsMatch<SequenceTy, uint32_t>(V);
    else if (CI->getType()->isIntegerTy(64))
      return getIntSequenceIfElementsMatch<SequenceTy, uint64_t>(V);
  } else if (ConstantFP *CFP = dyn_cast<ConstantFP>(C)) {
    if (CFP->getType()->isHalfTy())
      return getFPSequenceIfElementsMatch<SequenceTy, uint16_t>(V);
    else if (CFP->getType()->isFloatTy())
      return getFPSequenceIfElementsMatch<SequenceTy, uint32_t>(V);
    else if (CFP->getType()->isDoubleTy())
      return getFPSequenceIfElementsMatch<SequenceTy, uint64_t>(V);
  }

  return nullptr;
}

ConstantAggregate::ConstantAggregate(CompositeType *T, ValueTy VT,
                                     ArrayRef<Constant *> V)
    : Constant(T, VT, OperandTraits<ConstantAggregate>::op_end(this) - V.size(),
               V.size()) {
  llvm::copy(V, op_begin());

  // Check that types match, unless this is an opaque struct.
  if (auto *ST = dyn_cast<StructType>(T))
    if (ST->isOpaque())
      return;
  for (unsigned I = 0, E = V.size(); I != E; ++I)
    assert(V[I]->getType() == T->getTypeAtIndex(I) &&
           "Initializer for composite element doesn't match!");
}

ConstantArray::ConstantArray(ArrayType *T, ArrayRef<Constant *> V)
    : ConstantAggregate(T, ConstantArrayVal, V) {
  assert(V.size() == T->getNumElements() &&
         "Invalid initializer for constant array");
}

Constant *ConstantArray::get(ArrayType *Ty, ArrayRef<Constant*> V) {
  if (Constant *C = getImpl(Ty, V))
    return C;
  return Ty->getContext().pImpl->ArrayConstants.getOrCreate(Ty, V);
}

Constant *ConstantArray::getImpl(ArrayType *Ty, ArrayRef<Constant*> V) {
  // Empty arrays are canonicalized to ConstantAggregateZero.
  if (V.empty())
    return ConstantAggregateZero::get(Ty);

  for (unsigned i = 0, e = V.size(); i != e; ++i) {
    assert(V[i]->getType() == Ty->getElementType() &&
           "Wrong type in array element initializer");
  }

  // If this is an all-zero array, return a ConstantAggregateZero object.  If
  // all undef, return an UndefValue, if "all simple", then return a
  // ConstantDataArray.
  Constant *C = V[0];
  if (isa<UndefValue>(C) && rangeOnlyContains(V.begin(), V.end(), C))
    return UndefValue::get(Ty);

  if (C->isNullValue() && rangeOnlyContains(V.begin(), V.end(), C))
    return ConstantAggregateZero::get(Ty);

  // Check to see if all of the elements are ConstantFP or ConstantInt and if
  // the element type is compatible with ConstantDataVector.  If so, use it.
  if (ConstantDataSequential::isElementTypeCompatible(C->getType()))
    return getSequenceIfElementsMatch<ConstantDataArray>(C, V);

  // Otherwise, we really do want to create a ConstantArray.
  return nullptr;
}

StructType *ConstantStruct::getTypeForElements(LLVMContext &Context,
                                               ArrayRef<Constant*> V,
                                               bool Packed) {
  unsigned VecSize = V.size();
  SmallVector<Type*, 16> EltTypes(VecSize);
  for (unsigned i = 0; i != VecSize; ++i)
    EltTypes[i] = V[i]->getType();

  return StructType::get(Context, EltTypes, Packed);
}


StructType *ConstantStruct::getTypeForElements(ArrayRef<Constant*> V,
                                               bool Packed) {
  assert(!V.empty() &&
         "ConstantStruct::getTypeForElements cannot be called on empty list");
  return getTypeForElements(V[0]->getContext(), V, Packed);
}

ConstantStruct::ConstantStruct(StructType *T, ArrayRef<Constant *> V)
    : ConstantAggregate(T, ConstantStructVal, V) {
  assert((T->isOpaque() || V.size() == T->getNumElements()) &&
         "Invalid initializer for constant struct");
}

// ConstantStruct accessors.
Constant *ConstantStruct::get(StructType *ST, ArrayRef<Constant*> V) {
  assert((ST->isOpaque() || ST->getNumElements() == V.size()) &&
         "Incorrect # elements specified to ConstantStruct::get");

  // Create a ConstantAggregateZero value if all elements are zeros.
  bool isZero = true;
  bool isUndef = false;

  if (!V.empty()) {
    isUndef = isa<UndefValue>(V[0]);
    isZero = V[0]->isNullValue();
    if (isUndef || isZero) {
      for (unsigned i = 0, e = V.size(); i != e; ++i) {
        if (!V[i]->isNullValue())
          isZero = false;
        if (!isa<UndefValue>(V[i]))
          isUndef = false;
      }
    }
  }
  if (isZero)
    return ConstantAggregateZero::get(ST);
  if (isUndef)
    return UndefValue::get(ST);

  return ST->getContext().pImpl->StructConstants.getOrCreate(ST, V);
}

ConstantVector::ConstantVector(VectorType *T, ArrayRef<Constant *> V)
    : ConstantAggregate(T, ConstantVectorVal, V) {
  assert(V.size() == T->getNumElements() &&
         "Invalid initializer for constant vector");
}

// ConstantVector accessors.
Constant *ConstantVector::get(ArrayRef<Constant*> V) {
  if (Constant *C = getImpl(V))
    return C;
  VectorType *Ty = VectorType::get(V.front()->getType(), V.size());
  return Ty->getContext().pImpl->VectorConstants.getOrCreate(Ty, V);
}

Constant *ConstantVector::getImpl(ArrayRef<Constant*> V) {
  assert(!V.empty() && "Vectors can't be empty");
  VectorType *T = VectorType::get(V.front()->getType(), V.size());

  // If this is an all-undef or all-zero vector, return a
  // ConstantAggregateZero or UndefValue.
  Constant *C = V[0];
  bool isZero = C->isNullValue();
  bool isUndef = isa<UndefValue>(C);

  if (isZero || isUndef) {
    for (unsigned i = 1, e = V.size(); i != e; ++i)
      if (V[i] != C) {
        isZero = isUndef = false;
        break;
      }
  }

  if (isZero)
    return ConstantAggregateZero::get(T);
  if (isUndef)
    return UndefValue::get(T);

  // Check to see if all of the elements are ConstantFP or ConstantInt and if
  // the element type is compatible with ConstantDataVector.  If so, use it.
  if (ConstantDataSequential::isElementTypeCompatible(C->getType()))
    return getSequenceIfElementsMatch<ConstantDataVector>(C, V);

  // Otherwise, the element type isn't compatible with ConstantDataVector, or
  // the operand list contains a ConstantExpr or something else strange.
  return nullptr;
}

<<<<<<< HEAD
// FIXME: All calls to this function should be changed to pass ElementCount
// NumElts and this function should be replaced accordingly. 
Constant *ConstantVector::getSplat(unsigned NumElts, Constant *V) {
  // If this splat is compatible with ConstantDataVector, use it instead of
  // ConstantVector.
  if ((isa<ConstantFP>(V) || isa<ConstantInt>(V)) &&
      ConstantDataSequential::isElementTypeCompatible(V->getType()))
    return ConstantDataVector::getSplat(NumElts, V);
=======
Constant *ConstantVector::getSplat(ElementCount EC, Constant *V) {
  if (!EC.Scalable) {
    // If this splat is compatible with ConstantDataVector, use it instead of
    // ConstantVector.
    if ((isa<ConstantFP>(V) || isa<ConstantInt>(V)) &&
        ConstantDataSequential::isElementTypeCompatible(V->getType()))
      return ConstantDataVector::getSplat(EC.Min, V);
>>>>>>> 010574a1

    SmallVector<Constant *, 32> Elts(EC.Min, V);
    return get(Elts);
  }

  Type *VTy = VectorType::get(V->getType(), EC);

  if (V->isNullValue())
    return ConstantAggregateZero::get(VTy);
  else if (isa<UndefValue>(V))
    return UndefValue::get(VTy);

  Type *I32Ty = Type::getInt32Ty(VTy->getContext());

  // Move scalar into vector.
  Constant *UndefV = UndefValue::get(VTy);
  V = ConstantExpr::getInsertElement(UndefV, V, ConstantInt::get(I32Ty, 0));
  // Build shuffle mask to perform the splat.
  Type *MaskTy = VectorType::get(I32Ty, EC);
  Constant *Zeros = ConstantAggregateZero::get(MaskTy);
  // Splat.
  return ConstantExpr::getShuffleVector(V, UndefV, Zeros);
}

Constant *ConstantVector::getSplat(ElementCount NumElts, Constant *V) {
  return NumElts.Scalable ? ConstantExpr::getScalableSplat(NumElts, V)
                          : getSplat(NumElts.Min, V);
}

ConstantTokenNone *ConstantTokenNone::get(LLVMContext &Context) {
  LLVMContextImpl *pImpl = Context.pImpl;
  if (!pImpl->TheNoneToken)
    pImpl->TheNoneToken.reset(new ConstantTokenNone(Context));
  return pImpl->TheNoneToken.get();
}

/// Remove the constant from the constant table.
void ConstantTokenNone::destroyConstantImpl() {
  llvm_unreachable("You can't ConstantTokenNone->destroyConstantImpl()!");
}

// Utility function for determining if a ConstantExpr is a CastOp or not. This
// can't be inline because we don't want to #include Instruction.h into
// Constant.h
bool ConstantExpr::isCast() const {
  return Instruction::isCast(getOpcode());
}

bool ConstantExpr::isCompare() const {
  return getOpcode() == Instruction::ICmp || getOpcode() == Instruction::FCmp;
}

bool ConstantExpr::isGEPWithNoNotionalOverIndexing() const {
  if (getOpcode() != Instruction::GetElementPtr) return false;

  gep_type_iterator GEPI = gep_type_begin(this), E = gep_type_end(this);
  User::const_op_iterator OI = std::next(this->op_begin());

  // The remaining indices may be compile-time known integers within the bounds
  // of the corresponding notional static array types.
  for (; GEPI != E; ++GEPI, ++OI) {
    if (isa<UndefValue>(*OI))
      continue;
    auto *CI = dyn_cast<ConstantInt>(*OI);
    if (!CI || (GEPI.isBoundedSequential() &&
                (CI->getValue().getActiveBits() > 64 ||
                 CI->getZExtValue() >= GEPI.getSequentialNumElements())))
      return false;
  }

  // All the indices checked out.
  return true;
}

bool ConstantExpr::hasIndices() const {
  return getOpcode() == Instruction::ExtractValue ||
         getOpcode() == Instruction::InsertValue;
}

ArrayRef<unsigned> ConstantExpr::getIndices() const {
  if (const ExtractValueConstantExpr *EVCE =
        dyn_cast<ExtractValueConstantExpr>(this))
    return EVCE->Indices;

  return cast<InsertValueConstantExpr>(this)->Indices;
}

unsigned ConstantExpr::getPredicate() const {
  return cast<CompareConstantExpr>(this)->predicate;
}

Constant *
ConstantExpr::getWithOperandReplaced(unsigned OpNo, Constant *Op) const {
  assert(Op->getType() == getOperand(OpNo)->getType() &&
         "Replacing operand with value of different type!");
  if (getOperand(OpNo) == Op)
    return const_cast<ConstantExpr*>(this);

  SmallVector<Constant*, 8> NewOps;
  for (unsigned i = 0, e = getNumOperands(); i != e; ++i)
    NewOps.push_back(i == OpNo ? Op : getOperand(i));

  return getWithOperands(NewOps);
}

Constant *ConstantExpr::getWithOperands(ArrayRef<Constant *> Ops, Type *Ty,
                                        bool OnlyIfReduced, Type *SrcTy) const {
  assert(Ops.size() == getNumOperands() && "Operand count mismatch!");

  // If no operands changed return self.
  if (Ty == getType() && std::equal(Ops.begin(), Ops.end(), op_begin()))
    return const_cast<ConstantExpr*>(this);

  Type *OnlyIfReducedTy = OnlyIfReduced ? Ty : nullptr;
  switch (getOpcode()) {
  case Instruction::Trunc:
  case Instruction::ZExt:
  case Instruction::SExt:
  case Instruction::FPTrunc:
  case Instruction::FPExt:
  case Instruction::UIToFP:
  case Instruction::SIToFP:
  case Instruction::FPToUI:
  case Instruction::FPToSI:
  case Instruction::PtrToInt:
  case Instruction::IntToPtr:
  case Instruction::BitCast:
  case Instruction::AddrSpaceCast:
    return ConstantExpr::getCast(getOpcode(), Ops[0], Ty, OnlyIfReduced);
  case Instruction::Select:
    return ConstantExpr::getSelect(Ops[0], Ops[1], Ops[2], OnlyIfReducedTy);
  case Instruction::InsertElement:
    return ConstantExpr::getInsertElement(Ops[0], Ops[1], Ops[2],
                                          OnlyIfReducedTy);
  case Instruction::ExtractElement:
    return ConstantExpr::getExtractElement(Ops[0], Ops[1], OnlyIfReducedTy);
  case Instruction::InsertValue:
    return ConstantExpr::getInsertValue(Ops[0], Ops[1], getIndices(),
                                        OnlyIfReducedTy);
  case Instruction::ExtractValue:
    return ConstantExpr::getExtractValue(Ops[0], getIndices(), OnlyIfReducedTy);
  case Instruction::ShuffleVector:
    return ConstantExpr::getShuffleVector(Ops[0], Ops[1], Ops[2],
                                          OnlyIfReducedTy);
  case Instruction::GetElementPtr: {
    auto *GEPO = cast<GEPOperator>(this);
    assert(SrcTy || (Ops[0]->getType() == getOperand(0)->getType()));
    return ConstantExpr::getGetElementPtr(
        SrcTy ? SrcTy : GEPO->getSourceElementType(), Ops[0], Ops.slice(1),
        GEPO->isInBounds(), GEPO->getInRangeIndex(), OnlyIfReducedTy);
  }
  case Instruction::ICmp:
  case Instruction::FCmp:
    return ConstantExpr::getCompare(getPredicate(), Ops[0], Ops[1],
                                    OnlyIfReducedTy);
  default:
    assert(getNumOperands() == 2 && "Must be binary operator?");
    return ConstantExpr::get(getOpcode(), Ops[0], Ops[1], SubclassOptionalData,
                             OnlyIfReducedTy);
  }
}


//===----------------------------------------------------------------------===//
//                      isValueValidForType implementations

bool ConstantInt::isValueValidForType(Type *Ty, uint64_t Val) {
  unsigned NumBits = Ty->getIntegerBitWidth(); // assert okay
  if (Ty->isIntegerTy(1))
    return Val == 0 || Val == 1;
  return isUIntN(NumBits, Val);
}

bool ConstantInt::isValueValidForType(Type *Ty, int64_t Val) {
  unsigned NumBits = Ty->getIntegerBitWidth();
  if (Ty->isIntegerTy(1))
    return Val == 0 || Val == 1 || Val == -1;
  return isIntN(NumBits, Val);
}

bool ConstantFP::isValueValidForType(Type *Ty, const APFloat& Val) {
  // convert modifies in place, so make a copy.
  APFloat Val2 = APFloat(Val);
  bool losesInfo;
  switch (Ty->getTypeID()) {
  default:
    return false;         // These can't be represented as floating point!

  // FIXME rounding mode needs to be more flexible
  case Type::HalfTyID: {
    if (&Val2.getSemantics() == &APFloat::IEEEhalf())
      return true;
    Val2.convert(APFloat::IEEEhalf(), APFloat::rmNearestTiesToEven, &losesInfo);
    return !losesInfo;
  }
  case Type::FloatTyID: {
    if (&Val2.getSemantics() == &APFloat::IEEEsingle())
      return true;
    Val2.convert(APFloat::IEEEsingle(), APFloat::rmNearestTiesToEven, &losesInfo);
    return !losesInfo;
  }
  case Type::DoubleTyID: {
    if (&Val2.getSemantics() == &APFloat::IEEEhalf() ||
        &Val2.getSemantics() == &APFloat::IEEEsingle() ||
        &Val2.getSemantics() == &APFloat::IEEEdouble())
      return true;
    Val2.convert(APFloat::IEEEdouble(), APFloat::rmNearestTiesToEven, &losesInfo);
    return !losesInfo;
  }
  case Type::X86_FP80TyID:
    return &Val2.getSemantics() == &APFloat::IEEEhalf() ||
           &Val2.getSemantics() == &APFloat::IEEEsingle() ||
           &Val2.getSemantics() == &APFloat::IEEEdouble() ||
           &Val2.getSemantics() == &APFloat::x87DoubleExtended();
  case Type::FP128TyID:
    return &Val2.getSemantics() == &APFloat::IEEEhalf() ||
           &Val2.getSemantics() == &APFloat::IEEEsingle() ||
           &Val2.getSemantics() == &APFloat::IEEEdouble() ||
           &Val2.getSemantics() == &APFloat::IEEEquad();
  case Type::PPC_FP128TyID:
    return &Val2.getSemantics() == &APFloat::IEEEhalf() ||
           &Val2.getSemantics() == &APFloat::IEEEsingle() ||
           &Val2.getSemantics() == &APFloat::IEEEdouble() ||
           &Val2.getSemantics() == &APFloat::PPCDoubleDouble();
  }
}


//===----------------------------------------------------------------------===//
//                      Factory Function Implementation

ConstantAggregateZero *ConstantAggregateZero::get(Type *Ty) {
  assert((Ty->isStructTy() || Ty->isArrayTy() || Ty->isVectorTy()) &&
         "Cannot create an aggregate zero of non-aggregate type!");

  std::unique_ptr<ConstantAggregateZero> &Entry =
      Ty->getContext().pImpl->CAZConstants[Ty];
  if (!Entry)
    Entry.reset(new ConstantAggregateZero(Ty));

  return Entry.get();
}

/// Remove the constant from the constant table.
void ConstantAggregateZero::destroyConstantImpl() {
  getContext().pImpl->CAZConstants.erase(getType());
}

/// Remove the constant from the constant table.
void ConstantArray::destroyConstantImpl() {
  getType()->getContext().pImpl->ArrayConstants.remove(this);
}


//---- ConstantStruct::get() implementation...
//

/// Remove the constant from the constant table.
void ConstantStruct::destroyConstantImpl() {
  getType()->getContext().pImpl->StructConstants.remove(this);
}

/// Remove the constant from the constant table.
void ConstantVector::destroyConstantImpl() {
  getType()->getContext().pImpl->VectorConstants.remove(this);
}

Constant *Constant::getSplatValue(bool AllowUndefs) const {
  assert(this->getType()->isVectorTy() && "Only valid for vectors!");
  if (isa<ConstantAggregateZero>(this))
    return getNullValue(this->getType()->getVectorElementType());
  if (const ConstantDataVector *CV = dyn_cast<ConstantDataVector>(this))
    return CV->getSplatValue();
  if (const ConstantVector *CV = dyn_cast<ConstantVector>(this))
    return CV->getSplatValue(AllowUndefs);
  return nullptr;
}

Constant *ConstantVector::getSplatValue(bool AllowUndefs) const {
  // Check out first element.
  Constant *Elt = getOperand(0);
  // Then make sure all remaining elements point to the same value.
  for (unsigned I = 1, E = getNumOperands(); I < E; ++I) {
    Constant *OpC = getOperand(I);
    if (OpC == Elt)
      continue;

    // Strict mode: any mismatch is not a splat.
    if (!AllowUndefs)
      return nullptr;

    // Allow undefs mode: ignore undefined elements.
    if (isa<UndefValue>(OpC))
      continue;

    // If we do not have a defined element yet, use the current operand.
    if (isa<UndefValue>(Elt))
      Elt = OpC;

    if (OpC != Elt)
      return nullptr;
  }
  return Elt;
}

const APInt &Constant::getUniqueInteger() const {
  if (const ConstantInt *CI = dyn_cast<ConstantInt>(this))
    return CI->getValue();
  assert(this->getSplatValue() && "Doesn't contain a unique integer!");
  const Constant *C = this->getAggregateElement(0U);
  assert(C && isa<ConstantInt>(C) && "Not a vector of numbers!");
  return cast<ConstantInt>(C)->getValue();
}

//---- ConstantPointerNull::get() implementation.
//

ConstantPointerNull *ConstantPointerNull::get(PointerType *Ty) {
  std::unique_ptr<ConstantPointerNull> &Entry =
      Ty->getContext().pImpl->CPNConstants[Ty];
  if (!Entry)
    Entry.reset(new ConstantPointerNull(Ty));

  return Entry.get();
}

/// Remove the constant from the constant table.
void ConstantPointerNull::destroyConstantImpl() {
  getContext().pImpl->CPNConstants.erase(getType());
}

UndefValue *UndefValue::get(Type *Ty) {
  std::unique_ptr<UndefValue> &Entry = Ty->getContext().pImpl->UVConstants[Ty];
  if (!Entry)
    Entry.reset(new UndefValue(Ty));

  return Entry.get();
}

/// Remove the constant from the constant table.
void UndefValue::destroyConstantImpl() {
  // Free the constant and any dangling references to it.
  getContext().pImpl->UVConstants.erase(getType());
}

BlockAddress *BlockAddress::get(BasicBlock *BB) {
  assert(BB->getParent() && "Block must have a parent");
  return get(BB->getParent(), BB);
}

BlockAddress *BlockAddress::get(Function *F, BasicBlock *BB) {
  BlockAddress *&BA =
    F->getContext().pImpl->BlockAddresses[std::make_pair(F, BB)];
  if (!BA)
    BA = new BlockAddress(F, BB);

  assert(BA->getFunction() == F && "Basic block moved between functions");
  return BA;
}

BlockAddress::BlockAddress(Function *F, BasicBlock *BB)
: Constant(Type::getInt8PtrTy(F->getContext()), Value::BlockAddressVal,
           &Op<0>(), 2) {
  setOperand(0, F);
  setOperand(1, BB);
  BB->AdjustBlockAddressRefCount(1);
}

BlockAddress *BlockAddress::lookup(const BasicBlock *BB) {
  if (!BB->hasAddressTaken())
    return nullptr;

  const Function *F = BB->getParent();
  assert(F && "Block must have a parent");
  BlockAddress *BA =
      F->getContext().pImpl->BlockAddresses.lookup(std::make_pair(F, BB));
  assert(BA && "Refcount and block address map disagree!");
  return BA;
}

/// Remove the constant from the constant table.
void BlockAddress::destroyConstantImpl() {
  getFunction()->getType()->getContext().pImpl
    ->BlockAddresses.erase(std::make_pair(getFunction(), getBasicBlock()));
  getBasicBlock()->AdjustBlockAddressRefCount(-1);
}

Value *BlockAddress::handleOperandChangeImpl(Value *From, Value *To) {
  // This could be replacing either the Basic Block or the Function.  In either
  // case, we have to remove the map entry.
  Function *NewF = getFunction();
  BasicBlock *NewBB = getBasicBlock();

  if (From == NewF)
    NewF = cast<Function>(To->stripPointerCasts());
  else {
    assert(From == NewBB && "From does not match any operand");
    NewBB = cast<BasicBlock>(To);
  }

  // See if the 'new' entry already exists, if not, just update this in place
  // and return early.
  BlockAddress *&NewBA =
    getContext().pImpl->BlockAddresses[std::make_pair(NewF, NewBB)];
  if (NewBA)
    return NewBA;

  getBasicBlock()->AdjustBlockAddressRefCount(-1);

  // Remove the old entry, this can't cause the map to rehash (just a
  // tombstone will get added).
  getContext().pImpl->BlockAddresses.erase(std::make_pair(getFunction(),
                                                          getBasicBlock()));
  NewBA = this;
  setOperand(0, NewF);
  setOperand(1, NewBB);
  getBasicBlock()->AdjustBlockAddressRefCount(1);

  // If we just want to keep the existing value, then return null.
  // Callers know that this means we shouldn't delete this value.
  return nullptr;
}

//---- ConstantExpr::get() implementations.
//

/// This is a utility function to handle folding of casts and lookup of the
/// cast in the ExprConstants map. It is used by the various get* methods below.
static Constant *getFoldedCast(Instruction::CastOps opc, Constant *C, Type *Ty,
                               bool OnlyIfReduced = false) {
  assert(Ty->isFirstClassType() && "Cannot cast to an aggregate type!");
  // Fold a few common cases
  if (Constant *FC = ConstantFoldCastInstruction(opc, C, Ty))
    return FC;

  if (OnlyIfReduced)
    return nullptr;

  LLVMContextImpl *pImpl = Ty->getContext().pImpl;

  // Look up the constant in the table first to ensure uniqueness.
  ConstantExprKeyType Key(opc, C);

  return pImpl->ExprConstants.getOrCreate(Ty, Key);
}

Constant *ConstantExpr::getCast(unsigned oc, Constant *C, Type *Ty,
                                bool OnlyIfReduced) {
  Instruction::CastOps opc = Instruction::CastOps(oc);
  assert(Instruction::isCast(opc) && "opcode out of range");
  assert(C && Ty && "Null arguments to getCast");
  assert(CastInst::castIsValid(opc, C, Ty) && "Invalid constantexpr cast!");

  switch (opc) {
  default:
    llvm_unreachable("Invalid cast opcode");
  case Instruction::Trunc:
    return getTrunc(C, Ty, OnlyIfReduced);
  case Instruction::ZExt:
    return getZExt(C, Ty, OnlyIfReduced);
  case Instruction::SExt:
    return getSExt(C, Ty, OnlyIfReduced);
  case Instruction::FPTrunc:
    return getFPTrunc(C, Ty, OnlyIfReduced);
  case Instruction::FPExt:
    return getFPExtend(C, Ty, OnlyIfReduced);
  case Instruction::UIToFP:
    return getUIToFP(C, Ty, OnlyIfReduced);
  case Instruction::SIToFP:
    return getSIToFP(C, Ty, OnlyIfReduced);
  case Instruction::FPToUI:
    return getFPToUI(C, Ty, OnlyIfReduced);
  case Instruction::FPToSI:
    return getFPToSI(C, Ty, OnlyIfReduced);
  case Instruction::PtrToInt:
    return getPtrToInt(C, Ty, OnlyIfReduced);
  case Instruction::IntToPtr:
    return getIntToPtr(C, Ty, OnlyIfReduced);
  case Instruction::BitCast:
    return getBitCast(C, Ty, OnlyIfReduced);
  case Instruction::AddrSpaceCast:
    return getAddrSpaceCast(C, Ty, OnlyIfReduced);
  }
}

Constant *ConstantExpr::getZExtOrBitCast(Constant *C, Type *Ty) {
  if (C->getType()->getScalarSizeInBits() == Ty->getScalarSizeInBits())
    return getBitCast(C, Ty);
  return getZExt(C, Ty);
}

Constant *ConstantExpr::getSExtOrBitCast(Constant *C, Type *Ty) {
  if (C->getType()->getScalarSizeInBits() == Ty->getScalarSizeInBits())
    return getBitCast(C, Ty);
  return getSExt(C, Ty);
}

Constant *ConstantExpr::getTruncOrBitCast(Constant *C, Type *Ty) {
  if (C->getType()->getScalarSizeInBits() == Ty->getScalarSizeInBits())
    return getBitCast(C, Ty);
  return getTrunc(C, Ty);
}

Constant *ConstantExpr::getPointerCast(Constant *S, Type *Ty) {
  assert(S->getType()->isPtrOrPtrVectorTy() && "Invalid cast");
  assert((Ty->isIntOrIntVectorTy() || Ty->isPtrOrPtrVectorTy()) &&
          "Invalid cast");

  if (Ty->isIntOrIntVectorTy())
    return getPtrToInt(S, Ty);

  unsigned SrcAS = S->getType()->getPointerAddressSpace();
  if (Ty->isPtrOrPtrVectorTy() && SrcAS != Ty->getPointerAddressSpace())
    return getAddrSpaceCast(S, Ty);

  return getBitCast(S, Ty);
}

Constant *ConstantExpr::getPointerBitCastOrAddrSpaceCast(Constant *S,
                                                         Type *Ty) {
  assert(S->getType()->isPtrOrPtrVectorTy() && "Invalid cast");
  assert(Ty->isPtrOrPtrVectorTy() && "Invalid cast");

  if (S->getType()->getPointerAddressSpace() != Ty->getPointerAddressSpace())
    return getAddrSpaceCast(S, Ty);

  return getBitCast(S, Ty);
}

Constant *ConstantExpr::getIntegerCast(Constant *C, Type *Ty, bool isSigned) {
  assert(C->getType()->isIntOrIntVectorTy() &&
         Ty->isIntOrIntVectorTy() && "Invalid cast");
  unsigned SrcBits = C->getType()->getScalarSizeInBits();
  unsigned DstBits = Ty->getScalarSizeInBits();
  Instruction::CastOps opcode =
    (SrcBits == DstBits ? Instruction::BitCast :
     (SrcBits > DstBits ? Instruction::Trunc :
      (isSigned ? Instruction::SExt : Instruction::ZExt)));
  return getCast(opcode, C, Ty);
}

Constant *ConstantExpr::getFPCast(Constant *C, Type *Ty) {
  assert(C->getType()->isFPOrFPVectorTy() && Ty->isFPOrFPVectorTy() &&
         "Invalid cast");
  unsigned SrcBits = C->getType()->getScalarSizeInBits();
  unsigned DstBits = Ty->getScalarSizeInBits();
  if (SrcBits == DstBits)
    return C; // Avoid a useless cast
  Instruction::CastOps opcode =
    (SrcBits > DstBits ? Instruction::FPTrunc : Instruction::FPExt);
  return getCast(opcode, C, Ty);
}

Constant *ConstantExpr::getTrunc(Constant *C, Type *Ty, bool OnlyIfReduced) {
#ifndef NDEBUG
  bool fromVec = C->getType()->getTypeID() == Type::VectorTyID;
  bool toVec = Ty->getTypeID() == Type::VectorTyID;
#endif
  assert((fromVec == toVec) && "Cannot convert from scalar to/from vector");
  assert(C->getType()->isIntOrIntVectorTy() && "Trunc operand must be integer");
  assert(Ty->isIntOrIntVectorTy() && "Trunc produces only integral");
  assert(C->getType()->getScalarSizeInBits() > Ty->getScalarSizeInBits()&&
         "SrcTy must be larger than DestTy for Trunc!");

  return getFoldedCast(Instruction::Trunc, C, Ty, OnlyIfReduced);
}

Constant *ConstantExpr::getSExt(Constant *C, Type *Ty, bool OnlyIfReduced) {
#ifndef NDEBUG
  bool fromVec = C->getType()->getTypeID() == Type::VectorTyID;
  bool toVec = Ty->getTypeID() == Type::VectorTyID;
#endif
  assert((fromVec == toVec) && "Cannot convert from scalar to/from vector");
  assert(C->getType()->isIntOrIntVectorTy() && "SExt operand must be integral");
  assert(Ty->isIntOrIntVectorTy() && "SExt produces only integer");
  assert(C->getType()->getScalarSizeInBits() < Ty->getScalarSizeInBits()&&
         "SrcTy must be smaller than DestTy for SExt!");

  return getFoldedCast(Instruction::SExt, C, Ty, OnlyIfReduced);
}

Constant *ConstantExpr::getZExt(Constant *C, Type *Ty, bool OnlyIfReduced) {
#ifndef NDEBUG
  bool fromVec = C->getType()->getTypeID() == Type::VectorTyID;
  bool toVec = Ty->getTypeID() == Type::VectorTyID;
#endif
  assert((fromVec == toVec) && "Cannot convert from scalar to/from vector");
  assert(C->getType()->isIntOrIntVectorTy() && "ZEXt operand must be integral");
  assert(Ty->isIntOrIntVectorTy() && "ZExt produces only integer");
  assert(C->getType()->getScalarSizeInBits() < Ty->getScalarSizeInBits()&&
         "SrcTy must be smaller than DestTy for ZExt!");

  return getFoldedCast(Instruction::ZExt, C, Ty, OnlyIfReduced);
}

Constant *ConstantExpr::getFPTrunc(Constant *C, Type *Ty, bool OnlyIfReduced) {
#ifndef NDEBUG
  bool fromVec = C->getType()->getTypeID() == Type::VectorTyID;
  bool toVec = Ty->getTypeID() == Type::VectorTyID;
#endif
  assert((fromVec == toVec) && "Cannot convert from scalar to/from vector");
  assert(C->getType()->isFPOrFPVectorTy() && Ty->isFPOrFPVectorTy() &&
         C->getType()->getScalarSizeInBits() > Ty->getScalarSizeInBits()&&
         "This is an illegal floating point truncation!");
  return getFoldedCast(Instruction::FPTrunc, C, Ty, OnlyIfReduced);
}

Constant *ConstantExpr::getFPExtend(Constant *C, Type *Ty, bool OnlyIfReduced) {
#ifndef NDEBUG
  bool fromVec = C->getType()->getTypeID() == Type::VectorTyID;
  bool toVec = Ty->getTypeID() == Type::VectorTyID;
#endif
  assert((fromVec == toVec) && "Cannot convert from scalar to/from vector");
  assert(C->getType()->isFPOrFPVectorTy() && Ty->isFPOrFPVectorTy() &&
         C->getType()->getScalarSizeInBits() < Ty->getScalarSizeInBits()&&
         "This is an illegal floating point extension!");
  return getFoldedCast(Instruction::FPExt, C, Ty, OnlyIfReduced);
}

Constant *ConstantExpr::getUIToFP(Constant *C, Type *Ty, bool OnlyIfReduced) {
#ifndef NDEBUG
  bool fromVec = C->getType()->getTypeID() == Type::VectorTyID;
  bool toVec = Ty->getTypeID() == Type::VectorTyID;
#endif
  assert((fromVec == toVec) && "Cannot convert from scalar to/from vector");
  assert(C->getType()->isIntOrIntVectorTy() && Ty->isFPOrFPVectorTy() &&
         "This is an illegal uint to floating point cast!");
  return getFoldedCast(Instruction::UIToFP, C, Ty, OnlyIfReduced);
}

Constant *ConstantExpr::getSIToFP(Constant *C, Type *Ty, bool OnlyIfReduced) {
#ifndef NDEBUG
  bool fromVec = C->getType()->getTypeID() == Type::VectorTyID;
  bool toVec = Ty->getTypeID() == Type::VectorTyID;
#endif
  assert((fromVec == toVec) && "Cannot convert from scalar to/from vector");
  assert(C->getType()->isIntOrIntVectorTy() && Ty->isFPOrFPVectorTy() &&
         "This is an illegal sint to floating point cast!");
  return getFoldedCast(Instruction::SIToFP, C, Ty, OnlyIfReduced);
}

Constant *ConstantExpr::getFPToUI(Constant *C, Type *Ty, bool OnlyIfReduced) {
#ifndef NDEBUG
  bool fromVec = C->getType()->getTypeID() == Type::VectorTyID;
  bool toVec = Ty->getTypeID() == Type::VectorTyID;
#endif
  assert((fromVec == toVec) && "Cannot convert from scalar to/from vector");
  assert(C->getType()->isFPOrFPVectorTy() && Ty->isIntOrIntVectorTy() &&
         "This is an illegal floating point to uint cast!");
  return getFoldedCast(Instruction::FPToUI, C, Ty, OnlyIfReduced);
}

Constant *ConstantExpr::getFPToSI(Constant *C, Type *Ty, bool OnlyIfReduced) {
#ifndef NDEBUG
  bool fromVec = C->getType()->getTypeID() == Type::VectorTyID;
  bool toVec = Ty->getTypeID() == Type::VectorTyID;
#endif
  assert((fromVec == toVec) && "Cannot convert from scalar to/from vector");
  assert(C->getType()->isFPOrFPVectorTy() && Ty->isIntOrIntVectorTy() &&
         "This is an illegal floating point to sint cast!");
  return getFoldedCast(Instruction::FPToSI, C, Ty, OnlyIfReduced);
}

Constant *ConstantExpr::getPtrToInt(Constant *C, Type *DstTy,
                                    bool OnlyIfReduced) {
  assert(C->getType()->isPtrOrPtrVectorTy() &&
         "PtrToInt source must be pointer or pointer vector");
  assert(DstTy->isIntOrIntVectorTy() &&
         "PtrToInt destination must be integer or integer vector");
  assert(isa<VectorType>(C->getType()) == isa<VectorType>(DstTy));
  if (isa<VectorType>(C->getType()))
    assert(C->getType()->getVectorNumElements()==DstTy->getVectorNumElements()&&
           "Invalid cast between a different number of vector elements");
  return getFoldedCast(Instruction::PtrToInt, C, DstTy, OnlyIfReduced);
}

Constant *ConstantExpr::getIntToPtr(Constant *C, Type *DstTy,
                                    bool OnlyIfReduced) {
  assert(C->getType()->isIntOrIntVectorTy() &&
         "IntToPtr source must be integer or integer vector");
  assert(DstTy->isPtrOrPtrVectorTy() &&
         "IntToPtr destination must be a pointer or pointer vector");
  assert(isa<VectorType>(C->getType()) == isa<VectorType>(DstTy));
  if (isa<VectorType>(C->getType()))
    assert(C->getType()->getVectorNumElements()==DstTy->getVectorNumElements()&&
           "Invalid cast between a different number of vector elements");
  return getFoldedCast(Instruction::IntToPtr, C, DstTy, OnlyIfReduced);
}

Constant *ConstantExpr::getBitCast(Constant *C, Type *DstTy,
                                   bool OnlyIfReduced) {
  assert(CastInst::castIsValid(Instruction::BitCast, C, DstTy) &&
         "Invalid constantexpr bitcast!");

  // It is common to ask for a bitcast of a value to its own type, handle this
  // speedily.
  if (C->getType() == DstTy) return C;

  return getFoldedCast(Instruction::BitCast, C, DstTy, OnlyIfReduced);
}

Constant *ConstantExpr::getAddrSpaceCast(Constant *C, Type *DstTy,
                                         bool OnlyIfReduced) {
  assert(CastInst::castIsValid(Instruction::AddrSpaceCast, C, DstTy) &&
         "Invalid constantexpr addrspacecast!");

  // Canonicalize addrspacecasts between different pointer types by first
  // bitcasting the pointer type and then converting the address space.
  PointerType *SrcScalarTy = cast<PointerType>(C->getType()->getScalarType());
  PointerType *DstScalarTy = cast<PointerType>(DstTy->getScalarType());
  Type *DstElemTy = DstScalarTy->getElementType();
  if (SrcScalarTy->getElementType() != DstElemTy) {
    Type *MidTy = PointerType::get(DstElemTy, SrcScalarTy->getAddressSpace());
    if (VectorType *VT = dyn_cast<VectorType>(DstTy)) {
      // Handle vectors of pointers.
      MidTy = VectorType::get(MidTy, VT->getNumElements());
    }
    C = getBitCast(C, MidTy);
  }
  return getFoldedCast(Instruction::AddrSpaceCast, C, DstTy, OnlyIfReduced);
}

Constant *ConstantExpr::get(unsigned Opcode, Constant *C, unsigned Flags,
                            Type *OnlyIfReducedTy) {
  // Check the operands for consistency first.
  assert(Instruction::isUnaryOp(Opcode) &&
         "Invalid opcode in unary constant expression");

#ifndef NDEBUG
  switch (Opcode) {
  case Instruction::FNeg:
    assert(C->getType()->isFPOrFPVectorTy() &&
           "Tried to create a floating-point operation on a "
           "non-floating-point type!");
    break;
  default:
    break;
  }
#endif

  if (Constant *FC = ConstantFoldUnaryInstruction(Opcode, C))
    return FC;

  if (OnlyIfReducedTy == C->getType())
    return nullptr;

  Constant *ArgVec[] = { C };
  ConstantExprKeyType Key(Opcode, ArgVec, 0, Flags);

  LLVMContextImpl *pImpl = C->getContext().pImpl;
  return pImpl->ExprConstants.getOrCreate(C->getType(), Key);
}

Constant *ConstantExpr::get(unsigned Opcode, Constant *C1, Constant *C2,
                            unsigned Flags, Type *OnlyIfReducedTy) {
  // Check the operands for consistency first.
  assert(Instruction::isBinaryOp(Opcode) &&
         "Invalid opcode in binary constant expression");
  assert(C1->getType() == C2->getType() &&
         "Operand types in binary constant expression should match");

#ifndef NDEBUG
  switch (Opcode) {
  case Instruction::Add:
  case Instruction::Sub:
  case Instruction::Mul:
  case Instruction::UDiv:
  case Instruction::SDiv:
  case Instruction::URem:
  case Instruction::SRem:
    assert(C1->getType()->isIntOrIntVectorTy() &&
           "Tried to create an integer operation on a non-integer type!");
    break;
  case Instruction::FAdd:
  case Instruction::FSub:
  case Instruction::FMul:
  case Instruction::FDiv:
  case Instruction::FRem:
    assert(C1->getType()->isFPOrFPVectorTy() &&
           "Tried to create a floating-point operation on a "
           "non-floating-point type!");
    break;
  case Instruction::And:
  case Instruction::Or:
  case Instruction::Xor:
    assert(C1->getType()->isIntOrIntVectorTy() &&
           "Tried to create a logical operation on a non-integral type!");
    break;
  case Instruction::Shl:
  case Instruction::LShr:
  case Instruction::AShr:
    assert(C1->getType()->isIntOrIntVectorTy() &&
           "Tried to create a shift operation on a non-integer type!");
    break;
  default:
    break;
  }
#endif

  if (Constant *FC = ConstantFoldBinaryInstruction(Opcode, C1, C2))
    return FC;

  if (OnlyIfReducedTy == C1->getType())
    return nullptr;

  Constant *ArgVec[] = { C1, C2 };
  ConstantExprKeyType Key(Opcode, ArgVec, 0, Flags);

  LLVMContextImpl *pImpl = C1->getContext().pImpl;
  return pImpl->ExprConstants.getOrCreate(C1->getType(), Key);
}

Constant *ConstantExpr::getSizeOf(Type* Ty) {
  // sizeof is implemented as: (i64) gep (Ty*)null, 1
  // Note that a non-inbounds gep is used, as null isn't within any object.
  Constant *GEPIdx = ConstantInt::get(Type::getInt32Ty(Ty->getContext()), 1);
  Constant *GEP = getGetElementPtr(
      Ty, Constant::getNullValue(PointerType::getUnqual(Ty)), GEPIdx);
  return getPtrToInt(GEP,
                     Type::getInt64Ty(Ty->getContext()));
}

Constant *ConstantExpr::getAlignOf(Type* Ty) {
  // alignof is implemented as: (i64) gep ({i1,Ty}*)null, 0, 1
  // Note that a non-inbounds gep is used, as null isn't within any object.
  Type *AligningTy = StructType::get(Type::getInt1Ty(Ty->getContext()), Ty);
  Constant *NullPtr = Constant::getNullValue(AligningTy->getPointerTo(0));
  Constant *Zero = ConstantInt::get(Type::getInt64Ty(Ty->getContext()), 0);
  Constant *One = ConstantInt::get(Type::getInt32Ty(Ty->getContext()), 1);
  Constant *Indices[2] = { Zero, One };
  Constant *GEP = getGetElementPtr(AligningTy, NullPtr, Indices);
  return getPtrToInt(GEP,
                     Type::getInt64Ty(Ty->getContext()));
}

Constant *ConstantExpr::getOffsetOf(StructType* STy, unsigned FieldNo) {
  return getOffsetOf(STy, ConstantInt::get(Type::getInt32Ty(STy->getContext()),
                                           FieldNo));
}

Constant *ConstantExpr::getOffsetOf(Type* Ty, Constant *FieldNo) {
  // offsetof is implemented as: (i64) gep (Ty*)null, 0, FieldNo
  // Note that a non-inbounds gep is used, as null isn't within any object.
  Constant *GEPIdx[] = {
    ConstantInt::get(Type::getInt64Ty(Ty->getContext()), 0),
    FieldNo
  };
  Constant *GEP = getGetElementPtr(
      Ty, Constant::getNullValue(PointerType::getUnqual(Ty)), GEPIdx);
  return getPtrToInt(GEP,
                     Type::getInt64Ty(Ty->getContext()));
}

Constant *ConstantExpr::getCompare(unsigned short Predicate, Constant *C1,
                                   Constant *C2, bool OnlyIfReduced) {
  assert(C1->getType() == C2->getType() && "Op types should be identical!");

  switch (Predicate) {
  default: llvm_unreachable("Invalid CmpInst predicate");
  case CmpInst::FCMP_FALSE: case CmpInst::FCMP_OEQ: case CmpInst::FCMP_OGT:
  case CmpInst::FCMP_OGE:   case CmpInst::FCMP_OLT: case CmpInst::FCMP_OLE:
  case CmpInst::FCMP_ONE:   case CmpInst::FCMP_ORD: case CmpInst::FCMP_UNO:
  case CmpInst::FCMP_UEQ:   case CmpInst::FCMP_UGT: case CmpInst::FCMP_UGE:
  case CmpInst::FCMP_ULT:   case CmpInst::FCMP_ULE: case CmpInst::FCMP_UNE:
  case CmpInst::FCMP_TRUE:
    return getFCmp(Predicate, C1, C2, OnlyIfReduced);

  case CmpInst::ICMP_EQ:  case CmpInst::ICMP_NE:  case CmpInst::ICMP_UGT:
  case CmpInst::ICMP_UGE: case CmpInst::ICMP_ULT: case CmpInst::ICMP_ULE:
  case CmpInst::ICMP_SGT: case CmpInst::ICMP_SGE: case CmpInst::ICMP_SLT:
  case CmpInst::ICMP_SLE:
    return getICmp(Predicate, C1, C2, OnlyIfReduced);
  }
}

Constant *ConstantExpr::getSelect(Constant *C, Constant *V1, Constant *V2,
                                  Type *OnlyIfReducedTy) {
  assert(!SelectInst::areInvalidOperands(C, V1, V2)&&"Invalid select operands");

  if (Constant *SC = ConstantFoldSelectInstruction(C, V1, V2))
    return SC;        // Fold common cases

  if (OnlyIfReducedTy == V1->getType())
    return nullptr;

  Constant *ArgVec[] = { C, V1, V2 };
  ConstantExprKeyType Key(Instruction::Select, ArgVec);

  LLVMContextImpl *pImpl = C->getContext().pImpl;
  return pImpl->ExprConstants.getOrCreate(V1->getType(), Key);
}

Constant *ConstantExpr::getGetElementPtr(Type *Ty, Constant *C,
                                         ArrayRef<Value *> Idxs, bool InBounds,
                                         Optional<unsigned> InRangeIndex,
                                         Type *OnlyIfReducedTy) {
  if (!Ty)
    Ty = cast<PointerType>(C->getType()->getScalarType())->getElementType();
  else
    assert(Ty ==
           cast<PointerType>(C->getType()->getScalarType())->getElementType());

  if (Constant *FC =
          ConstantFoldGetElementPtr(Ty, C, InBounds, InRangeIndex, Idxs))
    return FC;          // Fold a few common cases.

  // Get the result type of the getelementptr!
  Type *DestTy = GetElementPtrInst::getIndexedType(Ty, Idxs);
  assert(DestTy && "GEP indices invalid!");
  unsigned AS = C->getType()->getPointerAddressSpace();
  Type *ReqTy = DestTy->getPointerTo(AS);

  ElementCount EltCount = {0, false};
  if (VectorType *VecTy = dyn_cast<VectorType>(C->getType()))
    EltCount = VecTy->getElementCount();
  else for (auto Idx : Idxs)
      if (VectorType *VecTy = dyn_cast<VectorType>(Idx->getType()))
        EltCount = VecTy->getElementCount();

  if (EltCount.Min != 0)
    ReqTy = VectorType::get(ReqTy, EltCount);

  if (OnlyIfReducedTy == ReqTy)
    return nullptr;

  // Look up the constant in the table first to ensure uniqueness
  std::vector<Constant*> ArgVec;
  ArgVec.reserve(1 + Idxs.size());
  ArgVec.push_back(C);
  for (unsigned i = 0, e = Idxs.size(); i != e; ++i) {
    assert((!Idxs[i]->getType()->isVectorTy() ||
            Idxs[i]->getType()->getVectorElementCount() == EltCount) &&
           "getelementptr index type missmatch");

    Constant *Idx = cast<Constant>(Idxs[i]);
    if (EltCount.Min != 0 && !Idxs[i]->getType()->isVectorTy())
      Idx = ConstantVector::getSplat(EltCount, Idx);
    ArgVec.push_back(Idx);
  }

  unsigned SubClassOptionalData = InBounds ? GEPOperator::IsInBounds : 0;
  if (InRangeIndex && *InRangeIndex < 63)
    SubClassOptionalData |= (*InRangeIndex + 1) << 1;
  const ConstantExprKeyType Key(Instruction::GetElementPtr, ArgVec, 0,
                                SubClassOptionalData, None, Ty);

  LLVMContextImpl *pImpl = C->getContext().pImpl;
  return pImpl->ExprConstants.getOrCreate(ReqTy, Key);
}

Constant *ConstantExpr::getICmp(unsigned short pred, Constant *LHS,
                                Constant *RHS, bool OnlyIfReduced) {
  assert(LHS->getType() == RHS->getType());
  assert(CmpInst::isIntPredicate((CmpInst::Predicate)pred) &&
         "Invalid ICmp Predicate");

  if (Constant *FC = ConstantFoldCompareInstruction(pred, LHS, RHS))
    return FC;          // Fold a few common cases...

  if (OnlyIfReduced)
    return nullptr;

  // Look up the constant in the table first to ensure uniqueness
  Constant *ArgVec[] = { LHS, RHS };
  // Get the key type with both the opcode and predicate
  const ConstantExprKeyType Key(Instruction::ICmp, ArgVec, pred);

  Type *ResultTy = Type::getInt1Ty(LHS->getContext());
  if (VectorType *VT = dyn_cast<VectorType>(LHS->getType()))
    ResultTy = VectorType::get(ResultTy, VT->getElementCount());

  LLVMContextImpl *pImpl = LHS->getType()->getContext().pImpl;
  return pImpl->ExprConstants.getOrCreate(ResultTy, Key);
}

Constant *ConstantExpr::getFCmp(unsigned short pred, Constant *LHS,
                                Constant *RHS, bool OnlyIfReduced) {
  assert(LHS->getType() == RHS->getType());
  assert(CmpInst::isFPPredicate((CmpInst::Predicate)pred) &&
         "Invalid FCmp Predicate");

  if (Constant *FC = ConstantFoldCompareInstruction(pred, LHS, RHS))
    return FC;          // Fold a few common cases...

  if (OnlyIfReduced)
    return nullptr;

  // Look up the constant in the table first to ensure uniqueness
  Constant *ArgVec[] = { LHS, RHS };
  // Get the key type with both the opcode and predicate
  const ConstantExprKeyType Key(Instruction::FCmp, ArgVec, pred);

  Type *ResultTy = Type::getInt1Ty(LHS->getContext());
  if (VectorType *VT = dyn_cast<VectorType>(LHS->getType()))
    ResultTy = VectorType::get(ResultTy, VT->getElementCount());

  LLVMContextImpl *pImpl = LHS->getType()->getContext().pImpl;
  return pImpl->ExprConstants.getOrCreate(ResultTy, Key);
}

Constant *ConstantExpr::getExtractElement(Constant *Val, Constant *Idx,
                                          Type *OnlyIfReducedTy) {
  assert(Val->getType()->isVectorTy() &&
         "Tried to create extractelement operation on non-vector type!");
  assert(Idx->getType()->isIntegerTy() &&
         "Extractelement index must be an integer type!");

  if (Constant *FC = ConstantFoldExtractElementInstruction(Val, Idx))
    return FC;          // Fold a few common cases.

  Type *ReqTy = Val->getType()->getVectorElementType();
  if (OnlyIfReducedTy == ReqTy)
    return nullptr;

  // Look up the constant in the table first to ensure uniqueness
  Constant *ArgVec[] = { Val, Idx };
  const ConstantExprKeyType Key(Instruction::ExtractElement, ArgVec);

  LLVMContextImpl *pImpl = Val->getContext().pImpl;
  return pImpl->ExprConstants.getOrCreate(ReqTy, Key);
}

Constant *ConstantExpr::getInsertElement(Constant *Val, Constant *Elt,
                                         Constant *Idx, Type *OnlyIfReducedTy) {
  assert(Val->getType()->isVectorTy() &&
         "Tried to create insertelement operation on non-vector type!");
  assert(Elt->getType() == Val->getType()->getVectorElementType() &&
         "Insertelement types must match!");
  assert(Idx->getType()->isIntegerTy() &&
         "Insertelement index must be i32 type!");

  if (Constant *FC = ConstantFoldInsertElementInstruction(Val, Elt, Idx))
    return FC;          // Fold a few common cases.

  if (OnlyIfReducedTy == Val->getType())
    return nullptr;

  // Look up the constant in the table first to ensure uniqueness
  Constant *ArgVec[] = { Val, Elt, Idx };
  const ConstantExprKeyType Key(Instruction::InsertElement, ArgVec);

  LLVMContextImpl *pImpl = Val->getContext().pImpl;
  return pImpl->ExprConstants.getOrCreate(Val->getType(), Key);
}

// TODO:
// Based on the fact that a scalable shuffle vector can be used as a constant
// expression (See changes introduced by Master commit 381d3c5c45c5), it should
// be safe to assume that we can create a Scalable Vector Splat as a constant
// expression. This behaviour is likely to change in the future, given that only
// documented scalable vector constants allowed are zeroinitializer and undef.
// Use it with caution.
Constant *ConstantExpr::getScalableSplat(ElementCount NumElts, Constant *Val) {
  assert(ConstantDataArray::isElementTypeCompatible(Val->getType()) &&
         "Element type not compatible with ConstantData");
  auto *Undef = UndefValue::get(VectorType::get(Val->getType(), NumElts));
  Type *I32Ty = Type::getInt32Ty(Val->getType()->getContext());
  Constant *Insert = getInsertElement(Undef, Val, ConstantInt::get(I32Ty, 0));
  Constant *Zeros = ConstantAggregateZero::get(VectorType::get(I32Ty, NumElts));
  return getShuffleVector(Insert, Undef, Zeros);
}

Constant *ConstantExpr::getShuffleVector(Constant *V1, Constant *V2,
                                         Constant *Mask, Type *OnlyIfReducedTy) {
  assert(ShuffleVectorInst::isValidOperands(V1, V2, Mask) &&
         "Invalid shuffle vector constant expr operands!");

  if (Constant *FC = ConstantFoldShuffleVectorInstruction(V1, V2, Mask))
    return FC;          // Fold a few common cases.

  ElementCount NElts = Mask->getType()->getVectorElementCount();
  Type *EltTy = V1->getType()->getVectorElementType();
  Type *ShufTy = VectorType::get(EltTy, NElts);

  if (OnlyIfReducedTy == ShufTy)
    return nullptr;

  // Look up the constant in the table first to ensure uniqueness
  Constant *ArgVec[] = { V1, V2, Mask };
  const ConstantExprKeyType Key(Instruction::ShuffleVector, ArgVec);

  LLVMContextImpl *pImpl = ShufTy->getContext().pImpl;
  return pImpl->ExprConstants.getOrCreate(ShufTy, Key);
}

Constant *ConstantExpr::getInsertValue(Constant *Agg, Constant *Val,
                                       ArrayRef<unsigned> Idxs,
                                       Type *OnlyIfReducedTy) {
  assert(Agg->getType()->isFirstClassType() &&
         "Non-first-class type for constant insertvalue expression");

  assert(ExtractValueInst::getIndexedType(Agg->getType(),
                                          Idxs) == Val->getType() &&
         "insertvalue indices invalid!");
  Type *ReqTy = Val->getType();

  if (Constant *FC = ConstantFoldInsertValueInstruction(Agg, Val, Idxs))
    return FC;

  if (OnlyIfReducedTy == ReqTy)
    return nullptr;

  Constant *ArgVec[] = { Agg, Val };
  const ConstantExprKeyType Key(Instruction::InsertValue, ArgVec, 0, 0, Idxs);

  LLVMContextImpl *pImpl = Agg->getContext().pImpl;
  return pImpl->ExprConstants.getOrCreate(ReqTy, Key);
}

Constant *ConstantExpr::getExtractValue(Constant *Agg, ArrayRef<unsigned> Idxs,
                                        Type *OnlyIfReducedTy) {
  assert(Agg->getType()->isFirstClassType() &&
         "Tried to create extractelement operation on non-first-class type!");

  Type *ReqTy = ExtractValueInst::getIndexedType(Agg->getType(), Idxs);
  (void)ReqTy;
  assert(ReqTy && "extractvalue indices invalid!");

  assert(Agg->getType()->isFirstClassType() &&
         "Non-first-class type for constant extractvalue expression");
  if (Constant *FC = ConstantFoldExtractValueInstruction(Agg, Idxs))
    return FC;

  if (OnlyIfReducedTy == ReqTy)
    return nullptr;

  Constant *ArgVec[] = { Agg };
  const ConstantExprKeyType Key(Instruction::ExtractValue, ArgVec, 0, 0, Idxs);

  LLVMContextImpl *pImpl = Agg->getContext().pImpl;
  return pImpl->ExprConstants.getOrCreate(ReqTy, Key);
}

Constant *ConstantExpr::getNeg(Constant *C, bool HasNUW, bool HasNSW) {
  assert(C->getType()->isIntOrIntVectorTy() &&
         "Cannot NEG a nonintegral value!");
  return getSub(ConstantFP::getZeroValueForNegation(C->getType()),
                C, HasNUW, HasNSW);
}

Constant *ConstantExpr::getFNeg(Constant *C) {
  assert(C->getType()->isFPOrFPVectorTy() &&
         "Cannot FNEG a non-floating-point value!");
  return get(Instruction::FNeg, C);
}

Constant *ConstantExpr::getNot(Constant *C) {
  assert(C->getType()->isIntOrIntVectorTy() &&
         "Cannot NOT a nonintegral value!");
  return get(Instruction::Xor, C, Constant::getAllOnesValue(C->getType()));
}

Constant *ConstantExpr::getAdd(Constant *C1, Constant *C2,
                               bool HasNUW, bool HasNSW) {
  unsigned Flags = (HasNUW ? OverflowingBinaryOperator::NoUnsignedWrap : 0) |
                   (HasNSW ? OverflowingBinaryOperator::NoSignedWrap   : 0);
  return get(Instruction::Add, C1, C2, Flags);
}

Constant *ConstantExpr::getFAdd(Constant *C1, Constant *C2) {
  return get(Instruction::FAdd, C1, C2);
}

Constant *ConstantExpr::getSub(Constant *C1, Constant *C2,
                               bool HasNUW, bool HasNSW) {
  unsigned Flags = (HasNUW ? OverflowingBinaryOperator::NoUnsignedWrap : 0) |
                   (HasNSW ? OverflowingBinaryOperator::NoSignedWrap   : 0);
  return get(Instruction::Sub, C1, C2, Flags);
}

Constant *ConstantExpr::getFSub(Constant *C1, Constant *C2) {
  return get(Instruction::FSub, C1, C2);
}

Constant *ConstantExpr::getMul(Constant *C1, Constant *C2,
                               bool HasNUW, bool HasNSW) {
  unsigned Flags = (HasNUW ? OverflowingBinaryOperator::NoUnsignedWrap : 0) |
                   (HasNSW ? OverflowingBinaryOperator::NoSignedWrap   : 0);
  return get(Instruction::Mul, C1, C2, Flags);
}

Constant *ConstantExpr::getFMul(Constant *C1, Constant *C2) {
  return get(Instruction::FMul, C1, C2);
}

Constant *ConstantExpr::getUDiv(Constant *C1, Constant *C2, bool isExact) {
  return get(Instruction::UDiv, C1, C2,
             isExact ? PossiblyExactOperator::IsExact : 0);
}

Constant *ConstantExpr::getSDiv(Constant *C1, Constant *C2, bool isExact) {
  return get(Instruction::SDiv, C1, C2,
             isExact ? PossiblyExactOperator::IsExact : 0);
}

Constant *ConstantExpr::getFDiv(Constant *C1, Constant *C2) {
  return get(Instruction::FDiv, C1, C2);
}

Constant *ConstantExpr::getURem(Constant *C1, Constant *C2) {
  return get(Instruction::URem, C1, C2);
}

Constant *ConstantExpr::getSRem(Constant *C1, Constant *C2) {
  return get(Instruction::SRem, C1, C2);
}

Constant *ConstantExpr::getFRem(Constant *C1, Constant *C2) {
  return get(Instruction::FRem, C1, C2);
}

Constant *ConstantExpr::getAnd(Constant *C1, Constant *C2) {
  return get(Instruction::And, C1, C2);
}

Constant *ConstantExpr::getOr(Constant *C1, Constant *C2) {
  return get(Instruction::Or, C1, C2);
}

Constant *ConstantExpr::getXor(Constant *C1, Constant *C2) {
  return get(Instruction::Xor, C1, C2);
}

Constant *ConstantExpr::getShl(Constant *C1, Constant *C2,
                               bool HasNUW, bool HasNSW) {
  unsigned Flags = (HasNUW ? OverflowingBinaryOperator::NoUnsignedWrap : 0) |
                   (HasNSW ? OverflowingBinaryOperator::NoSignedWrap   : 0);
  return get(Instruction::Shl, C1, C2, Flags);
}

Constant *ConstantExpr::getLShr(Constant *C1, Constant *C2, bool isExact) {
  return get(Instruction::LShr, C1, C2,
             isExact ? PossiblyExactOperator::IsExact : 0);
}

Constant *ConstantExpr::getAShr(Constant *C1, Constant *C2, bool isExact) {
  return get(Instruction::AShr, C1, C2,
             isExact ? PossiblyExactOperator::IsExact : 0);
}

Constant *ConstantExpr::getBinOpIdentity(unsigned Opcode, Type *Ty,
                                         bool AllowRHSConstant) {
  assert(Instruction::isBinaryOp(Opcode) && "Only binops allowed");

  // Commutative opcodes: it does not matter if AllowRHSConstant is set.
  if (Instruction::isCommutative(Opcode)) {
    switch (Opcode) {
      case Instruction::Add: // X + 0 = X
      case Instruction::Or:  // X | 0 = X
      case Instruction::Xor: // X ^ 0 = X
        return Constant::getNullValue(Ty);
      case Instruction::Mul: // X * 1 = X
        return ConstantInt::get(Ty, 1);
      case Instruction::And: // X & -1 = X
        return Constant::getAllOnesValue(Ty);
      case Instruction::FAdd: // X + -0.0 = X
        // TODO: If the fadd has 'nsz', should we return +0.0?
        return ConstantFP::getNegativeZero(Ty);
      case Instruction::FMul: // X * 1.0 = X
        return ConstantFP::get(Ty, 1.0);
      default:
        llvm_unreachable("Every commutative binop has an identity constant");
    }
  }

  // Non-commutative opcodes: AllowRHSConstant must be set.
  if (!AllowRHSConstant)
    return nullptr;

  switch (Opcode) {
    case Instruction::Sub:  // X - 0 = X
    case Instruction::Shl:  // X << 0 = X
    case Instruction::LShr: // X >>u 0 = X
    case Instruction::AShr: // X >> 0 = X
    case Instruction::FSub: // X - 0.0 = X
      return Constant::getNullValue(Ty);
    case Instruction::SDiv: // X / 1 = X
    case Instruction::UDiv: // X /u 1 = X
      return ConstantInt::get(Ty, 1);
    case Instruction::FDiv: // X / 1.0 = X
      return ConstantFP::get(Ty, 1.0);
    default:
      return nullptr;
  }
}

Constant *ConstantExpr::getBinOpAbsorber(unsigned Opcode, Type *Ty) {
  switch (Opcode) {
  default:
    // Doesn't have an absorber.
    return nullptr;

  case Instruction::Or:
    return Constant::getAllOnesValue(Ty);

  case Instruction::And:
  case Instruction::Mul:
    return Constant::getNullValue(Ty);
  }
}

/// Remove the constant from the constant table.
void ConstantExpr::destroyConstantImpl() {
  getType()->getContext().pImpl->ExprConstants.remove(this);
}

const char *ConstantExpr::getOpcodeName() const {
  return Instruction::getOpcodeName(getOpcode());
}

GetElementPtrConstantExpr::GetElementPtrConstantExpr(
    Type *SrcElementTy, Constant *C, ArrayRef<Constant *> IdxList, Type *DestTy)
    : ConstantExpr(DestTy, Instruction::GetElementPtr,
                   OperandTraits<GetElementPtrConstantExpr>::op_end(this) -
                       (IdxList.size() + 1),
                   IdxList.size() + 1),
      SrcElementTy(SrcElementTy),
      ResElementTy(GetElementPtrInst::getIndexedType(SrcElementTy, IdxList)) {
  Op<0>() = C;
  Use *OperandList = getOperandList();
  for (unsigned i = 0, E = IdxList.size(); i != E; ++i)
    OperandList[i+1] = IdxList[i];
}

Type *GetElementPtrConstantExpr::getSourceElementType() const {
  return SrcElementTy;
}

Type *GetElementPtrConstantExpr::getResultElementType() const {
  return ResElementTy;
}

//===----------------------------------------------------------------------===//
//                       ConstantData* implementations

Type *ConstantDataSequential::getElementType() const {
  return getType()->getElementType();
}

StringRef ConstantDataSequential::getRawDataValues() const {
  return StringRef(DataElements, getNumElements()*getElementByteSize());
}

bool ConstantDataSequential::isElementTypeCompatible(Type *Ty) {
  if (Ty->isHalfTy() || Ty->isFloatTy() || Ty->isDoubleTy()) return true;
  if (auto *IT = dyn_cast<IntegerType>(Ty)) {
    switch (IT->getBitWidth()) {
    case 8:
    case 16:
    case 32:
    case 64:
      return true;
    default: break;
    }
  }
  return false;
}

unsigned ConstantDataSequential::getNumElements() const {
  if (ArrayType *AT = dyn_cast<ArrayType>(getType()))
    return AT->getNumElements();
  return getType()->getVectorNumElements();
}


uint64_t ConstantDataSequential::getElementByteSize() const {
  return getElementType()->getPrimitiveSizeInBits()/8;
}

/// Return the start of the specified element.
const char *ConstantDataSequential::getElementPointer(unsigned Elt) const {
  assert(Elt < getNumElements() && "Invalid Elt");
  return DataElements+Elt*getElementByteSize();
}


/// Return true if the array is empty or all zeros.
static bool isAllZeros(StringRef Arr) {
  for (char I : Arr)
    if (I != 0)
      return false;
  return true;
}

/// This is the underlying implementation of all of the
/// ConstantDataSequential::get methods.  They all thunk down to here, providing
/// the correct element type.  We take the bytes in as a StringRef because
/// we *want* an underlying "char*" to avoid TBAA type punning violations.
Constant *ConstantDataSequential::getImpl(StringRef Elements, Type *Ty) {
  assert(isElementTypeCompatible(Ty->getSequentialElementType()));
  // If the elements are all zero or there are no elements, return a CAZ, which
  // is more dense and canonical.
  if (isAllZeros(Elements))
    return ConstantAggregateZero::get(Ty);

  // Do a lookup to see if we have already formed one of these.
  auto &Slot =
      *Ty->getContext()
           .pImpl->CDSConstants.insert(std::make_pair(Elements, nullptr))
           .first;

  // The bucket can point to a linked list of different CDS's that have the same
  // body but different types.  For example, 0,0,0,1 could be a 4 element array
  // of i8, or a 1-element array of i32.  They'll both end up in the same
  /// StringMap bucket, linked up by their Next pointers.  Walk the list.
  ConstantDataSequential **Entry = &Slot.second;
  for (ConstantDataSequential *Node = *Entry; Node;
       Entry = &Node->Next, Node = *Entry)
    if (Node->getType() == Ty)
      return Node;

  // Okay, we didn't get a hit.  Create a node of the right class, link it in,
  // and return it.
  if (isa<ArrayType>(Ty))
    return *Entry = new ConstantDataArray(Ty, Slot.first().data());

  assert(isa<VectorType>(Ty));
  return *Entry = new ConstantDataVector(Ty, Slot.first().data());
}

void ConstantDataSequential::destroyConstantImpl() {
  // Remove the constant from the StringMap.
  StringMap<ConstantDataSequential*> &CDSConstants =
    getType()->getContext().pImpl->CDSConstants;

  StringMap<ConstantDataSequential*>::iterator Slot =
    CDSConstants.find(getRawDataValues());

  assert(Slot != CDSConstants.end() && "CDS not found in uniquing table");

  ConstantDataSequential **Entry = &Slot->getValue();

  // Remove the entry from the hash table.
  if (!(*Entry)->Next) {
    // If there is only one value in the bucket (common case) it must be this
    // entry, and removing the entry should remove the bucket completely.
    assert((*Entry) == this && "Hash mismatch in ConstantDataSequential");
    getContext().pImpl->CDSConstants.erase(Slot);
  } else {
    // Otherwise, there are multiple entries linked off the bucket, unlink the
    // node we care about but keep the bucket around.
    for (ConstantDataSequential *Node = *Entry; ;
         Entry = &Node->Next, Node = *Entry) {
      assert(Node && "Didn't find entry in its uniquing hash table!");
      // If we found our entry, unlink it from the list and we're done.
      if (Node == this) {
        *Entry = Node->Next;
        break;
      }
    }
  }

  // If we were part of a list, make sure that we don't delete the list that is
  // still owned by the uniquing map.
  Next = nullptr;
}

/// getFP() constructors - Return a constant with array type with an element
/// count and element type of float with precision matching the number of
/// bits in the ArrayRef passed in. (i.e. half for 16bits, float for 32bits,
/// double for 64bits) Note that this can return a ConstantAggregateZero
/// object.
Constant *ConstantDataArray::getFP(LLVMContext &Context,
                                   ArrayRef<uint16_t> Elts) {
  Type *Ty = ArrayType::get(Type::getHalfTy(Context), Elts.size());
  const char *Data = reinterpret_cast<const char *>(Elts.data());
  return getImpl(StringRef(Data, Elts.size() * 2), Ty);
}
Constant *ConstantDataArray::getFP(LLVMContext &Context,
                                   ArrayRef<uint32_t> Elts) {
  Type *Ty = ArrayType::get(Type::getFloatTy(Context), Elts.size());
  const char *Data = reinterpret_cast<const char *>(Elts.data());
  return getImpl(StringRef(Data, Elts.size() * 4), Ty);
}
Constant *ConstantDataArray::getFP(LLVMContext &Context,
                                   ArrayRef<uint64_t> Elts) {
  Type *Ty = ArrayType::get(Type::getDoubleTy(Context), Elts.size());
  const char *Data = reinterpret_cast<const char *>(Elts.data());
  return getImpl(StringRef(Data, Elts.size() * 8), Ty);
}

Constant *ConstantDataArray::getString(LLVMContext &Context,
                                       StringRef Str, bool AddNull) {
  if (!AddNull) {
    const uint8_t *Data = Str.bytes_begin();
    return get(Context, makeArrayRef(Data, Str.size()));
  }

  SmallVector<uint8_t, 64> ElementVals;
  ElementVals.append(Str.begin(), Str.end());
  ElementVals.push_back(0);
  return get(Context, ElementVals);
}

/// get() constructors - Return a constant with vector type with an element
/// count and element type matching the ArrayRef passed in.  Note that this
/// can return a ConstantAggregateZero object.
Constant *ConstantDataVector::get(LLVMContext &Context, ArrayRef<uint8_t> Elts){
  Type *Ty = VectorType::get(Type::getInt8Ty(Context), Elts.size());
  const char *Data = reinterpret_cast<const char *>(Elts.data());
  return getImpl(StringRef(Data, Elts.size() * 1), Ty);
}
Constant *ConstantDataVector::get(LLVMContext &Context, ArrayRef<uint16_t> Elts){
  Type *Ty = VectorType::get(Type::getInt16Ty(Context), Elts.size());
  const char *Data = reinterpret_cast<const char *>(Elts.data());
  return getImpl(StringRef(Data, Elts.size() * 2), Ty);
}
Constant *ConstantDataVector::get(LLVMContext &Context, ArrayRef<uint32_t> Elts){
  Type *Ty = VectorType::get(Type::getInt32Ty(Context), Elts.size());
  const char *Data = reinterpret_cast<const char *>(Elts.data());
  return getImpl(StringRef(Data, Elts.size() * 4), Ty);
}
Constant *ConstantDataVector::get(LLVMContext &Context, ArrayRef<uint64_t> Elts){
  Type *Ty = VectorType::get(Type::getInt64Ty(Context), Elts.size());
  const char *Data = reinterpret_cast<const char *>(Elts.data());
  return getImpl(StringRef(Data, Elts.size() * 8), Ty);
}
Constant *ConstantDataVector::get(LLVMContext &Context, ArrayRef<float> Elts) {
  Type *Ty = VectorType::get(Type::getFloatTy(Context), Elts.size());
  const char *Data = reinterpret_cast<const char *>(Elts.data());
  return getImpl(StringRef(Data, Elts.size() * 4), Ty);
}
Constant *ConstantDataVector::get(LLVMContext &Context, ArrayRef<double> Elts) {
  Type *Ty = VectorType::get(Type::getDoubleTy(Context), Elts.size());
  const char *Data = reinterpret_cast<const char *>(Elts.data());
  return getImpl(StringRef(Data, Elts.size() * 8), Ty);
}

/// getFP() constructors - Return a constant with vector type with an element
/// count and element type of float with the precision matching the number of
/// bits in the ArrayRef passed in.  (i.e. half for 16bits, float for 32bits,
/// double for 64bits) Note that this can return a ConstantAggregateZero
/// object.
Constant *ConstantDataVector::getFP(LLVMContext &Context,
                                    ArrayRef<uint16_t> Elts) {
  Type *Ty = VectorType::get(Type::getHalfTy(Context), Elts.size());
  const char *Data = reinterpret_cast<const char *>(Elts.data());
  return getImpl(StringRef(Data, Elts.size() * 2), Ty);
}
Constant *ConstantDataVector::getFP(LLVMContext &Context,
                                    ArrayRef<uint32_t> Elts) {
  Type *Ty = VectorType::get(Type::getFloatTy(Context), Elts.size());
  const char *Data = reinterpret_cast<const char *>(Elts.data());
  return getImpl(StringRef(Data, Elts.size() * 4), Ty);
}
Constant *ConstantDataVector::getFP(LLVMContext &Context,
                                    ArrayRef<uint64_t> Elts) {
  Type *Ty = VectorType::get(Type::getDoubleTy(Context), Elts.size());
  const char *Data = reinterpret_cast<const char *>(Elts.data());
  return getImpl(StringRef(Data, Elts.size() * 8), Ty);
}

Constant *ConstantDataVector::getSplat(unsigned NumElts, Constant *V) {
  assert(isElementTypeCompatible(V->getType()) &&
         "Element type not compatible with ConstantData");
  if (ConstantInt *CI = dyn_cast<ConstantInt>(V)) {
    if (CI->getType()->isIntegerTy(8)) {
      SmallVector<uint8_t, 16> Elts(NumElts, CI->getZExtValue());
      return get(V->getContext(), Elts);
    }
    if (CI->getType()->isIntegerTy(16)) {
      SmallVector<uint16_t, 16> Elts(NumElts, CI->getZExtValue());
      return get(V->getContext(), Elts);
    }
    if (CI->getType()->isIntegerTy(32)) {
      SmallVector<uint32_t, 16> Elts(NumElts, CI->getZExtValue());
      return get(V->getContext(), Elts);
    }
    assert(CI->getType()->isIntegerTy(64) && "Unsupported ConstantData type");
    SmallVector<uint64_t, 16> Elts(NumElts, CI->getZExtValue());
    return get(V->getContext(), Elts);
  }

  if (ConstantFP *CFP = dyn_cast<ConstantFP>(V)) {
    if (CFP->getType()->isHalfTy()) {
      SmallVector<uint16_t, 16> Elts(
          NumElts, CFP->getValueAPF().bitcastToAPInt().getLimitedValue());
      return getFP(V->getContext(), Elts);
    }
    if (CFP->getType()->isFloatTy()) {
      SmallVector<uint32_t, 16> Elts(
          NumElts, CFP->getValueAPF().bitcastToAPInt().getLimitedValue());
      return getFP(V->getContext(), Elts);
    }
    if (CFP->getType()->isDoubleTy()) {
      SmallVector<uint64_t, 16> Elts(
          NumElts, CFP->getValueAPF().bitcastToAPInt().getLimitedValue());
      return getFP(V->getContext(), Elts);
    }
  }
  return ConstantVector::getSplat({NumElts, false}, V);
}


uint64_t ConstantDataSequential::getElementAsInteger(unsigned Elt) const {
  assert(isa<IntegerType>(getElementType()) &&
         "Accessor can only be used when element is an integer");
  const char *EltPtr = getElementPointer(Elt);

  // The data is stored in host byte order, make sure to cast back to the right
  // type to load with the right endianness.
  switch (getElementType()->getIntegerBitWidth()) {
  default: llvm_unreachable("Invalid bitwidth for CDS");
  case 8:
    return *reinterpret_cast<const uint8_t *>(EltPtr);
  case 16:
    return *reinterpret_cast<const uint16_t *>(EltPtr);
  case 32:
    return *reinterpret_cast<const uint32_t *>(EltPtr);
  case 64:
    return *reinterpret_cast<const uint64_t *>(EltPtr);
  }
}

APInt ConstantDataSequential::getElementAsAPInt(unsigned Elt) const {
  assert(isa<IntegerType>(getElementType()) &&
         "Accessor can only be used when element is an integer");
  const char *EltPtr = getElementPointer(Elt);

  // The data is stored in host byte order, make sure to cast back to the right
  // type to load with the right endianness.
  switch (getElementType()->getIntegerBitWidth()) {
  default: llvm_unreachable("Invalid bitwidth for CDS");
  case 8: {
    auto EltVal = *reinterpret_cast<const uint8_t *>(EltPtr);
    return APInt(8, EltVal);
  }
  case 16: {
    auto EltVal = *reinterpret_cast<const uint16_t *>(EltPtr);
    return APInt(16, EltVal);
  }
  case 32: {
    auto EltVal = *reinterpret_cast<const uint32_t *>(EltPtr);
    return APInt(32, EltVal);
  }
  case 64: {
    auto EltVal = *reinterpret_cast<const uint64_t *>(EltPtr);
    return APInt(64, EltVal);
  }
  }
}

APFloat ConstantDataSequential::getElementAsAPFloat(unsigned Elt) const {
  const char *EltPtr = getElementPointer(Elt);

  switch (getElementType()->getTypeID()) {
  default:
    llvm_unreachable("Accessor can only be used when element is float/double!");
  case Type::HalfTyID: {
    auto EltVal = *reinterpret_cast<const uint16_t *>(EltPtr);
    return APFloat(APFloat::IEEEhalf(), APInt(16, EltVal));
  }
  case Type::FloatTyID: {
    auto EltVal = *reinterpret_cast<const uint32_t *>(EltPtr);
    return APFloat(APFloat::IEEEsingle(), APInt(32, EltVal));
  }
  case Type::DoubleTyID: {
    auto EltVal = *reinterpret_cast<const uint64_t *>(EltPtr);
    return APFloat(APFloat::IEEEdouble(), APInt(64, EltVal));
  }
  }
}

float ConstantDataSequential::getElementAsFloat(unsigned Elt) const {
  assert(getElementType()->isFloatTy() &&
         "Accessor can only be used when element is a 'float'");
  return *reinterpret_cast<const float *>(getElementPointer(Elt));
}

double ConstantDataSequential::getElementAsDouble(unsigned Elt) const {
  assert(getElementType()->isDoubleTy() &&
         "Accessor can only be used when element is a 'float'");
  return *reinterpret_cast<const double *>(getElementPointer(Elt));
}

Constant *ConstantDataSequential::getElementAsConstant(unsigned Elt) const {
  if (getElementType()->isHalfTy() || getElementType()->isFloatTy() ||
      getElementType()->isDoubleTy())
    return ConstantFP::get(getContext(), getElementAsAPFloat(Elt));

  return ConstantInt::get(getElementType(), getElementAsInteger(Elt));
}

bool ConstantDataSequential::isString(unsigned CharSize) const {
  return isa<ArrayType>(getType()) && getElementType()->isIntegerTy(CharSize);
}

bool ConstantDataSequential::isCString() const {
  if (!isString())
    return false;

  StringRef Str = getAsString();

  // The last value must be nul.
  if (Str.back() != 0) return false;

  // Other elements must be non-nul.
  return Str.drop_back().find(0) == StringRef::npos;
}

bool ConstantDataVector::isSplat() const {
  const char *Base = getRawDataValues().data();

  // Compare elements 1+ to the 0'th element.
  unsigned EltSize = getElementByteSize();
  for (unsigned i = 1, e = getNumElements(); i != e; ++i)
    if (memcmp(Base, Base+i*EltSize, EltSize))
      return false;

  return true;
}

Constant *ConstantDataVector::getSplatValue() const {
  // If they're all the same, return the 0th one as a representative.
  return isSplat() ? getElementAsConstant(0) : nullptr;
}

//===----------------------------------------------------------------------===//
//                handleOperandChange implementations

/// Update this constant array to change uses of
/// 'From' to be uses of 'To'.  This must update the uniquing data structures
/// etc.
///
/// Note that we intentionally replace all uses of From with To here.  Consider
/// a large array that uses 'From' 1000 times.  By handling this case all here,
/// ConstantArray::handleOperandChange is only invoked once, and that
/// single invocation handles all 1000 uses.  Handling them one at a time would
/// work, but would be really slow because it would have to unique each updated
/// array instance.
///
void Constant::handleOperandChange(Value *From, Value *To) {
  Value *Replacement = nullptr;
  switch (getValueID()) {
  default:
    llvm_unreachable("Not a constant!");
#define HANDLE_CONSTANT(Name)                                                  \
  case Value::Name##Val:                                                       \
    Replacement = cast<Name>(this)->handleOperandChangeImpl(From, To);         \
    break;
#include "llvm/IR/Value.def"
  }

  // If handleOperandChangeImpl returned nullptr, then it handled
  // replacing itself and we don't want to delete or replace anything else here.
  if (!Replacement)
    return;

  // I do need to replace this with an existing value.
  assert(Replacement != this && "I didn't contain From!");

  // Everyone using this now uses the replacement.
  replaceAllUsesWith(Replacement);

  // Delete the old constant!
  destroyConstant();
}

Value *ConstantArray::handleOperandChangeImpl(Value *From, Value *To) {
  assert(isa<Constant>(To) && "Cannot make Constant refer to non-constant!");
  Constant *ToC = cast<Constant>(To);

  SmallVector<Constant*, 8> Values;
  Values.reserve(getNumOperands());  // Build replacement array.

  // Fill values with the modified operands of the constant array.  Also,
  // compute whether this turns into an all-zeros array.
  unsigned NumUpdated = 0;

  // Keep track of whether all the values in the array are "ToC".
  bool AllSame = true;
  Use *OperandList = getOperandList();
  unsigned OperandNo = 0;
  for (Use *O = OperandList, *E = OperandList+getNumOperands(); O != E; ++O) {
    Constant *Val = cast<Constant>(O->get());
    if (Val == From) {
      OperandNo = (O - OperandList);
      Val = ToC;
      ++NumUpdated;
    }
    Values.push_back(Val);
    AllSame &= Val == ToC;
  }

  if (AllSame && ToC->isNullValue())
    return ConstantAggregateZero::get(getType());

  if (AllSame && isa<UndefValue>(ToC))
    return UndefValue::get(getType());

  // Check for any other type of constant-folding.
  if (Constant *C = getImpl(getType(), Values))
    return C;

  // Update to the new value.
  return getContext().pImpl->ArrayConstants.replaceOperandsInPlace(
      Values, this, From, ToC, NumUpdated, OperandNo);
}

Value *ConstantStruct::handleOperandChangeImpl(Value *From, Value *To) {
  assert(isa<Constant>(To) && "Cannot make Constant refer to non-constant!");
  Constant *ToC = cast<Constant>(To);

  Use *OperandList = getOperandList();

  SmallVector<Constant*, 8> Values;
  Values.reserve(getNumOperands());  // Build replacement struct.

  // Fill values with the modified operands of the constant struct.  Also,
  // compute whether this turns into an all-zeros struct.
  unsigned NumUpdated = 0;
  bool AllSame = true;
  unsigned OperandNo = 0;
  for (Use *O = OperandList, *E = OperandList + getNumOperands(); O != E; ++O) {
    Constant *Val = cast<Constant>(O->get());
    if (Val == From) {
      OperandNo = (O - OperandList);
      Val = ToC;
      ++NumUpdated;
    }
    Values.push_back(Val);
    AllSame &= Val == ToC;
  }

  if (AllSame && ToC->isNullValue())
    return ConstantAggregateZero::get(getType());

  if (AllSame && isa<UndefValue>(ToC))
    return UndefValue::get(getType());

  // Update to the new value.
  return getContext().pImpl->StructConstants.replaceOperandsInPlace(
      Values, this, From, ToC, NumUpdated, OperandNo);
}

Value *ConstantVector::handleOperandChangeImpl(Value *From, Value *To) {
  assert(isa<Constant>(To) && "Cannot make Constant refer to non-constant!");
  Constant *ToC = cast<Constant>(To);

  SmallVector<Constant*, 8> Values;
  Values.reserve(getNumOperands());  // Build replacement array...
  unsigned NumUpdated = 0;
  unsigned OperandNo = 0;
  for (unsigned i = 0, e = getNumOperands(); i != e; ++i) {
    Constant *Val = getOperand(i);
    if (Val == From) {
      OperandNo = i;
      ++NumUpdated;
      Val = ToC;
    }
    Values.push_back(Val);
  }

  if (Constant *C = getImpl(Values))
    return C;

  // Update to the new value.
  return getContext().pImpl->VectorConstants.replaceOperandsInPlace(
      Values, this, From, ToC, NumUpdated, OperandNo);
}

Value *ConstantExpr::handleOperandChangeImpl(Value *From, Value *ToV) {
  assert(isa<Constant>(ToV) && "Cannot make Constant refer to non-constant!");
  Constant *To = cast<Constant>(ToV);

  SmallVector<Constant*, 8> NewOps;
  unsigned NumUpdated = 0;
  unsigned OperandNo = 0;
  for (unsigned i = 0, e = getNumOperands(); i != e; ++i) {
    Constant *Op = getOperand(i);
    if (Op == From) {
      OperandNo = i;
      ++NumUpdated;
      Op = To;
    }
    NewOps.push_back(Op);
  }
  assert(NumUpdated && "I didn't contain From!");

  if (Constant *C = getWithOperands(NewOps, getType(), true))
    return C;

  // Update to the new value.
  return getContext().pImpl->ExprConstants.replaceOperandsInPlace(
      NewOps, this, From, To, NumUpdated, OperandNo);
}

Instruction *ConstantExpr::getAsInstruction() const {
  SmallVector<Value *, 4> ValueOperands(op_begin(), op_end());
  ArrayRef<Value*> Ops(ValueOperands);

  switch (getOpcode()) {
  case Instruction::Trunc:
  case Instruction::ZExt:
  case Instruction::SExt:
  case Instruction::FPTrunc:
  case Instruction::FPExt:
  case Instruction::UIToFP:
  case Instruction::SIToFP:
  case Instruction::FPToUI:
  case Instruction::FPToSI:
  case Instruction::PtrToInt:
  case Instruction::IntToPtr:
  case Instruction::BitCast:
  case Instruction::AddrSpaceCast:
    return CastInst::Create((Instruction::CastOps)getOpcode(),
                            Ops[0], getType());
  case Instruction::Select:
    return SelectInst::Create(Ops[0], Ops[1], Ops[2]);
  case Instruction::InsertElement:
    return InsertElementInst::Create(Ops[0], Ops[1], Ops[2]);
  case Instruction::ExtractElement:
    return ExtractElementInst::Create(Ops[0], Ops[1]);
  case Instruction::InsertValue:
    return InsertValueInst::Create(Ops[0], Ops[1], getIndices());
  case Instruction::ExtractValue:
    return ExtractValueInst::Create(Ops[0], getIndices());
  case Instruction::ShuffleVector:
    return new ShuffleVectorInst(Ops[0], Ops[1], Ops[2]);

  case Instruction::GetElementPtr: {
    const auto *GO = cast<GEPOperator>(this);
    if (GO->isInBounds())
      return GetElementPtrInst::CreateInBounds(GO->getSourceElementType(),
                                               Ops[0], Ops.slice(1));
    return GetElementPtrInst::Create(GO->getSourceElementType(), Ops[0],
                                     Ops.slice(1));
  }
  case Instruction::ICmp:
  case Instruction::FCmp:
    return CmpInst::Create((Instruction::OtherOps)getOpcode(),
                           (CmpInst::Predicate)getPredicate(), Ops[0], Ops[1]);
  case Instruction::FNeg:
    return UnaryOperator::Create((Instruction::UnaryOps)getOpcode(), Ops[0]);
  default:
    assert(getNumOperands() == 2 && "Must be binary operator?");
    BinaryOperator *BO =
      BinaryOperator::Create((Instruction::BinaryOps)getOpcode(),
                             Ops[0], Ops[1]);
    if (isa<OverflowingBinaryOperator>(BO)) {
      BO->setHasNoUnsignedWrap(SubclassOptionalData &
                               OverflowingBinaryOperator::NoUnsignedWrap);
      BO->setHasNoSignedWrap(SubclassOptionalData &
                             OverflowingBinaryOperator::NoSignedWrap);
    }
    if (isa<PossiblyExactOperator>(BO))
      BO->setIsExact(SubclassOptionalData & PossiblyExactOperator::IsExact);
    return BO;
  }
}<|MERGE_RESOLUTION|>--- conflicted
+++ resolved
@@ -1206,16 +1206,6 @@
   return nullptr;
 }
 
-<<<<<<< HEAD
-// FIXME: All calls to this function should be changed to pass ElementCount
-// NumElts and this function should be replaced accordingly. 
-Constant *ConstantVector::getSplat(unsigned NumElts, Constant *V) {
-  // If this splat is compatible with ConstantDataVector, use it instead of
-  // ConstantVector.
-  if ((isa<ConstantFP>(V) || isa<ConstantInt>(V)) &&
-      ConstantDataSequential::isElementTypeCompatible(V->getType()))
-    return ConstantDataVector::getSplat(NumElts, V);
-=======
 Constant *ConstantVector::getSplat(ElementCount EC, Constant *V) {
   if (!EC.Scalable) {
     // If this splat is compatible with ConstantDataVector, use it instead of
@@ -1223,7 +1213,6 @@
     if ((isa<ConstantFP>(V) || isa<ConstantInt>(V)) &&
         ConstantDataSequential::isElementTypeCompatible(V->getType()))
       return ConstantDataVector::getSplat(EC.Min, V);
->>>>>>> 010574a1
 
     SmallVector<Constant *, 32> Elts(EC.Min, V);
     return get(Elts);
@@ -1246,11 +1235,6 @@
   Constant *Zeros = ConstantAggregateZero::get(MaskTy);
   // Splat.
   return ConstantExpr::getShuffleVector(V, UndefV, Zeros);
-}
-
-Constant *ConstantVector::getSplat(ElementCount NumElts, Constant *V) {
-  return NumElts.Scalable ? ConstantExpr::getScalableSplat(NumElts, V)
-                          : getSplat(NumElts.Min, V);
 }
 
 ConstantTokenNone *ConstantTokenNone::get(LLVMContext &Context) {
