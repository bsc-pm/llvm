//===-- RISCVAsmParser.cpp - Parse RISCV assembly to MCInst instructions --===//
//
//                     The LLVM Compiler Infrastructure
//
// This file is distributed under the University of Illinois Open Source
// License. See LICENSE.TXT for details.
//
//===----------------------------------------------------------------------===//

#include "MCTargetDesc/RISCVMCExpr.h"
#include "MCTargetDesc/RISCVMCTargetDesc.h"
#include "MCTargetDesc/RISCVTargetStreamer.h"
#include "Utils/RISCVBaseInfo.h"
#include "llvm/ADT/STLExtras.h"
#include "llvm/ADT/StringSwitch.h"
#include "llvm/MC/MCContext.h"
#include "llvm/MC/MCExpr.h"
#include "llvm/MC/MCInstBuilder.h"
#include "llvm/MC/MCInst.h"
#include "llvm/MC/MCObjectFileInfo.h"
#include "llvm/MC/MCParser/MCAsmLexer.h"
#include "llvm/MC/MCParser/MCParsedAsmOperand.h"
#include "llvm/MC/MCParser/MCTargetAsmParser.h"
#include "llvm/MC/MCRegisterInfo.h"
#include "llvm/MC/MCStreamer.h"
#include "llvm/MC/MCSubtargetInfo.h"
#include "llvm/Support/Casting.h"
#include "llvm/Support/MathExtras.h"
#include "llvm/Support/TargetRegistry.h"

#include <limits>

using namespace llvm;

// Include the auto-generated portion of the compress emitter.
#define GEN_COMPRESS_INSTR
#include "RISCVGenCompressInstEmitter.inc"

namespace {
struct RISCVOperand;

class RISCVAsmParser : public MCTargetAsmParser {
  SMLoc getLoc() const { return getParser().getTok().getLoc(); }
  bool isRV64() const { return getSTI().hasFeature(RISCV::Feature64Bit); }

  RISCVTargetStreamer &getTargetStreamer() {
    MCTargetStreamer &TS = *getParser().getStreamer().getTargetStreamer();
    return static_cast<RISCVTargetStreamer &>(TS);
  }

  unsigned validateTargetOperandClass(MCParsedAsmOperand &Op,
                                      unsigned Kind) override;

  bool generateImmOutOfRangeError(OperandVector &Operands, uint64_t ErrorInfo,
                                  int64_t Lower, int64_t Upper, Twine Msg);

  bool MatchAndEmitInstruction(SMLoc IDLoc, unsigned &Opcode,
                               OperandVector &Operands, MCStreamer &Out,
                               uint64_t &ErrorInfo,
                               bool MatchingInlineAsm) override;

  bool ParseRegister(unsigned &RegNo, SMLoc &StartLoc, SMLoc &EndLoc) override;

  bool ParseInstruction(ParseInstructionInfo &Info, StringRef Name,
                        SMLoc NameLoc, OperandVector &Operands) override;

  bool ParseDirective(AsmToken DirectiveID) override;

  // Helper to actually emit an instruction to the MCStreamer. Also, when
  // possible, compression of the instruction is performed.
  void emitToStreamer(MCStreamer &S, const MCInst &Inst);

  // Helper to emit a combination of LUI, ADDI(W), and SLLI instructions that
  // synthesize the desired immedate value into the destination register.
  void emitLoadImm(unsigned DestReg, int64_t Value, MCStreamer &Out);

  // Helper to emit pseudo instruction "lla" used in PC-rel addressing.
  void emitLoadLocalAddress(MCInst &Inst, SMLoc IDLoc, MCStreamer &Out);

  /// Helper for processing MC instructions that have been successfully matched
  /// by MatchAndEmitInstruction. Modifications to the emitted instructions,
  /// like the expansion of pseudo instructions (e.g., "li"), can be performed
  /// in this method.
  bool processInstruction(MCInst &Inst, SMLoc IDLoc, MCStreamer &Out);

// Auto-generated instruction matching functions
#define GET_ASSEMBLER_HEADER
#include "RISCVGenAsmMatcher.inc"

  OperandMatchResultTy parseCSRSystemRegister(OperandVector &Operands);
  OperandMatchResultTy parseImmediate(OperandVector &Operands);
  OperandMatchResultTy parseRegister(OperandVector &Operands,
                                     bool AllowParens = false);
  OperandMatchResultTy parseMemOpBaseReg(OperandVector &Operands);
  OperandMatchResultTy parseOperandWithModifier(OperandVector &Operands);
  OperandMatchResultTy parseBareSymbol(OperandVector &Operands);
  OperandMatchResultTy parseBareSymbolOrPlt(OperandVector &Operands);
  OperandMatchResultTy parseJALOffset(OperandVector &Operands);

  bool parseOperand(OperandVector &Operands, StringRef Mnemonic);

  bool parseDirectiveOption();

  void setFeatureBits(uint64_t Feature, StringRef FeatureString) {
    if (!(getSTI().getFeatureBits()[Feature])) {
      MCSubtargetInfo &STI = copySTI();
      setAvailableFeatures(
          ComputeAvailableFeatures(STI.ToggleFeature(FeatureString)));
    }
  }

  void clearFeatureBits(uint64_t Feature, StringRef FeatureString) {
    if (getSTI().getFeatureBits()[Feature]) {
      MCSubtargetInfo &STI = copySTI();
      setAvailableFeatures(
          ComputeAvailableFeatures(STI.ToggleFeature(FeatureString)));
    }
  }

<<<<<<< HEAD
  bool IsPicEnabled;
=======
>>>>>>> 7c65078f
public:
  enum RISCVMatchResultTy {
    Match_Dummy = FIRST_TARGET_MATCH_RESULT_TY,
#define GET_OPERAND_DIAGNOSTIC_TYPES
#include "RISCVGenAsmMatcher.inc"
#undef GET_OPERAND_DIAGNOSTIC_TYPES
  };

  static bool classifySymbolRef(const MCExpr *Expr,
                                RISCVMCExpr::VariantKind &Kind,
                                int64_t &Addend);

  RISCVAsmParser(const MCSubtargetInfo &STI, MCAsmParser &Parser,
                 const MCInstrInfo &MII, const MCTargetOptions &Options)
      : MCTargetAsmParser(Options, STI, MII) {
    MCAsmParserExtension::Initialize(Parser);

    Parser.addAliasForDirective(".half", ".2byte");
    Parser.addAliasForDirective(".hword", ".2byte");
    Parser.addAliasForDirective(".word", ".4byte");
    Parser.addAliasForDirective(".dword", ".8byte");
    setAvailableFeatures(ComputeAvailableFeatures(STI.getFeatureBits()));

    IsPicEnabled = getContext().getObjectFileInfo()->isPositionIndependent();
  }
};

/// RISCVOperand - Instances of this class represent a parsed machine
/// instruction
struct RISCVOperand : public MCParsedAsmOperand {

  enum KindTy {
    Token,
    Register,
    Immediate,
    SystemRegister
  } Kind;

  bool IsRV64;

  struct RegOp {
    unsigned RegNum;
  };

  struct ImmOp {
    const MCExpr *Val;
  };

  struct SysRegOp {
    const char *Data;
    unsigned Length;
    unsigned Encoding;
    // FIXME: Add the Encoding parsed fields as needed for checks,
    // e.g.: read/write or user/supervisor/machine privileges.
  };

  SMLoc StartLoc, EndLoc;
  union {
    StringRef Tok;
    RegOp Reg;
    ImmOp Imm;
    struct SysRegOp SysReg;
  };

  RISCVOperand(KindTy K) : MCParsedAsmOperand(), Kind(K) {}

public:
  RISCVOperand(const RISCVOperand &o) : MCParsedAsmOperand() {
    Kind = o.Kind;
    IsRV64 = o.IsRV64;
    StartLoc = o.StartLoc;
    EndLoc = o.EndLoc;
    switch (Kind) {
    case Register:
      Reg = o.Reg;
      break;
    case Immediate:
      Imm = o.Imm;
      break;
    case Token:
      Tok = o.Tok;
      break;
    case SystemRegister:
      SysReg = o.SysReg;
      break;
    }
  }

  bool isToken() const override { return Kind == Token; }
  bool isReg() const override { return Kind == Register; }
  bool isImm() const override { return Kind == Immediate; }
  bool isMem() const override { return false; }
  bool isSystemRegister() const { return Kind == SystemRegister; }

  static bool evaluateConstantImm(const MCExpr *Expr, int64_t &Imm,
                                  RISCVMCExpr::VariantKind &VK) {
    if (auto *RE = dyn_cast<RISCVMCExpr>(Expr)) {
      VK = RE->getKind();
      return RE->evaluateAsConstant(Imm);
    }

    if (auto CE = dyn_cast<MCConstantExpr>(Expr)) {
      VK = RISCVMCExpr::VK_RISCV_None;
      Imm = CE->getValue();
      return true;
    }

    return false;
  }

  // True if operand is a symbol with no modifiers, or a constant with no
  // modifiers and isShiftedInt<N-1, 1>(Op).
  template <int N> bool isBareSimmNLsb0() const {
    int64_t Imm;
    RISCVMCExpr::VariantKind VK;
    if (!isImm())
      return false;
    bool IsConstantImm = evaluateConstantImm(getImm(), Imm, VK);
    bool IsValid;
    if (!IsConstantImm)
      IsValid = RISCVAsmParser::classifySymbolRef(getImm(), VK, Imm);
    else
      IsValid = isShiftedInt<N - 1, 1>(Imm);
    return IsValid && VK == RISCVMCExpr::VK_RISCV_None;
  }

  // Predicate methods for AsmOperands defined in RISCVInstrInfo.td

  bool isBareSymbol() const {
    int64_t Imm;
    RISCVMCExpr::VariantKind VK;
    // Must be of 'immediate' type but not a constant.
    if (!isImm() || evaluateConstantImm(getImm(), Imm, VK))
      return false;
    return RISCVAsmParser::classifySymbolRef(getImm(), VK, Imm) &&
           VK == RISCVMCExpr::VK_RISCV_None;
  }

<<<<<<< HEAD
  bool isBareSymbolOrPlt() const {
    int64_t Imm;
    RISCVMCExpr::VariantKind VK;
    // Must be of 'immediate' type but not a constant.
    if (!isImm() || evaluateConstantImm(getImm(), Imm, VK))
      return false;
    return RISCVAsmParser::classifySymbolRef(getImm(), VK, Imm) &&
           (VK == RISCVMCExpr::VK_RISCV_None ||
            VK == RISCVMCExpr::VK_RISCV_PLT);
  }

  bool isBareSymbolTpRelAdd() const {
    int64_t Imm;
    RISCVMCExpr::VariantKind VK;
    // Must be of 'immediate' type but not a constant.
    if (!isImm() || evaluateConstantImm(getImm(), Imm, VK))
      return false;
    return RISCVAsmParser::classifySymbolRef(getImm(), VK, Imm) &&
           VK == RISCVMCExpr::VK_RISCV_TPREL_ADD;
  }
=======
  bool isCSRSystemRegister() const { return isSystemRegister(); }
>>>>>>> 7c65078f

  /// Return true if the operand is a valid for the fence instruction e.g.
  /// ('iorw').
  bool isFenceArg() const {
    if (!isImm())
      return false;
    const MCExpr *Val = getImm();
    auto *SVal = dyn_cast<MCSymbolRefExpr>(Val);
    if (!SVal || SVal->getKind() != MCSymbolRefExpr::VK_None)
      return false;

    StringRef Str = SVal->getSymbol().getName();
    // Letters must be unique, taken from 'iorw', and in ascending order. This
    // holds as long as each individual character is one of 'iorw' and is
    // greater than the previous character.
    char Prev = '\0';
    for (char c : Str) {
      if (c != 'i' && c != 'o' && c != 'r' && c != 'w')
        return false;
      if (c <= Prev)
        return false;
      Prev = c;
    }
    return true;
  }

  /// Return true if the operand is a valid floating point rounding mode.
  bool isFRMArg() const {
    if (!isImm())
      return false;
    const MCExpr *Val = getImm();
    auto *SVal = dyn_cast<MCSymbolRefExpr>(Val);
    if (!SVal || SVal->getKind() != MCSymbolRefExpr::VK_None)
      return false;

    StringRef Str = SVal->getSymbol().getName();

    return RISCVFPRndMode::stringToRoundingMode(Str) != RISCVFPRndMode::Invalid;
  }

  bool isImmXLen() const {
    int64_t Imm;
    RISCVMCExpr::VariantKind VK;
    if (!isImm())
      return false;
    bool IsConstantImm = evaluateConstantImm(getImm(), Imm, VK);
    // Given only Imm, ensuring that the actually specified constant is either
    // a signed or unsigned 64-bit number is unfortunately impossible.
    bool IsInRange = isRV64() ? true : isInt<32>(Imm) || isUInt<32>(Imm);
    return IsConstantImm && IsInRange && VK == RISCVMCExpr::VK_RISCV_None;
  }

  bool isUImmLog2XLen() const {
    int64_t Imm;
    RISCVMCExpr::VariantKind VK;
    if (!isImm())
      return false;
    if (!evaluateConstantImm(getImm(), Imm, VK) ||
        VK != RISCVMCExpr::VK_RISCV_None)
      return false;
    return (isRV64() && isUInt<6>(Imm)) || isUInt<5>(Imm);
  }

  bool isUImmLog2XLenNonZero() const {
    int64_t Imm;
    RISCVMCExpr::VariantKind VK;
    if (!isImm())
      return false;
    if (!evaluateConstantImm(getImm(), Imm, VK) ||
        VK != RISCVMCExpr::VK_RISCV_None)
      return false;
    if (Imm == 0)
      return false;
    return (isRV64() && isUInt<6>(Imm)) || isUInt<5>(Imm);
  }

  bool isUImm5() const {
    int64_t Imm;
    RISCVMCExpr::VariantKind VK;
    if (!isImm())
      return false;
    bool IsConstantImm = evaluateConstantImm(getImm(), Imm, VK);
    return IsConstantImm && isUInt<5>(Imm) && VK == RISCVMCExpr::VK_RISCV_None;
  }

  bool isUImm5NonZero() const {
    int64_t Imm;
    RISCVMCExpr::VariantKind VK;
    if (!isImm())
      return false;
    bool IsConstantImm = evaluateConstantImm(getImm(), Imm, VK);
    return IsConstantImm && isUInt<5>(Imm) && (Imm != 0) &&
           VK == RISCVMCExpr::VK_RISCV_None;
  }

  bool isSImm6() const {
    if (!isImm())
      return false;
    RISCVMCExpr::VariantKind VK;
    int64_t Imm;
    bool IsConstantImm = evaluateConstantImm(getImm(), Imm, VK);
    return IsConstantImm && isInt<6>(Imm) &&
           VK == RISCVMCExpr::VK_RISCV_None;
  }

  bool isSImm6NonZero() const {
    if (!isImm())
      return false;
    RISCVMCExpr::VariantKind VK;
    int64_t Imm;
    bool IsConstantImm = evaluateConstantImm(getImm(), Imm, VK);
    return IsConstantImm && isInt<6>(Imm) && (Imm != 0) &&
           VK == RISCVMCExpr::VK_RISCV_None;
  }

  bool isCLUIImm() const {
    if (!isImm())
      return false;
    int64_t Imm;
    RISCVMCExpr::VariantKind VK;
    bool IsConstantImm = evaluateConstantImm(getImm(), Imm, VK);
    return IsConstantImm && (Imm != 0) &&
           (isUInt<5>(Imm) || (Imm >= 0xfffe0 && Imm <= 0xfffff)) &&
           VK == RISCVMCExpr::VK_RISCV_None;
  }

  bool isUImm7Lsb00() const {
    if (!isImm())
      return false;
    int64_t Imm;
    RISCVMCExpr::VariantKind VK;
    bool IsConstantImm = evaluateConstantImm(getImm(), Imm, VK);
    return IsConstantImm && isShiftedUInt<5, 2>(Imm) &&
           VK == RISCVMCExpr::VK_RISCV_None;
  }

  bool isUImm8Lsb00() const {
    if (!isImm())
      return false;
    int64_t Imm;
    RISCVMCExpr::VariantKind VK;
    bool IsConstantImm = evaluateConstantImm(getImm(), Imm, VK);
    return IsConstantImm && isShiftedUInt<6, 2>(Imm) &&
           VK == RISCVMCExpr::VK_RISCV_None;
  }

  bool isUImm8Lsb000() const {
    if (!isImm())
      return false;
    int64_t Imm;
    RISCVMCExpr::VariantKind VK;
    bool IsConstantImm = evaluateConstantImm(getImm(), Imm, VK);
    return IsConstantImm && isShiftedUInt<5, 3>(Imm) &&
           VK == RISCVMCExpr::VK_RISCV_None;
  }

  bool isSImm9Lsb0() const { return isBareSimmNLsb0<9>(); }

  bool isUImm9Lsb000() const {
    if (!isImm())
      return false;
    int64_t Imm;
    RISCVMCExpr::VariantKind VK;
    bool IsConstantImm = evaluateConstantImm(getImm(), Imm, VK);
    return IsConstantImm && isShiftedUInt<6, 3>(Imm) &&
           VK == RISCVMCExpr::VK_RISCV_None;
  }

  bool isUImm10Lsb00NonZero() const {
    if (!isImm())
      return false;
    int64_t Imm;
    RISCVMCExpr::VariantKind VK;
    bool IsConstantImm = evaluateConstantImm(getImm(), Imm, VK);
    return IsConstantImm && isShiftedUInt<8, 2>(Imm) && (Imm != 0) &&
           VK == RISCVMCExpr::VK_RISCV_None;
  }

  bool isSImm12() const {
    RISCVMCExpr::VariantKind VK;
    int64_t Imm;
    bool IsValid;
    if (!isImm())
      return false;
    bool IsConstantImm = evaluateConstantImm(getImm(), Imm, VK);
    if (!IsConstantImm)
      IsValid = RISCVAsmParser::classifySymbolRef(getImm(), VK, Imm);
    else
      IsValid = isInt<12>(Imm);
    return IsValid && ((IsConstantImm && VK == RISCVMCExpr::VK_RISCV_None) ||
                       VK == RISCVMCExpr::VK_RISCV_LO ||
                       VK == RISCVMCExpr::VK_RISCV_PCREL_LO ||
                       VK == RISCVMCExpr::VK_RISCV_TPREL_LO);
  }

  bool isSImm12Lsb0() const { return isBareSimmNLsb0<12>(); }

  bool isSImm13Lsb0() const { return isBareSimmNLsb0<13>(); }

  bool isSImm10Lsb0000NonZero() const {
    if (!isImm())
      return false;
    int64_t Imm;
    RISCVMCExpr::VariantKind VK;
    bool IsConstantImm = evaluateConstantImm(getImm(), Imm, VK);
    return IsConstantImm && (Imm != 0) && isShiftedInt<6, 4>(Imm) &&
           VK == RISCVMCExpr::VK_RISCV_None;
  }

  bool isUImm20LUI() const {
    RISCVMCExpr::VariantKind VK;
    int64_t Imm;
    bool IsValid;
    if (!isImm())
      return false;
    bool IsConstantImm = evaluateConstantImm(getImm(), Imm, VK);
    if (!IsConstantImm) {
      IsValid = RISCVAsmParser::classifySymbolRef(getImm(), VK, Imm);
      return IsValid && (VK == RISCVMCExpr::VK_RISCV_HI ||
                         VK == RISCVMCExpr::VK_RISCV_TPREL_HI);
    } else {
      return isUInt<20>(Imm) && (VK == RISCVMCExpr::VK_RISCV_None ||
                                 VK == RISCVMCExpr::VK_RISCV_HI ||
                                 VK == RISCVMCExpr::VK_RISCV_TPREL_HI);
    }
  }

  bool isUImm20AUIPC() const {
    RISCVMCExpr::VariantKind VK;
    int64_t Imm;
    bool IsValid;
    if (!isImm())
      return false;
    bool IsConstantImm = evaluateConstantImm(getImm(), Imm, VK);
    if (!IsConstantImm) {
      IsValid = RISCVAsmParser::classifySymbolRef(getImm(), VK, Imm);
      return IsValid && VK == RISCVMCExpr::VK_RISCV_PCREL_HI;
    } else {
      return isUInt<20>(Imm) && (VK == RISCVMCExpr::VK_RISCV_None ||
                                 VK == RISCVMCExpr::VK_RISCV_PCREL_HI);
    }
  }

  bool isSImm21Lsb0JAL() const { return isBareSimmNLsb0<21>(); }

  /// getStartLoc - Gets location of the first token of this operand
  SMLoc getStartLoc() const override { return StartLoc; }
  /// getEndLoc - Gets location of the last token of this operand
  SMLoc getEndLoc() const override { return EndLoc; }
  /// True if this operand is for an RV64 instruction
  bool isRV64() const { return IsRV64; }

  unsigned getReg() const override {
    assert(Kind == Register && "Invalid type access!");
    return Reg.RegNum;
  }

  StringRef getSysReg() const {
    assert(Kind == SystemRegister && "Invalid access!");
    return StringRef(SysReg.Data, SysReg.Length);
  }

  const MCExpr *getImm() const {
    assert(Kind == Immediate && "Invalid type access!");
    return Imm.Val;
  }

  StringRef getToken() const {
    assert(Kind == Token && "Invalid type access!");
    return Tok;
  }

  void print(raw_ostream &OS) const override {
    switch (Kind) {
    case Immediate:
      OS << *getImm();
      break;
    case Register:
      OS << "<register x";
      OS << getReg() << ">";
      break;
    case Token:
      OS << "'" << getToken() << "'";
      break;
    case SystemRegister:
      OS << "<sysreg: " << getSysReg() << '>';
      break;
    }
  }

  static std::unique_ptr<RISCVOperand> createToken(StringRef Str, SMLoc S,
                                                   bool IsRV64) {
    auto Op = make_unique<RISCVOperand>(Token);
    Op->Tok = Str;
    Op->StartLoc = S;
    Op->EndLoc = S;
    Op->IsRV64 = IsRV64;
    return Op;
  }

  static std::unique_ptr<RISCVOperand> createReg(unsigned RegNo, SMLoc S,
                                                 SMLoc E, bool IsRV64) {
    auto Op = make_unique<RISCVOperand>(Register);
    Op->Reg.RegNum = RegNo;
    Op->StartLoc = S;
    Op->EndLoc = E;
    Op->IsRV64 = IsRV64;
    return Op;
  }

  static std::unique_ptr<RISCVOperand> createImm(const MCExpr *Val, SMLoc S,
                                                 SMLoc E, bool IsRV64) {
    auto Op = make_unique<RISCVOperand>(Immediate);
    Op->Imm.Val = Val;
    Op->StartLoc = S;
    Op->EndLoc = E;
    Op->IsRV64 = IsRV64;
    return Op;
  }

  static std::unique_ptr<RISCVOperand>
  createSysReg(StringRef Str, SMLoc S, unsigned Encoding, bool IsRV64) {
    auto Op = make_unique<RISCVOperand>(SystemRegister);
    Op->SysReg.Data = Str.data();
    Op->SysReg.Length = Str.size();
    Op->SysReg.Encoding = Encoding;
    Op->StartLoc = S;
    Op->IsRV64 = IsRV64;
    return Op;
  }

  void addExpr(MCInst &Inst, const MCExpr *Expr) const {
    assert(Expr && "Expr shouldn't be null!");
    int64_t Imm = 0;
    RISCVMCExpr::VariantKind VK;
    bool IsConstant = evaluateConstantImm(Expr, Imm, VK);

    if (IsConstant)
      Inst.addOperand(MCOperand::createImm(Imm));
    else
      Inst.addOperand(MCOperand::createExpr(Expr));
  }

  // Used by the TableGen Code
  void addRegOperands(MCInst &Inst, unsigned N) const {
    assert(N == 1 && "Invalid number of operands!");
    Inst.addOperand(MCOperand::createReg(getReg()));
  }

  void addImmOperands(MCInst &Inst, unsigned N) const {
    assert(N == 1 && "Invalid number of operands!");
    addExpr(Inst, getImm());
  }

  void addFenceArgOperands(MCInst &Inst, unsigned N) const {
    assert(N == 1 && "Invalid number of operands!");
    // isFenceArg has validated the operand, meaning this cast is safe
    auto SE = cast<MCSymbolRefExpr>(getImm());

    unsigned Imm = 0;
    for (char c : SE->getSymbol().getName()) {
      switch (c) {
      default:
        llvm_unreachable("FenceArg must contain only [iorw]");
      case 'i': Imm |= RISCVFenceField::I; break;
      case 'o': Imm |= RISCVFenceField::O; break;
      case 'r': Imm |= RISCVFenceField::R; break;
      case 'w': Imm |= RISCVFenceField::W; break;
      }
    }
    Inst.addOperand(MCOperand::createImm(Imm));
  }

  void addCSRSystemRegisterOperands(MCInst &Inst, unsigned N) const {
    assert(N == 1 && "Invalid number of operands!");
    Inst.addOperand(MCOperand::createImm(SysReg.Encoding));
  }

  // Returns the rounding mode represented by this RISCVOperand. Should only
  // be called after checking isFRMArg.
  RISCVFPRndMode::RoundingMode getRoundingMode() const {
    // isFRMArg has validated the operand, meaning this cast is safe.
    auto SE = cast<MCSymbolRefExpr>(getImm());
    RISCVFPRndMode::RoundingMode FRM =
        RISCVFPRndMode::stringToRoundingMode(SE->getSymbol().getName());
    assert(FRM != RISCVFPRndMode::Invalid && "Invalid rounding mode");
    return FRM;
  }

  void addFRMArgOperands(MCInst &Inst, unsigned N) const {
    assert(N == 1 && "Invalid number of operands!");
    Inst.addOperand(MCOperand::createImm(getRoundingMode()));
  }
};
} // end anonymous namespace.

#define GET_REGISTER_MATCHER
#define GET_MATCHER_IMPLEMENTATION
#include "RISCVGenAsmMatcher.inc"

// Return the matching FPR64 register for the given FPR32.
// FIXME: Ideally this function could be removed in favour of using
// information from TableGen.
unsigned convertFPR32ToFPR64(unsigned Reg) {
  switch (Reg) {
  default:
    llvm_unreachable("Not a recognised FPR32 register");
  case RISCV::F0_32: return RISCV::F0_64;
  case RISCV::F1_32: return RISCV::F1_64;
  case RISCV::F2_32: return RISCV::F2_64;
  case RISCV::F3_32: return RISCV::F3_64;
  case RISCV::F4_32: return RISCV::F4_64;
  case RISCV::F5_32: return RISCV::F5_64;
  case RISCV::F6_32: return RISCV::F6_64;
  case RISCV::F7_32: return RISCV::F7_64;
  case RISCV::F8_32: return RISCV::F8_64;
  case RISCV::F9_32: return RISCV::F9_64;
  case RISCV::F10_32: return RISCV::F10_64;
  case RISCV::F11_32: return RISCV::F11_64;
  case RISCV::F12_32: return RISCV::F12_64;
  case RISCV::F13_32: return RISCV::F13_64;
  case RISCV::F14_32: return RISCV::F14_64;
  case RISCV::F15_32: return RISCV::F15_64;
  case RISCV::F16_32: return RISCV::F16_64;
  case RISCV::F17_32: return RISCV::F17_64;
  case RISCV::F18_32: return RISCV::F18_64;
  case RISCV::F19_32: return RISCV::F19_64;
  case RISCV::F20_32: return RISCV::F20_64;
  case RISCV::F21_32: return RISCV::F21_64;
  case RISCV::F22_32: return RISCV::F22_64;
  case RISCV::F23_32: return RISCV::F23_64;
  case RISCV::F24_32: return RISCV::F24_64;
  case RISCV::F25_32: return RISCV::F25_64;
  case RISCV::F26_32: return RISCV::F26_64;
  case RISCV::F27_32: return RISCV::F27_64;
  case RISCV::F28_32: return RISCV::F28_64;
  case RISCV::F29_32: return RISCV::F29_64;
  case RISCV::F30_32: return RISCV::F30_64;
  case RISCV::F31_32: return RISCV::F31_64;
  }
}

unsigned RISCVAsmParser::validateTargetOperandClass(MCParsedAsmOperand &AsmOp,
                                                    unsigned Kind) {
  RISCVOperand &Op = static_cast<RISCVOperand &>(AsmOp);
  if (!Op.isReg())
    return Match_InvalidOperand;

  unsigned Reg = Op.getReg();
  bool IsRegFPR32 =
      RISCVMCRegisterClasses[RISCV::FPR32RegClassID].contains(Reg);
  bool IsRegFPR32C =
      RISCVMCRegisterClasses[RISCV::FPR32CRegClassID].contains(Reg);

  // As the parser couldn't differentiate an FPR32 from an FPR64, coerce the
  // register from FPR32 to FPR64 or FPR32C to FPR64C if necessary.
  if ((IsRegFPR32 && Kind == MCK_FPR64) ||
      (IsRegFPR32C && Kind == MCK_FPR64C)) {
    Op.Reg.RegNum = convertFPR32ToFPR64(Reg);
    return Match_Success;
  }
  return Match_InvalidOperand;
}

bool RISCVAsmParser::generateImmOutOfRangeError(
    OperandVector &Operands, uint64_t ErrorInfo, int64_t Lower, int64_t Upper,
    Twine Msg = "immediate must be an integer in the range") {
  SMLoc ErrorLoc = ((RISCVOperand &)*Operands[ErrorInfo]).getStartLoc();
  return Error(ErrorLoc, Msg + " [" + Twine(Lower) + ", " + Twine(Upper) + "]");
}

bool RISCVAsmParser::MatchAndEmitInstruction(SMLoc IDLoc, unsigned &Opcode,
                                             OperandVector &Operands,
                                             MCStreamer &Out,
                                             uint64_t &ErrorInfo,
                                             bool MatchingInlineAsm) {
  MCInst Inst;

  auto Result =
    MatchInstructionImpl(Operands, Inst, ErrorInfo, MatchingInlineAsm);
  switch (Result) {
  default:
    break;
  case Match_Success:
    return processInstruction(Inst, IDLoc, Out);
  case Match_MissingFeature:
    return Error(IDLoc, "instruction use requires an option to be enabled");
  case Match_MnemonicFail:
    return Error(IDLoc, "unrecognized instruction mnemonic");
  case Match_InvalidOperand: {
    SMLoc ErrorLoc = IDLoc;
    if (ErrorInfo != ~0U) {
      if (ErrorInfo >= Operands.size())
        return Error(ErrorLoc, "too few operands for instruction");

      ErrorLoc = ((RISCVOperand &)*Operands[ErrorInfo]).getStartLoc();
      if (ErrorLoc == SMLoc())
        ErrorLoc = IDLoc;
    }
    return Error(ErrorLoc, "invalid operand for instruction");
  }
  }

  // Handle the case when the error message is of specific type
  // other than the generic Match_InvalidOperand, and the
  // corresponding operand is missing.
  if (Result > FIRST_TARGET_MATCH_RESULT_TY) {
    SMLoc ErrorLoc = IDLoc;
    if (ErrorInfo != ~0U && ErrorInfo >= Operands.size())
        return Error(ErrorLoc, "too few operands for instruction");
  }

  switch(Result) {
  default:
    break;
  case Match_InvalidImmXLen:
    if (isRV64()) {
      SMLoc ErrorLoc = ((RISCVOperand &)*Operands[ErrorInfo]).getStartLoc();
      return Error(ErrorLoc, "operand must be a constant 64-bit integer");
    }
    return generateImmOutOfRangeError(Operands, ErrorInfo,
                                      std::numeric_limits<int32_t>::min(),
                                      std::numeric_limits<uint32_t>::max());
  case Match_InvalidUImmLog2XLen:
    if (isRV64())
      return generateImmOutOfRangeError(Operands, ErrorInfo, 0, (1 << 6) - 1);
    return generateImmOutOfRangeError(Operands, ErrorInfo, 0, (1 << 5) - 1);
  case Match_InvalidUImmLog2XLenNonZero:
    if (isRV64())
      return generateImmOutOfRangeError(Operands, ErrorInfo, 1, (1 << 6) - 1);
    return generateImmOutOfRangeError(Operands, ErrorInfo, 1, (1 << 5) - 1);
  case Match_InvalidUImm5:
    return generateImmOutOfRangeError(Operands, ErrorInfo, 0, (1 << 5) - 1);
  case Match_InvalidSImm6:
    return generateImmOutOfRangeError(Operands, ErrorInfo, -(1 << 5),
                                      (1 << 5) - 1);
  case Match_InvalidSImm6NonZero:
    return generateImmOutOfRangeError(
        Operands, ErrorInfo, -(1 << 5), (1 << 5) - 1,
        "immediate must be non-zero in the range");
  case Match_InvalidCLUIImm:
    return generateImmOutOfRangeError(
        Operands, ErrorInfo, 1, (1 << 5) - 1,
        "immediate must be in [0xfffe0, 0xfffff] or");
  case Match_InvalidUImm7Lsb00:
    return generateImmOutOfRangeError(
        Operands, ErrorInfo, 0, (1 << 7) - 4,
        "immediate must be a multiple of 4 bytes in the range");
  case Match_InvalidUImm8Lsb00:
    return generateImmOutOfRangeError(
        Operands, ErrorInfo, 0, (1 << 8) - 4,
        "immediate must be a multiple of 4 bytes in the range");
  case Match_InvalidUImm8Lsb000:
    return generateImmOutOfRangeError(
        Operands, ErrorInfo, 0, (1 << 8) - 8,
        "immediate must be a multiple of 8 bytes in the range");
  case Match_InvalidSImm9Lsb0:
    return generateImmOutOfRangeError(
        Operands, ErrorInfo, -(1 << 8), (1 << 8) - 2,
        "immediate must be a multiple of 2 bytes in the range");
  case Match_InvalidUImm9Lsb000:
    return generateImmOutOfRangeError(
        Operands, ErrorInfo, 0, (1 << 9) - 8,
        "immediate must be a multiple of 8 bytes in the range");
  case Match_InvalidUImm10Lsb00NonZero:
    return generateImmOutOfRangeError(
        Operands, ErrorInfo, 4, (1 << 10) - 4,
        "immediate must be a multiple of 4 bytes in the range");
  case Match_InvalidSImm10Lsb0000NonZero:
    return generateImmOutOfRangeError(
        Operands, ErrorInfo, -(1 << 9), (1 << 9) - 16,
        "immediate must be a multiple of 16 bytes and non-zero in the range");
  case Match_InvalidSImm12:
    return generateImmOutOfRangeError(
        Operands, ErrorInfo, -(1 << 11), (1 << 11) - 1,
        "operand must be a symbol with %lo/%pcrel_lo modifier or an integer in "
        "the range");
  case Match_InvalidSImm12Lsb0:
    return generateImmOutOfRangeError(
        Operands, ErrorInfo, -(1 << 11), (1 << 11) - 2,
        "immediate must be a multiple of 2 bytes in the range");
  case Match_InvalidSImm13Lsb0:
    return generateImmOutOfRangeError(
        Operands, ErrorInfo, -(1 << 12), (1 << 12) - 2,
        "immediate must be a multiple of 2 bytes in the range");
  case Match_InvalidUImm20LUI:
    return generateImmOutOfRangeError(Operands, ErrorInfo, 0, (1 << 20) - 1,
                                      "operand must be a symbol with %hi() "
                                      "modifier or an integer in the range");
  case Match_InvalidUImm20AUIPC:
    return generateImmOutOfRangeError(
        Operands, ErrorInfo, 0, (1 << 20) - 1,
        "operand must be a symbol with %pcrel_hi() modifier or an integer in "
        "the range");
  case Match_InvalidSImm21Lsb0JAL:
    return generateImmOutOfRangeError(
        Operands, ErrorInfo, -(1 << 20), (1 << 20) - 2,
        "immediate must be a multiple of 2 bytes in the range");
  case Match_InvalidCSRSystemRegister: {
    return generateImmOutOfRangeError(Operands, ErrorInfo, 0, (1 << 12) - 1,
                                      "operand must be a valid system register "
                                      "name or an integer in the range");
  }
  case Match_InvalidFenceArg: {
    SMLoc ErrorLoc = ((RISCVOperand &)*Operands[ErrorInfo]).getStartLoc();
    return Error(
        ErrorLoc,
        "operand must be formed of letters selected in-order from 'iorw'");
  }
  case Match_InvalidFRMArg: {
    SMLoc ErrorLoc = ((RISCVOperand &)*Operands[ErrorInfo]).getStartLoc();
    return Error(
        ErrorLoc,
        "operand must be a valid floating point rounding mode mnemonic");
  }
  case Match_InvalidBareSymbol: {
    SMLoc ErrorLoc = ((RISCVOperand &)*Operands[ErrorInfo]).getStartLoc();
    return Error(ErrorLoc, "operand must be a bare symbol name");
  }
  case Match_InvalidBareSymbolOrPlt: {
    SMLoc ErrorLoc = ((RISCVOperand &)*Operands[ErrorInfo]).getStartLoc();
    return Error(
        ErrorLoc,
        "operand must be a bare symbol name optionally followed by @plt");
  }
  case Match_InvalidBareSymbolTpRelAdd: {
    SMLoc ErrorLoc = ((RISCVOperand &)*Operands[ErrorInfo]).getStartLoc();
    return Error(
        ErrorLoc,
        "operand must be of the form '%tprel_add(symbol)'");
  }
  }

  llvm_unreachable("Unknown match type detected!");
}

bool RISCVAsmParser::ParseRegister(unsigned &RegNo, SMLoc &StartLoc,
                                   SMLoc &EndLoc) {
  const AsmToken &Tok = getParser().getTok();
  StartLoc = Tok.getLoc();
  EndLoc = Tok.getEndLoc();
  RegNo = 0;
  StringRef Name = getLexer().getTok().getIdentifier();

  if (!MatchRegisterName(Name) || !MatchRegisterAltName(Name)) {
    getParser().Lex(); // Eat identifier token.
    return false;
  }

  return Error(StartLoc, "invalid register name");
}

OperandMatchResultTy RISCVAsmParser::parseRegister(OperandVector &Operands,
                                                   bool AllowParens) {
  SMLoc FirstS = getLoc();
  bool HadParens = false;
  AsmToken Buf[2];

  // If this a parenthesised register name is allowed, parse it atomically
  if (AllowParens && getLexer().is(AsmToken::LParen)) {
    size_t ReadCount = getLexer().peekTokens(Buf);
    if (ReadCount == 2 && Buf[1].getKind() == AsmToken::RParen) {
      HadParens = true;
      getParser().Lex(); // Eat '('
    }
  }

  switch (getLexer().getKind()) {
  default:
    return MatchOperand_NoMatch;
  case AsmToken::Identifier:
    StringRef Name = getLexer().getTok().getIdentifier();
    unsigned RegNo = MatchRegisterName(Name);
    if (RegNo == 0) {
      RegNo = MatchRegisterAltName(Name);
      if (RegNo == 0) {
        if (HadParens)
          getLexer().UnLex(Buf[0]);
        return MatchOperand_NoMatch;
      }
    }
    if (HadParens)
      Operands.push_back(RISCVOperand::createToken("(", FirstS, isRV64()));
    SMLoc S = getLoc();
    SMLoc E = SMLoc::getFromPointer(S.getPointer() - 1);
    getLexer().Lex();
    Operands.push_back(RISCVOperand::createReg(RegNo, S, E, isRV64()));
  }

  if (HadParens) {
    getParser().Lex(); // Eat ')'
    Operands.push_back(RISCVOperand::createToken(")", getLoc(), isRV64()));
  }

  return MatchOperand_Success;
}

OperandMatchResultTy
RISCVAsmParser::parseCSRSystemRegister(OperandVector &Operands) {
  SMLoc S = getLoc();
  const MCExpr *Res;

  switch (getLexer().getKind()) {
  default:
    return MatchOperand_NoMatch;
  case AsmToken::LParen:
  case AsmToken::Minus:
  case AsmToken::Plus:
  case AsmToken::Integer:
  case AsmToken::String: {
    if (getParser().parseExpression(Res))
      return MatchOperand_ParseFail;

    auto *CE = dyn_cast<MCConstantExpr>(Res);
    if (CE) {
      int64_t Imm = CE->getValue();
      if (isUInt<12>(Imm)) {
        auto SysReg = RISCVSysReg::lookupSysRegByEncoding(Imm);
        // Accept an immediate representing a named or un-named Sys Reg
        // if the range is valid, regardless of the required features.
        Operands.push_back(RISCVOperand::createSysReg(
            SysReg ? SysReg->Name : "", S, Imm, isRV64()));
        return MatchOperand_Success;
      }
    }

    Twine Msg = "immediate must be an integer in the range";
    Error(S, Msg + " [" + Twine(0) + ", " + Twine((1 << 12) - 1) + "]");
    return MatchOperand_ParseFail;
  }
  case AsmToken::Identifier: {
    StringRef Identifier;
    if (getParser().parseIdentifier(Identifier))
      return MatchOperand_ParseFail;

    auto SysReg = RISCVSysReg::lookupSysRegByName(Identifier);
    // Accept a named Sys Reg if the required features are present.
    if (SysReg) {
      if (!SysReg->haveRequiredFeatures(getSTI().getFeatureBits())) {
        Error(S, "system register use requires an option to be enabled");
        return MatchOperand_ParseFail;
      }
      Operands.push_back(RISCVOperand::createSysReg(
          Identifier, S, SysReg->Encoding, isRV64()));
      return MatchOperand_Success;
    }

    Twine Msg = "operand must be a valid system register name "
                "or an integer in the range";
    Error(S, Msg + " [" + Twine(0) + ", " + Twine((1 << 12) - 1) + "]");
    return MatchOperand_ParseFail;
  }
  case AsmToken::Percent: {
    // Discard operand with modifier.
    Twine Msg = "immediate must be an integer in the range";
    Error(S, Msg + " [" + Twine(0) + ", " + Twine((1 << 12) - 1) + "]");
    return MatchOperand_ParseFail;
  }
  }

  return MatchOperand_NoMatch;
}

OperandMatchResultTy RISCVAsmParser::parseImmediate(OperandVector &Operands) {
  SMLoc S = getLoc();
  SMLoc E = SMLoc::getFromPointer(S.getPointer() - 1);
  const MCExpr *Res;

  switch (getLexer().getKind()) {
  default:
    return MatchOperand_NoMatch;
  case AsmToken::LParen:
  case AsmToken::Minus:
  case AsmToken::Plus:
  case AsmToken::Integer:
  case AsmToken::String:
    if (getParser().parseExpression(Res))
      return MatchOperand_ParseFail;
    break;
  case AsmToken::Identifier: {
    StringRef Identifier;
    if (getParser().parseIdentifier(Identifier))
      return MatchOperand_ParseFail;
    MCSymbol *Sym = getContext().getOrCreateSymbol(Identifier);
    Res = MCSymbolRefExpr::create(Sym, MCSymbolRefExpr::VK_None, getContext());
    break;
  }
  case AsmToken::Percent:
    return parseOperandWithModifier(Operands);
  }

  Operands.push_back(RISCVOperand::createImm(Res, S, E, isRV64()));
  return MatchOperand_Success;
}

OperandMatchResultTy
RISCVAsmParser::parseOperandWithModifier(OperandVector &Operands) {
  SMLoc S = getLoc();
  SMLoc E = SMLoc::getFromPointer(S.getPointer() - 1);

  if (getLexer().getKind() != AsmToken::Percent) {
    Error(getLoc(), "expected '%' for operand modifier");
    return MatchOperand_ParseFail;
  }

  getParser().Lex(); // Eat '%'

  if (getLexer().getKind() != AsmToken::Identifier) {
    Error(getLoc(), "expected valid identifier for operand modifier");
    return MatchOperand_ParseFail;
  }
  StringRef Identifier = getParser().getTok().getIdentifier();
  RISCVMCExpr::VariantKind VK = RISCVMCExpr::getVariantKindForName(Identifier);
  if (VK == RISCVMCExpr::VK_RISCV_Invalid) {
    Error(getLoc(), "unrecognized operand modifier");
    return MatchOperand_ParseFail;
  }

  getParser().Lex(); // Eat the identifier
  if (getLexer().getKind() != AsmToken::LParen) {
    Error(getLoc(), "expected '('");
    return MatchOperand_ParseFail;
  }
  getParser().Lex(); // Eat '('

  const MCExpr *SubExpr;
  if (getParser().parseParenExpression(SubExpr, E)) {
    return MatchOperand_ParseFail;
  }

  const MCExpr *ModExpr = RISCVMCExpr::create(SubExpr, VK, getContext());
  Operands.push_back(RISCVOperand::createImm(ModExpr, S, E, isRV64()));
  return MatchOperand_Success;
}

OperandMatchResultTy RISCVAsmParser::parseBareSymbol(OperandVector &Operands) {
  SMLoc S = getLoc();
  SMLoc E = SMLoc::getFromPointer(S.getPointer() - 1);
  const MCExpr *Res;

  if (getLexer().getKind() != AsmToken::Identifier)
    return MatchOperand_NoMatch;

  StringRef Identifier;
  if (getParser().parseIdentifier(Identifier))
    return MatchOperand_ParseFail;

  MCSymbol *Sym = getContext().getOrCreateSymbol(Identifier);
  Res = MCSymbolRefExpr::create(Sym, MCSymbolRefExpr::VK_None, getContext());
  Operands.push_back(RISCVOperand::createImm(Res, S, E, isRV64()));
  return MatchOperand_Success;
}

OperandMatchResultTy RISCVAsmParser::parseJALOffset(OperandVector &Operands) {
  // Parsing jal operands is fiddly due to the `jal foo` and `jal ra, foo`
  // both being acceptable forms. When parsing `jal ra, foo` this function
  // will be called for the `ra` register operand in an attempt to match the
  // single-operand alias. parseJALOffset must fail for this case. It would
  // seem logical to try parse the operand using parseImmediate and return
  // NoMatch if the next token is a comma (meaning we must be parsing a jal in
  // the second form rather than the first). We can't do this as there's no
  // way of rewinding the lexer state. Instead, return NoMatch if this operand
  // is an identifier and is followed by a comma.
  if (getLexer().is(AsmToken::Identifier) &&
      getLexer().peekTok().is(AsmToken::Comma))
    return MatchOperand_NoMatch;

  return parseImmediate(Operands);
}

OperandMatchResultTy
RISCVAsmParser::parseBareSymbolOrPlt(OperandVector &Operands) {
  SMLoc S = getLoc();
  SMLoc E = SMLoc::getFromPointer(S.getPointer() - 1);
  const MCExpr *Res;

  if (getLexer().getKind() != AsmToken::Identifier)
    return MatchOperand_NoMatch;

  StringRef Identifier;
  if (getParser().parseIdentifier(Identifier))
    return MatchOperand_ParseFail;

  bool IsPLT = false;
  if (Identifier.endswith("@plt")) {
    Identifier = Identifier.drop_back(4);
    IsPLT = true;
  }

  MCSymbol *Sym = getContext().getOrCreateSymbol(Identifier);
  Res = MCSymbolRefExpr::create(Sym, MCSymbolRefExpr::VK_None, getContext());
  // We'd like to use a plain MCSymbolRefExpr::VK_PLT but LLVM emits @PLT and
  // this is at the moment not valid for GNU (only @plt) so let's stick to
  // the syntax and use a kind of ours.
  if (IsPLT)
    Res = RISCVMCExpr::create(Res, RISCVMCExpr::VK_RISCV_PLT, getContext());

  Operands.push_back(RISCVOperand::createImm(Res, S, E, isRV64()));
  return MatchOperand_Success;
}

OperandMatchResultTy
RISCVAsmParser::parseMemOpBaseReg(OperandVector &Operands) {
  if (getLexer().isNot(AsmToken::LParen)) {
    Error(getLoc(), "expected '('");
    return MatchOperand_ParseFail;
  }

  getParser().Lex(); // Eat '('
  Operands.push_back(RISCVOperand::createToken("(", getLoc(), isRV64()));

  if (parseRegister(Operands) != MatchOperand_Success) {
    Error(getLoc(), "expected register");
    return MatchOperand_ParseFail;
  }

  if (getLexer().isNot(AsmToken::RParen)) {
    Error(getLoc(), "expected ')'");
    return MatchOperand_ParseFail;
  }

  getParser().Lex(); // Eat ')'
  Operands.push_back(RISCVOperand::createToken(")", getLoc(), isRV64()));

  return MatchOperand_Success;
}

/// Looks at a token type and creates the relevant operand from this
/// information, adding to Operands. If operand was parsed, returns false, else
/// true.
bool RISCVAsmParser::parseOperand(OperandVector &Operands, StringRef Mnemonic) {
  // Check if the current operand has a custom associated parser, if so, try to
  // custom parse the operand, or fallback to the general approach.
  OperandMatchResultTy Result =
      MatchOperandParserImpl(Operands, Mnemonic, /*ParseForAllFeatures=*/true);
  if (Result == MatchOperand_Success)
    return false;
  if (Result == MatchOperand_ParseFail)
    return true;

  // Attempt to parse token as a register.
  if (parseRegister(Operands, true) == MatchOperand_Success)
    return false;

  // Attempt to parse token as an immediate
  if (parseImmediate(Operands) == MatchOperand_Success) {
    // Parse memory base register if present
    if (getLexer().is(AsmToken::LParen))
      return parseMemOpBaseReg(Operands) != MatchOperand_Success;
    return false;
  }

  // Finally we have exhausted all options and must declare defeat.
  Error(getLoc(), "unknown operand");
  return true;
}

bool RISCVAsmParser::ParseInstruction(ParseInstructionInfo &Info,
                                      StringRef Name, SMLoc NameLoc,
                                      OperandVector &Operands) {
  // First operand is token for instruction
  Operands.push_back(RISCVOperand::createToken(Name, NameLoc, isRV64()));

  // If there are no more operands, then finish
  if (getLexer().is(AsmToken::EndOfStatement))
    return false;

  // Parse first operand
  if (parseOperand(Operands, Name))
    return true;

  // Parse until end of statement, consuming commas between operands
  unsigned OperandIdx = 1;
  while (getLexer().is(AsmToken::Comma)) {
    // Consume comma token
    getLexer().Lex();

    // Parse next operand
    if (parseOperand(Operands, Name))
      return true;

    ++OperandIdx;
  }

  if (getLexer().isNot(AsmToken::EndOfStatement)) {
    SMLoc Loc = getLexer().getLoc();
    getParser().eatToEndOfStatement();
    return Error(Loc, "unexpected token");
  }

  getParser().Lex(); // Consume the EndOfStatement.
  return false;
}

bool RISCVAsmParser::classifySymbolRef(const MCExpr *Expr,
                                       RISCVMCExpr::VariantKind &Kind,
                                       int64_t &Addend) {
  Kind = RISCVMCExpr::VK_RISCV_None;
  Addend = 0;

  if (const RISCVMCExpr *RE = dyn_cast<RISCVMCExpr>(Expr)) {
    Kind = RE->getKind();
    Expr = RE->getSubExpr();
  }

  // It's a simple symbol reference or constant with no addend.
  if (isa<MCConstantExpr>(Expr) || isa<MCSymbolRefExpr>(Expr))
    return true;

  const MCBinaryExpr *BE = dyn_cast<MCBinaryExpr>(Expr);
  if (!BE)
    return false;

  if (!isa<MCSymbolRefExpr>(BE->getLHS()))
    return false;

  if (BE->getOpcode() != MCBinaryExpr::Add &&
      BE->getOpcode() != MCBinaryExpr::Sub)
    return false;

  // We are able to support the subtraction of two symbol references
  if (BE->getOpcode() == MCBinaryExpr::Sub &&
      isa<MCSymbolRefExpr>(BE->getRHS()))
    return true;

  // See if the addend is a constant, otherwise there's more going
  // on here than we can deal with.
  auto AddendExpr = dyn_cast<MCConstantExpr>(BE->getRHS());
  if (!AddendExpr)
    return false;

  Addend = AddendExpr->getValue();
  if (BE->getOpcode() == MCBinaryExpr::Sub)
    Addend = -Addend;

  // It's some symbol reference + a constant addend
  return Kind != RISCVMCExpr::VK_RISCV_Invalid;
}

bool RISCVAsmParser::ParseDirective(AsmToken DirectiveID) {
  // This returns false if this function recognizes the directive
  // regardless of whether it is successfully handles or reports an
  // error. Otherwise it returns true to give the generic parser a
  // chance at recognizing it.
  StringRef IDVal = DirectiveID.getString();

  if (IDVal == ".option")
    return parseDirectiveOption();

  return true;
}

bool RISCVAsmParser::parseDirectiveOption() {
  MCAsmParser &Parser = getParser();
  // Get the option token.
  AsmToken Tok = Parser.getTok();
  // At the moment only identifiers are supported.
  if (Tok.isNot(AsmToken::Identifier))
    return Error(Parser.getTok().getLoc(),
                 "unexpected token, expected identifier");

  StringRef Option = Tok.getIdentifier();

  if (Option == "rvc") {
    getTargetStreamer().emitDirectiveOptionRVC();

    Parser.Lex();
    if (Parser.getTok().isNot(AsmToken::EndOfStatement))
      return Error(Parser.getTok().getLoc(),
                   "unexpected token, expected end of statement");

    setFeatureBits(RISCV::FeatureStdExtC, "c");
    return false;
  }

  if (Option == "norvc") {
    getTargetStreamer().emitDirectiveOptionNoRVC();

    Parser.Lex();
    if (Parser.getTok().isNot(AsmToken::EndOfStatement))
      return Error(Parser.getTok().getLoc(),
                   "unexpected token, expected end of statement");

    clearFeatureBits(RISCV::FeatureStdExtC, "c");
    return false;
  }

  if (Option == "pic") {
    getTargetStreamer().emitDirectiveOptionPIC();

    Parser.Lex();
    if (Parser.getTok().isNot(AsmToken::EndOfStatement))
      return Error(Parser.getTok().getLoc(),
                   "unexpected token, expected end of statement");

    IsPicEnabled = true;
    return false;
  }

  if (Option == "nopic") {
    getTargetStreamer().emitDirectiveOptionNoPIC();

    Parser.Lex();
    if (Parser.getTok().isNot(AsmToken::EndOfStatement))
      return Error(Parser.getTok().getLoc(),
                   "unexpected token, expected end of statement");

    IsPicEnabled = false;
    return false;
  }

  // Unknown option.
  Warning(Parser.getTok().getLoc(),
          "unknown option, expected 'rvc' or 'norvc'");
  Parser.eatToEndOfStatement();
  return false;
}

void RISCVAsmParser::emitToStreamer(MCStreamer &S, const MCInst &Inst) {
  MCInst CInst;
  bool Res = compressInst(CInst, Inst, getSTI(), S.getContext());
  CInst.setLoc(Inst.getLoc());
  S.EmitInstruction((Res ? CInst : Inst), getSTI());
}

void RISCVAsmParser::emitLoadImm(unsigned DestReg, int64_t Value,
                                 MCStreamer &Out) {
  if (isInt<32>(Value)) {
    // Emits the MC instructions for loading a 32-bit constant into a register.
    //
    // Depending on the active bits in the immediate Value v, the following
    // instruction sequences are emitted:
    //
    // v == 0                        : ADDI(W)
    // v[0,12) != 0 && v[12,32) == 0 : ADDI(W)
    // v[0,12) == 0 && v[12,32) != 0 : LUI
    // v[0,32) != 0                  : LUI+ADDI(W)
    //
    int64_t Hi20 = ((Value + 0x800) >> 12) & 0xFFFFF;
    int64_t Lo12 = SignExtend64<12>(Value);
    unsigned SrcReg = RISCV::X0;

    if (Hi20) {
      emitToStreamer(Out,
                     MCInstBuilder(RISCV::LUI).addReg(DestReg).addImm(Hi20));
      SrcReg = DestReg;
    }

    if (Lo12 || Hi20 == 0) {
      unsigned AddiOpcode =
          STI->hasFeature(RISCV::Feature64Bit) ? RISCV::ADDIW : RISCV::ADDI;
      emitToStreamer(Out, MCInstBuilder(AddiOpcode)
                              .addReg(DestReg)
                              .addReg(SrcReg)
                              .addImm(Lo12));
    }
    return;
  }
  assert(STI->hasFeature(RISCV::Feature64Bit) &&
         "Target must be 64-bit to support a >32-bit constant");

  // In the worst case, for a full 64-bit constant, a sequence of 8 instructions
  // (i.e., LUI+ADDIW+SLLI+ADDI+SLLI+ADDI+SLLI+ADDI) has to be emmitted. Note
  // that the first two instructions (LUI+ADDIW) can contribute up to 32 bits
  // while the following ADDI instructions contribute up to 12 bits each.
  //
  // On the first glance, implementing this seems to be possible by simply
  // emitting the most significant 32 bits (LUI+ADDIW) followed by as many left
  // shift (SLLI) and immediate additions (ADDI) as needed. However, due to the
  // fact that ADDI performs a sign extended addition, doing it like that would
  // only be possible when at most 11 bits of the ADDI instructions are used.
  // Using all 12 bits of the ADDI instructions, like done by GAS, actually
  // requires that the constant is processed starting with the least significant
  // bit.
  //
  // In the following, constants are processed from LSB to MSB but instruction
  // emission is performed from MSB to LSB by recursively calling
  // emitLoadImm. In each recursion, first the lowest 12 bits are removed
  // from the constant and the optimal shift amount, which can be greater than
  // 12 bits if the constant is sparse, is determined. Then, the shifted
  // remaining constant is processed recursively and gets emitted as soon as it
  // fits into 32 bits. The emission of the shifts and additions is subsequently
  // performed when the recursion returns.
  //
  int64_t Lo12 = SignExtend64<12>(Value);
  int64_t Hi52 = (Value + 0x800) >> 12;
  int ShiftAmount = 12 + findFirstSet((uint64_t)Hi52);
  Hi52 = SignExtend64(Hi52 >> (ShiftAmount - 12), 64 - ShiftAmount);

  emitLoadImm(DestReg, Hi52, Out);

  emitToStreamer(Out, MCInstBuilder(RISCV::SLLI)
                          .addReg(DestReg)
                          .addReg(DestReg)
                          .addImm(ShiftAmount));

  if (Lo12)
    emitToStreamer(Out, MCInstBuilder(RISCV::ADDI)
                            .addReg(DestReg)
                            .addReg(DestReg)
                            .addImm(Lo12));
}

void RISCVAsmParser::emitLoadLocalAddress(MCInst &Inst, SMLoc IDLoc,
                                          MCStreamer &Out) {
  // The local load address pseudo-instruction "lla" is used in PC-relative
  // addressing of symbols:
  //   lla rdest, symbol
  // expands to
  //   TmpLabel: AUIPC rdest, %pcrel_hi(symbol)
  //             ADDI rdest, %pcrel_lo(TmpLabel)
  MCContext &Ctx = getContext();

  MCSymbol *TmpLabel = Ctx.createTempSymbol(
      "pcrel_hi", /* AlwaysAddSuffix */ true, /* CanBeUnnamed */ false);
  Out.EmitLabel(TmpLabel);

  MCOperand DestReg = Inst.getOperand(0);
  const RISCVMCExpr *Symbol = RISCVMCExpr::create(
      Inst.getOperand(1).getExpr(), RISCVMCExpr::VK_RISCV_PCREL_HI, Ctx);

  emitToStreamer(
      Out, MCInstBuilder(RISCV::AUIPC).addOperand(DestReg).addExpr(Symbol));

  const MCExpr *RefToLinkTmpLabel =
      RISCVMCExpr::create(MCSymbolRefExpr::create(TmpLabel, Ctx),
                          RISCVMCExpr::VK_RISCV_PCREL_LO, Ctx);

  emitToStreamer(Out, MCInstBuilder(RISCV::ADDI)
                          .addOperand(DestReg)
                          .addOperand(DestReg)
                          .addExpr(RefToLinkTmpLabel));
}

bool RISCVAsmParser::processInstruction(MCInst &Inst, SMLoc IDLoc,
                                        MCStreamer &Out) {
  Inst.setLoc(IDLoc);

  if (Inst.getOpcode() == RISCV::PseudoLI) {
    auto Reg = Inst.getOperand(0).getReg();
    int64_t Imm = Inst.getOperand(1).getImm();
    // On RV32 the immediate here can either be a signed or an unsigned
    // 32-bit number. Sign extension has to be performed to ensure that Imm
    // represents the expected signed 64-bit number.
    if (!isRV64())
      Imm = SignExtend64<32>(Imm);
    emitLoadImm(Reg, Imm, Out);
    return false;
  } else if (Inst.getOpcode() == RISCV::PseudoLLA ||
             (!IsPicEnabled && Inst.getOpcode() == RISCV::PseudoLA)) {
    // We emit PseudoLA as a PseudoLLA when PIC is not enabled
    emitLoadLocalAddress(Inst, IDLoc, Out);
    return false;
  }

  emitToStreamer(Out, Inst);
  return false;
}

extern "C" void LLVMInitializeRISCVAsmParser() {
  RegisterMCAsmParser<RISCVAsmParser> X(getTheRISCV32Target());
  RegisterMCAsmParser<RISCVAsmParser> Y(getTheRISCV64Target());
}<|MERGE_RESOLUTION|>--- conflicted
+++ resolved
@@ -117,10 +117,8 @@
     }
   }
 
-<<<<<<< HEAD
   bool IsPicEnabled;
-=======
->>>>>>> 7c65078f
+
 public:
   enum RISCVMatchResultTy {
     Match_Dummy = FIRST_TARGET_MATCH_RESULT_TY,
@@ -259,7 +257,6 @@
            VK == RISCVMCExpr::VK_RISCV_None;
   }
 
-<<<<<<< HEAD
   bool isBareSymbolOrPlt() const {
     int64_t Imm;
     RISCVMCExpr::VariantKind VK;
@@ -280,9 +277,8 @@
     return RISCVAsmParser::classifySymbolRef(getImm(), VK, Imm) &&
            VK == RISCVMCExpr::VK_RISCV_TPREL_ADD;
   }
-=======
+
   bool isCSRSystemRegister() const { return isSystemRegister(); }
->>>>>>> 7c65078f
 
   /// Return true if the operand is a valid for the fence instruction e.g.
   /// ('iorw').
