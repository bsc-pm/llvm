//===-- RISCVISelLowering.h - RISCV DAG Lowering Interface ------*- C++ -*-===//
//
// Part of the LLVM Project, under the Apache License v2.0 with LLVM Exceptions.
// See https://llvm.org/LICENSE.txt for license information.
// SPDX-License-Identifier: Apache-2.0 WITH LLVM-exception
//
//===----------------------------------------------------------------------===//
//
// This file defines the interfaces that RISCV uses to lower LLVM code into a
// selection DAG.
//
//===----------------------------------------------------------------------===//

#ifndef LLVM_LIB_TARGET_RISCV_RISCVISELLOWERING_H
#define LLVM_LIB_TARGET_RISCV_RISCVISELLOWERING_H

#include "RISCV.h"
#include "llvm/CodeGen/SelectionDAG.h"
#include "llvm/CodeGen/TargetLowering.h"

namespace llvm {
class RISCVSubtarget;
namespace RISCVISD {
enum NodeType : unsigned {
  FIRST_NUMBER = ISD::BUILTIN_OP_END,
  RET_FLAG,
  URET_FLAG,
  SRET_FLAG,
  MRET_FLAG,
  CALL,
  SELECT_CC,
  BuildPairF64,
  SplitF64,
  TAIL,
  // RV64I shifts, directly matching the semantics of the named RISC-V
  // instructions.
  SLLW,
  SRAW,
  SRLW,
  // 32-bit operations from RV64M that can't be simply matched with a pattern
  // at instruction selection time.
  DIVW,
  DIVUW,
  REMUW,
  // FPR32<->GPR transfer operations for RV64. Needed as an i32<->f32 bitcast
  // is not legal on RV64. FMV_W_X_RV64 matches the semantics of the FMV.W.X.
  // FMV_X_ANYEXTW_RV64 is similar to FMV.X.W but has an any-extended result.
  // This is a more convenient semantic for producing dagcombines that remove
  // unnecessary GPR->FPR->GPR moves.
  FMV_W_X_RV64,
  FMV_X_ANYEXTW_RV64,
  // READ_CYCLE_WIDE - A read of the 64-bit cycle CSR on a 32-bit target
  // (returns (Lo, Hi)). It takes a chain operand.
  READ_CYCLE_WIDE,

  // EPI nodes
  VBROADCAST,
};
}

class RISCVTargetLowering : public TargetLowering {
  const RISCVSubtarget &Subtarget;

public:
  explicit RISCVTargetLowering(const TargetMachine &TM,
                               const RISCVSubtarget &STI);

  bool getTgtMemIntrinsic(IntrinsicInfo &Info, const CallInst &I,
                          MachineFunction &MF,
                          unsigned Intrinsic) const override;
  bool isLegalAddressingMode(const DataLayout &DL, const AddrMode &AM, Type *Ty,
                             unsigned AS,
                             Instruction *I = nullptr) const override;
  bool isLegalICmpImmediate(int64_t Imm) const override;
  bool isLegalAddImmediate(int64_t Imm) const override;
  bool isTruncateFree(Type *SrcTy, Type *DstTy) const override;
  bool isTruncateFree(EVT SrcVT, EVT DstVT) const override;
  bool isZExtFree(SDValue Val, EVT VT2) const override;
  bool isSExtCheaperThanZExt(EVT SrcVT, EVT DstVT) const override;

  bool hasBitPreservingFPLogic(EVT VT) const override;

  // Provide custom lowering hooks for some operations.
  SDValue LowerOperation(SDValue Op, SelectionDAG &DAG) const override;
  void ReplaceNodeResults(SDNode *N, SmallVectorImpl<SDValue> &Results,
                          SelectionDAG &DAG) const override;

  SDValue PerformDAGCombine(SDNode *N, DAGCombinerInfo &DCI) const override;

  unsigned ComputeNumSignBitsForTargetNode(SDValue Op,
                                           const APInt &DemandedElts,
                                           const SelectionDAG &DAG,
                                           unsigned Depth) const override;

  // This method returns the name of a target specific DAG node.
  const char *getTargetNodeName(unsigned Opcode) const override;

  ConstraintType getConstraintType(StringRef Constraint) const override;

  unsigned getInlineAsmMemConstraint(StringRef ConstraintCode) const override;

  std::pair<unsigned, const TargetRegisterClass *>
  getRegForInlineAsmConstraint(const TargetRegisterInfo *TRI,
                               StringRef Constraint, MVT VT) const override;

  void LowerAsmOperandForConstraint(SDValue Op, std::string &Constraint,
                                    std::vector<SDValue> &Ops,
                                    SelectionDAG &DAG) const override;

  MachineBasicBlock *
  EmitInstrWithCustomInserter(MachineInstr &MI,
                              MachineBasicBlock *BB) const override;

  EVT getSetCCResultType(const DataLayout &DL, LLVMContext &Context,
                         EVT VT) const override;

  bool convertSetCCLogicToBitwiseLogic(EVT VT) const override {
    return VT.isScalarInteger();
  }

  bool shouldInsertFencesForAtomic(const Instruction *I) const override {
    return isa<LoadInst>(I) || isa<StoreInst>(I);
  }
  Instruction *emitLeadingFence(IRBuilder<> &Builder, Instruction *Inst,
                                AtomicOrdering Ord) const override;
  Instruction *emitTrailingFence(IRBuilder<> &Builder, Instruction *Inst,
                                 AtomicOrdering Ord) const override;

  bool isFMAFasterThanFMulAndFAdd(EVT VT) const override;

  ISD::NodeType getExtendForAtomicOps() const override {
    return ISD::SIGN_EXTEND;
  }

  bool shouldExpandShift(SelectionDAG &DAG, SDNode *N) const override {
    if (DAG.getMachineFunction().getFunction().hasMinSize())
      return false;
    return true;
  }
  bool isDesirableToCommuteWithShift(const SDNode *N,
                                     CombineLevel Level) const override;

  /// If a physical register, this returns the register that receives the
  /// exception address on entry to an EH pad.
  unsigned
  getExceptionPointerRegister(const Constant *PersonalityFn) const override;

  /// If a physical register, this returns the register that receives the
  /// exception typeid on entry to a landing pad.
  unsigned
  getExceptionSelectorRegister(const Constant *PersonalityFn) const override;

<<<<<<< HEAD
  bool allowsMisalignedMemoryAccesses(EVT E, unsigned AddrSpace, unsigned Align,
                                      MachineMemOperand::Flags Flags,
                                      bool *Fast) const override;

  const RISCVSubtarget &getSubtarget() const { return Subtarget; }
=======
  bool shouldExtendTypeInLibCall(EVT Type) const override;

  /// Returns the register with the specified architectural or ABI name. This
  /// method is necessary to lower the llvm.read_register.* and
  /// llvm.write_register.* intrinsics. Allocatable registers must be reserved
  /// with the clang -ffixed-xX flag for access to be allowed.
  Register getRegisterByName(const char *RegName, EVT VT,
                             const MachineFunction &MF) const override;
>>>>>>> 7eddee45

private:
  void analyzeInputArgs(MachineFunction &MF, CCState &CCInfo,
                        const SmallVectorImpl<ISD::InputArg> &Ins,
                        bool IsRet) const;
  void analyzeOutputArgs(MachineFunction &MF, CCState &CCInfo,
                         const SmallVectorImpl<ISD::OutputArg> &Outs,
                         bool IsRet, CallLoweringInfo *CLI) const;
  // Lower incoming arguments, copy physregs into vregs
  SDValue LowerFormalArguments(SDValue Chain, CallingConv::ID CallConv,
                               bool IsVarArg,
                               const SmallVectorImpl<ISD::InputArg> &Ins,
                               const SDLoc &DL, SelectionDAG &DAG,
                               SmallVectorImpl<SDValue> &InVals) const override;
  bool CanLowerReturn(CallingConv::ID CallConv, MachineFunction &MF,
                      bool IsVarArg,
                      const SmallVectorImpl<ISD::OutputArg> &Outs,
                      LLVMContext &Context) const override;
  SDValue LowerReturn(SDValue Chain, CallingConv::ID CallConv, bool IsVarArg,
                      const SmallVectorImpl<ISD::OutputArg> &Outs,
                      const SmallVectorImpl<SDValue> &OutVals, const SDLoc &DL,
                      SelectionDAG &DAG) const override;
  SDValue LowerCall(TargetLowering::CallLoweringInfo &CLI,
                    SmallVectorImpl<SDValue> &InVals) const override;
  bool shouldConvertConstantLoadToIntImm(const APInt &Imm,
                                         Type *Ty) const override {
    return true;
  }

  template <class NodeTy>
  SDValue getAddr(NodeTy *N, SelectionDAG &DAG, bool IsLocal = true) const;

  SDValue getStaticTLSAddr(GlobalAddressSDNode *N, SelectionDAG &DAG,
                           bool UseGOT) const;
  SDValue getDynamicTLSAddr(GlobalAddressSDNode *N, SelectionDAG &DAG) const;

  bool shouldConsiderGEPOffsetSplit() const override { return true; }
  SDValue lowerGlobalAddress(SDValue Op, SelectionDAG &DAG) const;
  SDValue lowerBlockAddress(SDValue Op, SelectionDAG &DAG) const;
  SDValue lowerConstantPool(SDValue Op, SelectionDAG &DAG) const;
  SDValue lowerGlobalTLSAddress(SDValue Op, SelectionDAG &DAG) const;
  SDValue lowerSELECT(SDValue Op, SelectionDAG &DAG) const;
  SDValue lowerVASTART(SDValue Op, SelectionDAG &DAG) const;
  SDValue lowerFRAMEADDR(SDValue Op, SelectionDAG &DAG) const;
  SDValue lowerRETURNADDR(SDValue Op, SelectionDAG &DAG) const;
  SDValue lowerShiftLeftParts(SDValue Op, SelectionDAG &DAG) const;
  SDValue lowerShiftRightParts(SDValue Op, SelectionDAG &DAG, bool IsSRA) const;
  SDValue lowerINTRINSIC_WO_CHAIN(SDValue Op, SelectionDAG &DAG) const;
  SDValue lowerVECTOR_SHUFFLE(SDValue Op, SelectionDAG &DAG) const;
  SDValue lowerBUILD_VECTOR(SDValue Op, SelectionDAG &DAG) const;

  bool isEligibleForTailCallOptimization(
      CCState &CCInfo, CallLoweringInfo &CLI, MachineFunction &MF,
      const SmallVector<CCValAssign, 16> &ArgLocs) const;

  TargetLowering::AtomicExpansionKind
  shouldExpandAtomicRMWInIR(AtomicRMWInst *AI) const override;
  virtual Value *emitMaskedAtomicRMWIntrinsic(
      IRBuilder<> &Builder, AtomicRMWInst *AI, Value *AlignedAddr, Value *Incr,
      Value *Mask, Value *ShiftAmt, AtomicOrdering Ord) const override;
  TargetLowering::AtomicExpansionKind
  shouldExpandAtomicCmpXchgInIR(AtomicCmpXchgInst *CI) const override;
  virtual Value *
  emitMaskedAtomicCmpXchgIntrinsic(IRBuilder<> &Builder, AtomicCmpXchgInst *CI,
                                   Value *AlignedAddr, Value *CmpVal,
                                   Value *NewVal, Value *Mask,
                                   AtomicOrdering Ord) const override;

  /// Generate error diagnostics if any register used by CC has been marked
  /// reserved.
  void validateCCReservedRegs(
      const SmallVectorImpl<std::pair<llvm::Register, llvm::SDValue>> &Regs,
      MachineFunction &MF) const;
};
}

#endif<|MERGE_RESOLUTION|>--- conflicted
+++ resolved
@@ -150,13 +150,13 @@
   unsigned
   getExceptionSelectorRegister(const Constant *PersonalityFn) const override;
 
-<<<<<<< HEAD
+
   bool allowsMisalignedMemoryAccesses(EVT E, unsigned AddrSpace, unsigned Align,
                                       MachineMemOperand::Flags Flags,
                                       bool *Fast) const override;
 
   const RISCVSubtarget &getSubtarget() const { return Subtarget; }
-=======
+
   bool shouldExtendTypeInLibCall(EVT Type) const override;
 
   /// Returns the register with the specified architectural or ABI name. This
@@ -165,7 +165,7 @@
   /// with the clang -ffixed-xX flag for access to be allowed.
   Register getRegisterByName(const char *RegName, EVT VT,
                              const MachineFunction &MF) const override;
->>>>>>> 7eddee45
+
 
 private:
   void analyzeInputArgs(MachineFunction &MF, CCState &CCInfo,
