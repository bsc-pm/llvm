--- conflicted
+++ resolved
@@ -270,14 +270,8 @@
 def : Pat<(bitconvert GPR:$rs1), (FMV_W_X GPR:$rs1)>;
 def : Pat<(bitconvert FPR32:$rs1), (FMV_X_W FPR32:$rs1)>;
 
-<<<<<<< HEAD
-// FP->[u]int. Round-to-zero must be used
-def : Pat<(fp_to_sint FPR32:$rs1), (FCVT_W_S $rs1, 0b001)>;
-def : Pat<(fp_to_uint FPR32:$rs1), (FCVT_WU_S $rs1, 0b001)>;
-=======
 // [u]int32<->float conversion patterns must be gated on IsRV32 or IsRV64, so
 // are defined later.
->>>>>>> 925b64be
 
 /// Float arithmetic operations
 
@@ -358,21 +352,7 @@
 
 } // Predicates = [HasStdExtF]
 
-<<<<<<< HEAD
-let Predicates = [HasStdExtF, IsRV64] in {
-
-def : Pat<(RISCVF32ToI64 FPR32:$src),
-          (FMV_X_W FPR32:$src)>;
-
-def : Pat<(RISCVI64ToF32 GPR:$src),
-          (FMV_W_X GPR:$src)>;
-
-// [u]int->fp. Match GCC and default to using dynamic rounding mode.
-def : Pat<(sint_to_fp GPR:$rs1), (FCVT_S_L $rs1, 0b111)>;
-def : Pat<(uint_to_fp GPR:$rs1), (FCVT_S_LU $rs1, 0b111)>;
-
-} // Predicates = [HasStdExtF, IsRV64]
-=======
+
 let Predicates = [HasStdExtF, IsRV32] in {
 // float->[u]int. Round-to-zero must be used.
 def : Pat<(fp_to_sint FPR32:$rs1), (FCVT_W_S $rs1, 0b001)>;
@@ -382,4 +362,17 @@
 def : Pat<(sint_to_fp GPR:$rs1), (FCVT_S_W $rs1, 0b111)>;
 def : Pat<(uint_to_fp GPR:$rs1), (FCVT_S_WU $rs1, 0b111)>;
 } // Predicates = [HasStdExtF, IsRV32]
->>>>>>> 925b64be
+
+let Predicates = [HasStdExtF, IsRV64] in {
+// [u]int64->float. Match GCC and default to using dynamic rounding mode.
+// FIXME: isn't this redundant with what we have in RISCVInstrInfoD
+def : Pat<(sint_to_fp GPR:$rs1), (FCVT_S_L $rs1, 0b111)>;
+def : Pat<(uint_to_fp GPR:$rs1), (FCVT_S_LU $rs1, 0b111)>;
+
+// bitmove f32 to i64. Used for soft-float ABI in RV64F
+def : Pat<(RISCVF32ToI64 FPR32:$src),
+          (FMV_X_W FPR32:$src)>;
+// bitmove i64 to f32. Used for soft-float ABI in RV64F
+def : Pat<(RISCVI64ToF32 GPR:$src),
+          (FMV_W_X GPR:$src)>;
+} // Predicates = [HasStdExtF, IsRV64]