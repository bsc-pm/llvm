//===-- RISCVInstrInfoF.td - RISC-V 'F' instructions -------*- tablegen -*-===//
//
// Part of the LLVM Project, under the Apache License v2.0 with LLVM Exceptions.
// See https://llvm.org/LICENSE.txt for license information.
// SPDX-License-Identifier: Apache-2.0 WITH LLVM-exception
//
//===----------------------------------------------------------------------===//
//
// This file describes the RISC-V instructions from the standard 'F',
// Single-Precision Floating-Point instruction set extension.
//
//===----------------------------------------------------------------------===//

//===----------------------------------------------------------------------===//
// RISC-V specific DAG Nodes.
//===----------------------------------------------------------------------===//

<<<<<<< HEAD
def SDT_RISCVTruncAndBitcastI64ToF32
    : SDTypeProfile<1, 1, [SDTCisVT<0, f32>, SDTCisVT<1, i64>]>;
def SDT_RISCVBitcastAndSextF32ToI64
    : SDTypeProfile<1, 1, [SDTCisVT<0, i64>, SDTCisVT<1, f32>]>;

def RISCVTruncAndBitcastI64ToF32
    : SDNode<"RISCVISD::TruncAndBitcastI64ToF32",
             SDT_RISCVTruncAndBitcastI64ToF32>;
def RISCVBitcastAndSextF32ToI64
    : SDNode<"RISCVISD::BitcastAndSextF32ToI64",
             SDT_RISCVBitcastAndSextF32ToI64>;
=======
def SDT_RISCVFMV_W_X_RV64
    : SDTypeProfile<1, 1, [SDTCisVT<0, f32>, SDTCisVT<1, i64>]>;
def SDT_RISCVFMV_X_ANYEXTW_RV64
    : SDTypeProfile<1, 1, [SDTCisVT<0, i64>, SDTCisVT<1, f32>]>;

def riscv_fmv_w_x_rv64
    : SDNode<"RISCVISD::FMV_W_X_RV64", SDT_RISCVFMV_W_X_RV64>;
def riscv_fmv_x_anyextw_rv64
    : SDNode<"RISCVISD::FMV_X_ANYEXTW_RV64", SDT_RISCVFMV_X_ANYEXTW_RV64>;
>>>>>>> c6931ddc

//===----------------------------------------------------------------------===//
// Operand and SDNode transformation definitions.
//===----------------------------------------------------------------------===//

// Floating-point rounding mode

def FRMArg : AsmOperandClass {
  let Name = "FRMArg";
  let RenderMethod = "addFRMArgOperands";
  let DiagnosticType = "InvalidFRMArg";
}

def frmarg : Operand<XLenVT> {
  let ParserMatchClass = FRMArg;
  let PrintMethod = "printFRMArg";
  let DecoderMethod = "decodeFRMArg";
}

//===----------------------------------------------------------------------===//
// Instruction class templates
//===----------------------------------------------------------------------===//

let hasSideEffects = 0, mayLoad = 0, mayStore = 0 in
class FPFMAS_rrr_frm<RISCVOpcode opcode, string opcodestr>
    : RVInstR4<0b00, opcode, (outs FPR32:$rd),
               (ins FPR32:$rs1, FPR32:$rs2, FPR32:$rs3, frmarg:$funct3),
                opcodestr, "$rd, $rs1, $rs2, $rs3, $funct3">;

class FPFMASDynFrmAlias<FPFMAS_rrr_frm Inst, string OpcodeStr>
    : InstAlias<OpcodeStr#" $rd, $rs1, $rs2, $rs3",
                (Inst FPR32:$rd, FPR32:$rs1, FPR32:$rs2, FPR32:$rs3, 0b111)>;

let hasSideEffects = 0, mayLoad = 0, mayStore = 0 in
class FPALUS_rr<bits<7> funct7, bits<3> funct3, string opcodestr>
    : RVInstR<funct7, funct3, OPC_OP_FP, (outs FPR32:$rd),
              (ins FPR32:$rs1, FPR32:$rs2), opcodestr, "$rd, $rs1, $rs2">;

let hasSideEffects = 0, mayLoad = 0, mayStore = 0 in
class FPALUS_rr_frm<bits<7> funct7, string opcodestr>
    : RVInstRFrm<funct7, OPC_OP_FP, (outs FPR32:$rd),
                 (ins FPR32:$rs1, FPR32:$rs2, frmarg:$funct3), opcodestr,
                  "$rd, $rs1, $rs2, $funct3">;

class FPALUSDynFrmAlias<FPALUS_rr_frm Inst, string OpcodeStr>
    : InstAlias<OpcodeStr#" $rd, $rs1, $rs2",
                (Inst FPR32:$rd, FPR32:$rs1, FPR32:$rs2, 0b111)>;

let hasSideEffects = 0, mayLoad = 0, mayStore = 0 in
class FPUnaryOp_r<bits<7> funct7, bits<3> funct3, RegisterClass rdty,
                RegisterClass rs1ty, string opcodestr>
    : RVInstR<funct7, funct3, OPC_OP_FP, (outs rdty:$rd), (ins rs1ty:$rs1),
              opcodestr, "$rd, $rs1">;

let hasSideEffects = 0, mayLoad = 0, mayStore = 0 in
class FPUnaryOp_r_frm<bits<7> funct7, RegisterClass rdty, RegisterClass rs1ty,
                      string opcodestr>
    : RVInstRFrm<funct7, OPC_OP_FP, (outs rdty:$rd),
                 (ins rs1ty:$rs1, frmarg:$funct3), opcodestr,
                  "$rd, $rs1, $funct3">;

class FPUnaryOpDynFrmAlias<FPUnaryOp_r_frm Inst, string OpcodeStr,
                           RegisterClass rdty, RegisterClass rs1ty>
    : InstAlias<OpcodeStr#" $rd, $rs1",
                (Inst rdty:$rd, rs1ty:$rs1, 0b111)>;

let hasSideEffects = 0, mayLoad = 0, mayStore = 0 in
class FPCmpS_rr<bits<3> funct3, string opcodestr>
    : RVInstR<0b1010000, funct3, OPC_OP_FP, (outs GPR:$rd),
              (ins FPR32:$rs1, FPR32:$rs2), opcodestr, "$rd, $rs1, $rs2">;

//===----------------------------------------------------------------------===//
// Instructions
//===----------------------------------------------------------------------===//

let Predicates = [HasStdExtF] in {
let hasSideEffects = 0, mayLoad = 1, mayStore = 0 in
def FLW : RVInstI<0b010, OPC_LOAD_FP, (outs FPR32:$rd),
                  (ins GPR:$rs1, simm12:$imm12),
                   "flw", "$rd, ${imm12}(${rs1})">;

// Operands for stores are in the order srcreg, base, offset rather than
// reflecting the order these fields are specified in the instruction
// encoding.
let hasSideEffects = 0, mayLoad = 0, mayStore = 1 in
def FSW : RVInstS<0b010, OPC_STORE_FP, (outs),
                  (ins FPR32:$rs2, GPR:$rs1, simm12:$imm12),
                   "fsw", "$rs2, ${imm12}(${rs1})">;

def FMADD_S  : FPFMAS_rrr_frm<OPC_MADD, "fmadd.s">;
def          : FPFMASDynFrmAlias<FMADD_S, "fmadd.s">;
def FMSUB_S  : FPFMAS_rrr_frm<OPC_MSUB, "fmsub.s">;
def          : FPFMASDynFrmAlias<FMSUB_S, "fmsub.s">;
def FNMSUB_S : FPFMAS_rrr_frm<OPC_NMSUB, "fnmsub.s">;
def          : FPFMASDynFrmAlias<FNMSUB_S, "fnmsub.s">;
def FNMADD_S : FPFMAS_rrr_frm<OPC_NMADD, "fnmadd.s">;
def          : FPFMASDynFrmAlias<FNMADD_S, "fnmadd.s">;

def FADD_S : FPALUS_rr_frm<0b0000000, "fadd.s">;
def        : FPALUSDynFrmAlias<FADD_S, "fadd.s">;
def FSUB_S : FPALUS_rr_frm<0b0000100, "fsub.s">;
def        : FPALUSDynFrmAlias<FSUB_S, "fsub.s">;
def FMUL_S : FPALUS_rr_frm<0b0001000, "fmul.s">;
def        : FPALUSDynFrmAlias<FMUL_S, "fmul.s">;
def FDIV_S : FPALUS_rr_frm<0b0001100, "fdiv.s">;
def        : FPALUSDynFrmAlias<FDIV_S, "fdiv.s">;

def FSQRT_S : FPUnaryOp_r_frm<0b0101100, FPR32, FPR32, "fsqrt.s"> {
  let rs2 = 0b00000;
}
def         : FPUnaryOpDynFrmAlias<FSQRT_S, "fsqrt.s", FPR32, FPR32>;

def FSGNJ_S  : FPALUS_rr<0b0010000, 0b000, "fsgnj.s">;
def FSGNJN_S : FPALUS_rr<0b0010000, 0b001, "fsgnjn.s">;
def FSGNJX_S : FPALUS_rr<0b0010000, 0b010, "fsgnjx.s">;
def FMIN_S   : FPALUS_rr<0b0010100, 0b000, "fmin.s">;
def FMAX_S   : FPALUS_rr<0b0010100, 0b001, "fmax.s">;

def FCVT_W_S : FPUnaryOp_r_frm<0b1100000, GPR, FPR32, "fcvt.w.s"> {
  let rs2 = 0b00000;
}
def          : FPUnaryOpDynFrmAlias<FCVT_W_S, "fcvt.w.s", GPR, FPR32>;

def FCVT_WU_S : FPUnaryOp_r_frm<0b1100000, GPR, FPR32, "fcvt.wu.s"> {
  let rs2 = 0b00001;
}
def           : FPUnaryOpDynFrmAlias<FCVT_WU_S, "fcvt.wu.s", GPR, FPR32>;

def FMV_X_W : FPUnaryOp_r<0b1110000, 0b000, GPR, FPR32, "fmv.x.w"> {
  let rs2 = 0b00000;
}

def FEQ_S : FPCmpS_rr<0b010, "feq.s">;
def FLT_S : FPCmpS_rr<0b001, "flt.s">;
def FLE_S : FPCmpS_rr<0b000, "fle.s">;

def FCLASS_S : FPUnaryOp_r<0b1110000, 0b001, GPR, FPR32, "fclass.s"> {
  let rs2 = 0b00000;
}

def FCVT_S_W : FPUnaryOp_r_frm<0b1101000, FPR32, GPR, "fcvt.s.w"> {
  let rs2 = 0b00000;
}
def          : FPUnaryOpDynFrmAlias<FCVT_S_W, "fcvt.s.w", FPR32, GPR>;

def FCVT_S_WU : FPUnaryOp_r_frm<0b1101000, FPR32, GPR, "fcvt.s.wu"> {
  let rs2 = 0b00001;
}
def           : FPUnaryOpDynFrmAlias<FCVT_S_WU, "fcvt.s.wu", FPR32, GPR>;

def FMV_W_X : FPUnaryOp_r<0b1111000, 0b000, FPR32, GPR, "fmv.w.x"> {
  let rs2 = 0b00000;
}
} // Predicates = [HasStdExtF]

let Predicates = [HasStdExtF, IsRV64] in {
def FCVT_L_S  : FPUnaryOp_r_frm<0b1100000, GPR, FPR32, "fcvt.l.s"> {
  let rs2 = 0b00010;
}
def           : FPUnaryOpDynFrmAlias<FCVT_L_S, "fcvt.l.s", GPR, FPR32>;

def FCVT_LU_S  : FPUnaryOp_r_frm<0b1100000, GPR, FPR32, "fcvt.lu.s"> {
  let rs2 = 0b00011;
}
def            : FPUnaryOpDynFrmAlias<FCVT_LU_S, "fcvt.lu.s", GPR, FPR32>;

def FCVT_S_L : FPUnaryOp_r_frm<0b1101000, FPR32, GPR, "fcvt.s.l"> {
  let rs2 = 0b00010;
}
def          : FPUnaryOpDynFrmAlias<FCVT_S_L, "fcvt.s.l", FPR32, GPR>;

def FCVT_S_LU : FPUnaryOp_r_frm<0b1101000, FPR32, GPR, "fcvt.s.lu"> {
  let rs2 = 0b00011;
}
def           : FPUnaryOpDynFrmAlias<FCVT_S_LU, "fcvt.s.lu", FPR32, GPR>;
} // Predicates = [HasStdExtF, IsRV64]

//===----------------------------------------------------------------------===//
// Assembler Pseudo Instructions (User-Level ISA, Version 2.2, Chapter 20)
//===----------------------------------------------------------------------===//

let Predicates = [HasStdExtF] in {
// TODO flw
// TODO fsw

def : InstAlias<"fmv.s $rd, $rs",  (FSGNJ_S  FPR32:$rd, FPR32:$rs, FPR32:$rs)>;
def : InstAlias<"fabs.s $rd, $rs", (FSGNJX_S FPR32:$rd, FPR32:$rs, FPR32:$rs)>;
def : InstAlias<"fneg.s $rd, $rs", (FSGNJN_S FPR32:$rd, FPR32:$rs, FPR32:$rs)>;

// fgt.s/fge.s are recognised by the GNU assembler but the canonical
// flt.s/fle.s forms will always be printed. Therefore, set a zero weight.
def : InstAlias<"fgt.s $rd, $rs, $rt",
                (FLT_S GPR:$rd, FPR32:$rt, FPR32:$rs), 0>;
def : InstAlias<"fge.s $rd, $rs, $rt",
                (FLE_S GPR:$rd, FPR32:$rt, FPR32:$rs), 0>;

// The following csr instructions actually alias instructions from the base ISA.
// However, it only makes sense to support them when the F extension is enabled.
// CSR Addresses: 0x003 == fcsr, 0x002 == frm, 0x001 == fflags
// NOTE: "frcsr", "frrm", and "frflags" are more specialized version of "csrr".
def : InstAlias<"frcsr $rd",      (CSRRS GPR:$rd, 0x003, X0), 2>;
def : InstAlias<"fscsr $rd, $rs", (CSRRW GPR:$rd, 0x003, GPR:$rs)>;
def : InstAlias<"fscsr $rs",      (CSRRW      X0, 0x003, GPR:$rs), 2>;

def : InstAlias<"frrm $rd",        (CSRRS  GPR:$rd, 0x002, X0), 2>;
def : InstAlias<"fsrm $rd, $rs",   (CSRRW  GPR:$rd, 0x002, GPR:$rs)>;
def : InstAlias<"fsrm $rs",        (CSRRW       X0, 0x002, GPR:$rs), 2>;
def : InstAlias<"fsrmi $rd, $imm", (CSRRWI GPR:$rd, 0x002, uimm5:$imm)>;
def : InstAlias<"fsrmi $imm",      (CSRRWI      X0, 0x002, uimm5:$imm), 2>;

def : InstAlias<"frflags $rd",        (CSRRS  GPR:$rd, 0x001, X0), 2>;
def : InstAlias<"fsflags $rd, $rs",   (CSRRW  GPR:$rd, 0x001, GPR:$rs)>;
def : InstAlias<"fsflags $rs",        (CSRRW       X0, 0x001, GPR:$rs), 2>;
def : InstAlias<"fsflagsi $rd, $imm", (CSRRWI GPR:$rd, 0x001, uimm5:$imm)>;
def : InstAlias<"fsflagsi $imm",      (CSRRWI      X0, 0x001, uimm5:$imm), 2>;

// fmv.w.x and fmv.x.w were previously known as fmv.s.x and fmv.x.s. Both
// spellings should be supported by standard tools.
def : MnemonicAlias<"fmv.s.x", "fmv.w.x">;
def : MnemonicAlias<"fmv.x.s", "fmv.x.w">;
} // Predicates = [HasStdExtF]

let Predicates = [HasStdExtF, IsRV32] in {

// [u]int->fp. Match GCC and default to using dynamic rounding mode.
def : Pat<(sint_to_fp GPR:$rs1), (FCVT_S_W $rs1, 0b111)>;
def : Pat<(uint_to_fp GPR:$rs1), (FCVT_S_WU $rs1, 0b111)>;

} // Predicates = [HasStdExtF, IsRV32]

//===----------------------------------------------------------------------===//
// Pseudo-instructions and codegen patterns
//===----------------------------------------------------------------------===//

/// Generic pattern classes
class PatFpr32Fpr32<SDPatternOperator OpNode, RVInstR Inst>
    : Pat<(OpNode FPR32:$rs1, FPR32:$rs2), (Inst $rs1, $rs2)>;

class PatFpr32Fpr32DynFrm<SDPatternOperator OpNode, RVInstRFrm Inst>
    : Pat<(OpNode FPR32:$rs1, FPR32:$rs2), (Inst $rs1, $rs2, 0b111)>;

let Predicates = [HasStdExtF] in {

/// Float conversion operations

// Moves (no conversion)
def : Pat<(bitconvert GPR:$rs1), (FMV_W_X GPR:$rs1)>;
def : Pat<(bitconvert FPR32:$rs1), (FMV_X_W FPR32:$rs1)>;

// [u]int32<->float conversion patterns must be gated on IsRV32 or IsRV64, so
// are defined later.

/// Float arithmetic operations

def : PatFpr32Fpr32DynFrm<fadd, FADD_S>;
def : PatFpr32Fpr32DynFrm<fsub, FSUB_S>;
def : PatFpr32Fpr32DynFrm<fmul, FMUL_S>;
def : PatFpr32Fpr32DynFrm<fdiv, FDIV_S>;

def : Pat<(fsqrt FPR32:$rs1), (FSQRT_S FPR32:$rs1, 0b111)>;

def : Pat<(fneg FPR32:$rs1), (FSGNJN_S $rs1, $rs1)>;
def : Pat<(fabs FPR32:$rs1), (FSGNJX_S $rs1, $rs1)>;

def : PatFpr32Fpr32<fcopysign, FSGNJ_S>;
def : Pat<(fcopysign FPR32:$rs1, (fneg FPR32:$rs2)), (FSGNJN_S $rs1, $rs2)>;

// fmadd: rs1 * rs2 + rs3
def : Pat<(fma FPR32:$rs1, FPR32:$rs2, FPR32:$rs3),
          (FMADD_S $rs1, $rs2, $rs3, 0b111)>;

// fmsub: rs1 * rs2 - rs3
def : Pat<(fma FPR32:$rs1, FPR32:$rs2, (fneg FPR32:$rs3)),
          (FMSUB_S FPR32:$rs1, FPR32:$rs2, FPR32:$rs3, 0b111)>;

// fnmsub: -rs1 * rs2 + rs3
def : Pat<(fma (fneg FPR32:$rs1), FPR32:$rs2, FPR32:$rs3),
          (FNMSUB_S FPR32:$rs1, FPR32:$rs2, FPR32:$rs3, 0b111)>;

// fnmadd: -rs1 * rs2 - rs3
def : Pat<(fma (fneg FPR32:$rs1), FPR32:$rs2, (fneg FPR32:$rs3)),
          (FNMADD_S FPR32:$rs1, FPR32:$rs2, FPR32:$rs3, 0b111)>;

// The RISC-V 2.2 user-level ISA spec defines fmin and fmax as returning the
// canonical NaN when given a signaling NaN. This doesn't match the LLVM
// behaviour (see https://bugs.llvm.org/show_bug.cgi?id=27363). However, the
// draft 2.3 ISA spec changes the definition of fmin and fmax in a way that
// matches LLVM's fminnum and fmaxnum
// <https://github.com/riscv/riscv-isa-manual/commit/cd20cee7efd9bac7c5aa127ec3b451749d2b3cce>.
def : PatFpr32Fpr32<fminnum, FMIN_S>;
def : PatFpr32Fpr32<fmaxnum, FMAX_S>;

/// Fused multiply-add operations

def : Pat<(fma FPR32:$rs1, FPR32:$rs2, FPR32:$rs3),
          (FMADD_S FPR32:$rs1, FPR32:$rs2, FPR32:$rs3, 0b111)>;
// fmsub: rs1*rs2-rs3
def : Pat<(fma FPR32:$rs1, FPR32:$rs2, (fneg FPR32:$rs3)),
          (FMSUB_S FPR32:$rs1, FPR32:$rs2, FPR32:$rs3, 0b111)>;

// TODO: other FMA patterns

/// Setcc

def : PatFpr32Fpr32<seteq, FEQ_S>;
def : PatFpr32Fpr32<setoeq, FEQ_S>;
def : PatFpr32Fpr32<setlt, FLT_S>;
def : PatFpr32Fpr32<setolt, FLT_S>;
def : PatFpr32Fpr32<setle, FLE_S>;
def : PatFpr32Fpr32<setole, FLE_S>;

// Three operands
def : Pat<(fma FPR32:$rs1, FPR32:$rs2, FPR32:$rs3),
          (FMADD_S $rs1, $rs2, $rs3, 0b111)>;

def : Pat<(fma FPR32:$rs1, FPR32:$rs2, (fneg FPR32:$rs3)),
          (FMSUB_S $rs1, $rs2, $rs3, 0b111)>;

def : Pat<(fneg (fma FPR32:$rs1, FPR32:$rs2, FPR32:$rs3)),
          (FNMADD_S $rs1, $rs2, $rs3, 0b111)>;

def : Pat<(fma (fneg FPR32:$rs1), FPR32:$rs2, FPR32:$rs3),
          (FNMSUB_S $rs1, $rs2, $rs3, 0b111)>;
def : Pat<(fma FPR32:$rs1, (fneg FPR32:$rs2), FPR32:$rs3),
          (FNMSUB_S $rs1, $rs2, $rs3, 0b111)>;

// Define pattern expansions for setcc operations which aren't directly
// handled by a RISC-V instruction and aren't expanded in the SelectionDAG
// Legalizer.

def : Pat<(setuo FPR32:$rs1, FPR32:$rs2),
          (SLTIU (AND (FEQ_S FPR32:$rs1, FPR32:$rs1),
                      (FEQ_S FPR32:$rs2, FPR32:$rs2)),
                 1)>;

def Select_FPR32_Using_CC_GPR : SelectCC_rrirr<FPR32, GPR>;

/// Loads

defm : LdPat<load, FLW>;

/// Stores

defm : StPat<store, FSW, FPR32>;

} // Predicates = [HasStdExtF]


let Predicates = [HasStdExtF, IsRV32] in {
// float->[u]int. Round-to-zero must be used.
def : Pat<(fp_to_sint FPR32:$rs1), (FCVT_W_S $rs1, 0b001)>;
def : Pat<(fp_to_uint FPR32:$rs1), (FCVT_WU_S $rs1, 0b001)>;

// [u]int->float. Match GCC and default to using dynamic rounding mode.
def : Pat<(sint_to_fp GPR:$rs1), (FCVT_S_W $rs1, 0b111)>;
def : Pat<(uint_to_fp GPR:$rs1), (FCVT_S_WU $rs1, 0b111)>;
} // Predicates = [HasStdExtF, IsRV32]

<<<<<<< HEAD
let Predicates = [HasStdExtF, IsRV64] in {
// double->[u]int64. Round-to-zero must be used.
def : Pat<(fp_to_sint FPR32:$rs1), (FCVT_L_S $rs1, 0b001)>;
def : Pat<(fp_to_uint FPR32:$rs1), (FCVT_LU_S $rs1, 0b001)>;

// [u]int64->float. Match GCC and default to using dynamic rounding mode.
// FIXME: isn't this redundant with what we have in RISCVInstrInfoD
def : Pat<(sint_to_fp GPR:$rs1), (FCVT_S_L $rs1, 0b111)>;
def : Pat<(uint_to_fp GPR:$rs1), (FCVT_S_LU $rs1, 0b111)>;

def : Pat<(sint_to_fp GPR:$rs1), (FCVT_S_W $rs1, 0b111)>;
def : Pat<(uint_to_fp GPR:$rs1), (FCVT_S_WU $rs1, 0b111)>;
} // Predicates = [HasStdExtF, IsRV32]

=======
>>>>>>> c6931ddc
let Predicates = [HasStdExtF, IsRV32] in {
// FP->[u]int. Round-to-zero must be used
def : Pat<(fp_to_sint FPR32:$rs1), (FCVT_W_S $rs1, 0b001)>;
def : Pat<(fp_to_uint FPR32:$rs1), (FCVT_WU_S $rs1, 0b001)>;

// [u]int->fp. Match GCC and default to using dynamic rounding mode.
def : Pat<(sint_to_fp GPR:$rs1), (FCVT_S_W $rs1, 0b111)>;
def : Pat<(uint_to_fp GPR:$rs1), (FCVT_S_WU $rs1, 0b111)>;
} // Predicates = [HasStdExtF, IsRV32]

let Predicates = [HasStdExtF, IsRV64] in {
<<<<<<< HEAD
def : Pat<(RISCVTruncAndBitcastI64ToF32 GPR:$src), (FMV_W_X GPR:$src)>;
def : Pat<(RISCVBitcastAndSextF32ToI64 FPR32:$src), (FMV_X_W FPR32:$src)>;

// FP->[u]int32 are handled with custom selection code, because the root
// assertsext node never reaches the tablegenerated matcher.
=======
def : Pat<(riscv_fmv_w_x_rv64 GPR:$src), (FMV_W_X GPR:$src)>;
def : Pat<(riscv_fmv_x_anyextw_rv64 FPR32:$src), (FMV_X_W FPR32:$src)>;
def : Pat<(sexti32 (riscv_fmv_x_anyextw_rv64 FPR32:$src)),
          (FMV_X_W FPR32:$src)>;

// FP->[u]int32 is mostly handled by the FP->[u]int64 patterns. This is safe
// because fpto[u|s]i produces poison if the value can't fit into the target.
// We match the single case below because fcvt.wu.s sign-extends its result so
// is cheaper than fcvt.lu.s+sext.w.
def : Pat<(sext_inreg (assertzexti32 (fp_to_uint FPR32:$rs1)), i32),
          (FCVT_WU_S $rs1, 0b001)>;
>>>>>>> c6931ddc

// FP->[u]int64
def : Pat<(fp_to_sint FPR32:$rs1), (FCVT_L_S $rs1, 0b001)>;
def : Pat<(fp_to_uint FPR32:$rs1), (FCVT_LU_S $rs1, 0b001)>;

// [u]int->fp. Match GCC and default to using dynamic rounding mode.
def : Pat<(sint_to_fp (sext_inreg GPR:$rs1, i32)), (FCVT_S_W $rs1, 0b111)>;
def : Pat<(uint_to_fp (zexti32 GPR:$rs1)), (FCVT_S_WU $rs1, 0b111)>;
def : Pat<(sint_to_fp GPR:$rs1), (FCVT_S_L $rs1, 0b111)>;
def : Pat<(uint_to_fp GPR:$rs1), (FCVT_S_LU $rs1, 0b111)>;
} // Predicates = [HasStdExtF, IsRV64]<|MERGE_RESOLUTION|>--- conflicted
+++ resolved
@@ -15,19 +15,6 @@
 // RISC-V specific DAG Nodes.
 //===----------------------------------------------------------------------===//
 
-<<<<<<< HEAD
-def SDT_RISCVTruncAndBitcastI64ToF32
-    : SDTypeProfile<1, 1, [SDTCisVT<0, f32>, SDTCisVT<1, i64>]>;
-def SDT_RISCVBitcastAndSextF32ToI64
-    : SDTypeProfile<1, 1, [SDTCisVT<0, i64>, SDTCisVT<1, f32>]>;
-
-def RISCVTruncAndBitcastI64ToF32
-    : SDNode<"RISCVISD::TruncAndBitcastI64ToF32",
-             SDT_RISCVTruncAndBitcastI64ToF32>;
-def RISCVBitcastAndSextF32ToI64
-    : SDNode<"RISCVISD::BitcastAndSextF32ToI64",
-             SDT_RISCVBitcastAndSextF32ToI64>;
-=======
 def SDT_RISCVFMV_W_X_RV64
     : SDTypeProfile<1, 1, [SDTCisVT<0, f32>, SDTCisVT<1, i64>]>;
 def SDT_RISCVFMV_X_ANYEXTW_RV64
@@ -37,7 +24,6 @@
     : SDNode<"RISCVISD::FMV_W_X_RV64", SDT_RISCVFMV_W_X_RV64>;
 def riscv_fmv_x_anyextw_rv64
     : SDNode<"RISCVISD::FMV_X_ANYEXTW_RV64", SDT_RISCVFMV_X_ANYEXTW_RV64>;
->>>>>>> c6931ddc
 
 //===----------------------------------------------------------------------===//
 // Operand and SDNode transformation definitions.
@@ -396,23 +382,6 @@
 def : Pat<(uint_to_fp GPR:$rs1), (FCVT_S_WU $rs1, 0b111)>;
 } // Predicates = [HasStdExtF, IsRV32]
 
-<<<<<<< HEAD
-let Predicates = [HasStdExtF, IsRV64] in {
-// double->[u]int64. Round-to-zero must be used.
-def : Pat<(fp_to_sint FPR32:$rs1), (FCVT_L_S $rs1, 0b001)>;
-def : Pat<(fp_to_uint FPR32:$rs1), (FCVT_LU_S $rs1, 0b001)>;
-
-// [u]int64->float. Match GCC and default to using dynamic rounding mode.
-// FIXME: isn't this redundant with what we have in RISCVInstrInfoD
-def : Pat<(sint_to_fp GPR:$rs1), (FCVT_S_L $rs1, 0b111)>;
-def : Pat<(uint_to_fp GPR:$rs1), (FCVT_S_LU $rs1, 0b111)>;
-
-def : Pat<(sint_to_fp GPR:$rs1), (FCVT_S_W $rs1, 0b111)>;
-def : Pat<(uint_to_fp GPR:$rs1), (FCVT_S_WU $rs1, 0b111)>;
-} // Predicates = [HasStdExtF, IsRV32]
-
-=======
->>>>>>> c6931ddc
 let Predicates = [HasStdExtF, IsRV32] in {
 // FP->[u]int. Round-to-zero must be used
 def : Pat<(fp_to_sint FPR32:$rs1), (FCVT_W_S $rs1, 0b001)>;
@@ -424,13 +393,6 @@
 } // Predicates = [HasStdExtF, IsRV32]
 
 let Predicates = [HasStdExtF, IsRV64] in {
-<<<<<<< HEAD
-def : Pat<(RISCVTruncAndBitcastI64ToF32 GPR:$src), (FMV_W_X GPR:$src)>;
-def : Pat<(RISCVBitcastAndSextF32ToI64 FPR32:$src), (FMV_X_W FPR32:$src)>;
-
-// FP->[u]int32 are handled with custom selection code, because the root
-// assertsext node never reaches the tablegenerated matcher.
-=======
 def : Pat<(riscv_fmv_w_x_rv64 GPR:$src), (FMV_W_X GPR:$src)>;
 def : Pat<(riscv_fmv_x_anyextw_rv64 FPR32:$src), (FMV_X_W FPR32:$src)>;
 def : Pat<(sexti32 (riscv_fmv_x_anyextw_rv64 FPR32:$src)),
@@ -442,7 +404,6 @@
 // is cheaper than fcvt.lu.s+sext.w.
 def : Pat<(sext_inreg (assertzexti32 (fp_to_uint FPR32:$rs1)), i32),
           (FCVT_WU_S $rs1, 0b001)>;
->>>>>>> c6931ddc
 
 // FP->[u]int64
 def : Pat<(fp_to_sint FPR32:$rs1), (FCVT_L_S $rs1, 0b001)>;
