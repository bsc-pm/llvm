//===-- RISCVRegisterInfo.cpp - RISCV Register Information ------*- C++ -*-===//
//
//                     The LLVM Compiler Infrastructure
//
// This file is distributed under the University of Illinois Open Source
// License. See LICENSE.TXT for details.
//
//===----------------------------------------------------------------------===//
//
// This file contains the RISCV implementation of the TargetRegisterInfo class.
//
//===----------------------------------------------------------------------===//

#include "RISCVRegisterInfo.h"
#include "RISCV.h"
#include "RISCVSubtarget.h"
#include "llvm/CodeGen/MachineFrameInfo.h"
#include "llvm/CodeGen/MachineFunction.h"
#include "llvm/CodeGen/MachineInstrBuilder.h"
#include "llvm/CodeGen/RegisterScavenging.h"
#include "llvm/CodeGen/TargetFrameLowering.h"
#include "llvm/CodeGen/TargetInstrInfo.h"
#include "llvm/Support/ErrorHandling.h"

#define GET_REGINFO_TARGET_DESC
#include "RISCVGenRegisterInfo.inc"

using namespace llvm;

RISCVRegisterInfo::RISCVRegisterInfo(unsigned HwMode)
    : RISCVGenRegisterInfo(RISCV::X1, /*DwarfFlavour*/0, /*EHFlavor*/0,
                           /*PC*/0, HwMode) {}

const MCPhysReg *
RISCVRegisterInfo::getCalleeSavedRegs(const MachineFunction *MF) const {
  if (MF->getFunction().hasFnAttribute("interrupt")) {
    if (MF->getSubtarget<RISCVSubtarget>().hasStdExtD())
      return CSR_XLEN_F64_Interrupt_SaveList;
    if (MF->getSubtarget<RISCVSubtarget>().hasStdExtF())
      return CSR_XLEN_F32_Interrupt_SaveList;
    return CSR_Interrupt_SaveList;
  }
  return CSR_SaveList;
}

BitVector RISCVRegisterInfo::getReservedRegs(const MachineFunction &MF) const {
  BitVector Reserved(getNumRegs());

  // Use markSuperRegs to ensure any register aliases are also reserved
  markSuperRegs(Reserved, RISCV::X0); // zero
  markSuperRegs(Reserved, RISCV::X1); // ra
  markSuperRegs(Reserved, RISCV::X2); // sp
  markSuperRegs(Reserved, RISCV::X3); // gp
  markSuperRegs(Reserved, RISCV::X4); // tp
  markSuperRegs(Reserved, RISCV::X8); // fp
  assert(checkAllSuperRegsMarked(Reserved));
  return Reserved;
}

bool RISCVRegisterInfo::isConstantPhysReg(unsigned PhysReg) const {
  return PhysReg == RISCV::X0;
}

const uint32_t *RISCVRegisterInfo::getNoPreservedMask() const {
  return CSR_NoRegs_RegMask;
}

void RISCVRegisterInfo::eliminateFrameIndex(MachineBasicBlock::iterator II,
                                            int SPAdj, unsigned FIOperandNum,
                                            RegScavenger *RS) const {
  assert(SPAdj == 0 && "Unexpected non-zero SPAdj value");

  MachineInstr &MI = *II;
  MachineFunction &MF = *MI.getParent()->getParent();
  MachineRegisterInfo &MRI = MF.getRegInfo();
  const RISCVInstrInfo *TII = MF.getSubtarget<RISCVSubtarget>().getInstrInfo();
  DebugLoc DL = MI.getDebugLoc();

  int FrameIndex = MI.getOperand(FIOperandNum).getIndex();
  unsigned FrameReg;
  int Offset =
      getFrameLowering(MF)->getFrameIndexReference(MF, FrameIndex, FrameReg) +
      MI.getOperand(FIOperandNum + 1).getImm();

  if (!isInt<32>(Offset)) {
    report_fatal_error(
        "Frame offsets outside of the signed 32-bit range not supported");
  }

  MachineBasicBlock &MBB = *MI.getParent();
  bool FrameRegIsKill = false;

  if (!isInt<12>(Offset)) {
    assert(isInt<32>(Offset) && "Int32 expected");
    // The offset won't fit in an immediate, so use a scratch register instead
    // Modify Offset and FrameReg appropriately
    unsigned ScratchReg = MRI.createVirtualRegister(&RISCV::GPRRegClass);
    TII->movImm32(MBB, II, DL, ScratchReg, Offset);
    BuildMI(MBB, II, DL, TII->get(RISCV::ADD), ScratchReg)
        .addReg(FrameReg)
        .addReg(ScratchReg, RegState::Kill);
    Offset = 0;
    FrameReg = ScratchReg;
    FrameRegIsKill = true;
  }

  MI.getOperand(FIOperandNum)
      .ChangeToRegister(FrameReg, false, false, FrameRegIsKill);
  MI.getOperand(FIOperandNum + 1).ChangeToImmediate(Offset);
}

unsigned RISCVRegisterInfo::getFrameRegister(const MachineFunction &MF) const {
  const TargetFrameLowering *TFI = getFrameLowering(MF);
  return TFI->hasFP(MF) ? RISCV::X8 : RISCV::X2;
}

const uint32_t *
<<<<<<< HEAD
RISCVRegisterInfo::getCallPreservedMask(const MachineFunction &MF,
                                        CallingConv::ID /*CC*/) const {
  const RISCVSubtarget &SubTarget = MF.getSubtarget<RISCVSubtarget>();

  if (SubTarget.isSoftFloat())
    return CSR_RegMask;
  else if (SubTarget.isHardFloatSingle())
    return CSR_HardFloatSingle_RegMask;
  else if (SubTarget.isHardFloatDouble())
    return CSR_HardFloatDouble_RegMask;
  else
    llvm_unreachable("Unhandled ABI");
=======
RISCVRegisterInfo::getCallPreservedMask(const MachineFunction & MF,
                                        CallingConv::ID /*CC*/) const {
  if (MF.getFunction().hasFnAttribute("interrupt")) {
    if (MF.getSubtarget<RISCVSubtarget>().hasStdExtD())
      return CSR_XLEN_F64_Interrupt_RegMask;
    if (MF.getSubtarget<RISCVSubtarget>().hasStdExtF())
      return CSR_XLEN_F32_Interrupt_RegMask;
    return CSR_Interrupt_RegMask;
  }
  return CSR_RegMask;
>>>>>>> e364baa8
}<|MERGE_RESOLUTION|>--- conflicted
+++ resolved
@@ -115,10 +115,16 @@
 }
 
 const uint32_t *
-<<<<<<< HEAD
 RISCVRegisterInfo::getCallPreservedMask(const MachineFunction &MF,
                                         CallingConv::ID /*CC*/) const {
   const RISCVSubtarget &SubTarget = MF.getSubtarget<RISCVSubtarget>();
+  if (MF.getFunction().hasFnAttribute("interrupt")) {
+    if (SubTarget.hasStdExtD())
+      return CSR_XLEN_F64_Interrupt_RegMask;
+    if (SubTarget.hasStdExtF())
+      return CSR_XLEN_F32_Interrupt_RegMask;
+    return CSR_Interrupt_RegMask;
+  }
 
   if (SubTarget.isSoftFloat())
     return CSR_RegMask;
@@ -128,16 +134,6 @@
     return CSR_HardFloatDouble_RegMask;
   else
     llvm_unreachable("Unhandled ABI");
-=======
-RISCVRegisterInfo::getCallPreservedMask(const MachineFunction & MF,
-                                        CallingConv::ID /*CC*/) const {
-  if (MF.getFunction().hasFnAttribute("interrupt")) {
-    if (MF.getSubtarget<RISCVSubtarget>().hasStdExtD())
-      return CSR_XLEN_F64_Interrupt_RegMask;
-    if (MF.getSubtarget<RISCVSubtarget>().hasStdExtF())
-      return CSR_XLEN_F32_Interrupt_RegMask;
-    return CSR_Interrupt_RegMask;
-  }
+
   return CSR_RegMask;
->>>>>>> e364baa8
 }