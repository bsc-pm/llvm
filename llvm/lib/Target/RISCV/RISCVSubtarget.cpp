--- conflicted
+++ resolved
@@ -45,8 +45,7 @@
 RISCVSubtarget::RISCVSubtarget(const Triple &TT, StringRef CPU, StringRef FS,
                                StringRef ABIName, const TargetMachine &TM)
     : RISCVGenSubtargetInfo(TT, CPU, FS),
-<<<<<<< HEAD
-      FrameLowering(initializeSubtargetDependencies(CPU, FS, TT.isArch64Bit())),
+      FrameLowering(initializeSubtargetDependencies(TT, CPU, FS, ABIName)),
       InstrInfo(), RegInfo(getHwMode()), TLInfo(TM, *this) {}
 
 unsigned char
@@ -55,8 +54,4 @@
   return TM.shouldAssumeDSOLocal(*GV->getParent(), GV)
              ? RISCVII::MO_PCREL
              : RISCVII::MO_GOT;
-}
-=======
-      FrameLowering(initializeSubtargetDependencies(TT, CPU, FS, ABIName)),
-      InstrInfo(), RegInfo(getHwMode()), TLInfo(TM, *this) {}
->>>>>>> bd0eff31
+}