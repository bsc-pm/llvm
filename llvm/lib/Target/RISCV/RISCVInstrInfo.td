//===-- RISCVInstrInfo.td - Target Description for RISCV ---*- tablegen -*-===//
//
//                     The LLVM Compiler Infrastructure
//
// This file is distributed under the University of Illinois Open Source
// License. See LICENSE.TXT for details.
//
//===----------------------------------------------------------------------===//
//
// This file describes the RISC-V instructions in TableGen format.
//
//===----------------------------------------------------------------------===//

include "RISCVInstrFormats.td"

//===----------------------------------------------------------------------===//
// RISC-V specific DAG Nodes.
//===----------------------------------------------------------------------===//

def SDT_RISCVCall         : SDTypeProfile<0, -1, [SDTCisVT<0, XLenVT>]>;
def SDT_RISCVCallSeqStart : SDCallSeqStart<[SDTCisVT<0, i32>,
                                            SDTCisVT<1, i32>]>;
def SDT_RISCVCallSeqEnd   : SDCallSeqEnd<[SDTCisVT<0, i32>,
                                          SDTCisVT<1, i32>]>;
def SDT_RISCVSelectCC     : SDTypeProfile<1, 5, [SDTCisSameAs<1, 2>,
                                                 SDTCisSameAs<0, 4>,
                                                 SDTCisSameAs<4, 5>]>;


def Call         : SDNode<"RISCVISD::CALL", SDT_RISCVCall,
                          [SDNPHasChain, SDNPOptInGlue, SDNPOutGlue,
                           SDNPVariadic]>;
def CallSeqStart : SDNode<"ISD::CALLSEQ_START", SDT_RISCVCallSeqStart,
                          [SDNPHasChain, SDNPOutGlue]>;
def CallSeqEnd   : SDNode<"ISD::CALLSEQ_END", SDT_RISCVCallSeqEnd,
                          [SDNPHasChain, SDNPOptInGlue, SDNPOutGlue]>;
def RetFlag      : SDNode<"RISCVISD::RET_FLAG", SDTNone,
                          [SDNPHasChain, SDNPOptInGlue, SDNPVariadic]>;
def URetFlag     : SDNode<"RISCVISD::URET_FLAG", SDTNone,
                          [SDNPHasChain, SDNPOptInGlue]>;
def SRetFlag     : SDNode<"RISCVISD::SRET_FLAG", SDTNone,
                          [SDNPHasChain, SDNPOptInGlue]>;
def MRetFlag     : SDNode<"RISCVISD::MRET_FLAG", SDTNone,
                          [SDNPHasChain, SDNPOptInGlue]>;
def SelectCC     : SDNode<"RISCVISD::SELECT_CC", SDT_RISCVSelectCC,
                          [SDNPInGlue]>;
def Tail         : SDNode<"RISCVISD::TAIL", SDT_RISCVCall,
                          [SDNPHasChain, SDNPOptInGlue, SDNPOutGlue,
                           SDNPVariadic]>;
def WrapperPIC   : SDNode<"RISCVISD::WRAPPER_PIC", SDTIntUnaryOp>;
def WrapperTLSIE : SDNode<"RISCVISD::WRAPPER_TLS_IE", SDTIntUnaryOp>;
def WrapperTLSGD : SDNode<"RISCVISD::WRAPPER_TLS_GD", SDTIntUnaryOp>;

//===----------------------------------------------------------------------===//
// Operand and SDNode transformation definitions.
//===----------------------------------------------------------------------===//

class ImmXLenAsmOperand<string prefix, string suffix = ""> : AsmOperandClass {
  let Name = prefix # "ImmXLen" # suffix;
  let RenderMethod = "addImmOperands";
  let DiagnosticType = !strconcat("Invalid", Name);
}

class ImmAsmOperand<string prefix, int width, string suffix> : AsmOperandClass {
  let Name = prefix # "Imm" # width # suffix;
  let RenderMethod = "addImmOperands";
  let DiagnosticType = !strconcat("Invalid", Name);
}

class SImmAsmOperand<int width, string suffix = "">
    : ImmAsmOperand<"S", width, suffix> {
}

class UImmAsmOperand<int width, string suffix = "">
    : ImmAsmOperand<"U", width, suffix> {
}

def FenceArg : AsmOperandClass {
  let Name = "FenceArg";
  let RenderMethod = "addFenceArgOperands";
  let DiagnosticType = "InvalidFenceArg";
}

def fencearg : Operand<XLenVT> {
  let ParserMatchClass = FenceArg;
  let PrintMethod = "printFenceArg";
  let DecoderMethod = "decodeUImmOperand<4>";
}

def UImmLog2XLenAsmOperand : AsmOperandClass {
  let Name = "UImmLog2XLen";
  let RenderMethod = "addImmOperands";
  let DiagnosticType = "InvalidUImmLog2XLen";
}

def uimmlog2xlen : Operand<XLenVT>, ImmLeaf<XLenVT, [{
  if (Subtarget->is64Bit())
    return isUInt<6>(Imm);
  return isUInt<5>(Imm);
}]> {
  let ParserMatchClass = UImmLog2XLenAsmOperand;
  // TODO: should ensure invalid shamt is rejected when decoding.
  let DecoderMethod = "decodeUImmOperand<6>";
  let MCOperandPredicate = [{
    int64_t Imm;
    if (!MCOp.evaluateAsConstantImm(Imm))
      return false;
    if (STI.getTargetTriple().isArch64Bit())
      return  isUInt<6>(Imm);
    return isUInt<5>(Imm);
  }];
}

def uimm5 : Operand<XLenVT>, ImmLeaf<XLenVT, [{return isUInt<5>(Imm);}]> {
  let ParserMatchClass = UImmAsmOperand<5>;
  let DecoderMethod = "decodeUImmOperand<5>";
}

def simm12 : Operand<XLenVT>, ImmLeaf<XLenVT, [{return isInt<12>(Imm);}]> {
  let ParserMatchClass = SImmAsmOperand<12>;
  let EncoderMethod = "getImmOpValue";
  let DecoderMethod = "decodeSImmOperand<12>";
  let MCOperandPredicate = [{
    int64_t Imm;
    if (MCOp.evaluateAsConstantImm(Imm))
      return isInt<12>(Imm);
    return MCOp.isBareSymbolRef();
  }];
}

// A 13-bit signed immediate where the least significant bit is zero.
def simm13_lsb0 : Operand<OtherVT> {
  let ParserMatchClass = SImmAsmOperand<13, "Lsb0">;
  let EncoderMethod = "getImmOpValueAsr1";
  let DecoderMethod = "decodeSImmOperandAndLsl1<13>";
  let MCOperandPredicate = [{
    int64_t Imm;
    if (MCOp.evaluateAsConstantImm(Imm))
      return isShiftedInt<12, 1>(Imm);
    return MCOp.isBareSymbolRef();
  }];
}

class UImm20Operand : Operand<XLenVT> {
  let EncoderMethod = "getImmOpValue";
  let DecoderMethod = "decodeUImmOperand<20>";
  let MCOperandPredicate = [{
    int64_t Imm;
    if (MCOp.evaluateAsConstantImm(Imm))
      return isUInt<20>(Imm);
    return MCOp.isBareSymbolRef();
  }];
}

def uimm20_lui : UImm20Operand {
  let ParserMatchClass = UImmAsmOperand<20, "LUI">;
}
def uimm20_auipc : UImm20Operand {
  let ParserMatchClass = UImmAsmOperand<20, "AUIPC">;
}

def Simm21Lsb0JALAsmOperand : SImmAsmOperand<21, "Lsb0JAL"> {
  let ParserMethod = "parseJALOffset";
}

// A 21-bit signed immediate where the least significant bit is zero.
def simm21_lsb0_jal : Operand<OtherVT> {
  let ParserMatchClass = Simm21Lsb0JALAsmOperand;
  let EncoderMethod = "getImmOpValueAsr1";
  let DecoderMethod = "decodeSImmOperandAndLsl1<21>";
  let MCOperandPredicate = [{
    int64_t Imm;
    if (MCOp.evaluateAsConstantImm(Imm))
      return isShiftedInt<20, 1>(Imm);
    return MCOp.isBareSymbolRef();
  }];
}

def BareSymbol : AsmOperandClass {
  let Name = "BareSymbol";
  let RenderMethod = "addImmOperands";
  let DiagnosticType = "InvalidBareSymbol";
  let ParserMethod = "parseBareSymbol";
}


// A bare symbol.
def bare_symbol : Operand<XLenVT> {
  let ParserMatchClass = BareSymbol;
}

<<<<<<< HEAD
def BareSymbolOrPlt : AsmOperandClass {
  let Name = "BareSymbolOrPlt";
  let RenderMethod = "addImmOperands";
  let DiagnosticType = "InvalidBareSymbolOrPlt";
  let ParserMethod = "parseBareSymbolOrPlt";
}

// A bare symbol optionally decorated with @plt.
def bare_symbol_or_plt : Operand<XLenVT> {
  let ParserMatchClass = BareSymbolOrPlt;
  let MCOperandPredicate = [{
     return MCOp.isBareSymbolRef();
  }];
}

def BareSymbolTpRelAdd : AsmOperandClass {
  let Name = "BareSymbolTpRelAdd";
  let RenderMethod = "addImmOperands";
  let DiagnosticType = "InvalidBareSymbolTpRelAdd";
}

// A bare symbol that must be decorated with %tprel_add
def bare_symbol_tprel_add : Operand<XLenVT> {
  let ParserMatchClass = BareSymbolTpRelAdd;
  let MCOperandPredicate = [{
     return MCOp.isBareSymbolRef();
  }];
}


=======
def CSRSystemRegister : AsmOperandClass {
  let Name = "CSRSystemRegister";
  let ParserMethod = "parseCSRSystemRegister";
  let DiagnosticType = "InvalidCSRSystemRegister";
}

def csr_sysreg : Operand<XLenVT> {
  let ParserMatchClass = CSRSystemRegister;
  let PrintMethod = "printCSRSystemRegister";
  let DecoderMethod = "decodeUImmOperand<12>";
}

>>>>>>> 7c65078f
// A parameterized register class alternative to i32imm/i64imm from Target.td.
def ixlenimm : Operand<XLenVT> {
  let ParserMatchClass = ImmXLenAsmOperand<"">;
}

// Standalone (codegen-only) immleaf patterns.
def simm32     : ImmLeaf<XLenVT, [{return isInt<32>(Imm);}]>;
def simm32hi20 : ImmLeaf<XLenVT, [{return isShiftedInt<20, 12>(Imm);}]>;
def simm64     : ImmLeaf<XLenVT, [{return isInt<64>(Imm);}]>;

// Addressing modes.
// Necessary because a frameindex can't be matched directly in a pattern.
def AddrFI : ComplexPattern<iPTR, 1, "SelectAddrFI", [frameindex], []>;

// Extract least significant 12 bits from an immediate value and sign extend
// them.
def LO12Sext : SDNodeXForm<imm, [{
  return CurDAG->getTargetConstant(SignExtend64<12>(N->getZExtValue()),
                                   SDLoc(N), N->getValueType(0));
}]>;

// Extract the most significant 20 bits from an immediate value. Add 1 if bit
// 11 is 1, to compensate for the low 12 bits in the matching immediate addi
// or ld/st being negative.
def HI20 : SDNodeXForm<imm, [{
  return CurDAG->getTargetConstant(((N->getZExtValue()+0x800) >> 12) & 0xfffff,
                                   SDLoc(N), N->getValueType(0));
}]>;

// Extract least significant 12 bits from the upper half of an immediate value
// and sign extend them.
def HLO12Sext : SDNodeXForm<imm, [{
  uint64_t Val = N->getZExtValue() >> 32;
  return CurDAG->getTargetConstant(SignExtend64<12>(Val),
                                   SDLoc(N), N->getValueType(0));
}]>;

// Extract the most significant 20 bits from the upper half of an immediate
// value. Add 1 if bit 32+11 is 1, to compensate for the low 12 bits in the
// matching immediate addi or ld/st being negative.
def HHI20 : SDNodeXForm<imm, [{
  uint64_t Val = N->getZExtValue() >> 32;
  return CurDAG->getTargetConstant(((Val+0x800) >> 12) & 0xfffff,
                                   SDLoc(N), N->getValueType(0));
}]>;

//===----------------------------------------------------------------------===//
// Instruction Class Templates
//===----------------------------------------------------------------------===//

let hasSideEffects = 0, mayLoad = 0, mayStore = 0 in
class BranchCC_rri<bits<3> funct3, string opcodestr>
    : RVInstB<funct3, OPC_BRANCH, (outs),
              (ins GPR:$rs1, GPR:$rs2, simm13_lsb0:$imm12),
              opcodestr, "$rs1, $rs2, $imm12"> {
  let isBranch = 1;
  let isTerminator = 1;
}

let hasSideEffects = 0, mayLoad = 1, mayStore = 0 in
class Load_ri<bits<3> funct3, string opcodestr>
    : RVInstI<funct3, OPC_LOAD, (outs GPR:$rd), (ins GPR:$rs1, simm12:$imm12),
              opcodestr, "$rd, ${imm12}(${rs1})">;

// Operands for stores are in the order srcreg, base, offset rather than
// reflecting the order these fields are specified in the instruction
// encoding.
let hasSideEffects = 0, mayLoad = 0, mayStore = 1 in
class Store_rri<bits<3> funct3, string opcodestr>
    : RVInstS<funct3, OPC_STORE, (outs),
              (ins GPR:$rs2, GPR:$rs1, simm12:$imm12),
              opcodestr, "$rs2, ${imm12}(${rs1})">;

let hasSideEffects = 0, mayLoad = 0, mayStore = 0 in
class ALU_ri<bits<3> funct3, string opcodestr>
    : RVInstI<funct3, OPC_OP_IMM, (outs GPR:$rd), (ins GPR:$rs1, simm12:$imm12),
              opcodestr, "$rd, $rs1, $imm12">;

let hasSideEffects = 0, mayLoad = 0, mayStore = 0 in
class Shift_ri<bit arithshift, bits<3> funct3, string opcodestr>
    : RVInstIShift<arithshift, funct3, OPC_OP_IMM, (outs GPR:$rd),
                   (ins GPR:$rs1, uimmlog2xlen:$shamt), opcodestr,
                   "$rd, $rs1, $shamt">;

let hasSideEffects = 0, mayLoad = 0, mayStore = 0 in
class ALU_rr<bits<7> funct7, bits<3> funct3, string opcodestr>
    : RVInstR<funct7, funct3, OPC_OP, (outs GPR:$rd), (ins GPR:$rs1, GPR:$rs2),
              opcodestr, "$rd, $rs1, $rs2">;

let hasSideEffects = 1, mayLoad = 0, mayStore = 0 in
class CSR_ir<bits<3> funct3, string opcodestr>
    : RVInstI<funct3, OPC_SYSTEM, (outs GPR:$rd), (ins csr_sysreg:$imm12, GPR:$rs1),
              opcodestr, "$rd, $imm12, $rs1">;

let hasSideEffects = 1, mayLoad = 0, mayStore = 0 in
class CSR_ii<bits<3> funct3, string opcodestr>
    : RVInstI<funct3, OPC_SYSTEM, (outs GPR:$rd),
              (ins csr_sysreg:$imm12, uimm5:$rs1),
              opcodestr, "$rd, $imm12, $rs1">;

let hasSideEffects = 0, mayLoad = 0, mayStore = 0 in
class ShiftW_ri<bit arithshift, bits<3> funct3, string opcodestr>
    : RVInstIShiftW<arithshift, funct3, OPC_OP_IMM_32, (outs GPR:$rd),
                    (ins GPR:$rs1, uimm5:$shamt), opcodestr,
                    "$rd, $rs1, $shamt">;

let hasSideEffects = 0, mayLoad = 0, mayStore = 0 in
class ALUW_rr<bits<7> funct7, bits<3> funct3, string opcodestr>
    : RVInstR<funct7, funct3, OPC_OP_32, (outs GPR:$rd),
              (ins GPR:$rs1, GPR:$rs2), opcodestr, "$rd, $rs1, $rs2">;

let hasSideEffects = 1, mayLoad = 0, mayStore = 0 in
class Priv<string opcodestr, bits<7> funct7>
    : RVInstR<funct7, 0b000, OPC_SYSTEM, (outs), (ins GPR:$rs1, GPR:$rs2),
              opcodestr, "">;

//===----------------------------------------------------------------------===//
// Instructions
//===----------------------------------------------------------------------===//

let hasSideEffects = 0, isReMaterializable = 1, mayLoad = 0, mayStore = 0 in {
def LUI : RVInstU<OPC_LUI, (outs GPR:$rd), (ins uimm20_lui:$imm20),
                  "lui", "$rd, $imm20">;

def AUIPC : RVInstU<OPC_AUIPC, (outs GPR:$rd), (ins uimm20_auipc:$imm20),
                    "auipc", "$rd, $imm20">;

let isCall = 1 in
def JAL : RVInstJ<OPC_JAL, (outs GPR:$rd), (ins simm21_lsb0_jal:$imm20),
                  "jal", "$rd, $imm20">;

let isCall = 1 in
def JALR : RVInstI<0b000, OPC_JALR, (outs GPR:$rd),
                   (ins GPR:$rs1, simm12:$imm12),
                   "jalr", "$rd, $rs1, $imm12">;
} // hasSideEffects = 0, mayLoad = 0, mayStore = 0

def BEQ  : BranchCC_rri<0b000, "beq">;
def BNE  : BranchCC_rri<0b001, "bne">;
def BLT  : BranchCC_rri<0b100, "blt">;
def BGE  : BranchCC_rri<0b101, "bge">;
def BLTU : BranchCC_rri<0b110, "bltu">;
def BGEU : BranchCC_rri<0b111, "bgeu">;

def LB  : Load_ri<0b000, "lb">;
def LH  : Load_ri<0b001, "lh">;
def LW  : Load_ri<0b010, "lw">;
def LBU : Load_ri<0b100, "lbu">;
def LHU : Load_ri<0b101, "lhu">;

def SB : Store_rri<0b000, "sb">;
def SH : Store_rri<0b001, "sh">;
def SW : Store_rri<0b010, "sw">;

// ADDI isn't always rematerializable, but isReMaterializable will be used as
// a hint which is verified in isReallyTriviallyReMaterializable.
let isReMaterializable = 1 in
def ADDI  : ALU_ri<0b000, "addi">;

def SLTI  : ALU_ri<0b010, "slti">;
def SLTIU : ALU_ri<0b011, "sltiu">;
def XORI  : ALU_ri<0b100, "xori">;
def ORI   : ALU_ri<0b110, "ori">;
def ANDI  : ALU_ri<0b111, "andi">;

def SLLI : Shift_ri<0, 0b001, "slli">;
def SRLI : Shift_ri<0, 0b101, "srli">;
def SRAI : Shift_ri<1, 0b101, "srai">;

def ADD  : ALU_rr<0b0000000, 0b000, "add">;
def SUB  : ALU_rr<0b0100000, 0b000, "sub">;
def SLL  : ALU_rr<0b0000000, 0b001, "sll">;
def SLT  : ALU_rr<0b0000000, 0b010, "slt">;
def SLTU : ALU_rr<0b0000000, 0b011, "sltu">;
def XOR  : ALU_rr<0b0000000, 0b100, "xor">;
def SRL  : ALU_rr<0b0000000, 0b101, "srl">;
def SRA  : ALU_rr<0b0100000, 0b101, "sra">;
def OR   : ALU_rr<0b0000000, 0b110, "or">;
def AND  : ALU_rr<0b0000000, 0b111, "and">;

let hasSideEffects = 1, mayLoad = 0, mayStore = 0 in {
def FENCE : RVInstI<0b000, OPC_MISC_MEM, (outs),
                    (ins fencearg:$pred, fencearg:$succ),
                    "fence", "$pred, $succ"> {
  bits<4> pred;
  bits<4> succ;

  let rs1 = 0;
  let rd = 0;
  let imm12 = {0b0000,pred,succ};
}

def FENCE_TSO : RVInstI<0b000, OPC_MISC_MEM, (outs), (ins), "fence.tso", ""> {
  let rs1 = 0;
  let rd = 0;
  let imm12 = {0b1000,0b0011,0b0011};
}

def FENCE_I : RVInstI<0b001, OPC_MISC_MEM, (outs), (ins), "fence.i", ""> {
  let rs1 = 0;
  let rd = 0;
  let imm12 = 0;
}

def ECALL : RVInstI<0b000, OPC_SYSTEM, (outs), (ins), "ecall", ""> {
  let rs1 = 0;
  let rd = 0;
  let imm12 = 0;
}

def EBREAK : RVInstI<0b000, OPC_SYSTEM, (outs), (ins), "ebreak", ""> {
  let rs1 = 0;
  let rd = 0;
  let imm12 = 1;
}
} // hasSideEffects = 1, mayLoad = 0, mayStore = 0

def CSRRW : CSR_ir<0b001, "csrrw">;
def CSRRS : CSR_ir<0b010, "csrrs">;
def CSRRC : CSR_ir<0b011, "csrrc">;

def CSRRWI : CSR_ii<0b101, "csrrwi">;
def CSRRSI : CSR_ii<0b110, "csrrsi">;
def CSRRCI : CSR_ii<0b111, "csrrci">;

/// RV64I instructions

let Predicates = [IsRV64] in {
def LWU   : Load_ri<0b110, "lwu">;
def LD    : Load_ri<0b011, "ld">;
def SD    : Store_rri<0b011, "sd">;

let hasSideEffects = 0, mayLoad = 0, mayStore = 0 in
def ADDIW : RVInstI<0b000, OPC_OP_IMM_32, (outs GPR:$rd),
                    (ins GPR:$rs1, simm12:$imm12),
                    "addiw", "$rd, $rs1, $imm12">;

def SLLIW : ShiftW_ri<0, 0b001, "slliw">;
def SRLIW : ShiftW_ri<0, 0b101, "srliw">;
def SRAIW : ShiftW_ri<1, 0b101, "sraiw">;

def ADDW  : ALUW_rr<0b0000000, 0b000, "addw">;
def SUBW  : ALUW_rr<0b0100000, 0b000, "subw">;
def SLLW  : ALUW_rr<0b0000000, 0b001, "sllw">;
def SRLW  : ALUW_rr<0b0000000, 0b101, "srlw">;
def SRAW  : ALUW_rr<0b0100000, 0b101, "sraw">;
} // Predicates = [IsRV64]

//===----------------------------------------------------------------------===//
// Privileged instructions
//===----------------------------------------------------------------------===//

let isBarrier = 1, isReturn = 1, isTerminator = 1 in {
def URET : Priv<"uret", 0b0000000> {
  let rd = 0;
  let rs1 = 0;
  let rs2 = 0b00010;
}

def SRET : Priv<"sret", 0b0001000> {
  let rd = 0;
  let rs1 = 0;
  let rs2 = 0b00010;
}

def MRET : Priv<"mret", 0b0011000> {
  let rd = 0;
  let rs1 = 0;
  let rs2 = 0b00010;
}
} // isBarrier = 1, isReturn = 1, isTerminator = 1

def WFI : Priv<"wfi", 0b0001000> {
  let rd = 0;
  let rs1 = 0;
  let rs2 = 0b00101;
}

let hasSideEffects = 1, mayLoad = 0, mayStore = 0 in
def SFENCE_VMA : RVInstR<0b0001001, 0b000, OPC_SYSTEM, (outs),
                         (ins GPR:$rs1, GPR:$rs2),
                         "sfence.vma", "$rs1, $rs2"> {
  let rd = 0;
}

//===----------------------------------------------------------------------===//
// Assembler Pseudo Instructions (User-Level ISA, Version 2.2, Chapter 20)
//===----------------------------------------------------------------------===//

// TODO lb lh lw
// TODO RV64I: ld
// TODO sb sh sw
// TODO RV64I: sd

def : InstAlias<"nop",           (ADDI      X0,      X0,       0)>;

// Note that the size is 32 because up to 8 32-bit instructions are needed to
// generate an arbitrary 64-bit immediate. However, the size does not really
// matter since PseudoLI is currently only used in the AsmParser where it gets
// expanded to real instructions immediately.
let hasSideEffects = 0, mayLoad = 0, mayStore = 0, Size = 32,
    isCodeGenOnly = 0, isAsmParserOnly = 1 in
def PseudoLI : Pseudo<(outs GPR:$rd), (ins ixlenimm:$imm), [],
                      "li", "$rd, $imm">;

def : InstAlias<"mv $rd, $rs",   (ADDI GPR:$rd, GPR:$rs,       0)>;
def : InstAlias<"not $rd, $rs",  (XORI GPR:$rd, GPR:$rs,      -1)>;
def : InstAlias<"neg $rd, $rs",  (SUB  GPR:$rd,      X0, GPR:$rs)>;

let Predicates = [IsRV64] in {
def : InstAlias<"negw $rd, $rs",   (SUBW  GPR:$rd,      X0, GPR:$rs)>;
def : InstAlias<"sext.w $rd, $rs", (ADDIW GPR:$rd, GPR:$rs,       0)>;
} // Predicates = [IsRV64]

def : InstAlias<"seqz $rd, $rs", (SLTIU GPR:$rd, GPR:$rs,       1)>;
def : InstAlias<"snez $rd, $rs", (SLTU  GPR:$rd,      X0, GPR:$rs)>;
def : InstAlias<"sltz $rd, $rs", (SLT   GPR:$rd, GPR:$rs,      X0)>;
def : InstAlias<"sgtz $rd, $rs", (SLT   GPR:$rd,      X0, GPR:$rs)>;

// sgt/sgtu are recognised by the GNU assembler but the canonical slt/sltu
// form will always be printed. Therefore, set a zero weight.
def : InstAlias<"sgt $rd, $rs, $rt", (SLT GPR:$rd, GPR:$rt, GPR:$rs), 0>;
def : InstAlias<"sgtu $rd, $rs, $rt", (SLTU GPR:$rd, GPR:$rt, GPR:$rs), 0>;

def : InstAlias<"beqz $rs, $offset",
                (BEQ GPR:$rs,      X0, simm13_lsb0:$offset)>;
def : InstAlias<"bnez $rs, $offset",
                (BNE GPR:$rs,      X0, simm13_lsb0:$offset)>;
def : InstAlias<"blez $rs, $offset",
                (BGE      X0, GPR:$rs, simm13_lsb0:$offset)>;
def : InstAlias<"bgez $rs, $offset",
                (BGE GPR:$rs,      X0, simm13_lsb0:$offset)>;
def : InstAlias<"bltz $rs, $offset",
                (BLT GPR:$rs,      X0, simm13_lsb0:$offset)>;
def : InstAlias<"bgtz $rs, $offset",
                (BLT      X0, GPR:$rs, simm13_lsb0:$offset)>;

// Always output the canonical mnemonic for the pseudo branch instructions.
// The GNU tools emit the canonical mnemonic for the branch pseudo instructions
// as well (e.g. "bgt" will be recognised by the assembler but never printed by
// objdump). Match this behaviour by setting a zero weight.
def : InstAlias<"bgt $rs, $rt, $offset",
                (BLT  GPR:$rt, GPR:$rs, simm13_lsb0:$offset), 0>;
def : InstAlias<"ble $rs, $rt, $offset",
                (BGE  GPR:$rt, GPR:$rs, simm13_lsb0:$offset), 0>;
def : InstAlias<"bgtu $rs, $rt, $offset",
                (BLTU GPR:$rt, GPR:$rs, simm13_lsb0:$offset), 0>;
def : InstAlias<"bleu $rs, $rt, $offset",
                (BGEU GPR:$rt, GPR:$rs, simm13_lsb0:$offset), 0>;

// "ret" has more weight since "ret" and "jr" alias the same "jalr" instruction.
def : InstAlias<"j $offset",   (JAL  X0, simm21_lsb0_jal:$offset)>;
def : InstAlias<"jal $offset", (JAL  X1, simm21_lsb0_jal:$offset)>;
def : InstAlias<"jr $rs",      (JALR X0, GPR:$rs, 0)>;
def : InstAlias<"jalr $rs",    (JALR X1, GPR:$rs, 0)>;
def : InstAlias<"ret",         (JALR X0,      X1, 0), 2>;
// TODO call
// TODO tail

def : InstAlias<"fence", (FENCE 0xF, 0xF)>; // 0xF == iorw

// CSR Addresses: 0xC00 == cycle,  0xC01 == time,  0xC02 == instret
//                0xC80 == cycleh, 0xC81 == timeh, 0xC82 == instreth
def : InstAlias<"rdinstret $rd", (CSRRS GPR:$rd, 0xC02, X0)>;
def : InstAlias<"rdcycle $rd",   (CSRRS GPR:$rd, 0xC00, X0)>;
def : InstAlias<"rdtime $rd",    (CSRRS GPR:$rd, 0xC01, X0)>;

let Predicates = [IsRV32] in {
def : InstAlias<"rdinstreth $rd", (CSRRS GPR:$rd, 0xC82, X0)>;
def : InstAlias<"rdcycleh $rd",   (CSRRS GPR:$rd, 0xC80, X0)>;
def : InstAlias<"rdtimeh $rd",    (CSRRS GPR:$rd, 0xC81, X0)>;
} // Predicates = [IsRV32]

def : InstAlias<"csrr $rd, $csr", (CSRRS GPR:$rd, csr_sysreg:$csr,      X0)>;
def : InstAlias<"csrw $csr, $rs", (CSRRW      X0, csr_sysreg:$csr, GPR:$rs)>;
def : InstAlias<"csrs $csr, $rs", (CSRRS      X0, csr_sysreg:$csr, GPR:$rs)>;
def : InstAlias<"csrc $csr, $rs", (CSRRC      X0, csr_sysreg:$csr, GPR:$rs)>;

def : InstAlias<"csrwi $csr, $imm", (CSRRWI X0, csr_sysreg:$csr, uimm5:$imm)>;
def : InstAlias<"csrsi $csr, $imm", (CSRRSI X0, csr_sysreg:$csr, uimm5:$imm)>;
def : InstAlias<"csrci $csr, $imm", (CSRRCI X0, csr_sysreg:$csr, uimm5:$imm)>;

def : InstAlias<"sfence.vma",     (SFENCE_VMA      X0, X0)>;
def : InstAlias<"sfence.vma $rs", (SFENCE_VMA GPR:$rs, X0)>;

let EmitPriority = 0 in {
def : InstAlias<"add $rd, $rs1, $imm12",
                (ADDI  GPR:$rd, GPR:$rs1, simm12:$imm12)>;
def : InstAlias<"and $rd, $rs1, $imm12",
                (ANDI  GPR:$rd, GPR:$rs1, simm12:$imm12)>;
def : InstAlias<"xor $rd, $rs1, $imm12",
                (XORI  GPR:$rd, GPR:$rs1, simm12:$imm12)>;
def : InstAlias<"or $rd, $rs1, $imm12",
                (ORI  GPR:$rd, GPR:$rs1, simm12:$imm12)>;
def : InstAlias<"sll $rd, $rs1, $shamt",
                (SLLI  GPR:$rd, GPR:$rs1, uimmlog2xlen:$shamt)>;
def : InstAlias<"srl $rd, $rs1, $shamt",
                (SRLI  GPR:$rd, GPR:$rs1, uimmlog2xlen:$shamt)>;
def : InstAlias<"sra $rd, $rs1, $shamt",
                (SRAI  GPR:$rd, GPR:$rs1, uimmlog2xlen:$shamt)>;
let Predicates = [IsRV64] in {
def : InstAlias<"addw $rd, $rs1, $imm12",
                (ADDIW  GPR:$rd, GPR:$rs1, simm12:$imm12)>;
def : InstAlias<"sllw $rd, $rs1, $shamt",
                (SLLIW  GPR:$rd, GPR:$rs1, uimm5:$shamt)>;
def : InstAlias<"srlw $rd, $rs1, $shamt",
                (SRLIW  GPR:$rd, GPR:$rs1, uimm5:$shamt)>;
def : InstAlias<"sraw $rd, $rs1, $shamt",
                (SRAIW  GPR:$rd, GPR:$rs1, uimm5:$shamt)>;
} // Predicates = [IsRV64]
def : InstAlias<"slt $rd, $rs1, $imm12",
                (SLTI  GPR:$rd, GPR:$rs1, simm12:$imm12)>;
def : InstAlias<"sltu $rd, $rs1, $imm12",
                (SLTIU  GPR:$rd, GPR:$rs1, simm12:$imm12)>;
}

def : MnemonicAlias<"move", "mv">;

// The SCALL and SBREAK instructions wererenamed to ECALL and EBREAK in
// version 2.1 of the user-level ISA. Like the GNU toolchain, we still accept
// the old name for backwards compatibility.
def : MnemonicAlias<"scall", "ecall">;
def : MnemonicAlias<"sbreak", "ebreak">;

//===----------------------------------------------------------------------===//
// Pseudo-instructions and codegen patterns
//
// Naming convention: For 'generic' pattern classes, we use the naming
// convention PatTy1Ty2. For pattern classes which offer a more complex
// expension, prefix the class name, e.g. BccPat.
//===----------------------------------------------------------------------===//

/// Generic pattern classes

class PatGprGpr<SDPatternOperator OpNode, RVInst Inst>
    : Pat<(OpNode GPR:$rs1, GPR:$rs2), (Inst GPR:$rs1, GPR:$rs2)>;
class PatGprSimm12<SDPatternOperator OpNode, RVInstI Inst>
    : Pat<(OpNode GPR:$rs1, simm12:$imm12), (Inst GPR:$rs1, simm12:$imm12)>;
class PatGprUimmLog2XLen<SDPatternOperator OpNode, RVInstIShift Inst>
    : Pat<(OpNode GPR:$rs1, uimmlog2xlen:$shamt),
          (Inst GPR:$rs1, uimmlog2xlen:$shamt)>;

/// Predicates

def IsOrAdd: PatFrag<(ops node:$A, node:$B), (or node:$A, node:$B), [{
  return isOrEquivalentToAdd(N);
}]>;

/// Immediates

def : Pat<(simm12:$imm), (ADDI X0, simm12:$imm)>;
def : Pat<(simm32hi20:$imm), (LUI (HI20 imm:$imm))>;
def : Pat<(simm32:$imm), (ADDI (LUI (HI20 imm:$imm)), (LO12Sext imm:$imm))>,
      Requires<[IsRV32]>;

/// Simple arithmetic operations

def : PatGprGpr<add, ADD>;
def : PatGprSimm12<add, ADDI>;
def : PatGprGpr<sub, SUB>;
def : PatGprGpr<or, OR>;
def : PatGprSimm12<or, ORI>;
def : PatGprGpr<and, AND>;
def : PatGprSimm12<and, ANDI>;
def : PatGprGpr<xor, XOR>;
def : PatGprSimm12<xor, XORI>;
def : PatGprGpr<shl, SLL>;
def : PatGprUimmLog2XLen<shl, SLLI>;
def : PatGprGpr<srl, SRL>;
def : PatGprUimmLog2XLen<srl, SRLI>;
def : PatGprGpr<sra, SRA>;
def : PatGprUimmLog2XLen<sra, SRAI>;

/// FrameIndex calculations

def : Pat<(add (i32 AddrFI:$Rs), simm12:$imm12),
          (ADDI (i32 AddrFI:$Rs), simm12:$imm12)>;
def : Pat<(IsOrAdd (i32 AddrFI:$Rs), simm12:$imm12),
          (ADDI (i32 AddrFI:$Rs), simm12:$imm12)>;

/// Setcc

def : PatGprGpr<setlt, SLT>;
def : PatGprSimm12<setlt, SLTI>;
def : PatGprGpr<setult, SLTU>;
def : PatGprSimm12<setult, SLTIU>;

// Define pattern expansions for setcc operations that aren't directly
// handled by a RISC-V instruction.
def : Pat<(seteq GPR:$rs1, GPR:$rs2), (SLTIU (XOR GPR:$rs1, GPR:$rs2), 1)>;
def : Pat<(setne GPR:$rs1, GPR:$rs2), (SLTU X0, (XOR GPR:$rs1, GPR:$rs2))>;
def : Pat<(setugt GPR:$rs1, GPR:$rs2), (SLTU GPR:$rs2, GPR:$rs1)>;
def : Pat<(setuge GPR:$rs1, GPR:$rs2), (XORI (SLTU GPR:$rs1, GPR:$rs2), 1)>;
def : Pat<(setule GPR:$rs1, GPR:$rs2), (XORI (SLTU GPR:$rs2, GPR:$rs1), 1)>;
def : Pat<(setgt GPR:$rs1, GPR:$rs2), (SLT GPR:$rs2, GPR:$rs1)>;
def : Pat<(setge GPR:$rs1, GPR:$rs2), (XORI (SLT GPR:$rs1, GPR:$rs2), 1)>;
def : Pat<(setle GPR:$rs1, GPR:$rs2), (XORI (SLT GPR:$rs2, GPR:$rs1), 1)>;

let usesCustomInserter = 1 in
class SelectCC_rrirr<RegisterClass valty, RegisterClass cmpty>
    : Pseudo<(outs valty:$dst),
             (ins cmpty:$lhs, cmpty:$rhs, ixlenimm:$imm,
              valty:$truev, valty:$falsev),
             [(set valty:$dst, (SelectCC cmpty:$lhs, cmpty:$rhs,
              (XLenVT imm:$imm), valty:$truev, valty:$falsev))]>;

def Select_GPR_Using_CC_GPR : SelectCC_rrirr<GPR, GPR>;

/// Branches and jumps

// Match `(brcond (CondOp ..), ..)` and lower to the appropriate RISC-V branch
// instruction.
class BccPat<PatFrag CondOp, RVInstB Inst>
    : Pat<(brcond (XLenVT (CondOp GPR:$rs1, GPR:$rs2)), bb:$imm12),
          (Inst GPR:$rs1, GPR:$rs2, simm13_lsb0:$imm12)>;

def : BccPat<seteq, BEQ>;
def : BccPat<setne, BNE>;
def : BccPat<setlt, BLT>;
def : BccPat<setge, BGE>;
def : BccPat<setult, BLTU>;
def : BccPat<setuge, BGEU>;

class BccSwapPat<PatFrag CondOp, RVInst InstBcc>
    : Pat<(brcond (XLenVT (CondOp GPR:$rs1, GPR:$rs2)), bb:$imm12),
          (InstBcc GPR:$rs2, GPR:$rs1, bb:$imm12)>;

// Condition codes that don't have matching RISC-V branch instructions, but
// are trivially supported by swapping the two input operands
def : BccSwapPat<setgt, BLT>;
def : BccSwapPat<setle, BGE>;
def : BccSwapPat<setugt, BLTU>;
def : BccSwapPat<setule, BGEU>;

// An extra pattern is needed for a brcond without a setcc (i.e. where the
// condition was calculated elsewhere).
def : Pat<(brcond GPR:$cond, bb:$imm12), (BNE GPR:$cond, X0, bb:$imm12)>;

let isBarrier = 1, isBranch = 1, isTerminator = 1 in
def PseudoBR : Pseudo<(outs), (ins simm21_lsb0_jal:$imm20), [(br bb:$imm20)]>,
               PseudoInstExpansion<(JAL X0, simm21_lsb0_jal:$imm20)>;

let isCall = 1, Defs=[X1] in
let isBarrier = 1, isBranch = 1, isIndirectBranch = 1, isTerminator = 1 in
def PseudoBRIND : Pseudo<(outs), (ins GPR:$rs1, simm12:$imm12), []>,
                  PseudoInstExpansion<(JALR X0, GPR:$rs1, simm12:$imm12)>;

def : Pat<(brind GPR:$rs1), (PseudoBRIND GPR:$rs1, 0)>;
def : Pat<(brind (add GPR:$rs1, simm12:$imm12)),
          (PseudoBRIND GPR:$rs1, simm12:$imm12)>;

// PseudoCALL is a pseudo instruction which will eventually expand to auipc
// and jalr while encoding. This is desirable, as an auipc+jalr pair with
// R_RISCV_CALL and R_RISCV_RELAX relocations can be be relaxed by the linker
// if the offset fits in a signed 21-bit immediate.
// Define AsmString to print "call" when compile with -S flag.
// Define isCodeGenOnly = 0 to support parsing assembly "call" instruction.
let isCall = 1, Defs = [X1], isCodeGenOnly = 0, Size = 8 in
def PseudoCALL : Pseudo<(outs), (ins bare_symbol_or_plt:$func),
                        [(Call tglobaladdr:$func)]> {
  let AsmString = "call\t$func";
}

def : Pat<(Call texternalsym:$func), (PseudoCALL texternalsym:$func)>;

def : Pat<(URetFlag), (URET X0, X0)>;
def : Pat<(SRetFlag), (SRET X0, X0)>;
def : Pat<(MRetFlag), (MRET X0, X0)>;

let isCall = 1, Defs = [X1] in
def PseudoCALLIndirect : Pseudo<(outs), (ins GPR:$rs1), [(Call GPR:$rs1)]>,
                         PseudoInstExpansion<(JALR X1, GPR:$rs1, 0)>;

let isBarrier = 1, isReturn = 1, isTerminator = 1 in
def PseudoRET : Pseudo<(outs), (ins), [(RetFlag)]>,
                PseudoInstExpansion<(JALR X0, X1, 0)>;

// PseudoTAIL is a pseudo instruction similar to PseudoCALL and will eventually
// expand to auipc and jalr while encoding.
// Define AsmString to print "tail" when compile with -S flag.
let isCall = 1, isTerminator = 1, isReturn = 1, isBarrier = 1, Uses = [X2],
    isCodeGenOnly = 0, Size = 8 in
def PseudoTAIL : Pseudo<(outs), (ins bare_symbol_or_plt:$dst), []> {
  let AsmString = "tail\t$dst";
}

let isCall = 1, isTerminator = 1, isReturn = 1, isBarrier = 1, Uses = [X2] in
def PseudoTAILIndirect : Pseudo<(outs), (ins GPRTC:$rs1), [(Tail GPRTC:$rs1)]>,
                         PseudoInstExpansion<(JALR X0, GPR:$rs1, 0)>;

def : Pat<(Tail (iPTR tglobaladdr:$dst)),
          (PseudoTAIL texternalsym:$dst)>;
def : Pat<(Tail (iPTR texternalsym:$dst)),
          (PseudoTAIL texternalsym:$dst)>;

// We will cheat a bit here and the assembler parser will convert "la" into an
// "lla" if we are not compiling for PIC.
// This effectively means "la" we will use "la" for GOT and "lla" for PC-rel.
let hasSideEffects = 0, mayLoad = 1, mayStore = 0, isCodeGenOnly = 0 in
def PseudoLA : Pseudo<(outs GPR:$dst), (ins bare_symbol:$src), [],
                      "la", "$dst, $src">;

let hasSideEffects = 0, mayLoad = 0, mayStore = 0, isCodeGenOnly = 0,
    isAsmParserOnly = 1 in
def PseudoLLA : Pseudo<(outs GPR:$dst), (ins bare_symbol:$src), [],
                       "lla", "$dst, $src">;

// Here mayLoad = 1 because GOT addressing reads memory
let Size = 8, mayLoad = 1 in
def PseudoAddrPIC : Pseudo<(outs GPR:$dst), (ins ixlenimm:$addr),
                           [(set GPR:$dst, (WrapperPIC tglobaladdr:$addr))]>;

def : Pat<(WrapperPIC tblockaddress:$addr),
          (PseudoAddrPIC tblockaddress:$addr)>;

def : Pat<(WrapperPIC tconstpool:$addr),
          (PseudoAddrPIC tconstpool:$addr)>;

// Thread local storage: Local Exec
//   add $dst, $rs1, $rs2, %tprel_add($sym)
let hasSideEffects = 0, mayLoad = 0, mayStore = 0, isCodeGenOnly = 0 in
def PseudoAddTp : Pseudo<(outs GPR:$dst),
                         (ins GPR:$rs1, GPR:$rs2,
                              bare_symbol_tprel_add:$sym), [],
                         "add", "$dst, $rs1, $rs2, $sym">;

// Thread local storage: Initial Exec
let hasSideEffects = 0, mayLoad = 1, mayStore = 0, isCodeGenOnly = 0,
    Size = 8 in
def PseudoLATLSIE :
    Pseudo<(outs GPR:$dst), (ins bare_symbol:$src),
           [(set GPR:$dst, (WrapperTLSIE tglobaltlsaddr:$src))],
          "la.tls.ie", "$dst, $src">;

// Thread local storage: General Dynamic
// In contrast to la.tls.ie, this pseudo instruction does not expand to
// anything that loads memory.
let hasSideEffects = 0, mayLoad = 0, mayStore = 0, isCodeGenOnly = 0,
    Size = 8 in
def PseudoLATLSGD :
    Pseudo<(outs GPR:$dst), (ins bare_symbol:$src),
           [(set GPR:$dst, (WrapperTLSGD tglobaltlsaddr:$src))],
          "la.tls.gd", "$dst, $src">;

/// Loads

multiclass LdPat<PatFrag LoadOp, RVInst Inst> {
  def : Pat<(LoadOp GPR:$rs1), (Inst GPR:$rs1, 0)>;
  def : Pat<(LoadOp AddrFI:$rs1), (Inst AddrFI:$rs1, 0)>;
  def : Pat<(LoadOp (add GPR:$rs1, simm12:$imm12)),
            (Inst GPR:$rs1, simm12:$imm12)>;
  def : Pat<(LoadOp (add AddrFI:$rs1, simm12:$imm12)),
            (Inst AddrFI:$rs1, simm12:$imm12)>;
  def : Pat<(LoadOp (IsOrAdd AddrFI:$rs1, simm12:$imm12)),
            (Inst AddrFI:$rs1, simm12:$imm12)>;
}

defm : LdPat<sextloadi8, LB>;
defm : LdPat<extloadi8, LB>;
defm : LdPat<sextloadi16, LH>;
defm : LdPat<extloadi16, LH>;
defm : LdPat<load, LW>, Requires<[IsRV32]>;
defm : LdPat<zextloadi8, LBU>;
defm : LdPat<zextloadi16, LHU>;

/// Stores

multiclass StPat<PatFrag StoreOp, RVInst Inst, RegisterClass StTy> {
  def : Pat<(StoreOp StTy:$rs2, GPR:$rs1), (Inst StTy:$rs2, GPR:$rs1, 0)>;
  def : Pat<(StoreOp StTy:$rs2, AddrFI:$rs1), (Inst StTy:$rs2, AddrFI:$rs1, 0)>;
  def : Pat<(StoreOp StTy:$rs2, (add GPR:$rs1, simm12:$imm12)),
            (Inst StTy:$rs2, GPR:$rs1, simm12:$imm12)>;
  def : Pat<(StoreOp StTy:$rs2, (add AddrFI:$rs1, simm12:$imm12)),
            (Inst StTy:$rs2, AddrFI:$rs1, simm12:$imm12)>;
  def : Pat<(StoreOp StTy:$rs2, (IsOrAdd AddrFI:$rs1, simm12:$imm12)),
            (Inst StTy:$rs2, AddrFI:$rs1, simm12:$imm12)>;
}

defm : StPat<truncstorei8, SB, GPR>;
defm : StPat<truncstorei16, SH, GPR>;
defm : StPat<store, SW, GPR>, Requires<[IsRV32]>;

/// Fences

// Refer to Table A.6 in the version 2.3 draft of the RISC-V Instruction Set
// Manual: Volume I.

// fence acquire -> fence r, rw
def : Pat<(atomic_fence (XLenVT 4), (imm)), (FENCE 0b10, 0b11)>;
// fence release -> fence rw, w
def : Pat<(atomic_fence (XLenVT 5), (imm)), (FENCE 0b11, 0b1)>;
// fence acq_rel -> fence.tso
def : Pat<(atomic_fence (XLenVT 6), (imm)), (FENCE_TSO)>;
// fence seq_cst -> fence rw, rw
def : Pat<(atomic_fence (XLenVT 7), (imm)), (FENCE 0b11, 0b11)>;

let Predicates = [IsRV64] in {

// fence acquire -> fence r, rw
def : Pat<(atomic_fence (i64 4), (imm)), (FENCE 0b10, 0b11)>;
// fence release -> fence rw, w
def : Pat<(atomic_fence (i64 5), (imm)), (FENCE 0b11, 0b1)>;
// fence acq_rel -> fence.tso
def : Pat<(atomic_fence (i64 6), (imm)), (FENCE_TSO)>;
// fence seq_cst -> fence rw, rw
def : Pat<(atomic_fence (i64 7), (imm)), (FENCE 0b11, 0b11)>;

}

// Lowering for atomic load and store is defined in RISCVInstrInfoA.td.
// Although these are lowered to fence+load/store instructions defined in the
// base RV32I/RV64I ISA, this lowering is only used when the A extension is
// present. This is necessary as it isn't valid to mix __atomic_* libcalls
// with inline atomic operations for the same object.

/// Other pseudo-instructions

// Pessimistically assume the stack pointer will be clobbered
let Defs = [X2], Uses = [X2] in {
def ADJCALLSTACKDOWN : Pseudo<(outs), (ins i32imm:$amt1, i32imm:$amt2),
                              [(CallSeqStart timm:$amt1, timm:$amt2)]>;
def ADJCALLSTACKUP   : Pseudo<(outs), (ins i32imm:$amt1, i32imm:$amt2),
                              [(CallSeqEnd timm:$amt1, timm:$amt2)]>;
} // Defs = [X2], Uses = [X2]

/// RV64 patterns

let Predicates = [IsRV64] in {
def : Pat<(simm32:$imm), (ADDIW (LUI (HI20 imm:$imm)), (LO12Sext imm:$imm))>;
// TODO: add better patterns for loading 64-bit immediates
def : Pat<(simm64:$imm), (OR (SLLI (ADDIW (LUI (HHI20 imm:$imm)),
                                           (HLO12Sext imm:$imm)),
                                   (i64 32)),
                             (SRLI (SLLI (ADDIW (LUI (HI20 imm:$imm)),
                                          (LO12Sext imm:$imm)),
                                    32),
                              32))>;

def : Pat<(sext_inreg (add GPR:$rs1, simm12:$imm12), i32),
          (ADDIW GPR:$rs1, simm12:$imm12)>;
// sext.w
def : Pat<(sext_inreg GPR:$rs1, i32), (ADDIW GPR:$rs1, 0)>;

def : Pat<(sext_inreg (shl GPR:$rs1, uimm5:$shamt), i32),
          (SLLIW GPR:$rs1, uimm5:$shamt)>;
// TODO: Patterns for SRLIW, SRAIW
def : Pat<(sext_inreg (add GPR:$rs1, GPR:$rs2), i32),
          (ADDW GPR:$rs1, GPR:$rs2)>;
def : Pat<(sext_inreg (sub GPR:$rs1, GPR:$rs2), i32),
          (SUBW GPR:$rs1, GPR:$rs2)>;
def : Pat<(sext_inreg (shl GPR:$rs1, GPR:$rs2), i32),
          (SLLW GPR:$rs1, GPR:$rs2)>;
def : Pat<(srl (and GPR:$rs1, 0xffffffff), GPR:$rs2),
          (SRLW GPR:$rs1, GPR:$rs2)>;
def : Pat<(sra (sext_inreg GPR:$rs1, i32), GPR:$rs2),
          (SRAW GPR:$rs1, GPR:$rs2)>;

defm : LdPat<sextloadi32, LW>;
defm : LdPat<extloadi32, LW>;
defm : LdPat<zextloadi32, LWU>;
defm : LdPat<load, LD>;

defm : StPat<truncstorei32, SW, GPR>;
defm : StPat<store, SD, GPR>;
} // Predicates = [IsRV64]

//===----------------------------------------------------------------------===//
// Standard extensions
//===----------------------------------------------------------------------===//

include "RISCVInstrInfoM.td"
include "RISCVInstrInfoA.td"
include "RISCVInstrInfoF.td"
include "RISCVInstrInfoD.td"
include "RISCVInstrInfoC.td"<|MERGE_RESOLUTION|>--- conflicted
+++ resolved
@@ -189,7 +189,6 @@
   let ParserMatchClass = BareSymbol;
 }
 
-<<<<<<< HEAD
 def BareSymbolOrPlt : AsmOperandClass {
   let Name = "BareSymbolOrPlt";
   let RenderMethod = "addImmOperands";
@@ -219,8 +218,6 @@
   }];
 }
 
-
-=======
 def CSRSystemRegister : AsmOperandClass {
   let Name = "CSRSystemRegister";
   let ParserMethod = "parseCSRSystemRegister";
@@ -233,7 +230,6 @@
   let DecoderMethod = "decodeUImmOperand<12>";
 }
 
->>>>>>> 7c65078f
 // A parameterized register class alternative to i32imm/i64imm from Target.td.
 def ixlenimm : Operand<XLenVT> {
   let ParserMatchClass = ImmXLenAsmOperand<"">;
