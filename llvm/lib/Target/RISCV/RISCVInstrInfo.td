--- conflicted
+++ resolved
@@ -979,9 +979,15 @@
 
 /// RV64 patterns
 
-<<<<<<< HEAD
+def assertzexti32 : PatFrag<(ops node:$src), (assertzext node:$src), [{
+  return cast<VTSDNode>(N->getOperand(1))->getVT() == MVT::i32;
+}]>;
+def zexti32 : PatFrags<(ops node:$src),
+                       [(and node:$src, 0xffffffff),
+                        (assertzexti32 node:$src)]>;
+
 let Predicates = [IsRV64] in {
-def : Pat<(simm32:$imm), (ADDIW (LUI (HI20 imm:$imm)), (LO12Sext imm:$imm))>;
+
 // TODO: add better patterns for loading 64-bit immediates
 def : Pat<(simm64:$imm), (OR (SLLI (ADDIW (LUI (HHI20 imm:$imm)),
                                            (HLO12Sext imm:$imm)),
@@ -990,34 +996,6 @@
                                           (LO12Sext imm:$imm)),
                                     32),
                               32))>;
-
-def : Pat<(sext_inreg (add GPR:$rs1, simm12:$imm12), i32),
-          (ADDIW GPR:$rs1, simm12:$imm12)>;
-// sext.w
-def : Pat<(sext_inreg GPR:$rs1, i32), (ADDIW GPR:$rs1, 0)>;
-
-def : Pat<(sext_inreg (shl GPR:$rs1, uimm5:$shamt), i32),
-          (SLLIW GPR:$rs1, uimm5:$shamt)>;
-// TODO: Patterns for SRLIW, SRAIW
-def : Pat<(sext_inreg (add GPR:$rs1, GPR:$rs2), i32),
-          (ADDW GPR:$rs1, GPR:$rs2)>;
-def : Pat<(sext_inreg (sub GPR:$rs1, GPR:$rs2), i32),
-          (SUBW GPR:$rs1, GPR:$rs2)>;
-def : Pat<(sext_inreg (shl GPR:$rs1, GPR:$rs2), i32),
-          (SLLW GPR:$rs1, GPR:$rs2)>;
-def : Pat<(srl (and GPR:$rs1, 0xffffffff), GPR:$rs2),
-          (SRLW GPR:$rs1, GPR:$rs2)>;
-def : Pat<(sra (sext_inreg GPR:$rs1, i32), GPR:$rs2),
-          (SRAW GPR:$rs1, GPR:$rs2)>;
-=======
-def assertzexti32 : PatFrag<(ops node:$src), (assertzext node:$src), [{
-  return cast<VTSDNode>(N->getOperand(1))->getVT() == MVT::i32;
-}]>;
-def zexti32 : PatFrags<(ops node:$src),
-                       [(and node:$src, 0xffffffff),
-                        (assertzexti32 node:$src)]>;
-
-let Predicates = [IsRV64] in {
 
 /// sext and zext
 
@@ -1057,18 +1035,14 @@
           (SRAW GPR:$rs1, GPR:$rs2)>;
 
 /// Loads
->>>>>>> bd24c7b0
 
 defm : LdPat<sextloadi32, LW>;
 defm : LdPat<extloadi32, LW>;
 defm : LdPat<zextloadi32, LWU>;
 defm : LdPat<load, LD>;
 
-<<<<<<< HEAD
-=======
 /// Stores
 
->>>>>>> bd24c7b0
 defm : StPat<truncstorei32, SW, GPR>;
 defm : StPat<store, SD, GPR>;
 } // Predicates = [IsRV64]
