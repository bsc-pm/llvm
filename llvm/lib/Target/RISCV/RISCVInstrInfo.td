--- conflicted
+++ resolved
@@ -16,41 +16,6 @@
 // RISC-V specific DAG Nodes.
 //===----------------------------------------------------------------------===//
 
-<<<<<<< HEAD
-def SDT_RISCVCall         : SDTypeProfile<0, -1, [SDTCisVT<0, XLenVT>]>;
-def SDT_RISCVCallSeqStart : SDCallSeqStart<[SDTCisVT<0, i32>,
-                                            SDTCisVT<1, i32>]>;
-def SDT_RISCVCallSeqEnd   : SDCallSeqEnd<[SDTCisVT<0, i32>,
-                                          SDTCisVT<1, i32>]>;
-def SDT_RISCVSelectCC     : SDTypeProfile<1, 5, [SDTCisSameAs<1, 2>,
-                                                 SDTCisSameAs<0, 4>,
-                                                 SDTCisSameAs<4, 5>]>;
-
-
-def Call         : SDNode<"RISCVISD::CALL", SDT_RISCVCall,
-                          [SDNPHasChain, SDNPOptInGlue, SDNPOutGlue,
-                           SDNPVariadic]>;
-def CallSeqStart : SDNode<"ISD::CALLSEQ_START", SDT_RISCVCallSeqStart,
-                          [SDNPHasChain, SDNPOutGlue]>;
-def CallSeqEnd   : SDNode<"ISD::CALLSEQ_END", SDT_RISCVCallSeqEnd,
-                          [SDNPHasChain, SDNPOptInGlue, SDNPOutGlue]>;
-def RetFlag      : SDNode<"RISCVISD::RET_FLAG", SDTNone,
-                          [SDNPHasChain, SDNPOptInGlue, SDNPVariadic]>;
-def URetFlag     : SDNode<"RISCVISD::URET_FLAG", SDTNone,
-                          [SDNPHasChain, SDNPOptInGlue]>;
-def SRetFlag     : SDNode<"RISCVISD::SRET_FLAG", SDTNone,
-                          [SDNPHasChain, SDNPOptInGlue]>;
-def MRetFlag     : SDNode<"RISCVISD::MRET_FLAG", SDTNone,
-                          [SDNPHasChain, SDNPOptInGlue]>;
-def SelectCC     : SDNode<"RISCVISD::SELECT_CC", SDT_RISCVSelectCC,
-                          [SDNPInGlue]>;
-def Tail         : SDNode<"RISCVISD::TAIL", SDT_RISCVCall,
-                          [SDNPHasChain, SDNPOptInGlue, SDNPOutGlue,
-                           SDNPVariadic]>;
-def WrapperPIC   : SDNode<"RISCVISD::WRAPPER_PIC", SDTIntUnaryOp>;
-def WrapperTLSIE : SDNode<"RISCVISD::WRAPPER_TLS_IE", SDTIntUnaryOp>;
-def WrapperTLSGD : SDNode<"RISCVISD::WRAPPER_TLS_GD", SDTIntUnaryOp>;
-=======
 // Target-independent type requirements, but with target-specific formats.
 def SDT_CallSeqStart : SDCallSeqStart<[SDTCisVT<0, i32>,
                                        SDTCisVT<1, i32>]>;
@@ -86,7 +51,9 @@
 def riscv_tail      : SDNode<"RISCVISD::TAIL", SDT_RISCVCall,
                              [SDNPHasChain, SDNPOptInGlue, SDNPOutGlue,
                               SDNPVariadic]>;
->>>>>>> 9b3a2f96
+def WrapperPIC   : SDNode<"RISCVISD::WRAPPER_PIC", SDTIntUnaryOp>;
+def WrapperTLSIE : SDNode<"RISCVISD::WRAPPER_TLS_IE", SDTIntUnaryOp>;
+def WrapperTLSGD : SDNode<"RISCVISD::WRAPPER_TLS_GD", SDTIntUnaryOp>;
 
 //===----------------------------------------------------------------------===//
 // Operand and SDNode transformation definitions.
@@ -888,15 +855,9 @@
 // if the offset fits in a signed 21-bit immediate.
 // Define AsmString to print "call" when compile with -S flag.
 // Define isCodeGenOnly = 0 to support parsing assembly "call" instruction.
-<<<<<<< HEAD
-let isCall = 1, Defs = [X1], isCodeGenOnly = 0, Size = 8 in
+let isCall = 1, Defs = [X1], isCodeGenOnly = 0 in
 def PseudoCALL : Pseudo<(outs), (ins bare_symbol_or_plt:$func),
-                        [(Call tglobaladdr:$func)]> {
-=======
-let isCall = 1, Defs = [X1], isCodeGenOnly = 0 in
-def PseudoCALL : Pseudo<(outs), (ins bare_symbol:$func),
                         [(riscv_call tglobaladdr:$func)]> {
->>>>>>> 9b3a2f96
   let AsmString = "call\t$func";
 }
 
