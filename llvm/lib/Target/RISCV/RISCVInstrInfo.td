--- conflicted
+++ resolved
@@ -811,19 +811,17 @@
 def : Pat<(Tail (iPTR texternalsym:$dst)),
           (PseudoTAIL texternalsym:$dst)>;
 
-<<<<<<< HEAD
 // We will cheat a bit here and the assembler parser will convert "la" into an
 // "lla" if we are not compiling for PIC.
 // This effectively means "la" we will use "la" for GOT and "lla" for PC-rel.
 let hasSideEffects = 0, mayLoad = 1, mayStore = 0, isCodeGenOnly = 0 in
-def PseudoLA : Pseudo<(outs GPR:$dst), (ins bare_symbol:$src), []> {
-  let AsmString = "la\t$dst, $src";
-}
-
-let hasSideEffects = 0, mayLoad = 1, mayStore = 0, isCodeGenOnly = 0 in
-def PseudoLLA : Pseudo<(outs GPR:$dst), (ins bare_symbol:$src), []> {
-  let AsmString = "lla\t$dst, $src";
-}
+def PseudoLA : Pseudo<(outs GPR:$dst), (ins bare_symbol:$src), [],
+                      "la", "$dst, $src">;
+
+let hasSideEffects = 0, mayLoad = 0, mayStore = 0, isCodeGenOnly = 0,
+    isAsmParserOnly = 1 in
+def PseudoLLA : Pseudo<(outs GPR:$dst), (ins bare_symbol:$src), [],
+                       "lla", "$dst, $src">;
 
 // Here mayLoad = 1 because GOT addressing reads memory
 let Size = 8, mayLoad = 1 in
@@ -861,12 +859,6 @@
     Pseudo<(outs GPR:$dst), (ins bare_symbol:$src),
            [(set GPR:$dst, (WrapperTLSGD tglobaltlsaddr:$src))],
           "la.tls.gd", "$dst, $src">;
-=======
-let hasSideEffects = 0, mayLoad = 0, mayStore = 0, isCodeGenOnly = 0,
-    isAsmParserOnly = 1 in
-def PseudoLLA : Pseudo<(outs GPR:$dst), (ins bare_symbol:$src), [],
-                       "lla", "$dst, $src">;
->>>>>>> 20526bf4
 
 /// Loads
 
