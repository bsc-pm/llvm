--- conflicted
+++ resolved
@@ -230,14 +230,8 @@
 )>;
 
 def FPR64C : RegisterClass<"RISCV", [f64], 64, (add
-<<<<<<< HEAD
-  (sequence "F%u_64", 10, 15),
-  (sequence "F%u_64", 8, 9)
-)>;
-
-include "RISCVRegisterInfoEPI.td"
-=======
   (sequence "F%u_D", 10, 15),
   (sequence "F%u_D", 8, 9)
 )>;
->>>>>>> 7eddee45
+
+include "RISCVRegisterInfoEPI.td"