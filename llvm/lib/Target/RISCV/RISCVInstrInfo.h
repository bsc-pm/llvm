--- conflicted
+++ resolved
@@ -80,14 +80,13 @@
   bool isBranchOffsetInRange(unsigned BranchOpc,
                              int64_t BrOffset) const override;
 
-<<<<<<< HEAD
   std::pair<unsigned, unsigned>
   decomposeMachineOperandsTargetFlags(unsigned TF) const override;
+
   ArrayRef<std::pair<unsigned, const char *>>
   getSerializableDirectMachineOperandTargetFlags() const override;
-=======
+
   bool isAsCheapAsAMove(const MachineInstr &MI) const override;
->>>>>>> b23d5cca
 };
 }
 #endif