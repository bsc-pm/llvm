//===-- RISCVFrameLowering.cpp - RISCV Frame Information ------------------===//
//
// Part of the LLVM Project, under the Apache License v2.0 with LLVM Exceptions.
// See https://llvm.org/LICENSE.txt for license information.
// SPDX-License-Identifier: Apache-2.0 WITH LLVM-exception
//
//===----------------------------------------------------------------------===//
//
// This file contains the RISCV implementation of TargetFrameLowering class.
//
//===----------------------------------------------------------------------===//

#include "RISCVFrameLowering.h"
#include "RISCVMachineFunctionInfo.h"
#include "RISCVSubtarget.h"
#include "llvm/CodeGen/MachineFrameInfo.h"
#include "llvm/CodeGen/MachineFunction.h"
#include "llvm/CodeGen/MachineInstrBuilder.h"
#include "llvm/CodeGen/MachineModuleInfo.h"
#include "llvm/CodeGen/MachineRegisterInfo.h"
#include "llvm/CodeGen/RegisterScavenging.h"
#include "llvm/IR/DiagnosticInfo.h"
#include "llvm/MC/MCDwarf.h"

using namespace llvm;

bool RISCVFrameLowering::hasFP(const MachineFunction &MF) const {
  const TargetRegisterInfo *RegInfo = MF.getSubtarget().getRegisterInfo();

  // We use a FP when any of the following is true:
  // - we are told to have one
  // - the stack needs realignment (due to overaligned local objects)
  // - the stack has VLAs
  // - the function uses @llvm.frameaddress
  const MachineFrameInfo &MFI = MF.getFrameInfo();
  return MF.getTarget().Options.DisableFramePointerElim(MF) ||
         RegInfo->needsStackRealignment(MF) || MFI.hasVarSizedObjects() ||
         MFI.isFrameAddressTaken();
}

// Determines the size of the frame and maximum call frame size.
void RISCVFrameLowering::determineFrameLayout(MachineFunction &MF) const {
  MachineFrameInfo &MFI = MF.getFrameInfo();
  const RISCVRegisterInfo *RI = STI.getRegisterInfo();

  // Get the number of bytes to allocate from the FrameInfo.
  uint64_t FrameSize = MFI.getStackSize();

  // Get the alignment.
  uint64_t StackAlign = RI->needsStackRealignment(MF) ? MFI.getMaxAlignment()
                                                      : getStackAlignment();
#if 0
  // Get the alignment.
  unsigned StackAlign = getStackAlignment();
  if (RI->needsStackRealignment(MF)) {
    unsigned MaxStackAlign = std::max(StackAlign, MFI.getMaxAlignment());
    FrameSize += (MaxStackAlign - StackAlign);
    StackAlign = MaxStackAlign;
  }

  // Set Max Call Frame Size
  uint64_t MaxCallSize = alignTo(MFI.getMaxCallFrameSize(), StackAlign);
  MFI.setMaxCallFrameSize(MaxCallSize);
#endif

// rferrer: This seems not used at the moment and makes a test fail
//          because the stack is overaligned.
#if 0
  // Get the maximum call frame size of all the calls.
  uint64_t MaxCallFrameSize = MFI.getMaxCallFrameSize();

  // If we have dynamic alloca then MaxCallFrameSize needs to be aligned so
  // that allocations will be aligned.
  if (MFI.hasVarSizedObjects())
    MaxCallFrameSize = alignTo(MaxCallFrameSize, StackAlign);

  // Update maximum call frame size.
  MFI.setMaxCallFrameSize(MaxCallFrameSize);

  // Include call frame size in total.
  if (!(hasReservedCallFrame(MF) && MFI.adjustsStack()))
    FrameSize += MaxCallFrameSize;
#endif

  // Make sure the frame is aligned.
  FrameSize = alignTo(FrameSize, StackAlign);

  // Update frame info.
  MFI.setStackSize(FrameSize);
}

void RISCVFrameLowering::adjustReg(MachineBasicBlock &MBB,
                                   MachineBasicBlock::iterator MBBI,
                                   const DebugLoc &DL, Register DestReg,
                                   Register SrcReg, int64_t Val,
                                   MachineInstr::MIFlag Flag) const {
  MachineRegisterInfo &MRI = MBB.getParent()->getRegInfo();
  const RISCVInstrInfo *TII = STI.getInstrInfo();

  if (DestReg == SrcReg && Val == 0)
    return;

  if (isInt<12>(Val)) {
    BuildMI(MBB, MBBI, DL, TII->get(RISCV::ADDI), DestReg)
        .addReg(SrcReg)
        .addImm(Val)
        .setMIFlag(Flag);
  } else {
    unsigned Opc = RISCV::ADD;
    bool isSub = Val < 0;
    if (isSub) {
      Val = -Val;
      Opc = RISCV::SUB;
    }

    Register ScratchReg = MRI.createVirtualRegister(&RISCV::GPRRegClass);
    TII->movImm(MBB, MBBI, DL, ScratchReg, Val, Flag);
    BuildMI(MBB, MBBI, DL, TII->get(Opc), DestReg)
        .addReg(SrcReg)
        .addReg(ScratchReg, RegState::Kill)
        .setMIFlag(Flag);
  }
}

// Returns the register used to hold the frame pointer.
static Register getFPReg(const RISCVSubtarget &STI) { return RISCV::X8; }

// Returns the register used to hold the base pointer.
static Register getBPReg(const RISCVSubtarget &STI) { return RISCV::X9; }

// Returns the register used to hold the stack pointer.
static Register getSPReg(const RISCVSubtarget &STI) { return RISCV::X2; }

void RISCVFrameLowering::alignSP(MachineBasicBlock &MBB,
                                 MachineBasicBlock::iterator MBBI,
                                 const DebugLoc &DL, int64_t Alignment) const {
  assert(isPowerOf2_64(Alignment) && "Alignment must be a power of 2");

  const RISCVInstrInfo *TII = STI.getInstrInfo();

  if (isInt<12>(Alignment)) {
    //  ANDI SP, SP, -Alignment
    BuildMI(MBB, MBBI, DL, TII->get(RISCV::ANDI), getSPReg(STI))
        .addReg(getSPReg(STI))
        .addImm(-Alignment)
        .setMIFlag(MachineInstr::FrameSetup);
  } else if (isInt<32>(Alignment)) {
    // Use shifts to avoid using a virtual register
    // SRLI SP, SP, Log2(Alignment)
    // SLLI SP, SP, Log2(Alignment)
    uint64_t Log2Alignment = Log2_64(Alignment);
    BuildMI(MBB, MBBI, DL, TII->get(RISCV::SRLI), getSPReg(STI))
        .addReg(getSPReg(STI))
        .addImm(Log2Alignment)
        .setMIFlag(MachineInstr::FrameSetup);
    BuildMI(MBB, MBBI, DL, TII->get(RISCV::SLLI), getSPReg(STI))
        .addReg(getSPReg(STI))
        .addImm(Log2Alignment)
        .setMIFlag(MachineInstr::FrameSetup);
  } else {
    report_fatal_error(
        "adjustReg cannot yet handle stack realignment >32 bits");
  }
}

void RISCVFrameLowering::emitPrologue(MachineFunction &MF,
                                      MachineBasicBlock &MBB) const {
  assert(&MF.front() == &MBB && "Shrink-wrapping not yet supported");

  MachineFrameInfo &MFI = MF.getFrameInfo();
  auto *RVFI = MF.getInfo<RISCVMachineFunctionInfo>();
  const RISCVRegisterInfo *RI = STI.getRegisterInfo();
  const RISCVInstrInfo *TII = STI.getInstrInfo();
  MachineBasicBlock::iterator MBBI = MBB.begin();
  const RISCVRegisterInfo *RegInfo =
      MF.getSubtarget<RISCVSubtarget>().getRegisterInfo();
  bool NeedsStackRealignment = RegInfo->needsStackRealignment(MF);

  Register FPReg = getFPReg(STI);
  Register SPReg = getSPReg(STI);
  Register BPReg = getBPReg(STI);

  // Debug location must be unknown since the first debug location is used
  // to determine the end of the prologue.
  DebugLoc DL;

  // Determine the correct frame layout
  determineFrameLayout(MF);

  // FIXME (note copied from Lanai): This appears to be overallocating.  Needs
  // investigation. Get the number of bytes to allocate from the FrameInfo.
  uint64_t StackSize = MFI.getStackSize();

  // Early exit if there is no need to allocate on the stack
  if (StackSize == 0 && !MFI.adjustsStack())
    return;

  // If the stack pointer has been marked as reserved, then produce an error if
  // the frame requires stack allocation
  if (STI.isRegisterReservedByUser(SPReg))
    MF.getFunction().getContext().diagnose(DiagnosticInfoUnsupported{
        MF.getFunction(), "Stack pointer required, but has been reserved."});

  uint64_t FirstSPAdjustAmount = getFirstSPAdjustAmount(MF);
  // Split the SP adjustment to reduce the offsets of callee saved spill.
  if (FirstSPAdjustAmount)
    StackSize = FirstSPAdjustAmount;

  // Allocate space on the stack if necessary.
  adjustReg(MBB, MBBI, DL, SPReg, SPReg, -StackSize, MachineInstr::FrameSetup);

  // Emit ".cfi_def_cfa_offset StackSize"
  unsigned CFIIndex = MF.addFrameInst(
      MCCFIInstruction::createDefCfaOffset(nullptr, -StackSize));
  BuildMI(MBB, MBBI, DL, TII->get(TargetOpcode::CFI_INSTRUCTION))
      .addCFIIndex(CFIIndex)
      .setMIFlag(MachineInstr::FrameSetup);

  // The frame pointer is callee-saved, and code has been generated for us to
  // save it to the stack. We need to skip over the storing of callee-saved
  // registers as the frame pointer must be modified after it has been saved
  // to the stack, not before.
  // FIXME: assumes exactly one instruction is used to save each callee-saved
  // register.
  const std::vector<CalleeSavedInfo> &CSI = MFI.getCalleeSavedInfo();
  std::advance(MBBI, CSI.size());

  // Iterate over list of callee-saved registers and emit .cfi_offset
  // directives.
  for (const auto &Entry : CSI) {
    int64_t Offset = MFI.getObjectOffset(Entry.getFrameIdx());
    Register Reg = Entry.getReg();
    unsigned CFIIndex = MF.addFrameInst(MCCFIInstruction::createOffset(
        nullptr, RI->getDwarfRegNum(Reg, true), Offset));
    BuildMI(MBB, MBBI, DL, TII->get(TargetOpcode::CFI_INSTRUCTION))
        .addCFIIndex(CFIIndex)
        .setMIFlag(MachineInstr::FrameSetup);
  }

  // Generate new FP.
  if (hasFP(MF)) {
    if (STI.isRegisterReservedByUser(FPReg))
      MF.getFunction().getContext().diagnose(DiagnosticInfoUnsupported{
          MF.getFunction(), "Frame pointer required, but has been reserved."});

    adjustReg(MBB, MBBI, DL, FPReg, SPReg,
              StackSize - RVFI->getVarArgsSaveSize(), MachineInstr::FrameSetup);

    // Emit ".cfi_def_cfa $fp, 0"
    unsigned CFIIndex = MF.addFrameInst(MCCFIInstruction::createDefCfa(
        nullptr, RI->getDwarfRegNum(FPReg, true), 0));
    BuildMI(MBB, MBBI, DL, TII->get(TargetOpcode::CFI_INSTRUCTION))
        .addCFIIndex(CFIIndex)
        .setMIFlag(MachineInstr::FrameSetup);
  }

  // Emit the second SP adjustment after saving callee saved registers.
  if (FirstSPAdjustAmount) {
    uint64_t SecondSPAdjustAmount = MFI.getStackSize() - FirstSPAdjustAmount;
    assert(SecondSPAdjustAmount > 0 &&
           "SecondSPAdjustAmount should be greater than zero");
    adjustReg(MBB, MBBI, DL, SPReg, SPReg, -SecondSPAdjustAmount,
              MachineInstr::FrameSetup);

    // If we are using a frame-pointer, and thus emitted ".cfi_def_cfa fp, 0",
    // don't emit an sp-based .cfi_def_cfa_offset
    if (!hasFP(MF)) {
      // Emit ".cfi_def_cfa_offset StackSize"
      unsigned CFIIndex = MF.addFrameInst(
          MCCFIInstruction::createDefCfaOffset(nullptr, -MFI.getStackSize()));
      BuildMI(MBB, MBBI, DL, TII->get(TargetOpcode::CFI_INSTRUCTION))
          .addCFIIndex(CFIIndex);
    }
  }

  if (NeedsStackRealignment) {
    // Realign the stack now.
    alignSP(MBB, MBBI, DL, MFI.getMaxAlignment());

    assert(hasFP(MF) && "we need an FP to properly realign the stack");

    if (RegInfo->hasBasePointer(MF)) {
      // Set BP to be the current SP
      adjustReg(MBB, MBBI, DL, BPReg, SPReg, 0, MachineInstr::FrameSetup);
    }
  }
}

void RISCVFrameLowering::emitEpilogue(MachineFunction &MF,
                                      MachineBasicBlock &MBB) const {
  MachineBasicBlock::iterator MBBI = MBB.getLastNonDebugInstr();
  const RISCVRegisterInfo *RI = STI.getRegisterInfo();
  MachineFrameInfo &MFI = MF.getFrameInfo();
  auto *RVFI = MF.getInfo<RISCVMachineFunctionInfo>();
  DebugLoc DL = MBBI->getDebugLoc();
  Register FPReg = getFPReg(STI);
  Register SPReg = getSPReg(STI);

  // Skip to before the restores of callee-saved registers
  // FIXME: assumes exactly one instruction is used to restore each
  // callee-saved register.
  auto LastFrameDestroy = std::prev(MBBI, MFI.getCalleeSavedInfo().size());

  uint64_t StackSize = MFI.getStackSize();
  uint64_t FPOffset = StackSize - RVFI->getVarArgsSaveSize();

  // Restore the stack pointer using the value of the frame pointer. Only
  // necessary if the stack pointer was modified, meaning the stack size is
  // unknown.
  if (RI->needsStackRealignment(MF) || MFI.hasVarSizedObjects()) {
    assert(hasFP(MF) && "frame pointer should not have been eliminated");
    adjustReg(MBB, LastFrameDestroy, DL, SPReg, FPReg, -FPOffset,
              MachineInstr::FrameDestroy);
  }

  uint64_t FirstSPAdjustAmount = getFirstSPAdjustAmount(MF);
  if (FirstSPAdjustAmount) {
    uint64_t SecondSPAdjustAmount = MFI.getStackSize() - FirstSPAdjustAmount;
    assert(SecondSPAdjustAmount > 0 &&
           "SecondSPAdjustAmount should be greater than zero");

    adjustReg(MBB, LastFrameDestroy, DL, SPReg, SPReg, SecondSPAdjustAmount,
              MachineInstr::FrameDestroy);
<<<<<<< HEAD

    // Emit ".cfi_def_cfa_offset FirstSPAdjustAmount" if using an sp-based CFA
    if (!hasFP(MF)) {
      unsigned CFIIndex = MF.addFrameInst(
          MCCFIInstruction::createDefCfaOffset(nullptr, -FirstSPAdjustAmount));
      BuildMI(MBB, LastFrameDestroy, DL,
              TII->get(TargetOpcode::CFI_INSTRUCTION))
          .addCFIIndex(CFIIndex);
    }
  }

  if (hasFP(MF)) {
    // To find the instruction restoring FP from stack.
    for (auto &I = LastFrameDestroy; I != MBBI; ++I) {
      if (I->mayLoad() && I->getOperand(0).isReg()) {
        Register DestReg = I->getOperand(0).getReg();
        if (DestReg == FPReg) {
          // If there is frame pointer, after restoring $fp registers, we
          // need adjust CFA back to the correct sp-based offset.
          // Emit ".cfi_def_cfa $sp, CFAOffset"
          uint64_t CFAOffset =
              FirstSPAdjustAmount
                  ? -FirstSPAdjustAmount + RVFI->getVarArgsSaveSize()
                  : -FPOffset;
          unsigned CFIIndex = MF.addFrameInst(MCCFIInstruction::createDefCfa(
              nullptr, RI->getDwarfRegNum(SPReg, true), CFAOffset));
          BuildMI(MBB, std::next(I), DL,
                  TII->get(TargetOpcode::CFI_INSTRUCTION))
              .addCFIIndex(CFIIndex)
              .setMIFlag(MachineInstr::FrameSetup);
          break;
        }
      }
    }
  }

  // Add CFI directives for callee-saved registers.
  const std::vector<CalleeSavedInfo> &CSI = MFI.getCalleeSavedInfo();
  // Iterate over list of callee-saved registers and emit .cfi_restore
  // directives.
  for (const auto &Entry : CSI) {
    Register Reg = Entry.getReg();
    unsigned CFIIndex = MF.addFrameInst(MCCFIInstruction::createRestore(
        nullptr, RI->getDwarfRegNum(Reg, true)));
    BuildMI(MBB, MBBI, DL, TII->get(TargetOpcode::CFI_INSTRUCTION))
        .addCFIIndex(CFIIndex)
        .setMIFlag(MachineInstr::FrameSetup);
=======
>>>>>>> 2a42cfde
  }

  if (FirstSPAdjustAmount)
    StackSize = FirstSPAdjustAmount;

  // Deallocate stack
  adjustReg(MBB, MBBI, DL, SPReg, SPReg, StackSize, MachineInstr::FrameDestroy);
<<<<<<< HEAD

  // After restoring $sp, we need to adjust CFA to $(sp + 0)
  // Emit ".cfi_def_cfa_offset 0"
  unsigned CFIIndex =
      MF.addFrameInst(MCCFIInstruction::createDefCfaOffset(nullptr, 0));
  BuildMI(MBB, MBBI, DL, TII->get(TargetOpcode::CFI_INSTRUCTION))
      .addCFIIndex(CFIIndex)
      .setMIFlag(MachineInstr::FrameSetup);
=======
>>>>>>> 2a42cfde
}

int RISCVFrameLowering::getFrameIndexReference(const MachineFunction &MF,
                                               int FI,
                                               unsigned &FrameReg) const {
  const MachineFrameInfo &MFI = MF.getFrameInfo();
  const RISCVRegisterInfo *RI =
      MF.getSubtarget<RISCVSubtarget>().getRegisterInfo();
  const auto *RVFI = MF.getInfo<RISCVMachineFunctionInfo>();

  // Callee-saved registers should be referenced relative to the stack pointer
  // (positive offset), otherwise use the frame pointer (negative offset)
  // unless the offset from FP is not known at constant time, as it happens
  // when we have to align the stack or we have variably sized data.
  const std::vector<CalleeSavedInfo> &CSI = MFI.getCalleeSavedInfo();
  int MinCSFI = 0;
  int MaxCSFI = -1;

  int Offset = MFI.getObjectOffset(FI) - getOffsetOfLocalArea() +
               MFI.getOffsetAdjustment();

  uint64_t FirstSPAdjustAmount = getFirstSPAdjustAmount(MF);

  if (CSI.size()) {
    MinCSFI = CSI[0].getFrameIdx();
    MaxCSFI = CSI[CSI.size() - 1].getFrameIdx();
  }
  bool IsCSR = FI >= MinCSFI && FI <= MaxCSFI;
  bool isFixed = !IsCSR && MFI.isFixedObjectIndex(FI);

  if (IsCSR) {
    FrameReg = getSPReg(STI);
    if (FirstSPAdjustAmount)
      Offset += FirstSPAdjustAmount;
    else
      Offset += MF.getFrameInfo().getStackSize();
  } else {
    if (hasFP(MF) && (isFixed || (!RI->needsStackRealignment(MF) &&
                                  !MFI.isVariableSizedObjectIndex(FI)))) {
      FrameReg = getFPReg(STI);
      Offset += RVFI->getVarArgsSaveSize();
    } else {
      FrameReg = RI->hasBasePointer(MF) ? getBPReg(STI) : getSPReg(STI);
      Offset += MF.getFrameInfo().getStackSize();
    }
  }
  return Offset;
}

void RISCVFrameLowering::determineCalleeSaves(MachineFunction &MF,
                                              BitVector &SavedRegs,
                                              RegScavenger *RS) const {
  TargetFrameLowering::determineCalleeSaves(MF, SavedRegs, RS);
  const RISCVRegisterInfo *RI =
      MF.getSubtarget<RISCVSubtarget>().getRegisterInfo();
  // Unconditionally spill RA and FP only if the function uses a frame
  // pointer.
  if (hasFP(MF)) {
    SavedRegs.set(RISCV::X1);
    SavedRegs.set(getFPReg(STI));
  }
  if (RI->hasBasePointer(MF)) {
    SavedRegs.set(getBPReg(STI));
  }

  // If interrupt is enabled and there are calls in the handler,
  // unconditionally save all Caller-saved registers and
  // all FP registers, regardless whether they are used.
  MachineFrameInfo &MFI = MF.getFrameInfo();

  if (MF.getFunction().hasFnAttribute("interrupt") && MFI.hasCalls()) {

    static const MCPhysReg CSRegs[] = { RISCV::X1,      /* ra */
      RISCV::X5, RISCV::X6, RISCV::X7,                  /* t0-t2 */
      RISCV::X10, RISCV::X11,                           /* a0-a1, a2-a7 */
      RISCV::X12, RISCV::X13, RISCV::X14, RISCV::X15, RISCV::X16, RISCV::X17,
      RISCV::X28, RISCV::X29, RISCV::X30, RISCV::X31, 0 /* t3-t6 */
    };

    for (unsigned i = 0; CSRegs[i]; ++i)
      SavedRegs.set(CSRegs[i]);

    if (MF.getSubtarget<RISCVSubtarget>().hasStdExtD() ||
        MF.getSubtarget<RISCVSubtarget>().hasStdExtF()) {

      // If interrupt is enabled, this list contains all FP registers.
      const MCPhysReg * Regs = MF.getRegInfo().getCalleeSavedRegs();

      for (unsigned i = 0; Regs[i]; ++i)
        if (RISCV::FPR32RegClass.contains(Regs[i]) ||
            RISCV::FPR64RegClass.contains(Regs[i]))
          SavedRegs.set(Regs[i]);
    }
  }
}

void RISCVFrameLowering::processFunctionBeforeFrameFinalized(
    MachineFunction &MF, RegScavenger *RS) const {
  const TargetRegisterInfo *RegInfo = MF.getSubtarget().getRegisterInfo();
  MachineFrameInfo &MFI = MF.getFrameInfo();
  const TargetRegisterClass *RC = &RISCV::GPRRegClass;
  // estimateStackSize has been observed to under-estimate the final stack
  // size, so give ourselves wiggle-room by checking for stack size
  // representable an 11-bit signed field rather than 12-bits.
  // FIXME: It may be possible to craft a function with a small stack that
  // still needs an emergency spill slot for branch relaxation. This case
  // would currently be missed.
  if (!isInt<11>(MFI.estimateStackSize(MF))) {
    int RegScavFI = MFI.CreateStackObject(
        RegInfo->getSpillSize(*RC), RegInfo->getSpillAlignment(*RC), false);
    RS->addScavengingFrameIndex(RegScavFI);
  }
}

// Not preserve stack space within prologue for outgoing variables when the
// function contains variable size objects and let eliminateCallFramePseudoInstr
// preserve stack space for it.
bool RISCVFrameLowering::hasReservedCallFrame(const MachineFunction &MF) const {
  return !MF.getFrameInfo().hasVarSizedObjects();
}

// Eliminate ADJCALLSTACKDOWN, ADJCALLSTACKUP pseudo instructions.
MachineBasicBlock::iterator RISCVFrameLowering::eliminateCallFramePseudoInstr(
    MachineFunction &MF, MachineBasicBlock &MBB,
    MachineBasicBlock::iterator MI) const {
  Register SPReg = RISCV::X2;
  DebugLoc DL = MI->getDebugLoc();

  if (!hasReservedCallFrame(MF)) {
    // If space has not been reserved for a call frame, ADJCALLSTACKDOWN and
    // ADJCALLSTACKUP must be converted to instructions manipulating the stack
    // pointer. This is necessary when there is a variable length stack
    // allocation (e.g. alloca), which means it's not possible to allocate
    // space for outgoing arguments from within the function prologue.
    int64_t Amount = MI->getOperand(0).getImm();

    if (Amount != 0) {
      // Ensure the stack remains aligned after adjustment.
      Amount = alignSPAdjust(Amount);

      if (MI->getOpcode() == RISCV::ADJCALLSTACKDOWN)
        Amount = -Amount;

      adjustReg(MBB, MI, DL, SPReg, SPReg, Amount, MachineInstr::NoFlags);
    }
  }

  return MBB.erase(MI);
}

// We would like to split the SP adjustment to reduce prologue/epilogue
// as following instructions. In this way, the offset of the callee saved
// register could fit in a single store.
//   add     sp,sp,-2032
//   sw      ra,2028(sp)
//   sw      s0,2024(sp)
//   sw      s1,2020(sp)
//   sw      s3,2012(sp)
//   sw      s4,2008(sp)
//   add     sp,sp,-64
uint64_t
RISCVFrameLowering::getFirstSPAdjustAmount(const MachineFunction &MF) const {
  const MachineFrameInfo &MFI = MF.getFrameInfo();
  const std::vector<CalleeSavedInfo> &CSI = MFI.getCalleeSavedInfo();
  uint64_t StackSize = MFI.getStackSize();
  uint64_t StackAlign = getStackAlignment();

  // FIXME: Disable SplitSPAdjust if save-restore libcall enabled when the patch
  //        landing. The callee saved registers will be pushed by the
  //        save-restore libcalls, so we don't have to split the SP adjustment
  //        in this case.
  //
  // Return the FirstSPAdjustAmount if the StackSize can not fit in signed
  // 12-bit and there exists a callee saved register need to be pushed.
  if (!isInt<12>(StackSize) && (CSI.size() > 0)) {
    // FirstSPAdjustAmount is choosed as (2048 - StackAlign)
    // because 2048 will cause sp = sp + 2048 in epilogue split into
    // multi-instructions. The offset smaller than 2048 can fit in signle
    // load/store instruction and we have to stick with the stack alignment.
    // 2048 is 16-byte alignment. The stack alignment for RV32 and RV64 is 16,
    // for RV32E is 4. So (2048 - StackAlign) will satisfy the stack alignment.
    return 2048 - StackAlign;
  }
  return 0;
}<|MERGE_RESOLUTION|>--- conflicted
+++ resolved
@@ -321,56 +321,6 @@
 
     adjustReg(MBB, LastFrameDestroy, DL, SPReg, SPReg, SecondSPAdjustAmount,
               MachineInstr::FrameDestroy);
-<<<<<<< HEAD
-
-    // Emit ".cfi_def_cfa_offset FirstSPAdjustAmount" if using an sp-based CFA
-    if (!hasFP(MF)) {
-      unsigned CFIIndex = MF.addFrameInst(
-          MCCFIInstruction::createDefCfaOffset(nullptr, -FirstSPAdjustAmount));
-      BuildMI(MBB, LastFrameDestroy, DL,
-              TII->get(TargetOpcode::CFI_INSTRUCTION))
-          .addCFIIndex(CFIIndex);
-    }
-  }
-
-  if (hasFP(MF)) {
-    // To find the instruction restoring FP from stack.
-    for (auto &I = LastFrameDestroy; I != MBBI; ++I) {
-      if (I->mayLoad() && I->getOperand(0).isReg()) {
-        Register DestReg = I->getOperand(0).getReg();
-        if (DestReg == FPReg) {
-          // If there is frame pointer, after restoring $fp registers, we
-          // need adjust CFA back to the correct sp-based offset.
-          // Emit ".cfi_def_cfa $sp, CFAOffset"
-          uint64_t CFAOffset =
-              FirstSPAdjustAmount
-                  ? -FirstSPAdjustAmount + RVFI->getVarArgsSaveSize()
-                  : -FPOffset;
-          unsigned CFIIndex = MF.addFrameInst(MCCFIInstruction::createDefCfa(
-              nullptr, RI->getDwarfRegNum(SPReg, true), CFAOffset));
-          BuildMI(MBB, std::next(I), DL,
-                  TII->get(TargetOpcode::CFI_INSTRUCTION))
-              .addCFIIndex(CFIIndex)
-              .setMIFlag(MachineInstr::FrameSetup);
-          break;
-        }
-      }
-    }
-  }
-
-  // Add CFI directives for callee-saved registers.
-  const std::vector<CalleeSavedInfo> &CSI = MFI.getCalleeSavedInfo();
-  // Iterate over list of callee-saved registers and emit .cfi_restore
-  // directives.
-  for (const auto &Entry : CSI) {
-    Register Reg = Entry.getReg();
-    unsigned CFIIndex = MF.addFrameInst(MCCFIInstruction::createRestore(
-        nullptr, RI->getDwarfRegNum(Reg, true)));
-    BuildMI(MBB, MBBI, DL, TII->get(TargetOpcode::CFI_INSTRUCTION))
-        .addCFIIndex(CFIIndex)
-        .setMIFlag(MachineInstr::FrameSetup);
-=======
->>>>>>> 2a42cfde
   }
 
   if (FirstSPAdjustAmount)
@@ -378,17 +328,6 @@
 
   // Deallocate stack
   adjustReg(MBB, MBBI, DL, SPReg, SPReg, StackSize, MachineInstr::FrameDestroy);
-<<<<<<< HEAD
-
-  // After restoring $sp, we need to adjust CFA to $(sp + 0)
-  // Emit ".cfi_def_cfa_offset 0"
-  unsigned CFIIndex =
-      MF.addFrameInst(MCCFIInstruction::createDefCfaOffset(nullptr, 0));
-  BuildMI(MBB, MBBI, DL, TII->get(TargetOpcode::CFI_INSTRUCTION))
-      .addCFIIndex(CFIIndex)
-      .setMIFlag(MachineInstr::FrameSetup);
-=======
->>>>>>> 2a42cfde
 }
 
 int RISCVFrameLowering::getFrameIndexReference(const MachineFunction &MF,
