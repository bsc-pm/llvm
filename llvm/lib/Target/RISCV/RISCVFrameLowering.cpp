--- conflicted
+++ resolved
@@ -127,7 +127,7 @@
 static Register getFPReg(const RISCVSubtarget &STI) { return RISCV::X8; }
 
 // Returns the register used to hold the base pointer.
-static unsigned getBPReg(const RISCVSubtarget &STI) { return RISCV::X9; }
+static Register getBPReg(const RISCVSubtarget &STI) { return RISCV::X9; }
 
 // Returns the register used to hold the stack pointer.
 static Register getSPReg(const RISCVSubtarget &STI) { return RISCV::X2; }
@@ -177,14 +177,9 @@
       MF.getSubtarget<RISCVSubtarget>().getRegisterInfo();
   bool NeedsStackRealignment = RegInfo->needsStackRealignment(MF);
 
-<<<<<<< HEAD
-  unsigned FPReg = getFPReg(STI);
-  unsigned SPReg = getSPReg(STI);
-  unsigned BPReg = getBPReg(STI);
-=======
   Register FPReg = getFPReg(STI);
   Register SPReg = getSPReg(STI);
->>>>>>> 8e5184af
+  Register BPReg = getBPReg(STI);
 
   // Debug location must be unknown since the first debug location is used
   // to determine the end of the prologue.
@@ -241,7 +236,6 @@
     unsigned CFIIndex = MF.addFrameInst(MCCFIInstruction::createDefCfa(
         nullptr, RI->getDwarfRegNum(FPReg, true), 0));
     BuildMI(MBB, MBBI, DL, TII->get(TargetOpcode::CFI_INSTRUCTION))
-<<<<<<< HEAD
         .addCFIIndex(CFIIndex)
         .setMIFlag(MachineInstr::FrameSetup);
   }
@@ -255,31 +249,6 @@
     if (RegInfo->hasBasePointer(MF)) {
       // Set BP to be the current SP
       adjustReg(MBB, MBBI, DL, BPReg, SPReg, 0, MachineInstr::FrameSetup);
-=======
-        .addCFIIndex(CFIIndex);
-
-    // Realign Stack
-    const RISCVRegisterInfo *RI = STI.getRegisterInfo();
-    if (RI->needsStackRealignment(MF)) {
-      unsigned MaxAlignment = MFI.getMaxAlignment();
-
-      const RISCVInstrInfo *TII = STI.getInstrInfo();
-      if (isInt<12>(-(int)MaxAlignment)) {
-        BuildMI(MBB, MBBI, DL, TII->get(RISCV::ANDI), SPReg)
-            .addReg(SPReg)
-            .addImm(-(int)MaxAlignment);
-      } else {
-        unsigned ShiftAmount = countTrailingZeros(MaxAlignment);
-        Register VR =
-            MF.getRegInfo().createVirtualRegister(&RISCV::GPRRegClass);
-        BuildMI(MBB, MBBI, DL, TII->get(RISCV::SRLI), VR)
-            .addReg(SPReg)
-            .addImm(ShiftAmount);
-        BuildMI(MBB, MBBI, DL, TII->get(RISCV::SLLI), SPReg)
-            .addReg(VR)
-            .addImm(ShiftAmount);
-      }
->>>>>>> 8e5184af
     }
   }
 }
