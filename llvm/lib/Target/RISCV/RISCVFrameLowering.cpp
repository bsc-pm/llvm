//===-- RISCVFrameLowering.cpp - RISCV Frame Information ------------------===//
//
// Part of the LLVM Project, under the Apache License v2.0 with LLVM Exceptions.
// See https://llvm.org/LICENSE.txt for license information.
// SPDX-License-Identifier: Apache-2.0 WITH LLVM-exception
//
//===----------------------------------------------------------------------===//
//
// This file contains the RISCV implementation of TargetFrameLowering class.
//
//===----------------------------------------------------------------------===//

#include "RISCVFrameLowering.h"
#include "RISCVMachineFunctionInfo.h"
#include "RISCVSubtarget.h"
#include "llvm/CodeGen/MachineFrameInfo.h"
#include "llvm/CodeGen/MachineFunction.h"
#include "llvm/CodeGen/MachineInstrBuilder.h"
#include "llvm/CodeGen/MachineModuleInfo.h"
#include "llvm/CodeGen/MachineRegisterInfo.h"
#include "llvm/CodeGen/RegisterScavenging.h"
#include "llvm/IR/DiagnosticInfo.h"
#include "llvm/MC/MCDwarf.h"

#define DEBUG_TYPE "prologepilog"

using namespace llvm;

// Get the ID of the libcall used for spilling and restoring callee saved
// registers. The ID is representative of the number of registers saved or
// restored by the libcall, except it is zero-indexed - ID 0 corresponds to a
// single register.
static int getLibCallID(const MachineFunction &MF,
                        const std::vector<CalleeSavedInfo> &CSI) {
  const auto *RVFI = MF.getInfo<RISCVMachineFunctionInfo>();

  if (CSI.empty() || !RVFI->useSaveRestoreLibCalls())
    return -1;

  Register MaxReg = RISCV::NoRegister;
  for (auto &CS : CSI)
    // RISCVRegisterInfo::hasReservedSpillSlot assigns negative frame indexes to
    // registers which can be saved by libcall.
    if (CS.getFrameIdx() < 0)
      MaxReg = std::max(MaxReg.id(), CS.getReg());

  if (MaxReg == RISCV::NoRegister)
    return -1;

  switch (MaxReg) {
  default:
    llvm_unreachable("Something has gone wrong!");
  case /*s11*/ RISCV::X27: return 12;
  case /*s10*/ RISCV::X26: return 11;
  case /*s9*/  RISCV::X25: return 10;
  case /*s8*/  RISCV::X24: return 9;
  case /*s7*/  RISCV::X23: return 8;
  case /*s6*/  RISCV::X22: return 7;
  case /*s5*/  RISCV::X21: return 6;
  case /*s4*/  RISCV::X20: return 5;
  case /*s3*/  RISCV::X19: return 4;
  case /*s2*/  RISCV::X18: return 3;
  case /*s1*/  RISCV::X9:  return 2;
  case /*s0*/  RISCV::X8:  return 1;
  case /*ra*/  RISCV::X1:  return 0;
  }
}

// Get the name of the libcall used for spilling callee saved registers.
// If this function will not use save/restore libcalls, then return a nullptr.
static const char *
getSpillLibCallName(const MachineFunction &MF,
                    const std::vector<CalleeSavedInfo> &CSI) {
  static const char *const SpillLibCalls[] = {
    "__riscv_save_0",
    "__riscv_save_1",
    "__riscv_save_2",
    "__riscv_save_3",
    "__riscv_save_4",
    "__riscv_save_5",
    "__riscv_save_6",
    "__riscv_save_7",
    "__riscv_save_8",
    "__riscv_save_9",
    "__riscv_save_10",
    "__riscv_save_11",
    "__riscv_save_12"
  };

  int LibCallID = getLibCallID(MF, CSI);
  if (LibCallID == -1)
    return nullptr;
  return SpillLibCalls[LibCallID];
}

// Get the name of the libcall used for restoring callee saved registers.
// If this function will not use save/restore libcalls, then return a nullptr.
static const char *
getRestoreLibCallName(const MachineFunction &MF,
                      const std::vector<CalleeSavedInfo> &CSI) {
  static const char *const RestoreLibCalls[] = {
    "__riscv_restore_0",
    "__riscv_restore_1",
    "__riscv_restore_2",
    "__riscv_restore_3",
    "__riscv_restore_4",
    "__riscv_restore_5",
    "__riscv_restore_6",
    "__riscv_restore_7",
    "__riscv_restore_8",
    "__riscv_restore_9",
    "__riscv_restore_10",
    "__riscv_restore_11",
    "__riscv_restore_12"
  };

  int LibCallID = getLibCallID(MF, CSI);
  if (LibCallID == -1)
    return nullptr;
  return RestoreLibCalls[LibCallID];
}

bool RISCVFrameLowering::hasFP(const MachineFunction &MF) const {
  const TargetRegisterInfo *RegInfo = MF.getSubtarget().getRegisterInfo();
  auto *RVFI = MF.getInfo<RISCVMachineFunctionInfo>();

  // We use a FP when any of the following is true:
  // - we are told to have one
  // - the stack needs realignment (due to overaligned local objects)
  // - the stack has VLAs
  // - the function has to spill VR vectors
  // - the function uses @llvm.frameaddress
  const MachineFrameInfo &MFI = MF.getFrameInfo();
  return MF.getTarget().Options.DisableFramePointerElim(MF) ||
         RegInfo->needsStackRealignment(MF) || MFI.hasVarSizedObjects() ||
         RVFI->hasSpilledVR() || MFI.isFrameAddressTaken();
}

bool RISCVFrameLowering::hasBP(const MachineFunction &MF) const {
  const MachineFrameInfo &MFI = MF.getFrameInfo();
  const TargetRegisterInfo *TRI = STI.getRegisterInfo();

  return MFI.hasVarSizedObjects() && TRI->needsStackRealignment(MF);
}

// Determines the size of the frame and maximum call frame size.
void RISCVFrameLowering::determineFrameLayout(MachineFunction &MF) const {
  MachineFrameInfo &MFI = MF.getFrameInfo();
  const TargetRegisterInfo *RegInfo = MF.getSubtarget().getRegisterInfo();
  const RISCVRegisterInfo *RI = STI.getRegisterInfo();

  // Get the number of bytes to allocate from the FrameInfo.
  uint64_t FrameSize = MFI.getStackSize();

  // Account all VR_SPILL taking the size of a pointer.
  for (int FI = MFI.getObjectIndexBegin(), EFI = MFI.getObjectIndexEnd();
       FI < EFI; FI++) {
    uint8_t StackID = MFI.getStackID(FI);
    if (StackID == TargetStackID::Default)
      continue;
    if (MFI.isDeadObjectIndex(FI))
      continue;

    switch (StackID) {
    case TargetStackID::EPIVector:
      FrameSize =
          alignTo(FrameSize, RegInfo->getSpillAlignment(RISCV::GPRRegClass));
      FrameSize += RegInfo->getSpillSize(RISCV::GPRRegClass);
      MFI.setObjectOffset(FI, -FrameSize);
      break;
    default:
      llvm_unreachable("Unexpected StackID");
    }
  }

#ifndef NDEBUG
  for (int FI = MFI.getObjectIndexBegin(), EFI = MFI.getObjectIndexEnd();
       FI < EFI; FI++) {
    // Skip those already printed in PrologEpilogEmitter
    if (MFI.getStackID(FI) == TargetStackID::Default)
      continue;
    if (MFI.isDeadObjectIndex(FI))
      continue;
    assert(MFI.getStackID(FI) == TargetStackID::EPIVector &&
           "Unexpected Stack ID!");
    LLVM_DEBUG(dbgs() << "alloc FI(" << FI << ") at SP["
                      << MFI.getObjectOffset(FI) << "] StackID: VR_SPILL\n");
  }
#endif

  // Get the alignment.
  uint64_t StackAlign = RI->needsStackRealignment(MF) ? MFI.getMaxAlignment()
                                                      : getStackAlignment();
#if 0
  // Get the alignment.
  unsigned StackAlign = getStackAlignment();
  if (RI->needsStackRealignment(MF)) {
    unsigned MaxStackAlign = std::max(StackAlign, MFI.getMaxAlignment());
    FrameSize += (MaxStackAlign - StackAlign);
    StackAlign = MaxStackAlign;
  }

  // Set Max Call Frame Size
  uint64_t MaxCallSize = alignTo(MFI.getMaxCallFrameSize(), StackAlign);
  MFI.setMaxCallFrameSize(MaxCallSize);
#endif

// rferrer: This seems not used at the moment and makes a test fail
//          because the stack is overaligned.
#if 0
  // Get the maximum call frame size of all the calls.
  uint64_t MaxCallFrameSize = MFI.getMaxCallFrameSize();

  // If we have dynamic alloca then MaxCallFrameSize needs to be aligned so
  // that allocations will be aligned.
  if (MFI.hasVarSizedObjects())
    MaxCallFrameSize = alignTo(MaxCallFrameSize, StackAlign);

  // Update maximum call frame size.
  MFI.setMaxCallFrameSize(MaxCallFrameSize);

  // Include call frame size in total.
  if (!(hasReservedCallFrame(MF) && MFI.adjustsStack()))
    FrameSize += MaxCallFrameSize;
#endif

  // Make sure the frame is aligned.
  FrameSize = alignTo(FrameSize, StackAlign);

  // Update frame info.
  MFI.setStackSize(FrameSize);
}

void RISCVFrameLowering::adjustReg(MachineBasicBlock &MBB,
                                   MachineBasicBlock::iterator MBBI,
                                   const DebugLoc &DL, Register DestReg,
                                   Register SrcReg, int64_t Val,
                                   MachineInstr::MIFlag Flag) const {
  MachineRegisterInfo &MRI = MBB.getParent()->getRegInfo();
  const RISCVInstrInfo *TII = STI.getInstrInfo();

  if (DestReg == SrcReg && Val == 0)
    return;

  if (isInt<12>(Val)) {
    BuildMI(MBB, MBBI, DL, TII->get(RISCV::ADDI), DestReg)
        .addReg(SrcReg)
        .addImm(Val)
        .setMIFlag(Flag);
  } else {
    unsigned Opc = RISCV::ADD;
    bool isSub = Val < 0;
    if (isSub) {
      Val = -Val;
      Opc = RISCV::SUB;
    }

    Register ScratchReg = MRI.createVirtualRegister(&RISCV::GPRRegClass);
    TII->movImm(MBB, MBBI, DL, ScratchReg, Val, Flag);
    BuildMI(MBB, MBBI, DL, TII->get(Opc), DestReg)
        .addReg(SrcReg)
        .addReg(ScratchReg, RegState::Kill)
        .setMIFlag(Flag);
  }
}

// Returns the register used to hold the frame pointer.
static Register getFPReg(const RISCVSubtarget &STI) { return RISCV::X8; }

// Returns the register used to hold the base pointer.
static Register getBPReg(const RISCVSubtarget &STI) { return RISCV::X9; }

// Returns the register used to hold the stack pointer.
static Register getSPReg(const RISCVSubtarget &STI) { return RISCV::X2; }

static SmallVector<CalleeSavedInfo, 8>
getNonLibcallCSI(const std::vector<CalleeSavedInfo> &CSI) {
  SmallVector<CalleeSavedInfo, 8> NonLibcallCSI;

  for (auto &CS : CSI)
    if (CS.getFrameIdx() >= 0)
      NonLibcallCSI.push_back(CS);

  return NonLibcallCSI;
}

void RISCVFrameLowering::alignSP(MachineBasicBlock &MBB,
                                 MachineBasicBlock::iterator MBBI,
                                 const DebugLoc &DL, int64_t Alignment) const {
  assert(isPowerOf2_64(Alignment) && "Alignment must be a power of 2");

  const RISCVInstrInfo *TII = STI.getInstrInfo();

  if (isInt<12>(Alignment)) {
    //  ANDI SP, SP, -Alignment
    BuildMI(MBB, MBBI, DL, TII->get(RISCV::ANDI), getSPReg(STI))
        .addReg(getSPReg(STI))
        .addImm(-Alignment)
        .setMIFlag(MachineInstr::FrameSetup);
  } else if (isInt<32>(Alignment)) {
    // Use shifts to avoid using a virtual register
    // SRLI SP, SP, Log2(Alignment)
    // SLLI SP, SP, Log2(Alignment)
    uint64_t Log2Alignment = Log2_64(Alignment);
    BuildMI(MBB, MBBI, DL, TII->get(RISCV::SRLI), getSPReg(STI))
        .addReg(getSPReg(STI))
        .addImm(Log2Alignment)
        .setMIFlag(MachineInstr::FrameSetup);
    BuildMI(MBB, MBBI, DL, TII->get(RISCV::SLLI), getSPReg(STI))
        .addReg(getSPReg(STI))
        .addImm(Log2Alignment)
        .setMIFlag(MachineInstr::FrameSetup);
  } else {
    report_fatal_error(
        "adjustReg cannot yet handle stack realignment >32 bits");
  }
}

bool RISCVFrameLowering::isSupportedStackID(TargetStackID::Value ID) const {
  switch (ID) {
  case TargetStackID::Default:
  case TargetStackID::EPIVector:
    return true;
  case TargetStackID::NoAlloc:
  case TargetStackID::SGPRSpill:
  case TargetStackID::SVEVector:
    return false;
  }
  llvm_unreachable("Invalid TargetStackID::Value");
}

void RISCVFrameLowering::emitPrologue(MachineFunction &MF,
                                      MachineBasicBlock &MBB) const {
  MachineFrameInfo &MFI = MF.getFrameInfo();
  auto *RVFI = MF.getInfo<RISCVMachineFunctionInfo>();
  const RISCVRegisterInfo *RI = STI.getRegisterInfo();
  const RISCVInstrInfo *TII = STI.getInstrInfo();
  MachineBasicBlock::iterator MBBI = MBB.begin();

  Register FPReg = getFPReg(STI);
  Register SPReg = getSPReg(STI);
  Register BPReg = RISCVABI::getBPReg();

  // Since spillCalleeSavedRegisters may have inserted a libcall, skip past
  // any instructions marked as FrameSetup
  while (MBBI != MBB.end() && MBBI->getFlag(MachineInstr::FrameSetup))
    ++MBBI;

  // Debug location must be unknown since the first debug location is used
  // to determine the end of the prologue.
  DebugLoc DL;

  // Determine the correct frame layout
  determineFrameLayout(MF);

  // If libcalls are used to spill and restore callee-saved registers, the frame
  // has two sections; the opaque section managed by the libcalls, and the
  // section managed by MachineFrameInfo which can also hold callee saved
  // registers in fixed stack slots, both of which have negative frame indices.
  // This gets even more complicated when incoming arguments are passed via the
  // stack, as these too have negative frame indices. An example is detailed
  // below:
  //
  //  | incoming arg | <- FI[-3]
  //  | libcallspill |
  //  | calleespill  | <- FI[-2]
  //  | calleespill  | <- FI[-1]
  //  | this_frame   | <- FI[0]
  //
  // For negative frame indices, the offset from the frame pointer will differ
  // depending on which of these groups the frame index applies to.
  // The following calculates the correct offset knowing the number of callee
  // saved registers spilt by the two methods.
  if (int LibCallRegs = getLibCallID(MF, MFI.getCalleeSavedInfo()) + 1) {
    // Calculate the size of the frame managed by the libcall. The libcalls are
    // implemented such that the stack will always be 16 byte aligned.
    unsigned LibCallFrameSize = alignTo((STI.getXLen() / 8) * LibCallRegs, 16);
    RVFI->setLibCallStackSize(LibCallFrameSize);
  }

  // FIXME (note copied from Lanai): This appears to be overallocating.  Needs
  // investigation. Get the number of bytes to allocate from the FrameInfo.
  uint64_t StackSize = MFI.getStackSize();
  uint64_t RealStackSize = StackSize + RVFI->getLibCallStackSize();

  // Early exit if there is no need to allocate on the stack
  if (RealStackSize == 0 && !MFI.adjustsStack())
    return;

  // If the stack pointer has been marked as reserved, then produce an error if
  // the frame requires stack allocation
  if (STI.isRegisterReservedByUser(SPReg))
    MF.getFunction().getContext().diagnose(DiagnosticInfoUnsupported{
        MF.getFunction(), "Stack pointer required, but has been reserved."});

  uint64_t FirstSPAdjustAmount = getFirstSPAdjustAmount(MF);
  // Split the SP adjustment to reduce the offsets of callee saved spill.
  if (FirstSPAdjustAmount) {
    StackSize = FirstSPAdjustAmount;
    RealStackSize = FirstSPAdjustAmount;
  }

  // Allocate space on the stack if necessary.
  adjustReg(MBB, MBBI, DL, SPReg, SPReg, -StackSize, MachineInstr::FrameSetup);

  // Emit ".cfi_def_cfa_offset RealStackSize"
  unsigned CFIIndex = MF.addFrameInst(
      MCCFIInstruction::createDefCfaOffset(nullptr, -RealStackSize));
  BuildMI(MBB, MBBI, DL, TII->get(TargetOpcode::CFI_INSTRUCTION))
      .addCFIIndex(CFIIndex)
      .setMIFlag(MachineInstr::FrameSetup);

  const auto &CSI = MFI.getCalleeSavedInfo();

  // The frame pointer is callee-saved, and code has been generated for us to
  // save it to the stack. We need to skip over the storing of callee-saved
  // registers as the frame pointer must be modified after it has been saved
  // to the stack, not before.
  // FIXME: assumes exactly one instruction is used to save each callee-saved
  // register.
<<<<<<< HEAD
  // EPI registers break this assumption but they are to be handled after we
  // adjust the FP.
  const std::vector<CalleeSavedInfo> &CSI = MFI.getCalleeSavedInfo();
  int InsnToSkip = CSI.size();
  for (auto &CS : CSI) {
    if (RISCV::VRRegClass.contains(CS.getReg()))
      InsnToSkip--;
  }
  std::advance(MBBI, InsnToSkip);
=======
  std::advance(MBBI, getNonLibcallCSI(CSI).size());
>>>>>>> 19dd4db5

  // Iterate over list of callee-saved registers and emit .cfi_offset
  // directives.
  for (const auto &Entry : CSI) {
    int FrameIdx = Entry.getFrameIdx();
    int64_t Offset;
    // Offsets for objects with fixed locations (IE: those saved by libcall) are
    // simply calculated from the frame index.
    if (FrameIdx < 0)
      Offset = FrameIdx * (int64_t) STI.getXLen() / 8;
    else
      Offset = MFI.getObjectOffset(Entry.getFrameIdx()) -
               RVFI->getLibCallStackSize();
    Register Reg = Entry.getReg();
    // We don't have sensible DWARF for VRs yet
    if (RISCV::VRRegClass.contains(Reg))
      continue;
    unsigned CFIIndex = MF.addFrameInst(MCCFIInstruction::createOffset(
        nullptr, RI->getDwarfRegNum(Reg, true), Offset));
    BuildMI(MBB, MBBI, DL, TII->get(TargetOpcode::CFI_INSTRUCTION))
        .addCFIIndex(CFIIndex)
        .setMIFlag(MachineInstr::FrameSetup);
  }

  // Generate new FP.
  if (hasFP(MF)) {
    if (STI.isRegisterReservedByUser(FPReg))
      MF.getFunction().getContext().diagnose(DiagnosticInfoUnsupported{
          MF.getFunction(), "Frame pointer required, but has been reserved."});

    adjustReg(MBB, MBBI, DL, FPReg, SPReg,
              RealStackSize - RVFI->getVarArgsSaveSize(),
              MachineInstr::FrameSetup);

    // Emit ".cfi_def_cfa $fp, -RVFI->getVarArgsSaveSize()"
    unsigned CFIIndex = MF.addFrameInst(MCCFIInstruction::createDefCfa(
        nullptr, RI->getDwarfRegNum(FPReg, true), -RVFI->getVarArgsSaveSize()));
    BuildMI(MBB, MBBI, DL, TII->get(TargetOpcode::CFI_INSTRUCTION))
        .addCFIIndex(CFIIndex)
        .setMIFlag(MachineInstr::FrameSetup);
  }

  // Emit the second SP adjustment after saving callee saved registers.
  if (FirstSPAdjustAmount) {
    uint64_t SecondSPAdjustAmount = MFI.getStackSize() - FirstSPAdjustAmount;
    assert(SecondSPAdjustAmount > 0 &&
           "SecondSPAdjustAmount should be greater than zero");
    adjustReg(MBB, MBBI, DL, SPReg, SPReg, -SecondSPAdjustAmount,
              MachineInstr::FrameSetup);

    // If we are using a frame-pointer, and thus emitted ".cfi_def_cfa fp, 0",
    // don't emit an sp-based .cfi_def_cfa_offset
    if (!hasFP(MF)) {
      // Emit ".cfi_def_cfa_offset StackSize"
      unsigned CFIIndex = MF.addFrameInst(
          MCCFIInstruction::createDefCfaOffset(nullptr, -MFI.getStackSize()));
      BuildMI(MBB, MBBI, DL, TII->get(TargetOpcode::CFI_INSTRUCTION))
          .addCFIIndex(CFIIndex);
    }
  }

  if (hasFP(MF)) {
    // Realign Stack
    const RISCVRegisterInfo *RI = STI.getRegisterInfo();
    if (RI->needsStackRealignment(MF)) {
      unsigned MaxAlignment = MFI.getMaxAlignment();

      const RISCVInstrInfo *TII = STI.getInstrInfo();
      if (isInt<12>(-(int)MaxAlignment)) {
        BuildMI(MBB, MBBI, DL, TII->get(RISCV::ANDI), SPReg)
            .addReg(SPReg)
            .addImm(-(int)MaxAlignment);
      } else {
        unsigned ShiftAmount = countTrailingZeros(MaxAlignment);
        Register VR =
            MF.getRegInfo().createVirtualRegister(&RISCV::GPRRegClass);
        BuildMI(MBB, MBBI, DL, TII->get(RISCV::SRLI), VR)
            .addReg(SPReg)
            .addImm(ShiftAmount);
        BuildMI(MBB, MBBI, DL, TII->get(RISCV::SLLI), SPReg)
            .addReg(VR)
            .addImm(ShiftAmount);
      }
      // FP will be used to restore the frame in the epilogue, so we need
      // another base register BP to record SP after re-alignment. SP will
      // track the current stack after allocating variable sized objects.
      if (hasBP(MF)) {
        // move BP, SP
        BuildMI(MBB, MBBI, DL, TII->get(RISCV::ADDI), BPReg)
            .addReg(SPReg)
            .addImm(0);
      }
    }
  }

  prepareStorageSpilledVR(MF, MBB, MBBI, MFI, MF.getRegInfo(), *TII, DL);
}

void RISCVFrameLowering::prepareStorageSpilledVR(
    MachineFunction &MF, MachineBasicBlock &MBB,
    MachineBasicBlock::iterator MBBI, const MachineFrameInfo &MFI,
    MachineRegisterInfo &MRI, const TargetInstrInfo &TII,
    const DebugLoc &DL) const {
  auto *RVFI = MF.getInfo<RISCVMachineFunctionInfo>();
  if (!RVFI->hasSpilledVR())
    return;

  const TargetRegisterInfo *RegInfo = MF.getSubtarget().getRegisterInfo();

  // FIXME: We're presuming in advance that this is all about VRs

  unsigned SizeOfVector = MRI.createVirtualRegister(&RISCV::GPRRegClass);
  BuildMI(MBB, MBBI, DL, TII.get(RISCV::PseudoReadVLENB), SizeOfVector);

  // Do the actual allocation.
  unsigned SPReg = getSPReg(STI);
  for (int FI = MFI.getObjectIndexBegin(), EFI = MFI.getObjectIndexEnd();
       FI < EFI; FI++) {
    int8_t StackID = MFI.getStackID(FI);
    if (StackID == TargetStackID::Default)
      continue;
    if (MFI.isDeadObjectIndex(FI))
      continue;
    assert(StackID == TargetStackID::EPIVector &&
           "Unexpected StackID");

    // Grow the stack
    BuildMI(MBB, MBBI, DL, TII.get(RISCV::SUB), SPReg)
        .addReg(SPReg)
        .addReg(SizeOfVector);
    // Align the stack. Vector registers should always be aligned more than
    // the natural alignment of the stack (currently 16 bytes).
    alignSP(MBB, MBBI, DL, RegInfo->getSpillAlignment(RISCV::VRRegClass));
    // Now SP is the value we want to put in the stack slot.
    unsigned StoreOpcode =
        RegInfo->getSpillSize(RISCV::GPRRegClass) == 4 ? RISCV::SW : RISCV::SD;
    BuildMI(MBB, MBBI, DL, TII.get(StoreOpcode))
        .addReg(SPReg)
        .addFrameIndex(FI)
        .addImm(0);
  }
}

void RISCVFrameLowering::emitEpilogue(MachineFunction &MF,
                                      MachineBasicBlock &MBB) const {
  const RISCVRegisterInfo *RI = STI.getRegisterInfo();
  MachineFrameInfo &MFI = MF.getFrameInfo();
  auto *RVFI = MF.getInfo<RISCVMachineFunctionInfo>();
  Register FPReg = getFPReg(STI);
  Register SPReg = getSPReg(STI);

  // Get the insert location for the epilogue. If there were no terminators in
  // the block, get the last instruction.
  MachineBasicBlock::iterator MBBI = MBB.end();
  DebugLoc DL;
  if (!MBB.empty()) {
    MBBI = MBB.getFirstTerminator();
    if (MBBI == MBB.end())
      MBBI = MBB.getLastNonDebugInstr();
    DL = MBBI->getDebugLoc();

    // If this is not a terminator, the actual insert location should be after the
    // last instruction.
    if (!MBBI->isTerminator())
      MBBI = std::next(MBBI);

    // If callee-saved registers are saved via libcall, place stack adjustment
    // before this call.
    while (MBBI != MBB.begin() &&
           std::prev(MBBI)->getFlag(MachineInstr::FrameDestroy))
      --MBBI;
  }

  const auto &CSI = getNonLibcallCSI(MFI.getCalleeSavedInfo());

  // Skip to before the restores of callee-saved registers
  // FIXME: assumes exactly one instruction is used to restore each
  // callee-saved register.
<<<<<<< HEAD
  // Ignore the VRs as we did in the prologue.
  const std::vector<CalleeSavedInfo> &CSI = MFI.getCalleeSavedInfo();
  int InsnToSkip = CSI.size();
  for (auto &CS : CSI) {
    if (RISCV::VRRegClass.contains(CS.getReg()))
      InsnToSkip--;
  }
  auto LastFrameDestroy = std::prev(MBBI, InsnToSkip);
=======
  auto LastFrameDestroy = MBBI;
  if (!CSI.empty())
    LastFrameDestroy = std::prev(MBBI, CSI.size());
>>>>>>> 19dd4db5

  uint64_t StackSize = MFI.getStackSize();
  uint64_t RealStackSize = StackSize + RVFI->getLibCallStackSize();
  uint64_t FPOffset = RealStackSize - RVFI->getVarArgsSaveSize();

  // Restore the stack pointer using the value of the frame pointer. Only
  // necessary if the stack pointer was modified, meaning the stack size is
  // unknown.
  if (RI->needsStackRealignment(MF) || MFI.hasVarSizedObjects() ||
      RVFI->hasSpilledVR()) {
    assert(hasFP(MF) && "frame pointer should not have been eliminated");
    adjustReg(MBB, LastFrameDestroy, DL, SPReg, FPReg, -FPOffset,
              MachineInstr::FrameDestroy);
  }

  uint64_t FirstSPAdjustAmount = getFirstSPAdjustAmount(MF);
  if (FirstSPAdjustAmount) {
    uint64_t SecondSPAdjustAmount = MFI.getStackSize() - FirstSPAdjustAmount;
    assert(SecondSPAdjustAmount > 0 &&
           "SecondSPAdjustAmount should be greater than zero");

    adjustReg(MBB, LastFrameDestroy, DL, SPReg, SPReg, SecondSPAdjustAmount,
              MachineInstr::FrameDestroy);
  }

  if (FirstSPAdjustAmount)
    StackSize = FirstSPAdjustAmount;

  // Deallocate stack
  adjustReg(MBB, MBBI, DL, SPReg, SPReg, StackSize, MachineInstr::FrameDestroy);
}

int RISCVFrameLowering::getFrameIndexReference(const MachineFunction &MF,
                                               int FI,
                                               unsigned &FrameReg) const {
  const MachineFrameInfo &MFI = MF.getFrameInfo();
  const RISCVRegisterInfo *RI =
      MF.getSubtarget<RISCVSubtarget>().getRegisterInfo();
  const auto *RVFI = MF.getInfo<RISCVMachineFunctionInfo>();

<<<<<<< HEAD
  // Callee-saved registers in the default stack should be referenced relative
  // to the stack pointer (positive offset), otherwise use the frame pointer
  // (negative offset) unless the offset from FP is not known at compile time,
  // as it happens when we have to align the stack or we have variably sized
  // data.
  const std::vector<CalleeSavedInfo> &CSI = MFI.getCalleeSavedInfo();
=======
  // Callee-saved registers should be referenced relative to the stack pointer
  // (positive offset), otherwise use the frame pointer (negative offset)
  // unless the offset from FP is not known at constant time, as it happens
  // when we have to align the stack or we have variably sized data.
  const auto &CSI = MFI.getCalleeSavedInfo();
>>>>>>> 19dd4db5
  int MinCSFI = 0;
  int MaxCSFI = -1;

  int Offset = MFI.getObjectOffset(FI) - getOffsetOfLocalArea() +
               MFI.getOffsetAdjustment();

  uint64_t FirstSPAdjustAmount = getFirstSPAdjustAmount(MF);

  if (CSI.size()) {
    MinCSFI = CSI[0].getFrameIdx();
    MaxCSFI = CSI[CSI.size() - 1].getFrameIdx();
  }
  bool IsCSR = FI >= MinCSFI && FI <= MaxCSFI;

  if (IsCSR && MFI.getStackID(FI) == 0) {
    // Only CSRs in the default stack can be accessed using SP
    FrameReg = getSPReg(STI);
    if (FirstSPAdjustAmount)
      Offset += FirstSPAdjustAmount;
    else
      Offset += MFI.getStackSize();
  } else if (RI->needsStackRealignment(MF) && !MFI.isFixedObjectIndex(FI)) {
    // If the stack was realigned, the frame pointer is set in order to allow
    // SP to be restored, so we need another base register to record the stack
    // after realignment.
    if (hasBP(MF))
      FrameReg = RISCVABI::getBPReg();
    else
      FrameReg = RISCV::X2;
    Offset += MFI.getStackSize();
    if (FI < 0)
      Offset += RVFI->getLibCallStackSize();
  } else {
    FrameReg = RI->getFrameRegister(MF);
    if (hasFP(MF)) {
      Offset += RVFI->getVarArgsSaveSize();
      if (FI >= 0)
        Offset -= RVFI->getLibCallStackSize();
    } else {
      Offset += MFI.getStackSize();
      if (FI < 0)
        Offset += RVFI->getLibCallStackSize();
    }
  }
  return Offset;
}

void RISCVFrameLowering::determineCalleeSaves(MachineFunction &MF,
                                              BitVector &SavedRegs,
                                              RegScavenger *RS) const {
  TargetFrameLowering::determineCalleeSaves(MF, SavedRegs, RS);
  const RISCVRegisterInfo *RI =
      MF.getSubtarget<RISCVSubtarget>().getRegisterInfo();

  // Unconditionally spill RA and FP only if the function uses a frame
  // pointer.
  if (hasFP(MF)) {
    SavedRegs.set(RISCV::X1);
    SavedRegs.set(getFPReg(STI));
  }
  if (RI->hasBasePointer(MF)) {
    SavedRegs.set(getBPReg(STI));
  }
  // Mark BP as used if function has dedicated base pointer.
  if (hasBP(MF))
    SavedRegs.set(RISCVABI::getBPReg());

  // If interrupt is enabled and there are calls in the handler,
  // unconditionally save all Caller-saved registers and
  // all FP registers, regardless whether they are used.
  MachineFrameInfo &MFI = MF.getFrameInfo();

  if (MF.getFunction().hasFnAttribute("interrupt") && MFI.hasCalls()) {

    static const MCPhysReg CSRegs[] = { RISCV::X1,      /* ra */
      RISCV::X5, RISCV::X6, RISCV::X7,                  /* t0-t2 */
      RISCV::X10, RISCV::X11,                           /* a0-a1, a2-a7 */
      RISCV::X12, RISCV::X13, RISCV::X14, RISCV::X15, RISCV::X16, RISCV::X17,
      RISCV::X28, RISCV::X29, RISCV::X30, RISCV::X31, 0 /* t3-t6 */
    };

    for (unsigned i = 0; CSRegs[i]; ++i)
      SavedRegs.set(CSRegs[i]);

    if (MF.getSubtarget<RISCVSubtarget>().hasStdExtD() ||
        MF.getSubtarget<RISCVSubtarget>().hasStdExtF()) {

      // If interrupt is enabled, this list contains all FP registers.
      const MCPhysReg * Regs = MF.getRegInfo().getCalleeSavedRegs();

      for (unsigned i = 0; Regs[i]; ++i)
        if (RISCV::FPR32RegClass.contains(Regs[i]) ||
            RISCV::FPR64RegClass.contains(Regs[i]))
          SavedRegs.set(Regs[i]);
    }
  }
}

void RISCVFrameLowering::processFunctionBeforeFrameFinalized(
    MachineFunction &MF, RegScavenger *RS) const {
  const TargetRegisterInfo *RegInfo = MF.getSubtarget().getRegisterInfo();
  MachineFrameInfo &MFI = MF.getFrameInfo();
  auto *RVFI = MF.getInfo<RISCVMachineFunctionInfo>();
  const TargetRegisterClass *RC = &RISCV::GPRRegClass;

  // Go through all Stackslots coming from an alloca and make them VR_SPILL.
  for (int FI = MFI.getObjectIndexBegin(), EFI = MFI.getObjectIndexEnd();
       FI < EFI; FI++) {
    // Get the (LLVM IR) allocation instruction
    const AllocaInst *Alloca = MFI.getObjectAllocation(FI);

    if (!Alloca)
      continue;

    const VectorType *VT =
        dyn_cast<const VectorType>(Alloca->getType()->getElementType());
    if (VT && VT->isScalable()) {
      MFI.setStackID(FI, TargetStackID::EPIVector);
      RVFI->setHasSpilledVR();
    }
  }

  // estimateStackSize has been observed to under-estimate the final stack
  // size, so give ourselves wiggle-room by checking for stack size
  // representable an 11-bit signed field rather than 12-bits.
  // FIXME: It may be possible to craft a function with a small stack that
  // still needs an emergency spill slot for branch relaxation. This case
  // would currently be missed.
  // EPI: frames that store vectors on the stack usually need large offsets
  // so make sure there is an emergency spill for them in case computing
  // them needs an extra register.
  if (!isInt<11>(MFI.estimateStackSize(MF)) || RVFI->hasSpilledVR()) {
    int RegScavFI = MFI.CreateStackObject(
        RegInfo->getSpillSize(*RC), RegInfo->getSpillAlignment(*RC), false);
    RS->addScavengingFrameIndex(RegScavFI);
  }
}

// Not preserve stack space within prologue for outgoing variables when the
// function contains variable size objects and let eliminateCallFramePseudoInstr
// preserve stack space for it.
bool RISCVFrameLowering::hasReservedCallFrame(const MachineFunction &MF) const {
  auto *RVFI = MF.getInfo<RISCVMachineFunctionInfo>();
  return !(MF.getFrameInfo().hasVarSizedObjects() || RVFI->hasSpilledVR());
}

// Eliminate ADJCALLSTACKDOWN, ADJCALLSTACKUP pseudo instructions.
MachineBasicBlock::iterator RISCVFrameLowering::eliminateCallFramePseudoInstr(
    MachineFunction &MF, MachineBasicBlock &MBB,
    MachineBasicBlock::iterator MI) const {
  Register SPReg = RISCV::X2;
  DebugLoc DL = MI->getDebugLoc();

  if (!hasReservedCallFrame(MF)) {
    // If space has not been reserved for a call frame, ADJCALLSTACKDOWN and
    // ADJCALLSTACKUP must be converted to instructions manipulating the stack
    // pointer. This is necessary when there is a variable length stack
    // allocation (e.g. alloca), which means it's not possible to allocate
    // space for outgoing arguments from within the function prologue.
    int64_t Amount = MI->getOperand(0).getImm();

    if (Amount != 0) {
      // Ensure the stack remains aligned after adjustment.
      Amount = alignSPAdjust(Amount);

      if (MI->getOpcode() == RISCV::ADJCALLSTACKDOWN)
        Amount = -Amount;

      adjustReg(MBB, MI, DL, SPReg, SPReg, Amount, MachineInstr::NoFlags);
    }
  }

  return MBB.erase(MI);
}

// We would like to split the SP adjustment to reduce prologue/epilogue
// as following instructions. In this way, the offset of the callee saved
// register could fit in a single store.
//   add     sp,sp,-2032
//   sw      ra,2028(sp)
//   sw      s0,2024(sp)
//   sw      s1,2020(sp)
//   sw      s3,2012(sp)
//   sw      s4,2008(sp)
//   add     sp,sp,-64
uint64_t
RISCVFrameLowering::getFirstSPAdjustAmount(const MachineFunction &MF) const {
  const auto *RVFI = MF.getInfo<RISCVMachineFunctionInfo>();
  const MachineFrameInfo &MFI = MF.getFrameInfo();
  const std::vector<CalleeSavedInfo> &CSI = MFI.getCalleeSavedInfo();
  uint64_t StackSize = MFI.getStackSize();
  uint64_t StackAlign = getStackAlignment();

  // Disable SplitSPAdjust if save-restore libcall used. The callee saved
  // registers will be pushed by the save-restore libcalls, so we don't have to
  // split the SP adjustment in this case.
  if (RVFI->getLibCallStackSize())
    return 0;

  // Return the FirstSPAdjustAmount if the StackSize can not fit in signed
  // 12-bit and there exists a callee saved register need to be pushed.
  if (!isInt<12>(StackSize) && (CSI.size() > 0)) {
    // FirstSPAdjustAmount is choosed as (2048 - StackAlign)
    // because 2048 will cause sp = sp + 2048 in epilogue split into
    // multi-instructions. The offset smaller than 2048 can fit in signle
    // load/store instruction and we have to stick with the stack alignment.
    // 2048 is 16-byte alignment. The stack alignment for RV32 and RV64 is 16,
    // for RV32E is 4. So (2048 - StackAlign) will satisfy the stack alignment.
    return 2048 - StackAlign;
  }
  return 0;
}

bool RISCVFrameLowering::spillCalleeSavedRegisters(
    MachineBasicBlock &MBB, MachineBasicBlock::iterator MI,
    ArrayRef<CalleeSavedInfo> CSI, const TargetRegisterInfo *TRI) const {
  if (CSI.empty())
    return true;

  MachineFunction *MF = MBB.getParent();
  const TargetInstrInfo &TII = *MF->getSubtarget().getInstrInfo();
  DebugLoc DL;
  if (MI != MBB.end() && !MI->isDebugInstr())
    DL = MI->getDebugLoc();

  const char *SpillLibCall = getSpillLibCallName(*MF, CSI);
  if (SpillLibCall) {
    // Add spill libcall via non-callee-saved register t0.
    BuildMI(MBB, MI, DL, TII.get(RISCV::PseudoCALLReg), RISCV::X5)
        .addExternalSymbol(SpillLibCall, RISCVII::MO_CALL)
        .setMIFlag(MachineInstr::FrameSetup);

    // Add registers spilled in libcall as liveins.
    for (auto &CS : CSI)
      MBB.addLiveIn(CS.getReg());
  }

  // Manually spill values not spilled by libcall.
  const auto &NonLibcallCSI = getNonLibcallCSI(CSI);
  for (auto &CS : NonLibcallCSI) {
    // Insert the spill to the stack frame.
    Register Reg = CS.getReg();
    const TargetRegisterClass *RC = TRI->getMinimalPhysRegClass(Reg);
    TII.storeRegToStackSlot(MBB, MI, Reg, true, CS.getFrameIdx(), RC, TRI);
  }

  return true;
}

bool RISCVFrameLowering::restoreCalleeSavedRegisters(
    MachineBasicBlock &MBB, MachineBasicBlock::iterator MI,
    std::vector<CalleeSavedInfo> &CSI, const TargetRegisterInfo *TRI) const {
  if (CSI.empty())
    return true;

  MachineFunction *MF = MBB.getParent();
  const TargetInstrInfo &TII = *MF->getSubtarget().getInstrInfo();
  DebugLoc DL;
  if (MI != MBB.end() && !MI->isDebugInstr())
    DL = MI->getDebugLoc();

  // Manually restore values not restored by libcall. Insert in reverse order.
  // loadRegFromStackSlot can insert multiple instructions.
  const auto &NonLibcallCSI = getNonLibcallCSI(CSI);
  for (auto &CS : reverse(NonLibcallCSI)) {
    Register Reg = CS.getReg();
    const TargetRegisterClass *RC = TRI->getMinimalPhysRegClass(Reg);
    TII.loadRegFromStackSlot(MBB, MI, Reg, CS.getFrameIdx(), RC, TRI);
    assert(MI != MBB.begin() && "loadRegFromStackSlot didn't insert any code!");
  }

  const char *RestoreLibCall = getRestoreLibCallName(*MF, CSI);
  if (RestoreLibCall) {
    // Add restore libcall via tail call.
    MachineBasicBlock::iterator NewMI =
        BuildMI(MBB, MI, DL, TII.get(RISCV::PseudoTAIL))
            .addExternalSymbol(RestoreLibCall, RISCVII::MO_CALL)
            .setMIFlag(MachineInstr::FrameDestroy);

    // Remove trailing returns, since the terminator is now a tail call to the
    // restore function.
    if (MI != MBB.end() && MI->getOpcode() == RISCV::PseudoRET) {
      NewMI->copyImplicitOps(*MF, *MI);
      MI->eraseFromParent();
    }
  }

  return true;
}

bool RISCVFrameLowering::canUseAsPrologue(const MachineBasicBlock &MBB) const {
  MachineBasicBlock *TmpMBB = const_cast<MachineBasicBlock *>(&MBB);
  const auto *RVFI = MBB.getParent()->getInfo<RISCVMachineFunctionInfo>();

  if (!RVFI->useSaveRestoreLibCalls())
    return true;

  // Inserting a call to a __riscv_save libcall requires the use of the register
  // t0 (X5) to hold the return address. Therefore if this register is already
  // used we can't insert the call.

  RegScavenger RS;
  RS.enterBasicBlock(*TmpMBB);
  return !RS.isRegUsed(RISCV::X5);
}

bool RISCVFrameLowering::canUseAsEpilogue(const MachineBasicBlock &MBB) const {
  MachineBasicBlock *TmpMBB = const_cast<MachineBasicBlock *>(&MBB);
  const auto *RVFI = MBB.getParent()->getInfo<RISCVMachineFunctionInfo>();

  if (!RVFI->useSaveRestoreLibCalls())
    return true;

  // Using the __riscv_restore libcalls to restore CSRs requires a tail call.
  // This means if we still need to continue executing code within this function
  // the restore cannot take place in this basic block.

  if (MBB.succ_size() > 1)
    return false;

  MachineBasicBlock *SuccMBB =
      MBB.succ_empty() ? TmpMBB->getFallThrough() : *MBB.succ_begin();

  // Doing a tail call should be safe if there are no successors, because either
  // we have a returning block or the end of the block is unreachable, so the
  // restore will be eliminated regardless.
  if (!SuccMBB)
    return true;

  // The successor can only contain a return, since we would effectively be
  // replacing the successor with our own tail return at the end of our block.
  return SuccMBB->isReturnBlock() && SuccMBB->size() == 1;
}<|MERGE_RESOLUTION|>--- conflicted
+++ resolved
@@ -418,19 +418,14 @@
   // to the stack, not before.
   // FIXME: assumes exactly one instruction is used to save each callee-saved
   // register.
-<<<<<<< HEAD
   // EPI registers break this assumption but they are to be handled after we
   // adjust the FP.
-  const std::vector<CalleeSavedInfo> &CSI = MFI.getCalleeSavedInfo();
-  int InsnToSkip = CSI.size();
+  int InsnToSkip = getNonLibcallCSI(CSI).size();
   for (auto &CS : CSI) {
     if (RISCV::VRRegClass.contains(CS.getReg()))
       InsnToSkip--;
   }
   std::advance(MBBI, InsnToSkip);
-=======
-  std::advance(MBBI, getNonLibcallCSI(CSI).size());
->>>>>>> 19dd4db5
 
   // Iterate over list of callee-saved registers and emit .cfi_offset
   // directives.
@@ -609,20 +604,16 @@
   // Skip to before the restores of callee-saved registers
   // FIXME: assumes exactly one instruction is used to restore each
   // callee-saved register.
-<<<<<<< HEAD
-  // Ignore the VRs as we did in the prologue.
-  const std::vector<CalleeSavedInfo> &CSI = MFI.getCalleeSavedInfo();
-  int InsnToSkip = CSI.size();
-  for (auto &CS : CSI) {
-    if (RISCV::VRRegClass.contains(CS.getReg()))
-      InsnToSkip--;
-  }
-  auto LastFrameDestroy = std::prev(MBBI, InsnToSkip);
-=======
   auto LastFrameDestroy = MBBI;
-  if (!CSI.empty())
-    LastFrameDestroy = std::prev(MBBI, CSI.size());
->>>>>>> 19dd4db5
+  if (!CSI.empty()) {
+    // Ignore the VRs as we did in the prologue.
+    int InsnToSkip = CSI.size();
+    for (auto &CS : CSI) {
+      if (RISCV::VRRegClass.contains(CS.getReg()))
+        InsnToSkip--;
+    }
+    LastFrameDestroy = std::prev(MBBI, InsnToSkip);
+  }
 
   uint64_t StackSize = MFI.getStackSize();
   uint64_t RealStackSize = StackSize + RVFI->getLibCallStackSize();
@@ -663,20 +654,12 @@
       MF.getSubtarget<RISCVSubtarget>().getRegisterInfo();
   const auto *RVFI = MF.getInfo<RISCVMachineFunctionInfo>();
 
-<<<<<<< HEAD
   // Callee-saved registers in the default stack should be referenced relative
   // to the stack pointer (positive offset), otherwise use the frame pointer
   // (negative offset) unless the offset from FP is not known at compile time,
   // as it happens when we have to align the stack or we have variably sized
   // data.
-  const std::vector<CalleeSavedInfo> &CSI = MFI.getCalleeSavedInfo();
-=======
-  // Callee-saved registers should be referenced relative to the stack pointer
-  // (positive offset), otherwise use the frame pointer (negative offset)
-  // unless the offset from FP is not known at constant time, as it happens
-  // when we have to align the stack or we have variably sized data.
   const auto &CSI = MFI.getCalleeSavedInfo();
->>>>>>> 19dd4db5
   int MinCSFI = 0;
   int MaxCSFI = -1;
 
