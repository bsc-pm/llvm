//===-- RISCVFixupKinds.h - RISCV Specific Fixup Entries --------*- C++ -*-===//
//
// Part of the LLVM Project, under the Apache License v2.0 with LLVM Exceptions.
// See https://llvm.org/LICENSE.txt for license information.
// SPDX-License-Identifier: Apache-2.0 WITH LLVM-exception
//
//===----------------------------------------------------------------------===//

#ifndef LLVM_LIB_TARGET_RISCV_MCTARGETDESC_RISCVFIXUPKINDS_H
#define LLVM_LIB_TARGET_RISCV_MCTARGETDESC_RISCVFIXUPKINDS_H

#include "llvm/MC/MCFixup.h"

#undef RISCV

namespace llvm {
namespace RISCV {
enum Fixups {
  // fixup_riscv_hi20 - 20-bit fixup corresponding to hi(foo) for
  // instructions like lui
  fixup_riscv_hi20 = FirstTargetFixupKind,
  // fixup_riscv_lo12_i - 12-bit fixup corresponding to lo(foo) for
  // instructions like addi
  fixup_riscv_lo12_i,
  // fixup_riscv_lo12_s - 12-bit fixup corresponding to lo(foo) for
  // the S-type store instructions
  fixup_riscv_lo12_s,
  // fixup_riscv_pcrel_hi20 - 20-bit fixup corresponding to pcrel_hi(foo) for
  // instructions like auipc
  fixup_riscv_pcrel_hi20,
  // fixup_riscv_pcrel_lo12_i - 12-bit fixup corresponding to pcrel_lo(foo) for
  // instructions like addi
  fixup_riscv_pcrel_lo12_i,
  // fixup_riscv_pcrel_lo12_s - 12-bit fixup corresponding to pcrel_lo(foo) for
  // the S-type store instructions
  fixup_riscv_pcrel_lo12_s,
  // fixup_riscv_got_hi20 - 20-bit fixup corresponding to got_pcrel_hi(foo) for
  // instructions like auipc
  fixup_riscv_got_hi20,
  // fixup_riscv_tprel_hi20 - 20-bit fixup corresponding to tprel_hi(foo) for
<<<<<<< HEAD
  // instructions like auipc
  fixup_riscv_tprel_hi20,
  // fixup_riscv_tprel_add - no bit fixup, corresponding to tprel_add(foo)
  // instructions like add
  fixup_riscv_tprel_add,
=======
  // instructions like lui
  fixup_riscv_tprel_hi20,
>>>>>>> 798e83b5
  // fixup_riscv_tprel_lo12_i - 12-bit fixup corresponding to tprel_lo(foo) for
  // instructions like addi
  fixup_riscv_tprel_lo12_i,
  // fixup_riscv_tprel_lo12_s - 12-bit fixup corresponding to tprel_lo(foo) for
  // the S-type store instructions
  fixup_riscv_tprel_lo12_s,
<<<<<<< HEAD
  // fixup_riscv_tls_got_hi20 - 20-bit fixup corresponding to the offset in the
  // TCB under TLS mode Initial Exec
  fixup_riscv_tls_got_hi20,
  // fixup_riscv_tls_gd_hi20 - 20-bit fixup corresponding to the offset in the
  // TCB under TLS mode General Dynamic / Local Dynamic
  fixup_riscv_tls_gd_hi20,
=======
  // fixup_riscv_tprel_add - A fixup corresponding to %tprel_add(foo) for the
  // add_tls instruction. Used to provide a hint to the linker.
  fixup_riscv_tprel_add,
>>>>>>> 798e83b5
  // fixup_riscv_jal - 20-bit fixup for symbol references in the jal
  // instruction
  fixup_riscv_jal,
  // fixup_riscv_branch - 12-bit fixup for symbol references in the branch
  // instructions
  fixup_riscv_branch,
  // fixup_riscv_rvc_jump - 11-bit fixup for symbol references in the
  // compressed jump instruction
  fixup_riscv_rvc_jump,
  // fixup_riscv_rvc_branch - 8-bit fixup for symbol references in the
  // compressed branch instruction
  fixup_riscv_rvc_branch,
  // fixup_riscv_call - A fixup representing a call attached to the auipc
  // instruction in a pair composed of adjacent auipc+jalr instructions.
  fixup_riscv_call,
  // fixup_riscv_call_plt - A fixup representing a procedure linkage table call
  // attached to the auipc instruction in a pair composed of adjacent auipc+jalr
  // instructions.
  fixup_riscv_call_plt,
  // fixup_riscv_relax - Used to generate an R_RISCV_RELAX relocation type,
  // which indicates the linker may relax the instruction pair.
  fixup_riscv_relax,
  // fixup_riscv_align - Used to generate an R_RISCV_ALIGN relocation type,
  // which indicates the linker should fixup the alignment after linker
  // relaxation.
  fixup_riscv_align,

  // fixup_riscv_invalid - used as a sentinel and a marker, must be last fixup
  fixup_riscv_invalid,
  NumTargetFixupKinds = fixup_riscv_invalid - FirstTargetFixupKind
};
} // end namespace RISCV
} // end namespace llvm

#endif<|MERGE_RESOLUTION|>--- conflicted
+++ resolved
@@ -38,34 +38,23 @@
   // instructions like auipc
   fixup_riscv_got_hi20,
   // fixup_riscv_tprel_hi20 - 20-bit fixup corresponding to tprel_hi(foo) for
-<<<<<<< HEAD
-  // instructions like auipc
-  fixup_riscv_tprel_hi20,
-  // fixup_riscv_tprel_add - no bit fixup, corresponding to tprel_add(foo)
-  // instructions like add
-  fixup_riscv_tprel_add,
-=======
   // instructions like lui
   fixup_riscv_tprel_hi20,
->>>>>>> 798e83b5
   // fixup_riscv_tprel_lo12_i - 12-bit fixup corresponding to tprel_lo(foo) for
   // instructions like addi
   fixup_riscv_tprel_lo12_i,
   // fixup_riscv_tprel_lo12_s - 12-bit fixup corresponding to tprel_lo(foo) for
   // the S-type store instructions
   fixup_riscv_tprel_lo12_s,
-<<<<<<< HEAD
+  // fixup_riscv_tprel_add - A fixup corresponding to %tprel_add(foo) for the
+  // add_tls instruction. Used to provide a hint to the linker.
+  fixup_riscv_tprel_add,
   // fixup_riscv_tls_got_hi20 - 20-bit fixup corresponding to the offset in the
   // TCB under TLS mode Initial Exec
   fixup_riscv_tls_got_hi20,
   // fixup_riscv_tls_gd_hi20 - 20-bit fixup corresponding to the offset in the
   // TCB under TLS mode General Dynamic / Local Dynamic
   fixup_riscv_tls_gd_hi20,
-=======
-  // fixup_riscv_tprel_add - A fixup corresponding to %tprel_add(foo) for the
-  // add_tls instruction. Used to provide a hint to the linker.
-  fixup_riscv_tprel_add,
->>>>>>> 798e83b5
   // fixup_riscv_jal - 20-bit fixup for symbol references in the jal
   // instruction
   fixup_riscv_jal,
