//===-- RISCVMCExpr.cpp - RISCV specific MC expression classes ------------===//
//
// Part of the LLVM Project, under the Apache License v2.0 with LLVM Exceptions.
// See https://llvm.org/LICENSE.txt for license information.
// SPDX-License-Identifier: Apache-2.0 WITH LLVM-exception
//
//===----------------------------------------------------------------------===//
//
// This file contains the implementation of the assembly expression modifiers
// accepted by the RISCV architecture (e.g. ":lo12:", ":gottprel_g1:", ...).
//
//===----------------------------------------------------------------------===//

#include "RISCVMCExpr.h"
#include "MCTargetDesc/RISCVAsmBackend.h"
#include "RISCV.h"
#include "RISCVFixupKinds.h"
#include "llvm/BinaryFormat/ELF.h"
#include "llvm/MC/MCAsmLayout.h"
#include "llvm/MC/MCAssembler.h"
#include "llvm/MC/MCContext.h"
#include "llvm/MC/MCStreamer.h"
#include "llvm/MC/MCSymbolELF.h"
#include "llvm/MC/MCValue.h"
#include "llvm/Support/ErrorHandling.h"

using namespace llvm;

#define DEBUG_TYPE "riscvmcexpr"

const RISCVMCExpr *RISCVMCExpr::create(const MCExpr *Expr, VariantKind Kind,
                                       MCContext &Ctx) {
  return new (Ctx) RISCVMCExpr(Expr, Kind);
}

void RISCVMCExpr::printImpl(raw_ostream &OS, const MCAsmInfo *MAI) const {
  VariantKind Kind = getKind();
  bool HasVariant = ((Kind != VK_RISCV_None) && (Kind != VK_RISCV_CALL) &&
                     (Kind != VK_RISCV_CALL_PLT));

  if (HasVariant)
    OS << '%' << getVariantKindName(getKind()) << '(';
  Expr->print(OS, MAI);
  if (Kind == VK_RISCV_CALL_PLT)
    OS << "@plt";
  if (HasVariant)
    OS << ')';
}

const MCFixup *RISCVMCExpr::getPCRelHiFixup() const {
  MCValue AUIPCLoc;
  if (!getSubExpr()->evaluateAsRelocatable(AUIPCLoc, nullptr, nullptr))
    return nullptr;

  const MCSymbolRefExpr *AUIPCSRE = AUIPCLoc.getSymA();
  if (!AUIPCSRE)
    return nullptr;

  const MCSymbol *AUIPCSymbol = &AUIPCSRE->getSymbol();
  const auto *DF = dyn_cast_or_null<MCDataFragment>(AUIPCSymbol->getFragment());

  if (!DF)
    return nullptr;

  uint64_t Offset = AUIPCSymbol->getOffset();
  if (DF->getContents().size() == Offset) {
    DF = dyn_cast_or_null<MCDataFragment>(DF->getNextNode());
    if (!DF)
      return nullptr;
    Offset = 0;
  }

  for (const MCFixup &F : DF->getFixups()) {
    if (F.getOffset() != Offset)
      continue;

    switch ((unsigned)F.getKind()) {
    default:
      continue;
    case RISCV::fixup_riscv_got_hi20:
    case RISCV::fixup_riscv_pcrel_hi20:
    case RISCV::fixup_riscv_tls_gd_hi20:
    case RISCV::fixup_riscv_tls_got_hi20:
      return &F;
    }
  }

  return nullptr;
}

bool RISCVMCExpr::evaluatePCRelLo(MCValue &Res, const MCAsmLayout *Layout,
                                  const MCFixup *Fixup) const {
  // VK_RISCV_PCREL_LO has to be handled specially.  The MCExpr inside is
  // actually the location of a auipc instruction with a VK_RISCV_PCREL_HI fixup
  // pointing to the real target.  We need to generate an MCValue in the form of
  // (<real target> + <offset from this fixup to the auipc fixup>).  The Fixup
  // is pcrel relative to the VK_RISCV_PCREL_LO fixup, so we need to add the
  // offset to the VK_RISCV_PCREL_HI Fixup from VK_RISCV_PCREL_LO to correct.

  // Don't try to evaluate if the fixup will be forced as a relocation (e.g.
  // as linker relaxation is enabled). If we evaluated pcrel_lo in this case,
  // the modified fixup will be converted into a relocation that no longer
  // points to the pcrel_hi as the linker requires.
  auto &RAB =
      static_cast<RISCVAsmBackend &>(Layout->getAssembler().getBackend());
  if (RAB.willForceRelocations())
    return false;

  MCValue AUIPCLoc;
  if (!getSubExpr()->evaluateAsValue(AUIPCLoc, *Layout))
    return false;

  const MCSymbolRefExpr *AUIPCSRE = AUIPCLoc.getSymA();
  // Don't try to evaluate %pcrel_hi/%pcrel_lo pairs that cross fragment
  // boundries.
  if (!AUIPCSRE ||
      findAssociatedFragment() != AUIPCSRE->findAssociatedFragment())
    return false;

  const MCSymbol *AUIPCSymbol = &AUIPCSRE->getSymbol();
  if (!AUIPCSymbol)
    return false;

  const MCFixup *TargetFixup = getPCRelHiFixup();
  if (!TargetFixup)
    return false;

  if ((unsigned)TargetFixup->getKind() != RISCV::fixup_riscv_pcrel_hi20)
    return false;

  MCValue Target;
  if (!TargetFixup->getValue()->evaluateAsValue(Target, *Layout))
    return false;

  if (!Target.getSymA() || !Target.getSymA()->getSymbol().isInSection())
    return false;

  if (&Target.getSymA()->getSymbol().getSection() !=
      findAssociatedFragment()->getParent())
    return false;

  uint64_t AUIPCOffset = AUIPCSymbol->getOffset();

  Res = MCValue::get(Target.getSymA(), nullptr,
                     Target.getConstant() + (Fixup->getOffset() - AUIPCOffset));
  return true;
}

bool RISCVMCExpr::evaluateAsRelocatableImpl(MCValue &Res,
                                            const MCAsmLayout *Layout,
                                            const MCFixup *Fixup) const {
  // FIXME: This seems wrong.
  // if (Kind == VK_RISCV_PCREL_LO && evaluatePCRelLo(Res, Layout, Fixup))
  //   return true;

  if (!getSubExpr()->evaluateAsRelocatable(Res, Layout, Fixup))
    return false;

  // Some custom fixup types are not valid with symbol difference expressions
  if (Res.getSymA() && Res.getSymB()) {
    switch (getKind()) {
    default:
      return true;
    case VK_RISCV_LO:
    case VK_RISCV_HI:
    case VK_RISCV_PCREL_LO:
    case VK_RISCV_PCREL_HI:
    case VK_RISCV_GOT_HI:
    case VK_RISCV_TPREL_LO:
    case VK_RISCV_TPREL_HI:
    case VK_RISCV_TPREL_ADD:
<<<<<<< HEAD
    case VK_RISCV_TLS_GOT_HI_Pseudo:
    case VK_RISCV_TLS_GD_HI_Pseudo:
=======
>>>>>>> 798e83b5
      return false;
    }
  }

  return true;
}

void RISCVMCExpr::visitUsedExpr(MCStreamer &Streamer) const {
  Streamer.visitUsedExpr(*getSubExpr());
}

RISCVMCExpr::VariantKind RISCVMCExpr::getVariantKindForName(StringRef name) {
  return StringSwitch<RISCVMCExpr::VariantKind>(name)
      .Case("lo", VK_RISCV_LO)
      .Case("hi", VK_RISCV_HI)
      .Case("pcrel_lo", VK_RISCV_PCREL_LO)
      .Case("pcrel_hi", VK_RISCV_PCREL_HI)
      .Case("got_pcrel_hi", VK_RISCV_GOT_HI)
      .Case("tprel_lo", VK_RISCV_TPREL_LO)
      .Case("tprel_hi", VK_RISCV_TPREL_HI)
      .Case("tprel_add", VK_RISCV_TPREL_ADD)
      .Default(VK_RISCV_Invalid);
}

StringRef RISCVMCExpr::getVariantKindName(VariantKind Kind) {
  switch (Kind) {
  default:
    llvm_unreachable("Invalid ELF symbol kind");
  case VK_RISCV_LO:
    return "lo";
  case VK_RISCV_HI:
    return "hi";
  case VK_RISCV_PCREL_LO:
    return "pcrel_lo";
  case VK_RISCV_PCREL_HI:
    return "pcrel_hi";
  case VK_RISCV_GOT_HI:
    return "got_pcrel_hi";
  case VK_RISCV_TPREL_LO:
    return "tprel_lo";
<<<<<<< HEAD
  case VK_RISCV_TPREL_ADD:
    return "tprel_add";
  case VK_RISCV_TPREL_HI:
    return "tprel_hi";
=======
  case VK_RISCV_TPREL_HI:
    return "tprel_hi";
  case VK_RISCV_TPREL_ADD:
    return "tprel_add";
>>>>>>> 798e83b5
  }
}

static void fixELFSymbolsInTLSFixupsImpl(const MCExpr *Expr, MCAssembler &Asm) {
  switch (Expr->getKind()) {
  case MCExpr::Target:
    llvm_unreachable("Can't handle nested target expression");
    break;
  case MCExpr::Constant:
    break;

  case MCExpr::Binary: {
    const MCBinaryExpr *BE = cast<MCBinaryExpr>(Expr);
    fixELFSymbolsInTLSFixupsImpl(BE->getLHS(), Asm);
    fixELFSymbolsInTLSFixupsImpl(BE->getRHS(), Asm);
    break;
  }

  case MCExpr::SymbolRef: {
    // We're known to be under a TLS fixup, so any symbol should be
    // modified. There should be only one.
    const MCSymbolRefExpr &SymRef = *cast<MCSymbolRefExpr>(Expr);
    cast<MCSymbolELF>(SymRef.getSymbol()).setType(ELF::STT_TLS);
    break;
  }

  case MCExpr::Unary:
    fixELFSymbolsInTLSFixupsImpl(cast<MCUnaryExpr>(Expr)->getSubExpr(), Asm);
    break;
  }
}

void RISCVMCExpr::fixELFSymbolsInTLSFixups(MCAssembler &Asm) const {
  switch (getKind()) {
  default:
    return;
  case VK_RISCV_TPREL_HI:
    break;
  }

  fixELFSymbolsInTLSFixupsImpl(getSubExpr(), Asm);
}

bool RISCVMCExpr::evaluateAsConstant(int64_t &Res) const {
  MCValue Value;

<<<<<<< HEAD
  switch (Kind) {
  default:
    break;
  case VK_RISCV_PCREL_HI:
  case VK_RISCV_PCREL_LO:
  case VK_RISCV_TPREL_HI:
  case VK_RISCV_TPREL_LO:
  case VK_RISCV_GOT_HI:
  case VK_RISCV_CALL:
  case VK_RISCV_CALL_PLT:
=======
  if (Kind == VK_RISCV_PCREL_HI || Kind == VK_RISCV_PCREL_LO ||
      Kind == VK_RISCV_GOT_HI || Kind == VK_RISCV_TPREL_HI ||
      Kind == VK_RISCV_TPREL_LO || Kind == VK_RISCV_TPREL_ADD ||
      Kind == VK_RISCV_CALL || Kind == VK_RISCV_CALL_PLT)
>>>>>>> 798e83b5
    return false;
  }

  if (!getSubExpr()->evaluateAsRelocatable(Value, nullptr, nullptr))
    return false;

  if (!Value.isAbsolute())
    return false;

  Res = evaluateAsInt64(Value.getConstant());
  return true;
}

int64_t RISCVMCExpr::evaluateAsInt64(int64_t Value) const {
  switch (Kind) {
  default:
    llvm_unreachable("Invalid kind");
  case VK_RISCV_LO:
    return SignExtend64<12>(Value);
  case VK_RISCV_HI:
    // Add 1 if bit 11 is 1, to compensate for low 12 bits being negative.
    return ((Value + 0x800) >> 12) & 0xfffff;
  }
}

static void fixELFSymbolsInTLSFixupsImpl(const MCExpr *Expr, MCAssembler &Asm) {
  switch (Expr->getKind()) {
  case MCExpr::Target:
    llvm_unreachable("Can't handle nested target expression");
    break;
  case MCExpr::Constant:
    break;

  case MCExpr::Binary: {
    const MCBinaryExpr *BE = cast<MCBinaryExpr>(Expr);
    fixELFSymbolsInTLSFixupsImpl(BE->getLHS(), Asm);
    fixELFSymbolsInTLSFixupsImpl(BE->getRHS(), Asm);
    break;
  }

  case MCExpr::SymbolRef: {
    // We're known to be under a TLS fixup, so any symbol should be
    // modified. There should be only one.
    const MCSymbolRefExpr &SymRef = *cast<MCSymbolRefExpr>(Expr);
    cast<MCSymbolELF>(SymRef.getSymbol()).setType(ELF::STT_TLS);
    break;
  }

  case MCExpr::Unary:
    fixELFSymbolsInTLSFixupsImpl(cast<MCUnaryExpr>(Expr)->getSubExpr(), Asm);
    break;
  }
}

void RISCVMCExpr::fixELFSymbolsInTLSFixups(MCAssembler &Asm) const {
  switch (getKind()) {
  default:
    return;
  case VK_RISCV_TPREL_LO:
  case VK_RISCV_TPREL_ADD:
  case VK_RISCV_TPREL_HI:
  case VK_RISCV_TLS_GOT_HI_Pseudo:
  case VK_RISCV_TLS_GD_HI_Pseudo:
    break;
  }

  fixELFSymbolsInTLSFixupsImpl(getSubExpr(), Asm);
}<|MERGE_RESOLUTION|>--- conflicted
+++ resolved
@@ -169,11 +169,8 @@
     case VK_RISCV_TPREL_LO:
     case VK_RISCV_TPREL_HI:
     case VK_RISCV_TPREL_ADD:
-<<<<<<< HEAD
     case VK_RISCV_TLS_GOT_HI_Pseudo:
     case VK_RISCV_TLS_GD_HI_Pseudo:
-=======
->>>>>>> 798e83b5
       return false;
     }
   }
@@ -214,17 +211,10 @@
     return "got_pcrel_hi";
   case VK_RISCV_TPREL_LO:
     return "tprel_lo";
-<<<<<<< HEAD
-  case VK_RISCV_TPREL_ADD:
-    return "tprel_add";
-  case VK_RISCV_TPREL_HI:
-    return "tprel_hi";
-=======
   case VK_RISCV_TPREL_HI:
     return "tprel_hi";
   case VK_RISCV_TPREL_ADD:
     return "tprel_add";
->>>>>>> 798e83b5
   }
 }
 
@@ -271,25 +261,11 @@
 bool RISCVMCExpr::evaluateAsConstant(int64_t &Res) const {
   MCValue Value;
 
-<<<<<<< HEAD
-  switch (Kind) {
-  default:
-    break;
-  case VK_RISCV_PCREL_HI:
-  case VK_RISCV_PCREL_LO:
-  case VK_RISCV_TPREL_HI:
-  case VK_RISCV_TPREL_LO:
-  case VK_RISCV_GOT_HI:
-  case VK_RISCV_CALL:
-  case VK_RISCV_CALL_PLT:
-=======
   if (Kind == VK_RISCV_PCREL_HI || Kind == VK_RISCV_PCREL_LO ||
       Kind == VK_RISCV_GOT_HI || Kind == VK_RISCV_TPREL_HI ||
       Kind == VK_RISCV_TPREL_LO || Kind == VK_RISCV_TPREL_ADD ||
       Kind == VK_RISCV_CALL || Kind == VK_RISCV_CALL_PLT)
->>>>>>> 798e83b5
-    return false;
-  }
+    return false;
 
   if (!getSubExpr()->evaluateAsRelocatable(Value, nullptr, nullptr))
     return false;
@@ -311,48 +287,4 @@
     // Add 1 if bit 11 is 1, to compensate for low 12 bits being negative.
     return ((Value + 0x800) >> 12) & 0xfffff;
   }
-}
-
-static void fixELFSymbolsInTLSFixupsImpl(const MCExpr *Expr, MCAssembler &Asm) {
-  switch (Expr->getKind()) {
-  case MCExpr::Target:
-    llvm_unreachable("Can't handle nested target expression");
-    break;
-  case MCExpr::Constant:
-    break;
-
-  case MCExpr::Binary: {
-    const MCBinaryExpr *BE = cast<MCBinaryExpr>(Expr);
-    fixELFSymbolsInTLSFixupsImpl(BE->getLHS(), Asm);
-    fixELFSymbolsInTLSFixupsImpl(BE->getRHS(), Asm);
-    break;
-  }
-
-  case MCExpr::SymbolRef: {
-    // We're known to be under a TLS fixup, so any symbol should be
-    // modified. There should be only one.
-    const MCSymbolRefExpr &SymRef = *cast<MCSymbolRefExpr>(Expr);
-    cast<MCSymbolELF>(SymRef.getSymbol()).setType(ELF::STT_TLS);
-    break;
-  }
-
-  case MCExpr::Unary:
-    fixELFSymbolsInTLSFixupsImpl(cast<MCUnaryExpr>(Expr)->getSubExpr(), Asm);
-    break;
-  }
-}
-
-void RISCVMCExpr::fixELFSymbolsInTLSFixups(MCAssembler &Asm) const {
-  switch (getKind()) {
-  default:
-    return;
-  case VK_RISCV_TPREL_LO:
-  case VK_RISCV_TPREL_ADD:
-  case VK_RISCV_TPREL_HI:
-  case VK_RISCV_TLS_GOT_HI_Pseudo:
-  case VK_RISCV_TLS_GD_HI_Pseudo:
-    break;
-  }
-
-  fixELFSymbolsInTLSFixupsImpl(getSubExpr(), Asm);
 }