//===-- RISCVELFStreamer.h - RISCV ELF Target Streamer ---------*- C++ -*--===//
//
// Part of the LLVM Project, under the Apache License v2.0 with LLVM Exceptions.
// See https://llvm.org/LICENSE.txt for license information.
// SPDX-License-Identifier: Apache-2.0 WITH LLVM-exception
//
//===----------------------------------------------------------------------===//

#ifndef LLVM_LIB_TARGET_RISCV_RISCVELFSTREAMER_H
#define LLVM_LIB_TARGET_RISCV_RISCVELFSTREAMER_H

#include "RISCVTargetStreamer.h"
#include "llvm/MC/MCELFStreamer.h"

namespace llvm {

class RISCVTargetELFStreamer : public RISCVTargetStreamer {
private:
  enum class AttributeType { Hidden, Numeric, Text, NumericAndText };

  struct AttributeItem {
    AttributeType Type;
    unsigned Tag;
    unsigned IntValue;
    std::string StringValue;
  };

  StringRef CurrentVendor;
  SmallVector<AttributeItem, 64> Contents;

  MCSection *AttributeSection = nullptr;

  AttributeItem *getAttributeItem(unsigned Attribute) {
    for (size_t i = 0; i < Contents.size(); ++i)
      if (Contents[i].Tag == Attribute)
        return &Contents[i];
    return nullptr;
  }

  void setAttributeItem(unsigned Attribute, unsigned Value,
                        bool OverwriteExisting) {
    // Look for existing attribute item.
    if (AttributeItem *Item = getAttributeItem(Attribute)) {
      if (!OverwriteExisting)
        return;
      Item->Type = AttributeType::Numeric;
      Item->IntValue = Value;
      return;
    }

    // Create new attribute item.
    Contents.push_back({AttributeType::Numeric, Attribute, Value, ""});
  }

  void setAttributeItem(unsigned Attribute, StringRef Value,
                        bool OverwriteExisting) {
    // Look for existing attribute item.
    if (AttributeItem *Item = getAttributeItem(Attribute)) {
      if (!OverwriteExisting)
        return;
      Item->Type = AttributeType::Text;
      Item->StringValue = std::string(Value);
      return;
    }

    // Create new attribute item.
    Contents.push_back({AttributeType::Text, Attribute, 0, std::string(Value)});
  }

  void setAttributeItems(unsigned Attribute, unsigned IntValue,
                         StringRef StringValue, bool OverwriteExisting) {
    // Look for existing attribute item.
    if (AttributeItem *Item = getAttributeItem(Attribute)) {
      if (!OverwriteExisting)
        return;
      Item->Type = AttributeType::NumericAndText;
      Item->IntValue = IntValue;
      Item->StringValue = std::string(StringValue);
      return;
    }

    // Create new attribute item.
    Contents.push_back({AttributeType::NumericAndText, Attribute, IntValue,
                        std::string(StringValue)});
  }

  void emitAttribute(unsigned Attribute, unsigned Value) override;
  void emitTextAttribute(unsigned Attribute, StringRef String) override;
  void emitIntTextAttribute(unsigned Attribute, unsigned IntValue,
                            StringRef StringValue) override;
  void finishAttributeSection() override;
  size_t calculateContentSize() const;

public:
  MCELFStreamer &getStreamer();
  RISCVTargetELFStreamer(MCStreamer &S, const MCSubtargetInfo &STI);

<<<<<<< HEAD
  virtual void emitDirectiveOptionPush();
  virtual void emitDirectiveOptionPop();
  virtual void emitDirectiveOptionRVC();
  virtual void emitDirectiveOptionNoRVC();
  virtual void emitDirectiveOptionPIC();
  virtual void emitDirectiveOptionNoPIC();
  virtual void emitDirectiveOptionRelax();
  virtual void emitDirectiveOptionNoRelax();
=======
  void emitDirectiveOptionPush() override;
  void emitDirectiveOptionPop() override;
  void emitDirectiveOptionRVC() override;
  void emitDirectiveOptionNoRVC() override;
  void emitDirectiveOptionRelax() override;
  void emitDirectiveOptionNoRelax() override;
>>>>>>> d30e9ad3
};

}
#endif<|MERGE_RESOLUTION|>--- conflicted
+++ resolved
@@ -95,23 +95,14 @@
   MCELFStreamer &getStreamer();
   RISCVTargetELFStreamer(MCStreamer &S, const MCSubtargetInfo &STI);
 
-<<<<<<< HEAD
-  virtual void emitDirectiveOptionPush();
-  virtual void emitDirectiveOptionPop();
-  virtual void emitDirectiveOptionRVC();
-  virtual void emitDirectiveOptionNoRVC();
-  virtual void emitDirectiveOptionPIC();
-  virtual void emitDirectiveOptionNoPIC();
-  virtual void emitDirectiveOptionRelax();
-  virtual void emitDirectiveOptionNoRelax();
-=======
   void emitDirectiveOptionPush() override;
   void emitDirectiveOptionPop() override;
   void emitDirectiveOptionRVC() override;
   void emitDirectiveOptionNoRVC() override;
+  void emitDirectiveOptionPIC() override;
+  void emitDirectiveOptionNoPIC() override;
   void emitDirectiveOptionRelax() override;
   void emitDirectiveOptionNoRelax() override;
->>>>>>> d30e9ad3
 };
 
 }
