--- conflicted
+++ resolved
@@ -56,15 +56,9 @@
                           SmallVectorImpl<MCFixup> &Fixups,
                           const MCSubtargetInfo &STI) const;
 
-<<<<<<< HEAD
-  void expandAddTp(const MCInst &MI, raw_ostream &OS,
-                   SmallVectorImpl<MCFixup> &Fixups,
-                   const MCSubtargetInfo &STI) const;
-=======
   void expandAddTPRel(const MCInst &MI, raw_ostream &OS,
                       SmallVectorImpl<MCFixup> &Fixups,
                       const MCSubtargetInfo &STI) const;
->>>>>>> 798e83b5
 
   /// TableGen'erated function for getting the binary encoding for an
   /// instruction.
@@ -92,31 +86,6 @@
                                               const MCRegisterInfo &MRI,
                                               MCContext &Ctx) {
   return new RISCVMCCodeEmitter(Ctx, MCII);
-}
-
-void RISCVMCCodeEmitter::expandAddTp(const MCInst &MI, raw_ostream &OS,
-                                     SmallVectorImpl<MCFixup> &Fixups,
-                                     const MCSubtargetInfo &STI) const {
-  // This expands into
-  //   add rdest, rs, tp
-  // but includes a relocation %tp_rel(symbol)
-  MCOperand Rdest = MI.getOperand(0);
-  MCOperand Rsrc1 = MI.getOperand(1);
-  MCOperand Rsrc2 = MI.getOperand(2);
-  const MCExpr *Symbol = MI.getOperand(3).getExpr();
-
-  MCInst AddInst = MCInstBuilder(RISCV::ADD)
-                       .addOperand(Rdest)
-                       .addOperand(Rsrc1)
-                       .addOperand(Rsrc2);
-
-  // Remember the relocation manually because it does not apply to any operand
-  // so encoding the MCInst wouldn't emit it.
-  Fixups.push_back(MCFixup::create(
-      0, Symbol, MCFixupKind(RISCV::fixup_riscv_tprel_add), MI.getLoc()));
-
-  uint32_t Binary = getBinaryCodeForInstr(AddInst, Fixups, STI);
-  support::endian::write(OS, Binary, support::little);
 }
 
 // Expand PseudoCALL and PseudoTAIL to AUIPC and JALR with relocation types.
@@ -204,10 +173,6 @@
       MI.getOpcode() == RISCV::PseudoTAIL) {
     expandFunctionCall(MI, OS, Fixups, STI);
     MCNumEmitted += 2;
-    return;
-  } if (MI.getOpcode() == RISCV::PseudoAddTp) {
-    expandAddTp(MI, OS, Fixups, STI);
-    ++MCNumEmitted;
     return;
   }
 
@@ -350,21 +315,6 @@
       FixupKind = RISCV::fixup_riscv_call_plt;
       RelaxCandidate = true;
       break;
-    case RISCVMCExpr::VK_RISCV_TPREL_HI:
-      FixupKind = RISCV::fixup_riscv_tprel_hi20;
-      break;
-    case RISCVMCExpr::VK_RISCV_TPREL_ADD:
-      FixupKind = RISCV::fixup_riscv_tprel_add;
-      break;
-    case RISCVMCExpr::VK_RISCV_TPREL_LO:
-      if (MIFrm == RISCVII::InstFormatI)
-        FixupKind = RISCV::fixup_riscv_tprel_lo12_i;
-      else if (MIFrm == RISCVII::InstFormatS)
-        FixupKind = RISCV::fixup_riscv_tprel_lo12_s;
-      else
-        llvm_unreachable(
-            "VK_RISCV_TPREL_LO used with unexpected instruction format");
-      break;
     case RISCVMCExpr::VK_RISCV_TLS_GOT_HI_Pseudo:
       assert(MIFrm == RISCVII::InstFormatU &&
              "VK_RISCV_GOT_HI is only valid in U-format");
