--- conflicted
+++ resolved
@@ -87,24 +87,16 @@
     return ELF::R_RISCV_GOT_HI20;
   case RISCV::fixup_riscv_tprel_hi20:
     return ELF::R_RISCV_TPREL_HI20;
-<<<<<<< HEAD
-  case RISCV::fixup_riscv_tprel_add:
-    return ELF::R_RISCV_TPREL_ADD;
-=======
->>>>>>> 798e83b5
   case RISCV::fixup_riscv_tprel_lo12_i:
     return ELF::R_RISCV_TPREL_LO12_I;
   case RISCV::fixup_riscv_tprel_lo12_s:
     return ELF::R_RISCV_TPREL_LO12_S;
-<<<<<<< HEAD
+  case RISCV::fixup_riscv_tprel_add:
+    return ELF::R_RISCV_TPREL_ADD;
   case RISCV::fixup_riscv_tls_got_hi20:
     return ELF::R_RISCV_TLS_GOT_HI20;
   case RISCV::fixup_riscv_tls_gd_hi20:
     return ELF::R_RISCV_TLS_GD_HI20;
-=======
-  case RISCV::fixup_riscv_tprel_add:
-    return ELF::R_RISCV_TPREL_ADD;
->>>>>>> 798e83b5
   case RISCV::fixup_riscv_jal:
     return ELF::R_RISCV_JAL;
   case RISCV::fixup_riscv_branch:
