//===-- RISCVELFStreamer.cpp - RISCV ELF Target Streamer Methods ----------===//
//
//                     The LLVM Compiler Infrastructure
//
// This file is distributed under the University of Illinois Open Source
// License. See LICENSE.TXT for details.
//
//===----------------------------------------------------------------------===//
//
// This file provides RISCV specific target streamer methods.
//
//===----------------------------------------------------------------------===//

#include "RISCVELFStreamer.h"
#include "RISCVMCExpr.h"
#include "RISCVMCTargetDesc.h"
#include "llvm/BinaryFormat/ELF.h"
#include "llvm/MC/MCContext.h"
#include "llvm/MC/MCInstBuilder.h"
#include "llvm/MC/MCSubtargetInfo.h"

using namespace llvm;

// This part is for ELF object output.
RISCVTargetELFStreamer::RISCVTargetELFStreamer(MCStreamer &S,
                                               const MCSubtargetInfo &STI)
    : RISCVTargetStreamer(S) {
  MCAssembler &MCA = getStreamer().getAssembler();

  const FeatureBitset &Features = STI.getFeatureBits();

  unsigned EFlags = MCA.getELFHeaderEFlags();

  if (Features[RISCV::FeatureStdExtC])
    EFlags |= ELF::EF_RISCV_RVC;

  if (Features[RISCV::HardFloatSingle])
    EFlags |= ELF::EF_RISCV_FLOAT_ABI_SINGLE;
  else if (Features[RISCV::HardFloatDouble])
    EFlags |= ELF::EF_RISCV_FLOAT_ABI_DOUBLE;

  MCA.setELFHeaderEFlags(EFlags);
}

RISCVELFStreamer &RISCVTargetELFStreamer::getStreamer() {
  return static_cast<RISCVELFStreamer &>(Streamer);
}

void RISCVTargetELFStreamer::emitDirectiveOptionRVC() {}
void RISCVTargetELFStreamer::emitDirectiveOptionNoRVC() {}
<<<<<<< HEAD
void RISCVTargetELFStreamer::emitDirectiveOptionPIC() {}
void RISCVTargetELFStreamer::emitDirectiveOptionNoPIC() {}

void RISCVELFStreamer::EmitInstruction(const MCInst &Inst,
                                       const MCSubtargetInfo &STI,
                                       bool PrintSchedInfo) {
  // Lower pseudo-instructions that we can't lower any later
  // because they require labels.
  if (EmitPseudoInstruction(Inst, STI, PrintSchedInfo))
    return;

  MCELFStreamer::EmitInstruction(Inst, STI, PrintSchedInfo);
}

bool RISCVELFStreamer::EmitPseudoInstruction(const MCInst &Inst,
                                             const MCSubtargetInfo &STI,
                                             bool PrintSchedInfo) {
  switch (Inst.getOpcode()) {
  default:
    return false;
  // FIXME this should go away
  case RISCV::PseudoLLA: {
    // PC-rel addressing
    MCContext &Ctx = getContext();

    // TmpLabel: AUIPC rdest, %pcrel_hi(symbol)
    //           ADDI rdest, %pcrel_lo(TmpLabel)
    MCSymbol *TmpLabel = Ctx.createTempSymbol(
        "pcrel_hi", /* AlwaysAddSuffix */ true, /* CanBeUnnamed */ false);
    EmitLabel(TmpLabel);

    MCOperand DestReg = Inst.getOperand(0);
    const RISCVMCExpr *Symbol = RISCVMCExpr::create(
        Inst.getOperand(1).getExpr(), RISCVMCExpr::VK_RISCV_PCREL_HI, Ctx);

    MCInst AUIPC =
        MCInstBuilder(RISCV::AUIPC).addOperand(DestReg).addExpr(Symbol);
    EmitInstruction(AUIPC, STI, PrintSchedInfo);

    const MCExpr *RefToLinkTmpLabel =
        RISCVMCExpr::create(MCSymbolRefExpr::create(TmpLabel, Ctx),
                            RISCVMCExpr::VK_RISCV_PCREL_LO, Ctx);

    MCInst Addi = MCInstBuilder(RISCV::ADDI)
                      .addOperand(DestReg)
                      .addOperand(DestReg)
                      .addExpr(RefToLinkTmpLabel);
    EmitInstruction(Addi, STI, PrintSchedInfo);
    break;
  }
  case RISCV::PseudoLA: {
    // GOT addressing
    MCContext &Ctx = getContext();

    // TmpLabel: AUIPC rdest, %got_hi(symbol)
    //         L{W,D} rdest, rdest, %pcrel_lo(TmpLabel)
    // Note: there is not such thing as %got_hi, yet
    MCSymbol *TmpLabel = Ctx.createTempSymbol(
        "got_hi", /* AlwaysAddSuffix */ true, /* CanBeUnnamed */ false);
    EmitLabel(TmpLabel);

    MCOperand DestReg = Inst.getOperand(0);
    const RISCVMCExpr *Symbol = RISCVMCExpr::create(
        Inst.getOperand(1).getExpr(), RISCVMCExpr::VK_RISCV_GOT_HI_Pseudo, Ctx);

    MCInst AUIPC =
        MCInstBuilder(RISCV::AUIPC).addOperand(DestReg).addExpr(Symbol);
    EmitInstruction(AUIPC, STI, PrintSchedInfo);

    const MCExpr *RefToLinkTmpLabel =
        RISCVMCExpr::create(MCSymbolRefExpr::create(TmpLabel, Ctx),
                            RISCVMCExpr::VK_RISCV_PCREL_LO, Ctx);

    bool is64Bit = STI.getTargetTriple().getArch() == Triple::riscv64;
    unsigned int LoadOpCode = is64Bit ? RISCV::LD : RISCV::LW;
    MCInst Load = MCInstBuilder(LoadOpCode)
                      .addOperand(DestReg)
                      .addOperand(DestReg)
                      .addExpr(RefToLinkTmpLabel);
    EmitInstruction(Load, STI, PrintSchedInfo);
    break;
  }
  case RISCV::PseudoLATLSIE: {
    // GOT addressing
    MCContext &Ctx = getContext();

    // TmpLabel: AUIPC rdest, %got_hi(symbol)
    //         L{W,D} rdest, rdest, %pcrel_lo(TmpLabel)
    // Note: there is not such thing as %got_hi, yet
    MCSymbol *TmpLabel = Ctx.createTempSymbol(
        "tls_got_hi", /* AlwaysAddSuffix */ true, /* CanBeUnnamed */ false);
    EmitLabel(TmpLabel);

    MCOperand DestReg = Inst.getOperand(0);
    const RISCVMCExpr *Symbol =
        RISCVMCExpr::create(Inst.getOperand(1).getExpr(),
                            RISCVMCExpr::VK_RISCV_TLS_GOT_HI_Pseudo, Ctx);

    MCInst AUIPC =
        MCInstBuilder(RISCV::AUIPC).addOperand(DestReg).addExpr(Symbol);
    EmitInstruction(AUIPC, STI, PrintSchedInfo);

    const MCExpr *RefToLinkTmpLabel =
        RISCVMCExpr::create(MCSymbolRefExpr::create(TmpLabel, Ctx),
                            RISCVMCExpr::VK_RISCV_PCREL_LO, Ctx);

    bool is64Bit = STI.getTargetTriple().getArch() == Triple::riscv64;
    unsigned int LoadOpCode = is64Bit ? RISCV::LD : RISCV::LW;
    MCInst Load = MCInstBuilder(LoadOpCode)
                      .addOperand(DestReg)
                      .addOperand(DestReg)
                      .addExpr(RefToLinkTmpLabel);
    EmitInstruction(Load, STI, PrintSchedInfo);
    break;
  }
  case RISCV::PseudoLATLSGD: {
    // PC-rel addressing for TLS General / Local Dynamic
    MCContext &Ctx = getContext();

    // TmpLabel: AUIPC rdest, %tls_gd_hi(symbol)
    //           ADDI rdest, %pcrel_lo(TmpLabel)
    // Note: there is not such thing as %tls_gd_hi, yet
    MCSymbol *TmpLabel = Ctx.createTempSymbol(
        "tls_gd_hi", /* AlwaysAddSuffix */ true, /* CanBeUnnamed */ false);
    EmitLabel(TmpLabel);

    MCOperand DestReg = Inst.getOperand(0);
    const RISCVMCExpr *Symbol =
        RISCVMCExpr::create(Inst.getOperand(1).getExpr(),
                            RISCVMCExpr::VK_RISCV_TLS_GD_HI_Pseudo, Ctx);

    MCInst AUIPC =
        MCInstBuilder(RISCV::AUIPC).addOperand(DestReg).addExpr(Symbol);
    EmitInstruction(AUIPC, STI, PrintSchedInfo);

    const MCExpr *RefToLinkTmpLabel =
        RISCVMCExpr::create(MCSymbolRefExpr::create(TmpLabel, Ctx),
                            RISCVMCExpr::VK_RISCV_PCREL_LO, Ctx);

    MCInst Addi = MCInstBuilder(RISCV::ADDI)
                      .addOperand(DestReg)
                      .addOperand(DestReg)
                      .addExpr(RefToLinkTmpLabel);
    EmitInstruction(Addi, STI, PrintSchedInfo);
    break;
  }
  }

  return true;
}
=======
void RISCVTargetELFStreamer::emitDirectiveOptionRelax() {}
void RISCVTargetELFStreamer::emitDirectiveOptionNoRelax() {}
>>>>>>> 8b078126
<|MERGE_RESOLUTION|>--- conflicted
+++ resolved
@@ -48,9 +48,10 @@
 
 void RISCVTargetELFStreamer::emitDirectiveOptionRVC() {}
 void RISCVTargetELFStreamer::emitDirectiveOptionNoRVC() {}
-<<<<<<< HEAD
 void RISCVTargetELFStreamer::emitDirectiveOptionPIC() {}
 void RISCVTargetELFStreamer::emitDirectiveOptionNoPIC() {}
+void RISCVTargetELFStreamer::emitDirectiveOptionRelax() {}
+void RISCVTargetELFStreamer::emitDirectiveOptionNoRelax() {}
 
 void RISCVELFStreamer::EmitInstruction(const MCInst &Inst,
                                        const MCSubtargetInfo &STI,
@@ -198,8 +199,4 @@
   }
 
   return true;
-}
-=======
-void RISCVTargetELFStreamer::emitDirectiveOptionRelax() {}
-void RISCVTargetELFStreamer::emitDirectiveOptionNoRelax() {}
->>>>>>> 8b078126
+}