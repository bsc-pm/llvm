--- conflicted
+++ resolved
@@ -111,14 +111,8 @@
       ISD::SETUGT, ISD::SETUGE, ISD::SETULT, ISD::SETULE, ISD::SETUNE,
       ISD::SETGT,  ISD::SETGE,  ISD::SETNE};
 
-  // TODO: add proper support for the various FMA variants
-  // (FMADD.S, FMSUB.S, FNMSUB.S, FNMADD.S).
   ISD::NodeType FPOpToExtend[] = {
-<<<<<<< HEAD
       ISD::FSIN, ISD::FCOS, ISD::FSINCOS, ISD::FPOW, ISD::FREM};
-=======
-      ISD::FSIN, ISD::FCOS, ISD::FSINCOS, ISD::FPOW, ISD::FMA, ISD::FREM};
->>>>>>> 079c37da
 
   if (Subtarget.hasStdExtF()) {
     setOperationAction(ISD::FMINNUM, MVT::f32, Legal);
