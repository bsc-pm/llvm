//===-- RISCVISelLowering.cpp - RISCV DAG Lowering Implementation  --------===//
//
//                     The LLVM Compiler Infrastructure
//
// This file is distributed under the University of Illinois Open Source
// License. See LICENSE.TXT for details.
//
//===----------------------------------------------------------------------===//
//
// This file defines the interfaces that RISCV uses to lower LLVM code into a
// selection DAG.
//
//===----------------------------------------------------------------------===//

#include "RISCVISelLowering.h"
#include "RISCV.h"
#include "RISCVMachineFunctionInfo.h"
#include "RISCVRegisterInfo.h"
#include "RISCVSubtarget.h"
#include "RISCVTargetMachine.h"
#include "llvm/ADT/Statistic.h"
#include "llvm/CodeGen/CallingConvLower.h"
#include "llvm/CodeGen/MachineFrameInfo.h"
#include "llvm/CodeGen/MachineFunction.h"
#include "llvm/CodeGen/MachineInstrBuilder.h"
#include "llvm/CodeGen/MachineRegisterInfo.h"
#include "llvm/CodeGen/SelectionDAGISel.h"
#include "llvm/CodeGen/TargetLoweringObjectFileImpl.h"
#include "llvm/CodeGen/ValueTypes.h"
#include "llvm/IR/DiagnosticInfo.h"
#include "llvm/IR/DiagnosticPrinter.h"
#include "llvm/Support/Debug.h"
#include "llvm/Support/ErrorHandling.h"
#include "llvm/Support/raw_ostream.h"

using namespace llvm;

#define DEBUG_TYPE "riscv-lower"

STATISTIC(NumTailCalls, "Number of tail calls");

RISCVTargetLowering::RISCVTargetLowering(const TargetMachine &TM,
                                         const RISCVSubtarget &STI)
    : TargetLowering(TM), Subtarget(STI) {

  MVT XLenVT = Subtarget.getXLenVT();

  // Set up the register classes.
  addRegisterClass(XLenVT, &RISCV::GPRRegClass);

  if (Subtarget.hasStdExtF())
    addRegisterClass(MVT::f32, &RISCV::FPR32RegClass);
  if (Subtarget.hasStdExtD())
    addRegisterClass(MVT::f64, &RISCV::FPR64RegClass);

  // Compute derived properties from the register classes.
  computeRegisterProperties(STI.getRegisterInfo());

  setStackPointerRegisterToSaveRestore(RISCV::X2);

  for (auto N : {ISD::EXTLOAD, ISD::SEXTLOAD, ISD::ZEXTLOAD})
    setLoadExtAction(N, XLenVT, MVT::i1, Promote);

  // TODO: add all necessary setOperationAction calls.
  setOperationAction(ISD::DYNAMIC_STACKALLOC, XLenVT, Expand);

  setOperationAction(ISD::BR_JT, MVT::Other, Expand);
  setOperationAction(ISD::BR_CC, XLenVT, Expand);
  setOperationAction(ISD::SELECT, XLenVT, Custom);
  setOperationAction(ISD::SELECT_CC, XLenVT, Expand);

  setOperationAction(ISD::STACKSAVE, MVT::Other, Expand);
  setOperationAction(ISD::STACKRESTORE, MVT::Other, Expand);

  setOperationAction(ISD::VASTART, MVT::Other, Custom);
  setOperationAction(ISD::VAARG, MVT::Other, Expand);
  setOperationAction(ISD::VACOPY, MVT::Other, Expand);
  setOperationAction(ISD::VAEND, MVT::Other, Expand);

  for (auto VT : {MVT::i1, MVT::i8, MVT::i16})
    setOperationAction(ISD::SIGN_EXTEND_INREG, VT, Expand);

  if (!Subtarget.hasStdExtM()) {
    setOperationAction(ISD::MUL, XLenVT, Expand);
    setOperationAction(ISD::MULHS, XLenVT, Expand);
    setOperationAction(ISD::MULHU, XLenVT, Expand);
    setOperationAction(ISD::SDIV, XLenVT, Expand);
    setOperationAction(ISD::UDIV, XLenVT, Expand);
    setOperationAction(ISD::SREM, XLenVT, Expand);
    setOperationAction(ISD::UREM, XLenVT, Expand);
  }

  setOperationAction(ISD::SDIVREM, XLenVT, Expand);
  setOperationAction(ISD::UDIVREM, XLenVT, Expand);
  setOperationAction(ISD::SMUL_LOHI, XLenVT, Expand);
  setOperationAction(ISD::UMUL_LOHI, XLenVT, Expand);

  setOperationAction(ISD::SHL_PARTS, XLenVT, Expand);
  setOperationAction(ISD::SRL_PARTS, XLenVT, Expand);
  setOperationAction(ISD::SRA_PARTS, XLenVT, Expand);

  setOperationAction(ISD::ROTL, XLenVT, Expand);
  setOperationAction(ISD::ROTR, XLenVT, Expand);
  setOperationAction(ISD::BSWAP, XLenVT, Expand);
  setOperationAction(ISD::CTTZ, XLenVT, Expand);
  setOperationAction(ISD::CTLZ, XLenVT, Expand);
  setOperationAction(ISD::CTPOP, XLenVT, Expand);

  ISD::CondCode FPCCToExtend[] = {
      ISD::SETOGT, ISD::SETOGE, ISD::SETONE, ISD::SETO,   ISD::SETUEQ,
      ISD::SETUGT, ISD::SETUGE, ISD::SETULT, ISD::SETULE, ISD::SETUNE,
      ISD::SETGT,  ISD::SETGE,  ISD::SETNE};

<<<<<<< HEAD
  setOperationAction(ISD::FPOW, MVT::f32, Expand);
  setOperationAction(ISD::FPOW, MVT::f64, Expand);
  setOperationAction(ISD::FREM, MVT::f32, Expand);
  setOperationAction(ISD::FREM, MVT::f64, Expand);
  setOperationAction(ISD::FSIN, MVT::f32, Expand);
  setOperationAction(ISD::FSIN, MVT::f64, Expand);
  setOperationAction(ISD::FCOS, MVT::f32, Expand);
  setOperationAction(ISD::FCOS, MVT::f64, Expand);
  setOperationAction(ISD::FSINCOS, MVT::f32, Expand);
  setOperationAction(ISD::FSINCOS, MVT::f64, Expand);
=======
  // TODO: add proper support for the various FMA variants
  // (FMADD.S, FMSUB.S, FNMSUB.S, FNMADD.S).
  ISD::NodeType FPOpToExtend[] = {
      ISD::FSIN, ISD::FCOS, ISD::FSINCOS, ISD::FPOW, ISD::FMA};
>>>>>>> 8f2f2a76

  if (Subtarget.hasStdExtF()) {
    setOperationAction(ISD::FMINNUM, MVT::f32, Legal);
    setOperationAction(ISD::FMAXNUM, MVT::f32, Legal);
    for (auto CC : FPCCToExtend)
      setCondCodeAction(CC, MVT::f32, Expand);
    setOperationAction(ISD::SELECT_CC, MVT::f32, Expand);
    setOperationAction(ISD::SELECT, MVT::f32, Custom);
    setOperationAction(ISD::BR_CC, MVT::f32, Expand);
    for (auto Op : FPOpToExtend)
      setOperationAction(Op, MVT::f32, Expand);
  }

  if (Subtarget.hasStdExtD()) {
    setOperationAction(ISD::FMINNUM, MVT::f64, Legal);
    setOperationAction(ISD::FMAXNUM, MVT::f64, Legal);
    for (auto CC : FPCCToExtend)
      setCondCodeAction(CC, MVT::f64, Expand);
    setOperationAction(ISD::SELECT_CC, MVT::f64, Expand);
    setOperationAction(ISD::SELECT, MVT::f64, Custom);
    setOperationAction(ISD::BR_CC, MVT::f64, Expand);
    setLoadExtAction(ISD::EXTLOAD, MVT::f64, MVT::f32, Expand);
    setTruncStoreAction(MVT::f64, MVT::f32, Expand);
    for (auto Op : FPOpToExtend)
      setOperationAction(Op, MVT::f64, Expand);
  }

  setOperationAction(ISD::GlobalAddress, XLenVT, Custom);
  setOperationAction(ISD::GlobalTLSAddress, XLenVT, Custom);
  setOperationAction(ISD::BlockAddress, XLenVT, Custom);
  setOperationAction(ISD::ConstantPool, XLenVT, Custom);

  if (Subtarget.hasStdExtA()) {
    setMaxAtomicSizeInBitsSupported(Subtarget.getXLen());
    setMinCmpXchgSizeInBits(32);
  } else {
    setMaxAtomicSizeInBitsSupported(0);
  }

  setBooleanContents(ZeroOrOneBooleanContent);

  // Function alignments (log2).
  unsigned FunctionAlignment = Subtarget.hasStdExtC() ? 1 : 2;
  setMinFunctionAlignment(FunctionAlignment);
  setPrefFunctionAlignment(FunctionAlignment);

  // Effectively disable jump table generation.
  setMinimumJumpTableEntries(INT_MAX);
}

EVT RISCVTargetLowering::getSetCCResultType(const DataLayout &DL, LLVMContext &,
                                            EVT VT) const {
  if (!VT.isVector())
    return getPointerTy(DL);
  return VT.changeVectorElementTypeToInteger();
}

bool RISCVTargetLowering::getTgtMemIntrinsic(IntrinsicInfo &Info,
                                             const CallInst &I,
                                             MachineFunction &MF,
                                             unsigned Intrinsic) const {
  switch (Intrinsic) {
  default:
    return false;
  case Intrinsic::riscv_masked_atomicrmw_xchg_i32:
  case Intrinsic::riscv_masked_atomicrmw_add_i32:
  case Intrinsic::riscv_masked_atomicrmw_sub_i32:
  case Intrinsic::riscv_masked_atomicrmw_nand_i32:
  case Intrinsic::riscv_masked_atomicrmw_max_i32:
  case Intrinsic::riscv_masked_atomicrmw_min_i32:
  case Intrinsic::riscv_masked_atomicrmw_umax_i32:
  case Intrinsic::riscv_masked_atomicrmw_umin_i32:
  case Intrinsic::riscv_masked_cmpxchg_i32: {
    PointerType *PtrTy = cast<PointerType>(I.getArgOperand(0)->getType());
    Info.opc = ISD::INTRINSIC_W_CHAIN;
    Info.memVT = MVT::getVT(PtrTy->getElementType());
    Info.ptrVal = I.getArgOperand(0);
    Info.offset = 0;
    Info.align = 4;
    Info.flags = MachineMemOperand::MOLoad | MachineMemOperand::MOStore |
                 MachineMemOperand::MOVolatile;
    return true;
  }
  case Intrinsic::riscv_masked_atomicrmw_xchg_i64:
  case Intrinsic::riscv_masked_atomicrmw_add_i64:
  case Intrinsic::riscv_masked_atomicrmw_sub_i64:
  case Intrinsic::riscv_masked_atomicrmw_nand_i64:
  case Intrinsic::riscv_masked_atomicrmw_max_i64:
  case Intrinsic::riscv_masked_atomicrmw_min_i64:
  case Intrinsic::riscv_masked_atomicrmw_umax_i64:
  case Intrinsic::riscv_masked_atomicrmw_umin_i64:
  case Intrinsic::riscv_masked_cmpxchg_i64: {
    PointerType *PtrTy = cast<PointerType>(I.getArgOperand(0)->getType());
    Info.opc = ISD::INTRINSIC_W_CHAIN;
    Info.memVT = MVT::getVT(PtrTy->getElementType());
    Info.ptrVal = I.getArgOperand(0);
    Info.offset = 0;
    Info.align = 8;
    Info.flags = MachineMemOperand::MOLoad | MachineMemOperand::MOStore |
                 MachineMemOperand::MOVolatile;
    return true;
  }
  }
}

bool RISCVTargetLowering::isLegalAddressingMode(const DataLayout &DL,
                                                const AddrMode &AM, Type *Ty,
                                                unsigned AS,
                                                Instruction *I) const {
  // No global is ever allowed as a base.
  if (AM.BaseGV)
    return false;

  // Require a 12-bit signed offset.
  if (!isInt<12>(AM.BaseOffs))
    return false;

  switch (AM.Scale) {
  case 0: // "r+i" or just "i", depending on HasBaseReg.
    break;
  case 1:
    if (!AM.HasBaseReg) // allow "r+i".
      break;
    return false; // disallow "r+r" or "r+r+i".
  default:
    return false;
  }

  return true;
}

bool RISCVTargetLowering::isLegalICmpImmediate(int64_t Imm) const {
  return isInt<12>(Imm);
}

bool RISCVTargetLowering::isLegalAddImmediate(int64_t Imm) const {
  return isInt<12>(Imm);
}

// On RV32, 64-bit integers are split into their high and low parts and held
// in two different registers, so the trunc is free since the low register can
// just be used.
bool RISCVTargetLowering::isTruncateFree(Type *SrcTy, Type *DstTy) const {
  if (Subtarget.is64Bit() || !SrcTy->isIntegerTy() || !DstTy->isIntegerTy())
    return false;
  unsigned SrcBits = SrcTy->getPrimitiveSizeInBits();
  unsigned DestBits = DstTy->getPrimitiveSizeInBits();
  return (SrcBits == 64 && DestBits == 32);
}

bool RISCVTargetLowering::isTruncateFree(EVT SrcVT, EVT DstVT) const {
  if (Subtarget.is64Bit() || SrcVT.isVector() || DstVT.isVector() ||
      !SrcVT.isInteger() || !DstVT.isInteger())
    return false;
  unsigned SrcBits = SrcVT.getSizeInBits();
  unsigned DestBits = DstVT.getSizeInBits();
  return (SrcBits == 64 && DestBits == 32);
}

bool RISCVTargetLowering::isZExtFree(SDValue Val, EVT VT2) const {
  // Zexts are free if they can be combined with a load.
  if (auto *LD = dyn_cast<LoadSDNode>(Val)) {
    EVT MemVT = LD->getMemoryVT();
    if ((MemVT == MVT::i8 || MemVT == MVT::i16 ||
         (Subtarget.is64Bit() && MemVT == MVT::i32)) &&
        (LD->getExtensionType() == ISD::NON_EXTLOAD ||
         LD->getExtensionType() == ISD::ZEXTLOAD))
      return true;
  }

  return TargetLowering::isZExtFree(Val, VT2);
}

// Changes the condition code and swaps operands if necessary, so the SetCC
// operation matches one of the comparisons supported directly in the RISC-V
// ISA.
static void normaliseSetCC(SDValue &LHS, SDValue &RHS, ISD::CondCode &CC) {
  switch (CC) {
  default:
    break;
  case ISD::SETGT:
  case ISD::SETLE:
  case ISD::SETUGT:
  case ISD::SETULE:
    CC = ISD::getSetCCSwappedOperands(CC);
    std::swap(LHS, RHS);
    break;
  }
}

// Return the RISC-V branch opcode that matches the given DAG integer
// condition code. The CondCode must be one of those supported by the RISC-V
// ISA (see normaliseSetCC).
static unsigned getBranchOpcodeForIntCondCode(ISD::CondCode CC) {
  switch (CC) {
  default:
    llvm_unreachable("Unsupported CondCode");
  case ISD::SETEQ:
    return RISCV::BEQ;
  case ISD::SETNE:
    return RISCV::BNE;
  case ISD::SETLT:
    return RISCV::BLT;
  case ISD::SETGE:
    return RISCV::BGE;
  case ISD::SETULT:
    return RISCV::BLTU;
  case ISD::SETUGE:
    return RISCV::BGEU;
  }
}

SDValue RISCVTargetLowering::LowerOperation(SDValue Op,
                                            SelectionDAG &DAG) const {
  switch (Op.getOpcode()) {
  default:
    report_fatal_error("unimplemented operand");
  case ISD::GlobalAddress:
    return lowerGlobalAddress(Op, DAG);
  case ISD::GlobalTLSAddress:
    return lowerGlobalTLSAddress(Op, DAG);
  case ISD::BlockAddress:
    return lowerBlockAddress(Op, DAG);
  case ISD::ConstantPool:
    return lowerConstantPool(Op, DAG);
  case ISD::SELECT:
    return lowerSELECT(Op, DAG);
  case ISD::VASTART:
    return lowerVASTART(Op, DAG);
  case ISD::FRAMEADDR:
    return lowerFRAMEADDR(Op, DAG);
  case ISD::RETURNADDR:
    return lowerRETURNADDR(Op, DAG);
  }
}

SDValue RISCVTargetLowering::lowerGlobalAddress(SDValue Op,
                                                SelectionDAG &DAG) const {
  SDLoc DL(Op);
  EVT Ty = Op.getValueType();
  GlobalAddressSDNode *N = cast<GlobalAddressSDNode>(Op);
  const GlobalValue *GV = N->getGlobal();
  int64_t Offset = N->getOffset();
  MVT XLenVT = Subtarget.getXLenVT();

  // TODO: implement -fPIE without -fPIC
  if (isPositionIndependent()) {
    SDValue Addr = DAG.getNode(
        RISCVISD::WRAPPER_PIC, DL, Ty,
        DAG.getTargetGlobalAddress(
            GV, DL, Ty, 0,
            Subtarget.ClassifyPICGlobalReference(GV, getTargetMachine())));

    if (Offset != 0)
      return DAG.getNode(ISD::ADD, DL, Ty, Addr,
                         DAG.getConstant(Offset, DL, XLenVT));
    return Addr;
  }

  // In order to maximise the opportunity for common subexpression
  // elimination, emit a separate ADD node for the global address offset
  // instead of folding it in the global address node. Later peephole
  // optimisations may choose to fold it back in when profitable.
  SDValue GAHi = DAG.getTargetGlobalAddress(GV, DL, Ty, 0, RISCVII::MO_HI);
  SDValue GALo = DAG.getTargetGlobalAddress(GV, DL, Ty, 0, RISCVII::MO_LO);
  SDValue MNHi = SDValue(DAG.getMachineNode(RISCV::LUI, DL, Ty, GAHi), 0);
  SDValue MNLo =
      SDValue(DAG.getMachineNode(RISCV::ADDI, DL, Ty, MNHi, GALo), 0);
  if (Offset != 0)
    return DAG.getNode(ISD::ADD, DL, Ty, MNLo,
                       DAG.getConstant(Offset, DL, XLenVT));
  return MNLo;
}

SDValue RISCVTargetLowering::lowerGlobalTLSAddress(SDValue Op,
                                                SelectionDAG &DAG) const {
  const GlobalAddressSDNode *GA = cast<GlobalAddressSDNode>(Op);
  if (DAG.getTarget().useEmulatedTLS())
    return LowerToTLSEmulatedModel(GA, DAG);

  const GlobalAddressSDNode *N = cast<GlobalAddressSDNode>(Op);
  const GlobalValue *GV = N->getGlobal();
  int64_t Offset = N->getOffset();
  MVT XLenVT = Subtarget.getXLenVT();

  SDLoc DL(Op);
  EVT Ty = Op.getValueType();

  TLSModel::Model Model = getTargetMachine().getTLSModel(GV);

  switch (Model) {
  case TLSModel::LocalExec: {
    SDValue TPRelHI =
        DAG.getTargetGlobalAddress(GV, DL, Ty, 0, RISCVII::MO_TPREL_HI);
    SDValue MNHi = SDValue(DAG.getMachineNode(RISCV::LUI, DL, Ty, TPRelHI), 0);
    SDValue TPRelAdd =
        DAG.getTargetGlobalAddress(GV, DL, Ty, 0, RISCVII::MO_TPREL_ADD);
    SDValue TP = DAG.getRegister(RISCV::X4, XLenVT);
    SDValue MNAdd = SDValue(
        DAG.getMachineNode(RISCV::PseudoAddTp, DL, Ty, MNHi, TP, TPRelAdd), 0);
    SDValue TPRelLo =
        DAG.getTargetGlobalAddress(GV, DL, Ty, 0, RISCVII::MO_TPREL_LO);
    SDValue MNLo =
        SDValue(DAG.getMachineNode(RISCV::ADDI, DL, Ty, MNAdd, TPRelLo), 0);
    if (Offset != 0)
      return DAG.getNode(ISD::ADD, DL, Ty, MNLo,
                         DAG.getConstant(Offset, DL, XLenVT));
    return MNLo;
  }
  case TLSModel::InitialExec: {
    SDValue LoadAddressTLSIE = DAG.getNode(
        RISCVISD::WRAPPER_TLS_IE, DL, Ty,
        DAG.getTargetGlobalAddress(GV, DL, Ty, Offset, RISCVII::MO_TLS_GOT));
    SDValue AddTP = DAG.getNode(ISD::ADD, DL, Ty, LoadAddressTLSIE,
                                DAG.getRegister(RISCV::X4, XLenVT));
    return AddTP;
  }
  case TLSModel::GeneralDynamic:
  case TLSModel::LocalDynamic: {
    // These two models are the same in RISC-V
    SDValue LoadAddressTLSIE = DAG.getNode(
        RISCVISD::WRAPPER_TLS_GD, DL, Ty,
        DAG.getTargetGlobalAddress(GV, DL, Ty, Offset, RISCVII::MO_TLS_GD));

    // Call to __tls_get_addr@plt
    TargetLowering::ArgListTy Args;
    TargetLowering::ArgListEntry Entry;

    Type* ArgType = Ty.getTypeForEVT(*DAG.getContext());

    Entry.Node = LoadAddressTLSIE;
    Entry.Ty = ArgType;
    Entry.IsSExt = false;
    Entry.IsZExt = false;
    Args.push_back(Entry);

    SDValue TLSGetLib = DAG.getExternalSymbol(
        "__tls_get_addr", getPointerTy(DAG.getDataLayout()));

    TargetLowering::CallLoweringInfo CLI(DAG);
    CLI.setDebugLoc(DL)
        .setChain(DAG.getEntryNode())
        .setLibCallee(CallingConv::C, ArgType, TLSGetLib, std::move(Args));

    std::pair<SDValue, SDValue> CallResult = LowerCallTo(CLI);
    return CallResult.first;
  }
  }
}

SDValue RISCVTargetLowering::lowerBlockAddress(SDValue Op,
                                               SelectionDAG &DAG) const {
  SDLoc DL(Op);
  EVT Ty = Op.getValueType();
  BlockAddressSDNode *N = cast<BlockAddressSDNode>(Op);
  const BlockAddress *BA = N->getBlockAddress();
  int64_t Offset = N->getOffset();

  if (isPositionIndependent()) {
    return DAG.getNode(
        RISCVISD::WRAPPER_PIC, DL, Ty,
        DAG.getTargetBlockAddress(BA, Ty, Offset, RISCVII::MO_PCREL));
  }

  SDValue BAHi = DAG.getTargetBlockAddress(BA, Ty, Offset, RISCVII::MO_HI);
  SDValue BALo = DAG.getTargetBlockAddress(BA, Ty, Offset, RISCVII::MO_LO);
  SDValue MNHi = SDValue(DAG.getMachineNode(RISCV::LUI, DL, Ty, BAHi), 0);
  SDValue MNLo =
      SDValue(DAG.getMachineNode(RISCV::ADDI, DL, Ty, MNHi, BALo), 0);
  return MNLo;
}

SDValue RISCVTargetLowering::lowerConstantPool(SDValue Op,
                                               SelectionDAG &DAG) const {
  SDLoc DL(Op);
  EVT Ty = Op.getValueType();
  ConstantPoolSDNode *N = cast<ConstantPoolSDNode>(Op);
  const Constant *CPA = N->getConstVal();
  int64_t Offset = N->getOffset();
  unsigned Alignment = N->getAlignment();

  if (isPositionIndependent()) {
    return DAG.getNode(RISCVISD::WRAPPER_PIC, DL, Ty,
                       DAG.getTargetConstantPool(CPA, Ty, Alignment, Offset,
                                                 RISCVII::MO_PCREL));
  }

  SDValue CPAHi =
      DAG.getTargetConstantPool(CPA, Ty, Alignment, Offset, RISCVII::MO_HI);
  SDValue CPALo =
      DAG.getTargetConstantPool(CPA, Ty, Alignment, Offset, RISCVII::MO_LO);
  SDValue MNHi = SDValue(DAG.getMachineNode(RISCV::LUI, DL, Ty, CPAHi), 0);
  SDValue MNLo =
      SDValue(DAG.getMachineNode(RISCV::ADDI, DL, Ty, MNHi, CPALo), 0);
  return MNLo;
}

SDValue RISCVTargetLowering::lowerSELECT(SDValue Op, SelectionDAG &DAG) const {
  SDValue CondV = Op.getOperand(0);
  SDValue TrueV = Op.getOperand(1);
  SDValue FalseV = Op.getOperand(2);
  SDLoc DL(Op);
  MVT XLenVT = Subtarget.getXLenVT();

  // If the result type is XLenVT and CondV is the output of a SETCC node
  // which also operated on XLenVT inputs, then merge the SETCC node into the
  // lowered RISCVISD::SELECT_CC to take advantage of the integer
  // compare+branch instructions. i.e.:
  // (select (setcc lhs, rhs, cc), truev, falsev)
  // -> (riscvisd::select_cc lhs, rhs, cc, truev, falsev)
  if (Op.getSimpleValueType() == XLenVT && CondV.getOpcode() == ISD::SETCC &&
      CondV.getOperand(0).getSimpleValueType() == XLenVT) {
    SDValue LHS = CondV.getOperand(0);
    SDValue RHS = CondV.getOperand(1);
    auto CC = cast<CondCodeSDNode>(CondV.getOperand(2));
    ISD::CondCode CCVal = CC->get();

    normaliseSetCC(LHS, RHS, CCVal);

    SDValue TargetCC = DAG.getConstant(CCVal, DL, XLenVT);
    SDVTList VTs = DAG.getVTList(Op.getValueType(), MVT::Glue);
    SDValue Ops[] = {LHS, RHS, TargetCC, TrueV, FalseV};
    return DAG.getNode(RISCVISD::SELECT_CC, DL, VTs, Ops);
  }

  // Otherwise:
  // (select condv, truev, falsev)
  // -> (riscvisd::select_cc condv, zero, setne, truev, falsev)
  SDValue Zero = DAG.getConstant(0, DL, XLenVT);
  SDValue SetNE = DAG.getConstant(ISD::SETNE, DL, XLenVT);

  SDVTList VTs = DAG.getVTList(Op.getValueType(), MVT::Glue);
  SDValue Ops[] = {CondV, Zero, SetNE, TrueV, FalseV};

  return DAG.getNode(RISCVISD::SELECT_CC, DL, VTs, Ops);
}

SDValue RISCVTargetLowering::lowerVASTART(SDValue Op, SelectionDAG &DAG) const {
  MachineFunction &MF = DAG.getMachineFunction();
  RISCVMachineFunctionInfo *FuncInfo = MF.getInfo<RISCVMachineFunctionInfo>();

  SDLoc DL(Op);
  SDValue FI = DAG.getFrameIndex(FuncInfo->getVarArgsFrameIndex(),
                                 getPointerTy(MF.getDataLayout()));

  // vastart just stores the address of the VarArgsFrameIndex slot into the
  // memory location argument.
  const Value *SV = cast<SrcValueSDNode>(Op.getOperand(2))->getValue();
  return DAG.getStore(Op.getOperand(0), DL, FI, Op.getOperand(1),
                      MachinePointerInfo(SV));
}

SDValue RISCVTargetLowering::lowerFRAMEADDR(SDValue Op,
                                            SelectionDAG &DAG) const {
  const RISCVRegisterInfo &RI = *Subtarget.getRegisterInfo();
  MachineFunction &MF = DAG.getMachineFunction();
  MachineFrameInfo &MFI = MF.getFrameInfo();
  MFI.setFrameAddressIsTaken(true);
  unsigned FrameReg = RI.getFrameRegister(MF);
  int XLenInBytes = Subtarget.getXLen() / 8;

  EVT VT = Op.getValueType();
  SDLoc DL(Op);
  SDValue FrameAddr = DAG.getCopyFromReg(DAG.getEntryNode(), DL, FrameReg, VT);
  unsigned Depth = cast<ConstantSDNode>(Op.getOperand(0))->getZExtValue();
  while (Depth--) {
    int Offset = -(XLenInBytes * 2);
    SDValue Ptr = DAG.getNode(ISD::ADD, DL, VT, FrameAddr,
                              DAG.getIntPtrConstant(Offset, DL));
    FrameAddr =
        DAG.getLoad(VT, DL, DAG.getEntryNode(), Ptr, MachinePointerInfo());
  }
  return FrameAddr;
}

SDValue RISCVTargetLowering::lowerRETURNADDR(SDValue Op,
                                             SelectionDAG &DAG) const {
  const RISCVRegisterInfo &RI = *Subtarget.getRegisterInfo();
  MachineFunction &MF = DAG.getMachineFunction();
  MachineFrameInfo &MFI = MF.getFrameInfo();
  MFI.setReturnAddressIsTaken(true);
  MVT XLenVT = Subtarget.getXLenVT();
  int XLenInBytes = Subtarget.getXLen() / 8;

  if (verifyReturnAddressArgumentIsConstant(Op, DAG))
    return SDValue();

  EVT VT = Op.getValueType();
  SDLoc DL(Op);
  unsigned Depth = cast<ConstantSDNode>(Op.getOperand(0))->getZExtValue();
  if (Depth) {
    int Off = -XLenInBytes;
    SDValue FrameAddr = lowerFRAMEADDR(Op, DAG);
    SDValue Offset = DAG.getConstant(Off, DL, VT);
    return DAG.getLoad(VT, DL, DAG.getEntryNode(),
                       DAG.getNode(ISD::ADD, DL, VT, FrameAddr, Offset),
                       MachinePointerInfo());
  }

  // Return the value of the return address register, marking it an implicit
  // live-in.
  unsigned Reg = MF.addLiveIn(RI.getRARegister(), getRegClassFor(XLenVT));
  return DAG.getCopyFromReg(DAG.getEntryNode(), DL, Reg, XLenVT);
}

SDValue RISCVTargetLowering::PerformDAGCombine(SDNode *N,
                                               DAGCombinerInfo &DCI) const {
  switch (N->getOpcode()) {
  default:
    break;
  case RISCVISD::SplitF64: {
    // If the input to SplitF64 is just BuildPairF64 then the operation is
    // redundant. Instead, use BuildPairF64's operands directly.
    SDValue Op0 = N->getOperand(0);
    if (Op0->getOpcode() != RISCVISD::BuildPairF64)
      break;
    return DCI.CombineTo(N, Op0.getOperand(0), Op0.getOperand(1));
  }
  }

  return SDValue();
}

static MachineBasicBlock *emitSplitF64Pseudo(MachineInstr &MI,
                                             MachineBasicBlock *BB) {
  assert(MI.getOpcode() == RISCV::SplitF64Pseudo && "Unexpected instruction");

  MachineFunction &MF = *BB->getParent();
  DebugLoc DL = MI.getDebugLoc();
  const TargetInstrInfo &TII = *MF.getSubtarget().getInstrInfo();
  const TargetRegisterInfo *RI = MF.getSubtarget().getRegisterInfo();
  unsigned LoReg = MI.getOperand(0).getReg();
  unsigned HiReg = MI.getOperand(1).getReg();
  unsigned SrcReg = MI.getOperand(2).getReg();
  const TargetRegisterClass *SrcRC = &RISCV::FPR64RegClass;
  int FI = MF.getInfo<RISCVMachineFunctionInfo>()->getMoveF64FrameIndex();

  TII.storeRegToStackSlot(*BB, MI, SrcReg, MI.getOperand(2).isKill(), FI, SrcRC,
                          RI);
  MachineMemOperand *MMO =
      MF.getMachineMemOperand(MachinePointerInfo::getFixedStack(MF, FI),
                              MachineMemOperand::MOLoad, 8, 8);
  BuildMI(*BB, MI, DL, TII.get(RISCV::LW), LoReg)
      .addFrameIndex(FI)
      .addImm(0)
      .addMemOperand(MMO);
  BuildMI(*BB, MI, DL, TII.get(RISCV::LW), HiReg)
      .addFrameIndex(FI)
      .addImm(4)
      .addMemOperand(MMO);
  MI.eraseFromParent(); // The pseudo instruction is gone now.
  return BB;
}

static MachineBasicBlock *emitBuildPairF64Pseudo(MachineInstr &MI,
                                                 MachineBasicBlock *BB) {
  assert(MI.getOpcode() == RISCV::BuildPairF64Pseudo &&
         "Unexpected instruction");

  MachineFunction &MF = *BB->getParent();
  DebugLoc DL = MI.getDebugLoc();
  const TargetInstrInfo &TII = *MF.getSubtarget().getInstrInfo();
  const TargetRegisterInfo *RI = MF.getSubtarget().getRegisterInfo();
  unsigned DstReg = MI.getOperand(0).getReg();
  unsigned LoReg = MI.getOperand(1).getReg();
  unsigned HiReg = MI.getOperand(2).getReg();
  const TargetRegisterClass *DstRC = &RISCV::FPR64RegClass;
  int FI = MF.getInfo<RISCVMachineFunctionInfo>()->getMoveF64FrameIndex();

  MachineMemOperand *MMO =
      MF.getMachineMemOperand(MachinePointerInfo::getFixedStack(MF, FI),
                              MachineMemOperand::MOStore, 8, 8);
  BuildMI(*BB, MI, DL, TII.get(RISCV::SW))
      .addReg(LoReg, getKillRegState(MI.getOperand(1).isKill()))
      .addFrameIndex(FI)
      .addImm(0)
      .addMemOperand(MMO);
  BuildMI(*BB, MI, DL, TII.get(RISCV::SW))
      .addReg(HiReg, getKillRegState(MI.getOperand(2).isKill()))
      .addFrameIndex(FI)
      .addImm(4)
      .addMemOperand(MMO);
  TII.loadRegFromStackSlot(*BB, MI, DstReg, FI, DstRC, RI);
  MI.eraseFromParent(); // The pseudo instruction is gone now.
  return BB;
}

MachineBasicBlock *
RISCVTargetLowering::EmitInstrWithCustomInserter(MachineInstr &MI,
                                                 MachineBasicBlock *BB) const {
  switch (MI.getOpcode()) {
  default:
    llvm_unreachable("Unexpected instr type to insert");
  case RISCV::Select_GPR_Using_CC_GPR:
  case RISCV::Select_FPR32_Using_CC_GPR:
  case RISCV::Select_FPR64_Using_CC_GPR:
    break;
  case RISCV::BuildPairF64Pseudo:
    return emitBuildPairF64Pseudo(MI, BB);
  case RISCV::SplitF64Pseudo:
    return emitSplitF64Pseudo(MI, BB);
  }

  // To "insert" a SELECT instruction, we actually have to insert the triangle
  // control-flow pattern.  The incoming instruction knows the destination vreg
  // to set, the condition code register to branch on, the true/false values to
  // select between, and the condcode to use to select the appropriate branch.
  //
  // We produce the following control flow:
  //     HeadMBB
  //     |  \
  //     |  IfFalseMBB
  //     | /
  //    TailMBB
  const TargetInstrInfo &TII = *BB->getParent()->getSubtarget().getInstrInfo();
  const BasicBlock *LLVM_BB = BB->getBasicBlock();
  DebugLoc DL = MI.getDebugLoc();
  MachineFunction::iterator I = ++BB->getIterator();

  MachineBasicBlock *HeadMBB = BB;
  MachineFunction *F = BB->getParent();
  MachineBasicBlock *TailMBB = F->CreateMachineBasicBlock(LLVM_BB);
  MachineBasicBlock *IfFalseMBB = F->CreateMachineBasicBlock(LLVM_BB);

  F->insert(I, IfFalseMBB);
  F->insert(I, TailMBB);
  // Move all remaining instructions to TailMBB.
  TailMBB->splice(TailMBB->begin(), HeadMBB,
                  std::next(MachineBasicBlock::iterator(MI)), HeadMBB->end());
  // Update machine-CFG edges by transferring all successors of the current
  // block to the new block which will contain the Phi node for the select.
  TailMBB->transferSuccessorsAndUpdatePHIs(HeadMBB);
  // Set the successors for HeadMBB.
  HeadMBB->addSuccessor(IfFalseMBB);
  HeadMBB->addSuccessor(TailMBB);

  // Insert appropriate branch.
  unsigned LHS = MI.getOperand(1).getReg();
  unsigned RHS = MI.getOperand(2).getReg();
  auto CC = static_cast<ISD::CondCode>(MI.getOperand(3).getImm());
  unsigned Opcode = getBranchOpcodeForIntCondCode(CC);

  BuildMI(HeadMBB, DL, TII.get(Opcode))
    .addReg(LHS)
    .addReg(RHS)
    .addMBB(TailMBB);

  // IfFalseMBB just falls through to TailMBB.
  IfFalseMBB->addSuccessor(TailMBB);

  // %Result = phi [ %TrueValue, HeadMBB ], [ %FalseValue, IfFalseMBB ]
  BuildMI(*TailMBB, TailMBB->begin(), DL, TII.get(RISCV::PHI),
          MI.getOperand(0).getReg())
      .addReg(MI.getOperand(4).getReg())
      .addMBB(HeadMBB)
      .addReg(MI.getOperand(5).getReg())
      .addMBB(IfFalseMBB);

  MI.eraseFromParent(); // The pseudo instruction is gone now.
  return TailMBB;
}

// Calling Convention Implementation.
// The expectations for frontend ABI lowering vary from target to target.
// Ideally, an LLVM frontend would be able to avoid worrying about many ABI
// details, but this is a longer term goal. For now, we simply try to keep the
// role of the frontend as simple and well-defined as possible. The rules can
// be summarised as:
// * Never split up large scalar arguments. We handle them here.
// * If a hardfloat calling convention is being used, and the struct may be
// passed in a pair of registers (fp+fp, int+fp), and both registers are
// available, then pass as two separate arguments. If either the GPRs or FPRs
// are exhausted, then pass according to the rule below.
// * If a struct could never be passed in registers or directly in a stack
// slot (as it is larger than 2*XLEN and the floating point rules don't
// apply), then pass it using a pointer with the byval attribute.
// * If a struct is less than 2*XLEN, then coerce to either a two-element
// word-sized array or a 2*XLEN scalar (depending on alignment).
// * The frontend can determine whether a struct is returned by reference or
// not based on its size and fields. If it will be returned by reference, the
// frontend must modify the prototype so a pointer with the sret annotation is
// passed as the first argument. This is not necessary for large scalar
// returns.
// * Struct return values and varargs should be coerced to structs containing
// register-size fields in the same situations they would be for fixed
// arguments.

static const MCPhysReg ArgGPRs[] = {
  RISCV::X10, RISCV::X11, RISCV::X12, RISCV::X13,
  RISCV::X14, RISCV::X15, RISCV::X16, RISCV::X17
};

static const MCPhysReg ArgF32PRs[] = {
  RISCV::F10_32, RISCV::F11_32, RISCV::F12_32, RISCV::F13_32,
  RISCV::F14_32, RISCV::F15_32, RISCV::F16_32, RISCV::F17_32
};

static const MCPhysReg ArgF64PRs[] = {
  RISCV::F10_64, RISCV::F11_64, RISCV::F12_64, RISCV::F13_64,
  RISCV::F14_64, RISCV::F15_64, RISCV::F16_64, RISCV::F17_64
};

// Pass a 2*XLEN argument that has been split into two XLEN values through
// registers or the stack as necessary.
static bool CC_RISCVAssign2XLen(unsigned XLen, CCState &State, CCValAssign VA1,
                                ISD::ArgFlagsTy ArgFlags1, unsigned ValNo2,
                                MVT ValVT2, MVT LocVT2,
                                ISD::ArgFlagsTy ArgFlags2) {
  unsigned XLenInBytes = XLen / 8;
  if (unsigned Reg = State.AllocateReg(ArgGPRs)) {
    // At least one half can be passed via register.
    State.addLoc(CCValAssign::getReg(VA1.getValNo(), VA1.getValVT(), Reg,
                                     VA1.getLocVT(), CCValAssign::Full));
  } else {
    // Both halves must be passed on the stack, with proper alignment.
    unsigned StackAlign = std::max(XLenInBytes, ArgFlags1.getOrigAlign());
    State.addLoc(
        CCValAssign::getMem(VA1.getValNo(), VA1.getValVT(),
                            State.AllocateStack(XLenInBytes, StackAlign),
                            VA1.getLocVT(), CCValAssign::Full));
    State.addLoc(CCValAssign::getMem(
        ValNo2, ValVT2, State.AllocateStack(XLenInBytes, XLenInBytes), LocVT2,
        CCValAssign::Full));
    return false;
  }

  if (unsigned Reg = State.AllocateReg(ArgGPRs)) {
    // The second half can also be passed via register.
    State.addLoc(
        CCValAssign::getReg(ValNo2, ValVT2, Reg, LocVT2, CCValAssign::Full));
  } else {
    // The second half is passed via the stack, without additional alignment.
    State.addLoc(CCValAssign::getMem(
        ValNo2, ValVT2, State.AllocateStack(XLenInBytes, XLenInBytes), LocVT2,
        CCValAssign::Full));
  }

  return false;
}

// Implements the RISC-V calling convention. Returns true upon failure.
static bool CC_RISCV(const DataLayout &DL, unsigned ValNo, MVT ValVT, MVT LocVT,
                     CCValAssign::LocInfo LocInfo, ISD::ArgFlagsTy ArgFlags,
                     CCState &State, bool IsFixed, bool IsRet, Type *OrigTy,
                     const RISCVSubtarget& Subtarget) {
  unsigned XLen = DL.getLargestLegalIntTypeSizeInBits();
  assert(XLen == 32 || XLen == 64);
  MVT XLenVT = XLen == 32 ? MVT::i32 : MVT::i64;
  if (Subtarget.isSoftFloat()) {
    if (XLen == 32 && ValVT == MVT::f32) {
      LocVT = MVT::i32;
      LocInfo = CCValAssign::BCvt;
    } else if (XLen == 64 && ValVT == MVT::f64) {
      LocVT = MVT::i64;
      LocInfo = CCValAssign::BCvt;
    }
  }

  // Any return value split in to more than two values can't be returned
  // directly.
  if (IsRet && ValNo > 1)
    return true;

  // If this is a variadic argument, the RISC-V calling convention requires
  // that it is assigned an 'even' or 'aligned' register if it has 8-byte
  // alignment (RV32) or 16-byte alignment (RV64). An aligned register should
  // be used regardless of whether the original argument was split during
  // legalisation or not. The argument will not be passed by registers if the
  // original type is larger than 2*XLEN, so the register alignment rule does
  // not apply.
  unsigned TwoXLenInBytes = (2 * XLen) / 8;
  if (!IsFixed && ArgFlags.getOrigAlign() == TwoXLenInBytes &&
      DL.getTypeAllocSize(OrigTy) == TwoXLenInBytes) {
    unsigned RegIdx = State.getFirstUnallocated(ArgGPRs);
    // Skip 'odd' register if necessary.
    if (RegIdx != array_lengthof(ArgGPRs) && RegIdx % 2 == 1)
      State.AllocateReg(ArgGPRs);
  }

  SmallVectorImpl<CCValAssign> &PendingLocs = State.getPendingLocs();
  SmallVectorImpl<ISD::ArgFlagsTy> &PendingArgFlags =
      State.getPendingArgFlags();

  assert(PendingLocs.size() == PendingArgFlags.size() &&
         "PendingLocs and PendingArgFlags out of sync");

  // Handle passing f64 on RV32D with a soft float or hard float single ABI
  if ((Subtarget.isSoftFloat() || Subtarget.isHardFloatSingle()) &&
      XLen == 32 && ValVT == MVT::f64) {
    assert(!ArgFlags.isSplit() && PendingLocs.empty() &&
           "Can't lower f64 if it is split");
    // Depending on available argument GPRS, f64 may be passed in a pair of
    // GPRs, split between a GPR and the stack, or passed completely on the
    // stack. LowerCall/LowerFormalArguments/LowerReturn must recognise these
    // cases.
    unsigned Reg = State.AllocateReg(ArgGPRs);
    LocVT = MVT::i32;
    if (!Reg) {
      unsigned StackOffset = State.AllocateStack(8, 8);
      State.addLoc(
          CCValAssign::getMem(ValNo, ValVT, StackOffset, LocVT, LocInfo));
      return false;
    }
    if (!State.AllocateReg(ArgGPRs))
      State.AllocateStack(4, 4);
    State.addLoc(CCValAssign::getReg(ValNo, ValVT, Reg, LocVT, LocInfo));
    return false;
  }

  // Handle passing f32 on RV64{F,D} with a soft float ABI
  // LowerCall/LowerFormalArguments/LowerReturn must recognise these cases.
  if (XLen == 64 && Subtarget.isSoftFloat() && ValVT == MVT::f32) {
    unsigned Reg = State.AllocateReg(ArgGPRs);
    LocVT = MVT::i64;
    if (!Reg) {
      unsigned StackOffset = State.AllocateStack(8, 8);
      State.addLoc(
          CCValAssign::getMem(ValNo, ValVT, StackOffset, LocVT, LocInfo));
    } else {
      State.addLoc(CCValAssign::getReg(ValNo, ValVT, Reg, LocVT, LocInfo));
    }
    return false;
  }

  // Split arguments might be passed indirectly, so keep track of the pending
  // values.
  if (ArgFlags.isSplit() || !PendingLocs.empty()) {
    LocVT = XLenVT;
    LocInfo = CCValAssign::Indirect;
    PendingLocs.push_back(
        CCValAssign::getPending(ValNo, ValVT, LocVT, LocInfo));
    PendingArgFlags.push_back(ArgFlags);
    if (!ArgFlags.isSplitEnd()) {
      return false;
    }
  }

  // If the split argument only had two elements, it should be passed directly
  // in registers or on the stack.
  if (ArgFlags.isSplitEnd() && PendingLocs.size() <= 2) {
    assert(PendingLocs.size() == 2 && "Unexpected PendingLocs.size()");
    // Apply the normal calling convention rules to the first half of the
    // split argument.
    CCValAssign VA = PendingLocs[0];
    ISD::ArgFlagsTy AF = PendingArgFlags[0];
    PendingLocs.clear();
    PendingArgFlags.clear();
    return CC_RISCVAssign2XLen(XLen, State, VA, AF, ValNo, ValVT, LocVT,
                               ArgFlags);
  }

  // Allocate this float to a floating point register if possible.
  unsigned Reg = 0;
  if (IsFixed && ((ValVT == MVT::f32 && Subtarget.isHardFloatSingle()) ||
                   ((ValVT == MVT::f32 || ValVT == MVT::f64) &&
                    Subtarget.isHardFloatDouble()))) {
    // Use hard float registers if possible.
    if (ValVT == MVT::f32)
      Reg = State.AllocateReg(ArgF32PRs);
    else if (ValVT == MVT::f64)
      Reg = State.AllocateReg(ArgF64PRs);
    else
      llvm_unreachable("Unhandled float ABI");
  }

  if (!Reg) Reg = State.AllocateReg(ArgGPRs);
  unsigned StackOffset = Reg ? 0 : State.AllocateStack(XLen / 8, XLen / 8);

  // If we reach this point and PendingLocs is non-empty, we must be at the
  // end of a split argument that must be passed indirectly.
  if (!PendingLocs.empty()) {
    assert(ArgFlags.isSplitEnd() && "Expected ArgFlags.isSplitEnd()");
    assert(PendingLocs.size() > 2 && "Unexpected PendingLocs.size()");

    for (auto &It : PendingLocs) {
      if (Reg)
        It.convertToReg(Reg);
      else
        It.convertToMem(StackOffset);
      State.addLoc(It);
    }
    PendingLocs.clear();
    PendingArgFlags.clear();
    return false;
  }

  assert(!Subtarget.isSoftFloat() || LocVT == XLenVT && "Expected an XLenVT at this stage");

  if (Reg) {
    State.addLoc(CCValAssign::getReg(ValNo, ValVT, Reg, LocVT, LocInfo));
    return false;
  }

  if (ValVT == MVT::f32) {
    LocVT = MVT::f32;
    LocInfo = CCValAssign::Full;
  }
  State.addLoc(CCValAssign::getMem(ValNo, ValVT, StackOffset, LocVT, LocInfo));
  return false;
}

void RISCVTargetLowering::analyzeInputArgs(
    MachineFunction &MF, CCState &CCInfo,
    const SmallVectorImpl<ISD::InputArg> &Ins, bool IsRet) const {
  unsigned NumArgs = Ins.size();
  FunctionType *FType = MF.getFunction().getFunctionType();

  for (unsigned i = 0; i != NumArgs; ++i) {
    MVT ArgVT = Ins[i].VT;
    ISD::ArgFlagsTy ArgFlags = Ins[i].Flags;

    Type *ArgTy = nullptr;
    if (IsRet)
      ArgTy = FType->getReturnType();
    else if (Ins[i].isOrigArg())
      ArgTy = FType->getParamType(Ins[i].getOrigArgIndex());

    if (CC_RISCV(MF.getDataLayout(), i, ArgVT, ArgVT, CCValAssign::Full,
                 ArgFlags, CCInfo, /*IsRet=*/true, IsRet, ArgTy, Subtarget)) {
      LLVM_DEBUG(dbgs() << "InputArg #" << i << " has unhandled type "
                        << EVT(ArgVT).getEVTString() << '\n');
      llvm_unreachable(nullptr);
    }
  }
}

void RISCVTargetLowering::analyzeOutputArgs(
    MachineFunction &MF, CCState &CCInfo,
    const SmallVectorImpl<ISD::OutputArg> &Outs, bool IsRet,
    CallLoweringInfo *CLI) const {
  unsigned NumArgs = Outs.size();

  for (unsigned i = 0; i != NumArgs; i++) {
    MVT ArgVT = Outs[i].VT;
    ISD::ArgFlagsTy ArgFlags = Outs[i].Flags;
    Type *OrigTy = CLI ? CLI->getArgs()[Outs[i].OrigArgIndex].Ty : nullptr;

    if (CC_RISCV(MF.getDataLayout(), i, ArgVT, ArgVT, CCValAssign::Full,
                 ArgFlags, CCInfo, Outs[i].IsFixed, IsRet, OrigTy, Subtarget)) {
      LLVM_DEBUG(dbgs() << "OutputArg #" << i << " has unhandled type "
                        << EVT(ArgVT).getEVTString() << "\n");
      llvm_unreachable(nullptr);
    }
  }
}

// Convert Val to a ValVT. Should not be called for CCValAssign::Indirect
// values.
static SDValue convertLocVTToValVT(SelectionDAG &DAG, SDValue Val,
                                   const CCValAssign &VA, const SDLoc &DL) {
  switch (VA.getLocInfo()) {
  default:
    llvm_unreachable("Unexpected CCValAssign::LocInfo");
  case CCValAssign::Full:
    break;
  case CCValAssign::BCvt:
    Val = DAG.getNode(ISD::BITCAST, DL, VA.getValVT(), Val);
    break;
  }
  return Val;
}

// The caller is responsible for loading the full value if the argument is
// passed with CCValAssign::Indirect.
static SDValue unpackFromRegLoc(SelectionDAG &DAG, SDValue Chain,
                                const CCValAssign &VA, const SDLoc &DL) {
  MachineFunction &MF = DAG.getMachineFunction();
  MachineRegisterInfo &RegInfo = MF.getRegInfo();
  EVT LocVT = VA.getLocVT();
  SDValue Val;

  unsigned VReg = RegInfo.createVirtualRegister(&RISCV::GPRRegClass);
  RegInfo.addLiveIn(VA.getLocReg(), VReg);
  Val = DAG.getCopyFromReg(Chain, DL, VReg, LocVT);

  if (VA.getLocInfo() == CCValAssign::Indirect)
    return Val;

  return convertLocVTToValVT(DAG, Val, VA, DL);
}

static SDValue convertValVTToLocVT(SelectionDAG &DAG, SDValue Val,
                                   const CCValAssign &VA, const SDLoc &DL) {
  EVT LocVT = VA.getLocVT();

  switch (VA.getLocInfo()) {
  default:
    llvm_unreachable("Unexpected CCValAssign::LocInfo");
  case CCValAssign::Full:
    break;
  case CCValAssign::BCvt:
    Val = DAG.getNode(ISD::BITCAST, DL, LocVT, Val);
    break;
  }
  return Val;
}

// The caller is responsible for loading the full value if the argument is
// passed with CCValAssign::Indirect.
static SDValue unpackFromMemLoc(SelectionDAG &DAG, SDValue Chain,
                                const CCValAssign &VA, const SDLoc &DL) {
  MachineFunction &MF = DAG.getMachineFunction();
  MachineFrameInfo &MFI = MF.getFrameInfo();
  EVT LocVT = VA.getLocVT();
  EVT ValVT = VA.getValVT();
  EVT PtrVT = MVT::getIntegerVT(DAG.getDataLayout().getPointerSizeInBits(0));
  int FI = MFI.CreateFixedObject(ValVT.getSizeInBits() / 8,
                                 VA.getLocMemOffset(), /*Immutable=*/true);
  SDValue FIN = DAG.getFrameIndex(FI, PtrVT);
  SDValue Val;

  ISD::LoadExtType ExtType;
  switch (VA.getLocInfo()) {
  default:
    llvm_unreachable("Unexpected CCValAssign::LocInfo");
  case CCValAssign::Full:
  case CCValAssign::Indirect:
    ExtType = ISD::NON_EXTLOAD;
    break;
  }
  Val = DAG.getExtLoad(
      ExtType, DL, LocVT, Chain, FIN,
      MachinePointerInfo::getFixedStack(DAG.getMachineFunction(), FI), ValVT);
  return Val;
}

static SDValue unpackF64OnRV32DSoftABI(SelectionDAG &DAG, SDValue Chain,
                                       const CCValAssign &VA, const SDLoc &DL) {
  assert(VA.getLocVT() == MVT::i32 && VA.getValVT() == MVT::f64 &&
         "Unexpected VA");
  MachineFunction &MF = DAG.getMachineFunction();
  MachineFrameInfo &MFI = MF.getFrameInfo();
  MachineRegisterInfo &RegInfo = MF.getRegInfo();

  if (VA.isMemLoc()) {
    // f64 is passed on the stack.
    int FI = MFI.CreateFixedObject(8, VA.getLocMemOffset(), /*Immutable=*/true);
    SDValue FIN = DAG.getFrameIndex(FI, MVT::i32);
    return DAG.getLoad(MVT::f64, DL, Chain, FIN,
                       MachinePointerInfo::getFixedStack(MF, FI));
  }

  assert(VA.isRegLoc() && "Expected register VA assignment");

  unsigned LoVReg = RegInfo.createVirtualRegister(&RISCV::GPRRegClass);
  RegInfo.addLiveIn(VA.getLocReg(), LoVReg);
  SDValue Lo = DAG.getCopyFromReg(Chain, DL, LoVReg, MVT::i32);
  SDValue Hi;
  if (VA.getLocReg() == RISCV::X17) {
    // Second half of f64 is passed on the stack.
    int FI = MFI.CreateFixedObject(4, 0, /*Immutable=*/true);
    SDValue FIN = DAG.getFrameIndex(FI, MVT::i32);
    Hi = DAG.getLoad(MVT::i32, DL, Chain, FIN,
                     MachinePointerInfo::getFixedStack(MF, FI));
  } else {
    // Second half of f64 is passed in another GPR.
    unsigned HiVReg = RegInfo.createVirtualRegister(&RISCV::GPRRegClass);
    RegInfo.addLiveIn(VA.getLocReg() + 1, HiVReg);
    Hi = DAG.getCopyFromReg(Chain, DL, HiVReg, MVT::i32);
  }
  return DAG.getNode(RISCVISD::BuildPairF64, DL, MVT::f64, Lo, Hi);
}

static SDValue unpackF32onRV64SoftABI(SelectionDAG &DAG, SDValue Chain,
                                      const CCValAssign &VA, const SDLoc &DL) {
  assert(VA.getLocVT() == MVT::i64 && VA.getValVT() == MVT::f32 &&
         "Unexpected VA");
  MachineFunction &MF = DAG.getMachineFunction();
  MachineFrameInfo &MFI = MF.getFrameInfo();
  MachineRegisterInfo &RegInfo = MF.getRegInfo();

  if (VA.isMemLoc()) {
    // f32 is passed on the stack.
    int FI = MFI.CreateFixedObject(8, VA.getLocMemOffset(), /*Immutable=*/true);
    SDValue FIN = DAG.getFrameIndex(FI, MVT::i64);
    return DAG.getLoad(MVT::f32, DL, Chain, FIN,
                       MachinePointerInfo::getFixedStack(MF, FI));
  }

  assert(VA.isRegLoc() && "Expected register VA assignment");

  unsigned VReg = RegInfo.createVirtualRegister(&RISCV::GPRRegClass);
  RegInfo.addLiveIn(VA.getLocReg(), VReg);
  SDValue Val = DAG.getCopyFromReg(Chain, DL, VReg, MVT::i64);
  return DAG.getNode(RISCVISD::I64ToF32, DL, MVT::f32, Val);
}

// Transform physical registers into virtual registers.
SDValue RISCVTargetLowering::LowerFormalArguments(
    SDValue Chain, CallingConv::ID CallConv, bool IsVarArg,
    const SmallVectorImpl<ISD::InputArg> &Ins, const SDLoc &DL,
    SelectionDAG &DAG, SmallVectorImpl<SDValue> &InVals) const {

  switch (CallConv) {
  default:
    report_fatal_error("Unsupported calling convention");
  case CallingConv::C:
  case CallingConv::Fast:
    break;
  }

  MachineFunction &MF = DAG.getMachineFunction();

  const Function &Func = MF.getFunction();
  if (Func.hasFnAttribute("interrupt")) {
    if (!Func.arg_empty())
      report_fatal_error(
        "Functions with the interrupt attribute cannot have arguments!");

    StringRef Kind =
      MF.getFunction().getFnAttribute("interrupt").getValueAsString();

    if (!(Kind == "user" || Kind == "supervisor" || Kind == "machine"))
      report_fatal_error(
        "Function interrupt attribute argument not supported!");
  }

  EVT PtrVT = getPointerTy(DAG.getDataLayout());
  MVT XLenVT = Subtarget.getXLenVT();
  unsigned XLenInBytes = Subtarget.getXLen() / 8;
  // Used with vargs to acumulate store chains.
  std::vector<SDValue> OutChains;

  // Assign locations to all of the incoming arguments.
  SmallVector<CCValAssign, 16> ArgLocs;
  CCState CCInfo(CallConv, IsVarArg, MF, ArgLocs, *DAG.getContext());
  analyzeInputArgs(MF, CCInfo, Ins, /*IsRet=*/false);

  for (unsigned i = 0, e = ArgLocs.size(); i != e; ++i) {
    CCValAssign &VA = ArgLocs[i];
    SDValue ArgValue;
    // Passing f64 on RV32D with a soft float or hard float single ABI must be
    // handled as a special case.
    if (XLenVT == MVT::i32 &&
        (Subtarget.isSoftFloat() || Subtarget.isHardFloatSingle()) &&
        VA.getLocVT() == MVT::i32 && VA.getValVT() == MVT::f64)
      ArgValue = unpackF64OnRV32DSoftABI(DAG, Chain, VA, DL);
    // Passing f32 on RV64{F,D} with a soft float must be handled as special case
    else if (XLenVT == MVT::i64 && Subtarget.isSoftFloat() &&
        VA.getLocVT() == MVT::i64 && VA.getValVT() == MVT::f32)
      ArgValue = unpackF32onRV64SoftABI(DAG, Chain, VA, DL);
    else if (VA.isRegLoc())
      ArgValue = unpackFromRegLoc(DAG, Chain, VA, DL);
    else
      ArgValue = unpackFromMemLoc(DAG, Chain, VA, DL);

    if (VA.getLocInfo() == CCValAssign::Indirect) {
      // If the original argument was split and passed by reference (e.g. i128
      // on RV32), we need to load all parts of it here (using the same
      // address).
      InVals.push_back(DAG.getLoad(VA.getValVT(), DL, Chain, ArgValue,
                                   MachinePointerInfo()));
      unsigned ArgIndex = Ins[i].OrigArgIndex;
      assert(Ins[i].PartOffset == 0);
      while (i + 1 != e && Ins[i + 1].OrigArgIndex == ArgIndex) {
        CCValAssign &PartVA = ArgLocs[i + 1];
        unsigned PartOffset = Ins[i + 1].PartOffset;
        SDValue Address = DAG.getNode(ISD::ADD, DL, PtrVT, ArgValue,
                                      DAG.getIntPtrConstant(PartOffset, DL));
        InVals.push_back(DAG.getLoad(PartVA.getValVT(), DL, Chain, Address,
                                     MachinePointerInfo()));
        ++i;
      }
      continue;
    }
    InVals.push_back(ArgValue);
  }

  if (IsVarArg) {
    ArrayRef<MCPhysReg> ArgRegs = makeArrayRef(ArgGPRs);
    unsigned Idx = CCInfo.getFirstUnallocated(ArgRegs);
    const TargetRegisterClass *RC = &RISCV::GPRRegClass;
    MachineFrameInfo &MFI = MF.getFrameInfo();
    MachineRegisterInfo &RegInfo = MF.getRegInfo();
    RISCVMachineFunctionInfo *RVFI = MF.getInfo<RISCVMachineFunctionInfo>();

    // Offset of the first variable argument from stack pointer, and size of
    // the vararg save area. For now, the varargs save area is either zero or
    // large enough to hold a0-a7.
    int VaArgOffset, VarArgsSaveSize;

    // If all registers are allocated, then all varargs must be passed on the
    // stack and we don't need to save any argregs.
    if (ArgRegs.size() == Idx) {
      VaArgOffset = CCInfo.getNextStackOffset();
      VarArgsSaveSize = 0;
    } else {
      VarArgsSaveSize = XLenInBytes * (ArgRegs.size() - Idx);
      VaArgOffset = -VarArgsSaveSize;
    }

    // Record the frame index of the first variable argument
    // which is a value necessary to VASTART.
    int FI = MFI.CreateFixedObject(XLenInBytes, VaArgOffset, true);
    RVFI->setVarArgsFrameIndex(FI);

    // If saving an odd number of registers then create an extra stack slot to
    // ensure that the frame pointer is 2*XLEN-aligned, which in turn ensures
    // offsets to even-numbered registered remain 2*XLEN-aligned.
    if (Idx % 2) {
      FI = MFI.CreateFixedObject(XLenInBytes, VaArgOffset - (int)XLenInBytes,
                                 true);
      VarArgsSaveSize += XLenInBytes;
    }

    // Copy the integer registers that may have been used for passing varargs
    // to the vararg save area.
    for (unsigned I = Idx; I < ArgRegs.size();
         ++I, VaArgOffset += XLenInBytes) {
      const unsigned Reg = RegInfo.createVirtualRegister(RC);
      RegInfo.addLiveIn(ArgRegs[I], Reg);
      SDValue ArgValue = DAG.getCopyFromReg(Chain, DL, Reg, XLenVT);
      FI = MFI.CreateFixedObject(XLenInBytes, VaArgOffset, true);
      SDValue PtrOff = DAG.getFrameIndex(FI, getPointerTy(DAG.getDataLayout()));
      SDValue Store = DAG.getStore(Chain, DL, ArgValue, PtrOff,
                                   MachinePointerInfo::getFixedStack(MF, FI));
      cast<StoreSDNode>(Store.getNode())
          ->getMemOperand()
          ->setValue((Value *)nullptr);
      OutChains.push_back(Store);
    }
    RVFI->setVarArgsSaveSize(VarArgsSaveSize);
  }

  // All stores are grouped in one node to allow the matching between
  // the size of Ins and InVals. This only happens for vararg functions.
  if (!OutChains.empty()) {
    OutChains.push_back(Chain);
    Chain = DAG.getNode(ISD::TokenFactor, DL, MVT::Other, OutChains);
  }

  return Chain;
}

/// IsEligibleForTailCallOptimization - Check whether the call is eligible
/// for tail call optimization.
/// Note: This is modelled after ARM's IsEligibleForTailCallOptimization.
bool RISCVTargetLowering::IsEligibleForTailCallOptimization(
  CCState &CCInfo, CallLoweringInfo &CLI, MachineFunction &MF,
  const SmallVector<CCValAssign, 16> &ArgLocs) const {

  auto &Callee = CLI.Callee;
  auto CalleeCC = CLI.CallConv;
  auto IsVarArg = CLI.IsVarArg;
  auto &Outs = CLI.Outs;
  auto &Caller = MF.getFunction();
  auto CallerCC = Caller.getCallingConv();

  // Do not tail call opt functions with "disable-tail-calls" attribute.
  if (Caller.getFnAttribute("disable-tail-calls").getValueAsString() == "true")
    return false;

  // Exception-handling functions need a special set of instructions to
  // indicate a return to the hardware. Tail-calling another function would
  // probably break this.
  // TODO: The "interrupt" attribute isn't currently defined by RISC-V. This
  // should be expanded as new function attributes are introduced.
  if (Caller.hasFnAttribute("interrupt"))
    return false;

  // Do not tail call opt functions with varargs.
  if (IsVarArg)
    return false;

  // Do not tail call opt if the stack is used to pass parameters.
  if (CCInfo.getNextStackOffset() != 0)
    return false;

  // Do not tail call opt if any parameters need to be passed indirectly.
  // Since long doubles (fp128) and i128 are larger than 2*XLEN, they are
  // passed indirectly. So the address of the value will be passed in a
  // register, or if not available, then the address is put on the stack. In
  // order to pass indirectly, space on the stack often needs to be allocated
  // in order to store the value. In this case the CCInfo.getNextStackOffset()
  // != 0 check is not enough and we need to check if any CCValAssign ArgsLocs
  // are passed CCValAssign::Indirect.
  for (auto &VA : ArgLocs)
    if (VA.getLocInfo() == CCValAssign::Indirect)
      return false;

  // Do not tail call opt if either caller or callee uses struct return
  // semantics.
  auto IsCallerStructRet = Caller.hasStructRetAttr();
  auto IsCalleeStructRet = Outs.empty() ? false : Outs[0].Flags.isSRet();
  if (IsCallerStructRet || IsCalleeStructRet)
    return false;

  // Externally-defined functions with weak linkage should not be
  // tail-called. The behaviour of branch instructions in this situation (as
  // used for tail calls) is implementation-defined, so we cannot rely on the
  // linker replacing the tail call with a return.
  if (GlobalAddressSDNode *G = dyn_cast<GlobalAddressSDNode>(Callee)) {
    const GlobalValue *GV = G->getGlobal();
    if (GV->hasExternalWeakLinkage())
      return false;
  }

  // The callee has to preserve all registers the caller needs to preserve.
  const RISCVRegisterInfo *TRI = Subtarget.getRegisterInfo();
  const uint32_t *CallerPreserved = TRI->getCallPreservedMask(MF, CallerCC);
  if (CalleeCC != CallerCC) {
    const uint32_t *CalleePreserved = TRI->getCallPreservedMask(MF, CalleeCC);
    if (!TRI->regmaskSubsetEqual(CallerPreserved, CalleePreserved))
      return false;
  }

  // Byval parameters hand the function a pointer directly into the stack area
  // we want to reuse during a tail call. Working around this *is* possible
  // but less efficient and uglier in LowerCall.
  for (auto &Arg : Outs)
    if (Arg.Flags.isByVal())
      return false;

  return true;
}

// Lower a call to a callseq_start + CALL + callseq_end chain, and add input
// and output parameter nodes.
SDValue RISCVTargetLowering::LowerCall(CallLoweringInfo &CLI,
                                       SmallVectorImpl<SDValue> &InVals) const {
  SelectionDAG &DAG = CLI.DAG;
  SDLoc &DL = CLI.DL;
  SmallVectorImpl<ISD::OutputArg> &Outs = CLI.Outs;
  SmallVectorImpl<SDValue> &OutVals = CLI.OutVals;
  SmallVectorImpl<ISD::InputArg> &Ins = CLI.Ins;
  SDValue Chain = CLI.Chain;
  SDValue Callee = CLI.Callee;
  bool &IsTailCall = CLI.IsTailCall;
  CallingConv::ID CallConv = CLI.CallConv;
  bool IsVarArg = CLI.IsVarArg;
  EVT PtrVT = getPointerTy(DAG.getDataLayout());
  MVT XLenVT = Subtarget.getXLenVT();

  MachineFunction &MF = DAG.getMachineFunction();

  // Analyze the operands of the call, assigning locations to each operand.
  SmallVector<CCValAssign, 16> ArgLocs;
  CCState ArgCCInfo(CallConv, IsVarArg, MF, ArgLocs, *DAG.getContext());
  analyzeOutputArgs(MF, ArgCCInfo, Outs, /*IsRet=*/false, &CLI);

  // Check if it's really possible to do a tail call.
  if (IsTailCall)
    IsTailCall = IsEligibleForTailCallOptimization(ArgCCInfo, CLI, MF,
                                                   ArgLocs);

  if (IsTailCall)
    ++NumTailCalls;
  else if (CLI.CS && CLI.CS.isMustTailCall())
    report_fatal_error("failed to perform tail call elimination on a call "
                       "site marked musttail");

  // Get a count of how many bytes are to be pushed on the stack.
  unsigned NumBytes = ArgCCInfo.getNextStackOffset();

  // Create local copies for byval args
  SmallVector<SDValue, 8> ByValArgs;
  for (unsigned i = 0, e = Outs.size(); i != e; ++i) {
    ISD::ArgFlagsTy Flags = Outs[i].Flags;
    if (!Flags.isByVal())
      continue;

    SDValue Arg = OutVals[i];
    unsigned Size = Flags.getByValSize();
    unsigned Align = Flags.getByValAlign();

    int FI = MF.getFrameInfo().CreateStackObject(Size, Align, /*isSS=*/false);
    SDValue FIPtr = DAG.getFrameIndex(FI, getPointerTy(DAG.getDataLayout()));
    SDValue SizeNode = DAG.getConstant(Size, DL, XLenVT);

    Chain = DAG.getMemcpy(Chain, DL, FIPtr, Arg, SizeNode, Align,
                          /*IsVolatile=*/false,
                          /*AlwaysInline=*/false,
                          IsTailCall, MachinePointerInfo(),
                          MachinePointerInfo());
    ByValArgs.push_back(FIPtr);
  }

  if (!IsTailCall)
    Chain = DAG.getCALLSEQ_START(Chain, NumBytes, 0, CLI.DL);

  // Copy argument values to their designated locations.
  SmallVector<std::pair<unsigned, SDValue>, 8> RegsToPass;
  SmallVector<SDValue, 8> MemOpChains;
  SDValue StackPtr;
  for (unsigned i = 0, j = 0, e = ArgLocs.size(); i != e; ++i) {
    CCValAssign &VA = ArgLocs[i];
    SDValue ArgValue = OutVals[i];
    ISD::ArgFlagsTy Flags = Outs[i].Flags;

    // Handle passing f64 on RV32D with a soft float or hard float single ABI as
    // a special case.
    bool IsF64OnRV32DSoftABI =
        XLenVT == MVT::i32 &&
        (Subtarget.isSoftFloat() || Subtarget.isHardFloatSingle()) &&
        VA.getLocVT() == MVT::i32 && VA.getValVT() == MVT::f64;
    bool IsF32onRV64SoftABI = XLenVT == MVT::i64 && Subtarget.isSoftFloat() &&
                              VA.getLocVT() == MVT::i64 &&
                              VA.getValVT() == MVT::f32;
    if (IsF64OnRV32DSoftABI && VA.isRegLoc()) {
      SDValue SplitF64 = DAG.getNode(
          RISCVISD::SplitF64, DL, DAG.getVTList(MVT::i32, MVT::i32), ArgValue);
      SDValue Lo = SplitF64.getValue(0);
      SDValue Hi = SplitF64.getValue(1);

      unsigned RegLo = VA.getLocReg();
      RegsToPass.push_back(std::make_pair(RegLo, Lo));

      if (RegLo == RISCV::X17) {
        // Second half of f64 is passed on the stack.
        // Work out the address of the stack slot.
        if (!StackPtr.getNode())
          StackPtr = DAG.getCopyFromReg(Chain, DL, RISCV::X2, PtrVT);
        // Emit the store.
        MemOpChains.push_back(
            DAG.getStore(Chain, DL, Hi, StackPtr, MachinePointerInfo()));
      } else {
        // Second half of f64 is passed in another GPR.
        unsigned RegHigh = RegLo + 1;
        RegsToPass.push_back(std::make_pair(RegHigh, Hi));
      }
      continue;
    } else if (IsF32onRV64SoftABI && VA.isRegLoc()) {
      ArgValue = DAG.getNode(RISCVISD::F32ToI64, DL, VA.getLocVT(), ArgValue);
      continue;
    }

    // IsF64OnRV32DSoftABI && VA.isMemLoc() is handled below in the same way
    // as any other MemLoc.

    // Promote the value if needed.
    // For now, only handle fully promoted and indirect arguments.
    if (VA.getLocInfo() == CCValAssign::Indirect) {
      // Store the argument in a stack slot and pass its address.
      SDValue SpillSlot = DAG.CreateStackTemporary(Outs[i].ArgVT);
      int FI = cast<FrameIndexSDNode>(SpillSlot)->getIndex();
      MemOpChains.push_back(
          DAG.getStore(Chain, DL, ArgValue, SpillSlot,
                       MachinePointerInfo::getFixedStack(MF, FI)));
      // If the original argument was split (e.g. i128), we need
      // to store all parts of it here (and pass just one address).
      unsigned ArgIndex = Outs[i].OrigArgIndex;
      assert(Outs[i].PartOffset == 0);
      while (i + 1 != e && Outs[i + 1].OrigArgIndex == ArgIndex) {
        SDValue PartValue = OutVals[i + 1];
        unsigned PartOffset = Outs[i + 1].PartOffset;
        SDValue Address = DAG.getNode(ISD::ADD, DL, PtrVT, SpillSlot,
                                      DAG.getIntPtrConstant(PartOffset, DL));
        MemOpChains.push_back(
            DAG.getStore(Chain, DL, PartValue, Address,
                         MachinePointerInfo::getFixedStack(MF, FI)));
        ++i;
      }
      ArgValue = SpillSlot;
    } else {
      ArgValue = convertValVTToLocVT(DAG, ArgValue, VA, DL);
    }

    // Use local copy if it is a byval arg.
    if (Flags.isByVal())
      ArgValue = ByValArgs[j++];

    if (VA.isRegLoc()) {
      // Queue up the argument copies and emit them at the end.
      RegsToPass.push_back(std::make_pair(VA.getLocReg(), ArgValue));
    } else {
      assert(VA.isMemLoc() && "Argument not register or memory");
      assert(!IsTailCall && "Tail call not allowed if stack is used "
                            "for passing parameters");

      // Work out the address of the stack slot.
      if (!StackPtr.getNode())
        StackPtr = DAG.getCopyFromReg(Chain, DL, RISCV::X2, PtrVT);
      SDValue Address =
          DAG.getNode(ISD::ADD, DL, PtrVT, StackPtr,
                      DAG.getIntPtrConstant(VA.getLocMemOffset(), DL));

      // Emit the store.
      MemOpChains.push_back(
          DAG.getStore(Chain, DL, ArgValue, Address, MachinePointerInfo()));
    }
  }

  // Join the stores, which are independent of one another.
  if (!MemOpChains.empty())
    Chain = DAG.getNode(ISD::TokenFactor, DL, MVT::Other, MemOpChains);

  SDValue Glue;

  // Build a sequence of copy-to-reg nodes, chained and glued together.
  for (auto &Reg : RegsToPass) {
    Chain = DAG.getCopyToReg(Chain, DL, Reg.first, Reg.second, Glue);
    Glue = Chain.getValue(1);
  }

  // If the callee is a GlobalAddress/ExternalSymbol node, turn it into a
  // TargetGlobalAddress/TargetExternalSymbol node so that legalize won't
  // split it and then direct call can be matched by PseudoCALL.
  if (GlobalAddressSDNode *S = dyn_cast<GlobalAddressSDNode>(Callee)) {
    const GlobalValue *GV = S->getGlobal();
    const TargetMachine &TM = getTargetMachine();
    unsigned char TargetFlags =
        !isPositionIndependent() ||
                TM.shouldAssumeDSOLocal(*GV->getParent(), GV)
            ? RISCVII::MO_None
            : RISCVII::MO_PLT;
    Callee =
        DAG.getTargetGlobalAddress(S->getGlobal(), DL, PtrVT, 0, TargetFlags);
  } else if (ExternalSymbolSDNode *S = dyn_cast<ExternalSymbolSDNode>(Callee)) {
    unsigned char TargetFlags =
        !isPositionIndependent() ? RISCVII::MO_None : RISCVII::MO_PLT;
    Callee = DAG.getTargetExternalSymbol(S->getSymbol(), PtrVT, TargetFlags);
  }

  // The first call operand is the chain and the second is the target address.
  SmallVector<SDValue, 8> Ops;
  Ops.push_back(Chain);
  Ops.push_back(Callee);

  // Add argument registers to the end of the list so that they are
  // known live into the call.
  for (auto &Reg : RegsToPass)
    Ops.push_back(DAG.getRegister(Reg.first, Reg.second.getValueType()));

  if (!IsTailCall) {
    // Add a register mask operand representing the call-preserved registers.
    const TargetRegisterInfo *TRI = Subtarget.getRegisterInfo();
    const uint32_t *Mask = TRI->getCallPreservedMask(MF, CallConv);
    assert(Mask && "Missing call preserved mask for calling convention");
    Ops.push_back(DAG.getRegisterMask(Mask));
  }

  // Glue the call to the argument copies, if any.
  if (Glue.getNode())
    Ops.push_back(Glue);

  // Emit the call.
  SDVTList NodeTys = DAG.getVTList(MVT::Other, MVT::Glue);

  if (IsTailCall) {
    MF.getFrameInfo().setHasTailCall();
    return DAG.getNode(RISCVISD::TAIL, DL, NodeTys, Ops);
  }

  Chain = DAG.getNode(RISCVISD::CALL, DL, NodeTys, Ops);
  Glue = Chain.getValue(1);

  // Mark the end of the call, which is glued to the call itself.
  Chain = DAG.getCALLSEQ_END(Chain,
                             DAG.getConstant(NumBytes, DL, PtrVT, true),
                             DAG.getConstant(0, DL, PtrVT, true),
                             Glue, DL);
  Glue = Chain.getValue(1);

  // Assign locations to each value returned by this call.
  SmallVector<CCValAssign, 16> RVLocs;
  CCState RetCCInfo(CallConv, IsVarArg, MF, RVLocs, *DAG.getContext());
  analyzeInputArgs(MF, RetCCInfo, Ins, /*IsRet=*/true);

  // Copy all of the result registers out of their specified physreg.
  for (auto &VA : RVLocs) {
    // Copy the value out
    SDValue RetValue =
        DAG.getCopyFromReg(Chain, DL, VA.getLocReg(), VA.getLocVT(), Glue);
    // Glue the RetValue to the end of the call sequence
    Chain = RetValue.getValue(1);
    Glue = RetValue.getValue(2);

    if (VA.getLocVT() == MVT::i32 && VA.getValVT() == MVT::f64) {
      assert(VA.getLocReg() == ArgGPRs[0] && "Unexpected reg assignment");
      SDValue RetValue2 =
          DAG.getCopyFromReg(Chain, DL, ArgGPRs[1], MVT::i32, Glue);
      Chain = RetValue2.getValue(1);
      Glue = RetValue2.getValue(2);
      RetValue = DAG.getNode(RISCVISD::BuildPairF64, DL, MVT::f64, RetValue,
                             RetValue2);
    }

    RetValue = convertLocVTToValVT(DAG, RetValue, VA, DL);

    InVals.push_back(RetValue);
  }

  return Chain;
}

bool RISCVTargetLowering::CanLowerReturn(
    CallingConv::ID CallConv, MachineFunction &MF, bool IsVarArg,
    const SmallVectorImpl<ISD::OutputArg> &Outs, LLVMContext &Context) const {
  SmallVector<CCValAssign, 16> RVLocs;
  CCState CCInfo(CallConv, IsVarArg, MF, RVLocs, Context);
  for (unsigned i = 0, e = Outs.size(); i != e; ++i) {
    MVT VT = Outs[i].VT;
    ISD::ArgFlagsTy ArgFlags = Outs[i].Flags;
    if (CC_RISCV(MF.getDataLayout(), i, VT, VT, CCValAssign::Full, ArgFlags,
                 CCInfo, /*IsFixed=*/true, /*IsRet=*/true, nullptr, Subtarget))
      return false;
  }
  return true;
}

SDValue
RISCVTargetLowering::LowerReturn(SDValue Chain, CallingConv::ID CallConv,
                                 bool IsVarArg,
                                 const SmallVectorImpl<ISD::OutputArg> &Outs,
                                 const SmallVectorImpl<SDValue> &OutVals,
                                 const SDLoc &DL, SelectionDAG &DAG) const {
  // Stores the assignment of the return value to a location.
  SmallVector<CCValAssign, 16> RVLocs;

  // Info about the registers and stack slot.
  CCState CCInfo(CallConv, IsVarArg, DAG.getMachineFunction(), RVLocs,
                 *DAG.getContext());

  analyzeOutputArgs(DAG.getMachineFunction(), CCInfo, Outs, /*IsRet=*/true,
                    nullptr);

  SDValue Glue;
  SmallVector<SDValue, 4> RetOps(1, Chain);

  // Copy the result values into the output registers.
  for (unsigned i = 0, e = RVLocs.size(); i < e; ++i) {
    SDValue Val = OutVals[i];
    CCValAssign &VA = RVLocs[i];
    assert(VA.isRegLoc() && "Can only return in registers!");

    if (Subtarget.getXLenVT() == MVT::i32 &&
        (Subtarget.isSoftFloat() || Subtarget.isHardFloatSingle()) &&
        VA.getLocVT() == MVT::i32 && VA.getValVT() == MVT::f64) {
      // Handle returning f64 on RV32D with a soft float or hard float single ABI.
      assert(VA.isRegLoc() && "Expected return via registers");
      SDValue SplitF64 = DAG.getNode(RISCVISD::SplitF64, DL,
                                     DAG.getVTList(MVT::i32, MVT::i32), Val);
      SDValue Lo = SplitF64.getValue(0);
      SDValue Hi = SplitF64.getValue(1);
      unsigned RegLo = VA.getLocReg();
      unsigned RegHi = RegLo + 1;
      Chain = DAG.getCopyToReg(Chain, DL, RegLo, Lo, Glue);
      Glue = Chain.getValue(1);
      RetOps.push_back(DAG.getRegister(RegLo, MVT::i32));
      Chain = DAG.getCopyToReg(Chain, DL, RegHi, Hi, Glue);
      Glue = Chain.getValue(1);
      RetOps.push_back(DAG.getRegister(RegHi, MVT::i32));
    } else if (Subtarget.getXLenVT() == MVT::i64 && Subtarget.isSoftFloat() &&
               VA.getLocVT() == MVT::i64 && VA.getValVT() == MVT::f32) {
      // Handle returning f32 on RV64{F,D} with a soft float ABI
      Val = DAG.getNode(RISCVISD::F32ToI64, DL, MVT::i64, Val);
      Chain = DAG.getCopyToReg(Chain, DL, VA.getLocReg(), Val, Glue);

      // Guarantee that all emitted copies are stuck together.
      Glue = Chain.getValue(1);
      RetOps.push_back(DAG.getRegister(VA.getLocReg(), VA.getLocVT()));
    } else {
      // Handle a 'normal' return.
      Val = convertValVTToLocVT(DAG, Val, VA, DL);
      Chain = DAG.getCopyToReg(Chain, DL, VA.getLocReg(), Val, Glue);

      // Guarantee that all emitted copies are stuck together.
      Glue = Chain.getValue(1);
      RetOps.push_back(DAG.getRegister(VA.getLocReg(), VA.getLocVT()));
    }
  }

  RetOps[0] = Chain; // Update chain.

  // Add the glue node if we have it.
  if (Glue.getNode()) {
    RetOps.push_back(Glue);
  }

  // Interrupt service routines use different return instructions.
  const Function &Func = DAG.getMachineFunction().getFunction();
  if (Func.hasFnAttribute("interrupt")) {
    if (!Func.getReturnType()->isVoidTy())
      report_fatal_error(
          "Functions with the interrupt attribute must have void return type!");

    MachineFunction &MF = DAG.getMachineFunction();
    StringRef Kind =
      MF.getFunction().getFnAttribute("interrupt").getValueAsString();

    unsigned RetOpc;
    if (Kind == "user")
      RetOpc = RISCVISD::URET_FLAG;
    else if (Kind == "supervisor")
      RetOpc = RISCVISD::SRET_FLAG;
    else
      RetOpc = RISCVISD::MRET_FLAG;

    return DAG.getNode(RetOpc, DL, MVT::Other, RetOps);
  }

  return DAG.getNode(RISCVISD::RET_FLAG, DL, MVT::Other, RetOps);
}

const char *RISCVTargetLowering::getTargetNodeName(unsigned Opcode) const {
  switch ((RISCVISD::NodeType)Opcode) {
  case RISCVISD::FIRST_NUMBER:
    break;
  case RISCVISD::RET_FLAG:
    return "RISCVISD::RET_FLAG";
  case RISCVISD::URET_FLAG:
    return "RISCVISD::URET_FLAG";
  case RISCVISD::SRET_FLAG:
    return "RISCVISD::SRET_FLAG";
  case RISCVISD::MRET_FLAG:
    return "RISCVISD::MRET_FLAG";
  case RISCVISD::CALL:
    return "RISCVISD::CALL";
  case RISCVISD::SELECT_CC:
    return "RISCVISD::SELECT_CC";
  case RISCVISD::BuildPairF64:
    return "RISCVISD::BuildPairF64";
  case RISCVISD::SplitF64:
    return "RISCVISD::SplitF64";
  case RISCVISD::F32ToI64:
    return "RISCVISD::F32ToI64";
  case RISCVISD::I64ToF32:
    return "RISCVISD::I64ToF32";
  case RISCVISD::TAIL:
    return "RISCVISD::TAIL";
  case RISCVISD::WRAPPER_PIC:
    return "RISCVISD::WRAPPER_PIC";
  case RISCVISD::WRAPPER_TLS_IE:
    return "RISCVISD::WRAPPER_TLS_IE";
  case RISCVISD::WRAPPER_TLS_GD:
    return "RISCVISD::WRAPPER_TLS_GD";
  }
  return nullptr;
}

std::pair<unsigned, const TargetRegisterClass *>
RISCVTargetLowering::getRegForInlineAsmConstraint(const TargetRegisterInfo *TRI,
                                                  StringRef Constraint,
                                                  MVT VT) const {
  // First, see if this is a constraint that directly corresponds to a
  // RISCV register class.
  if (Constraint.size() == 1) {
    switch (Constraint[0]) {
    case 'r':
      return std::make_pair(0U, &RISCV::GPRRegClass);
    default:
      break;
    }
  }

  return TargetLowering::getRegForInlineAsmConstraint(TRI, Constraint, VT);
}

Instruction *RISCVTargetLowering::emitLeadingFence(IRBuilder<> &Builder,
                                                   Instruction *Inst,
                                                   AtomicOrdering Ord) const {
  if (isa<LoadInst>(Inst) && Ord == AtomicOrdering::SequentiallyConsistent)
    return Builder.CreateFence(Ord);
  if (isa<StoreInst>(Inst) && isReleaseOrStronger(Ord))
    return Builder.CreateFence(AtomicOrdering::Release);
  return nullptr;
}

Instruction *RISCVTargetLowering::emitTrailingFence(IRBuilder<> &Builder,
                                                    Instruction *Inst,
                                                    AtomicOrdering Ord) const {
  if (isa<LoadInst>(Inst) && isAcquireOrStronger(Ord))
    return Builder.CreateFence(AtomicOrdering::Acquire);
  return nullptr;
}

TargetLowering::AtomicExpansionKind
RISCVTargetLowering::shouldExpandAtomicRMWInIR(AtomicRMWInst *AI) const {
  unsigned Size = AI->getType()->getPrimitiveSizeInBits();
  if (Size == 8 || Size == 16)
    return AtomicExpansionKind::MaskedIntrinsic;
  return AtomicExpansionKind::None;
}

static Intrinsic::ID
getIntrinsicForMaskedAtomicRMWBinOp32(AtomicRMWInst::BinOp BinOp) {
  switch (BinOp) {
  default:
    llvm_unreachable("Unexpected AtomicRMW BinOp");
  case AtomicRMWInst::Xchg:
    return Intrinsic::riscv_masked_atomicrmw_xchg_i32;
  case AtomicRMWInst::Add:
    return Intrinsic::riscv_masked_atomicrmw_add_i32;
  case AtomicRMWInst::Sub:
    return Intrinsic::riscv_masked_atomicrmw_sub_i32;
  case AtomicRMWInst::Nand:
    return Intrinsic::riscv_masked_atomicrmw_nand_i32;
  case AtomicRMWInst::Max:
    return Intrinsic::riscv_masked_atomicrmw_max_i32;
  case AtomicRMWInst::Min:
    return Intrinsic::riscv_masked_atomicrmw_min_i32;
  case AtomicRMWInst::UMax:
    return Intrinsic::riscv_masked_atomicrmw_umax_i32;
  case AtomicRMWInst::UMin:
    return Intrinsic::riscv_masked_atomicrmw_umin_i32;
  }
}

static Intrinsic::ID
getIntrinsicForMaskedAtomicRMWBinOp64(AtomicRMWInst::BinOp BinOp) {
  switch (BinOp) {
  default:
    llvm_unreachable("Unexpected AtomicRMW BinOp");
  case AtomicRMWInst::Xchg:
    return Intrinsic::riscv_masked_atomicrmw_xchg_i64;
  case AtomicRMWInst::Add:
    return Intrinsic::riscv_masked_atomicrmw_add_i64;
  case AtomicRMWInst::Sub:
    return Intrinsic::riscv_masked_atomicrmw_sub_i64;
  case AtomicRMWInst::Nand:
    return Intrinsic::riscv_masked_atomicrmw_nand_i64;
  case AtomicRMWInst::Max:
    return Intrinsic::riscv_masked_atomicrmw_max_i64;
  case AtomicRMWInst::Min:
    return Intrinsic::riscv_masked_atomicrmw_min_i64;
  case AtomicRMWInst::UMax:
    return Intrinsic::riscv_masked_atomicrmw_umax_i64;
  case AtomicRMWInst::UMin:
    return Intrinsic::riscv_masked_atomicrmw_umin_i64;
  }
}

Value *RISCVTargetLowering::emitMaskedAtomicRMWIntrinsic(
    IRBuilder<> &Builder, AtomicRMWInst *AI, Value *AlignedAddr, Value *Incr,
    Value *Mask, Value *ShiftAmt, AtomicOrdering Ord) const {
  Value *Ordering = Builder.getInt32(static_cast<uint32_t>(AI->getOrdering()));
  Type *Tys[] = {AlignedAddr->getType()};
  Function *LrwOpScwLoop;
  if (Subtarget.is64Bit()) {
    LrwOpScwLoop = Intrinsic::getDeclaration(
        AI->getModule(),
        getIntrinsicForMaskedAtomicRMWBinOp64(AI->getOperation()), Tys);
  } else {
    LrwOpScwLoop = Intrinsic::getDeclaration(
        AI->getModule(),
        getIntrinsicForMaskedAtomicRMWBinOp32(AI->getOperation()), Tys);
  }

  // Must pass the shift amount needed to sign extend the loaded value prior
  // to performing a signed comparison for min/max. ShiftAmt is the number of
  // bits to shift the value into position. Pass XLen-ShiftAmt-ValWidth, which
  // is the number of bits to left+right shift the value in order to
  // sign-extend.
  if (AI->getOperation() == AtomicRMWInst::Min ||
      AI->getOperation() == AtomicRMWInst::Max) {
    const DataLayout &DL = AI->getModule()->getDataLayout();
    unsigned ValWidth =
        DL.getTypeStoreSizeInBits(AI->getValOperand()->getType());
    Value *SextShamt = Builder.CreateSub(
        Builder.getInt32(Subtarget.getXLen() - ValWidth), ShiftAmt);
    return Builder.CreateCall(LrwOpScwLoop,
                              {AlignedAddr, Incr, Mask, SextShamt, Ordering});
  }

  return Builder.CreateCall(LrwOpScwLoop, {AlignedAddr, Incr, Mask, Ordering});
}

bool RISCVTargetLowering::isFMAFasterThanFMulAndFAdd(EVT VT) const {
  VT = VT.getScalarType();

  if (!VT.isSimple())
    return false;

  switch (VT.getSimpleVT().SimpleTy) {
  case MVT::f32:
  case MVT::f64:
    return true;
  default:
    break;
  }

  return false;
}

TargetLowering::AtomicExpansionKind
RISCVTargetLowering::shouldExpandAtomicCmpXchgInIR(
    AtomicCmpXchgInst *CI) const {
  unsigned Size = CI->getCompareOperand()->getType()->getPrimitiveSizeInBits();
  if (Size == 8 || Size == 16)
    return AtomicExpansionKind::MaskedIntrinsic;
  return AtomicExpansionKind::None;
}

Value *RISCVTargetLowering::emitMaskedAtomicCmpXchgIntrinsic(
    IRBuilder<> &Builder, AtomicCmpXchgInst *CI, Value *AlignedAddr,
    Value *CmpVal, Value *NewVal, Value *Mask, AtomicOrdering Ord) const {
  Value *Ordering = Builder.getInt32(static_cast<uint64_t>(Ord));
  Type *Tys[] = {AlignedAddr->getType()};
  Function *MaskedCmpXchg = Intrinsic::getDeclaration(
      CI->getModule(), Intrinsic::riscv_masked_cmpxchg_i32, Tys);
  return Builder.CreateCall(MaskedCmpXchg,
                            {AlignedAddr, CmpVal, NewVal, Mask, Ordering});
}<|MERGE_RESOLUTION|>--- conflicted
+++ resolved
@@ -111,23 +111,10 @@
       ISD::SETUGT, ISD::SETUGE, ISD::SETULT, ISD::SETULE, ISD::SETUNE,
       ISD::SETGT,  ISD::SETGE,  ISD::SETNE};
 
-<<<<<<< HEAD
-  setOperationAction(ISD::FPOW, MVT::f32, Expand);
-  setOperationAction(ISD::FPOW, MVT::f64, Expand);
-  setOperationAction(ISD::FREM, MVT::f32, Expand);
-  setOperationAction(ISD::FREM, MVT::f64, Expand);
-  setOperationAction(ISD::FSIN, MVT::f32, Expand);
-  setOperationAction(ISD::FSIN, MVT::f64, Expand);
-  setOperationAction(ISD::FCOS, MVT::f32, Expand);
-  setOperationAction(ISD::FCOS, MVT::f64, Expand);
-  setOperationAction(ISD::FSINCOS, MVT::f32, Expand);
-  setOperationAction(ISD::FSINCOS, MVT::f64, Expand);
-=======
   // TODO: add proper support for the various FMA variants
   // (FMADD.S, FMSUB.S, FNMSUB.S, FNMADD.S).
   ISD::NodeType FPOpToExtend[] = {
-      ISD::FSIN, ISD::FCOS, ISD::FSINCOS, ISD::FPOW, ISD::FMA};
->>>>>>> 8f2f2a76
+      ISD::FSIN, ISD::FCOS, ISD::FSINCOS, ISD::FPOW, ISD::FREM};
 
   if (Subtarget.hasStdExtF()) {
     setOperationAction(ISD::FMINNUM, MVT::f32, Legal);
