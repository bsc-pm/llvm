//===-- RISCVISelLowering.cpp - RISCV DAG Lowering Implementation  --------===//
//
// Part of the LLVM Project, under the Apache License v2.0 with LLVM Exceptions.
// See https://llvm.org/LICENSE.txt for license information.
// SPDX-License-Identifier: Apache-2.0 WITH LLVM-exception
//
//===----------------------------------------------------------------------===//
//
// This file defines the interfaces that RISCV uses to lower LLVM code into a
// selection DAG.
//
//===----------------------------------------------------------------------===//

#include "RISCVISelLowering.h"
#include "RISCV.h"
#include "RISCVMachineFunctionInfo.h"
#include "RISCVRegisterInfo.h"
#include "RISCVSubtarget.h"
#include "RISCVTargetMachine.h"
#include "llvm/ADT/SmallSet.h"
#include "llvm/ADT/Statistic.h"
#include "llvm/CodeGen/CallingConvLower.h"
#include "llvm/CodeGen/MachineFrameInfo.h"
#include "llvm/CodeGen/MachineFunction.h"
#include "llvm/CodeGen/MachineInstrBuilder.h"
#include "llvm/CodeGen/MachineRegisterInfo.h"
#include "llvm/CodeGen/SelectionDAGISel.h"
#include "llvm/CodeGen/TargetLoweringObjectFileImpl.h"
#include "llvm/CodeGen/ValueTypes.h"
#include "llvm/IR/DiagnosticInfo.h"
#include "llvm/IR/DiagnosticPrinter.h"
#include "llvm/Support/Debug.h"
#include "llvm/Support/ErrorHandling.h"
#include "llvm/Support/raw_ostream.h"

using namespace llvm;

#define DEBUG_TYPE "riscv-lower"

STATISTIC(NumTailCalls, "Number of tail calls");

RISCVTargetLowering::RISCVTargetLowering(const TargetMachine &TM,
                                         const RISCVSubtarget &STI)
    : TargetLowering(TM), Subtarget(STI) {

  if (Subtarget.isRV32E())
    report_fatal_error("Codegen not yet implemented for RV32E");

  RISCVABI::ABI ABI = Subtarget.getTargetABI();
  assert(ABI != RISCVABI::ABI_Unknown && "Improperly initialised target ABI");

  switch (ABI) {
  default:
    report_fatal_error("Don't know how to lower this ABI");
  case RISCVABI::ABI_ILP32:
  case RISCVABI::ABI_ILP32F:
  case RISCVABI::ABI_ILP32D:
  case RISCVABI::ABI_LP64:
  case RISCVABI::ABI_LP64F:
  case RISCVABI::ABI_LP64D:
    break;
  }

  MVT XLenVT = Subtarget.getXLenVT();

  // Set up the register classes.
  addRegisterClass(XLenVT, &RISCV::GPRRegClass);

  if (Subtarget.hasStdExtF())
    addRegisterClass(MVT::f32, &RISCV::FPR32RegClass);
  if (Subtarget.hasStdExtD())
    addRegisterClass(MVT::f64, &RISCV::FPR64RegClass);

  // Compute derived properties from the register classes.
  computeRegisterProperties(STI.getRegisterInfo());

  setStackPointerRegisterToSaveRestore(RISCV::X2);

  for (auto N : {ISD::EXTLOAD, ISD::SEXTLOAD, ISD::ZEXTLOAD})
    setLoadExtAction(N, XLenVT, MVT::i1, Promote);

  // TODO: add all necessary setOperationAction calls.
  setOperationAction(ISD::DYNAMIC_STACKALLOC, XLenVT, Expand);

  setOperationAction(ISD::BR_JT, MVT::Other, Expand);
  setOperationAction(ISD::BR_CC, XLenVT, Expand);
  setOperationAction(ISD::SELECT, XLenVT, Custom);
  setOperationAction(ISD::SELECT_CC, XLenVT, Expand);

  setOperationAction(ISD::STACKSAVE, MVT::Other, Expand);
  setOperationAction(ISD::STACKRESTORE, MVT::Other, Expand);

  setOperationAction(ISD::VASTART, MVT::Other, Custom);
  setOperationAction(ISD::VAARG, MVT::Other, Expand);
  setOperationAction(ISD::VACOPY, MVT::Other, Expand);
  setOperationAction(ISD::VAEND, MVT::Other, Expand);

  for (auto VT : {MVT::i1, MVT::i8, MVT::i16})
    setOperationAction(ISD::SIGN_EXTEND_INREG, VT, Expand);

  if (Subtarget.is64Bit()) {
    setOperationAction(ISD::SHL, MVT::i32, Custom);
    setOperationAction(ISD::SRA, MVT::i32, Custom);
    setOperationAction(ISD::SRL, MVT::i32, Custom);
  }

  if (!Subtarget.hasStdExtM()) {
    setOperationAction(ISD::MUL, XLenVT, Expand);
    setOperationAction(ISD::MULHS, XLenVT, Expand);
    setOperationAction(ISD::MULHU, XLenVT, Expand);
    setOperationAction(ISD::SDIV, XLenVT, Expand);
    setOperationAction(ISD::UDIV, XLenVT, Expand);
    setOperationAction(ISD::SREM, XLenVT, Expand);
    setOperationAction(ISD::UREM, XLenVT, Expand);
  }

  if (Subtarget.is64Bit() && Subtarget.hasStdExtM()) {
    setOperationAction(ISD::SDIV, MVT::i32, Custom);
    setOperationAction(ISD::UDIV, MVT::i32, Custom);
    setOperationAction(ISD::UREM, MVT::i32, Custom);
  }

  setOperationAction(ISD::SDIVREM, XLenVT, Expand);
  setOperationAction(ISD::UDIVREM, XLenVT, Expand);
  setOperationAction(ISD::SMUL_LOHI, XLenVT, Expand);
  setOperationAction(ISD::UMUL_LOHI, XLenVT, Expand);

  setOperationAction(ISD::SHL_PARTS, XLenVT, Custom);
  setOperationAction(ISD::SRL_PARTS, XLenVT, Custom);
  setOperationAction(ISD::SRA_PARTS, XLenVT, Custom);

  setOperationAction(ISD::ROTL, XLenVT, Expand);
  setOperationAction(ISD::ROTR, XLenVT, Expand);
  setOperationAction(ISD::BSWAP, XLenVT, Expand);
  setOperationAction(ISD::CTTZ, XLenVT, Expand);
  setOperationAction(ISD::CTLZ, XLenVT, Expand);
  setOperationAction(ISD::CTPOP, XLenVT, Expand);

  ISD::CondCode FPCCToExtend[] = {
      ISD::SETOGT, ISD::SETOGE, ISD::SETONE, ISD::SETUEQ, ISD::SETUGT,
      ISD::SETUGE, ISD::SETULT, ISD::SETULE, ISD::SETUNE, ISD::SETGT,
      ISD::SETGE,  ISD::SETNE};

  ISD::NodeType FPOpToExtend[] = {
      ISD::FSIN, ISD::FCOS, ISD::FSINCOS, ISD::FPOW, ISD::FREM};

  if (Subtarget.hasStdExtF()) {
    setOperationAction(ISD::FMINNUM, MVT::f32, Legal);
    setOperationAction(ISD::FMAXNUM, MVT::f32, Legal);
    for (auto CC : FPCCToExtend)
      setCondCodeAction(CC, MVT::f32, Expand);
    setOperationAction(ISD::SELECT_CC, MVT::f32, Expand);
    setOperationAction(ISD::SELECT, MVT::f32, Custom);
    setOperationAction(ISD::BR_CC, MVT::f32, Expand);
    for (auto Op : FPOpToExtend)
      setOperationAction(Op, MVT::f32, Expand);
  }

  if (Subtarget.hasStdExtF() && Subtarget.is64Bit())
    setOperationAction(ISD::BITCAST, MVT::i32, Custom);

  if (Subtarget.hasStdExtD()) {
    setOperationAction(ISD::FMINNUM, MVT::f64, Legal);
    setOperationAction(ISD::FMAXNUM, MVT::f64, Legal);
    for (auto CC : FPCCToExtend)
      setCondCodeAction(CC, MVT::f64, Expand);
    setOperationAction(ISD::SELECT_CC, MVT::f64, Expand);
    setOperationAction(ISD::SELECT, MVT::f64, Custom);
    setOperationAction(ISD::BR_CC, MVT::f64, Expand);
    setLoadExtAction(ISD::EXTLOAD, MVT::f64, MVT::f32, Expand);
    setTruncStoreAction(MVT::f64, MVT::f32, Expand);
    for (auto Op : FPOpToExtend)
      setOperationAction(Op, MVT::f64, Expand);
  }

  setOperationAction(ISD::GlobalAddress, XLenVT, Custom);
  setOperationAction(ISD::GlobalTLSAddress, XLenVT, Custom);
  setOperationAction(ISD::BlockAddress, XLenVT, Custom);
  setOperationAction(ISD::ConstantPool, XLenVT, Custom);

  if (Subtarget.hasStdExtA()) {
    setMaxAtomicSizeInBitsSupported(Subtarget.getXLen());
    setMinCmpXchgSizeInBits(32);
  } else {
    setMaxAtomicSizeInBitsSupported(0);
  }

  setBooleanContents(ZeroOrOneBooleanContent);

  // Function alignments (log2).
  unsigned FunctionAlignment = Subtarget.hasStdExtC() ? 1 : 2;
  setMinFunctionAlignment(FunctionAlignment);
  setPrefFunctionAlignment(FunctionAlignment);

  // Effectively disable jump table generation.
  setMinimumJumpTableEntries(INT_MAX);
}

EVT RISCVTargetLowering::getSetCCResultType(const DataLayout &DL, LLVMContext &,
                                            EVT VT) const {
  if (!VT.isVector())
    return getPointerTy(DL);
  return VT.changeVectorElementTypeToInteger();
}

bool RISCVTargetLowering::getTgtMemIntrinsic(IntrinsicInfo &Info,
                                             const CallInst &I,
                                             MachineFunction &MF,
                                             unsigned Intrinsic) const {
  switch (Intrinsic) {
  default:
    return false;
  case Intrinsic::riscv_masked_atomicrmw_xchg_i32:
  case Intrinsic::riscv_masked_atomicrmw_add_i32:
  case Intrinsic::riscv_masked_atomicrmw_sub_i32:
  case Intrinsic::riscv_masked_atomicrmw_nand_i32:
  case Intrinsic::riscv_masked_atomicrmw_max_i32:
  case Intrinsic::riscv_masked_atomicrmw_min_i32:
  case Intrinsic::riscv_masked_atomicrmw_umax_i32:
  case Intrinsic::riscv_masked_atomicrmw_umin_i32:
  case Intrinsic::riscv_masked_cmpxchg_i32: {
    PointerType *PtrTy = cast<PointerType>(I.getArgOperand(0)->getType());
    Info.opc = ISD::INTRINSIC_W_CHAIN;
    Info.memVT = MVT::getVT(PtrTy->getElementType());
    Info.ptrVal = I.getArgOperand(0);
    Info.offset = 0;
    Info.align = 4;
    Info.flags = MachineMemOperand::MOLoad | MachineMemOperand::MOStore |
                 MachineMemOperand::MOVolatile;
    return true;
  }
  case Intrinsic::riscv_masked_atomicrmw_xchg_i64:
  case Intrinsic::riscv_masked_atomicrmw_add_i64:
  case Intrinsic::riscv_masked_atomicrmw_sub_i64:
  case Intrinsic::riscv_masked_atomicrmw_nand_i64:
  case Intrinsic::riscv_masked_atomicrmw_max_i64:
  case Intrinsic::riscv_masked_atomicrmw_min_i64:
  case Intrinsic::riscv_masked_atomicrmw_umax_i64:
  case Intrinsic::riscv_masked_atomicrmw_umin_i64:
  case Intrinsic::riscv_masked_cmpxchg_i64: {
    PointerType *PtrTy = cast<PointerType>(I.getArgOperand(0)->getType());
    Info.opc = ISD::INTRINSIC_W_CHAIN;
    Info.memVT = MVT::getVT(PtrTy->getElementType());
    Info.ptrVal = I.getArgOperand(0);
    Info.offset = 0;
    Info.align = 8;
    Info.flags = MachineMemOperand::MOLoad | MachineMemOperand::MOStore |
                 MachineMemOperand::MOVolatile;
    return true;
  }
  }
}

bool RISCVTargetLowering::isLegalAddressingMode(const DataLayout &DL,
                                                const AddrMode &AM, Type *Ty,
                                                unsigned AS,
                                                Instruction *I) const {
  // No global is ever allowed as a base.
  if (AM.BaseGV)
    return false;

  // Require a 12-bit signed offset.
  if (!isInt<12>(AM.BaseOffs))
    return false;

  switch (AM.Scale) {
  case 0: // "r+i" or just "i", depending on HasBaseReg.
    break;
  case 1:
    if (!AM.HasBaseReg) // allow "r+i".
      break;
    return false; // disallow "r+r" or "r+r+i".
  default:
    return false;
  }

  return true;
}

bool RISCVTargetLowering::isLegalICmpImmediate(int64_t Imm) const {
  return isInt<12>(Imm);
}

bool RISCVTargetLowering::isLegalAddImmediate(int64_t Imm) const {
  return isInt<12>(Imm);
}

// On RV32, 64-bit integers are split into their high and low parts and held
// in two different registers, so the trunc is free since the low register can
// just be used.
bool RISCVTargetLowering::isTruncateFree(Type *SrcTy, Type *DstTy) const {
  if (Subtarget.is64Bit() || !SrcTy->isIntegerTy() || !DstTy->isIntegerTy())
    return false;
  unsigned SrcBits = SrcTy->getPrimitiveSizeInBits();
  unsigned DestBits = DstTy->getPrimitiveSizeInBits();
  return (SrcBits == 64 && DestBits == 32);
}

bool RISCVTargetLowering::isTruncateFree(EVT SrcVT, EVT DstVT) const {
  if (Subtarget.is64Bit() || SrcVT.isVector() || DstVT.isVector() ||
      !SrcVT.isInteger() || !DstVT.isInteger())
    return false;
  unsigned SrcBits = SrcVT.getSizeInBits();
  unsigned DestBits = DstVT.getSizeInBits();
  return (SrcBits == 64 && DestBits == 32);
}

bool RISCVTargetLowering::isZExtFree(SDValue Val, EVT VT2) const {
  // Zexts are free if they can be combined with a load.
  if (auto *LD = dyn_cast<LoadSDNode>(Val)) {
    EVT MemVT = LD->getMemoryVT();
    if ((MemVT == MVT::i8 || MemVT == MVT::i16 ||
         (Subtarget.is64Bit() && MemVT == MVT::i32)) &&
        (LD->getExtensionType() == ISD::NON_EXTLOAD ||
         LD->getExtensionType() == ISD::ZEXTLOAD))
      return true;
  }

  return TargetLowering::isZExtFree(Val, VT2);
}

bool RISCVTargetLowering::isSExtCheaperThanZExt(EVT SrcVT, EVT DstVT) const {
  return Subtarget.is64Bit() && SrcVT == MVT::i32 && DstVT == MVT::i64;
}

bool RISCVTargetLowering::hasBitPreservingFPLogic(EVT VT) const {
  return (VT == MVT::f32 && Subtarget.hasStdExtF()) ||
         (VT == MVT::f64 && Subtarget.hasStdExtD());
}

// Changes the condition code and swaps operands if necessary, so the SetCC
// operation matches one of the comparisons supported directly in the RISC-V
// ISA.
static void normaliseSetCC(SDValue &LHS, SDValue &RHS, ISD::CondCode &CC) {
  switch (CC) {
  default:
    break;
  case ISD::SETGT:
  case ISD::SETLE:
  case ISD::SETUGT:
  case ISD::SETULE:
    CC = ISD::getSetCCSwappedOperands(CC);
    std::swap(LHS, RHS);
    break;
  }
}

// Return the RISC-V branch opcode that matches the given DAG integer
// condition code. The CondCode must be one of those supported by the RISC-V
// ISA (see normaliseSetCC).
static unsigned getBranchOpcodeForIntCondCode(ISD::CondCode CC) {
  switch (CC) {
  default:
    llvm_unreachable("Unsupported CondCode");
  case ISD::SETEQ:
    return RISCV::BEQ;
  case ISD::SETNE:
    return RISCV::BNE;
  case ISD::SETLT:
    return RISCV::BLT;
  case ISD::SETGE:
    return RISCV::BGE;
  case ISD::SETULT:
    return RISCV::BLTU;
  case ISD::SETUGE:
    return RISCV::BGEU;
  }
}

SDValue RISCVTargetLowering::LowerOperation(SDValue Op,
                                            SelectionDAG &DAG) const {
  switch (Op.getOpcode()) {
  default:
    report_fatal_error("unimplemented operand");
  case ISD::GlobalAddress:
    return lowerGlobalAddress(Op, DAG);
  case ISD::GlobalTLSAddress:
    return lowerGlobalTLSAddress(Op, DAG);
  case ISD::BlockAddress:
    return lowerBlockAddress(Op, DAG);
  case ISD::ConstantPool:
    return lowerConstantPool(Op, DAG);
  case ISD::SELECT:
    return lowerSELECT(Op, DAG);
  case ISD::VASTART:
    return lowerVASTART(Op, DAG);
  case ISD::FRAMEADDR:
    return lowerFRAMEADDR(Op, DAG);
  case ISD::RETURNADDR:
    return lowerRETURNADDR(Op, DAG);
  case ISD::SHL_PARTS:
    return lowerShiftLeftParts(Op, DAG);
  case ISD::SRA_PARTS:
    return lowerShiftRightParts(Op, DAG, true);
  case ISD::SRL_PARTS:
    return lowerShiftRightParts(Op, DAG, false);
  case ISD::BITCAST: {
    assert(Subtarget.is64Bit() && Subtarget.hasStdExtF() &&
           "Unexpected custom legalisation");
    SDLoc DL(Op);
    SDValue Op0 = Op.getOperand(0);
    if (Op.getValueType() != MVT::f32 || Op0.getValueType() != MVT::i32)
      return SDValue();
    SDValue NewOp0 = DAG.getNode(ISD::ANY_EXTEND, DL, MVT::i64, Op0);
    SDValue FPConv = DAG.getNode(RISCVISD::FMV_W_X_RV64, DL, MVT::f32, NewOp0);
    return FPConv;
  }
  }
}

static SDValue getTargetNode(GlobalAddressSDNode *N, SDLoc DL, EVT Ty,
                             SelectionDAG &DAG, unsigned Flags) {
  return DAG.getTargetGlobalAddress(N->getGlobal(), DL, Ty, 0, Flags);
}

static SDValue getTargetNode(BlockAddressSDNode *N, SDLoc DL, EVT Ty,
                             SelectionDAG &DAG, unsigned Flags) {
  return DAG.getTargetBlockAddress(N->getBlockAddress(), Ty, N->getOffset(),
                                   Flags);
}

static SDValue getTargetNode(ConstantPoolSDNode *N, SDLoc DL, EVT Ty,
                             SelectionDAG &DAG, unsigned Flags) {
  return DAG.getTargetConstantPool(N->getConstVal(), Ty, N->getAlignment(),
                                   N->getOffset(), Flags);
}

template <class NodeTy>
SDValue RISCVTargetLowering::getAddr(NodeTy *N, SelectionDAG &DAG,
                                     bool IsLocal) const {
  SDLoc DL(N);
  EVT Ty = getPointerTy(DAG.getDataLayout());

  if (isPositionIndependent()) {
    SDValue Addr = getTargetNode(N, DL, Ty, DAG, 0);
    if (IsLocal)
      // Use PC-relative addressing to access the symbol. This generates the
      // pattern (PseudoLLA sym), which expands to (addi (auipc %pcrel_hi(sym))
      // %pcrel_lo(auipc)).
      return SDValue(DAG.getMachineNode(RISCV::PseudoLLA, DL, Ty, Addr), 0);

    // Use PC-relative addressing to access the GOT for this symbol, then load
    // the address from the GOT. This generates the pattern (PseudoLA sym),
    // which expands to (ld (addi (auipc %got_pcrel_hi(sym)) %pcrel_lo(auipc))).
    return SDValue(DAG.getMachineNode(RISCV::PseudoLA, DL, Ty, Addr), 0);
  }

  switch (getTargetMachine().getCodeModel()) {
  default:
    report_fatal_error("Unsupported code model for lowering");
  case CodeModel::Small: {
    // Generate a sequence for accessing addresses within the first 2 GiB of
    // address space. This generates the pattern (addi (lui %hi(sym)) %lo(sym)).
    SDValue AddrHi = getTargetNode(N, DL, Ty, DAG, RISCVII::MO_HI);
    SDValue AddrLo = getTargetNode(N, DL, Ty, DAG, RISCVII::MO_LO);
    SDValue MNHi = SDValue(DAG.getMachineNode(RISCV::LUI, DL, Ty, AddrHi), 0);
    return SDValue(DAG.getMachineNode(RISCV::ADDI, DL, Ty, MNHi, AddrLo), 0);
  }
  case CodeModel::Medium: {
    // Generate a sequence for accessing addresses within any 2GiB range within
    // the address space. This generates the pattern (PseudoLLA sym), which
    // expands to (addi (auipc %pcrel_hi(sym)) %pcrel_lo(auipc)).
    SDValue Addr = getTargetNode(N, DL, Ty, DAG, 0);
    return SDValue(DAG.getMachineNode(RISCV::PseudoLLA, DL, Ty, Addr), 0);
  }
  }
}

SDValue RISCVTargetLowering::lowerGlobalAddress(SDValue Op,
                                                SelectionDAG &DAG) const {
  SDLoc DL(Op);
  EVT Ty = Op.getValueType();
  GlobalAddressSDNode *N = cast<GlobalAddressSDNode>(Op);
  int64_t Offset = N->getOffset();
  MVT XLenVT = Subtarget.getXLenVT();

  const GlobalValue *GV = N->getGlobal();
  bool IsLocal = getTargetMachine().shouldAssumeDSOLocal(*GV->getParent(), GV);
  SDValue Addr = getAddr(N, DAG, IsLocal);

  // In order to maximise the opportunity for common subexpression elimination,
  // emit a separate ADD node for the global address offset instead of folding
  // it in the global address node. Later peephole optimisations may choose to
  // fold it back in when profitable.
  if (Offset != 0)
    return DAG.getNode(ISD::ADD, DL, Ty, Addr,
                       DAG.getConstant(Offset, DL, XLenVT));
  return Addr;
}

SDValue RISCVTargetLowering::lowerGlobalTLSAddress(SDValue Op,
                                                SelectionDAG &DAG) const {
  const GlobalAddressSDNode *GA = cast<GlobalAddressSDNode>(Op);
  if (DAG.getTarget().useEmulatedTLS())
    return LowerToTLSEmulatedModel(GA, DAG);

  const GlobalAddressSDNode *N = cast<GlobalAddressSDNode>(Op);
  const GlobalValue *GV = N->getGlobal();
  int64_t Offset = N->getOffset();
  MVT XLenVT = Subtarget.getXLenVT();

  SDLoc DL(Op);
  EVT Ty = Op.getValueType();

  TLSModel::Model Model = getTargetMachine().getTLSModel(GV);

  switch (Model) {
  case TLSModel::LocalExec: {
    SDValue TPRelHI =
        DAG.getTargetGlobalAddress(GV, DL, Ty, 0, RISCVII::MO_TPREL_HI);
    SDValue MNHi = SDValue(DAG.getMachineNode(RISCV::LUI, DL, Ty, TPRelHI), 0);
    SDValue TPRelAdd =
        DAG.getTargetGlobalAddress(GV, DL, Ty, 0, RISCVII::MO_TPREL_ADD);
    SDValue TP = DAG.getRegister(RISCV::X4, XLenVT);
    SDValue MNAdd = SDValue(
        DAG.getMachineNode(RISCV::PseudoAddTPRel, DL, Ty, MNHi, TP, TPRelAdd), 0);
    SDValue TPRelLo =
        DAG.getTargetGlobalAddress(GV, DL, Ty, 0, RISCVII::MO_TPREL_LO);
    SDValue MNLo =
        SDValue(DAG.getMachineNode(RISCV::ADDI, DL, Ty, MNAdd, TPRelLo), 0);
    if (Offset != 0)
      return DAG.getNode(ISD::ADD, DL, Ty, MNLo,
                         DAG.getConstant(Offset, DL, XLenVT));
    return MNLo;
  }
  case TLSModel::InitialExec: {
    SDValue LoadAddressTLSIE = DAG.getNode(
        RISCVISD::WRAPPER_TLS_IE, DL, Ty,
        DAG.getTargetGlobalAddress(GV, DL, Ty, Offset, RISCVII::MO_TLS_GOT));
    SDValue AddTP = DAG.getNode(ISD::ADD, DL, Ty, LoadAddressTLSIE,
                                DAG.getRegister(RISCV::X4, XLenVT));
    return AddTP;
  }
  case TLSModel::GeneralDynamic:
  case TLSModel::LocalDynamic: {
    // These two models are the same in RISC-V
    SDValue LoadAddressTLSIE = DAG.getNode(
        RISCVISD::WRAPPER_TLS_GD, DL, Ty,
        DAG.getTargetGlobalAddress(GV, DL, Ty, Offset, RISCVII::MO_TLS_GD));

    // Call to __tls_get_addr@plt
    TargetLowering::ArgListTy Args;
    TargetLowering::ArgListEntry Entry;

    Type* ArgType = Ty.getTypeForEVT(*DAG.getContext());

    Entry.Node = LoadAddressTLSIE;
    Entry.Ty = ArgType;
    Entry.IsSExt = false;
    Entry.IsZExt = false;
    Args.push_back(Entry);

    SDValue TLSGetLib = DAG.getExternalSymbol(
        "__tls_get_addr", getPointerTy(DAG.getDataLayout()));

    TargetLowering::CallLoweringInfo CLI(DAG);
    CLI.setDebugLoc(DL)
        .setChain(DAG.getEntryNode())
        .setLibCallee(CallingConv::C, ArgType, TLSGetLib, std::move(Args));

    std::pair<SDValue, SDValue> CallResult = LowerCallTo(CLI);
    return CallResult.first;
  }
  }
}

SDValue RISCVTargetLowering::lowerBlockAddress(SDValue Op,
                                               SelectionDAG &DAG) const {
  BlockAddressSDNode *N = cast<BlockAddressSDNode>(Op);

  return getAddr(N, DAG);
}

SDValue RISCVTargetLowering::lowerConstantPool(SDValue Op,
                                               SelectionDAG &DAG) const {
  ConstantPoolSDNode *N = cast<ConstantPoolSDNode>(Op);

  return getAddr(N, DAG);
}

SDValue RISCVTargetLowering::lowerSELECT(SDValue Op, SelectionDAG &DAG) const {
  SDValue CondV = Op.getOperand(0);
  SDValue TrueV = Op.getOperand(1);
  SDValue FalseV = Op.getOperand(2);
  SDLoc DL(Op);
  MVT XLenVT = Subtarget.getXLenVT();

  // If the result type is XLenVT and CondV is the output of a SETCC node
  // which also operated on XLenVT inputs, then merge the SETCC node into the
  // lowered RISCVISD::SELECT_CC to take advantage of the integer
  // compare+branch instructions. i.e.:
  // (select (setcc lhs, rhs, cc), truev, falsev)
  // -> (riscvisd::select_cc lhs, rhs, cc, truev, falsev)
  if (Op.getSimpleValueType() == XLenVT && CondV.getOpcode() == ISD::SETCC &&
      CondV.getOperand(0).getSimpleValueType() == XLenVT) {
    SDValue LHS = CondV.getOperand(0);
    SDValue RHS = CondV.getOperand(1);
    auto CC = cast<CondCodeSDNode>(CondV.getOperand(2));
    ISD::CondCode CCVal = CC->get();

    normaliseSetCC(LHS, RHS, CCVal);

    SDValue TargetCC = DAG.getConstant(CCVal, DL, XLenVT);
    SDVTList VTs = DAG.getVTList(Op.getValueType(), MVT::Glue);
    SDValue Ops[] = {LHS, RHS, TargetCC, TrueV, FalseV};
    return DAG.getNode(RISCVISD::SELECT_CC, DL, VTs, Ops);
  }

  // Otherwise:
  // (select condv, truev, falsev)
  // -> (riscvisd::select_cc condv, zero, setne, truev, falsev)
  SDValue Zero = DAG.getConstant(0, DL, XLenVT);
  SDValue SetNE = DAG.getConstant(ISD::SETNE, DL, XLenVT);

  SDVTList VTs = DAG.getVTList(Op.getValueType(), MVT::Glue);
  SDValue Ops[] = {CondV, Zero, SetNE, TrueV, FalseV};

  return DAG.getNode(RISCVISD::SELECT_CC, DL, VTs, Ops);
}

SDValue RISCVTargetLowering::lowerVASTART(SDValue Op, SelectionDAG &DAG) const {
  MachineFunction &MF = DAG.getMachineFunction();
  RISCVMachineFunctionInfo *FuncInfo = MF.getInfo<RISCVMachineFunctionInfo>();

  SDLoc DL(Op);
  SDValue FI = DAG.getFrameIndex(FuncInfo->getVarArgsFrameIndex(),
                                 getPointerTy(MF.getDataLayout()));

  // vastart just stores the address of the VarArgsFrameIndex slot into the
  // memory location argument.
  const Value *SV = cast<SrcValueSDNode>(Op.getOperand(2))->getValue();
  return DAG.getStore(Op.getOperand(0), DL, FI, Op.getOperand(1),
                      MachinePointerInfo(SV));
}

SDValue RISCVTargetLowering::lowerFRAMEADDR(SDValue Op,
                                            SelectionDAG &DAG) const {
  const RISCVRegisterInfo &RI = *Subtarget.getRegisterInfo();
  MachineFunction &MF = DAG.getMachineFunction();
  MachineFrameInfo &MFI = MF.getFrameInfo();
  MFI.setFrameAddressIsTaken(true);
  unsigned FrameReg = RI.getFrameRegister(MF);
  int XLenInBytes = Subtarget.getXLen() / 8;

  EVT VT = Op.getValueType();
  SDLoc DL(Op);
  SDValue FrameAddr = DAG.getCopyFromReg(DAG.getEntryNode(), DL, FrameReg, VT);
  unsigned Depth = cast<ConstantSDNode>(Op.getOperand(0))->getZExtValue();
  while (Depth--) {
    int Offset = -(XLenInBytes * 2);
    SDValue Ptr = DAG.getNode(ISD::ADD, DL, VT, FrameAddr,
                              DAG.getIntPtrConstant(Offset, DL));
    FrameAddr =
        DAG.getLoad(VT, DL, DAG.getEntryNode(), Ptr, MachinePointerInfo());
  }
  return FrameAddr;
}

SDValue RISCVTargetLowering::lowerRETURNADDR(SDValue Op,
                                             SelectionDAG &DAG) const {
  const RISCVRegisterInfo &RI = *Subtarget.getRegisterInfo();
  MachineFunction &MF = DAG.getMachineFunction();
  MachineFrameInfo &MFI = MF.getFrameInfo();
  MFI.setReturnAddressIsTaken(true);
  MVT XLenVT = Subtarget.getXLenVT();
  int XLenInBytes = Subtarget.getXLen() / 8;

  if (verifyReturnAddressArgumentIsConstant(Op, DAG))
    return SDValue();

  EVT VT = Op.getValueType();
  SDLoc DL(Op);
  unsigned Depth = cast<ConstantSDNode>(Op.getOperand(0))->getZExtValue();
  if (Depth) {
    int Off = -XLenInBytes;
    SDValue FrameAddr = lowerFRAMEADDR(Op, DAG);
    SDValue Offset = DAG.getConstant(Off, DL, VT);
    return DAG.getLoad(VT, DL, DAG.getEntryNode(),
                       DAG.getNode(ISD::ADD, DL, VT, FrameAddr, Offset),
                       MachinePointerInfo());
  }

  // Return the value of the return address register, marking it an implicit
  // live-in.
  unsigned Reg = MF.addLiveIn(RI.getRARegister(), getRegClassFor(XLenVT));
  return DAG.getCopyFromReg(DAG.getEntryNode(), DL, Reg, XLenVT);
}

SDValue RISCVTargetLowering::lowerShiftLeftParts(SDValue Op,
                                                 SelectionDAG &DAG) const {
  SDLoc DL(Op);
  SDValue Lo = Op.getOperand(0);
  SDValue Hi = Op.getOperand(1);
  SDValue Shamt = Op.getOperand(2);
  EVT VT = Lo.getValueType();

  // if Shamt-XLEN < 0: // Shamt < XLEN
  //   Lo = Lo << Shamt
  //   Hi = (Hi << Shamt) | ((Lo >>u 1) >>u (XLEN-1 - Shamt))
  // else:
  //   Lo = 0
  //   Hi = Lo << (Shamt-XLEN)

  SDValue Zero = DAG.getConstant(0, DL, VT);
  SDValue One = DAG.getConstant(1, DL, VT);
  SDValue MinusXLen = DAG.getConstant(-(int)Subtarget.getXLen(), DL, VT);
  SDValue XLenMinus1 = DAG.getConstant(Subtarget.getXLen() - 1, DL, VT);
  SDValue ShamtMinusXLen = DAG.getNode(ISD::ADD, DL, VT, Shamt, MinusXLen);
  SDValue XLenMinus1Shamt = DAG.getNode(ISD::SUB, DL, VT, XLenMinus1, Shamt);

  SDValue LoTrue = DAG.getNode(ISD::SHL, DL, VT, Lo, Shamt);
  SDValue ShiftRight1Lo = DAG.getNode(ISD::SRL, DL, VT, Lo, One);
  SDValue ShiftRightLo =
      DAG.getNode(ISD::SRL, DL, VT, ShiftRight1Lo, XLenMinus1Shamt);
  SDValue ShiftLeftHi = DAG.getNode(ISD::SHL, DL, VT, Hi, Shamt);
  SDValue HiTrue = DAG.getNode(ISD::OR, DL, VT, ShiftLeftHi, ShiftRightLo);
  SDValue HiFalse = DAG.getNode(ISD::SHL, DL, VT, Lo, ShamtMinusXLen);

  SDValue CC = DAG.getSetCC(DL, VT, ShamtMinusXLen, Zero, ISD::SETLT);

  Lo = DAG.getNode(ISD::SELECT, DL, VT, CC, LoTrue, Zero);
  Hi = DAG.getNode(ISD::SELECT, DL, VT, CC, HiTrue, HiFalse);

  SDValue Parts[2] = {Lo, Hi};
  return DAG.getMergeValues(Parts, DL);
}

SDValue RISCVTargetLowering::lowerShiftRightParts(SDValue Op, SelectionDAG &DAG,
                                                  bool IsSRA) const {
  SDLoc DL(Op);
  SDValue Lo = Op.getOperand(0);
  SDValue Hi = Op.getOperand(1);
  SDValue Shamt = Op.getOperand(2);
  EVT VT = Lo.getValueType();

  // SRA expansion:
  //   if Shamt-XLEN < 0: // Shamt < XLEN
  //     Lo = (Lo >>u Shamt) | ((Hi << 1) << (XLEN-1 - Shamt))
  //     Hi = Hi >>s Shamt
  //   else:
  //     Lo = Hi >>s (Shamt-XLEN);
  //     Hi = Hi >>s (XLEN-1)
  //
  // SRL expansion:
  //   if Shamt-XLEN < 0: // Shamt < XLEN
  //     Lo = (Lo >>u Shamt) | ((Hi << 1) << (XLEN-1 - Shamt))
  //     Hi = Hi >>u Shamt
  //   else:
  //     Lo = Hi >>u (Shamt-XLEN);
  //     Hi = 0;

  unsigned ShiftRightOp = IsSRA ? ISD::SRA : ISD::SRL;

  SDValue Zero = DAG.getConstant(0, DL, VT);
  SDValue One = DAG.getConstant(1, DL, VT);
  SDValue MinusXLen = DAG.getConstant(-(int)Subtarget.getXLen(), DL, VT);
  SDValue XLenMinus1 = DAG.getConstant(Subtarget.getXLen() - 1, DL, VT);
  SDValue ShamtMinusXLen = DAG.getNode(ISD::ADD, DL, VT, Shamt, MinusXLen);
  SDValue XLenMinus1Shamt = DAG.getNode(ISD::SUB, DL, VT, XLenMinus1, Shamt);

  SDValue ShiftRightLo = DAG.getNode(ISD::SRL, DL, VT, Lo, Shamt);
  SDValue ShiftLeftHi1 = DAG.getNode(ISD::SHL, DL, VT, Hi, One);
  SDValue ShiftLeftHi =
      DAG.getNode(ISD::SHL, DL, VT, ShiftLeftHi1, XLenMinus1Shamt);
  SDValue LoTrue = DAG.getNode(ISD::OR, DL, VT, ShiftRightLo, ShiftLeftHi);
  SDValue HiTrue = DAG.getNode(ShiftRightOp, DL, VT, Hi, Shamt);
  SDValue LoFalse = DAG.getNode(ShiftRightOp, DL, VT, Hi, ShamtMinusXLen);
  SDValue HiFalse =
      IsSRA ? DAG.getNode(ISD::SRA, DL, VT, Hi, XLenMinus1) : Zero;

  SDValue CC = DAG.getSetCC(DL, VT, ShamtMinusXLen, Zero, ISD::SETLT);

  Lo = DAG.getNode(ISD::SELECT, DL, VT, CC, LoTrue, LoFalse);
  Hi = DAG.getNode(ISD::SELECT, DL, VT, CC, HiTrue, HiFalse);

  SDValue Parts[2] = {Lo, Hi};
  return DAG.getMergeValues(Parts, DL);
}

// Returns the opcode of the target-specific SDNode that implements the 32-bit
// form of the given Opcode.
static RISCVISD::NodeType getRISCVWOpcode(unsigned Opcode) {
  switch (Opcode) {
  default:
    llvm_unreachable("Unexpected opcode");
  case ISD::SHL:
    return RISCVISD::SLLW;
  case ISD::SRA:
    return RISCVISD::SRAW;
  case ISD::SRL:
    return RISCVISD::SRLW;
  case ISD::SDIV:
    return RISCVISD::DIVW;
  case ISD::UDIV:
    return RISCVISD::DIVUW;
  case ISD::UREM:
    return RISCVISD::REMUW;
  }
}

// Converts the given 32-bit operation to a target-specific SelectionDAG node.
// Because i32 isn't a legal type for RV64, these operations would otherwise
// be promoted to i64, making it difficult to select the SLLW/DIVUW/.../*W
// later one because the fact the operation was originally of type i32 is
// lost.
static SDValue customLegalizeToWOp(SDNode *N, SelectionDAG &DAG) {
  SDLoc DL(N);
  RISCVISD::NodeType WOpcode = getRISCVWOpcode(N->getOpcode());
  SDValue NewOp0 = DAG.getNode(ISD::ANY_EXTEND, DL, MVT::i64, N->getOperand(0));
  SDValue NewOp1 = DAG.getNode(ISD::ANY_EXTEND, DL, MVT::i64, N->getOperand(1));
  SDValue NewRes = DAG.getNode(WOpcode, DL, MVT::i64, NewOp0, NewOp1);
  // ReplaceNodeResults requires we maintain the same type for the return value.
  return DAG.getNode(ISD::TRUNCATE, DL, MVT::i32, NewRes);
}

void RISCVTargetLowering::ReplaceNodeResults(SDNode *N,
                                             SmallVectorImpl<SDValue> &Results,
                                             SelectionDAG &DAG) const {
  SDLoc DL(N);
  switch (N->getOpcode()) {
  default:
    llvm_unreachable("Don't know how to custom type legalize this operation!");
  case ISD::SHL:
  case ISD::SRA:
  case ISD::SRL:
    assert(N->getValueType(0) == MVT::i32 && Subtarget.is64Bit() &&
           "Unexpected custom legalisation");
    if (N->getOperand(1).getOpcode() == ISD::Constant)
      return;
    Results.push_back(customLegalizeToWOp(N, DAG));
    break;
  case ISD::SDIV:
  case ISD::UDIV:
  case ISD::UREM:
    assert(N->getValueType(0) == MVT::i32 && Subtarget.is64Bit() &&
           Subtarget.hasStdExtM() && "Unexpected custom legalisation");
    if (N->getOperand(0).getOpcode() == ISD::Constant ||
        N->getOperand(1).getOpcode() == ISD::Constant)
      return;
    Results.push_back(customLegalizeToWOp(N, DAG));
    break;
  case ISD::BITCAST: {
    assert(N->getValueType(0) == MVT::i32 && Subtarget.is64Bit() &&
           Subtarget.hasStdExtF() && "Unexpected custom legalisation");
    SDLoc DL(N);
    SDValue Op0 = N->getOperand(0);
    if (Op0.getValueType() != MVT::f32)
      return;
    SDValue FPConv =
        DAG.getNode(RISCVISD::FMV_X_ANYEXTW_RV64, DL, MVT::i64, Op0);
    Results.push_back(DAG.getNode(ISD::TRUNCATE, DL, MVT::i32, FPConv));
    break;
  }
  }
}

SDValue RISCVTargetLowering::PerformDAGCombine(SDNode *N,
                                               DAGCombinerInfo &DCI) const {
  SelectionDAG &DAG = DCI.DAG;

  switch (N->getOpcode()) {
  default:
    break;
  case RISCVISD::SplitF64: {
    SDValue Op0 = N->getOperand(0);
    // If the input to SplitF64 is just BuildPairF64 then the operation is
    // redundant. Instead, use BuildPairF64's operands directly.
    if (Op0->getOpcode() == RISCVISD::BuildPairF64)
      return DCI.CombineTo(N, Op0.getOperand(0), Op0.getOperand(1));

    SDLoc DL(N);

    // It's cheaper to materialise two 32-bit integers than to load a double
    // from the constant pool and transfer it to integer registers through the
    // stack.
    if (ConstantFPSDNode *C = dyn_cast<ConstantFPSDNode>(Op0)) {
      APInt V = C->getValueAPF().bitcastToAPInt();
      SDValue Lo = DAG.getConstant(V.trunc(32), DL, MVT::i32);
      SDValue Hi = DAG.getConstant(V.lshr(32).trunc(32), DL, MVT::i32);
      return DCI.CombineTo(N, Lo, Hi);
    }

    // This is a target-specific version of a DAGCombine performed in
    // DAGCombiner::visitBITCAST. It performs the equivalent of:
    // fold (bitconvert (fneg x)) -> (xor (bitconvert x), signbit)
    // fold (bitconvert (fabs x)) -> (and (bitconvert x), (not signbit))
    if (!(Op0.getOpcode() == ISD::FNEG || Op0.getOpcode() == ISD::FABS) ||
        !Op0.getNode()->hasOneUse())
      break;
    SDValue NewSplitF64 =
        DAG.getNode(RISCVISD::SplitF64, DL, DAG.getVTList(MVT::i32, MVT::i32),
                    Op0.getOperand(0));
    SDValue Lo = NewSplitF64.getValue(0);
    SDValue Hi = NewSplitF64.getValue(1);
    APInt SignBit = APInt::getSignMask(32);
    if (Op0.getOpcode() == ISD::FNEG) {
      SDValue NewHi = DAG.getNode(ISD::XOR, DL, MVT::i32, Hi,
                                  DAG.getConstant(SignBit, DL, MVT::i32));
      return DCI.CombineTo(N, Lo, NewHi);
    }
    assert(Op0.getOpcode() == ISD::FABS);
    SDValue NewHi = DAG.getNode(ISD::AND, DL, MVT::i32, Hi,
                                DAG.getConstant(~SignBit, DL, MVT::i32));
    return DCI.CombineTo(N, Lo, NewHi);
  }
  case RISCVISD::SLLW:
  case RISCVISD::SRAW:
  case RISCVISD::SRLW: {
    // Only the lower 32 bits of LHS and lower 5 bits of RHS are read.
    SDValue LHS = N->getOperand(0);
    SDValue RHS = N->getOperand(1);
    APInt LHSMask = APInt::getLowBitsSet(LHS.getValueSizeInBits(), 32);
    APInt RHSMask = APInt::getLowBitsSet(RHS.getValueSizeInBits(), 5);
    if ((SimplifyDemandedBits(N->getOperand(0), LHSMask, DCI)) ||
        (SimplifyDemandedBits(N->getOperand(1), RHSMask, DCI)))
      return SDValue();
    break;
  }
  case RISCVISD::FMV_X_ANYEXTW_RV64: {
    SDLoc DL(N);
    SDValue Op0 = N->getOperand(0);
    // If the input to FMV_X_ANYEXTW_RV64 is just FMV_W_X_RV64 then the
    // conversion is unnecessary and can be replaced with an ANY_EXTEND
    // of the FMV_W_X_RV64 operand.
    if (Op0->getOpcode() == RISCVISD::FMV_W_X_RV64) {
      SDValue AExtOp =
          DAG.getNode(ISD::ANY_EXTEND, DL, MVT::i64, Op0.getOperand(0));
      return DCI.CombineTo(N, AExtOp);
    }

    // This is a target-specific version of a DAGCombine performed in
    // DAGCombiner::visitBITCAST. It performs the equivalent of:
    // fold (bitconvert (fneg x)) -> (xor (bitconvert x), signbit)
    // fold (bitconvert (fabs x)) -> (and (bitconvert x), (not signbit))
    if (!(Op0.getOpcode() == ISD::FNEG || Op0.getOpcode() == ISD::FABS) ||
        !Op0.getNode()->hasOneUse())
      break;
    SDValue NewFMV = DAG.getNode(RISCVISD::FMV_X_ANYEXTW_RV64, DL, MVT::i64,
                                 Op0.getOperand(0));
    APInt SignBit = APInt::getSignMask(32).sext(64);
    if (Op0.getOpcode() == ISD::FNEG) {
      return DCI.CombineTo(N,
                           DAG.getNode(ISD::XOR, DL, MVT::i64, NewFMV,
                                       DAG.getConstant(SignBit, DL, MVT::i64)));
    }
    assert(Op0.getOpcode() == ISD::FABS);
    return DCI.CombineTo(N,
                         DAG.getNode(ISD::AND, DL, MVT::i64, NewFMV,
                                     DAG.getConstant(~SignBit, DL, MVT::i64)));
  }
  }

  return SDValue();
}

unsigned RISCVTargetLowering::ComputeNumSignBitsForTargetNode(
    SDValue Op, const APInt &DemandedElts, const SelectionDAG &DAG,
    unsigned Depth) const {
  switch (Op.getOpcode()) {
  default:
    break;
  case RISCVISD::SLLW:
  case RISCVISD::SRAW:
  case RISCVISD::SRLW:
  case RISCVISD::DIVW:
  case RISCVISD::DIVUW:
  case RISCVISD::REMUW:
    // TODO: As the result is sign-extended, this is conservatively correct. A
    // more precise answer could be calculated for SRAW depending on known
    // bits in the shift amount.
    return 33;
  }

  return 1;
}

static MachineBasicBlock *emitSplitF64Pseudo(MachineInstr &MI,
                                             MachineBasicBlock *BB) {
  assert(MI.getOpcode() == RISCV::SplitF64Pseudo && "Unexpected instruction");

  MachineFunction &MF = *BB->getParent();
  DebugLoc DL = MI.getDebugLoc();
  const TargetInstrInfo &TII = *MF.getSubtarget().getInstrInfo();
  const TargetRegisterInfo *RI = MF.getSubtarget().getRegisterInfo();
  unsigned LoReg = MI.getOperand(0).getReg();
  unsigned HiReg = MI.getOperand(1).getReg();
  unsigned SrcReg = MI.getOperand(2).getReg();
  const TargetRegisterClass *SrcRC = &RISCV::FPR64RegClass;
  int FI = MF.getInfo<RISCVMachineFunctionInfo>()->getMoveF64FrameIndex();

  TII.storeRegToStackSlot(*BB, MI, SrcReg, MI.getOperand(2).isKill(), FI, SrcRC,
                          RI);
  MachineMemOperand *MMO =
      MF.getMachineMemOperand(MachinePointerInfo::getFixedStack(MF, FI),
                              MachineMemOperand::MOLoad, 8, 8);
  BuildMI(*BB, MI, DL, TII.get(RISCV::LW), LoReg)
      .addFrameIndex(FI)
      .addImm(0)
      .addMemOperand(MMO);
  BuildMI(*BB, MI, DL, TII.get(RISCV::LW), HiReg)
      .addFrameIndex(FI)
      .addImm(4)
      .addMemOperand(MMO);
  MI.eraseFromParent(); // The pseudo instruction is gone now.
  return BB;
}

static MachineBasicBlock *emitBuildPairF64Pseudo(MachineInstr &MI,
                                                 MachineBasicBlock *BB) {
  assert(MI.getOpcode() == RISCV::BuildPairF64Pseudo &&
         "Unexpected instruction");

  MachineFunction &MF = *BB->getParent();
  DebugLoc DL = MI.getDebugLoc();
  const TargetInstrInfo &TII = *MF.getSubtarget().getInstrInfo();
  const TargetRegisterInfo *RI = MF.getSubtarget().getRegisterInfo();
  unsigned DstReg = MI.getOperand(0).getReg();
  unsigned LoReg = MI.getOperand(1).getReg();
  unsigned HiReg = MI.getOperand(2).getReg();
  const TargetRegisterClass *DstRC = &RISCV::FPR64RegClass;
  int FI = MF.getInfo<RISCVMachineFunctionInfo>()->getMoveF64FrameIndex();

  MachineMemOperand *MMO =
      MF.getMachineMemOperand(MachinePointerInfo::getFixedStack(MF, FI),
                              MachineMemOperand::MOStore, 8, 8);
  BuildMI(*BB, MI, DL, TII.get(RISCV::SW))
      .addReg(LoReg, getKillRegState(MI.getOperand(1).isKill()))
      .addFrameIndex(FI)
      .addImm(0)
      .addMemOperand(MMO);
  BuildMI(*BB, MI, DL, TII.get(RISCV::SW))
      .addReg(HiReg, getKillRegState(MI.getOperand(2).isKill()))
      .addFrameIndex(FI)
      .addImm(4)
      .addMemOperand(MMO);
  TII.loadRegFromStackSlot(*BB, MI, DstReg, FI, DstRC, RI);
  MI.eraseFromParent(); // The pseudo instruction is gone now.
  return BB;
}

static bool isSelectPseudo(MachineInstr &MI) {
  switch (MI.getOpcode()) {
  default:
    return false;
  case RISCV::Select_GPR_Using_CC_GPR:
  case RISCV::Select_FPR32_Using_CC_GPR:
  case RISCV::Select_FPR64_Using_CC_GPR:
    return true;
  }
}

static MachineBasicBlock *emitSelectPseudo(MachineInstr &MI,
                                           MachineBasicBlock *BB) {
  // To "insert" Select_* instructions, we actually have to insert the triangle
  // control-flow pattern.  The incoming instructions know the destination vreg
  // to set, the condition code register to branch on, the true/false values to
  // select between, and the condcode to use to select the appropriate branch.
  //
  // We produce the following control flow:
  //     HeadMBB
  //     |  \
  //     |  IfFalseMBB
  //     | /
  //    TailMBB
  //
  // When we find a sequence of selects we attempt to optimize their emission
  // by sharing the control flow. Currently we only handle cases where we have
  // multiple selects with the exact same condition (same LHS, RHS and CC).
  // The selects may be interleaved with other instructions if the other
  // instructions meet some requirements we deem safe:
  // - They are debug instructions. Otherwise,
  // - They do not have side-effects, do not access memory and their inputs do
  //   not depend on the results of the select pseudo-instructions.
  // The TrueV/FalseV operands of the selects cannot depend on the result of
  // previous selects in the sequence.
  // These conditions could be further relaxed. See the X86 target for a
  // related approach and more information.
  unsigned LHS = MI.getOperand(1).getReg();
  unsigned RHS = MI.getOperand(2).getReg();
  auto CC = static_cast<ISD::CondCode>(MI.getOperand(3).getImm());

  SmallVector<MachineInstr *, 4> SelectDebugValues;
  SmallSet<unsigned, 4> SelectDests;
  SelectDests.insert(MI.getOperand(0).getReg());

  MachineInstr *LastSelectPseudo = &MI;

  for (auto E = BB->end(), SequenceMBBI = MachineBasicBlock::iterator(MI);
       SequenceMBBI != E; ++SequenceMBBI) {
    if (SequenceMBBI->isDebugInstr())
      continue;
    else if (isSelectPseudo(*SequenceMBBI)) {
      if (SequenceMBBI->getOperand(1).getReg() != LHS ||
          SequenceMBBI->getOperand(2).getReg() != RHS ||
          SequenceMBBI->getOperand(3).getImm() != CC ||
          SelectDests.count(SequenceMBBI->getOperand(4).getReg()) ||
          SelectDests.count(SequenceMBBI->getOperand(5).getReg()))
        break;
      LastSelectPseudo = &*SequenceMBBI;
      SequenceMBBI->collectDebugValues(SelectDebugValues);
      SelectDests.insert(SequenceMBBI->getOperand(0).getReg());
    } else {
      if (SequenceMBBI->hasUnmodeledSideEffects() ||
          SequenceMBBI->mayLoadOrStore())
        break;
      if (llvm::any_of(SequenceMBBI->operands(), [&](MachineOperand &MO) {
            return MO.isReg() && MO.isUse() && SelectDests.count(MO.getReg());
          }))
        break;
    }
  }

  const TargetInstrInfo &TII = *BB->getParent()->getSubtarget().getInstrInfo();
  const BasicBlock *LLVM_BB = BB->getBasicBlock();
  DebugLoc DL = MI.getDebugLoc();
  MachineFunction::iterator I = ++BB->getIterator();

  MachineBasicBlock *HeadMBB = BB;
  MachineFunction *F = BB->getParent();
  MachineBasicBlock *TailMBB = F->CreateMachineBasicBlock(LLVM_BB);
  MachineBasicBlock *IfFalseMBB = F->CreateMachineBasicBlock(LLVM_BB);

  F->insert(I, IfFalseMBB);
  F->insert(I, TailMBB);

  // Transfer debug instructions associated with the selects to TailMBB.
  for (MachineInstr *DebugInstr : SelectDebugValues) {
    TailMBB->push_back(DebugInstr->removeFromParent());
  }

  // Move all instructions after the sequence to TailMBB.
  TailMBB->splice(TailMBB->end(), HeadMBB,
                  std::next(LastSelectPseudo->getIterator()), HeadMBB->end());
  // Update machine-CFG edges by transferring all successors of the current
  // block to the new block which will contain the Phi nodes for the selects.
  TailMBB->transferSuccessorsAndUpdatePHIs(HeadMBB);
  // Set the successors for HeadMBB.
  HeadMBB->addSuccessor(IfFalseMBB);
  HeadMBB->addSuccessor(TailMBB);

  // Insert appropriate branch.
  unsigned Opcode = getBranchOpcodeForIntCondCode(CC);

  BuildMI(HeadMBB, DL, TII.get(Opcode))
    .addReg(LHS)
    .addReg(RHS)
    .addMBB(TailMBB);

  // IfFalseMBB just falls through to TailMBB.
  IfFalseMBB->addSuccessor(TailMBB);

  // Create PHIs for all of the select pseudo-instructions.
  auto SelectMBBI = MI.getIterator();
  auto SelectEnd = std::next(LastSelectPseudo->getIterator());
  auto InsertionPoint = TailMBB->begin();
  while (SelectMBBI != SelectEnd) {
    auto Next = std::next(SelectMBBI);
    if (isSelectPseudo(*SelectMBBI)) {
      // %Result = phi [ %TrueValue, HeadMBB ], [ %FalseValue, IfFalseMBB ]
      BuildMI(*TailMBB, InsertionPoint, SelectMBBI->getDebugLoc(),
              TII.get(RISCV::PHI), SelectMBBI->getOperand(0).getReg())
          .addReg(SelectMBBI->getOperand(4).getReg())
          .addMBB(HeadMBB)
          .addReg(SelectMBBI->getOperand(5).getReg())
          .addMBB(IfFalseMBB);
      SelectMBBI->eraseFromParent();
    }
    SelectMBBI = Next;
  }

  return TailMBB;
}

MachineBasicBlock *
RISCVTargetLowering::EmitInstrWithCustomInserter(MachineInstr &MI,
                                                 MachineBasicBlock *BB) const {
  switch (MI.getOpcode()) {
  default:
    llvm_unreachable("Unexpected instr type to insert");
  case RISCV::Select_GPR_Using_CC_GPR:
  case RISCV::Select_FPR32_Using_CC_GPR:
  case RISCV::Select_FPR64_Using_CC_GPR:
    return emitSelectPseudo(MI, BB);
  case RISCV::BuildPairF64Pseudo:
    return emitBuildPairF64Pseudo(MI, BB);
  case RISCV::SplitF64Pseudo:
    return emitSplitF64Pseudo(MI, BB);
  }
}

// Calling Convention Implementation.
// The expectations for frontend ABI lowering vary from target to target.
// Ideally, an LLVM frontend would be able to avoid worrying about many ABI
// details, but this is a longer term goal. For now, we simply try to keep the
// role of the frontend as simple and well-defined as possible. The rules can
// be summarised as:
// * Never split up large scalar arguments. We handle them here.
// * If a hardfloat calling convention is being used, and the struct may be
// passed in a pair of registers (fp+fp, int+fp), and both registers are
// available, then pass as two separate arguments. If either the GPRs or FPRs
// are exhausted, then pass according to the rule below.
// * If a struct could never be passed in registers or directly in a stack
// slot (as it is larger than 2*XLEN and the floating point rules don't
// apply), then pass it using a pointer with the byval attribute.
// * If a struct is less than 2*XLEN, then coerce to either a two-element
// word-sized array or a 2*XLEN scalar (depending on alignment).
// * The frontend can determine whether a struct is returned by reference or
// not based on its size and fields. If it will be returned by reference, the
// frontend must modify the prototype so a pointer with the sret annotation is
// passed as the first argument. This is not necessary for large scalar
// returns.
// * Struct return values and varargs should be coerced to structs containing
// register-size fields in the same situations they would be for fixed
// arguments.

static const MCPhysReg ArgGPRs[] = {
  RISCV::X10, RISCV::X11, RISCV::X12, RISCV::X13,
  RISCV::X14, RISCV::X15, RISCV::X16, RISCV::X17
};
static const MCPhysReg ArgFPR32s[] = {
  RISCV::F10_32, RISCV::F11_32, RISCV::F12_32, RISCV::F13_32,
  RISCV::F14_32, RISCV::F15_32, RISCV::F16_32, RISCV::F17_32
};
static const MCPhysReg ArgFPR64s[] = {
  RISCV::F10_64, RISCV::F11_64, RISCV::F12_64, RISCV::F13_64,
  RISCV::F14_64, RISCV::F15_64, RISCV::F16_64, RISCV::F17_64
};

// Pass a 2*XLEN argument that has been split into two XLEN values through
// registers or the stack as necessary.
static bool CC_RISCVAssign2XLen(unsigned XLen, CCState &State, CCValAssign VA1,
                                ISD::ArgFlagsTy ArgFlags1, unsigned ValNo2,
                                MVT ValVT2, MVT LocVT2,
                                ISD::ArgFlagsTy ArgFlags2) {
  unsigned XLenInBytes = XLen / 8;
  if (unsigned Reg = State.AllocateReg(ArgGPRs)) {
    // At least one half can be passed via register.
    State.addLoc(CCValAssign::getReg(VA1.getValNo(), VA1.getValVT(), Reg,
                                     VA1.getLocVT(), CCValAssign::Full));
  } else {
    // Both halves must be passed on the stack, with proper alignment.
    unsigned StackAlign = std::max(XLenInBytes, ArgFlags1.getOrigAlign());
    State.addLoc(
        CCValAssign::getMem(VA1.getValNo(), VA1.getValVT(),
                            State.AllocateStack(XLenInBytes, StackAlign),
                            VA1.getLocVT(), CCValAssign::Full));
    State.addLoc(CCValAssign::getMem(
        ValNo2, ValVT2, State.AllocateStack(XLenInBytes, XLenInBytes), LocVT2,
        CCValAssign::Full));
    return false;
  }

  if (unsigned Reg = State.AllocateReg(ArgGPRs)) {
    // The second half can also be passed via register.
    State.addLoc(
        CCValAssign::getReg(ValNo2, ValVT2, Reg, LocVT2, CCValAssign::Full));
  } else {
    // The second half is passed via the stack, without additional alignment.
    State.addLoc(CCValAssign::getMem(
        ValNo2, ValVT2, State.AllocateStack(XLenInBytes, XLenInBytes), LocVT2,
        CCValAssign::Full));
  }

  return false;
}

// Implements the RISC-V calling convention. Returns true upon failure.
static bool CC_RISCV(const DataLayout &DL, RISCVABI::ABI ABI, unsigned ValNo,
                     MVT ValVT, MVT LocVT, CCValAssign::LocInfo LocInfo,
                     ISD::ArgFlagsTy ArgFlags, CCState &State, bool IsFixed,
                     bool IsRet, Type *OrigTy) {
  unsigned XLen = DL.getLargestLegalIntTypeSizeInBits();
  assert(XLen == 32 || XLen == 64);
  MVT XLenVT = XLen == 32 ? MVT::i32 : MVT::i64;

  // Any return value split in to more than two values can't be returned
  // directly.
  if (IsRet && ValNo > 1)
    return true;

  // UseGPRForF32 if targeting one of the soft-float ABIs, if passing a
  // variadic argument, or if no F32 argument registers are available.
  bool UseGPRForF32 = true;
  // UseGPRForF64 if targeting soft-float ABIs or an FLEN=32 ABI, if passing a
  // variadic argument, or if no F64 argument registers are available.
  bool UseGPRForF64 = true;

  switch (ABI) {
  default:
    llvm_unreachable("Unexpected ABI");
  case RISCVABI::ABI_ILP32:
  case RISCVABI::ABI_LP64:
    break;
  case RISCVABI::ABI_ILP32F:
  case RISCVABI::ABI_LP64F:
    UseGPRForF32 = !IsFixed;
    break;
  case RISCVABI::ABI_ILP32D:
  case RISCVABI::ABI_LP64D:
    UseGPRForF32 = !IsFixed;
    UseGPRForF64 = !IsFixed;
    break;
  }

  if (State.getFirstUnallocated(ArgFPR32s) == array_lengthof(ArgFPR32s))
    UseGPRForF32 = true;
  if (State.getFirstUnallocated(ArgFPR64s) == array_lengthof(ArgFPR64s))
    UseGPRForF64 = true;

  // From this point on, rely on UseGPRForF32, UseGPRForF64 and similar local
  // variables rather than directly checking against the target ABI.

  if (UseGPRForF32 && ValVT == MVT::f32) {
    LocVT = XLenVT;
    LocInfo = CCValAssign::BCvt;
  } else if (UseGPRForF64 && XLen == 64 && ValVT == MVT::f64) {
    LocVT = MVT::i64;
    LocInfo = CCValAssign::BCvt;
  }

  // If this is a variadic argument, the RISC-V calling convention requires
  // that it is assigned an 'even' or 'aligned' register if it has 8-byte
  // alignment (RV32) or 16-byte alignment (RV64). An aligned register should
  // be used regardless of whether the original argument was split during
  // legalisation or not. The argument will not be passed by registers if the
  // original type is larger than 2*XLEN, so the register alignment rule does
  // not apply.
  unsigned TwoXLenInBytes = (2 * XLen) / 8;
  if (!IsFixed && ArgFlags.getOrigAlign() == TwoXLenInBytes &&
      DL.getTypeAllocSize(OrigTy) == TwoXLenInBytes) {
    unsigned RegIdx = State.getFirstUnallocated(ArgGPRs);
    // Skip 'odd' register if necessary.
    if (RegIdx != array_lengthof(ArgGPRs) && RegIdx % 2 == 1)
      State.AllocateReg(ArgGPRs);
  }

  SmallVectorImpl<CCValAssign> &PendingLocs = State.getPendingLocs();
  SmallVectorImpl<ISD::ArgFlagsTy> &PendingArgFlags =
      State.getPendingArgFlags();

  assert(PendingLocs.size() == PendingArgFlags.size() &&
         "PendingLocs and PendingArgFlags out of sync");

  // Handle passing f64 on RV32D with a soft float ABI or when floating point
  // registers are exhausted.
  if (UseGPRForF64 && XLen == 32 && ValVT == MVT::f64) {
    assert(!ArgFlags.isSplit() && PendingLocs.empty() &&
           "Can't lower f64 if it is split");
    // Depending on available argument GPRS, f64 may be passed in a pair of
    // GPRs, split between a GPR and the stack, or passed completely on the
    // stack. LowerCall/LowerFormalArguments/LowerReturn must recognise these
    // cases.
    unsigned Reg = State.AllocateReg(ArgGPRs);
    LocVT = MVT::i32;
    if (!Reg) {
      unsigned StackOffset = State.AllocateStack(8, 8);
      State.addLoc(
          CCValAssign::getMem(ValNo, ValVT, StackOffset, LocVT, LocInfo));
      return false;
    }
    if (!State.AllocateReg(ArgGPRs))
      State.AllocateStack(4, 4);
    State.addLoc(CCValAssign::getReg(ValNo, ValVT, Reg, LocVT, LocInfo));
    return false;
  }

  // Split arguments might be passed indirectly, so keep track of the pending
  // values.
  if (ArgFlags.isSplit() || !PendingLocs.empty()) {
    LocVT = XLenVT;
    LocInfo = CCValAssign::Indirect;
    PendingLocs.push_back(
        CCValAssign::getPending(ValNo, ValVT, LocVT, LocInfo));
    PendingArgFlags.push_back(ArgFlags);
    if (!ArgFlags.isSplitEnd()) {
      return false;
    }
  }

  // If the split argument only had two elements, it should be passed directly
  // in registers or on the stack.
  if (ArgFlags.isSplitEnd() && PendingLocs.size() <= 2) {
    assert(PendingLocs.size() == 2 && "Unexpected PendingLocs.size()");
    // Apply the normal calling convention rules to the first half of the
    // split argument.
    CCValAssign VA = PendingLocs[0];
    ISD::ArgFlagsTy AF = PendingArgFlags[0];
    PendingLocs.clear();
    PendingArgFlags.clear();
    return CC_RISCVAssign2XLen(XLen, State, VA, AF, ValNo, ValVT, LocVT,
                               ArgFlags);
  }

  // Allocate to a register if possible, or else a stack slot.
  unsigned Reg;
  if (ValVT == MVT::f32 && !UseGPRForF32)
    Reg = State.AllocateReg(ArgFPR32s, ArgFPR64s);
  else if (ValVT == MVT::f64 && !UseGPRForF64)
    Reg = State.AllocateReg(ArgFPR64s, ArgFPR32s);
  else
    Reg = State.AllocateReg(ArgGPRs);
  unsigned StackOffset = Reg ? 0 : State.AllocateStack(XLen / 8, XLen / 8);

  // If we reach this point and PendingLocs is non-empty, we must be at the
  // end of a split argument that must be passed indirectly.
  if (!PendingLocs.empty()) {
    assert(ArgFlags.isSplitEnd() && "Expected ArgFlags.isSplitEnd()");
    assert(PendingLocs.size() > 2 && "Unexpected PendingLocs.size()");

    for (auto &It : PendingLocs) {
      if (Reg)
        It.convertToReg(Reg);
      else
        It.convertToMem(StackOffset);
      State.addLoc(It);
    }
    PendingLocs.clear();
    PendingArgFlags.clear();
    return false;
  }

  assert((!UseGPRForF32 || !UseGPRForF64 || LocVT == XLenVT) &&
         "Expected an XLenVT at this stage");

  if (Reg) {
    State.addLoc(CCValAssign::getReg(ValNo, ValVT, Reg, LocVT, LocInfo));
    return false;
  }

  // When an f32 or f64 is passed on the stack, no bit-conversion is needed.
  if (ValVT == MVT::f32 || ValVT == MVT::f64) {
    LocVT = ValVT;
    LocInfo = CCValAssign::Full;
  }
  State.addLoc(CCValAssign::getMem(ValNo, ValVT, StackOffset, LocVT, LocInfo));
  return false;
}

void RISCVTargetLowering::analyzeInputArgs(
    MachineFunction &MF, CCState &CCInfo,
    const SmallVectorImpl<ISD::InputArg> &Ins, bool IsRet) const {
  unsigned NumArgs = Ins.size();
  FunctionType *FType = MF.getFunction().getFunctionType();

  for (unsigned i = 0; i != NumArgs; ++i) {
    MVT ArgVT = Ins[i].VT;
    ISD::ArgFlagsTy ArgFlags = Ins[i].Flags;

    Type *ArgTy = nullptr;
    if (IsRet)
      ArgTy = FType->getReturnType();
    else if (Ins[i].isOrigArg())
      ArgTy = FType->getParamType(Ins[i].getOrigArgIndex());

    RISCVABI::ABI ABI = MF.getSubtarget<RISCVSubtarget>().getTargetABI();
    if (CC_RISCV(MF.getDataLayout(), ABI, i, ArgVT, ArgVT, CCValAssign::Full,
                 ArgFlags, CCInfo, /*IsRet=*/true, IsRet, ArgTy)) {
      LLVM_DEBUG(dbgs() << "InputArg #" << i << " has unhandled type "
                        << EVT(ArgVT).getEVTString() << '\n');
      llvm_unreachable(nullptr);
    }
  }
}

void RISCVTargetLowering::analyzeOutputArgs(
    MachineFunction &MF, CCState &CCInfo,
    const SmallVectorImpl<ISD::OutputArg> &Outs, bool IsRet,
    CallLoweringInfo *CLI) const {
  unsigned NumArgs = Outs.size();

  for (unsigned i = 0; i != NumArgs; i++) {
    MVT ArgVT = Outs[i].VT;
    ISD::ArgFlagsTy ArgFlags = Outs[i].Flags;
    Type *OrigTy = CLI ? CLI->getArgs()[Outs[i].OrigArgIndex].Ty : nullptr;

    RISCVABI::ABI ABI = MF.getSubtarget<RISCVSubtarget>().getTargetABI();
    if (CC_RISCV(MF.getDataLayout(), ABI, i, ArgVT, ArgVT, CCValAssign::Full,
                 ArgFlags, CCInfo, Outs[i].IsFixed, IsRet, OrigTy)) {
      LLVM_DEBUG(dbgs() << "OutputArg #" << i << " has unhandled type "
                        << EVT(ArgVT).getEVTString() << "\n");
      llvm_unreachable(nullptr);
    }
  }
}

// Convert Val to a ValVT. Should not be called for CCValAssign::Indirect
// values.
static SDValue convertLocVTToValVT(SelectionDAG &DAG, SDValue Val,
                                   const CCValAssign &VA, const SDLoc &DL) {
  switch (VA.getLocInfo()) {
  default:
    llvm_unreachable("Unexpected CCValAssign::LocInfo");
  case CCValAssign::Full:
    break;
  case CCValAssign::BCvt:
    if (VA.getLocVT() == MVT::i64 && VA.getValVT() == MVT::f32) {
      Val = DAG.getNode(RISCVISD::FMV_W_X_RV64, DL, MVT::f32, Val);
      break;
    }
    Val = DAG.getNode(ISD::BITCAST, DL, VA.getValVT(), Val);
    break;
  }
  return Val;
}

// The caller is responsible for loading the full value if the argument is
// passed with CCValAssign::Indirect.
static SDValue unpackFromRegLoc(SelectionDAG &DAG, SDValue Chain,
                                const CCValAssign &VA, const SDLoc &DL) {
  MachineFunction &MF = DAG.getMachineFunction();
  MachineRegisterInfo &RegInfo = MF.getRegInfo();
  EVT LocVT = VA.getLocVT();
  SDValue Val;
  const TargetRegisterClass *RC;

  switch (LocVT.getSimpleVT().SimpleTy) {
  default:
    llvm_unreachable("Unexpected register type");
  case MVT::i32:
  case MVT::i64:
    RC = &RISCV::GPRRegClass;
    break;
  case MVT::f32:
    RC = &RISCV::FPR32RegClass;
    break;
  case MVT::f64:
    RC = &RISCV::FPR64RegClass;
    break;
  }

  unsigned VReg = RegInfo.createVirtualRegister(RC);
  RegInfo.addLiveIn(VA.getLocReg(), VReg);
  Val = DAG.getCopyFromReg(Chain, DL, VReg, LocVT);

  if (VA.getLocInfo() == CCValAssign::Indirect)
    return Val;

  return convertLocVTToValVT(DAG, Val, VA, DL);
}

static SDValue convertValVTToLocVT(SelectionDAG &DAG, SDValue Val,
                                   const CCValAssign &VA, const SDLoc &DL) {
  EVT LocVT = VA.getLocVT();

  switch (VA.getLocInfo()) {
  default:
    llvm_unreachable("Unexpected CCValAssign::LocInfo");
  case CCValAssign::Full:
    break;
  case CCValAssign::BCvt:
    if (VA.getLocVT() == MVT::i64 && VA.getValVT() == MVT::f32) {
      Val = DAG.getNode(RISCVISD::FMV_X_ANYEXTW_RV64, DL, MVT::i64, Val);
      break;
    }
    Val = DAG.getNode(ISD::BITCAST, DL, LocVT, Val);
    break;
  }
  return Val;
}

// The caller is responsible for loading the full value if the argument is
// passed with CCValAssign::Indirect.
static SDValue unpackFromMemLoc(SelectionDAG &DAG, SDValue Chain,
                                const CCValAssign &VA, const SDLoc &DL) {
  MachineFunction &MF = DAG.getMachineFunction();
  MachineFrameInfo &MFI = MF.getFrameInfo();
  EVT LocVT = VA.getLocVT();
  EVT ValVT = VA.getValVT();
  EVT PtrVT = MVT::getIntegerVT(DAG.getDataLayout().getPointerSizeInBits(0));
  int FI = MFI.CreateFixedObject(ValVT.getSizeInBits() / 8,
                                 VA.getLocMemOffset(), /*Immutable=*/true);
  SDValue FIN = DAG.getFrameIndex(FI, PtrVT);
  SDValue Val;

  ISD::LoadExtType ExtType;
  switch (VA.getLocInfo()) {
  default:
    llvm_unreachable("Unexpected CCValAssign::LocInfo");
  case CCValAssign::Full:
  case CCValAssign::Indirect:
  case CCValAssign::BCvt:
    ExtType = ISD::NON_EXTLOAD;
    break;
  }
  Val = DAG.getExtLoad(
      ExtType, DL, LocVT, Chain, FIN,
      MachinePointerInfo::getFixedStack(DAG.getMachineFunction(), FI), ValVT);
  return Val;
}

static SDValue unpackF64OnRV32DSoftABI(SelectionDAG &DAG, SDValue Chain,
                                       const CCValAssign &VA, const SDLoc &DL) {
  assert(VA.getLocVT() == MVT::i32 && VA.getValVT() == MVT::f64 &&
         "Unexpected VA");
  MachineFunction &MF = DAG.getMachineFunction();
  MachineFrameInfo &MFI = MF.getFrameInfo();
  MachineRegisterInfo &RegInfo = MF.getRegInfo();

  if (VA.isMemLoc()) {
    // f64 is passed on the stack.
    int FI = MFI.CreateFixedObject(8, VA.getLocMemOffset(), /*Immutable=*/true);
    SDValue FIN = DAG.getFrameIndex(FI, MVT::i32);
    return DAG.getLoad(MVT::f64, DL, Chain, FIN,
                       MachinePointerInfo::getFixedStack(MF, FI));
  }

  assert(VA.isRegLoc() && "Expected register VA assignment");

  unsigned LoVReg = RegInfo.createVirtualRegister(&RISCV::GPRRegClass);
  RegInfo.addLiveIn(VA.getLocReg(), LoVReg);
  SDValue Lo = DAG.getCopyFromReg(Chain, DL, LoVReg, MVT::i32);
  SDValue Hi;
  if (VA.getLocReg() == RISCV::X17) {
    // Second half of f64 is passed on the stack.
    int FI = MFI.CreateFixedObject(4, 0, /*Immutable=*/true);
    SDValue FIN = DAG.getFrameIndex(FI, MVT::i32);
    Hi = DAG.getLoad(MVT::i32, DL, Chain, FIN,
                     MachinePointerInfo::getFixedStack(MF, FI));
  } else {
    // Second half of f64 is passed in another GPR.
    unsigned HiVReg = RegInfo.createVirtualRegister(&RISCV::GPRRegClass);
    RegInfo.addLiveIn(VA.getLocReg() + 1, HiVReg);
    Hi = DAG.getCopyFromReg(Chain, DL, HiVReg, MVT::i32);
  }
  return DAG.getNode(RISCVISD::BuildPairF64, DL, MVT::f64, Lo, Hi);
}

// Transform physical registers into virtual registers.
SDValue RISCVTargetLowering::LowerFormalArguments(
    SDValue Chain, CallingConv::ID CallConv, bool IsVarArg,
    const SmallVectorImpl<ISD::InputArg> &Ins, const SDLoc &DL,
    SelectionDAG &DAG, SmallVectorImpl<SDValue> &InVals) const {

  switch (CallConv) {
  default:
    report_fatal_error("Unsupported calling convention");
  case CallingConv::C:
  case CallingConv::Fast:
    break;
  }

  MachineFunction &MF = DAG.getMachineFunction();

  const Function &Func = MF.getFunction();
  if (Func.hasFnAttribute("interrupt")) {
    if (!Func.arg_empty())
      report_fatal_error(
        "Functions with the interrupt attribute cannot have arguments!");

    StringRef Kind =
      MF.getFunction().getFnAttribute("interrupt").getValueAsString();

    if (!(Kind == "user" || Kind == "supervisor" || Kind == "machine"))
      report_fatal_error(
        "Function interrupt attribute argument not supported!");
  }

  EVT PtrVT = getPointerTy(DAG.getDataLayout());
  MVT XLenVT = Subtarget.getXLenVT();
  unsigned XLenInBytes = Subtarget.getXLen() / 8;
  // Used with vargs to acumulate store chains.
  std::vector<SDValue> OutChains;

  // Assign locations to all of the incoming arguments.
  SmallVector<CCValAssign, 16> ArgLocs;
  CCState CCInfo(CallConv, IsVarArg, MF, ArgLocs, *DAG.getContext());
  analyzeInputArgs(MF, CCInfo, Ins, /*IsRet=*/false);

  for (unsigned i = 0, e = ArgLocs.size(); i != e; ++i) {
    CCValAssign &VA = ArgLocs[i];
    SDValue ArgValue;
    // Passing f64 on RV32D with a soft float ABI must be handled as a special
    // case.
    if (VA.getLocVT() == MVT::i32 && VA.getValVT() == MVT::f64)
      ArgValue = unpackF64OnRV32DSoftABI(DAG, Chain, VA, DL);
    else if (VA.isRegLoc())
      ArgValue = unpackFromRegLoc(DAG, Chain, VA, DL);
    else
      ArgValue = unpackFromMemLoc(DAG, Chain, VA, DL);

    if (VA.getLocInfo() == CCValAssign::Indirect) {
      // If the original argument was split and passed by reference (e.g. i128
      // on RV32), we need to load all parts of it here (using the same
      // address).
      InVals.push_back(DAG.getLoad(VA.getValVT(), DL, Chain, ArgValue,
                                   MachinePointerInfo()));
      unsigned ArgIndex = Ins[i].OrigArgIndex;
      assert(Ins[i].PartOffset == 0);
      while (i + 1 != e && Ins[i + 1].OrigArgIndex == ArgIndex) {
        CCValAssign &PartVA = ArgLocs[i + 1];
        unsigned PartOffset = Ins[i + 1].PartOffset;
        SDValue Address = DAG.getNode(ISD::ADD, DL, PtrVT, ArgValue,
                                      DAG.getIntPtrConstant(PartOffset, DL));
        InVals.push_back(DAG.getLoad(PartVA.getValVT(), DL, Chain, Address,
                                     MachinePointerInfo()));
        ++i;
      }
      continue;
    }
    InVals.push_back(ArgValue);
  }

  if (IsVarArg) {
    ArrayRef<MCPhysReg> ArgRegs = makeArrayRef(ArgGPRs);
    unsigned Idx = CCInfo.getFirstUnallocated(ArgRegs);
    const TargetRegisterClass *RC = &RISCV::GPRRegClass;
    MachineFrameInfo &MFI = MF.getFrameInfo();
    MachineRegisterInfo &RegInfo = MF.getRegInfo();
    RISCVMachineFunctionInfo *RVFI = MF.getInfo<RISCVMachineFunctionInfo>();

    // Offset of the first variable argument from stack pointer, and size of
    // the vararg save area. For now, the varargs save area is either zero or
    // large enough to hold a0-a7.
    int VaArgOffset, VarArgsSaveSize;

    // If all registers are allocated, then all varargs must be passed on the
    // stack and we don't need to save any argregs.
    if (ArgRegs.size() == Idx) {
      VaArgOffset = CCInfo.getNextStackOffset();
      VarArgsSaveSize = 0;
    } else {
      VarArgsSaveSize = XLenInBytes * (ArgRegs.size() - Idx);
      VaArgOffset = -VarArgsSaveSize;
    }

    // Record the frame index of the first variable argument
    // which is a value necessary to VASTART.
    int FI = MFI.CreateFixedObject(XLenInBytes, VaArgOffset, true);
    RVFI->setVarArgsFrameIndex(FI);

    // If saving an odd number of registers then create an extra stack slot to
    // ensure that the frame pointer is 2*XLEN-aligned, which in turn ensures
    // offsets to even-numbered registered remain 2*XLEN-aligned.
    if (Idx % 2) {
      FI = MFI.CreateFixedObject(XLenInBytes, VaArgOffset - (int)XLenInBytes,
                                 true);
      VarArgsSaveSize += XLenInBytes;
    }

    // Copy the integer registers that may have been used for passing varargs
    // to the vararg save area.
    for (unsigned I = Idx; I < ArgRegs.size();
         ++I, VaArgOffset += XLenInBytes) {
      const unsigned Reg = RegInfo.createVirtualRegister(RC);
      RegInfo.addLiveIn(ArgRegs[I], Reg);
      SDValue ArgValue = DAG.getCopyFromReg(Chain, DL, Reg, XLenVT);
      FI = MFI.CreateFixedObject(XLenInBytes, VaArgOffset, true);
      SDValue PtrOff = DAG.getFrameIndex(FI, getPointerTy(DAG.getDataLayout()));
      SDValue Store = DAG.getStore(Chain, DL, ArgValue, PtrOff,
                                   MachinePointerInfo::getFixedStack(MF, FI));
      cast<StoreSDNode>(Store.getNode())
          ->getMemOperand()
          ->setValue((Value *)nullptr);
      OutChains.push_back(Store);
    }
    RVFI->setVarArgsSaveSize(VarArgsSaveSize);
  }

  // All stores are grouped in one node to allow the matching between
  // the size of Ins and InVals. This only happens for vararg functions.
  if (!OutChains.empty()) {
    OutChains.push_back(Chain);
    Chain = DAG.getNode(ISD::TokenFactor, DL, MVT::Other, OutChains);
  }

  return Chain;
}

/// isEligibleForTailCallOptimization - Check whether the call is eligible
/// for tail call optimization.
/// Note: This is modelled after ARM's IsEligibleForTailCallOptimization.
bool RISCVTargetLowering::isEligibleForTailCallOptimization(
    CCState &CCInfo, CallLoweringInfo &CLI, MachineFunction &MF,
    const SmallVector<CCValAssign, 16> &ArgLocs) const {

  auto &Callee = CLI.Callee;
  auto CalleeCC = CLI.CallConv;
  auto IsVarArg = CLI.IsVarArg;
  auto &Outs = CLI.Outs;
  auto &Caller = MF.getFunction();
  auto CallerCC = Caller.getCallingConv();

  // Do not tail call opt functions with "disable-tail-calls" attribute.
  if (Caller.getFnAttribute("disable-tail-calls").getValueAsString() == "true")
    return false;

  // Exception-handling functions need a special set of instructions to
  // indicate a return to the hardware. Tail-calling another function would
  // probably break this.
  // TODO: The "interrupt" attribute isn't currently defined by RISC-V. This
  // should be expanded as new function attributes are introduced.
  if (Caller.hasFnAttribute("interrupt"))
    return false;

  // Do not tail call opt functions with varargs.
  if (IsVarArg)
    return false;

  // Do not tail call opt if the stack is used to pass parameters.
  if (CCInfo.getNextStackOffset() != 0)
    return false;

  // Do not tail call opt if any parameters need to be passed indirectly.
  // Since long doubles (fp128) and i128 are larger than 2*XLEN, they are
  // passed indirectly. So the address of the value will be passed in a
  // register, or if not available, then the address is put on the stack. In
  // order to pass indirectly, space on the stack often needs to be allocated
  // in order to store the value. In this case the CCInfo.getNextStackOffset()
  // != 0 check is not enough and we need to check if any CCValAssign ArgsLocs
  // are passed CCValAssign::Indirect.
  for (auto &VA : ArgLocs)
    if (VA.getLocInfo() == CCValAssign::Indirect)
      return false;

  // Do not tail call opt if either caller or callee uses struct return
  // semantics.
  auto IsCallerStructRet = Caller.hasStructRetAttr();
  auto IsCalleeStructRet = Outs.empty() ? false : Outs[0].Flags.isSRet();
  if (IsCallerStructRet || IsCalleeStructRet)
    return false;

  // Externally-defined functions with weak linkage should not be
  // tail-called. The behaviour of branch instructions in this situation (as
  // used for tail calls) is implementation-defined, so we cannot rely on the
  // linker replacing the tail call with a return.
  if (GlobalAddressSDNode *G = dyn_cast<GlobalAddressSDNode>(Callee)) {
    const GlobalValue *GV = G->getGlobal();
    if (GV->hasExternalWeakLinkage())
      return false;
  }

  // The callee has to preserve all registers the caller needs to preserve.
  const RISCVRegisterInfo *TRI = Subtarget.getRegisterInfo();
  const uint32_t *CallerPreserved = TRI->getCallPreservedMask(MF, CallerCC);
  if (CalleeCC != CallerCC) {
    const uint32_t *CalleePreserved = TRI->getCallPreservedMask(MF, CalleeCC);
    if (!TRI->regmaskSubsetEqual(CallerPreserved, CalleePreserved))
      return false;
  }

  // Byval parameters hand the function a pointer directly into the stack area
  // we want to reuse during a tail call. Working around this *is* possible
  // but less efficient and uglier in LowerCall.
  for (auto &Arg : Outs)
    if (Arg.Flags.isByVal())
      return false;

  return true;
}

// Lower a call to a callseq_start + CALL + callseq_end chain, and add input
// and output parameter nodes.
SDValue RISCVTargetLowering::LowerCall(CallLoweringInfo &CLI,
                                       SmallVectorImpl<SDValue> &InVals) const {
  SelectionDAG &DAG = CLI.DAG;
  SDLoc &DL = CLI.DL;
  SmallVectorImpl<ISD::OutputArg> &Outs = CLI.Outs;
  SmallVectorImpl<SDValue> &OutVals = CLI.OutVals;
  SmallVectorImpl<ISD::InputArg> &Ins = CLI.Ins;
  SDValue Chain = CLI.Chain;
  SDValue Callee = CLI.Callee;
  bool &IsTailCall = CLI.IsTailCall;
  CallingConv::ID CallConv = CLI.CallConv;
  bool IsVarArg = CLI.IsVarArg;
  EVT PtrVT = getPointerTy(DAG.getDataLayout());
  MVT XLenVT = Subtarget.getXLenVT();

  MachineFunction &MF = DAG.getMachineFunction();

  // Analyze the operands of the call, assigning locations to each operand.
  SmallVector<CCValAssign, 16> ArgLocs;
  CCState ArgCCInfo(CallConv, IsVarArg, MF, ArgLocs, *DAG.getContext());
  analyzeOutputArgs(MF, ArgCCInfo, Outs, /*IsRet=*/false, &CLI);

  // Check if it's really possible to do a tail call.
  if (IsTailCall)
    IsTailCall = isEligibleForTailCallOptimization(ArgCCInfo, CLI, MF, ArgLocs);

  if (IsTailCall)
    ++NumTailCalls;
  else if (CLI.CS && CLI.CS.isMustTailCall())
    report_fatal_error("failed to perform tail call elimination on a call "
                       "site marked musttail");

  // Get a count of how many bytes are to be pushed on the stack.
  unsigned NumBytes = ArgCCInfo.getNextStackOffset();

  // Create local copies for byval args
  SmallVector<SDValue, 8> ByValArgs;
  for (unsigned i = 0, e = Outs.size(); i != e; ++i) {
    ISD::ArgFlagsTy Flags = Outs[i].Flags;
    if (!Flags.isByVal())
      continue;

    SDValue Arg = OutVals[i];
    unsigned Size = Flags.getByValSize();
    unsigned Align = Flags.getByValAlign();

    int FI = MF.getFrameInfo().CreateStackObject(Size, Align, /*isSS=*/false);
    SDValue FIPtr = DAG.getFrameIndex(FI, getPointerTy(DAG.getDataLayout()));
    SDValue SizeNode = DAG.getConstant(Size, DL, XLenVT);

    Chain = DAG.getMemcpy(Chain, DL, FIPtr, Arg, SizeNode, Align,
                          /*IsVolatile=*/false,
                          /*AlwaysInline=*/false,
                          IsTailCall, MachinePointerInfo(),
                          MachinePointerInfo());
    ByValArgs.push_back(FIPtr);
  }

  if (!IsTailCall)
    Chain = DAG.getCALLSEQ_START(Chain, NumBytes, 0, CLI.DL);

  // Copy argument values to their designated locations.
  SmallVector<std::pair<unsigned, SDValue>, 8> RegsToPass;
  SmallVector<SDValue, 8> MemOpChains;
  SDValue StackPtr;
  for (unsigned i = 0, j = 0, e = ArgLocs.size(); i != e; ++i) {
    CCValAssign &VA = ArgLocs[i];
    SDValue ArgValue = OutVals[i];
    ISD::ArgFlagsTy Flags = Outs[i].Flags;

    // Handle passing f64 on RV32D with a soft float or hard float single ABI as
    // a special case.
    bool IsF64OnRV32DSoftABI =
        VA.getLocVT() == MVT::i32 && VA.getValVT() == MVT::f64;
    if (IsF64OnRV32DSoftABI && VA.isRegLoc()) {
      SDValue SplitF64 = DAG.getNode(
          RISCVISD::SplitF64, DL, DAG.getVTList(MVT::i32, MVT::i32), ArgValue);
      SDValue Lo = SplitF64.getValue(0);
      SDValue Hi = SplitF64.getValue(1);

      unsigned RegLo = VA.getLocReg();
      RegsToPass.push_back(std::make_pair(RegLo, Lo));

      if (RegLo == RISCV::X17) {
        // Second half of f64 is passed on the stack.
        // Work out the address of the stack slot.
        if (!StackPtr.getNode())
          StackPtr = DAG.getCopyFromReg(Chain, DL, RISCV::X2, PtrVT);
        // Emit the store.
        MemOpChains.push_back(
            DAG.getStore(Chain, DL, Hi, StackPtr, MachinePointerInfo()));
      } else {
        // Second half of f64 is passed in another GPR.
        unsigned RegHigh = RegLo + 1;
        RegsToPass.push_back(std::make_pair(RegHigh, Hi));
      }
      continue;
    }

    // IsF64OnRV32DSoftABI && VA.isMemLoc() is handled below in the same way
    // as any other MemLoc.

    // Promote the value if needed.
    // For now, only handle fully promoted and indirect arguments.
    if (VA.getLocInfo() == CCValAssign::Indirect) {
      // Store the argument in a stack slot and pass its address.
      SDValue SpillSlot = DAG.CreateStackTemporary(Outs[i].ArgVT);
      int FI = cast<FrameIndexSDNode>(SpillSlot)->getIndex();
      MemOpChains.push_back(
          DAG.getStore(Chain, DL, ArgValue, SpillSlot,
                       MachinePointerInfo::getFixedStack(MF, FI)));
      // If the original argument was split (e.g. i128), we need
      // to store all parts of it here (and pass just one address).
      unsigned ArgIndex = Outs[i].OrigArgIndex;
      assert(Outs[i].PartOffset == 0);
      while (i + 1 != e && Outs[i + 1].OrigArgIndex == ArgIndex) {
        SDValue PartValue = OutVals[i + 1];
        unsigned PartOffset = Outs[i + 1].PartOffset;
        SDValue Address = DAG.getNode(ISD::ADD, DL, PtrVT, SpillSlot,
                                      DAG.getIntPtrConstant(PartOffset, DL));
        MemOpChains.push_back(
            DAG.getStore(Chain, DL, PartValue, Address,
                         MachinePointerInfo::getFixedStack(MF, FI)));
        ++i;
      }
      ArgValue = SpillSlot;
    } else {
      ArgValue = convertValVTToLocVT(DAG, ArgValue, VA, DL);
    }

    // Use local copy if it is a byval arg.
    if (Flags.isByVal())
      ArgValue = ByValArgs[j++];

    if (VA.isRegLoc()) {
      // Queue up the argument copies and emit them at the end.
      RegsToPass.push_back(std::make_pair(VA.getLocReg(), ArgValue));
    } else {
      assert(VA.isMemLoc() && "Argument not register or memory");
      assert(!IsTailCall && "Tail call not allowed if stack is used "
                            "for passing parameters");

      // Work out the address of the stack slot.
      if (!StackPtr.getNode())
        StackPtr = DAG.getCopyFromReg(Chain, DL, RISCV::X2, PtrVT);
      SDValue Address =
          DAG.getNode(ISD::ADD, DL, PtrVT, StackPtr,
                      DAG.getIntPtrConstant(VA.getLocMemOffset(), DL));

      // Emit the store.
      MemOpChains.push_back(
          DAG.getStore(Chain, DL, ArgValue, Address, MachinePointerInfo()));
    }
  }

  // Join the stores, which are independent of one another.
  if (!MemOpChains.empty())
    Chain = DAG.getNode(ISD::TokenFactor, DL, MVT::Other, MemOpChains);

  SDValue Glue;

  // Build a sequence of copy-to-reg nodes, chained and glued together.
  for (auto &Reg : RegsToPass) {
    Chain = DAG.getCopyToReg(Chain, DL, Reg.first, Reg.second, Glue);
    Glue = Chain.getValue(1);
  }

  // If the callee is a GlobalAddress/ExternalSymbol node, turn it into a
  // TargetGlobalAddress/TargetExternalSymbol node so that legalize won't
  // split it and then direct call can be matched by PseudoCALL.
  unsigned Flags = RISCVII::MO_CALL;
  if (GlobalAddressSDNode *S = dyn_cast<GlobalAddressSDNode>(Callee)) {
    const GlobalValue *GV = S->getGlobal();
<<<<<<< HEAD
    const TargetMachine &TM = getTargetMachine();
    if (isPositionIndependent() &&
        !TM.shouldAssumeDSOLocal(*GV->getParent(), GV))
      Flags = RISCVII::MO_CALL_PLT;
    Callee = DAG.getTargetGlobalAddress(S->getGlobal(), DL, PtrVT, 0, Flags);
  } else if (ExternalSymbolSDNode *S = dyn_cast<ExternalSymbolSDNode>(Callee)) {
    if (isPositionIndependent())
      Flags = RISCVII::MO_CALL_PLT;
    Callee = DAG.getTargetExternalSymbol(S->getSymbol(), PtrVT, Flags);
=======

    unsigned OpFlags = RISCVII::MO_CALL;
    if (!getTargetMachine().shouldAssumeDSOLocal(*GV->getParent(), GV))
      OpFlags = RISCVII::MO_PLT;

    Callee = DAG.getTargetGlobalAddress(GV, DL, PtrVT, 0, OpFlags);
  } else if (ExternalSymbolSDNode *S = dyn_cast<ExternalSymbolSDNode>(Callee)) {
    unsigned OpFlags = RISCVII::MO_CALL;

    if (!getTargetMachine().shouldAssumeDSOLocal(*MF.getFunction().getParent(),
                                                 nullptr))
      OpFlags = RISCVII::MO_PLT;

    Callee = DAG.getTargetExternalSymbol(S->getSymbol(), PtrVT, OpFlags);
>>>>>>> df9ee08b
  }

  // The first call operand is the chain and the second is the target address.
  SmallVector<SDValue, 8> Ops;
  Ops.push_back(Chain);
  Ops.push_back(Callee);

  // Add argument registers to the end of the list so that they are
  // known live into the call.
  for (auto &Reg : RegsToPass)
    Ops.push_back(DAG.getRegister(Reg.first, Reg.second.getValueType()));

  if (!IsTailCall) {
    // Add a register mask operand representing the call-preserved registers.
    const TargetRegisterInfo *TRI = Subtarget.getRegisterInfo();
    const uint32_t *Mask = TRI->getCallPreservedMask(MF, CallConv);
    assert(Mask && "Missing call preserved mask for calling convention");
    Ops.push_back(DAG.getRegisterMask(Mask));
  }

  // Glue the call to the argument copies, if any.
  if (Glue.getNode())
    Ops.push_back(Glue);

  // Emit the call.
  SDVTList NodeTys = DAG.getVTList(MVT::Other, MVT::Glue);

  if (IsTailCall) {
    MF.getFrameInfo().setHasTailCall();
    return DAG.getNode(RISCVISD::TAIL, DL, NodeTys, Ops);
  }

  Chain = DAG.getNode(RISCVISD::CALL, DL, NodeTys, Ops);
  Glue = Chain.getValue(1);

  // Mark the end of the call, which is glued to the call itself.
  Chain = DAG.getCALLSEQ_END(Chain,
                             DAG.getConstant(NumBytes, DL, PtrVT, true),
                             DAG.getConstant(0, DL, PtrVT, true),
                             Glue, DL);
  Glue = Chain.getValue(1);

  // Assign locations to each value returned by this call.
  SmallVector<CCValAssign, 16> RVLocs;
  CCState RetCCInfo(CallConv, IsVarArg, MF, RVLocs, *DAG.getContext());
  analyzeInputArgs(MF, RetCCInfo, Ins, /*IsRet=*/true);

  // Copy all of the result registers out of their specified physreg.
  for (auto &VA : RVLocs) {
    // Copy the value out
    SDValue RetValue =
        DAG.getCopyFromReg(Chain, DL, VA.getLocReg(), VA.getLocVT(), Glue);
    // Glue the RetValue to the end of the call sequence
    Chain = RetValue.getValue(1);
    Glue = RetValue.getValue(2);

    if (VA.getLocVT() == MVT::i32 && VA.getValVT() == MVT::f64) {
      assert(VA.getLocReg() == ArgGPRs[0] && "Unexpected reg assignment");
      SDValue RetValue2 =
          DAG.getCopyFromReg(Chain, DL, ArgGPRs[1], MVT::i32, Glue);
      Chain = RetValue2.getValue(1);
      Glue = RetValue2.getValue(2);
      RetValue = DAG.getNode(RISCVISD::BuildPairF64, DL, MVT::f64, RetValue,
                             RetValue2);
    }

    RetValue = convertLocVTToValVT(DAG, RetValue, VA, DL);

    InVals.push_back(RetValue);
  }

  return Chain;
}

bool RISCVTargetLowering::CanLowerReturn(
    CallingConv::ID CallConv, MachineFunction &MF, bool IsVarArg,
    const SmallVectorImpl<ISD::OutputArg> &Outs, LLVMContext &Context) const {
  SmallVector<CCValAssign, 16> RVLocs;
  CCState CCInfo(CallConv, IsVarArg, MF, RVLocs, Context);
  for (unsigned i = 0, e = Outs.size(); i != e; ++i) {
    MVT VT = Outs[i].VT;
    ISD::ArgFlagsTy ArgFlags = Outs[i].Flags;
    RISCVABI::ABI ABI = MF.getSubtarget<RISCVSubtarget>().getTargetABI();
    if (CC_RISCV(MF.getDataLayout(), ABI, i, VT, VT, CCValAssign::Full,
                 ArgFlags, CCInfo, /*IsFixed=*/true, /*IsRet=*/true, nullptr))
      return false;
  }
  return true;
}

SDValue
RISCVTargetLowering::LowerReturn(SDValue Chain, CallingConv::ID CallConv,
                                 bool IsVarArg,
                                 const SmallVectorImpl<ISD::OutputArg> &Outs,
                                 const SmallVectorImpl<SDValue> &OutVals,
                                 const SDLoc &DL, SelectionDAG &DAG) const {
  // Stores the assignment of the return value to a location.
  SmallVector<CCValAssign, 16> RVLocs;

  // Info about the registers and stack slot.
  CCState CCInfo(CallConv, IsVarArg, DAG.getMachineFunction(), RVLocs,
                 *DAG.getContext());

  analyzeOutputArgs(DAG.getMachineFunction(), CCInfo, Outs, /*IsRet=*/true,
                    nullptr);

  SDValue Glue;
  SmallVector<SDValue, 4> RetOps(1, Chain);

  // Copy the result values into the output registers.
  for (unsigned i = 0, e = RVLocs.size(); i < e; ++i) {
    SDValue Val = OutVals[i];
    CCValAssign &VA = RVLocs[i];
    assert(VA.isRegLoc() && "Can only return in registers!");

    if (VA.getLocVT() == MVT::i32 && VA.getValVT() == MVT::f64) {
      // Handle returning f64 on RV32D with a soft float ABI.
      assert(VA.isRegLoc() && "Expected return via registers");
      SDValue SplitF64 = DAG.getNode(RISCVISD::SplitF64, DL,
                                     DAG.getVTList(MVT::i32, MVT::i32), Val);
      SDValue Lo = SplitF64.getValue(0);
      SDValue Hi = SplitF64.getValue(1);
      unsigned RegLo = VA.getLocReg();
      unsigned RegHi = RegLo + 1;
      Chain = DAG.getCopyToReg(Chain, DL, RegLo, Lo, Glue);
      Glue = Chain.getValue(1);
      RetOps.push_back(DAG.getRegister(RegLo, MVT::i32));
      Chain = DAG.getCopyToReg(Chain, DL, RegHi, Hi, Glue);
      Glue = Chain.getValue(1);
      RetOps.push_back(DAG.getRegister(RegHi, MVT::i32));
    } else {
      // Handle a 'normal' return.
      Val = convertValVTToLocVT(DAG, Val, VA, DL);
      Chain = DAG.getCopyToReg(Chain, DL, VA.getLocReg(), Val, Glue);

      // Guarantee that all emitted copies are stuck together.
      Glue = Chain.getValue(1);
      RetOps.push_back(DAG.getRegister(VA.getLocReg(), VA.getLocVT()));
    }
  }

  RetOps[0] = Chain; // Update chain.

  // Add the glue node if we have it.
  if (Glue.getNode()) {
    RetOps.push_back(Glue);
  }

  // Interrupt service routines use different return instructions.
  const Function &Func = DAG.getMachineFunction().getFunction();
  if (Func.hasFnAttribute("interrupt")) {
    if (!Func.getReturnType()->isVoidTy())
      report_fatal_error(
          "Functions with the interrupt attribute must have void return type!");

    MachineFunction &MF = DAG.getMachineFunction();
    StringRef Kind =
      MF.getFunction().getFnAttribute("interrupt").getValueAsString();

    unsigned RetOpc;
    if (Kind == "user")
      RetOpc = RISCVISD::URET_FLAG;
    else if (Kind == "supervisor")
      RetOpc = RISCVISD::SRET_FLAG;
    else
      RetOpc = RISCVISD::MRET_FLAG;

    return DAG.getNode(RetOpc, DL, MVT::Other, RetOps);
  }

  return DAG.getNode(RISCVISD::RET_FLAG, DL, MVT::Other, RetOps);
}

const char *RISCVTargetLowering::getTargetNodeName(unsigned Opcode) const {
  switch ((RISCVISD::NodeType)Opcode) {
  case RISCVISD::FIRST_NUMBER:
    break;
  case RISCVISD::RET_FLAG:
    return "RISCVISD::RET_FLAG";
  case RISCVISD::URET_FLAG:
    return "RISCVISD::URET_FLAG";
  case RISCVISD::SRET_FLAG:
    return "RISCVISD::SRET_FLAG";
  case RISCVISD::MRET_FLAG:
    return "RISCVISD::MRET_FLAG";
  case RISCVISD::CALL:
    return "RISCVISD::CALL";
  case RISCVISD::SELECT_CC:
    return "RISCVISD::SELECT_CC";
  case RISCVISD::BuildPairF64:
    return "RISCVISD::BuildPairF64";
  case RISCVISD::SplitF64:
    return "RISCVISD::SplitF64";
  case RISCVISD::TAIL:
    return "RISCVISD::TAIL";
  case RISCVISD::SLLW:
    return "RISCVISD::SLLW";
  case RISCVISD::SRAW:
    return "RISCVISD::SRAW";
  case RISCVISD::SRLW:
    return "RISCVISD::SRLW";
  case RISCVISD::DIVW:
    return "RISCVISD::DIVW";
  case RISCVISD::DIVUW:
    return "RISCVISD::DIVUW";
  case RISCVISD::REMUW:
    return "RISCVISD::REMUW";
  case RISCVISD::FMV_W_X_RV64:
    return "RISCVISD::FMV_W_X_RV64";
  case RISCVISD::FMV_X_ANYEXTW_RV64:
    return "RISCVISD::FMV_X_ANYEXTW_RV64";
  case RISCVISD::WRAPPER_PIC:
    return "RISCVISD::WRAPPER_PIC";
  case RISCVISD::WRAPPER_TLS_IE:
    return "RISCVISD::WRAPPER_TLS_IE";
  case RISCVISD::WRAPPER_TLS_GD:
    return "RISCVISD::WRAPPER_TLS_GD";
  }
  return nullptr;
}

std::pair<unsigned, const TargetRegisterClass *>
RISCVTargetLowering::getRegForInlineAsmConstraint(const TargetRegisterInfo *TRI,
                                                  StringRef Constraint,
                                                  MVT VT) const {
  // First, see if this is a constraint that directly corresponds to a
  // RISCV register class.
  if (Constraint.size() == 1) {
    switch (Constraint[0]) {
    case 'r':
      return std::make_pair(0U, &RISCV::GPRRegClass);
    default:
      break;
    }
  }

  return TargetLowering::getRegForInlineAsmConstraint(TRI, Constraint, VT);
}

void RISCVTargetLowering::LowerAsmOperandForConstraint(
    SDValue Op, std::string &Constraint, std::vector<SDValue> &Ops,
    SelectionDAG &DAG) const {
  // Currently only support length 1 constraints.
  if (Constraint.length() == 1) {
    switch (Constraint[0]) {
    case 'I':
      // Validate & create a 12-bit signed immediate operand.
      if (auto *C = dyn_cast<ConstantSDNode>(Op)) {
        uint64_t CVal = C->getSExtValue();
        if (isInt<12>(CVal))
          Ops.push_back(
              DAG.getTargetConstant(CVal, SDLoc(Op), Subtarget.getXLenVT()));
      }
      return;
    case 'J':
      // Validate & create an integer zero operand.
      if (auto *C = dyn_cast<ConstantSDNode>(Op))
        if (C->getZExtValue() == 0)
          Ops.push_back(
              DAG.getTargetConstant(0, SDLoc(Op), Subtarget.getXLenVT()));
      return;
    case 'K':
      // Validate & create a 5-bit unsigned immediate operand.
      if (auto *C = dyn_cast<ConstantSDNode>(Op)) {
        uint64_t CVal = C->getZExtValue();
        if (isUInt<5>(CVal))
          Ops.push_back(
              DAG.getTargetConstant(CVal, SDLoc(Op), Subtarget.getXLenVT()));
      }
      return;
    default:
      break;
    }
  }
  TargetLowering::LowerAsmOperandForConstraint(Op, Constraint, Ops, DAG);
}

Instruction *RISCVTargetLowering::emitLeadingFence(IRBuilder<> &Builder,
                                                   Instruction *Inst,
                                                   AtomicOrdering Ord) const {
  if (isa<LoadInst>(Inst) && Ord == AtomicOrdering::SequentiallyConsistent)
    return Builder.CreateFence(Ord);
  if (isa<StoreInst>(Inst) && isReleaseOrStronger(Ord))
    return Builder.CreateFence(AtomicOrdering::Release);
  return nullptr;
}

Instruction *RISCVTargetLowering::emitTrailingFence(IRBuilder<> &Builder,
                                                    Instruction *Inst,
                                                    AtomicOrdering Ord) const {
  if (isa<LoadInst>(Inst) && isAcquireOrStronger(Ord))
    return Builder.CreateFence(AtomicOrdering::Acquire);
  return nullptr;
}

TargetLowering::AtomicExpansionKind
RISCVTargetLowering::shouldExpandAtomicRMWInIR(AtomicRMWInst *AI) const {
  // atomicrmw {fadd,fsub} must be expanded to use compare-exchange, as floating
  // point operations can't be used in an lr/sc sequence without breaking the
  // forward-progress guarantee.
  if (AI->isFloatingPointOperation())
    return AtomicExpansionKind::CmpXChg;

  unsigned Size = AI->getType()->getPrimitiveSizeInBits();
  if (Size == 8 || Size == 16)
    return AtomicExpansionKind::MaskedIntrinsic;
  return AtomicExpansionKind::None;
}

static Intrinsic::ID
getIntrinsicForMaskedAtomicRMWBinOp(unsigned XLen, AtomicRMWInst::BinOp BinOp) {
  if (XLen == 32) {
    switch (BinOp) {
    default:
      llvm_unreachable("Unexpected AtomicRMW BinOp");
    case AtomicRMWInst::Xchg:
      return Intrinsic::riscv_masked_atomicrmw_xchg_i32;
    case AtomicRMWInst::Add:
      return Intrinsic::riscv_masked_atomicrmw_add_i32;
    case AtomicRMWInst::Sub:
      return Intrinsic::riscv_masked_atomicrmw_sub_i32;
    case AtomicRMWInst::Nand:
      return Intrinsic::riscv_masked_atomicrmw_nand_i32;
    case AtomicRMWInst::Max:
      return Intrinsic::riscv_masked_atomicrmw_max_i32;
    case AtomicRMWInst::Min:
      return Intrinsic::riscv_masked_atomicrmw_min_i32;
    case AtomicRMWInst::UMax:
      return Intrinsic::riscv_masked_atomicrmw_umax_i32;
    case AtomicRMWInst::UMin:
      return Intrinsic::riscv_masked_atomicrmw_umin_i32;
    }
  }

  if (XLen == 64) {
    switch (BinOp) {
    default:
      llvm_unreachable("Unexpected AtomicRMW BinOp");
    case AtomicRMWInst::Xchg:
      return Intrinsic::riscv_masked_atomicrmw_xchg_i64;
    case AtomicRMWInst::Add:
      return Intrinsic::riscv_masked_atomicrmw_add_i64;
    case AtomicRMWInst::Sub:
      return Intrinsic::riscv_masked_atomicrmw_sub_i64;
    case AtomicRMWInst::Nand:
      return Intrinsic::riscv_masked_atomicrmw_nand_i64;
    case AtomicRMWInst::Max:
      return Intrinsic::riscv_masked_atomicrmw_max_i64;
    case AtomicRMWInst::Min:
      return Intrinsic::riscv_masked_atomicrmw_min_i64;
    case AtomicRMWInst::UMax:
      return Intrinsic::riscv_masked_atomicrmw_umax_i64;
    case AtomicRMWInst::UMin:
      return Intrinsic::riscv_masked_atomicrmw_umin_i64;
    }
  }

  llvm_unreachable("Unexpected XLen\n");
}

Value *RISCVTargetLowering::emitMaskedAtomicRMWIntrinsic(
    IRBuilder<> &Builder, AtomicRMWInst *AI, Value *AlignedAddr, Value *Incr,
    Value *Mask, Value *ShiftAmt, AtomicOrdering Ord) const {
  unsigned XLen = Subtarget.getXLen();
  Value *Ordering =
      Builder.getIntN(XLen, static_cast<uint64_t>(AI->getOrdering()));
  Type *Tys[] = {AlignedAddr->getType()};
  Function *LrwOpScwLoop = Intrinsic::getDeclaration(
      AI->getModule(),
      getIntrinsicForMaskedAtomicRMWBinOp(XLen, AI->getOperation()), Tys);

  if (XLen == 64) {
    Incr = Builder.CreateSExt(Incr, Builder.getInt64Ty());
    Mask = Builder.CreateSExt(Mask, Builder.getInt64Ty());
    ShiftAmt = Builder.CreateSExt(ShiftAmt, Builder.getInt64Ty());
  }

  Value *Result;

  // Must pass the shift amount needed to sign extend the loaded value prior
  // to performing a signed comparison for min/max. ShiftAmt is the number of
  // bits to shift the value into position. Pass XLen-ShiftAmt-ValWidth, which
  // is the number of bits to left+right shift the value in order to
  // sign-extend.
  if (AI->getOperation() == AtomicRMWInst::Min ||
      AI->getOperation() == AtomicRMWInst::Max) {
    const DataLayout &DL = AI->getModule()->getDataLayout();
    unsigned ValWidth =
        DL.getTypeStoreSizeInBits(AI->getValOperand()->getType());
    Value *SextShamt =
        Builder.CreateSub(Builder.getIntN(XLen, XLen - ValWidth), ShiftAmt);
    Result = Builder.CreateCall(LrwOpScwLoop,
                                {AlignedAddr, Incr, Mask, SextShamt, Ordering});
  } else {
    Result =
        Builder.CreateCall(LrwOpScwLoop, {AlignedAddr, Incr, Mask, Ordering});
  }

  if (XLen == 64)
    Result = Builder.CreateTrunc(Result, Builder.getInt32Ty());
  return Result;
}

TargetLowering::AtomicExpansionKind
RISCVTargetLowering::shouldExpandAtomicCmpXchgInIR(
    AtomicCmpXchgInst *CI) const {
  unsigned Size = CI->getCompareOperand()->getType()->getPrimitiveSizeInBits();
  if (Size == 8 || Size == 16)
    return AtomicExpansionKind::MaskedIntrinsic;
  return AtomicExpansionKind::None;
}

Value *RISCVTargetLowering::emitMaskedAtomicCmpXchgIntrinsic(
    IRBuilder<> &Builder, AtomicCmpXchgInst *CI, Value *AlignedAddr,
    Value *CmpVal, Value *NewVal, Value *Mask, AtomicOrdering Ord) const {
  unsigned XLen = Subtarget.getXLen();
  Value *Ordering = Builder.getIntN(XLen, static_cast<uint64_t>(Ord));
  Intrinsic::ID CmpXchgIntrID = Intrinsic::riscv_masked_cmpxchg_i32;
  if (XLen == 64) {
    CmpVal = Builder.CreateSExt(CmpVal, Builder.getInt64Ty());
    NewVal = Builder.CreateSExt(NewVal, Builder.getInt64Ty());
    Mask = Builder.CreateSExt(Mask, Builder.getInt64Ty());
    CmpXchgIntrID = Intrinsic::riscv_masked_cmpxchg_i64;
  }
  Type *Tys[] = {AlignedAddr->getType()};
  Function *MaskedCmpXchg =
      Intrinsic::getDeclaration(CI->getModule(), CmpXchgIntrID, Tys);
  Value *Result = Builder.CreateCall(
      MaskedCmpXchg, {AlignedAddr, CmpVal, NewVal, Mask, Ordering});
  if (XLen == 64)
    Result = Builder.CreateTrunc(Result, Builder.getInt32Ty());
  return Result;
}

bool RISCVTargetLowering::isFMAFasterThanFMulAndFAdd(EVT VT) const {
  VT = VT.getScalarType();

  if (!VT.isSimple())
    return false;

  switch (VT.getSimpleVT().SimpleTy) {
  case MVT::f32:
  case MVT::f64:
    return true;
  default:
    break;
  }

  return false;
}<|MERGE_RESOLUTION|>--- conflicted
+++ resolved
@@ -2020,20 +2020,8 @@
   // If the callee is a GlobalAddress/ExternalSymbol node, turn it into a
   // TargetGlobalAddress/TargetExternalSymbol node so that legalize won't
   // split it and then direct call can be matched by PseudoCALL.
-  unsigned Flags = RISCVII::MO_CALL;
   if (GlobalAddressSDNode *S = dyn_cast<GlobalAddressSDNode>(Callee)) {
     const GlobalValue *GV = S->getGlobal();
-<<<<<<< HEAD
-    const TargetMachine &TM = getTargetMachine();
-    if (isPositionIndependent() &&
-        !TM.shouldAssumeDSOLocal(*GV->getParent(), GV))
-      Flags = RISCVII::MO_CALL_PLT;
-    Callee = DAG.getTargetGlobalAddress(S->getGlobal(), DL, PtrVT, 0, Flags);
-  } else if (ExternalSymbolSDNode *S = dyn_cast<ExternalSymbolSDNode>(Callee)) {
-    if (isPositionIndependent())
-      Flags = RISCVII::MO_CALL_PLT;
-    Callee = DAG.getTargetExternalSymbol(S->getSymbol(), PtrVT, Flags);
-=======
 
     unsigned OpFlags = RISCVII::MO_CALL;
     if (!getTargetMachine().shouldAssumeDSOLocal(*GV->getParent(), GV))
@@ -2048,7 +2036,6 @@
       OpFlags = RISCVII::MO_PLT;
 
     Callee = DAG.getTargetExternalSymbol(S->getSymbol(), PtrVT, OpFlags);
->>>>>>> df9ee08b
   }
 
   // The first call operand is the chain and the second is the target address.
