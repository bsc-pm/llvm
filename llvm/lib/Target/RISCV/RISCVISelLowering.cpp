//===-- RISCVISelLowering.cpp - RISCV DAG Lowering Implementation  --------===//
//
//                     The LLVM Compiler Infrastructure
//
// This file is distributed under the University of Illinois Open Source
// License. See LICENSE.TXT for details.
//
//===----------------------------------------------------------------------===//
//
// This file defines the interfaces that RISCV uses to lower LLVM code into a
// selection DAG.
//
//===----------------------------------------------------------------------===//

#include "RISCVISelLowering.h"
#include "RISCV.h"
#include "RISCVMachineFunctionInfo.h"
#include "RISCVRegisterInfo.h"
#include "RISCVSubtarget.h"
#include "RISCVTargetMachine.h"
#include "llvm/ADT/Statistic.h"
#include "llvm/CodeGen/CallingConvLower.h"
#include "llvm/CodeGen/MachineFrameInfo.h"
#include "llvm/CodeGen/MachineFunction.h"
#include "llvm/CodeGen/MachineInstrBuilder.h"
#include "llvm/CodeGen/MachineRegisterInfo.h"
#include "llvm/CodeGen/SelectionDAGISel.h"
#include "llvm/CodeGen/TargetLoweringObjectFileImpl.h"
#include "llvm/CodeGen/ValueTypes.h"
#include "llvm/IR/DiagnosticInfo.h"
#include "llvm/IR/DiagnosticPrinter.h"
#include "llvm/Support/Debug.h"
#include "llvm/Support/ErrorHandling.h"
#include "llvm/Support/raw_ostream.h"

using namespace llvm;

#define DEBUG_TYPE "riscv-lower"

STATISTIC(NumTailCalls, "Number of tail calls");

RISCVTargetLowering::RISCVTargetLowering(const TargetMachine &TM,
                                         const RISCVSubtarget &STI)
    : TargetLowering(TM), Subtarget(STI) {

  MVT XLenVT = Subtarget.getXLenVT();

  // Set up the register classes.
  addRegisterClass(XLenVT, &RISCV::GPRRegClass);

  if (Subtarget.hasStdExtF())
    addRegisterClass(MVT::f32, &RISCV::FPR32RegClass);
  if (Subtarget.hasStdExtD())
    addRegisterClass(MVT::f64, &RISCV::FPR64RegClass);

  // Compute derived properties from the register classes.
  computeRegisterProperties(STI.getRegisterInfo());

  setStackPointerRegisterToSaveRestore(RISCV::X2);

  for (auto N : {ISD::EXTLOAD, ISD::SEXTLOAD, ISD::ZEXTLOAD})
    setLoadExtAction(N, XLenVT, MVT::i1, Promote);

  // TODO: add all necessary setOperationAction calls.
  setOperationAction(ISD::DYNAMIC_STACKALLOC, XLenVT, Expand);

  setOperationAction(ISD::BR_JT, MVT::Other, Expand);
  setOperationAction(ISD::BR_CC, XLenVT, Expand);
  setOperationAction(ISD::SELECT, XLenVT, Custom);
  setOperationAction(ISD::SELECT_CC, XLenVT, Expand);

  setOperationAction(ISD::STACKSAVE, MVT::Other, Expand);
  setOperationAction(ISD::STACKRESTORE, MVT::Other, Expand);

  setOperationAction(ISD::VASTART, MVT::Other, Custom);
  setOperationAction(ISD::VAARG, MVT::Other, Expand);
  setOperationAction(ISD::VACOPY, MVT::Other, Expand);
  setOperationAction(ISD::VAEND, MVT::Other, Expand);

  for (auto VT : {MVT::i1, MVT::i8, MVT::i16})
    setOperationAction(ISD::SIGN_EXTEND_INREG, VT, Expand);

  if (!Subtarget.hasStdExtM()) {
    setOperationAction(ISD::MUL, XLenVT, Expand);
    setOperationAction(ISD::MULHS, XLenVT, Expand);
    setOperationAction(ISD::MULHU, XLenVT, Expand);
    setOperationAction(ISD::SDIV, XLenVT, Expand);
    setOperationAction(ISD::UDIV, XLenVT, Expand);
    setOperationAction(ISD::SREM, XLenVT, Expand);
    setOperationAction(ISD::UREM, XLenVT, Expand);
  }

  setOperationAction(ISD::SDIVREM, XLenVT, Expand);
  setOperationAction(ISD::UDIVREM, XLenVT, Expand);
  setOperationAction(ISD::SMUL_LOHI, XLenVT, Expand);
  setOperationAction(ISD::UMUL_LOHI, XLenVT, Expand);

  setOperationAction(ISD::SHL_PARTS, XLenVT, Expand);
  setOperationAction(ISD::SRL_PARTS, XLenVT, Expand);
  setOperationAction(ISD::SRA_PARTS, XLenVT, Expand);

  setOperationAction(ISD::ROTL, XLenVT, Expand);
  setOperationAction(ISD::ROTR, XLenVT, Expand);
  setOperationAction(ISD::BSWAP, XLenVT, Expand);
  setOperationAction(ISD::CTTZ, XLenVT, Expand);
  setOperationAction(ISD::CTLZ, XLenVT, Expand);
  setOperationAction(ISD::CTPOP, XLenVT, Expand);

  ISD::CondCode FPCCToExtend[] = {
      ISD::SETOGT, ISD::SETOGE, ISD::SETONE, ISD::SETO,   ISD::SETUEQ,
      ISD::SETUGT, ISD::SETUGE, ISD::SETULT, ISD::SETULE, ISD::SETUNE,
      ISD::SETGT,  ISD::SETGE,  ISD::SETNE};

  if (Subtarget.hasStdExtF()) {
    setOperationAction(ISD::FMINNUM, MVT::f32, Legal);
    setOperationAction(ISD::FMAXNUM, MVT::f32, Legal);
    for (auto CC : FPCCToExtend)
      setCondCodeAction(CC, MVT::f32, Expand);
    setOperationAction(ISD::SELECT_CC, MVT::f32, Expand);
    setOperationAction(ISD::SELECT, MVT::f32, Custom);
    setOperationAction(ISD::BR_CC, MVT::f32, Expand);
  }

  if (Subtarget.hasStdExtD()) {
    setOperationAction(ISD::FMINNUM, MVT::f64, Legal);
    setOperationAction(ISD::FMAXNUM, MVT::f64, Legal);
    for (auto CC : FPCCToExtend)
      setCondCodeAction(CC, MVT::f64, Expand);
    setOperationAction(ISD::SELECT_CC, MVT::f64, Expand);
    setOperationAction(ISD::SELECT, MVT::f64, Custom);
    setOperationAction(ISD::BR_CC, MVT::f64, Expand);
    setLoadExtAction(ISD::EXTLOAD, MVT::f64, MVT::f32, Expand);
    setTruncStoreAction(MVT::f64, MVT::f32, Expand);
  }

  setOperationAction(ISD::GlobalAddress, XLenVT, Custom);
  setOperationAction(ISD::BlockAddress, XLenVT, Custom);
  setOperationAction(ISD::ConstantPool, XLenVT, Custom);

  if (Subtarget.hasStdExtA())
    setMaxAtomicSizeInBitsSupported(Subtarget.getXLen());
  else
    setMaxAtomicSizeInBitsSupported(0);

  setBooleanContents(ZeroOrOneBooleanContent);

  // Function alignments (log2).
  unsigned FunctionAlignment = Subtarget.hasStdExtC() ? 1 : 2;
  setMinFunctionAlignment(FunctionAlignment);
  setPrefFunctionAlignment(FunctionAlignment);

  // Effectively disable jump table generation.
  setMinimumJumpTableEntries(INT_MAX);
}

EVT RISCVTargetLowering::getSetCCResultType(const DataLayout &DL, LLVMContext &,
                                            EVT VT) const {
  if (!VT.isVector())
    return getPointerTy(DL);
  return VT.changeVectorElementTypeToInteger();
}

bool RISCVTargetLowering::isLegalAddressingMode(const DataLayout &DL,
                                                const AddrMode &AM, Type *Ty,
                                                unsigned AS,
                                                Instruction *I) const {
  // No global is ever allowed as a base.
  if (AM.BaseGV)
    return false;

  // Require a 12-bit signed offset.
  if (!isInt<12>(AM.BaseOffs))
    return false;

  switch (AM.Scale) {
  case 0: // "r+i" or just "i", depending on HasBaseReg.
    break;
  case 1:
    if (!AM.HasBaseReg) // allow "r+i".
      break;
    return false; // disallow "r+r" or "r+r+i".
  default:
    return false;
  }

  return true;
}

bool RISCVTargetLowering::isLegalICmpImmediate(int64_t Imm) const {
  return isInt<12>(Imm);
}

bool RISCVTargetLowering::isLegalAddImmediate(int64_t Imm) const {
  return isInt<12>(Imm);
}

// On RV32, 64-bit integers are split into their high and low parts and held
// in two different registers, so the trunc is free since the low register can
// just be used.
bool RISCVTargetLowering::isTruncateFree(Type *SrcTy, Type *DstTy) const {
  if (Subtarget.is64Bit() || !SrcTy->isIntegerTy() || !DstTy->isIntegerTy())
    return false;
  unsigned SrcBits = SrcTy->getPrimitiveSizeInBits();
  unsigned DestBits = DstTy->getPrimitiveSizeInBits();
  return (SrcBits == 64 && DestBits == 32);
}

bool RISCVTargetLowering::isTruncateFree(EVT SrcVT, EVT DstVT) const {
  if (Subtarget.is64Bit() || SrcVT.isVector() || DstVT.isVector() ||
      !SrcVT.isInteger() || !DstVT.isInteger())
    return false;
  unsigned SrcBits = SrcVT.getSizeInBits();
  unsigned DestBits = DstVT.getSizeInBits();
  return (SrcBits == 64 && DestBits == 32);
}

bool RISCVTargetLowering::isZExtFree(SDValue Val, EVT VT2) const {
  // Zexts are free if they can be combined with a load.
  if (auto *LD = dyn_cast<LoadSDNode>(Val)) {
    EVT MemVT = LD->getMemoryVT();
    if ((MemVT == MVT::i8 || MemVT == MVT::i16 ||
         (Subtarget.is64Bit() && MemVT == MVT::i32)) &&
        (LD->getExtensionType() == ISD::NON_EXTLOAD ||
         LD->getExtensionType() == ISD::ZEXTLOAD))
      return true;
  }

  return TargetLowering::isZExtFree(Val, VT2);
}

// Changes the condition code and swaps operands if necessary, so the SetCC
// operation matches one of the comparisons supported directly in the RISC-V
// ISA.
static void normaliseSetCC(SDValue &LHS, SDValue &RHS, ISD::CondCode &CC) {
  switch (CC) {
  default:
    break;
  case ISD::SETGT:
  case ISD::SETLE:
  case ISD::SETUGT:
  case ISD::SETULE:
    CC = ISD::getSetCCSwappedOperands(CC);
    std::swap(LHS, RHS);
    break;
  }
}

// Return the RISC-V branch opcode that matches the given DAG integer
// condition code. The CondCode must be one of those supported by the RISC-V
// ISA (see normaliseSetCC).
static unsigned getBranchOpcodeForIntCondCode(ISD::CondCode CC) {
  switch (CC) {
  default:
    llvm_unreachable("Unsupported CondCode");
  case ISD::SETEQ:
    return RISCV::BEQ;
  case ISD::SETNE:
    return RISCV::BNE;
  case ISD::SETLT:
    return RISCV::BLT;
  case ISD::SETGE:
    return RISCV::BGE;
  case ISD::SETULT:
    return RISCV::BLTU;
  case ISD::SETUGE:
    return RISCV::BGEU;
  }
}

SDValue RISCVTargetLowering::LowerOperation(SDValue Op,
                                            SelectionDAG &DAG) const {
  switch (Op.getOpcode()) {
  default:
    report_fatal_error("unimplemented operand");
  case ISD::GlobalAddress:
    return lowerGlobalAddress(Op, DAG);
  case ISD::BlockAddress:
    return lowerBlockAddress(Op, DAG);
  case ISD::ConstantPool:
    return lowerConstantPool(Op, DAG);
  case ISD::SELECT:
    return lowerSELECT(Op, DAG);
  case ISD::VASTART:
    return lowerVASTART(Op, DAG);
  case ISD::FRAMEADDR:
    return LowerFRAMEADDR(Op, DAG);
  case ISD::RETURNADDR:
    return LowerRETURNADDR(Op, DAG);
  }
}

SDValue RISCVTargetLowering::lowerGlobalAddress(SDValue Op,
                                                SelectionDAG &DAG) const {
  SDLoc DL(Op);
  EVT Ty = Op.getValueType();
  GlobalAddressSDNode *N = cast<GlobalAddressSDNode>(Op);
  const GlobalValue *GV = N->getGlobal();
  int64_t Offset = N->getOffset();
  MVT XLenVT = Subtarget.getXLenVT();

  if (isPositionIndependent())
    report_fatal_error("Unable to lowerGlobalAddress");
  // In order to maximise the opportunity for common subexpression elimination,
  // emit a separate ADD node for the global address offset instead of folding
  // it in the global address node. Later peephole optimisations may choose to
  // fold it back in when profitable.
  SDValue GAHi = DAG.getTargetGlobalAddress(GV, DL, Ty, 0, RISCVII::MO_HI);
  SDValue GALo = DAG.getTargetGlobalAddress(GV, DL, Ty, 0, RISCVII::MO_LO);
  SDValue MNHi = SDValue(DAG.getMachineNode(RISCV::LUI, DL, Ty, GAHi), 0);
  SDValue MNLo =
    SDValue(DAG.getMachineNode(RISCV::ADDI, DL, Ty, MNHi, GALo), 0);
  if (Offset != 0)
    return DAG.getNode(ISD::ADD, DL, Ty, MNLo,
                       DAG.getConstant(Offset, DL, XLenVT));
  return MNLo;
}

SDValue RISCVTargetLowering::lowerBlockAddress(SDValue Op,
                                               SelectionDAG &DAG) const {
  SDLoc DL(Op);
  EVT Ty = Op.getValueType();
  BlockAddressSDNode *N = cast<BlockAddressSDNode>(Op);
  const BlockAddress *BA = N->getBlockAddress();
  int64_t Offset = N->getOffset();

  if (isPositionIndependent())
    report_fatal_error("Unable to lowerBlockAddress");

  SDValue BAHi = DAG.getTargetBlockAddress(BA, Ty, Offset, RISCVII::MO_HI);
  SDValue BALo = DAG.getTargetBlockAddress(BA, Ty, Offset, RISCVII::MO_LO);
  SDValue MNHi = SDValue(DAG.getMachineNode(RISCV::LUI, DL, Ty, BAHi), 0);
  SDValue MNLo =
    SDValue(DAG.getMachineNode(RISCV::ADDI, DL, Ty, MNHi, BALo), 0);
  return MNLo;
}

SDValue RISCVTargetLowering::lowerConstantPool(SDValue Op,
                                               SelectionDAG &DAG) const {
  SDLoc DL(Op);
  EVT Ty = Op.getValueType();
  ConstantPoolSDNode *N = cast<ConstantPoolSDNode>(Op);
  const Constant *CPA = N->getConstVal();
  int64_t Offset = N->getOffset();
  unsigned Alignment = N->getAlignment();

  if (!isPositionIndependent()) {
    SDValue CPAHi =
        DAG.getTargetConstantPool(CPA, Ty, Alignment, Offset, RISCVII::MO_HI);
    SDValue CPALo =
        DAG.getTargetConstantPool(CPA, Ty, Alignment, Offset, RISCVII::MO_LO);
    SDValue MNHi = SDValue(DAG.getMachineNode(RISCV::LUI, DL, Ty, CPAHi), 0);
    SDValue MNLo =
        SDValue(DAG.getMachineNode(RISCV::ADDI, DL, Ty, MNHi, CPALo), 0);
    return MNLo;
  } else {
    report_fatal_error("Unable to lowerConstantPool");
  }
}

SDValue RISCVTargetLowering::lowerExternalSymbol(SDValue Op,
                                                 SelectionDAG &DAG) const {
  SDLoc DL(Op);
  EVT Ty = Op.getValueType();
  ExternalSymbolSDNode *N = cast<ExternalSymbolSDNode>(Op);
  const char *Sym = N->getSymbol();

  // TODO: should also handle gp-relative loads.

  if (isPositionIndependent())
    report_fatal_error("Unable to lowerExternalSymbol");

  SDValue GAHi = DAG.getTargetExternalSymbol(Sym, Ty, RISCVII::MO_HI);
  SDValue GALo = DAG.getTargetExternalSymbol(Sym, Ty, RISCVII::MO_LO);
  SDValue MNHi = SDValue(DAG.getMachineNode(RISCV::LUI, DL, Ty, GAHi), 0);
  SDValue MNLo =
    SDValue(DAG.getMachineNode(RISCV::ADDI, DL, Ty, MNHi, GALo), 0);
  return MNLo;
}

SDValue RISCVTargetLowering::lowerSELECT(SDValue Op, SelectionDAG &DAG) const {
  SDValue CondV = Op.getOperand(0);
  SDValue TrueV = Op.getOperand(1);
  SDValue FalseV = Op.getOperand(2);
  SDLoc DL(Op);
  MVT XLenVT = Subtarget.getXLenVT();

  // If the result type is XLenVT and CondV is the output of a SETCC node
  // which also operated on XLenVT inputs, then merge the SETCC node into the
  // lowered RISCVISD::SELECT_CC to take advantage of the integer
  // compare+branch instructions. i.e.:
  // (select (setcc lhs, rhs, cc), truev, falsev)
  // -> (riscvisd::select_cc lhs, rhs, cc, truev, falsev)
  if (Op.getSimpleValueType() == XLenVT && CondV.getOpcode() == ISD::SETCC &&
      CondV.getOperand(0).getSimpleValueType() == XLenVT) {
    SDValue LHS = CondV.getOperand(0);
    SDValue RHS = CondV.getOperand(1);
    auto CC = cast<CondCodeSDNode>(CondV.getOperand(2));
    ISD::CondCode CCVal = CC->get();

    normaliseSetCC(LHS, RHS, CCVal);

    SDValue TargetCC = DAG.getConstant(CCVal, DL, XLenVT);
    SDVTList VTs = DAG.getVTList(Op.getValueType(), MVT::Glue);
    SDValue Ops[] = {LHS, RHS, TargetCC, TrueV, FalseV};
    return DAG.getNode(RISCVISD::SELECT_CC, DL, VTs, Ops);
  }

  // Otherwise:
  // (select condv, truev, falsev)
  // -> (riscvisd::select_cc condv, zero, setne, truev, falsev)
  SDValue Zero = DAG.getConstant(0, DL, XLenVT);
  SDValue SetNE = DAG.getConstant(ISD::SETNE, DL, XLenVT);

  SDVTList VTs = DAG.getVTList(Op.getValueType(), MVT::Glue);
  SDValue Ops[] = {CondV, Zero, SetNE, TrueV, FalseV};

  return DAG.getNode(RISCVISD::SELECT_CC, DL, VTs, Ops);
}

SDValue RISCVTargetLowering::lowerVASTART(SDValue Op, SelectionDAG &DAG) const {
  MachineFunction &MF = DAG.getMachineFunction();
  RISCVMachineFunctionInfo *FuncInfo = MF.getInfo<RISCVMachineFunctionInfo>();

  SDLoc DL(Op);
  SDValue FI = DAG.getFrameIndex(FuncInfo->getVarArgsFrameIndex(),
                                 getPointerTy(MF.getDataLayout()));

  // vastart just stores the address of the VarArgsFrameIndex slot into the
  // memory location argument.
  const Value *SV = cast<SrcValueSDNode>(Op.getOperand(2))->getValue();
  return DAG.getStore(Op.getOperand(0), DL, FI, Op.getOperand(1),
                      MachinePointerInfo(SV));
}

SDValue RISCVTargetLowering::LowerFRAMEADDR(SDValue Op,
                                            SelectionDAG &DAG) const {
  const RISCVRegisterInfo &RI = *Subtarget.getRegisterInfo();
  MachineFunction &MF = DAG.getMachineFunction();
  MachineFrameInfo &MFI = MF.getFrameInfo();
  MFI.setFrameAddressIsTaken(true);
  unsigned FrameReg = RI.getFrameRegister(MF);
  int XLenInBytes = Subtarget.getXLen() / 8;

  EVT VT = Op.getValueType();
  SDLoc DL(Op);
  SDValue FrameAddr = DAG.getCopyFromReg(DAG.getEntryNode(), DL, FrameReg, VT);
  unsigned Depth = cast<ConstantSDNode>(Op.getOperand(0))->getZExtValue();
  while (Depth--) {
    int Offset = -(XLenInBytes * 2);
    SDValue Ptr = DAG.getNode(ISD::ADD, DL, VT, FrameAddr,
                              DAG.getIntPtrConstant(Offset, DL));
    FrameAddr =
        DAG.getLoad(VT, DL, DAG.getEntryNode(), Ptr, MachinePointerInfo());
  }
  return FrameAddr;
}

SDValue RISCVTargetLowering::LowerRETURNADDR(SDValue Op,
                                             SelectionDAG &DAG) const {
  const RISCVRegisterInfo &RI = *Subtarget.getRegisterInfo();
  MachineFunction &MF = DAG.getMachineFunction();
  MachineFrameInfo &MFI = MF.getFrameInfo();
  MFI.setReturnAddressIsTaken(true);
  MVT XLenVT = Subtarget.getXLenVT();
  int XLenInBytes = Subtarget.getXLen() / 8;

  if (verifyReturnAddressArgumentIsConstant(Op, DAG))
    return SDValue();

  EVT VT = Op.getValueType();
  SDLoc DL(Op);
  unsigned Depth = cast<ConstantSDNode>(Op.getOperand(0))->getZExtValue();
  if (Depth) {
    int Off = -XLenInBytes;
    SDValue FrameAddr = LowerFRAMEADDR(Op, DAG);
    SDValue Offset = DAG.getConstant(Off, DL, VT);
    return DAG.getLoad(VT, DL, DAG.getEntryNode(),
                       DAG.getNode(ISD::ADD, DL, VT, FrameAddr, Offset),
                       MachinePointerInfo());
  }

  // Return the value of the return address register, marking it an implicit
  // live-in.
  unsigned Reg = MF.addLiveIn(RI.getRARegister(), getRegClassFor(XLenVT));
  return DAG.getCopyFromReg(DAG.getEntryNode(), DL, Reg, XLenVT);
}

static MachineBasicBlock *emitSplitF64Pseudo(MachineInstr &MI,
                                             MachineBasicBlock *BB) {
  assert(MI.getOpcode() == RISCV::SplitF64Pseudo && "Unexpected instruction");

  MachineFunction &MF = *BB->getParent();
  DebugLoc DL = MI.getDebugLoc();
  const TargetInstrInfo &TII = *MF.getSubtarget().getInstrInfo();
  const TargetRegisterInfo *RI = MF.getSubtarget().getRegisterInfo();
  unsigned LoReg = MI.getOperand(0).getReg();
  unsigned HiReg = MI.getOperand(1).getReg();
  unsigned SrcReg = MI.getOperand(2).getReg();
  const TargetRegisterClass *SrcRC = &RISCV::FPR64RegClass;
  int FI = MF.getInfo<RISCVMachineFunctionInfo>()->getMoveF64FrameIndex();

  TII.storeRegToStackSlot(*BB, MI, SrcReg, MI.getOperand(2).isKill(), FI, SrcRC,
                          RI);
  MachineMemOperand *MMO =
      MF.getMachineMemOperand(MachinePointerInfo::getFixedStack(MF, FI),
                              MachineMemOperand::MOLoad, 8, 8);
  BuildMI(*BB, MI, DL, TII.get(RISCV::LW), LoReg)
      .addFrameIndex(FI)
      .addImm(0)
      .addMemOperand(MMO);
  BuildMI(*BB, MI, DL, TII.get(RISCV::LW), HiReg)
      .addFrameIndex(FI)
      .addImm(4)
      .addMemOperand(MMO);
  MI.eraseFromParent(); // The pseudo instruction is gone now.
  return BB;
}

static MachineBasicBlock *emitBuildPairF64Pseudo(MachineInstr &MI,
                                                 MachineBasicBlock *BB) {
  assert(MI.getOpcode() == RISCV::BuildPairF64Pseudo &&
         "Unexpected instruction");

  MachineFunction &MF = *BB->getParent();
  DebugLoc DL = MI.getDebugLoc();
  const TargetInstrInfo &TII = *MF.getSubtarget().getInstrInfo();
  const TargetRegisterInfo *RI = MF.getSubtarget().getRegisterInfo();
  unsigned DstReg = MI.getOperand(0).getReg();
  unsigned LoReg = MI.getOperand(1).getReg();
  unsigned HiReg = MI.getOperand(2).getReg();
  const TargetRegisterClass *DstRC = &RISCV::FPR64RegClass;
  int FI = MF.getInfo<RISCVMachineFunctionInfo>()->getMoveF64FrameIndex();

  MachineMemOperand *MMO =
      MF.getMachineMemOperand(MachinePointerInfo::getFixedStack(MF, FI),
                              MachineMemOperand::MOStore, 8, 8);
  BuildMI(*BB, MI, DL, TII.get(RISCV::SW))
      .addReg(LoReg, getKillRegState(MI.getOperand(1).isKill()))
      .addFrameIndex(FI)
      .addImm(0)
      .addMemOperand(MMO);
  BuildMI(*BB, MI, DL, TII.get(RISCV::SW))
      .addReg(HiReg, getKillRegState(MI.getOperand(2).isKill()))
      .addFrameIndex(FI)
      .addImm(4)
      .addMemOperand(MMO);
  TII.loadRegFromStackSlot(*BB, MI, DstReg, FI, DstRC, RI);
  MI.eraseFromParent(); // The pseudo instruction is gone now.
  return BB;
}

MachineBasicBlock *
RISCVTargetLowering::EmitInstrWithCustomInserter(MachineInstr &MI,
                                                 MachineBasicBlock *BB) const {
  switch (MI.getOpcode()) {
  default:
    llvm_unreachable("Unexpected instr type to insert");
  case RISCV::Select_GPR_Using_CC_GPR:
  case RISCV::Select_FPR32_Using_CC_GPR:
  case RISCV::Select_FPR64_Using_CC_GPR:
    break;
  case RISCV::BuildPairF64Pseudo:
    return emitBuildPairF64Pseudo(MI, BB);
  case RISCV::SplitF64Pseudo:
    return emitSplitF64Pseudo(MI, BB);
  }

  // To "insert" a SELECT instruction, we actually have to insert the triangle
  // control-flow pattern.  The incoming instruction knows the destination vreg
  // to set, the condition code register to branch on, the true/false values to
  // select between, and the condcode to use to select the appropriate branch.
  //
  // We produce the following control flow:
  //     HeadMBB
  //     |  \
  //     |  IfFalseMBB
  //     | /
  //    TailMBB
  const TargetInstrInfo &TII = *BB->getParent()->getSubtarget().getInstrInfo();
  const BasicBlock *LLVM_BB = BB->getBasicBlock();
  DebugLoc DL = MI.getDebugLoc();
  MachineFunction::iterator I = ++BB->getIterator();

  MachineBasicBlock *HeadMBB = BB;
  MachineFunction *F = BB->getParent();
  MachineBasicBlock *TailMBB = F->CreateMachineBasicBlock(LLVM_BB);
  MachineBasicBlock *IfFalseMBB = F->CreateMachineBasicBlock(LLVM_BB);

  F->insert(I, IfFalseMBB);
  F->insert(I, TailMBB);
  // Move all remaining instructions to TailMBB.
  TailMBB->splice(TailMBB->begin(), HeadMBB,
                  std::next(MachineBasicBlock::iterator(MI)), HeadMBB->end());
  // Update machine-CFG edges by transferring all successors of the current
  // block to the new block which will contain the Phi node for the select.
  TailMBB->transferSuccessorsAndUpdatePHIs(HeadMBB);
  // Set the successors for HeadMBB.
  HeadMBB->addSuccessor(IfFalseMBB);
  HeadMBB->addSuccessor(TailMBB);

  // Insert appropriate branch.
  unsigned LHS = MI.getOperand(1).getReg();
  unsigned RHS = MI.getOperand(2).getReg();
  auto CC = static_cast<ISD::CondCode>(MI.getOperand(3).getImm());
  unsigned Opcode = getBranchOpcodeForIntCondCode(CC);

  BuildMI(HeadMBB, DL, TII.get(Opcode))
    .addReg(LHS)
    .addReg(RHS)
    .addMBB(TailMBB);

  // IfFalseMBB just falls through to TailMBB.
  IfFalseMBB->addSuccessor(TailMBB);

  // %Result = phi [ %TrueValue, HeadMBB ], [ %FalseValue, IfFalseMBB ]
  BuildMI(*TailMBB, TailMBB->begin(), DL, TII.get(RISCV::PHI),
          MI.getOperand(0).getReg())
      .addReg(MI.getOperand(4).getReg())
      .addMBB(HeadMBB)
      .addReg(MI.getOperand(5).getReg())
      .addMBB(IfFalseMBB);

  MI.eraseFromParent(); // The pseudo instruction is gone now.
  return TailMBB;
}

// Calling Convention Implementation.
// The expectations for frontend ABI lowering vary from target to target.
// Ideally, an LLVM frontend would be able to avoid worrying about many ABI
// details, but this is a longer term goal. For now, we simply try to keep the
// role of the frontend as simple and well-defined as possible. The rules can
// be summarised as:
// * Never split up large scalar arguments. We handle them here.
// * If a hardfloat calling convention is being used, and the struct may be
// passed in a pair of registers (fp+fp, int+fp), and both registers are
// available, then pass as two separate arguments. If either the GPRs or FPRs
// are exhausted, then pass according to the rule below.
// * If a struct could never be passed in registers or directly in a stack
// slot (as it is larger than 2*XLEN and the floating point rules don't
// apply), then pass it using a pointer with the byval attribute.
// * If a struct is less than 2*XLEN, then coerce to either a two-element
// word-sized array or a 2*XLEN scalar (depending on alignment).
// * The frontend can determine whether a struct is returned by reference or
// not based on its size and fields. If it will be returned by reference, the
// frontend must modify the prototype so a pointer with the sret annotation is
// passed as the first argument. This is not necessary for large scalar
// returns.
// * Struct return values and varargs should be coerced to structs containing
// register-size fields in the same situations they would be for fixed
// arguments.

static const MCPhysReg ArgGPRs[] = {
  RISCV::X10, RISCV::X11, RISCV::X12, RISCV::X13,
  RISCV::X14, RISCV::X15, RISCV::X16, RISCV::X17
};

// Pass a 2*XLEN argument that has been split into two XLEN values through
// registers or the stack as necessary.
static bool CC_RISCVAssign2XLen(unsigned XLen, CCState &State, CCValAssign VA1,
                                ISD::ArgFlagsTy ArgFlags1, unsigned ValNo2,
                                MVT ValVT2, MVT LocVT2,
                                ISD::ArgFlagsTy ArgFlags2) {
  unsigned XLenInBytes = XLen / 8;
  if (unsigned Reg = State.AllocateReg(ArgGPRs)) {
    // At least one half can be passed via register.
    State.addLoc(CCValAssign::getReg(VA1.getValNo(), VA1.getValVT(), Reg,
                                     VA1.getLocVT(), CCValAssign::Full));
  } else {
    // Both halves must be passed on the stack, with proper alignment.
    unsigned StackAlign = std::max(XLenInBytes, ArgFlags1.getOrigAlign());
    State.addLoc(
        CCValAssign::getMem(VA1.getValNo(), VA1.getValVT(),
                            State.AllocateStack(XLenInBytes, StackAlign),
                            VA1.getLocVT(), CCValAssign::Full));
    State.addLoc(CCValAssign::getMem(
        ValNo2, ValVT2, State.AllocateStack(XLenInBytes, XLenInBytes), LocVT2,
        CCValAssign::Full));
    return false;
  }

  if (unsigned Reg = State.AllocateReg(ArgGPRs)) {
    // The second half can also be passed via register.
    State.addLoc(
        CCValAssign::getReg(ValNo2, ValVT2, Reg, LocVT2, CCValAssign::Full));
  } else {
    // The second half is passed via the stack, without additional alignment.
    State.addLoc(CCValAssign::getMem(
        ValNo2, ValVT2, State.AllocateStack(XLenInBytes, XLenInBytes), LocVT2,
        CCValAssign::Full));
  }

  return false;
}

// Implements the RISC-V calling convention. Returns true upon failure.
static bool CC_RISCV(const DataLayout &DL, unsigned ValNo, MVT ValVT, MVT LocVT,
                     CCValAssign::LocInfo LocInfo, ISD::ArgFlagsTy ArgFlags,
                     CCState &State, bool IsFixed, bool IsRet, Type *OrigTy) {
  unsigned XLen = DL.getLargestLegalIntTypeSizeInBits();
  assert(XLen == 32 || XLen == 64);
  MVT XLenVT = XLen == 32 ? MVT::i32 : MVT::i64;
  if (ValVT == MVT::f32) {
    LocVT = MVT::i32;
    LocInfo = CCValAssign::BCvt;
  }

  // Any return value split in to more than two values can't be returned
  // directly.
  if (IsRet && ValNo > 1)
    return true;

  // If this is a variadic argument, the RISC-V calling convention requires
  // that it is assigned an 'even' or 'aligned' register if it has 8-byte
  // alignment (RV32) or 16-byte alignment (RV64). An aligned register should
  // be used regardless of whether the original argument was split during
  // legalisation or not. The argument will not be passed by registers if the
  // original type is larger than 2*XLEN, so the register alignment rule does
  // not apply.
  unsigned TwoXLenInBytes = (2 * XLen) / 8;
  if (!IsFixed && ArgFlags.getOrigAlign() == TwoXLenInBytes &&
      DL.getTypeAllocSize(OrigTy) == TwoXLenInBytes) {
    unsigned RegIdx = State.getFirstUnallocated(ArgGPRs);
    // Skip 'odd' register if necessary.
    if (RegIdx != array_lengthof(ArgGPRs) && RegIdx % 2 == 1)
      State.AllocateReg(ArgGPRs);
  }

  SmallVectorImpl<CCValAssign> &PendingLocs = State.getPendingLocs();
  SmallVectorImpl<ISD::ArgFlagsTy> &PendingArgFlags =
      State.getPendingArgFlags();

  assert(PendingLocs.size() == PendingArgFlags.size() &&
         "PendingLocs and PendingArgFlags out of sync");

  // Handle passing f64 on RV32D with a soft float ABI.
  if (XLen == 32 && ValVT == MVT::f64) {
    assert(!ArgFlags.isSplit() && PendingLocs.empty() &&
           "Can't lower f64 if it is split");
    // Depending on available argument GPRS, f64 may be passed in a pair of
    // GPRs, split between a GPR and the stack, or passed completely on the
    // stack. LowerCall/LowerFormalArguments/LowerReturn must recognise these
    // cases.
    unsigned Reg = State.AllocateReg(ArgGPRs);
    LocVT = MVT::i32;
    if (!Reg) {
      unsigned StackOffset = State.AllocateStack(8, 8);
      State.addLoc(
          CCValAssign::getMem(ValNo, ValVT, StackOffset, LocVT, LocInfo));
      return false;
    }
    if (!State.AllocateReg(ArgGPRs))
      State.AllocateStack(4, 4);
    State.addLoc(CCValAssign::getReg(ValNo, ValVT, Reg, LocVT, LocInfo));
    return false;
  }

  // Split arguments might be passed indirectly, so keep track of the pending
  // values.
  if (ArgFlags.isSplit() || !PendingLocs.empty()) {
    LocVT = XLenVT;
    LocInfo = CCValAssign::Indirect;
    PendingLocs.push_back(
        CCValAssign::getPending(ValNo, ValVT, LocVT, LocInfo));
    PendingArgFlags.push_back(ArgFlags);
    if (!ArgFlags.isSplitEnd()) {
      return false;
    }
  }

  // If the split argument only had two elements, it should be passed directly
  // in registers or on the stack.
  if (ArgFlags.isSplitEnd() && PendingLocs.size() <= 2) {
    assert(PendingLocs.size() == 2 && "Unexpected PendingLocs.size()");
    // Apply the normal calling convention rules to the first half of the
    // split argument.
    CCValAssign VA = PendingLocs[0];
    ISD::ArgFlagsTy AF = PendingArgFlags[0];
    PendingLocs.clear();
    PendingArgFlags.clear();
    return CC_RISCVAssign2XLen(XLen, State, VA, AF, ValNo, ValVT, LocVT,
                               ArgFlags);
  }

  // Allocate to a register if possible, or else a stack slot.
  unsigned Reg = State.AllocateReg(ArgGPRs);
  unsigned StackOffset = Reg ? 0 : State.AllocateStack(XLen / 8, XLen / 8);

  // If we reach this point and PendingLocs is non-empty, we must be at the
  // end of a split argument that must be passed indirectly.
  if (!PendingLocs.empty()) {
    assert(ArgFlags.isSplitEnd() && "Expected ArgFlags.isSplitEnd()");
    assert(PendingLocs.size() > 2 && "Unexpected PendingLocs.size()");

    for (auto &It : PendingLocs) {
      if (Reg)
        It.convertToReg(Reg);
      else
        It.convertToMem(StackOffset);
      State.addLoc(It);
    }
    PendingLocs.clear();
    PendingArgFlags.clear();
    return false;
  }

  assert(LocVT == XLenVT && "Expected an XLenVT at this stage");

  if (Reg) {
    State.addLoc(CCValAssign::getReg(ValNo, ValVT, Reg, LocVT, LocInfo));
  } else {
    State.addLoc(
        CCValAssign::getMem(ValNo, ValVT, StackOffset, LocVT, LocInfo));
  }
  return false;
}

void RISCVTargetLowering::analyzeInputArgs(
    MachineFunction &MF, CCState &CCInfo,
    const SmallVectorImpl<ISD::InputArg> &Ins, bool IsRet) const {
  unsigned NumArgs = Ins.size();
  FunctionType *FType = MF.getFunction().getFunctionType();

  for (unsigned i = 0; i != NumArgs; ++i) {
    MVT ArgVT = Ins[i].VT;
    ISD::ArgFlagsTy ArgFlags = Ins[i].Flags;

    Type *ArgTy = nullptr;
    if (IsRet)
      ArgTy = FType->getReturnType();
    else if (Ins[i].isOrigArg())
      ArgTy = FType->getParamType(Ins[i].getOrigArgIndex());

    if (CC_RISCV(MF.getDataLayout(), i, ArgVT, ArgVT, CCValAssign::Full,
                 ArgFlags, CCInfo, /*IsRet=*/true, IsRet, ArgTy)) {
      LLVM_DEBUG(dbgs() << "InputArg #" << i << " has unhandled type "
                        << EVT(ArgVT).getEVTString() << '\n');
      llvm_unreachable(nullptr);
    }
  }
}

void RISCVTargetLowering::analyzeOutputArgs(
    MachineFunction &MF, CCState &CCInfo,
    const SmallVectorImpl<ISD::OutputArg> &Outs, bool IsRet,
    CallLoweringInfo *CLI) const {
  unsigned NumArgs = Outs.size();

  for (unsigned i = 0; i != NumArgs; i++) {
    MVT ArgVT = Outs[i].VT;
    ISD::ArgFlagsTy ArgFlags = Outs[i].Flags;
    Type *OrigTy = CLI ? CLI->getArgs()[Outs[i].OrigArgIndex].Ty : nullptr;

    if (CC_RISCV(MF.getDataLayout(), i, ArgVT, ArgVT, CCValAssign::Full,
                 ArgFlags, CCInfo, Outs[i].IsFixed, IsRet, OrigTy)) {
      LLVM_DEBUG(dbgs() << "OutputArg #" << i << " has unhandled type "
                        << EVT(ArgVT).getEVTString() << "\n");
      llvm_unreachable(nullptr);
    }
  }
}

// The caller is responsible for loading the full value if the argument is
// passed with CCValAssign::Indirect.
static SDValue unpackFromRegLoc(SelectionDAG &DAG, SDValue Chain,
                                const CCValAssign &VA, const SDLoc &DL) {
  MachineFunction &MF = DAG.getMachineFunction();
  MachineRegisterInfo &RegInfo = MF.getRegInfo();
  EVT LocVT = VA.getLocVT();
  EVT ValVT = VA.getValVT();
  SDValue Val;

  unsigned VReg = RegInfo.createVirtualRegister(&RISCV::GPRRegClass);
  RegInfo.addLiveIn(VA.getLocReg(), VReg);
  Val = DAG.getCopyFromReg(Chain, DL, VReg, LocVT);

  switch (VA.getLocInfo()) {
  default:
    llvm_unreachable("Unexpected CCValAssign::LocInfo");
  case CCValAssign::Full:
  case CCValAssign::Indirect:
    break;
  case CCValAssign::BCvt:
    Val = DAG.getNode(ISD::BITCAST, DL, ValVT, Val);
    break;
  }
  return Val;
}

// The caller is responsible for loading the full value if the argument is
// passed with CCValAssign::Indirect.
static SDValue unpackFromMemLoc(SelectionDAG &DAG, SDValue Chain,
                                const CCValAssign &VA, const SDLoc &DL) {
  MachineFunction &MF = DAG.getMachineFunction();
  MachineFrameInfo &MFI = MF.getFrameInfo();
  EVT LocVT = VA.getLocVT();
  EVT ValVT = VA.getValVT();
  EVT PtrVT = MVT::getIntegerVT(DAG.getDataLayout().getPointerSizeInBits(0));
  int FI = MFI.CreateFixedObject(ValVT.getSizeInBits() / 8,
                                 VA.getLocMemOffset(), /*Immutable=*/true);
  SDValue FIN = DAG.getFrameIndex(FI, PtrVT);
  SDValue Val;

  ISD::LoadExtType ExtType;
  switch (VA.getLocInfo()) {
  default:
    llvm_unreachable("Unexpected CCValAssign::LocInfo");
  case CCValAssign::Full:
  case CCValAssign::Indirect:
    ExtType = ISD::NON_EXTLOAD;
    break;
  }
  Val = DAG.getExtLoad(
      ExtType, DL, LocVT, Chain, FIN,
      MachinePointerInfo::getFixedStack(DAG.getMachineFunction(), FI), ValVT);
  return Val;
}

static SDValue unpackF64OnRV32DSoftABI(SelectionDAG &DAG, SDValue Chain,
                                       const CCValAssign &VA, const SDLoc &DL) {
  assert(VA.getLocVT() == MVT::i32 && VA.getValVT() == MVT::f64 &&
         "Unexpected VA");
  MachineFunction &MF = DAG.getMachineFunction();
  MachineFrameInfo &MFI = MF.getFrameInfo();
  MachineRegisterInfo &RegInfo = MF.getRegInfo();

  if (VA.isMemLoc()) {
    // f64 is passed on the stack.
    int FI = MFI.CreateFixedObject(8, VA.getLocMemOffset(), /*Immutable=*/true);
    SDValue FIN = DAG.getFrameIndex(FI, MVT::i32);
    return DAG.getLoad(MVT::f64, DL, Chain, FIN,
                       MachinePointerInfo::getFixedStack(MF, FI));
  }

  assert(VA.isRegLoc() && "Expected register VA assignment");

  unsigned LoVReg = RegInfo.createVirtualRegister(&RISCV::GPRRegClass);
  RegInfo.addLiveIn(VA.getLocReg(), LoVReg);
  SDValue Lo = DAG.getCopyFromReg(Chain, DL, LoVReg, MVT::i32);
  SDValue Hi;
  if (VA.getLocReg() == RISCV::X17) {
    // Second half of f64 is passed on the stack.
    int FI = MFI.CreateFixedObject(4, 0, /*Immutable=*/true);
    SDValue FIN = DAG.getFrameIndex(FI, MVT::i32);
    Hi = DAG.getLoad(MVT::i32, DL, Chain, FIN,
                     MachinePointerInfo::getFixedStack(MF, FI));
  } else {
    // Second half of f64 is passed in another GPR.
    unsigned HiVReg = RegInfo.createVirtualRegister(&RISCV::GPRRegClass);
    RegInfo.addLiveIn(VA.getLocReg() + 1, HiVReg);
    Hi = DAG.getCopyFromReg(Chain, DL, HiVReg, MVT::i32);
  }
  return DAG.getNode(RISCVISD::BuildPairF64, DL, MVT::f64, Lo, Hi);
}

// Transform physical registers into virtual registers.
SDValue RISCVTargetLowering::LowerFormalArguments(
    SDValue Chain, CallingConv::ID CallConv, bool IsVarArg,
    const SmallVectorImpl<ISD::InputArg> &Ins, const SDLoc &DL,
    SelectionDAG &DAG, SmallVectorImpl<SDValue> &InVals) const {

  switch (CallConv) {
  default:
    report_fatal_error("Unsupported calling convention");
  case CallingConv::C:
  case CallingConv::Fast:
    break;
  }

  MachineFunction &MF = DAG.getMachineFunction();
  EVT PtrVT = getPointerTy(DAG.getDataLayout());
  MVT XLenVT = Subtarget.getXLenVT();
  unsigned XLenInBytes = Subtarget.getXLen() / 8;
  // Used with vargs to acumulate store chains.
  std::vector<SDValue> OutChains;

  // Assign locations to all of the incoming arguments.
  SmallVector<CCValAssign, 16> ArgLocs;
  CCState CCInfo(CallConv, IsVarArg, MF, ArgLocs, *DAG.getContext());
  analyzeInputArgs(MF, CCInfo, Ins, /*IsRet=*/false);

  for (unsigned i = 0, e = ArgLocs.size(); i != e; ++i) {
    CCValAssign &VA = ArgLocs[i];
    assert(VA.getLocVT() == XLenVT && "Unhandled argument type");
    SDValue ArgValue;
    // Passing f64 on RV32D with a soft float ABI must be handled as a special
    // case.
    if (VA.getLocVT() == MVT::i32 && VA.getValVT() == MVT::f64)
      ArgValue = unpackF64OnRV32DSoftABI(DAG, Chain, VA, DL);
    else if (VA.isRegLoc())
      ArgValue = unpackFromRegLoc(DAG, Chain, VA, DL);
    else
      ArgValue = unpackFromMemLoc(DAG, Chain, VA, DL);

    if (VA.getLocInfo() == CCValAssign::Indirect) {
      // If the original argument was split and passed by reference (e.g. i128
      // on RV32), we need to load all parts of it here (using the same
      // address).
      InVals.push_back(DAG.getLoad(VA.getValVT(), DL, Chain, ArgValue,
                                   MachinePointerInfo()));
      unsigned ArgIndex = Ins[i].OrigArgIndex;
      assert(Ins[i].PartOffset == 0);
      while (i + 1 != e && Ins[i + 1].OrigArgIndex == ArgIndex) {
        CCValAssign &PartVA = ArgLocs[i + 1];
        unsigned PartOffset = Ins[i + 1].PartOffset;
        SDValue Address = DAG.getNode(ISD::ADD, DL, PtrVT, ArgValue,
                                      DAG.getIntPtrConstant(PartOffset, DL));
        InVals.push_back(DAG.getLoad(PartVA.getValVT(), DL, Chain, Address,
                                     MachinePointerInfo()));
        ++i;
      }
      continue;
    }
    InVals.push_back(ArgValue);
  }

  if (IsVarArg) {
    ArrayRef<MCPhysReg> ArgRegs = makeArrayRef(ArgGPRs);
    unsigned Idx = CCInfo.getFirstUnallocated(ArgRegs);
    const TargetRegisterClass *RC = &RISCV::GPRRegClass;
    MachineFrameInfo &MFI = MF.getFrameInfo();
    MachineRegisterInfo &RegInfo = MF.getRegInfo();
    RISCVMachineFunctionInfo *RVFI = MF.getInfo<RISCVMachineFunctionInfo>();

    // Offset of the first variable argument from stack pointer, and size of
    // the vararg save area. For now, the varargs save area is either zero or
    // large enough to hold a0-a7.
    int VaArgOffset, VarArgsSaveSize;

    // If all registers are allocated, then all varargs must be passed on the
    // stack and we don't need to save any argregs.
    if (ArgRegs.size() == Idx) {
      VaArgOffset = CCInfo.getNextStackOffset();
      VarArgsSaveSize = 0;
    } else {
      VarArgsSaveSize = XLenInBytes * (ArgRegs.size() - Idx);
      VaArgOffset = -VarArgsSaveSize;
    }

    // Record the frame index of the first variable argument
    // which is a value necessary to VASTART.
    int FI = MFI.CreateFixedObject(XLenInBytes, VaArgOffset, true);
    RVFI->setVarArgsFrameIndex(FI);

    // If saving an odd number of registers then create an extra stack slot to
    // ensure that the frame pointer is 2*XLEN-aligned, which in turn ensures
    // offsets to even-numbered registered remain 2*XLEN-aligned.
    if (Idx % 2) {
      FI = MFI.CreateFixedObject(XLenInBytes, VaArgOffset - (int)XLenInBytes,
                                 true);
      VarArgsSaveSize += XLenInBytes;
    }

    // Copy the integer registers that may have been used for passing varargs
    // to the vararg save area.
    for (unsigned I = Idx; I < ArgRegs.size();
         ++I, VaArgOffset += XLenInBytes) {
      const unsigned Reg = RegInfo.createVirtualRegister(RC);
      RegInfo.addLiveIn(ArgRegs[I], Reg);
      SDValue ArgValue = DAG.getCopyFromReg(Chain, DL, Reg, XLenVT);
      FI = MFI.CreateFixedObject(XLenInBytes, VaArgOffset, true);
      SDValue PtrOff = DAG.getFrameIndex(FI, getPointerTy(DAG.getDataLayout()));
      SDValue Store = DAG.getStore(Chain, DL, ArgValue, PtrOff,
                                   MachinePointerInfo::getFixedStack(MF, FI));
      cast<StoreSDNode>(Store.getNode())
          ->getMemOperand()
          ->setValue((Value *)nullptr);
      OutChains.push_back(Store);
    }
    RVFI->setVarArgsSaveSize(VarArgsSaveSize);
  }

  // All stores are grouped in one node to allow the matching between
  // the size of Ins and InVals. This only happens for vararg functions.
  if (!OutChains.empty()) {
    OutChains.push_back(Chain);
    Chain = DAG.getNode(ISD::TokenFactor, DL, MVT::Other, OutChains);
  }

  return Chain;
}

/// IsEligibleForTailCallOptimization - Check whether the call is eligible
/// for tail call optimization.
/// Note: This is modelled after ARM's IsEligibleForTailCallOptimization.
bool RISCVTargetLowering::IsEligibleForTailCallOptimization(
  CCState &CCInfo, CallLoweringInfo &CLI, MachineFunction &MF,
  const SmallVector<CCValAssign, 16> &ArgLocs) const {

  auto &Callee = CLI.Callee;
  auto CalleeCC = CLI.CallConv;
  auto IsVarArg = CLI.IsVarArg;
  auto &Outs = CLI.Outs;
  auto &Caller = MF.getFunction();
  auto CallerCC = Caller.getCallingConv();

  // Do not tail call opt functions with "disable-tail-calls" attribute.
  if (Caller.getFnAttribute("disable-tail-calls").getValueAsString() == "true")
    return false;

  // Exception-handling functions need a special set of instructions to
  // indicate a return to the hardware. Tail-calling another function would
  // probably break this.
  // TODO: The "interrupt" attribute isn't currently defined by RISC-V. This
  // should be expanded as new function attributes are introduced.
  if (Caller.hasFnAttribute("interrupt"))
    return false;

  // Do not tail call opt functions with varargs.
  if (IsVarArg)
    return false;

  // Do not tail call opt if the stack is used to pass parameters.
  if (CCInfo.getNextStackOffset() != 0)
    return false;

  // Do not tail call opt if any parameters need to be passed indirectly.
  // Since long doubles (fp128) and i128 are larger than 2*XLEN, they are
  // passed indirectly. So the address of the value will be passed in a
  // register, or if not available, then the address is put on the stack. In
  // order to pass indirectly, space on the stack often needs to be allocated
  // in order to store the value. In this case the CCInfo.getNextStackOffset()
  // != 0 check is not enough and we need to check if any CCValAssign ArgsLocs
  // are passed CCValAssign::Indirect.
  for (auto &VA : ArgLocs)
    if (VA.getLocInfo() == CCValAssign::Indirect)
      return false;

  // Do not tail call opt if either caller or callee uses struct return
  // semantics.
  auto IsCallerStructRet = Caller.hasStructRetAttr();
  auto IsCalleeStructRet = Outs.empty() ? false : Outs[0].Flags.isSRet();
  if (IsCallerStructRet || IsCalleeStructRet)
    return false;

  // Externally-defined functions with weak linkage should not be
  // tail-called. The behaviour of branch instructions in this situation (as
  // used for tail calls) is implementation-defined, so we cannot rely on the
  // linker replacing the tail call with a return.
  if (GlobalAddressSDNode *G = dyn_cast<GlobalAddressSDNode>(Callee)) {
    const GlobalValue *GV = G->getGlobal();
    if (GV->hasExternalWeakLinkage())
      return false;
  }

  // The callee has to preserve all registers the caller needs to preserve.
  const RISCVRegisterInfo *TRI = Subtarget.getRegisterInfo();
  const uint32_t *CallerPreserved = TRI->getCallPreservedMask(MF, CallerCC);
  if (CalleeCC != CallerCC) {
    const uint32_t *CalleePreserved = TRI->getCallPreservedMask(MF, CalleeCC);
    if (!TRI->regmaskSubsetEqual(CallerPreserved, CalleePreserved))
      return false;
  }

  // Byval parameters hand the function a pointer directly into the stack area
  // we want to reuse during a tail call. Working around this *is* possible
  // but less efficient and uglier in LowerCall.
  for (auto &Arg : Outs)
    if (Arg.Flags.isByVal())
      return false;

  return true;
}

// Lower a call to a callseq_start + CALL + callseq_end chain, and add input
// and output parameter nodes.
SDValue RISCVTargetLowering::LowerCall(CallLoweringInfo &CLI,
                                       SmallVectorImpl<SDValue> &InVals) const {
  SelectionDAG &DAG = CLI.DAG;
  SDLoc &DL = CLI.DL;
  SmallVectorImpl<ISD::OutputArg> &Outs = CLI.Outs;
  SmallVectorImpl<SDValue> &OutVals = CLI.OutVals;
  SmallVectorImpl<ISD::InputArg> &Ins = CLI.Ins;
  SDValue Chain = CLI.Chain;
  SDValue Callee = CLI.Callee;
  bool &IsTailCall = CLI.IsTailCall;
  CallingConv::ID CallConv = CLI.CallConv;
  bool IsVarArg = CLI.IsVarArg;
  EVT PtrVT = getPointerTy(DAG.getDataLayout());
  MVT XLenVT = Subtarget.getXLenVT();

  MachineFunction &MF = DAG.getMachineFunction();

  // Analyze the operands of the call, assigning locations to each operand.
  SmallVector<CCValAssign, 16> ArgLocs;
  CCState ArgCCInfo(CallConv, IsVarArg, MF, ArgLocs, *DAG.getContext());
  analyzeOutputArgs(MF, ArgCCInfo, Outs, /*IsRet=*/false, &CLI);

  // Check if it's really possible to do a tail call.
  if (IsTailCall)
    IsTailCall = IsEligibleForTailCallOptimization(ArgCCInfo, CLI, MF,
                                                   ArgLocs);

  if (IsTailCall)
    ++NumTailCalls;
  else if (CLI.CS && CLI.CS.isMustTailCall())
    report_fatal_error("failed to perform tail call elimination on a call "
                       "site marked musttail");

  // Get a count of how many bytes are to be pushed on the stack.
  unsigned NumBytes = ArgCCInfo.getNextStackOffset();

  // Create local copies for byval args
  SmallVector<SDValue, 8> ByValArgs;
  for (unsigned i = 0, e = Outs.size(); i != e; ++i) {
    ISD::ArgFlagsTy Flags = Outs[i].Flags;
    if (!Flags.isByVal())
      continue;

    SDValue Arg = OutVals[i];
    unsigned Size = Flags.getByValSize();
    unsigned Align = Flags.getByValAlign();

    int FI = MF.getFrameInfo().CreateStackObject(Size, Align, /*isSS=*/false);
    SDValue FIPtr = DAG.getFrameIndex(FI, getPointerTy(DAG.getDataLayout()));
    SDValue SizeNode = DAG.getConstant(Size, DL, XLenVT);

    Chain = DAG.getMemcpy(Chain, DL, FIPtr, Arg, SizeNode, Align,
                          /*IsVolatile=*/false,
                          /*AlwaysInline=*/false,
                          IsTailCall, MachinePointerInfo(),
                          MachinePointerInfo());
    ByValArgs.push_back(FIPtr);
  }

  if (!IsTailCall)
    Chain = DAG.getCALLSEQ_START(Chain, NumBytes, 0, CLI.DL);

  // Copy argument values to their designated locations.
  SmallVector<std::pair<unsigned, SDValue>, 8> RegsToPass;
  SmallVector<SDValue, 8> MemOpChains;
  SDValue StackPtr;
  for (unsigned i = 0, j = 0, e = ArgLocs.size(); i != e; ++i) {
    CCValAssign &VA = ArgLocs[i];
    SDValue ArgValue = OutVals[i];
    ISD::ArgFlagsTy Flags = Outs[i].Flags;

    // Handle passing f64 on RV32D with a soft float ABI as a special case.
    bool IsF64OnRV32DSoftABI =
        VA.getLocVT() == MVT::i32 && VA.getValVT() == MVT::f64;
    if (IsF64OnRV32DSoftABI && VA.isRegLoc()) {
      SDValue SplitF64 = DAG.getNode(
          RISCVISD::SplitF64, DL, DAG.getVTList(MVT::i32, MVT::i32), ArgValue);
      SDValue Lo = SplitF64.getValue(0);
      SDValue Hi = SplitF64.getValue(1);

      unsigned RegLo = VA.getLocReg();
      RegsToPass.push_back(std::make_pair(RegLo, Lo));

      if (RegLo == RISCV::X17) {
        // Second half of f64 is passed on the stack.
        // Work out the address of the stack slot.
        if (!StackPtr.getNode())
          StackPtr = DAG.getCopyFromReg(Chain, DL, RISCV::X2, PtrVT);
        // Emit the store.
        MemOpChains.push_back(
            DAG.getStore(Chain, DL, Hi, StackPtr, MachinePointerInfo()));
      } else {
        // Second half of f64 is passed in another GPR.
        unsigned RegHigh = RegLo + 1;
        RegsToPass.push_back(std::make_pair(RegHigh, Hi));
      }
      continue;
    }

    // IsF64OnRV32DSoftABI && VA.isMemLoc() is handled below in the same way
    // as any other MemLoc.

    // Promote the value if needed.
    // For now, only handle fully promoted and indirect arguments.
    switch (VA.getLocInfo()) {
    case CCValAssign::Full:
      break;
    case CCValAssign::BCvt:
      ArgValue = DAG.getNode(ISD::BITCAST, DL, VA.getLocVT(), ArgValue);
      break;
    case CCValAssign::Indirect: {
      // Store the argument in a stack slot and pass its address.
      SDValue SpillSlot = DAG.CreateStackTemporary(Outs[i].ArgVT);
      int FI = cast<FrameIndexSDNode>(SpillSlot)->getIndex();
      MemOpChains.push_back(
          DAG.getStore(Chain, DL, ArgValue, SpillSlot,
                       MachinePointerInfo::getFixedStack(MF, FI)));
      // If the original argument was split (e.g. i128), we need
      // to store all parts of it here (and pass just one address).
      unsigned ArgIndex = Outs[i].OrigArgIndex;
      assert(Outs[i].PartOffset == 0);
      while (i + 1 != e && Outs[i + 1].OrigArgIndex == ArgIndex) {
        SDValue PartValue = OutVals[i + 1];
        unsigned PartOffset = Outs[i + 1].PartOffset;
        SDValue Address = DAG.getNode(ISD::ADD, DL, PtrVT, SpillSlot,
                                      DAG.getIntPtrConstant(PartOffset, DL));
        MemOpChains.push_back(
            DAG.getStore(Chain, DL, PartValue, Address,
                         MachinePointerInfo::getFixedStack(MF, FI)));
        ++i;
      }
      ArgValue = SpillSlot;
      break;
    }
    default:
      llvm_unreachable("Unknown loc info!");
    }

    // Use local copy if it is a byval arg.
    if (Flags.isByVal())
      ArgValue = ByValArgs[j++];

    if (VA.isRegLoc()) {
      // Queue up the argument copies and emit them at the end.
      RegsToPass.push_back(std::make_pair(VA.getLocReg(), ArgValue));
    } else {
      assert(VA.isMemLoc() && "Argument not register or memory");
      assert(!IsTailCall && "Tail call not allowed if stack is used "
                            "for passing parameters");

      // Work out the address of the stack slot.
      if (!StackPtr.getNode())
        StackPtr = DAG.getCopyFromReg(Chain, DL, RISCV::X2, PtrVT);
      SDValue Address =
          DAG.getNode(ISD::ADD, DL, PtrVT, StackPtr,
                      DAG.getIntPtrConstant(VA.getLocMemOffset(), DL));

      // Emit the store.
      MemOpChains.push_back(
          DAG.getStore(Chain, DL, ArgValue, Address, MachinePointerInfo()));
    }
  }

  // Join the stores, which are independent of one another.
  if (!MemOpChains.empty())
    Chain = DAG.getNode(ISD::TokenFactor, DL, MVT::Other, MemOpChains);

  SDValue Glue;

  // Build a sequence of copy-to-reg nodes, chained and glued together.
  for (auto &Reg : RegsToPass) {
    Chain = DAG.getCopyToReg(Chain, DL, Reg.first, Reg.second, Glue);
    Glue = Chain.getValue(1);
  }

  // If the callee is a GlobalAddress/ExternalSymbol node, turn it into a
  // TargetGlobalAddress/TargetExternalSymbol node so that legalize won't
  // split it and then direct call can be matched by PseudoCALL.
  if (GlobalAddressSDNode *S = dyn_cast<GlobalAddressSDNode>(Callee)) {
    Callee = DAG.getTargetGlobalAddress(S->getGlobal(), DL, PtrVT, 0, 0);
  } else if (ExternalSymbolSDNode *S = dyn_cast<ExternalSymbolSDNode>(Callee)) {
    Callee = DAG.getTargetExternalSymbol(S->getSymbol(), PtrVT, 0);
  }

  // The first call operand is the chain and the second is the target address.
  SmallVector<SDValue, 8> Ops;
  Ops.push_back(Chain);
  Ops.push_back(Callee);

  // Add argument registers to the end of the list so that they are
  // known live into the call.
  for (auto &Reg : RegsToPass)
    Ops.push_back(DAG.getRegister(Reg.first, Reg.second.getValueType()));

  if (!IsTailCall) {
    // Add a register mask operand representing the call-preserved registers.
    const TargetRegisterInfo *TRI = Subtarget.getRegisterInfo();
    const uint32_t *Mask = TRI->getCallPreservedMask(MF, CallConv);
    assert(Mask && "Missing call preserved mask for calling convention");
    Ops.push_back(DAG.getRegisterMask(Mask));
  }

  // Glue the call to the argument copies, if any.
  if (Glue.getNode())
    Ops.push_back(Glue);

  // Emit the call.
  SDVTList NodeTys = DAG.getVTList(MVT::Other, MVT::Glue);

  if (IsTailCall) {
    MF.getFrameInfo().setHasTailCall();
    return DAG.getNode(RISCVISD::TAIL, DL, NodeTys, Ops);
  }

  Chain = DAG.getNode(RISCVISD::CALL, DL, NodeTys, Ops);
  Glue = Chain.getValue(1);

  // Mark the end of the call, which is glued to the call itself.
  Chain = DAG.getCALLSEQ_END(Chain,
                             DAG.getConstant(NumBytes, DL, PtrVT, true),
                             DAG.getConstant(0, DL, PtrVT, true),
                             Glue, DL);
  Glue = Chain.getValue(1);

  // Assign locations to each value returned by this call.
  SmallVector<CCValAssign, 16> RVLocs;
  CCState RetCCInfo(CallConv, IsVarArg, MF, RVLocs, *DAG.getContext());
  analyzeInputArgs(MF, RetCCInfo, Ins, /*IsRet=*/true);

  // Copy all of the result registers out of their specified physreg.
  for (auto &VA : RVLocs) {
    // Copy the value out
    SDValue RetValue =
        DAG.getCopyFromReg(Chain, DL, VA.getLocReg(), VA.getLocVT(), Glue);
    // Glue the RetValue to the end of the call sequence
    Chain = RetValue.getValue(1);
    Glue = RetValue.getValue(2);
    if (VA.getLocVT() == MVT::i32 && VA.getValVT() == MVT::f64) {
      assert(VA.getLocReg() == ArgGPRs[0] && "Unexpected reg assignment");
      SDValue RetValue2 =
          DAG.getCopyFromReg(Chain, DL, ArgGPRs[1], MVT::i32, Glue);
      Chain = RetValue2.getValue(1);
      Glue = RetValue2.getValue(2);
      RetValue = DAG.getNode(RISCVISD::BuildPairF64, DL, MVT::f64, RetValue,
                             RetValue2);
    }

    switch (VA.getLocInfo()) {
    default:
      llvm_unreachable("Unknown loc info!");
    case CCValAssign::Full:
      break;
    case CCValAssign::BCvt:
      RetValue = DAG.getNode(ISD::BITCAST, DL, VA.getValVT(), RetValue);
      break;
    }

    InVals.push_back(RetValue);
  }

  return Chain;
}

bool RISCVTargetLowering::CanLowerReturn(
    CallingConv::ID CallConv, MachineFunction &MF, bool IsVarArg,
    const SmallVectorImpl<ISD::OutputArg> &Outs, LLVMContext &Context) const {
  SmallVector<CCValAssign, 16> RVLocs;
  CCState CCInfo(CallConv, IsVarArg, MF, RVLocs, Context);
  for (unsigned i = 0, e = Outs.size(); i != e; ++i) {
    MVT VT = Outs[i].VT;
    ISD::ArgFlagsTy ArgFlags = Outs[i].Flags;
    if (CC_RISCV(MF.getDataLayout(), i, VT, VT, CCValAssign::Full, ArgFlags,
                 CCInfo, /*IsFixed=*/true, /*IsRet=*/true, nullptr))
      return false;
  }
  return true;
}

static SDValue packIntoRegLoc(SelectionDAG &DAG, SDValue Val,
                              const CCValAssign &VA, const SDLoc &DL) {
  EVT LocVT = VA.getLocVT();

  switch (VA.getLocInfo()) {
  default:
    llvm_unreachable("Unexpected CCValAssign::LocInfo");
  case CCValAssign::Full:
    break;
  case CCValAssign::BCvt:
    Val = DAG.getNode(ISD::BITCAST, DL, LocVT, Val);
    break;
  }
  return Val;
}

SDValue
RISCVTargetLowering::LowerReturn(SDValue Chain, CallingConv::ID CallConv,
                                 bool IsVarArg,
                                 const SmallVectorImpl<ISD::OutputArg> &Outs,
                                 const SmallVectorImpl<SDValue> &OutVals,
                                 const SDLoc &DL, SelectionDAG &DAG) const {
  // Stores the assignment of the return value to a location.
  SmallVector<CCValAssign, 16> RVLocs;

  // Info about the registers and stack slot.
  CCState CCInfo(CallConv, IsVarArg, DAG.getMachineFunction(), RVLocs,
                 *DAG.getContext());

  analyzeOutputArgs(DAG.getMachineFunction(), CCInfo, Outs, /*IsRet=*/true,
                    nullptr);

  SDValue Glue;
  SmallVector<SDValue, 4> RetOps(1, Chain);

  // Copy the result values into the output registers.
  for (unsigned i = 0, e = RVLocs.size(); i < e; ++i) {
    SDValue Val = OutVals[i];
    CCValAssign &VA = RVLocs[i];
    assert(VA.isRegLoc() && "Can only return in registers!");

    if (VA.getLocVT() == MVT::i32 && VA.getValVT() == MVT::f64) {
      // Handle returning f64 on RV32D with a soft float ABI.
      assert(VA.isRegLoc() && "Expected return via registers");
      SDValue SplitF64 = DAG.getNode(RISCVISD::SplitF64, DL,
                                     DAG.getVTList(MVT::i32, MVT::i32), Val);
      SDValue Lo = SplitF64.getValue(0);
      SDValue Hi = SplitF64.getValue(1);
      unsigned RegLo = VA.getLocReg();
      unsigned RegHi = RegLo + 1;
      Chain = DAG.getCopyToReg(Chain, DL, RegLo, Lo, Glue);
      Glue = Chain.getValue(1);
      RetOps.push_back(DAG.getRegister(RegLo, MVT::i32));
      Chain = DAG.getCopyToReg(Chain, DL, RegHi, Hi, Glue);
      Glue = Chain.getValue(1);
      RetOps.push_back(DAG.getRegister(RegHi, MVT::i32));
    } else {
      // Handle a 'normal' return.
      Val = packIntoRegLoc(DAG, Val, VA, DL);
      Chain = DAG.getCopyToReg(Chain, DL, VA.getLocReg(), Val, Glue);

      // Guarantee that all emitted copies are stuck together.
      Glue = Chain.getValue(1);
      RetOps.push_back(DAG.getRegister(VA.getLocReg(), VA.getLocVT()));
    }
  }

  RetOps[0] = Chain; // Update chain.

  // Add the glue node if we have it.
  if (Glue.getNode()) {
    RetOps.push_back(Glue);
  }

  return DAG.getNode(RISCVISD::RET_FLAG, DL, MVT::Other, RetOps);
}

const char *RISCVTargetLowering::getTargetNodeName(unsigned Opcode) const {
  switch ((RISCVISD::NodeType)Opcode) {
  case RISCVISD::FIRST_NUMBER:
    break;
  case RISCVISD::RET_FLAG:
    return "RISCVISD::RET_FLAG";
  case RISCVISD::CALL:
    return "RISCVISD::CALL";
  case RISCVISD::SELECT_CC:
    return "RISCVISD::SELECT_CC";
  case RISCVISD::BuildPairF64:
    return "RISCVISD::BuildPairF64";
  case RISCVISD::SplitF64:
    return "RISCVISD::SplitF64";
  case RISCVISD::TAIL:
    return "RISCVISD::TAIL";
  }
  return nullptr;
}

std::pair<unsigned, const TargetRegisterClass *>
RISCVTargetLowering::getRegForInlineAsmConstraint(const TargetRegisterInfo *TRI,
                                                  StringRef Constraint,
                                                  MVT VT) const {
  // First, see if this is a constraint that directly corresponds to a
  // RISCV register class.
  if (Constraint.size() == 1) {
    switch (Constraint[0]) {
    case 'r':
      return std::make_pair(0U, &RISCV::GPRRegClass);
    default:
      break;
    }
  }

  return TargetLowering::getRegForInlineAsmConstraint(TRI, Constraint, VT);
}

Instruction *RISCVTargetLowering::emitLeadingFence(IRBuilder<> &Builder,
                                                   Instruction *Inst,
                                                   AtomicOrdering Ord) const {
<<<<<<< HEAD
  if (isReleaseOrStronger(Ord))
    return Builder.CreateFence(Ord);
=======
  if (isa<LoadInst>(Inst) && Ord == AtomicOrdering::SequentiallyConsistent)
    return Builder.CreateFence(Ord);
  if (isa<StoreInst>(Inst) && isReleaseOrStronger(Ord))
    return Builder.CreateFence(AtomicOrdering::Release);
>>>>>>> b2552e1e
  return nullptr;
}

Instruction *RISCVTargetLowering::emitTrailingFence(IRBuilder<> &Builder,
                                                    Instruction *Inst,
                                                    AtomicOrdering Ord) const {
<<<<<<< HEAD
  if (Inst->hasAtomicLoad() && Inst->hasAtomicStore() &&
      (Ord == AtomicOrdering::SequentiallyConsistent ||
       Ord == AtomicOrdering::AcquireRelease))
    return Builder.CreateFence(AtomicOrdering::SequentiallyConsistent);
  if (Inst->hasAtomicLoad() && isAcquireOrStronger(Ord))
=======
  if (isa<LoadInst>(Inst) && isAcquireOrStronger(Ord))
>>>>>>> b2552e1e
    return Builder.CreateFence(AtomicOrdering::Acquire);
  return nullptr;
}<|MERGE_RESOLUTION|>--- conflicted
+++ resolved
@@ -1559,30 +1559,17 @@
 Instruction *RISCVTargetLowering::emitLeadingFence(IRBuilder<> &Builder,
                                                    Instruction *Inst,
                                                    AtomicOrdering Ord) const {
-<<<<<<< HEAD
-  if (isReleaseOrStronger(Ord))
-    return Builder.CreateFence(Ord);
-=======
   if (isa<LoadInst>(Inst) && Ord == AtomicOrdering::SequentiallyConsistent)
     return Builder.CreateFence(Ord);
   if (isa<StoreInst>(Inst) && isReleaseOrStronger(Ord))
     return Builder.CreateFence(AtomicOrdering::Release);
->>>>>>> b2552e1e
   return nullptr;
 }
 
 Instruction *RISCVTargetLowering::emitTrailingFence(IRBuilder<> &Builder,
                                                     Instruction *Inst,
                                                     AtomicOrdering Ord) const {
-<<<<<<< HEAD
-  if (Inst->hasAtomicLoad() && Inst->hasAtomicStore() &&
-      (Ord == AtomicOrdering::SequentiallyConsistent ||
-       Ord == AtomicOrdering::AcquireRelease))
-    return Builder.CreateFence(AtomicOrdering::SequentiallyConsistent);
-  if (Inst->hasAtomicLoad() && isAcquireOrStronger(Ord))
-=======
   if (isa<LoadInst>(Inst) && isAcquireOrStronger(Ord))
->>>>>>> b2552e1e
     return Builder.CreateFence(AtomicOrdering::Acquire);
   return nullptr;
 }