//===-- RISCVInstrInfo.cpp - RISCV Instruction Information ------*- C++ -*-===//
//
// Part of the LLVM Project, under the Apache License v2.0 with LLVM Exceptions.
// See https://llvm.org/LICENSE.txt for license information.
// SPDX-License-Identifier: Apache-2.0 WITH LLVM-exception
//
//===----------------------------------------------------------------------===//
//
// This file contains the RISCV implementation of the TargetInstrInfo class.
//
//===----------------------------------------------------------------------===//

#include "RISCVInstrInfo.h"
#include "RISCV.h"
#include "RISCVSubtarget.h"
#include "RISCVTargetMachine.h"
#include "llvm/ADT/STLExtras.h"
#include "llvm/ADT/SmallVector.h"
#include "llvm/CodeGen/MachineFunctionPass.h"
#include "llvm/CodeGen/MachineInstrBuilder.h"
#include "llvm/CodeGen/MachineRegisterInfo.h"
#include "llvm/CodeGen/RegisterScavenging.h"
#include "llvm/Support/ErrorHandling.h"
#include "llvm/Support/TargetRegistry.h"

#define GET_INSTRINFO_CTOR_DTOR
#include "RISCVGenInstrInfo.inc"

using namespace llvm;

RISCVInstrInfo::RISCVInstrInfo()
    : RISCVGenInstrInfo(RISCV::ADJCALLSTACKDOWN, RISCV::ADJCALLSTACKUP) {}

unsigned RISCVInstrInfo::isLoadFromStackSlot(const MachineInstr &MI,
                                             int &FrameIndex) const {
  switch (MI.getOpcode()) {
  default:
    return 0;
  case RISCV::LB:
  case RISCV::LBU:
  case RISCV::LH:
  case RISCV::LHU:
  case RISCV::LW:
  case RISCV::FLW:
  case RISCV::LWU:
  case RISCV::LD:
  case RISCV::FLD:
    break;
  }

  if (MI.getOperand(1).isFI() && MI.getOperand(2).isImm() &&
      MI.getOperand(2).getImm() == 0) {
    FrameIndex = MI.getOperand(1).getIndex();
    return MI.getOperand(0).getReg();
  }

  return 0;
}

unsigned RISCVInstrInfo::isStoreToStackSlot(const MachineInstr &MI,
                                            int &FrameIndex) const {
  switch (MI.getOpcode()) {
  default:
    return 0;
  case RISCV::SB:
  case RISCV::SH:
  case RISCV::SW:
  case RISCV::FSW:
  case RISCV::SD:
  case RISCV::FSD:
    break;
  }

  if (MI.getOperand(0).isFI() && MI.getOperand(1).isImm() &&
      MI.getOperand(1).getImm() == 0) {
    FrameIndex = MI.getOperand(0).getIndex();
    return MI.getOperand(2).getReg();
  }

  return 0;
}

void RISCVInstrInfo::copyPhysReg(MachineBasicBlock &MBB,
                                 MachineBasicBlock::iterator MBBI,
                                 const DebugLoc &DL, unsigned DstReg,
                                 unsigned SrcReg, bool KillSrc) const {
  if (RISCV::GPRRegClass.contains(DstReg, SrcReg)) {
    BuildMI(MBB, MBBI, DL, get(RISCV::ADDI), DstReg)
        .addReg(SrcReg, getKillRegState(KillSrc))
        .addImm(0);
    return;
  }

  // FPR->FPR
  unsigned Opc;
  if (RISCV::FPR32RegClass.contains(DstReg, SrcReg) ||
      RISCV::FPR64RegClass.contains(DstReg, SrcReg)) {
    if (RISCV::FPR64RegClass.contains(DstReg, SrcReg))
      Opc = RISCV::FSGNJ_D;
    else
      Opc = RISCV::FSGNJ_S;

    BuildMI(MBB, MBBI, DL, get(Opc), DstReg)
        .addReg(SrcReg, getKillRegState(KillSrc))
        .addReg(SrcReg, getKillRegState(KillSrc));
    return;
  }

  // GPR->FPR
  if (RISCV::FPR32RegClass.contains(DstReg) &&
      RISCV::GPRRegClass.contains(SrcReg)) {
    BuildMI(MBB, MBBI, DL, get(RISCV::FMV_W_X), DstReg)
        .addReg(SrcReg, getKillRegState(KillSrc));
    return;
  }
  if (RISCV::FPR64RegClass.contains(DstReg) &&
      RISCV::GPRRegClass.contains(SrcReg)) {
    BuildMI(MBB, MBBI, DL, get(RISCV::FMV_D_X), DstReg)
        .addReg(SrcReg, getKillRegState(KillSrc));
    return;
  }

  // FPR->GPR
  if (RISCV::GPRRegClass.contains(DstReg) &&
      RISCV::FPR32RegClass.contains(SrcReg)) {
    BuildMI(MBB, MBBI, DL, get(RISCV::FMV_X_W), DstReg)
        .addReg(SrcReg, getKillRegState(KillSrc));
    return;
  }
  if (RISCV::GPRRegClass.contains(DstReg) &&
      RISCV::FPR64RegClass.contains(SrcReg)) {
    BuildMI(MBB, MBBI, DL, get(RISCV::FMV_X_D), DstReg)
        .addReg(SrcReg, getKillRegState(KillSrc));
    return;
  }

  llvm_unreachable("Impossible reg-to-reg copy");
}

void RISCVInstrInfo::storeRegToStackSlot(MachineBasicBlock &MBB,
                                         MachineBasicBlock::iterator I,
                                         unsigned SrcReg, bool IsKill, int FI,
                                         const TargetRegisterClass *RC,
                                         const TargetRegisterInfo *TRI) const {
  DebugLoc DL;
  if (I != MBB.end())
    DL = I->getDebugLoc();

  unsigned Opcode;

  if (RISCV::GPRRegClass.hasSubClassEq(RC))
    Opcode = TRI->getRegSizeInBits(RISCV::GPRRegClass) == 32 ?
             RISCV::SW : RISCV::SD;
  else if (RISCV::FPR32RegClass.hasSubClassEq(RC))
    Opcode = RISCV::FSW;
  else if (RISCV::FPR64RegClass.hasSubClassEq(RC))
    Opcode = RISCV::FSD;
  else
    llvm_unreachable("Can't store this register to stack slot");

  BuildMI(MBB, I, DL, get(Opcode))
      .addReg(SrcReg, getKillRegState(IsKill))
      .addFrameIndex(FI)
      .addImm(0);
}

void RISCVInstrInfo::loadRegFromStackSlot(MachineBasicBlock &MBB,
                                          MachineBasicBlock::iterator I,
                                          unsigned DstReg, int FI,
                                          const TargetRegisterClass *RC,
                                          const TargetRegisterInfo *TRI) const {
  DebugLoc DL;
  if (I != MBB.end())
    DL = I->getDebugLoc();

  unsigned Opcode;

  if (RISCV::GPRRegClass.hasSubClassEq(RC))
    Opcode = TRI->getRegSizeInBits(RISCV::GPRRegClass) == 32 ?
             RISCV::LW : RISCV::LD;
  else if (RISCV::FPR32RegClass.hasSubClassEq(RC))
    Opcode = RISCV::FLW;
  else if (RISCV::FPR64RegClass.hasSubClassEq(RC))
    Opcode = RISCV::FLD;
  else
    llvm_unreachable("Can't load this register from stack slot");

  BuildMI(MBB, I, DL, get(Opcode), DstReg).addFrameIndex(FI).addImm(0);
}

void RISCVInstrInfo::movImm32(MachineBasicBlock &MBB,
                              MachineBasicBlock::iterator MBBI,
                              const DebugLoc &DL, unsigned DstReg, uint64_t Val,
                              MachineInstr::MIFlag Flag) const {
  assert(isInt<32>(Val) && "Can only materialize 32-bit constants");

  // TODO: If the value can be materialized using only one instruction, only
  // insert a single instruction.

  uint64_t Hi20 = ((Val + 0x800) >> 12) & 0xfffff;
  uint64_t Lo12 = SignExtend64<12>(Val);
  BuildMI(MBB, MBBI, DL, get(RISCV::LUI), DstReg)
      .addImm(Hi20)
      .setMIFlag(Flag);
  BuildMI(MBB, MBBI, DL, get(RISCV::ADDI), DstReg)
      .addReg(DstReg, RegState::Kill)
      .addImm(Lo12)
      .setMIFlag(Flag);
}

// The contents of values added to Cond are not examined outside of
// RISCVInstrInfo, giving us flexibility in what to push to it. For RISCV, we
// push BranchOpcode, Reg1, Reg2.
static void parseCondBranch(MachineInstr &LastInst, MachineBasicBlock *&Target,
                            SmallVectorImpl<MachineOperand> &Cond) {
  // Block ends with fall-through condbranch.
  assert(LastInst.getDesc().isConditionalBranch() &&
         "Unknown conditional branch");
  Target = LastInst.getOperand(2).getMBB();
  Cond.push_back(MachineOperand::CreateImm(LastInst.getOpcode()));
  Cond.push_back(LastInst.getOperand(0));
  Cond.push_back(LastInst.getOperand(1));
}

static unsigned getOppositeBranchOpcode(int Opc) {
  switch (Opc) {
  default:
    llvm_unreachable("Unrecognized conditional branch");
  case RISCV::BEQ:
    return RISCV::BNE;
  case RISCV::BNE:
    return RISCV::BEQ;
  case RISCV::BLT:
    return RISCV::BGE;
  case RISCV::BGE:
    return RISCV::BLT;
  case RISCV::BLTU:
    return RISCV::BGEU;
  case RISCV::BGEU:
    return RISCV::BLTU;
  }
}

bool RISCVInstrInfo::analyzeBranch(MachineBasicBlock &MBB,
                                   MachineBasicBlock *&TBB,
                                   MachineBasicBlock *&FBB,
                                   SmallVectorImpl<MachineOperand> &Cond,
                                   bool AllowModify) const {
  TBB = FBB = nullptr;
  Cond.clear();

  // If the block has no terminators, it just falls into the block after it.
  MachineBasicBlock::iterator I = MBB.getLastNonDebugInstr();
  if (I == MBB.end() || !isUnpredicatedTerminator(*I))
    return false;

  // Count the number of terminators and find the first unconditional or
  // indirect branch.
  MachineBasicBlock::iterator FirstUncondOrIndirectBr = MBB.end();
  int NumTerminators = 0;
  for (auto J = I.getReverse(); J != MBB.rend() && isUnpredicatedTerminator(*J);
       J++) {
    NumTerminators++;
    if (J->getDesc().isUnconditionalBranch() ||
        J->getDesc().isIndirectBranch()) {
      FirstUncondOrIndirectBr = J.getReverse();
    }
  }

  // If AllowModify is true, we can erase any terminators after
  // FirstUncondOrIndirectBR.
  if (AllowModify && FirstUncondOrIndirectBr != MBB.end()) {
    while (std::next(FirstUncondOrIndirectBr) != MBB.end()) {
      std::next(FirstUncondOrIndirectBr)->eraseFromParent();
      NumTerminators--;
    }
    I = FirstUncondOrIndirectBr;
  }

  // We can't handle blocks that end in an indirect branch.
  if (I->getDesc().isIndirectBranch())
    return true;

  // We can't handle blocks with more than 2 terminators.
  if (NumTerminators > 2)
    return true;

  // Handle a single unconditional branch.
  if (NumTerminators == 1 && I->getDesc().isUnconditionalBranch()) {
    TBB = I->getOperand(0).getMBB();
    return false;
  }

  // Handle a single conditional branch.
  if (NumTerminators == 1 && I->getDesc().isConditionalBranch()) {
    parseCondBranch(*I, TBB, Cond);
    return false;
  }

  // Handle a conditional branch followed by an unconditional branch.
  if (NumTerminators == 2 && std::prev(I)->getDesc().isConditionalBranch() &&
      I->getDesc().isUnconditionalBranch()) {
    parseCondBranch(*std::prev(I), TBB, Cond);
    FBB = I->getOperand(0).getMBB();
    return false;
  }

  // Otherwise, we can't handle this.
  return true;
}

unsigned RISCVInstrInfo::removeBranch(MachineBasicBlock &MBB,
                                      int *BytesRemoved) const {
  if (BytesRemoved)
    *BytesRemoved = 0;
  MachineBasicBlock::iterator I = MBB.getLastNonDebugInstr();
  if (I == MBB.end())
    return 0;

  if (!I->getDesc().isUnconditionalBranch() &&
      !I->getDesc().isConditionalBranch())
    return 0;

  // Remove the branch.
  I->eraseFromParent();
  if (BytesRemoved)
    *BytesRemoved += getInstSizeInBytes(*I);

  I = MBB.end();

  if (I == MBB.begin())
    return 1;
  --I;
  if (!I->getDesc().isConditionalBranch())
    return 1;

  // Remove the branch.
  I->eraseFromParent();
  if (BytesRemoved)
    *BytesRemoved += getInstSizeInBytes(*I);
  return 2;
}

// Inserts a branch into the end of the specific MachineBasicBlock, returning
// the number of instructions inserted.
unsigned RISCVInstrInfo::insertBranch(
    MachineBasicBlock &MBB, MachineBasicBlock *TBB, MachineBasicBlock *FBB,
    ArrayRef<MachineOperand> Cond, const DebugLoc &DL, int *BytesAdded) const {
  if (BytesAdded)
    *BytesAdded = 0;

  // Shouldn't be a fall through.
  assert(TBB && "InsertBranch must not be told to insert a fallthrough");
  assert((Cond.size() == 3 || Cond.size() == 0) &&
         "RISCV branch conditions have two components!");

  // Unconditional branch.
  if (Cond.empty()) {
    MachineInstr &MI = *BuildMI(&MBB, DL, get(RISCV::PseudoBR)).addMBB(TBB);
    if (BytesAdded)
      *BytesAdded += getInstSizeInBytes(MI);
    return 1;
  }

  // Either a one or two-way conditional branch.
  unsigned Opc = Cond[0].getImm();
  MachineInstr &CondMI =
      *BuildMI(&MBB, DL, get(Opc)).add(Cond[1]).add(Cond[2]).addMBB(TBB);
  if (BytesAdded)
    *BytesAdded += getInstSizeInBytes(CondMI);

  // One-way conditional branch.
  if (!FBB)
    return 1;

  // Two-way conditional branch.
  MachineInstr &MI = *BuildMI(&MBB, DL, get(RISCV::PseudoBR)).addMBB(FBB);
  if (BytesAdded)
    *BytesAdded += getInstSizeInBytes(MI);
  return 2;
}

unsigned RISCVInstrInfo::insertIndirectBranch(MachineBasicBlock &MBB,
                                              MachineBasicBlock &DestBB,
                                              const DebugLoc &DL,
                                              int64_t BrOffset,
                                              RegScavenger *RS) const {
  assert(RS && "RegScavenger required for long branching");
  assert(MBB.empty() &&
         "new block should be inserted for expanding unconditional branch");
  assert(MBB.pred_size() == 1);

  MachineFunction *MF = MBB.getParent();
  MachineRegisterInfo &MRI = MF->getRegInfo();
  const auto &TM = static_cast<const RISCVTargetMachine &>(MF->getTarget());

  if (TM.isPositionIndependent())
    report_fatal_error("Unable to insert indirect branch");

  if (!isInt<32>(BrOffset))
    report_fatal_error(
        "Branch offsets outside of the signed 32-bit range not supported");

  // FIXME: A virtual register must be used initially, as the register
  // scavenger won't work with empty blocks (SIInstrInfo::insertIndirectBranch
  // uses the same workaround).
  unsigned ScratchReg = MRI.createVirtualRegister(&RISCV::GPRRegClass);
  auto II = MBB.end();

  MachineInstr &LuiMI = *BuildMI(MBB, II, DL, get(RISCV::LUI), ScratchReg)
                             .addMBB(&DestBB, RISCVII::MO_HI);
  BuildMI(MBB, II, DL, get(RISCV::PseudoBRIND))
      .addReg(ScratchReg, RegState::Kill)
      .addMBB(&DestBB, RISCVII::MO_LO);

  RS->enterBasicBlockEnd(MBB);
  unsigned Scav = RS->scavengeRegisterBackwards(
      RISCV::GPRRegClass, MachineBasicBlock::iterator(LuiMI), false, 0);
  MRI.replaceRegWith(ScratchReg, Scav);
  MRI.clearVirtRegs();
  RS->setRegUsed(Scav);
  return 8;
}

bool RISCVInstrInfo::reverseBranchCondition(
    SmallVectorImpl<MachineOperand> &Cond) const {
  assert((Cond.size() == 3) && "Invalid branch condition!");
  Cond[0].setImm(getOppositeBranchOpcode(Cond[0].getImm()));
  return false;
}

MachineBasicBlock *
RISCVInstrInfo::getBranchDestBlock(const MachineInstr &MI) const {
  assert(MI.getDesc().isBranch() && "Unexpected opcode!");
  // The branch target is always the last operand.
  int NumOp = MI.getNumExplicitOperands();
  return MI.getOperand(NumOp - 1).getMBB();
}

bool RISCVInstrInfo::isBranchOffsetInRange(unsigned BranchOp,
                                           int64_t BrOffset) const {
  // Ideally we could determine the supported branch offset from the
  // RISCVII::FormMask, but this can't be used for Pseudo instructions like
  // PseudoBR.
  switch (BranchOp) {
  default:
    llvm_unreachable("Unexpected opcode!");
  case RISCV::BEQ:
  case RISCV::BNE:
  case RISCV::BLT:
  case RISCV::BGE:
  case RISCV::BLTU:
  case RISCV::BGEU:
    return isIntN(13, BrOffset);
  case RISCV::JAL:
  case RISCV::PseudoBR:
    return isIntN(21, BrOffset);
  }
}

unsigned RISCVInstrInfo::getInstSizeInBytes(const MachineInstr &MI) const {
  unsigned Opcode = MI.getOpcode();

  switch (Opcode) {
  default: { return get(Opcode).getSize(); }
  case TargetOpcode::EH_LABEL:
  case TargetOpcode::IMPLICIT_DEF:
  case TargetOpcode::KILL:
  case TargetOpcode::DBG_VALUE:
    return 0;
  case RISCV::PseudoCALL:
  case RISCV::PseudoTAIL:
    return 8;
  case TargetOpcode::INLINEASM: {
    const MachineFunction &MF = *MI.getParent()->getParent();
    const auto &TM = static_cast<const RISCVTargetMachine &>(MF.getTarget());
    return getInlineAsmLength(MI.getOperand(0).getSymbolName(),
                              *TM.getMCAsmInfo());
  }
  }
}

<<<<<<< HEAD
std::pair<unsigned, unsigned>
RISCVInstrInfo::decomposeMachineOperandsTargetFlags(unsigned TF) const {
  // No bitmap values yet
  return {TF, 0};
}

ArrayRef<std::pair<unsigned, const char *>>
RISCVInstrInfo::getSerializableDirectMachineOperandTargetFlags() const {
  using namespace RISCVII;

  static const std::pair<unsigned, const char *> TargetFlags[] = {
      {MO_LO, "riscv-abs-lo"},
      {MO_HI, "riscv-abs-hi"},
      {MO_PCREL, "riscv-pcrel"},
      {MO_GOT, "riscv-got"},
      {MO_PLT, "riscv-plt"},
      {MO_TPREL_HI, "riscv-tprel-hi"},
      {MO_TPREL_ADD, "riscv-tprel-add"},
      {MO_TPREL_LO, "riscv-tprel-lo"},
      {MO_TLS_GOT, "riscv-tls-got"},
      {MO_TLS_GD, "riscv-tls-gd"},
  };

  return makeArrayRef(TargetFlags);
=======
bool RISCVInstrInfo::isAsCheapAsAMove(const MachineInstr &MI) const {
  const unsigned Opcode = MI.getOpcode();
  switch(Opcode) {
    default:
      break;
    case RISCV::ADDI:
    case RISCV::ORI:
    case RISCV::XORI:
      return (MI.getOperand(1).isReg() && MI.getOperand(1).getReg() == RISCV::X0);
  }
  return MI.isAsCheapAsAMove();
>>>>>>> b23d5cca
}<|MERGE_RESOLUTION|>--- conflicted
+++ resolved
@@ -480,7 +480,6 @@
   }
 }
 
-<<<<<<< HEAD
 std::pair<unsigned, unsigned>
 RISCVInstrInfo::decomposeMachineOperandsTargetFlags(unsigned TF) const {
   // No bitmap values yet
@@ -505,7 +504,8 @@
   };
 
   return makeArrayRef(TargetFlags);
-=======
+}
+
 bool RISCVInstrInfo::isAsCheapAsAMove(const MachineInstr &MI) const {
   const unsigned Opcode = MI.getOpcode();
   switch(Opcode) {
@@ -517,5 +517,4 @@
       return (MI.getOperand(1).isReg() && MI.getOperand(1).getReg() == RISCV::X0);
   }
   return MI.isAsCheapAsAMove();
->>>>>>> b23d5cca
 }