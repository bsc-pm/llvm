//===-- RISCVInstrInfoD.td - RISC-V 'D' instructions -------*- tablegen -*-===//
//
//                     The LLVM Compiler Infrastructure
//
// This file is distributed under the University of Illinois Open Source
// License. See LICENSE.TXT for details.
//
//===----------------------------------------------------------------------===//
//
// This file describes the RISC-V instructions from the standard 'D',
// Double-Precision Floating-Point instruction set extension.
//
//===----------------------------------------------------------------------===//

//===----------------------------------------------------------------------===//
// RISC-V specific DAG Nodes.
//===----------------------------------------------------------------------===//

def SDT_RISCVBuildPairF64 : SDTypeProfile<1, 2, [SDTCisVT<0, f64>,
                                                 SDTCisVT<1, i32>,
                                                 SDTCisSameAs<1, 2>]>;
def SDT_RISCVSplitF64     : SDTypeProfile<2, 1, [SDTCisVT<0, i32>,
                                                 SDTCisVT<1, i32>,
                                                 SDTCisVT<2, f64>]>;

def RISCVBuildPairF64 : SDNode<"RISCVISD::BuildPairF64", SDT_RISCVBuildPairF64>;
def RISCVSplitF64     : SDNode<"RISCVISD::SplitF64", SDT_RISCVSplitF64>;

//===----------------------------------------------------------------------===//
// Instruction Class Templates
//===----------------------------------------------------------------------===//

let hasSideEffects = 0, mayLoad = 0, mayStore = 0 in
class FPFMAD_rrr_frm<RISCVOpcode opcode, string opcodestr>
    : RVInstR4<0b01, opcode, (outs FPR64:$rd),
               (ins FPR64:$rs1, FPR64:$rs2, FPR64:$rs3, frmarg:$funct3),
                opcodestr, "$rd, $rs1, $rs2, $rs3, $funct3">;

class FPFMADDynFrmAlias<FPFMAD_rrr_frm Inst, string OpcodeStr>
    : InstAlias<OpcodeStr#" $rd, $rs1, $rs2, $rs3",
                (Inst FPR64:$rd, FPR64:$rs1, FPR64:$rs2, FPR64:$rs3, 0b111)>;

let hasSideEffects = 0, mayLoad = 0, mayStore = 0 in
class FPALUD_rr<bits<7> funct7, bits<3> funct3, string opcodestr>
    : RVInstR<funct7, funct3, OPC_OP_FP, (outs FPR64:$rd),
              (ins FPR64:$rs1, FPR64:$rs2), opcodestr, "$rd, $rs1, $rs2">;

let hasSideEffects = 0, mayLoad = 0, mayStore = 0 in
class FPALUD_rr_frm<bits<7> funct7, string opcodestr>
    : RVInstRFrm<funct7, OPC_OP_FP, (outs FPR64:$rd),
                (ins FPR64:$rs1, FPR64:$rs2, frmarg:$funct3), opcodestr,
                 "$rd, $rs1, $rs2, $funct3">;

class FPALUDDynFrmAlias<FPALUD_rr_frm Inst, string OpcodeStr>
    : InstAlias<OpcodeStr#" $rd, $rs1, $rs2",
                (Inst FPR64:$rd, FPR64:$rs1, FPR64:$rs2, 0b111)>;

let hasSideEffects = 0, mayLoad = 0, mayStore = 0 in
class FPCmpD_rr<bits<3> funct3, string opcodestr>
    : RVInstR<0b1010001, funct3, OPC_OP_FP, (outs GPR:$rd),
              (ins FPR64:$rs1, FPR64:$rs2), opcodestr, "$rd, $rs1, $rs2">;

//===----------------------------------------------------------------------===//
// Instructions
//===----------------------------------------------------------------------===//

let Predicates = [HasStdExtD] in {

let hasSideEffects = 0, mayLoad = 1, mayStore = 0 in
def FLD : RVInstI<0b011, OPC_LOAD_FP, (outs FPR64:$rd),
                  (ins GPR:$rs1, simm12:$imm12),
                  "fld", "$rd, ${imm12}(${rs1})">;

// Operands for stores are in the order srcreg, base, offset rather than
// reflecting the order these fields are specified in the instruction
// encoding.
let hasSideEffects = 0, mayLoad = 0, mayStore = 1 in
def FSD : RVInstS<0b011, OPC_STORE_FP, (outs),
                  (ins FPR64:$rs2, GPR:$rs1, simm12:$imm12),
                   "fsd", "$rs2, ${imm12}(${rs1})">;

def FMADD_D  : FPFMAD_rrr_frm<OPC_MADD, "fmadd.d">;
def          : FPFMADDynFrmAlias<FMADD_D, "fmadd.d">;
def FMSUB_D  : FPFMAD_rrr_frm<OPC_MSUB, "fmsub.d">;
def          : FPFMADDynFrmAlias<FMSUB_D, "fmsub.d">;
def FNMSUB_D : FPFMAD_rrr_frm<OPC_NMSUB, "fnmsub.d">;
def          : FPFMADDynFrmAlias<FNMSUB_D, "fnmsub.d">;
def FNMADD_D : FPFMAD_rrr_frm<OPC_NMADD, "fnmadd.d">;
def          : FPFMADDynFrmAlias<FNMADD_D, "fnmadd.d">;

def FADD_D : FPALUD_rr_frm<0b0000001, "fadd.d">;
def        : FPALUDDynFrmAlias<FADD_D, "fadd.d">;
def FSUB_D : FPALUD_rr_frm<0b0000101, "fsub.d">;
def        : FPALUDDynFrmAlias<FSUB_D, "fsub.d">;
def FMUL_D : FPALUD_rr_frm<0b0001001, "fmul.d">;
def        : FPALUDDynFrmAlias<FMUL_D, "fmul.d">;
def FDIV_D : FPALUD_rr_frm<0b0001101, "fdiv.d">;
def        : FPALUDDynFrmAlias<FDIV_D, "fdiv.d">;

def FSQRT_D : FPUnaryOp_r_frm<0b0101101, FPR64, FPR64, "fsqrt.d"> {
  let rs2 = 0b00000;
}
def         : FPUnaryOpDynFrmAlias<FSQRT_D, "fsqrt.d", FPR64, FPR64>;

def FSGNJ_D  : FPALUD_rr<0b0010001, 0b000, "fsgnj.d">;
def FSGNJN_D : FPALUD_rr<0b0010001, 0b001, "fsgnjn.d">;
def FSGNJX_D : FPALUD_rr<0b0010001, 0b010, "fsgnjx.d">;
def FMIN_D   : FPALUD_rr<0b0010101, 0b000, "fmin.d">;
def FMAX_D   : FPALUD_rr<0b0010101, 0b001, "fmax.d">;

def FCVT_S_D : FPUnaryOp_r_frm<0b0100000, FPR32, FPR64, "fcvt.s.d"> {
  let rs2 = 0b00001;
}
def          : FPUnaryOpDynFrmAlias<FCVT_S_D, "fcvt.s.d", FPR32, FPR64>;

def FCVT_D_S : FPUnaryOp_r<0b0100001, 0b000, FPR64, FPR32, "fcvt.d.s"> {
  let rs2 = 0b00000;
}

def FEQ_D : FPCmpD_rr<0b010, "feq.d">;
def FLT_D : FPCmpD_rr<0b001, "flt.d">;
def FLE_D : FPCmpD_rr<0b000, "fle.d">;

def FCLASS_D : FPUnaryOp_r<0b1110001, 0b001, GPR, FPR64, "fclass.d"> {
  let rs2 = 0b00000;
}

def FCVT_W_D : FPUnaryOp_r_frm<0b1100001, GPR, FPR64, "fcvt.w.d"> {
  let rs2 = 0b00000;
}
def          : FPUnaryOpDynFrmAlias<FCVT_W_D, "fcvt.w.d", GPR, FPR64>;

def FCVT_WU_D : FPUnaryOp_r_frm<0b1100001, GPR, FPR64, "fcvt.wu.d"> {
  let rs2 = 0b00001;
}
def           : FPUnaryOpDynFrmAlias<FCVT_WU_D, "fcvt.wu.d", GPR, FPR64>;

def FCVT_D_W : FPUnaryOp_r<0b1101001, 0b000, FPR64, GPR, "fcvt.d.w"> {
  let rs2 = 0b00000;
}

def FCVT_D_WU : FPUnaryOp_r<0b1101001, 0b000, FPR64, GPR, "fcvt.d.wu"> {
  let rs2 = 0b00001;
}
} // Predicates = [HasStdExtD]

let Predicates = [HasStdExtD, IsRV64] in {
def FCVT_L_D : FPUnaryOp_r_frm<0b1100001, GPR, FPR64, "fcvt.l.d"> {
  let rs2 = 0b00010;
}
def          : FPUnaryOpDynFrmAlias<FCVT_L_D, "fcvt.l.d", GPR, FPR64>;

def FCVT_LU_D : FPUnaryOp_r_frm<0b1100001, GPR, FPR64, "fcvt.lu.d"> {
  let rs2 = 0b00011;
}
def           : FPUnaryOpDynFrmAlias<FCVT_LU_D, "fcvt.lu.d", GPR, FPR64>;

def FMV_X_D : FPUnaryOp_r<0b1110001, 0b000, GPR, FPR64, "fmv.x.d"> {
  let rs2 = 0b00000;
}

def FCVT_D_L : FPUnaryOp_r_frm<0b1101001, FPR64, GPR, "fcvt.d.l"> {
  let rs2 = 0b00010;
}
def          : FPUnaryOpDynFrmAlias<FCVT_D_L, "fcvt.d.l", FPR64, GPR>;

def FCVT_D_LU : FPUnaryOp_r_frm<0b1101001, FPR64, GPR, "fcvt.d.lu"> {
  let rs2 = 0b00011;
}
def           : FPUnaryOpDynFrmAlias<FCVT_D_LU, "fcvt.d.lu", FPR64, GPR>;

def FMV_D_X : FPUnaryOp_r<0b1111001, 0b000, FPR64, GPR, "fmv.d.x"> {
  let rs2 = 0b00000;
}
} // Predicates = [HasStdExtD, IsRV64]

//===----------------------------------------------------------------------===//
// Assembler Pseudo Instructions (User-Level ISA, Version 2.2, Chapter 20)
//===----------------------------------------------------------------------===//

let Predicates = [HasStdExtD] in {
// TODO fld
// TODO fsd

def : InstAlias<"fmv.d $rd, $rs",  (FSGNJ_D  FPR64:$rd, FPR64:$rs, FPR64:$rs)>;
def : InstAlias<"fabs.d $rd, $rs", (FSGNJX_D FPR64:$rd, FPR64:$rs, FPR64:$rs)>;
def : InstAlias<"fneg.d $rd, $rs", (FSGNJN_D FPR64:$rd, FPR64:$rs, FPR64:$rs)>;

// fgt.d/fge.d are recognised by the GNU assembler but the canonical
// flt.d/fle.d forms will always be printed. Therefore, set a zero weight.
def : InstAlias<"fgt.d $rd, $rs, $rt",
                (FLT_D GPR:$rd, FPR64:$rt, FPR64:$rs), 0>;
def : InstAlias<"fge.d $rd, $rs, $rt",
                (FLE_D GPR:$rd, FPR64:$rt, FPR64:$rs), 0>;
} // Predicates = [HasStdExtD]

//===----------------------------------------------------------------------===//
// Pseudo-instructions and codegen patterns
//===----------------------------------------------------------------------===//

class PatFpr64Fpr64<SDPatternOperator OpNode, RVInstR Inst>
    : Pat<(OpNode FPR64:$rs1, FPR64:$rs2), (Inst $rs1, $rs2)>;

class PatFpr64Fpr64DynFrm<SDPatternOperator OpNode, RVInstRFrm Inst>
    : Pat<(OpNode FPR64:$rs1, FPR64:$rs2), (Inst $rs1, $rs2, 0b111)>;

let Predicates = [HasStdExtD] in {

/// Float conversion operations

// Moves (no conversion)
def : Pat<(bitconvert GPR:$rs1), (FMV_D_X GPR:$rs1)>;
def : Pat<(bitconvert FPR64:$rs1), (FMV_X_D FPR64:$rs1)>;

// f64 -> f32, f32 -> f64
def : Pat<(fpround FPR64:$rs1), (FCVT_S_D FPR64:$rs1, 0b111)>;
def : Pat<(fpextend FPR32:$rs1), (FCVT_D_S FPR32:$rs1)>;

<<<<<<< HEAD
=======
// [u]int<->double conversion patterns must be gated on IsRV32 or IsRV64, so
// are defined later.
>>>>>>> 925b64be

/// Float arithmetic operations

def : PatFpr64Fpr64DynFrm<fadd, FADD_D>;
def : PatFpr64Fpr64DynFrm<fsub, FSUB_D>;
def : PatFpr64Fpr64DynFrm<fmul, FMUL_D>;
def : PatFpr64Fpr64DynFrm<fdiv, FDIV_D>;

def : Pat<(fsqrt FPR64:$rs1), (FSQRT_D FPR64:$rs1, 0b111)>;

def : Pat<(fneg FPR64:$rs1), (FSGNJN_D $rs1, $rs1)>;
def : Pat<(fabs FPR64:$rs1), (FSGNJX_D $rs1, $rs1)>;

def : PatFpr64Fpr64<fcopysign, FSGNJ_D>;
def : Pat<(fcopysign FPR64:$rs1, (fneg FPR64:$rs2)), (FSGNJN_D $rs1, $rs2)>;

// The RISC-V 2.2 user-level ISA spec defines fmin and fmax as returning the
// canonical NaN when giving a signaling NaN. This doesn't match the LLVM
// behaviour (see https://bugs.llvm.org/show_bug.cgi?id=27363). However, the
// draft 2.3 ISA spec changes the definition of fmin and fmax in a way that
// matches LLVM's fminnum and fmaxnum
// <https://github.com/riscv/riscv-isa-manual/commit/cd20cee7efd9bac7c5aa127ec3b451749d2b3cce>.
def : PatFpr64Fpr64<fminnum, FMIN_D>;
def : PatFpr64Fpr64<fmaxnum, FMAX_D>;

/// Setcc

def : PatFpr64Fpr64<seteq, FEQ_D>;
def : PatFpr64Fpr64<setoeq, FEQ_D>;
def : PatFpr64Fpr64<setlt, FLT_D>;
def : PatFpr64Fpr64<setolt, FLT_D>;
def : PatFpr64Fpr64<setle, FLE_D>;
def : PatFpr64Fpr64<setole, FLE_D>;

// Three operands
def : Pat<(fma FPR64:$rs1, FPR64:$rs2, FPR64:$rs3),
          (FMADD_D $rs1, $rs2, $rs3, 0b111)>;

def : Pat<(fma FPR64:$rs1, FPR64:$rs2, (fneg FPR64:$rs3)),
          (FMSUB_D $rs1, $rs2, $rs3, 0b111)>;

def : Pat<(fneg (fma FPR64:$rs1, FPR64:$rs2, FPR64:$rs3)),
          (FNMADD_D $rs1, $rs2, $rs3, 0b111)>;

def : Pat<(fma (fneg FPR64:$rs1), FPR64:$rs2, FPR64:$rs3),
          (FNMSUB_D $rs1, $rs2, $rs3, 0b111)>;
def : Pat<(fma FPR64:$rs1, (fneg FPR64:$rs2), FPR64:$rs3),
          (FNMSUB_D $rs1, $rs2, $rs3, 0b111)>;

// Define pattern expansions for setcc operations which aren't directly
// handled by a RISC-V instruction and aren't expanded in the SelectionDAG
// Legalizer.

def : Pat<(setuo FPR64:$rs1, FPR64:$rs2),
          (SLTIU (AND (FEQ_D FPR64:$rs1, FPR64:$rs1),
                      (FEQ_D FPR64:$rs2, FPR64:$rs2)),
                 1)>;

def Select_FPR64_Using_CC_GPR : SelectCC_rrirr<FPR64, GPR>;

/// Loads

defm : LdPat<load, FLD>;

/// Stores

defm : StPat<store, FSD, FPR64>;

/// Pseudo-instructions needed for the soft-float ABI with RV32D

// Moves two GPRs to an FPR.
let usesCustomInserter = 1 in
def BuildPairF64Pseudo
    : Pseudo<(outs FPR64:$dst), (ins GPR:$src1, GPR:$src2),
             [(set FPR64:$dst, (RISCVBuildPairF64 GPR:$src1, GPR:$src2))]>;

// Moves an FPR to two GPRs.
let usesCustomInserter = 1 in
def SplitF64Pseudo
    : Pseudo<(outs GPR:$dst1, GPR:$dst2), (ins FPR64:$src),
             [(set GPR:$dst1, GPR:$dst2, (RISCVSplitF64 FPR64:$src))]>;

} // Predicates = [HasStdExtD]

let Predicates = [HasStdExtD, IsRV32] in {
<<<<<<< HEAD

// [u]int->fp
def : Pat<(sint_to_fp GPR:$rs1), (FCVT_D_W GPR:$rs1)>;
def : Pat<(uint_to_fp GPR:$rs1), (FCVT_D_WU GPR:$rs1)>;

// FP->[u]int. Round-to-zero must be used
def : Pat<(fp_to_sint FPR64:$rs1), (FCVT_W_D $rs1, 0b001)>;
def : Pat<(fp_to_uint FPR64:$rs1), (FCVT_WU_D $rs1, 0b001)>;

} // Predicates = [HasStdExtD, IsRV32]

let Predicates = [HasStdExtD, IsRV64] in {

// [u]int->fp
def : Pat<(sint_to_fp GPR:$rs1), (FCVT_D_L GPR:$rs1, 0b111)>;
def : Pat<(uint_to_fp GPR:$rs1), (FCVT_D_LU GPR:$rs1, 0b111)>;

// FP->[u]int. Round-to-zero must be used
def : Pat<(fp_to_sint FPR64:$rs1), (FCVT_L_D $rs1, 0b001)>;
def : Pat<(fp_to_uint FPR64:$rs1), (FCVT_LU_D $rs1, 0b001)>;

} // Predicates = [HasStdExtD, IsRV64]
=======
// double->[u]int. Round-to-zero must be used.
def : Pat<(fp_to_sint FPR64:$rs1), (FCVT_W_D FPR64:$rs1, 0b001)>;
def : Pat<(fp_to_uint FPR64:$rs1), (FCVT_WU_D FPR64:$rs1, 0b001)>;

// [u]int->double.
def : Pat<(sint_to_fp GPR:$rs1), (FCVT_D_W GPR:$rs1)>;
def : Pat<(uint_to_fp GPR:$rs1), (FCVT_D_WU GPR:$rs1)>;
} // Predicates = [HasStdExtD, IsRV32]
>>>>>>> 925b64be
<|MERGE_RESOLUTION|>--- conflicted
+++ resolved
@@ -216,11 +216,8 @@
 def : Pat<(fpround FPR64:$rs1), (FCVT_S_D FPR64:$rs1, 0b111)>;
 def : Pat<(fpextend FPR32:$rs1), (FCVT_D_S FPR32:$rs1)>;
 
-<<<<<<< HEAD
-=======
 // [u]int<->double conversion patterns must be gated on IsRV32 or IsRV64, so
 // are defined later.
->>>>>>> 925b64be
 
 /// Float arithmetic operations
 
@@ -306,30 +303,6 @@
 } // Predicates = [HasStdExtD]
 
 let Predicates = [HasStdExtD, IsRV32] in {
-<<<<<<< HEAD
-
-// [u]int->fp
-def : Pat<(sint_to_fp GPR:$rs1), (FCVT_D_W GPR:$rs1)>;
-def : Pat<(uint_to_fp GPR:$rs1), (FCVT_D_WU GPR:$rs1)>;
-
-// FP->[u]int. Round-to-zero must be used
-def : Pat<(fp_to_sint FPR64:$rs1), (FCVT_W_D $rs1, 0b001)>;
-def : Pat<(fp_to_uint FPR64:$rs1), (FCVT_WU_D $rs1, 0b001)>;
-
-} // Predicates = [HasStdExtD, IsRV32]
-
-let Predicates = [HasStdExtD, IsRV64] in {
-
-// [u]int->fp
-def : Pat<(sint_to_fp GPR:$rs1), (FCVT_D_L GPR:$rs1, 0b111)>;
-def : Pat<(uint_to_fp GPR:$rs1), (FCVT_D_LU GPR:$rs1, 0b111)>;
-
-// FP->[u]int. Round-to-zero must be used
-def : Pat<(fp_to_sint FPR64:$rs1), (FCVT_L_D $rs1, 0b001)>;
-def : Pat<(fp_to_uint FPR64:$rs1), (FCVT_LU_D $rs1, 0b001)>;
-
-} // Predicates = [HasStdExtD, IsRV64]
-=======
 // double->[u]int. Round-to-zero must be used.
 def : Pat<(fp_to_sint FPR64:$rs1), (FCVT_W_D FPR64:$rs1, 0b001)>;
 def : Pat<(fp_to_uint FPR64:$rs1), (FCVT_WU_D FPR64:$rs1, 0b001)>;
@@ -338,4 +311,13 @@
 def : Pat<(sint_to_fp GPR:$rs1), (FCVT_D_W GPR:$rs1)>;
 def : Pat<(uint_to_fp GPR:$rs1), (FCVT_D_WU GPR:$rs1)>;
 } // Predicates = [HasStdExtD, IsRV32]
->>>>>>> 925b64be
+
+let Predicates = [HasStdExtD, IsRV64] in {
+// double->[u]int64. Round-to-zero must be used
+def : Pat<(fp_to_sint FPR64:$rs1), (FCVT_L_D $rs1, 0b001)>;
+def : Pat<(fp_to_uint FPR64:$rs1), (FCVT_LU_D $rs1, 0b001)>;
+
+// [u]int64->double
+def : Pat<(sint_to_fp GPR:$rs1), (FCVT_D_L GPR:$rs1, 0b111)>;
+def : Pat<(uint_to_fp GPR:$rs1), (FCVT_D_LU GPR:$rs1, 0b111)>;
+} // Predicates = [HasStdExtD, IsRV64]