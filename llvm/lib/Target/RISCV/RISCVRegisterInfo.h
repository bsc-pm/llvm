//===-- RISCVRegisterInfo.h - RISCV Register Information Impl ---*- C++ -*-===//
//
// Part of the LLVM Project, under the Apache License v2.0 with LLVM Exceptions.
// See https://llvm.org/LICENSE.txt for license information.
// SPDX-License-Identifier: Apache-2.0 WITH LLVM-exception
//
//===----------------------------------------------------------------------===//
//
// This file contains the RISCV implementation of the TargetRegisterInfo class.
//
//===----------------------------------------------------------------------===//

#ifndef LLVM_LIB_TARGET_RISCV_RISCVREGISTERINFO_H
#define LLVM_LIB_TARGET_RISCV_RISCVREGISTERINFO_H

#include "llvm/CodeGen/TargetRegisterInfo.h"

#define GET_REGINFO_HEADER
#include "RISCVGenRegisterInfo.inc"

namespace llvm {

struct RISCVRegisterInfo : public RISCVGenRegisterInfo {

  RISCVRegisterInfo(unsigned HwMode);

  const uint32_t *getCallPreservedMask(const MachineFunction &MF,
                                       CallingConv::ID) const override;

  const MCPhysReg *getCalleeSavedRegs(const MachineFunction *MF) const override;

  BitVector getReservedRegs(const MachineFunction &MF) const override;

  bool isConstantPhysReg(unsigned PhysReg) const override;

  const uint32_t *getNoPreservedMask() const override;

  void eliminateFrameIndex(MachineBasicBlock::iterator MI, int SPAdj,
                           unsigned FIOperandNum,
                           RegScavenger *RS = nullptr) const override;

  Register getFrameRegister(const MachineFunction &MF) const override;

  bool requiresRegisterScavenging(const MachineFunction &MF) const override {
    return true;
  }

  bool requiresFrameIndexScavenging(const MachineFunction &MF) const override {
    return true;
  }

  bool trackLivenessAfterRegAlloc(const MachineFunction &) const override {
    return true;
  }

<<<<<<< HEAD
  bool hasBasePointer(const MachineFunction &MF) const;
=======
  const TargetRegisterClass *
  getPointerRegClass(const MachineFunction &MF,
                     unsigned Kind = 0) const override {
    return &RISCV::GPRRegClass;
  }
>>>>>>> 69640273
};
}

#endif<|MERGE_RESOLUTION|>--- conflicted
+++ resolved
@@ -53,15 +53,13 @@
     return true;
   }
 
-<<<<<<< HEAD
-  bool hasBasePointer(const MachineFunction &MF) const;
-=======
   const TargetRegisterClass *
   getPointerRegClass(const MachineFunction &MF,
                      unsigned Kind = 0) const override {
     return &RISCV::GPRRegClass;
   }
->>>>>>> 69640273
+
+  bool hasBasePointer(const MachineFunction &MF) const;
 };
 }
 
