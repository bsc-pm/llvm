--- conflicted
+++ resolved
@@ -33,16 +33,13 @@
 
 using namespace llvm;
 
-<<<<<<< HEAD
+
 static cl::opt<bool>
 EnableGEPOpt("riscv-gep-opt", cl::Hidden,
              cl::desc("Enable optimizations on complex GEPs"),
              cl::init(false));
 
-extern "C" void LLVMInitializeRISCVTarget() {
-=======
 extern "C" LLVM_EXTERNAL_VISIBILITY void LLVMInitializeRISCVTarget() {
->>>>>>> 93a4dede
   RegisterTargetMachine<RISCVTargetMachine> X(getTheRISCV32Target());
   RegisterTargetMachine<RISCVTargetMachine> Y(getTheRISCV64Target());
   auto PR = PassRegistry::getPassRegistry();
