--- conflicted
+++ resolved
@@ -49,11 +49,7 @@
 enum {
   MO_None,
   MO_CALL,
-<<<<<<< HEAD
-  MO_CALL_PLT,
-=======
   MO_PLT,
->>>>>>> df9ee08b
   MO_LO,
   MO_HI,
   MO_PCREL_LO,
