//===- LoopVectorize.cpp - A Loop Vectorizer ------------------------------===//
//
// Part of the LLVM Project, under the Apache License v2.0 with LLVM Exceptions.
// See https://llvm.org/LICENSE.txt for license information.
// SPDX-License-Identifier: Apache-2.0 WITH LLVM-exception
//
//===----------------------------------------------------------------------===//
//
// This is the LLVM loop vectorizer. This pass modifies 'vectorizable' loops
// and generates target-independent LLVM-IR.
// The vectorizer uses the TargetTransformInfo analysis to estimate the costs
// of instructions in order to estimate the profitability of vectorization.
//
// The loop vectorizer combines consecutive loop iterations into a single
// 'wide' iteration. After this transformation the index is incremented
// by the SIMD vector width, and not by one.
//
// This pass has three parts:
// 1. The main loop pass that drives the different parts.
// 2. LoopVectorizationLegality - A unit that checks for the legality
//    of the vectorization.
// 3. InnerLoopVectorizer - A unit that performs the actual
//    widening of instructions.
// 4. LoopVectorizationCostModel - A unit that checks for the profitability
//    of vectorization. It decides on the optimal vector width, which
//    can be one, if vectorization is not profitable.
//
// There is a development effort going on to migrate loop vectorizer to the
// VPlan infrastructure and to introduce outer loop vectorization support (see
// docs/Proposal/VectorizationPlan.rst and
// http://lists.llvm.org/pipermail/llvm-dev/2017-December/119523.html). For this
// purpose, we temporarily introduced the VPlan-native vectorization path: an
// alternative vectorization path that is natively implemented on top of the
// VPlan infrastructure. See EnableVPlanNativePath for enabling.
//
//===----------------------------------------------------------------------===//
//
// The reduction-variable vectorization is based on the paper:
//  D. Nuzman and R. Henderson. Multi-platform Auto-vectorization.
//
// Variable uniformity checks are inspired by:
//  Karrenberg, R. and Hack, S. Whole Function Vectorization.
//
// The interleaved access vectorization is based on the paper:
//  Dorit Nuzman, Ira Rosen and Ayal Zaks.  Auto-Vectorization of Interleaved
//  Data for SIMD
//
// Other ideas/concepts are from:
//  A. Zaks and D. Nuzman. Autovectorization in GCC-two years later.
//
//  S. Maleki, Y. Gao, M. Garzaran, T. Wong and D. Padua.  An Evaluation of
//  Vectorizing Compilers.
//
//===----------------------------------------------------------------------===//

#include "llvm/Transforms/Vectorize/LoopVectorize.h"
#include "LoopVectorizationPlanner.h"
#include "VPRecipeBuilder.h"
#include "VPlan.h"
#include "VPlanHCFGBuilder.h"
#include "VPlanHCFGTransforms.h"
#include "VPlanPredicator.h"
#include "llvm/ADT/APInt.h"
#include "llvm/ADT/ArrayRef.h"
#include "llvm/ADT/DenseMap.h"
#include "llvm/ADT/DenseMapInfo.h"
#include "llvm/ADT/Hashing.h"
#include "llvm/ADT/MapVector.h"
#include "llvm/ADT/None.h"
#include "llvm/ADT/Optional.h"
#include "llvm/ADT/STLExtras.h"
#include "llvm/ADT/SetVector.h"
#include "llvm/ADT/SmallPtrSet.h"
#include "llvm/ADT/SmallVector.h"
#include "llvm/ADT/Statistic.h"
#include "llvm/ADT/StringRef.h"
#include "llvm/ADT/Twine.h"
#include "llvm/ADT/iterator_range.h"
#include "llvm/Analysis/AssumptionCache.h"
#include "llvm/Analysis/BasicAliasAnalysis.h"
#include "llvm/Analysis/BlockFrequencyInfo.h"
#include "llvm/Analysis/CFG.h"
#include "llvm/Analysis/CodeMetrics.h"
#include "llvm/Analysis/DemandedBits.h"
#include "llvm/Analysis/GlobalsModRef.h"
#include "llvm/Analysis/LoopAccessAnalysis.h"
#include "llvm/Analysis/LoopAnalysisManager.h"
#include "llvm/Analysis/LoopInfo.h"
#include "llvm/Analysis/LoopIterator.h"
#include "llvm/Analysis/MemorySSA.h"
#include "llvm/Analysis/OptimizationRemarkEmitter.h"
#include "llvm/Analysis/ProfileSummaryInfo.h"
#include "llvm/Analysis/ScalarEvolution.h"
#include "llvm/Analysis/ScalarEvolutionExpander.h"
#include "llvm/Analysis/ScalarEvolutionExpressions.h"
#include "llvm/Analysis/TargetLibraryInfo.h"
#include "llvm/Analysis/TargetTransformInfo.h"
#include "llvm/Analysis/VectorUtils.h"
#include "llvm/IR/Attributes.h"
#include "llvm/IR/BasicBlock.h"
#include "llvm/IR/CFG.h"
#include "llvm/IR/Constant.h"
#include "llvm/IR/Constants.h"
#include "llvm/IR/DataLayout.h"
#include "llvm/IR/DebugInfoMetadata.h"
#include "llvm/IR/DebugLoc.h"
#include "llvm/IR/DerivedTypes.h"
#include "llvm/IR/DiagnosticInfo.h"
#include "llvm/IR/Dominators.h"
#include "llvm/IR/Function.h"
#include "llvm/IR/IRBuilder.h"
#include "llvm/IR/InstrTypes.h"
#include "llvm/IR/Instruction.h"
#include "llvm/IR/Instructions.h"
#include "llvm/IR/IntrinsicInst.h"
#include "llvm/IR/Intrinsics.h"
#include "llvm/IR/LLVMContext.h"
#include "llvm/IR/Metadata.h"
#include "llvm/IR/Module.h"
#include "llvm/IR/Operator.h"
#include "llvm/IR/Type.h"
#include "llvm/IR/Use.h"
#include "llvm/IR/User.h"
#include "llvm/IR/Value.h"
#include "llvm/IR/ValueHandle.h"
#include "llvm/IR/Verifier.h"
#include "llvm/Pass.h"
#include "llvm/Support/Casting.h"
#include "llvm/Support/CommandLine.h"
#include "llvm/Support/Compiler.h"
#include "llvm/Support/Debug.h"
#include "llvm/Support/ErrorHandling.h"
#include "llvm/Support/MathExtras.h"
#include "llvm/Support/raw_ostream.h"
#include "llvm/Transforms/Utils/BasicBlockUtils.h"
#include "llvm/Transforms/Utils/LoopSimplify.h"
#include "llvm/Transforms/Utils/LoopUtils.h"
#include "llvm/Transforms/Utils/LoopVersioning.h"
#include "llvm/Transforms/Utils/SizeOpts.h"
#include "llvm/Transforms/Vectorize/LoopVectorizationLegality.h"
#include <algorithm>
#include <cassert>
#include <cstdint>
#include <cstdlib>
#include <functional>
#include <iterator>
#include <limits>
#include <memory>
#include <string>
#include <tuple>
#include <utility>
#include <vector>

using namespace llvm;

#define LV_NAME "loop-vectorize"
#define DEBUG_TYPE LV_NAME

/// @{
/// Metadata attribute names
static const char *const LLVMLoopVectorizeFollowupAll =
    "llvm.loop.vectorize.followup_all";
static const char *const LLVMLoopVectorizeFollowupVectorized =
    "llvm.loop.vectorize.followup_vectorized";
static const char *const LLVMLoopVectorizeFollowupEpilogue =
    "llvm.loop.vectorize.followup_epilogue";
/// @}

STATISTIC(LoopsVectorized, "Number of loops vectorized");
STATISTIC(LoopsAnalyzed, "Number of loops analyzed for vectorization");

/// Loops with a known constant trip count below this number are vectorized only
/// if no scalar iteration overheads are incurred.
static cl::opt<unsigned> TinyTripCountVectorThreshold(
    "vectorizer-min-trip-count", cl::init(16), cl::Hidden,
    cl::desc("Loops with a constant trip count that is smaller than this "
             "value are vectorized only if no scalar iteration overheads "
             "are incurred."));

// Indicates that an epilogue is undesired, predication is preferred.
// This means that the vectorizer will try to fold the loop-tail (epilogue)
// into the loop and predicate the loop body accordingly.
static cl::opt<bool> PreferPredicateOverEpilog(
    "prefer-predicate-over-epilog", cl::init(false), cl::Hidden,
    cl::desc("Indicate that an epilogue is undesired, predication should be "
             "used instead."));

static cl::opt<bool> MaximizeBandwidth(
    "vectorizer-maximize-bandwidth", cl::init(false), cl::Hidden,
    cl::desc("Maximize bandwidth when selecting vectorization factor which "
             "will be determined by the smallest type in loop."));

static cl::opt<bool> EnableInterleavedMemAccesses(
    "enable-interleaved-mem-accesses", cl::init(false), cl::Hidden,
    cl::desc("Enable vectorization on interleaved memory accesses in a loop"));

/// An interleave-group may need masking if it resides in a block that needs
/// predication, or in order to mask away gaps.
static cl::opt<bool> EnableMaskedInterleavedMemAccesses(
    "enable-masked-interleaved-mem-accesses", cl::init(false), cl::Hidden,
    cl::desc("Enable vectorization on masked interleaved memory accesses in a "
             "loop"));

static cl::opt<unsigned> TinyTripCountInterleaveThreshold(
    "tiny-trip-count-interleave-threshold", cl::init(128), cl::Hidden,
    cl::desc("We don't interleave loops with a estimated constant trip count "
             "below this number"));

static cl::opt<unsigned> ForceTargetNumScalarRegs(
    "force-target-num-scalar-regs", cl::init(0), cl::Hidden,
    cl::desc("A flag that overrides the target's number of scalar registers."));

static cl::opt<unsigned> ForceTargetNumVectorRegs(
    "force-target-num-vector-regs", cl::init(0), cl::Hidden,
    cl::desc("A flag that overrides the target's number of vector registers."));

static cl::opt<unsigned> ForceTargetMaxScalarInterleaveFactor(
    "force-target-max-scalar-interleave", cl::init(0), cl::Hidden,
    cl::desc("A flag that overrides the target's max interleave factor for "
             "scalar loops."));

static cl::opt<unsigned> ForceTargetMaxVectorInterleaveFactor(
    "force-target-max-vector-interleave", cl::init(0), cl::Hidden,
    cl::desc("A flag that overrides the target's max interleave factor for "
             "vectorized loops."));

static cl::opt<unsigned> ForceTargetInstructionCost(
    "force-target-instruction-cost", cl::init(0), cl::Hidden,
    cl::desc("A flag that overrides the target's expected cost for "
             "an instruction to a single constant value. Mostly "
             "useful for getting consistent testing."));

static cl::opt<unsigned> SmallLoopCost(
    "small-loop-cost", cl::init(20), cl::Hidden,
    cl::desc(
        "The cost of a loop that is considered 'small' by the interleaver."));

static cl::opt<bool> LoopVectorizeWithBlockFrequency(
    "loop-vectorize-with-block-frequency", cl::init(true), cl::Hidden,
    cl::desc("Enable the use of the block frequency analysis to access PGO "
             "heuristics minimizing code growth in cold regions and being more "
             "aggressive in hot regions."));

// Runtime interleave loops for load/store throughput.
static cl::opt<bool> EnableLoadStoreRuntimeInterleave(
    "enable-loadstore-runtime-interleave", cl::init(true), cl::Hidden,
    cl::desc(
        "Enable runtime interleaving until load/store ports are saturated"));

/// The number of stores in a loop that are allowed to need predication.
static cl::opt<unsigned> NumberOfStoresToPredicate(
    "vectorize-num-stores-pred", cl::init(1), cl::Hidden,
    cl::desc("Max number of stores to be predicated behind an if."));

static cl::opt<bool> EnableIndVarRegisterHeur(
    "enable-ind-var-reg-heur", cl::init(true), cl::Hidden,
    cl::desc("Count the induction variable only once when interleaving"));

static cl::opt<bool> EnableCondStoresVectorization(
    "enable-cond-stores-vec", cl::init(true), cl::Hidden,
    cl::desc("Enable if predication of stores during vectorization."));

static cl::opt<unsigned> MaxNestedScalarReductionIC(
    "max-nested-scalar-reduction-interleave", cl::init(2), cl::Hidden,
    cl::desc("The maximum interleave count to use when interleaving a scalar "
             "reduction in a nested loop."));

cl::opt<bool> EnableVPlanNativePath(
    "enable-vplan-native-path", cl::init(false), cl::Hidden,
    cl::desc("Enable VPlan-native vectorization path with "
             "support for outer loop vectorization."));

// FIXME: Remove this switch once we have divergence analysis. Currently we
// assume divergent non-backedge branches when this switch is true.
cl::opt<bool> EnableVPlanPredication(
    "enable-vplan-predication", cl::init(false), cl::Hidden,
    cl::desc("Enable VPlan-native vectorization path predicator with "
             "support for outer loop vectorization."));

// This flag enables the stress testing of the VPlan H-CFG construction in the
// VPlan-native vectorization path. It must be used in conjuction with
// -enable-vplan-native-path. -vplan-verify-hcfg can also be used to enable the
// verification of the H-CFGs built.
static cl::opt<bool> VPlanBuildStressTest(
    "vplan-build-stress-test", cl::init(false), cl::Hidden,
    cl::desc(
        "Build VPlan for every supported loop nest in the function and bail "
        "out right after the build (stress test the VPlan H-CFG construction "
        "in the VPlan-native vectorization path)."));

cl::opt<bool> llvm::EnableLoopInterleaving(
    "interleave-loops", cl::init(true), cl::Hidden,
    cl::desc("Enable loop interleaving in Loop vectorization passes"));
cl::opt<bool> llvm::EnableLoopVectorization(
    "vectorize-loops", cl::init(true), cl::Hidden,
    cl::desc("Run the Loop vectorization passes"));

/// A helper function for converting Scalar types to vector types.
/// If the incoming type is void, we return void. If the VF is 1, we return
/// the scalar type.
static Type *ToVectorTy(Type *Scalar, unsigned VF, bool Scalable = false,
                        bool ValidVF = true) {
  if (Scalar->isVoidTy() || (VF == 1 && !Scalable) || !ValidVF)
    return Scalar;
  return VectorType::get(Scalar, VF, Scalable);
}

/// A helper function that returns the type of loaded or stored value.
static Type *getMemInstValueType(Value *I) {
  assert((isa<LoadInst>(I) || isa<StoreInst>(I)) &&
         "Expected Load or Store instruction");
  if (auto *LI = dyn_cast<LoadInst>(I))
    return LI->getType();
  return cast<StoreInst>(I)->getValueOperand()->getType();
}

/// A helper function that returns true if the given type is irregular. The
/// type is irregular if its allocated size doesn't equal the store size of an
/// element of the corresponding vector type at the given vectorization factor.
static bool hasIrregularType(Type *Ty, const DataLayout &DL, unsigned VF,
                             bool Scalable = false) {
  // Determine if an array of VF elements of type Ty is "bitcast compatible"
  // with a <VF x Ty> vector.
  if (VF > 1 || (VF == 1 && Scalable)) {
    auto *VectorTy = VectorType::get(Ty, VF, Scalable);
    return VF * DL.getTypeAllocSize(Ty) != DL.getTypeStoreSize(VectorTy);
  }

  // If the vectorization factor is one, we just check if an array of type Ty
  // requires padding between elements.
  return DL.getTypeAllocSizeInBits(Ty) != DL.getTypeSizeInBits(Ty);
}

/// A helper function that returns the reciprocal of the block probability of
/// predicated blocks. If we return X, we are assuming the predicated block
/// will execute once for every X iterations of the loop header.
///
/// TODO: We should use actual block probability here, if available. Currently,
///       we always assume predicated blocks have a 50% chance of executing.
static unsigned getReciprocalPredBlockProb() { return 2; }

/// A helper function that adds a 'fast' flag to floating-point operations.
static Value *addFastMathFlag(Value *V) {
  if (isa<FPMathOperator>(V))
    cast<Instruction>(V)->setFastMathFlags(FastMathFlags::getFast());
  return V;
}

static Value *addFastMathFlag(Value *V, FastMathFlags FMF) {
  if (isa<FPMathOperator>(V))
    cast<Instruction>(V)->setFastMathFlags(FMF);
  return V;
}

/// A helper function that returns an integer or floating-point constant with
/// value C.
static Constant *getSignedIntOrFpConstant(Type *Ty, int64_t C) {
  return Ty->isIntegerTy() ? ConstantInt::getSigned(Ty, C)
                           : ConstantFP::get(Ty, C);
}

/// Returns "best known" trip count for the specified loop \p L as defined by
/// the following procedure:
///   1) Returns exact trip count if it is known.
///   2) Returns expected trip count according to profile data if any.
///   3) Returns upper bound estimate if it is known.
///   4) Returns None if all of the above failed.
static Optional<unsigned> getSmallBestKnownTC(ScalarEvolution &SE, Loop *L) {
  // Check if exact trip count is known.
  if (unsigned ExpectedTC = SE.getSmallConstantTripCount(L))
    return ExpectedTC;

  // Check if there is an expected trip count available from profile data.
  if (LoopVectorizeWithBlockFrequency)
    if (auto EstimatedTC = getLoopEstimatedTripCount(L))
      return EstimatedTC;

  // Check if upper bound estimate is known.
  if (unsigned ExpectedTC = SE.getSmallConstantMaxTripCount(L))
    return ExpectedTC;

  return None;
}

namespace llvm {

/// InnerLoopVectorizer vectorizes loops which contain only one basic
/// block to a specified vectorization factor (VF).
/// This class performs the widening of scalars into vectors, or multiple
/// scalars. This class also implements the following features:
/// * It inserts an epilogue loop for handling loops that don't have iteration
///   counts that are known to be a multiple of the vectorization factor.
/// * It handles the code generation for reduction variables.
/// * Scalarization (implementation using scalars) of un-vectorizable
///   instructions.
/// InnerLoopVectorizer does not perform any vectorization-legality
/// checks, and relies on the caller to check for the different legality
/// aspects. The InnerLoopVectorizer relies on the
/// LoopVectorizationLegality class to provide information about the induction
/// and reduction variables that were found to a given vectorization factor.
class InnerLoopVectorizer {
public:
  InnerLoopVectorizer(Loop *OrigLoop, PredicatedScalarEvolution &PSE,
                      LoopInfo *LI, DominatorTree *DT,
                      const TargetLibraryInfo *TLI,
                      const TargetTransformInfo *TTI, AssumptionCache *AC,
                      OptimizationRemarkEmitter *ORE, unsigned VecWidth,
                      unsigned UnrollFactor, LoopVectorizationLegality *LVL,
                      LoopVectorizationCostModel *CM)
      : OrigLoop(OrigLoop), PSE(PSE), LI(LI), DT(DT), TLI(TLI), TTI(TTI),
        AC(AC), ORE(ORE), VF(VecWidth), UF(UnrollFactor),
        Builder(PSE.getSE()->getContext()),
        VectorLoopValueMap(UnrollFactor, VecWidth), Legal(LVL), Cost(CM) {}
  virtual ~InnerLoopVectorizer() = default;

  /// Create a new empty loop. Unlink the old loop and connect the new one.
  /// Return the pre-header block of the new loop.
  BasicBlock *createVectorizedLoopSkeleton();

  /// Widen a single instruction within the innermost loop.
  void widenInstruction(Instruction &I);

  /// Fix the vectorized code, taking care of header phi's, live-outs, and more.
  void fixVectorizedLoop();

  // Return true if any runtime check is added.
  bool areSafetyChecksAdded() { return AddedSafetyChecks; }

  /// A type for vectorized values in the new loop. Each value from the
  /// original loop, when vectorized, is represented by UF vector values in the
  /// new unrolled loop, where UF is the unroll factor.
  using VectorParts = SmallVector<Value *, 2>;

  /// Vectorize a single PHINode in a block. This method handles the induction
  /// variable canonicalization. It supports both VF = 1 for unrolled loops and
  /// arbitrary length vectors.
  void widenPHIInstruction(Instruction *PN, unsigned UF, unsigned VF);

  /// A helper function to scalarize a single Instruction in the innermost loop.
  /// Generates a sequence of scalar instances for each lane between \p MinLane
  /// and \p MaxLane, times each part between \p MinPart and \p MaxPart,
  /// inclusive..
  void scalarizeInstruction(Instruction *Instr, const VPIteration &Instance,
                            bool IfPredicateInstr);

  /// Widen an integer or floating-point induction variable \p IV. If \p Trunc
  /// is provided, the integer induction variable will first be truncated to
  /// the corresponding type.
  void widenIntOrFpInduction(PHINode *IV, TruncInst *Trunc = nullptr);

  /// getOrCreateVectorValue and getOrCreateScalarValue coordinate to generate a
  /// vector or scalar value on-demand if one is not yet available. When
  /// vectorizing a loop, we visit the definition of an instruction before its
  /// uses. When visiting the definition, we either vectorize or scalarize the
  /// instruction, creating an entry for it in the corresponding map. (In some
  /// cases, such as induction variables, we will create both vector and scalar
  /// entries.) Then, as we encounter uses of the definition, we derive values
  /// for each scalar or vector use unless such a value is already available.
  /// For example, if we scalarize a definition and one of its uses is vector,
  /// we build the required vector on-demand with an insertelement sequence
  /// when visiting the use. Otherwise, if the use is scalar, we can use the
  /// existing scalar definition.
  ///
  /// Return a value in the new loop corresponding to \p V from the original
  /// loop at unroll index \p Part. If the value has already been vectorized,
  /// the corresponding vector entry in VectorLoopValueMap is returned. If,
  /// however, the value has a scalar entry in VectorLoopValueMap, we construct
  /// a new vector value on-demand by inserting the scalar values into a vector
  /// with an insertelement sequence. If the value has been neither vectorized
  /// nor scalarized, it must be loop invariant, so we simply broadcast the
  /// value into a vector.
  Value *getOrCreateVectorValue(Value *V, unsigned Part);

  /// Return a value in the new loop corresponding to \p V from the original
  /// loop at unroll and vector indices \p Instance. If the value has been
  /// vectorized but not scalarized, the necessary extractelement instruction
  /// will be generated.
  Value *getOrCreateScalarValue(Value *V, const VPIteration &Instance);

  /// Construct the vector value of a scalarized value \p V one lane at a time.
  void packScalarIntoVectorValue(Value *V, const VPIteration &Instance);

  /// Try to vectorize the interleaved access group that \p Instr belongs to,
  /// optionally masking the vector operations if \p BlockInMask is non-null.
  void vectorizeInterleaveGroup(Instruction *Instr,
                                VectorParts *BlockInMask = nullptr);

  /// Vectorize Load and Store instructions, optionally masking the vector
  /// operations if \p BlockInMask is non-null.
  void vectorizeMemoryInstruction(Instruction *Instr,
                                  VectorParts *BlockInMask = nullptr);

  /// Set the debug location in the builder using the debug location in
  /// the instruction.
  void setDebugLocFromInst(IRBuilder<> &B, const Value *Ptr);

  /// Fix the non-induction PHIs in the OrigPHIsToFix vector.
  void fixNonInductionPHIs(void);

protected:
  friend class LoopVectorizationPlanner;

  /// A small list of PHINodes.
  using PhiVector = SmallVector<PHINode *, 4>;

  /// A type for scalarized values in the new loop. Each value from the
  /// original loop, when scalarized, is represented by UF x VF scalar values
  /// in the new unrolled loop, where UF is the unroll factor and VF is the
  /// vectorization factor.
  using ScalarParts = SmallVector<SmallVector<Value *, 4>, 2>;

  /// Set up the values of the IVs correctly when exiting the vector loop.
  void fixupIVUsers(PHINode *OrigPhi, const InductionDescriptor &II,
                    Value *CountRoundDown, Value *EndValue,
                    BasicBlock *MiddleBlock);

  /// Create a new induction variable inside L.
  PHINode *createInductionVariable(Loop *L, Value *Start, Value *End,
                                   Value *Step, Instruction *DL);

  /// Handle all cross-iteration phis in the header.
  void fixCrossIterationPHIs();

  /// Fix a first-order recurrence. This is the second phase of vectorizing
  /// this phi node.
  void fixFirstOrderRecurrence(PHINode *Phi);

  /// Fix a reduction cross-iteration phi. This is the second phase of
  /// vectorizing this phi node.
  void fixReduction(PHINode *Phi);

  /// The Loop exit block may have single value PHI nodes with some
  /// incoming value. While vectorizing we only handled real values
  /// that were defined inside the loop and we should have one value for
  /// each predecessor of its parent basic block. See PR14725.
  void fixLCSSAPHIs();

  /// Iteratively sink the scalarized operands of a predicated instruction into
  /// the block that was created for it.
  void sinkScalarOperands(Instruction *PredInst);

  /// Shrinks vector element sizes to the smallest bitwidth they can be legally
  /// represented as.
  void truncateToMinimalBitwidths();

  /// Insert the new loop to the loop hierarchy and pass manager
  /// and update the analysis passes.
  void updateAnalysis();

  /// Create a broadcast instruction. This method generates a broadcast
  /// instruction (shuffle) for loop invariant values and for the induction
  /// value. If this is the induction variable then we extend it to N, N+1, ...
  /// this is needed because each iteration in the loop corresponds to a SIMD
  /// element.
  virtual Value *getBroadcastInstrs(Value *V);

  /// This function adds (StartIdx, StartIdx + Step, StartIdx + 2*Step, ...)
  /// to each vector element of Val. The sequence starts at StartIndex.
  /// \p Opcode is relevant for FP induction variable.
  virtual Value *
  getStepVector(Value *Val, int StartIdx, Value *Step,
                Instruction::BinaryOps Opcode = Instruction::BinaryOpsEnd);

  /// Compute scalar induction steps. \p ScalarIV is the scalar induction
  /// variable on which to base the steps, \p Step is the size of the step, and
  /// \p EntryVal is the value from the original loop that maps to the steps.
  /// Note that \p EntryVal doesn't have to be an induction variable - it
  /// can also be a truncate instruction.
  void buildScalarSteps(Value *ScalarIV, Value *Step, Instruction *EntryVal,
                        const InductionDescriptor &ID);

  /// Create a vector induction phi node based on an existing scalar one. \p
  /// EntryVal is the value from the original loop that maps to the vector phi
  /// node, and \p Step is the loop-invariant step. If \p EntryVal is a
  /// truncate instruction, instead of widening the original IV, we widen a
  /// version of the IV truncated to \p EntryVal's type.
  void createVectorIntOrFpInductionPHI(const InductionDescriptor &II,
                                       Value *Step, Instruction *EntryVal);

  /// Returns true if an instruction \p I should be scalarized instead of
  /// vectorized for the chosen vectorization factor.
  bool shouldScalarizeInstruction(Instruction *I) const;

  /// Returns true if we should generate a scalar version of \p IV.
  bool needsScalarInduction(Instruction *IV) const;

  /// Returns true if the target uses scalable vector type.
  bool isScalable() const { return TTI->useScalableVectorType(); }

  /// If there is a cast involved in the induction variable \p ID, which should
  /// be ignored in the vectorized loop body, this function records the
  /// VectorLoopValue of the respective Phi also as the VectorLoopValue of the
  /// cast. We had already proved that the casted Phi is equal to the uncasted
  /// Phi in the vectorized loop (under a runtime guard), and therefore
  /// there is no need to vectorize the cast - the same value can be used in the
  /// vector loop for both the Phi and the cast.
  /// If \p VectorLoopValue is a scalarized value, \p Lane is also specified,
  /// Otherwise, \p VectorLoopValue is a widened/vectorized value.
  ///
  /// \p EntryVal is the value from the original loop that maps to the vector
  /// phi node and is used to distinguish what is the IV currently being
  /// processed - original one (if \p EntryVal is a phi corresponding to the
  /// original IV) or the "newly-created" one based on the proof mentioned above
  /// (see also buildScalarSteps() and createVectorIntOrFPInductionPHI()). In
  /// the latter case \p EntryVal is a TruncInst and we must not record anything
  /// for that IV, but it's error-prone to expect callers of this routine to
  /// care about that, hence this explicit parameter.
  void recordVectorLoopValueForInductionCast(const InductionDescriptor &ID,
                                             const Instruction *EntryVal,
                                             Value *VectorLoopValue,
                                             unsigned Part,
                                             unsigned Lane = UINT_MAX);

  /// Generate a shuffle sequence that will reverse the vector Vec.
  virtual Value *reverseVector(Value *Vec);

  /// Returns (and creates if needed) the original loop trip count.
  Value *getOrCreateTripCount(Loop *NewLoop);

  /// Returns (and creates if needed) the trip count of the widened loop.
  Value *getOrCreateVectorTripCount(Loop *NewLoop);

  /// Returns a bitcasted value to the requested vector type.
  /// Also handles bitcasts of vector<float> <-> vector<pointer> types.
  Value *createBitOrPointerCast(Value *V, VectorType *DstVTy,
                                const DataLayout &DL);

  /// Emit a bypass check to see if the vector trip count is zero, including if
  /// it overflows.
  void emitMinimumIterationCountCheck(Loop *L, BasicBlock *Bypass);

  /// Emit a bypass check to see if all of the SCEV assumptions we've
  /// had to make are correct.
  void emitSCEVChecks(Loop *L, BasicBlock *Bypass);

  /// Emit bypass checks to check any memory assumptions we may have made.
  void emitMemRuntimeChecks(Loop *L, BasicBlock *Bypass);

  /// Compute the transformed value of Index at offset StartValue using step
  /// StepValue.
  /// For integer induction, returns StartValue + Index * StepValue.
  /// For pointer induction, returns StartValue[Index * StepValue].
  /// FIXME: The newly created binary instructions should contain nsw/nuw
  /// flags, which can be found from the original scalar operations.
  Value *emitTransformedIndex(IRBuilder<> &B, Value *Index, ScalarEvolution *SE,
                              const DataLayout &DL,
                              const InductionDescriptor &ID) const;

  /// Add additional metadata to \p To that was not present on \p Orig.
  ///
  /// Currently this is used to add the noalias annotations based on the
  /// inserted memchecks.  Use this for instructions that are *cloned* into the
  /// vector loop.
  void addNewMetadata(Instruction *To, const Instruction *Orig);

  /// Add metadata from one instruction to another.
  ///
  /// This includes both the original MDs from \p From and additional ones (\see
  /// addNewMetadata).  Use this for *newly created* instructions in the vector
  /// loop.
  void addMetadata(Instruction *To, Instruction *From);

  /// Similar to the previous function but it adds the metadata to a
  /// vector of instructions.
  void addMetadata(ArrayRef<Value *> To, Instruction *From);

  /// Create a call to Vscale intrinsic that returns the valuse of vscale at
  /// runtime. ALso insert declaration if required. jj
  CallInst *emitVscaleCall(IRBuilder<> &Builder, Module *M, Type *Ty);

  /// The original loop.
  Loop *OrigLoop;

  /// A wrapper around ScalarEvolution used to add runtime SCEV checks. Applies
  /// dynamic knowledge to simplify SCEV expressions and converts them to a
  /// more usable form.
  PredicatedScalarEvolution &PSE;

  /// Loop Info.
  LoopInfo *LI;

  /// Dominator Tree.
  DominatorTree *DT;

  /// Alias Analysis.
  AliasAnalysis *AA;

  /// Target Library Info.
  const TargetLibraryInfo *TLI;

  /// Target Transform Info.
  const TargetTransformInfo *TTI;

  /// Assumption Cache.
  AssumptionCache *AC;

  /// Interface to emit optimization remarks.
  OptimizationRemarkEmitter *ORE;

  /// LoopVersioning.  It's only set up (non-null) if memchecks were
  /// used.
  ///
  /// This is currently only used to add no-alias metadata based on the
  /// memchecks.  The actually versioning is performed manually.
  std::unique_ptr<LoopVersioning> LVer;

  /// The vectorization SIMD factor to use. Each vector will have this many
  /// vector elements.
  unsigned VF;

  /// The vectorization unroll factor to use. Each scalar is vectorized to this
  /// many different vector instructions.
  unsigned UF;

  /// The builder that we use
  IRBuilder<> Builder;

  // --- Vectorization state ---

  /// The vector-loop preheader.
  BasicBlock *LoopVectorPreHeader;

  /// The scalar-loop preheader.
  BasicBlock *LoopScalarPreHeader;

  /// Middle Block between the vector and the scalar.
  BasicBlock *LoopMiddleBlock;

  /// The ExitBlock of the scalar loop.
  BasicBlock *LoopExitBlock;

  /// The vector loop body.
  BasicBlock *LoopVectorBody;

  /// The scalar loop body.
  BasicBlock *LoopScalarBody;

  /// A list of all bypass blocks. The first block is the entry of the loop.
  SmallVector<BasicBlock *, 4> LoopBypassBlocks;

  /// The new Induction variable which was added to the new block.
  PHINode *Induction = nullptr;

  /// The induction variable of the old basic block.
  PHINode *OldInduction = nullptr;

  /// Maps values from the original loop to their corresponding values in the
  /// vectorized loop. A key value can map to either vector values, scalar
  /// values or both kinds of values, depending on whether the key was
  /// vectorized and scalarized.
  VectorizerValueMap VectorLoopValueMap;

  /// Store instructions that were predicated.
  SmallVector<Instruction *, 4> PredicatedInstructions;

  /// Trip count of the original loop.
  Value *TripCount = nullptr;

  /// Trip count of the widened loop (TripCount - TripCount % (VF*UF))
  Value *VectorTripCount = nullptr;

  /// The legality analysis.
  LoopVectorizationLegality *Legal;

  /// The profitablity analysis.
  LoopVectorizationCostModel *Cost;

  // Record whether runtime checks are added.
  bool AddedSafetyChecks = false;

  // Holds the end values for each induction variable. We save the end values
  // so we can later fix-up the external users of the induction variables.
  DenseMap<PHINode *, Value *> IVEndValues;

  // Vector of original scalar PHIs whose corresponding widened PHIs need to be
  // fixed up at the end of vector code generation.
  SmallVector<PHINode *, 8> OrigPHIsToFix;
};

class InnerLoopUnroller : public InnerLoopVectorizer {
public:
  InnerLoopUnroller(Loop *OrigLoop, PredicatedScalarEvolution &PSE,
                    LoopInfo *LI, DominatorTree *DT,
                    const TargetLibraryInfo *TLI,
                    const TargetTransformInfo *TTI, AssumptionCache *AC,
                    OptimizationRemarkEmitter *ORE, unsigned UnrollFactor,
                    LoopVectorizationLegality *LVL,
                    LoopVectorizationCostModel *CM)
      : InnerLoopVectorizer(OrigLoop, PSE, LI, DT, TLI, TTI, AC, ORE, 1,
                            UnrollFactor, LVL, CM) {}

private:
  Value *getBroadcastInstrs(Value *V) override;
  Value *getStepVector(
      Value *Val, int StartIdx, Value *Step,
      Instruction::BinaryOps Opcode = Instruction::BinaryOpsEnd) override;
  Value *reverseVector(Value *Vec) override;
};

} // end namespace llvm

/// Look for a meaningful debug location on the instruction or it's
/// operands.
static Instruction *getDebugLocFromInstOrOperands(Instruction *I) {
  if (!I)
    return I;

  DebugLoc Empty;
  if (I->getDebugLoc() != Empty)
    return I;

  for (User::op_iterator OI = I->op_begin(), OE = I->op_end(); OI != OE; ++OI) {
    if (Instruction *OpInst = dyn_cast<Instruction>(*OI))
      if (OpInst->getDebugLoc() != Empty)
        return OpInst;
  }

  return I;
}

void InnerLoopVectorizer::setDebugLocFromInst(IRBuilder<> &B,
                                              const Value *Ptr) {
  if (const Instruction *Inst = dyn_cast_or_null<Instruction>(Ptr)) {
    const DILocation *DIL = Inst->getDebugLoc();
    if (DIL && Inst->getFunction()->isDebugInfoForProfiling() &&
        !isa<DbgInfoIntrinsic>(Inst)) {
      auto NewDIL = DIL->cloneByMultiplyingDuplicationFactor(UF * VF);
      if (NewDIL)
        B.SetCurrentDebugLocation(NewDIL.getValue());
      else
        LLVM_DEBUG(dbgs() << "Failed to create new discriminator: "
                          << DIL->getFilename() << " Line: " << DIL->getLine());
    } else
      B.SetCurrentDebugLocation(DIL);
  } else
    B.SetCurrentDebugLocation(DebugLoc());
}

/// Write a record \p DebugMsg about vectorization failure to the debug
/// output stream. If \p I is passed, it is an instruction that prevents
/// vectorization.
#ifndef NDEBUG
static void debugVectorizationFailure(const StringRef DebugMsg,
                                      Instruction *I) {
  dbgs() << "LV: Not vectorizing: " << DebugMsg;
  if (I != nullptr)
    dbgs() << " " << *I;
  else
    dbgs() << '.';
  dbgs() << '\n';
}
#endif

/// Create an analysis remark that explains why vectorization failed
///
/// \p PassName is the name of the pass (e.g. can be AlwaysPrint).  \p
/// RemarkName is the identifier for the remark.  If \p I is passed it is an
/// instruction that prevents vectorization.  Otherwise \p TheLoop is used for
/// the location of the remark.  \return the remark object that can be
/// streamed to.
static OptimizationRemarkAnalysis createLVAnalysis(const char *PassName,
                                                   StringRef RemarkName,
                                                   Loop *TheLoop,
                                                   Instruction *I) {
  Value *CodeRegion = TheLoop->getHeader();
  DebugLoc DL = TheLoop->getStartLoc();

  if (I) {
    CodeRegion = I->getParent();
    // If there is no debug location attached to the instruction, revert back to
    // using the loop's.
    if (I->getDebugLoc())
      DL = I->getDebugLoc();
  }

  OptimizationRemarkAnalysis R(PassName, RemarkName, DL, CodeRegion);
  R << "loop not vectorized: ";
  return R;
}

namespace llvm {

void reportVectorizationFailure(const StringRef DebugMsg,
                                const StringRef OREMsg, const StringRef ORETag,
                                OptimizationRemarkEmitter *ORE, Loop *TheLoop,
                                Instruction *I) {
  LLVM_DEBUG(debugVectorizationFailure(DebugMsg, I));
  LoopVectorizeHints Hints(TheLoop, true /* doesn't matter */, *ORE);
  ORE->emit(
      createLVAnalysis(Hints.vectorizeAnalysisPassName(), ORETag, TheLoop, I)
      << OREMsg);
}

} // end namespace llvm

#ifndef NDEBUG
/// \return string containing a file name and a line # for the given loop.
static std::string getDebugLocString(const Loop *L) {
  std::string Result;
  if (L) {
    raw_string_ostream OS(Result);
    if (const DebugLoc LoopDbgLoc = L->getStartLoc())
      LoopDbgLoc.print(OS);
    else
      // Just print the module name.
      OS << L->getHeader()->getParent()->getParent()->getModuleIdentifier();
    OS.flush();
  }
  return Result;
}
#endif

void InnerLoopVectorizer::addNewMetadata(Instruction *To,
                                         const Instruction *Orig) {
  // If the loop was versioned with memchecks, add the corresponding no-alias
  // metadata.
  if (LVer && (isa<LoadInst>(Orig) || isa<StoreInst>(Orig)))
    LVer->annotateInstWithNoAlias(To, Orig);
}

void InnerLoopVectorizer::addMetadata(Instruction *To, Instruction *From) {
  propagateMetadata(To, From);
  addNewMetadata(To, From);
}

void InnerLoopVectorizer::addMetadata(ArrayRef<Value *> To, Instruction *From) {
  for (Value *V : To) {
    if (Instruction *I = dyn_cast<Instruction>(V))
      addMetadata(I, From);
  }
}

CallInst *InnerLoopVectorizer::emitVscaleCall(IRBuilder<> &Builder, Module *M,
                                              Type *Ty) {
  Function *VscaleFunc =
      Intrinsic::getDeclaration(M, Intrinsic::experimental_vector_vscale, Ty);
  CallInst *VscaleFuncCall = Builder.CreateCall(VscaleFunc, {});
  return VscaleFuncCall;
}

namespace llvm {

// Loop vectorization cost-model hints how the scalar epilogue loop should be
// lowered.
enum ScalarEpilogueLowering {

  // The default: allowing scalar epilogues.
  CM_ScalarEpilogueAllowed,

  // Vectorization with OptForSize: don't allow epilogues.
  CM_ScalarEpilogueNotAllowedOptSize,

  // A special case of vectorisation with OptForSize: loops with a very small
  // trip count are considered for vectorization under OptForSize, thereby
  // making sure the cost of their loop body is dominant, free of runtime
  // guards and scalar iteration overheads.
  CM_ScalarEpilogueNotAllowedLowTripLoop,

  // Loop hint predicate indicating an epilogue is undesired.
  CM_ScalarEpilogueNotNeededUsePredicate
};

/// LoopVectorizationCostModel - estimates the expected speedups due to
/// vectorization.
/// In many cases vectorization is not profitable. This can happen because of
/// a number of reasons. In this class we mainly attempt to predict the
/// expected speedup/slowdowns due to the supported instruction set. We use the
/// TargetTransformInfo to query the different backends for the cost of
/// different operations.
class LoopVectorizationCostModel {
public:
  LoopVectorizationCostModel(ScalarEpilogueLowering SEL, Loop *L,
                             PredicatedScalarEvolution &PSE, LoopInfo *LI,
                             LoopVectorizationLegality *Legal,
                             const TargetTransformInfo &TTI,
                             const TargetLibraryInfo *TLI, DemandedBits *DB,
                             AssumptionCache *AC,
                             OptimizationRemarkEmitter *ORE, const Function *F,
                             const LoopVectorizeHints *Hints,
                             InterleavedAccessInfo &IAI)
      : ScalarEpilogueStatus(SEL), TheLoop(L), PSE(PSE), LI(LI), Legal(Legal),
        TTI(TTI), TLI(TLI), DB(DB), AC(AC), ORE(ORE), TheFunction(F),
        Hints(Hints), InterleaveInfo(IAI) {}

  /// \return An upper bound for the vectorization factor, or None if
  /// vectorization and interleaving should be avoided up front.
  Optional<unsigned> computeMaxVF();

  /// \return True if runtime checks are required for vectorization, and false
  /// otherwise.
  bool runtimeChecksRequired();

  /// \return The most profitable vectorization factor and the cost of that VF.
  /// This method checks every power of two up to MaxVF. If UserVF is not ZERO
  /// then this vectorization factor will be selected if vectorization is
  /// possible.
  VectorizationFactor selectVectorizationFactor(unsigned MaxVF);

  /// \return The vectorization factor for scalable vectors after processing the
  /// types.
  VectorizationFactor selectScalableVectorizationFactor(unsigned MaxVF);

  /// Setup cost-based decisions for user vectorization factor.
  void selectUserVectorizationFactor(unsigned UserVF) {
    collectUniformsAndScalars(UserVF);
    collectInstsToScalarize(UserVF);
  }

  /// \return The size (in bits) of the smallest and widest types in the code
  /// that needs to be vectorized. We ignore values that remain scalar such as
  /// 64 bit loop indices.
  std::pair<unsigned, unsigned> getSmallestAndWidestTypes();

  /// \return The desired interleave count.
  /// If interleave count has been specified by metadata it will be returned.
  /// Otherwise, the interleave count is computed and returned. VF and LoopCost
  /// are the selected vectorization factor and the cost of the selected VF.
  unsigned selectInterleaveCount(unsigned VF, unsigned LoopCost);

  /// Memory access instruction may be vectorized in more than one way.
  /// Form of instruction after vectorization depends on cost.
  /// This function takes cost-based decisions for Load/Store instructions
  /// and collects them in a map. This decisions map is used for building
  /// the lists of loop-uniform and loop-scalar instructions.
  /// The calculated cost is saved with widening decision in order to
  /// avoid redundant calculations.
  void setCostBasedWideningDecision(unsigned VF);

  /// A struct that represents some properties of the register usage
  /// of a loop.
  struct RegisterUsage {
    /// Holds the number of loop invariant values that are used in the loop.
    /// The key is ClassID of target-provided register class.
    SmallMapVector<unsigned, unsigned, 4> LoopInvariantRegs;
    /// Holds the maximum number of concurrent live intervals in the loop.
    /// The key is ClassID of target-provided register class.
    SmallMapVector<unsigned, unsigned, 4> MaxLocalUsers;
  };

  /// \return Returns information about the register usages of the loop for the
  /// given vectorization factors.
  SmallVector<RegisterUsage, 8> calculateRegisterUsage(ArrayRef<unsigned> VFs);

  /// Collect values we want to ignore in the cost model.
  void collectValuesToIgnore();

  /// \returns The smallest bitwidth each instruction can be represented with.
  /// The vector equivalents of these instructions should be truncated to this
  /// type.
  const MapVector<Instruction *, uint64_t> &getMinimalBitwidths() const {
    return MinBWs;
  }

  /// \returns True if it is more profitable to scalarize instruction \p I for
  /// vectorization factor \p VF.
  bool isProfitableToScalarize(Instruction *I, unsigned VF) const {
    bool ValidVF = VF > 1 || (isScalable() && VF == 1);
    assert(ValidVF && "Profitable to scalarize relevant only for VF > 1 or "
                      "when using scalable vectors");

    // Cost model is not run in the VPlan-native path - return conservative
    // result until this changes.
    if (EnableVPlanNativePath)
      return false;

    auto Scalars = InstsToScalarize.find(VF);
    assert(Scalars != InstsToScalarize.end() &&
           "VF not yet analyzed for scalarization profitability");
    return Scalars->second.find(I) != Scalars->second.end();
  }

  /// Returns true if \p I is known to be uniform after vectorization.
  bool isUniformAfterVectorization(Instruction *I, unsigned VF) const {
    if (VF == 1 && !isScalable())
      return true;

    // Cost model is not run in the VPlan-native path - return conservative
    // result until this changes.
    if (EnableVPlanNativePath)
      return false;

    auto UniformsPerVF = Uniforms.find(VF);
    assert(UniformsPerVF != Uniforms.end() &&
           "VF not yet analyzed for uniformity");
    return UniformsPerVF->second.find(I) != UniformsPerVF->second.end();
  }

  /// Returns true if \p I is known to be scalar after vectorization.
  bool isScalarAfterVectorization(Instruction *I, unsigned VF,
                                  bool ValidVF = true) const {
    if (!ValidVF || (VF == 1 && !isScalable()))
      return true;

    // Cost model is not run in the VPlan-native path - return conservative
    // result until this changes.
    if (EnableVPlanNativePath)
      return false;

    auto ScalarsPerVF = Scalars.find(VF);
    assert(ScalarsPerVF != Scalars.end() &&
           "Scalar values are not calculated for VF");
    return ScalarsPerVF->second.find(I) != ScalarsPerVF->second.end();
  }

  /// \returns True if instruction \p I can be truncated to a smaller bitwidth
  /// for vectorization factor \p VF.
  bool canTruncateToMinimalBitwidth(Instruction *I, unsigned VF,
                                    bool ValidVF) const {
    return ValidVF && MinBWs.find(I) != MinBWs.end() &&
           !isProfitableToScalarize(I, VF) &&
           !isScalarAfterVectorization(I, VF, ValidVF);
  }

  /// Decision that was taken during cost calculation for memory instruction.
  enum InstWidening {
    CM_Unknown,
    CM_Widen,         // For consecutive accesses with stride +1.
    CM_Widen_Reverse, // For consecutive accesses with stride -1.
    CM_Interleave,
    CM_GatherScatter,
    CM_Scalarize
  };

  /// Save vectorization decision \p W and \p Cost taken by the cost model for
  /// instruction \p I and vector width \p VF.
  void setWideningDecision(Instruction *I, unsigned VF, InstWidening W,
                           unsigned Cost) {
    bool ValidVF = VF >= 2 || (VF == 1 && isScalable());
    assert(ValidVF && "Expected VF >=2 or VF = 1 for scalable vectors");
    WideningDecisions[std::make_pair(I, VF)] = std::make_pair(W, Cost);
  }

  /// Save vectorization decision \p W and \p Cost taken by the cost model for
  /// interleaving group \p Grp and vector width \p VF.
  void setWideningDecision(const InterleaveGroup<Instruction> *Grp, unsigned VF,
                           InstWidening W, unsigned Cost) {
    assert((VF >= 2 || isScalable()) && "Expected VF >=2");
    /// Broadcast this decicion to all instructions inside the group.
    /// But the cost will be assigned to one instruction only.
    for (unsigned i = 0; i < Grp->getFactor(); ++i) {
      if (auto *I = Grp->getMember(i)) {
        if (Grp->getInsertPos() == I)
          WideningDecisions[std::make_pair(I, VF)] = std::make_pair(W, Cost);
        else
          WideningDecisions[std::make_pair(I, VF)] = std::make_pair(W, 0);
      }
    }
  }

  /// Return the cost model decision for the given instruction \p I and vector
  /// width \p VF. Return CM_Unknown if this instruction did not pass
  /// through the cost modeling.
  InstWidening getWideningDecision(Instruction *I, unsigned VF) {
    bool ValidVF = VF >= 2 || (isScalable() && VF == 1);
    assert(ValidVF && "Expected VF >=2 or scalable vectors");

    // Cost model is not run in the VPlan-native path - return conservative
    // result until this changes.
    if (EnableVPlanNativePath)
      return CM_GatherScatter;

    std::pair<Instruction *, unsigned> InstOnVF = std::make_pair(I, VF);
    auto Itr = WideningDecisions.find(InstOnVF);
    if (Itr == WideningDecisions.end())
      return CM_Unknown;
    return Itr->second.first;
  }

  /// Return the vectorization cost for the given instruction \p I and vector
  /// width \p VF.
  unsigned getWideningCost(Instruction *I, unsigned VF) {
    bool ValidVF = VF > 1 || (VF == 1 && isScalable());
    assert(ValidVF && "Expected VF > 1 or scalable vectors");
    std::pair<Instruction *, unsigned> InstOnVF = std::make_pair(I, VF);
    assert(WideningDecisions.find(InstOnVF) != WideningDecisions.end() &&
           "The cost is not calculated");
    return WideningDecisions[InstOnVF].second;
  }

  /// Return True if instruction \p I is an optimizable truncate whose operand
  /// is an induction variable. Such a truncate will be removed by adding a new
  /// induction variable with the destination type.
  bool isOptimizableIVTruncate(Instruction *I, unsigned VF) {
    // If the instruction is not a truncate, return false.
    auto *Trunc = dyn_cast<TruncInst>(I);
    if (!Trunc)
      return false;

    // Get the source and destination types of the truncate.
    Type *SrcTy = ToVectorTy(cast<CastInst>(I)->getSrcTy(), VF, isScalable());
    Type *DestTy = ToVectorTy(cast<CastInst>(I)->getDestTy(), VF, isScalable());

    // If the truncate is free for the given types, return false. Replacing a
    // free truncate with an induction variable would add an induction variable
    // update instruction to each iteration of the loop. We exclude from this
    // check the primary induction variable since it will need an update
    // instruction regardless.
    Value *Op = Trunc->getOperand(0);
    if (Op != Legal->getPrimaryInduction() && TTI.isTruncateFree(SrcTy, DestTy))
      return false;

    // If the truncated value is not an induction variable, return false.
    return Legal->isInductionPhi(Op);
  }

  /// Collects the instructions to scalarize for each predicated instruction in
  /// the loop.
  void collectInstsToScalarize(unsigned VF);

  /// Collect Uniform and Scalar values for the given \p VF.
  /// The sets depend on CM decision for Load/Store instructions
  /// that may be vectorized as interleave, gather-scatter or scalarized.
  void collectUniformsAndScalars(unsigned VF) {
    // Do the analysis once.
    if ((!isScalable() && VF == 1) || Uniforms.find(VF) != Uniforms.end())
      return;
    setCostBasedWideningDecision(VF);
    collectLoopUniforms(VF);
    collectLoopScalars(VF);
  }

  /// Returns true if the target machine supports masked store operation
  /// for the given \p DataType and kind of access to \p Ptr.
  bool isLegalMaskedStore(Type *DataType, Value *Ptr, MaybeAlign Alignment) {
    return Legal->isConsecutivePtr(Ptr) &&
           TTI.isLegalMaskedStore(DataType, Alignment);
  }

  /// Returns true if the target machine supports masked load operation
  /// for the given \p DataType and kind of access to \p Ptr.
  bool isLegalMaskedLoad(Type *DataType, Value *Ptr, MaybeAlign Alignment) {
    return Legal->isConsecutivePtr(Ptr) &&
           TTI.isLegalMaskedLoad(DataType, Alignment);
  }

  /// Returns true if the target machine supports masked scatter operation
  /// for the given \p DataType.
  bool isLegalMaskedScatter(Type *DataType) {
    return TTI.isLegalMaskedScatter(DataType);
  }

  /// Returns true if the target machine supports masked gather operation
  /// for the given \p DataType.
  bool isLegalMaskedGather(Type *DataType) {
    return TTI.isLegalMaskedGather(DataType);
  }

  /// Returns true if the target machine can represent \p V as a masked gather
  /// or scatter operation.
  bool isLegalGatherOrScatter(Value *V) {
    bool LI = isa<LoadInst>(V);
    bool SI = isa<StoreInst>(V);
    if (!LI && !SI)
      return false;
    auto *Ty = getMemInstValueType(V);
    return (LI && isLegalMaskedGather(Ty)) || (SI && isLegalMaskedScatter(Ty));
  }

  /// Returns true if \p I is an instruction that will be scalarized with
  /// predication. Such instructions include conditional stores and
  /// instructions that may divide by zero.
  /// If a non-zero VF has been calculated, we check if I will be scalarized
  /// predication for that VF.
  bool isScalarWithPredication(Instruction *I, unsigned VF = 1);

  // Returns true if \p I is an instruction that will be predicated either
  // through scalar predication or masked load/store or masked gather/scatter.
  // Superset of instructions that return true for isScalarWithPredication.
  bool isPredicatedInst(Instruction *I) {
    if (!blockNeedsPredication(I->getParent()))
      return false;
    // Loads and stores that need some form of masked operation are predicated
    // instructions.
    if (isa<LoadInst>(I) || isa<StoreInst>(I))
      return Legal->isMaskRequired(I);
    return isScalarWithPredication(I);
  }

  /// Returns true if \p I is a memory instruction with consecutive memory
  /// access that can be widened.
  bool memoryInstructionCanBeWidened(Instruction *I, unsigned VF = 1);

  /// Returns true if \p I is a memory instruction in an interleaved-group
  /// of memory accesses that can be vectorized with wide vector loads/stores
  /// and shuffles.
  bool interleavedAccessCanBeWidened(Instruction *I, unsigned VF = 1);

  /// Check if \p Instr belongs to any interleaved access group.
  bool isAccessInterleaved(Instruction *Instr) {
    return InterleaveInfo.isInterleaved(Instr);
  }

  /// Get the interleaved access group that \p Instr belongs to.
  const InterleaveGroup<Instruction> *
  getInterleavedAccessGroup(Instruction *Instr) {
    return InterleaveInfo.getInterleaveGroup(Instr);
  }

  /// Returns true if an interleaved group requires a scalar iteration
  /// to handle accesses with gaps, and there is nothing preventing us from
  /// creating a scalar epilogue.
  bool requiresScalarEpilogue() const {
    return isScalarEpilogueAllowed() && InterleaveInfo.requiresScalarEpilogue();
  }

  /// Returns true if a scalar epilogue is not allowed due to optsize or a
  /// loop hint annotation.
  bool isScalarEpilogueAllowed() const {
    return ScalarEpilogueStatus == CM_ScalarEpilogueAllowed;
  }

  /// Returns true if all loop blocks should be masked to fold tail loop.
  bool foldTailByMasking() const { return FoldTailByMasking; }

  bool blockNeedsPredication(BasicBlock *BB) {
    return foldTailByMasking() || Legal->blockNeedsPredication(BB);
  }

  /// Estimate cost of an intrinsic call instruction CI if it were vectorized
  /// with factor VF.  Return the cost of the instruction, including
  /// scalarization overhead if it's needed.
  unsigned getVectorIntrinsicCost(CallInst *CI, unsigned VF);

  /// Estimate cost of a call instruction CI if it were vectorized with factor
  /// VF. Return the cost of the instruction, including scalarization overhead
  /// if it's needed. The flag NeedToScalarize shows if the call needs to be
  /// scalarized -
  /// i.e. either vector version isn't available, or is too expensive.
  unsigned getVectorCallCost(CallInst *CI, unsigned VF, bool &NeedToScalarize);

  /// Returns true if the target uses scalable vector type.
  bool isScalable() const { return TTI.useScalableVectorType(); }

private:
  unsigned NumPredStores = 0;

  /// \return An upper bound for the vectorization factor when using scalable
  /// vectors.
  unsigned computeFeasibleScalableMaxVF(unsigned ConstTripCount);

  /// \return An upper bound for the vectorization factor, larger than zero.
  /// One is returned if vectorization should best be avoided due to cost.
  unsigned computeFeasibleMaxVF(unsigned ConstTripCount);

  /// The vectorization cost is a combination of the cost itself and a boolean
  /// indicating whether any of the contributing operations will actually
  /// operate on
  /// vector values after type legalization in the backend. If this latter value
  /// is
  /// false, then all operations will be scalarized (i.e. no vectorization has
  /// actually taken place).
  using VectorizationCostTy = std::pair<unsigned, bool>;

  /// Returns the expected execution cost. The unit of the cost does
  /// not matter because we use the 'cost' units to compare different
  /// vector widths. The cost that is returned is *not* normalized by
  /// the factor width.
  VectorizationCostTy expectedCost(unsigned VF);

  /// Returns the execution time cost of an instruction for a given vector
  /// width. Vector width of one means scalar.
  VectorizationCostTy getInstructionCost(Instruction *I, unsigned VF);

  /// The cost-computation logic from getInstructionCost which provides
  /// the vector type as an output parameter.
  unsigned getInstructionCost(Instruction *I, unsigned VF, Type *&VectorTy,
                              bool ValidVF);

  /// Calculate vectorization cost of memory instruction \p I.
  unsigned getMemoryInstructionCost(Instruction *I, unsigned VF);

  /// The cost computation for scalarized memory instruction.
  unsigned getMemInstScalarizationCost(Instruction *I, unsigned VF);

  /// The cost computation for interleaving group of memory instructions.
  unsigned getInterleaveGroupCost(Instruction *I, unsigned VF);

  /// The cost computation for Gather/Scatter instruction.
  unsigned getGatherScatterCost(Instruction *I, unsigned VF);

  /// The cost computation for widening instruction \p I with consecutive
  /// memory access.
  unsigned getConsecutiveMemOpCost(Instruction *I, unsigned VF);

  /// The cost calculation for Load/Store instruction \p I with uniform pointer
  /// - Load: scalar load + broadcast. Store: scalar store + (loop invariant
  /// value stored? 0 : extract of last element)
  unsigned getUniformMemOpCost(Instruction *I, unsigned VF);

  /// Estimate the overhead of scalarizing an instruction. This is a
  /// convenience wrapper for the type-based getScalarizationOverhead API.
  unsigned getScalarizationOverhead(Instruction *I, unsigned VF);

  /// Returns whether the instruction is a load or store and will be a emitted
  /// as a vector operation.
  bool isConsecutiveLoadOrStore(Instruction *I);

  /// Returns true if an artificially high cost for emulated masked memrefs
  /// should be used.
  bool useEmulatedMaskMemRefHack(Instruction *I);

  /// Map of scalar integer values to the smallest bitwidth they can be legally
  /// represented as. The vector equivalents of these values should be truncated
  /// to this type.
  MapVector<Instruction *, uint64_t> MinBWs;

  /// A type representing the costs for instructions if they were to be
  /// scalarized rather than vectorized. The entries are Instruction-Cost
  /// pairs.
  using ScalarCostsTy = DenseMap<Instruction *, unsigned>;

  /// A set containing all BasicBlocks that are known to present after
  /// vectorization as a predicated block.
  SmallPtrSet<BasicBlock *, 4> PredicatedBBsAfterVectorization;

  /// Records whether it is allowed to have the original scalar loop execute at
  /// least once. This may be needed as a fallback loop in case runtime
  /// aliasing/dependence checks fail, or to handle the tail/remainder
  /// iterations when the trip count is unknown or doesn't divide by the VF,
  /// or as a peel-loop to handle gaps in interleave-groups.
  /// Under optsize and when the trip count is very small we don't allow any
  /// iterations to execute in the scalar loop.
  ScalarEpilogueLowering ScalarEpilogueStatus = CM_ScalarEpilogueAllowed;

  /// All blocks of loop are to be masked to fold tail of scalar iterations.
  bool FoldTailByMasking = false;

  /// A map holding scalar costs for different vectorization factors. The
  /// presence of a cost for an instruction in the mapping indicates that the
  /// instruction will be scalarized when vectorizing with the associated
  /// vectorization factor. The entries are VF-ScalarCostTy pairs.
  DenseMap<unsigned, ScalarCostsTy> InstsToScalarize;

  /// Holds the instructions known to be uniform after vectorization.
  /// The data is collected per VF.
  DenseMap<unsigned, SmallPtrSet<Instruction *, 4>> Uniforms;

  /// Holds the instructions known to be scalar after vectorization.
  /// The data is collected per VF.
  DenseMap<unsigned, SmallPtrSet<Instruction *, 4>> Scalars;

  /// Holds the instructions (address computations) that are forced to be
  /// scalarized.
  DenseMap<unsigned, SmallPtrSet<Instruction *, 4>> ForcedScalars;

  /// Returns the expected difference in cost from scalarizing the expression
  /// feeding a predicated instruction \p PredInst. The instructions to
  /// scalarize and their scalar costs are collected in \p ScalarCosts. A
  /// non-negative return value implies the expression will be scalarized.
  /// Currently, only single-use chains are considered for scalarization.
  int computePredInstDiscount(Instruction *PredInst, ScalarCostsTy &ScalarCosts,
                              unsigned VF);

  /// Collect the instructions that are uniform after vectorization. An
  /// instruction is uniform if we represent it with a single scalar value in
  /// the vectorized loop corresponding to each vector iteration. Examples of
  /// uniform instructions include pointer operands of consecutive or
  /// interleaved memory accesses. Note that although uniformity implies an
  /// instruction will be scalar, the reverse is not true. In general, a
  /// scalarized instruction will be represented by VF scalar values in the
  /// vectorized loop, each corresponding to an iteration of the original
  /// scalar loop.
  void collectLoopUniforms(unsigned VF);

  /// Collect the instructions that are scalar after vectorization. An
  /// instruction is scalar if it is known to be uniform or will be scalarized
  /// during vectorization. Non-uniform scalarized instructions will be
  /// represented by VF values in the vectorized loop, each corresponding to an
  /// iteration of the original scalar loop.
  void collectLoopScalars(unsigned VF);

  /// Keeps cost model vectorization decision and cost for instructions.
  /// Right now it is used for memory instructions only.
  using DecisionList = DenseMap<std::pair<Instruction *, unsigned>,
                                std::pair<InstWidening, unsigned>>;

  DecisionList WideningDecisions;

  /// Returns true if \p V is expected to be vectorized and it needs to be
  /// extracted.
  bool needsExtract(Value *V, unsigned VF) const {
    Instruction *I = dyn_cast<Instruction>(V);
    if ((VF == 1 && !isScalable()) || !I || !TheLoop->contains(I) ||
        TheLoop->isLoopInvariant(I))
      return false;

    // Assume we can vectorize V (and hence we need extraction) if the
    // scalars are not computed yet. This can happen, because it is called
    // via getScalarizationOverhead from setCostBasedWideningDecision, before
    // the scalars are collected. That should be a safe assumption in most
    // cases, because we check if the operands have vectorizable types
    // beforehand in LoopVectorizationLegality.
    return Scalars.find(VF) == Scalars.end() ||
           !isScalarAfterVectorization(I, VF, true);
  };

  /// Returns a range containing only operands needing to be extracted.
  SmallVector<Value *, 4> filterExtractingOperands(Instruction::op_range Ops,
                                                   unsigned VF) {
    return SmallVector<Value *, 4>(make_filter_range(
        Ops, [this, VF](Value *V) { return this->needsExtract(V, VF); }));
  }

public:
  /// The loop that we evaluate.
  Loop *TheLoop;

  /// Predicated scalar evolution analysis.
  PredicatedScalarEvolution &PSE;

  /// Loop Info analysis.
  LoopInfo *LI;

  /// Vectorization legality.
  LoopVectorizationLegality *Legal;

  /// Vector target information.
  const TargetTransformInfo &TTI;

  /// Target Library Info.
  const TargetLibraryInfo *TLI;

  /// Demanded bits analysis.
  DemandedBits *DB;

  /// Assumption cache.
  AssumptionCache *AC;

  /// Interface to emit optimization remarks.
  OptimizationRemarkEmitter *ORE;

  const Function *TheFunction;

  /// Loop Vectorize Hint.
  const LoopVectorizeHints *Hints;

  /// The interleave access information contains groups of interleaved accesses
  /// with the same stride and close to each other.
  InterleavedAccessInfo &InterleaveInfo;

  /// Values to ignore in the cost model.
  SmallPtrSet<const Value *, 16> ValuesToIgnore;

  /// Values to ignore in the cost model when VF > 1.
  SmallPtrSet<const Value *, 16> VecValuesToIgnore;
};

} // end namespace llvm

// Return true if \p OuterLp is an outer loop annotated with hints for explicit
// vectorization. The loop needs to be annotated with #pragma omp simd
// simdlen(#) or #pragma clang vectorize(enable) vectorize_width(#). If the
// vector length information is not provided, vectorization is not considered
// explicit. Interleave hints are not allowed either. These limitations will be
// relaxed in the future.
// Please, note that we are currently forced to abuse the pragma 'clang
// vectorize' semantics. This pragma provides *auto-vectorization hints*
// (i.e., LV must check that vectorization is legal) whereas pragma 'omp simd'
// provides *explicit vectorization hints* (LV can bypass legal checks and
// assume that vectorization is legal). However, both hints are implemented
// using the same metadata (llvm.loop.vectorize, processed by
// LoopVectorizeHints). This will be fixed in the future when the native IR
// representation for pragma 'omp simd' is introduced.
static bool isExplicitVecOuterLoop(Loop *OuterLp,
                                   OptimizationRemarkEmitter *ORE) {
  assert(!OuterLp->empty() && "This is not an outer loop");
  LoopVectorizeHints Hints(OuterLp, true /*DisableInterleaving*/, *ORE);

  // Only outer loops with an explicit vectorization hint are supported.
  // Unannotated outer loops are ignored.
  if (Hints.getForce() == LoopVectorizeHints::FK_Undefined)
    return false;

  Function *Fn = OuterLp->getHeader()->getParent();
  if (!Hints.allowVectorization(Fn, OuterLp,
                                true /*VectorizeOnlyWhenForced*/)) {
    LLVM_DEBUG(dbgs() << "LV: Loop hints prevent outer loop vectorization.\n");
    return false;
  }

  if (Hints.getInterleave() > 1) {
    // TODO: Interleave support is future work.
    LLVM_DEBUG(dbgs() << "LV: Not vectorizing: Interleave is not supported for "
                         "outer loops.\n");
    Hints.emitRemarkWithHints();
    return false;
  }

  return true;
}

static void collectSupportedLoops(Loop &L, LoopInfo *LI,
                                  OptimizationRemarkEmitter *ORE,
                                  SmallVectorImpl<Loop *> &V) {
  // Collect inner loops and outer loops without irreducible control flow. For
  // now, only collect outer loops that have explicit vectorization hints. If we
  // are stress testing the VPlan H-CFG construction, we collect the outermost
  // loop of every loop nest.
  if (L.empty() || VPlanBuildStressTest ||
      (EnableVPlanNativePath && isExplicitVecOuterLoop(&L, ORE))) {
    LoopBlocksRPO RPOT(&L);
    RPOT.perform(LI);
    if (!containsIrreducibleCFG<const BasicBlock *>(RPOT, *LI)) {
      V.push_back(&L);
      // TODO: Collect inner loops inside marked outer loops in case
      // vectorization fails for the outer loop. Do not invoke
      // 'containsIrreducibleCFG' again for inner loops when the outer loop is
      // already known to be reducible. We can use an inherited attribute for
      // that.
      return;
    }
  }
  for (Loop *InnerL : L)
    collectSupportedLoops(*InnerL, LI, ORE, V);
}

namespace {

/// The LoopVectorize Pass.
struct LoopVectorize : public FunctionPass {
  /// Pass identification, replacement for typeid
  static char ID;

  LoopVectorizePass Impl;

  explicit LoopVectorize(bool InterleaveOnlyWhenForced = false,
                         bool VectorizeOnlyWhenForced = false)
      : FunctionPass(ID) {
    Impl.InterleaveOnlyWhenForced = InterleaveOnlyWhenForced;
    Impl.VectorizeOnlyWhenForced = VectorizeOnlyWhenForced;
    initializeLoopVectorizePass(*PassRegistry::getPassRegistry());
  }

  bool runOnFunction(Function &F) override {
    if (skipFunction(F))
      return false;

    auto *SE = &getAnalysis<ScalarEvolutionWrapperPass>().getSE();
    auto *LI = &getAnalysis<LoopInfoWrapperPass>().getLoopInfo();
    auto *TTI = &getAnalysis<TargetTransformInfoWrapperPass>().getTTI(F);
    auto *DT = &getAnalysis<DominatorTreeWrapperPass>().getDomTree();
    auto *BFI = &getAnalysis<BlockFrequencyInfoWrapperPass>().getBFI();
    auto *TLIP = getAnalysisIfAvailable<TargetLibraryInfoWrapperPass>();
    auto *TLI = TLIP ? &TLIP->getTLI(F) : nullptr;
    auto *AA = &getAnalysis<AAResultsWrapperPass>().getAAResults();
    auto *AC = &getAnalysis<AssumptionCacheTracker>().getAssumptionCache(F);
    auto *LAA = &getAnalysis<LoopAccessLegacyAnalysis>();
    auto *DB = &getAnalysis<DemandedBitsWrapperPass>().getDemandedBits();
    auto *ORE = &getAnalysis<OptimizationRemarkEmitterWrapperPass>().getORE();
    auto *PSI = &getAnalysis<ProfileSummaryInfoWrapperPass>().getPSI();

    std::function<const LoopAccessInfo &(Loop &)> GetLAA =
        [&](Loop &L) -> const LoopAccessInfo & { return LAA->getInfo(&L); };

    return Impl.runImpl(F, *SE, *LI, *TTI, *DT, *BFI, TLI, *DB, *AA, *AC,
                        GetLAA, *ORE, PSI);
  }

  void getAnalysisUsage(AnalysisUsage &AU) const override {
    AU.addRequired<AssumptionCacheTracker>();
    AU.addRequired<BlockFrequencyInfoWrapperPass>();
    AU.addRequired<DominatorTreeWrapperPass>();
    AU.addRequired<LoopInfoWrapperPass>();
    AU.addRequired<ScalarEvolutionWrapperPass>();
    AU.addRequired<TargetTransformInfoWrapperPass>();
    AU.addRequired<AAResultsWrapperPass>();
    AU.addRequired<LoopAccessLegacyAnalysis>();
    AU.addRequired<DemandedBitsWrapperPass>();
    AU.addRequired<OptimizationRemarkEmitterWrapperPass>();

    // We currently do not preserve loopinfo/dominator analyses with outer loop
    // vectorization. Until this is addressed, mark these analyses as preserved
    // only for non-VPlan-native path.
    // TODO: Preserve Loop and Dominator analyses for VPlan-native path.
    if (!EnableVPlanNativePath) {
      AU.addPreserved<LoopInfoWrapperPass>();
      AU.addPreserved<DominatorTreeWrapperPass>();
    }

    AU.addPreserved<BasicAAWrapperPass>();
    AU.addPreserved<GlobalsAAWrapperPass>();
    AU.addRequired<ProfileSummaryInfoWrapperPass>();
  }
};

} // end anonymous namespace

//===----------------------------------------------------------------------===//
// Implementation of LoopVectorizationLegality, InnerLoopVectorizer and
// LoopVectorizationCostModel and LoopVectorizationPlanner.
//===----------------------------------------------------------------------===//

Value *InnerLoopVectorizer::getBroadcastInstrs(Value *V) {
  // We need to place the broadcast of invariant variables outside the loop,
  // but only if it's proven safe to do so. Else, broadcast will be inside
  // vector loop body.
  Instruction *Instr = dyn_cast<Instruction>(V);
  bool SafeToHoist =
      OrigLoop->isLoopInvariant(V) &&
      (!Instr || DT->dominates(Instr->getParent(), LoopVectorPreHeader));
  // Place the code for broadcasting invariant variables in the new preheader.
  IRBuilder<>::InsertPointGuard Guard(Builder);
  if (SafeToHoist)
    Builder.SetInsertPoint(LoopVectorPreHeader->getTerminator());

  // Broadcast the scalar into all locations in the vector.
  Value *Shuf = Builder.CreateVectorSplat(VF, V, "broadcast", isScalable());

  return Shuf;
}

void InnerLoopVectorizer::createVectorIntOrFpInductionPHI(
    const InductionDescriptor &II, Value *Step, Instruction *EntryVal) {
  assert((isa<PHINode>(EntryVal) || isa<TruncInst>(EntryVal)) &&
         "Expected either an induction phi-node or a truncate of it!");
  Value *Start = II.getStartValue();

  // Construct the initial value of the vector IV in the vector loop preheader
  auto CurrIP = Builder.saveIP();
  Builder.SetInsertPoint(LoopVectorPreHeader->getTerminator());
  if (isa<TruncInst>(EntryVal)) {
    assert(Start->getType()->isIntegerTy() &&
           "Truncation requires an integer type");
    auto *TruncType = cast<IntegerType>(EntryVal->getType());
    Step = Builder.CreateTrunc(Step, TruncType);
    Start = Builder.CreateCast(Instruction::Trunc, Start, TruncType);
  }
  Value *SplatStart = Builder.CreateVectorSplat(VF, Start, "", isScalable());
  Value *SteppedStart =
      getStepVector(SplatStart, 0, Step, II.getInductionOpcode());

  // We create vector phi nodes for both integer and floating-point induction
  // variables. Here, we determine the kind of arithmetic we will perform.
  Instruction::BinaryOps AddOp;
  Instruction::BinaryOps MulOp;
  if (Step->getType()->isIntegerTy()) {
    AddOp = Instruction::Add;
    MulOp = Instruction::Mul;
  } else {
    AddOp = II.getInductionOpcode();
    MulOp = Instruction::FMul;
  }

  // Multiply the vectorization factor by the step using integer or
  // floating-point arithmetic as appropriate.
  Value *ConstVF = getSignedIntOrFpConstant(Step->getType(), VF);
  Value *Mul = addFastMathFlag(Builder.CreateBinOp(MulOp, Step, ConstVF));

  // Create a vector splat to use in the induction update.
  //
  // FIXME: If the step is non-constant, we create the vector splat with
  //        IRBuilder. IRBuilder can constant-fold the multiply, but it doesn't
  //        handle a constant vector splat.
  Value *SplatVF = isa<Constant>(Mul) && !isScalable()
                       ? ConstantVector::getSplat(VF, cast<Constant>(Mul))
                       : Builder.CreateVectorSplat(VF, Mul, "", isScalable());
  Builder.restoreIP(CurrIP);

  // We may need to add the step a number of times, depending on the unroll
  // factor. The last of those goes into the PHI.
  PHINode *VecInd = PHINode::Create(SteppedStart->getType(), 2, "vec.ind",
                                    &*LoopVectorBody->getFirstInsertionPt());
  VecInd->setDebugLoc(EntryVal->getDebugLoc());
  Instruction *LastInduction = VecInd;
  for (unsigned Part = 0; Part < UF; ++Part) {
    VectorLoopValueMap.setVectorValue(EntryVal, Part, LastInduction);

    if (isa<TruncInst>(EntryVal))
      addMetadata(LastInduction, EntryVal);
    recordVectorLoopValueForInductionCast(II, EntryVal, LastInduction, Part);

    LastInduction = cast<Instruction>(addFastMathFlag(
        Builder.CreateBinOp(AddOp, LastInduction, SplatVF, "step.add")));
    LastInduction->setDebugLoc(EntryVal->getDebugLoc());
  }

  // Move the last step to the end of the latch block. This ensures consistent
  // placement of all induction updates.
  auto *LoopVectorLatch = LI->getLoopFor(LoopVectorBody)->getLoopLatch();
  auto *Br = cast<BranchInst>(LoopVectorLatch->getTerminator());
  auto *ICmp = cast<Instruction>(Br->getCondition());
  LastInduction->moveBefore(ICmp);
  LastInduction->setName("vec.ind.next");

  VecInd->addIncoming(SteppedStart, LoopVectorPreHeader);
  VecInd->addIncoming(LastInduction, LoopVectorLatch);
}

bool InnerLoopVectorizer::shouldScalarizeInstruction(Instruction *I) const {
  return Cost->isScalarAfterVectorization(I, VF) ||
         Cost->isProfitableToScalarize(I, VF);
}

bool InnerLoopVectorizer::needsScalarInduction(Instruction *IV) const {
  if (shouldScalarizeInstruction(IV))
    return true;
  auto isScalarInst = [&](User *U) -> bool {
    auto *I = cast<Instruction>(U);
    return (OrigLoop->contains(I) && shouldScalarizeInstruction(I));
  };
  return llvm::any_of(IV->users(), isScalarInst);
}

void InnerLoopVectorizer::recordVectorLoopValueForInductionCast(
    const InductionDescriptor &ID, const Instruction *EntryVal,
    Value *VectorLoopVal, unsigned Part, unsigned Lane) {
  assert((isa<PHINode>(EntryVal) || isa<TruncInst>(EntryVal)) &&
         "Expected either an induction phi-node or a truncate of it!");

  // This induction variable is not the phi from the original loop but the
  // newly-created IV based on the proof that casted Phi is equal to the
  // uncasted Phi in the vectorized loop (under a runtime guard possibly). It
  // re-uses the same InductionDescriptor that original IV uses but we don't
  // have to do any recording in this case - that is done when original IV is
  // processed.
  if (isa<TruncInst>(EntryVal))
    return;

  const SmallVectorImpl<Instruction *> &Casts = ID.getCastInsts();
  if (Casts.empty())
    return;
  // Only the first Cast instruction in the Casts vector is of interest.
  // The rest of the Casts (if exist) have no uses outside the
  // induction update chain itself.
  Instruction *CastInst = *Casts.begin();
  if (Lane < UINT_MAX)
    VectorLoopValueMap.setScalarValue(CastInst, {Part, Lane}, VectorLoopVal);
  else
    VectorLoopValueMap.setVectorValue(CastInst, Part, VectorLoopVal);
}

void InnerLoopVectorizer::widenIntOrFpInduction(PHINode *IV, TruncInst *Trunc) {
  assert((IV->getType()->isIntegerTy() || IV != OldInduction) &&
         "Primary induction variable must have an integer type");

  auto II = Legal->getInductionVars()->find(IV);
  assert(II != Legal->getInductionVars()->end() && "IV is not an induction");

  auto ID = II->second;
  assert(IV->getType() == ID.getStartValue()->getType() && "Types must match");

  // The scalar value to broadcast. This will be derived from the canonical
  // induction variable.
  Value *ScalarIV = nullptr;

  // The value from the original loop to which we are mapping the new induction
  // variable.
  Instruction *EntryVal = Trunc ? cast<Instruction>(Trunc) : IV;

  // True if we have vectorized the induction variable.
  auto VectorizedIV = false;

  // Determine if we want a scalar version of the induction variable. This is
  // true if the induction variable itself is not widened, or if it has at
  // least one user in the loop that is not widened.
  bool ValidVF = VF > 1 || (VF == 1 && isScalable());
  auto NeedsScalarIV = ValidVF && needsScalarInduction(EntryVal);

  // Generate code for the induction step. Note that induction steps are
  // required to be loop-invariant
  assert(PSE.getSE()->isLoopInvariant(ID.getStep(), OrigLoop) &&
         "Induction step should be loop invariant");
  auto &DL = OrigLoop->getHeader()->getModule()->getDataLayout();
  Value *Step = nullptr;
  if (PSE.getSE()->isSCEVable(IV->getType())) {
    SCEVExpander Exp(*PSE.getSE(), DL, "induction");
    Step = Exp.expandCodeFor(ID.getStep(), ID.getStep()->getType(),
                             LoopVectorPreHeader->getTerminator());
  } else {
    Step = cast<SCEVUnknown>(ID.getStep())->getValue();
  }

  // Try to create a new independent vector induction variable. If we can't
  // create the phi node, we will splat the scalar induction variable in each
  // loop iteration.
  if (ValidVF && !shouldScalarizeInstruction(EntryVal)) {
    createVectorIntOrFpInductionPHI(ID, Step, EntryVal);
    VectorizedIV = true;
  }

  // If we haven't yet vectorized the induction variable, or if we will create
  // a scalar one, we need to define the scalar induction variable and step
  // values. If we were given a truncation type, truncate the canonical
  // induction variable and step. Otherwise, derive these values from the
  // induction descriptor.
  if (!VectorizedIV || NeedsScalarIV) {
    ScalarIV = Induction;
    if (IV != OldInduction) {
      ScalarIV = IV->getType()->isIntegerTy()
                     ? Builder.CreateSExtOrTrunc(Induction, IV->getType())
                     : Builder.CreateCast(Instruction::SIToFP, Induction,
                                          IV->getType());
      ScalarIV = emitTransformedIndex(Builder, ScalarIV, PSE.getSE(), DL, ID);
      ScalarIV->setName("offset.idx");
    }
    if (Trunc) {
      auto *TruncType = cast<IntegerType>(Trunc->getType());
      assert(Step->getType()->isIntegerTy() &&
             "Truncation requires an integer step");
      ScalarIV = Builder.CreateTrunc(ScalarIV, TruncType);
      Step = Builder.CreateTrunc(Step, TruncType);
    }
  }

  // If we haven't yet vectorized the induction variable, splat the scalar
  // induction variable, and build the necessary step vectors.
  // TODO: Don't do it unless the vectorized IV is really required.
  if (!VectorizedIV) {
    Value *Broadcasted = getBroadcastInstrs(ScalarIV);
    for (unsigned Part = 0; Part < UF; ++Part) {
      Value *EntryPart =
          getStepVector(Broadcasted, VF * Part, Step, ID.getInductionOpcode());
      VectorLoopValueMap.setVectorValue(EntryVal, Part, EntryPart);
      if (Trunc)
        addMetadata(EntryPart, Trunc);
      recordVectorLoopValueForInductionCast(ID, EntryVal, EntryPart, Part);
    }
  }

  // If an induction variable is only used for counting loop iterations or
  // calculating addresses, it doesn't need to be widened. Create scalar steps
  // that can be used by instructions we will later scalarize. Note that the
  // addition of the scalar steps will not increase the number of instructions
  // in the loop in the common case prior to InstCombine. We will be trading
  // one vector extract for each scalar step.
  if (NeedsScalarIV)
    buildScalarSteps(ScalarIV, Step, EntryVal, ID);
}

Value *InnerLoopVectorizer::getStepVector(Value *Val, int StartIdx, Value *Step,
                                          Instruction::BinaryOps BinOp) {
  // Create and check the types.
  assert(Val->getType()->isVectorTy() && "Must be a vector");

  int VLen = Val->getType()->getVectorNumElements();

  Type *STy = Val->getType()->getScalarType();
  assert((STy->isIntegerTy() || STy->isFloatingPointTy()) &&
         "Induction Step must be an integer or FP");
  assert(Step->getType() == STy && "Step has wrong type");

  SmallVector<Constant *, 8> Indices;

  if (STy->isIntegerTy()) {
    // Create a vector of consecutive numbers from zero to VF.
    if (isScalable()) {
      // Get the stepvector from intrinsic - <0, 1, 2 ... vscale*VF-1>
      // here VF = k in <vscale x k x type>
      Function *StepVector = Intrinsic::getDeclaration(
          LoopVectorPreHeader->getModule(),
          Intrinsic::experimental_vector_stepvector, Val->getType());
      Step = Builder.CreateCall(StepVector, {}, "stepvec.base");
      // StartIdx = VF*Part where VF is the unscaled VF, so we need to adjust it
      // by multiplying with vscale.
      CallInst *Vscale =
          emitVscaleCall(Builder, LoopVectorPreHeader->getModule(), STy);
      Value *ScaledStartIdx = Builder.CreateMul(
          Vscale, ConstantInt::get(STy, StartIdx), "startidx.vscale");
      // The new ScaledStartIdx needs to be added to step vector for each part
      // of the unrolled vector loop.
      ScaledStartIdx = Builder.CreateVectorSplat(VLen, ScaledStartIdx,
                                                 "startindex", isScalable());
      Step = Builder.CreateAdd(Step, ScaledStartIdx, "stepvec");
    } else {
      for (int i = 0; i < VLen; ++i)
        Indices.push_back(ConstantInt::get(STy, StartIdx + i));

      // Add the consecutive indices to the vector value.
      Constant *Cv = ConstantVector::get(Indices);
      assert(Cv->getType() == Val->getType() && "Invalid consecutive vec");
      Step = Builder.CreateVectorSplat(VLen, Step, "", isScalable());
      assert(Step->getType() == Val->getType() && "Invalid step vec");
      // FIXME: The newly created binary instructions should contain nsw/nuw
      // flags, which can be found from the original scalar operations.
      Step = Builder.CreateMul(Cv, Step);
    }
    // Vectorized induction variable is created by adding broadcasted index and
    // the step vector for each part.
    return Builder.CreateAdd(Val, Step, "induction");
  }

  // Floating point induction.
  assert((BinOp == Instruction::FAdd || BinOp == Instruction::FSub) &&
         "Binary Opcode should be specified for FP induction");
  // Create a vector of consecutive numbers from zero to VF.
  for (int i = 0; i < VLen; ++i)
    Indices.push_back(ConstantFP::get(STy, (double)(StartIdx + i)));

  // Add the consecutive indices to the vector value.
  Constant *Cv = ConstantVector::get(Indices);

  Step = Builder.CreateVectorSplat(VLen, Step, "", isScalable());

  // Floating point operations had to be 'fast' to enable the induction.
  FastMathFlags Flags;
  Flags.setFast();

  Value *MulOp = Builder.CreateFMul(Cv, Step);
  if (isa<Instruction>(MulOp))
    // Have to check, MulOp may be a constant
    cast<Instruction>(MulOp)->setFastMathFlags(Flags);

  Value *BOp = Builder.CreateBinOp(BinOp, Val, MulOp, "induction");
  if (isa<Instruction>(BOp))
    cast<Instruction>(BOp)->setFastMathFlags(Flags);
  return BOp;
}

void InnerLoopVectorizer::buildScalarSteps(Value *ScalarIV, Value *Step,
                                           Instruction *EntryVal,
                                           const InductionDescriptor &ID) {
  // We shouldn't have to build scalar steps if we aren't vectorizing.
  bool ValidVF = VF > 1 || (VF == 1 && isScalable());
  assert(ValidVF && "VF should be greater than one");

  // Get the value type and ensure it and the step have the same integer type.
  Type *ScalarIVTy = ScalarIV->getType()->getScalarType();
  assert(ScalarIVTy == Step->getType() &&
         "Val and Step should have the same type");

  // We build scalar steps for both integer and floating-point induction
  // variables. Here, we determine the kind of arithmetic we will perform.
  Instruction::BinaryOps AddOp;
  Instruction::BinaryOps MulOp;
  if (ScalarIVTy->isIntegerTy()) {
    AddOp = Instruction::Add;
    MulOp = Instruction::Mul;
  } else {
    AddOp = ID.getInductionOpcode();
    MulOp = Instruction::FMul;
  }

  // Determine the number of scalars we need to generate for each unroll
  // iteration. If EntryVal is uniform, we only need to generate the first
  // lane. Otherwise, we generate all VF values.
  // If using scalable vectors, scalar can be generated only if EntryVal is
  // uniform. If it is not uniform, actual VF (VF * vscale) is unknown and we
  // cannot generate all VF scalar values.
  unsigned Lanes = 0;
  if (Cost->isUniformAfterVectorization(cast<Instruction>(EntryVal), VF)) {
    Lanes = 1;
  } else {
    if (!isScalable())
      Lanes = VF;
  }
  // Compute the scalar steps and save the results in VectorLoopValueMap.
  for (unsigned Part = 0; Part < UF; ++Part) {
    for (unsigned Lane = 0; Lane < Lanes; ++Lane) {
      auto *StartIdx = getSignedIntOrFpConstant(ScalarIVTy, VF * Part + Lane);
      auto *Mul = addFastMathFlag(Builder.CreateBinOp(MulOp, StartIdx, Step));
      auto *Add = addFastMathFlag(Builder.CreateBinOp(AddOp, ScalarIV, Mul));
      VectorLoopValueMap.setScalarValue(EntryVal, {Part, Lane}, Add);
      recordVectorLoopValueForInductionCast(ID, EntryVal, Add, Part, Lane);
    }
  }
}

Value *InnerLoopVectorizer::getOrCreateVectorValue(Value *V, unsigned Part) {
  assert(V != Induction && "The new induction variable should not be used.");
  assert(!V->getType()->isVectorTy() && "Can't widen a vector");
  assert(!V->getType()->isVoidTy() && "Type does not produce a value");

  // If we have a stride that is replaced by one, do it here. Defer this for
  // the VPlan-native path until we start running Legal checks in that path.
  if (!EnableVPlanNativePath && Legal->hasStride(V))
    V = ConstantInt::get(V->getType(), 1);

  // If we have a vector mapped to this value, return it.
  if (VectorLoopValueMap.hasVectorValue(V, Part))
    return VectorLoopValueMap.getVectorValue(V, Part);

  // If the value has not been vectorized, check if it has been scalarized
  // instead. If it has been scalarized, and we actually need the value in
  // vector form, we will construct the vector values on demand.
  if (VectorLoopValueMap.hasAnyScalarValue(V)) {
    Value *ScalarValue = VectorLoopValueMap.getScalarValue(V, {Part, 0});

    // If we've scalarized a value, that value should be an instruction.
    auto *I = cast<Instruction>(V);

    // If we aren't vectorizing, we can just copy the scalar map values over to
    // the vector map.
    if (VF == 1 && !isScalable()) {
      VectorLoopValueMap.setVectorValue(V, Part, ScalarValue);
      return ScalarValue;
    }

    // Get the last scalar instruction we generated for V and Part. If the value
    // is known to be uniform after vectorization, this corresponds to lane zero
    // of the Part unroll iteration. Otherwise, the last instruction is the one
    // we created for the last vector lane of the Part unroll iteration.
    unsigned LastLane = Cost->isUniformAfterVectorization(I, VF) ? 0 : VF - 1;
    auto *LastInst = cast<Instruction>(
        VectorLoopValueMap.getScalarValue(V, {Part, LastLane}));

    // Set the insert point after the last scalarized instruction. This ensures
    // the insertelement sequence will directly follow the scalar definitions.
    auto OldIP = Builder.saveIP();
    auto NewIP = std::next(BasicBlock::iterator(LastInst));
    Builder.SetInsertPoint(&*NewIP);

    // However, if we are vectorizing, we need to construct the vector values.
    // If the value is known to be uniform after vectorization, we can just
    // broadcast the scalar value corresponding to lane zero for each unroll
    // iteration. Otherwise, we construct the vector values using insertelement
    // instructions. Since the resulting vectors are stored in
    // VectorLoopValueMap, we will only generate the insertelements once.
    Value *VectorValue = nullptr;
    if (Cost->isUniformAfterVectorization(I, VF)) {
      VectorValue = getBroadcastInstrs(ScalarValue);
      VectorLoopValueMap.setVectorValue(V, Part, VectorValue);
    } else {
      // Initialize packing with insertelements to start from undef.
      Value *Undef = UndefValue::get(
          VectorType::get(V->getType(), VF, Cost->isScalable()));
      VectorLoopValueMap.setVectorValue(V, Part, Undef);
      for (unsigned Lane = 0; Lane < VF; ++Lane)
        packScalarIntoVectorValue(V, {Part, Lane});
      VectorValue = VectorLoopValueMap.getVectorValue(V, Part);
    }
    Builder.restoreIP(OldIP);
    return VectorValue;
  }

  // If this scalar is unknown, assume that it is a constant or that it is
  // loop invariant. Broadcast V and save the value for future uses.
  Value *B = getBroadcastInstrs(V);
  VectorLoopValueMap.setVectorValue(V, Part, B);
  return B;
}

Value *
InnerLoopVectorizer::getOrCreateScalarValue(Value *V,
                                            const VPIteration &Instance) {
  // If the value is not an instruction contained in the loop, it should
  // already be scalar.
  if (OrigLoop->isLoopInvariant(V))
    return V;

  assert(Instance.Lane > 0
             ? !Cost->isUniformAfterVectorization(cast<Instruction>(V), VF)
             : true && "Uniform values only have lane zero");

  // If the value from the original loop has not been vectorized, it is
  // represented by UF x VF scalar values in the new loop. Return the requested
  // scalar value.
  if (VectorLoopValueMap.hasScalarValue(V, Instance))
    return VectorLoopValueMap.getScalarValue(V, Instance);

  // If the value has not been scalarized, get its entry in VectorLoopValueMap
  // for the given unroll part. If this entry is not a vector type (i.e., the
  // vectorization factor is one), there is no need to generate an
  // extractelement instruction.
  auto *U = getOrCreateVectorValue(V, Instance.Part);
  if (!U->getType()->isVectorTy()) {
    assert(VF == 1 && "Value not scalarized has non-vector type");
    return U;
  }

  // Otherwise, the value from the original loop has been vectorized and is
  // represented by UF vector values. Extract and return the requested scalar
  // value from the appropriate vector lane.
  return Builder.CreateExtractElement(U, Builder.getInt32(Instance.Lane));
}

void InnerLoopVectorizer::packScalarIntoVectorValue(
    Value *V, const VPIteration &Instance) {
  assert(V != Induction && "The new induction variable should not be used.");
  assert(!V->getType()->isVectorTy() && "Can't pack a vector");
  assert(!V->getType()->isVoidTy() && "Type does not produce a value");

  Value *ScalarInst = VectorLoopValueMap.getScalarValue(V, Instance);
  Value *VectorValue = VectorLoopValueMap.getVectorValue(V, Instance.Part);
  VectorValue = Builder.CreateInsertElement(VectorValue, ScalarInst,
                                            Builder.getInt32(Instance.Lane));
  VectorLoopValueMap.resetVectorValue(V, Instance.Part, VectorValue);
}

Value *InnerLoopVectorizer::reverseVector(Value *Vec) {
  assert(Vec->getType()->isVectorTy() && "Invalid type");
  SmallVector<Constant *, 8> ShuffleMask;
  for (unsigned i = 0; i < VF; ++i)
    ShuffleMask.push_back(Builder.getInt32(VF - i - 1));

  return Builder.CreateShuffleVector(Vec, UndefValue::get(Vec->getType()),
                                     ConstantVector::get(ShuffleMask),
                                     "reverse");
}

// Return whether we allow using masked interleave-groups (for dealing with
// strided loads/stores that reside in predicated blocks, or for dealing
// with gaps).
static bool useMaskedInterleavedAccesses(const TargetTransformInfo &TTI) {
  // If an override option has been passed in for interleaved accesses, use it.
  if (EnableMaskedInterleavedMemAccesses.getNumOccurrences() > 0)
    return EnableMaskedInterleavedMemAccesses;

  return TTI.enableMaskedInterleavedAccessVectorization();
}

// Try to vectorize the interleave group that \p Instr belongs to.
//
// E.g. Translate following interleaved load group (factor = 3):
//   for (i = 0; i < N; i+=3) {
//     R = Pic[i];             // Member of index 0
//     G = Pic[i+1];           // Member of index 1
//     B = Pic[i+2];           // Member of index 2
//     ... // do something to R, G, B
//   }
// To:
//   %wide.vec = load <12 x i32>                       ; Read 4 tuples of R,G,B
//   %R.vec = shuffle %wide.vec, undef, <0, 3, 6, 9>   ; R elements
//   %G.vec = shuffle %wide.vec, undef, <1, 4, 7, 10>  ; G elements
//   %B.vec = shuffle %wide.vec, undef, <2, 5, 8, 11>  ; B elements
//
// Or translate following interleaved store group (factor = 3):
//   for (i = 0; i < N; i+=3) {
//     ... do something to R, G, B
//     Pic[i]   = R;           // Member of index 0
//     Pic[i+1] = G;           // Member of index 1
//     Pic[i+2] = B;           // Member of index 2
//   }
// To:
//   %R_G.vec = shuffle %R.vec, %G.vec, <0, 1, 2, ..., 7>
//   %B_U.vec = shuffle %B.vec, undef, <0, 1, 2, 3, u, u, u, u>
//   %interleaved.vec = shuffle %R_G.vec, %B_U.vec,
//        <0, 4, 8, 1, 5, 9, 2, 6, 10, 3, 7, 11>    ; Interleave R,G,B elements
//   store <12 x i32> %interleaved.vec              ; Write 4 tuples of R,G,B
void InnerLoopVectorizer::vectorizeInterleaveGroup(Instruction *Instr,
                                                   VectorParts *BlockInMask) {
  const InterleaveGroup<Instruction> *Group =
      Cost->getInterleavedAccessGroup(Instr);
  assert(Group && "Fail to get an interleaved access group.");

  // Skip if current instruction is not the insert position.
  if (Instr != Group->getInsertPos())
    return;

  const DataLayout &DL = Instr->getModule()->getDataLayout();
  Value *Ptr = getLoadStorePointerOperand(Instr);

  // Prepare for the vector type of the interleaved load/store.
  Type *ScalarTy = getMemInstValueType(Instr);
  unsigned InterleaveFactor = Group->getFactor();
  Type *VecTy =
      VectorType::get(ScalarTy, InterleaveFactor * VF, Cost->isScalable());
  Type *PtrTy = VecTy->getPointerTo(getLoadStoreAddressSpace(Instr));

  // Prepare for the new pointers.
  setDebugLocFromInst(Builder, Ptr);
  SmallVector<Value *, 2> NewPtrs;
  unsigned Index = Group->getIndex(Instr);

  VectorParts Mask;
  bool IsMaskForCondRequired = BlockInMask;
  if (IsMaskForCondRequired) {
    Mask = *BlockInMask;
    // TODO: extend the masked interleaved-group support to reversed access.
    assert(!Group->isReverse() && "Reversed masked interleave-group "
                                  "not supported.");
  }

  // If the group is reverse, adjust the index to refer to the last vector lane
  // instead of the first. We adjust the index from the first vector lane,
  // rather than directly getting the pointer for lane VF - 1, because the
  // pointer operand of the interleaved access is supposed to be uniform. For
  // uniform instructions, we're only required to generate a value for the
  // first vector lane in each unroll iteration.
  if (Group->isReverse())
    Index += (VF - 1) * Group->getFactor();

  bool InBounds = false;
  if (auto *gep = dyn_cast<GetElementPtrInst>(Ptr->stripPointerCasts()))
    InBounds = gep->isInBounds();

  for (unsigned Part = 0; Part < UF; Part++) {
    Value *NewPtr = getOrCreateScalarValue(Ptr, {Part, 0});

    // Notice current instruction could be any index. Need to adjust the address
    // to the member of index 0.
    //
    // E.g.  a = A[i+1];     // Member of index 1 (Current instruction)
    //       b = A[i];       // Member of index 0
    // Current pointer is pointed to A[i+1], adjust it to A[i].
    //
    // E.g.  A[i+1] = a;     // Member of index 1
    //       A[i]   = b;     // Member of index 0
    //       A[i+2] = c;     // Member of index 2 (Current instruction)
    // Current pointer is pointed to A[i+2], adjust it to A[i].
    NewPtr = Builder.CreateGEP(ScalarTy, NewPtr, Builder.getInt32(-Index));
    if (InBounds)
      cast<GetElementPtrInst>(NewPtr)->setIsInBounds(true);

    // Cast to the vector pointer type.
    NewPtrs.push_back(Builder.CreateBitCast(NewPtr, PtrTy));
  }

  setDebugLocFromInst(Builder, Instr);
  Value *UndefVec = UndefValue::get(VecTy);

  Value *MaskForGaps = nullptr;
  if (Group->requiresScalarEpilogue() && !Cost->isScalarEpilogueAllowed()) {
    MaskForGaps = createBitMaskForGaps(Builder, VF, *Group);
    assert(MaskForGaps && "Mask for Gaps is required but it is null");
  }

  // Vectorize the interleaved load group.
  if (isa<LoadInst>(Instr)) {
    // For each unroll part, create a wide load for the group.
    SmallVector<Value *, 2> NewLoads;
    for (unsigned Part = 0; Part < UF; Part++) {
      Instruction *NewLoad;
      if (IsMaskForCondRequired || MaskForGaps) {
        assert(useMaskedInterleavedAccesses(*TTI) &&
               "masked interleaved groups are not allowed.");
        Value *GroupMask = MaskForGaps;
        if (IsMaskForCondRequired) {
          auto *Undefs = UndefValue::get(Mask[Part]->getType());
          auto *RepMask = createReplicatedMask(Builder, InterleaveFactor, VF);
          Value *ShuffledMask = Builder.CreateShuffleVector(
              Mask[Part], Undefs, RepMask, "interleaved.mask");
          GroupMask = MaskForGaps
                          ? Builder.CreateBinOp(Instruction::And, ShuffledMask,
                                                MaskForGaps)
                          : ShuffledMask;
        }
        NewLoad =
            Builder.CreateMaskedLoad(NewPtrs[Part], Group->getAlignment(),
                                     GroupMask, UndefVec, "wide.masked.vec");
      } else
        NewLoad = Builder.CreateAlignedLoad(VecTy, NewPtrs[Part],
                                            Group->getAlignment(), "wide.vec");
      Group->addMetadata(NewLoad);
      NewLoads.push_back(NewLoad);
    }

    // For each member in the group, shuffle out the appropriate data from the
    // wide loads.
    for (unsigned I = 0; I < InterleaveFactor; ++I) {
      Instruction *Member = Group->getMember(I);

      // Skip the gaps in the group.
      if (!Member)
        continue;

      Constant *StrideMask = createStrideMask(Builder, I, InterleaveFactor, VF);
      for (unsigned Part = 0; Part < UF; Part++) {
        Value *StridedVec = Builder.CreateShuffleVector(
            NewLoads[Part], UndefVec, StrideMask, "strided.vec");

        // If this member has different type, cast the result type.
        if (Member->getType() != ScalarTy) {
          VectorType *OtherVTy =
              VectorType::get(Member->getType(), VF, Cost->isScalable());
          StridedVec = createBitOrPointerCast(StridedVec, OtherVTy, DL);
        }

        if (Group->isReverse())
          StridedVec = reverseVector(StridedVec);

        VectorLoopValueMap.setVectorValue(Member, Part, StridedVec);
      }
    }
    return;
  }

  // The sub vector type for current instruction.
  VectorType *SubVT = VectorType::get(ScalarTy, VF, Cost->isScalable());

  // Vectorize the interleaved store group.
  for (unsigned Part = 0; Part < UF; Part++) {
    // Collect the stored vector from each member.
    SmallVector<Value *, 4> StoredVecs;
    for (unsigned i = 0; i < InterleaveFactor; i++) {
      // Interleaved store group doesn't allow a gap, so each index has a member
      Instruction *Member = Group->getMember(i);
      assert(Member && "Fail to get a member from an interleaved store group");

      Value *StoredVec = getOrCreateVectorValue(
          cast<StoreInst>(Member)->getValueOperand(), Part);
      if (Group->isReverse())
        StoredVec = reverseVector(StoredVec);

      // If this member has different type, cast it to a unified type.

      if (StoredVec->getType() != SubVT)
        StoredVec = createBitOrPointerCast(StoredVec, SubVT, DL);

      StoredVecs.push_back(StoredVec);
    }

    // Concatenate all vectors into a wide vector.
    Value *WideVec = concatenateVectors(Builder, StoredVecs);

    // Interleave the elements in the wide vector.
    Constant *IMask = createInterleaveMask(Builder, VF, InterleaveFactor);
    Value *IVec = Builder.CreateShuffleVector(WideVec, UndefVec, IMask,
                                              "interleaved.vec");

    Instruction *NewStoreInstr;
    if (IsMaskForCondRequired) {
      auto *Undefs = UndefValue::get(Mask[Part]->getType());
      auto *RepMask = createReplicatedMask(Builder, InterleaveFactor, VF);
      Value *ShuffledMask = Builder.CreateShuffleVector(
          Mask[Part], Undefs, RepMask, "interleaved.mask");
      NewStoreInstr = Builder.CreateMaskedStore(
          IVec, NewPtrs[Part], Group->getAlignment(), ShuffledMask);
    } else
      NewStoreInstr = Builder.CreateAlignedStore(IVec, NewPtrs[Part],
                                                 Group->getAlignment());

    Group->addMetadata(NewStoreInstr);
  }
}

void InnerLoopVectorizer::vectorizeMemoryInstruction(Instruction *Instr,
                                                     VectorParts *BlockInMask) {
  // Attempt to issue a wide load.
  LoadInst *LI = dyn_cast<LoadInst>(Instr);
  StoreInst *SI = dyn_cast<StoreInst>(Instr);

  assert((LI || SI) && "Invalid Load/Store instruction");

  LoopVectorizationCostModel::InstWidening Decision =
      Cost->getWideningDecision(Instr, VF);
  assert(Decision != LoopVectorizationCostModel::CM_Unknown &&
         "CM decision should be taken at this point");
  if (Decision == LoopVectorizationCostModel::CM_Interleave)
    return vectorizeInterleaveGroup(Instr);

  Type *ScalarDataTy = getMemInstValueType(Instr);
  Type *DataTy = VectorType::get(ScalarDataTy, VF, isScalable());
  Value *Ptr = getLoadStorePointerOperand(Instr);
  // An alignment of 0 means target abi alignment. We need to use the scalar's
  // target abi alignment in such a case.
  const DataLayout &DL = Instr->getModule()->getDataLayout();
  const Align Alignment =
      DL.getValueOrABITypeAlignment(getLoadStoreAlignment(Instr), ScalarDataTy);
  unsigned AddressSpace = getLoadStoreAddressSpace(Instr);

  // Determine if the pointer operand of the access is either consecutive or
  // reverse consecutive.
  bool Reverse = (Decision == LoopVectorizationCostModel::CM_Widen_Reverse);
  bool ConsecutiveStride =
      Reverse || (Decision == LoopVectorizationCostModel::CM_Widen);
  bool CreateGatherScatter =
      (Decision == LoopVectorizationCostModel::CM_GatherScatter);

  // Either Ptr feeds a vector load/store, or a vector GEP should feed a vector
  // gather/scatter. Otherwise Decision should have been to Scalarize.
  assert((ConsecutiveStride || CreateGatherScatter) &&
         "The instruction should be scalarized");

  // Handle consecutive loads/stores.
  if (ConsecutiveStride)
    Ptr = getOrCreateScalarValue(Ptr, {0, 0});

  VectorParts Mask;
  bool isMaskRequired = BlockInMask;
  if (isMaskRequired)
    Mask = *BlockInMask;

  bool InBounds = false;
  if (auto *gep = dyn_cast<GetElementPtrInst>(
          getLoadStorePointerOperand(Instr)->stripPointerCasts()))
    InBounds = gep->isInBounds();

  const auto CreateVecPtr = [&](unsigned Part, Value *Ptr) -> Value * {
    // Calculate the pointer for the specific unroll-part.
    GetElementPtrInst *PartPtr = nullptr;

    if (Reverse) {
      // If the address is consecutive but reversed, then the
      // wide store needs to start at the last vector element.
      PartPtr = cast<GetElementPtrInst>(
          Builder.CreateGEP(ScalarDataTy, Ptr, Builder.getInt32(-Part * VF)));
      PartPtr->setIsInBounds(InBounds);
      PartPtr = cast<GetElementPtrInst>(
          Builder.CreateGEP(ScalarDataTy, PartPtr, Builder.getInt32(1 - VF)));
      PartPtr->setIsInBounds(InBounds);
      if (isMaskRequired) // Reverse of a null all-one mask is a null mask.
        Mask[Part] = reverseVector(Mask[Part]);
    } else {
      PartPtr = cast<GetElementPtrInst>(
          Builder.CreateGEP(ScalarDataTy, Ptr, Builder.getInt32(Part * VF)));
      PartPtr->setIsInBounds(InBounds);
    }

    return Builder.CreateBitCast(PartPtr, DataTy->getPointerTo(AddressSpace));
  };

  // Handle Stores:
  if (SI) {
    setDebugLocFromInst(Builder, SI);

    for (unsigned Part = 0; Part < UF; ++Part) {
      Instruction *NewSI = nullptr;
      Value *StoredVal = getOrCreateVectorValue(SI->getValueOperand(), Part);
      if (CreateGatherScatter) {
        Value *MaskPart = isMaskRequired ? Mask[Part] : nullptr;
        Value *VectorGep = getOrCreateVectorValue(Ptr, Part);
        NewSI = Builder.CreateMaskedScatter(StoredVal, VectorGep,
                                            Alignment.value(), MaskPart);
      } else {
        if (Reverse) {
          // If we store to reverse consecutive memory locations, then we need
          // to reverse the order of elements in the stored value.
          StoredVal = reverseVector(StoredVal);
          // We don't want to update the value in the map as it might be used in
          // another expression. So don't call resetVectorValue(StoredVal).
        }
        auto *VecPtr = CreateVecPtr(Part, Ptr);
        if (isMaskRequired)
          NewSI = Builder.CreateMaskedStore(StoredVal, VecPtr,
                                            Alignment.value(), Mask[Part]);
        else
          NewSI =
              Builder.CreateAlignedStore(StoredVal, VecPtr, Alignment.value());
      }
      addMetadata(NewSI, SI);
    }
    return;
  }

  // Handle loads.
  assert(LI && "Must have a load instruction");
  setDebugLocFromInst(Builder, LI);
  for (unsigned Part = 0; Part < UF; ++Part) {
    Value *NewLI;
    if (CreateGatherScatter) {
      Value *MaskPart = isMaskRequired ? Mask[Part] : nullptr;
      Value *VectorGep = getOrCreateVectorValue(Ptr, Part);
      NewLI = Builder.CreateMaskedGather(VectorGep, Alignment.value(), MaskPart,
                                         nullptr, "wide.masked.gather");
      addMetadata(NewLI, LI);
    } else {
      auto *VecPtr = CreateVecPtr(Part, Ptr);
      if (isMaskRequired)
        NewLI = Builder.CreateMaskedLoad(VecPtr, Alignment.value(), Mask[Part],
                                         UndefValue::get(DataTy),
                                         "wide.masked.load");
      else
        NewLI = Builder.CreateAlignedLoad(DataTy, VecPtr, Alignment.value(),
                                          "wide.load");

      // Add metadata to the load, but setVectorValue to the reverse shuffle.
      addMetadata(NewLI, LI);
      if (Reverse)
        NewLI = reverseVector(NewLI);
    }
    VectorLoopValueMap.setVectorValue(Instr, Part, NewLI);
  }
}

void InnerLoopVectorizer::scalarizeInstruction(Instruction *Instr,
                                               const VPIteration &Instance,
                                               bool IfPredicateInstr) {
  assert(!Instr->getType()->isAggregateType() && "Can't handle vectors");

  setDebugLocFromInst(Builder, Instr);

  // Does this instruction return a value ?
  bool IsVoidRetTy = Instr->getType()->isVoidTy();

  Instruction *Cloned = Instr->clone();
  if (!IsVoidRetTy)
    Cloned->setName(Instr->getName() + ".cloned");

  // Replace the operands of the cloned instructions with their scalar
  // equivalents in the new loop.
  for (unsigned op = 0, e = Instr->getNumOperands(); op != e; ++op) {
    auto *NewOp = getOrCreateScalarValue(Instr->getOperand(op), Instance);
    Cloned->setOperand(op, NewOp);
  }
  addNewMetadata(Cloned, Instr);

  // Place the cloned scalar in the new loop.
  Builder.Insert(Cloned);

  // Add the cloned scalar to the scalar map entry.
  VectorLoopValueMap.setScalarValue(Instr, Instance, Cloned);

  // If we just cloned a new assumption, add it the assumption cache.
  if (auto *II = dyn_cast<IntrinsicInst>(Cloned))
    if (II->getIntrinsicID() == Intrinsic::assume)
      AC->registerAssumption(II);

  // End if-block.
  if (IfPredicateInstr)
    PredicatedInstructions.push_back(Cloned);
}

PHINode *InnerLoopVectorizer::createInductionVariable(Loop *L, Value *Start,
                                                      Value *End, Value *Step,
                                                      Instruction *DL) {
  BasicBlock *Header = L->getHeader();
  BasicBlock *Latch = L->getLoopLatch();
  // As we're just creating this loop, it's possible no latch exists
  // yet. If so, use the header as this will be a single block loop.
  if (!Latch)
    Latch = Header;

  IRBuilder<> Builder(&*Header->getFirstInsertionPt());
  Instruction *OldInst = getDebugLocFromInstOrOperands(OldInduction);
  setDebugLocFromInst(Builder, OldInst);
  auto *Induction = Builder.CreatePHI(Start->getType(), 2, "index");

  Builder.SetInsertPoint(Latch->getTerminator());
  setDebugLocFromInst(Builder, OldInst);

  // Create i+1 and fill the PHINode.
  // If using scalable vectors, multiply step size by vscale.
  Value *ScaleStep = Step;
  if (TTI->useScalableVectorType()) {
    Function *VscaleFunc = Intrinsic::getDeclaration(
        Header->getModule(), Intrinsic::experimental_vector_vscale,
        Step->getType());
    CallInst *VscaleFuncCall = Builder.CreateCall(VscaleFunc, {});
    ScaleStep = Builder.CreateMul(VscaleFuncCall, Step, "index.vscale");
  }
  Value *Next = Builder.CreateAdd(Induction, ScaleStep, "index.next");
  Induction->addIncoming(Start, L->getLoopPreheader());
  Induction->addIncoming(Next, Latch);
  // Create the compare.
  Value *ICmp = Builder.CreateICmpEQ(Next, End);
  Builder.CreateCondBr(ICmp, L->getExitBlock(), Header);

  // Now we have two terminators. Remove the old one from the block.
  Latch->getTerminator()->eraseFromParent();

  return Induction;
}

Value *InnerLoopVectorizer::getOrCreateTripCount(Loop *L) {
  if (TripCount)
    return TripCount;

  assert(L && "Create Trip Count for null loop.");
  IRBuilder<> Builder(L->getLoopPreheader()->getTerminator());
  // Find the loop boundaries.
  ScalarEvolution *SE = PSE.getSE();
  const SCEV *BackedgeTakenCount = PSE.getBackedgeTakenCount();
  assert(BackedgeTakenCount != SE->getCouldNotCompute() &&
         "Invalid loop count");

  Type *IdxTy = Legal->getWidestInductionType();
  assert(IdxTy && "No type for induction");

  // The exit count might have the type of i64 while the phi is i32. This can
  // happen if we have an induction variable that is sign extended before the
  // compare. The only way that we get a backedge taken count is that the
  // induction variable was signed and as such will not overflow. In such a case
  // truncation is legal.
  if (BackedgeTakenCount->getType()->getPrimitiveSizeInBits() >
      IdxTy->getPrimitiveSizeInBits())
    BackedgeTakenCount = SE->getTruncateOrNoop(BackedgeTakenCount, IdxTy);
  BackedgeTakenCount = SE->getNoopOrZeroExtend(BackedgeTakenCount, IdxTy);

  // Get the total trip count from the count by adding 1.
  const SCEV *ExitCount = SE->getAddExpr(
      BackedgeTakenCount, SE->getOne(BackedgeTakenCount->getType()));

  const DataLayout &DL = L->getHeader()->getModule()->getDataLayout();

  // Expand the trip count and place the new instructions in the preheader.
  // Notice that the pre-header does not change, only the loop body.
  SCEVExpander Exp(*SE, DL, "induction");

  // Count holds the overall loop count (N).
  TripCount = Exp.expandCodeFor(ExitCount, ExitCount->getType(),
                                L->getLoopPreheader()->getTerminator());

  if (TripCount->getType()->isPointerTy())
    TripCount =
        CastInst::CreatePointerCast(TripCount, IdxTy, "exitcount.ptrcnt.to.int",
                                    L->getLoopPreheader()->getTerminator());

  return TripCount;
}

Value *InnerLoopVectorizer::getOrCreateVectorTripCount(Loop *L) {
  if (VectorTripCount)
    return VectorTripCount;

  Value *TC = getOrCreateTripCount(L);
  IRBuilder<> Builder(L->getLoopPreheader()->getTerminator());

  Type *Ty = TC->getType();
  Value *Step = ConstantInt::get(Ty, VF * UF);

  // If the tail is to be folded by masking, round the number of iterations N
  // up to a multiple of Step instead of rounding down. This is done by first
  // adding Step-1 and then rounding down. Note that it's ok if this addition
  // overflows: the vector induction variable will eventually wrap to zero given
  // that it starts at zero and its Step is a power of two; the loop will then
  // exit, with the last early-exit vector comparison also producing all-true.
  if (Cost->foldTailByMasking()) {
    // TODO: Fix for scalable vectors.
    assert(isPowerOf2_32(VF * UF) &&
           "VF*UF must be a power of 2 when folding tail by masking");
    if (isScalable()) {
      CallInst *VscaleFuncCall =
          emitVscaleCall(Builder, L->getLoopPreheader()->getModule(), Ty);
      Step = Builder.CreateMul(VscaleFuncCall, Step, "step.vscale");
    }
    Value *Stepm = Builder.CreateSub(Step, ConstantInt::get(Ty, 1));
    TC = Builder.CreateAdd(TC, Stepm, "n.rnd.up");
  }

  // Now we need to generate the expression for the part of the loop that the
  // vectorized body will execute. This is equal to N - (N % Step) if scalar
  // iterations are not required for correctness, or N - Step, otherwise. Step
  // is equal to the vectorization factor (number of SIMD elements) times the
  // unroll factor (number of SIMD instructions).
  if (isScalable()) {
    CallInst *VscaleFuncCall =
        emitVscaleCall(Builder, L->getHeader()->getModule(), Ty);
    Step = Builder.CreateMul(Step, VscaleFuncCall, "step.vscale");
  }
  Value *R = Builder.CreateURem(TC, Step, "n.mod.vf");

  // If there is a non-reversed interleaved group that may speculatively access
  // memory out-of-bounds, we need to ensure that there will be at least one
  // iteration of the scalar epilogue loop. Thus, if the step evenly divides
  // the trip count, we set the remainder to be equal to the step. If the step
  // does not evenly divide the trip count, no adjustment is necessary since
  // there will already be scalar iterations. Note that the minimum iterations
  // check ensures that N >= Step.
  bool ValidVF = VF > 1 || (VF == 1 && isScalable());
  if (ValidVF && Cost->requiresScalarEpilogue()) {
    auto *IsZero = Builder.CreateICmpEQ(R, ConstantInt::get(R->getType(), 0));
    R = Builder.CreateSelect(IsZero, Step, R);
  }

  VectorTripCount = Builder.CreateSub(TC, R, "n.vec");

  return VectorTripCount;
}

Value *InnerLoopVectorizer::createBitOrPointerCast(Value *V, VectorType *DstVTy,
                                                   const DataLayout &DL) {
  // Verify that V is a vector type with same number of elements as DstVTy.
  unsigned VF = DstVTy->getNumElements();
  VectorType *SrcVecTy = cast<VectorType>(V->getType());
  assert((VF == SrcVecTy->getNumElements()) &&
         "Vector dimensions do not match");
  Type *SrcElemTy = SrcVecTy->getElementType();
  Type *DstElemTy = DstVTy->getElementType();
  assert((DL.getTypeSizeInBits(SrcElemTy) == DL.getTypeSizeInBits(DstElemTy)) &&
         "Vector elements must have same size");

  // Do a direct cast if element types are castable.
  if (CastInst::isBitOrNoopPointerCastable(SrcElemTy, DstElemTy, DL)) {
    return Builder.CreateBitOrPointerCast(V, DstVTy);
  }
  // V cannot be directly casted to desired vector type.
  // May happen when V is a floating point vector but DstVTy is a vector of
  // pointers or vice-versa. Handle this using a two-step bitcast using an
  // intermediate Integer type for the bitcast i.e. Ptr <-> Int <-> Float.
  assert((DstElemTy->isPointerTy() != SrcElemTy->isPointerTy()) &&
         "Only one type should be a pointer type");
  assert((DstElemTy->isFloatingPointTy() != SrcElemTy->isFloatingPointTy()) &&
         "Only one type should be a floating point type");
  Type *IntTy =
      IntegerType::getIntNTy(V->getContext(), DL.getTypeSizeInBits(SrcElemTy));
  VectorType *VecIntTy = VectorType::get(IntTy, VF, Cost->isScalable());
  Value *CastVal = Builder.CreateBitOrPointerCast(V, VecIntTy);
  return Builder.CreateBitOrPointerCast(CastVal, DstVTy);
}

void InnerLoopVectorizer::emitMinimumIterationCountCheck(Loop *L,
                                                         BasicBlock *Bypass) {
  Value *Count = getOrCreateTripCount(L);
  BasicBlock *BB = L->getLoopPreheader();
  IRBuilder<> Builder(BB->getTerminator());

  // Generate code to check if the loop's trip count is less than VF * UF, or
  // equal to it in case a scalar epilogue is required; this implies that the
  // vector trip count is zero. This check also covers the case where adding one
  // to the backedge-taken count overflowed leading to an incorrect trip count
  // of zero. In this case we will also jump to the scalar loop.
  auto P =
      Cost->requiresScalarEpilogue() ? ICmpInst::ICMP_ULE : ICmpInst::ICMP_ULT;

  // If tail is to be folded, vector loop takes care of all iterations.
  Value *CheckMinIters = Builder.getFalse();
  if (!Cost->foldTailByMasking()) {
    Value *Step = ConstantInt::get(Count->getType(), VF * UF);
    if (isScalable()) {
      CallInst *VscaleFuncCall =
          emitVscaleCall(Builder, BB->getModule(), Count->getType());
      Step = Builder.CreateMul(VscaleFuncCall, Step, "step.vscale");
    }
    CheckMinIters = Builder.CreateICmp(P, Count, Step, "min.iters.check");
  }

  BasicBlock *NewBB = BB->splitBasicBlock(BB->getTerminator(), "vector.ph");
  // Update dominator tree immediately if the generated block is a
  // LoopBypassBlock because SCEV expansions to generate loop bypass
  // checks may query it before the current function is finished.
  DT->addNewBlock(NewBB, BB);
  if (L->getParentLoop())
    L->getParentLoop()->addBasicBlockToLoop(NewBB, *LI);
  ReplaceInstWithInst(BB->getTerminator(),
                      BranchInst::Create(Bypass, NewBB, CheckMinIters));
  LoopBypassBlocks.push_back(BB);
}

void InnerLoopVectorizer::emitSCEVChecks(Loop *L, BasicBlock *Bypass) {
  BasicBlock *BB = L->getLoopPreheader();

  // Generate the code to check that the SCEV assumptions that we made.
  // We want the new basic block to start at the first instruction in a
  // sequence of instructions that form a check.
  SCEVExpander Exp(*PSE.getSE(), Bypass->getModule()->getDataLayout(),
                   "scev.check");
  Value *SCEVCheck =
      Exp.expandCodeForPredicate(&PSE.getUnionPredicate(), BB->getTerminator());

  if (auto *C = dyn_cast<ConstantInt>(SCEVCheck))
    if (C->isZero())
      return;

  assert(!BB->getParent()->hasOptSize() &&
         "Cannot SCEV check stride or overflow when optimizing for size");

  // Create a new block containing the stride check.
  BB->setName("vector.scevcheck");
  auto *NewBB = BB->splitBasicBlock(BB->getTerminator(), "vector.ph");
  // Update dominator tree immediately if the generated block is a
  // LoopBypassBlock because SCEV expansions to generate loop bypass
  // checks may query it before the current function is finished.
  DT->addNewBlock(NewBB, BB);
  if (L->getParentLoop())
    L->getParentLoop()->addBasicBlockToLoop(NewBB, *LI);
  ReplaceInstWithInst(BB->getTerminator(),
                      BranchInst::Create(Bypass, NewBB, SCEVCheck));
  LoopBypassBlocks.push_back(BB);
  AddedSafetyChecks = true;
}

void InnerLoopVectorizer::emitMemRuntimeChecks(Loop *L, BasicBlock *Bypass) {
  // VPlan-native path does not do any analysis for runtime checks currently.
  if (EnableVPlanNativePath)
    return;

  BasicBlock *BB = L->getLoopPreheader();

  // Generate the code that checks in runtime if arrays overlap. We put the
  // checks into a separate block to make the more common case of few elements
  // faster.
  Instruction *FirstCheckInst;
  Instruction *MemRuntimeCheck;
  std::tie(FirstCheckInst, MemRuntimeCheck) =
      Legal->getLAI()->addRuntimeChecks(BB->getTerminator());
  if (!MemRuntimeCheck)
    return;

  if (BB->getParent()->hasOptSize()) {
    assert(Cost->Hints->getForce() == LoopVectorizeHints::FK_Enabled &&
           "Cannot emit memory checks when optimizing for size, unless forced "
           "to vectorize.");
    ORE->emit([&]() {
      return OptimizationRemarkAnalysis(DEBUG_TYPE, "VectorizationCodeSize",
                                        L->getStartLoc(), L->getHeader())
             << "Code-size may be reduced by not forcing "
                "vectorization, or by source-code modifications "
                "eliminating the need for runtime checks "
                "(e.g., adding 'restrict').";
    });
  }

  // Create a new block containing the memory check.
  BB->setName("vector.memcheck");
  auto *NewBB = BB->splitBasicBlock(BB->getTerminator(), "vector.ph");
  // Update dominator tree immediately if the generated block is a
  // LoopBypassBlock because SCEV expansions to generate loop bypass
  // checks may query it before the current function is finished.
  DT->addNewBlock(NewBB, BB);
  if (L->getParentLoop())
    L->getParentLoop()->addBasicBlockToLoop(NewBB, *LI);
  ReplaceInstWithInst(BB->getTerminator(),
                      BranchInst::Create(Bypass, NewBB, MemRuntimeCheck));
  LoopBypassBlocks.push_back(BB);
  AddedSafetyChecks = true;

  // We currently don't use LoopVersioning for the actual loop cloning but we
  // still use it to add the noalias metadata.
  LVer = std::make_unique<LoopVersioning>(*Legal->getLAI(), OrigLoop, LI, DT,
                                          PSE.getSE());
  LVer->prepareNoAliasMetadata();
}

Value *InnerLoopVectorizer::emitTransformedIndex(
    IRBuilder<> &B, Value *Index, ScalarEvolution *SE, const DataLayout &DL,
    const InductionDescriptor &ID) const {

  SCEVExpander Exp(*SE, DL, "induction");
  auto Step = ID.getStep();
  auto StartValue = ID.getStartValue();
  assert(Index->getType() == Step->getType() &&
         "Index type does not match StepValue type");

  // Note: the IR at this point is broken. We cannot use SE to create any new
  // SCEV and then expand it, hoping that SCEV's simplification will give us
  // a more optimal code. Unfortunately, attempt of doing so on invalid IR may
  // lead to various SCEV crashes. So all we can do is to use builder and rely
  // on InstCombine for future simplifications. Here we handle some trivial
  // cases only.
  auto CreateAdd = [&B](Value *X, Value *Y) {
    assert(X->getType() == Y->getType() && "Types don't match!");
    if (auto *CX = dyn_cast<ConstantInt>(X))
      if (CX->isZero())
        return Y;
    if (auto *CY = dyn_cast<ConstantInt>(Y))
      if (CY->isZero())
        return X;
    return B.CreateAdd(X, Y);
  };

  auto CreateMul = [&B](Value *X, Value *Y) {
    assert(X->getType() == Y->getType() && "Types don't match!");
    if (auto *CX = dyn_cast<ConstantInt>(X))
      if (CX->isOne())
        return Y;
    if (auto *CY = dyn_cast<ConstantInt>(Y))
      if (CY->isOne())
        return X;
    return B.CreateMul(X, Y);
  };

  switch (ID.getKind()) {
  case InductionDescriptor::IK_IntInduction: {
    assert(Index->getType() == StartValue->getType() &&
           "Index type does not match StartValue type");
    if (ID.getConstIntStepValue() && ID.getConstIntStepValue()->isMinusOne())
      return B.CreateSub(StartValue, Index);
    auto *Offset = CreateMul(
        Index, Exp.expandCodeFor(Step, Index->getType(), &*B.GetInsertPoint()));
    return CreateAdd(StartValue, Offset);
  }
  case InductionDescriptor::IK_PtrInduction: {
    assert(isa<SCEVConstant>(Step) &&
           "Expected constant step for pointer induction");
    return B.CreateGEP(
        StartValue->getType()->getPointerElementType(), StartValue,
        CreateMul(Index, Exp.expandCodeFor(Step, Index->getType(),
                                           &*B.GetInsertPoint())));
  }
  case InductionDescriptor::IK_FpInduction: {
    assert(Step->getType()->isFloatingPointTy() && "Expected FP Step value");
    auto InductionBinOp = ID.getInductionBinOp();
    assert(InductionBinOp &&
           (InductionBinOp->getOpcode() == Instruction::FAdd ||
            InductionBinOp->getOpcode() == Instruction::FSub) &&
           "Original bin op should be defined for FP induction");

    Value *StepValue = cast<SCEVUnknown>(Step)->getValue();

    // Floating point operations had to be 'fast' to enable the induction.
    FastMathFlags Flags;
    Flags.setFast();

    Value *MulExp = B.CreateFMul(StepValue, Index);
    if (isa<Instruction>(MulExp))
      // We have to check, the MulExp may be a constant.
      cast<Instruction>(MulExp)->setFastMathFlags(Flags);

    Value *BOp = B.CreateBinOp(InductionBinOp->getOpcode(), StartValue, MulExp,
                               "induction");
    if (isa<Instruction>(BOp))
      cast<Instruction>(BOp)->setFastMathFlags(Flags);

    return BOp;
  }
  case InductionDescriptor::IK_NoInduction:
    return nullptr;
  }
  llvm_unreachable("invalid enum");
}

BasicBlock *InnerLoopVectorizer::createVectorizedLoopSkeleton() {
  /*
   In this function we generate a new loop. The new loop will contain
   the vectorized instructions while the old loop will continue to run the
   scalar remainder.

       [ ] <-- loop iteration number check.
    /   |
   /    v
  |    [ ] <-- vector loop bypass (may consist of multiple blocks).
  |  /  |
  | /   v
  ||   [ ]     <-- vector pre header.
  |/    |
  |     v
  |    [  ] \
  |    [  ]_|   <-- vector loop.
  |     |
  |     v
  |   -[ ]   <--- middle-block.
  |  /  |
  | /   v
  -|- >[ ]     <--- new preheader.
   |    |
   |    v
   |   [ ] \
   |   [ ]_|   <-- old scalar loop to handle remainder.
    \   |
     \  v
      >[ ]     <-- exit block.
   ...
   */

  BasicBlock *OldBasicBlock = OrigLoop->getHeader();
  BasicBlock *VectorPH = OrigLoop->getLoopPreheader();
  BasicBlock *ExitBlock = OrigLoop->getExitBlock();
  MDNode *OrigLoopID = OrigLoop->getLoopID();
  assert(VectorPH && "Invalid loop structure");
  assert(ExitBlock && "Must have an exit block");

  // Some loops have a single integer induction variable, while other loops
  // don't. One example is c++ iterators that often have multiple pointer
  // induction variables. In the code below we also support a case where we
  // don't have a single induction variable.
  //
  // We try to obtain an induction variable from the original loop as hard
  // as possible. However if we don't find one that:
  //   - is an integer
  //   - counts from zero, stepping by one
  //   - is the size of the widest induction variable type
  // then we create a new one.
  OldInduction = Legal->getPrimaryInduction();
  Type *IdxTy = Legal->getWidestInductionType();

  // Split the single block loop into the two loop structure described above.
  BasicBlock *VecBody =
      VectorPH->splitBasicBlock(VectorPH->getTerminator(), "vector.body");
  BasicBlock *MiddleBlock =
      VecBody->splitBasicBlock(VecBody->getTerminator(), "middle.block");
  BasicBlock *ScalarPH =
      MiddleBlock->splitBasicBlock(MiddleBlock->getTerminator(), "scalar.ph");

  // Create and register the new vector loop.
  Loop *Lp = LI->AllocateLoop();
  Loop *ParentLoop = OrigLoop->getParentLoop();

  // Insert the new loop into the loop nest and register the new basic blocks
  // before calling any utilities such as SCEV that require valid LoopInfo.
  if (ParentLoop) {
    ParentLoop->addChildLoop(Lp);
    ParentLoop->addBasicBlockToLoop(ScalarPH, *LI);
    ParentLoop->addBasicBlockToLoop(MiddleBlock, *LI);
  } else {
    LI->addTopLevelLoop(Lp);
  }
  Lp->addBasicBlockToLoop(VecBody, *LI);

  // Find the loop boundaries.
  Value *Count = getOrCreateTripCount(Lp);

  Value *StartIdx = ConstantInt::get(IdxTy, 0);

  // Now, compare the new count to zero. If it is zero skip the vector loop and
  // jump to the scalar loop. This check also covers the case where the
  // backedge-taken count is uint##_max: adding one to it will overflow leading
  // to an incorrect trip count of zero. In this (rare) case we will also jump
  // to the scalar loop.
  emitMinimumIterationCountCheck(Lp, ScalarPH);

  // Generate the code to check any assumptions that we've made for SCEV
  // expressions.
  emitSCEVChecks(Lp, ScalarPH);

  // Generate the code that checks in runtime if arrays overlap. We put the
  // checks into a separate block to make the more common case of few elements
  // faster.
  emitMemRuntimeChecks(Lp, ScalarPH);

  // Generate the induction variable.
  // The loop step is equal to the vectorization factor (num of SIMD elements)
  // times the unroll factor (num of SIMD instructions).
  Value *CountRoundDown = getOrCreateVectorTripCount(Lp);
  Constant *Step = ConstantInt::get(IdxTy, VF * UF);
  Induction =
      createInductionVariable(Lp, StartIdx, CountRoundDown, Step,
                              getDebugLocFromInstOrOperands(OldInduction));

  // We are going to resume the execution of the scalar loop.
  // Go over all of the induction variables that we found and fix the
  // PHIs that are left in the scalar version of the loop.
  // The starting values of PHI nodes depend on the counter of the last
  // iteration in the vectorized loop.
  // If we come from a bypass edge then we need to start from the original
  // start value.

  // This variable saves the new starting index for the scalar loop. It is used
  // to test if there are any tail iterations left once the vector loop has
  // completed.
  LoopVectorizationLegality::InductionList *List = Legal->getInductionVars();
  for (auto &InductionEntry : *List) {
    PHINode *OrigPhi = InductionEntry.first;
    InductionDescriptor II = InductionEntry.second;

    // Create phi nodes to merge from the  backedge-taken check block.
    PHINode *BCResumeVal = PHINode::Create(
        OrigPhi->getType(), 3, "bc.resume.val", ScalarPH->getTerminator());
    // Copy original phi DL over to the new one.
    BCResumeVal->setDebugLoc(OrigPhi->getDebugLoc());
    Value *&EndValue = IVEndValues[OrigPhi];
    if (OrigPhi == OldInduction) {
      // We know what the end value is.
      EndValue = CountRoundDown;
    } else {
      IRBuilder<> B(Lp->getLoopPreheader()->getTerminator());
      Type *StepType = II.getStep()->getType();
      Instruction::CastOps CastOp =
          CastInst::getCastOpcode(CountRoundDown, true, StepType, true);
      Value *CRD = B.CreateCast(CastOp, CountRoundDown, StepType, "cast.crd");
      const DataLayout &DL =
          OrigLoop->getHeader()->getModule()->getDataLayout();
      EndValue = emitTransformedIndex(B, CRD, PSE.getSE(), DL, II);
      EndValue->setName("ind.end");
    }

    // The new PHI merges the original incoming value, in case of a bypass,
    // or the value at the end of the vectorized loop.
    BCResumeVal->addIncoming(EndValue, MiddleBlock);

    // Fix the scalar body counter (PHI node).
    // The old induction's phi node in the scalar body needs the truncated
    // value.
    for (BasicBlock *BB : LoopBypassBlocks)
      BCResumeVal->addIncoming(II.getStartValue(), BB);
    OrigPhi->setIncomingValueForBlock(ScalarPH, BCResumeVal);
  }

  // We need the OrigLoop (scalar loop part) latch terminator to help
  // produce correct debug info for the middle block BB instructions.
  // The legality check stage guarantees that the loop will have a single
  // latch.
  assert(isa<BranchInst>(OrigLoop->getLoopLatch()->getTerminator()) &&
         "Scalar loop latch terminator isn't a branch");
  BranchInst *ScalarLatchBr =
      cast<BranchInst>(OrigLoop->getLoopLatch()->getTerminator());

  // Add a check in the middle block to see if we have completed
  // all of the iterations in the first vector loop.
  // If (N - N%VF) == N, then we *don't* need to run the remainder.
  // If tail is to be folded, we know we don't need to run the remainder.
  Value *CmpN = Builder.getTrue();
  if (!Cost->foldTailByMasking()) {
    CmpN =
        CmpInst::Create(Instruction::ICmp, CmpInst::ICMP_EQ, Count,
                        CountRoundDown, "cmp.n", MiddleBlock->getTerminator());

    // Here we use the same DebugLoc as the scalar loop latch branch instead
    // of the corresponding compare because they may have ended up with
    // different line numbers and we want to avoid awkward line stepping while
    // debugging. Eg. if the compare has got a line number inside the loop.
    cast<Instruction>(CmpN)->setDebugLoc(ScalarLatchBr->getDebugLoc());
  }

  BranchInst *BrInst = BranchInst::Create(ExitBlock, ScalarPH, CmpN);
  BrInst->setDebugLoc(ScalarLatchBr->getDebugLoc());
  ReplaceInstWithInst(MiddleBlock->getTerminator(), BrInst);

  // Get ready to start creating new instructions into the vectorized body.
  Builder.SetInsertPoint(&*VecBody->getFirstInsertionPt());

  // Save the state.
  LoopVectorPreHeader = Lp->getLoopPreheader();
  LoopScalarPreHeader = ScalarPH;
  LoopMiddleBlock = MiddleBlock;
  LoopExitBlock = ExitBlock;
  LoopVectorBody = VecBody;
  LoopScalarBody = OldBasicBlock;

  Optional<MDNode *> VectorizedLoopID =
      makeFollowupLoopID(OrigLoopID, {LLVMLoopVectorizeFollowupAll,
                                      LLVMLoopVectorizeFollowupVectorized});
  if (VectorizedLoopID.hasValue()) {
    Lp->setLoopID(VectorizedLoopID.getValue());

    // Do not setAlreadyVectorized if loop attributes have been defined
    // explicitly.
    return LoopVectorPreHeader;
  }

  // Keep all loop hints from the original loop on the vector loop (we'll
  // replace the vectorizer-specific hints below).
  if (MDNode *LID = OrigLoop->getLoopID())
    Lp->setLoopID(LID);

  LoopVectorizeHints Hints(Lp, true, *ORE);
  Hints.setAlreadyVectorized();

  return LoopVectorPreHeader;
}

// Fix up external users of the induction variable. At this point, we are
// in LCSSA form, with all external PHIs that use the IV having one input value,
// coming from the remainder loop. We need those PHIs to also have a correct
// value for the IV when arriving directly from the middle block.
void InnerLoopVectorizer::fixupIVUsers(PHINode *OrigPhi,
                                       const InductionDescriptor &II,
                                       Value *CountRoundDown, Value *EndValue,
                                       BasicBlock *MiddleBlock) {
  // There are two kinds of external IV usages - those that use the value
  // computed in the last iteration (the PHI) and those that use the penultimate
  // value (the value that feeds into the phi from the loop latch).
  // We allow both, but they, obviously, have different values.

  assert(OrigLoop->getExitBlock() && "Expected a single exit block");

  DenseMap<Value *, Value *> MissingVals;

  // An external user of the last iteration's value should see the value that
  // the remainder loop uses to initialize its own IV.
  Value *PostInc = OrigPhi->getIncomingValueForBlock(OrigLoop->getLoopLatch());
  for (User *U : PostInc->users()) {
    Instruction *UI = cast<Instruction>(U);
    if (!OrigLoop->contains(UI)) {
      assert(isa<PHINode>(UI) && "Expected LCSSA form");
      MissingVals[UI] = EndValue;
    }
  }

  // An external user of the penultimate value need to see EndValue - Step.
  // The simplest way to get this is to recompute it from the constituent SCEVs,
  // that is Start + (Step * (CRD - 1)).
  for (User *U : OrigPhi->users()) {
    auto *UI = cast<Instruction>(U);
    if (!OrigLoop->contains(UI)) {
      const DataLayout &DL =
          OrigLoop->getHeader()->getModule()->getDataLayout();
      assert(isa<PHINode>(UI) && "Expected LCSSA form");

      IRBuilder<> B(MiddleBlock->getTerminator());
      Value *CountMinusOne = B.CreateSub(
          CountRoundDown, ConstantInt::get(CountRoundDown->getType(), 1));
      Value *CMO =
          !II.getStep()->getType()->isIntegerTy()
              ? B.CreateCast(Instruction::SIToFP, CountMinusOne,
                             II.getStep()->getType())
              : B.CreateSExtOrTrunc(CountMinusOne, II.getStep()->getType());
      CMO->setName("cast.cmo");
      Value *Escape = emitTransformedIndex(B, CMO, PSE.getSE(), DL, II);
      Escape->setName("ind.escape");
      MissingVals[UI] = Escape;
    }
  }

  for (auto &I : MissingVals) {
    PHINode *PHI = cast<PHINode>(I.first);
    // One corner case we have to handle is two IVs "chasing" each-other,
    // that is %IV2 = phi [...], [ %IV1, %latch ]
    // In this case, if IV1 has an external use, we need to avoid adding both
    // "last value of IV1" and "penultimate value of IV2". So, verify that we
    // don't already have an incoming value for the middle block.
    if (PHI->getBasicBlockIndex(MiddleBlock) == -1)
      PHI->addIncoming(I.second, MiddleBlock);
  }
}

namespace {

struct CSEDenseMapInfo {
  static bool canHandle(const Instruction *I) {
    return isa<InsertElementInst>(I) || isa<ExtractElementInst>(I) ||
           isa<ShuffleVectorInst>(I) || isa<GetElementPtrInst>(I);
  }

  static inline Instruction *getEmptyKey() {
    return DenseMapInfo<Instruction *>::getEmptyKey();
  }

  static inline Instruction *getTombstoneKey() {
    return DenseMapInfo<Instruction *>::getTombstoneKey();
  }

  static unsigned getHashValue(const Instruction *I) {
    assert(canHandle(I) && "Unknown instruction!");
    return hash_combine(I->getOpcode(), hash_combine_range(I->value_op_begin(),
                                                           I->value_op_end()));
  }

  static bool isEqual(const Instruction *LHS, const Instruction *RHS) {
    if (LHS == getEmptyKey() || RHS == getEmptyKey() ||
        LHS == getTombstoneKey() || RHS == getTombstoneKey())
      return LHS == RHS;
    return LHS->isIdenticalTo(RHS);
  }
};

} // end anonymous namespace

/// Perform cse of induction variable instructions.
static void cse(BasicBlock *BB) {
  // Perform simple cse.
  SmallDenseMap<Instruction *, Instruction *, 4, CSEDenseMapInfo> CSEMap;
  for (BasicBlock::iterator I = BB->begin(), E = BB->end(); I != E;) {
    Instruction *In = &*I++;

    if (!CSEDenseMapInfo::canHandle(In))
      continue;

    // Check if we can replace this instruction with any of the
    // visited instructions.
    if (Instruction *V = CSEMap.lookup(In)) {
      In->replaceAllUsesWith(V);
      In->eraseFromParent();
      continue;
    }

    CSEMap[In] = In;
  }
}

unsigned LoopVectorizationCostModel::getVectorCallCost(CallInst *CI,
                                                       unsigned VF,
                                                       bool &NeedToScalarize) {
  Function *F = CI->getCalledFunction();
  StringRef FnName = CI->getCalledFunction()->getName();
  Type *ScalarRetTy = CI->getType();
  SmallVector<Type *, 4> Tys, ScalarTys;
  for (auto &ArgOp : CI->arg_operands())
    ScalarTys.push_back(ArgOp->getType());

  // Estimate cost of scalarized vector call. The source operands are assumed
  // to be vectors, so we need to extract individual elements from there,
  // execute VF scalar calls, and then gather the result into the vector return
  // value.
  unsigned ScalarCallCost = TTI.getCallInstrCost(F, ScalarRetTy, ScalarTys);
  if (VF == 1)
    return ScalarCallCost;

  // Compute corresponding vector type for return value and arguments.
  Type *RetTy = ToVectorTy(ScalarRetTy, VF, isScalable());
  for (Type *ScalarTy : ScalarTys)
    Tys.push_back(ToVectorTy(ScalarTy, VF, isScalable()));

  // Compute costs of unpacking argument values for the scalar calls and
  // packing the return values to a vector.
  unsigned ScalarizationCost = getScalarizationOverhead(CI, VF);

  unsigned Cost = ScalarCallCost * VF + ScalarizationCost;

  // If we can't emit a vector call for this function, then the currently found
  // cost is the cost we need to return.
  NeedToScalarize = true;
  if (!TLI || !TLI->isFunctionVectorizable(FnName, VF) || CI->isNoBuiltin())
    return Cost;

  // If the corresponding vector cost is cheaper, return its cost.
  unsigned VectorCallCost = TTI.getCallInstrCost(nullptr, RetTy, Tys);
  if (VectorCallCost < Cost) {
    NeedToScalarize = false;
    return VectorCallCost;
  }
  return Cost;
}

unsigned LoopVectorizationCostModel::getVectorIntrinsicCost(CallInst *CI,
                                                            unsigned VF) {
  Intrinsic::ID ID = getVectorIntrinsicIDForCall(CI, TLI);
  assert(ID && "Expected intrinsic call!");

  FastMathFlags FMF;
  if (auto *FPMO = dyn_cast<FPMathOperator>(CI))
    FMF = FPMO->getFastMathFlags();

  SmallVector<Value *, 4> Operands(CI->arg_operands());
  return TTI.getIntrinsicInstrCost(ID, CI->getType(), Operands, FMF, VF);
}

static Type *smallestIntegerVectorType(Type *T1, Type *T2) {
  auto *I1 = cast<IntegerType>(T1->getVectorElementType());
  auto *I2 = cast<IntegerType>(T2->getVectorElementType());
  return I1->getBitWidth() < I2->getBitWidth() ? T1 : T2;
}
static Type *largestIntegerVectorType(Type *T1, Type *T2) {
  auto *I1 = cast<IntegerType>(T1->getVectorElementType());
  auto *I2 = cast<IntegerType>(T2->getVectorElementType());
  return I1->getBitWidth() > I2->getBitWidth() ? T1 : T2;
}

void InnerLoopVectorizer::truncateToMinimalBitwidths() {
  // For every instruction `I` in MinBWs, truncate the operands, create a
  // truncated version of `I` and reextend its result. InstCombine runs
  // later and will remove any ext/trunc pairs.
  SmallPtrSet<Value *, 4> Erased;
  for (const auto &KV : Cost->getMinimalBitwidths()) {
    // If the value wasn't vectorized, we must maintain the original scalar
    // type. The absence of the value from VectorLoopValueMap indicates that it
    // wasn't vectorized.
    if (!VectorLoopValueMap.hasAnyVectorValue(KV.first))
      continue;
    for (unsigned Part = 0; Part < UF; ++Part) {
      Value *I = getOrCreateVectorValue(KV.first, Part);
      if (Erased.find(I) != Erased.end() || I->use_empty() ||
          !isa<Instruction>(I))
        continue;
      Type *OriginalTy = I->getType();
      Type *ScalarTruncatedTy =
          IntegerType::get(OriginalTy->getContext(), KV.second);
      Type *TruncatedTy =
          VectorType::get(ScalarTruncatedTy, OriginalTy->getVectorNumElements(),
                          Cost->isScalable());
      if (TruncatedTy == OriginalTy)
        continue;

      IRBuilder<> B(cast<Instruction>(I));
      auto ShrinkOperand = [&](Value *V) -> Value * {
        if (auto *ZI = dyn_cast<ZExtInst>(V))
          if (ZI->getSrcTy() == TruncatedTy)
            return ZI->getOperand(0);
        return B.CreateZExtOrTrunc(V, TruncatedTy);
      };

      // The actual instruction modification depends on the instruction type,
      // unfortunately.
      Value *NewI = nullptr;
      if (auto *BO = dyn_cast<BinaryOperator>(I)) {
        NewI = B.CreateBinOp(BO->getOpcode(), ShrinkOperand(BO->getOperand(0)),
                             ShrinkOperand(BO->getOperand(1)));

        // Any wrapping introduced by shrinking this operation shouldn't be
        // considered undefined behavior. So, we can't unconditionally copy
        // arithmetic wrapping flags to NewI.
        cast<BinaryOperator>(NewI)->copyIRFlags(I, /*IncludeWrapFlags=*/false);
      } else if (auto *CI = dyn_cast<ICmpInst>(I)) {
        NewI =
            B.CreateICmp(CI->getPredicate(), ShrinkOperand(CI->getOperand(0)),
                         ShrinkOperand(CI->getOperand(1)));
      } else if (auto *SI = dyn_cast<SelectInst>(I)) {
        NewI = B.CreateSelect(SI->getCondition(),
                              ShrinkOperand(SI->getTrueValue()),
                              ShrinkOperand(SI->getFalseValue()));
      } else if (auto *CI = dyn_cast<CastInst>(I)) {
        switch (CI->getOpcode()) {
        default:
          llvm_unreachable("Unhandled cast!");
        case Instruction::Trunc:
          NewI = ShrinkOperand(CI->getOperand(0));
          break;
        case Instruction::SExt:
          NewI = B.CreateSExtOrTrunc(
              CI->getOperand(0),
              smallestIntegerVectorType(OriginalTy, TruncatedTy));
          break;
        case Instruction::ZExt:
          NewI = B.CreateZExtOrTrunc(
              CI->getOperand(0),
              smallestIntegerVectorType(OriginalTy, TruncatedTy));
          break;
        }
      } else if (auto *SI = dyn_cast<ShuffleVectorInst>(I)) {
        auto Elements0 = SI->getOperand(0)->getType()->getVectorNumElements();
        auto *O0 = B.CreateZExtOrTrunc(
            SI->getOperand(0),
            VectorType::get(ScalarTruncatedTy, Elements0, Cost->isScalable()));
        auto Elements1 = SI->getOperand(1)->getType()->getVectorNumElements();
        auto *O1 = B.CreateZExtOrTrunc(
            SI->getOperand(1),
            VectorType::get(ScalarTruncatedTy, Elements1, Cost->isScalable()));

        NewI = B.CreateShuffleVector(O0, O1, SI->getMask());
      } else if (isa<LoadInst>(I) || isa<PHINode>(I)) {
        // Don't do anything with the operands, just extend the result.
        continue;
      } else if (auto *IE = dyn_cast<InsertElementInst>(I)) {
        auto Elements = IE->getOperand(0)->getType()->getVectorNumElements();
        auto *O0 = B.CreateZExtOrTrunc(
            IE->getOperand(0),
            VectorType::get(ScalarTruncatedTy, Elements, Cost->isScalable()));
        auto *O1 = B.CreateZExtOrTrunc(IE->getOperand(1), ScalarTruncatedTy);
        NewI = B.CreateInsertElement(O0, O1, IE->getOperand(2));
      } else if (auto *EE = dyn_cast<ExtractElementInst>(I)) {
        auto Elements = EE->getOperand(0)->getType()->getVectorNumElements();
        auto *O0 = B.CreateZExtOrTrunc(
            EE->getOperand(0),
            VectorType::get(ScalarTruncatedTy, Elements, Cost->isScalable()));
        NewI = B.CreateExtractElement(O0, EE->getOperand(2));
      } else {
        // If we don't know what to do, be conservative and don't do anything.
        continue;
      }

      // Lastly, extend the result.
      NewI->takeName(cast<Instruction>(I));
      Value *Res = B.CreateZExtOrTrunc(NewI, OriginalTy);
      I->replaceAllUsesWith(Res);
      cast<Instruction>(I)->eraseFromParent();
      Erased.insert(I);
      VectorLoopValueMap.resetVectorValue(KV.first, Part, Res);
    }
  }

  // We'll have created a bunch of ZExts that are now parentless. Clean up.
  for (const auto &KV : Cost->getMinimalBitwidths()) {
    // If the value wasn't vectorized, we must maintain the original scalar
    // type. The absence of the value from VectorLoopValueMap indicates that it
    // wasn't vectorized.
    if (!VectorLoopValueMap.hasAnyVectorValue(KV.first))
      continue;
    for (unsigned Part = 0; Part < UF; ++Part) {
      Value *I = getOrCreateVectorValue(KV.first, Part);
      ZExtInst *Inst = dyn_cast<ZExtInst>(I);
      if (Inst && Inst->use_empty()) {
        Value *NewI = Inst->getOperand(0);
        Inst->eraseFromParent();
        VectorLoopValueMap.resetVectorValue(KV.first, Part, NewI);
      }
    }
  }
}

void InnerLoopVectorizer::fixVectorizedLoop() {
  // Insert truncates and extends for any truncated instructions as hints to
  // InstCombine.
  if (VF > 1 || isScalable())
    truncateToMinimalBitwidths();

  // Fix widened non-induction PHIs by setting up the PHI operands.
  if (OrigPHIsToFix.size()) {
    assert(EnableVPlanNativePath &&
           "Unexpected non-induction PHIs for fixup in non VPlan-native path");
    fixNonInductionPHIs();
  }

  // At this point every instruction in the original loop is widened to a
  // vector form. Now we need to fix the recurrences in the loop. These PHI
  // nodes are currently empty because we did not want to introduce cycles.
  // This is the second stage of vectorizing recurrences.
  fixCrossIterationPHIs();

  // Update the dominator tree.
  //
  // FIXME: After creating the structure of the new loop, the dominator tree is
  //        no longer up-to-date, and it remains that way until we update it
  //        here. An out-of-date dominator tree is problematic for SCEV,
  //        because SCEVExpander uses it to guide code generation. The
  //        vectorizer use SCEVExpanders in several places. Instead, we should
  //        keep the dominator tree up-to-date as we go.
  updateAnalysis();

  // Fix-up external users of the induction variables.
  for (auto &Entry : *Legal->getInductionVars())
    fixupIVUsers(Entry.first, Entry.second,
                 getOrCreateVectorTripCount(LI->getLoopFor(LoopVectorBody)),
                 IVEndValues[Entry.first], LoopMiddleBlock);

  fixLCSSAPHIs();
  for (Instruction *PI : PredicatedInstructions)
    sinkScalarOperands(&*PI);

  // Remove redundant induction instructions.
  cse(LoopVectorBody);
}

void InnerLoopVectorizer::fixCrossIterationPHIs() {
  // In order to support recurrences we need to be able to vectorize Phi nodes.
  // Phi nodes have cycles, so we need to vectorize them in two stages. This is
  // stage #2: We now need to fix the recurrences by adding incoming edges to
  // the currently empty PHI nodes. At this point every instruction in the
  // original loop is widened to a vector form so we can use them to construct
  // the incoming edges.
  for (PHINode &Phi : OrigLoop->getHeader()->phis()) {
    // Handle first-order recurrences and reductions that need to be fixed.
    if (Legal->isFirstOrderRecurrence(&Phi))
      fixFirstOrderRecurrence(&Phi);
    else if (Legal->isReductionVariable(&Phi))
      fixReduction(&Phi);
  }
}

void InnerLoopVectorizer::fixFirstOrderRecurrence(PHINode *Phi) {
  // This is the second phase of vectorizing first-order recurrences. An
  // overview of the transformation is described below. Suppose we have the
  // following loop.
  //
  //   for (int i = 0; i < n; ++i)
  //     b[i] = a[i] - a[i - 1];
  //
  // There is a first-order recurrence on "a". For this loop, the shorthand
  // scalar IR looks like:
  //
  //   scalar.ph:
  //     s_init = a[-1]
  //     br scalar.body
  //
  //   scalar.body:
  //     i = phi [0, scalar.ph], [i+1, scalar.body]
  //     s1 = phi [s_init, scalar.ph], [s2, scalar.body]
  //     s2 = a[i]
  //     b[i] = s2 - s1
  //     br cond, scalar.body, ...
  //
  // In this example, s1 is a recurrence because it's value depends on the
  // previous iteration. In the first phase of vectorization, we created a
  // temporary value for s1. We now complete the vectorization and produce the
  // shorthand vector IR shown below (for VF = 4, UF = 1).
  //
  //   vector.ph:
  //     v_init = vector(..., ..., ..., a[-1])
  //     br vector.body
  //
  //   vector.body
  //     i = phi [0, vector.ph], [i+4, vector.body]
  //     v1 = phi [v_init, vector.ph], [v2, vector.body]
  //     v2 = a[i, i+1, i+2, i+3];
  //     v3 = vector(v1(3), v2(0, 1, 2))
  //     b[i, i+1, i+2, i+3] = v2 - v3
  //     br cond, vector.body, middle.block
  //
  //   middle.block:
  //     x = v2(3)
  //     br scalar.ph
  //
  //   scalar.ph:
  //     s_init = phi [x, middle.block], [a[-1], otherwise]
  //     br scalar.body
  //
  // After execution completes the vector loop, we extract the next value of
  // the recurrence (x) to use as the initial value in the scalar loop.

  // Get the original loop preheader and single loop latch.
  auto *Preheader = OrigLoop->getLoopPreheader();
  auto *Latch = OrigLoop->getLoopLatch();

  // Get the initial and previous values of the scalar recurrence.
  auto *ScalarInit = Phi->getIncomingValueForBlock(Preheader);
  auto *Previous = Phi->getIncomingValueForBlock(Latch);

  // Create a vector from the initial value.
  auto *VectorInit = ScalarInit;
  if (VF > 1 || isScalable()) {
    Builder.SetInsertPoint(LoopVectorPreHeader->getTerminator());
    VectorInit = Builder.CreateInsertElement(
        UndefValue::get(
            VectorType::get(VectorInit->getType(), VF, Cost->isScalable())),
        VectorInit, Builder.getInt32(VF - 1), "vector.recur.init");
  }

  // We constructed a temporary phi node in the first phase of vectorization.
  // This phi node will eventually be deleted.
  Builder.SetInsertPoint(
      cast<Instruction>(VectorLoopValueMap.getVectorValue(Phi, 0)));

  // Create a phi node for the new recurrence. The current value will either be
  // the initial value inserted into a vector or loop-varying vector value.
  auto *VecPhi = Builder.CreatePHI(VectorInit->getType(), 2, "vector.recur");
  VecPhi->addIncoming(VectorInit, LoopVectorPreHeader);

  // Get the vectorized previous value of the last part UF - 1. It appears last
  // among all unrolled iterations, due to the order of their construction.
  Value *PreviousLastPart = getOrCreateVectorValue(Previous, UF - 1);

  // Set the insertion point after the previous value if it is an instruction.
  // Note that the previous value may have been constant-folded so it is not
  // guaranteed to be an instruction in the vector loop. Also, if the previous
  // value is a phi node, we should insert after all the phi nodes to avoid
  // breaking basic block verification.
  if (LI->getLoopFor(LoopVectorBody)->isLoopInvariant(PreviousLastPart) ||
      isa<PHINode>(PreviousLastPart))
    Builder.SetInsertPoint(&*LoopVectorBody->getFirstInsertionPt());
  else
    Builder.SetInsertPoint(
        &*++BasicBlock::iterator(cast<Instruction>(PreviousLastPart)));

  // We will construct a vector for the recurrence by combining the values for
  // the current and previous iterations. This is the required shuffle mask.
  SmallVector<Constant *, 8> ShuffleMask(VF);
  ShuffleMask[0] = Builder.getInt32(VF - 1);
  for (unsigned I = 1; I < VF; ++I)
    ShuffleMask[I] = Builder.getInt32(I + VF - 1);

  // The vector from which to take the initial value for the current iteration
  // (actual or unrolled). Initially, this is the vector phi node.
  Value *Incoming = VecPhi;

  // Shuffle the current and previous vector and update the vector parts.
  for (unsigned Part = 0; Part < UF; ++Part) {
    Value *PreviousPart = getOrCreateVectorValue(Previous, Part);
    Value *PhiPart = VectorLoopValueMap.getVectorValue(Phi, Part);
    auto *Shuffle =
        (VF > 1 || isScalable())
            ? Builder.CreateShuffleVector(Incoming, PreviousPart,
                                          ConstantVector::get(ShuffleMask))
            : Incoming;
    PhiPart->replaceAllUsesWith(Shuffle);
    cast<Instruction>(PhiPart)->eraseFromParent();
    VectorLoopValueMap.resetVectorValue(Phi, Part, Shuffle);
    Incoming = PreviousPart;
  }

  // Fix the latch value of the new recurrence in the vector loop.
  VecPhi->addIncoming(Incoming, LI->getLoopFor(LoopVectorBody)->getLoopLatch());

  // Extract the last vector element in the middle block. This will be the
  // initial value for the recurrence when jumping to the scalar loop.
  auto *ExtractForScalar = Incoming;
  if (VF > 1 || isScalable()) {
    Builder.SetInsertPoint(LoopMiddleBlock->getTerminator());
    ExtractForScalar = Builder.CreateExtractElement(
        ExtractForScalar, Builder.getInt32(VF - 1), "vector.recur.extract");
  }
  // Extract the second last element in the middle block if the
  // Phi is used outside the loop. We need to extract the phi itself
  // and not the last element (the phi update in the current iteration). This
  // will be the value when jumping to the exit block from the LoopMiddleBlock,
  // when the scalar loop is not run at all.
  Value *ExtractForPhiUsedOutsideLoop = nullptr;
  if (VF > 1 || isScalable())
    ExtractForPhiUsedOutsideLoop = Builder.CreateExtractElement(
        Incoming, Builder.getInt32(VF - 2), "vector.recur.extract.for.phi");
  // When loop is unrolled without vectorizing, initialize
  // ExtractForPhiUsedOutsideLoop with the value just prior to unrolled value of
  // `Incoming`. This is analogous to the vectorized case above: extracting the
  // second last element when VF > 1.
  else if (UF > 1)
    ExtractForPhiUsedOutsideLoop = getOrCreateVectorValue(Previous, UF - 2);

  // Fix the initial value of the original recurrence in the scalar loop.
  Builder.SetInsertPoint(&*LoopScalarPreHeader->begin());
  auto *Start = Builder.CreatePHI(Phi->getType(), 2, "scalar.recur.init");
  for (auto *BB : predecessors(LoopScalarPreHeader)) {
    auto *Incoming = BB == LoopMiddleBlock ? ExtractForScalar : ScalarInit;
    Start->addIncoming(Incoming, BB);
  }

  Phi->setIncomingValueForBlock(LoopScalarPreHeader, Start);
  Phi->setName("scalar.recur");

  // Finally, fix users of the recurrence outside the loop. The users will need
  // either the last value of the scalar recurrence or the last value of the
  // vector recurrence we extracted in the middle block. Since the loop is in
  // LCSSA form, we just need to find all the phi nodes for the original scalar
  // recurrence in the exit block, and then add an edge for the middle block.
  for (PHINode &LCSSAPhi : LoopExitBlock->phis()) {
    if (LCSSAPhi.getIncomingValue(0) == Phi) {
      LCSSAPhi.addIncoming(ExtractForPhiUsedOutsideLoop, LoopMiddleBlock);
    }
  }
}

void InnerLoopVectorizer::fixReduction(PHINode *Phi) {
  Constant *Zero = Builder.getInt32(0);

  // Get it's reduction variable descriptor.
  assert(Legal->isReductionVariable(Phi) &&
         "Unable to find the reduction variable");
  RecurrenceDescriptor RdxDesc = (*Legal->getReductionVars())[Phi];

  RecurrenceDescriptor::RecurrenceKind RK = RdxDesc.getRecurrenceKind();
  TrackingVH<Value> ReductionStartValue = RdxDesc.getRecurrenceStartValue();
  Instruction *LoopExitInst = RdxDesc.getLoopExitInstr();
  RecurrenceDescriptor::MinMaxRecurrenceKind MinMaxKind =
      RdxDesc.getMinMaxRecurrenceKind();
  setDebugLocFromInst(Builder, ReductionStartValue);

  // We need to generate a reduction vector from the incoming scalar.
  // To do so, we need to generate the 'identity' vector and override
  // one of the elements with the incoming scalar reduction. We need
  // to do it in the vector-loop preheader.
  Builder.SetInsertPoint(LoopVectorPreHeader->getTerminator());

  // This is the vector-clone of the value that leaves the loop.
  Type *VecTy = getOrCreateVectorValue(LoopExitInst, 0)->getType();

  // Find the reduction identity variable. Zero for addition, or, xor,
  // one for multiplication, -1 for And.
  Value *Identity;
  Value *VectorStart;
  if (RK == RecurrenceDescriptor::RK_IntegerMinMax ||
      RK == RecurrenceDescriptor::RK_FloatMinMax) {
    // MinMax reduction have the start value as their identify.
    if (VF == 1 && !isScalable()) {
      VectorStart = Identity = ReductionStartValue;
    } else {
      VectorStart = Identity = Builder.CreateVectorSplat(
          VF, ReductionStartValue, "minmax.ident", isScalable());
    }
  } else {
    // Handle other reduction kinds:
    Constant *Iden =
        RecurrenceDescriptor::getRecurrenceIdentity(RK, VecTy->getScalarType());
    if (VF == 1 && !isScalable()) {
      Identity = Iden;
      // This vector is the Identity vector where the first element is the
      // incoming scalar reduction.
      VectorStart = ReductionStartValue;
    } else {
      Identity = isScalable() ? Builder.CreateVectorSplat(VF, Iden, "ident",
                                                          isScalable())
                              : ConstantVector::getSplat(VF, Iden);

      // This vector is the Identity vector where the first element is the
      // incoming scalar reduction.
      VectorStart =
          Builder.CreateInsertElement(Identity, ReductionStartValue, Zero);
    }
  }

  // Fix the vector-loop phi.

  // Reductions do not have to start at zero. They can start with
  // any loop invariant values.
  BasicBlock *Latch = OrigLoop->getLoopLatch();
  Value *LoopVal = Phi->getIncomingValueForBlock(Latch);
  for (unsigned Part = 0; Part < UF; ++Part) {
    Value *VecRdxPhi = getOrCreateVectorValue(Phi, Part);
    Value *Val = getOrCreateVectorValue(LoopVal, Part);
    // Make sure to add the reduction stat value only to the
    // first unroll part.
    Value *StartVal = (Part == 0) ? VectorStart : Identity;
    cast<PHINode>(VecRdxPhi)->addIncoming(StartVal, LoopVectorPreHeader);
    cast<PHINode>(VecRdxPhi)->addIncoming(
        Val, LI->getLoopFor(LoopVectorBody)->getLoopLatch());
  }

  // Before each round, move the insertion point right between
  // the PHIs and the values we are going to write.
  // This allows us to write both PHINodes and the extractelement
  // instructions.
  Builder.SetInsertPoint(&*LoopMiddleBlock->getFirstInsertionPt());

  setDebugLocFromInst(Builder, LoopExitInst);

  // If tail is folded by masking, the vector value to leave the loop should be
  // a Select choosing between the vectorized LoopExitInst and vectorized Phi,
  // instead of the former.
  if (Cost->foldTailByMasking()) {
    for (unsigned Part = 0; Part < UF; ++Part) {
      Value *VecLoopExitInst =
          VectorLoopValueMap.getVectorValue(LoopExitInst, Part);
      Value *Sel = nullptr;
      for (User *U : VecLoopExitInst->users()) {
        if (isa<SelectInst>(U)) {
          assert(!Sel && "Reduction exit feeding two selects");
          Sel = U;
        } else
          assert(isa<PHINode>(U) && "Reduction exit must feed Phi's or select");
      }
      assert(Sel && "Reduction exit feeds no select");
      VectorLoopValueMap.resetVectorValue(LoopExitInst, Part, Sel);
    }
  }

  // If the vector reduction can be performed in a smaller type, we truncate
  // then extend the loop exit value to enable InstCombine to evaluate the
  // entire expression in the smaller type.
  if ((VF > 1 || isScalable()) &&
      Phi->getType() != RdxDesc.getRecurrenceType()) {
    Type *RdxVecTy =
        VectorType::get(RdxDesc.getRecurrenceType(), VF, Cost->isScalable());
    Builder.SetInsertPoint(
        LI->getLoopFor(LoopVectorBody)->getLoopLatch()->getTerminator());
    VectorParts RdxParts(UF);
    for (unsigned Part = 0; Part < UF; ++Part) {
      RdxParts[Part] = VectorLoopValueMap.getVectorValue(LoopExitInst, Part);
      Value *Trunc = Builder.CreateTrunc(RdxParts[Part], RdxVecTy);
      Value *Extnd = RdxDesc.isSigned() ? Builder.CreateSExt(Trunc, VecTy)
                                        : Builder.CreateZExt(Trunc, VecTy);
      for (Value::user_iterator UI = RdxParts[Part]->user_begin();
           UI != RdxParts[Part]->user_end();)
        if (*UI != Trunc) {
          (*UI++)->replaceUsesOfWith(RdxParts[Part], Extnd);
          RdxParts[Part] = Extnd;
        } else {
          ++UI;
        }
    }
    Builder.SetInsertPoint(&*LoopMiddleBlock->getFirstInsertionPt());
    for (unsigned Part = 0; Part < UF; ++Part) {
      RdxParts[Part] = Builder.CreateTrunc(RdxParts[Part], RdxVecTy);
      VectorLoopValueMap.resetVectorValue(LoopExitInst, Part, RdxParts[Part]);
    }
  }

  // Reduce all of the unrolled parts into a single vector.
  Value *ReducedPartRdx = VectorLoopValueMap.getVectorValue(LoopExitInst, 0);
  unsigned Op = RecurrenceDescriptor::getRecurrenceBinOp(RK);

  // The middle block terminator has already been assigned a DebugLoc here (the
  // OrigLoop's single latch terminator). We want the whole middle block to
  // appear to execute on this line because: (a) it is all compiler generated,
  // (b) these instructions are always executed after evaluating the latch
  // conditional branch, and (c) other passes may add new predecessors which
  // terminate on this line. This is the easiest way to ensure we don't
  // accidentally cause an extra step back into the loop while debugging.
  setDebugLocFromInst(Builder, LoopMiddleBlock->getTerminator());
  for (unsigned Part = 1; Part < UF; ++Part) {
    Value *RdxPart = VectorLoopValueMap.getVectorValue(LoopExitInst, Part);
    if (Op != Instruction::ICmp && Op != Instruction::FCmp)
      // Floating point operations had to be 'fast' to enable the reduction.
      ReducedPartRdx = addFastMathFlag(
          Builder.CreateBinOp((Instruction::BinaryOps)Op, RdxPart,
                              ReducedPartRdx, "bin.rdx"),
          RdxDesc.getFastMathFlags());
    else
      ReducedPartRdx =
          createMinMaxOp(Builder, MinMaxKind, ReducedPartRdx, RdxPart);
  }

  if (VF > 1 || isScalable()) {
    bool NoNaN = Legal->hasFunNoNaNAttr();
    ReducedPartRdx =
        createTargetReduction(Builder, TTI, RdxDesc, ReducedPartRdx, NoNaN);
    // If the reduction can be performed in a smaller type, we need to extend
    // the reduction to the wider type before we branch to the original loop.
    if (Phi->getType() != RdxDesc.getRecurrenceType())
      ReducedPartRdx = RdxDesc.isSigned()
                           ? Builder.CreateSExt(ReducedPartRdx, Phi->getType())
                           : Builder.CreateZExt(ReducedPartRdx, Phi->getType());
  }

  // Create a phi node that merges control-flow from the backedge-taken check
  // block and the middle block.
  PHINode *BCBlockPhi = PHINode::Create(Phi->getType(), 2, "bc.merge.rdx",
                                        LoopScalarPreHeader->getTerminator());
  for (unsigned I = 0, E = LoopBypassBlocks.size(); I != E; ++I)
    BCBlockPhi->addIncoming(ReductionStartValue, LoopBypassBlocks[I]);
  BCBlockPhi->addIncoming(ReducedPartRdx, LoopMiddleBlock);

  // Now, we need to fix the users of the reduction variable
  // inside and outside of the scalar remainder loop.
  // We know that the loop is in LCSSA form. We need to update the
  // PHI nodes in the exit blocks.
  for (PHINode &LCSSAPhi : LoopExitBlock->phis()) {
    // All PHINodes need to have a single entry edge, or two if
    // we already fixed them.
    assert(LCSSAPhi.getNumIncomingValues() < 3 && "Invalid LCSSA PHI");

    // We found a reduction value exit-PHI. Update it with the
    // incoming bypass edge.
    if (LCSSAPhi.getIncomingValue(0) == LoopExitInst)
      LCSSAPhi.addIncoming(ReducedPartRdx, LoopMiddleBlock);
  } // end of the LCSSA phi scan.

  // Fix the scalar loop reduction variable with the incoming reduction sum
  // from the vector body and from the backedge value.
  int IncomingEdgeBlockIdx = Phi->getBasicBlockIndex(OrigLoop->getLoopLatch());
  assert(IncomingEdgeBlockIdx >= 0 && "Invalid block index");
  // Pick the other block.
  int SelfEdgeBlockIdx = (IncomingEdgeBlockIdx ? 0 : 1);
  Phi->setIncomingValue(SelfEdgeBlockIdx, BCBlockPhi);
  Phi->setIncomingValue(IncomingEdgeBlockIdx, LoopExitInst);
}

void InnerLoopVectorizer::fixLCSSAPHIs() {
  for (PHINode &LCSSAPhi : LoopExitBlock->phis()) {
    if (LCSSAPhi.getNumIncomingValues() == 1) {
      auto *IncomingValue = LCSSAPhi.getIncomingValue(0);
      // Non-instruction incoming values will have only one value.
      unsigned LastLane = 0;
      if (isa<Instruction>(IncomingValue))
        LastLane = Cost->isUniformAfterVectorization(
                       cast<Instruction>(IncomingValue), VF)
                       ? 0
                       : VF - 1;
      // Can be a loop invariant incoming value or the last scalar value to be
      // extracted from the vectorized loop.
      Builder.SetInsertPoint(LoopMiddleBlock->getTerminator());
      Value *lastIncomingValue =
          getOrCreateScalarValue(IncomingValue, {UF - 1, LastLane});
      LCSSAPhi.addIncoming(lastIncomingValue, LoopMiddleBlock);
    }
  }
}

void InnerLoopVectorizer::sinkScalarOperands(Instruction *PredInst) {
  // The basic block and loop containing the predicated instruction.
  auto *PredBB = PredInst->getParent();
  auto *VectorLoop = LI->getLoopFor(PredBB);

  // Initialize a worklist with the operands of the predicated instruction.
  SetVector<Value *> Worklist(PredInst->op_begin(), PredInst->op_end());

  // Holds instructions that we need to analyze again. An instruction may be
  // reanalyzed if we don't yet know if we can sink it or not.
  SmallVector<Instruction *, 8> InstsToReanalyze;

  // Returns true if a given use occurs in the predicated block. Phi nodes use
  // their operands in their corresponding predecessor blocks.
  auto isBlockOfUsePredicated = [&](Use &U) -> bool {
    auto *I = cast<Instruction>(U.getUser());
    BasicBlock *BB = I->getParent();
    if (auto *Phi = dyn_cast<PHINode>(I))
      BB = Phi->getIncomingBlock(
          PHINode::getIncomingValueNumForOperand(U.getOperandNo()));
    return BB == PredBB;
  };

  // Iteratively sink the scalarized operands of the predicated instruction
  // into the block we created for it. When an instruction is sunk, it's
  // operands are then added to the worklist. The algorithm ends after one pass
  // through the worklist doesn't sink a single instruction.
  bool Changed;
  do {
    // Add the instructions that need to be reanalyzed to the worklist, and
    // reset the changed indicator.
    Worklist.insert(InstsToReanalyze.begin(), InstsToReanalyze.end());
    InstsToReanalyze.clear();
    Changed = false;

    while (!Worklist.empty()) {
      auto *I = dyn_cast<Instruction>(Worklist.pop_back_val());

      // We can't sink an instruction if it is a phi node, is already in the
      // predicated block, is not in the loop, or may have side effects.
      if (!I || isa<PHINode>(I) || I->getParent() == PredBB ||
          !VectorLoop->contains(I) || I->mayHaveSideEffects())
        continue;

      // It's legal to sink the instruction if all its uses occur in the
      // predicated block. Otherwise, there's nothing to do yet, and we may
      // need to reanalyze the instruction.
      if (!llvm::all_of(I->uses(), isBlockOfUsePredicated)) {
        InstsToReanalyze.push_back(I);
        continue;
      }

      // Move the instruction to the beginning of the predicated block, and add
      // it's operands to the worklist.
      I->moveBefore(&*PredBB->getFirstInsertionPt());
      Worklist.insert(I->op_begin(), I->op_end());

      // The sinking may have enabled other instructions to be sunk, so we will
      // need to iterate.
      Changed = true;
    }
  } while (Changed);
}

void InnerLoopVectorizer::fixNonInductionPHIs() {
  for (PHINode *OrigPhi : OrigPHIsToFix) {
    PHINode *NewPhi =
        cast<PHINode>(VectorLoopValueMap.getVectorValue(OrigPhi, 0));
    unsigned NumIncomingValues = OrigPhi->getNumIncomingValues();

    SmallVector<BasicBlock *, 2> ScalarBBPredecessors(
        predecessors(OrigPhi->getParent()));
    SmallVector<BasicBlock *, 2> VectorBBPredecessors(
        predecessors(NewPhi->getParent()));
    assert(ScalarBBPredecessors.size() == VectorBBPredecessors.size() &&
           "Scalar and Vector BB should have the same number of predecessors");

    // The insertion point in Builder may be invalidated by the time we get
    // here. Force the Builder insertion point to something valid so that we do
    // not run into issues during insertion point restore in
    // getOrCreateVectorValue calls below.
    Builder.SetInsertPoint(NewPhi);

    // The predecessor order is preserved and we can rely on mapping between
    // scalar and vector block predecessors.
    for (unsigned i = 0; i < NumIncomingValues; ++i) {
      BasicBlock *NewPredBB = VectorBBPredecessors[i];

      // When looking up the new scalar/vector values to fix up, use incoming
      // values from original phi.
      Value *ScIncV =
          OrigPhi->getIncomingValueForBlock(ScalarBBPredecessors[i]);

      // Scalar incoming value may need a broadcast
      Value *NewIncV = getOrCreateVectorValue(ScIncV, 0);
      NewPhi->addIncoming(NewIncV, NewPredBB);
    }
  }
}

void InnerLoopVectorizer::widenPHIInstruction(Instruction *PN, unsigned UF,
                                              unsigned VF) {
  PHINode *P = cast<PHINode>(PN);
  if (EnableVPlanNativePath) {
    // Currently we enter here in the VPlan-native path for non-induction
    // PHIs where all control flow is uniform. We simply widen these PHIs.
    // Create a vector phi with no operands - the vector phi operands will be
    // set at the end of vector code generation.
    Type *VecTy = (VF == 1 && !Cost->isScalable())
                      ? PN->getType()
                      : VectorType::get(PN->getType(), VF, Cost->isScalable());
    Value *VecPhi = Builder.CreatePHI(VecTy, PN->getNumOperands(), "vec.phi");
    VectorLoopValueMap.setVectorValue(P, 0, VecPhi);
    OrigPHIsToFix.push_back(P);

    return;
  }

  assert(PN->getParent() == OrigLoop->getHeader() &&
         "Non-header phis should have been handled elsewhere");

  // In order to support recurrences we need to be able to vectorize Phi nodes.
  // Phi nodes have cycles, so we need to vectorize them in two stages. This is
  // stage #1: We create a new vector PHI node with no incoming edges. We'll use
  // this value when we vectorize all of the instructions that use the PHI.
  if (Legal->isReductionVariable(P) || Legal->isFirstOrderRecurrence(P)) {
    for (unsigned Part = 0; Part < UF; ++Part) {
      // This is phase one of vectorizing PHIs.
      Type *VecTy =
          (VF == 1 && !Cost->isScalable())
              ? PN->getType()
              : VectorType::get(PN->getType(), VF, Cost->isScalable());
      Value *EntryPart = PHINode::Create(
          VecTy, 2, "vec.phi", &*LoopVectorBody->getFirstInsertionPt());
      VectorLoopValueMap.setVectorValue(P, Part, EntryPart);
    }
    return;
  }

  setDebugLocFromInst(Builder, P);

  // This PHINode must be an induction variable.
  // Make sure that we know about it.
  assert(Legal->getInductionVars()->count(P) && "Not an induction variable");

  InductionDescriptor II = Legal->getInductionVars()->lookup(P);
  const DataLayout &DL = OrigLoop->getHeader()->getModule()->getDataLayout();

  // FIXME: The newly created binary instructions should contain nsw/nuw flags,
  // which can be found from the original scalar operations.
  switch (II.getKind()) {
  case InductionDescriptor::IK_NoInduction:
    llvm_unreachable("Unknown induction");
  case InductionDescriptor::IK_IntInduction:
  case InductionDescriptor::IK_FpInduction:
    llvm_unreachable("Integer/fp induction is handled elsewhere.");
  case InductionDescriptor::IK_PtrInduction: {
    // Handle the pointer induction variable case.
    assert(P->getType()->isPointerTy() && "Unexpected type.");
    // This is the normalized GEP that starts counting at zero.
    Value *PtrInd = Induction;
    PtrInd = Builder.CreateSExtOrTrunc(PtrInd, II.getStep()->getType());
    // Determine the number of scalars we need to generate for each unroll
    // iteration. If the instruction is uniform, we only need to generate the
    // first lane. Otherwise, we generate all VF values.
    unsigned Lanes = Cost->isUniformAfterVectorization(P, VF) ? 1 : VF;
    // These are the scalar results. Notice that we don't generate vector GEPs
    // because scalar GEPs result in better code.
    for (unsigned Part = 0; Part < UF; ++Part) {
      for (unsigned Lane = 0; Lane < Lanes; ++Lane) {
        Constant *Idx = ConstantInt::get(PtrInd->getType(), Lane + Part * VF);
        Value *GlobalIdx = Builder.CreateAdd(PtrInd, Idx);
        Value *SclrGep =
            emitTransformedIndex(Builder, GlobalIdx, PSE.getSE(), DL, II);
        SclrGep->setName("next.gep");
        VectorLoopValueMap.setScalarValue(P, {Part, Lane}, SclrGep);
      }
    }
    return;
  }
  }
}

/// A helper function for checking whether an integer division-related
/// instruction may divide by zero (in which case it must be predicated if
/// executed conditionally in the scalar code).
/// TODO: It may be worthwhile to generalize and check isKnownNonZero().
/// Non-zero divisors that are non compile-time constants will not be
/// converted into multiplication, so we will still end up scalarizing
/// the division, but can do so w/o predication.
static bool mayDivideByZero(Instruction &I) {
  assert((I.getOpcode() == Instruction::UDiv ||
          I.getOpcode() == Instruction::SDiv ||
          I.getOpcode() == Instruction::URem ||
          I.getOpcode() == Instruction::SRem) &&
         "Unexpected instruction");
  Value *Divisor = I.getOperand(1);
  auto *CInt = dyn_cast<ConstantInt>(Divisor);
  return !CInt || CInt->isZero();
}

void InnerLoopVectorizer::widenInstruction(Instruction &I) {
  switch (I.getOpcode()) {
  case Instruction::Br:
  case Instruction::PHI:
    llvm_unreachable("This instruction is handled by a different recipe.");
  case Instruction::GetElementPtr: {
    // Construct a vector GEP by widening the operands of the scalar GEP as
    // necessary. We mark the vector GEP 'inbounds' if appropriate. A GEP
    // results in a vector of pointers when at least one operand of the GEP
    // is vector-typed. Thus, to keep the representation compact, we only use
    // vector-typed operands for loop-varying values.
    auto *GEP = cast<GetElementPtrInst>(&I);

    if ((VF > 1 || isScalable()) && OrigLoop->hasLoopInvariantOperands(GEP)) {
      // If we are vectorizing, but the GEP has only loop-invariant operands,
      // the GEP we build (by only using vector-typed operands for
      // loop-varying values) would be a scalar pointer. Thus, to ensure we
      // produce a vector of pointers, we need to either arbitrarily pick an
      // operand to broadcast, or broadcast a clone of the original GEP.
      // Here, we broadcast a clone of the original.
      //
      // TODO: If at some point we decide to scalarize instructions having
      //       loop-invariant operands, this special case will no longer be
      //       required. We would add the scalarization decision to
      //       collectLoopScalars() and teach getVectorValue() to broadcast
      //       the lane-zero scalar value.
      auto *Clone = Builder.Insert(GEP->clone());
      for (unsigned Part = 0; Part < UF; ++Part) {
        Value *EntryPart =
            Builder.CreateVectorSplat(VF, Clone, "", isScalable());
        VectorLoopValueMap.setVectorValue(&I, Part, EntryPart);
        addMetadata(EntryPart, GEP);
      }
    } else {
      // If the GEP has at least one loop-varying operand, we are sure to
      // produce a vector of pointers. But if we are only unrolling, we want
      // to produce a scalar GEP for each unroll part. Thus, the GEP we
      // produce with the code below will be scalar (if VF == 1) or vector
      // (otherwise). Note that for the unroll-only case, we still maintain
      // values in the vector mapping with initVector, as we do for other
      // instructions.
      for (unsigned Part = 0; Part < UF; ++Part) {
        // The pointer operand of the new GEP. If it's loop-invariant, we
        // won't broadcast it.
        auto *Ptr =
            OrigLoop->isLoopInvariant(GEP->getPointerOperand())
                ? GEP->getPointerOperand()
                : getOrCreateVectorValue(GEP->getPointerOperand(), Part);

        // Collect all the indices for the new GEP. If any index is
        // loop-invariant, we won't broadcast it.
        SmallVector<Value *, 4> Indices;
        for (auto &U : make_range(GEP->idx_begin(), GEP->idx_end())) {
          if (OrigLoop->isLoopInvariant(U.get()))
            Indices.push_back(U.get());
          else
            Indices.push_back(getOrCreateVectorValue(U.get(), Part));
        }

        // Create the new GEP. Note that this GEP may be a scalar if VF == 1,
        // but it should be a vector, otherwise.
        auto *NewGEP =
            GEP->isInBounds()
                ? Builder.CreateInBoundsGEP(GEP->getSourceElementType(), Ptr,
                                            Indices)
                : Builder.CreateGEP(GEP->getSourceElementType(), Ptr, Indices);
        assert((VF == 1 || NewGEP->getType()->isVectorTy()) &&
               "NewGEP is not a pointer vector");
        VectorLoopValueMap.setVectorValue(&I, Part, NewGEP);
        addMetadata(NewGEP, GEP);
      }
    }

    break;
  }
  case Instruction::UDiv:
  case Instruction::SDiv:
  case Instruction::SRem:
  case Instruction::URem:
  case Instruction::Add:
  case Instruction::FAdd:
  case Instruction::Sub:
  case Instruction::FSub:
  case Instruction::FNeg:
  case Instruction::Mul:
  case Instruction::FMul:
  case Instruction::FDiv:
  case Instruction::FRem:
  case Instruction::Shl:
  case Instruction::LShr:
  case Instruction::AShr:
  case Instruction::And:
  case Instruction::Or:
  case Instruction::Xor: {
    // Just widen unops and binops.
    setDebugLocFromInst(Builder, &I);

    for (unsigned Part = 0; Part < UF; ++Part) {
      SmallVector<Value *, 2> Ops;
      for (Value *Op : I.operands())
        Ops.push_back(getOrCreateVectorValue(Op, Part));

      Value *V = Builder.CreateNAryOp(I.getOpcode(), Ops);

      if (auto *VecOp = dyn_cast<Instruction>(V))
        VecOp->copyIRFlags(&I);

      // Use this vector value for all users of the original instruction.
      VectorLoopValueMap.setVectorValue(&I, Part, V);
      addMetadata(V, &I);
    }

    break;
  }
  case Instruction::Select: {
    // Widen selects.
    // If the selector is loop invariant we can create a select
    // instruction with a scalar condition. Otherwise, use vector-select.
    auto *SE = PSE.getSE();
    bool InvariantCond =
        SE->isLoopInvariant(PSE.getSCEV(I.getOperand(0)), OrigLoop);
    setDebugLocFromInst(Builder, &I);

    // The condition can be loop invariant  but still defined inside the
    // loop. This means that we can't just use the original 'cond' value.
    // We have to take the 'vectorized' value and pick the first lane.
    // Instcombine will make this a no-op.

    auto *ScalarCond = getOrCreateScalarValue(I.getOperand(0), {0, 0});

    for (unsigned Part = 0; Part < UF; ++Part) {
      Value *Cond = getOrCreateVectorValue(I.getOperand(0), Part);
      Value *Op0 = getOrCreateVectorValue(I.getOperand(1), Part);
      Value *Op1 = getOrCreateVectorValue(I.getOperand(2), Part);
      Value *Sel =
          Builder.CreateSelect(InvariantCond ? ScalarCond : Cond, Op0, Op1);
      VectorLoopValueMap.setVectorValue(&I, Part, Sel);
      addMetadata(Sel, &I);
    }

    break;
  }

  case Instruction::ICmp:
  case Instruction::FCmp: {
    // Widen compares. Generate vector compares.
    bool FCmp = (I.getOpcode() == Instruction::FCmp);
    auto *Cmp = cast<CmpInst>(&I);
    setDebugLocFromInst(Builder, Cmp);
    for (unsigned Part = 0; Part < UF; ++Part) {
      Value *A = getOrCreateVectorValue(Cmp->getOperand(0), Part);
      Value *B = getOrCreateVectorValue(Cmp->getOperand(1), Part);
      Value *C = nullptr;
      if (FCmp) {
        // Propagate fast math flags.
        IRBuilder<>::FastMathFlagGuard FMFG(Builder);
        Builder.setFastMathFlags(Cmp->getFastMathFlags());
        C = Builder.CreateFCmp(Cmp->getPredicate(), A, B);
      } else {
        C = Builder.CreateICmp(Cmp->getPredicate(), A, B);
      }
      VectorLoopValueMap.setVectorValue(&I, Part, C);
      addMetadata(C, &I);
    }

    break;
  }

  case Instruction::ZExt:
  case Instruction::SExt:
  case Instruction::FPToUI:
  case Instruction::FPToSI:
  case Instruction::FPExt:
  case Instruction::PtrToInt:
  case Instruction::IntToPtr:
  case Instruction::SIToFP:
  case Instruction::UIToFP:
  case Instruction::Trunc:
  case Instruction::FPTrunc:
  case Instruction::BitCast: {
    auto *CI = cast<CastInst>(&I);
    setDebugLocFromInst(Builder, CI);

    /// Vectorize casts.
    Type *DestTy = (VF == 1 && !Cost->isScalable())
                       ? CI->getType()
                       : VectorType::get(CI->getType(), VF, Cost->isScalable());

    for (unsigned Part = 0; Part < UF; ++Part) {
      Value *A = getOrCreateVectorValue(CI->getOperand(0), Part);
      Value *Cast = Builder.CreateCast(CI->getOpcode(), A, DestTy);
      VectorLoopValueMap.setVectorValue(&I, Part, Cast);
      addMetadata(Cast, &I);
    }
    break;
  }

  case Instruction::Call: {
    // Ignore dbg intrinsics.
    if (isa<DbgInfoIntrinsic>(I))
      break;
    setDebugLocFromInst(Builder, &I);

    Module *M = I.getParent()->getParent()->getParent();
    auto *CI = cast<CallInst>(&I);

    StringRef FnName = CI->getCalledFunction()->getName();
    Function *F = CI->getCalledFunction();
    Type *RetTy = ToVectorTy(CI->getType(), VF, Cost->isScalable());
    SmallVector<Type *, 4> Tys;
    for (Value *ArgOperand : CI->arg_operands())
      Tys.push_back(ToVectorTy(ArgOperand->getType(), VF, Cost->isScalable()));

    Intrinsic::ID ID = getVectorIntrinsicIDForCall(CI, TLI);

    // The flag shows whether we use Intrinsic or a usual Call for vectorized
    // version of the instruction.
    // Is it beneficial to perform intrinsic call compared to lib call?
    bool NeedToScalarize;
    unsigned CallCost = Cost->getVectorCallCost(CI, VF, NeedToScalarize);
    bool UseVectorIntrinsic =
        ID && Cost->getVectorIntrinsicCost(CI, VF) <= CallCost;
    assert((UseVectorIntrinsic || !NeedToScalarize) &&
           "Instruction should be scalarized elsewhere.");

    for (unsigned Part = 0; Part < UF; ++Part) {
      SmallVector<Value *, 4> Args;
      for (unsigned i = 0, ie = CI->getNumArgOperands(); i != ie; ++i) {
        Value *Arg = CI->getArgOperand(i);
        // Some intrinsics have a scalar argument - don't replace it with a
        // vector.
        if (!UseVectorIntrinsic || !hasVectorInstrinsicScalarOpd(ID, i))
          Arg = getOrCreateVectorValue(CI->getArgOperand(i), Part);
        Args.push_back(Arg);
      }

      Function *VectorF;
      if (UseVectorIntrinsic) {
        // Use vector version of the intrinsic.
        Type *TysForDecl[] = {CI->getType()};
        if (VF > 1 || Cost->isScalable())
          TysForDecl[0] = VectorType::get(CI->getType()->getScalarType(), VF,
                                          Cost->isScalable());
        VectorF = Intrinsic::getDeclaration(M, ID, TysForDecl);
      } else {
        // Use vector version of the library call.
        StringRef VFnName = TLI->getVectorizedFunction(FnName, VF);
        assert(!VFnName.empty() && "Vector function name is empty.");
        VectorF = M->getFunction(VFnName);
        if (!VectorF) {
          // Generate a declaration
          FunctionType *FTy = FunctionType::get(RetTy, Tys, false);
          VectorF =
              Function::Create(FTy, Function::ExternalLinkage, VFnName, M);
          VectorF->copyAttributesFrom(F);
        }
      }
      assert(VectorF && "Can't create vector function.");

      SmallVector<OperandBundleDef, 1> OpBundles;
      CI->getOperandBundlesAsDefs(OpBundles);
      CallInst *V = Builder.CreateCall(VectorF, Args, OpBundles);

      if (isa<FPMathOperator>(V))
        V->copyFastMathFlags(CI);

      VectorLoopValueMap.setVectorValue(&I, Part, V);
      addMetadata(V, &I);
    }

    break;
  }

  default:
    // This instruction is not vectorized by simple widening.
    LLVM_DEBUG(dbgs() << "LV: Found an unhandled instruction: " << I);
    llvm_unreachable("Unhandled instruction!");
  } // end of switch.
}

void InnerLoopVectorizer::updateAnalysis() {
  // Forget the original basic block.
  PSE.getSE()->forgetLoop(OrigLoop);

  // DT is not kept up-to-date for outer loop vectorization
  if (EnableVPlanNativePath)
    return;

  // Update the dominator tree information.
  assert(DT->properlyDominates(LoopBypassBlocks.front(), LoopExitBlock) &&
         "Entry does not dominate exit.");

  DT->addNewBlock(LoopMiddleBlock,
                  LI->getLoopFor(LoopVectorBody)->getLoopLatch());
  DT->addNewBlock(LoopScalarPreHeader, LoopBypassBlocks[0]);
  DT->changeImmediateDominator(LoopScalarBody, LoopScalarPreHeader);
  DT->changeImmediateDominator(LoopExitBlock, LoopBypassBlocks[0]);
  assert(DT->verify(DominatorTree::VerificationLevel::Fast));
}

void LoopVectorizationCostModel::collectLoopScalars(unsigned VF) {
  // We should not collect Scalars more than once per VF. Right now, this
  // function is called from collectUniformsAndScalars(), which already does
  // this check. Collecting Scalars for VF=1 does not make any sense.
  bool ValidVF = VF >= 2 || (isScalable() && VF == 1);
  assert(ValidVF && Scalars.find(VF) == Scalars.end() &&
         "This function should not be visited twice for the same VF");

  SmallSetVector<Instruction *, 8> Worklist;

  // These sets are used to seed the analysis with pointers used by memory
  // accesses that will remain scalar.
  SmallSetVector<Instruction *, 8> ScalarPtrs;
  SmallPtrSet<Instruction *, 8> PossibleNonScalarPtrs;

  // A helper that returns true if the use of Ptr by MemAccess will be scalar.
  // The pointer operands of loads and stores will be scalar as long as the
  // memory access is not a gather or scatter operation. The value operand of a
  // store will remain scalar if the store is scalarized.
  auto isScalarUse = [&](Instruction *MemAccess, Value *Ptr) {
    InstWidening WideningDecision = getWideningDecision(MemAccess, VF);
    assert(WideningDecision != CM_Unknown &&
           "Widening decision should be ready at this moment");
    if (auto *Store = dyn_cast<StoreInst>(MemAccess))
      if (Ptr == Store->getValueOperand())
        return WideningDecision == CM_Scalarize;
    assert(Ptr == getLoadStorePointerOperand(MemAccess) &&
           "Ptr is neither a value or pointer operand");
    return WideningDecision != CM_GatherScatter;
  };

  // A helper that returns true if the given value is a bitcast or
  // getelementptr instruction contained in the loop.
  auto isLoopVaryingBitCastOrGEP = [&](Value *V) {
    return ((isa<BitCastInst>(V) && V->getType()->isPointerTy()) ||
            isa<GetElementPtrInst>(V)) &&
           !TheLoop->isLoopInvariant(V);
  };

  // A helper that evaluates a memory access's use of a pointer. If the use
  // will be a scalar use, and the pointer is only used by memory accesses, we
  // place the pointer in ScalarPtrs. Otherwise, the pointer is placed in
  // PossibleNonScalarPtrs.
  auto evaluatePtrUse = [&](Instruction *MemAccess, Value *Ptr) {
    // We only care about bitcast and getelementptr instructions contained in
    // the loop.
    if (!isLoopVaryingBitCastOrGEP(Ptr))
      return;

    // If the pointer has already been identified as scalar (e.g., if it was
    // also identified as uniform), there's nothing to do.
    auto *I = cast<Instruction>(Ptr);
    if (Worklist.count(I))
      return;

    // If the use of the pointer will be a scalar use, and all users of the
    // pointer are memory accesses, place the pointer in ScalarPtrs. Otherwise,
    // place the pointer in PossibleNonScalarPtrs.
    if (isScalarUse(MemAccess, Ptr) && llvm::all_of(I->users(), [&](User *U) {
          return isa<LoadInst>(U) || isa<StoreInst>(U);
        }))
      ScalarPtrs.insert(I);
    else
      PossibleNonScalarPtrs.insert(I);
  };

  // We seed the scalars analysis with three classes of instructions: (1)
  // instructions marked uniform-after-vectorization, (2) bitcast and
  // getelementptr instructions used by memory accesses requiring a scalar use,
  // and (3) pointer induction variables and their update instructions (we
  // currently only scalarize these).
  //
  // (1) Add to the worklist all instructions that have been identified as
  // uniform-after-vectorization.
  Worklist.insert(Uniforms[VF].begin(), Uniforms[VF].end());

  // (2) Add to the worklist all bitcast and getelementptr instructions used by
  // memory accesses requiring a scalar use. The pointer operands of loads and
  // stores will be scalar as long as the memory accesses is not a gather or
  // scatter operation. The value operand of a store will remain scalar if the
  // store is scalarized.
  for (auto *BB : TheLoop->blocks())
    for (auto &I : *BB) {
      if (auto *Load = dyn_cast<LoadInst>(&I)) {
        evaluatePtrUse(Load, Load->getPointerOperand());
      } else if (auto *Store = dyn_cast<StoreInst>(&I)) {
        evaluatePtrUse(Store, Store->getPointerOperand());
        evaluatePtrUse(Store, Store->getValueOperand());
      }
    }
  for (auto *I : ScalarPtrs)
    if (PossibleNonScalarPtrs.find(I) == PossibleNonScalarPtrs.end()) {
      LLVM_DEBUG(dbgs() << "LV: Found scalar instruction: " << *I << "\n");
      Worklist.insert(I);
    }

  // (3) Add to the worklist all pointer induction variables and their update
  // instructions.
  //
  // TODO: Once we are able to vectorize pointer induction variables we should
  //       no longer insert them into the worklist here.
  auto *Latch = TheLoop->getLoopLatch();
  for (auto &Induction : *Legal->getInductionVars()) {
    auto *Ind = Induction.first;
    auto *IndUpdate = cast<Instruction>(Ind->getIncomingValueForBlock(Latch));
    if (Induction.second.getKind() != InductionDescriptor::IK_PtrInduction)
      continue;
    Worklist.insert(Ind);
    Worklist.insert(IndUpdate);
    LLVM_DEBUG(dbgs() << "LV: Found scalar instruction: " << *Ind << "\n");
    LLVM_DEBUG(dbgs() << "LV: Found scalar instruction: " << *IndUpdate
                      << "\n");
  }

  // Insert the forced scalars.
  // FIXME: Currently widenPHIInstruction() often creates a dead vector
  // induction variable when the PHI user is scalarized.
  auto ForcedScalar = ForcedScalars.find(VF);
  if (ForcedScalar != ForcedScalars.end())
    for (auto *I : ForcedScalar->second)
      Worklist.insert(I);

  // Expand the worklist by looking through any bitcasts and getelementptr
  // instructions we've already identified as scalar. This is similar to the
  // expansion step in collectLoopUniforms(); however, here we're only
  // expanding to include additional bitcasts and getelementptr instructions.
  unsigned Idx = 0;
  while (Idx != Worklist.size()) {
    Instruction *Dst = Worklist[Idx++];
    if (!isLoopVaryingBitCastOrGEP(Dst->getOperand(0)))
      continue;
    auto *Src = cast<Instruction>(Dst->getOperand(0));
    if (llvm::all_of(Src->users(), [&](User *U) -> bool {
          auto *J = cast<Instruction>(U);
          return !TheLoop->contains(J) || Worklist.count(J) ||
                 ((isa<LoadInst>(J) || isa<StoreInst>(J)) &&
                  isScalarUse(J, Src));
        })) {
      Worklist.insert(Src);
      LLVM_DEBUG(dbgs() << "LV: Found scalar instruction: " << *Src << "\n");
    }
  }

  // An induction variable will remain scalar if all users of the induction
  // variable and induction variable update remain scalar.
  for (auto &Induction : *Legal->getInductionVars()) {
    auto *Ind = Induction.first;
    auto *IndUpdate = cast<Instruction>(Ind->getIncomingValueForBlock(Latch));

    // We already considered pointer induction variables, so there's no reason
    // to look at their users again.
    //
    // TODO: Once we are able to vectorize pointer induction variables we
    //       should no longer skip over them here.
    if (Induction.second.getKind() == InductionDescriptor::IK_PtrInduction)
      continue;

    // Determine if all users of the induction variable are scalar after
    // vectorization.
    auto ScalarInd = llvm::all_of(Ind->users(), [&](User *U) -> bool {
      auto *I = cast<Instruction>(U);
      return I == IndUpdate || !TheLoop->contains(I) || Worklist.count(I);
    });
    if (!ScalarInd)
      continue;

    // Determine if all users of the induction variable update instruction are
    // scalar after vectorization.
    auto ScalarIndUpdate =
        llvm::all_of(IndUpdate->users(), [&](User *U) -> bool {
          auto *I = cast<Instruction>(U);
          return I == Ind || !TheLoop->contains(I) || Worklist.count(I);
        });
    if (!ScalarIndUpdate)
      continue;

    // The induction variable and its update instruction will remain scalar.
    Worklist.insert(Ind);
    Worklist.insert(IndUpdate);
    LLVM_DEBUG(dbgs() << "LV: Found scalar instruction: " << *Ind << "\n");
    LLVM_DEBUG(dbgs() << "LV: Found scalar instruction: " << *IndUpdate
                      << "\n");
  }

  Scalars[VF].insert(Worklist.begin(), Worklist.end());
}

bool LoopVectorizationCostModel::isScalarWithPredication(Instruction *I,
                                                         unsigned VF) {
  if (!blockNeedsPredication(I->getParent()))
    return false;
  switch (I->getOpcode()) {
  default:
    break;
  case Instruction::Load:
  case Instruction::Store: {
    if (!Legal->isMaskRequired(I))
      return false;
    auto *Ptr = getLoadStorePointerOperand(I);
    auto *Ty = getMemInstValueType(I);
    // We have already decided how to vectorize this instruction, get that
    // result.
    if (VF > 1 || isScalable()) {
      InstWidening WideningDecision = getWideningDecision(I, VF);
      assert(WideningDecision != CM_Unknown &&
             "Widening decision should be ready at this moment");
      return WideningDecision == CM_Scalarize;
    }
<<<<<<< HEAD
    return isa<LoadInst>(I)
               ? !(isLegalMaskedLoad(Ty, Ptr) || isLegalMaskedGather(Ty))
               : !(isLegalMaskedStore(Ty, Ptr) || isLegalMaskedScatter(Ty));
=======
    const MaybeAlign Alignment = getLoadStoreAlignment(I);
    return isa<LoadInst>(I) ?
        !(isLegalMaskedLoad(Ty, Ptr, Alignment) || isLegalMaskedGather(Ty))
      : !(isLegalMaskedStore(Ty, Ptr, Alignment) || isLegalMaskedScatter(Ty));
>>>>>>> 7eddee45
  }
  case Instruction::UDiv:
  case Instruction::SDiv:
  case Instruction::SRem:
  case Instruction::URem:
    return mayDivideByZero(*I);
  }
  return false;
}

bool LoopVectorizationCostModel::interleavedAccessCanBeWidened(Instruction *I,
                                                               unsigned VF) {
  assert(isAccessInterleaved(I) && "Expecting interleaved access.");
  assert(getWideningDecision(I, VF) == CM_Unknown &&
         "Decision should not be set yet.");
  auto *Group = getInterleavedAccessGroup(I);
  assert(Group && "Must have a group.");

  // If the instruction's allocated size doesn't equal it's type size, it
  // requires padding and will be scalarized.
  auto &DL = I->getModule()->getDataLayout();
  auto *ScalarTy = getMemInstValueType(I);
  if (hasIrregularType(ScalarTy, DL, VF, TTI.useScalableVectorType()))
    return false;

  // Check if masking is required.
  // A Group may need masking for one of two reasons: it resides in a block that
  // needs predication, or it was decided to use masking to deal with gaps.
  bool PredicatedAccessRequiresMasking =
      Legal->blockNeedsPredication(I->getParent()) && Legal->isMaskRequired(I);
  bool AccessWithGapsRequiresMasking =
      Group->requiresScalarEpilogue() && !isScalarEpilogueAllowed();
  if (!PredicatedAccessRequiresMasking && !AccessWithGapsRequiresMasking)
    return true;

  // If masked interleaving is required, we expect that the user/target had
  // enabled it, because otherwise it either wouldn't have been created or
  // it should have been invalidated by the CostModel.
  assert(useMaskedInterleavedAccesses(TTI) &&
         "Masked interleave-groups for predicated accesses are not enabled.");

  auto *Ty = getMemInstValueType(I);
  const MaybeAlign Alignment = getLoadStoreAlignment(I);
  return isa<LoadInst>(I) ? TTI.isLegalMaskedLoad(Ty, Alignment)
                          : TTI.isLegalMaskedStore(Ty, Alignment);
}

bool LoopVectorizationCostModel::memoryInstructionCanBeWidened(Instruction *I,
                                                               unsigned VF) {
  // Get and ensure we have a valid memory instruction.
  LoadInst *LI = dyn_cast<LoadInst>(I);
  StoreInst *SI = dyn_cast<StoreInst>(I);
  assert((LI || SI) && "Invalid memory instruction");

  auto *Ptr = getLoadStorePointerOperand(I);

  // In order to be widened, the pointer should be consecutive, first of all.
  if (!Legal->isConsecutivePtr(Ptr))
    return false;

  // If the instruction is a store located in a predicated block, it will be
  // scalarized.
  if (isScalarWithPredication(I))
    return false;

  // If the instruction's allocated size doesn't equal it's type size, it
  // requires padding and will be scalarized.
  auto &DL = I->getModule()->getDataLayout();
  auto *ScalarTy = LI ? LI->getType() : SI->getValueOperand()->getType();
  if (hasIrregularType(ScalarTy, DL, VF, TTI.useScalableVectorType()))
    return false;

  return true;
}

void LoopVectorizationCostModel::collectLoopUniforms(unsigned VF) {
  // We should not collect Uniforms more than once per VF. Right now,
  // this function is called from collectUniformsAndScalars(), which
  // already does this check. Collecting Uniforms for VF=1 does not make any
  // sense for non-scalable vectors.
  bool ValidVF = VF >= 2 || isScalable();
  assert(ValidVF && Uniforms.find(VF) == Uniforms.end() &&
         "This function should not be visited twice for the same VF");

  // Visit the list of Uniforms. If we'll not find any uniform value, we'll
  // not analyze again.  Uniforms.count(VF) will return 1.
  Uniforms[VF].clear();

  // We now know that the loop is vectorizable!
  // Collect instructions inside the loop that will remain uniform after
  // vectorization.

  // Global values, params and instructions outside of current loop are out of
  // scope.
  auto isOutOfScope = [&](Value *V) -> bool {
    Instruction *I = dyn_cast<Instruction>(V);
    return (!I || !TheLoop->contains(I));
  };

  SetVector<Instruction *> Worklist;
  BasicBlock *Latch = TheLoop->getLoopLatch();

  // Start with the conditional branch. If the branch condition is an
  // instruction contained in the loop that is only used by the branch, it is
  // uniform.
  auto *Cmp = dyn_cast<Instruction>(Latch->getTerminator()->getOperand(0));
  if (Cmp && TheLoop->contains(Cmp) && Cmp->hasOneUse()) {
    Worklist.insert(Cmp);
    LLVM_DEBUG(dbgs() << "LV: Found uniform instruction: " << *Cmp << "\n");
  }

  // Holds consecutive and consecutive-like pointers. Consecutive-like pointers
  // are pointers that are treated like consecutive pointers during
  // vectorization. The pointer operands of interleaved accesses are an
  // example.
  SmallSetVector<Instruction *, 8> ConsecutiveLikePtrs;

  // Holds pointer operands of instructions that are possibly non-uniform.
  SmallPtrSet<Instruction *, 8> PossibleNonUniformPtrs;

  auto isUniformDecision = [&](Instruction *I, unsigned VF) {
    InstWidening WideningDecision = getWideningDecision(I, VF);
    assert(WideningDecision != CM_Unknown &&
           "Widening decision should be ready at this moment");

    return (WideningDecision == CM_Widen ||
            WideningDecision == CM_Widen_Reverse ||
            WideningDecision == CM_Interleave);
  };
  // Iterate over the instructions in the loop, and collect all
  // consecutive-like pointer operands in ConsecutiveLikePtrs. If it's possible
  // that a consecutive-like pointer operand will be scalarized, we collect it
  // in PossibleNonUniformPtrs instead. We use two sets here because a single
  // getelementptr instruction can be used by both vectorized and scalarized
  // memory instructions. For example, if a loop loads and stores from the same
  // location, but the store is conditional, the store will be scalarized, and
  // the getelementptr won't remain uniform.
  for (auto *BB : TheLoop->blocks())
    for (auto &I : *BB) {
      // If there's no pointer operand, there's nothing to do.
      auto *Ptr = dyn_cast_or_null<Instruction>(getLoadStorePointerOperand(&I));
      if (!Ptr)
        continue;

      // True if all users of Ptr are memory accesses that have Ptr as their
      // pointer operand.
      auto UsersAreMemAccesses =
          llvm::all_of(Ptr->users(), [&](User *U) -> bool {
            return getLoadStorePointerOperand(U) == Ptr;
          });

      // Ensure the memory instruction will not be scalarized or used by
      // gather/scatter, making its pointer operand non-uniform. If the pointer
      // operand is used by any instruction other than a memory access, we
      // conservatively assume the pointer operand may be non-uniform.
      if (!UsersAreMemAccesses || !isUniformDecision(&I, VF))
        PossibleNonUniformPtrs.insert(Ptr);

      // If the memory instruction will be vectorized and its pointer operand
      // is consecutive-like, or interleaving - the pointer operand should
      // remain uniform.
      else
        ConsecutiveLikePtrs.insert(Ptr);
    }

  // Add to the Worklist all consecutive and consecutive-like pointers that
  // aren't also identified as possibly non-uniform.
  for (auto *V : ConsecutiveLikePtrs)
    if (PossibleNonUniformPtrs.find(V) == PossibleNonUniformPtrs.end()) {
      LLVM_DEBUG(dbgs() << "LV: Found uniform instruction: " << *V << "\n");
      Worklist.insert(V);
    }

  // Expand Worklist in topological order: whenever a new instruction
  // is added , its users should be already inside Worklist.  It ensures
  // a uniform instruction will only be used by uniform instructions.
  unsigned idx = 0;
  while (idx != Worklist.size()) {
    Instruction *I = Worklist[idx++];

    for (auto OV : I->operand_values()) {
      // isOutOfScope operands cannot be uniform instructions.
      if (isOutOfScope(OV))
        continue;
      // First order recurrence Phi's should typically be considered
      // non-uniform.
      auto *OP = dyn_cast<PHINode>(OV);
      if (OP && Legal->isFirstOrderRecurrence(OP))
        continue;
      // If all the users of the operand are uniform, then add the
      // operand into the uniform worklist.
      auto *OI = cast<Instruction>(OV);
      if (llvm::all_of(OI->users(), [&](User *U) -> bool {
            auto *J = cast<Instruction>(U);
            return Worklist.count(J) || (OI == getLoadStorePointerOperand(J) &&
                                         isUniformDecision(J, VF));
          })) {
        Worklist.insert(OI);
        LLVM_DEBUG(dbgs() << "LV: Found uniform instruction: " << *OI << "\n");
      }
    }
  }

  // Returns true if Ptr is the pointer operand of a memory access instruction
  // I, and I is known to not require scalarization.
  auto isVectorizedMemAccessUse = [&](Instruction *I, Value *Ptr) -> bool {
    return getLoadStorePointerOperand(I) == Ptr && isUniformDecision(I, VF);
  };

  // For an instruction to be added into Worklist above, all its users inside
  // the loop should also be in Worklist. However, this condition cannot be
  // true for phi nodes that form a cyclic dependence. We must process phi
  // nodes separately. An induction variable will remain uniform if all users
  // of the induction variable and induction variable update remain uniform.
  // The code below handles both pointer and non-pointer induction variables.
  for (auto &Induction : *Legal->getInductionVars()) {
    auto *Ind = Induction.first;
    auto *IndUpdate = cast<Instruction>(Ind->getIncomingValueForBlock(Latch));

    // Determine if all users of the induction variable are uniform after
    // vectorization.
    auto UniformInd = llvm::all_of(Ind->users(), [&](User *U) -> bool {
      auto *I = cast<Instruction>(U);
      return I == IndUpdate || !TheLoop->contains(I) || Worklist.count(I) ||
             isVectorizedMemAccessUse(I, Ind);
    });
    if (!UniformInd)
      continue;

    // Determine if all users of the induction variable update instruction are
    // uniform after vectorization.
    auto UniformIndUpdate =
        llvm::all_of(IndUpdate->users(), [&](User *U) -> bool {
          auto *I = cast<Instruction>(U);
          return I == Ind || !TheLoop->contains(I) || Worklist.count(I) ||
                 isVectorizedMemAccessUse(I, IndUpdate);
        });
    if (!UniformIndUpdate)
      continue;

    // The induction variable and its update instruction will remain uniform.
    Worklist.insert(Ind);
    Worklist.insert(IndUpdate);
    LLVM_DEBUG(dbgs() << "LV: Found uniform instruction: " << *Ind << "\n");
    LLVM_DEBUG(dbgs() << "LV: Found uniform instruction: " << *IndUpdate
                      << "\n");
  }

  Uniforms[VF].insert(Worklist.begin(), Worklist.end());
}

bool LoopVectorizationCostModel::runtimeChecksRequired() {
  LLVM_DEBUG(dbgs() << "LV: Performing code size checks.\n");

  if (Legal->getRuntimePointerChecking()->Need) {
    reportVectorizationFailure(
        "Runtime ptr check is required with -Os/-Oz",
        "runtime pointer checks needed. Enable vectorization of this "
        "loop with '#pragma clang loop vectorize(enable)' when "
        "compiling with -Os/-Oz",
        "CantVersionLoopWithOptForSize", ORE, TheLoop);
    return true;
  }

  if (!PSE.getUnionPredicate().getPredicates().empty()) {
    reportVectorizationFailure(
        "Runtime SCEV check is required with -Os/-Oz",
        "runtime SCEV checks needed. Enable vectorization of this "
        "loop with '#pragma clang loop vectorize(enable)' when "
        "compiling with -Os/-Oz",
        "CantVersionLoopWithOptForSize", ORE, TheLoop);
    return true;
  }

  // FIXME: Avoid specializing for stride==1 instead of bailing out.
  if (!Legal->getLAI()->getSymbolicStrides().empty()) {
    reportVectorizationFailure(
        "Runtime stride check is required with -Os/-Oz",
        "runtime stride == 1 checks needed. Enable vectorization of "
        "this loop with '#pragma clang loop vectorize(enable)' when "
        "compiling with -Os/-Oz",
        "CantVersionLoopWithOptForSize", ORE, TheLoop);
    return true;
  }

  return false;
}

Optional<unsigned> LoopVectorizationCostModel::computeMaxVF() {
  if (Legal->getRuntimePointerChecking()->Need && TTI.hasBranchDivergence()) {
    // TODO: It may by useful to do since it's still likely to be dynamically
    // uniform if the target can skip.
    reportVectorizationFailure(
        "Not inserting runtime ptr check for divergent target",
        "runtime pointer checks needed. Not enabled for divergent target",
        "CantVersionLoopWithDivergentTarget", ORE, TheLoop);
    return None;
  }

  unsigned TC = PSE.getSE()->getSmallConstantTripCount(TheLoop);
  LLVM_DEBUG(dbgs() << "LV: Found trip count: " << TC << '\n');
  if (TC == 1) {
    reportVectorizationFailure(
        "Single iteration (non) loop",
        "loop trip count is one, irrelevant for vectorization",
        "SingleIterationLoop", ORE, TheLoop);
    return None;
  }

  switch (ScalarEpilogueStatus) {
  case CM_ScalarEpilogueAllowed:
    return computeFeasibleMaxVF(TC);
  case CM_ScalarEpilogueNotNeededUsePredicate:
    LLVM_DEBUG(
        dbgs() << "LV: vector predicate hint/switch found.\n"
               << "LV: Not allowing scalar epilogue, creating predicated "
               << "vector loop.\n");
    break;
  case CM_ScalarEpilogueNotAllowedLowTripLoop:
    // fallthrough as a special case of OptForSize
  case CM_ScalarEpilogueNotAllowedOptSize:
    if (ScalarEpilogueStatus == CM_ScalarEpilogueNotAllowedOptSize)
      LLVM_DEBUG(
          dbgs() << "LV: Not allowing scalar epilogue due to -Os/-Oz.\n");
    else
      LLVM_DEBUG(dbgs() << "LV: Not allowing scalar epilogue due to low trip "
                        << "count.\n");

    // Bail if runtime checks are required, which are not good when optimising
    // for size.
    if (runtimeChecksRequired())
      return None;
    break;
  }

  // Now try the tail folding

  // Invalidate interleave groups that require an epilogue if we can't mask
  // the interleave-group.
  if (!useMaskedInterleavedAccesses(TTI))
    InterleaveInfo.invalidateGroupsRequiringScalarEpilogue();

  unsigned MaxVF = computeFeasibleMaxVF(TC);
  if (TC > 0 && TC % MaxVF == 0) {
    // Accept MaxVF if we do not have a tail.
    LLVM_DEBUG(dbgs() << "LV: No tail will remain for any chosen VF.\n");
    return MaxVF;
  }

  // If we don't know the precise trip count, or if the trip count that we
  // found modulo the vectorization factor is not zero, try to fold the tail
  // by masking.
  // FIXME: look for a smaller MaxVF that does divide TC rather than masking.
  if (Legal->prepareToFoldTailByMasking()) {
    FoldTailByMasking = true;
    return MaxVF;
  }

  if (TC == 0) {
    reportVectorizationFailure(
        "Unable to calculate the loop count due to complex control flow",
        "unable to calculate the loop count due to complex control flow",
        "UnknownLoopCountComplexCFG", ORE, TheLoop);
    return None;
  }

  reportVectorizationFailure(
      "Cannot optimize for size and vectorize at the same time.",
      "cannot optimize for size and vectorize at the same time. "
      "Enable vectorization of this loop with '#pragma clang loop "
      "vectorize(enable)' when compiling with -Os/-Oz",
      "NoTailLoopWithOptForSize", ORE, TheLoop);
  return None;
}

unsigned LoopVectorizationCostModel::computeFeasibleScalableMaxVF(
    unsigned ConstTripCount) {
  // The MaxVF calculated here works for fixed vectors but not for scalable
  // vectors. MaxVF for fixed size vectors are represented by a constant value
  // (2, 4, 8 ... 256 ) depending on the vector register width that is fixed for
  // an architecture. For scalable vectors, where vector register width is not
  // fixed, vector width is represented as `<vscale x k x simpleType>`, where k
  // is a multiple of 2 and is known at the compile time (k can range from 1 to
  // 8 for current RISC-V vector specification). vscale is not known at compile
  // time (vscale = VLEN / (k * ELEN)). simpleType is a scalr type like f64,
  // f32, etc.
  //
  // For mixed width operations we can either use n registers for both wide and
  // narrow types, in which case the narrow type will waste half the register,
  // or we can use n*w registers for the wider type and n registers for the
  // narrow type, where wider type is wider by a factor of w.
  //
  // For the time being we make the following assumptions: 1. Assuming f64 to be
  // the largest type we would need, we use <vscale x 1 x f64> as our base type.
  // 2. If the only involved scalar type is f64, we use MaxVectorSize to be
  // vscale x 1. (Eventually we will add support for higher values of k. That
  // would need further analysis to optimize for register pressure.) 2a. If the
  // only involved scalar type is f32, we use MaxVectorSize of vscale x 2.
  // Similar for other narrower types.  3. For mixed width, we will use the full
  // register for the narrower type and register grouping for the wider type.
  MinBWs = computeMinimumValueSizes(TheLoop->getBlocks(), *DB, &TTI);
  unsigned SmallestType, WidestType;
  std::tie(SmallestType, WidestType) = getSmallestAndWidestTypes();
  unsigned TargetWidestType = TTI.getMaxElementWidth();
  // unsigned MinKScaleFactor = TargetWidestType / WidestType;
  if (SmallestType > WidestType)
    SmallestType = WidestType;
  unsigned MaxKScaleFactor = TargetWidestType / SmallestType;

  // assert(MinKScaleFactor == MaxKScaleFactor &&
  //        "Support for mixed width computations is not supported yet.");
  assert(MaxKScaleFactor <= 8 && "Cannot group so many registers together!");
  // TODO:
  // We are ignoring MaxSafeRegisterWidth calculationn based on dependence
  // distance for now. This is another issue that would be needed to handled
  // separately for scalable vectors.
  // TODO:
  // Fix association between MaxSafeRegisterWidth and WidestRegister
  // For now we just ensure that the MaxSafeRegisterWidth is >= 256*8*8, which
  // is the tentative VLEN for EPI usecase.
  unsigned MaxSafeRegisterWidth = Legal->getMaxSafeRegisterWidth();
  assert(MaxSafeRegisterWidth >= 256 * 8 * 8 &&
         "Safe dependency distance is less than tentative VLEN");

  return MaxKScaleFactor;
}

unsigned
LoopVectorizationCostModel::computeFeasibleMaxVF(unsigned ConstTripCount) {
  if (isScalable())
    return computeFeasibleScalableMaxVF(ConstTripCount);
  MinBWs = computeMinimumValueSizes(TheLoop->getBlocks(), *DB, &TTI);
  unsigned SmallestType, WidestType;
  std::tie(SmallestType, WidestType) = getSmallestAndWidestTypes();
  unsigned WidestRegister = TTI.getRegisterBitWidth(true);

  // Get the maximum safe dependence distance in bits computed by LAA.
  // It is computed by MaxVF * sizeOf(type) * 8, where type is taken from
  // the memory accesses that is most restrictive (involved in the smallest
  // dependence distance).
  unsigned MaxSafeRegisterWidth = Legal->getMaxSafeRegisterWidth();

  WidestRegister = std::min(WidestRegister, MaxSafeRegisterWidth);

  unsigned MaxVectorSize = WidestRegister / WidestType;

  LLVM_DEBUG(dbgs() << "LV: The Smallest and Widest types: " << SmallestType
                    << " / " << WidestType << " bits.\n");
  LLVM_DEBUG(dbgs() << "LV: The Widest register safe to use is: "
                    << WidestRegister << " bits.\n");

  assert(MaxVectorSize <= 256 && "Did not expect to pack so many elements"
                                 " into one vector!");
  if (MaxVectorSize == 0) {
    LLVM_DEBUG(dbgs() << "LV: The target has no vector registers.\n");
    MaxVectorSize = 1;
    return MaxVectorSize;
  } else if (ConstTripCount && ConstTripCount < MaxVectorSize &&
             isPowerOf2_32(ConstTripCount)) {
    // We need to clamp the VF to be the ConstTripCount. There is no point in
    // choosing a higher viable VF as done in the loop below.
    LLVM_DEBUG(dbgs() << "LV: Clamping the MaxVF to the constant trip count: "
                      << ConstTripCount << "\n");
    MaxVectorSize = ConstTripCount;
    return MaxVectorSize;
  }

  unsigned MaxVF = MaxVectorSize;
  if (TTI.shouldMaximizeVectorBandwidth(!isScalarEpilogueAllowed()) ||
      (MaximizeBandwidth && isScalarEpilogueAllowed())) {
    // Collect all viable vectorization factors larger than the default MaxVF
    // (i.e. MaxVectorSize).
    SmallVector<unsigned, 8> VFs;
    unsigned NewMaxVectorSize = WidestRegister / SmallestType;
    for (unsigned VS = MaxVectorSize * 2; VS <= NewMaxVectorSize; VS *= 2)
      VFs.push_back(VS);

    // For each VF calculate its register usage.
    auto RUs = calculateRegisterUsage(VFs);

    // Select the largest VF which doesn't require more registers than existing
    // ones.
    for (int i = RUs.size() - 1; i >= 0; --i) {
      bool Selected = true;
      for (auto& pair : RUs[i].MaxLocalUsers) {
        unsigned TargetNumRegisters = TTI.getNumberOfRegisters(pair.first);
        if (pair.second > TargetNumRegisters)
          Selected = false;
      }
      if (Selected) {
        MaxVF = VFs[i];
        break;
      }
    }
    if (unsigned MinVF = TTI.getMinimumVF(SmallestType)) {
      if (MaxVF < MinVF) {
        LLVM_DEBUG(dbgs() << "LV: Overriding calculated MaxVF(" << MaxVF
                          << ") with target's minimum: " << MinVF << '\n');
        MaxVF = MinVF;
      }
    }
  }
  return MaxVF;
}

VectorizationFactor
LoopVectorizationCostModel::selectVectorizationFactor(unsigned MaxVF) {
  float Cost = expectedCost(1).first;
  const float ScalarCost = Cost;
  unsigned Width = 1;
  LLVM_DEBUG(dbgs() << "LV: Scalar loop costs: " << (int)ScalarCost << ".\n");

  bool ForceVectorization = Hints->getForce() == LoopVectorizeHints::FK_Enabled;
  if (ForceVectorization && (MaxVF > 1 || isScalable())) {
    // Ignore scalar width, because the user explicitly wants vectorization.
    // Initialize cost to max so that VF = 2 is, at least, chosen during cost
    // evaluation.
    Cost = std::numeric_limits<float>::max();
  }

  for (unsigned i = 2; i <= MaxVF; i *= 2) {
    // Notice that the vector loop needs to be executed less times, so
    // we need to divide the cost of the vector loops by the width of
    // the vector elements.
    VectorizationCostTy C = expectedCost(i);
    float VectorCost = C.first / (float)i;
    LLVM_DEBUG(dbgs() << "LV: Vector loop of width " << i
                      << " costs: " << (int)VectorCost << ".\n");
    if (!C.second && !ForceVectorization) {
      LLVM_DEBUG(
          dbgs() << "LV: Not considering vector loop of width " << i
                 << " because it will not generate any vector instructions.\n");
      continue;
    }
    if (VectorCost < Cost) {
      Cost = VectorCost;
      Width = i;
    }
  }

  if (!EnableCondStoresVectorization && NumPredStores) {
    reportVectorizationFailure(
        "There are conditional stores.",
        "store that is conditionally executed prevents vectorization",
        "ConditionalStore", ORE, TheLoop);
    Width = 1;
    Cost = ScalarCost;
  }

  LLVM_DEBUG(if (ForceVectorization && Width > 1 && Cost >= ScalarCost) dbgs()
             << "LV: Vectorization seems to be not beneficial, "
             << "but was forced by a user.\n");
  LLVM_DEBUG(dbgs() << "LV: Selecting VF: " << Width << ".\n");
  VectorizationFactor Factor = {Width, (unsigned)(Width * Cost)};
  return Factor;
}

VectorizationFactor
LoopVectorizationCostModel::selectScalableVectorizationFactor(unsigned VF) {
  // bool ForceVectorization = Hints->getForce() ==
  // LoopVectorizeHints::FK_Enabled; assert(!ForceVectorization &&
  //        "We do not support Forced Vectorization for scalable vectors");

  // Notice that the vector loop needs to be executed less times, so
  // we need to divide the cost of the vector loops by the width of
  // the vector elements.
  VectorizationCostTy C = expectedCost(VF);
  float Cost = C.first / (float)VF;
  LLVM_DEBUG(dbgs() << "LV: Vector loop of width " << VF
                    << " costs: " << (int)Cost << ".\n");

  if (!EnableCondStoresVectorization && NumPredStores) {
    reportVectorizationFailure(
        "There are conditional stores.",
        "store that is conditionally executed prevents vectorization",
        "ConditionalStore", ORE, TheLoop);
    assert(false && "Not supported for scalable vectors");
  }

  LLVM_DEBUG(dbgs() << "LV: Selecting VF: " << VF << ".\n");
  VectorizationFactor Factor = {VF, (unsigned)(VF * Cost)};
  return Factor;
}

std::pair<unsigned, unsigned>
LoopVectorizationCostModel::getSmallestAndWidestTypes() {
  unsigned MinWidth = -1U;
  unsigned MaxWidth = 8;
  const DataLayout &DL = TheFunction->getParent()->getDataLayout();

  // For each block.
  for (BasicBlock *BB : TheLoop->blocks()) {
    // For each instruction in the loop.
    for (Instruction &I : BB->instructionsWithoutDebug()) {
      Type *T = I.getType();

      // Skip ignored values.
      if (ValuesToIgnore.find(&I) != ValuesToIgnore.end())
        continue;

      // Only examine Loads, Stores and PHINodes.
      if (!isa<LoadInst>(I) && !isa<StoreInst>(I) && !isa<PHINode>(I))
        continue;

      // Examine PHI nodes that are reduction variables. Update the type to
      // account for the recurrence type.
      if (auto *PN = dyn_cast<PHINode>(&I)) {
        if (!Legal->isReductionVariable(PN))
          continue;
        RecurrenceDescriptor RdxDesc = (*Legal->getReductionVars())[PN];
        T = RdxDesc.getRecurrenceType();
      }

      // Examine the stored values.
      if (auto *ST = dyn_cast<StoreInst>(&I))
        T = ST->getValueOperand()->getType();

      // Ignore loaded pointer types and stored pointer types that are not
      // vectorizable.
      //
      // FIXME: The check here attempts to predict whether a load or store will
      //        be vectorized. We only know this for certain after a VF has
      //        been selected. Here, we assume that if an access can be
      //        vectorized, it will be. We should also look at extending this
      //        optimization to non-pointer types.
      //
      if (T->isPointerTy() && !isConsecutiveLoadOrStore(&I) &&
          !isAccessInterleaved(&I) && !isLegalGatherOrScatter(&I))
        continue;

      MinWidth = std::min(MinWidth,
                          (unsigned)DL.getTypeSizeInBits(T->getScalarType()));
      MaxWidth = std::max(MaxWidth,
                          (unsigned)DL.getTypeSizeInBits(T->getScalarType()));
    }
  }

  return {MinWidth, MaxWidth};
}

unsigned LoopVectorizationCostModel::selectInterleaveCount(unsigned VF,
                                                           unsigned LoopCost) {
  // -- The interleave heuristics --
  // We interleave the loop in order to expose ILP and reduce the loop overhead.
  // There are many micro-architectural considerations that we can't predict
  // at this level. For example, frontend pressure (on decode or fetch) due to
  // code size, or the number and capabilities of the execution ports.
  //
  // We use the following heuristics to select the interleave count:
  // 1. If the code has reductions, then we interleave to break the cross
  // iteration dependency.
  // 2. If the loop is really small, then we interleave to reduce the loop
  // overhead.
  // 3. We don't interleave if we think that we will spill registers to memory
  // due to the increased register pressure.

  if (!isScalarEpilogueAllowed())
    return 1;

  // We used the distance for the interleave count.
  if (Legal->getMaxSafeDepDistBytes() != -1U)
    return 1;

  // Do not interleave loops with a relatively small known or estimated trip
  // count.
  auto BestKnownTC = getSmallBestKnownTC(*PSE.getSE(), TheLoop);
  if (BestKnownTC && *BestKnownTC < TinyTripCountInterleaveThreshold)
    return 1;

<<<<<<< HEAD
  unsigned TargetNumRegisters =
      TTI.getNumberOfRegisters(VF > 1 || isScalable());
  LLVM_DEBUG(dbgs() << "LV: The target has " << TargetNumRegisters
                    << " registers\n");

  if (VF == 1) {
    if (ForceTargetNumScalarRegs.getNumOccurrences() > 0)
      TargetNumRegisters = ForceTargetNumScalarRegs;
  } else {
    if (ForceTargetNumVectorRegs.getNumOccurrences() > 0)
      TargetNumRegisters = ForceTargetNumVectorRegs;
  }

=======
>>>>>>> 7eddee45
  RegisterUsage R = calculateRegisterUsage({VF})[0];
  // We divide by these constants so assume that we have at least one
  // instruction that uses at least one register.
  for (auto& pair : R.MaxLocalUsers) {
    pair.second = std::max(pair.second, 1U);
  }

  // We calculate the interleave count using the following formula.
  // Subtract the number of loop invariants from the number of available
  // registers. These registers are used by all of the interleaved instances.
  // Next, divide the remaining registers by the number of registers that is
  // required by the loop, in order to estimate how many parallel instances
  // fit without causing spills. All of this is rounded down if necessary to be
  // a power of two. We want power of two interleave count to simplify any
  // addressing operations or alignment considerations.
  // We also want power of two interleave counts to ensure that the induction
  // variable of the vector loop wraps to zero, when tail is folded by masking;
  // this currently happens when OptForSize, in which case IC is set to 1 above.
  unsigned IC = UINT_MAX;

  for (auto& pair : R.MaxLocalUsers) {
    unsigned TargetNumRegisters = TTI.getNumberOfRegisters(pair.first);
    LLVM_DEBUG(dbgs() << "LV: The target has " << TargetNumRegisters
                      << " registers of "
                      << TTI.getRegisterClassName(pair.first) << " register class\n");
    if (VF == 1) {
      if (ForceTargetNumScalarRegs.getNumOccurrences() > 0)
        TargetNumRegisters = ForceTargetNumScalarRegs;
    } else {
      if (ForceTargetNumVectorRegs.getNumOccurrences() > 0)
        TargetNumRegisters = ForceTargetNumVectorRegs;
    }
    unsigned MaxLocalUsers = pair.second;
    unsigned LoopInvariantRegs = 0;
    if (R.LoopInvariantRegs.find(pair.first) != R.LoopInvariantRegs.end())
      LoopInvariantRegs = R.LoopInvariantRegs[pair.first];

    unsigned TmpIC = PowerOf2Floor((TargetNumRegisters - LoopInvariantRegs) / MaxLocalUsers);
    // Don't count the induction variable as interleaved.
    if (EnableIndVarRegisterHeur) {
      TmpIC =
          PowerOf2Floor((TargetNumRegisters - LoopInvariantRegs - 1) /
                        std::max(1U, (MaxLocalUsers - 1)));
    }

    IC = std::min(IC, TmpIC);
  }

  // Clamp the interleave ranges to reasonable counts.
  unsigned MaxInterleaveCount = TTI.getMaxInterleaveFactor(VF);

  // Check if the user has overridden the max.
  if (VF == 1) {
    if (ForceTargetMaxScalarInterleaveFactor.getNumOccurrences() > 0)
      MaxInterleaveCount = ForceTargetMaxScalarInterleaveFactor;
  } else {
    if (ForceTargetMaxVectorInterleaveFactor.getNumOccurrences() > 0)
      MaxInterleaveCount = ForceTargetMaxVectorInterleaveFactor;
  }

  // If trip count is known or estimated compile time constant, limit the
  // interleave count to be less than the trip count divided by VF.
  if (BestKnownTC) {
    MaxInterleaveCount = std::min(*BestKnownTC / VF, MaxInterleaveCount);
  }

  // If we did not calculate the cost for VF (because the user selected the VF)
  // then we calculate the cost of VF here.
  if (LoopCost == 0)
    LoopCost = expectedCost(VF).first;

  assert(LoopCost && "Non-zero loop cost expected");

  // Clamp the calculated IC to be between the 1 and the max interleave count
  // that the target and trip count allows.
  if (IC > MaxInterleaveCount)
    IC = MaxInterleaveCount;
  else if (IC < 1)
    IC = 1;

  // Interleave if we vectorized this loop and there is a reduction that could
  // benefit from interleaving.
  if (VF > 1 && !Legal->getReductionVars()->empty()) {
    LLVM_DEBUG(dbgs() << "LV: Interleaving because of reductions.\n");
    return IC;
  }

  // Note that if we've already vectorized the loop we will have done the
  // runtime check and so interleaving won't require further checks.
  bool InterleavingRequiresRuntimePointerCheck =
      (VF == 1 && Legal->getRuntimePointerChecking()->Need);

  // We want to interleave small loops in order to reduce the loop overhead and
  // potentially expose ILP opportunities.
  LLVM_DEBUG(dbgs() << "LV: Loop cost is " << LoopCost << '\n');
  if (!InterleavingRequiresRuntimePointerCheck && LoopCost < SmallLoopCost) {
    // We assume that the cost overhead is 1 and we use the cost model
    // to estimate the cost of the loop and interleave until the cost of the
    // loop overhead is about 5% of the cost of the loop.
    unsigned SmallIC =
        std::min(IC, (unsigned)PowerOf2Floor(SmallLoopCost / LoopCost));

    // Interleave until store/load ports (estimated by max interleave count) are
    // saturated.
    unsigned NumStores = Legal->getNumStores();
    unsigned NumLoads = Legal->getNumLoads();
    unsigned StoresIC = IC / (NumStores ? NumStores : 1);
    unsigned LoadsIC = IC / (NumLoads ? NumLoads : 1);

    // If we have a scalar reduction (vector reductions are already dealt with
    // by this point), we can increase the critical path length if the loop
    // we're interleaving is inside another loop. Limit, by default to 2, so the
    // critical path only gets increased by one reduction operation.
    if (!Legal->getReductionVars()->empty() && TheLoop->getLoopDepth() > 1) {
      unsigned F = static_cast<unsigned>(MaxNestedScalarReductionIC);
      SmallIC = std::min(SmallIC, F);
      StoresIC = std::min(StoresIC, F);
      LoadsIC = std::min(LoadsIC, F);
    }

    if (EnableLoadStoreRuntimeInterleave &&
        std::max(StoresIC, LoadsIC) > SmallIC) {
      LLVM_DEBUG(
          dbgs() << "LV: Interleaving to saturate store or load ports.\n");
      return std::max(StoresIC, LoadsIC);
    }

    LLVM_DEBUG(dbgs() << "LV: Interleaving to reduce branch cost.\n");
    return SmallIC;
  }

  // Interleave if this is a large loop (small loops are already dealt with by
  // this point) that could benefit from interleaving.
  bool HasReductions = !Legal->getReductionVars()->empty();
  if (TTI.enableAggressiveInterleaving(HasReductions)) {
    LLVM_DEBUG(dbgs() << "LV: Interleaving to expose ILP.\n");
    return IC;
  }

  LLVM_DEBUG(dbgs() << "LV: Not Interleaving.\n");
  return 1;
}

SmallVector<LoopVectorizationCostModel::RegisterUsage, 8>
LoopVectorizationCostModel::calculateRegisterUsage(ArrayRef<unsigned> VFs) {
  // This function calculates the register usage by measuring the highest number
  // of values that are alive at a single location. Obviously, this is a very
  // rough estimation. We scan the loop in a topological order in order and
  // assign a number to each instruction. We use RPO to ensure that defs are
  // met before their users. We assume that each instruction that has in-loop
  // users starts an interval. We record every time that an in-loop value is
  // used, so we have a list of the first and last occurrences of each
  // instruction. Next, we transpose this data structure into a multi map that
  // holds the list of intervals that *end* at a specific location. This multi
  // map allows us to perform a linear search. We scan the instructions linearly
  // and record each time that a new interval starts, by placing it in a set.
  // If we find this value in the multi-map then we remove it from the set.
  // The max register usage is the maximum size of the set.
  // We also search for instructions that are defined outside the loop, but are
  // used inside the loop. We need this number separately from the max-interval
  // usage number because when we unroll, loop-invariant values do not take
  // more register.
  LoopBlocksDFS DFS(TheLoop);
  DFS.perform(LI);

  RegisterUsage RU;

  // Each 'key' in the map opens a new interval. The values
  // of the map are the index of the 'last seen' usage of the
  // instruction that is the key.
  using IntervalMap = DenseMap<Instruction *, unsigned>;

  // Maps instruction to its index.
  SmallVector<Instruction *, 64> IdxToInstr;
  // Marks the end of each interval.
  IntervalMap EndPoint;
  // Saves the list of instruction indices that are used in the loop.
  SmallPtrSet<Instruction *, 8> Ends;
  // Saves the list of values that are used in the loop but are
  // defined outside the loop, such as arguments and constants.
  SmallPtrSet<Value *, 8> LoopInvariants;

  for (BasicBlock *BB : make_range(DFS.beginRPO(), DFS.endRPO())) {
    for (Instruction &I : BB->instructionsWithoutDebug()) {
      IdxToInstr.push_back(&I);

      // Save the end location of each USE.
      for (Value *U : I.operands()) {
        auto *Instr = dyn_cast<Instruction>(U);

        // Ignore non-instruction values such as arguments, constants, etc.
        if (!Instr)
          continue;

        // If this instruction is outside the loop then record it and continue.
        if (!TheLoop->contains(Instr)) {
          LoopInvariants.insert(Instr);
          continue;
        }

        // Overwrite previous end points.
        EndPoint[Instr] = IdxToInstr.size();
        Ends.insert(Instr);
      }
    }
  }

  // Saves the list of intervals that end with the index in 'key'.
  using InstrList = SmallVector<Instruction *, 2>;
  DenseMap<unsigned, InstrList> TransposeEnds;

  // Transpose the EndPoints to a list of values that end at each index.
  for (auto &Interval : EndPoint)
    TransposeEnds[Interval.second].push_back(Interval.first);

  SmallPtrSet<Instruction *, 8> OpenIntervals;

  // Get the size of the widest register.
  unsigned MaxSafeDepDist = -1U;
  if (Legal->getMaxSafeDepDistBytes() != -1U)
    MaxSafeDepDist = Legal->getMaxSafeDepDistBytes() * 8;
  unsigned WidestRegister =
      std::min(TTI.getRegisterBitWidth(true), MaxSafeDepDist);
  const DataLayout &DL = TheFunction->getParent()->getDataLayout();

  SmallVector<RegisterUsage, 8> RUs(VFs.size());
  SmallVector<SmallMapVector<unsigned, unsigned, 4>, 8> MaxUsages(VFs.size());

  LLVM_DEBUG(dbgs() << "LV(REG): Calculating max register usage:\n");

  // A lambda that gets the register usage for the given type and VF.
  auto GetRegUsage = [&DL, WidestRegister](Type *Ty, unsigned VF) {
    if (Ty->isTokenTy())
      return 0U;
    unsigned TypeSize = DL.getTypeSizeInBits(Ty->getScalarType());
    return std::max<unsigned>(1, VF * TypeSize / WidestRegister);
  };

  for (unsigned int i = 0, s = IdxToInstr.size(); i < s; ++i) {
    Instruction *I = IdxToInstr[i];

    // Remove all of the instructions that end at this location.
    InstrList &List = TransposeEnds[i];
    for (Instruction *ToRemove : List)
      OpenIntervals.erase(ToRemove);

    // Ignore instructions that are never used within the loop.
    if (Ends.find(I) == Ends.end())
      continue;

    // Skip ignored values.
    if (ValuesToIgnore.find(I) != ValuesToIgnore.end())
      continue;

    // For each VF find the maximum usage of registers.
    for (unsigned j = 0, e = VFs.size(); j < e; ++j) {
      // Count the number of live intervals.
      SmallMapVector<unsigned, unsigned, 4> RegUsage;

      if (VFs[j] == 1) {
        for (auto Inst : OpenIntervals) {
          unsigned ClassID = TTI.getRegisterClassForType(false, Inst->getType());
          if (RegUsage.find(ClassID) == RegUsage.end())
            RegUsage[ClassID] = 1;
          else
            RegUsage[ClassID] += 1;
        }
      } else {
        collectUniformsAndScalars(VFs[j]);
        for (auto Inst : OpenIntervals) {
          // Skip ignored values for VF > 1.
          if (VecValuesToIgnore.find(Inst) != VecValuesToIgnore.end())
            continue;
          if (isScalarAfterVectorization(Inst, VFs[j])) {
            unsigned ClassID = TTI.getRegisterClassForType(false, Inst->getType());
            if (RegUsage.find(ClassID) == RegUsage.end())
              RegUsage[ClassID] = 1;
            else
              RegUsage[ClassID] += 1;
          } else {
            unsigned ClassID = TTI.getRegisterClassForType(true, Inst->getType());
            if (RegUsage.find(ClassID) == RegUsage.end())
              RegUsage[ClassID] = GetRegUsage(Inst->getType(), VFs[j]);
            else
              RegUsage[ClassID] += GetRegUsage(Inst->getType(), VFs[j]);
          }
        }
      }
    
      for (auto& pair : RegUsage) {
        if (MaxUsages[j].find(pair.first) != MaxUsages[j].end())
          MaxUsages[j][pair.first] = std::max(MaxUsages[j][pair.first], pair.second);
        else
          MaxUsages[j][pair.first] = pair.second;
      }
    }

    LLVM_DEBUG(dbgs() << "LV(REG): At #" << i << " Interval # "
                      << OpenIntervals.size() << '\n');

    // Add the current instruction to the list of open intervals.
    OpenIntervals.insert(I);
  }

  for (unsigned i = 0, e = VFs.size(); i < e; ++i) {
    SmallMapVector<unsigned, unsigned, 4> Invariant;
  
    for (auto Inst : LoopInvariants) {
      unsigned Usage = VFs[i] == 1 ? 1 : GetRegUsage(Inst->getType(), VFs[i]);
      unsigned ClassID = TTI.getRegisterClassForType(VFs[i] > 1, Inst->getType());
      if (Invariant.find(ClassID) == Invariant.end())
        Invariant[ClassID] = Usage;
      else
        Invariant[ClassID] += Usage;
    }

    LLVM_DEBUG({
      dbgs() << "LV(REG): VF = " << VFs[i] << '\n';
      dbgs() << "LV(REG): Found max usage: " << MaxUsages[i].size()
             << " item\n";
      for (const auto &pair : MaxUsages[i]) {
        dbgs() << "LV(REG): RegisterClass: "
               << TTI.getRegisterClassName(pair.first) << ", " << pair.second
               << " registers\n";
      }
      dbgs() << "LV(REG): Found invariant usage: " << Invariant.size()
             << " item\n";
      for (const auto &pair : Invariant) {
        dbgs() << "LV(REG): RegisterClass: "
               << TTI.getRegisterClassName(pair.first) << ", " << pair.second
               << " registers\n";
      }
    });

    RU.LoopInvariantRegs = Invariant;
    RU.MaxLocalUsers = MaxUsages[i];
    RUs[i] = RU;
  }

  return RUs;
}

bool LoopVectorizationCostModel::useEmulatedMaskMemRefHack(Instruction *I) {
  // TODO: Cost model for emulated masked load/store is completely
  // broken. This hack guides the cost model to use an artificially
  // high enough value to practically disable vectorization with such
  // operations, except where previously deployed legality hack allowed
  // using very low cost values. This is to avoid regressions coming simply
  // from moving "masked load/store" check from legality to cost model.
  // Masked Load/Gather emulation was previously never allowed.
  // Limited number of Masked Store/Scatter emulation was allowed.
  assert(isPredicatedInst(I) && "Expecting a scalar emulated instruction");
  return isa<LoadInst>(I) ||
         (isa<StoreInst>(I) && NumPredStores > NumberOfStoresToPredicate);
}

void LoopVectorizationCostModel::collectInstsToScalarize(unsigned VF) {
  // If we aren't vectorizing the loop, or if we've already collected the
  // instructions to scalarize, there's nothing to do. Collection may already
  // have occurred if we have a user-selected VF and are now computing the
  // expected cost for interleaving.
  bool InvalidVF = VF < 2 && !isScalable();
  if (InvalidVF || InstsToScalarize.find(VF) != InstsToScalarize.end())
    return;

  // Initialize a mapping for VF in InstsToScalalarize. If we find that it's
  // not profitable to scalarize any instructions, the presence of VF in the
  // map will indicate that we've analyzed it already.
  ScalarCostsTy &ScalarCostsVF = InstsToScalarize[VF];

  // Find all the instructions that are scalar with predication in the loop and
  // determine if it would be better to not if-convert the blocks they are in.
  // If so, we also record the instructions to scalarize.
  for (BasicBlock *BB : TheLoop->blocks()) {
    if (!blockNeedsPredication(BB))
      continue;
    for (Instruction &I : *BB)
      if (isScalarWithPredication(&I)) {
        ScalarCostsTy ScalarCosts;
        // Do not apply discount logic if hacked cost is needed
        // for emulated masked memrefs.
        if (!useEmulatedMaskMemRefHack(&I) &&
            computePredInstDiscount(&I, ScalarCosts, VF) >= 0)
          ScalarCostsVF.insert(ScalarCosts.begin(), ScalarCosts.end());
        // Remember that BB will remain after vectorization.
        PredicatedBBsAfterVectorization.insert(BB);
      }
  }
}

int LoopVectorizationCostModel::computePredInstDiscount(
    Instruction *PredInst, DenseMap<Instruction *, unsigned> &ScalarCosts,
    unsigned VF) {
  assert(!isUniformAfterVectorization(PredInst, VF) &&
         "Instruction marked uniform-after-vectorization will be predicated");

  // Initialize the discount to zero, meaning that the scalar version and the
  // vector version cost the same.
  int Discount = 0;

  // Holds instructions to analyze. The instructions we visit are mapped in
  // ScalarCosts. Those instructions are the ones that would be scalarized if
  // we find that the scalar version costs less.
  SmallVector<Instruction *, 8> Worklist;

  // Returns true if the given instruction can be scalarized.
  auto canBeScalarized = [&](Instruction *I) -> bool {
    // We only attempt to scalarize instructions forming a single-use chain
    // from the original predicated block that would otherwise be vectorized.
    // Although not strictly necessary, we give up on instructions we know will
    // already be scalar to avoid traversing chains that are unlikely to be
    // beneficial.
    if (!I->hasOneUse() || PredInst->getParent() != I->getParent() ||
        isScalarAfterVectorization(I, VF))
      return false;

    // If the instruction is scalar with predication, it will be analyzed
    // separately. We ignore it within the context of PredInst.
    if (isScalarWithPredication(I))
      return false;

    // If any of the instruction's operands are uniform after vectorization,
    // the instruction cannot be scalarized. This prevents, for example, a
    // masked load from being scalarized.
    //
    // We assume we will only emit a value for lane zero of an instruction
    // marked uniform after vectorization, rather than VF identical values.
    // Thus, if we scalarize an instruction that uses a uniform, we would
    // create uses of values corresponding to the lanes we aren't emitting code
    // for. This behavior can be changed by allowing getScalarValue to clone
    // the lane zero values for uniforms rather than asserting.
    for (Use &U : I->operands())
      if (auto *J = dyn_cast<Instruction>(U.get()))
        if (isUniformAfterVectorization(J, VF))
          return false;

    // Otherwise, we can scalarize the instruction.
    return true;
  };

  // Compute the expected cost discount from scalarizing the entire expression
  // feeding the predicated instruction. We currently only consider expressions
  // that are single-use instruction chains.
  Worklist.push_back(PredInst);
  while (!Worklist.empty()) {
    Instruction *I = Worklist.pop_back_val();

    // If we've already analyzed the instruction, there's nothing to do.
    if (ScalarCosts.find(I) != ScalarCosts.end())
      continue;

    // Compute the cost of the vector instruction. Note that this cost already
    // includes the scalarization overhead of the predicated instruction.
    unsigned VectorCost = getInstructionCost(I, VF).first;

    // Compute the cost of the scalarized instruction. This cost is the cost of
    // the instruction as if it wasn't if-converted and instead remained in the
    // predicated block. We will scale this cost by block probability after
    // computing the scalarization overhead.
    unsigned ScalarCost = VF * getInstructionCost(I, 1).first;

    // Compute the scalarization overhead of needed insertelement instructions
    // and phi nodes.
    if (isScalarWithPredication(I) && !I->getType()->isVoidTy()) {
      ScalarCost += TTI.getScalarizationOverhead(
          ToVectorTy(I->getType(), VF, isScalable()), true, false);
      ScalarCost += VF * TTI.getCFInstrCost(Instruction::PHI);
    }

    // Compute the scalarization overhead of needed extractelement
    // instructions. For each of the instruction's operands, if the operand can
    // be scalarized, add it to the worklist; otherwise, account for the
    // overhead.
    for (Use &U : I->operands())
      if (auto *J = dyn_cast<Instruction>(U.get())) {
        assert(VectorType::isValidElementType(J->getType()) &&
               "Instruction has non-scalar type");
        if (canBeScalarized(J))
          Worklist.push_back(J);
        else if (needsExtract(J, VF))
          ScalarCost += TTI.getScalarizationOverhead(
              ToVectorTy(J->getType(), VF, isScalable()), false, true);
      }

    // Scale the total scalar cost by block probability.
    ScalarCost /= getReciprocalPredBlockProb();

    // Compute the discount. A non-negative discount means the vector version
    // of the instruction costs more, and scalarizing would be beneficial.
    Discount += VectorCost - ScalarCost;
    ScalarCosts[I] = ScalarCost;
  }

  return Discount;
}

LoopVectorizationCostModel::VectorizationCostTy
LoopVectorizationCostModel::expectedCost(unsigned VF) {
  VectorizationCostTy Cost;

  bool ValidVF = VF > 1 || (isScalable() && VF == 1);
  // For each block.
  for (BasicBlock *BB : TheLoop->blocks()) {
    VectorizationCostTy BlockCost;

    // For each instruction in the old loop.
    for (Instruction &I : BB->instructionsWithoutDebug()) {
      // Skip ignored values.
      if (ValuesToIgnore.find(&I) != ValuesToIgnore.end() ||
          (ValidVF && VecValuesToIgnore.find(&I) != VecValuesToIgnore.end()))
        continue;

      VectorizationCostTy C = getInstructionCost(&I, VF);

      // Check if we should override the cost.
      if (ForceTargetInstructionCost.getNumOccurrences() > 0)
        C.first = ForceTargetInstructionCost;

      BlockCost.first += C.first;
      BlockCost.second |= C.second;
      LLVM_DEBUG(dbgs() << "LV: Found an estimated cost of " << C.first
                        << " for VF " << VF << " For instruction: " << I
                        << '\n');
    }

    // If we are vectorizing a predicated block, it will have been
    // if-converted. This means that the block's instructions (aside from
    // stores and instructions that may divide by zero) will now be
    // unconditionally executed. For the scalar case, we may not always execute
    // the predicated block. Thus, scale the block's cost by the probability of
    // executing it.
    if (VF == 1 && !isScalable() && blockNeedsPredication(BB))
      BlockCost.first /= getReciprocalPredBlockProb();

    Cost.first += BlockCost.first;
    Cost.second |= BlockCost.second;
  }

  return Cost;
}

/// Gets Address Access SCEV after verifying that the access pattern
/// is loop invariant except the induction variable dependence.
///
/// This SCEV can be sent to the Target in order to estimate the address
/// calculation cost.
static const SCEV *getAddressAccessSCEV(Value *Ptr,
                                        LoopVectorizationLegality *Legal,
                                        PredicatedScalarEvolution &PSE,
                                        const Loop *TheLoop) {

  auto *Gep = dyn_cast<GetElementPtrInst>(Ptr);
  if (!Gep)
    return nullptr;

  // We are looking for a gep with all loop invariant indices except for one
  // which should be an induction variable.
  auto SE = PSE.getSE();
  unsigned NumOperands = Gep->getNumOperands();
  for (unsigned i = 1; i < NumOperands; ++i) {
    Value *Opd = Gep->getOperand(i);
    if (!SE->isLoopInvariant(SE->getSCEV(Opd), TheLoop) &&
        !Legal->isInductionVariable(Opd))
      return nullptr;
  }

  // Now we know we have a GEP ptr, %inv, %ind, %inv. return the Ptr SCEV.
  return PSE.getSCEV(Ptr);
}

static bool isStrideMul(Instruction *I, LoopVectorizationLegality *Legal) {
  return Legal->hasStride(I->getOperand(0)) ||
         Legal->hasStride(I->getOperand(1));
}

unsigned LoopVectorizationCostModel::getMemInstScalarizationCost(Instruction *I,
                                                                 unsigned VF) {
  assert(VF > 1 && "Scalarization cost of instruction implies vectorization.");
  Type *ValTy = getMemInstValueType(I);
  auto SE = PSE.getSE();

  unsigned AS = getLoadStoreAddressSpace(I);
  Value *Ptr = getLoadStorePointerOperand(I);
  Type *PtrTy = ToVectorTy(Ptr->getType(), VF, isScalable());

  // Figure out whether the access is strided and get the stride value
  // if it's known in compile time
  const SCEV *PtrSCEV = getAddressAccessSCEV(Ptr, Legal, PSE, TheLoop);

  // Get the cost of the scalar memory instruction and address computation.
  unsigned Cost = VF * TTI.getAddressComputationCost(PtrTy, SE, PtrSCEV);

  // Don't pass *I here, since it is scalar but will actually be part of a
  // vectorized loop where the user of it is a vectorized instruction.
<<<<<<< HEAD
=======
  const MaybeAlign Alignment = getLoadStoreAlignment(I);
>>>>>>> 7eddee45
  Cost += VF * TTI.getMemoryOpCost(I->getOpcode(), ValTy->getScalarType(),
                                   Alignment, AS);

  // Get the overhead of the extractelement and insertelement instructions
  // we might create due to scalarization.
  Cost += getScalarizationOverhead(I, VF);

  // If we have a predicated store, it may not be executed for each vector
  // lane. Scale the cost by the probability of executing the predicated
  // block.
  if (isPredicatedInst(I)) {
    Cost /= getReciprocalPredBlockProb();

    if (useEmulatedMaskMemRefHack(I))
      // Artificially setting to a high enough value to practically disable
      // vectorization with such operations.
      Cost = 3000000;
  }

  return Cost;
}

unsigned LoopVectorizationCostModel::getConsecutiveMemOpCost(Instruction *I,
                                                             unsigned VF) {
  Type *ValTy = getMemInstValueType(I);
<<<<<<< HEAD
  Type *VectorTy = ToVectorTy(ValTy, VF, isScalable());
  unsigned Alignment = getLoadStoreAlignment(I);
=======
  Type *VectorTy = ToVectorTy(ValTy, VF);
>>>>>>> 7eddee45
  Value *Ptr = getLoadStorePointerOperand(I);
  unsigned AS = getLoadStoreAddressSpace(I);
  int ConsecutiveStride = Legal->isConsecutivePtr(Ptr);

  assert((ConsecutiveStride == 1 || ConsecutiveStride == -1) &&
         "Stride should be 1 or -1 for consecutive memory access");
  const MaybeAlign Alignment = getLoadStoreAlignment(I);
  unsigned Cost = 0;
  if (Legal->isMaskRequired(I))
    Cost += TTI.getMaskedMemoryOpCost(I->getOpcode(), VectorTy,
                                      Alignment ? Alignment->value() : 0, AS);
  else
    Cost += TTI.getMemoryOpCost(I->getOpcode(), VectorTy, Alignment, AS, I);

  bool Reverse = ConsecutiveStride < 0;
  if (Reverse)
    Cost += TTI.getShuffleCost(TargetTransformInfo::SK_Reverse, VectorTy, 0);
  return Cost;
}

unsigned LoopVectorizationCostModel::getUniformMemOpCost(Instruction *I,
                                                         unsigned VF) {
  Type *ValTy = getMemInstValueType(I);
<<<<<<< HEAD
  Type *VectorTy = ToVectorTy(ValTy, VF, isScalable());
  unsigned Alignment = getLoadStoreAlignment(I);
=======
  Type *VectorTy = ToVectorTy(ValTy, VF);
  const MaybeAlign Alignment = getLoadStoreAlignment(I);
>>>>>>> 7eddee45
  unsigned AS = getLoadStoreAddressSpace(I);
  if (isa<LoadInst>(I)) {
    return TTI.getAddressComputationCost(ValTy) +
           TTI.getMemoryOpCost(Instruction::Load, ValTy, Alignment, AS) +
           TTI.getShuffleCost(TargetTransformInfo::SK_Broadcast, VectorTy);
  }
  StoreInst *SI = cast<StoreInst>(I);

  bool isLoopInvariantStoreValue = Legal->isUniform(SI->getValueOperand());
  return TTI.getAddressComputationCost(ValTy) +
         TTI.getMemoryOpCost(Instruction::Store, ValTy, Alignment, AS) +
         (isLoopInvariantStoreValue
              ? 0
              : TTI.getVectorInstrCost(Instruction::ExtractElement, VectorTy,
                                       VF - 1));
}

unsigned LoopVectorizationCostModel::getGatherScatterCost(Instruction *I,
                                                          unsigned VF) {
  Type *ValTy = getMemInstValueType(I);
<<<<<<< HEAD
  Type *VectorTy = ToVectorTy(ValTy, VF, isScalable());
  unsigned Alignment = getLoadStoreAlignment(I);
=======
  Type *VectorTy = ToVectorTy(ValTy, VF);
  const MaybeAlign Alignment = getLoadStoreAlignment(I);
>>>>>>> 7eddee45
  Value *Ptr = getLoadStorePointerOperand(I);

  return TTI.getAddressComputationCost(VectorTy) +
         TTI.getGatherScatterOpCost(I->getOpcode(), VectorTy, Ptr,
                                    Legal->isMaskRequired(I),
                                    Alignment ? Alignment->value() : 0);
}

unsigned LoopVectorizationCostModel::getInterleaveGroupCost(Instruction *I,
                                                            unsigned VF) {
  Type *ValTy = getMemInstValueType(I);
  Type *VectorTy = ToVectorTy(ValTy, VF, isScalable());
  unsigned AS = getLoadStoreAddressSpace(I);

  auto Group = getInterleavedAccessGroup(I);
  assert(Group && "Fail to get an interleaved access group.");

  unsigned InterleaveFactor = Group->getFactor();
  Type *WideVecTy = VectorType::get(ValTy, VF * InterleaveFactor, isScalable());

  // Holds the indices of existing members in an interleaved load group.
  // An interleaved store group doesn't need this as it doesn't allow gaps.
  SmallVector<unsigned, 4> Indices;
  if (isa<LoadInst>(I)) {
    for (unsigned i = 0; i < InterleaveFactor; i++)
      if (Group->getMember(i))
        Indices.push_back(i);
  }

  // Calculate the cost of the whole interleaved group.
  bool UseMaskForGaps =
      Group->requiresScalarEpilogue() && !isScalarEpilogueAllowed();
  unsigned Cost = TTI.getInterleavedMemoryOpCost(
      I->getOpcode(), WideVecTy, Group->getFactor(), Indices,
      Group->getAlignment(), AS, Legal->isMaskRequired(I), UseMaskForGaps);

  if (Group->isReverse()) {
    // TODO: Add support for reversed masked interleaved access.
    assert(!Legal->isMaskRequired(I) &&
           "Reverse masked interleaved access not supported.");
    Cost += Group->getNumMembers() *
            TTI.getShuffleCost(TargetTransformInfo::SK_Reverse, VectorTy, 0);
  }
  return Cost;
}

unsigned LoopVectorizationCostModel::getMemoryInstructionCost(Instruction *I,
                                                              unsigned VF) {
  // Calculate scalar cost only. Vectorization cost should be ready at this
  // moment.
  if (VF == 1 && !isScalable()) {
    Type *ValTy = getMemInstValueType(I);
    const MaybeAlign Alignment = getLoadStoreAlignment(I);
    unsigned AS = getLoadStoreAddressSpace(I);

    return TTI.getAddressComputationCost(ValTy) +
           TTI.getMemoryOpCost(I->getOpcode(), ValTy, Alignment, AS, I);
  }
  return getWideningCost(I, VF);
}

LoopVectorizationCostModel::VectorizationCostTy
LoopVectorizationCostModel::getInstructionCost(Instruction *I, unsigned VF) {
  // If we know that this instruction will remain uniform, check the cost of
  // the scalar version.
  bool ValidVF = VF > 1 || (isScalable() && VF == 1);
  if (isUniformAfterVectorization(I, VF))
    ValidVF = false;
  // VF = 1;

  if (ValidVF && isProfitableToScalarize(I, VF))
    return VectorizationCostTy(InstsToScalarize[VF][I], false);

  // Forced scalars do not have any scalarization overhead.
  auto ForcedScalar = ForcedScalars.find(VF);
  if (ValidVF && ForcedScalar != ForcedScalars.end()) {
    auto InstSet = ForcedScalar->second;
    if (InstSet.find(I) != InstSet.end())
      return VectorizationCostTy((getInstructionCost(I, 1).first * VF), false);
  }

  Type *VectorTy;
  unsigned C = getInstructionCost(I, VF, VectorTy, ValidVF);

  // bool ValidNumParts = TTI.getNumberOfParts(VectorTy) < VF || (VF == 1 &&
  // isScalable() &&
  bool TypeNotScalarized = (VF > 1 && VectorTy->isVectorTy() &&
                            TTI.getNumberOfParts(VectorTy) < VF) ||
                           (VF == 1 && isScalable() && VectorTy->isVectorTy() &&
                            TTI.getNumberOfParts(VectorTy) == VF);
  return VectorizationCostTy(C, TypeNotScalarized);
}

unsigned LoopVectorizationCostModel::getScalarizationOverhead(Instruction *I,
                                                              unsigned VF) {

  if (VF == 1 && !isScalable())
    return 0;

  unsigned Cost = 0;
  Type *RetTy = ToVectorTy(I->getType(), VF, isScalable());
  if (!RetTy->isVoidTy() &&
      (!isa<LoadInst>(I) || !TTI.supportsEfficientVectorElementLoadStore()))
    Cost += TTI.getScalarizationOverhead(RetTy, true, false);

  // Some targets keep addresses scalar.
  if (isa<LoadInst>(I) && !TTI.prefersVectorizedAddressing())
    return Cost;

  // Some targets support efficient element stores.
  if (isa<StoreInst>(I) && TTI.supportsEfficientVectorElementLoadStore())
    return Cost;

  // Collect operands to consider.
  CallInst *CI = dyn_cast<CallInst>(I);
  Instruction::op_range Ops = CI ? CI->arg_operands() : I->operands();

  // Skip operands that do not require extraction/scalarization and do not incur
  // any overhead.
  return Cost + TTI.getOperandsScalarizationOverhead(
                    filterExtractingOperands(Ops, VF), VF);
}

void LoopVectorizationCostModel::setCostBasedWideningDecision(unsigned VF) {
  if (!isScalable() && VF == 1)
    return;
  NumPredStores = 0;
  for (BasicBlock *BB : TheLoop->blocks()) {
    // For each instruction in the old loop.
    for (Instruction &I : *BB) {
      Value *Ptr = getLoadStorePointerOperand(&I);
      if (!Ptr)
        continue;

      // TODO: We should generate better code and update the cost model for
      // predicated uniform stores. Today they are treated as any other
      // predicated store (see added test cases in
      // invariant-store-vectorization.ll).
      if (isa<StoreInst>(&I) && isScalarWithPredication(&I))
        NumPredStores++;

      if (Legal->isUniform(Ptr) &&
          // Conditional loads and stores should be scalarized and predicated.
          // isScalarWithPredication cannot be used here since masked
          // gather/scatters are not considered scalar with predication.
          !Legal->blockNeedsPredication(I.getParent())) {
        // TODO: Avoid replicating loads and stores instead of
        // relying on instcombine to remove them.
        // Load: Scalar load + broadcast
        // Store: Scalar store + isLoopInvariantStoreValue ? 0 : extract
        unsigned Cost = getUniformMemOpCost(&I, VF);
        setWideningDecision(&I, VF, CM_Scalarize, Cost);
        continue;
      }

      // We assume that widening is the best solution when possible.
      if (memoryInstructionCanBeWidened(&I, VF)) {
        unsigned Cost = getConsecutiveMemOpCost(&I, VF);
        int ConsecutiveStride =
            Legal->isConsecutivePtr(getLoadStorePointerOperand(&I));
        assert((ConsecutiveStride == 1 || ConsecutiveStride == -1) &&
               "Expected consecutive stride.");
        InstWidening Decision =
            ConsecutiveStride == 1 ? CM_Widen : CM_Widen_Reverse;
        setWideningDecision(&I, VF, Decision, Cost);
        continue;
      }

      // Choose between Interleaving, Gather/Scatter or Scalarization.
      unsigned InterleaveCost = std::numeric_limits<unsigned>::max();
      unsigned NumAccesses = 1;
      if (isAccessInterleaved(&I)) {
        auto Group = getInterleavedAccessGroup(&I);
        assert(Group && "Fail to get an interleaved access group.");

        // Make one decision for the whole group.
        if (getWideningDecision(&I, VF) != CM_Unknown)
          continue;

        NumAccesses = Group->getNumMembers();
        if (interleavedAccessCanBeWidened(&I, VF))
          InterleaveCost = getInterleaveGroupCost(&I, VF);
      }

      unsigned GatherScatterCost =
          isLegalGatherOrScatter(&I)
              ? getGatherScatterCost(&I, VF) * NumAccesses
              : std::numeric_limits<unsigned>::max();

      unsigned ScalarizationCost =
          getMemInstScalarizationCost(&I, VF) * NumAccesses;

      // Choose better solution for the current VF,
      // write down this decision and use it during vectorization.
      unsigned Cost;
      InstWidening Decision;
      if (InterleaveCost <= GatherScatterCost &&
          InterleaveCost < ScalarizationCost) {
        Decision = CM_Interleave;
        Cost = InterleaveCost;
      } else if (GatherScatterCost < ScalarizationCost) {
        Decision = CM_GatherScatter;
        Cost = GatherScatterCost;
      } else {
        Decision = CM_Scalarize;
        Cost = ScalarizationCost;
      }
      // If the instructions belongs to an interleave group, the whole group
      // receives the same decision. The whole group receives the cost, but
      // the cost will actually be assigned to one instruction.
      if (auto Group = getInterleavedAccessGroup(&I))
        setWideningDecision(Group, VF, Decision, Cost);
      else
        setWideningDecision(&I, VF, Decision, Cost);
    }
  }

  // Make sure that any load of address and any other address computation
  // remains scalar unless there is gather/scatter support. This avoids
  // inevitable extracts into address registers, and also has the benefit of
  // activating LSR more, since that pass can't optimize vectorized
  // addresses.
  if (TTI.prefersVectorizedAddressing())
    return;

  // Start with all scalar pointer uses.
  SmallPtrSet<Instruction *, 8> AddrDefs;
  for (BasicBlock *BB : TheLoop->blocks())
    for (Instruction &I : *BB) {
      Instruction *PtrDef =
          dyn_cast_or_null<Instruction>(getLoadStorePointerOperand(&I));
      if (PtrDef && TheLoop->contains(PtrDef) &&
          getWideningDecision(&I, VF) != CM_GatherScatter)
        AddrDefs.insert(PtrDef);
    }

  // Add all instructions used to generate the addresses.
  SmallVector<Instruction *, 4> Worklist;
  for (auto *I : AddrDefs)
    Worklist.push_back(I);
  while (!Worklist.empty()) {
    Instruction *I = Worklist.pop_back_val();
    for (auto &Op : I->operands())
      if (auto *InstOp = dyn_cast<Instruction>(Op))
        if ((InstOp->getParent() == I->getParent()) && !isa<PHINode>(InstOp) &&
            AddrDefs.insert(InstOp).second)
          Worklist.push_back(InstOp);
  }

  for (auto *I : AddrDefs) {
    if (isa<LoadInst>(I)) {
      // Setting the desired widening decision should ideally be handled in
      // by cost functions, but since this involves the task of finding out
      // if the loaded register is involved in an address computation, it is
      // instead changed here when we know this is the case.
      InstWidening Decision = getWideningDecision(I, VF);
      if (Decision == CM_Widen || Decision == CM_Widen_Reverse)
        // Scalarize a widened load of address.
        setWideningDecision(I, VF, CM_Scalarize,
                            (VF * getMemoryInstructionCost(I, 1)));
      else if (auto Group = getInterleavedAccessGroup(I)) {
        // Scalarize an interleave group of address loads.
        for (unsigned I = 0; I < Group->getFactor(); ++I) {
          if (Instruction *Member = Group->getMember(I))
            setWideningDecision(Member, VF, CM_Scalarize,
                                (VF * getMemoryInstructionCost(Member, 1)));
        }
      }
    } else
      // Make sure I gets scalarized and a cost estimate without
      // scalarization overhead.
      ForcedScalars[VF].insert(I);
  }
}

unsigned LoopVectorizationCostModel::getInstructionCost(Instruction *I,
                                                        unsigned VF,
                                                        Type *&VectorTy,
                                                        bool ValidVF) {
  Type *RetTy = I->getType();
  if (canTruncateToMinimalBitwidth(I, VF, ValidVF))
    RetTy = IntegerType::get(RetTy->getContext(), MinBWs[I]);
  VectorTy = isScalarAfterVectorization(I, VF, ValidVF)
                 ? RetTy
                 : ToVectorTy(RetTy, VF, isScalable());
  auto SE = PSE.getSE();

  // TODO: We need to estimate the cost of intrinsic calls.
  switch (I->getOpcode()) {
  case Instruction::GetElementPtr:
    // We mark this instruction as zero-cost because the cost of GEPs in
    // vectorized code depends on whether the corresponding memory instruction
    // is scalarized or not. Therefore, we handle GEPs with the memory
    // instruction cost.
    return 0;
  case Instruction::Br: {
    // In cases of scalarized and predicated instructions, there will be VF
    // predicated blocks in the vectorized loop. Each branch around these
    // blocks requires also an extract of its vector compare i1 element.
    bool ScalarPredicatedBB = false;
    BranchInst *BI = cast<BranchInst>(I);
    if (ValidVF && BI->isConditional() &&
        (PredicatedBBsAfterVectorization.find(BI->getSuccessor(0)) !=
             PredicatedBBsAfterVectorization.end() ||
         PredicatedBBsAfterVectorization.find(BI->getSuccessor(1)) !=
             PredicatedBBsAfterVectorization.end()))
      ScalarPredicatedBB = true;

    if (ScalarPredicatedBB) {
      // Return cost for branches around scalarized and predicated blocks.
      Type *Vec_i1Ty = VectorType::get(
          IntegerType::getInt1Ty(RetTy->getContext()), VF, isScalable());
      return (TTI.getScalarizationOverhead(Vec_i1Ty, false, true) +
              (TTI.getCFInstrCost(Instruction::Br) * VF));
    } else if (I->getParent() == TheLoop->getLoopLatch() || VF == 1)
      // The back-edge branch will remain, as will all scalar branches.
      return TTI.getCFInstrCost(Instruction::Br);
    else
      // This branch will be eliminated by if-conversion.
      return 0;
    // Note: We currently assume zero cost for an unconditional branch inside
    // a predicated block since it will become a fall-through, although we
    // may decide in the future to call TTI for all branches.
  }
  case Instruction::PHI: {
    auto *Phi = cast<PHINode>(I);

    // First-order recurrences are replaced by vector shuffles inside the loop.
    // NOTE: Don't use ToVectorTy as SK_ExtractSubvector expects a vector type.
    if (ValidVF && Legal->isFirstOrderRecurrence(Phi))
      return TTI.getShuffleCost(TargetTransformInfo::SK_ExtractSubvector,
                                VectorTy, VF - 1,
                                VectorType::get(RetTy, 1, isScalable()));

    // Phi nodes in non-header blocks (not inductions, reductions, etc.) are
    // converted into select instructions. We require N - 1 selects per phi
    // node, where N is the number of incoming values.
    if (ValidVF && Phi->getParent() != TheLoop->getHeader())
      return (Phi->getNumIncomingValues() - 1) *
             TTI.getCmpSelInstrCost(
                 Instruction::Select,
                 ToVectorTy(Phi->getType(), VF, isScalable()),
                 ToVectorTy(Type::getInt1Ty(Phi->getContext()), VF,
                            isScalable()));

    return TTI.getCFInstrCost(Instruction::PHI);
  }
  case Instruction::UDiv:
  case Instruction::SDiv:
  case Instruction::URem:
  case Instruction::SRem:
    // If we have a predicated instruction, it may not be executed for each
    // vector lane. Get the scalarization cost and scale this amount by the
    // probability of executing the predicated block. If the instruction is not
    // predicated, we fall through to the next case.
    if (ValidVF && isScalarWithPredication(I)) {
      unsigned Cost = 0;

      // These instructions have a non-void type, so account for the phi nodes
      // that we will create. This cost is likely to be zero. The phi node
      // cost, if any, should be scaled by the block probability because it
      // models a copy at the end of each predicated block.
      Cost += VF * TTI.getCFInstrCost(Instruction::PHI);

      // The cost of the non-predicated instruction.
      Cost += VF * TTI.getArithmeticInstrCost(I->getOpcode(), RetTy);

      // The cost of insertelement and extractelement instructions needed for
      // scalarization.
      Cost += getScalarizationOverhead(I, VF);

      // Scale the cost by the probability of executing the predicated blocks.
      // This assumes the predicated block for each vector lane is equally
      // likely.
      return Cost / getReciprocalPredBlockProb();
    }
    LLVM_FALLTHROUGH;
  case Instruction::Add:
  case Instruction::FAdd:
  case Instruction::Sub:
  case Instruction::FSub:
  case Instruction::Mul:
  case Instruction::FMul:
  case Instruction::FDiv:
  case Instruction::FRem:
  case Instruction::Shl:
  case Instruction::LShr:
  case Instruction::AShr:
  case Instruction::And:
  case Instruction::Or:
  case Instruction::Xor: {
    // Since we will replace the stride by 1 the multiplication should go away.
    if (I->getOpcode() == Instruction::Mul && isStrideMul(I, Legal))
      return 0;
    // Certain instructions can be cheaper to vectorize if they have a constant
    // second vector operand. One example of this are shifts on x86.
    Value *Op2 = I->getOperand(1);
    TargetTransformInfo::OperandValueProperties Op2VP;
    TargetTransformInfo::OperandValueKind Op2VK =
        TTI.getOperandInfo(Op2, Op2VP);
    if (Op2VK == TargetTransformInfo::OK_AnyValue && Legal->isUniform(Op2))
      Op2VK = TargetTransformInfo::OK_UniformValue;

    SmallVector<const Value *, 4> Operands(I->operand_values());
    unsigned N = isScalarAfterVectorization(I, VF, ValidVF) && ValidVF ? VF : 1;
    return N * TTI.getArithmeticInstrCost(
                   I->getOpcode(), VectorTy, TargetTransformInfo::OK_AnyValue,
                   Op2VK, TargetTransformInfo::OP_None, Op2VP, Operands);
  }
  case Instruction::FNeg: {
    unsigned N = isScalarAfterVectorization(I, VF, ValidVF) && ValidVF ? VF : 1;
    return N * TTI.getArithmeticInstrCost(
                   I->getOpcode(), VectorTy, TargetTransformInfo::OK_AnyValue,
                   TargetTransformInfo::OK_AnyValue,
                   TargetTransformInfo::OP_None, TargetTransformInfo::OP_None,
                   I->getOperand(0));
  }
  case Instruction::Select: {
    SelectInst *SI = cast<SelectInst>(I);
    const SCEV *CondSCEV = SE->getSCEV(SI->getCondition());
    bool ScalarCond = (SE->isLoopInvariant(CondSCEV, TheLoop));
    Type *CondTy = SI->getCondition()->getType();
    if (!ScalarCond)
      CondTy = VectorType::get(CondTy, VF, isScalable());

    return TTI.getCmpSelInstrCost(I->getOpcode(), VectorTy, CondTy, I);
  }
  case Instruction::ICmp:
  case Instruction::FCmp: {
    Type *ValTy = I->getOperand(0)->getType();
    Instruction *Op0AsInstruction = dyn_cast<Instruction>(I->getOperand(0));
    if (canTruncateToMinimalBitwidth(Op0AsInstruction, VF, ValidVF))
      ValTy = IntegerType::get(ValTy->getContext(), MinBWs[Op0AsInstruction]);
    VectorTy = ToVectorTy(ValTy, VF, isScalable(), ValidVF);
    return TTI.getCmpSelInstrCost(I->getOpcode(), VectorTy, nullptr, I);
  }
  case Instruction::Store:
  case Instruction::Load: {
    unsigned Width = VF;
    if (Width > 1) {
      InstWidening Decision = getWideningDecision(I, Width);
      assert(Decision != CM_Unknown &&
             "CM decision should be taken at this point");
      if (Decision == CM_Scalarize)
        Width = 1;
    }
    VectorTy = ToVectorTy(getMemInstValueType(I), Width, isScalable(), ValidVF);
    return getMemoryInstructionCost(I, VF);
  }
  case Instruction::ZExt:
  case Instruction::SExt:
  case Instruction::FPToUI:
  case Instruction::FPToSI:
  case Instruction::FPExt:
  case Instruction::PtrToInt:
  case Instruction::IntToPtr:
  case Instruction::SIToFP:
  case Instruction::UIToFP:
  case Instruction::Trunc:
  case Instruction::FPTrunc:
  case Instruction::BitCast: {
    // We optimize the truncation of induction variables having constant
    // integer steps. The cost of these truncations is the same as the scalar
    // operation.
    if (isOptimizableIVTruncate(I, VF)) {
      auto *Trunc = cast<TruncInst>(I);
      return TTI.getCastInstrCost(Instruction::Trunc, Trunc->getDestTy(),
                                  Trunc->getSrcTy(), Trunc);
    }

    Type *SrcScalarTy = I->getOperand(0)->getType();
    Type *SrcVecTy = VectorTy->isVectorTy()
                         ? ToVectorTy(SrcScalarTy, VF, isScalable())
                         : SrcScalarTy;
    if (canTruncateToMinimalBitwidth(I, VF, ValidVF)) {
      // This cast is going to be shrunk. This may remove the cast or it might
      // turn it into slightly different cast. For example, if MinBW == 16,
      // "zext i8 %1 to i32" becomes "zext i8 %1 to i16".
      //
      // Calculate the modified src and dest types.
      Type *MinVecTy = VectorTy;
      if (I->getOpcode() == Instruction::Trunc) {
        SrcVecTy = smallestIntegerVectorType(SrcVecTy, MinVecTy);
        VectorTy = largestIntegerVectorType(
            ToVectorTy(I->getType(), VF, isScalable()), MinVecTy);
      } else if (I->getOpcode() == Instruction::ZExt ||
                 I->getOpcode() == Instruction::SExt) {
        SrcVecTy = largestIntegerVectorType(SrcVecTy, MinVecTy);
        VectorTy = smallestIntegerVectorType(
            ToVectorTy(I->getType(), VF, isScalable(), ValidVF), MinVecTy);
      }
    }

    unsigned N = isScalarAfterVectorization(I, VF, ValidVF) ? VF : 1;
    return N * TTI.getCastInstrCost(I->getOpcode(), VectorTy, SrcVecTy, I);
  }
  case Instruction::Call: {
    bool NeedToScalarize;
    CallInst *CI = cast<CallInst>(I);
    unsigned CallCost = getVectorCallCost(CI, VF, NeedToScalarize);
    if (getVectorIntrinsicIDForCall(CI, TLI))
      return std::min(CallCost, getVectorIntrinsicCost(CI, VF));
    return CallCost;
  }
  default:
    // The cost of executing VF copies of the scalar instruction. This opcode
    // is unknown. Assume that it is the same as 'mul'.
    return VF * TTI.getArithmeticInstrCost(Instruction::Mul, VectorTy) +
           getScalarizationOverhead(I, VF);
  } // end of switch.
}

char LoopVectorize::ID = 0;

static const char lv_name[] = "Loop Vectorization";

INITIALIZE_PASS_BEGIN(LoopVectorize, LV_NAME, lv_name, false, false)
INITIALIZE_PASS_DEPENDENCY(TargetTransformInfoWrapperPass)
INITIALIZE_PASS_DEPENDENCY(BasicAAWrapperPass)
INITIALIZE_PASS_DEPENDENCY(AAResultsWrapperPass)
INITIALIZE_PASS_DEPENDENCY(GlobalsAAWrapperPass)
INITIALIZE_PASS_DEPENDENCY(AssumptionCacheTracker)
INITIALIZE_PASS_DEPENDENCY(BlockFrequencyInfoWrapperPass)
INITIALIZE_PASS_DEPENDENCY(DominatorTreeWrapperPass)
INITIALIZE_PASS_DEPENDENCY(ScalarEvolutionWrapperPass)
INITIALIZE_PASS_DEPENDENCY(LoopInfoWrapperPass)
INITIALIZE_PASS_DEPENDENCY(LoopAccessLegacyAnalysis)
INITIALIZE_PASS_DEPENDENCY(DemandedBitsWrapperPass)
INITIALIZE_PASS_DEPENDENCY(OptimizationRemarkEmitterWrapperPass)
INITIALIZE_PASS_DEPENDENCY(ProfileSummaryInfoWrapperPass)
INITIALIZE_PASS_END(LoopVectorize, LV_NAME, lv_name, false, false)

namespace llvm {

Pass *createLoopVectorizePass() { return new LoopVectorize(); }

Pass *createLoopVectorizePass(bool InterleaveOnlyWhenForced,
                              bool VectorizeOnlyWhenForced) {
  return new LoopVectorize(InterleaveOnlyWhenForced, VectorizeOnlyWhenForced);
}

} // end namespace llvm

bool LoopVectorizationCostModel::isConsecutiveLoadOrStore(Instruction *Inst) {
  // Check if the pointer operand of a load or store instruction is
  // consecutive.
  if (auto *Ptr = getLoadStorePointerOperand(Inst))
    return Legal->isConsecutivePtr(Ptr);
  return false;
}

void LoopVectorizationCostModel::collectValuesToIgnore() {
  // Ignore ephemeral values.
  CodeMetrics::collectEphemeralValues(TheLoop, AC, ValuesToIgnore);

  // Ignore type-promoting instructions we identified during reduction
  // detection.
  for (auto &Reduction : *Legal->getReductionVars()) {
    RecurrenceDescriptor &RedDes = Reduction.second;
    SmallPtrSetImpl<Instruction *> &Casts = RedDes.getCastInsts();
    VecValuesToIgnore.insert(Casts.begin(), Casts.end());
  }
  // Ignore type-casting instructions we identified during induction
  // detection.
  for (auto &Induction : *Legal->getInductionVars()) {
    InductionDescriptor &IndDes = Induction.second;
    const SmallVectorImpl<Instruction *> &Casts = IndDes.getCastInsts();
    VecValuesToIgnore.insert(Casts.begin(), Casts.end());
  }
}

// TODO: we could return a pair of values that specify the max VF and
// min VF, to be used in `buildVPlans(MinVF, MaxVF)` instead of
// `buildVPlans(VF, VF)`. We cannot do it because VPLAN at the moment
// doesn't have a cost model that can choose which plan to execute if
// more than one is generated.
static unsigned determineVPlanVF(const unsigned WidestVectorRegBits,
                                 LoopVectorizationCostModel &CM) {
  unsigned WidestType;
  std::tie(std::ignore, WidestType) = CM.getSmallestAndWidestTypes();
  return WidestVectorRegBits / WidestType;
}

VectorizationFactor
LoopVectorizationPlanner::planInVPlanNativePath(unsigned UserVF) {
  unsigned VF = UserVF;
  // Outer loop handling: They may require CFG and instruction level
  // transformations before even evaluating whether vectorization is profitable.
  // Since we cannot modify the incoming IR, we need to build VPlan upfront in
  // the vectorization pipeline.
  if (!OrigLoop->empty()) {
    // If the user doesn't provide a vectorization factor, determine a
    // reasonable one.
    if (!UserVF) {
      VF = determineVPlanVF(TTI->getRegisterBitWidth(true /* Vector*/), CM);
      LLVM_DEBUG(dbgs() << "LV: VPlan computed VF " << VF << ".\n");

      // Make sure we have a VF > 1 for stress testing.
      if (VPlanBuildStressTest && VF < 2) {
        LLVM_DEBUG(dbgs() << "LV: VPlan stress testing: "
                          << "overriding computed VF.\n");
        VF = 4;
      }
    }
    assert(EnableVPlanNativePath && "VPlan-native path is not enabled.");
    assert(isPowerOf2_32(VF) && "VF needs to be a power of two");
    LLVM_DEBUG(dbgs() << "LV: Using " << (UserVF ? "user " : "") << "VF " << VF
                      << " to build VPlans.\n");
    buildVPlans(VF, VF);

    // For VPlan build stress testing, we bail out after VPlan construction.
    if (VPlanBuildStressTest)
      return VectorizationFactor::Disabled();

    return {VF, 0};
  }

  LLVM_DEBUG(
      dbgs() << "LV: Not vectorizing. Inner loops aren't supported in the "
                "VPlan-native path.\n");
  return VectorizationFactor::Disabled();
}

Optional<VectorizationFactor> LoopVectorizationPlanner::plan(unsigned UserVF) {
  assert(OrigLoop->empty() && "Inner loop expected.");
  Optional<unsigned> MaybeMaxVF = CM.computeMaxVF();
  if (!MaybeMaxVF) // Cases that should not to be vectorized nor interleaved.
    return None;

  // Invalidate interleave groups if all blocks of loop will be predicated.
  if (CM.blockNeedsPredication(OrigLoop->getHeader()) &&
      !useMaskedInterleavedAccesses(*TTI)) {
    LLVM_DEBUG(
        dbgs()
        << "LV: Invalidate all interleaved groups due to fold-tail by masking "
           "which requires masked-interleaved support.\n");
    CM.InterleaveInfo.reset();
  }

  if (UserVF) {
    LLVM_DEBUG(dbgs() << "LV: Using user VF " << UserVF << ".\n");
    assert(isPowerOf2_32(UserVF) && "VF needs to be a power of two");
    // Collect the instructions (and their associated costs) that will be more
    // profitable to scalarize.
    CM.selectUserVectorizationFactor(UserVF);
    buildVPlansWithVPRecipes(UserVF, UserVF);
    LLVM_DEBUG(printPlans(dbgs()));
    return {{UserVF, 0}};
  }

  // Most of the VF selection code for fixed length vectors does not make
  // sense for scalable vectors. So as a starting point we assume that if we
  // are using scalable vectors we are going to vectorize based on the
  // computed MaxVF (max K factor).
  if (TTI->useScalableVectorType()) {
    unsigned VF = MaybeMaxVF.getValue();
    assert(VF != 0 && "MaxVF is zero.");
    CM.collectUniformsAndScalars(VF);
    CM.collectInstsToScalarize(VF);
    buildVPlansWithVPRecipes(VF, VF);
    LLVM_DEBUG(printPlans(dbgs()));
    return CM.selectScalableVectorizationFactor(VF);
  }

  unsigned MaxVF = MaybeMaxVF.getValue();
  assert(MaxVF != 0 && "MaxVF is zero.");
  for (unsigned VF = 1; VF <= MaxVF; VF *= 2) {
    // Collect Uniform and Scalar instructions after vectorization with VF.
    CM.collectUniformsAndScalars(VF);

    // Collect the instructions (and their associated costs) that will be more
    // profitable to scalarize.
    if (VF > 1)
      CM.collectInstsToScalarize(VF);
  }

  buildVPlansWithVPRecipes(1, MaxVF);
  LLVM_DEBUG(printPlans(dbgs()));
  if (MaxVF == 1)
    return VectorizationFactor::Disabled();

  // Select the optimal vectorization factor.
  return CM.selectVectorizationFactor(MaxVF);
}

void LoopVectorizationPlanner::setBestPlan(unsigned VF, unsigned UF) {
  LLVM_DEBUG(dbgs() << "Setting best plan to VF=" << VF << ", UF=" << UF
                    << '\n');
  BestVF = VF;
  BestUF = UF;

  erase_if(VPlans, [VF](const VPlanPtr &Plan) { return !Plan->hasVF(VF); });
  assert(VPlans.size() == 1 && "Best VF has not a single VPlan.");
}

void LoopVectorizationPlanner::executePlan(InnerLoopVectorizer &ILV,
                                           DominatorTree *DT) {

  // 1. Create a new empty loop. Unlink the old loop and connect the new one.
  VPCallbackILV CallbackILV(ILV);

  VPTransformState State{BestVF,     BestUF,      ILV.isScalable(),       LI,
                         DT,         ILV.Builder, ILV.VectorLoopValueMap, &ILV,
                         CallbackILV};
  State.CFG.PrevBB = ILV.createVectorizedLoopSkeleton();
  State.TripCount = ILV.getOrCreateTripCount(nullptr);

  //===------------------------------------------------===//
  //
  // Notice: any optimization or new instruction that go
  // into the code below should also be implemented in
  // the cost-model.
  //
  //===------------------------------------------------===//

  // 2. Copy and widen instructions from the old loop into the new loop.
  assert(VPlans.size() == 1 && "Not a single VPlan to execute.");
  VPlans.front()->execute(&State);

  // 3. Fix the vectorized code: take care of header phi's, live-outs,
  //    predication, updating analyses.
  ILV.fixVectorizedLoop();
}

void LoopVectorizationPlanner::collectTriviallyDeadInstructions(
    SmallPtrSetImpl<Instruction *> &DeadInstructions) {
  BasicBlock *Latch = OrigLoop->getLoopLatch();

  // We create new control-flow for the vectorized loop, so the original
  // condition will be dead after vectorization if it's only used by the
  // branch.
  auto *Cmp = dyn_cast<Instruction>(Latch->getTerminator()->getOperand(0));
  if (Cmp && Cmp->hasOneUse())
    DeadInstructions.insert(Cmp);

  // We create new "steps" for induction variable updates to which the original
  // induction variables map. An original update instruction will be dead if
  // all its users except the induction variable are dead.
  for (auto &Induction : *Legal->getInductionVars()) {
    PHINode *Ind = Induction.first;
    auto *IndUpdate = cast<Instruction>(Ind->getIncomingValueForBlock(Latch));
    if (llvm::all_of(IndUpdate->users(), [&](User *U) -> bool {
          return U == Ind || DeadInstructions.find(cast<Instruction>(U)) !=
                                 DeadInstructions.end();
        }))
      DeadInstructions.insert(IndUpdate);

    // We record as "Dead" also the type-casting instructions we had identified
    // during induction analysis. We don't need any handling for them in the
    // vectorized loop because we have proven that, under a proper runtime
    // test guarding the vectorized loop, the value of the phi, and the casted
    // value of the phi, are the same. The last instruction in this casting
    // chain will get its scalar/vector/widened def from the
    // scalar/vector/widened def of the respective phi node. Any other casts in
    // the induction def-use chain have no other uses outside the phi update
    // chain, and will be ignored.
    InductionDescriptor &IndDes = Induction.second;
    const SmallVectorImpl<Instruction *> &Casts = IndDes.getCastInsts();
    DeadInstructions.insert(Casts.begin(), Casts.end());
  }
}

Value *InnerLoopUnroller::reverseVector(Value *Vec) { return Vec; }

Value *InnerLoopUnroller::getBroadcastInstrs(Value *V) { return V; }

Value *InnerLoopUnroller::getStepVector(Value *Val, int StartIdx, Value *Step,
                                        Instruction::BinaryOps BinOp) {
  // When unrolling and the VF is 1, we only need to add a simple scalar.
  Type *Ty = Val->getType();
  assert(!Ty->isVectorTy() && "Val must be a scalar");

  if (Ty->isFloatingPointTy()) {
    Constant *C = ConstantFP::get(Ty, (double)StartIdx);

    // Floating point operations had to be 'fast' to enable the unrolling.
    Value *MulOp = addFastMathFlag(Builder.CreateFMul(C, Step));
    return addFastMathFlag(Builder.CreateBinOp(BinOp, Val, MulOp));
  }
  Constant *C = ConstantInt::get(Ty, StartIdx);
  return Builder.CreateAdd(Val, Builder.CreateMul(C, Step), "induction");
}

static void AddRuntimeUnrollDisableMetaData(Loop *L) {
  SmallVector<Metadata *, 4> MDs;
  // Reserve first location for self reference to the LoopID metadata node.
  MDs.push_back(nullptr);
  bool IsUnrollMetadata = false;
  MDNode *LoopID = L->getLoopID();
  if (LoopID) {
    // First find existing loop unrolling disable metadata.
    for (unsigned i = 1, ie = LoopID->getNumOperands(); i < ie; ++i) {
      auto *MD = dyn_cast<MDNode>(LoopID->getOperand(i));
      if (MD) {
        const auto *S = dyn_cast<MDString>(MD->getOperand(0));
        IsUnrollMetadata =
            S && S->getString().startswith("llvm.loop.unroll.disable");
      }
      MDs.push_back(LoopID->getOperand(i));
    }
  }

  if (!IsUnrollMetadata) {
    // Add runtime unroll disable metadata.
    LLVMContext &Context = L->getHeader()->getContext();
    SmallVector<Metadata *, 1> DisableOperands;
    DisableOperands.push_back(
        MDString::get(Context, "llvm.loop.unroll.runtime.disable"));
    MDNode *DisableNode = MDNode::get(Context, DisableOperands);
    MDs.push_back(DisableNode);
    MDNode *NewLoopID = MDNode::get(Context, MDs);
    // Set operand 0 to refer to the loop id itself.
    NewLoopID->replaceOperandWith(0, NewLoopID);
    L->setLoopID(NewLoopID);
  }
}

bool LoopVectorizationPlanner::getDecisionAndClampRange(
    const std::function<bool(unsigned)> &Predicate, VFRange &Range) {
  assert(Range.End > Range.Start && "Trying to test an empty VF range.");
  bool PredicateAtRangeStart = Predicate(Range.Start);

  for (unsigned TmpVF = Range.Start * 2; TmpVF < Range.End; TmpVF *= 2)
    if (Predicate(TmpVF) != PredicateAtRangeStart) {
      Range.End = TmpVF;
      break;
    }

  return PredicateAtRangeStart;
}

/// Build VPlans for the full range of feasible VF's = {\p MinVF, 2 * \p MinVF,
/// 4 * \p MinVF, ..., \p MaxVF} by repeatedly building a VPlan for a sub-range
/// of VF's starting at a given VF and extending it as much as possible. Each
/// vectorization decision can potentially shorten this sub-range during
/// buildVPlan().
void LoopVectorizationPlanner::buildVPlans(unsigned MinVF, unsigned MaxVF) {
  for (unsigned VF = MinVF; VF < MaxVF + 1;) {
    VFRange SubRange = {VF, MaxVF + 1};
    VPlans.push_back(buildVPlan(SubRange));
    VF = SubRange.End;
  }
}

VPValue *VPRecipeBuilder::createEdgeMask(BasicBlock *Src, BasicBlock *Dst,
                                         VPlanPtr &Plan) {
  assert(is_contained(predecessors(Dst), Src) && "Invalid edge");

  // Look for cached value.
  std::pair<BasicBlock *, BasicBlock *> Edge(Src, Dst);
  EdgeMaskCacheTy::iterator ECEntryIt = EdgeMaskCache.find(Edge);
  if (ECEntryIt != EdgeMaskCache.end())
    return ECEntryIt->second;

  VPValue *SrcMask = createBlockInMask(Src, Plan);

  // The terminator has to be a branch inst!
  BranchInst *BI = dyn_cast<BranchInst>(Src->getTerminator());
  assert(BI && "Unexpected terminator found");

  if (!BI->isConditional())
    return EdgeMaskCache[Edge] = SrcMask;

  VPValue *EdgeMask = Plan->getVPValue(BI->getCondition());
  assert(EdgeMask && "No Edge Mask found for condition");

  if (BI->getSuccessor(0) != Dst)
    EdgeMask = Builder.createNot(EdgeMask);

  if (SrcMask) // Otherwise block in-mask is all-one, no need to AND.
    EdgeMask = Builder.createAnd(EdgeMask, SrcMask);

  return EdgeMaskCache[Edge] = EdgeMask;
}

VPValue *VPRecipeBuilder::createBlockInMask(BasicBlock *BB, VPlanPtr &Plan) {
  assert(OrigLoop->contains(BB) && "Block is not a part of a loop");

  // Look for cached value.
  BlockMaskCacheTy::iterator BCEntryIt = BlockMaskCache.find(BB);
  if (BCEntryIt != BlockMaskCache.end())
    return BCEntryIt->second;

  // All-one mask is modelled as no-mask following the convention for masked
  // load/store/gather/scatter. Initialize BlockMask to no-mask.
  VPValue *BlockMask = nullptr;

  if (OrigLoop->getHeader() == BB) {
    if (!CM.blockNeedsPredication(BB))
      return BlockMaskCache[BB] = BlockMask; // Loop incoming mask is all-one.

    // Introduce the early-exit compare IV <= BTC to form header block mask.
    // This is used instead of IV < TC because TC may wrap, unlike BTC.
    VPValue *IV = Plan->getVPValue(Legal->getPrimaryInduction());
    VPValue *BTC = Plan->getOrCreateBackedgeTakenCount();
    BlockMask = Builder.createNaryOp(VPInstruction::ICmpULE, {IV, BTC});
    return BlockMaskCache[BB] = BlockMask;
  }

  // This is the block mask. We OR all incoming edges.
  for (auto *Predecessor : predecessors(BB)) {
    VPValue *EdgeMask = createEdgeMask(Predecessor, BB, Plan);
    if (!EdgeMask) // Mask of predecessor is all-one so mask of block is too.
      return BlockMaskCache[BB] = EdgeMask;

    if (!BlockMask) { // BlockMask has its initialized nullptr value.
      BlockMask = EdgeMask;
      continue;
    }

    BlockMask = Builder.createOr(BlockMask, EdgeMask);
  }

  return BlockMaskCache[BB] = BlockMask;
}

VPInterleaveRecipe *VPRecipeBuilder::tryToInterleaveMemory(Instruction *I,
                                                           VFRange &Range,
                                                           VPlanPtr &Plan) {
  const InterleaveGroup<Instruction> *IG = CM.getInterleavedAccessGroup(I);
  if (!IG)
    return nullptr;

  // Now check if IG is relevant for VF's in the given range.
  auto isIGMember = [&](Instruction *I) -> std::function<bool(unsigned)> {
    return [=](unsigned VF) -> bool {
      return (VF >= 2 && // Query is illegal for VF == 1
              CM.getWideningDecision(I, VF) ==
                  LoopVectorizationCostModel::CM_Interleave);
    };
  };
  if (!LoopVectorizationPlanner::getDecisionAndClampRange(isIGMember(I), Range))
    return nullptr;

  // I is a member of an InterleaveGroup for VF's in the (possibly trimmed)
  // range. If it's the primary member of the IG construct a VPInterleaveRecipe.
  // Otherwise, it's an adjunct member of the IG, do not construct any Recipe.
  assert(I == IG->getInsertPos() &&
         "Generating a recipe for an adjunct member of an interleave group");

  VPValue *Mask = nullptr;
  if (Legal->isMaskRequired(I))
    Mask = createBlockInMask(I->getParent(), Plan);

  return new VPInterleaveRecipe(IG, Mask);
}

VPWidenMemoryInstructionRecipe *
VPRecipeBuilder::tryToWidenMemory(Instruction *I, VFRange &Range,
                                  VPlanPtr &Plan) {
  if (!isa<LoadInst>(I) && !isa<StoreInst>(I))
    return nullptr;

  auto willWiden = [&](unsigned VF) -> bool {
    if (!CM.isScalable() && VF == 1)
      return false;
    if (CM.isScalarAfterVectorization(I, VF, true) ||
        CM.isProfitableToScalarize(I, VF))
      return false;
    LoopVectorizationCostModel::InstWidening Decision =
        CM.getWideningDecision(I, VF);
    assert(Decision != LoopVectorizationCostModel::CM_Unknown &&
           "CM decision should be taken at this point.");
    assert(Decision != LoopVectorizationCostModel::CM_Interleave &&
           "Interleave memory opportunity should be caught earlier.");
    return Decision != LoopVectorizationCostModel::CM_Scalarize;
  };

  if (!LoopVectorizationPlanner::getDecisionAndClampRange(willWiden, Range))
    return nullptr;

  VPValue *Mask = nullptr;
  if (Legal->isMaskRequired(I))
    Mask = createBlockInMask(I->getParent(), Plan);

  return new VPWidenMemoryInstructionRecipe(*I, Mask);
}

VPWidenIntOrFpInductionRecipe *
VPRecipeBuilder::tryToOptimizeInduction(Instruction *I, VFRange &Range) {
  if (PHINode *Phi = dyn_cast<PHINode>(I)) {
    // Check if this is an integer or fp induction. If so, build the recipe that
    // produces its scalar and vector values.
    InductionDescriptor II = Legal->getInductionVars()->lookup(Phi);
    if (II.getKind() == InductionDescriptor::IK_IntInduction ||
        II.getKind() == InductionDescriptor::IK_FpInduction)
      return new VPWidenIntOrFpInductionRecipe(Phi);

    return nullptr;
  }

  // Optimize the special case where the source is a constant integer
  // induction variable. Notice that we can only optimize the 'trunc' case
  // because (a) FP conversions lose precision, (b) sext/zext may wrap, and
  // (c) other casts depend on pointer size.

  // Determine whether \p K is a truncation based on an induction variable that
  // can be optimized.
  auto isOptimizableIVTruncate =
      [&](Instruction *K) -> std::function<bool(unsigned)> {
    return
        [=](unsigned VF) -> bool { return CM.isOptimizableIVTruncate(K, VF); };
  };

  if (isa<TruncInst>(I) && LoopVectorizationPlanner::getDecisionAndClampRange(
                               isOptimizableIVTruncate(I), Range))
    return new VPWidenIntOrFpInductionRecipe(cast<PHINode>(I->getOperand(0)),
                                             cast<TruncInst>(I));
  return nullptr;
}

VPBlendRecipe *VPRecipeBuilder::tryToBlend(Instruction *I, VPlanPtr &Plan) {
  PHINode *Phi = dyn_cast<PHINode>(I);
  if (!Phi || Phi->getParent() == OrigLoop->getHeader())
    return nullptr;

  // We know that all PHIs in non-header blocks are converted into selects, so
  // we don't have to worry about the insertion order and we can just use the
  // builder. At this point we generate the predication tree. There may be
  // duplications since this is a simple recursive scan, but future
  // optimizations will clean it up.

  SmallVector<VPValue *, 2> Masks;
  unsigned NumIncoming = Phi->getNumIncomingValues();
  for (unsigned In = 0; In < NumIncoming; In++) {
    VPValue *EdgeMask =
        createEdgeMask(Phi->getIncomingBlock(In), Phi->getParent(), Plan);
    assert((EdgeMask || NumIncoming == 1) &&
           "Multiple predecessors with one having a full mask");
    if (EdgeMask)
      Masks.push_back(EdgeMask);
  }
  return new VPBlendRecipe(Phi, Masks);
}

bool VPRecipeBuilder::tryToWiden(Instruction *I, VPBasicBlock *VPBB,
                                 VFRange &Range) {

  bool IsPredicated = LoopVectorizationPlanner::getDecisionAndClampRange(
      [&](unsigned VF) { return CM.isScalarWithPredication(I, VF); }, Range);

  if (IsPredicated)
    return false;

  auto IsVectorizableOpcode = [](unsigned Opcode) {
    switch (Opcode) {
    case Instruction::Add:
    case Instruction::And:
    case Instruction::AShr:
    case Instruction::BitCast:
    case Instruction::Br:
    case Instruction::Call:
    case Instruction::FAdd:
    case Instruction::FCmp:
    case Instruction::FDiv:
    case Instruction::FMul:
    case Instruction::FNeg:
    case Instruction::FPExt:
    case Instruction::FPToSI:
    case Instruction::FPToUI:
    case Instruction::FPTrunc:
    case Instruction::FRem:
    case Instruction::FSub:
    case Instruction::GetElementPtr:
    case Instruction::ICmp:
    case Instruction::IntToPtr:
    case Instruction::Load:
    case Instruction::LShr:
    case Instruction::Mul:
    case Instruction::Or:
    case Instruction::PHI:
    case Instruction::PtrToInt:
    case Instruction::SDiv:
    case Instruction::Select:
    case Instruction::SExt:
    case Instruction::Shl:
    case Instruction::SIToFP:
    case Instruction::SRem:
    case Instruction::Store:
    case Instruction::Sub:
    case Instruction::Trunc:
    case Instruction::UDiv:
    case Instruction::UIToFP:
    case Instruction::URem:
    case Instruction::Xor:
    case Instruction::ZExt:
      return true;
    }
    return false;
  };

  if (!IsVectorizableOpcode(I->getOpcode()))
    return false;

  if (CallInst *CI = dyn_cast<CallInst>(I)) {
    Intrinsic::ID ID = getVectorIntrinsicIDForCall(CI, TLI);
    if (ID && (ID == Intrinsic::assume || ID == Intrinsic::lifetime_end ||
               ID == Intrinsic::lifetime_start || ID == Intrinsic::sideeffect))
      return false;
  }

  auto willWiden = [&](unsigned VF) -> bool {
    if (!isa<PHINode>(I) && (CM.isScalarAfterVectorization(I, VF) ||
                             CM.isProfitableToScalarize(I, VF)))
      return false;
    if (CallInst *CI = dyn_cast<CallInst>(I)) {
      Intrinsic::ID ID = getVectorIntrinsicIDForCall(CI, TLI);
      // The following case may be scalarized depending on the VF.
      // The flag shows whether we use Intrinsic or a usual Call for vectorized
      // version of the instruction.
      // Is it beneficial to perform intrinsic call compared to lib call?
      bool NeedToScalarize;
      unsigned CallCost = CM.getVectorCallCost(CI, VF, NeedToScalarize);
      bool UseVectorIntrinsic =
          ID && CM.getVectorIntrinsicCost(CI, VF) <= CallCost;
      return UseVectorIntrinsic || !NeedToScalarize;
    }
    if (isa<LoadInst>(I) || isa<StoreInst>(I)) {
      assert(CM.getWideningDecision(I, VF) ==
                 LoopVectorizationCostModel::CM_Scalarize &&
             "Memory widening decisions should have been taken care by now");
      return false;
    }
    return true;
  };

  if (!LoopVectorizationPlanner::getDecisionAndClampRange(willWiden, Range))
    return false;

  // Success: widen this instruction. We optimize the common case where
  // consecutive instructions can be represented by a single recipe.
  if (!VPBB->empty()) {
    VPWidenRecipe *LastWidenRecipe = dyn_cast<VPWidenRecipe>(&VPBB->back());
    if (LastWidenRecipe && LastWidenRecipe->appendInstruction(I))
      return true;
  }

  VPBB->appendRecipe(new VPWidenRecipe(I));
  return true;
}

VPBasicBlock *VPRecipeBuilder::handleReplication(
    Instruction *I, VFRange &Range, VPBasicBlock *VPBB,
    DenseMap<Instruction *, VPReplicateRecipe *> &PredInst2Recipe,
    VPlanPtr &Plan) {
  bool IsUniform = LoopVectorizationPlanner::getDecisionAndClampRange(
      [&](unsigned VF) { return CM.isUniformAfterVectorization(I, VF); },
      Range);

  bool IsPredicated = LoopVectorizationPlanner::getDecisionAndClampRange(
      [&](unsigned VF) { return CM.isScalarWithPredication(I, VF); }, Range);

  auto *Recipe = new VPReplicateRecipe(I, IsUniform, IsPredicated);

  // Find if I uses a predicated instruction. If so, it will use its scalar
  // value. Avoid hoisting the insert-element which packs the scalar value into
  // a vector value, as that happens iff all users use the vector value.
  for (auto &Op : I->operands())
    if (auto *PredInst = dyn_cast<Instruction>(Op))
      if (PredInst2Recipe.find(PredInst) != PredInst2Recipe.end())
        PredInst2Recipe[PredInst]->setAlsoPack(false);

  // Finalize the recipe for Instr, first if it is not predicated.
  if (!IsPredicated) {
    LLVM_DEBUG(dbgs() << "LV: Scalarizing:" << *I << "\n");
    VPBB->appendRecipe(Recipe);
    return VPBB;
  }
  LLVM_DEBUG(dbgs() << "LV: Scalarizing and predicating:" << *I << "\n");
  assert(VPBB->getSuccessors().empty() &&
         "VPBB has successors when handling predicated replication.");
  // Record predicated instructions for above packing optimizations.
  PredInst2Recipe[I] = Recipe;
  VPBlockBase *Region = createReplicateRegion(I, Recipe, Plan);
  VPBlockUtils::insertBlockAfter(Region, VPBB);
  auto *RegSucc = new VPBasicBlock();
  VPBlockUtils::insertBlockAfter(RegSucc, Region);
  return RegSucc;
}

VPRegionBlock *VPRecipeBuilder::createReplicateRegion(Instruction *Instr,
                                                      VPRecipeBase *PredRecipe,
                                                      VPlanPtr &Plan) {
  // Instructions marked for predication are replicated and placed under an
  // if-then construct to prevent side-effects.

  // Generate recipes to compute the block mask for this region.
  VPValue *BlockInMask = createBlockInMask(Instr->getParent(), Plan);

  // Build the triangular if-then region.
  std::string RegionName = (Twine("pred.") + Instr->getOpcodeName()).str();
  assert(Instr->getParent() && "Predicated instruction not in any basic block");
  auto *BOMRecipe = new VPBranchOnMaskRecipe(BlockInMask);
  auto *Entry = new VPBasicBlock(Twine(RegionName) + ".entry", BOMRecipe);
  auto *PHIRecipe =
      Instr->getType()->isVoidTy() ? nullptr : new VPPredInstPHIRecipe(Instr);
  auto *Exit = new VPBasicBlock(Twine(RegionName) + ".continue", PHIRecipe);
  auto *Pred = new VPBasicBlock(Twine(RegionName) + ".if", PredRecipe);
  VPRegionBlock *Region = new VPRegionBlock(Entry, Exit, RegionName, true);

  // Note: first set Entry as region entry and then connect successors starting
  // from it in order, to propagate the "parent" of each VPBasicBlock.
  VPBlockUtils::insertTwoBlocksAfter(Pred, Exit, BlockInMask, Entry);
  VPBlockUtils::connectBlocks(Pred, Exit);

  return Region;
}
//-NOTE/VK-//
// This is where widening recipe is created for each instruction in the for
// loop. During the plan execution phase widening is done by simply executing
// these recipes.
bool VPRecipeBuilder::tryToCreateRecipe(Instruction *Instr, VFRange &Range,
                                        VPlanPtr &Plan, VPBasicBlock *VPBB) {
  VPRecipeBase *Recipe = nullptr;
  // Check if Instr should belong to an interleave memory recipe, or already
  // does. In the latter case Instr is irrelevant.
  if ((Recipe = tryToInterleaveMemory(Instr, Range, Plan))) {
    VPBB->appendRecipe(Recipe);
    return true;
  }

  // Check if Instr is a memory operation that should be widened.
  if ((Recipe = tryToWidenMemory(Instr, Range, Plan))) {
    VPBB->appendRecipe(Recipe);
    return true;
  }

  // Check if Instr should form some PHI recipe.
  if ((Recipe = tryToOptimizeInduction(Instr, Range))) {
    VPBB->appendRecipe(Recipe);
    return true;
  }
  if ((Recipe = tryToBlend(Instr, Plan))) {
    VPBB->appendRecipe(Recipe);
    return true;
  }
  if (PHINode *Phi = dyn_cast<PHINode>(Instr)) {
    VPBB->appendRecipe(new VPWidenPHIRecipe(Phi));
    return true;
  }

  // Check if Instr is to be widened by a general VPWidenRecipe, after
  // having first checked for specific widening recipes that deal with
  // Interleave Groups, Inductions and Phi nodes.
  if (tryToWiden(Instr, VPBB, Range))
    return true;

  return false;
}

void LoopVectorizationPlanner::buildVPlansWithVPRecipes(unsigned MinVF,
                                                        unsigned MaxVF) {
  assert(OrigLoop->empty() && "Inner loop expected.");

  // Collect conditions feeding internal conditional branches; they need to be
  // represented in VPlan for it to model masking.
  SmallPtrSet<Value *, 1> NeedDef;

  auto *Latch = OrigLoop->getLoopLatch();
  for (BasicBlock *BB : OrigLoop->blocks()) {
    if (BB == Latch)
      continue;
    BranchInst *Branch = dyn_cast<BranchInst>(BB->getTerminator());
    if (Branch && Branch->isConditional())
      NeedDef.insert(Branch->getCondition());
  }

  // If the tail is to be folded by masking, the primary induction variable
  // needs to be represented in VPlan for it to model early-exit masking.
  // Also, both the Phi and the live-out instruction of each reduction are
  // required in order to introduce a select between them in VPlan.
  if (CM.foldTailByMasking()) {
    NeedDef.insert(Legal->getPrimaryInduction());
    for (auto &Reduction : *Legal->getReductionVars()) {
      NeedDef.insert(Reduction.first);
      NeedDef.insert(Reduction.second.getLoopExitInstr());
    }
  }

  // Collect instructions from the original loop that will become trivially dead
  // in the vectorized loop. We don't need to vectorize these instructions. For
  // example, original induction update instructions can become dead because we
  // separately emit induction "steps" when generating code for the new loop.
  // Similarly, we create a new latch condition when setting up the structure
  // of the new loop, so the old one can become dead.
  SmallPtrSet<Instruction *, 4> DeadInstructions;
  collectTriviallyDeadInstructions(DeadInstructions);

  for (unsigned VF = MinVF; VF < MaxVF + 1;) {
    VFRange SubRange = {VF, MaxVF + 1};
    VPlans.push_back(
        buildVPlanWithVPRecipes(SubRange, NeedDef, DeadInstructions));
    VF = SubRange.End;
  }
}

VPlanPtr LoopVectorizationPlanner::buildVPlanWithVPRecipes(
    VFRange &Range, SmallPtrSetImpl<Value *> &NeedDef,
    SmallPtrSetImpl<Instruction *> &DeadInstructions) {
  // Hold a mapping from predicated instructions to their recipes, in order to
  // fix their AlsoPack behavior if a user is determined to replicate and use a
  // scalar instead of vector value.
  DenseMap<Instruction *, VPReplicateRecipe *> PredInst2Recipe;

  DenseMap<Instruction *, Instruction *> &SinkAfter = Legal->getSinkAfter();
  DenseMap<Instruction *, Instruction *> SinkAfterInverse;

  // Create a dummy pre-entry VPBasicBlock to start building the VPlan.
  VPBasicBlock *VPBB = new VPBasicBlock("Pre-Entry");
  auto Plan = std::make_unique<VPlan>(VPBB);

  VPRecipeBuilder RecipeBuilder(OrigLoop, TLI, Legal, CM, Builder);
  // Represent values that will have defs inside VPlan.
  for (Value *V : NeedDef)
    Plan->addVPValue(V);

  // Scan the body of the loop in a topological order to visit each basic block
  // after having visited its predecessor basic blocks.
  LoopBlocksDFS DFS(OrigLoop);
  DFS.perform(LI);

  for (BasicBlock *BB : make_range(DFS.beginRPO(), DFS.endRPO())) {
    // Relevant instructions from basic block BB will be grouped into VPRecipe
    // ingredients and fill a new VPBasicBlock.
    unsigned VPBBsForBB = 0;
    auto *FirstVPBBForBB = new VPBasicBlock(BB->getName());
    VPBlockUtils::insertBlockAfter(FirstVPBBForBB, VPBB);
    VPBB = FirstVPBBForBB;
    Builder.setInsertPoint(VPBB);

    std::vector<Instruction *> Ingredients;

    // Organize the ingredients to vectorize from current basic block in the
    // right order.
    for (Instruction &I : BB->instructionsWithoutDebug()) {
      Instruction *Instr = &I;

      // First filter out irrelevant instructions, to ensure no recipes are
      // built for them.
      if (isa<BranchInst>(Instr) ||
          DeadInstructions.find(Instr) != DeadInstructions.end())
        continue;

      // I is a member of an InterleaveGroup for Range.Start. If it's an adjunct
      // member of the IG, do not construct any Recipe for it.
      const InterleaveGroup<Instruction> *IG =
          CM.getInterleavedAccessGroup(Instr);
      if (IG && Instr != IG->getInsertPos() &&
          Range.Start >= 2 && // Query is illegal for VF == 1
          CM.getWideningDecision(Instr, Range.Start) ==
              LoopVectorizationCostModel::CM_Interleave) {
        auto SinkCandidate = SinkAfterInverse.find(Instr);
        if (SinkCandidate != SinkAfterInverse.end())
          Ingredients.push_back(SinkCandidate->second);
        continue;
      }

      // Move instructions to handle first-order recurrences, step 1: avoid
      // handling this instruction until after we've handled the instruction it
      // should follow.
      auto SAIt = SinkAfter.find(Instr);
      if (SAIt != SinkAfter.end()) {
        LLVM_DEBUG(dbgs() << "Sinking" << *SAIt->first << " after"
                          << *SAIt->second
                          << " to vectorize a 1st order recurrence.\n");
        SinkAfterInverse[SAIt->second] = Instr;
        continue;
      }

      Ingredients.push_back(Instr);

      // Move instructions to handle first-order recurrences, step 2: push the
      // instruction to be sunk at its insertion point.
      auto SAInvIt = SinkAfterInverse.find(Instr);
      if (SAInvIt != SinkAfterInverse.end())
        Ingredients.push_back(SAInvIt->second);
    }

    // Introduce each ingredient into VPlan.
    for (Instruction *Instr : Ingredients) {
      if (RecipeBuilder.tryToCreateRecipe(Instr, Range, Plan, VPBB))
        continue;

      // Otherwise, if all widening options failed, Instruction is to be
      // replicated. This may create a successor for VPBB.
      VPBasicBlock *NextVPBB = RecipeBuilder.handleReplication(
          Instr, Range, VPBB, PredInst2Recipe, Plan);
      if (NextVPBB != VPBB) {
        VPBB = NextVPBB;
        VPBB->setName(BB->hasName() ? BB->getName() + "." + Twine(VPBBsForBB++)
                                    : "");
      }
    }
  }

  // Discard empty dummy pre-entry VPBasicBlock. Note that other VPBasicBlocks
  // may also be empty, such as the last one VPBB, reflecting original
  // basic-blocks with no recipes.
  VPBasicBlock *PreEntry = cast<VPBasicBlock>(Plan->getEntry());
  assert(PreEntry->empty() && "Expecting empty pre-entry block.");
  VPBlockBase *Entry = Plan->setEntry(PreEntry->getSingleSuccessor());
  VPBlockUtils::disconnectBlocks(PreEntry, Entry);
  delete PreEntry;

  // Finally, if tail is folded by masking, introduce selects between the phi
  // and the live-out instruction of each reduction, at the end of the latch.
  if (CM.foldTailByMasking()) {
    Builder.setInsertPoint(VPBB);
    auto *Cond = RecipeBuilder.createBlockInMask(OrigLoop->getHeader(), Plan);
    for (auto &Reduction : *Legal->getReductionVars()) {
      VPValue *Phi = Plan->getVPValue(Reduction.first);
      VPValue *Red = Plan->getVPValue(Reduction.second.getLoopExitInstr());
      Builder.createNaryOp(Instruction::Select, {Cond, Red, Phi});
    }
  }

  std::string PlanName;
  raw_string_ostream RSO(PlanName);
  unsigned VF = Range.Start;
  Plan->addVF(VF);
  RSO << "Initial VPlan for VF={" << VF;
  for (VF *= 2; VF < Range.End; VF *= 2) {
    Plan->addVF(VF);
    RSO << "," << VF;
  }
  RSO << "},UF>=1";
  RSO.flush();
  Plan->setName(PlanName);

  return Plan;
}

VPlanPtr LoopVectorizationPlanner::buildVPlan(VFRange &Range) {
  // Outer loop handling: They may require CFG and instruction level
  // transformations before even evaluating whether vectorization is profitable.
  // Since we cannot modify the incoming IR, we need to build VPlan upfront in
  // the vectorization pipeline.
  assert(!OrigLoop->empty());
  assert(EnableVPlanNativePath && "VPlan-native path is not enabled.");

  // Create new empty VPlan
  auto Plan = std::make_unique<VPlan>();

  // Build hierarchical CFG
  VPlanHCFGBuilder HCFGBuilder(OrigLoop, LI, *Plan);
  HCFGBuilder.buildHierarchicalCFG();

  for (unsigned VF = Range.Start; VF < Range.End; VF *= 2)
    Plan->addVF(VF);

  if (EnableVPlanPredication) {
    VPlanPredicator VPP(*Plan);
    VPP.predicate();

    // Avoid running transformation to recipes until masked code generation in
    // VPlan-native path is in place.
    return Plan;
  }

  SmallPtrSet<Instruction *, 1> DeadInstructions;
  VPlanHCFGTransforms::VPInstructionsToVPRecipes(
      Plan, Legal->getInductionVars(), DeadInstructions);

  return Plan;
}

Value *LoopVectorizationPlanner::VPCallbackILV::getOrCreateVectorValues(
    Value *V, unsigned Part) {
  return ILV.getOrCreateVectorValue(V, Part);
}

void VPInterleaveRecipe::print(raw_ostream &O, const Twine &Indent) const {
  O << " +\n"
    << Indent << "\"INTERLEAVE-GROUP with factor " << IG->getFactor() << " at ";
  IG->getInsertPos()->printAsOperand(O, false);
  if (User) {
    O << ", ";
    User->getOperand(0)->printAsOperand(O);
  }
  O << "\\l\"";
  for (unsigned i = 0; i < IG->getFactor(); ++i)
    if (Instruction *I = IG->getMember(i))
      O << " +\n"
        << Indent << "\"  " << VPlanIngredient(I) << " " << i << "\\l\"";
}

void VPWidenRecipe::execute(VPTransformState &State) {
  for (auto &Instr : make_range(Begin, End))
    State.ILV->widenInstruction(Instr);
}

void VPWidenIntOrFpInductionRecipe::execute(VPTransformState &State) {
  assert(!State.Instance && "Int or FP induction being replicated.");
  State.ILV->widenIntOrFpInduction(IV, Trunc);
}

void VPWidenPHIRecipe::execute(VPTransformState &State) {
  State.ILV->widenPHIInstruction(Phi, State.UF, State.VF);
}

void VPBlendRecipe::execute(VPTransformState &State) {
  State.ILV->setDebugLocFromInst(State.Builder, Phi);
  // We know that all PHIs in non-header blocks are converted into
  // selects, so we don't have to worry about the insertion order and we
  // can just use the builder.
  // At this point we generate the predication tree. There may be
  // duplications since this is a simple recursive scan, but future
  // optimizations will clean it up.

  unsigned NumIncoming = Phi->getNumIncomingValues();

  assert((User || NumIncoming == 1) &&
         "Multiple predecessors with predecessors having a full mask");
  // Generate a sequence of selects of the form:
  // SELECT(Mask3, In3,
  //      SELECT(Mask2, In2,
  //                   ( ...)))
  InnerLoopVectorizer::VectorParts Entry(State.UF);
  for (unsigned In = 0; In < NumIncoming; ++In) {
    for (unsigned Part = 0; Part < State.UF; ++Part) {
      // We might have single edge PHIs (blocks) - use an identity
      // 'select' for the first PHI operand.
      Value *In0 =
          State.ILV->getOrCreateVectorValue(Phi->getIncomingValue(In), Part);
      if (In == 0)
        Entry[Part] = In0; // Initialize with the first incoming value.
      else {
        // Select between the current value and the previous incoming edge
        // based on the incoming mask.
        Value *Cond = State.get(User->getOperand(In), Part);
        Entry[Part] =
            State.Builder.CreateSelect(Cond, In0, Entry[Part], "predphi");
      }
    }
  }
  for (unsigned Part = 0; Part < State.UF; ++Part)
    State.ValueMap.setVectorValue(Phi, Part, Entry[Part]);
}

void VPInterleaveRecipe::execute(VPTransformState &State) {
  assert(!State.Instance && "Interleave group being replicated.");
  if (!User)
    return State.ILV->vectorizeInterleaveGroup(IG->getInsertPos());

  // Last (and currently only) operand is a mask.
  InnerLoopVectorizer::VectorParts MaskValues(State.UF);
  VPValue *Mask = User->getOperand(User->getNumOperands() - 1);
  for (unsigned Part = 0; Part < State.UF; ++Part)
    MaskValues[Part] = State.get(Mask, Part);
  State.ILV->vectorizeInterleaveGroup(IG->getInsertPos(), &MaskValues);
}

void VPReplicateRecipe::execute(VPTransformState &State) {
  if (State.Instance) { // Generate a single instance.
    State.ILV->scalarizeInstruction(Ingredient, *State.Instance, IsPredicated);
    // Insert scalar instance packing it into a vector.
    if (AlsoPack && State.VF > 1) {
      // If we're constructing lane 0, initialize to start from undef.
      if (State.Instance->Lane == 0) {
        Value *Undef = UndefValue::get(
            VectorType::get(Ingredient->getType(), State.VF, State.IsScalable));
        State.ValueMap.setVectorValue(Ingredient, State.Instance->Part, Undef);
      }
      State.ILV->packScalarIntoVectorValue(Ingredient, *State.Instance);
    }
    return;
  }

  // Generate scalar instances for all VF lanes of all UF parts, unless the
  // instruction is uniform inwhich case generate only the first lane for each
  // of the UF parts.
  unsigned EndLane = IsUniform ? 1 : State.VF;
  for (unsigned Part = 0; Part < State.UF; ++Part)
    for (unsigned Lane = 0; Lane < EndLane; ++Lane)
      State.ILV->scalarizeInstruction(Ingredient, {Part, Lane}, IsPredicated);
}

void VPBranchOnMaskRecipe::execute(VPTransformState &State) {
  assert(State.Instance && "Branch on Mask works only on single instance.");

  unsigned Part = State.Instance->Part;
  unsigned Lane = State.Instance->Lane;

  Value *ConditionBit = nullptr;
  if (!User) // Block in mask is all-one.
    ConditionBit = State.Builder.getTrue();
  else {
    VPValue *BlockInMask = User->getOperand(0);
    ConditionBit = State.get(BlockInMask, Part);
    if (ConditionBit->getType()->isVectorTy())
      ConditionBit = State.Builder.CreateExtractElement(
          ConditionBit, State.Builder.getInt32(Lane));
  }

  // Replace the temporary unreachable terminator with a new conditional branch,
  // whose two destinations will be set later when they are created.
  auto *CurrentTerminator = State.CFG.PrevBB->getTerminator();
  assert(isa<UnreachableInst>(CurrentTerminator) &&
         "Expected to replace unreachable terminator with conditional branch.");
  auto *CondBr = BranchInst::Create(State.CFG.PrevBB, nullptr, ConditionBit);
  CondBr->setSuccessor(0, nullptr);
  ReplaceInstWithInst(CurrentTerminator, CondBr);
}

void VPPredInstPHIRecipe::execute(VPTransformState &State) {
  assert(State.Instance && "Predicated instruction PHI works per instance.");
  Instruction *ScalarPredInst = cast<Instruction>(
      State.ValueMap.getScalarValue(PredInst, *State.Instance));
  BasicBlock *PredicatedBB = ScalarPredInst->getParent();
  BasicBlock *PredicatingBB = PredicatedBB->getSinglePredecessor();
  assert(PredicatingBB && "Predicated block has no single predecessor.");

  // By current pack/unpack logic we need to generate only a single phi node: if
  // a vector value for the predicated instruction exists at this point it means
  // the instruction has vector users only, and a phi for the vector value is
  // needed. In this case the recipe of the predicated instruction is marked to
  // also do that packing, thereby "hoisting" the insert-element sequence.
  // Otherwise, a phi node for the scalar value is needed.
  unsigned Part = State.Instance->Part;
  if (State.ValueMap.hasVectorValue(PredInst, Part)) {
    Value *VectorValue = State.ValueMap.getVectorValue(PredInst, Part);
    InsertElementInst *IEI = cast<InsertElementInst>(VectorValue);
    PHINode *VPhi = State.Builder.CreatePHI(IEI->getType(), 2);
    VPhi->addIncoming(IEI->getOperand(0), PredicatingBB); // Unmodified vector.
    VPhi->addIncoming(IEI, PredicatedBB); // New vector with inserted element.
    State.ValueMap.resetVectorValue(PredInst, Part, VPhi); // Update cache.
  } else {
    Type *PredInstType = PredInst->getType();
    PHINode *Phi = State.Builder.CreatePHI(PredInstType, 2);
    Phi->addIncoming(UndefValue::get(ScalarPredInst->getType()), PredicatingBB);
    Phi->addIncoming(ScalarPredInst, PredicatedBB);
    State.ValueMap.resetScalarValue(PredInst, *State.Instance, Phi);
  }
}

void VPWidenMemoryInstructionRecipe::execute(VPTransformState &State) {
  if (!User)
    return State.ILV->vectorizeMemoryInstruction(&Instr);

  // Last (and currently only) operand is a mask.
  InnerLoopVectorizer::VectorParts MaskValues(State.UF);
  VPValue *Mask = User->getOperand(User->getNumOperands() - 1);
  for (unsigned Part = 0; Part < State.UF; ++Part)
    MaskValues[Part] = State.get(Mask, Part);
  State.ILV->vectorizeMemoryInstruction(&Instr, &MaskValues);
}

static ScalarEpilogueLowering
getScalarEpilogueLowering(Function *F, Loop *L, LoopVectorizeHints &Hints,
                          ProfileSummaryInfo *PSI, BlockFrequencyInfo *BFI,
                          TargetTransformInfo *TTI, TargetLibraryInfo *TLI,
                          AssumptionCache *AC, LoopInfo *LI,
                          ScalarEvolution *SE, DominatorTree *DT,
                          const LoopAccessInfo *LAI) {
  ScalarEpilogueLowering SEL = CM_ScalarEpilogueAllowed;
  if (Hints.getForce() != LoopVectorizeHints::FK_Enabled &&
      (F->hasOptSize() ||
       llvm::shouldOptimizeForSize(L->getHeader(), PSI, BFI)))
    SEL = CM_ScalarEpilogueNotAllowedOptSize;
<<<<<<< HEAD
  else if (PreferPredicateOverEpilog || Hints.getPredicate())
=======
  else if (PreferPredicateOverEpilog || Hints.getPredicate() ||
           TTI->preferPredicateOverEpilogue(L, LI, *SE, *AC, TLI, DT, LAI))
>>>>>>> 7eddee45
    SEL = CM_ScalarEpilogueNotNeededUsePredicate;

  return SEL;
}

// Process the loop in the VPlan-native vectorization path. This path builds
// VPlan upfront in the vectorization pipeline, which allows to apply
// VPlan-to-VPlan transformations from the very beginning without modifying the
// input LLVM IR.
static bool processLoopInVPlanNativePath(
    Loop *L, PredicatedScalarEvolution &PSE, LoopInfo *LI, DominatorTree *DT,
    LoopVectorizationLegality *LVL, TargetTransformInfo *TTI,
    TargetLibraryInfo *TLI, DemandedBits *DB, AssumptionCache *AC,
    OptimizationRemarkEmitter *ORE, BlockFrequencyInfo *BFI,
    ProfileSummaryInfo *PSI, LoopVectorizeHints &Hints) {

  assert(EnableVPlanNativePath && "VPlan-native path is disabled.");
  Function *F = L->getHeader()->getParent();
  InterleavedAccessInfo IAI(PSE, L, DT, LI, LVL->getLAI());

  ScalarEpilogueLowering SEL =
    getScalarEpilogueLowering(F, L, Hints, PSI, BFI, TTI, TLI, AC, LI,
                              PSE.getSE(), DT, LVL->getLAI());

  LoopVectorizationCostModel CM(SEL, L, PSE, LI, LVL, *TTI, TLI, DB, AC, ORE, F,
                                &Hints, IAI);
  // Use the planner for outer loop vectorization.
  // TODO: CM is not used at this point inside the planner. Turn CM into an
  // optional argument if we don't need it in the future.
  LoopVectorizationPlanner LVP(L, LI, TLI, TTI, LVL, CM);

  // Get user vectorization factor.
  const unsigned UserVF = Hints.getWidth();

  // Plan how to best vectorize, return the best VF and its cost.
  VectorizationFactor VF = LVP.planInVPlanNativePath(UserVF);
  // Normalize the meaning of VF == 1 for fixed vectors.
  if (!TTI->useScalableVectorType() && VF != VectorizationFactor::Disabled() &&
      VF.getWidth() == 1)
    VF = VectorizationFactor::Disabled();

  // If we are stress testing VPlan builds, do not attempt to generate vector
  // code. Masked vector code generation support will follow soon.
  // Also, do not attempt to vectorize if no vector code will be produced.
  if (VPlanBuildStressTest || EnableVPlanPredication ||
      VectorizationFactor::Disabled() == VF)
    return false;

  LVP.setBestPlan(VF.getWidth(), 1);

  InnerLoopVectorizer LB(L, PSE, LI, DT, TLI, TTI, AC, ORE, VF.getWidth(), 1,
                         LVL, &CM);
  LLVM_DEBUG(dbgs() << "Vectorizing outer loop in \""
                    << L->getHeader()->getParent()->getName() << "\"\n");
  LVP.executePlan(LB, DT);

  // Mark the loop as already vectorized to avoid vectorizing again.
  Hints.setAlreadyVectorized();

  LLVM_DEBUG(verifyFunction(*L->getHeader()->getParent()));
  return true;
}

bool LoopVectorizePass::processLoop(Loop *L) {
  assert((EnableVPlanNativePath || L->empty()) &&
         "VPlan-native path is not enabled. Only process inner loops.");

#ifndef NDEBUG
  const std::string DebugLocStr = getDebugLocString(L);
#endif /* NDEBUG */

  LLVM_DEBUG(dbgs() << "\nLV: Checking a loop in \""
                    << L->getHeader()->getParent()->getName() << "\" from "
                    << DebugLocStr << "\n");

  LoopVectorizeHints Hints(L, InterleaveOnlyWhenForced, *ORE);

  LLVM_DEBUG(
      dbgs() << "LV: Loop hints:"
             << " force="
             << (Hints.getForce() == LoopVectorizeHints::FK_Disabled
                     ? "disabled"
                     : (Hints.getForce() == LoopVectorizeHints::FK_Enabled
                            ? "enabled"
                            : "?"))
             << " width=" << Hints.getWidth()
             << " unroll=" << Hints.getInterleave() << "\n");

  // Function containing loop
  Function *F = L->getHeader()->getParent();

  // Looking at the diagnostic output is the only way to determine if a loop
  // was vectorized (other than looking at the IR or machine code), so it
  // is important to generate an optimization remark for each loop. Most of
  // these messages are generated as OptimizationRemarkAnalysis. Remarks
  // generated as OptimizationRemark and OptimizationRemarkMissed are
  // less verbose reporting vectorized loops and unvectorized loops that may
  // benefit from vectorization, respectively.

  if (!Hints.allowVectorization(F, L, VectorizeOnlyWhenForced)) {
    LLVM_DEBUG(dbgs() << "LV: Loop hints prevent vectorization.\n");
    return false;
  }

  PredicatedScalarEvolution PSE(*SE, *L);

  // Check if it is legal to vectorize the loop.
  LoopVectorizationRequirements Requirements(*ORE);
  LoopVectorizationLegality LVL(L, PSE, DT, TTI, TLI, AA, F, GetLAA, LI, ORE,
                                &Requirements, &Hints, DB, AC);
  if (!LVL.canVectorize(EnableVPlanNativePath)) {
    LLVM_DEBUG(dbgs() << "LV: Not vectorizing: Cannot prove legality.\n");
    Hints.emitRemarkWithHints();
    return false;
  }

  // Check the function attributes and profiles to find out if this function
  // should be optimized for size.
  ScalarEpilogueLowering SEL =
    getScalarEpilogueLowering(F, L, Hints, PSI, BFI, TTI, TLI, AC, LI,
                              PSE.getSE(), DT, LVL.getLAI());

  // Entrance to the VPlan-native vectorization path. Outer loops are processed
  // here. They may require CFG and instruction level transformations before
  // even evaluating whether vectorization is profitable. Since we cannot modify
  // the incoming IR, we need to build VPlan upfront in the vectorization
  // pipeline.
  if (!L->empty())
    return processLoopInVPlanNativePath(L, PSE, LI, DT, &LVL, TTI, TLI, DB, AC,
                                        ORE, BFI, PSI, Hints);

  assert(L->empty() && "Inner loop expected.");

  // Check the loop for a trip count threshold: vectorize loops with a tiny trip
  // count by optimizing for size, to minimize overheads.
<<<<<<< HEAD
  // Prefer constant trip counts over profile data, over upper bound estimate.
  unsigned ExpectedTC = 0;
  bool HasExpectedTC = false;
  if (const SCEVConstant *ConstExits =
          dyn_cast<SCEVConstant>(SE->getBackedgeTakenCount(L))) {
    const APInt &ExitsCount = ConstExits->getAPInt();
    // We are interested in small values for ExpectedTC. Skip over those that
    // can't fit an unsigned.
    if (ExitsCount.ult(std::numeric_limits<unsigned>::max())) {
      ExpectedTC = static_cast<unsigned>(ExitsCount.getZExtValue()) + 1;
      HasExpectedTC = true;
    }
  }
  // ExpectedTC may be large because it's bound by a variable. Check
  // profiling information to validate we should vectorize.
  if (!HasExpectedTC && LoopVectorizeWithBlockFrequency) {
    auto EstimatedTC = getLoopEstimatedTripCount(L);
    if (EstimatedTC) {
      ExpectedTC = *EstimatedTC;
      HasExpectedTC = true;
    }
  }
  if (!HasExpectedTC) {
    ExpectedTC = SE->getSmallConstantMaxTripCount(L);
    HasExpectedTC = (ExpectedTC > 0);
  }

  if (HasExpectedTC && ExpectedTC < TinyTripCountVectorThreshold) {
=======
  auto ExpectedTC = getSmallBestKnownTC(*SE, L);
  if (ExpectedTC && *ExpectedTC < TinyTripCountVectorThreshold) {
>>>>>>> 7eddee45
    LLVM_DEBUG(dbgs() << "LV: Found a loop with a very small trip count. "
                      << "This loop is worth vectorizing only if no scalar "
                      << "iteration overheads are incurred.");
    if (Hints.getForce() == LoopVectorizeHints::FK_Enabled)
      LLVM_DEBUG(dbgs() << " But vectorizing was explicitly forced.\n");
    else {
      LLVM_DEBUG(dbgs() << "\n");
      SEL = CM_ScalarEpilogueNotAllowedLowTripLoop;
    }
  }

  // Check the function attributes to see if implicit floats are allowed.
  // FIXME: This check doesn't seem possibly correct -- what if the loop is
  // an integer loop and the vector instructions selected are purely integer
  // vector instructions?
  if (F->hasFnAttribute(Attribute::NoImplicitFloat)) {
    reportVectorizationFailure(
        "Can't vectorize when the NoImplicitFloat attribute is used",
        "loop not vectorized due to NoImplicitFloat attribute",
        "NoImplicitFloat", ORE, L);
    Hints.emitRemarkWithHints();
    return false;
  }

  // Check if the target supports potentially unsafe FP vectorization.
  // FIXME: Add a check for the type of safety issue (denormal, signaling)
  // for the target we're vectorizing for, to make sure none of the
  // additional fp-math flags can help.
  if (Hints.isPotentiallyUnsafe() &&
      TTI->isFPVectorizationPotentiallyUnsafe()) {
    reportVectorizationFailure(
        "Potentially unsafe FP op prevents vectorization",
        "loop not vectorized due to unsafe FP support.", "UnsafeFP", ORE, L);
    Hints.emitRemarkWithHints();
    return false;
  }

  bool UseInterleaved = TTI->enableInterleavedAccessVectorization();
  InterleavedAccessInfo IAI(PSE, L, DT, LI, LVL.getLAI());

  // If an override option has been passed in for interleaved accesses, use it.
  if (EnableInterleavedMemAccesses.getNumOccurrences() > 0)
    UseInterleaved = EnableInterleavedMemAccesses;

  // Analyze interleaved memory accesses.
  if (UseInterleaved) {
    IAI.analyzeInterleaving(useMaskedInterleavedAccesses(*TTI));
  }

  // Use the cost model.
  LoopVectorizationCostModel CM(SEL, L, PSE, LI, &LVL, *TTI, TLI, DB, AC, ORE,
                                F, &Hints, IAI);
  CM.collectValuesToIgnore();

  // Use the planner for vectorization.
  LoopVectorizationPlanner LVP(L, LI, TLI, TTI, &LVL, CM);

  // Get user vectorization factor.
  unsigned UserVF = Hints.getWidth();

  // Plan how to best vectorize, return the best VF and its cost.
  Optional<VectorizationFactor> MaybeVF = LVP.plan(UserVF);

  VectorizationFactor VF = VectorizationFactor::Disabled();
  unsigned IC = 1;
  unsigned UserIC = Hints.getInterleave();

  if (MaybeVF && *MaybeVF != VectorizationFactor::Disabled()) {
    VF = *MaybeVF;
    // Select the interleave count.
    IC = CM.selectInterleaveCount(VF.getWidth(), VF.getCost());
  }

  // Identify the diagnostic messages that should be produced.
  std::pair<StringRef, std::string> VecDiagMsg, IntDiagMsg;
  bool VectorizeLoop = true, InterleaveLoop = true;
  if (Requirements.doesNotMeet(F, L, Hints)) {
    LLVM_DEBUG(dbgs() << "LV: Not vectorizing: loop did not meet vectorization "
                         "requirements.\n");
    Hints.emitRemarkWithHints();
    return false;
  }

  if (VF == VectorizationFactor::Disabled() ||
      (VF.getWidth() == 1 && !TTI->useScalableVectorType())) {
    LLVM_DEBUG(dbgs() << "LV: Vectorization is possible but not beneficial.\n");
    VecDiagMsg = std::make_pair(
        "VectorizationNotBeneficial",
        "the cost-model indicates that vectorization is not beneficial");
    VectorizeLoop = false;
  }

  if (!MaybeVF && UserIC > 1) {
    // Tell the user interleaving was avoided up-front, despite being explicitly
    // requested.
    LLVM_DEBUG(dbgs() << "LV: Ignoring UserIC, because vectorization and "
                         "interleaving should be avoided up front\n");
    IntDiagMsg = std::make_pair(
        "InterleavingAvoided",
        "Ignoring UserIC, because interleaving was avoided up front");
    InterleaveLoop = false;
  } else if (IC == 1 && UserIC <= 1) {
    // Tell the user interleaving is not beneficial.
    LLVM_DEBUG(dbgs() << "LV: Interleaving is not beneficial.\n");
    IntDiagMsg = std::make_pair(
        "InterleavingNotBeneficial",
        "the cost-model indicates that interleaving is not beneficial");
    InterleaveLoop = false;
    if (UserIC == 1) {
      IntDiagMsg.first = "InterleavingNotBeneficialAndDisabled";
      IntDiagMsg.second +=
          " and is explicitly disabled or interleave count is set to 1";
    }
  } else if (IC > 1 && UserIC == 1) {
    // Tell the user interleaving is beneficial, but it explicitly disabled.
    LLVM_DEBUG(
        dbgs() << "LV: Interleaving is beneficial but is explicitly disabled.");
    IntDiagMsg = std::make_pair(
        "InterleavingBeneficialButDisabled",
        "the cost-model indicates that interleaving is beneficial "
        "but is explicitly disabled or interleave count is set to 1");
    InterleaveLoop = false;
  }

  // Override IC if user provided an interleave count.
  IC = UserIC > 0 ? UserIC : IC;

  // Emit diagnostic messages, if any.
  const char *VAPassName = Hints.vectorizeAnalysisPassName();
  if (!VectorizeLoop && !InterleaveLoop) {
    // Do not vectorize or interleaving the loop.
    ORE->emit([&]() {
      return OptimizationRemarkMissed(VAPassName, VecDiagMsg.first,
                                      L->getStartLoc(), L->getHeader())
             << VecDiagMsg.second;
    });
    ORE->emit([&]() {
      return OptimizationRemarkMissed(LV_NAME, IntDiagMsg.first,
                                      L->getStartLoc(), L->getHeader())
             << IntDiagMsg.second;
    });
    return false;
  } else if (!VectorizeLoop && InterleaveLoop) {
    LLVM_DEBUG(dbgs() << "LV: Interleave Count is " << IC << '\n');
    ORE->emit([&]() {
      return OptimizationRemarkAnalysis(VAPassName, VecDiagMsg.first,
                                        L->getStartLoc(), L->getHeader())
             << VecDiagMsg.second;
    });
  } else if (VectorizeLoop && !InterleaveLoop) {
    LLVM_DEBUG(dbgs() << "LV: Found a vectorizable loop (" << VF.getWidth()
                      << ") in " << DebugLocStr << '\n');
    ORE->emit([&]() {
      return OptimizationRemarkAnalysis(LV_NAME, IntDiagMsg.first,
                                        L->getStartLoc(), L->getHeader())
             << IntDiagMsg.second;
    });
  } else if (VectorizeLoop && InterleaveLoop) {
    LLVM_DEBUG(dbgs() << "LV: Found a vectorizable loop (" << VF.getWidth()
                      << ") in " << DebugLocStr << '\n');
    LLVM_DEBUG(dbgs() << "LV: Interleave Count is " << IC << '\n');
  }

  LVP.setBestPlan(VF.getWidth(), IC);

  using namespace ore;
  bool DisableRuntimeUnroll = false;
  MDNode *OrigLoopID = L->getLoopID();

  if (!VectorizeLoop) {
    assert(IC > 1 && "interleave count should not be 1 or 0");
    // If we decided that it is not legal to vectorize the loop, then
    // interleave it.
    InnerLoopUnroller Unroller(L, PSE, LI, DT, TLI, TTI, AC, ORE, IC, &LVL,
                               &CM);
    LVP.executePlan(Unroller, DT);

    ORE->emit([&]() {
      return OptimizationRemark(LV_NAME, "Interleaved", L->getStartLoc(),
                                L->getHeader())
             << "interleaved loop (interleaved count: "
             << NV("InterleaveCount", IC) << ")";
    });
  } else {
    // If we decided that it is *legal* to vectorize the loop, then do it.
    InnerLoopVectorizer LB(L, PSE, LI, DT, TLI, TTI, AC, ORE, VF.getWidth(), IC,
                           &LVL, &CM);
    LVP.executePlan(LB, DT);
    ++LoopsVectorized;

    // Add metadata to disable runtime unrolling a scalar loop when there are
    // no runtime checks about strides and memory. A scalar loop that is
    // rarely used is not worth unrolling.
    if (!LB.areSafetyChecksAdded())
      DisableRuntimeUnroll = true;

    // Report the vectorization decision.
    ORE->emit([&]() {
      return OptimizationRemark(LV_NAME, "Vectorized", L->getStartLoc(),
                                L->getHeader())
             << "vectorized loop (vectorization width: "
             << NV("VectorizationFactor", VF.getWidth())
             << ", interleaved count: " << NV("InterleaveCount", IC) << ")";
    });
  }

  Optional<MDNode *> RemainderLoopID =
      makeFollowupLoopID(OrigLoopID, {LLVMLoopVectorizeFollowupAll,
                                      LLVMLoopVectorizeFollowupEpilogue});
  if (RemainderLoopID.hasValue()) {
    L->setLoopID(RemainderLoopID.getValue());
  } else {
    if (DisableRuntimeUnroll)
      AddRuntimeUnrollDisableMetaData(L);

    // Mark the loop as already vectorized to avoid vectorizing again.
    Hints.setAlreadyVectorized();
  }

  LLVM_DEBUG(verifyFunction(*L->getHeader()->getParent()));
  return true;
}

bool LoopVectorizePass::runImpl(
    Function &F, ScalarEvolution &SE_, LoopInfo &LI_, TargetTransformInfo &TTI_,
    DominatorTree &DT_, BlockFrequencyInfo &BFI_, TargetLibraryInfo *TLI_,
    DemandedBits &DB_, AliasAnalysis &AA_, AssumptionCache &AC_,
    std::function<const LoopAccessInfo &(Loop &)> &GetLAA_,
    OptimizationRemarkEmitter &ORE_, ProfileSummaryInfo *PSI_) {
  SE = &SE_;
  LI = &LI_;
  TTI = &TTI_;
  DT = &DT_;
  BFI = &BFI_;
  TLI = TLI_;
  AA = &AA_;
  AC = &AC_;
  GetLAA = &GetLAA_;
  DB = &DB_;
  ORE = &ORE_;
  PSI = PSI_;

  // Don't attempt if
  // 1. the target claims to have no vector registers, and
  // 2. interleaving won't help ILP.
  //
  // The second condition is necessary because, even if the target has no
  // vector registers, loop vectorization may still enable scalar
  // interleaving.
  if (!TTI->getNumberOfRegisters(TTI->getRegisterClassForType(true)) &&
      TTI->getMaxInterleaveFactor(1) < 2)
    return false;

  bool Changed = false;

  // The vectorizer requires loops to be in simplified form.
  // Since simplification may add new inner loops, it has to run before the
  // legality and profitability checks. This means running the loop vectorizer
  // will simplify all loops, regardless of whether anything end up being
  // vectorized.
  for (auto &L : *LI)
    Changed |=
        simplifyLoop(L, DT, LI, SE, AC, nullptr, false /* PreserveLCSSA */);

  // Build up a worklist of inner-loops to vectorize. This is necessary as
  // the act of vectorizing or partially unrolling a loop creates new loops
  // and can invalidate iterators across the loops.
  SmallVector<Loop *, 8> Worklist;

  for (Loop *L : *LI)
    collectSupportedLoops(*L, LI, ORE, Worklist);

  LoopsAnalyzed += Worklist.size();

  // Now walk the identified inner loops.
  while (!Worklist.empty()) {
    Loop *L = Worklist.pop_back_val();

    // For the inner loops we actually process, form LCSSA to simplify the
    // transform.
    Changed |= formLCSSARecursively(*L, *DT, LI, SE);

    Changed |= processLoop(L);
  }

  // Process each loop nest in the function.
  return Changed;
}

PreservedAnalyses LoopVectorizePass::run(Function &F,
                                         FunctionAnalysisManager &AM) {
  auto &SE = AM.getResult<ScalarEvolutionAnalysis>(F);
  auto &LI = AM.getResult<LoopAnalysis>(F);
  auto &TTI = AM.getResult<TargetIRAnalysis>(F);
  auto &DT = AM.getResult<DominatorTreeAnalysis>(F);
  auto &BFI = AM.getResult<BlockFrequencyAnalysis>(F);
  auto &TLI = AM.getResult<TargetLibraryAnalysis>(F);
  auto &AA = AM.getResult<AAManager>(F);
  auto &AC = AM.getResult<AssumptionAnalysis>(F);
  auto &DB = AM.getResult<DemandedBitsAnalysis>(F);
  auto &ORE = AM.getResult<OptimizationRemarkEmitterAnalysis>(F);
  MemorySSA *MSSA = EnableMSSALoopDependency
                        ? &AM.getResult<MemorySSAAnalysis>(F).getMSSA()
                        : nullptr;

  auto &LAM = AM.getResult<LoopAnalysisManagerFunctionProxy>(F).getManager();
  std::function<const LoopAccessInfo &(Loop &)> GetLAA =
      [&](Loop &L) -> const LoopAccessInfo & {
    LoopStandardAnalysisResults AR = {AA, AC, DT, LI, SE, TLI, TTI, MSSA};
    return LAM.getResult<LoopAccessAnalysis>(L, AR);
  };
  const ModuleAnalysisManager &MAM =
      AM.getResult<ModuleAnalysisManagerFunctionProxy>(F).getManager();
  ProfileSummaryInfo *PSI =
      MAM.getCachedResult<ProfileSummaryAnalysis>(*F.getParent());
  bool Changed =
      runImpl(F, SE, LI, TTI, DT, BFI, &TLI, DB, AA, AC, GetLAA, ORE, PSI);
  if (!Changed)
    return PreservedAnalyses::all();
  PreservedAnalyses PA;

  // We currently do not preserve loopinfo/dominator analyses with outer loop
  // vectorization. Until this is addressed, mark these analyses as preserved
  // only for non-VPlan-native path.
  // TODO: Preserve Loop and Dominator analyses for VPlan-native path.
  if (!EnableVPlanNativePath) {
    PA.preserve<LoopAnalysis>();
    PA.preserve<DominatorTreeAnalysis>();
  }
  PA.preserve<BasicAA>();
  PA.preserve<GlobalsAA>();
  return PA;
}<|MERGE_RESOLUTION|>--- conflicted
+++ resolved
@@ -4679,16 +4679,10 @@
              "Widening decision should be ready at this moment");
       return WideningDecision == CM_Scalarize;
     }
-<<<<<<< HEAD
-    return isa<LoadInst>(I)
-               ? !(isLegalMaskedLoad(Ty, Ptr) || isLegalMaskedGather(Ty))
-               : !(isLegalMaskedStore(Ty, Ptr) || isLegalMaskedScatter(Ty));
-=======
     const MaybeAlign Alignment = getLoadStoreAlignment(I);
     return isa<LoadInst>(I) ?
         !(isLegalMaskedLoad(Ty, Ptr, Alignment) || isLegalMaskedGather(Ty))
       : !(isLegalMaskedStore(Ty, Ptr, Alignment) || isLegalMaskedScatter(Ty));
->>>>>>> 7eddee45
   }
   case Instruction::UDiv:
   case Instruction::SDiv:
@@ -5358,7 +5352,6 @@
   if (BestKnownTC && *BestKnownTC < TinyTripCountInterleaveThreshold)
     return 1;
 
-<<<<<<< HEAD
   unsigned TargetNumRegisters =
       TTI.getNumberOfRegisters(VF > 1 || isScalable());
   LLVM_DEBUG(dbgs() << "LV: The target has " << TargetNumRegisters
@@ -5372,8 +5365,6 @@
       TargetNumRegisters = ForceTargetNumVectorRegs;
   }
 
-=======
->>>>>>> 7eddee45
   RegisterUsage R = calculateRegisterUsage({VF})[0];
   // We divide by these constants so assume that we have at least one
   // instruction that uses at least one register.
@@ -5968,10 +5959,7 @@
 
   // Don't pass *I here, since it is scalar but will actually be part of a
   // vectorized loop where the user of it is a vectorized instruction.
-<<<<<<< HEAD
-=======
   const MaybeAlign Alignment = getLoadStoreAlignment(I);
->>>>>>> 7eddee45
   Cost += VF * TTI.getMemoryOpCost(I->getOpcode(), ValTy->getScalarType(),
                                    Alignment, AS);
 
@@ -5997,12 +5985,7 @@
 unsigned LoopVectorizationCostModel::getConsecutiveMemOpCost(Instruction *I,
                                                              unsigned VF) {
   Type *ValTy = getMemInstValueType(I);
-<<<<<<< HEAD
   Type *VectorTy = ToVectorTy(ValTy, VF, isScalable());
-  unsigned Alignment = getLoadStoreAlignment(I);
-=======
-  Type *VectorTy = ToVectorTy(ValTy, VF);
->>>>>>> 7eddee45
   Value *Ptr = getLoadStorePointerOperand(I);
   unsigned AS = getLoadStoreAddressSpace(I);
   int ConsecutiveStride = Legal->isConsecutivePtr(Ptr);
@@ -6026,13 +6009,8 @@
 unsigned LoopVectorizationCostModel::getUniformMemOpCost(Instruction *I,
                                                          unsigned VF) {
   Type *ValTy = getMemInstValueType(I);
-<<<<<<< HEAD
   Type *VectorTy = ToVectorTy(ValTy, VF, isScalable());
-  unsigned Alignment = getLoadStoreAlignment(I);
-=======
-  Type *VectorTy = ToVectorTy(ValTy, VF);
   const MaybeAlign Alignment = getLoadStoreAlignment(I);
->>>>>>> 7eddee45
   unsigned AS = getLoadStoreAddressSpace(I);
   if (isa<LoadInst>(I)) {
     return TTI.getAddressComputationCost(ValTy) +
@@ -6053,13 +6031,8 @@
 unsigned LoopVectorizationCostModel::getGatherScatterCost(Instruction *I,
                                                           unsigned VF) {
   Type *ValTy = getMemInstValueType(I);
-<<<<<<< HEAD
   Type *VectorTy = ToVectorTy(ValTy, VF, isScalable());
-  unsigned Alignment = getLoadStoreAlignment(I);
-=======
-  Type *VectorTy = ToVectorTy(ValTy, VF);
   const MaybeAlign Alignment = getLoadStoreAlignment(I);
->>>>>>> 7eddee45
   Value *Ptr = getLoadStorePointerOperand(I);
 
   return TTI.getAddressComputationCost(VectorTy) +
@@ -7719,12 +7692,8 @@
       (F->hasOptSize() ||
        llvm::shouldOptimizeForSize(L->getHeader(), PSI, BFI)))
     SEL = CM_ScalarEpilogueNotAllowedOptSize;
-<<<<<<< HEAD
-  else if (PreferPredicateOverEpilog || Hints.getPredicate())
-=======
   else if (PreferPredicateOverEpilog || Hints.getPredicate() ||
            TTI->preferPredicateOverEpilogue(L, LI, *SE, *AC, TLI, DT, LAI))
->>>>>>> 7eddee45
     SEL = CM_ScalarEpilogueNotNeededUsePredicate;
 
   return SEL;
@@ -7860,39 +7829,8 @@
 
   // Check the loop for a trip count threshold: vectorize loops with a tiny trip
   // count by optimizing for size, to minimize overheads.
-<<<<<<< HEAD
-  // Prefer constant trip counts over profile data, over upper bound estimate.
-  unsigned ExpectedTC = 0;
-  bool HasExpectedTC = false;
-  if (const SCEVConstant *ConstExits =
-          dyn_cast<SCEVConstant>(SE->getBackedgeTakenCount(L))) {
-    const APInt &ExitsCount = ConstExits->getAPInt();
-    // We are interested in small values for ExpectedTC. Skip over those that
-    // can't fit an unsigned.
-    if (ExitsCount.ult(std::numeric_limits<unsigned>::max())) {
-      ExpectedTC = static_cast<unsigned>(ExitsCount.getZExtValue()) + 1;
-      HasExpectedTC = true;
-    }
-  }
-  // ExpectedTC may be large because it's bound by a variable. Check
-  // profiling information to validate we should vectorize.
-  if (!HasExpectedTC && LoopVectorizeWithBlockFrequency) {
-    auto EstimatedTC = getLoopEstimatedTripCount(L);
-    if (EstimatedTC) {
-      ExpectedTC = *EstimatedTC;
-      HasExpectedTC = true;
-    }
-  }
-  if (!HasExpectedTC) {
-    ExpectedTC = SE->getSmallConstantMaxTripCount(L);
-    HasExpectedTC = (ExpectedTC > 0);
-  }
-
-  if (HasExpectedTC && ExpectedTC < TinyTripCountVectorThreshold) {
-=======
   auto ExpectedTC = getSmallBestKnownTC(*SE, L);
   if (ExpectedTC && *ExpectedTC < TinyTripCountVectorThreshold) {
->>>>>>> 7eddee45
     LLVM_DEBUG(dbgs() << "LV: Found a loop with a very small trip count. "
                       << "This loop is worth vectorizing only if no scalar "
                       << "iteration overheads are incurred.");
