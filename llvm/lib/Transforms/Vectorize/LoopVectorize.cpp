//===- LoopVectorize.cpp - A Loop Vectorizer ------------------------------===//
//
// Part of the LLVM Project, under the Apache License v2.0 with LLVM Exceptions.
// See https://llvm.org/LICENSE.txt for license information.
// SPDX-License-Identifier: Apache-2.0 WITH LLVM-exception
//
//===----------------------------------------------------------------------===//
//
// This is the LLVM loop vectorizer. This pass modifies 'vectorizable' loops
// and generates target-independent LLVM-IR.
// The vectorizer uses the TargetTransformInfo analysis to estimate the costs
// of instructions in order to estimate the profitability of vectorization.
//
// The loop vectorizer combines consecutive loop iterations into a single
// 'wide' iteration. After this transformation the index is incremented
// by the SIMD vector width, and not by one.
//
// This pass has three parts:
// 1. The main loop pass that drives the different parts.
// 2. LoopVectorizationLegality - A unit that checks for the legality
//    of the vectorization.
// 3. InnerLoopVectorizer - A unit that performs the actual
//    widening of instructions.
// 4. LoopVectorizationCostModel - A unit that checks for the profitability
//    of vectorization. It decides on the optimal vector width, which
//    can be one, if vectorization is not profitable.
//
// There is a development effort going on to migrate loop vectorizer to the
// VPlan infrastructure and to introduce outer loop vectorization support (see
// docs/Proposal/VectorizationPlan.rst and
// http://lists.llvm.org/pipermail/llvm-dev/2017-December/119523.html). For this
// purpose, we temporarily introduced the VPlan-native vectorization path: an
// alternative vectorization path that is natively implemented on top of the
// VPlan infrastructure. See EnableVPlanNativePath for enabling.
//
//===----------------------------------------------------------------------===//
//
// The reduction-variable vectorization is based on the paper:
//  D. Nuzman and R. Henderson. Multi-platform Auto-vectorization.
//
// Variable uniformity checks are inspired by:
//  Karrenberg, R. and Hack, S. Whole Function Vectorization.
//
// The interleaved access vectorization is based on the paper:
//  Dorit Nuzman, Ira Rosen and Ayal Zaks.  Auto-Vectorization of Interleaved
//  Data for SIMD
//
// Other ideas/concepts are from:
//  A. Zaks and D. Nuzman. Autovectorization in GCC-two years later.
//
//  S. Maleki, Y. Gao, M. Garzaran, T. Wong and D. Padua.  An Evaluation of
//  Vectorizing Compilers.
//
//===----------------------------------------------------------------------===//

#include "llvm/Transforms/Vectorize/LoopVectorize.h"
#include "LoopVectorizationPlanner.h"
#include "VPRecipeBuilder.h"
#include "VPlan.h"
#include "VPlanHCFGBuilder.h"
#include "VPlanPredicator.h"
#include "VPlanTransforms.h"
#include "llvm/ADT/APInt.h"
#include "llvm/ADT/ArrayRef.h"
#include "llvm/ADT/DenseMap.h"
#include "llvm/ADT/DenseMapInfo.h"
#include "llvm/ADT/Hashing.h"
#include "llvm/ADT/MapVector.h"
#include "llvm/ADT/None.h"
#include "llvm/ADT/Optional.h"
#include "llvm/ADT/STLExtras.h"
#include "llvm/ADT/SetVector.h"
#include "llvm/ADT/SmallPtrSet.h"
#include "llvm/ADT/SmallVector.h"
#include "llvm/ADT/Statistic.h"
#include "llvm/ADT/StringRef.h"
#include "llvm/ADT/Twine.h"
#include "llvm/ADT/iterator_range.h"
#include "llvm/Analysis/AssumptionCache.h"
#include "llvm/Analysis/BasicAliasAnalysis.h"
#include "llvm/Analysis/BlockFrequencyInfo.h"
#include "llvm/Analysis/CFG.h"
#include "llvm/Analysis/CodeMetrics.h"
#include "llvm/Analysis/DemandedBits.h"
#include "llvm/Analysis/GlobalsModRef.h"
#include "llvm/Analysis/LoopAccessAnalysis.h"
#include "llvm/Analysis/LoopAnalysisManager.h"
#include "llvm/Analysis/LoopInfo.h"
#include "llvm/Analysis/LoopIterator.h"
#include "llvm/Analysis/MemorySSA.h"
#include "llvm/Analysis/OptimizationRemarkEmitter.h"
#include "llvm/Analysis/ProfileSummaryInfo.h"
#include "llvm/Analysis/ScalarEvolution.h"
#include "llvm/Analysis/ScalarEvolutionExpander.h"
#include "llvm/Analysis/ScalarEvolutionExpressions.h"
#include "llvm/Analysis/TargetLibraryInfo.h"
#include "llvm/Analysis/TargetTransformInfo.h"
#include "llvm/Analysis/VectorUtils.h"
#include "llvm/IR/Attributes.h"
#include "llvm/IR/BasicBlock.h"
#include "llvm/IR/CFG.h"
#include "llvm/IR/Constant.h"
#include "llvm/IR/Constants.h"
#include "llvm/IR/DataLayout.h"
#include "llvm/IR/DebugInfoMetadata.h"
#include "llvm/IR/DebugLoc.h"
#include "llvm/IR/DerivedTypes.h"
#include "llvm/IR/DiagnosticInfo.h"
#include "llvm/IR/Dominators.h"
#include "llvm/IR/Function.h"
#include "llvm/IR/IRBuilder.h"
#include "llvm/IR/InstrTypes.h"
#include "llvm/IR/Instruction.h"
#include "llvm/IR/Instructions.h"
#include "llvm/IR/IntrinsicInst.h"
#include "llvm/IR/Intrinsics.h"
#include "llvm/IR/LLVMContext.h"
#include "llvm/IR/Metadata.h"
#include "llvm/IR/Module.h"
#include "llvm/IR/Operator.h"
#include "llvm/IR/Type.h"
#include "llvm/IR/Use.h"
#include "llvm/IR/User.h"
#include "llvm/IR/Value.h"
#include "llvm/IR/ValueHandle.h"
#include "llvm/IR/Verifier.h"
#include "llvm/InitializePasses.h"
#include "llvm/Pass.h"
#include "llvm/Support/Casting.h"
#include "llvm/Support/CommandLine.h"
#include "llvm/Support/Compiler.h"
#include "llvm/Support/Debug.h"
#include "llvm/Support/ErrorHandling.h"
#include "llvm/Support/MathExtras.h"
#include "llvm/Support/raw_ostream.h"
#include "llvm/Transforms/Utils/BasicBlockUtils.h"
#include "llvm/Transforms/Utils/InjectTLIMappings.h"
#include "llvm/Transforms/Utils/LoopSimplify.h"
#include "llvm/Transforms/Utils/LoopUtils.h"
#include "llvm/Transforms/Utils/LoopVersioning.h"
#include "llvm/Transforms/Utils/SizeOpts.h"
#include "llvm/Transforms/Vectorize/LoopVectorizationLegality.h"
#include <algorithm>
#include <cassert>
#include <cstdint>
#include <cstdlib>
#include <functional>
#include <iterator>
#include <limits>
#include <memory>
#include <string>
#include <tuple>
#include <utility>

using namespace llvm;

#define LV_NAME "loop-vectorize"
#define DEBUG_TYPE LV_NAME

/// @{
/// Metadata attribute names
static const char *const LLVMLoopVectorizeFollowupAll =
    "llvm.loop.vectorize.followup_all";
static const char *const LLVMLoopVectorizeFollowupVectorized =
    "llvm.loop.vectorize.followup_vectorized";
static const char *const LLVMLoopVectorizeFollowupEpilogue =
    "llvm.loop.vectorize.followup_epilogue";
/// @}

STATISTIC(LoopsVectorized, "Number of loops vectorized");
STATISTIC(LoopsAnalyzed, "Number of loops analyzed for vectorization");

/// Loops with a known constant trip count below this number are vectorized only
/// if no scalar iteration overheads are incurred.
static cl::opt<unsigned> TinyTripCountVectorThreshold(
    "vectorizer-min-trip-count", cl::init(16), cl::Hidden,
    cl::desc("Loops with a constant trip count that is smaller than this "
             "value are vectorized only if no scalar iteration overheads "
             "are incurred."));

// Indicates that an epilogue is undesired, predication is preferred.
// This means that the vectorizer will try to fold the loop-tail (epilogue)
// into the loop and predicate the loop body accordingly.
static cl::opt<bool> PreferPredicateOverEpilog(
    "prefer-predicate-over-epilog", cl::init(false), cl::Hidden,
    cl::desc("Indicate that an epilogue is undesired, predication should be "
             "used instead."));

static cl::opt<bool> MaximizeBandwidth(
    "vectorizer-maximize-bandwidth", cl::init(false), cl::Hidden,
    cl::desc("Maximize bandwidth when selecting vectorization factor which "
             "will be determined by the smallest type in loop."));

static cl::opt<bool> EnableInterleavedMemAccesses(
    "enable-interleaved-mem-accesses", cl::init(false), cl::Hidden,
    cl::desc("Enable vectorization on interleaved memory accesses in a loop"));

/// An interleave-group may need masking if it resides in a block that needs
/// predication, or in order to mask away gaps.
static cl::opt<bool> EnableMaskedInterleavedMemAccesses(
    "enable-masked-interleaved-mem-accesses", cl::init(false), cl::Hidden,
    cl::desc("Enable vectorization on masked interleaved memory accesses in a "
             "loop"));

static cl::opt<unsigned> TinyTripCountInterleaveThreshold(
    "tiny-trip-count-interleave-threshold", cl::init(128), cl::Hidden,
    cl::desc("We don't interleave loops with a estimated constant trip count "
             "below this number"));

static cl::opt<unsigned> ForceTargetNumScalarRegs(
    "force-target-num-scalar-regs", cl::init(0), cl::Hidden,
    cl::desc("A flag that overrides the target's number of scalar registers."));

static cl::opt<unsigned> ForceTargetNumVectorRegs(
    "force-target-num-vector-regs", cl::init(0), cl::Hidden,
    cl::desc("A flag that overrides the target's number of vector registers."));

static cl::opt<unsigned> ForceTargetMaxScalarInterleaveFactor(
    "force-target-max-scalar-interleave", cl::init(0), cl::Hidden,
    cl::desc("A flag that overrides the target's max interleave factor for "
             "scalar loops."));

static cl::opt<unsigned> ForceTargetMaxVectorInterleaveFactor(
    "force-target-max-vector-interleave", cl::init(0), cl::Hidden,
    cl::desc("A flag that overrides the target's max interleave factor for "
             "vectorized loops."));

static cl::opt<unsigned> ForceTargetInstructionCost(
    "force-target-instruction-cost", cl::init(0), cl::Hidden,
    cl::desc("A flag that overrides the target's expected cost for "
             "an instruction to a single constant value. Mostly "
             "useful for getting consistent testing."));

static cl::opt<unsigned> SmallLoopCost(
    "small-loop-cost", cl::init(20), cl::Hidden,
    cl::desc(
        "The cost of a loop that is considered 'small' by the interleaver."));

static cl::opt<bool> LoopVectorizeWithBlockFrequency(
    "loop-vectorize-with-block-frequency", cl::init(true), cl::Hidden,
    cl::desc("Enable the use of the block frequency analysis to access PGO "
             "heuristics minimizing code growth in cold regions and being more "
             "aggressive in hot regions."));

// Runtime interleave loops for load/store throughput.
static cl::opt<bool> EnableLoadStoreRuntimeInterleave(
    "enable-loadstore-runtime-interleave", cl::init(true), cl::Hidden,
    cl::desc(
        "Enable runtime interleaving until load/store ports are saturated"));

/// The number of stores in a loop that are allowed to need predication.
static cl::opt<unsigned> NumberOfStoresToPredicate(
    "vectorize-num-stores-pred", cl::init(1), cl::Hidden,
    cl::desc("Max number of stores to be predicated behind an if."));

static cl::opt<bool> EnableIndVarRegisterHeur(
    "enable-ind-var-reg-heur", cl::init(true), cl::Hidden,
    cl::desc("Count the induction variable only once when interleaving"));

static cl::opt<bool> EnableCondStoresVectorization(
    "enable-cond-stores-vec", cl::init(true), cl::Hidden,
    cl::desc("Enable if predication of stores during vectorization."));

static cl::opt<unsigned> MaxNestedScalarReductionIC(
    "max-nested-scalar-reduction-interleave", cl::init(2), cl::Hidden,
    cl::desc("The maximum interleave count to use when interleaving a scalar "
             "reduction in a nested loop."));

cl::opt<bool> EnableVPlanNativePath(
    "enable-vplan-native-path", cl::init(false), cl::Hidden,
    cl::desc("Enable VPlan-native vectorization path with "
             "support for outer loop vectorization."));

// FIXME: Remove this switch once we have divergence analysis. Currently we
// assume divergent non-backedge branches when this switch is true.
cl::opt<bool> EnableVPlanPredication(
    "enable-vplan-predication", cl::init(false), cl::Hidden,
    cl::desc("Enable VPlan-native vectorization path predicator with "
             "support for outer loop vectorization."));

// This flag enables the stress testing of the VPlan H-CFG construction in the
// VPlan-native vectorization path. It must be used in conjuction with
// -enable-vplan-native-path. -vplan-verify-hcfg can also be used to enable the
// verification of the H-CFGs built.
static cl::opt<bool> VPlanBuildStressTest(
    "vplan-build-stress-test", cl::init(false), cl::Hidden,
    cl::desc(
        "Build VPlan for every supported loop nest in the function and bail "
        "out right after the build (stress test the VPlan H-CFG construction "
        "in the VPlan-native vectorization path)."));

cl::opt<bool> llvm::EnableLoopInterleaving(
    "interleave-loops", cl::init(true), cl::Hidden,
    cl::desc("Enable loop interleaving in Loop vectorization passes"));
cl::opt<bool> llvm::EnableLoopVectorization(
    "vectorize-loops", cl::init(true), cl::Hidden,
    cl::desc("Run the Loop vectorization passes"));

/// A helper function that returns the type of loaded or stored value.
static Type *getMemInstValueType(Value *I) {
  assert((isa<LoadInst>(I) || isa<StoreInst>(I)) &&
         "Expected Load or Store instruction");
  if (auto *LI = dyn_cast<LoadInst>(I))
    return LI->getType();
  return cast<StoreInst>(I)->getValueOperand()->getType();
}

/// A helper function that returns true if the given type is irregular. The
/// type is irregular if its allocated size doesn't equal the store size of an
/// element of the corresponding vector type at the given vectorization factor.
static bool hasIrregularType(Type *Ty, const DataLayout &DL, unsigned VF,
                             bool Scalable = false) {
  // Determine if an array of VF elements of type Ty is "bitcast compatible"
  // with a <VF x Ty> vector.
  if (VF > 1 || (VF == 1 && Scalable)) {
    auto *VectorTy = VectorType::get(Ty, VF, Scalable);
    return TypeSize(VF * DL.getTypeAllocSize(Ty), Scalable) !=
           DL.getTypeStoreSize(VectorTy);
  }

  // If the vectorization factor is one, we just check if an array of type Ty
  // requires padding between elements.
  return DL.getTypeAllocSizeInBits(Ty) != DL.getTypeSizeInBits(Ty);
}

/// A helper function that returns the reciprocal of the block probability of
/// predicated blocks. If we return X, we are assuming the predicated block
/// will execute once for every X iterations of the loop header.
///
/// TODO: We should use actual block probability here, if available. Currently,
///       we always assume predicated blocks have a 50% chance of executing.
static unsigned getReciprocalPredBlockProb() { return 2; }

/// A helper function that adds a 'fast' flag to floating-point operations.
static Value *addFastMathFlag(Value *V) {
  if (isa<FPMathOperator>(V))
    cast<Instruction>(V)->setFastMathFlags(FastMathFlags::getFast());
  return V;
}

static Value *addFastMathFlag(Value *V, FastMathFlags FMF) {
  if (isa<FPMathOperator>(V))
    cast<Instruction>(V)->setFastMathFlags(FMF);
  return V;
}

/// A helper function that returns an integer or floating-point constant with
/// value C.
static Constant *getSignedIntOrFpConstant(Type *Ty, int64_t C) {
  return Ty->isIntegerTy() ? ConstantInt::getSigned(Ty, C)
                           : ConstantFP::get(Ty, C);
}

/// Returns "best known" trip count for the specified loop \p L as defined by
/// the following procedure:
///   1) Returns exact trip count if it is known.
///   2) Returns expected trip count according to profile data if any.
///   3) Returns upper bound estimate if it is known.
///   4) Returns None if all of the above failed.
static Optional<unsigned> getSmallBestKnownTC(ScalarEvolution &SE, Loop *L) {
  // Check if exact trip count is known.
  if (unsigned ExpectedTC = SE.getSmallConstantTripCount(L))
    return ExpectedTC;

  // Check if there is an expected trip count available from profile data.
  if (LoopVectorizeWithBlockFrequency)
    if (auto EstimatedTC = getLoopEstimatedTripCount(L))
      return EstimatedTC;

  // Check if upper bound estimate is known.
  if (unsigned ExpectedTC = SE.getSmallConstantMaxTripCount(L))
    return ExpectedTC;

  return None;
}

namespace llvm {

/// InnerLoopVectorizer vectorizes loops which contain only one basic
/// block to a specified vectorization factor (VF).
/// This class performs the widening of scalars into vectors, or multiple
/// scalars. This class also implements the following features:
/// * It inserts an epilogue loop for handling loops that don't have iteration
///   counts that are known to be a multiple of the vectorization factor.
/// * It handles the code generation for reduction variables.
/// * Scalarization (implementation using scalars) of un-vectorizable
///   instructions.
/// InnerLoopVectorizer does not perform any vectorization-legality
/// checks, and relies on the caller to check for the different legality
/// aspects. The InnerLoopVectorizer relies on the
/// LoopVectorizationLegality class to provide information about the induction
/// and reduction variables that were found to a given vectorization factor.
class InnerLoopVectorizer {
public:
  InnerLoopVectorizer(Loop *OrigLoop, PredicatedScalarEvolution &PSE,
                      LoopInfo *LI, DominatorTree *DT,
                      const TargetLibraryInfo *TLI,
                      const TargetTransformInfo *TTI, AssumptionCache *AC,
                      OptimizationRemarkEmitter *ORE, unsigned VecWidth,
                      unsigned UnrollFactor, LoopVectorizationLegality *LVL,
                      LoopVectorizationCostModel *CM)
      : OrigLoop(OrigLoop), PSE(PSE), LI(LI), DT(DT), TLI(TLI), TTI(TTI),
        AC(AC), ORE(ORE), VF(VecWidth), UF(UnrollFactor),
        Builder(PSE.getSE()->getContext()),
        VectorLoopValueMap(UnrollFactor, VecWidth), Legal(LVL), Cost(CM) {}
  virtual ~InnerLoopVectorizer() = default;

  /// Create a new empty loop. Unlink the old loop and connect the new one.
  /// Return the pre-header block of the new loop.
  BasicBlock *createVectorizedLoopSkeleton();

  /// Widen a single instruction within the innermost loop.
  void widenInstruction(Instruction &I);

  /// Widen a single call instruction within the innermost loop.
  void widenCallInstruction(CallInst &I, VPUser &ArgOperands,
                            VPTransformState &State);

  /// Widen a single select instruction within the innermost loop.
  void widenSelectInstruction(SelectInst &I, bool InvariantCond);

  /// Fix the vectorized code, taking care of header phi's, live-outs, and more.
  void fixVectorizedLoop();

  // Return true if any runtime check is added.
  bool areSafetyChecksAdded() { return AddedSafetyChecks; }

  /// A type for vectorized values in the new loop. Each value from the
  /// original loop, when vectorized, is represented by UF vector values in the
  /// new unrolled loop, where UF is the unroll factor.
  using VectorParts = SmallVector<Value *, 2>;

  /// Vectorize a single GetElementPtrInst based on information gathered and
  /// decisions taken during planning.
  void widenGEP(GetElementPtrInst *GEP, unsigned UF, unsigned VF,
                bool IsPtrLoopInvariant, SmallBitVector &IsIndexLoopInvariant);

  /// Vectorize a single PHINode in a block. This method handles the induction
  /// variable canonicalization. It supports both VF = 1 for unrolled loops and
  /// arbitrary length vectors.
  void widenPHIInstruction(Instruction *PN, unsigned UF, unsigned VF);

  /// A helper function to scalarize a single Instruction in the innermost loop.
  /// Generates a sequence of scalar instances for each lane between \p MinLane
  /// and \p MaxLane, times each part between \p MinPart and \p MaxPart,
  /// inclusive..
  void scalarizeInstruction(Instruction *Instr, const VPIteration &Instance,
                            bool IfPredicateInstr);

  /// Widen an integer or floating-point induction variable \p IV. If \p Trunc
  /// is provided, the integer induction variable will first be truncated to
  /// the corresponding type.
  void widenIntOrFpInduction(PHINode *IV, TruncInst *Trunc = nullptr);

  /// getOrCreateVectorValue and getOrCreateScalarValue coordinate to generate a
  /// vector or scalar value on-demand if one is not yet available. When
  /// vectorizing a loop, we visit the definition of an instruction before its
  /// uses. When visiting the definition, we either vectorize or scalarize the
  /// instruction, creating an entry for it in the corresponding map. (In some
  /// cases, such as induction variables, we will create both vector and scalar
  /// entries.) Then, as we encounter uses of the definition, we derive values
  /// for each scalar or vector use unless such a value is already available.
  /// For example, if we scalarize a definition and one of its uses is vector,
  /// we build the required vector on-demand with an insertelement sequence
  /// when visiting the use. Otherwise, if the use is scalar, we can use the
  /// existing scalar definition.
  ///
  /// Return a value in the new loop corresponding to \p V from the original
  /// loop at unroll index \p Part. If the value has already been vectorized,
  /// the corresponding vector entry in VectorLoopValueMap is returned. If,
  /// however, the value has a scalar entry in VectorLoopValueMap, we construct
  /// a new vector value on-demand by inserting the scalar values into a vector
  /// with an insertelement sequence. If the value has been neither vectorized
  /// nor scalarized, it must be loop invariant, so we simply broadcast the
  /// value into a vector.
  Value *getOrCreateVectorValue(Value *V, unsigned Part);

  /// Return a value in the new loop corresponding to \p V from the original
  /// loop at unroll and vector indices \p Instance. If the value has been
  /// vectorized but not scalarized, the necessary extractelement instruction
  /// will be generated.
  Value *getOrCreateScalarValue(Value *V, const VPIteration &Instance);

  /// Construct the vector value of a scalarized value \p V one lane at a time.
  void packScalarIntoVectorValue(Value *V, const VPIteration &Instance);

  /// Try to vectorize interleaved access group \p Group with the base address
  /// given in \p Addr, optionally masking the vector operations if \p
  /// BlockInMask is non-null. Use \p State to translate given VPValues to IR
  /// values in the vectorized loop.
  void vectorizeInterleaveGroup(const InterleaveGroup<Instruction> *Group,
                                VPTransformState &State, VPValue *Addr,
                                VPValue *BlockInMask = nullptr);

  /// Vectorize Load and Store instructions with the base address given in \p
  /// Addr, optionally masking the vector operations if \p BlockInMask is
  /// non-null. Use \p State to translate given VPValues to IR values in the
  /// vectorized loop.
  void vectorizeMemoryInstruction(Instruction *Instr, VPTransformState &State,
                                  VPValue *Addr, VPValue *StoredValue,
                                  VPValue *BlockInMask);

  /// Set the debug location in the builder using the debug location in
  /// the instruction.
  void setDebugLocFromInst(IRBuilder<> &B, const Value *Ptr);

  /// Fix the non-induction PHIs in the OrigPHIsToFix vector.
  void fixNonInductionPHIs(void);

protected:
  friend class LoopVectorizationPlanner;

  /// A small list of PHINodes.
  using PhiVector = SmallVector<PHINode *, 4>;

  /// A type for scalarized values in the new loop. Each value from the
  /// original loop, when scalarized, is represented by UF x VF scalar values
  /// in the new unrolled loop, where UF is the unroll factor and VF is the
  /// vectorization factor.
  using ScalarParts = SmallVector<SmallVector<Value *, 4>, 2>;

  /// Set up the values of the IVs correctly when exiting the vector loop.
  void fixupIVUsers(PHINode *OrigPhi, const InductionDescriptor &II,
                    Value *CountRoundDown, Value *EndValue,
                    BasicBlock *MiddleBlock);

  /// Create a new induction variable inside L.
  PHINode *createInductionVariable(Loop *L, Value *Start, Value *End,
                                   Value *Step, Instruction *DL);

  /// Handle all cross-iteration phis in the header.
  void fixCrossIterationPHIs();

  /// Fix a first-order recurrence. This is the second phase of vectorizing
  /// this phi node.
  void fixFirstOrderRecurrence(PHINode *Phi);

  /// Fix a reduction cross-iteration phi. This is the second phase of
  /// vectorizing this phi node.
  void fixReduction(PHINode *Phi);

  /// Clear NSW/NUW flags from reduction instructions if necessary.
  void clearReductionWrapFlags(RecurrenceDescriptor &RdxDesc);

  /// The Loop exit block may have single value PHI nodes with some
  /// incoming value. While vectorizing we only handled real values
  /// that were defined inside the loop and we should have one value for
  /// each predecessor of its parent basic block. See PR14725.
  void fixLCSSAPHIs();

  /// Iteratively sink the scalarized operands of a predicated instruction into
  /// the block that was created for it.
  void sinkScalarOperands(Instruction *PredInst);

  /// Shrinks vector element sizes to the smallest bitwidth they can be legally
  /// represented as.
  void truncateToMinimalBitwidths();

  /// Create a broadcast instruction. This method generates a broadcast
  /// instruction (shuffle) for loop invariant values and for the induction
  /// value. If this is the induction variable then we extend it to N, N+1, ...
  /// this is needed because each iteration in the loop corresponds to a SIMD
  /// element.
  virtual Value *getBroadcastInstrs(Value *V);

  /// This function adds (StartIdx, StartIdx + Step, StartIdx + 2*Step, ...)
  /// to each vector element of Val. The sequence starts at StartIndex.
  /// \p Opcode is relevant for FP induction variable.
  virtual Value *
  getStepVector(Value *Val, int StartIdx, Value *Step,
                Instruction::BinaryOps Opcode = Instruction::BinaryOpsEnd);

  /// Compute scalar induction steps. \p ScalarIV is the scalar induction
  /// variable on which to base the steps, \p Step is the size of the step, and
  /// \p EntryVal is the value from the original loop that maps to the steps.
  /// Note that \p EntryVal doesn't have to be an induction variable - it
  /// can also be a truncate instruction.
  void buildScalarSteps(Value *ScalarIV, Value *Step, Instruction *EntryVal,
                        const InductionDescriptor &ID);

  /// Create a vector induction phi node based on an existing scalar one. \p
  /// EntryVal is the value from the original loop that maps to the vector phi
  /// node, and \p Step is the loop-invariant step. If \p EntryVal is a
  /// truncate instruction, instead of widening the original IV, we widen a
  /// version of the IV truncated to \p EntryVal's type.
  void createVectorIntOrFpInductionPHI(const InductionDescriptor &II,
                                       Value *Step, Instruction *EntryVal);

  /// Returns true if an instruction \p I should be scalarized instead of
  /// vectorized for the chosen vectorization factor.
  bool shouldScalarizeInstruction(Instruction *I) const;

  /// Returns true if we should generate a scalar version of \p IV.
  bool needsScalarInduction(Instruction *IV) const;

  /// Returns true if the target uses scalable vector type.
  bool isScalable() const { return TTI->useScalableVectorType(); }

  /// If there is a cast involved in the induction variable \p ID, which should
  /// be ignored in the vectorized loop body, this function records the
  /// VectorLoopValue of the respective Phi also as the VectorLoopValue of the
  /// cast. We had already proved that the casted Phi is equal to the uncasted
  /// Phi in the vectorized loop (under a runtime guard), and therefore
  /// there is no need to vectorize the cast - the same value can be used in the
  /// vector loop for both the Phi and the cast.
  /// If \p VectorLoopValue is a scalarized value, \p Lane is also specified,
  /// Otherwise, \p VectorLoopValue is a widened/vectorized value.
  ///
  /// \p EntryVal is the value from the original loop that maps to the vector
  /// phi node and is used to distinguish what is the IV currently being
  /// processed - original one (if \p EntryVal is a phi corresponding to the
  /// original IV) or the "newly-created" one based on the proof mentioned above
  /// (see also buildScalarSteps() and createVectorIntOrFPInductionPHI()). In
  /// the latter case \p EntryVal is a TruncInst and we must not record anything
  /// for that IV, but it's error-prone to expect callers of this routine to
  /// care about that, hence this explicit parameter.
  void recordVectorLoopValueForInductionCast(const InductionDescriptor &ID,
                                             const Instruction *EntryVal,
                                             Value *VectorLoopValue,
                                             unsigned Part,
                                             unsigned Lane = UINT_MAX);

  /// Generate a shuffle sequence that will reverse the vector Vec.
  virtual Value *reverseVector(Value *Vec);

  /// Returns (and creates if needed) the original loop trip count.
  Value *getOrCreateTripCount(Loop *NewLoop);

  /// Returns (and creates if needed) the trip count of the widened loop.
  Value *getOrCreateVectorTripCount(Loop *NewLoop);

  /// Returns a bitcasted value to the requested vector type.
  /// Also handles bitcasts of vector<float> <-> vector<pointer> types.
  Value *createBitOrPointerCast(Value *V, VectorType *DstVTy,
                                const DataLayout &DL);

  /// Emit a bypass check to see if the vector trip count is zero, including if
  /// it overflows.
  void emitMinimumIterationCountCheck(Loop *L, BasicBlock *Bypass);

  /// Emit a bypass check to see if all of the SCEV assumptions we've
  /// had to make are correct.
  void emitSCEVChecks(Loop *L, BasicBlock *Bypass);

  /// Emit bypass checks to check any memory assumptions we may have made.
  void emitMemRuntimeChecks(Loop *L, BasicBlock *Bypass);

  /// Compute the transformed value of Index at offset StartValue using step
  /// StepValue.
  /// For integer induction, returns StartValue + Index * StepValue.
  /// For pointer induction, returns StartValue[Index * StepValue].
  /// FIXME: The newly created binary instructions should contain nsw/nuw
  /// flags, which can be found from the original scalar operations.
  Value *emitTransformedIndex(IRBuilder<> &B, Value *Index, ScalarEvolution *SE,
                              const DataLayout &DL,
                              const InductionDescriptor &ID) const;

  /// Add additional metadata to \p To that was not present on \p Orig.
  ///
  /// Currently this is used to add the noalias annotations based on the
  /// inserted memchecks.  Use this for instructions that are *cloned* into the
  /// vector loop.
  void addNewMetadata(Instruction *To, const Instruction *Orig);

  /// Add metadata from one instruction to another.
  ///
  /// This includes both the original MDs from \p From and additional ones (\see
  /// addNewMetadata).  Use this for *newly created* instructions in the vector
  /// loop.
  void addMetadata(Instruction *To, Instruction *From);

  /// Similar to the previous function but it adds the metadata to a
  /// vector of instructions.
  void addMetadata(ArrayRef<Value *> To, Instruction *From);

  /// Create a call to Vscale intrinsic that returns the valuse of vscale at
  /// runtime. ALso insert declaration if required. jj
  CallInst *emitVscaleCall(IRBuilder<> &Builder, Module *M, Type *Ty);

  /// The original loop.
  Loop *OrigLoop;

  /// A wrapper around ScalarEvolution used to add runtime SCEV checks. Applies
  /// dynamic knowledge to simplify SCEV expressions and converts them to a
  /// more usable form.
  PredicatedScalarEvolution &PSE;

  /// Loop Info.
  LoopInfo *LI;

  /// Dominator Tree.
  DominatorTree *DT;

  /// Alias Analysis.
  AliasAnalysis *AA;

  /// Target Library Info.
  const TargetLibraryInfo *TLI;

  /// Target Transform Info.
  const TargetTransformInfo *TTI;

  /// Assumption Cache.
  AssumptionCache *AC;

  /// Interface to emit optimization remarks.
  OptimizationRemarkEmitter *ORE;

  /// LoopVersioning.  It's only set up (non-null) if memchecks were
  /// used.
  ///
  /// This is currently only used to add no-alias metadata based on the
  /// memchecks.  The actually versioning is performed manually.
  std::unique_ptr<LoopVersioning> LVer;

  /// The vectorization SIMD factor to use. Each vector will have this many
  /// vector elements.
  unsigned VF;

  /// The vectorization unroll factor to use. Each scalar is vectorized to this
  /// many different vector instructions.
  unsigned UF;

  /// The builder that we use
  IRBuilder<> Builder;

  // --- Vectorization state ---

  /// The vector-loop preheader.
  BasicBlock *LoopVectorPreHeader;

  /// The scalar-loop preheader.
  BasicBlock *LoopScalarPreHeader;

  /// Middle Block between the vector and the scalar.
  BasicBlock *LoopMiddleBlock;

  /// The ExitBlock of the scalar loop.
  BasicBlock *LoopExitBlock;

  /// The vector loop body.
  BasicBlock *LoopVectorBody;

  /// The scalar loop body.
  BasicBlock *LoopScalarBody;

  /// A list of all bypass blocks. The first block is the entry of the loop.
  SmallVector<BasicBlock *, 4> LoopBypassBlocks;

  /// The new Induction variable which was added to the new block.
  PHINode *Induction = nullptr;

  /// The induction variable of the old basic block.
  PHINode *OldInduction = nullptr;

  /// Maps values from the original loop to their corresponding values in the
  /// vectorized loop. A key value can map to either vector values, scalar
  /// values or both kinds of values, depending on whether the key was
  /// vectorized and scalarized.
  VectorizerValueMap VectorLoopValueMap;

  /// Store instructions that were predicated.
  SmallVector<Instruction *, 4> PredicatedInstructions;

  /// Trip count of the original loop.
  Value *TripCount = nullptr;

  /// Trip count of the widened loop (TripCount - TripCount % (VF*UF))
  Value *VectorTripCount = nullptr;

  /// The legality analysis.
  LoopVectorizationLegality *Legal;

  /// The profitablity analysis.
  LoopVectorizationCostModel *Cost;

  // Record whether runtime checks are added.
  bool AddedSafetyChecks = false;

  // Holds the end values for each induction variable. We save the end values
  // so we can later fix-up the external users of the induction variables.
  DenseMap<PHINode *, Value *> IVEndValues;

  // Vector of original scalar PHIs whose corresponding widened PHIs need to be
  // fixed up at the end of vector code generation.
  SmallVector<PHINode *, 8> OrigPHIsToFix;
};

class InnerLoopUnroller : public InnerLoopVectorizer {
public:
  InnerLoopUnroller(Loop *OrigLoop, PredicatedScalarEvolution &PSE,
                    LoopInfo *LI, DominatorTree *DT,
                    const TargetLibraryInfo *TLI,
                    const TargetTransformInfo *TTI, AssumptionCache *AC,
                    OptimizationRemarkEmitter *ORE, unsigned UnrollFactor,
                    LoopVectorizationLegality *LVL,
                    LoopVectorizationCostModel *CM)
      : InnerLoopVectorizer(OrigLoop, PSE, LI, DT, TLI, TTI, AC, ORE, 1,
                            UnrollFactor, LVL, CM) {}

private:
  Value *getBroadcastInstrs(Value *V) override;
  Value *getStepVector(
      Value *Val, int StartIdx, Value *Step,
      Instruction::BinaryOps Opcode = Instruction::BinaryOpsEnd) override;
  Value *reverseVector(Value *Vec) override;
};

} // end namespace llvm

/// Look for a meaningful debug location on the instruction or it's
/// operands.
static Instruction *getDebugLocFromInstOrOperands(Instruction *I) {
  if (!I)
    return I;

  DebugLoc Empty;
  if (I->getDebugLoc() != Empty)
    return I;

  for (User::op_iterator OI = I->op_begin(), OE = I->op_end(); OI != OE; ++OI) {
    if (Instruction *OpInst = dyn_cast<Instruction>(*OI))
      if (OpInst->getDebugLoc() != Empty)
        return OpInst;
  }

  return I;
}

void InnerLoopVectorizer::setDebugLocFromInst(IRBuilder<> &B,
                                              const Value *Ptr) {
  if (const Instruction *Inst = dyn_cast_or_null<Instruction>(Ptr)) {
    const DILocation *DIL = Inst->getDebugLoc();
    if (DIL && Inst->getFunction()->isDebugInfoForProfiling() &&
        !isa<DbgInfoIntrinsic>(Inst)) {
      auto NewDIL = DIL->cloneByMultiplyingDuplicationFactor(UF * VF);
      if (NewDIL)
        B.SetCurrentDebugLocation(NewDIL.getValue());
      else
        LLVM_DEBUG(dbgs() << "Failed to create new discriminator: "
                          << DIL->getFilename() << " Line: " << DIL->getLine());
    } else
      B.SetCurrentDebugLocation(DIL);
  } else
    B.SetCurrentDebugLocation(DebugLoc());
}

/// Write a record \p DebugMsg about vectorization failure to the debug
/// output stream. If \p I is passed, it is an instruction that prevents
/// vectorization.
#ifndef NDEBUG
static void debugVectorizationFailure(const StringRef DebugMsg,
                                      Instruction *I) {
  dbgs() << "LV: Not vectorizing: " << DebugMsg;
  if (I != nullptr)
    dbgs() << " " << *I;
  else
    dbgs() << '.';
  dbgs() << '\n';
}
#endif

/// Create an analysis remark that explains why vectorization failed
///
/// \p PassName is the name of the pass (e.g. can be AlwaysPrint).  \p
/// RemarkName is the identifier for the remark.  If \p I is passed it is an
/// instruction that prevents vectorization.  Otherwise \p TheLoop is used for
/// the location of the remark.  \return the remark object that can be
/// streamed to.
static OptimizationRemarkAnalysis createLVAnalysis(const char *PassName,
                                                   StringRef RemarkName,
                                                   Loop *TheLoop,
                                                   Instruction *I) {
  Value *CodeRegion = TheLoop->getHeader();
  DebugLoc DL = TheLoop->getStartLoc();

  if (I) {
    CodeRegion = I->getParent();
    // If there is no debug location attached to the instruction, revert back to
    // using the loop's.
    if (I->getDebugLoc())
      DL = I->getDebugLoc();
  }

  OptimizationRemarkAnalysis R(PassName, RemarkName, DL, CodeRegion);
  R << "loop not vectorized: ";
  return R;
}

namespace llvm {

void reportVectorizationFailure(const StringRef DebugMsg,
                                const StringRef OREMsg, const StringRef ORETag,
                                OptimizationRemarkEmitter *ORE, Loop *TheLoop,
                                Instruction *I) {
  LLVM_DEBUG(debugVectorizationFailure(DebugMsg, I));
  LoopVectorizeHints Hints(TheLoop, true /* doesn't matter */, *ORE);
  ORE->emit(
      createLVAnalysis(Hints.vectorizeAnalysisPassName(), ORETag, TheLoop, I)
      << OREMsg);
}

} // end namespace llvm

#ifndef NDEBUG
/// \return string containing a file name and a line # for the given loop.
static std::string getDebugLocString(const Loop *L) {
  std::string Result;
  if (L) {
    raw_string_ostream OS(Result);
    if (const DebugLoc LoopDbgLoc = L->getStartLoc())
      LoopDbgLoc.print(OS);
    else
      // Just print the module name.
      OS << L->getHeader()->getParent()->getParent()->getModuleIdentifier();
    OS.flush();
  }
  return Result;
}
#endif

void InnerLoopVectorizer::addNewMetadata(Instruction *To,
                                         const Instruction *Orig) {
  // If the loop was versioned with memchecks, add the corresponding no-alias
  // metadata.
  if (LVer && (isa<LoadInst>(Orig) || isa<StoreInst>(Orig)))
    LVer->annotateInstWithNoAlias(To, Orig);
}

void InnerLoopVectorizer::addMetadata(Instruction *To, Instruction *From) {
  propagateMetadata(To, From);
  addNewMetadata(To, From);
}

void InnerLoopVectorizer::addMetadata(ArrayRef<Value *> To, Instruction *From) {
  for (Value *V : To) {
    if (Instruction *I = dyn_cast<Instruction>(V))
      addMetadata(I, From);
  }
}

CallInst *InnerLoopVectorizer::emitVscaleCall(IRBuilder<> &Builder, Module *M,
                                              Type *Ty) {
  Function *VscaleFunc =
      Intrinsic::getDeclaration(M, Intrinsic::vscale, Ty);
  CallInst *VscaleFuncCall = Builder.CreateCall(VscaleFunc, {});
  return VscaleFuncCall;
}

namespace llvm {

// Loop vectorization cost-model hints how the scalar epilogue loop should be
// lowered.
enum ScalarEpilogueLowering {

  // The default: allowing scalar epilogues.
  CM_ScalarEpilogueAllowed,

  // Vectorization with OptForSize: don't allow epilogues.
  CM_ScalarEpilogueNotAllowedOptSize,

  // A special case of vectorisation with OptForSize: loops with a very small
  // trip count are considered for vectorization under OptForSize, thereby
  // making sure the cost of their loop body is dominant, free of runtime
  // guards and scalar iteration overheads.
  CM_ScalarEpilogueNotAllowedLowTripLoop,

  // Loop hint predicate indicating an epilogue is undesired.
  CM_ScalarEpilogueNotNeededUsePredicate
};

/// LoopVectorizationCostModel - estimates the expected speedups due to
/// vectorization.
/// In many cases vectorization is not profitable. This can happen because of
/// a number of reasons. In this class we mainly attempt to predict the
/// expected speedup/slowdowns due to the supported instruction set. We use the
/// TargetTransformInfo to query the different backends for the cost of
/// different operations.
class LoopVectorizationCostModel {
public:
  LoopVectorizationCostModel(ScalarEpilogueLowering SEL, Loop *L,
                             PredicatedScalarEvolution &PSE, LoopInfo *LI,
                             LoopVectorizationLegality *Legal,
                             const TargetTransformInfo &TTI,
                             const TargetLibraryInfo *TLI, DemandedBits *DB,
                             AssumptionCache *AC,
                             OptimizationRemarkEmitter *ORE, const Function *F,
                             const LoopVectorizeHints *Hints,
                             InterleavedAccessInfo &IAI)
      : ScalarEpilogueStatus(SEL), TheLoop(L), PSE(PSE), LI(LI), Legal(Legal),
        TTI(TTI), TLI(TLI), DB(DB), AC(AC), ORE(ORE), TheFunction(F),
        Hints(Hints), InterleaveInfo(IAI) {}

  /// \return An upper bound for the vectorization factor, or None if
  /// vectorization and interleaving should be avoided up front.
  Optional<unsigned> computeMaxVF();

  /// \return True if runtime checks are required for vectorization, and false
  /// otherwise.
  bool runtimeChecksRequired();

  /// \return The most profitable vectorization factor and the cost of that VF.
  /// This method checks every power of two up to MaxVF. If UserVF is not ZERO
  /// then this vectorization factor will be selected if vectorization is
  /// possible.
  VectorizationFactor selectVectorizationFactor(unsigned MaxVF);

  /// \return The vectorization factor for scalable vectors after processing the
  /// types.
  VectorizationFactor selectScalableVectorizationFactor(unsigned MaxVF);

  /// Setup cost-based decisions for user vectorization factor.
  void selectUserVectorizationFactor(unsigned UserVF) {
    collectUniformsAndScalars(UserVF);
    collectInstsToScalarize(UserVF);
  }

  /// \return The size (in bits) of the smallest and widest types in the code
  /// that needs to be vectorized. We ignore values that remain scalar such as
  /// 64 bit loop indices.
  std::pair<unsigned, unsigned> getSmallestAndWidestTypes();

  /// \return The desired interleave count.
  /// If interleave count has been specified by metadata it will be returned.
  /// Otherwise, the interleave count is computed and returned. VF and LoopCost
  /// are the selected vectorization factor and the cost of the selected VF.
  unsigned selectInterleaveCount(unsigned VF, unsigned LoopCost);

  /// Memory access instruction may be vectorized in more than one way.
  /// Form of instruction after vectorization depends on cost.
  /// This function takes cost-based decisions for Load/Store instructions
  /// and collects them in a map. This decisions map is used for building
  /// the lists of loop-uniform and loop-scalar instructions.
  /// The calculated cost is saved with widening decision in order to
  /// avoid redundant calculations.
  void setCostBasedWideningDecision(unsigned VF);

  /// A struct that represents some properties of the register usage
  /// of a loop.
  struct RegisterUsage {
    /// Holds the number of loop invariant values that are used in the loop.
    /// The key is ClassID of target-provided register class.
    SmallMapVector<unsigned, unsigned, 4> LoopInvariantRegs;
    /// Holds the maximum number of concurrent live intervals in the loop.
    /// The key is ClassID of target-provided register class.
    SmallMapVector<unsigned, unsigned, 4> MaxLocalUsers;
  };

  /// \return Returns information about the register usages of the loop for the
  /// given vectorization factors.
  SmallVector<RegisterUsage, 8> calculateRegisterUsage(ArrayRef<unsigned> VFs);

  /// Collect values we want to ignore in the cost model.
  void collectValuesToIgnore();

  /// \returns The smallest bitwidth each instruction can be represented with.
  /// The vector equivalents of these instructions should be truncated to this
  /// type.
  const MapVector<Instruction *, uint64_t> &getMinimalBitwidths() const {
    return MinBWs;
  }

  /// \returns True if it is more profitable to scalarize instruction \p I for
  /// vectorization factor \p VF.
  bool isProfitableToScalarize(Instruction *I, unsigned VF) const {
    bool ValidVF = VF > 1 || (isScalable() && VF == 1);
    assert(ValidVF && "Profitable to scalarize relevant only for VF > 1 or "
                      "when using scalable vectors");

    // Cost model is not run in the VPlan-native path - return conservative
    // result until this changes.
    if (EnableVPlanNativePath)
      return false;

    auto Scalars = InstsToScalarize.find(VF);
    assert(Scalars != InstsToScalarize.end() &&
           "VF not yet analyzed for scalarization profitability");
    return Scalars->second.find(I) != Scalars->second.end();
  }

  /// Returns true if \p I is known to be uniform after vectorization.
  bool isUniformAfterVectorization(Instruction *I, unsigned VF) const {
    if (VF == 1 && !isScalable())
      return true;

    // Cost model is not run in the VPlan-native path - return conservative
    // result until this changes.
    if (EnableVPlanNativePath)
      return false;

    auto UniformsPerVF = Uniforms.find(VF);
    assert(UniformsPerVF != Uniforms.end() &&
           "VF not yet analyzed for uniformity");
    return UniformsPerVF->second.find(I) != UniformsPerVF->second.end();
  }

  /// Returns true if \p I is known to be scalar after vectorization.
  bool isScalarAfterVectorization(Instruction *I, unsigned VF,
                                  bool ValidVF = true) const {
    if (!ValidVF || (VF == 1 && !isScalable()))
      return true;

    // Cost model is not run in the VPlan-native path - return conservative
    // result until this changes.
    if (EnableVPlanNativePath)
      return false;

    auto ScalarsPerVF = Scalars.find(VF);
    assert(ScalarsPerVF != Scalars.end() &&
           "Scalar values are not calculated for VF");
    return ScalarsPerVF->second.find(I) != ScalarsPerVF->second.end();
  }

  /// \returns True if instruction \p I can be truncated to a smaller bitwidth
  /// for vectorization factor \p VF.
  bool canTruncateToMinimalBitwidth(Instruction *I, unsigned VF,
                                    bool ValidVF) const {
    return ValidVF && MinBWs.find(I) != MinBWs.end() &&
           !isProfitableToScalarize(I, VF) &&
           !isScalarAfterVectorization(I, VF, ValidVF);
  }

  /// Decision that was taken during cost calculation for memory instruction.
  enum InstWidening {
    CM_Unknown,
    CM_Widen,         // For consecutive accesses with stride +1.
    CM_Widen_Reverse, // For consecutive accesses with stride -1.
    CM_Interleave,
    CM_GatherScatter,
    CM_Scalarize
  };

  /// Save vectorization decision \p W and \p Cost taken by the cost model for
  /// instruction \p I and vector width \p VF.
  void setWideningDecision(Instruction *I, unsigned VF, InstWidening W,
                           unsigned Cost) {
    bool ValidVF = VF >= 2 || (VF == 1 && isScalable());
    assert(ValidVF && "Expected VF >=2 or VF = 1 for scalable vectors");
    WideningDecisions[std::make_pair(I, VF)] = std::make_pair(W, Cost);
  }

  /// Save vectorization decision \p W and \p Cost taken by the cost model for
  /// interleaving group \p Grp and vector width \p VF.
  void setWideningDecision(const InterleaveGroup<Instruction> *Grp, unsigned VF,
                           InstWidening W, unsigned Cost) {
    assert((VF >= 2 || isScalable()) && "Expected VF >=2");
    /// Broadcast this decicion to all instructions inside the group.
    /// But the cost will be assigned to one instruction only.
    for (unsigned i = 0; i < Grp->getFactor(); ++i) {
      if (auto *I = Grp->getMember(i)) {
        if (Grp->getInsertPos() == I)
          WideningDecisions[std::make_pair(I, VF)] = std::make_pair(W, Cost);
        else
          WideningDecisions[std::make_pair(I, VF)] = std::make_pair(W, 0);
      }
    }
  }

  /// Return the cost model decision for the given instruction \p I and vector
  /// width \p VF. Return CM_Unknown if this instruction did not pass
  /// through the cost modeling.
  InstWidening getWideningDecision(Instruction *I, unsigned VF) {
    bool ValidVF = VF >= 2 || (isScalable() && VF == 1);
    assert(ValidVF && "Expected VF >=2 or scalable vectors");

    // Cost model is not run in the VPlan-native path - return conservative
    // result until this changes.
    if (EnableVPlanNativePath)
      return CM_GatherScatter;

    std::pair<Instruction *, unsigned> InstOnVF = std::make_pair(I, VF);
    auto Itr = WideningDecisions.find(InstOnVF);
    if (Itr == WideningDecisions.end())
      return CM_Unknown;
    return Itr->second.first;
  }

  /// Return the vectorization cost for the given instruction \p I and vector
  /// width \p VF.
  unsigned getWideningCost(Instruction *I, unsigned VF) {
    bool ValidVF = VF > 1 || (VF == 1 && isScalable());
    assert(ValidVF && "Expected VF > 1 or scalable vectors");
    std::pair<Instruction *, unsigned> InstOnVF = std::make_pair(I, VF);
    assert(WideningDecisions.find(InstOnVF) != WideningDecisions.end() &&
           "The cost is not calculated");
    return WideningDecisions[InstOnVF].second;
  }

  /// Return True if instruction \p I is an optimizable truncate whose operand
  /// is an induction variable. Such a truncate will be removed by adding a new
  /// induction variable with the destination type.
  bool isOptimizableIVTruncate(Instruction *I, unsigned VF) {
    // If the instruction is not a truncate, return false.
    auto *Trunc = dyn_cast<TruncInst>(I);
    if (!Trunc)
      return false;

    // Get the source and destination types of the truncate.
    Type *SrcTy = ToVectorTy(cast<CastInst>(I)->getSrcTy(), VF, isScalable());
    Type *DestTy = ToVectorTy(cast<CastInst>(I)->getDestTy(), VF, isScalable());

    // If the truncate is free for the given types, return false. Replacing a
    // free truncate with an induction variable would add an induction variable
    // update instruction to each iteration of the loop. We exclude from this
    // check the primary induction variable since it will need an update
    // instruction regardless.
    Value *Op = Trunc->getOperand(0);
    if (Op != Legal->getPrimaryInduction() && TTI.isTruncateFree(SrcTy, DestTy))
      return false;

    // If the truncated value is not an induction variable, return false.
    return Legal->isInductionPhi(Op);
  }

  /// Collects the instructions to scalarize for each predicated instruction in
  /// the loop.
  void collectInstsToScalarize(unsigned VF);

  /// Collect Uniform and Scalar values for the given \p VF.
  /// The sets depend on CM decision for Load/Store instructions
  /// that may be vectorized as interleave, gather-scatter or scalarized.
  void collectUniformsAndScalars(unsigned VF) {
    // Do the analysis once.
    if ((!isScalable() && VF == 1) || Uniforms.find(VF) != Uniforms.end())
      return;
    setCostBasedWideningDecision(VF);
    collectLoopUniforms(VF);
    collectLoopScalars(VF);
  }

  /// Returns true if the target machine supports masked store operation
  /// for the given \p DataType and kind of access to \p Ptr.
  bool isLegalMaskedStore(Type *DataType, Value *Ptr, MaybeAlign Alignment) {
    return Legal->isConsecutivePtr(Ptr) &&
           TTI.isLegalMaskedStore(DataType, Alignment);
  }

  /// Returns true if the target machine supports masked load operation
  /// for the given \p DataType and kind of access to \p Ptr.
  bool isLegalMaskedLoad(Type *DataType, Value *Ptr, MaybeAlign Alignment) {
    return Legal->isConsecutivePtr(Ptr) &&
           TTI.isLegalMaskedLoad(DataType, Alignment);
  }

  /// Returns true if the target machine supports masked scatter operation
  /// for the given \p DataType.
  bool isLegalMaskedScatter(Type *DataType, MaybeAlign Alignment) {
    return TTI.isLegalMaskedScatter(DataType, Alignment);
  }

  /// Returns true if the target machine supports masked gather operation
  /// for the given \p DataType.
  bool isLegalMaskedGather(Type *DataType, MaybeAlign Alignment) {
    return TTI.isLegalMaskedGather(DataType, Alignment);
  }

  /// Returns true if the target machine can represent \p V as a masked gather
  /// or scatter operation.
  bool isLegalGatherOrScatter(Value *V) {
    bool LI = isa<LoadInst>(V);
    bool SI = isa<StoreInst>(V);
    if (!LI && !SI)
      return false;
    auto *Ty = getMemInstValueType(V);
    MaybeAlign Align = getLoadStoreAlignment(V);
    return (LI && isLegalMaskedGather(Ty, Align)) ||
           (SI && isLegalMaskedScatter(Ty, Align));
  }

  /// Returns true if \p I is an instruction that will be scalarized with
  /// predication. Such instructions include conditional stores and
  /// instructions that may divide by zero.
  /// If a non-zero VF has been calculated, we check if I will be scalarized
  /// predication for that VF.
  bool isScalarWithPredication(Instruction *I, unsigned VF);
  bool isScalarWithPredication(Instruction *I ) { 
    // For scalable vectors use VF = 0 to mean no vectorization.
    return isScalable() ? isScalarWithPredication(I, 0)
                        : isScalarWithPredication(I, 1);
  }


  // Returns true if \p I is an instruction that will be predicated either
  // through scalar predication or masked load/store or masked gather/scatter.
  // Superset of instructions that return true for isScalarWithPredication.
  bool isPredicatedInst(Instruction *I) {
    if (!blockNeedsPredication(I->getParent()))
      return false;
    // Loads and stores that need some form of masked operation are predicated
    // instructions.
    if (isa<LoadInst>(I) || isa<StoreInst>(I))
      return Legal->isMaskRequired(I);
    return isScalarWithPredication(I);
  }

  /// Returns true if \p I is a memory instruction with consecutive memory
  /// access that can be widened.
  bool memoryInstructionCanBeWidened(Instruction *I, unsigned VF = 1);

  /// Returns true if \p I is a memory instruction in an interleaved-group
  /// of memory accesses that can be vectorized with wide vector loads/stores
  /// and shuffles.
  bool interleavedAccessCanBeWidened(Instruction *I, unsigned VF = 1);

  /// Check if \p Instr belongs to any interleaved access group.
  bool isAccessInterleaved(Instruction *Instr) {
    return InterleaveInfo.isInterleaved(Instr);
  }

  /// Get the interleaved access group that \p Instr belongs to.
  const InterleaveGroup<Instruction> *
  getInterleavedAccessGroup(Instruction *Instr) {
    return InterleaveInfo.getInterleaveGroup(Instr);
  }

  /// Returns true if an interleaved group requires a scalar iteration
  /// to handle accesses with gaps, and there is nothing preventing us from
  /// creating a scalar epilogue.
  bool requiresScalarEpilogue() const {
    return isScalarEpilogueAllowed() && InterleaveInfo.requiresScalarEpilogue();
  }

  /// Returns true if a scalar epilogue is not allowed due to optsize or a
  /// loop hint annotation.
  bool isScalarEpilogueAllowed() const {
    return ScalarEpilogueStatus == CM_ScalarEpilogueAllowed;
  }

  /// Returns true if all loop blocks should be masked to fold tail loop.
  bool foldTailByMasking() const { return FoldTailByMasking; }

  bool blockNeedsPredication(BasicBlock *BB) {
    return foldTailByMasking() || Legal->blockNeedsPredication(BB);
  }

  /// Estimate cost of an intrinsic call instruction CI if it were vectorized
  /// with factor VF.  Return the cost of the instruction, including
  /// scalarization overhead if it's needed.
  unsigned getVectorIntrinsicCost(CallInst *CI, unsigned VF);

  /// Estimate cost of a call instruction CI if it were vectorized with factor
  /// VF. Return the cost of the instruction, including scalarization overhead
  /// if it's needed. The flag NeedToScalarize shows if the call needs to be
  /// scalarized -
  /// i.e. either vector version isn't available, or is too expensive.
  unsigned getVectorCallCost(CallInst *CI, unsigned VF, bool &NeedToScalarize);

  /// Returns true if the target uses scalable vector type.
  bool isScalable() const { return TTI.useScalableVectorType(); }

private:
  unsigned NumPredStores = 0;

  /// \return An upper bound for the vectorization factor when using scalable
  /// vectors.
  Optional<unsigned> computeFeasibleScalableMaxVF();

  /// \return An upper bound for the vectorization factor, larger than zero.
  /// One is returned if vectorization should best be avoided due to cost.
  unsigned computeFeasibleMaxVF(unsigned ConstTripCount);

  /// The vectorization cost is a combination of the cost itself and a boolean
  /// indicating whether any of the contributing operations will actually
  /// operate on
  /// vector values after type legalization in the backend. If this latter value
  /// is
  /// false, then all operations will be scalarized (i.e. no vectorization has
  /// actually taken place).
  using VectorizationCostTy = std::pair<unsigned, bool>;

  /// Returns the expected execution cost. The unit of the cost does
  /// not matter because we use the 'cost' units to compare different
  /// vector widths. The cost that is returned is *not* normalized by
  /// the factor width.
  VectorizationCostTy expectedCost(unsigned VF);

  /// Returns the execution time cost of an instruction for a given vector
  /// width. Vector width of one means scalar.
  VectorizationCostTy getInstructionCost(Instruction *I, unsigned VF);

  /// The cost-computation logic from getInstructionCost which provides
  /// the vector type as an output parameter.
  unsigned getInstructionCost(Instruction *I, unsigned VF, Type *&VectorTy,
                              bool ValidVF);

  /// Calculate vectorization cost of memory instruction \p I.
  unsigned getMemoryInstructionCost(Instruction *I, unsigned VF);

  /// The cost computation for scalarized memory instruction.
  unsigned getMemInstScalarizationCost(Instruction *I, unsigned VF);

  /// The cost computation for interleaving group of memory instructions.
  unsigned getInterleaveGroupCost(Instruction *I, unsigned VF);

  /// The cost computation for Gather/Scatter instruction.
  unsigned getGatherScatterCost(Instruction *I, unsigned VF);

  /// The cost computation for widening instruction \p I with consecutive
  /// memory access.
  unsigned getConsecutiveMemOpCost(Instruction *I, unsigned VF);

  /// The cost calculation for Load/Store instruction \p I with uniform pointer
  /// - Load: scalar load + broadcast. Store: scalar store + (loop invariant
  /// value stored? 0 : extract of last element)
  unsigned getUniformMemOpCost(Instruction *I, unsigned VF);

  /// Estimate the overhead of scalarizing an instruction. This is a
  /// convenience wrapper for the type-based getScalarizationOverhead API.
  unsigned getScalarizationOverhead(Instruction *I, unsigned VF);

  /// Returns whether the instruction is a load or store and will be a emitted
  /// as a vector operation.
  bool isConsecutiveLoadOrStore(Instruction *I);

  /// Returns true if an artificially high cost for emulated masked memrefs
  /// should be used.
  bool useEmulatedMaskMemRefHack(Instruction *I);

  /// Map of scalar integer values to the smallest bitwidth they can be legally
  /// represented as. The vector equivalents of these values should be truncated
  /// to this type.
  MapVector<Instruction *, uint64_t> MinBWs;

  /// A type representing the costs for instructions if they were to be
  /// scalarized rather than vectorized. The entries are Instruction-Cost
  /// pairs.
  using ScalarCostsTy = DenseMap<Instruction *, unsigned>;

  /// A set containing all BasicBlocks that are known to present after
  /// vectorization as a predicated block.
  SmallPtrSet<BasicBlock *, 4> PredicatedBBsAfterVectorization;

  /// Records whether it is allowed to have the original scalar loop execute at
  /// least once. This may be needed as a fallback loop in case runtime
  /// aliasing/dependence checks fail, or to handle the tail/remainder
  /// iterations when the trip count is unknown or doesn't divide by the VF,
  /// or as a peel-loop to handle gaps in interleave-groups.
  /// Under optsize and when the trip count is very small we don't allow any
  /// iterations to execute in the scalar loop.
  ScalarEpilogueLowering ScalarEpilogueStatus = CM_ScalarEpilogueAllowed;

  /// All blocks of loop are to be masked to fold tail of scalar iterations.
  bool FoldTailByMasking = false;

  /// A map holding scalar costs for different vectorization factors. The
  /// presence of a cost for an instruction in the mapping indicates that the
  /// instruction will be scalarized when vectorizing with the associated
  /// vectorization factor. The entries are VF-ScalarCostTy pairs.
  DenseMap<unsigned, ScalarCostsTy> InstsToScalarize;

  /// Holds the instructions known to be uniform after vectorization.
  /// The data is collected per VF.
  DenseMap<unsigned, SmallPtrSet<Instruction *, 4>> Uniforms;

  /// Holds the instructions known to be scalar after vectorization.
  /// The data is collected per VF.
  DenseMap<unsigned, SmallPtrSet<Instruction *, 4>> Scalars;

  /// Holds the instructions (address computations) that are forced to be
  /// scalarized.
  DenseMap<unsigned, SmallPtrSet<Instruction *, 4>> ForcedScalars;

  /// Returns the expected difference in cost from scalarizing the expression
  /// feeding a predicated instruction \p PredInst. The instructions to
  /// scalarize and their scalar costs are collected in \p ScalarCosts. A
  /// non-negative return value implies the expression will be scalarized.
  /// Currently, only single-use chains are considered for scalarization.
  int computePredInstDiscount(Instruction *PredInst, ScalarCostsTy &ScalarCosts,
                              unsigned VF);

  /// Collect the instructions that are uniform after vectorization. An
  /// instruction is uniform if we represent it with a single scalar value in
  /// the vectorized loop corresponding to each vector iteration. Examples of
  /// uniform instructions include pointer operands of consecutive or
  /// interleaved memory accesses. Note that although uniformity implies an
  /// instruction will be scalar, the reverse is not true. In general, a
  /// scalarized instruction will be represented by VF scalar values in the
  /// vectorized loop, each corresponding to an iteration of the original
  /// scalar loop.
  void collectLoopUniforms(unsigned VF);

  /// Collect the instructions that are scalar after vectorization. An
  /// instruction is scalar if it is known to be uniform or will be scalarized
  /// during vectorization. Non-uniform scalarized instructions will be
  /// represented by VF values in the vectorized loop, each corresponding to an
  /// iteration of the original scalar loop.
  void collectLoopScalars(unsigned VF);

  /// Keeps cost model vectorization decision and cost for instructions.
  /// Right now it is used for memory instructions only.
  using DecisionList = DenseMap<std::pair<Instruction *, unsigned>,
                                std::pair<InstWidening, unsigned>>;

  DecisionList WideningDecisions;

  /// Returns true if \p V is expected to be vectorized and it needs to be
  /// extracted.
  bool needsExtract(Value *V, unsigned VF) const {
    Instruction *I = dyn_cast<Instruction>(V);
    if ((VF == 1 && !isScalable()) || !I || !TheLoop->contains(I) ||
        TheLoop->isLoopInvariant(I))
      return false;

    // Assume we can vectorize V (and hence we need extraction) if the
    // scalars are not computed yet. This can happen, because it is called
    // via getScalarizationOverhead from setCostBasedWideningDecision, before
    // the scalars are collected. That should be a safe assumption in most
    // cases, because we check if the operands have vectorizable types
    // beforehand in LoopVectorizationLegality.
    return Scalars.find(VF) == Scalars.end() ||
           !isScalarAfterVectorization(I, VF, true);
  };

  /// Returns a range containing only operands needing to be extracted.
  SmallVector<Value *, 4> filterExtractingOperands(Instruction::op_range Ops,
                                                   unsigned VF) {
    return SmallVector<Value *, 4>(make_filter_range(
        Ops, [this, VF](Value *V) { return this->needsExtract(V, VF); }));
  }

public:
  /// The loop that we evaluate.
  Loop *TheLoop;

  /// Predicated scalar evolution analysis.
  PredicatedScalarEvolution &PSE;

  /// Loop Info analysis.
  LoopInfo *LI;

  /// Vectorization legality.
  LoopVectorizationLegality *Legal;

  /// Vector target information.
  const TargetTransformInfo &TTI;

  /// Target Library Info.
  const TargetLibraryInfo *TLI;

  /// Demanded bits analysis.
  DemandedBits *DB;

  /// Assumption cache.
  AssumptionCache *AC;

  /// Interface to emit optimization remarks.
  OptimizationRemarkEmitter *ORE;

  const Function *TheFunction;

  /// Loop Vectorize Hint.
  const LoopVectorizeHints *Hints;

  /// The interleave access information contains groups of interleaved accesses
  /// with the same stride and close to each other.
  InterleavedAccessInfo &InterleaveInfo;

  /// Values to ignore in the cost model.
  SmallPtrSet<const Value *, 16> ValuesToIgnore;

  /// Values to ignore in the cost model when VF > 1.
  SmallPtrSet<const Value *, 16> VecValuesToIgnore;
};

} // end namespace llvm

// Return true if \p OuterLp is an outer loop annotated with hints for explicit
// vectorization. The loop needs to be annotated with #pragma omp simd
// simdlen(#) or #pragma clang vectorize(enable) vectorize_width(#). If the
// vector length information is not provided, vectorization is not considered
// explicit. Interleave hints are not allowed either. These limitations will be
// relaxed in the future.
// Please, note that we are currently forced to abuse the pragma 'clang
// vectorize' semantics. This pragma provides *auto-vectorization hints*
// (i.e., LV must check that vectorization is legal) whereas pragma 'omp simd'
// provides *explicit vectorization hints* (LV can bypass legal checks and
// assume that vectorization is legal). However, both hints are implemented
// using the same metadata (llvm.loop.vectorize, processed by
// LoopVectorizeHints). This will be fixed in the future when the native IR
// representation for pragma 'omp simd' is introduced.
static bool isExplicitVecOuterLoop(Loop *OuterLp,
                                   OptimizationRemarkEmitter *ORE) {
  assert(!OuterLp->empty() && "This is not an outer loop");
  LoopVectorizeHints Hints(OuterLp, true /*DisableInterleaving*/, *ORE);

  // Only outer loops with an explicit vectorization hint are supported.
  // Unannotated outer loops are ignored.
  if (Hints.getForce() == LoopVectorizeHints::FK_Undefined)
    return false;

  Function *Fn = OuterLp->getHeader()->getParent();
  if (!Hints.allowVectorization(Fn, OuterLp,
                                true /*VectorizeOnlyWhenForced*/)) {
    LLVM_DEBUG(dbgs() << "LV: Loop hints prevent outer loop vectorization.\n");
    return false;
  }

  if (Hints.getInterleave() > 1) {
    // TODO: Interleave support is future work.
    LLVM_DEBUG(dbgs() << "LV: Not vectorizing: Interleave is not supported for "
                         "outer loops.\n");
    Hints.emitRemarkWithHints();
    return false;
  }

  return true;
}

static void collectSupportedLoops(Loop &L, LoopInfo *LI,
                                  OptimizationRemarkEmitter *ORE,
                                  SmallVectorImpl<Loop *> &V) {
  // Collect inner loops and outer loops without irreducible control flow. For
  // now, only collect outer loops that have explicit vectorization hints. If we
  // are stress testing the VPlan H-CFG construction, we collect the outermost
  // loop of every loop nest.
  if (L.empty() || VPlanBuildStressTest ||
      (EnableVPlanNativePath && isExplicitVecOuterLoop(&L, ORE))) {
    LoopBlocksRPO RPOT(&L);
    RPOT.perform(LI);
    if (!containsIrreducibleCFG<const BasicBlock *>(RPOT, *LI)) {
      V.push_back(&L);
      // TODO: Collect inner loops inside marked outer loops in case
      // vectorization fails for the outer loop. Do not invoke
      // 'containsIrreducibleCFG' again for inner loops when the outer loop is
      // already known to be reducible. We can use an inherited attribute for
      // that.
      return;
    }
  }
  for (Loop *InnerL : L)
    collectSupportedLoops(*InnerL, LI, ORE, V);
}

namespace {

/// The LoopVectorize Pass.
struct LoopVectorize : public FunctionPass {
  /// Pass identification, replacement for typeid
  static char ID;

  LoopVectorizePass Impl;

  explicit LoopVectorize(bool InterleaveOnlyWhenForced = false,
                         bool VectorizeOnlyWhenForced = false)
      : FunctionPass(ID),
        Impl({InterleaveOnlyWhenForced, VectorizeOnlyWhenForced}) {
    initializeLoopVectorizePass(*PassRegistry::getPassRegistry());
  }

  bool runOnFunction(Function &F) override {
    if (skipFunction(F))
      return false;

    auto *SE = &getAnalysis<ScalarEvolutionWrapperPass>().getSE();
    auto *LI = &getAnalysis<LoopInfoWrapperPass>().getLoopInfo();
    auto *TTI = &getAnalysis<TargetTransformInfoWrapperPass>().getTTI(F);
    auto *DT = &getAnalysis<DominatorTreeWrapperPass>().getDomTree();
    auto *BFI = &getAnalysis<BlockFrequencyInfoWrapperPass>().getBFI();
    auto *TLIP = getAnalysisIfAvailable<TargetLibraryInfoWrapperPass>();
    auto *TLI = TLIP ? &TLIP->getTLI(F) : nullptr;
    auto *AA = &getAnalysis<AAResultsWrapperPass>().getAAResults();
    auto *AC = &getAnalysis<AssumptionCacheTracker>().getAssumptionCache(F);
    auto *LAA = &getAnalysis<LoopAccessLegacyAnalysis>();
    auto *DB = &getAnalysis<DemandedBitsWrapperPass>().getDemandedBits();
    auto *ORE = &getAnalysis<OptimizationRemarkEmitterWrapperPass>().getORE();
    auto *PSI = &getAnalysis<ProfileSummaryInfoWrapperPass>().getPSI();

    std::function<const LoopAccessInfo &(Loop &)> GetLAA =
        [&](Loop &L) -> const LoopAccessInfo & { return LAA->getInfo(&L); };

    return Impl.runImpl(F, *SE, *LI, *TTI, *DT, *BFI, TLI, *DB, *AA, *AC,
                        GetLAA, *ORE, PSI);
  }

  void getAnalysisUsage(AnalysisUsage &AU) const override {
    AU.addRequired<AssumptionCacheTracker>();
    AU.addRequired<BlockFrequencyInfoWrapperPass>();
    AU.addRequired<DominatorTreeWrapperPass>();
    AU.addRequired<LoopInfoWrapperPass>();
    AU.addRequired<ScalarEvolutionWrapperPass>();
    AU.addRequired<TargetTransformInfoWrapperPass>();
    AU.addRequired<AAResultsWrapperPass>();
    AU.addRequired<LoopAccessLegacyAnalysis>();
    AU.addRequired<DemandedBitsWrapperPass>();
    AU.addRequired<OptimizationRemarkEmitterWrapperPass>();
    AU.addRequired<InjectTLIMappingsLegacy>();

    // We currently do not preserve loopinfo/dominator analyses with outer loop
    // vectorization. Until this is addressed, mark these analyses as preserved
    // only for non-VPlan-native path.
    // TODO: Preserve Loop and Dominator analyses for VPlan-native path.
    if (!EnableVPlanNativePath) {
      AU.addPreserved<LoopInfoWrapperPass>();
      AU.addPreserved<DominatorTreeWrapperPass>();
    }

    AU.addPreserved<BasicAAWrapperPass>();
    AU.addPreserved<GlobalsAAWrapperPass>();
    AU.addRequired<ProfileSummaryInfoWrapperPass>();
  }
};

} // end anonymous namespace

//===----------------------------------------------------------------------===//
// Implementation of LoopVectorizationLegality, InnerLoopVectorizer and
// LoopVectorizationCostModel and LoopVectorizationPlanner.
//===----------------------------------------------------------------------===//

Value *InnerLoopVectorizer::getBroadcastInstrs(Value *V) {
  // We need to place the broadcast of invariant variables outside the loop,
  // but only if it's proven safe to do so. Else, broadcast will be inside
  // vector loop body.
  Instruction *Instr = dyn_cast<Instruction>(V);
  bool SafeToHoist =
      OrigLoop->isLoopInvariant(V) &&
      (!Instr || DT->dominates(Instr->getParent(), LoopVectorPreHeader));
  // Place the code for broadcasting invariant variables in the new preheader.
  IRBuilder<>::InsertPointGuard Guard(Builder);
  if (SafeToHoist)
    Builder.SetInsertPoint(LoopVectorPreHeader->getTerminator());

  // Broadcast the scalar into all locations in the vector.
  Value *Shuf = Builder.CreateVectorSplat(VF, V, "broadcast", isScalable());

  return Shuf;
}

void InnerLoopVectorizer::createVectorIntOrFpInductionPHI(
    const InductionDescriptor &II, Value *Step, Instruction *EntryVal) {
  assert((isa<PHINode>(EntryVal) || isa<TruncInst>(EntryVal)) &&
         "Expected either an induction phi-node or a truncate of it!");
  Value *Start = II.getStartValue();

  // Construct the initial value of the vector IV in the vector loop preheader
  auto CurrIP = Builder.saveIP();
  Builder.SetInsertPoint(LoopVectorPreHeader->getTerminator());
  if (isa<TruncInst>(EntryVal)) {
    assert(Start->getType()->isIntegerTy() &&
           "Truncation requires an integer type");
    auto *TruncType = cast<IntegerType>(EntryVal->getType());
    Step = Builder.CreateTrunc(Step, TruncType);
    Start = Builder.CreateCast(Instruction::Trunc, Start, TruncType);
  }
  Value *SplatStart = Builder.CreateVectorSplat(VF, Start, "", isScalable());
  Value *SteppedStart =
      getStepVector(SplatStart, 0, Step, II.getInductionOpcode());

  // We create vector phi nodes for both integer and floating-point induction
  // variables. Here, we determine the kind of arithmetic we will perform.
  Instruction::BinaryOps AddOp;
  Instruction::BinaryOps MulOp;
  if (Step->getType()->isIntegerTy()) {
    AddOp = Instruction::Add;
    MulOp = Instruction::Mul;
  } else {
    AddOp = II.getInductionOpcode();
    MulOp = Instruction::FMul;
  }

  // Multiply the vectorization factor by the step using integer or
  // floating-point arithmetic as appropriate.
  Value *ConstVF = getSignedIntOrFpConstant(Step->getType(), VF);
  Value *Mul = addFastMathFlag(Builder.CreateBinOp(MulOp, Step, ConstVF));

  // Create a vector splat to use in the induction update.
  //
  // FIXME: If the step is non-constant, we create the vector splat with
  //        IRBuilder. IRBuilder can constant-fold the multiply, but it doesn't
  //        handle a constant vector splat.
  Value *SplatVF;
  if (!isScalable()) {
    SplatVF = isa<Constant>(Mul)
                  ? ConstantVector::getSplat({VF, false}, cast<Constant>(Mul))
                  : Builder.CreateVectorSplat(VF, Mul);
  } else {
    SplatVF = Builder.CreateVectorSplat(
        VF,
        Builder.CreateMul(
            Mul, emitVscaleCall(Builder, OrigLoop->getHeader()->getModule(),
                                Mul->getType())),
        "", isScalable());
  }

  Builder.restoreIP(CurrIP);

  // We may need to add the step a number of times, depending on the unroll
  // factor. The last of those goes into the PHI.
  PHINode *VecInd = PHINode::Create(SteppedStart->getType(), 2, "vec.ind",
                                    &*LoopVectorBody->getFirstInsertionPt());
  VecInd->setDebugLoc(EntryVal->getDebugLoc());
  Instruction *LastInduction = VecInd;
  for (unsigned Part = 0; Part < UF; ++Part) {
    VectorLoopValueMap.setVectorValue(EntryVal, Part, LastInduction);

    if (isa<TruncInst>(EntryVal))
      addMetadata(LastInduction, EntryVal);
    recordVectorLoopValueForInductionCast(II, EntryVal, LastInduction, Part);

    LastInduction = cast<Instruction>(addFastMathFlag(
        Builder.CreateBinOp(AddOp, LastInduction, SplatVF, "step.add")));
    LastInduction->setDebugLoc(EntryVal->getDebugLoc());
  }

  // Move the last step to the end of the latch block. This ensures consistent
  // placement of all induction updates.
  auto *LoopVectorLatch = LI->getLoopFor(LoopVectorBody)->getLoopLatch();
  auto *Br = cast<BranchInst>(LoopVectorLatch->getTerminator());
  auto *ICmp = cast<Instruction>(Br->getCondition());
  LastInduction->moveBefore(ICmp);
  LastInduction->setName("vec.ind.next");

  VecInd->addIncoming(SteppedStart, LoopVectorPreHeader);
  VecInd->addIncoming(LastInduction, LoopVectorLatch);
}

bool InnerLoopVectorizer::shouldScalarizeInstruction(Instruction *I) const {
  return Cost->isScalarAfterVectorization(I, VF) ||
         Cost->isProfitableToScalarize(I, VF);
}

bool InnerLoopVectorizer::needsScalarInduction(Instruction *IV) const {
  if (shouldScalarizeInstruction(IV))
    return true;
  auto isScalarInst = [&](User *U) -> bool {
    auto *I = cast<Instruction>(U);
    return (OrigLoop->contains(I) && shouldScalarizeInstruction(I));
  };
  return llvm::any_of(IV->users(), isScalarInst);
}

void InnerLoopVectorizer::recordVectorLoopValueForInductionCast(
    const InductionDescriptor &ID, const Instruction *EntryVal,
    Value *VectorLoopVal, unsigned Part, unsigned Lane) {
  assert((isa<PHINode>(EntryVal) || isa<TruncInst>(EntryVal)) &&
         "Expected either an induction phi-node or a truncate of it!");

  // This induction variable is not the phi from the original loop but the
  // newly-created IV based on the proof that casted Phi is equal to the
  // uncasted Phi in the vectorized loop (under a runtime guard possibly). It
  // re-uses the same InductionDescriptor that original IV uses but we don't
  // have to do any recording in this case - that is done when original IV is
  // processed.
  if (isa<TruncInst>(EntryVal))
    return;

  const SmallVectorImpl<Instruction *> &Casts = ID.getCastInsts();
  if (Casts.empty())
    return;
  // Only the first Cast instruction in the Casts vector is of interest.
  // The rest of the Casts (if exist) have no uses outside the
  // induction update chain itself.
  Instruction *CastInst = *Casts.begin();
  if (Lane < UINT_MAX)
    VectorLoopValueMap.setScalarValue(CastInst, {Part, Lane}, VectorLoopVal);
  else
    VectorLoopValueMap.setVectorValue(CastInst, Part, VectorLoopVal);
}

void InnerLoopVectorizer::widenIntOrFpInduction(PHINode *IV, TruncInst *Trunc) {
  assert((IV->getType()->isIntegerTy() || IV != OldInduction) &&
         "Primary induction variable must have an integer type");

  auto II = Legal->getInductionVars().find(IV);
  assert(II != Legal->getInductionVars().end() && "IV is not an induction");

  auto ID = II->second;
  assert(IV->getType() == ID.getStartValue()->getType() && "Types must match");

  // The value from the original loop to which we are mapping the new induction
  // variable.
  Instruction *EntryVal = Trunc ? cast<Instruction>(Trunc) : IV;

  auto &DL = OrigLoop->getHeader()->getModule()->getDataLayout();

  // Generate code for the induction step. Note that induction steps are
  // required to be loop-invariant
  auto CreateStepValue = [&](const SCEV *Step) -> Value * {
    assert(PSE.getSE()->isLoopInvariant(Step, OrigLoop) &&
           "Induction step should be loop invariant");
    if (PSE.getSE()->isSCEVable(IV->getType())) {
      SCEVExpander Exp(*PSE.getSE(), DL, "induction");
      return Exp.expandCodeFor(Step, Step->getType(),
                               LoopVectorPreHeader->getTerminator());
    }
    return cast<SCEVUnknown>(Step)->getValue();
  };

  // The scalar value to broadcast. This is derived from the canonical
  // induction variable. If a truncation type is given, truncate the canonical
  // induction variable and step. Otherwise, derive these values from the
  // induction descriptor.
  auto CreateScalarIV = [&](Value *&Step) -> Value * {
    Value *ScalarIV = Induction;
    if (IV != OldInduction) {
      ScalarIV = IV->getType()->isIntegerTy()
                     ? Builder.CreateSExtOrTrunc(Induction, IV->getType())
                     : Builder.CreateCast(Instruction::SIToFP, Induction,
                                          IV->getType());
      ScalarIV = emitTransformedIndex(Builder, ScalarIV, PSE.getSE(), DL, ID);
      ScalarIV->setName("offset.idx");
    }
    if (Trunc) {
      auto *TruncType = cast<IntegerType>(Trunc->getType());
      assert(Step->getType()->isIntegerTy() &&
             "Truncation requires an integer step");
      ScalarIV = Builder.CreateTrunc(ScalarIV, TruncType);
      Step = Builder.CreateTrunc(Step, TruncType);
    }
    return ScalarIV;
  };

  // Create the vector values from the scalar IV, in the absence of creating a
  // vector IV.
  auto CreateSplatIV = [&](Value *ScalarIV, Value *Step) {
    Value *Broadcasted = getBroadcastInstrs(ScalarIV);
    for (unsigned Part = 0; Part < UF; ++Part) {
      Value *EntryPart =
          getStepVector(Broadcasted, VF * Part, Step, ID.getInductionOpcode());
      VectorLoopValueMap.setVectorValue(EntryVal, Part, EntryPart);
      if (Trunc)
        addMetadata(EntryPart, Trunc);
      recordVectorLoopValueForInductionCast(ID, EntryVal, EntryPart, Part);
    }
  };

  // Now do the actual transformations, and start with creating the step value.
  Value *Step = CreateStepValue(ID.getStep());
  if (VF <= 1 && !isScalable()) {
    Value *ScalarIV = CreateScalarIV(Step);
    CreateSplatIV(ScalarIV, Step);
    return;
  }

  // Determine if we want a scalar version of the induction variable. This is
  // true if the induction variable itself is not widened, or if it has at
  // least one user in the loop that is not widened.
  auto NeedsScalarIV = needsScalarInduction(EntryVal);
  if (!NeedsScalarIV) {
    createVectorIntOrFpInductionPHI(ID, Step, EntryVal);
    return;
  }

  // Try to create a new independent vector induction variable. If we can't
  // create the phi node, we will splat the scalar induction variable in each
  // loop iteration.
  if (!shouldScalarizeInstruction(EntryVal)) {
    createVectorIntOrFpInductionPHI(ID, Step, EntryVal);
    Value *ScalarIV = CreateScalarIV(Step);
    // Create scalar steps that can be used by instructions we will later
    // scalarize. Note that the addition of the scalar steps will not increase
    // the number of instructions in the loop in the common case prior to
    // InstCombine. We will be trading one vector extract for each scalar step.
    buildScalarSteps(ScalarIV, Step, EntryVal, ID);
    return;
  }

  // If we haven't yet vectorized the induction variable, splat the scalar
  // induction variable, and build the necessary step vectors.
  // TODO: Don't do it unless the vectorized IV is really required.
  Value *ScalarIV = CreateScalarIV(Step);
  CreateSplatIV(ScalarIV, Step);
  buildScalarSteps(ScalarIV, Step, EntryVal, ID);
}

Value *InnerLoopVectorizer::getStepVector(Value *Val, int StartIdx, Value *Step,
                                          Instruction::BinaryOps BinOp) {
  // Create and check the types.
  auto *ValVTy = cast<VectorType>(Val->getType());
  int VLen = ValVTy->getNumElements();

  Type *STy = Val->getType()->getScalarType();
  assert((STy->isIntegerTy() || STy->isFloatingPointTy()) &&
         "Induction Step must be an integer or FP");
  assert(Step->getType() == STy && "Step has wrong type");

  if (STy->isIntegerTy()) {
    // Create a vector of consecutive numbers from zero to VF.
    if (isScalable()) {
      // Get the stepvector from intrinsic - <0, 1, 2 ... vscale*VF-1>
      Function *StepVector = Intrinsic::getDeclaration(
          LoopVectorPreHeader->getModule(),
          Intrinsic::experimental_vector_stepvector, Val->getType());
      Value *Indices = Builder.CreateCall(StepVector, {}, "stepvec.base");
      assert(Indices->getType() == Val->getType() && "Invalid consecutive vec");

      if (StartIdx) {
        // here VF = k in <vscale x k x type>. We need to scale StartIdx by
        // vscale, since StartIdx = VF * Part.
        CallInst *Vscale =
            emitVscaleCall(Builder, LoopVectorPreHeader->getModule(), STy);
        Value *ScaledStartIdx = Builder.CreateMul(
            Vscale, ConstantInt::get(STy, StartIdx), "startidx.vscale");
        Value *StartIdxSplat = Builder.CreateVectorSplat(
            VLen, ScaledStartIdx, "stepvec.start", isScalable());
        Indices = Builder.CreateAdd(Indices, StartIdxSplat);
      }

      // FIXME: The newly created binary instructions should contain nsw/nuw
      // flags, which can be found from the original scalar operations.
      if (!isa<Constant>(Step) || !cast<Constant>(Step)->isOneValue()) {
        Step =
            Builder.CreateVectorSplat(VLen, Step, "splat.step", isScalable());
        assert(Step->getType() == Val->getType() && "Invalid step vec");
        Step = Builder.CreateMul(Indices, Step, "stepvec.scaled");
      } else {
        Step = Indices;
      }
    } else {
      SmallVector<Constant *, 8> Indices;
      for (int i = 0; i < VLen; ++i)
        Indices.push_back(ConstantInt::get(STy, StartIdx + i));

      // Add the consecutive indices to the vector value.
      Constant *Cv = ConstantVector::get(Indices);
      assert(Cv->getType() == Val->getType() && "Invalid consecutive vec");
      Step = Builder.CreateVectorSplat(VLen, Step, "", isScalable());
      assert(Step->getType() == Val->getType() && "Invalid step vec");
      // FIXME: The newly created binary instructions should contain nsw/nuw
      // flags, which can be found from the original scalar operations.
      Step = Builder.CreateMul(Cv, Step);
    }
    // Vectorized induction variable is created by adding broadcasted index and
    // the step vector for each part.
    return Builder.CreateAdd(Val, Step, "induction");
  } else {
    assert(!isScalable() &&
           "Scalable floating induction variable not implemented yet");

    // Floating point induction.
    SmallVector<Constant *, 8> Indices;

    assert((BinOp == Instruction::FAdd || BinOp == Instruction::FSub) &&
           "Binary Opcode should be specified for FP induction");
    // Create a vector of consecutive numbers from zero to VF.
    for (int i = 0; i < VLen; ++i)
      Indices.push_back(ConstantFP::get(STy, (double)(StartIdx + i)));

    // Add the consecutive indices to the vector value.
    Constant *Cv = ConstantVector::get(Indices);

    Step = Builder.CreateVectorSplat(VLen, Step, "", isScalable());

    // Floating point operations had to be 'fast' to enable the induction.
    FastMathFlags Flags;
    Flags.setFast();

    Value *MulOp = Builder.CreateFMul(Cv, Step);
    if (isa<Instruction>(MulOp))
      // Have to check, MulOp may be a constant
      cast<Instruction>(MulOp)->setFastMathFlags(Flags);

    Value *BOp = Builder.CreateBinOp(BinOp, Val, MulOp, "induction");
    if (isa<Instruction>(BOp))
      cast<Instruction>(BOp)->setFastMathFlags(Flags);
    return BOp;
  }
}

void InnerLoopVectorizer::buildScalarSteps(Value *ScalarIV, Value *Step,
                                           Instruction *EntryVal,
                                           const InductionDescriptor &ID) {
  // We shouldn't have to build scalar steps if we aren't vectorizing.
  bool ValidVF = VF > 1 || (VF == 1 && isScalable());
  assert(ValidVF && "VF should be greater than one");

  // Get the value type and ensure it and the step have the same integer type.
  Type *ScalarIVTy = ScalarIV->getType()->getScalarType();
  assert(ScalarIVTy == Step->getType() &&
         "Val and Step should have the same type");

  // We build scalar steps for both integer and floating-point induction
  // variables. Here, we determine the kind of arithmetic we will perform.
  Instruction::BinaryOps AddOp;
  Instruction::BinaryOps MulOp;
  if (ScalarIVTy->isIntegerTy()) {
    AddOp = Instruction::Add;
    MulOp = Instruction::Mul;
  } else {
    AddOp = ID.getInductionOpcode();
    MulOp = Instruction::FMul;
  }

  // Determine the number of scalars we need to generate for each unroll
  // iteration. If EntryVal is uniform, we only need to generate the first
  // lane. Otherwise, we generate all VF values.
  // If using scalable vectors, scalar can be generated only if EntryVal is
  // uniform. If it is not uniform, actual VF (VF * vscale) is unknown and we
  // cannot generate all VF scalar values.
  unsigned Lanes = 0;
  if (Cost->isUniformAfterVectorization(cast<Instruction>(EntryVal), VF)) {
    Lanes = 1;
  } else {
    if (!isScalable())
      Lanes = VF;
  }
  // Compute the scalar steps and save the results in VectorLoopValueMap.
  for (unsigned Part = 0; Part < UF; ++Part) {
    for (unsigned Lane = 0; Lane < Lanes; ++Lane) {
      auto *StartIdx = getSignedIntOrFpConstant(ScalarIVTy, VF * Part + Lane);
      auto *Mul = addFastMathFlag(Builder.CreateBinOp(MulOp, StartIdx, Step));
      auto *Add = addFastMathFlag(Builder.CreateBinOp(AddOp, ScalarIV, Mul));
      VectorLoopValueMap.setScalarValue(EntryVal, {Part, Lane}, Add);
      recordVectorLoopValueForInductionCast(ID, EntryVal, Add, Part, Lane);
    }
  }
}

Value *InnerLoopVectorizer::getOrCreateVectorValue(Value *V, unsigned Part) {
  assert(V != Induction && "The new induction variable should not be used.");
  assert(!V->getType()->isVectorTy() && "Can't widen a vector");
  assert(!V->getType()->isVoidTy() && "Type does not produce a value");

  // If we have a stride that is replaced by one, do it here. Defer this for
  // the VPlan-native path until we start running Legal checks in that path.
  if (!EnableVPlanNativePath && Legal->hasStride(V))
    V = ConstantInt::get(V->getType(), 1);

  // If we have a vector mapped to this value, return it.
  if (VectorLoopValueMap.hasVectorValue(V, Part))
    return VectorLoopValueMap.getVectorValue(V, Part);

  // If the value has not been vectorized, check if it has been scalarized
  // instead. If it has been scalarized, and we actually need the value in
  // vector form, we will construct the vector values on demand.
  if (VectorLoopValueMap.hasAnyScalarValue(V)) {
    Value *ScalarValue = VectorLoopValueMap.getScalarValue(V, {Part, 0});

    // If we've scalarized a value, that value should be an instruction.
    auto *I = cast<Instruction>(V);

    // If we aren't vectorizing, we can just copy the scalar map values over to
    // the vector map.
    if (VF == 1 && !isScalable()) {
      VectorLoopValueMap.setVectorValue(V, Part, ScalarValue);
      return ScalarValue;
    }

    // Get the last scalar instruction we generated for V and Part. If the value
    // is known to be uniform after vectorization, this corresponds to lane zero
    // of the Part unroll iteration. Otherwise, the last instruction is the one
    // we created for the last vector lane of the Part unroll iteration.
    unsigned LastLane = Cost->isUniformAfterVectorization(I, VF) ? 0 : VF - 1;
    auto *LastInst = cast<Instruction>(
        VectorLoopValueMap.getScalarValue(V, {Part, LastLane}));

    // Set the insert point after the last scalarized instruction. This ensures
    // the insertelement sequence will directly follow the scalar definitions.
    auto OldIP = Builder.saveIP();
    auto NewIP = std::next(BasicBlock::iterator(LastInst));
    Builder.SetInsertPoint(&*NewIP);

    // However, if we are vectorizing, we need to construct the vector values.
    // If the value is known to be uniform after vectorization, we can just
    // broadcast the scalar value corresponding to lane zero for each unroll
    // iteration. Otherwise, we construct the vector values using insertelement
    // instructions. Since the resulting vectors are stored in
    // VectorLoopValueMap, we will only generate the insertelements once.
    Value *VectorValue = nullptr;
    if (Cost->isUniformAfterVectorization(I, VF)) {
      VectorValue = getBroadcastInstrs(ScalarValue);
      VectorLoopValueMap.setVectorValue(V, Part, VectorValue);
    } else {
      // Initialize packing with insertelements to start from undef.
      Value *Undef = UndefValue::get(
          VectorType::get(V->getType(), VF, Cost->isScalable()));
      VectorLoopValueMap.setVectorValue(V, Part, Undef);
      for (unsigned Lane = 0; Lane < VF; ++Lane)
        packScalarIntoVectorValue(V, {Part, Lane});
      VectorValue = VectorLoopValueMap.getVectorValue(V, Part);
    }
    Builder.restoreIP(OldIP);
    return VectorValue;
  }

  // If this scalar is unknown, assume that it is a constant or that it is
  // loop invariant. Broadcast V and save the value for future uses.
  Value *B = getBroadcastInstrs(V);
  VectorLoopValueMap.setVectorValue(V, Part, B);
  return B;
}

Value *
InnerLoopVectorizer::getOrCreateScalarValue(Value *V,
                                            const VPIteration &Instance) {
  // If the value is not an instruction contained in the loop, it should
  // already be scalar.
  if (OrigLoop->isLoopInvariant(V))
    return V;

  assert(Instance.Lane > 0
             ? !Cost->isUniformAfterVectorization(cast<Instruction>(V), VF)
             : true && "Uniform values only have lane zero");

  // If the value from the original loop has not been vectorized, it is
  // represented by UF x VF scalar values in the new loop. Return the requested
  // scalar value.
  if (VectorLoopValueMap.hasScalarValue(V, Instance))
    return VectorLoopValueMap.getScalarValue(V, Instance);

  // If the value has not been scalarized, get its entry in VectorLoopValueMap
  // for the given unroll part. If this entry is not a vector type (i.e., the
  // vectorization factor is one), there is no need to generate an
  // extractelement instruction.
  auto *U = getOrCreateVectorValue(V, Instance.Part);
  if (!U->getType()->isVectorTy()) {
    assert(VF == 1 && !isScalable() &&
           "Value not scalarized has non-vector type");
    return U;
  }

  // Otherwise, the value from the original loop has been vectorized and is
  // represented by UF vector values. Extract and return the requested scalar
  // value from the appropriate vector lane.
  return Builder.CreateExtractElement(U, Builder.getInt32(Instance.Lane));
}

void InnerLoopVectorizer::packScalarIntoVectorValue(
    Value *V, const VPIteration &Instance) {
  assert(V != Induction && "The new induction variable should not be used.");
  assert(!V->getType()->isVectorTy() && "Can't pack a vector");
  assert(!V->getType()->isVoidTy() && "Type does not produce a value");

  Value *ScalarInst = VectorLoopValueMap.getScalarValue(V, Instance);
  Value *VectorValue = VectorLoopValueMap.getVectorValue(V, Instance.Part);
  VectorValue = Builder.CreateInsertElement(VectorValue, ScalarInst,
                                            Builder.getInt32(Instance.Lane));
  VectorLoopValueMap.resetVectorValue(V, Instance.Part, VectorValue);
}

Value *InnerLoopVectorizer::reverseVector(Value *Vec) {
  assert(Vec->getType()->isVectorTy() && "Invalid type");
<<<<<<< HEAD

  if (Vec->getType()->getVectorIsScalable()) {
    Function *ReverseFunc = Intrinsic::getDeclaration(
        LoopVectorPreHeader->getModule(),
        Intrinsic::experimental_vector_reverse, {Vec->getType()});
    return Builder.CreateCall(ReverseFunc, {Vec}, "reverse");
  }

  SmallVector<Constant *, 8> ShuffleMask;
=======
  SmallVector<int, 8> ShuffleMask;
>>>>>>> 41a9e8a3
  for (unsigned i = 0; i < VF; ++i)
    ShuffleMask.push_back(VF - i - 1);

  return Builder.CreateShuffleVector(Vec, UndefValue::get(Vec->getType()),
                                     ShuffleMask, "reverse");
}

// Return whether we allow using masked interleave-groups (for dealing with
// strided loads/stores that reside in predicated blocks, or for dealing
// with gaps).
static bool useMaskedInterleavedAccesses(const TargetTransformInfo &TTI) {
  // If an override option has been passed in for interleaved accesses, use it.
  if (EnableMaskedInterleavedMemAccesses.getNumOccurrences() > 0)
    return EnableMaskedInterleavedMemAccesses;

  return TTI.enableMaskedInterleavedAccessVectorization();
}

// Try to vectorize the interleave group that \p Instr belongs to.
//
// E.g. Translate following interleaved load group (factor = 3):
//   for (i = 0; i < N; i+=3) {
//     R = Pic[i];             // Member of index 0
//     G = Pic[i+1];           // Member of index 1
//     B = Pic[i+2];           // Member of index 2
//     ... // do something to R, G, B
//   }
// To:
//   %wide.vec = load <12 x i32>                       ; Read 4 tuples of R,G,B
//   %R.vec = shuffle %wide.vec, undef, <0, 3, 6, 9>   ; R elements
//   %G.vec = shuffle %wide.vec, undef, <1, 4, 7, 10>  ; G elements
//   %B.vec = shuffle %wide.vec, undef, <2, 5, 8, 11>  ; B elements
//
// Or translate following interleaved store group (factor = 3):
//   for (i = 0; i < N; i+=3) {
//     ... do something to R, G, B
//     Pic[i]   = R;           // Member of index 0
//     Pic[i+1] = G;           // Member of index 1
//     Pic[i+2] = B;           // Member of index 2
//   }
// To:
//   %R_G.vec = shuffle %R.vec, %G.vec, <0, 1, 2, ..., 7>
//   %B_U.vec = shuffle %B.vec, undef, <0, 1, 2, 3, u, u, u, u>
//   %interleaved.vec = shuffle %R_G.vec, %B_U.vec,
//        <0, 4, 8, 1, 5, 9, 2, 6, 10, 3, 7, 11>    ; Interleave R,G,B elements
//   store <12 x i32> %interleaved.vec              ; Write 4 tuples of R,G,B
void InnerLoopVectorizer::vectorizeInterleaveGroup(
    const InterleaveGroup<Instruction> *Group, VPTransformState &State,
    VPValue *Addr, VPValue *BlockInMask) {
  Instruction *Instr = Group->getInsertPos();
  const DataLayout &DL = Instr->getModule()->getDataLayout();

  // Prepare for the vector type of the interleaved load/store.
  Type *ScalarTy = getMemInstValueType(Instr);
  unsigned InterleaveFactor = Group->getFactor();
  Type *VecTy =
      VectorType::get(ScalarTy, InterleaveFactor * VF, Cost->isScalable());

  // Prepare for the new pointers.
  SmallVector<Value *, 2> AddrParts;
  unsigned Index = Group->getIndex(Instr);

  // TODO: extend the masked interleaved-group support to reversed access.
  assert((!BlockInMask || !Group->isReverse()) &&
         "Reversed masked interleave-group not supported.");

  // If the group is reverse, adjust the index to refer to the last vector lane
  // instead of the first. We adjust the index from the first vector lane,
  // rather than directly getting the pointer for lane VF - 1, because the
  // pointer operand of the interleaved access is supposed to be uniform. For
  // uniform instructions, we're only required to generate a value for the
  // first vector lane in each unroll iteration.
  if (Group->isReverse())
    Index += (VF - 1) * Group->getFactor();

  for (unsigned Part = 0; Part < UF; Part++) {
    Value *AddrPart = State.get(Addr, {Part, 0});
    setDebugLocFromInst(Builder, AddrPart);

    // Notice current instruction could be any index. Need to adjust the address
    // to the member of index 0.
    //
    // E.g.  a = A[i+1];     // Member of index 1 (Current instruction)
    //       b = A[i];       // Member of index 0
    // Current pointer is pointed to A[i+1], adjust it to A[i].
    //
    // E.g.  A[i+1] = a;     // Member of index 1
    //       A[i]   = b;     // Member of index 0
    //       A[i+2] = c;     // Member of index 2 (Current instruction)
    // Current pointer is pointed to A[i+2], adjust it to A[i].

    bool InBounds = false;
    if (auto *gep = dyn_cast<GetElementPtrInst>(AddrPart->stripPointerCasts()))
      InBounds = gep->isInBounds();
    AddrPart = Builder.CreateGEP(ScalarTy, AddrPart, Builder.getInt32(-Index));
    cast<GetElementPtrInst>(AddrPart)->setIsInBounds(InBounds);

    // Cast to the vector pointer type.
    unsigned AddressSpace = AddrPart->getType()->getPointerAddressSpace();
    Type *PtrTy = VecTy->getPointerTo(AddressSpace);
    AddrParts.push_back(Builder.CreateBitCast(AddrPart, PtrTy));
  }

  setDebugLocFromInst(Builder, Instr);
  Value *UndefVec = UndefValue::get(VecTy);

  Value *MaskForGaps = nullptr;
  if (Group->requiresScalarEpilogue() && !Cost->isScalarEpilogueAllowed()) {
    MaskForGaps = createBitMaskForGaps(Builder, VF, *Group);
    assert(MaskForGaps && "Mask for Gaps is required but it is null");
  }

  // Vectorize the interleaved load group.
  if (isa<LoadInst>(Instr)) {
    // For each unroll part, create a wide load for the group.
    SmallVector<Value *, 2> NewLoads;
    for (unsigned Part = 0; Part < UF; Part++) {
      Instruction *NewLoad;
      if (BlockInMask || MaskForGaps) {
        assert(useMaskedInterleavedAccesses(*TTI) &&
               "masked interleaved groups are not allowed.");
        Value *GroupMask = MaskForGaps;
        if (BlockInMask) {
          Value *BlockInMaskPart = State.get(BlockInMask, Part);
          auto *Undefs = UndefValue::get(BlockInMaskPart->getType());
          auto *RepMask = createReplicatedMask(Builder, InterleaveFactor, VF);
          Value *ShuffledMask = Builder.CreateShuffleVector(
              BlockInMaskPart, Undefs, RepMask, "interleaved.mask");
          GroupMask = MaskForGaps
                          ? Builder.CreateBinOp(Instruction::And, ShuffledMask,
                                                MaskForGaps)
                          : ShuffledMask;
        }
        NewLoad =
            Builder.CreateMaskedLoad(AddrParts[Part], Group->getAlign(),
                                     GroupMask, UndefVec, "wide.masked.vec");
      }
      else
        NewLoad = Builder.CreateAlignedLoad(VecTy, AddrParts[Part],
                                            Group->getAlign(), "wide.vec");
      Group->addMetadata(NewLoad);
      NewLoads.push_back(NewLoad);
    }

    // For each member in the group, shuffle out the appropriate data from the
    // wide loads.
    for (unsigned I = 0; I < InterleaveFactor; ++I) {
      Instruction *Member = Group->getMember(I);

      // Skip the gaps in the group.
      if (!Member)
        continue;

      Constant *StrideMask = createStrideMask(Builder, I, InterleaveFactor, VF);
      for (unsigned Part = 0; Part < UF; Part++) {
        Value *StridedVec = Builder.CreateShuffleVector(
            NewLoads[Part], UndefVec, StrideMask, "strided.vec");

        // If this member has different type, cast the result type.
        if (Member->getType() != ScalarTy) {
          VectorType *OtherVTy =
              VectorType::get(Member->getType(), VF, Cost->isScalable());
          StridedVec = createBitOrPointerCast(StridedVec, OtherVTy, DL);
        }

        if (Group->isReverse())
          StridedVec = reverseVector(StridedVec);

        VectorLoopValueMap.setVectorValue(Member, Part, StridedVec);
      }
    }
    return;
  }

  // The sub vector type for current instruction.
  VectorType *SubVT = VectorType::get(ScalarTy, VF, Cost->isScalable());

  // Vectorize the interleaved store group.
  for (unsigned Part = 0; Part < UF; Part++) {
    // Collect the stored vector from each member.
    SmallVector<Value *, 4> StoredVecs;
    for (unsigned i = 0; i < InterleaveFactor; i++) {
      // Interleaved store group doesn't allow a gap, so each index has a member
      Instruction *Member = Group->getMember(i);
      assert(Member && "Fail to get a member from an interleaved store group");

      Value *StoredVec = getOrCreateVectorValue(
          cast<StoreInst>(Member)->getValueOperand(), Part);
      if (Group->isReverse())
        StoredVec = reverseVector(StoredVec);

      // If this member has different type, cast it to a unified type.

      if (StoredVec->getType() != SubVT)
        StoredVec = createBitOrPointerCast(StoredVec, SubVT, DL);

      StoredVecs.push_back(StoredVec);
    }

    // Concatenate all vectors into a wide vector.
    Value *WideVec = concatenateVectors(Builder, StoredVecs);

    // Interleave the elements in the wide vector.
    Constant *IMask = createInterleaveMask(Builder, VF, InterleaveFactor);
    Value *IVec = Builder.CreateShuffleVector(WideVec, UndefVec, IMask,
                                              "interleaved.vec");

    Instruction *NewStoreInstr;
    if (BlockInMask) {
      Value *BlockInMaskPart = State.get(BlockInMask, Part);
      auto *Undefs = UndefValue::get(BlockInMaskPart->getType());
      auto *RepMask = createReplicatedMask(Builder, InterleaveFactor, VF);
      Value *ShuffledMask = Builder.CreateShuffleVector(
          BlockInMaskPart, Undefs, RepMask, "interleaved.mask");
      NewStoreInstr = Builder.CreateMaskedStore(
          IVec, AddrParts[Part], Group->getAlign(), ShuffledMask);
    }
    else
      NewStoreInstr =
          Builder.CreateAlignedStore(IVec, AddrParts[Part], Group->getAlign());

    Group->addMetadata(NewStoreInstr);
  }
}

void InnerLoopVectorizer::vectorizeMemoryInstruction(Instruction *Instr,
                                                     VPTransformState &State,
                                                     VPValue *Addr,
                                                     VPValue *StoredValue,
                                                     VPValue *BlockInMask) {
  // Attempt to issue a wide load.
  LoadInst *LI = dyn_cast<LoadInst>(Instr);
  StoreInst *SI = dyn_cast<StoreInst>(Instr);

  assert((LI || SI) && "Invalid Load/Store instruction");
  assert((!SI || StoredValue) && "No stored value provided for widened store");
  assert((!LI || !StoredValue) && "Stored value provided for widened load");

  LoopVectorizationCostModel::InstWidening Decision =
      Cost->getWideningDecision(Instr, VF);
  assert((Decision == LoopVectorizationCostModel::CM_Widen ||
          Decision == LoopVectorizationCostModel::CM_Widen_Reverse ||
          Decision == LoopVectorizationCostModel::CM_GatherScatter) &&
         "CM decision is not to widen the memory instruction");

  Type *ScalarDataTy = getMemInstValueType(Instr);
  Type *DataTy = VectorType::get(ScalarDataTy, VF, isScalable());
  // An alignment of 0 means target abi alignment. We need to use the scalar's
  // target abi alignment in such a case.
  const DataLayout &DL = Instr->getModule()->getDataLayout();
  const Align Alignment =
      DL.getValueOrABITypeAlignment(getLoadStoreAlignment(Instr), ScalarDataTy);

  // Determine if the pointer operand of the access is either consecutive or
  // reverse consecutive.
  bool Reverse = (Decision == LoopVectorizationCostModel::CM_Widen_Reverse);
  bool ConsecutiveStride =
      Reverse || (Decision == LoopVectorizationCostModel::CM_Widen);
  bool CreateGatherScatter =
      (Decision == LoopVectorizationCostModel::CM_GatherScatter);

  // Either Ptr feeds a vector load/store, or a vector GEP should feed a vector
  // gather/scatter. Otherwise Decision should have been to Scalarize.
  assert((ConsecutiveStride || CreateGatherScatter) &&
         "The instruction should be scalarized");
  (void)ConsecutiveStride;

  VectorParts BlockInMaskParts(UF);
  bool isMaskRequired = BlockInMask;
  if (isMaskRequired)
    for (unsigned Part = 0; Part < UF; ++Part)
      BlockInMaskParts[Part] = State.get(BlockInMask, Part);

  const auto CreateVecPtr = [&](unsigned Part, Value *Ptr) -> Value * {
    // Calculate the pointer for the specific unroll-part.
    GetElementPtrInst *PartPtr = nullptr;

    bool InBounds = false;
    if (auto *gep = dyn_cast<GetElementPtrInst>(Ptr->stripPointerCasts()))
      InBounds = gep->isInBounds();

    if (Reverse) {
      // If the address is consecutive but reversed, then the
      // wide store needs to start at the last vector element.
      Value *ScaledVF = nullptr;
      if (isScalable()) {
        CallInst *Vscale =
            emitVscaleCall(Builder, Instr->getModule(),
                           Type::getInt32Ty(ScalarDataTy->getContext()));
        ScaledVF = Builder.CreateMul(Builder.getInt32(VF), Vscale);
      }
      Value *Index = isScalable()
                         ? Builder.CreateMul(ScaledVF, Builder.getInt32(-Part))
                         : Builder.getInt32(-Part * VF);
      PartPtr =
          cast<GetElementPtrInst>(Builder.CreateGEP(ScalarDataTy, Ptr, Index));
      PartPtr->setIsInBounds(InBounds);
      Value *RevIndex = isScalable()
                            ? Builder.CreateSub(Builder.getInt32(1), ScaledVF)
                            : Builder.getInt32(1 - VF);
      PartPtr = cast<GetElementPtrInst>(
          Builder.CreateGEP(ScalarDataTy, PartPtr, RevIndex));
      PartPtr->setIsInBounds(InBounds);
      if (isMaskRequired) // Reverse of a null all-one mask is a null mask.
        BlockInMaskParts[Part] = reverseVector(BlockInMaskParts[Part]);
    } else {
      PartPtr = cast<GetElementPtrInst>(
          Builder.CreateGEP(ScalarDataTy, Ptr, Builder.getInt32(Part * VF)));
      PartPtr->setIsInBounds(InBounds);
    }

    unsigned AddressSpace = Ptr->getType()->getPointerAddressSpace();
    return Builder.CreateBitCast(PartPtr, DataTy->getPointerTo(AddressSpace));
  };

  // Handle Stores:
  if (SI) {
    setDebugLocFromInst(Builder, SI);

    for (unsigned Part = 0; Part < UF; ++Part) {
      Instruction *NewSI = nullptr;
      Value *StoredVal = State.get(StoredValue, Part);
      if (CreateGatherScatter) {
        Value *MaskPart = isMaskRequired ? BlockInMaskParts[Part] : nullptr;
        Value *VectorGep = State.get(Addr, Part);
        VectorType *VectorGepTy = cast<VectorType>(VectorGep->getType());
        if (!MaskPart && VectorGepTy->getVectorIsScalable()) {
          MaskPart = Builder.CreateVectorSplat(
              VectorGepTy->getVectorNumElements(), Builder.getTrue(), "", true);
        }
        NewSI = Builder.CreateMaskedScatter(StoredVal, VectorGep, Alignment,
                                            MaskPart);
      } else {
        if (Reverse) {
          // If we store to reverse consecutive memory locations, then we need
          // to reverse the order of elements in the stored value.
          StoredVal = reverseVector(StoredVal);
          // We don't want to update the value in the map as it might be used in
          // another expression. So don't call resetVectorValue(StoredVal).
        }
        auto *VecPtr = CreateVecPtr(Part, State.get(Addr, {0, 0}));
        if (isMaskRequired)
          NewSI = Builder.CreateMaskedStore(StoredVal, VecPtr, Alignment,
                                            BlockInMaskParts[Part]);
        else
          NewSI = Builder.CreateAlignedStore(StoredVal, VecPtr, Alignment);
      }
      addMetadata(NewSI, SI);
    }
    return;
  }

  // Handle loads.
  assert(LI && "Must have a load instruction");
  setDebugLocFromInst(Builder, LI);
  for (unsigned Part = 0; Part < UF; ++Part) {
    Value *NewLI;
    if (CreateGatherScatter) {
      Value *MaskPart = isMaskRequired ? BlockInMaskParts[Part] : nullptr;
      Value *VectorGep = State.get(Addr, Part);
      VectorType *VectorGepTy = cast<VectorType>(VectorGep->getType());
      if (!MaskPart && VectorGepTy->getVectorIsScalable()) {
        MaskPart = Builder.CreateVectorSplat(
            VectorGepTy->getVectorNumElements(), Builder.getTrue(), "", true);
      }
      NewLI = Builder.CreateMaskedGather(VectorGep, Alignment, MaskPart,
                                         nullptr, "wide.masked.gather");
      addMetadata(NewLI, LI);
    } else {
      auto *VecPtr = CreateVecPtr(Part, State.get(Addr, {0, 0}));
      if (isMaskRequired)
        NewLI = Builder.CreateMaskedLoad(
            VecPtr, Alignment, BlockInMaskParts[Part], UndefValue::get(DataTy),
            "wide.masked.load");
      else
        NewLI =
            Builder.CreateAlignedLoad(DataTy, VecPtr, Alignment, "wide.load");

      // Add metadata to the load, but setVectorValue to the reverse shuffle.
      addMetadata(NewLI, LI);
      if (Reverse)
        NewLI = reverseVector(NewLI);
    }
    VectorLoopValueMap.setVectorValue(Instr, Part, NewLI);
  }
}

void InnerLoopVectorizer::scalarizeInstruction(Instruction *Instr,
                                               const VPIteration &Instance,
                                               bool IfPredicateInstr) {
  assert(!Instr->getType()->isAggregateType() && "Can't handle vectors");

  setDebugLocFromInst(Builder, Instr);

  // Does this instruction return a value ?
  bool IsVoidRetTy = Instr->getType()->isVoidTy();

  Instruction *Cloned = Instr->clone();
  if (!IsVoidRetTy)
    Cloned->setName(Instr->getName() + ".cloned");

  // Replace the operands of the cloned instructions with their scalar
  // equivalents in the new loop.
  for (unsigned op = 0, e = Instr->getNumOperands(); op != e; ++op) {
    auto *NewOp = getOrCreateScalarValue(Instr->getOperand(op), Instance);
    Cloned->setOperand(op, NewOp);
  }
  addNewMetadata(Cloned, Instr);

  // Place the cloned scalar in the new loop.
  Builder.Insert(Cloned);

  // Add the cloned scalar to the scalar map entry.
  VectorLoopValueMap.setScalarValue(Instr, Instance, Cloned);

  // If we just cloned a new assumption, add it the assumption cache.
  if (auto *II = dyn_cast<IntrinsicInst>(Cloned))
    if (II->getIntrinsicID() == Intrinsic::assume)
      AC->registerAssumption(II);

  // End if-block.
  if (IfPredicateInstr)
    PredicatedInstructions.push_back(Cloned);
}

PHINode *InnerLoopVectorizer::createInductionVariable(Loop *L, Value *Start,
                                                      Value *End, Value *Step,
                                                      Instruction *DL) {
  BasicBlock *Header = L->getHeader();
  BasicBlock *Latch = L->getLoopLatch();
  // As we're just creating this loop, it's possible no latch exists
  // yet. If so, use the header as this will be a single block loop.
  if (!Latch)
    Latch = Header;

  IRBuilder<> Builder(&*Header->getFirstInsertionPt());
  Instruction *OldInst = getDebugLocFromInstOrOperands(OldInduction);
  setDebugLocFromInst(Builder, OldInst);
  auto *Induction = Builder.CreatePHI(Start->getType(), 2, "index");

  Builder.SetInsertPoint(Latch->getTerminator());
  setDebugLocFromInst(Builder, OldInst);

  // Create i+1 and fill the PHINode.
  // If using scalable vectors, multiply step size by vscale.
  Value *ScaleStep = Step;
  if (TTI->useScalableVectorType()) {
    Function *VscaleFunc = Intrinsic::getDeclaration(
        Header->getModule(), Intrinsic::vscale,
        Step->getType());
    CallInst *VscaleFuncCall = Builder.CreateCall(VscaleFunc, {});
    ScaleStep = Builder.CreateMul(VscaleFuncCall, Step, "index.vscale");
  }
  Value *Next = Builder.CreateAdd(Induction, ScaleStep, "index.next");
  Induction->addIncoming(Start, L->getLoopPreheader());
  Induction->addIncoming(Next, Latch);
  // Create the compare.
  Value *ICmp = Builder.CreateICmpEQ(Next, End);
  Builder.CreateCondBr(ICmp, L->getExitBlock(), Header);

  // Now we have two terminators. Remove the old one from the block.
  Latch->getTerminator()->eraseFromParent();

  return Induction;
}

Value *InnerLoopVectorizer::getOrCreateTripCount(Loop *L) {
  if (TripCount)
    return TripCount;

  assert(L && "Create Trip Count for null loop.");
  IRBuilder<> Builder(L->getLoopPreheader()->getTerminator());
  // Find the loop boundaries.
  ScalarEvolution *SE = PSE.getSE();
  const SCEV *BackedgeTakenCount = PSE.getBackedgeTakenCount();
  assert(BackedgeTakenCount != SE->getCouldNotCompute() &&
         "Invalid loop count");

  Type *IdxTy = Legal->getWidestInductionType();
  assert(IdxTy && "No type for induction");

  // The exit count might have the type of i64 while the phi is i32. This can
  // happen if we have an induction variable that is sign extended before the
  // compare. The only way that we get a backedge taken count is that the
  // induction variable was signed and as such will not overflow. In such a case
  // truncation is legal.
  if (SE->getTypeSizeInBits(BackedgeTakenCount->getType()) >
      IdxTy->getPrimitiveSizeInBits())
    BackedgeTakenCount = SE->getTruncateOrNoop(BackedgeTakenCount, IdxTy);
  BackedgeTakenCount = SE->getNoopOrZeroExtend(BackedgeTakenCount, IdxTy);

  // Get the total trip count from the count by adding 1.
  const SCEV *ExitCount = SE->getAddExpr(
      BackedgeTakenCount, SE->getOne(BackedgeTakenCount->getType()));

  const DataLayout &DL = L->getHeader()->getModule()->getDataLayout();

  // Expand the trip count and place the new instructions in the preheader.
  // Notice that the pre-header does not change, only the loop body.
  SCEVExpander Exp(*SE, DL, "induction");

  // Count holds the overall loop count (N).
  TripCount = Exp.expandCodeFor(ExitCount, ExitCount->getType(),
                                L->getLoopPreheader()->getTerminator());

  if (TripCount->getType()->isPointerTy())
    TripCount =
        CastInst::CreatePointerCast(TripCount, IdxTy, "exitcount.ptrcnt.to.int",
                                    L->getLoopPreheader()->getTerminator());

  return TripCount;
}

Value *InnerLoopVectorizer::getOrCreateVectorTripCount(Loop *L) {
  if (VectorTripCount)
    return VectorTripCount;

  Value *TC = getOrCreateTripCount(L);
  IRBuilder<> Builder(L->getLoopPreheader()->getTerminator());

  Type *Ty = TC->getType();
  Value *Step = ConstantInt::get(Ty, VF * UF);

  // If the tail is to be folded by masking, round the number of iterations N
  // up to a multiple of Step instead of rounding down. This is done by first
  // adding Step-1 and then rounding down. Note that it's ok if this addition
  // overflows: the vector induction variable will eventually wrap to zero given
  // that it starts at zero and its Step is a power of two; the loop will then
  // exit, with the last early-exit vector comparison also producing all-true.
  if (Cost->foldTailByMasking()) {
    // TODO: Fix for scalable vectors.
    assert(isPowerOf2_32(VF * UF) &&
           "VF*UF must be a power of 2 when folding tail by masking");
    if (isScalable()) {
      CallInst *VscaleFuncCall =
          emitVscaleCall(Builder, L->getLoopPreheader()->getModule(), Ty);
      Step = Builder.CreateMul(VscaleFuncCall, Step, "step.vscale");
    }
    Value *Stepm = Builder.CreateSub(Step, ConstantInt::get(Ty, 1));
    TC = Builder.CreateAdd(TC, Stepm, "n.rnd.up");
  }

  // Now we need to generate the expression for the part of the loop that the
  // vectorized body will execute. This is equal to N - (N % Step) if scalar
  // iterations are not required for correctness, or N - Step, otherwise. Step
  // is equal to the vectorization factor (number of SIMD elements) times the
  // unroll factor (number of SIMD instructions).
  if (isScalable()) {
    CallInst *VscaleFuncCall =
        emitVscaleCall(Builder, L->getHeader()->getModule(), Ty);
    Step = Builder.CreateMul(Step, VscaleFuncCall, "step.vscale");
  }
  Value *R = Builder.CreateURem(TC, Step, "n.mod.vf");

  // If there is a non-reversed interleaved group that may speculatively access
  // memory out-of-bounds, we need to ensure that there will be at least one
  // iteration of the scalar epilogue loop. Thus, if the step evenly divides
  // the trip count, we set the remainder to be equal to the step. If the step
  // does not evenly divide the trip count, no adjustment is necessary since
  // there will already be scalar iterations. Note that the minimum iterations
  // check ensures that N >= Step.
  bool ValidVF = VF > 1 || (VF == 1 && isScalable());
  if (ValidVF && Cost->requiresScalarEpilogue()) {
    auto *IsZero = Builder.CreateICmpEQ(R, ConstantInt::get(R->getType(), 0));
    R = Builder.CreateSelect(IsZero, Step, R);
  }

  VectorTripCount = Builder.CreateSub(TC, R, "n.vec");

  return VectorTripCount;
}

Value *InnerLoopVectorizer::createBitOrPointerCast(Value *V, VectorType *DstVTy,
                                                   const DataLayout &DL) {
  // Verify that V is a vector type with same number of elements as DstVTy.
  unsigned VF = DstVTy->getNumElements();
  VectorType *SrcVecTy = cast<VectorType>(V->getType());
  assert((VF == SrcVecTy->getNumElements()) &&
         "Vector dimensions do not match");
  Type *SrcElemTy = SrcVecTy->getElementType();
  Type *DstElemTy = DstVTy->getElementType();
  assert((DL.getTypeSizeInBits(SrcElemTy) == DL.getTypeSizeInBits(DstElemTy)) &&
         "Vector elements must have same size");

  // Do a direct cast if element types are castable.
  if (CastInst::isBitOrNoopPointerCastable(SrcElemTy, DstElemTy, DL)) {
    return Builder.CreateBitOrPointerCast(V, DstVTy);
  }
  // V cannot be directly casted to desired vector type.
  // May happen when V is a floating point vector but DstVTy is a vector of
  // pointers or vice-versa. Handle this using a two-step bitcast using an
  // intermediate Integer type for the bitcast i.e. Ptr <-> Int <-> Float.
  assert((DstElemTy->isPointerTy() != SrcElemTy->isPointerTy()) &&
         "Only one type should be a pointer type");
  assert((DstElemTy->isFloatingPointTy() != SrcElemTy->isFloatingPointTy()) &&
         "Only one type should be a floating point type");
  Type *IntTy =
      IntegerType::getIntNTy(V->getContext(), DL.getTypeSizeInBits(SrcElemTy));
  VectorType *VecIntTy = VectorType::get(IntTy, VF, Cost->isScalable());
  Value *CastVal = Builder.CreateBitOrPointerCast(V, VecIntTy);
  return Builder.CreateBitOrPointerCast(CastVal, DstVTy);
}

void InnerLoopVectorizer::emitMinimumIterationCountCheck(Loop *L,
                                                         BasicBlock *Bypass) {
  Value *Count = getOrCreateTripCount(L);
  // Reuse existing vector loop preheader for TC checks.
  // Note that new preheader block is generated for vector loop.
  BasicBlock *const TCCheckBlock = LoopVectorPreHeader;
  IRBuilder<> Builder(TCCheckBlock->getTerminator());

  // Generate code to check if the loop's trip count is less than VF * UF, or
  // equal to it in case a scalar epilogue is required; this implies that the
  // vector trip count is zero. This check also covers the case where adding one
  // to the backedge-taken count overflowed leading to an incorrect trip count
  // of zero. In this case we will also jump to the scalar loop.
  auto P =
      Cost->requiresScalarEpilogue() ? ICmpInst::ICMP_ULE : ICmpInst::ICMP_ULT;

  // If tail is to be folded, vector loop takes care of all iterations.
  Value *CheckMinIters = Builder.getFalse();
  if (!Cost->foldTailByMasking()) {
    Value *Step = ConstantInt::get(Count->getType(), VF * UF);
    if (isScalable()) {
      CallInst *VscaleFuncCall =
          emitVscaleCall(Builder, TCCheckBlock->getModule(), Count->getType());
      Step = Builder.CreateMul(VscaleFuncCall, Step, "step.vscale");
    }
    CheckMinIters = Builder.CreateICmp(P, Count, Step, "min.iters.check");
  }

  // Create new preheader for vector loop.
  LoopVectorPreHeader =
      SplitBlock(TCCheckBlock, TCCheckBlock->getTerminator(), DT, LI, nullptr,
                 "vector.ph");

  assert(DT->properlyDominates(DT->getNode(TCCheckBlock),
                               DT->getNode(Bypass)->getIDom()) &&
         "TC check is expected to dominate Bypass");

  // Update dominator for Bypass & LoopExit.
  DT->changeImmediateDominator(Bypass, TCCheckBlock);
  DT->changeImmediateDominator(LoopExitBlock, TCCheckBlock);

  ReplaceInstWithInst(
      TCCheckBlock->getTerminator(),
      BranchInst::Create(Bypass, LoopVectorPreHeader, CheckMinIters));
  LoopBypassBlocks.push_back(TCCheckBlock);
}

void InnerLoopVectorizer::emitSCEVChecks(Loop *L, BasicBlock *Bypass) {
  // Reuse existing vector loop preheader for SCEV checks.
  // Note that new preheader block is generated for vector loop.
  BasicBlock *const SCEVCheckBlock = LoopVectorPreHeader;

  // Generate the code to check that the SCEV assumptions that we made.
  // We want the new basic block to start at the first instruction in a
  // sequence of instructions that form a check.
  SCEVExpander Exp(*PSE.getSE(), Bypass->getModule()->getDataLayout(),
                   "scev.check");
  Value *SCEVCheck = Exp.expandCodeForPredicate(
      &PSE.getUnionPredicate(), SCEVCheckBlock->getTerminator());

  if (auto *C = dyn_cast<ConstantInt>(SCEVCheck))
    if (C->isZero())
      return;

  assert(!SCEVCheckBlock->getParent()->hasOptSize() &&
         "Cannot SCEV check stride or overflow when optimizing for size");

  SCEVCheckBlock->setName("vector.scevcheck");
  // Create new preheader for vector loop.
  LoopVectorPreHeader =
      SplitBlock(SCEVCheckBlock, SCEVCheckBlock->getTerminator(), DT, LI,
                 nullptr, "vector.ph");

  // Update dominator only if this is first RT check.
  if (LoopBypassBlocks.empty()) {
    DT->changeImmediateDominator(Bypass, SCEVCheckBlock);
    DT->changeImmediateDominator(LoopExitBlock, SCEVCheckBlock);
  }

  ReplaceInstWithInst(
      SCEVCheckBlock->getTerminator(),
      BranchInst::Create(Bypass, LoopVectorPreHeader, SCEVCheck));
  LoopBypassBlocks.push_back(SCEVCheckBlock);
  AddedSafetyChecks = true;
}

void InnerLoopVectorizer::emitMemRuntimeChecks(Loop *L, BasicBlock *Bypass) {
  // VPlan-native path does not do any analysis for runtime checks currently.
  if (EnableVPlanNativePath)
    return;

  // Reuse existing vector loop preheader for runtime memory checks.
  // Note that new preheader block is generated for vector loop.
  BasicBlock *const MemCheckBlock = L->getLoopPreheader();

  // Generate the code that checks in runtime if arrays overlap. We put the
  // checks into a separate block to make the more common case of few elements
  // faster.
  Instruction *FirstCheckInst;
  Instruction *MemRuntimeCheck;
  std::tie(FirstCheckInst, MemRuntimeCheck) =
      Legal->getLAI()->addRuntimeChecks(MemCheckBlock->getTerminator());
  if (!MemRuntimeCheck)
    return;

  if (MemCheckBlock->getParent()->hasOptSize()) {
    assert(Cost->Hints->getForce() == LoopVectorizeHints::FK_Enabled &&
           "Cannot emit memory checks when optimizing for size, unless forced "
           "to vectorize.");
    ORE->emit([&]() {
      return OptimizationRemarkAnalysis(DEBUG_TYPE, "VectorizationCodeSize",
                                        L->getStartLoc(), L->getHeader())
             << "Code-size may be reduced by not forcing "
                "vectorization, or by source-code modifications "
                "eliminating the need for runtime checks "
                "(e.g., adding 'restrict').";
    });
  }

  MemCheckBlock->setName("vector.memcheck");
  // Create new preheader for vector loop.
  LoopVectorPreHeader =
      SplitBlock(MemCheckBlock, MemCheckBlock->getTerminator(), DT, LI, nullptr,
                 "vector.ph");

  // Update dominator only if this is first RT check.
  if (LoopBypassBlocks.empty()) {
    DT->changeImmediateDominator(Bypass, MemCheckBlock);
    DT->changeImmediateDominator(LoopExitBlock, MemCheckBlock);
  }

  ReplaceInstWithInst(
      MemCheckBlock->getTerminator(),
      BranchInst::Create(Bypass, LoopVectorPreHeader, MemRuntimeCheck));
  LoopBypassBlocks.push_back(MemCheckBlock);
  AddedSafetyChecks = true;

  // We currently don't use LoopVersioning for the actual loop cloning but we
  // still use it to add the noalias metadata.
  LVer = std::make_unique<LoopVersioning>(*Legal->getLAI(), OrigLoop, LI, DT,
                                          PSE.getSE());
  LVer->prepareNoAliasMetadata();
}

Value *InnerLoopVectorizer::emitTransformedIndex(
    IRBuilder<> &B, Value *Index, ScalarEvolution *SE, const DataLayout &DL,
    const InductionDescriptor &ID) const {

  SCEVExpander Exp(*SE, DL, "induction");
  auto Step = ID.getStep();
  auto StartValue = ID.getStartValue();
  assert(Index->getType() == Step->getType() &&
         "Index type does not match StepValue type");

  // Note: the IR at this point is broken. We cannot use SE to create any new
  // SCEV and then expand it, hoping that SCEV's simplification will give us
  // a more optimal code. Unfortunately, attempt of doing so on invalid IR may
  // lead to various SCEV crashes. So all we can do is to use builder and rely
  // on InstCombine for future simplifications. Here we handle some trivial
  // cases only.
  auto CreateAdd = [&B](Value *X, Value *Y) {
    assert(X->getType() == Y->getType() && "Types don't match!");
    if (auto *CX = dyn_cast<ConstantInt>(X))
      if (CX->isZero())
        return Y;
    if (auto *CY = dyn_cast<ConstantInt>(Y))
      if (CY->isZero())
        return X;
    return B.CreateAdd(X, Y);
  };

  auto CreateMul = [&B](Value *X, Value *Y) {
    assert(X->getType() == Y->getType() && "Types don't match!");
    if (auto *CX = dyn_cast<ConstantInt>(X))
      if (CX->isOne())
        return Y;
    if (auto *CY = dyn_cast<ConstantInt>(Y))
      if (CY->isOne())
        return X;
    return B.CreateMul(X, Y);
  };

  switch (ID.getKind()) {
  case InductionDescriptor::IK_IntInduction: {
    assert(Index->getType() == StartValue->getType() &&
           "Index type does not match StartValue type");
    if (ID.getConstIntStepValue() && ID.getConstIntStepValue()->isMinusOne())
      return B.CreateSub(StartValue, Index);
    auto *Offset = CreateMul(
        Index, Exp.expandCodeFor(Step, Index->getType(), &*B.GetInsertPoint()));
    return CreateAdd(StartValue, Offset);
  }
  case InductionDescriptor::IK_PtrInduction: {
    assert(isa<SCEVConstant>(Step) &&
           "Expected constant step for pointer induction");
    return B.CreateGEP(
        StartValue->getType()->getPointerElementType(), StartValue,
        CreateMul(Index, Exp.expandCodeFor(Step, Index->getType(),
                                           &*B.GetInsertPoint())));
  }
  case InductionDescriptor::IK_FpInduction: {
    assert(Step->getType()->isFloatingPointTy() && "Expected FP Step value");
    auto InductionBinOp = ID.getInductionBinOp();
    assert(InductionBinOp &&
           (InductionBinOp->getOpcode() == Instruction::FAdd ||
            InductionBinOp->getOpcode() == Instruction::FSub) &&
           "Original bin op should be defined for FP induction");

    Value *StepValue = cast<SCEVUnknown>(Step)->getValue();

    // Floating point operations had to be 'fast' to enable the induction.
    FastMathFlags Flags;
    Flags.setFast();

    Value *MulExp = B.CreateFMul(StepValue, Index);
    if (isa<Instruction>(MulExp))
      // We have to check, the MulExp may be a constant.
      cast<Instruction>(MulExp)->setFastMathFlags(Flags);

    Value *BOp = B.CreateBinOp(InductionBinOp->getOpcode(), StartValue, MulExp,
                               "induction");
    if (isa<Instruction>(BOp))
      cast<Instruction>(BOp)->setFastMathFlags(Flags);

    return BOp;
  }
  case InductionDescriptor::IK_NoInduction:
    return nullptr;
  }
  llvm_unreachable("invalid enum");
}

BasicBlock *InnerLoopVectorizer::createVectorizedLoopSkeleton() {
  /*
   In this function we generate a new loop. The new loop will contain
   the vectorized instructions while the old loop will continue to run the
   scalar remainder.

       [ ] <-- loop iteration number check.
    /   |
   /    v
  |    [ ] <-- vector loop bypass (may consist of multiple blocks).
  |  /  |
  | /   v
  ||   [ ]     <-- vector pre header.
  |/    |
  |     v
  |    [  ] \
  |    [  ]_|   <-- vector loop.
  |     |
  |     v
  |   -[ ]   <--- middle-block.
  |  /  |
  | /   v
  -|- >[ ]     <--- new preheader.
   |    |
   |    v
   |   [ ] \
   |   [ ]_|   <-- old scalar loop to handle remainder.
    \   |
     \  v
      >[ ]     <-- exit block.
   ...
   */

  MDNode *OrigLoopID = OrigLoop->getLoopID();

  // Some loops have a single integer induction variable, while other loops
  // don't. One example is c++ iterators that often have multiple pointer
  // induction variables. In the code below we also support a case where we
  // don't have a single induction variable.
  //
  // We try to obtain an induction variable from the original loop as hard
  // as possible. However if we don't find one that:
  //   - is an integer
  //   - counts from zero, stepping by one
  //   - is the size of the widest induction variable type
  // then we create a new one.
  OldInduction = Legal->getPrimaryInduction();
  Type *IdxTy = Legal->getWidestInductionType();

  // Split the single block loop into the two loop structure described above.
  LoopScalarBody = OrigLoop->getHeader();
  LoopVectorPreHeader = OrigLoop->getLoopPreheader();
  LoopExitBlock = OrigLoop->getExitBlock();
  assert(LoopExitBlock && "Must have an exit block");
  assert(LoopVectorPreHeader && "Invalid loop structure");

  LoopMiddleBlock =
      SplitBlock(LoopVectorPreHeader, LoopVectorPreHeader->getTerminator(), DT,
                 LI, nullptr, "middle.block");
  LoopScalarPreHeader =
      SplitBlock(LoopMiddleBlock, LoopMiddleBlock->getTerminator(), DT, LI,
                 nullptr, "scalar.ph");
  // We intentionally don't let SplitBlock to update LoopInfo since
  // LoopVectorBody should belong to another loop than LoopVectorPreHeader.
  // LoopVectorBody is explicitly added to the correct place few lines later.
  LoopVectorBody =
      SplitBlock(LoopVectorPreHeader, LoopVectorPreHeader->getTerminator(), DT,
                 nullptr, nullptr, "vector.body");

  // Update dominator for loop exit.
  DT->changeImmediateDominator(LoopExitBlock, LoopMiddleBlock);

  // Create and register the new vector loop.
  Loop *Lp = LI->AllocateLoop();
  Loop *ParentLoop = OrigLoop->getParentLoop();

  // Insert the new loop into the loop nest and register the new basic blocks
  // before calling any utilities such as SCEV that require valid LoopInfo.
  if (ParentLoop) {
    ParentLoop->addChildLoop(Lp);
  } else {
    LI->addTopLevelLoop(Lp);
  }
  Lp->addBasicBlockToLoop(LoopVectorBody, *LI);

  // Find the loop boundaries.
  Value *Count = getOrCreateTripCount(Lp);

  Value *StartIdx = ConstantInt::get(IdxTy, 0);

  // Now, compare the new count to zero. If it is zero skip the vector loop and
  // jump to the scalar loop. This check also covers the case where the
  // backedge-taken count is uint##_max: adding one to it will overflow leading
  // to an incorrect trip count of zero. In this (rare) case we will also jump
  // to the scalar loop.
  emitMinimumIterationCountCheck(Lp, LoopScalarPreHeader);

  // Generate the code to check any assumptions that we've made for SCEV
  // expressions.
  emitSCEVChecks(Lp, LoopScalarPreHeader);

  // Generate the code that checks in runtime if arrays overlap. We put the
  // checks into a separate block to make the more common case of few elements
  // faster.
  emitMemRuntimeChecks(Lp, LoopScalarPreHeader);

  // Generate the induction variable.
  // The loop step is equal to the vectorization factor (num of SIMD elements)
  // times the unroll factor (num of SIMD instructions).
  Value *CountRoundDown = getOrCreateVectorTripCount(Lp);
  Constant *Step = ConstantInt::get(IdxTy, VF * UF);
  Induction =
      createInductionVariable(Lp, StartIdx, CountRoundDown, Step,
                              getDebugLocFromInstOrOperands(OldInduction));

  // We are going to resume the execution of the scalar loop.
  // Go over all of the induction variables that we found and fix the
  // PHIs that are left in the scalar version of the loop.
  // The starting values of PHI nodes depend on the counter of the last
  // iteration in the vectorized loop.
  // If we come from a bypass edge then we need to start from the original
  // start value.

  // This variable saves the new starting index for the scalar loop. It is used
  // to test if there are any tail iterations left once the vector loop has
  // completed.
  for (auto &InductionEntry : Legal->getInductionVars()) {
    PHINode *OrigPhi = InductionEntry.first;
    InductionDescriptor II = InductionEntry.second;

    // Create phi nodes to merge from the  backedge-taken check block.
    PHINode *BCResumeVal =
        PHINode::Create(OrigPhi->getType(), 3, "bc.resume.val",
                        LoopScalarPreHeader->getTerminator());
    // Copy original phi DL over to the new one.
    BCResumeVal->setDebugLoc(OrigPhi->getDebugLoc());
    Value *&EndValue = IVEndValues[OrigPhi];
    if (OrigPhi == OldInduction) {
      // We know what the end value is.
      EndValue = CountRoundDown;
    } else {
      IRBuilder<> B(Lp->getLoopPreheader()->getTerminator());
      Type *StepType = II.getStep()->getType();
      Instruction::CastOps CastOp =
          CastInst::getCastOpcode(CountRoundDown, true, StepType, true);
      Value *CRD = B.CreateCast(CastOp, CountRoundDown, StepType, "cast.crd");
      const DataLayout &DL = LoopScalarBody->getModule()->getDataLayout();
      EndValue = emitTransformedIndex(B, CRD, PSE.getSE(), DL, II);
      EndValue->setName("ind.end");
    }

    // The new PHI merges the original incoming value, in case of a bypass,
    // or the value at the end of the vectorized loop.
    BCResumeVal->addIncoming(EndValue, LoopMiddleBlock);

    // Fix the scalar body counter (PHI node).
    // The old induction's phi node in the scalar body needs the truncated
    // value.
    for (BasicBlock *BB : LoopBypassBlocks)
      BCResumeVal->addIncoming(II.getStartValue(), BB);
    OrigPhi->setIncomingValueForBlock(LoopScalarPreHeader, BCResumeVal);
  }

  // We need the OrigLoop (scalar loop part) latch terminator to help
  // produce correct debug info for the middle block BB instructions.
  // The legality check stage guarantees that the loop will have a single
  // latch.
  assert(isa<BranchInst>(OrigLoop->getLoopLatch()->getTerminator()) &&
         "Scalar loop latch terminator isn't a branch");
  BranchInst *ScalarLatchBr =
      cast<BranchInst>(OrigLoop->getLoopLatch()->getTerminator());

  // Add a check in the middle block to see if we have completed
  // all of the iterations in the first vector loop.
  // If (N - N%VF) == N, then we *don't* need to run the remainder.
  // If tail is to be folded, we know we don't need to run the remainder.
  Value *CmpN = Builder.getTrue();
  if (!Cost->foldTailByMasking()) {
    CmpN = CmpInst::Create(Instruction::ICmp, CmpInst::ICMP_EQ, Count,
                           CountRoundDown, "cmp.n",
                           LoopMiddleBlock->getTerminator());

    // Here we use the same DebugLoc as the scalar loop latch branch instead
    // of the corresponding compare because they may have ended up with
    // different line numbers and we want to avoid awkward line stepping while
    // debugging. Eg. if the compare has got a line number inside the loop.
    cast<Instruction>(CmpN)->setDebugLoc(ScalarLatchBr->getDebugLoc());
  }

  BranchInst *BrInst =
      BranchInst::Create(LoopExitBlock, LoopScalarPreHeader, CmpN);
  BrInst->setDebugLoc(ScalarLatchBr->getDebugLoc());
  ReplaceInstWithInst(LoopMiddleBlock->getTerminator(), BrInst);

  // Get ready to start creating new instructions into the vectorized body.
  assert(LoopVectorPreHeader == Lp->getLoopPreheader() &&
         "Inconsistent vector loop preheader");
  Builder.SetInsertPoint(&*LoopVectorBody->getFirstInsertionPt());

  Optional<MDNode *> VectorizedLoopID =
      makeFollowupLoopID(OrigLoopID, {LLVMLoopVectorizeFollowupAll,
                                      LLVMLoopVectorizeFollowupVectorized});
  if (VectorizedLoopID.hasValue()) {
    Lp->setLoopID(VectorizedLoopID.getValue());

    // Do not setAlreadyVectorized if loop attributes have been defined
    // explicitly.
    return LoopVectorPreHeader;
  }

  // Keep all loop hints from the original loop on the vector loop (we'll
  // replace the vectorizer-specific hints below).
  if (MDNode *LID = OrigLoop->getLoopID())
    Lp->setLoopID(LID);

  LoopVectorizeHints Hints(Lp, true, *ORE);
  Hints.setAlreadyVectorized();

#ifdef EXPENSIVE_CHECKS
  assert(DT->verify(DominatorTree::VerificationLevel::Fast));
  LI->verify(*DT);
#endif

  return LoopVectorPreHeader;
}

// Fix up external users of the induction variable. At this point, we are
// in LCSSA form, with all external PHIs that use the IV having one input value,
// coming from the remainder loop. We need those PHIs to also have a correct
// value for the IV when arriving directly from the middle block.
void InnerLoopVectorizer::fixupIVUsers(PHINode *OrigPhi,
                                       const InductionDescriptor &II,
                                       Value *CountRoundDown, Value *EndValue,
                                       BasicBlock *MiddleBlock) {
  // There are two kinds of external IV usages - those that use the value
  // computed in the last iteration (the PHI) and those that use the penultimate
  // value (the value that feeds into the phi from the loop latch).
  // We allow both, but they, obviously, have different values.

  assert(OrigLoop->getExitBlock() && "Expected a single exit block");

  DenseMap<Value *, Value *> MissingVals;

  // An external user of the last iteration's value should see the value that
  // the remainder loop uses to initialize its own IV.
  Value *PostInc = OrigPhi->getIncomingValueForBlock(OrigLoop->getLoopLatch());
  for (User *U : PostInc->users()) {
    Instruction *UI = cast<Instruction>(U);
    if (!OrigLoop->contains(UI)) {
      assert(isa<PHINode>(UI) && "Expected LCSSA form");
      MissingVals[UI] = EndValue;
    }
  }

  // An external user of the penultimate value need to see EndValue - Step.
  // The simplest way to get this is to recompute it from the constituent SCEVs,
  // that is Start + (Step * (CRD - 1)).
  for (User *U : OrigPhi->users()) {
    auto *UI = cast<Instruction>(U);
    if (!OrigLoop->contains(UI)) {
      const DataLayout &DL =
          OrigLoop->getHeader()->getModule()->getDataLayout();
      assert(isa<PHINode>(UI) && "Expected LCSSA form");

      IRBuilder<> B(MiddleBlock->getTerminator());
      Value *CountMinusOne = B.CreateSub(
          CountRoundDown, ConstantInt::get(CountRoundDown->getType(), 1));
      Value *CMO =
          !II.getStep()->getType()->isIntegerTy()
              ? B.CreateCast(Instruction::SIToFP, CountMinusOne,
                             II.getStep()->getType())
              : B.CreateSExtOrTrunc(CountMinusOne, II.getStep()->getType());
      CMO->setName("cast.cmo");
      Value *Escape = emitTransformedIndex(B, CMO, PSE.getSE(), DL, II);
      Escape->setName("ind.escape");
      MissingVals[UI] = Escape;
    }
  }

  for (auto &I : MissingVals) {
    PHINode *PHI = cast<PHINode>(I.first);
    // One corner case we have to handle is two IVs "chasing" each-other,
    // that is %IV2 = phi [...], [ %IV1, %latch ]
    // In this case, if IV1 has an external use, we need to avoid adding both
    // "last value of IV1" and "penultimate value of IV2". So, verify that we
    // don't already have an incoming value for the middle block.
    if (PHI->getBasicBlockIndex(MiddleBlock) == -1)
      PHI->addIncoming(I.second, MiddleBlock);
  }
}

namespace {

struct CSEDenseMapInfo {
  static bool canHandle(const Instruction *I) {
    return isa<InsertElementInst>(I) || isa<ExtractElementInst>(I) ||
           isa<ShuffleVectorInst>(I) || isa<GetElementPtrInst>(I);
  }

  static inline Instruction *getEmptyKey() {
    return DenseMapInfo<Instruction *>::getEmptyKey();
  }

  static inline Instruction *getTombstoneKey() {
    return DenseMapInfo<Instruction *>::getTombstoneKey();
  }

  static unsigned getHashValue(const Instruction *I) {
    assert(canHandle(I) && "Unknown instruction!");
    return hash_combine(I->getOpcode(), hash_combine_range(I->value_op_begin(),
                                                           I->value_op_end()));
  }

  static bool isEqual(const Instruction *LHS, const Instruction *RHS) {
    if (LHS == getEmptyKey() || RHS == getEmptyKey() ||
        LHS == getTombstoneKey() || RHS == getTombstoneKey())
      return LHS == RHS;
    return LHS->isIdenticalTo(RHS);
  }
};

} // end anonymous namespace

/// Perform cse of induction variable instructions.
static void cse(BasicBlock *BB) {
  // Perform simple cse.
  SmallDenseMap<Instruction *, Instruction *, 4, CSEDenseMapInfo> CSEMap;
  for (BasicBlock::iterator I = BB->begin(), E = BB->end(); I != E;) {
    Instruction *In = &*I++;

    if (!CSEDenseMapInfo::canHandle(In))
      continue;

    // Check if we can replace this instruction with any of the
    // visited instructions.
    if (Instruction *V = CSEMap.lookup(In)) {
      In->replaceAllUsesWith(V);
      In->eraseFromParent();
      continue;
    }

    CSEMap[In] = In;
  }
}

unsigned LoopVectorizationCostModel::getVectorCallCost(CallInst *CI,
                                                       unsigned VF,
                                                       bool &NeedToScalarize) {
  Function *F = CI->getCalledFunction();
  Type *ScalarRetTy = CI->getType();
  SmallVector<Type *, 4> Tys, ScalarTys;
  for (auto &ArgOp : CI->arg_operands())
    ScalarTys.push_back(ArgOp->getType());

  // Estimate cost of scalarized vector call. The source operands are assumed
  // to be vectors, so we need to extract individual elements from there,
  // execute VF scalar calls, and then gather the result into the vector return
  // value.
  unsigned ScalarCallCost = TTI.getCallInstrCost(F, ScalarRetTy, ScalarTys);
  if (VF == 1)
    return ScalarCallCost;

  // Compute corresponding vector type for return value and arguments.
  Type *RetTy = ToVectorTy(ScalarRetTy, VF, isScalable());
  for (Type *ScalarTy : ScalarTys)
    Tys.push_back(ToVectorTy(ScalarTy, VF, isScalable()));

  // Compute costs of unpacking argument values for the scalar calls and
  // packing the return values to a vector.
  unsigned ScalarizationCost = getScalarizationOverhead(CI, VF);

  unsigned Cost = ScalarCallCost * VF + ScalarizationCost;

  // If we can't emit a vector call for this function, then the currently found
  // cost is the cost we need to return.
  NeedToScalarize = true;
  VFShape Shape = VFShape::get(*CI, {VF, false}, false /*HasGlobalPred*/);
  Function *VecFunc = VFDatabase(*CI).getVectorizedFunction(Shape);

  if (!TLI || CI->isNoBuiltin() || !VecFunc)
    return Cost;

  // If the corresponding vector cost is cheaper, return its cost.
  unsigned VectorCallCost = TTI.getCallInstrCost(nullptr, RetTy, Tys);
  if (VectorCallCost < Cost) {
    NeedToScalarize = false;
    return VectorCallCost;
  }
  return Cost;
}

unsigned LoopVectorizationCostModel::getVectorIntrinsicCost(CallInst *CI,
                                                            unsigned VF) {
  Intrinsic::ID ID = getVectorIntrinsicIDForCall(CI, TLI);
  assert(ID && "Expected intrinsic call!");

  FastMathFlags FMF;
  if (auto *FPMO = dyn_cast<FPMathOperator>(CI))
    FMF = FPMO->getFastMathFlags();

  SmallVector<Value *, 4> Operands(CI->arg_operands());
  return TTI.getIntrinsicInstrCost(ID, CI->getType(), Operands, FMF, VF, CI);
}

static Type *smallestIntegerVectorType(Type *T1, Type *T2) {
  auto *I1 = cast<IntegerType>(cast<VectorType>(T1)->getElementType());
  auto *I2 = cast<IntegerType>(cast<VectorType>(T2)->getElementType());
  return I1->getBitWidth() < I2->getBitWidth() ? T1 : T2;
}

static Type *largestIntegerVectorType(Type *T1, Type *T2) {
  auto *I1 = cast<IntegerType>(cast<VectorType>(T1)->getElementType());
  auto *I2 = cast<IntegerType>(cast<VectorType>(T2)->getElementType());
  return I1->getBitWidth() > I2->getBitWidth() ? T1 : T2;
}

void InnerLoopVectorizer::truncateToMinimalBitwidths() {
  // For every instruction `I` in MinBWs, truncate the operands, create a
  // truncated version of `I` and reextend its result. InstCombine runs
  // later and will remove any ext/trunc pairs.
  SmallPtrSet<Value *, 4> Erased;
  for (const auto &KV : Cost->getMinimalBitwidths()) {
    // If the value wasn't vectorized, we must maintain the original scalar
    // type. The absence of the value from VectorLoopValueMap indicates that it
    // wasn't vectorized.
    if (!VectorLoopValueMap.hasAnyVectorValue(KV.first))
      continue;
    for (unsigned Part = 0; Part < UF; ++Part) {
      Value *I = getOrCreateVectorValue(KV.first, Part);
      if (Erased.find(I) != Erased.end() || I->use_empty() ||
          !isa<Instruction>(I))
        continue;
      Type *OriginalTy = I->getType();
      Type *ScalarTruncatedTy =
          IntegerType::get(OriginalTy->getContext(), KV.second);
      Type *TruncatedTy = VectorType::get(
          ScalarTruncatedTy, cast<VectorType>(OriginalTy)->getNumElements(),
          Cost->isScalable());
      if (TruncatedTy == OriginalTy)
        continue;

      IRBuilder<> B(cast<Instruction>(I));
      auto ShrinkOperand = [&](Value *V) -> Value * {
        if (auto *ZI = dyn_cast<ZExtInst>(V))
          if (ZI->getSrcTy() == TruncatedTy)
            return ZI->getOperand(0);
        return B.CreateZExtOrTrunc(V, TruncatedTy);
      };

      // The actual instruction modification depends on the instruction type,
      // unfortunately.
      Value *NewI = nullptr;
      if (auto *BO = dyn_cast<BinaryOperator>(I)) {
        NewI = B.CreateBinOp(BO->getOpcode(), ShrinkOperand(BO->getOperand(0)),
                             ShrinkOperand(BO->getOperand(1)));

        // Any wrapping introduced by shrinking this operation shouldn't be
        // considered undefined behavior. So, we can't unconditionally copy
        // arithmetic wrapping flags to NewI.
        cast<BinaryOperator>(NewI)->copyIRFlags(I, /*IncludeWrapFlags=*/false);
      } else if (auto *CI = dyn_cast<ICmpInst>(I)) {
        NewI =
            B.CreateICmp(CI->getPredicate(), ShrinkOperand(CI->getOperand(0)),
                         ShrinkOperand(CI->getOperand(1)));
      } else if (auto *SI = dyn_cast<SelectInst>(I)) {
        NewI = B.CreateSelect(SI->getCondition(),
                              ShrinkOperand(SI->getTrueValue()),
                              ShrinkOperand(SI->getFalseValue()));
      } else if (auto *CI = dyn_cast<CastInst>(I)) {
        switch (CI->getOpcode()) {
        default:
          llvm_unreachable("Unhandled cast!");
        case Instruction::Trunc:
          NewI = ShrinkOperand(CI->getOperand(0));
          break;
        case Instruction::SExt:
          NewI = B.CreateSExtOrTrunc(
              CI->getOperand(0),
              smallestIntegerVectorType(OriginalTy, TruncatedTy));
          break;
        case Instruction::ZExt:
          NewI = B.CreateZExtOrTrunc(
              CI->getOperand(0),
              smallestIntegerVectorType(OriginalTy, TruncatedTy));
          break;
        }
      } else if (auto *SI = dyn_cast<ShuffleVectorInst>(I)) {
        auto Elements0 =
            cast<VectorType>(SI->getOperand(0)->getType())->getNumElements();
        auto *O0 = B.CreateZExtOrTrunc(
            SI->getOperand(0),
            VectorType::get(ScalarTruncatedTy, Elements0, Cost->isScalable()));
        auto Elements1 =
            cast<VectorType>(SI->getOperand(1)->getType())->getNumElements();
        auto *O1 = B.CreateZExtOrTrunc(
            SI->getOperand(1),
            VectorType::get(ScalarTruncatedTy, Elements1, Cost->isScalable()));

        NewI = B.CreateShuffleVector(O0, O1, SI->getShuffleMask());
      } else if (isa<LoadInst>(I) || isa<PHINode>(I)) {
        // Don't do anything with the operands, just extend the result.
        continue;
      } else if (auto *IE = dyn_cast<InsertElementInst>(I)) {
        auto Elements =
            cast<VectorType>(IE->getOperand(0)->getType())->getNumElements();
        auto *O0 = B.CreateZExtOrTrunc(
            IE->getOperand(0),
            VectorType::get(ScalarTruncatedTy, Elements, Cost->isScalable()));
        auto *O1 = B.CreateZExtOrTrunc(IE->getOperand(1), ScalarTruncatedTy);
        NewI = B.CreateInsertElement(O0, O1, IE->getOperand(2));
      } else if (auto *EE = dyn_cast<ExtractElementInst>(I)) {
        auto Elements =
            cast<VectorType>(EE->getOperand(0)->getType())->getNumElements();
        auto *O0 = B.CreateZExtOrTrunc(
            EE->getOperand(0),
            VectorType::get(ScalarTruncatedTy, Elements, Cost->isScalable()));
        NewI = B.CreateExtractElement(O0, EE->getOperand(2));
      } else {
        // If we don't know what to do, be conservative and don't do anything.
        continue;
      }

      // Lastly, extend the result.
      NewI->takeName(cast<Instruction>(I));
      Value *Res = B.CreateZExtOrTrunc(NewI, OriginalTy);
      I->replaceAllUsesWith(Res);
      cast<Instruction>(I)->eraseFromParent();
      Erased.insert(I);
      VectorLoopValueMap.resetVectorValue(KV.first, Part, Res);
    }
  }

  // We'll have created a bunch of ZExts that are now parentless. Clean up.
  for (const auto &KV : Cost->getMinimalBitwidths()) {
    // If the value wasn't vectorized, we must maintain the original scalar
    // type. The absence of the value from VectorLoopValueMap indicates that it
    // wasn't vectorized.
    if (!VectorLoopValueMap.hasAnyVectorValue(KV.first))
      continue;
    for (unsigned Part = 0; Part < UF; ++Part) {
      Value *I = getOrCreateVectorValue(KV.first, Part);
      ZExtInst *Inst = dyn_cast<ZExtInst>(I);
      if (Inst && Inst->use_empty()) {
        Value *NewI = Inst->getOperand(0);
        Inst->eraseFromParent();
        VectorLoopValueMap.resetVectorValue(KV.first, Part, NewI);
      }
    }
  }
}

void InnerLoopVectorizer::fixVectorizedLoop() {
  // Insert truncates and extends for any truncated instructions as hints to
  // InstCombine.
  if (VF > 1 || isScalable())
    truncateToMinimalBitwidths();

  // Fix widened non-induction PHIs by setting up the PHI operands.
  if (OrigPHIsToFix.size()) {
    assert(EnableVPlanNativePath &&
           "Unexpected non-induction PHIs for fixup in non VPlan-native path");
    fixNonInductionPHIs();
  }

  // At this point every instruction in the original loop is widened to a
  // vector form. Now we need to fix the recurrences in the loop. These PHI
  // nodes are currently empty because we did not want to introduce cycles.
  // This is the second stage of vectorizing recurrences.
  fixCrossIterationPHIs();

  // Forget the original basic block.
  PSE.getSE()->forgetLoop(OrigLoop);

  // Fix-up external users of the induction variables.
  for (auto &Entry : Legal->getInductionVars())
    fixupIVUsers(Entry.first, Entry.second,
                 getOrCreateVectorTripCount(LI->getLoopFor(LoopVectorBody)),
                 IVEndValues[Entry.first], LoopMiddleBlock);

  fixLCSSAPHIs();
  for (Instruction *PI : PredicatedInstructions)
    sinkScalarOperands(&*PI);

  // Remove redundant induction instructions.
  cse(LoopVectorBody);

  // Set/update profile weights for the vector and remainder loops as original
  // loop iterations are now distributed among them. Note that original loop
  // represented by LoopScalarBody becomes remainder loop after vectorization.
  //
  // For cases like foldTailByMasking() and requiresScalarEpiloque() we may
  // end up getting slightly roughened result but that should be OK since
  // profile is not inherently precise anyway. Note also possible bypass of
  // vector code caused by legality checks is ignored, assigning all the weight
  // to the vector loop, optimistically.
  setProfileInfoAfterUnrolling(LI->getLoopFor(LoopScalarBody),
                               LI->getLoopFor(LoopVectorBody),
                               LI->getLoopFor(LoopScalarBody), VF * UF);
}

void InnerLoopVectorizer::fixCrossIterationPHIs() {
  // In order to support recurrences we need to be able to vectorize Phi nodes.
  // Phi nodes have cycles, so we need to vectorize them in two stages. This is
  // stage #2: We now need to fix the recurrences by adding incoming edges to
  // the currently empty PHI nodes. At this point every instruction in the
  // original loop is widened to a vector form so we can use them to construct
  // the incoming edges.
  for (PHINode &Phi : OrigLoop->getHeader()->phis()) {
    // Handle first-order recurrences and reductions that need to be fixed.
    if (Legal->isFirstOrderRecurrence(&Phi))
      fixFirstOrderRecurrence(&Phi);
    else if (Legal->isReductionVariable(&Phi))
      fixReduction(&Phi);
  }
}

void InnerLoopVectorizer::fixFirstOrderRecurrence(PHINode *Phi) {
  // This is the second phase of vectorizing first-order recurrences. An
  // overview of the transformation is described below. Suppose we have the
  // following loop.
  //
  //   for (int i = 0; i < n; ++i)
  //     b[i] = a[i] - a[i - 1];
  //
  // There is a first-order recurrence on "a". For this loop, the shorthand
  // scalar IR looks like:
  //
  //   scalar.ph:
  //     s_init = a[-1]
  //     br scalar.body
  //
  //   scalar.body:
  //     i = phi [0, scalar.ph], [i+1, scalar.body]
  //     s1 = phi [s_init, scalar.ph], [s2, scalar.body]
  //     s2 = a[i]
  //     b[i] = s2 - s1
  //     br cond, scalar.body, ...
  //
  // In this example, s1 is a recurrence because it's value depends on the
  // previous iteration. In the first phase of vectorization, we created a
  // temporary value for s1. We now complete the vectorization and produce the
  // shorthand vector IR shown below (for VF = 4, UF = 1).
  //
  //   vector.ph:
  //     v_init = vector(..., ..., ..., a[-1])
  //     br vector.body
  //
  //   vector.body
  //     i = phi [0, vector.ph], [i+4, vector.body]
  //     v1 = phi [v_init, vector.ph], [v2, vector.body]
  //     v2 = a[i, i+1, i+2, i+3];
  //     v3 = vector(v1(3), v2(0, 1, 2))
  //     b[i, i+1, i+2, i+3] = v2 - v3
  //     br cond, vector.body, middle.block
  //
  //   middle.block:
  //     x = v2(3)
  //     br scalar.ph
  //
  //   scalar.ph:
  //     s_init = phi [x, middle.block], [a[-1], otherwise]
  //     br scalar.body
  //
  // After execution completes the vector loop, we extract the next value of
  // the recurrence (x) to use as the initial value in the scalar loop.

  // Get the original loop preheader and single loop latch.
  auto *Preheader = OrigLoop->getLoopPreheader();
  auto *Latch = OrigLoop->getLoopLatch();

  // Get the initial and previous values of the scalar recurrence.
  auto *ScalarInit = Phi->getIncomingValueForBlock(Preheader);
  auto *Previous = Phi->getIncomingValueForBlock(Latch);

  // Create a vector from the initial value.
  auto *VectorInit = ScalarInit;
  if (VF > 1 || isScalable()) {
    Builder.SetInsertPoint(LoopVectorPreHeader->getTerminator());
    VectorInit = Builder.CreateInsertElement(
        UndefValue::get(
            VectorType::get(VectorInit->getType(), VF, Cost->isScalable())),
        VectorInit, Builder.getInt32(VF - 1), "vector.recur.init");
  }

  // We constructed a temporary phi node in the first phase of vectorization.
  // This phi node will eventually be deleted.
  Builder.SetInsertPoint(
      cast<Instruction>(VectorLoopValueMap.getVectorValue(Phi, 0)));

  // Create a phi node for the new recurrence. The current value will either be
  // the initial value inserted into a vector or loop-varying vector value.
  auto *VecPhi = Builder.CreatePHI(VectorInit->getType(), 2, "vector.recur");
  VecPhi->addIncoming(VectorInit, LoopVectorPreHeader);

  // Get the vectorized previous value of the last part UF - 1. It appears last
  // among all unrolled iterations, due to the order of their construction.
  Value *PreviousLastPart = getOrCreateVectorValue(Previous, UF - 1);

  // Find and set the insertion point after the previous value if it is an
  // instruction.
  BasicBlock::iterator InsertPt;
  // Note that the previous value may have been constant-folded so it is not
  // guaranteed to be an instruction in the vector loop.
  // FIXME: Loop invariant values do not form recurrences. We should deal with
  //        them earlier.
  if (LI->getLoopFor(LoopVectorBody)->isLoopInvariant(PreviousLastPart))
    InsertPt = LoopVectorBody->getFirstInsertionPt();
  else {
    Instruction *PreviousInst = cast<Instruction>(PreviousLastPart);
    if (isa<PHINode>(PreviousLastPart))
      // If the previous value is a phi node, we should insert after all the phi
      // nodes in the block containing the PHI to avoid breaking basic block
      // verification. Note that the basic block may be different to
      // LoopVectorBody, in case we predicate the loop.
      InsertPt = PreviousInst->getParent()->getFirstInsertionPt();
    else
      InsertPt = ++PreviousInst->getIterator();
  }
  Builder.SetInsertPoint(&*InsertPt);

  // We will construct a vector for the recurrence by combining the values for
  // the current and previous iterations. This is the required shuffle mask.
  SmallVector<int, 8> ShuffleMask(VF);
  ShuffleMask[0] = VF - 1;
  for (unsigned I = 1; I < VF; ++I)
    ShuffleMask[I] = I + VF - 1;

  // The vector from which to take the initial value for the current iteration
  // (actual or unrolled). Initially, this is the vector phi node.
  Value *Incoming = VecPhi;

  // Shuffle the current and previous vector and update the vector parts.
  for (unsigned Part = 0; Part < UF; ++Part) {
    Value *PreviousPart = getOrCreateVectorValue(Previous, Part);
    Value *PhiPart = VectorLoopValueMap.getVectorValue(Phi, Part);
<<<<<<< HEAD
    Value *Shuffle;
    if (isScalable()) {
      Type *Int32Ty = Type::getInt32Ty(Phi->getContext());
      Module *M = OrigLoop->getHeader()->getModule();
      CallInst *Vscale = emitVscaleCall(Builder, M, Int32Ty);
      Value *Vlen = Builder.CreateMul(Vscale, ConstantInt::get(Int32Ty, VF));
      Value *Shift = Builder.CreateSub(Vlen, ConstantInt::get(Int32Ty, 1));
      Function *SlideLeftFill = Intrinsic::getDeclaration(
          M, Intrinsic::experimental_vector_slideleftfill,
          {VecPhi->getType(), Int32Ty});
      Shuffle =
          Builder.CreateCall(SlideLeftFill, {Incoming, PreviousPart, Shift});
    } else {
      Shuffle =
          (VF > 1 || isScalable())
              ? Builder.CreateShuffleVector(Incoming, PreviousPart,
                                            ConstantVector::get(ShuffleMask))
              : Incoming;
    }

=======
    auto *Shuffle = VF > 1 ? Builder.CreateShuffleVector(Incoming, PreviousPart,
                                                         ShuffleMask)
                           : Incoming;
>>>>>>> 41a9e8a3
    PhiPart->replaceAllUsesWith(Shuffle);
    cast<Instruction>(PhiPart)->eraseFromParent();
    VectorLoopValueMap.resetVectorValue(Phi, Part, Shuffle);
    Incoming = PreviousPart;
  }

  // Fix the latch value of the new recurrence in the vector loop.
  VecPhi->addIncoming(Incoming, LI->getLoopFor(LoopVectorBody)->getLoopLatch());

  // Extract the last vector element in the middle block. This will be the
  // initial value for the recurrence when jumping to the scalar loop.
  auto *ExtractForScalar = Incoming;
  if (VF > 1 || isScalable()) {
    Builder.SetInsertPoint(LoopMiddleBlock->getTerminator());
    ExtractForScalar = Builder.CreateExtractElement(
        ExtractForScalar, Builder.getInt32(VF - 1), "vector.recur.extract");
  }
  // Extract the second last element in the middle block if the
  // Phi is used outside the loop. We need to extract the phi itself
  // and not the last element (the phi update in the current iteration). This
  // will be the value when jumping to the exit block from the LoopMiddleBlock,
  // when the scalar loop is not run at all.
  Value *ExtractForPhiUsedOutsideLoop = nullptr;
  if (VF > 1 || isScalable())
    ExtractForPhiUsedOutsideLoop = Builder.CreateExtractElement(
        Incoming, Builder.getInt32(VF - 2), "vector.recur.extract.for.phi");
  // When loop is unrolled without vectorizing, initialize
  // ExtractForPhiUsedOutsideLoop with the value just prior to unrolled value of
  // `Incoming`. This is analogous to the vectorized case above: extracting the
  // second last element when VF > 1.
  else if (UF > 1)
    ExtractForPhiUsedOutsideLoop = getOrCreateVectorValue(Previous, UF - 2);

  // Fix the initial value of the original recurrence in the scalar loop.
  Builder.SetInsertPoint(&*LoopScalarPreHeader->begin());
  auto *Start = Builder.CreatePHI(Phi->getType(), 2, "scalar.recur.init");
  for (auto *BB : predecessors(LoopScalarPreHeader)) {
    auto *Incoming = BB == LoopMiddleBlock ? ExtractForScalar : ScalarInit;
    Start->addIncoming(Incoming, BB);
  }

  Phi->setIncomingValueForBlock(LoopScalarPreHeader, Start);
  Phi->setName("scalar.recur");

  // Finally, fix users of the recurrence outside the loop. The users will need
  // either the last value of the scalar recurrence or the last value of the
  // vector recurrence we extracted in the middle block. Since the loop is in
  // LCSSA form, we just need to find all the phi nodes for the original scalar
  // recurrence in the exit block, and then add an edge for the middle block.
  for (PHINode &LCSSAPhi : LoopExitBlock->phis()) {
    if (LCSSAPhi.getIncomingValue(0) == Phi) {
      LCSSAPhi.addIncoming(ExtractForPhiUsedOutsideLoop, LoopMiddleBlock);
    }
  }
}

void InnerLoopVectorizer::fixReduction(PHINode *Phi) {
  Constant *Zero = Builder.getInt32(0);

  // Get it's reduction variable descriptor.
  assert(Legal->isReductionVariable(Phi) &&
         "Unable to find the reduction variable");
  RecurrenceDescriptor RdxDesc = Legal->getReductionVars()[Phi];

  RecurrenceDescriptor::RecurrenceKind RK = RdxDesc.getRecurrenceKind();
  TrackingVH<Value> ReductionStartValue = RdxDesc.getRecurrenceStartValue();
  Instruction *LoopExitInst = RdxDesc.getLoopExitInstr();
  RecurrenceDescriptor::MinMaxRecurrenceKind MinMaxKind =
      RdxDesc.getMinMaxRecurrenceKind();
  setDebugLocFromInst(Builder, ReductionStartValue);

  // We need to generate a reduction vector from the incoming scalar.
  // To do so, we need to generate the 'identity' vector and override
  // one of the elements with the incoming scalar reduction. We need
  // to do it in the vector-loop preheader.
  Builder.SetInsertPoint(LoopVectorPreHeader->getTerminator());

  // This is the vector-clone of the value that leaves the loop.
  Type *VecTy = getOrCreateVectorValue(LoopExitInst, 0)->getType();

  // Find the reduction identity variable. Zero for addition, or, xor,
  // one for multiplication, -1 for And.
  Value *Identity;
  Value *VectorStart;
  if (RK == RecurrenceDescriptor::RK_IntegerMinMax ||
      RK == RecurrenceDescriptor::RK_FloatMinMax) {
    // MinMax reduction have the start value as their identify.
    if (VF == 1 && !isScalable()) {
      VectorStart = Identity = ReductionStartValue;
    } else {
      VectorStart = Identity = Builder.CreateVectorSplat(
          VF, ReductionStartValue, "minmax.ident", isScalable());
    }
  } else {
    // Handle other reduction kinds:
    Constant *Iden =
        RecurrenceDescriptor::getRecurrenceIdentity(RK, VecTy->getScalarType());
    if (VF == 1 && !isScalable()) {
      Identity = Iden;
      // This vector is the Identity vector where the first element is the
      // incoming scalar reduction.
      VectorStart = ReductionStartValue;
    } else {
      Identity = ConstantVector::getSplat({VF, false}, Iden);

      // This vector is the Identity vector where the first element is the
      // incoming scalar reduction.
      VectorStart =
          Builder.CreateInsertElement(Identity, ReductionStartValue, Zero);
    }
  }

  // Wrap flags are in general invalid after vectorization, clear them.
  clearReductionWrapFlags(RdxDesc);

  // Fix the vector-loop phi.

  // Reductions do not have to start at zero. They can start with
  // any loop invariant values.
  BasicBlock *Latch = OrigLoop->getLoopLatch();
  Value *LoopVal = Phi->getIncomingValueForBlock(Latch);

  for (unsigned Part = 0; Part < UF; ++Part) {
    Value *VecRdxPhi = getOrCreateVectorValue(Phi, Part);
    Value *Val = getOrCreateVectorValue(LoopVal, Part);
    // Make sure to add the reduction start value only to the
    // first unroll part.
    Value *StartVal = (Part == 0) ? VectorStart : Identity;
    cast<PHINode>(VecRdxPhi)->addIncoming(StartVal, LoopVectorPreHeader);
    cast<PHINode>(VecRdxPhi)->addIncoming(
        Val, LI->getLoopFor(LoopVectorBody)->getLoopLatch());
  }

  // Before each round, move the insertion point right between
  // the PHIs and the values we are going to write.
  // This allows us to write both PHINodes and the extractelement
  // instructions.
  Builder.SetInsertPoint(&*LoopMiddleBlock->getFirstInsertionPt());

  setDebugLocFromInst(Builder, LoopExitInst);

  // If tail is folded by masking, the vector value to leave the loop should be
  // a Select choosing between the vectorized LoopExitInst and vectorized Phi,
  // instead of the former.
  if (Cost->foldTailByMasking()) {
    for (unsigned Part = 0; Part < UF; ++Part) {
      Value *VecLoopExitInst =
          VectorLoopValueMap.getVectorValue(LoopExitInst, Part);
      Value *Sel = nullptr;
      for (User *U : VecLoopExitInst->users()) {
        if (isa<SelectInst>(U)) {
          assert(!Sel && "Reduction exit feeding two selects");
          Sel = U;
        } else
          assert(isa<PHINode>(U) && "Reduction exit must feed Phi's or select");
      }
      assert(Sel && "Reduction exit feeds no select");
      VectorLoopValueMap.resetVectorValue(LoopExitInst, Part, Sel);
    }
  }

  // If the vector reduction can be performed in a smaller type, we truncate
  // then extend the loop exit value to enable InstCombine to evaluate the
  // entire expression in the smaller type.
  if ((VF > 1 || isScalable()) &&
      Phi->getType() != RdxDesc.getRecurrenceType()) {
    Type *RdxVecTy =
        VectorType::get(RdxDesc.getRecurrenceType(), VF, Cost->isScalable());
    Builder.SetInsertPoint(
        LI->getLoopFor(LoopVectorBody)->getLoopLatch()->getTerminator());
    VectorParts RdxParts(UF);
    for (unsigned Part = 0; Part < UF; ++Part) {
      RdxParts[Part] = VectorLoopValueMap.getVectorValue(LoopExitInst, Part);
      Value *Trunc = Builder.CreateTrunc(RdxParts[Part], RdxVecTy);
      Value *Extnd = RdxDesc.isSigned() ? Builder.CreateSExt(Trunc, VecTy)
                                        : Builder.CreateZExt(Trunc, VecTy);
      for (Value::user_iterator UI = RdxParts[Part]->user_begin();
           UI != RdxParts[Part]->user_end();)
        if (*UI != Trunc) {
          (*UI++)->replaceUsesOfWith(RdxParts[Part], Extnd);
          RdxParts[Part] = Extnd;
        } else {
          ++UI;
        }
    }
    Builder.SetInsertPoint(&*LoopMiddleBlock->getFirstInsertionPt());
    for (unsigned Part = 0; Part < UF; ++Part) {
      RdxParts[Part] = Builder.CreateTrunc(RdxParts[Part], RdxVecTy);
      VectorLoopValueMap.resetVectorValue(LoopExitInst, Part, RdxParts[Part]);
    }
  }

  // Reduce all of the unrolled parts into a single vector.
  Value *ReducedPartRdx = VectorLoopValueMap.getVectorValue(LoopExitInst, 0);
  unsigned Op = RecurrenceDescriptor::getRecurrenceBinOp(RK);

  // The middle block terminator has already been assigned a DebugLoc here (the
  // OrigLoop's single latch terminator). We want the whole middle block to
  // appear to execute on this line because: (a) it is all compiler generated,
  // (b) these instructions are always executed after evaluating the latch
  // conditional branch, and (c) other passes may add new predecessors which
  // terminate on this line. This is the easiest way to ensure we don't
  // accidentally cause an extra step back into the loop while debugging.
  setDebugLocFromInst(Builder, LoopMiddleBlock->getTerminator());
  for (unsigned Part = 1; Part < UF; ++Part) {
    Value *RdxPart = VectorLoopValueMap.getVectorValue(LoopExitInst, Part);
    if (Op != Instruction::ICmp && Op != Instruction::FCmp)
      // Floating point operations had to be 'fast' to enable the reduction.
      ReducedPartRdx = addFastMathFlag(
          Builder.CreateBinOp((Instruction::BinaryOps)Op, RdxPart,
                              ReducedPartRdx, "bin.rdx"),
          RdxDesc.getFastMathFlags());
    else
      ReducedPartRdx =
          createMinMaxOp(Builder, MinMaxKind, ReducedPartRdx, RdxPart);
  }

  if (VF > 1 || isScalable()) {
    bool NoNaN = Legal->hasFunNoNaNAttr();
    ReducedPartRdx =
        createTargetReduction(Builder, TTI, RdxDesc, ReducedPartRdx, NoNaN);
    // If the reduction can be performed in a smaller type, we need to extend
    // the reduction to the wider type before we branch to the original loop.
    if (Phi->getType() != RdxDesc.getRecurrenceType())
      ReducedPartRdx = RdxDesc.isSigned()
                           ? Builder.CreateSExt(ReducedPartRdx, Phi->getType())
                           : Builder.CreateZExt(ReducedPartRdx, Phi->getType());
  }

  // Create a phi node that merges control-flow from the backedge-taken check
  // block and the middle block.
  PHINode *BCBlockPhi = PHINode::Create(Phi->getType(), 2, "bc.merge.rdx",
                                        LoopScalarPreHeader->getTerminator());
  for (unsigned I = 0, E = LoopBypassBlocks.size(); I != E; ++I)
    BCBlockPhi->addIncoming(ReductionStartValue, LoopBypassBlocks[I]);
  BCBlockPhi->addIncoming(ReducedPartRdx, LoopMiddleBlock);

  // Now, we need to fix the users of the reduction variable
  // inside and outside of the scalar remainder loop.
  // We know that the loop is in LCSSA form. We need to update the
  // PHI nodes in the exit blocks.
  for (PHINode &LCSSAPhi : LoopExitBlock->phis()) {
    // All PHINodes need to have a single entry edge, or two if
    // we already fixed them.
    assert(LCSSAPhi.getNumIncomingValues() < 3 && "Invalid LCSSA PHI");

    // We found a reduction value exit-PHI. Update it with the
    // incoming bypass edge.
    if (LCSSAPhi.getIncomingValue(0) == LoopExitInst)
      LCSSAPhi.addIncoming(ReducedPartRdx, LoopMiddleBlock);
  } // end of the LCSSA phi scan.

  // Fix the scalar loop reduction variable with the incoming reduction sum
  // from the vector body and from the backedge value.
  int IncomingEdgeBlockIdx = Phi->getBasicBlockIndex(OrigLoop->getLoopLatch());
  assert(IncomingEdgeBlockIdx >= 0 && "Invalid block index");
  // Pick the other block.
  int SelfEdgeBlockIdx = (IncomingEdgeBlockIdx ? 0 : 1);
  Phi->setIncomingValue(SelfEdgeBlockIdx, BCBlockPhi);
  Phi->setIncomingValue(IncomingEdgeBlockIdx, LoopExitInst);
}

void InnerLoopVectorizer::clearReductionWrapFlags(
    RecurrenceDescriptor &RdxDesc) {
  RecurrenceDescriptor::RecurrenceKind RK = RdxDesc.getRecurrenceKind();
  if (RK != RecurrenceDescriptor::RK_IntegerAdd &&
      RK != RecurrenceDescriptor::RK_IntegerMult)
    return;

  Instruction *LoopExitInstr = RdxDesc.getLoopExitInstr();
  assert(LoopExitInstr && "null loop exit instruction");
  SmallVector<Instruction *, 8> Worklist;
  SmallPtrSet<Instruction *, 8> Visited;
  Worklist.push_back(LoopExitInstr);
  Visited.insert(LoopExitInstr);

  while (!Worklist.empty()) {
    Instruction *Cur = Worklist.pop_back_val();
    if (isa<OverflowingBinaryOperator>(Cur))
      for (unsigned Part = 0; Part < UF; ++Part) {
        Value *V = getOrCreateVectorValue(Cur, Part);
        cast<Instruction>(V)->dropPoisonGeneratingFlags();
      }

    for (User *U : Cur->users()) {
      Instruction *UI = cast<Instruction>(U);
      if ((Cur != LoopExitInstr || OrigLoop->contains(UI->getParent())) &&
          Visited.insert(UI).second)
        Worklist.push_back(UI);
    }
  }
}

void InnerLoopVectorizer::fixLCSSAPHIs() {
  for (PHINode &LCSSAPhi : LoopExitBlock->phis()) {
    if (LCSSAPhi.getNumIncomingValues() == 1) {
      auto *IncomingValue = LCSSAPhi.getIncomingValue(0);
      // Non-instruction incoming values will have only one value.
      unsigned LastLane = 0;
      if (isa<Instruction>(IncomingValue))
        LastLane = Cost->isUniformAfterVectorization(
                       cast<Instruction>(IncomingValue), VF)
                       ? 0
                       : VF - 1;
      // Can be a loop invariant incoming value or the last scalar value to be
      // extracted from the vectorized loop.
      Builder.SetInsertPoint(LoopMiddleBlock->getTerminator());
      Value *lastIncomingValue =
          getOrCreateScalarValue(IncomingValue, {UF - 1, LastLane});
      LCSSAPhi.addIncoming(lastIncomingValue, LoopMiddleBlock);
    }
  }
}

void InnerLoopVectorizer::sinkScalarOperands(Instruction *PredInst) {
  // The basic block and loop containing the predicated instruction.
  auto *PredBB = PredInst->getParent();
  auto *VectorLoop = LI->getLoopFor(PredBB);

  // Initialize a worklist with the operands of the predicated instruction.
  SetVector<Value *> Worklist(PredInst->op_begin(), PredInst->op_end());

  // Holds instructions that we need to analyze again. An instruction may be
  // reanalyzed if we don't yet know if we can sink it or not.
  SmallVector<Instruction *, 8> InstsToReanalyze;

  // Returns true if a given use occurs in the predicated block. Phi nodes use
  // their operands in their corresponding predecessor blocks.
  auto isBlockOfUsePredicated = [&](Use &U) -> bool {
    auto *I = cast<Instruction>(U.getUser());
    BasicBlock *BB = I->getParent();
    if (auto *Phi = dyn_cast<PHINode>(I))
      BB = Phi->getIncomingBlock(
          PHINode::getIncomingValueNumForOperand(U.getOperandNo()));
    return BB == PredBB;
  };

  // Iteratively sink the scalarized operands of the predicated instruction
  // into the block we created for it. When an instruction is sunk, it's
  // operands are then added to the worklist. The algorithm ends after one pass
  // through the worklist doesn't sink a single instruction.
  bool Changed;
  do {
    // Add the instructions that need to be reanalyzed to the worklist, and
    // reset the changed indicator.
    Worklist.insert(InstsToReanalyze.begin(), InstsToReanalyze.end());
    InstsToReanalyze.clear();
    Changed = false;

    while (!Worklist.empty()) {
      auto *I = dyn_cast<Instruction>(Worklist.pop_back_val());

      // We can't sink an instruction if it is a phi node, is already in the
      // predicated block, is not in the loop, or may have side effects.
      if (!I || isa<PHINode>(I) || I->getParent() == PredBB ||
          !VectorLoop->contains(I) || I->mayHaveSideEffects())
        continue;

      // It's legal to sink the instruction if all its uses occur in the
      // predicated block. Otherwise, there's nothing to do yet, and we may
      // need to reanalyze the instruction.
      if (!llvm::all_of(I->uses(), isBlockOfUsePredicated)) {
        InstsToReanalyze.push_back(I);
        continue;
      }

      // Move the instruction to the beginning of the predicated block, and add
      // it's operands to the worklist.
      I->moveBefore(&*PredBB->getFirstInsertionPt());
      Worklist.insert(I->op_begin(), I->op_end());

      // The sinking may have enabled other instructions to be sunk, so we will
      // need to iterate.
      Changed = true;
    }
  } while (Changed);
}

void InnerLoopVectorizer::fixNonInductionPHIs() {
  for (PHINode *OrigPhi : OrigPHIsToFix) {
    PHINode *NewPhi =
        cast<PHINode>(VectorLoopValueMap.getVectorValue(OrigPhi, 0));
    unsigned NumIncomingValues = OrigPhi->getNumIncomingValues();

    SmallVector<BasicBlock *, 2> ScalarBBPredecessors(
        predecessors(OrigPhi->getParent()));
    SmallVector<BasicBlock *, 2> VectorBBPredecessors(
        predecessors(NewPhi->getParent()));
    assert(ScalarBBPredecessors.size() == VectorBBPredecessors.size() &&
           "Scalar and Vector BB should have the same number of predecessors");

    // The insertion point in Builder may be invalidated by the time we get
    // here. Force the Builder insertion point to something valid so that we do
    // not run into issues during insertion point restore in
    // getOrCreateVectorValue calls below.
    Builder.SetInsertPoint(NewPhi);

    // The predecessor order is preserved and we can rely on mapping between
    // scalar and vector block predecessors.
    for (unsigned i = 0; i < NumIncomingValues; ++i) {
      BasicBlock *NewPredBB = VectorBBPredecessors[i];

      // When looking up the new scalar/vector values to fix up, use incoming
      // values from original phi.
      Value *ScIncV =
          OrigPhi->getIncomingValueForBlock(ScalarBBPredecessors[i]);

      // Scalar incoming value may need a broadcast
      Value *NewIncV = getOrCreateVectorValue(ScIncV, 0);
      NewPhi->addIncoming(NewIncV, NewPredBB);
    }
  }
}

void InnerLoopVectorizer::widenGEP(GetElementPtrInst *GEP, unsigned UF,
                                   unsigned VF, bool IsPtrLoopInvariant,
                                   SmallBitVector &IsIndexLoopInvariant) {
  // Construct a vector GEP by widening the operands of the scalar GEP as
  // necessary. We mark the vector GEP 'inbounds' if appropriate. A GEP
  // results in a vector of pointers when at least one operand of the GEP
  // is vector-typed. Thus, to keep the representation compact, we only use
  // vector-typed operands for loop-varying values.

  if ((VF > 1 || isScalable()) && IsPtrLoopInvariant &&
      IsIndexLoopInvariant.all()) {
    // If we are vectorizing, but the GEP has only loop-invariant operands,
    // the GEP we build (by only using vector-typed operands for
    // loop-varying values) would be a scalar pointer. Thus, to ensure we
    // produce a vector of pointers, we need to either arbitrarily pick an
    // operand to broadcast, or broadcast a clone of the original GEP.
    // Here, we broadcast a clone of the original.
    //
    // TODO: If at some point we decide to scalarize instructions having
    //       loop-invariant operands, this special case will no longer be
    //       required. We would add the scalarization decision to
    //       collectLoopScalars() and teach getVectorValue() to broadcast
    //       the lane-zero scalar value.
    auto *Clone = Builder.Insert(GEP->clone());
    for (unsigned Part = 0; Part < UF; ++Part) {
      Value *EntryPart = Builder.CreateVectorSplat(VF, Clone, "", isScalable());
      VectorLoopValueMap.setVectorValue(GEP, Part, EntryPart);
      addMetadata(EntryPart, GEP);
    }
  } else {
    // If the GEP has at least one loop-varying operand, we are sure to
    // produce a vector of pointers. But if we are only unrolling, we want
    // to produce a scalar GEP for each unroll part. Thus, the GEP we
    // produce with the code below will be scalar (if VF == 1) or vector
    // (otherwise). Note that for the unroll-only case, we still maintain
    // values in the vector mapping with initVector, as we do for other
    // instructions.
    for (unsigned Part = 0; Part < UF; ++Part) {
      // The pointer operand of the new GEP. If it's loop-invariant, we
      // won't broadcast it.
      auto *Ptr = IsPtrLoopInvariant
                      ? GEP->getPointerOperand()
                      : getOrCreateVectorValue(GEP->getPointerOperand(), Part);

      // Collect all the indices for the new GEP. If any index is
      // loop-invariant, we won't broadcast it.
      SmallVector<Value *, 4> Indices;
      for (auto Index : enumerate(GEP->indices())) {
        Value *User = Index.value().get();
        if (IsIndexLoopInvariant[Index.index()])
          Indices.push_back(User);
        else
          Indices.push_back(getOrCreateVectorValue(User, Part));
      }

      // Create the new GEP. Note that this GEP may be a scalar if VF == 1,
      // but it should be a vector, otherwise.
      auto *NewGEP =
          GEP->isInBounds()
              ? Builder.CreateInBoundsGEP(GEP->getSourceElementType(), Ptr,
                                          Indices)
              : Builder.CreateGEP(GEP->getSourceElementType(), Ptr, Indices);
      assert((VF == 1 || NewGEP->getType()->isVectorTy()) &&
             "NewGEP is not a pointer vector");
      VectorLoopValueMap.setVectorValue(GEP, Part, NewGEP);
      addMetadata(NewGEP, GEP);
    }
  }
}

void InnerLoopVectorizer::widenPHIInstruction(Instruction *PN, unsigned UF,
                                              unsigned VF) {
  PHINode *P = cast<PHINode>(PN);
  if (EnableVPlanNativePath) {
    // Currently we enter here in the VPlan-native path for non-induction
    // PHIs where all control flow is uniform. We simply widen these PHIs.
    // Create a vector phi with no operands - the vector phi operands will be
    // set at the end of vector code generation.
    Type *VecTy = (VF == 1 && !Cost->isScalable())
                      ? PN->getType()
                      : VectorType::get(PN->getType(), VF, Cost->isScalable());
    Value *VecPhi = Builder.CreatePHI(VecTy, PN->getNumOperands(), "vec.phi");
    VectorLoopValueMap.setVectorValue(P, 0, VecPhi);
    OrigPHIsToFix.push_back(P);

    return;
  }

  assert(PN->getParent() == OrigLoop->getHeader() &&
         "Non-header phis should have been handled elsewhere");

  // In order to support recurrences we need to be able to vectorize Phi nodes.
  // Phi nodes have cycles, so we need to vectorize them in two stages. This is
  // stage #1: We create a new vector PHI node with no incoming edges. We'll use
  // this value when we vectorize all of the instructions that use the PHI.
  if (Legal->isReductionVariable(P) || Legal->isFirstOrderRecurrence(P)) {
    for (unsigned Part = 0; Part < UF; ++Part) {
      // This is phase one of vectorizing PHIs.
      Type *VecTy =
          (VF == 1 && !Cost->isScalable())
              ? PN->getType()
              : VectorType::get(PN->getType(), VF, Cost->isScalable());
      Value *EntryPart = PHINode::Create(
          VecTy, 2, "vec.phi", &*LoopVectorBody->getFirstInsertionPt());
      VectorLoopValueMap.setVectorValue(P, Part, EntryPart);
    }
    return;
  }

  setDebugLocFromInst(Builder, P);

  // This PHINode must be an induction variable.
  // Make sure that we know about it.
  assert(Legal->getInductionVars().count(P) && "Not an induction variable");

  InductionDescriptor II = Legal->getInductionVars().lookup(P);
  const DataLayout &DL = OrigLoop->getHeader()->getModule()->getDataLayout();

  // FIXME: The newly created binary instructions should contain nsw/nuw flags,
  // which can be found from the original scalar operations.
  switch (II.getKind()) {
  case InductionDescriptor::IK_NoInduction:
    llvm_unreachable("Unknown induction");
  case InductionDescriptor::IK_IntInduction:
  case InductionDescriptor::IK_FpInduction:
    llvm_unreachable("Integer/fp induction is handled elsewhere.");
  case InductionDescriptor::IK_PtrInduction: {
    // Handle the pointer induction variable case.
    assert(P->getType()->isPointerTy() && "Unexpected type.");
    // This is the normalized GEP that starts counting at zero.
    Value *PtrInd = Induction;
    PtrInd = Builder.CreateSExtOrTrunc(PtrInd, II.getStep()->getType());
    bool Uniform = Cost->isUniformAfterVectorization(P, VF);
    if (isScalable() && !Uniform) {
      // If using scalable vectors, we cannot scalarize the pointer induction.
      // Instead, we will vectorize it using a vector GEP instruction that takes
      // step vector for indices.
      // However if the phi-node is uniform after vectorization, we do not
      // want to use a step vector and we also do not need to generate a vector
      // GEP.
      Value *PtrIndSplat = Builder.CreateVectorSplat(VF, PtrInd, "", true);
      for (unsigned Part = 0; Part < UF; ++Part) {
        SCEVExpander Exp(*PSE.getSE(), DL, "induction");
        Value *Step = Exp.expandCodeFor(II.getStep(), II.getStep()->getType(),
                                        &*Builder.GetInsertPoint());
        Value *StepVec = getStepVector(PtrIndSplat, Part * VF, Step,
                                       II.getInductionOpcode());
        Value *VecGep = Builder.CreateGEP(
            II.getStartValue()->getType()->getPointerElementType(),
            II.getStartValue(), StepVec);
        VectorLoopValueMap.setVectorValue(P, Part, VecGep);
      }
      return;
    }
    // Determine the number of scalars we need to generate for each unroll
    // iteration. If the instruction is uniform, we only need to generate the
    // first lane. Otherwise, we generate all VF values.
    unsigned Lanes = Uniform ? 1 : VF;
    // These are the scalar results. Notice that we don't generate vector GEPs
    // because scalar GEPs result in better code.
    for (unsigned Part = 0; Part < UF; ++Part) {
      for (unsigned Lane = 0; Lane < Lanes; ++Lane) {
        Constant *Idx = ConstantInt::get(PtrInd->getType(), Lane + Part * VF);
        Value *GlobalIdx = Builder.CreateAdd(PtrInd, Idx);
        Value *SclrGep =
            emitTransformedIndex(Builder, GlobalIdx, PSE.getSE(), DL, II);
        SclrGep->setName("next.gep");
        VectorLoopValueMap.setScalarValue(P, {Part, Lane}, SclrGep);
      }
    }
    return;
  }
  }
}

/// A helper function for checking whether an integer division-related
/// instruction may divide by zero (in which case it must be predicated if
/// executed conditionally in the scalar code).
/// TODO: It may be worthwhile to generalize and check isKnownNonZero().
/// Non-zero divisors that are non compile-time constants will not be
/// converted into multiplication, so we will still end up scalarizing
/// the division, but can do so w/o predication.
static bool mayDivideByZero(Instruction &I) {
  assert((I.getOpcode() == Instruction::UDiv ||
          I.getOpcode() == Instruction::SDiv ||
          I.getOpcode() == Instruction::URem ||
          I.getOpcode() == Instruction::SRem) &&
         "Unexpected instruction");
  Value *Divisor = I.getOperand(1);
  auto *CInt = dyn_cast<ConstantInt>(Divisor);
  return !CInt || CInt->isZero();
}

void InnerLoopVectorizer::widenInstruction(Instruction &I) {
  switch (I.getOpcode()) {
  case Instruction::Call:
  case Instruction::Br:
  case Instruction::PHI:
  case Instruction::GetElementPtr:
  case Instruction::Select:
    llvm_unreachable("This instruction is handled by a different recipe.");
  case Instruction::UDiv:
  case Instruction::SDiv:
  case Instruction::SRem:
  case Instruction::URem:
  case Instruction::Add:
  case Instruction::FAdd:
  case Instruction::Sub:
  case Instruction::FSub:
  case Instruction::FNeg:
  case Instruction::Mul:
  case Instruction::FMul:
  case Instruction::FDiv:
  case Instruction::FRem:
  case Instruction::Shl:
  case Instruction::LShr:
  case Instruction::AShr:
  case Instruction::And:
  case Instruction::Or:
  case Instruction::Xor: {
    // Just widen unops and binops.
    setDebugLocFromInst(Builder, &I);

    for (unsigned Part = 0; Part < UF; ++Part) {
      SmallVector<Value *, 2> Ops;
      for (Value *Op : I.operands())
        Ops.push_back(getOrCreateVectorValue(Op, Part));

      Value *V = Builder.CreateNAryOp(I.getOpcode(), Ops);

      if (auto *VecOp = dyn_cast<Instruction>(V))
        VecOp->copyIRFlags(&I);

      // Use this vector value for all users of the original instruction.
      VectorLoopValueMap.setVectorValue(&I, Part, V);
      addMetadata(V, &I);
    }

    break;
  }
  case Instruction::ICmp:
  case Instruction::FCmp: {
    // Widen compares. Generate vector compares.
    bool FCmp = (I.getOpcode() == Instruction::FCmp);
    auto *Cmp = cast<CmpInst>(&I);
    setDebugLocFromInst(Builder, Cmp);
    for (unsigned Part = 0; Part < UF; ++Part) {
      Value *A = getOrCreateVectorValue(Cmp->getOperand(0), Part);
      Value *B = getOrCreateVectorValue(Cmp->getOperand(1), Part);
      Value *C = nullptr;
      if (FCmp) {
        // Propagate fast math flags.
        IRBuilder<>::FastMathFlagGuard FMFG(Builder);
        Builder.setFastMathFlags(Cmp->getFastMathFlags());
        C = Builder.CreateFCmp(Cmp->getPredicate(), A, B);
      } else {
        C = Builder.CreateICmp(Cmp->getPredicate(), A, B);
      }
      VectorLoopValueMap.setVectorValue(&I, Part, C);
      addMetadata(C, &I);
    }

    break;
  }

  case Instruction::ZExt:
  case Instruction::SExt:
  case Instruction::FPToUI:
  case Instruction::FPToSI:
  case Instruction::FPExt:
  case Instruction::PtrToInt:
  case Instruction::IntToPtr:
  case Instruction::SIToFP:
  case Instruction::UIToFP:
  case Instruction::Trunc:
  case Instruction::FPTrunc:
  case Instruction::BitCast: {
    auto *CI = cast<CastInst>(&I);
    setDebugLocFromInst(Builder, CI);

    /// Vectorize casts.
    Type *DestTy = (VF == 1 && !Cost->isScalable())
                       ? CI->getType()
                       : VectorType::get(CI->getType(), VF, Cost->isScalable());

    for (unsigned Part = 0; Part < UF; ++Part) {
      Value *A = getOrCreateVectorValue(CI->getOperand(0), Part);
      Value *Cast = Builder.CreateCast(CI->getOpcode(), A, DestTy);
      VectorLoopValueMap.setVectorValue(&I, Part, Cast);
      addMetadata(Cast, &I);
    }
    break;
  }
  default:
    // This instruction is not vectorized by simple widening.
    LLVM_DEBUG(dbgs() << "LV: Found an unhandled instruction: " << I);
    llvm_unreachable("Unhandled instruction!");
  } // end of switch.
}

void InnerLoopVectorizer::widenCallInstruction(CallInst &I, VPUser &ArgOperands,
                                               VPTransformState &State) {
  assert(!isa<DbgInfoIntrinsic>(I) &&
         "DbgInfoIntrinsic should have been dropped during VPlan construction");
  setDebugLocFromInst(Builder, &I);

  Module *M = I.getParent()->getParent()->getParent();
  auto *CI = cast<CallInst>(&I);

  SmallVector<Type *, 4> Tys;
  for (Value *ArgOperand : CI->arg_operands())
    Tys.push_back(ToVectorTy(ArgOperand->getType(), VF, Cost->isScalable()));

  Intrinsic::ID ID = getVectorIntrinsicIDForCall(CI, TLI);

  // The flag shows whether we use Intrinsic or a usual Call for vectorized
  // version of the instruction.
  // Is it beneficial to perform intrinsic call compared to lib call?
  bool NeedToScalarize = false;
  unsigned CallCost = Cost->getVectorCallCost(CI, VF, NeedToScalarize);
  bool UseVectorIntrinsic =
      ID && Cost->getVectorIntrinsicCost(CI, VF) <= CallCost;
  assert((UseVectorIntrinsic || !NeedToScalarize) &&
         "Instruction should be scalarized elsewhere.");

  for (unsigned Part = 0; Part < UF; ++Part) {
    SmallVector<Value *, 4> Args;
    for (auto &I : enumerate(ArgOperands.operands())) {
      // Some intrinsics have a scalar argument - don't replace it with a
      // vector.
      Value *Arg;
      if (!UseVectorIntrinsic || !hasVectorInstrinsicScalarOpd(ID, I.index()))
        Arg = State.get(I.value(), Part);
      else
        Arg = State.get(I.value(), {0, 0});
      Args.push_back(Arg);
    }

    Function *VectorF;
    if (UseVectorIntrinsic) {
      // Use vector version of the intrinsic.
      Type *TysForDecl[] = {CI->getType()};
      if (VF > 1 || Cost->isScalable())
        TysForDecl[0] = VectorType::get(CI->getType()->getScalarType(), VF,
                                        Cost->isScalable());
      VectorF = Intrinsic::getDeclaration(M, ID, TysForDecl);
    } else {
      // Use vector version of the function call.
      const VFShape Shape =
          VFShape::get(*CI, {VF, false} /*EC*/, false /*HasGlobalPred*/);
#ifndef NDEBUG
        const SmallVector<VFInfo, 8> Infos = VFDatabase::getMappings(*CI);
        assert(std::find_if(Infos.begin(), Infos.end(),
                            [&Shape](const VFInfo &Info) {
                              return Info.Shape == Shape;
                            }) != Infos.end() &&
               "Vector function shape is missing from the database.");
#endif
        VectorF = VFDatabase(*CI).getVectorizedFunction(Shape);
    }
      assert(VectorF && "Can't create vector function.");

      SmallVector<OperandBundleDef, 1> OpBundles;
      CI->getOperandBundlesAsDefs(OpBundles);
      CallInst *V = Builder.CreateCall(VectorF, Args, OpBundles);

      if (isa<FPMathOperator>(V))
        V->copyFastMathFlags(CI);

      VectorLoopValueMap.setVectorValue(&I, Part, V);
      addMetadata(V, &I);
  }
}

void InnerLoopVectorizer::widenSelectInstruction(SelectInst &I,
                                                 bool InvariantCond) {
  setDebugLocFromInst(Builder, &I);

  // The condition can be loop invariant  but still defined inside the
  // loop. This means that we can't just use the original 'cond' value.
  // We have to take the 'vectorized' value and pick the first lane.
  // Instcombine will make this a no-op.

  auto *ScalarCond = getOrCreateScalarValue(I.getOperand(0), {0, 0});

  for (unsigned Part = 0; Part < UF; ++Part) {
    Value *Cond = getOrCreateVectorValue(I.getOperand(0), Part);
    Value *Op0 = getOrCreateVectorValue(I.getOperand(1), Part);
    Value *Op1 = getOrCreateVectorValue(I.getOperand(2), Part);
    Value *Sel =
        Builder.CreateSelect(InvariantCond ? ScalarCond : Cond, Op0, Op1);
    VectorLoopValueMap.setVectorValue(&I, Part, Sel);
    addMetadata(Sel, &I);
  }
}

void LoopVectorizationCostModel::collectLoopScalars(unsigned VF) {
  // We should not collect Scalars more than once per VF. Right now, this
  // function is called from collectUniformsAndScalars(), which already does
  // this check. Collecting Scalars for VF=1 does not make any sense.
  bool ValidVF = VF >= 2 || (isScalable() && VF == 1);
  assert(ValidVF && Scalars.find(VF) == Scalars.end() &&
         "This function should not be visited twice for the same VF");

  SmallSetVector<Instruction *, 8> Worklist;

  // These sets are used to seed the analysis with pointers used by memory
  // accesses that will remain scalar.
  SmallSetVector<Instruction *, 8> ScalarPtrs;
  SmallPtrSet<Instruction *, 8> PossibleNonScalarPtrs;

  // A helper that returns true if the use of Ptr by MemAccess will be scalar.
  // The pointer operands of loads and stores will be scalar as long as the
  // memory access is not a gather or scatter operation. The value operand of a
  // store will remain scalar if the store is scalarized.
  auto isScalarUse = [&](Instruction *MemAccess, Value *Ptr) {
    InstWidening WideningDecision = getWideningDecision(MemAccess, VF);
    assert(WideningDecision != CM_Unknown &&
           "Widening decision should be ready at this moment");
    if (auto *Store = dyn_cast<StoreInst>(MemAccess))
      if (Ptr == Store->getValueOperand())
        return WideningDecision == CM_Scalarize;
    assert(Ptr == getLoadStorePointerOperand(MemAccess) &&
           "Ptr is neither a value or pointer operand");
    return WideningDecision != CM_GatherScatter;
  };

  // A helper that returns true if the given value is a bitcast or
  // getelementptr instruction contained in the loop.
  auto isLoopVaryingBitCastOrGEP = [&](Value *V) {
    return ((isa<BitCastInst>(V) && V->getType()->isPointerTy()) ||
            isa<GetElementPtrInst>(V)) &&
           !TheLoop->isLoopInvariant(V);
  };

  // A helper that evaluates a memory access's use of a pointer. If the use
  // will be a scalar use, and the pointer is only used by memory accesses, we
  // place the pointer in ScalarPtrs. Otherwise, the pointer is placed in
  // PossibleNonScalarPtrs.
  auto evaluatePtrUse = [&](Instruction *MemAccess, Value *Ptr) {
    // We only care about bitcast and getelementptr instructions contained in
    // the loop.
    if (!isLoopVaryingBitCastOrGEP(Ptr))
      return;

    // If the pointer has already been identified as scalar (e.g., if it was
    // also identified as uniform), there's nothing to do.
    auto *I = cast<Instruction>(Ptr);
    if (Worklist.count(I))
      return;

    // If the use of the pointer will be a scalar use, and all users of the
    // pointer are memory accesses, place the pointer in ScalarPtrs. Otherwise,
    // place the pointer in PossibleNonScalarPtrs.
    if (isScalarUse(MemAccess, Ptr) && llvm::all_of(I->users(), [&](User *U) {
          return isa<LoadInst>(U) || isa<StoreInst>(U);
        }))
      ScalarPtrs.insert(I);
    else
      PossibleNonScalarPtrs.insert(I);
  };

  // We seed the scalars analysis with three classes of instructions: (1)
  // instructions marked uniform-after-vectorization, (2) bitcast and
  // getelementptr instructions used by memory accesses requiring a scalar use,
  // and (3) pointer induction variables and their update instructions (we
  // currently only scalarize these).
  //
  // (1) Add to the worklist all instructions that have been identified as
  // uniform-after-vectorization.
  Worklist.insert(Uniforms[VF].begin(), Uniforms[VF].end());

  // (2) Add to the worklist all bitcast and getelementptr instructions used by
  // memory accesses requiring a scalar use. The pointer operands of loads and
  // stores will be scalar as long as the memory accesses is not a gather or
  // scatter operation. The value operand of a store will remain scalar if the
  // store is scalarized.
  for (auto *BB : TheLoop->blocks())
    for (auto &I : *BB) {
      if (auto *Load = dyn_cast<LoadInst>(&I)) {
        evaluatePtrUse(Load, Load->getPointerOperand());
      } else if (auto *Store = dyn_cast<StoreInst>(&I)) {
        evaluatePtrUse(Store, Store->getPointerOperand());
        evaluatePtrUse(Store, Store->getValueOperand());
      }
    }
  for (auto *I : ScalarPtrs)
    if (PossibleNonScalarPtrs.find(I) == PossibleNonScalarPtrs.end()) {
      LLVM_DEBUG(dbgs() << "LV: Found scalar instruction: " << *I << "\n");
      Worklist.insert(I);
    }

  // (3) Add to the worklist all pointer induction variables and their update
  // instructions.
  //
  // TODO: Once we are able to vectorize pointer induction variables we should
  //       no longer insert them into the worklist here.
  auto *Latch = TheLoop->getLoopLatch();
  for (auto &Induction : Legal->getInductionVars()) {
    auto *Ind = Induction.first;
    auto *IndUpdate = cast<Instruction>(Ind->getIncomingValueForBlock(Latch));
    if (Induction.second.getKind() != InductionDescriptor::IK_PtrInduction)
      continue;
    Worklist.insert(Ind);
    Worklist.insert(IndUpdate);
    LLVM_DEBUG(dbgs() << "LV: Found scalar instruction: " << *Ind << "\n");
    LLVM_DEBUG(dbgs() << "LV: Found scalar instruction: " << *IndUpdate
                      << "\n");
  }

  // Insert the forced scalars.
  // FIXME: Currently widenPHIInstruction() often creates a dead vector
  // induction variable when the PHI user is scalarized.
  auto ForcedScalar = ForcedScalars.find(VF);
  if (ForcedScalar != ForcedScalars.end())
    for (auto *I : ForcedScalar->second)
      Worklist.insert(I);

  // Expand the worklist by looking through any bitcasts and getelementptr
  // instructions we've already identified as scalar. This is similar to the
  // expansion step in collectLoopUniforms(); however, here we're only
  // expanding to include additional bitcasts and getelementptr instructions.
  unsigned Idx = 0;
  while (Idx != Worklist.size()) {
    Instruction *Dst = Worklist[Idx++];
    if (!isLoopVaryingBitCastOrGEP(Dst->getOperand(0)))
      continue;
    auto *Src = cast<Instruction>(Dst->getOperand(0));
    if (llvm::all_of(Src->users(), [&](User *U) -> bool {
          auto *J = cast<Instruction>(U);
          return !TheLoop->contains(J) || Worklist.count(J) ||
                 ((isa<LoadInst>(J) || isa<StoreInst>(J)) &&
                  isScalarUse(J, Src));
        })) {
      Worklist.insert(Src);
      LLVM_DEBUG(dbgs() << "LV: Found scalar instruction: " << *Src << "\n");
    }
  }

  // An induction variable will remain scalar if all users of the induction
  // variable and induction variable update remain scalar.
  for (auto &Induction : Legal->getInductionVars()) {
    auto *Ind = Induction.first;
    auto *IndUpdate = cast<Instruction>(Ind->getIncomingValueForBlock(Latch));

    // We already considered pointer induction variables, so there's no reason
    // to look at their users again.
    //
    // TODO: Once we are able to vectorize pointer induction variables we
    //       should no longer skip over them here.
    if (Induction.second.getKind() == InductionDescriptor::IK_PtrInduction)
      continue;

    // Determine if all users of the induction variable are scalar after
    // vectorization.
    auto ScalarInd = llvm::all_of(Ind->users(), [&](User *U) -> bool {
      auto *I = cast<Instruction>(U);
      return I == IndUpdate || !TheLoop->contains(I) || Worklist.count(I);
    });
    if (!ScalarInd)
      continue;

    // Determine if all users of the induction variable update instruction are
    // scalar after vectorization.
    auto ScalarIndUpdate =
        llvm::all_of(IndUpdate->users(), [&](User *U) -> bool {
          auto *I = cast<Instruction>(U);
          return I == Ind || !TheLoop->contains(I) || Worklist.count(I);
        });
    if (!ScalarIndUpdate)
      continue;

    // The induction variable and its update instruction will remain scalar.
    Worklist.insert(Ind);
    Worklist.insert(IndUpdate);
    LLVM_DEBUG(dbgs() << "LV: Found scalar instruction: " << *Ind << "\n");
    LLVM_DEBUG(dbgs() << "LV: Found scalar instruction: " << *IndUpdate
                      << "\n");
  }

  Scalars[VF].insert(Worklist.begin(), Worklist.end());
}

bool LoopVectorizationCostModel::isScalarWithPredication(Instruction *I,
                                                         unsigned VF) {
  if (!blockNeedsPredication(I->getParent()))
    return false;
  switch (I->getOpcode()) {
  default:
    break;
  case Instruction::Load:
  case Instruction::Store: {
    if (!Legal->isMaskRequired(I))
      return false;
    auto *Ptr = getLoadStorePointerOperand(I);
    auto *Ty = getMemInstValueType(I);
    // We have already decided how to vectorize this instruction, get that
    // result.
    if (VF > (isScalable() ? 0 : 1)) {
      InstWidening WideningDecision = getWideningDecision(I, VF);
      assert(WideningDecision != CM_Unknown &&
             "Widening decision should be ready at this moment");
      return WideningDecision == CM_Scalarize;
    }
    const MaybeAlign Alignment = getLoadStoreAlignment(I);
    return isa<LoadInst>(I) ? !(isLegalMaskedLoad(Ty, Ptr, Alignment) ||
                                isLegalMaskedGather(Ty, Alignment))
                            : !(isLegalMaskedStore(Ty, Ptr, Alignment) ||
                                isLegalMaskedScatter(Ty, Alignment));
  }
  case Instruction::UDiv:
  case Instruction::SDiv:
  case Instruction::SRem:
  case Instruction::URem:
    return mayDivideByZero(*I);
  }
  return false;
}

bool LoopVectorizationCostModel::interleavedAccessCanBeWidened(Instruction *I,
                                                               unsigned VF) {
  assert(isAccessInterleaved(I) && "Expecting interleaved access.");
  assert(getWideningDecision(I, VF) == CM_Unknown &&
         "Decision should not be set yet.");
  auto *Group = getInterleavedAccessGroup(I);
  assert(Group && "Must have a group.");

  // If the instruction's allocated size doesn't equal it's type size, it
  // requires padding and will be scalarized.
  auto &DL = I->getModule()->getDataLayout();
  auto *ScalarTy = getMemInstValueType(I);
  if (hasIrregularType(ScalarTy, DL, VF, TTI.useScalableVectorType()))
    return false;

  // Check if masking is required.
  // A Group may need masking for one of two reasons: it resides in a block that
  // needs predication, or it was decided to use masking to deal with gaps.
  bool PredicatedAccessRequiresMasking =
      Legal->blockNeedsPredication(I->getParent()) && Legal->isMaskRequired(I);
  bool AccessWithGapsRequiresMasking =
      Group->requiresScalarEpilogue() && !isScalarEpilogueAllowed();
  if (!PredicatedAccessRequiresMasking && !AccessWithGapsRequiresMasking)
    return true;

  // If masked interleaving is required, we expect that the user/target had
  // enabled it, because otherwise it either wouldn't have been created or
  // it should have been invalidated by the CostModel.
  assert(useMaskedInterleavedAccesses(TTI) &&
         "Masked interleave-groups for predicated accesses are not enabled.");

  auto *Ty = getMemInstValueType(I);
  const MaybeAlign Alignment = getLoadStoreAlignment(I);
  return isa<LoadInst>(I) ? TTI.isLegalMaskedLoad(Ty, Alignment)
                          : TTI.isLegalMaskedStore(Ty, Alignment);
}

bool LoopVectorizationCostModel::memoryInstructionCanBeWidened(Instruction *I,
                                                               unsigned VF) {
  // Get and ensure we have a valid memory instruction.
  LoadInst *LI = dyn_cast<LoadInst>(I);
  StoreInst *SI = dyn_cast<StoreInst>(I);
  assert((LI || SI) && "Invalid memory instruction");

  auto *Ptr = getLoadStorePointerOperand(I);

  // In order to be widened, the pointer should be consecutive, first of all.
  if (!Legal->isConsecutivePtr(Ptr))
    return false;

  // If the instruction is a store located in a predicated block, it will be
  // scalarized.
  if (isScalarWithPredication(I))
    return false;

  // If the instruction's allocated size doesn't equal it's type size, it
  // requires padding and will be scalarized.
  auto &DL = I->getModule()->getDataLayout();
  auto *ScalarTy = LI ? LI->getType() : SI->getValueOperand()->getType();
  if (hasIrregularType(ScalarTy, DL, VF, TTI.useScalableVectorType()))
    return false;

  return true;
}

void LoopVectorizationCostModel::collectLoopUniforms(unsigned VF) {
  // We should not collect Uniforms more than once per VF. Right now,
  // this function is called from collectUniformsAndScalars(), which
  // already does this check. Collecting Uniforms for VF=1 does not make any
  // sense for non-scalable vectors.
  bool ValidVF = VF >= 2 || isScalable();
  assert(ValidVF && Uniforms.find(VF) == Uniforms.end() &&
         "This function should not be visited twice for the same VF");

  // Visit the list of Uniforms. If we'll not find any uniform value, we'll
  // not analyze again.  Uniforms.count(VF) will return 1.
  Uniforms[VF].clear();

  // We now know that the loop is vectorizable!
  // Collect instructions inside the loop that will remain uniform after
  // vectorization.

  // Global values, params and instructions outside of current loop are out of
  // scope.
  auto isOutOfScope = [&](Value *V) -> bool {
    Instruction *I = dyn_cast<Instruction>(V);
    return (!I || !TheLoop->contains(I));
  };

  SetVector<Instruction *> Worklist;
  BasicBlock *Latch = TheLoop->getLoopLatch();

  // Instructions that are scalar with predication must not be considered
  // uniform after vectorization, because that would create an erroneous
  // replicating region where only a single instance out of VF should be formed.
  // TODO: optimize such seldom cases if found important, see PR40816.
  auto addToWorklistIfAllowed = [&](Instruction *I) -> void {
    if (isScalarWithPredication(I, VF)) {
      LLVM_DEBUG(dbgs() << "LV: Found not uniform being ScalarWithPredication: "
                        << *I << "\n");
      return;
    }
    LLVM_DEBUG(dbgs() << "LV: Found uniform instruction: " << *I << "\n");
    Worklist.insert(I);
  };

  // Start with the conditional branch. If the branch condition is an
  // instruction contained in the loop that is only used by the branch, it is
  // uniform.
  auto *Cmp = dyn_cast<Instruction>(Latch->getTerminator()->getOperand(0));
  if (Cmp && TheLoop->contains(Cmp) && Cmp->hasOneUse())
    addToWorklistIfAllowed(Cmp);

  // Holds consecutive and consecutive-like pointers. Consecutive-like pointers
  // are pointers that are treated like consecutive pointers during
  // vectorization. The pointer operands of interleaved accesses are an
  // example.
  SmallSetVector<Instruction *, 8> ConsecutiveLikePtrs;

  // Holds pointer operands of instructions that are possibly non-uniform.
  SmallPtrSet<Instruction *, 8> PossibleNonUniformPtrs;

  auto isUniformDecision = [&](Instruction *I, unsigned VF) {
    InstWidening WideningDecision = getWideningDecision(I, VF);
    assert(WideningDecision != CM_Unknown &&
           "Widening decision should be ready at this moment");

    return (WideningDecision == CM_Widen ||
            WideningDecision == CM_Widen_Reverse ||
            WideningDecision == CM_Interleave);
  };
  // Iterate over the instructions in the loop, and collect all
  // consecutive-like pointer operands in ConsecutiveLikePtrs. If it's possible
  // that a consecutive-like pointer operand will be scalarized, we collect it
  // in PossibleNonUniformPtrs instead. We use two sets here because a single
  // getelementptr instruction can be used by both vectorized and scalarized
  // memory instructions. For example, if a loop loads and stores from the same
  // location, but the store is conditional, the store will be scalarized, and
  // the getelementptr won't remain uniform.
  for (auto *BB : TheLoop->blocks())
    for (auto &I : *BB) {
      // If there's no pointer operand, there's nothing to do.
      auto *Ptr = dyn_cast_or_null<Instruction>(getLoadStorePointerOperand(&I));
      if (!Ptr)
        continue;

      // True if all users of Ptr are memory accesses that have Ptr as their
      // pointer operand.
      auto UsersAreMemAccesses =
          llvm::all_of(Ptr->users(), [&](User *U) -> bool {
            return getLoadStorePointerOperand(U) == Ptr;
          });

      // Ensure the memory instruction will not be scalarized or used by
      // gather/scatter, making its pointer operand non-uniform. If the pointer
      // operand is used by any instruction other than a memory access, we
      // conservatively assume the pointer operand may be non-uniform.
      if (!UsersAreMemAccesses || !isUniformDecision(&I, VF))
        PossibleNonUniformPtrs.insert(Ptr);

      // If the memory instruction will be vectorized and its pointer operand
      // is consecutive-like, or interleaving - the pointer operand should
      // remain uniform.
      else
        ConsecutiveLikePtrs.insert(Ptr);
    }

  // Add to the Worklist all consecutive and consecutive-like pointers that
  // aren't also identified as possibly non-uniform.
  for (auto *V : ConsecutiveLikePtrs)
    if (PossibleNonUniformPtrs.find(V) == PossibleNonUniformPtrs.end())
      addToWorklistIfAllowed(V);

  // Expand Worklist in topological order: whenever a new instruction
  // is added , its users should be already inside Worklist.  It ensures
  // a uniform instruction will only be used by uniform instructions.
  unsigned idx = 0;
  while (idx != Worklist.size()) {
    Instruction *I = Worklist[idx++];

    for (auto OV : I->operand_values()) {
      // isOutOfScope operands cannot be uniform instructions.
      if (isOutOfScope(OV))
        continue;
      // First order recurrence Phi's should typically be considered
      // non-uniform.
      auto *OP = dyn_cast<PHINode>(OV);
      if (OP && Legal->isFirstOrderRecurrence(OP))
        continue;
      // If all the users of the operand are uniform, then add the
      // operand into the uniform worklist.
      auto *OI = cast<Instruction>(OV);
      if (llvm::all_of(OI->users(), [&](User *U) -> bool {
            auto *J = cast<Instruction>(U);
            return Worklist.count(J) ||
                   (OI == getLoadStorePointerOperand(J) &&
                    isUniformDecision(J, VF));
          }))
        addToWorklistIfAllowed(OI);
    }
  }

  // Returns true if Ptr is the pointer operand of a memory access instruction
  // I, and I is known to not require scalarization.
  auto isVectorizedMemAccessUse = [&](Instruction *I, Value *Ptr) -> bool {
    return getLoadStorePointerOperand(I) == Ptr && isUniformDecision(I, VF);
  };

  // For an instruction to be added into Worklist above, all its users inside
  // the loop should also be in Worklist. However, this condition cannot be
  // true for phi nodes that form a cyclic dependence. We must process phi
  // nodes separately. An induction variable will remain uniform if all users
  // of the induction variable and induction variable update remain uniform.
  // The code below handles both pointer and non-pointer induction variables.
  for (auto &Induction : Legal->getInductionVars()) {
    auto *Ind = Induction.first;
    auto *IndUpdate = cast<Instruction>(Ind->getIncomingValueForBlock(Latch));

    // Determine if all users of the induction variable are uniform after
    // vectorization.
    auto UniformInd = llvm::all_of(Ind->users(), [&](User *U) -> bool {
      auto *I = cast<Instruction>(U);
      return I == IndUpdate || !TheLoop->contains(I) || Worklist.count(I) ||
             isVectorizedMemAccessUse(I, Ind);
    });
    if (!UniformInd)
      continue;

    // Determine if all users of the induction variable update instruction are
    // uniform after vectorization.
    auto UniformIndUpdate =
        llvm::all_of(IndUpdate->users(), [&](User *U) -> bool {
          auto *I = cast<Instruction>(U);
          return I == Ind || !TheLoop->contains(I) || Worklist.count(I) ||
                 isVectorizedMemAccessUse(I, IndUpdate);
        });
    if (!UniformIndUpdate)
      continue;

    // The induction variable and its update instruction will remain uniform.
    addToWorklistIfAllowed(Ind);
    addToWorklistIfAllowed(IndUpdate);
  }

  Uniforms[VF].insert(Worklist.begin(), Worklist.end());
}

bool LoopVectorizationCostModel::runtimeChecksRequired() {
  LLVM_DEBUG(dbgs() << "LV: Performing code size checks.\n");

  if (Legal->getRuntimePointerChecking()->Need) {
    reportVectorizationFailure(
        "Runtime ptr check is required with -Os/-Oz",
        "runtime pointer checks needed. Enable vectorization of this "
        "loop with '#pragma clang loop vectorize(enable)' when "
        "compiling with -Os/-Oz",
        "CantVersionLoopWithOptForSize", ORE, TheLoop);
    return true;
  }

  if (!PSE.getUnionPredicate().getPredicates().empty()) {
    reportVectorizationFailure(
        "Runtime SCEV check is required with -Os/-Oz",
        "runtime SCEV checks needed. Enable vectorization of this "
        "loop with '#pragma clang loop vectorize(enable)' when "
        "compiling with -Os/-Oz",
        "CantVersionLoopWithOptForSize", ORE, TheLoop);
    return true;
  }

  // FIXME: Avoid specializing for stride==1 instead of bailing out.
  if (!Legal->getLAI()->getSymbolicStrides().empty()) {
    reportVectorizationFailure(
        "Runtime stride check is required with -Os/-Oz",
        "runtime stride == 1 checks needed. Enable vectorization of "
        "this loop with '#pragma clang loop vectorize(enable)' when "
        "compiling with -Os/-Oz",
        "CantVersionLoopWithOptForSize", ORE, TheLoop);
    return true;
  }

  return false;
}

Optional<unsigned> LoopVectorizationCostModel::computeMaxVF() {
  if (Legal->getRuntimePointerChecking()->Need && TTI.hasBranchDivergence()) {
    // TODO: It may by useful to do since it's still likely to be dynamically
    // uniform if the target can skip.
    reportVectorizationFailure(
        "Not inserting runtime ptr check for divergent target",
        "runtime pointer checks needed. Not enabled for divergent target",
        "CantVersionLoopWithDivergentTarget", ORE, TheLoop);
    return None;
  }

  unsigned TC = PSE.getSE()->getSmallConstantTripCount(TheLoop);
  LLVM_DEBUG(dbgs() << "LV: Found trip count: " << TC << '\n');
  if (TC == 1) {
    reportVectorizationFailure(
        "Single iteration (non) loop",
        "loop trip count is one, irrelevant for vectorization",
        "SingleIterationLoop", ORE, TheLoop);
    return None;
  }

  switch (ScalarEpilogueStatus) {
  case CM_ScalarEpilogueAllowed: {
    Optional<unsigned> MaxVF = isScalable() ? computeFeasibleScalableMaxVF()
                                            : computeFeasibleMaxVF(TC);
    if (!MaxVF)
      reportVectorizationFailure(
          "Cannot vectorize operations on unsupported scalable vector type",
          "Cannot vectorize operations on unsupported scalable vector type",
          "UnsupportedScalableVectorType", ORE, TheLoop);
    return MaxVF;
  }
  case CM_ScalarEpilogueNotNeededUsePredicate:
    LLVM_DEBUG(
        dbgs() << "LV: vector predicate hint/switch found.\n"
               << "LV: Not allowing scalar epilogue, creating predicated "
               << "vector loop.\n");
    break;
  case CM_ScalarEpilogueNotAllowedLowTripLoop:
    // fallthrough as a special case of OptForSize
  case CM_ScalarEpilogueNotAllowedOptSize:
    if (ScalarEpilogueStatus == CM_ScalarEpilogueNotAllowedOptSize)
      LLVM_DEBUG(
          dbgs() << "LV: Not allowing scalar epilogue due to -Os/-Oz.\n");
    else
      LLVM_DEBUG(dbgs() << "LV: Not allowing scalar epilogue due to low trip "
                        << "count.\n");

    // Bail if runtime checks are required, which are not good when optimising
    // for size.
    if (runtimeChecksRequired())
      return None;
    break;
  }

  // Now try the tail folding

  // Invalidate interleave groups that require an epilogue if we can't mask
  // the interleave-group.
  if (!useMaskedInterleavedAccesses(TTI))
    InterleaveInfo.invalidateGroupsRequiringScalarEpilogue();

  Optional<unsigned> MaxVF =
      isScalable() ? computeFeasibleScalableMaxVF() : computeFeasibleMaxVF(TC);
  if (!MaxVF) {
    reportVectorizationFailure(
        "Cannot vectorize operations on unsupported scalable vector type",
        "Cannot vectorize operations on unsupported scalable vector type",
        "UnsupportedScalableVectorType", ORE, TheLoop);
    return None;
  }

  if (TC > 0 && TC % MaxVF.getValue() == 0) {
    // Accept MaxVF if we do not have a tail.
    LLVM_DEBUG(dbgs() << "LV: No tail will remain for any chosen VF.\n");
    return MaxVF;
  }

  // If we don't know the precise trip count, or if the trip count that we
  // found modulo the vectorization factor is not zero, try to fold the tail
  // by masking.
  // FIXME: look for a smaller MaxVF that does divide TC rather than masking.
  if (Legal->prepareToFoldTailByMasking()) {
    FoldTailByMasking = true;
    return MaxVF;
  }

  if (TC == 0) {
    reportVectorizationFailure(
        "Unable to calculate the loop count due to complex control flow",
        "unable to calculate the loop count due to complex control flow",
        "UnknownLoopCountComplexCFG", ORE, TheLoop);
    return None;
  }

  reportVectorizationFailure(
      "Cannot optimize for size and vectorize at the same time.",
      "cannot optimize for size and vectorize at the same time. "
      "Enable vectorization of this loop with '#pragma clang loop "
      "vectorize(enable)' when compiling with -Os/-Oz",
      "NoTailLoopWithOptForSize", ORE, TheLoop);
  return None;
}

Optional<unsigned> LoopVectorizationCostModel::computeFeasibleScalableMaxVF() {
  // For scalable vectors, where vector register width is not fixed, vector
  // width is represented as `<vscale x k x simpleType>`, where k is a power of
  // 2 and is known at the compile time (k can range from 1 to 8 for current
  // RISC-V vector specification). vscale is not known at compile time (vscale =
  // VLEN / (k * ELEN)). simpleType is a scalr type like f64, f32, etc.
  //
  // For mixed width operations we can either use n registers for both wide and
  // narrow types, in which case the narrow type will waste half the register,
  // or we can use n*w registers for the wider type and n registers for the
  // narrow type, where wider type is wider by a factor of w. In the current
  // implementation we take the latter approach because of the backend
  // limitations.
  //
  // We make the following assumptions:
  // 1. Assuming f64 to be the largest type we would need, we use
  // <vscale x 1 x f64> as our base type.
  // 2. If the only involved scalar type is f64, we use MaxVectorSize to be
  // vscale x 1. (Eventually we will add support for higher values of k. That
  // would need further analysis to optimize for register pressure.)
  // 2a. If the only involved scalar type is f32, we use MaxVectorSize of
  // vscale x 2. Similar for other narrower types.
  // 3. For mixed width, we will use the full register for the narrower type
  // and register grouping for the wider type.
  MinBWs = computeMinimumValueSizes(TheLoop->getBlocks(), *DB, &TTI);
  unsigned SmallestType, WidestType;
  std::tie(SmallestType, WidestType) = getSmallestAndWidestTypes();
  unsigned TargetWidestType = TTI.getMaxElementWidth();
  if (SmallestType > WidestType)
    SmallestType = WidestType;
  unsigned MaxScaleFactor = TargetWidestType / SmallestType;
  if (!MaxScaleFactor || MaxScaleFactor > 8)
    return None;
  if (Legal->getMaxSafeRegisterWidth() < 256 * 8 * 8)
    return None;
  return MaxScaleFactor;
}

unsigned
LoopVectorizationCostModel::computeFeasibleMaxVF(unsigned ConstTripCount) {
  MinBWs = computeMinimumValueSizes(TheLoop->getBlocks(), *DB, &TTI);
  unsigned SmallestType, WidestType;
  std::tie(SmallestType, WidestType) = getSmallestAndWidestTypes();
  unsigned WidestRegister = TTI.getRegisterBitWidth(true);

  // Get the maximum safe dependence distance in bits computed by LAA.
  // It is computed by MaxVF * sizeOf(type) * 8, where type is taken from
  // the memory accesses that is most restrictive (involved in the smallest
  // dependence distance).
  unsigned MaxSafeRegisterWidth = Legal->getMaxSafeRegisterWidth();

  WidestRegister = std::min(WidestRegister, MaxSafeRegisterWidth);

  unsigned MaxVectorSize = WidestRegister / WidestType;

  LLVM_DEBUG(dbgs() << "LV: The Smallest and Widest types: " << SmallestType
                    << " / " << WidestType << " bits.\n");
  LLVM_DEBUG(dbgs() << "LV: The Widest register safe to use is: "
                    << WidestRegister << " bits.\n");

  assert(MaxVectorSize <= 256 && "Did not expect to pack so many elements"
                                 " into one vector!");
  if (MaxVectorSize == 0) {
    LLVM_DEBUG(dbgs() << "LV: The target has no vector registers.\n");
    MaxVectorSize = 1;
    return MaxVectorSize;
  } else if (ConstTripCount && ConstTripCount < MaxVectorSize &&
             isPowerOf2_32(ConstTripCount)) {
    // We need to clamp the VF to be the ConstTripCount. There is no point in
    // choosing a higher viable VF as done in the loop below.
    LLVM_DEBUG(dbgs() << "LV: Clamping the MaxVF to the constant trip count: "
                      << ConstTripCount << "\n");
    MaxVectorSize = ConstTripCount;
    return MaxVectorSize;
  }

  unsigned MaxVF = MaxVectorSize;
  if (TTI.shouldMaximizeVectorBandwidth(!isScalarEpilogueAllowed()) ||
      (MaximizeBandwidth && isScalarEpilogueAllowed())) {
    // Collect all viable vectorization factors larger than the default MaxVF
    // (i.e. MaxVectorSize).
    SmallVector<unsigned, 8> VFs;
    unsigned NewMaxVectorSize = WidestRegister / SmallestType;
    for (unsigned VS = MaxVectorSize * 2; VS <= NewMaxVectorSize; VS *= 2)
      VFs.push_back(VS);

    // For each VF calculate its register usage.
    auto RUs = calculateRegisterUsage(VFs);

    // Select the largest VF which doesn't require more registers than existing
    // ones.
    for (int i = RUs.size() - 1; i >= 0; --i) {
      bool Selected = true;
      for (auto& pair : RUs[i].MaxLocalUsers) {
        unsigned TargetNumRegisters = TTI.getNumberOfRegisters(pair.first);
        if (pair.second > TargetNumRegisters)
          Selected = false;
      }
      if (Selected) {
        MaxVF = VFs[i];
        break;
      }
    }
    if (unsigned MinVF = TTI.getMinimumVF(SmallestType)) {
      if (MaxVF < MinVF) {
        LLVM_DEBUG(dbgs() << "LV: Overriding calculated MaxVF(" << MaxVF
                          << ") with target's minimum: " << MinVF << '\n');
        MaxVF = MinVF;
      }
    }
  }
  return MaxVF;
}

VectorizationFactor
LoopVectorizationCostModel::selectVectorizationFactor(unsigned MaxVF) {
  float Cost = expectedCost(1).first;
  const float ScalarCost = Cost;
  unsigned Width = 1;
  LLVM_DEBUG(dbgs() << "LV: Scalar loop costs: " << (int)ScalarCost << ".\n");

  bool ForceVectorization = Hints->getForce() == LoopVectorizeHints::FK_Enabled;
  if (ForceVectorization && (MaxVF > 1 || isScalable())) {
    // Ignore scalar width, because the user explicitly wants vectorization.
    // Initialize cost to max so that VF = 2 is, at least, chosen during cost
    // evaluation.
    Cost = std::numeric_limits<float>::max();
  }

  for (unsigned i = 2; i <= MaxVF; i *= 2) {
    // Notice that the vector loop needs to be executed less times, so
    // we need to divide the cost of the vector loops by the width of
    // the vector elements.
    VectorizationCostTy C = expectedCost(i);
    float VectorCost = C.first / (float)i;
    LLVM_DEBUG(dbgs() << "LV: Vector loop of width " << i
                      << " costs: " << (int)VectorCost << ".\n");
    if (!C.second && !ForceVectorization) {
      LLVM_DEBUG(
          dbgs() << "LV: Not considering vector loop of width " << i
                 << " because it will not generate any vector instructions.\n");
      continue;
    }
    if (VectorCost < Cost) {
      Cost = VectorCost;
      Width = i;
    }
  }

  if (!EnableCondStoresVectorization && NumPredStores) {
    reportVectorizationFailure(
        "There are conditional stores.",
        "store that is conditionally executed prevents vectorization",
        "ConditionalStore", ORE, TheLoop);
    Width = 1;
    Cost = ScalarCost;
  }

  LLVM_DEBUG(if (ForceVectorization && Width > 1 && Cost >= ScalarCost) dbgs()
             << "LV: Vectorization seems to be not beneficial, "
             << "but was forced by a user.\n");
  LLVM_DEBUG(dbgs() << "LV: Selecting VF: " << Width << ".\n");
  VectorizationFactor Factor = {Width, (unsigned)(Width * Cost)};
  return Factor;
}

VectorizationFactor
LoopVectorizationCostModel::selectScalableVectorizationFactor(unsigned VF) {
  // bool ForceVectorization = Hints->getForce() ==
  // LoopVectorizeHints::FK_Enabled; assert(!ForceVectorization &&
  //        "We do not support Forced Vectorization for scalable vectors");

  // Notice that the vector loop needs to be executed less times, so
  // we need to divide the cost of the vector loops by the width of
  // the vector elements.
  VectorizationCostTy C = expectedCost(VF);
  float Cost = C.first / (float)VF;
  LLVM_DEBUG(dbgs() << "LV: Vector loop of width " << VF
                    << " costs: " << (int)Cost << ".\n");

  if (!EnableCondStoresVectorization && NumPredStores) {
    reportVectorizationFailure(
        "There are conditional stores.",
        "store that is conditionally executed prevents vectorization",
        "ConditionalStore", ORE, TheLoop);
    assert(false && "Not supported for scalable vectors");
  }

  LLVM_DEBUG(dbgs() << "LV: Selecting VF: " << VF << ".\n");
  VectorizationFactor Factor = {VF, (unsigned)(VF * Cost)};
  return Factor;
}

std::pair<unsigned, unsigned>
LoopVectorizationCostModel::getSmallestAndWidestTypes() {
  unsigned MinWidth = -1U;
  unsigned MaxWidth = 8;
  const DataLayout &DL = TheFunction->getParent()->getDataLayout();

  // For each block.
  for (BasicBlock *BB : TheLoop->blocks()) {
    // For each instruction in the loop.
    for (Instruction &I : BB->instructionsWithoutDebug()) {
      Type *T = I.getType();

      // Skip ignored values.
      if (ValuesToIgnore.find(&I) != ValuesToIgnore.end())
        continue;

      // Only examine Loads, Stores and PHINodes.
      if (!isa<LoadInst>(I) && !isa<StoreInst>(I) && !isa<PHINode>(I))
        continue;

      // Examine PHI nodes that are reduction variables. Update the type to
      // account for the recurrence type.
      if (auto *PN = dyn_cast<PHINode>(&I)) {
        if (!Legal->isReductionVariable(PN))
          continue;
        RecurrenceDescriptor RdxDesc = Legal->getReductionVars()[PN];
        T = RdxDesc.getRecurrenceType();
      }

      // Examine the stored values.
      if (auto *ST = dyn_cast<StoreInst>(&I))
        T = ST->getValueOperand()->getType();

      // Ignore loaded pointer types and stored pointer types that are not
      // vectorizable.
      //
      // FIXME: The check here attempts to predict whether a load or store will
      //        be vectorized. We only know this for certain after a VF has
      //        been selected. Here, we assume that if an access can be
      //        vectorized, it will be. We should also look at extending this
      //        optimization to non-pointer types.
      //
      if (T->isPointerTy() && !isConsecutiveLoadOrStore(&I) &&
          !isAccessInterleaved(&I) && !isLegalGatherOrScatter(&I))
        continue;

      MinWidth = std::min(MinWidth,
                          (unsigned)DL.getTypeSizeInBits(T->getScalarType()));
      MaxWidth = std::max(MaxWidth,
                          (unsigned)DL.getTypeSizeInBits(T->getScalarType()));
    }
  }

  return {MinWidth, MaxWidth};
}

unsigned LoopVectorizationCostModel::selectInterleaveCount(unsigned VF,
                                                           unsigned LoopCost) {
  // -- The interleave heuristics --
  // We interleave the loop in order to expose ILP and reduce the loop overhead.
  // There are many micro-architectural considerations that we can't predict
  // at this level. For example, frontend pressure (on decode or fetch) due to
  // code size, or the number and capabilities of the execution ports.
  //
  // We use the following heuristics to select the interleave count:
  // 1. If the code has reductions, then we interleave to break the cross
  // iteration dependency.
  // 2. If the loop is really small, then we interleave to reduce the loop
  // overhead.
  // 3. We don't interleave if we think that we will spill registers to memory
  // due to the increased register pressure.

  if (!isScalarEpilogueAllowed())
    return 1;

  // We used the distance for the interleave count.
  if (Legal->getMaxSafeDepDistBytes() != -1U)
    return 1;

  // Do not interleave loops with a relatively small known or estimated trip
  // count.
  auto BestKnownTC = getSmallBestKnownTC(*PSE.getSE(), TheLoop);
  if (BestKnownTC && *BestKnownTC < TinyTripCountInterleaveThreshold)
    return 1;

  RegisterUsage R = calculateRegisterUsage({VF})[0];
  // We divide by these constants so assume that we have at least one
  // instruction that uses at least one register.
  for (auto& pair : R.MaxLocalUsers) {
    pair.second = std::max(pair.second, 1U);
  }

  // We calculate the interleave count using the following formula.
  // Subtract the number of loop invariants from the number of available
  // registers. These registers are used by all of the interleaved instances.
  // Next, divide the remaining registers by the number of registers that is
  // required by the loop, in order to estimate how many parallel instances
  // fit without causing spills. All of this is rounded down if necessary to be
  // a power of two. We want power of two interleave count to simplify any
  // addressing operations or alignment considerations.
  // We also want power of two interleave counts to ensure that the induction
  // variable of the vector loop wraps to zero, when tail is folded by masking;
  // this currently happens when OptForSize, in which case IC is set to 1 above.
  unsigned IC = UINT_MAX;

  for (auto& pair : R.MaxLocalUsers) {
    unsigned TargetNumRegisters = TTI.getNumberOfRegisters(pair.first);
    LLVM_DEBUG(dbgs() << "LV: The target has " << TargetNumRegisters
                      << " registers of "
                      << TTI.getRegisterClassName(pair.first) << " register class\n");
    if (VF == 1) {
      if (ForceTargetNumScalarRegs.getNumOccurrences() > 0)
        TargetNumRegisters = ForceTargetNumScalarRegs;
    } else {
      if (ForceTargetNumVectorRegs.getNumOccurrences() > 0)
        TargetNumRegisters = ForceTargetNumVectorRegs;
    }
    unsigned MaxLocalUsers = pair.second;
    unsigned LoopInvariantRegs = 0;
    if (R.LoopInvariantRegs.find(pair.first) != R.LoopInvariantRegs.end())
      LoopInvariantRegs = R.LoopInvariantRegs[pair.first];

    unsigned TmpIC = PowerOf2Floor((TargetNumRegisters - LoopInvariantRegs) / MaxLocalUsers);
    // Don't count the induction variable as interleaved.
    if (EnableIndVarRegisterHeur) {
      TmpIC =
          PowerOf2Floor((TargetNumRegisters - LoopInvariantRegs - 1) /
                        std::max(1U, (MaxLocalUsers - 1)));
    }

    IC = std::min(IC, TmpIC);
  }

  // Clamp the interleave ranges to reasonable counts.
  unsigned MaxInterleaveCount = TTI.getMaxInterleaveFactor(VF);

  // Check if the user has overridden the max.
  if (VF == 1) {
    if (ForceTargetMaxScalarInterleaveFactor.getNumOccurrences() > 0)
      MaxInterleaveCount = ForceTargetMaxScalarInterleaveFactor;
  } else {
    if (ForceTargetMaxVectorInterleaveFactor.getNumOccurrences() > 0)
      MaxInterleaveCount = ForceTargetMaxVectorInterleaveFactor;
  }

  // If trip count is known or estimated compile time constant, limit the
  // interleave count to be less than the trip count divided by VF.
  if (BestKnownTC) {
    MaxInterleaveCount = std::min(*BestKnownTC / VF, MaxInterleaveCount);
  }

  // If we did not calculate the cost for VF (because the user selected the VF)
  // then we calculate the cost of VF here.
  if (LoopCost == 0)
    LoopCost = expectedCost(VF).first;

  assert(LoopCost && "Non-zero loop cost expected");

  // Clamp the calculated IC to be between the 1 and the max interleave count
  // that the target and trip count allows.
  if (IC > MaxInterleaveCount)
    IC = MaxInterleaveCount;
  else if (IC < 1)
    IC = 1;

  // Interleave if we vectorized this loop and there is a reduction that could
  // benefit from interleaving.
  if (VF > 1 && !Legal->getReductionVars().empty()) {
    LLVM_DEBUG(dbgs() << "LV: Interleaving because of reductions.\n");
    return IC;
  }

  // Note that if we've already vectorized the loop we will have done the
  // runtime check and so interleaving won't require further checks.
  bool InterleavingRequiresRuntimePointerCheck =
      (VF == 1 && Legal->getRuntimePointerChecking()->Need);

  // We want to interleave small loops in order to reduce the loop overhead and
  // potentially expose ILP opportunities.
  LLVM_DEBUG(dbgs() << "LV: Loop cost is " << LoopCost << '\n');
  if (!InterleavingRequiresRuntimePointerCheck && LoopCost < SmallLoopCost) {
    // We assume that the cost overhead is 1 and we use the cost model
    // to estimate the cost of the loop and interleave until the cost of the
    // loop overhead is about 5% of the cost of the loop.
    unsigned SmallIC =
        std::min(IC, (unsigned)PowerOf2Floor(SmallLoopCost / LoopCost));

    // Interleave until store/load ports (estimated by max interleave count) are
    // saturated.
    unsigned NumStores = Legal->getNumStores();
    unsigned NumLoads = Legal->getNumLoads();
    unsigned StoresIC = IC / (NumStores ? NumStores : 1);
    unsigned LoadsIC = IC / (NumLoads ? NumLoads : 1);

    // If we have a scalar reduction (vector reductions are already dealt with
    // by this point), we can increase the critical path length if the loop
    // we're interleaving is inside another loop. Limit, by default to 2, so the
    // critical path only gets increased by one reduction operation.
    if (!Legal->getReductionVars().empty() && TheLoop->getLoopDepth() > 1) {
      unsigned F = static_cast<unsigned>(MaxNestedScalarReductionIC);
      SmallIC = std::min(SmallIC, F);
      StoresIC = std::min(StoresIC, F);
      LoadsIC = std::min(LoadsIC, F);
    }

    if (EnableLoadStoreRuntimeInterleave &&
        std::max(StoresIC, LoadsIC) > SmallIC) {
      LLVM_DEBUG(
          dbgs() << "LV: Interleaving to saturate store or load ports.\n");
      return std::max(StoresIC, LoadsIC);
    }

    LLVM_DEBUG(dbgs() << "LV: Interleaving to reduce branch cost.\n");
    return SmallIC;
  }

  // Interleave if this is a large loop (small loops are already dealt with by
  // this point) that could benefit from interleaving.
  bool HasReductions = !Legal->getReductionVars().empty();
  if (TTI.enableAggressiveInterleaving(HasReductions)) {
    LLVM_DEBUG(dbgs() << "LV: Interleaving to expose ILP.\n");
    return IC;
  }

  LLVM_DEBUG(dbgs() << "LV: Not Interleaving.\n");
  return 1;
}

SmallVector<LoopVectorizationCostModel::RegisterUsage, 8>
LoopVectorizationCostModel::calculateRegisterUsage(ArrayRef<unsigned> VFs) {
  // This function calculates the register usage by measuring the highest number
  // of values that are alive at a single location. Obviously, this is a very
  // rough estimation. We scan the loop in a topological order in order and
  // assign a number to each instruction. We use RPO to ensure that defs are
  // met before their users. We assume that each instruction that has in-loop
  // users starts an interval. We record every time that an in-loop value is
  // used, so we have a list of the first and last occurrences of each
  // instruction. Next, we transpose this data structure into a multi map that
  // holds the list of intervals that *end* at a specific location. This multi
  // map allows us to perform a linear search. We scan the instructions linearly
  // and record each time that a new interval starts, by placing it in a set.
  // If we find this value in the multi-map then we remove it from the set.
  // The max register usage is the maximum size of the set.
  // We also search for instructions that are defined outside the loop, but are
  // used inside the loop. We need this number separately from the max-interval
  // usage number because when we unroll, loop-invariant values do not take
  // more register.
  LoopBlocksDFS DFS(TheLoop);
  DFS.perform(LI);

  RegisterUsage RU;

  // Each 'key' in the map opens a new interval. The values
  // of the map are the index of the 'last seen' usage of the
  // instruction that is the key.
  using IntervalMap = DenseMap<Instruction *, unsigned>;

  // Maps instruction to its index.
  SmallVector<Instruction *, 64> IdxToInstr;
  // Marks the end of each interval.
  IntervalMap EndPoint;
  // Saves the list of instruction indices that are used in the loop.
  SmallPtrSet<Instruction *, 8> Ends;
  // Saves the list of values that are used in the loop but are
  // defined outside the loop, such as arguments and constants.
  SmallPtrSet<Value *, 8> LoopInvariants;

  for (BasicBlock *BB : make_range(DFS.beginRPO(), DFS.endRPO())) {
    for (Instruction &I : BB->instructionsWithoutDebug()) {
      IdxToInstr.push_back(&I);

      // Save the end location of each USE.
      for (Value *U : I.operands()) {
        auto *Instr = dyn_cast<Instruction>(U);

        // Ignore non-instruction values such as arguments, constants, etc.
        if (!Instr)
          continue;

        // If this instruction is outside the loop then record it and continue.
        if (!TheLoop->contains(Instr)) {
          LoopInvariants.insert(Instr);
          continue;
        }

        // Overwrite previous end points.
        EndPoint[Instr] = IdxToInstr.size();
        Ends.insert(Instr);
      }
    }
  }

  // Saves the list of intervals that end with the index in 'key'.
  using InstrList = SmallVector<Instruction *, 2>;
  DenseMap<unsigned, InstrList> TransposeEnds;

  // Transpose the EndPoints to a list of values that end at each index.
  for (auto &Interval : EndPoint)
    TransposeEnds[Interval.second].push_back(Interval.first);

  SmallPtrSet<Instruction *, 8> OpenIntervals;

  // Get the size of the widest register.
  unsigned MaxSafeDepDist = -1U;
  if (Legal->getMaxSafeDepDistBytes() != -1U)
    MaxSafeDepDist = Legal->getMaxSafeDepDistBytes() * 8;
  unsigned WidestRegister =
      std::min(TTI.getRegisterBitWidth(true), MaxSafeDepDist);
  const DataLayout &DL = TheFunction->getParent()->getDataLayout();

  SmallVector<RegisterUsage, 8> RUs(VFs.size());
  SmallVector<SmallMapVector<unsigned, unsigned, 4>, 8> MaxUsages(VFs.size());

  LLVM_DEBUG(dbgs() << "LV(REG): Calculating max register usage:\n");

  // A lambda that gets the register usage for the given type and VF.
  auto GetRegUsage = [&DL, WidestRegister](Type *Ty, unsigned VF) {
    if (Ty->isTokenTy())
      return 0U;
    unsigned TypeSize = DL.getTypeSizeInBits(Ty->getScalarType());
    return std::max<unsigned>(1, VF * TypeSize / WidestRegister);
  };

  for (unsigned int i = 0, s = IdxToInstr.size(); i < s; ++i) {
    Instruction *I = IdxToInstr[i];

    // Remove all of the instructions that end at this location.
    InstrList &List = TransposeEnds[i];
    for (Instruction *ToRemove : List)
      OpenIntervals.erase(ToRemove);

    // Ignore instructions that are never used within the loop.
    if (Ends.find(I) == Ends.end())
      continue;

    // Skip ignored values.
    if (ValuesToIgnore.find(I) != ValuesToIgnore.end())
      continue;

    // For each VF find the maximum usage of registers.
    for (unsigned j = 0, e = VFs.size(); j < e; ++j) {
      // Count the number of live intervals.
      SmallMapVector<unsigned, unsigned, 4> RegUsage;

      if (VFs[j] == 1) {
        for (auto Inst : OpenIntervals) {
          unsigned ClassID = TTI.getRegisterClassForType(false, Inst->getType());
          if (RegUsage.find(ClassID) == RegUsage.end())
            RegUsage[ClassID] = 1;
          else
            RegUsage[ClassID] += 1;
        }
      } else {
        collectUniformsAndScalars(VFs[j]);
        for (auto Inst : OpenIntervals) {
          // Skip ignored values for VF > 1.
          if (VecValuesToIgnore.find(Inst) != VecValuesToIgnore.end())
            continue;
          if (isScalarAfterVectorization(Inst, VFs[j])) {
            unsigned ClassID = TTI.getRegisterClassForType(false, Inst->getType());
            if (RegUsage.find(ClassID) == RegUsage.end())
              RegUsage[ClassID] = 1;
            else
              RegUsage[ClassID] += 1;
          } else {
            unsigned ClassID = TTI.getRegisterClassForType(true, Inst->getType());
            if (RegUsage.find(ClassID) == RegUsage.end())
              RegUsage[ClassID] = GetRegUsage(Inst->getType(), VFs[j]);
            else
              RegUsage[ClassID] += GetRegUsage(Inst->getType(), VFs[j]);
          }
        }
      }
    
      for (auto& pair : RegUsage) {
        if (MaxUsages[j].find(pair.first) != MaxUsages[j].end())
          MaxUsages[j][pair.first] = std::max(MaxUsages[j][pair.first], pair.second);
        else
          MaxUsages[j][pair.first] = pair.second;
      }
    }

    LLVM_DEBUG(dbgs() << "LV(REG): At #" << i << " Interval # "
                      << OpenIntervals.size() << '\n');

    // Add the current instruction to the list of open intervals.
    OpenIntervals.insert(I);
  }

  for (unsigned i = 0, e = VFs.size(); i < e; ++i) {
    SmallMapVector<unsigned, unsigned, 4> Invariant;
  
    for (auto Inst : LoopInvariants) {
      unsigned Usage = VFs[i] == 1 ? 1 : GetRegUsage(Inst->getType(), VFs[i]);
      unsigned ClassID = TTI.getRegisterClassForType(VFs[i] > 1, Inst->getType());
      if (Invariant.find(ClassID) == Invariant.end())
        Invariant[ClassID] = Usage;
      else
        Invariant[ClassID] += Usage;
    }

    LLVM_DEBUG({
      dbgs() << "LV(REG): VF = " << VFs[i] << '\n';
      dbgs() << "LV(REG): Found max usage: " << MaxUsages[i].size()
             << " item\n";
      for (const auto &pair : MaxUsages[i]) {
        dbgs() << "LV(REG): RegisterClass: "
               << TTI.getRegisterClassName(pair.first) << ", " << pair.second
               << " registers\n";
      }
      dbgs() << "LV(REG): Found invariant usage: " << Invariant.size()
             << " item\n";
      for (const auto &pair : Invariant) {
        dbgs() << "LV(REG): RegisterClass: "
               << TTI.getRegisterClassName(pair.first) << ", " << pair.second
               << " registers\n";
      }
    });

    RU.LoopInvariantRegs = Invariant;
    RU.MaxLocalUsers = MaxUsages[i];
    RUs[i] = RU;
  }

  return RUs;
}

bool LoopVectorizationCostModel::useEmulatedMaskMemRefHack(Instruction *I) {
  // TODO: Cost model for emulated masked load/store is completely
  // broken. This hack guides the cost model to use an artificially
  // high enough value to practically disable vectorization with such
  // operations, except where previously deployed legality hack allowed
  // using very low cost values. This is to avoid regressions coming simply
  // from moving "masked load/store" check from legality to cost model.
  // Masked Load/Gather emulation was previously never allowed.
  // Limited number of Masked Store/Scatter emulation was allowed.
  assert(isPredicatedInst(I) && "Expecting a scalar emulated instruction");
  return isa<LoadInst>(I) ||
         (isa<StoreInst>(I) && NumPredStores > NumberOfStoresToPredicate);
}

void LoopVectorizationCostModel::collectInstsToScalarize(unsigned VF) {
  // If we aren't vectorizing the loop, or if we've already collected the
  // instructions to scalarize, there's nothing to do. Collection may already
  // have occurred if we have a user-selected VF and are now computing the
  // expected cost for interleaving.
  bool InvalidVF = VF < 2 && !isScalable();
  if (InvalidVF || InstsToScalarize.find(VF) != InstsToScalarize.end())
    return;

  // Initialize a mapping for VF in InstsToScalalarize. If we find that it's
  // not profitable to scalarize any instructions, the presence of VF in the
  // map will indicate that we've analyzed it already.
  ScalarCostsTy &ScalarCostsVF = InstsToScalarize[VF];

  // Find all the instructions that are scalar with predication in the loop and
  // determine if it would be better to not if-convert the blocks they are in.
  // If so, we also record the instructions to scalarize.
  for (BasicBlock *BB : TheLoop->blocks()) {
    if (!blockNeedsPredication(BB))
      continue;
    for (Instruction &I : *BB)
      if (isScalarWithPredication(&I)) {
        ScalarCostsTy ScalarCosts;
        // Do not apply discount logic if hacked cost is needed
        // for emulated masked memrefs.
        if (!useEmulatedMaskMemRefHack(&I) &&
            computePredInstDiscount(&I, ScalarCosts, VF) >= 0)
          ScalarCostsVF.insert(ScalarCosts.begin(), ScalarCosts.end());
        // Remember that BB will remain after vectorization.
        PredicatedBBsAfterVectorization.insert(BB);
      }
  }
}

int LoopVectorizationCostModel::computePredInstDiscount(
    Instruction *PredInst, DenseMap<Instruction *, unsigned> &ScalarCosts,
    unsigned VF) {
  assert(!isUniformAfterVectorization(PredInst, VF) &&
         "Instruction marked uniform-after-vectorization will be predicated");

  // Initialize the discount to zero, meaning that the scalar version and the
  // vector version cost the same.
  int Discount = 0;

  // Holds instructions to analyze. The instructions we visit are mapped in
  // ScalarCosts. Those instructions are the ones that would be scalarized if
  // we find that the scalar version costs less.
  SmallVector<Instruction *, 8> Worklist;

  // Returns true if the given instruction can be scalarized.
  auto canBeScalarized = [&](Instruction *I) -> bool {
    // We only attempt to scalarize instructions forming a single-use chain
    // from the original predicated block that would otherwise be vectorized.
    // Although not strictly necessary, we give up on instructions we know will
    // already be scalar to avoid traversing chains that are unlikely to be
    // beneficial.
    if (!I->hasOneUse() || PredInst->getParent() != I->getParent() ||
        isScalarAfterVectorization(I, VF))
      return false;

    // If the instruction is scalar with predication, it will be analyzed
    // separately. We ignore it within the context of PredInst.
    if (isScalarWithPredication(I))
      return false;

    // If any of the instruction's operands are uniform after vectorization,
    // the instruction cannot be scalarized. This prevents, for example, a
    // masked load from being scalarized.
    //
    // We assume we will only emit a value for lane zero of an instruction
    // marked uniform after vectorization, rather than VF identical values.
    // Thus, if we scalarize an instruction that uses a uniform, we would
    // create uses of values corresponding to the lanes we aren't emitting code
    // for. This behavior can be changed by allowing getScalarValue to clone
    // the lane zero values for uniforms rather than asserting.
    for (Use &U : I->operands())
      if (auto *J = dyn_cast<Instruction>(U.get()))
        if (isUniformAfterVectorization(J, VF))
          return false;

    // Otherwise, we can scalarize the instruction.
    return true;
  };

  // Compute the expected cost discount from scalarizing the entire expression
  // feeding the predicated instruction. We currently only consider expressions
  // that are single-use instruction chains.
  Worklist.push_back(PredInst);
  while (!Worklist.empty()) {
    Instruction *I = Worklist.pop_back_val();

    // If we've already analyzed the instruction, there's nothing to do.
    if (ScalarCosts.find(I) != ScalarCosts.end())
      continue;

    // Compute the cost of the vector instruction. Note that this cost already
    // includes the scalarization overhead of the predicated instruction.
    unsigned VectorCost = getInstructionCost(I, VF).first;

    // Compute the cost of the scalarized instruction. This cost is the cost of
    // the instruction as if it wasn't if-converted and instead remained in the
    // predicated block. We will scale this cost by block probability after
    // computing the scalarization overhead.
    unsigned ScalarCost = VF * getInstructionCost(I, 1).first;

    // Compute the scalarization overhead of needed insertelement instructions
    // and phi nodes.
    if (isScalarWithPredication(I) && !I->getType()->isVoidTy()) {
      ScalarCost += TTI.getScalarizationOverhead(
          ToVectorTy(I->getType(), VF, isScalable()), true, false);
      ScalarCost += VF * TTI.getCFInstrCost(Instruction::PHI);
    }

    // Compute the scalarization overhead of needed extractelement
    // instructions. For each of the instruction's operands, if the operand can
    // be scalarized, add it to the worklist; otherwise, account for the
    // overhead.
    for (Use &U : I->operands())
      if (auto *J = dyn_cast<Instruction>(U.get())) {
        assert(VectorType::isValidElementType(J->getType()) &&
               "Instruction has non-scalar type");
        if (canBeScalarized(J))
          Worklist.push_back(J);
        else if (needsExtract(J, VF))
          ScalarCost += TTI.getScalarizationOverhead(
              ToVectorTy(J->getType(), VF, isScalable()), false, true);
      }

    // Scale the total scalar cost by block probability.
    ScalarCost /= getReciprocalPredBlockProb();

    // Compute the discount. A non-negative discount means the vector version
    // of the instruction costs more, and scalarizing would be beneficial.
    Discount += VectorCost - ScalarCost;
    ScalarCosts[I] = ScalarCost;
  }

  return Discount;
}

LoopVectorizationCostModel::VectorizationCostTy
LoopVectorizationCostModel::expectedCost(unsigned VF) {
  VectorizationCostTy Cost;

  bool ValidVF = VF > 1 || (isScalable() && VF == 1);
  // For each block.
  for (BasicBlock *BB : TheLoop->blocks()) {
    VectorizationCostTy BlockCost;

    // For each instruction in the old loop.
    for (Instruction &I : BB->instructionsWithoutDebug()) {
      // Skip ignored values.
      if (ValuesToIgnore.find(&I) != ValuesToIgnore.end() ||
          (ValidVF && VecValuesToIgnore.find(&I) != VecValuesToIgnore.end()))
        continue;

      VectorizationCostTy C = getInstructionCost(&I, VF);

      // Check if we should override the cost.
      if (ForceTargetInstructionCost.getNumOccurrences() > 0)
        C.first = ForceTargetInstructionCost;

      BlockCost.first += C.first;
      BlockCost.second |= C.second;
      LLVM_DEBUG(dbgs() << "LV: Found an estimated cost of " << C.first
                        << " for VF " << VF << " For instruction: " << I
                        << '\n');
    }

    // If we are vectorizing a predicated block, it will have been
    // if-converted. This means that the block's instructions (aside from
    // stores and instructions that may divide by zero) will now be
    // unconditionally executed. For the scalar case, we may not always execute
    // the predicated block. Thus, scale the block's cost by the probability of
    // executing it.
    if (VF == 1 && !isScalable() && blockNeedsPredication(BB))
      BlockCost.first /= getReciprocalPredBlockProb();

    Cost.first += BlockCost.first;
    Cost.second |= BlockCost.second;
  }

  return Cost;
}

/// Gets Address Access SCEV after verifying that the access pattern
/// is loop invariant except the induction variable dependence.
///
/// This SCEV can be sent to the Target in order to estimate the address
/// calculation cost.
static const SCEV *getAddressAccessSCEV(Value *Ptr,
                                        LoopVectorizationLegality *Legal,
                                        PredicatedScalarEvolution &PSE,
                                        const Loop *TheLoop) {

  auto *Gep = dyn_cast<GetElementPtrInst>(Ptr);
  if (!Gep)
    return nullptr;

  // We are looking for a gep with all loop invariant indices except for one
  // which should be an induction variable.
  auto SE = PSE.getSE();
  unsigned NumOperands = Gep->getNumOperands();
  for (unsigned i = 1; i < NumOperands; ++i) {
    Value *Opd = Gep->getOperand(i);
    if (!SE->isLoopInvariant(SE->getSCEV(Opd), TheLoop) &&
        !Legal->isInductionVariable(Opd))
      return nullptr;
  }

  // Now we know we have a GEP ptr, %inv, %ind, %inv. return the Ptr SCEV.
  return PSE.getSCEV(Ptr);
}

static bool isStrideMul(Instruction *I, LoopVectorizationLegality *Legal) {
  return Legal->hasStride(I->getOperand(0)) ||
         Legal->hasStride(I->getOperand(1));
}

unsigned LoopVectorizationCostModel::getMemInstScalarizationCost(Instruction *I,
                                                                 unsigned VF) {
  assert((VF > 1 || isScalable()) &&
         "Scalarization cost of instruction implies vectorization.");
  Type *ValTy = getMemInstValueType(I);
  auto SE = PSE.getSE();

  unsigned AS = getLoadStoreAddressSpace(I);
  Value *Ptr = getLoadStorePointerOperand(I);
  Type *PtrTy = ToVectorTy(Ptr->getType(), VF, isScalable());

  // Figure out whether the access is strided and get the stride value
  // if it's known in compile time
  const SCEV *PtrSCEV = getAddressAccessSCEV(Ptr, Legal, PSE, TheLoop);

  // Get the cost of the scalar memory instruction and address computation.
  unsigned Cost = VF * TTI.getAddressComputationCost(PtrTy, SE, PtrSCEV);

  // Don't pass *I here, since it is scalar but will actually be part of a
  // vectorized loop where the user of it is a vectorized instruction.
  const MaybeAlign Alignment = getLoadStoreAlignment(I);
  Cost += VF * TTI.getMemoryOpCost(I->getOpcode(), ValTy->getScalarType(),
                                   Alignment, AS);

  // Get the overhead of the extractelement and insertelement instructions
  // we might create due to scalarization.
  Cost += getScalarizationOverhead(I, VF);

  // If we have a predicated store, it may not be executed for each vector
  // lane. Scale the cost by the probability of executing the predicated
  // block.
  if (isPredicatedInst(I)) {
    Cost /= getReciprocalPredBlockProb();

    if (useEmulatedMaskMemRefHack(I))
      // Artificially setting to a high enough value to practically disable
      // vectorization with such operations.
      Cost = 3000000;
  }

  return Cost;
}

unsigned LoopVectorizationCostModel::getConsecutiveMemOpCost(Instruction *I,
                                                             unsigned VF) {
  Type *ValTy = getMemInstValueType(I);
  Type *VectorTy = ToVectorTy(ValTy, VF, isScalable());
  Value *Ptr = getLoadStorePointerOperand(I);
  unsigned AS = getLoadStoreAddressSpace(I);
  int ConsecutiveStride = Legal->isConsecutivePtr(Ptr);

  assert((ConsecutiveStride == 1 || ConsecutiveStride == -1) &&
         "Stride should be 1 or -1 for consecutive memory access");
  const MaybeAlign Alignment = getLoadStoreAlignment(I);
  unsigned Cost = 0;
  if (Legal->isMaskRequired(I))
    Cost += TTI.getMaskedMemoryOpCost(I->getOpcode(), VectorTy,
                                      Alignment ? Alignment->value() : 0, AS);
  else
    Cost += TTI.getMemoryOpCost(I->getOpcode(), VectorTy, Alignment, AS, I);

  bool Reverse = ConsecutiveStride < 0;
  if (Reverse)
    Cost += TTI.getShuffleCost(TargetTransformInfo::SK_Reverse, VectorTy, 0);
  return Cost;
}

unsigned LoopVectorizationCostModel::getUniformMemOpCost(Instruction *I,
                                                         unsigned VF) {
  Type *ValTy = getMemInstValueType(I);
  Type *VectorTy = ToVectorTy(ValTy, VF, isScalable());
  const MaybeAlign Alignment = getLoadStoreAlignment(I);
  unsigned AS = getLoadStoreAddressSpace(I);
  if (isa<LoadInst>(I)) {
    return TTI.getAddressComputationCost(ValTy) +
           TTI.getMemoryOpCost(Instruction::Load, ValTy, Alignment, AS) +
           TTI.getShuffleCost(TargetTransformInfo::SK_Broadcast, VectorTy);
  }
  StoreInst *SI = cast<StoreInst>(I);

  bool isLoopInvariantStoreValue = Legal->isUniform(SI->getValueOperand());
  return TTI.getAddressComputationCost(ValTy) +
         TTI.getMemoryOpCost(Instruction::Store, ValTy, Alignment, AS) +
         (isLoopInvariantStoreValue
              ? 0
              : TTI.getVectorInstrCost(Instruction::ExtractElement, VectorTy,
                                       VF - 1));
}

unsigned LoopVectorizationCostModel::getGatherScatterCost(Instruction *I,
                                                          unsigned VF) {
  Type *ValTy = getMemInstValueType(I);
  Type *VectorTy = ToVectorTy(ValTy, VF, isScalable());
  const MaybeAlign Alignment = getLoadStoreAlignment(I);
  Value *Ptr = getLoadStorePointerOperand(I);

  return TTI.getAddressComputationCost(VectorTy) +
         TTI.getGatherScatterOpCost(I->getOpcode(), VectorTy, Ptr,
                                    Legal->isMaskRequired(I),
                                    Alignment ? Alignment->value() : 0, I);
}

unsigned LoopVectorizationCostModel::getInterleaveGroupCost(Instruction *I,
                                                            unsigned VF) {
  Type *ValTy = getMemInstValueType(I);
  Type *VectorTy = ToVectorTy(ValTy, VF, isScalable());
  unsigned AS = getLoadStoreAddressSpace(I);

  auto Group = getInterleavedAccessGroup(I);
  assert(Group && "Fail to get an interleaved access group.");

  unsigned InterleaveFactor = Group->getFactor();
  Type *WideVecTy = VectorType::get(ValTy, VF * InterleaveFactor, isScalable());

  // Holds the indices of existing members in an interleaved load group.
  // An interleaved store group doesn't need this as it doesn't allow gaps.
  SmallVector<unsigned, 4> Indices;
  if (isa<LoadInst>(I)) {
    for (unsigned i = 0; i < InterleaveFactor; i++)
      if (Group->getMember(i))
        Indices.push_back(i);
  }

  // Calculate the cost of the whole interleaved group.
  bool UseMaskForGaps =
      Group->requiresScalarEpilogue() && !isScalarEpilogueAllowed();
  unsigned Cost = TTI.getInterleavedMemoryOpCost(
      I->getOpcode(), WideVecTy, Group->getFactor(), Indices,
      Group->getAlign().value(), AS, Legal->isMaskRequired(I), UseMaskForGaps);

  if (Group->isReverse()) {
    // TODO: Add support for reversed masked interleaved access.
    assert(!Legal->isMaskRequired(I) &&
           "Reverse masked interleaved access not supported.");
    Cost += Group->getNumMembers() *
            TTI.getShuffleCost(TargetTransformInfo::SK_Reverse, VectorTy, 0);
  }
  return Cost;
}

unsigned LoopVectorizationCostModel::getMemoryInstructionCost(Instruction *I,
                                                              unsigned VF) {
  // Calculate scalar cost only. Vectorization cost should be ready at this
  // moment.
  if (VF == 1 && !isScalable()) {
    Type *ValTy = getMemInstValueType(I);
    const MaybeAlign Alignment = getLoadStoreAlignment(I);
    unsigned AS = getLoadStoreAddressSpace(I);

    return TTI.getAddressComputationCost(ValTy) +
           TTI.getMemoryOpCost(I->getOpcode(), ValTy, Alignment, AS, I);
  }
  return getWideningCost(I, VF);
}

LoopVectorizationCostModel::VectorizationCostTy
LoopVectorizationCostModel::getInstructionCost(Instruction *I, unsigned VF) {
  // If we know that this instruction will remain uniform, check the cost of
  // the scalar version.
  bool ValidVF = VF > 1 || (isScalable() && VF == 1);
  if (isUniformAfterVectorization(I, VF))
    ValidVF = false;
  // VF = 1;

  if (ValidVF && isProfitableToScalarize(I, VF))
    return VectorizationCostTy(InstsToScalarize[VF][I], false);

  // Forced scalars do not have any scalarization overhead.
  auto ForcedScalar = ForcedScalars.find(VF);
  if (ValidVF && ForcedScalar != ForcedScalars.end()) {
    auto InstSet = ForcedScalar->second;
    if (InstSet.find(I) != InstSet.end())
      return VectorizationCostTy((getInstructionCost(I, 1).first * VF), false);
  }

  Type *VectorTy;
  unsigned C = getInstructionCost(I, VF, VectorTy, ValidVF);

  // bool ValidNumParts = TTI.getNumberOfParts(VectorTy) < VF || (VF == 1 &&
  // isScalable() &&
  bool TypeNotScalarized = (VF > 1 && VectorTy->isVectorTy() &&
                            TTI.getNumberOfParts(VectorTy) < VF) ||
                           (VF == 1 && isScalable() && VectorTy->isVectorTy() &&
                            TTI.getNumberOfParts(VectorTy) == VF);
  return VectorizationCostTy(C, TypeNotScalarized);
}

unsigned LoopVectorizationCostModel::getScalarizationOverhead(Instruction *I,
                                                              unsigned VF) {

  if (VF == 1 && !isScalable())
    return 0;

  unsigned Cost = 0;
  Type *RetTy = ToVectorTy(I->getType(), VF, isScalable());
  if (!RetTy->isVoidTy() &&
      (!isa<LoadInst>(I) || !TTI.supportsEfficientVectorElementLoadStore()))
    Cost += TTI.getScalarizationOverhead(RetTy, true, false);

  // Some targets keep addresses scalar.
  if (isa<LoadInst>(I) && !TTI.prefersVectorizedAddressing())
    return Cost;

  // Some targets support efficient element stores.
  if (isa<StoreInst>(I) && TTI.supportsEfficientVectorElementLoadStore())
    return Cost;

  // Collect operands to consider.
  CallInst *CI = dyn_cast<CallInst>(I);
  Instruction::op_range Ops = CI ? CI->arg_operands() : I->operands();

  // Skip operands that do not require extraction/scalarization and do not incur
  // any overhead.
  return Cost + TTI.getOperandsScalarizationOverhead(
                    filterExtractingOperands(Ops, VF), VF);
}

void LoopVectorizationCostModel::setCostBasedWideningDecision(unsigned VF) {
  if (!isScalable() && VF == 1)
    return;
  NumPredStores = 0;
  for (BasicBlock *BB : TheLoop->blocks()) {
    // For each instruction in the old loop.
    for (Instruction &I : *BB) {
      Value *Ptr = getLoadStorePointerOperand(&I);
      if (!Ptr)
        continue;

      // TODO: We should generate better code and update the cost model for
      // predicated uniform stores. Today they are treated as any other
      // predicated store (see added test cases in
      // invariant-store-vectorization.ll).
      if (isa<StoreInst>(&I) && isScalarWithPredication(&I))
        NumPredStores++;

      if (Legal->isUniform(Ptr) &&
          // Conditional loads and stores should be scalarized and predicated.
          // isScalarWithPredication cannot be used here since masked
          // gather/scatters are not considered scalar with predication.
          !Legal->blockNeedsPredication(I.getParent())) {
        // TODO: Avoid replicating loads and stores instead of
        // relying on instcombine to remove them.
        // Load: Scalar load + broadcast
        // Store: Scalar store + isLoopInvariantStoreValue ? 0 : extract
        unsigned Cost = getUniformMemOpCost(&I, VF);
        setWideningDecision(&I, VF, CM_Scalarize, Cost);
        continue;
      }

      // We assume that widening is the best solution when possible.
      if (memoryInstructionCanBeWidened(&I, VF)) {
        unsigned Cost = getConsecutiveMemOpCost(&I, VF);
        int ConsecutiveStride =
            Legal->isConsecutivePtr(getLoadStorePointerOperand(&I));
        assert((ConsecutiveStride == 1 || ConsecutiveStride == -1) &&
               "Expected consecutive stride.");
        InstWidening Decision =
            ConsecutiveStride == 1 ? CM_Widen : CM_Widen_Reverse;
        setWideningDecision(&I, VF, Decision, Cost);
        continue;
      }

      // Choose between Interleaving, Gather/Scatter or Scalarization.
      unsigned InterleaveCost = std::numeric_limits<unsigned>::max();
      unsigned NumAccesses = 1;
      if (isAccessInterleaved(&I)) {
        auto Group = getInterleavedAccessGroup(&I);
        assert(Group && "Fail to get an interleaved access group.");

        // Make one decision for the whole group.
        if (getWideningDecision(&I, VF) != CM_Unknown)
          continue;

        NumAccesses = Group->getNumMembers();
        if (interleavedAccessCanBeWidened(&I, VF))
          InterleaveCost = getInterleaveGroupCost(&I, VF);
      }

      unsigned GatherScatterCost =
          isLegalGatherOrScatter(&I)
              ? getGatherScatterCost(&I, VF) * NumAccesses
              : std::numeric_limits<unsigned>::max();

      unsigned ScalarizationCost =
          getMemInstScalarizationCost(&I, VF) * NumAccesses;

      // Choose better solution for the current VF,
      // write down this decision and use it during vectorization.
      unsigned Cost;
      InstWidening Decision;
      if (InterleaveCost <= GatherScatterCost &&
          InterleaveCost < ScalarizationCost) {
        Decision = CM_Interleave;
        Cost = InterleaveCost;
      } else if (GatherScatterCost < ScalarizationCost) {
        Decision = CM_GatherScatter;
        Cost = GatherScatterCost;
      } else {
        Decision = CM_Scalarize;
        Cost = ScalarizationCost;
      }
      // If the instructions belongs to an interleave group, the whole group
      // receives the same decision. The whole group receives the cost, but
      // the cost will actually be assigned to one instruction.
      if (auto Group = getInterleavedAccessGroup(&I))
        setWideningDecision(Group, VF, Decision, Cost);
      else
        setWideningDecision(&I, VF, Decision, Cost);
    }
  }

  // Make sure that any load of address and any other address computation
  // remains scalar unless there is gather/scatter support. This avoids
  // inevitable extracts into address registers, and also has the benefit of
  // activating LSR more, since that pass can't optimize vectorized
  // addresses.
  if (TTI.prefersVectorizedAddressing())
    return;

  // Start with all scalar pointer uses.
  SmallPtrSet<Instruction *, 8> AddrDefs;
  for (BasicBlock *BB : TheLoop->blocks())
    for (Instruction &I : *BB) {
      Instruction *PtrDef =
          dyn_cast_or_null<Instruction>(getLoadStorePointerOperand(&I));
      if (PtrDef && TheLoop->contains(PtrDef) &&
          getWideningDecision(&I, VF) != CM_GatherScatter)
        AddrDefs.insert(PtrDef);
    }

  // Add all instructions used to generate the addresses.
  SmallVector<Instruction *, 4> Worklist;
  for (auto *I : AddrDefs)
    Worklist.push_back(I);
  while (!Worklist.empty()) {
    Instruction *I = Worklist.pop_back_val();
    for (auto &Op : I->operands())
      if (auto *InstOp = dyn_cast<Instruction>(Op))
        if ((InstOp->getParent() == I->getParent()) && !isa<PHINode>(InstOp) &&
            AddrDefs.insert(InstOp).second)
          Worklist.push_back(InstOp);
  }

  for (auto *I : AddrDefs) {
    if (isa<LoadInst>(I)) {
      // Setting the desired widening decision should ideally be handled in
      // by cost functions, but since this involves the task of finding out
      // if the loaded register is involved in an address computation, it is
      // instead changed here when we know this is the case.
      InstWidening Decision = getWideningDecision(I, VF);
      if (Decision == CM_Widen || Decision == CM_Widen_Reverse)
        // Scalarize a widened load of address.
        setWideningDecision(I, VF, CM_Scalarize,
                            (VF * getMemoryInstructionCost(I, 1)));
      else if (auto Group = getInterleavedAccessGroup(I)) {
        // Scalarize an interleave group of address loads.
        for (unsigned I = 0; I < Group->getFactor(); ++I) {
          if (Instruction *Member = Group->getMember(I))
            setWideningDecision(Member, VF, CM_Scalarize,
                                (VF * getMemoryInstructionCost(Member, 1)));
        }
      }
    } else
      // Make sure I gets scalarized and a cost estimate without
      // scalarization overhead.
      ForcedScalars[VF].insert(I);
  }
}

unsigned LoopVectorizationCostModel::getInstructionCost(Instruction *I,
                                                        unsigned VF,
                                                        Type *&VectorTy,
                                                        bool ValidVF) {
  Type *RetTy = I->getType();
  if (canTruncateToMinimalBitwidth(I, VF, ValidVF))
    RetTy = IntegerType::get(RetTy->getContext(), MinBWs[I]);
  VectorTy = isScalarAfterVectorization(I, VF, ValidVF)
                 ? RetTy
                 : ToVectorTy(RetTy, VF, isScalable());
  auto SE = PSE.getSE();

  // TODO: We need to estimate the cost of intrinsic calls.
  switch (I->getOpcode()) {
  case Instruction::GetElementPtr:
    // We mark this instruction as zero-cost because the cost of GEPs in
    // vectorized code depends on whether the corresponding memory instruction
    // is scalarized or not. Therefore, we handle GEPs with the memory
    // instruction cost.
    return 0;
  case Instruction::Br: {
    // In cases of scalarized and predicated instructions, there will be VF
    // predicated blocks in the vectorized loop. Each branch around these
    // blocks requires also an extract of its vector compare i1 element.
    bool ScalarPredicatedBB = false;
    BranchInst *BI = cast<BranchInst>(I);
    if (ValidVF && BI->isConditional() &&
        (PredicatedBBsAfterVectorization.find(BI->getSuccessor(0)) !=
             PredicatedBBsAfterVectorization.end() ||
         PredicatedBBsAfterVectorization.find(BI->getSuccessor(1)) !=
             PredicatedBBsAfterVectorization.end()))
      ScalarPredicatedBB = true;

    if (ScalarPredicatedBB) {
      // Return cost for branches around scalarized and predicated blocks.
      Type *Vec_i1Ty = VectorType::get(
          IntegerType::getInt1Ty(RetTy->getContext()), VF, isScalable());
      return (TTI.getScalarizationOverhead(Vec_i1Ty, false, true) +
              (TTI.getCFInstrCost(Instruction::Br) * VF));
    } else if (I->getParent() == TheLoop->getLoopLatch() || VF == 1)
      // The back-edge branch will remain, as will all scalar branches.
      return TTI.getCFInstrCost(Instruction::Br);
    else
      // This branch will be eliminated by if-conversion.
      return 0;
    // Note: We currently assume zero cost for an unconditional branch inside
    // a predicated block since it will become a fall-through, although we
    // may decide in the future to call TTI for all branches.
  }
  case Instruction::PHI: {
    auto *Phi = cast<PHINode>(I);

    // First-order recurrences are replaced by vector shuffles inside the loop.
    // NOTE: Don't use ToVectorTy as SK_ExtractSubvector expects a vector type.
    if (ValidVF && Legal->isFirstOrderRecurrence(Phi))
      return TTI.getShuffleCost(TargetTransformInfo::SK_ExtractSubvector,
                                VectorTy, VF - 1,
                                VectorType::get(RetTy, 1, isScalable()));

    // Phi nodes in non-header blocks (not inductions, reductions, etc.) are
    // converted into select instructions. We require N - 1 selects per phi
    // node, where N is the number of incoming values.
    if (ValidVF && Phi->getParent() != TheLoop->getHeader())
      return (Phi->getNumIncomingValues() - 1) *
             TTI.getCmpSelInstrCost(
                 Instruction::Select,
                 ToVectorTy(Phi->getType(), VF, isScalable()),
                 ToVectorTy(Type::getInt1Ty(Phi->getContext()), VF,
                            isScalable()));

    return TTI.getCFInstrCost(Instruction::PHI);
  }
  case Instruction::UDiv:
  case Instruction::SDiv:
  case Instruction::URem:
  case Instruction::SRem:
    // If we have a predicated instruction, it may not be executed for each
    // vector lane. Get the scalarization cost and scale this amount by the
    // probability of executing the predicated block. If the instruction is not
    // predicated, we fall through to the next case.
    if (ValidVF && isScalarWithPredication(I)) {
      unsigned Cost = 0;

      // These instructions have a non-void type, so account for the phi nodes
      // that we will create. This cost is likely to be zero. The phi node
      // cost, if any, should be scaled by the block probability because it
      // models a copy at the end of each predicated block.
      Cost += VF * TTI.getCFInstrCost(Instruction::PHI);

      // The cost of the non-predicated instruction.
      Cost += VF * TTI.getArithmeticInstrCost(I->getOpcode(), RetTy);

      // The cost of insertelement and extractelement instructions needed for
      // scalarization.
      Cost += getScalarizationOverhead(I, VF);

      // Scale the cost by the probability of executing the predicated blocks.
      // This assumes the predicated block for each vector lane is equally
      // likely.
      return Cost / getReciprocalPredBlockProb();
    }
    LLVM_FALLTHROUGH;
  case Instruction::Add:
  case Instruction::FAdd:
  case Instruction::Sub:
  case Instruction::FSub:
  case Instruction::Mul:
  case Instruction::FMul:
  case Instruction::FDiv:
  case Instruction::FRem:
  case Instruction::Shl:
  case Instruction::LShr:
  case Instruction::AShr:
  case Instruction::And:
  case Instruction::Or:
  case Instruction::Xor: {
    // Since we will replace the stride by 1 the multiplication should go away.
    if (I->getOpcode() == Instruction::Mul && isStrideMul(I, Legal))
      return 0;
    // Certain instructions can be cheaper to vectorize if they have a constant
    // second vector operand. One example of this are shifts on x86.
    Value *Op2 = I->getOperand(1);
    TargetTransformInfo::OperandValueProperties Op2VP;
    TargetTransformInfo::OperandValueKind Op2VK =
        TTI.getOperandInfo(Op2, Op2VP);
    if (Op2VK == TargetTransformInfo::OK_AnyValue && Legal->isUniform(Op2))
      Op2VK = TargetTransformInfo::OK_UniformValue;

    SmallVector<const Value *, 4> Operands(I->operand_values());
    unsigned N = isScalarAfterVectorization(I, VF, ValidVF) && ValidVF ? VF : 1;
    return N * TTI.getArithmeticInstrCost(
                   I->getOpcode(), VectorTy, TargetTransformInfo::OK_AnyValue,
                   Op2VK, TargetTransformInfo::OP_None, Op2VP, Operands, I);
  }
  case Instruction::FNeg: {
    unsigned N = isScalarAfterVectorization(I, VF, ValidVF) && ValidVF ? VF : 1;
    return N * TTI.getArithmeticInstrCost(
                   I->getOpcode(), VectorTy, TargetTransformInfo::OK_AnyValue,
                   TargetTransformInfo::OK_AnyValue,
                   TargetTransformInfo::OP_None, TargetTransformInfo::OP_None,
                   I->getOperand(0), I);
  }
  case Instruction::Select: {
    SelectInst *SI = cast<SelectInst>(I);
    const SCEV *CondSCEV = SE->getSCEV(SI->getCondition());
    bool ScalarCond = (SE->isLoopInvariant(CondSCEV, TheLoop));
    Type *CondTy = SI->getCondition()->getType();
    if (!ScalarCond)
      CondTy = VectorType::get(CondTy, VF, isScalable());

    return TTI.getCmpSelInstrCost(I->getOpcode(), VectorTy, CondTy, I);
  }
  case Instruction::ICmp:
  case Instruction::FCmp: {
    Type *ValTy = I->getOperand(0)->getType();
    Instruction *Op0AsInstruction = dyn_cast<Instruction>(I->getOperand(0));
    if (canTruncateToMinimalBitwidth(Op0AsInstruction, VF, ValidVF))
      ValTy = IntegerType::get(ValTy->getContext(), MinBWs[Op0AsInstruction]);
    VectorTy = ToVectorTy(ValTy, VF, isScalable(), ValidVF);
    return TTI.getCmpSelInstrCost(I->getOpcode(), VectorTy, nullptr, I);
  }
  case Instruction::Store:
  case Instruction::Load: {
    unsigned Width = VF;
    if (Width > 1) {
      InstWidening Decision = getWideningDecision(I, Width);
      assert(Decision != CM_Unknown &&
             "CM decision should be taken at this point");
      if (Decision == CM_Scalarize)
        Width = 1;
    }
    VectorTy = ToVectorTy(getMemInstValueType(I), Width, isScalable(), ValidVF);
    return getMemoryInstructionCost(I, VF);
  }
  case Instruction::ZExt:
  case Instruction::SExt:
  case Instruction::FPToUI:
  case Instruction::FPToSI:
  case Instruction::FPExt:
  case Instruction::PtrToInt:
  case Instruction::IntToPtr:
  case Instruction::SIToFP:
  case Instruction::UIToFP:
  case Instruction::Trunc:
  case Instruction::FPTrunc:
  case Instruction::BitCast: {
    // We optimize the truncation of induction variables having constant
    // integer steps. The cost of these truncations is the same as the scalar
    // operation.
    if (isOptimizableIVTruncate(I, VF)) {
      auto *Trunc = cast<TruncInst>(I);
      return TTI.getCastInstrCost(Instruction::Trunc, Trunc->getDestTy(),
                                  Trunc->getSrcTy(), Trunc);
    }

    Type *SrcScalarTy = I->getOperand(0)->getType();
    Type *SrcVecTy = VectorTy->isVectorTy()
                         ? ToVectorTy(SrcScalarTy, VF, isScalable())
                         : SrcScalarTy;
    if (canTruncateToMinimalBitwidth(I, VF, ValidVF)) {
      // This cast is going to be shrunk. This may remove the cast or it might
      // turn it into slightly different cast. For example, if MinBW == 16,
      // "zext i8 %1 to i32" becomes "zext i8 %1 to i16".
      //
      // Calculate the modified src and dest types.
      Type *MinVecTy = VectorTy;
      if (I->getOpcode() == Instruction::Trunc) {
        SrcVecTy = smallestIntegerVectorType(SrcVecTy, MinVecTy);
        VectorTy = largestIntegerVectorType(
            ToVectorTy(I->getType(), VF, isScalable()), MinVecTy);
      } else if (I->getOpcode() == Instruction::ZExt ||
                 I->getOpcode() == Instruction::SExt) {
        SrcVecTy = largestIntegerVectorType(SrcVecTy, MinVecTy);
        VectorTy = smallestIntegerVectorType(
            ToVectorTy(I->getType(), VF, isScalable(), ValidVF), MinVecTy);
      }
    }

    unsigned N = isScalarAfterVectorization(I, VF, ValidVF) ? VF : 1;
    return N * TTI.getCastInstrCost(I->getOpcode(), VectorTy, SrcVecTy, I);
  }
  case Instruction::Call: {
    bool NeedToScalarize;
    CallInst *CI = cast<CallInst>(I);
    unsigned CallCost = getVectorCallCost(CI, VF, NeedToScalarize);
    if (getVectorIntrinsicIDForCall(CI, TLI))
      return std::min(CallCost, getVectorIntrinsicCost(CI, VF));
    return CallCost;
  }
  default:
    // The cost of executing VF copies of the scalar instruction. This opcode
    // is unknown. Assume that it is the same as 'mul'.
    return VF * TTI.getArithmeticInstrCost(Instruction::Mul, VectorTy) +
           getScalarizationOverhead(I, VF);
  } // end of switch.
}

char LoopVectorize::ID = 0;

static const char lv_name[] = "Loop Vectorization";

INITIALIZE_PASS_BEGIN(LoopVectorize, LV_NAME, lv_name, false, false)
INITIALIZE_PASS_DEPENDENCY(TargetTransformInfoWrapperPass)
INITIALIZE_PASS_DEPENDENCY(BasicAAWrapperPass)
INITIALIZE_PASS_DEPENDENCY(AAResultsWrapperPass)
INITIALIZE_PASS_DEPENDENCY(GlobalsAAWrapperPass)
INITIALIZE_PASS_DEPENDENCY(AssumptionCacheTracker)
INITIALIZE_PASS_DEPENDENCY(BlockFrequencyInfoWrapperPass)
INITIALIZE_PASS_DEPENDENCY(DominatorTreeWrapperPass)
INITIALIZE_PASS_DEPENDENCY(ScalarEvolutionWrapperPass)
INITIALIZE_PASS_DEPENDENCY(LoopInfoWrapperPass)
INITIALIZE_PASS_DEPENDENCY(LoopAccessLegacyAnalysis)
INITIALIZE_PASS_DEPENDENCY(DemandedBitsWrapperPass)
INITIALIZE_PASS_DEPENDENCY(OptimizationRemarkEmitterWrapperPass)
INITIALIZE_PASS_DEPENDENCY(ProfileSummaryInfoWrapperPass)
INITIALIZE_PASS_DEPENDENCY(InjectTLIMappingsLegacy)
INITIALIZE_PASS_END(LoopVectorize, LV_NAME, lv_name, false, false)

namespace llvm {

Pass *createLoopVectorizePass() { return new LoopVectorize(); }

Pass *createLoopVectorizePass(bool InterleaveOnlyWhenForced,
                              bool VectorizeOnlyWhenForced) {
  return new LoopVectorize(InterleaveOnlyWhenForced, VectorizeOnlyWhenForced);
}

} // end namespace llvm

bool LoopVectorizationCostModel::isConsecutiveLoadOrStore(Instruction *Inst) {
  // Check if the pointer operand of a load or store instruction is
  // consecutive.
  if (auto *Ptr = getLoadStorePointerOperand(Inst))
    return Legal->isConsecutivePtr(Ptr);
  return false;
}

void LoopVectorizationCostModel::collectValuesToIgnore() {
  // Ignore ephemeral values.
  CodeMetrics::collectEphemeralValues(TheLoop, AC, ValuesToIgnore);

  // Ignore type-promoting instructions we identified during reduction
  // detection.
  for (auto &Reduction : Legal->getReductionVars()) {
    RecurrenceDescriptor &RedDes = Reduction.second;
    SmallPtrSetImpl<Instruction *> &Casts = RedDes.getCastInsts();
    VecValuesToIgnore.insert(Casts.begin(), Casts.end());
  }
  // Ignore type-casting instructions we identified during induction
  // detection.
  for (auto &Induction : Legal->getInductionVars()) {
    InductionDescriptor &IndDes = Induction.second;
    const SmallVectorImpl<Instruction *> &Casts = IndDes.getCastInsts();
    VecValuesToIgnore.insert(Casts.begin(), Casts.end());
  }
}

// TODO: we could return a pair of values that specify the max VF and
// min VF, to be used in `buildVPlans(MinVF, MaxVF)` instead of
// `buildVPlans(VF, VF)`. We cannot do it because VPLAN at the moment
// doesn't have a cost model that can choose which plan to execute if
// more than one is generated.
static unsigned determineVPlanVF(const unsigned WidestVectorRegBits,
                                 LoopVectorizationCostModel &CM) {
  unsigned WidestType;
  std::tie(std::ignore, WidestType) = CM.getSmallestAndWidestTypes();
  return WidestVectorRegBits / WidestType;
}

VectorizationFactor
LoopVectorizationPlanner::planInVPlanNativePath(unsigned UserVF) {
  unsigned VF = UserVF;
  // Outer loop handling: They may require CFG and instruction level
  // transformations before even evaluating whether vectorization is profitable.
  // Since we cannot modify the incoming IR, we need to build VPlan upfront in
  // the vectorization pipeline.
  if (!OrigLoop->empty()) {
    // If the user doesn't provide a vectorization factor, determine a
    // reasonable one.
    if (!UserVF) {
      VF = determineVPlanVF(TTI->getRegisterBitWidth(true /* Vector*/), CM);
      LLVM_DEBUG(dbgs() << "LV: VPlan computed VF " << VF << ".\n");

      // Make sure we have a VF > 1 for stress testing.
      if (VPlanBuildStressTest && VF < 2) {
        LLVM_DEBUG(dbgs() << "LV: VPlan stress testing: "
                          << "overriding computed VF.\n");
        VF = 4;
      }
    }
    assert(EnableVPlanNativePath && "VPlan-native path is not enabled.");
    assert(isPowerOf2_32(VF) && "VF needs to be a power of two");
    LLVM_DEBUG(dbgs() << "LV: Using " << (UserVF ? "user " : "") << "VF " << VF
                      << " to build VPlans.\n");
    buildVPlans(VF, VF);

    // For VPlan build stress testing, we bail out after VPlan construction.
    if (VPlanBuildStressTest)
      return VectorizationFactor::Disabled();

    return {VF, 0};
  }

  LLVM_DEBUG(
      dbgs() << "LV: Not vectorizing. Inner loops aren't supported in the "
                "VPlan-native path.\n");
  return VectorizationFactor::Disabled();
}

Optional<VectorizationFactor> LoopVectorizationPlanner::plan(unsigned UserVF) {
  assert(OrigLoop->empty() && "Inner loop expected.");
  Optional<unsigned> MaybeMaxVF = CM.computeMaxVF();
  if (!MaybeMaxVF) // Cases that should not to be vectorized nor interleaved.
    return None;

  // Invalidate interleave groups if all blocks of loop will be predicated.
  if (CM.blockNeedsPredication(OrigLoop->getHeader()) &&
      !useMaskedInterleavedAccesses(*TTI)) {
    LLVM_DEBUG(
        dbgs()
        << "LV: Invalidate all interleaved groups due to fold-tail by masking "
           "which requires masked-interleaved support.\n");
    CM.InterleaveInfo.reset();
  }

  if (UserVF) {
    LLVM_DEBUG(dbgs() << "LV: Using user VF " << UserVF << ".\n");
    assert(isPowerOf2_32(UserVF) && "VF needs to be a power of two");
    // Collect the instructions (and their associated costs) that will be more
    // profitable to scalarize.
    CM.selectUserVectorizationFactor(UserVF);
    buildVPlansWithVPRecipes(UserVF, UserVF);
    LLVM_DEBUG(printPlans(dbgs()));
    return {{UserVF, 0}};
  }

  // Most of the VF selection code for fixed length vectors does not make
  // sense for scalable vectors. So as a starting point we assume that if we
  // are using scalable vectors we are going to vectorize based on the
  // computed MaxVF (max K factor).
  if (TTI->useScalableVectorType()) {
    unsigned VF = MaybeMaxVF.getValue();
    assert(VF != 0 && "MaxVF is zero.");
    CM.collectUniformsAndScalars(VF);
    CM.collectInstsToScalarize(VF);
    buildVPlansWithVPRecipes(VF, VF);
    LLVM_DEBUG(printPlans(dbgs()));
    return CM.selectScalableVectorizationFactor(VF);
  }

  unsigned MaxVF = MaybeMaxVF.getValue();
  assert(MaxVF != 0 && "MaxVF is zero.");
  for (unsigned VF = 1; VF <= MaxVF; VF *= 2) {
    // Collect Uniform and Scalar instructions after vectorization with VF.
    CM.collectUniformsAndScalars(VF);

    // Collect the instructions (and their associated costs) that will be more
    // profitable to scalarize.
    if (VF > 1)
      CM.collectInstsToScalarize(VF);
  }

  buildVPlansWithVPRecipes(1, MaxVF);
  LLVM_DEBUG(printPlans(dbgs()));
  if (MaxVF == 1)
    // Do not return VectorizationFactor::Disabled() here, since that means a
    // width=0. For fixed vectors we want width=1, cost=0 here.
    return VectorizationFactor(1, 0);

  // Select the optimal vectorization factor.
  return CM.selectVectorizationFactor(MaxVF);
}

void LoopVectorizationPlanner::setBestPlan(unsigned VF, unsigned UF) {
  LLVM_DEBUG(dbgs() << "Setting best plan to VF=" << VF << ", UF=" << UF
                    << '\n');
  BestVF = VF;
  BestUF = UF;

  erase_if(VPlans, [VF](const VPlanPtr &Plan) { return !Plan->hasVF(VF); });
  assert(VPlans.size() == 1 && "Best VF has not a single VPlan.");
}

void LoopVectorizationPlanner::executePlan(InnerLoopVectorizer &ILV,
                                           DominatorTree *DT) {

  // 1. Create a new empty loop. Unlink the old loop and connect the new one.
  VPCallbackILV CallbackILV(ILV);

  VPTransformState State{BestVF,     BestUF,      ILV.isScalable(),       LI,
                         DT,         ILV.Builder, ILV.VectorLoopValueMap, &ILV,
                         CallbackILV};
  State.CFG.PrevBB = ILV.createVectorizedLoopSkeleton();
  State.TripCount = ILV.getOrCreateTripCount(nullptr);
  State.CanonicalIV = ILV.Induction;

  //===------------------------------------------------===//
  //
  // Notice: any optimization or new instruction that go
  // into the code below should also be implemented in
  // the cost-model.
  //
  //===------------------------------------------------===//

  // 2. Copy and widen instructions from the old loop into the new loop.
  assert(VPlans.size() == 1 && "Not a single VPlan to execute.");
  VPlans.front()->execute(&State);

  // 3. Fix the vectorized code: take care of header phi's, live-outs,
  //    predication, updating analyses.
  ILV.fixVectorizedLoop();
}

void LoopVectorizationPlanner::collectTriviallyDeadInstructions(
    SmallPtrSetImpl<Instruction *> &DeadInstructions) {
  BasicBlock *Latch = OrigLoop->getLoopLatch();

  // We create new control-flow for the vectorized loop, so the original
  // condition will be dead after vectorization if it's only used by the
  // branch.
  auto *Cmp = dyn_cast<Instruction>(Latch->getTerminator()->getOperand(0));
  if (Cmp && Cmp->hasOneUse())
    DeadInstructions.insert(Cmp);

  // We create new "steps" for induction variable updates to which the original
  // induction variables map. An original update instruction will be dead if
  // all its users except the induction variable are dead.
  for (auto &Induction : Legal->getInductionVars()) {
    PHINode *Ind = Induction.first;
    auto *IndUpdate = cast<Instruction>(Ind->getIncomingValueForBlock(Latch));
    if (llvm::all_of(IndUpdate->users(), [&](User *U) -> bool {
          return U == Ind || DeadInstructions.find(cast<Instruction>(U)) !=
                                 DeadInstructions.end();
        }))
      DeadInstructions.insert(IndUpdate);

    // We record as "Dead" also the type-casting instructions we had identified
    // during induction analysis. We don't need any handling for them in the
    // vectorized loop because we have proven that, under a proper runtime
    // test guarding the vectorized loop, the value of the phi, and the casted
    // value of the phi, are the same. The last instruction in this casting
    // chain will get its scalar/vector/widened def from the
    // scalar/vector/widened def of the respective phi node. Any other casts in
    // the induction def-use chain have no other uses outside the phi update
    // chain, and will be ignored.
    InductionDescriptor &IndDes = Induction.second;
    const SmallVectorImpl<Instruction *> &Casts = IndDes.getCastInsts();
    DeadInstructions.insert(Casts.begin(), Casts.end());
  }
}

Value *InnerLoopUnroller::reverseVector(Value *Vec) { return Vec; }

Value *InnerLoopUnroller::getBroadcastInstrs(Value *V) { return V; }

Value *InnerLoopUnroller::getStepVector(Value *Val, int StartIdx, Value *Step,
                                        Instruction::BinaryOps BinOp) {
  // When unrolling and the VF is 1, we only need to add a simple scalar.
  Type *Ty = Val->getType();
  assert(!Ty->isVectorTy() && "Val must be a scalar");

  if (Ty->isFloatingPointTy()) {
    Constant *C = ConstantFP::get(Ty, (double)StartIdx);

    // Floating point operations had to be 'fast' to enable the unrolling.
    Value *MulOp = addFastMathFlag(Builder.CreateFMul(C, Step));
    return addFastMathFlag(Builder.CreateBinOp(BinOp, Val, MulOp));
  }
  Constant *C = ConstantInt::get(Ty, StartIdx);
  return Builder.CreateAdd(Val, Builder.CreateMul(C, Step), "induction");
}

static void AddRuntimeUnrollDisableMetaData(Loop *L) {
  SmallVector<Metadata *, 4> MDs;
  // Reserve first location for self reference to the LoopID metadata node.
  MDs.push_back(nullptr);
  bool IsUnrollMetadata = false;
  MDNode *LoopID = L->getLoopID();
  if (LoopID) {
    // First find existing loop unrolling disable metadata.
    for (unsigned i = 1, ie = LoopID->getNumOperands(); i < ie; ++i) {
      auto *MD = dyn_cast<MDNode>(LoopID->getOperand(i));
      if (MD) {
        const auto *S = dyn_cast<MDString>(MD->getOperand(0));
        IsUnrollMetadata =
            S && S->getString().startswith("llvm.loop.unroll.disable");
      }
      MDs.push_back(LoopID->getOperand(i));
    }
  }

  if (!IsUnrollMetadata) {
    // Add runtime unroll disable metadata.
    LLVMContext &Context = L->getHeader()->getContext();
    SmallVector<Metadata *, 1> DisableOperands;
    DisableOperands.push_back(
        MDString::get(Context, "llvm.loop.unroll.runtime.disable"));
    MDNode *DisableNode = MDNode::get(Context, DisableOperands);
    MDs.push_back(DisableNode);
    MDNode *NewLoopID = MDNode::get(Context, MDs);
    // Set operand 0 to refer to the loop id itself.
    NewLoopID->replaceOperandWith(0, NewLoopID);
    L->setLoopID(NewLoopID);
  }
}

bool LoopVectorizationPlanner::getDecisionAndClampRange(
    const std::function<bool(unsigned)> &Predicate, VFRange &Range) {
  assert(Range.End > Range.Start && "Trying to test an empty VF range.");
  bool PredicateAtRangeStart = Predicate(Range.Start);

  for (unsigned TmpVF = Range.Start * 2; TmpVF < Range.End; TmpVF *= 2)
    if (Predicate(TmpVF) != PredicateAtRangeStart) {
      Range.End = TmpVF;
      break;
    }

  return PredicateAtRangeStart;
}

/// Build VPlans for the full range of feasible VF's = {\p MinVF, 2 * \p MinVF,
/// 4 * \p MinVF, ..., \p MaxVF} by repeatedly building a VPlan for a sub-range
/// of VF's starting at a given VF and extending it as much as possible. Each
/// vectorization decision can potentially shorten this sub-range during
/// buildVPlan().
void LoopVectorizationPlanner::buildVPlans(unsigned MinVF, unsigned MaxVF) {
  for (unsigned VF = MinVF; VF < MaxVF + 1;) {
    VFRange SubRange = {VF, MaxVF + 1};
    VPlans.push_back(buildVPlan(SubRange));
    VF = SubRange.End;
  }
}

VPValue *VPRecipeBuilder::createEdgeMask(BasicBlock *Src, BasicBlock *Dst,
                                         VPlanPtr &Plan) {
  assert(is_contained(predecessors(Dst), Src) && "Invalid edge");

  // Look for cached value.
  std::pair<BasicBlock *, BasicBlock *> Edge(Src, Dst);
  EdgeMaskCacheTy::iterator ECEntryIt = EdgeMaskCache.find(Edge);
  if (ECEntryIt != EdgeMaskCache.end())
    return ECEntryIt->second;

  VPValue *SrcMask = createBlockInMask(Src, Plan);

  // The terminator has to be a branch inst!
  BranchInst *BI = dyn_cast<BranchInst>(Src->getTerminator());
  assert(BI && "Unexpected terminator found");

  if (!BI->isConditional() || BI->getSuccessor(0) == BI->getSuccessor(1))
    return EdgeMaskCache[Edge] = SrcMask;

  VPValue *EdgeMask = Plan->getVPValue(BI->getCondition());
  assert(EdgeMask && "No Edge Mask found for condition");

  if (BI->getSuccessor(0) != Dst)
    EdgeMask = Builder.createNot(EdgeMask);

  if (SrcMask) // Otherwise block in-mask is all-one, no need to AND.
    EdgeMask = Builder.createAnd(EdgeMask, SrcMask);

  return EdgeMaskCache[Edge] = EdgeMask;
}

VPValue *VPRecipeBuilder::createBlockInMask(BasicBlock *BB, VPlanPtr &Plan) {
  assert(OrigLoop->contains(BB) && "Block is not a part of a loop");

  // Look for cached value.
  BlockMaskCacheTy::iterator BCEntryIt = BlockMaskCache.find(BB);
  if (BCEntryIt != BlockMaskCache.end())
    return BCEntryIt->second;

  // All-one mask is modelled as no-mask following the convention for masked
  // load/store/gather/scatter. Initialize BlockMask to no-mask.
  VPValue *BlockMask = nullptr;

  if (OrigLoop->getHeader() == BB) {
    if (!CM.blockNeedsPredication(BB))
      return BlockMaskCache[BB] = BlockMask; // Loop incoming mask is all-one.

    // Introduce the early-exit compare IV <= BTC to form header block mask.
    // This is used instead of IV < TC because TC may wrap, unlike BTC.
    // Start by constructing the desired canonical IV.
    VPValue *IV = nullptr;
    if (Legal->getPrimaryInduction())
      IV = Plan->getVPValue(Legal->getPrimaryInduction());
    else {
      auto IVRecipe = new VPWidenCanonicalIVRecipe();
      Builder.getInsertBlock()->appendRecipe(IVRecipe);
      IV = IVRecipe->getVPValue();
    }
    VPValue *BTC = Plan->getOrCreateBackedgeTakenCount();
    BlockMask = Builder.createNaryOp(VPInstruction::ICmpULE, {IV, BTC});
    return BlockMaskCache[BB] = BlockMask;
  }

  // This is the block mask. We OR all incoming edges.
  for (auto *Predecessor : predecessors(BB)) {
    VPValue *EdgeMask = createEdgeMask(Predecessor, BB, Plan);
    if (!EdgeMask) // Mask of predecessor is all-one so mask of block is too.
      return BlockMaskCache[BB] = EdgeMask;

    if (!BlockMask) { // BlockMask has its initialized nullptr value.
      BlockMask = EdgeMask;
      continue;
    }

    BlockMask = Builder.createOr(BlockMask, EdgeMask);
  }

  return BlockMaskCache[BB] = BlockMask;
}

VPWidenMemoryInstructionRecipe *
VPRecipeBuilder::tryToWidenMemory(Instruction *I, VFRange &Range,
                                  VPlanPtr &Plan) {
  if (!isa<LoadInst>(I) && !isa<StoreInst>(I))
    return nullptr;

  auto willWiden = [&](unsigned VF) -> bool {
    if (VF == 1 && !CM.isScalable())
      return false;
    LoopVectorizationCostModel::InstWidening Decision =
        CM.getWideningDecision(I, VF);
    assert(Decision != LoopVectorizationCostModel::CM_Unknown &&
           "CM decision should be taken at this point.");
    if (Decision == LoopVectorizationCostModel::CM_Interleave)
      return true;
    if (CM.isScalarAfterVectorization(I, VF) ||
        CM.isProfitableToScalarize(I, VF))
      return false;
    return Decision != LoopVectorizationCostModel::CM_Scalarize;
  };

  if (!LoopVectorizationPlanner::getDecisionAndClampRange(willWiden, Range))
    return nullptr;

  VPValue *Mask = nullptr;
  if (Legal->isMaskRequired(I))
    Mask = createBlockInMask(I->getParent(), Plan);

  VPValue *Addr = Plan->getOrAddVPValue(getLoadStorePointerOperand(I));
  if (LoadInst *Load = dyn_cast<LoadInst>(I))
    return new VPWidenMemoryInstructionRecipe(*Load, Addr, Mask);

  StoreInst *Store = cast<StoreInst>(I);
  VPValue *StoredValue = Plan->getOrAddVPValue(Store->getValueOperand());
  return new VPWidenMemoryInstructionRecipe(*Store, Addr, StoredValue, Mask);
}

VPWidenIntOrFpInductionRecipe *
VPRecipeBuilder::tryToOptimizeInduction(Instruction *I, VFRange &Range) {
  if (PHINode *Phi = dyn_cast<PHINode>(I)) {
    // Check if this is an integer or fp induction. If so, build the recipe that
    // produces its scalar and vector values.
    InductionDescriptor II = Legal->getInductionVars().lookup(Phi);
    if (II.getKind() == InductionDescriptor::IK_IntInduction ||
        II.getKind() == InductionDescriptor::IK_FpInduction)
      return new VPWidenIntOrFpInductionRecipe(Phi);

    return nullptr;
  }

  // Optimize the special case where the source is a constant integer
  // induction variable. Notice that we can only optimize the 'trunc' case
  // because (a) FP conversions lose precision, (b) sext/zext may wrap, and
  // (c) other casts depend on pointer size.

  // Determine whether \p K is a truncation based on an induction variable that
  // can be optimized.
  auto isOptimizableIVTruncate =
      [&](Instruction *K) -> std::function<bool(unsigned)> {
    return
        [=](unsigned VF) -> bool { return CM.isOptimizableIVTruncate(K, VF); };
  };

  if (isa<TruncInst>(I) && LoopVectorizationPlanner::getDecisionAndClampRange(
                               isOptimizableIVTruncate(I), Range))
    return new VPWidenIntOrFpInductionRecipe(cast<PHINode>(I->getOperand(0)),
                                             cast<TruncInst>(I));
  return nullptr;
}

VPBlendRecipe *VPRecipeBuilder::tryToBlend(Instruction *I, VPlanPtr &Plan) {
  PHINode *Phi = dyn_cast<PHINode>(I);
  if (!Phi || Phi->getParent() == OrigLoop->getHeader())
    return nullptr;

  // We know that all PHIs in non-header blocks are converted into selects, so
  // we don't have to worry about the insertion order and we can just use the
  // builder. At this point we generate the predication tree. There may be
  // duplications since this is a simple recursive scan, but future
  // optimizations will clean it up.

  SmallVector<VPValue *, 2> Operands;
  unsigned NumIncoming = Phi->getNumIncomingValues();
  for (unsigned In = 0; In < NumIncoming; In++) {
    VPValue *EdgeMask =
        createEdgeMask(Phi->getIncomingBlock(In), Phi->getParent(), Plan);
    assert((EdgeMask || NumIncoming == 1) &&
           "Multiple predecessors with one having a full mask");
    Operands.push_back(Plan->getOrAddVPValue(Phi->getIncomingValue(In)));
    if (EdgeMask)
      Operands.push_back(EdgeMask);
  }
  return new VPBlendRecipe(Phi, Operands);
}

VPWidenCallRecipe *
VPRecipeBuilder::tryToWidenCall(Instruction *I, VFRange &Range, VPlan &Plan) {

  bool IsPredicated = LoopVectorizationPlanner::getDecisionAndClampRange(
      [&](unsigned VF) { return CM.isScalarWithPredication(I, VF); }, Range);

  CallInst *CI = dyn_cast<CallInst>(I);
  if (IsPredicated || !CI)
    return nullptr;

  Intrinsic::ID ID = getVectorIntrinsicIDForCall(CI, TLI);
  if (ID && (ID == Intrinsic::assume || ID == Intrinsic::lifetime_end ||
             ID == Intrinsic::lifetime_start || ID == Intrinsic::sideeffect))
    return nullptr;

  auto willWiden = [&](unsigned VF) -> bool {
    Intrinsic::ID ID = getVectorIntrinsicIDForCall(CI, TLI);
    // The following case may be scalarized depending on the VF.
    // The flag shows whether we use Intrinsic or a usual Call for vectorized
    // version of the instruction.
    // Is it beneficial to perform intrinsic call compared to lib call?
    bool NeedToScalarize = false;
    unsigned CallCost = CM.getVectorCallCost(CI, VF, NeedToScalarize);
    bool UseVectorIntrinsic =
        ID && CM.getVectorIntrinsicCost(CI, VF) <= CallCost;
    return UseVectorIntrinsic || !NeedToScalarize;
  };

  if (!LoopVectorizationPlanner::getDecisionAndClampRange(willWiden, Range))
    return nullptr;

  // Success: widen this call.
  auto VPValues = map_range(CI->arg_operands(), [&Plan](Value *Op) {
    return Plan.getOrAddVPValue(Op);
  });

  return new VPWidenCallRecipe(*CI, VPValues);
}

bool VPRecipeBuilder::shouldWiden(Instruction *I, VFRange &Range) const {
  assert(!isa<BranchInst>(I) && !isa<PHINode>(I) && !isa<LoadInst>(I) &&
         !isa<StoreInst>(I) && "Instruction should have been handled earlier");
  // Instruction should be widened, unless it is scalar after vectorization,
  // scalarization is profitable or it is predicated.
  auto WillScalarize = [this, I](unsigned VF) -> bool {
    return CM.isScalarAfterVectorization(I, VF) ||
           CM.isProfitableToScalarize(I, VF) ||
           CM.isScalarWithPredication(I, VF);
  };
  return !LoopVectorizationPlanner::getDecisionAndClampRange(WillScalarize,
                                                             Range);
}

VPWidenSelectRecipe *VPRecipeBuilder::tryToWidenSelect(Instruction *I) {
  auto *SI = dyn_cast<SelectInst>(I);
  if (!SI)
    return nullptr;
  auto *SE = PSE.getSE();
  bool InvariantCond =
      SE->isLoopInvariant(PSE.getSCEV(SI->getOperand(0)), OrigLoop);
  // Success: widen this instruction.
  return new VPWidenSelectRecipe(*SI, InvariantCond);
}

VPWidenRecipe *VPRecipeBuilder::tryToWiden(Instruction *I, VPlan &Plan) {
  auto IsVectorizableOpcode = [](unsigned Opcode) {
    switch (Opcode) {
    case Instruction::Add:
    case Instruction::And:
    case Instruction::AShr:
    case Instruction::BitCast:
    case Instruction::FAdd:
    case Instruction::FCmp:
    case Instruction::FDiv:
    case Instruction::FMul:
    case Instruction::FNeg:
    case Instruction::FPExt:
    case Instruction::FPToSI:
    case Instruction::FPToUI:
    case Instruction::FPTrunc:
    case Instruction::FRem:
    case Instruction::FSub:
    case Instruction::ICmp:
    case Instruction::IntToPtr:
    case Instruction::LShr:
    case Instruction::Mul:
    case Instruction::Or:
    case Instruction::PtrToInt:
    case Instruction::SDiv:
    case Instruction::Select:
    case Instruction::SExt:
    case Instruction::Shl:
    case Instruction::SIToFP:
    case Instruction::SRem:
    case Instruction::Sub:
    case Instruction::Trunc:
    case Instruction::UDiv:
    case Instruction::UIToFP:
    case Instruction::URem:
    case Instruction::Xor:
    case Instruction::ZExt:
      return true;
    }
    return false;
  };

  if (!IsVectorizableOpcode(I->getOpcode()))
    return nullptr;

  // Success: widen this instruction.
  return new VPWidenRecipe(*I);
}

VPBasicBlock *VPRecipeBuilder::handleReplication(
    Instruction *I, VFRange &Range, VPBasicBlock *VPBB,
    DenseMap<Instruction *, VPReplicateRecipe *> &PredInst2Recipe,
    VPlanPtr &Plan) {
  bool IsUniform = LoopVectorizationPlanner::getDecisionAndClampRange(
      [&](unsigned VF) { return CM.isUniformAfterVectorization(I, VF); },
      Range);

  bool IsPredicated = LoopVectorizationPlanner::getDecisionAndClampRange(
      [&](unsigned VF) { return CM.isScalarWithPredication(I, VF); }, Range);

  auto *Recipe = new VPReplicateRecipe(I, IsUniform, IsPredicated);
  setRecipe(I, Recipe);

  // Find if I uses a predicated instruction. If so, it will use its scalar
  // value. Avoid hoisting the insert-element which packs the scalar value into
  // a vector value, as that happens iff all users use the vector value.
  for (auto &Op : I->operands())
    if (auto *PredInst = dyn_cast<Instruction>(Op))
      if (PredInst2Recipe.find(PredInst) != PredInst2Recipe.end())
        PredInst2Recipe[PredInst]->setAlsoPack(false);

  // Finalize the recipe for Instr, first if it is not predicated.
  if (!IsPredicated) {
    LLVM_DEBUG(dbgs() << "LV: Scalarizing:" << *I << "\n");
    VPBB->appendRecipe(Recipe);
    return VPBB;
  }
  LLVM_DEBUG(dbgs() << "LV: Scalarizing and predicating:" << *I << "\n");
  assert(VPBB->getSuccessors().empty() &&
         "VPBB has successors when handling predicated replication.");
  // Record predicated instructions for above packing optimizations.
  PredInst2Recipe[I] = Recipe;
  VPBlockBase *Region = createReplicateRegion(I, Recipe, Plan);
  VPBlockUtils::insertBlockAfter(Region, VPBB);
  auto *RegSucc = new VPBasicBlock();
  VPBlockUtils::insertBlockAfter(RegSucc, Region);
  return RegSucc;
}

VPRegionBlock *VPRecipeBuilder::createReplicateRegion(Instruction *Instr,
                                                      VPRecipeBase *PredRecipe,
                                                      VPlanPtr &Plan) {
  // Instructions marked for predication are replicated and placed under an
  // if-then construct to prevent side-effects.

  // Generate recipes to compute the block mask for this region.
  VPValue *BlockInMask = createBlockInMask(Instr->getParent(), Plan);

  // Build the triangular if-then region.
  std::string RegionName = (Twine("pred.") + Instr->getOpcodeName()).str();
  assert(Instr->getParent() && "Predicated instruction not in any basic block");
  auto *BOMRecipe = new VPBranchOnMaskRecipe(BlockInMask);
  auto *Entry = new VPBasicBlock(Twine(RegionName) + ".entry", BOMRecipe);
  auto *PHIRecipe =
      Instr->getType()->isVoidTy() ? nullptr : new VPPredInstPHIRecipe(Instr);
  auto *Exit = new VPBasicBlock(Twine(RegionName) + ".continue", PHIRecipe);
  auto *Pred = new VPBasicBlock(Twine(RegionName) + ".if", PredRecipe);
  VPRegionBlock *Region = new VPRegionBlock(Entry, Exit, RegionName, true);

  // Note: first set Entry as region entry and then connect successors starting
  // from it in order, to propagate the "parent" of each VPBasicBlock.
  VPBlockUtils::insertTwoBlocksAfter(Pred, Exit, BlockInMask, Entry);
  VPBlockUtils::connectBlocks(Pred, Exit);

  return Region;
}

bool VPRecipeBuilder::tryToCreateRecipe(Instruction *Instr, VFRange &Range,
                                        VPlanPtr &Plan, VPBasicBlock *VPBB) {
  VPRecipeBase *Recipe = nullptr;

  // First, check for specific widening recipes that deal with calls, memory
  // operations, inductions and Phi nodes.
  if ((Recipe = tryToWidenCall(Instr, Range, *Plan)) ||
      (Recipe = tryToWidenMemory(Instr, Range, Plan)) ||
      (Recipe = tryToOptimizeInduction(Instr, Range)) ||
      (Recipe = tryToBlend(Instr, Plan)) ||
      (isa<PHINode>(Instr) &&
       (Recipe = new VPWidenPHIRecipe(cast<PHINode>(Instr))))) {
    setRecipe(Instr, Recipe);
    VPBB->appendRecipe(Recipe);
    return true;
  }

  // Calls and memory instructions are widened by the specialized recipes above,
  // or scalarized.
  if (isa<CallInst>(Instr) || isa<LoadInst>(Instr) || isa<StoreInst>(Instr))
    return false;

  if (!shouldWiden(Instr, Range))
    return false;

  if ((Recipe = tryToWidenSelect(Instr)) ||
      (isa<GetElementPtrInst>(Instr) &&
       (Recipe =
            new VPWidenGEPRecipe(cast<GetElementPtrInst>(Instr), OrigLoop))) ||
      (Recipe = tryToWiden(Instr, *Plan))) {
    setRecipe(Instr, Recipe);
    VPBB->appendRecipe(Recipe);
    return true;
  }

  return false;
}

void LoopVectorizationPlanner::buildVPlansWithVPRecipes(unsigned MinVF,
                                                        unsigned MaxVF) {
  assert(OrigLoop->empty() && "Inner loop expected.");

  // Collect conditions feeding internal conditional branches; they need to be
  // represented in VPlan for it to model masking.
  SmallPtrSet<Value *, 1> NeedDef;

  auto *Latch = OrigLoop->getLoopLatch();
  for (BasicBlock *BB : OrigLoop->blocks()) {
    if (BB == Latch)
      continue;
    BranchInst *Branch = dyn_cast<BranchInst>(BB->getTerminator());
    if (Branch && Branch->isConditional())
      NeedDef.insert(Branch->getCondition());
  }

  // If the tail is to be folded by masking, the primary induction variable, if
  // exists needs to be represented in VPlan for it to model early-exit masking.
  // Also, both the Phi and the live-out instruction of each reduction are
  // required in order to introduce a select between them in VPlan.
  if (CM.foldTailByMasking()) {
    if (Legal->getPrimaryInduction())
      NeedDef.insert(Legal->getPrimaryInduction());
    for (auto &Reduction : Legal->getReductionVars()) {
      NeedDef.insert(Reduction.first);
      NeedDef.insert(Reduction.second.getLoopExitInstr());
    }
  }

  // Collect instructions from the original loop that will become trivially dead
  // in the vectorized loop. We don't need to vectorize these instructions. For
  // example, original induction update instructions can become dead because we
  // separately emit induction "steps" when generating code for the new loop.
  // Similarly, we create a new latch condition when setting up the structure
  // of the new loop, so the old one can become dead.
  SmallPtrSet<Instruction *, 4> DeadInstructions;
  collectTriviallyDeadInstructions(DeadInstructions);

  // Add assume instructions we need to drop to DeadInstructions, to prevent
  // them from being added to the VPlan.
  // TODO: We only need to drop assumes in blocks that get flattend. If the
  // control flow is preserved, we should keep them.
  auto &ConditionalAssumes = Legal->getConditionalAssumes();
  DeadInstructions.insert(ConditionalAssumes.begin(), ConditionalAssumes.end());

  DenseMap<Instruction *, Instruction *> &SinkAfter = Legal->getSinkAfter();
  // Dead instructions do not need sinking. Remove them from SinkAfter.
  for (Instruction *I : DeadInstructions)
    SinkAfter.erase(I);

  for (unsigned VF = MinVF; VF < MaxVF + 1;) {
    VFRange SubRange = {VF, MaxVF + 1};
    VPlans.push_back(buildVPlanWithVPRecipes(SubRange, NeedDef,
                                             DeadInstructions, SinkAfter));
    VF = SubRange.End;
  }
}

VPlanPtr LoopVectorizationPlanner::buildVPlanWithVPRecipes(
    VFRange &Range, SmallPtrSetImpl<Value *> &NeedDef,
    SmallPtrSetImpl<Instruction *> &DeadInstructions,
    const DenseMap<Instruction *, Instruction *> &SinkAfter) {

  // Hold a mapping from predicated instructions to their recipes, in order to
  // fix their AlsoPack behavior if a user is determined to replicate and use a
  // scalar instead of vector value.
  DenseMap<Instruction *, VPReplicateRecipe *> PredInst2Recipe;

  SmallPtrSet<const InterleaveGroup<Instruction> *, 1> InterleaveGroups;

  VPRecipeBuilder RecipeBuilder(OrigLoop, TLI, Legal, CM, PSE, Builder);

  // ---------------------------------------------------------------------------
  // Pre-construction: record ingredients whose recipes we'll need to further
  // process after constructing the initial VPlan.
  // ---------------------------------------------------------------------------

  // Mark instructions we'll need to sink later and their targets as
  // ingredients whose recipe we'll need to record.
  for (auto &Entry : SinkAfter) {
    RecipeBuilder.recordRecipeOf(Entry.first);
    RecipeBuilder.recordRecipeOf(Entry.second);
  }

  // For each interleave group which is relevant for this (possibly trimmed)
  // Range, add it to the set of groups to be later applied to the VPlan and add
  // placeholders for its members' Recipes which we'll be replacing with a
  // single VPInterleaveRecipe.
  for (InterleaveGroup<Instruction> *IG : IAI.getInterleaveGroups()) {
    auto applyIG = [IG, this](unsigned VF) -> bool {
      return (VF >= 2 && // Query is illegal for VF == 1
              CM.getWideningDecision(IG->getInsertPos(), VF) ==
                  LoopVectorizationCostModel::CM_Interleave);
    };
    if (!getDecisionAndClampRange(applyIG, Range))
      continue;
    InterleaveGroups.insert(IG);
    for (unsigned i = 0; i < IG->getFactor(); i++)
      if (Instruction *Member = IG->getMember(i))
        RecipeBuilder.recordRecipeOf(Member);
  };

  // ---------------------------------------------------------------------------
  // Build initial VPlan: Scan the body of the loop in a topological order to
  // visit each basic block after having visited its predecessor basic blocks.
  // ---------------------------------------------------------------------------

  // Create a dummy pre-entry VPBasicBlock to start building the VPlan.
  auto Plan = std::make_unique<VPlan>();
  VPBasicBlock *VPBB = new VPBasicBlock("Pre-Entry");
  Plan->setEntry(VPBB);

  // Represent values that will have defs inside VPlan.
  for (Value *V : NeedDef)
    Plan->addVPValue(V);

  // Scan the body of the loop in a topological order to visit each basic block
  // after having visited its predecessor basic blocks.
  LoopBlocksDFS DFS(OrigLoop);
  DFS.perform(LI);

  for (BasicBlock *BB : make_range(DFS.beginRPO(), DFS.endRPO())) {
    // Relevant instructions from basic block BB will be grouped into VPRecipe
    // ingredients and fill a new VPBasicBlock.
    unsigned VPBBsForBB = 0;
    auto *FirstVPBBForBB = new VPBasicBlock(BB->getName());
    VPBlockUtils::insertBlockAfter(FirstVPBBForBB, VPBB);
    VPBB = FirstVPBBForBB;
    Builder.setInsertPoint(VPBB);

    // Introduce each ingredient into VPlan.
    // TODO: Model and preserve debug instrinsics in VPlan.
    for (Instruction &I : BB->instructionsWithoutDebug()) {
      Instruction *Instr = &I;

      // First filter out irrelevant instructions, to ensure no recipes are
      // built for them.
      if (isa<BranchInst>(Instr) ||
          DeadInstructions.find(Instr) != DeadInstructions.end())
        continue;

      if (RecipeBuilder.tryToCreateRecipe(Instr, Range, Plan, VPBB))
        continue;

      // Otherwise, if all widening options failed, Instruction is to be
      // replicated. This may create a successor for VPBB.
      VPBasicBlock *NextVPBB = RecipeBuilder.handleReplication(
          Instr, Range, VPBB, PredInst2Recipe, Plan);
      if (NextVPBB != VPBB) {
        VPBB = NextVPBB;
        VPBB->setName(BB->hasName() ? BB->getName() + "." + Twine(VPBBsForBB++)
                                    : "");
      }
    }
  }

  // Discard empty dummy pre-entry VPBasicBlock. Note that other VPBasicBlocks
  // may also be empty, such as the last one VPBB, reflecting original
  // basic-blocks with no recipes.
  VPBasicBlock *PreEntry = cast<VPBasicBlock>(Plan->getEntry());
  assert(PreEntry->empty() && "Expecting empty pre-entry block.");
  VPBlockBase *Entry = Plan->setEntry(PreEntry->getSingleSuccessor());
  VPBlockUtils::disconnectBlocks(PreEntry, Entry);
  delete PreEntry;

  // ---------------------------------------------------------------------------
  // Transform initial VPlan: Apply previously taken decisions, in order, to
  // bring the VPlan to its final state.
  // ---------------------------------------------------------------------------

  // Apply Sink-After legal constraints.
  for (auto &Entry : SinkAfter) {
    VPRecipeBase *Sink = RecipeBuilder.getRecipe(Entry.first);
    VPRecipeBase *Target = RecipeBuilder.getRecipe(Entry.second);
    Sink->moveAfter(Target);
  }

  // Interleave memory: for each Interleave Group we marked earlier as relevant
  // for this VPlan, replace the Recipes widening its memory instructions with a
  // single VPInterleaveRecipe at its insertion point.
  for (auto IG : InterleaveGroups) {
    auto *Recipe = cast<VPWidenMemoryInstructionRecipe>(
        RecipeBuilder.getRecipe(IG->getInsertPos()));
    (new VPInterleaveRecipe(IG, Recipe->getAddr(), Recipe->getMask()))
        ->insertBefore(Recipe);

    for (unsigned i = 0; i < IG->getFactor(); ++i)
      if (Instruction *Member = IG->getMember(i)) {
        RecipeBuilder.getRecipe(Member)->eraseFromParent();
      }
  }

  // Finally, if tail is folded by masking, introduce selects between the phi
  // and the live-out instruction of each reduction, at the end of the latch.
  if (CM.foldTailByMasking()) {
    Builder.setInsertPoint(VPBB);
    auto *Cond = RecipeBuilder.createBlockInMask(OrigLoop->getHeader(), Plan);
    for (auto &Reduction : Legal->getReductionVars()) {
      VPValue *Phi = Plan->getVPValue(Reduction.first);
      VPValue *Red = Plan->getVPValue(Reduction.second.getLoopExitInstr());
      Builder.createNaryOp(Instruction::Select, {Cond, Red, Phi});
    }
  }

  std::string PlanName;
  raw_string_ostream RSO(PlanName);
  unsigned VF = Range.Start;
  Plan->addVF(VF);
  RSO << "Initial VPlan for VF={" << VF;
  for (VF *= 2; VF < Range.End; VF *= 2) {
    Plan->addVF(VF);
    RSO << "," << VF;
  }
  RSO << "},UF>=1";
  RSO.flush();
  Plan->setName(PlanName);

  return Plan;
}

VPlanPtr LoopVectorizationPlanner::buildVPlan(VFRange &Range) {
  // Outer loop handling: They may require CFG and instruction level
  // transformations before even evaluating whether vectorization is profitable.
  // Since we cannot modify the incoming IR, we need to build VPlan upfront in
  // the vectorization pipeline.
  assert(!OrigLoop->empty());
  assert(EnableVPlanNativePath && "VPlan-native path is not enabled.");

  // Create new empty VPlan
  auto Plan = std::make_unique<VPlan>();

  // Build hierarchical CFG
  VPlanHCFGBuilder HCFGBuilder(OrigLoop, LI, *Plan);
  HCFGBuilder.buildHierarchicalCFG();

  for (unsigned VF = Range.Start; VF < Range.End; VF *= 2)
    Plan->addVF(VF);

  if (EnableVPlanPredication) {
    VPlanPredicator VPP(*Plan);
    VPP.predicate();

    // Avoid running transformation to recipes until masked code generation in
    // VPlan-native path is in place.
    return Plan;
  }

  SmallPtrSet<Instruction *, 1> DeadInstructions;
  VPlanTransforms::VPInstructionsToVPRecipes(
      OrigLoop, Plan, Legal->getInductionVars(), DeadInstructions);
  return Plan;
}

Value *LoopVectorizationPlanner::VPCallbackILV::getOrCreateVectorValues(
    Value *V, unsigned Part) {
  return ILV.getOrCreateVectorValue(V, Part);
}

Value *LoopVectorizationPlanner::VPCallbackILV::getOrCreateScalarValue(
    Value *V, const VPIteration &Instance) {
  return ILV.getOrCreateScalarValue(V, Instance);
}

void VPInterleaveRecipe::print(raw_ostream &O, const Twine &Indent,
                               VPSlotTracker &SlotTracker) const {
  O << " +\n"
    << Indent << "\"INTERLEAVE-GROUP with factor " << IG->getFactor() << " at ";
  IG->getInsertPos()->printAsOperand(O, false);
  O << ", ";
  getAddr()->printAsOperand(O, SlotTracker);
  VPValue *Mask = getMask();
  if (Mask) {
    O << ", ";
    Mask->printAsOperand(O, SlotTracker);
  }
  O << "\\l\"";
  for (unsigned i = 0; i < IG->getFactor(); ++i)
    if (Instruction *I = IG->getMember(i))
      O << " +\n"
        << Indent << "\"  " << VPlanIngredient(I) << " " << i << "\\l\"";
}

void VPWidenCallRecipe::execute(VPTransformState &State) {
  State.ILV->widenCallInstruction(Ingredient, User, State);
}

void VPWidenSelectRecipe::execute(VPTransformState &State) {
  State.ILV->widenSelectInstruction(Ingredient, InvariantCond);
}

void VPWidenRecipe::execute(VPTransformState &State) {
  State.ILV->widenInstruction(Ingredient);
}

void VPWidenGEPRecipe::execute(VPTransformState &State) {
  State.ILV->widenGEP(GEP, State.UF, State.VF, IsPtrLoopInvariant,
                      IsIndexLoopInvariant);
}

void VPWidenIntOrFpInductionRecipe::execute(VPTransformState &State) {
  assert(!State.Instance && "Int or FP induction being replicated.");
  State.ILV->widenIntOrFpInduction(IV, Trunc);
}

void VPWidenPHIRecipe::execute(VPTransformState &State) {
  State.ILV->widenPHIInstruction(Phi, State.UF, State.VF);
}

void VPBlendRecipe::execute(VPTransformState &State) {
  State.ILV->setDebugLocFromInst(State.Builder, Phi);
  // We know that all PHIs in non-header blocks are converted into
  // selects, so we don't have to worry about the insertion order and we
  // can just use the builder.
  // At this point we generate the predication tree. There may be
  // duplications since this is a simple recursive scan, but future
  // optimizations will clean it up.

  unsigned NumIncoming = getNumIncomingValues();

  // Generate a sequence of selects of the form:
  // SELECT(Mask3, In3,
  //        SELECT(Mask2, In2,
  //               SELECT(Mask1, In1,
  //                      In0)))
  // Note that Mask0 is never used: lanes for which no path reaches this phi and
  // are essentially undef are taken from In0.
  InnerLoopVectorizer::VectorParts Entry(State.UF);
  for (unsigned In = 0; In < NumIncoming; ++In) {
    for (unsigned Part = 0; Part < State.UF; ++Part) {
      // We might have single edge PHIs (blocks) - use an identity
      // 'select' for the first PHI operand.
      Value *In0 = State.get(getIncomingValue(In), Part);
      if (In == 0)
        Entry[Part] = In0; // Initialize with the first incoming value.
      else {
        // Select between the current value and the previous incoming edge
        // based on the incoming mask.
        Value *Cond = State.get(getMask(In), Part);
        Entry[Part] =
            State.Builder.CreateSelect(Cond, In0, Entry[Part], "predphi");
      }
    }
  }
  for (unsigned Part = 0; Part < State.UF; ++Part)
    State.ValueMap.setVectorValue(Phi, Part, Entry[Part]);
}

void VPInterleaveRecipe::execute(VPTransformState &State) {
  assert(!State.Instance && "Interleave group being replicated.");
  State.ILV->vectorizeInterleaveGroup(IG, State, getAddr(), getMask());
}

void VPReplicateRecipe::execute(VPTransformState &State) {
  if (State.Instance) { // Generate a single instance.
    State.ILV->scalarizeInstruction(Ingredient, *State.Instance, IsPredicated);
    // Insert scalar instance packing it into a vector.
    if (AlsoPack && State.VF > 1) {
      // If we're constructing lane 0, initialize to start from undef.
      if (State.Instance->Lane == 0) {
        Value *Undef = UndefValue::get(
            VectorType::get(Ingredient->getType(), State.VF, State.IsScalable));
        State.ValueMap.setVectorValue(Ingredient, State.Instance->Part, Undef);
      }
      State.ILV->packScalarIntoVectorValue(Ingredient, *State.Instance);
    }
    return;
  }

  // Generate scalar instances for all VF lanes of all UF parts, unless the
  // instruction is uniform inwhich case generate only the first lane for each
  // of the UF parts.
  unsigned EndLane = IsUniform ? 1 : State.VF;
  for (unsigned Part = 0; Part < State.UF; ++Part)
    for (unsigned Lane = 0; Lane < EndLane; ++Lane)
      State.ILV->scalarizeInstruction(Ingredient, {Part, Lane}, IsPredicated);
}

void VPBranchOnMaskRecipe::execute(VPTransformState &State) {
  assert(State.Instance && "Branch on Mask works only on single instance.");

  unsigned Part = State.Instance->Part;
  unsigned Lane = State.Instance->Lane;

  Value *ConditionBit = nullptr;
  if (!User) // Block in mask is all-one.
    ConditionBit = State.Builder.getTrue();
  else {
    VPValue *BlockInMask = User->getOperand(0);
    ConditionBit = State.get(BlockInMask, Part);
    if (ConditionBit->getType()->isVectorTy())
      ConditionBit = State.Builder.CreateExtractElement(
          ConditionBit, State.Builder.getInt32(Lane));
  }

  // Replace the temporary unreachable terminator with a new conditional branch,
  // whose two destinations will be set later when they are created.
  auto *CurrentTerminator = State.CFG.PrevBB->getTerminator();
  assert(isa<UnreachableInst>(CurrentTerminator) &&
         "Expected to replace unreachable terminator with conditional branch.");
  auto *CondBr = BranchInst::Create(State.CFG.PrevBB, nullptr, ConditionBit);
  CondBr->setSuccessor(0, nullptr);
  ReplaceInstWithInst(CurrentTerminator, CondBr);
}

void VPPredInstPHIRecipe::execute(VPTransformState &State) {
  assert(State.Instance && "Predicated instruction PHI works per instance.");
  Instruction *ScalarPredInst = cast<Instruction>(
      State.ValueMap.getScalarValue(PredInst, *State.Instance));
  BasicBlock *PredicatedBB = ScalarPredInst->getParent();
  BasicBlock *PredicatingBB = PredicatedBB->getSinglePredecessor();
  assert(PredicatingBB && "Predicated block has no single predecessor.");

  // By current pack/unpack logic we need to generate only a single phi node: if
  // a vector value for the predicated instruction exists at this point it means
  // the instruction has vector users only, and a phi for the vector value is
  // needed. In this case the recipe of the predicated instruction is marked to
  // also do that packing, thereby "hoisting" the insert-element sequence.
  // Otherwise, a phi node for the scalar value is needed.
  unsigned Part = State.Instance->Part;
  if (State.ValueMap.hasVectorValue(PredInst, Part)) {
    Value *VectorValue = State.ValueMap.getVectorValue(PredInst, Part);
    InsertElementInst *IEI = cast<InsertElementInst>(VectorValue);
    PHINode *VPhi = State.Builder.CreatePHI(IEI->getType(), 2);
    VPhi->addIncoming(IEI->getOperand(0), PredicatingBB); // Unmodified vector.
    VPhi->addIncoming(IEI, PredicatedBB); // New vector with inserted element.
    State.ValueMap.resetVectorValue(PredInst, Part, VPhi); // Update cache.
  } else {
    Type *PredInstType = PredInst->getType();
    PHINode *Phi = State.Builder.CreatePHI(PredInstType, 2);
    Phi->addIncoming(UndefValue::get(ScalarPredInst->getType()), PredicatingBB);
    Phi->addIncoming(ScalarPredInst, PredicatedBB);
    State.ValueMap.resetScalarValue(PredInst, *State.Instance, Phi);
  }
}

void VPWidenMemoryInstructionRecipe::execute(VPTransformState &State) {
  VPValue *StoredValue = isa<StoreInst>(Instr) ? getStoredValue() : nullptr;
  State.ILV->vectorizeMemoryInstruction(&Instr, State, getAddr(), StoredValue,
                                        getMask());
}

// Determine how to lower the scalar epilogue, which depends on 1) optimising
// for minimum code-size, 2) predicate compiler options, 3) loop hints forcing
// predication, and 4) a TTI hook that analyses whether the loop is suitable
// for predication.
static ScalarEpilogueLowering getScalarEpilogueLowering(
    Function *F, Loop *L, LoopVectorizeHints &Hints, ProfileSummaryInfo *PSI,
    BlockFrequencyInfo *BFI, TargetTransformInfo *TTI, TargetLibraryInfo *TLI,
    AssumptionCache *AC, LoopInfo *LI, ScalarEvolution *SE, DominatorTree *DT,
    LoopVectorizationLegality &LVL) {
  bool OptSize =
      F->hasOptSize() || llvm::shouldOptimizeForSize(L->getHeader(), PSI, BFI,
                                                     PGSOQueryType::IRPass);
  // 1) OptSize takes precedence over all other options, i.e. if this is set,
  // don't look at hints or options, and don't request a scalar epilogue.
  if (OptSize && Hints.getForce() != LoopVectorizeHints::FK_Enabled)
    return CM_ScalarEpilogueNotAllowedOptSize;

  bool PredicateOptDisabled = PreferPredicateOverEpilog.getNumOccurrences() &&
                              !PreferPredicateOverEpilog;

  // 2) Next, if disabling predication is requested on the command line, honour
  // this and request a scalar epilogue.
  if (PredicateOptDisabled)
    return CM_ScalarEpilogueAllowed;

  // 3) and 4) look if enabling predication is requested on the command line,
  // with a loop hint, or if the TTI hook indicates this is profitable, request
  // predication .
  if (PreferPredicateOverEpilog ||
      Hints.getPredicate() == LoopVectorizeHints::FK_Enabled ||
      (TTI->preferPredicateOverEpilogue(L, LI, *SE, *AC, TLI, DT,
                                        LVL.getLAI()) &&
       Hints.getPredicate() != LoopVectorizeHints::FK_Disabled))
    return CM_ScalarEpilogueNotNeededUsePredicate;

  return CM_ScalarEpilogueAllowed;
}

// Process the loop in the VPlan-native vectorization path. This path builds
// VPlan upfront in the vectorization pipeline, which allows to apply
// VPlan-to-VPlan transformations from the very beginning without modifying the
// input LLVM IR.
static bool processLoopInVPlanNativePath(
    Loop *L, PredicatedScalarEvolution &PSE, LoopInfo *LI, DominatorTree *DT,
    LoopVectorizationLegality *LVL, TargetTransformInfo *TTI,
    TargetLibraryInfo *TLI, DemandedBits *DB, AssumptionCache *AC,
    OptimizationRemarkEmitter *ORE, BlockFrequencyInfo *BFI,
    ProfileSummaryInfo *PSI, LoopVectorizeHints &Hints) {

  assert(EnableVPlanNativePath && "VPlan-native path is disabled.");
  Function *F = L->getHeader()->getParent();
  InterleavedAccessInfo IAI(PSE, L, DT, LI, LVL->getLAI());

  ScalarEpilogueLowering SEL = getScalarEpilogueLowering(
      F, L, Hints, PSI, BFI, TTI, TLI, AC, LI, PSE.getSE(), DT, *LVL);

  LoopVectorizationCostModel CM(SEL, L, PSE, LI, LVL, *TTI, TLI, DB, AC, ORE, F,
                                &Hints, IAI);
  // Use the planner for outer loop vectorization.
  // TODO: CM is not used at this point inside the planner. Turn CM into an
  // optional argument if we don't need it in the future.
  LoopVectorizationPlanner LVP(L, LI, TLI, TTI, LVL, CM, IAI, PSE);

  // Get user vectorization factor.
  const unsigned UserVF = Hints.getWidth();

  // Plan how to best vectorize, return the best VF and its cost.
  VectorizationFactor VF = LVP.planInVPlanNativePath(UserVF);
  // Normalize the meaning of VF == 1 for fixed vectors.
  if (!TTI->useScalableVectorType() && VF != VectorizationFactor::Disabled() &&
      VF.getWidth() == 1)
    VF = VectorizationFactor::Disabled();

  // If we are stress testing VPlan builds, do not attempt to generate vector
  // code. Masked vector code generation support will follow soon.
  // Also, do not attempt to vectorize if no vector code will be produced.
  if (VPlanBuildStressTest || EnableVPlanPredication ||
      VectorizationFactor::Disabled() == VF)
    return false;

  LVP.setBestPlan(VF.getWidth(), 1);

  InnerLoopVectorizer LB(L, PSE, LI, DT, TLI, TTI, AC, ORE, VF.getWidth(), 1,
                         LVL, &CM);
  LLVM_DEBUG(dbgs() << "Vectorizing outer loop in \""
                    << L->getHeader()->getParent()->getName() << "\"\n");
  LVP.executePlan(LB, DT);

  // Mark the loop as already vectorized to avoid vectorizing again.
  Hints.setAlreadyVectorized();

  LLVM_DEBUG(verifyFunction(*L->getHeader()->getParent()));
  return true;
}

LoopVectorizePass::LoopVectorizePass(LoopVectorizeOptions Opts)
    : InterleaveOnlyWhenForced(Opts.InterleaveOnlyWhenForced ||
                               !EnableLoopInterleaving),
      VectorizeOnlyWhenForced(Opts.VectorizeOnlyWhenForced ||
                              !EnableLoopVectorization) {}

bool LoopVectorizePass::processLoop(Loop *L) {
  assert((EnableVPlanNativePath || L->empty()) &&
         "VPlan-native path is not enabled. Only process inner loops.");

#ifndef NDEBUG
  const std::string DebugLocStr = getDebugLocString(L);
#endif /* NDEBUG */

  LLVM_DEBUG(dbgs() << "\nLV: Checking a loop in \""
                    << L->getHeader()->getParent()->getName() << "\" from "
                    << DebugLocStr << "\n");

  LoopVectorizeHints Hints(L, InterleaveOnlyWhenForced, *ORE);

  LLVM_DEBUG(
      dbgs() << "LV: Loop hints:"
             << " force="
             << (Hints.getForce() == LoopVectorizeHints::FK_Disabled
                     ? "disabled"
                     : (Hints.getForce() == LoopVectorizeHints::FK_Enabled
                            ? "enabled"
                            : "?"))
             << " width=" << Hints.getWidth()
             << " unroll=" << Hints.getInterleave() << "\n");

  // Function containing loop
  Function *F = L->getHeader()->getParent();

  // Looking at the diagnostic output is the only way to determine if a loop
  // was vectorized (other than looking at the IR or machine code), so it
  // is important to generate an optimization remark for each loop. Most of
  // these messages are generated as OptimizationRemarkAnalysis. Remarks
  // generated as OptimizationRemark and OptimizationRemarkMissed are
  // less verbose reporting vectorized loops and unvectorized loops that may
  // benefit from vectorization, respectively.

  if (!Hints.allowVectorization(F, L, VectorizeOnlyWhenForced)) {
    LLVM_DEBUG(dbgs() << "LV: Loop hints prevent vectorization.\n");
    return false;
  }

  PredicatedScalarEvolution PSE(*SE, *L);

  // Check if it is legal to vectorize the loop.
  LoopVectorizationRequirements Requirements(*ORE);
  LoopVectorizationLegality LVL(L, PSE, DT, TTI, TLI, AA, F, GetLAA, LI, ORE,
                                &Requirements, &Hints, DB, AC);
  if (!LVL.canVectorize(EnableVPlanNativePath)) {
    LLVM_DEBUG(dbgs() << "LV: Not vectorizing: Cannot prove legality.\n");
    Hints.emitRemarkWithHints();
    return false;
  }

  // Check the function attributes and profiles to find out if this function
  // should be optimized for size.
  ScalarEpilogueLowering SEL = getScalarEpilogueLowering(
      F, L, Hints, PSI, BFI, TTI, TLI, AC, LI, PSE.getSE(), DT, LVL);

  // Entrance to the VPlan-native vectorization path. Outer loops are processed
  // here. They may require CFG and instruction level transformations before
  // even evaluating whether vectorization is profitable. Since we cannot modify
  // the incoming IR, we need to build VPlan upfront in the vectorization
  // pipeline.
  if (!L->empty())
    return processLoopInVPlanNativePath(L, PSE, LI, DT, &LVL, TTI, TLI, DB, AC,
                                        ORE, BFI, PSI, Hints);

  assert(L->empty() && "Inner loop expected.");

  // Check the loop for a trip count threshold: vectorize loops with a tiny trip
  // count by optimizing for size, to minimize overheads.
  auto ExpectedTC = getSmallBestKnownTC(*SE, L);
  if (ExpectedTC && *ExpectedTC < TinyTripCountVectorThreshold) {
    LLVM_DEBUG(dbgs() << "LV: Found a loop with a very small trip count. "
                      << "This loop is worth vectorizing only if no scalar "
                      << "iteration overheads are incurred.");
    if (Hints.getForce() == LoopVectorizeHints::FK_Enabled)
      LLVM_DEBUG(dbgs() << " But vectorizing was explicitly forced.\n");
    else {
      LLVM_DEBUG(dbgs() << "\n");
      SEL = CM_ScalarEpilogueNotAllowedLowTripLoop;
    }
  }

  // Check the function attributes to see if implicit floats are allowed.
  // FIXME: This check doesn't seem possibly correct -- what if the loop is
  // an integer loop and the vector instructions selected are purely integer
  // vector instructions?
  if (F->hasFnAttribute(Attribute::NoImplicitFloat)) {
    reportVectorizationFailure(
        "Can't vectorize when the NoImplicitFloat attribute is used",
        "loop not vectorized due to NoImplicitFloat attribute",
        "NoImplicitFloat", ORE, L);
    Hints.emitRemarkWithHints();
    return false;
  }

  // Check if the target supports potentially unsafe FP vectorization.
  // FIXME: Add a check for the type of safety issue (denormal, signaling)
  // for the target we're vectorizing for, to make sure none of the
  // additional fp-math flags can help.
  if (Hints.isPotentiallyUnsafe() &&
      TTI->isFPVectorizationPotentiallyUnsafe()) {
    reportVectorizationFailure(
        "Potentially unsafe FP op prevents vectorization",
        "loop not vectorized due to unsafe FP support.", "UnsafeFP", ORE, L);
    Hints.emitRemarkWithHints();
    return false;
  }

  bool UseInterleaved = TTI->enableInterleavedAccessVectorization();
  InterleavedAccessInfo IAI(PSE, L, DT, LI, LVL.getLAI());

  // If an override option has been passed in for interleaved accesses, use it.
  if (EnableInterleavedMemAccesses.getNumOccurrences() > 0)
    UseInterleaved = EnableInterleavedMemAccesses;

  // Analyze interleaved memory accesses.
  if (UseInterleaved) {
    IAI.analyzeInterleaving(useMaskedInterleavedAccesses(*TTI));
  }

  // Use the cost model.
  LoopVectorizationCostModel CM(SEL, L, PSE, LI, &LVL, *TTI, TLI, DB, AC, ORE,
                                F, &Hints, IAI);
  CM.collectValuesToIgnore();

  // Use the planner for vectorization.
  LoopVectorizationPlanner LVP(L, LI, TLI, TTI, &LVL, CM, IAI, PSE);

  // Get user vectorization factor.
  unsigned UserVF = Hints.getWidth();

  // Plan how to best vectorize, return the best VF and its cost.
  Optional<VectorizationFactor> MaybeVF = LVP.plan(UserVF);

  VectorizationFactor VF = VectorizationFactor::Disabled();
  unsigned IC = 1;
  unsigned UserIC = Hints.getInterleave();

  if (MaybeVF && *MaybeVF != VectorizationFactor::Disabled()) {
    VF = *MaybeVF;
    // Select the interleave count.
    IC = CM.selectInterleaveCount(VF.getWidth(), VF.getCost());
  }

  // Identify the diagnostic messages that should be produced.
  std::pair<StringRef, std::string> VecDiagMsg, IntDiagMsg;
  bool VectorizeLoop = true, InterleaveLoop = true;
  if (Requirements.doesNotMeet(F, L, Hints)) {
    LLVM_DEBUG(dbgs() << "LV: Not vectorizing: loop did not meet vectorization "
                         "requirements.\n");
    Hints.emitRemarkWithHints();
    return false;
  }

  if (VF == VectorizationFactor::Disabled() ||
      (VF.getWidth() == 1 && !TTI->useScalableVectorType())) {
    LLVM_DEBUG(dbgs() << "LV: Vectorization is possible but not beneficial.\n");
    VecDiagMsg = std::make_pair(
        "VectorizationNotBeneficial",
        "the cost-model indicates that vectorization is not beneficial");
    VectorizeLoop = false;
  }

  if (!MaybeVF && UserIC > 1) {
    // Tell the user interleaving was avoided up-front, despite being explicitly
    // requested.
    LLVM_DEBUG(dbgs() << "LV: Ignoring UserIC, because vectorization and "
                         "interleaving should be avoided up front\n");
    IntDiagMsg = std::make_pair(
        "InterleavingAvoided",
        "Ignoring UserIC, because interleaving was avoided up front");
    InterleaveLoop = false;
  } else if (IC == 1 && UserIC <= 1) {
    // Tell the user interleaving is not beneficial.
    LLVM_DEBUG(dbgs() << "LV: Interleaving is not beneficial.\n");
    IntDiagMsg = std::make_pair(
        "InterleavingNotBeneficial",
        "the cost-model indicates that interleaving is not beneficial");
    InterleaveLoop = false;
    if (UserIC == 1) {
      IntDiagMsg.first = "InterleavingNotBeneficialAndDisabled";
      IntDiagMsg.second +=
          " and is explicitly disabled or interleave count is set to 1";
    }
  } else if (IC > 1 && UserIC == 1) {
    // Tell the user interleaving is beneficial, but it explicitly disabled.
    LLVM_DEBUG(
        dbgs() << "LV: Interleaving is beneficial but is explicitly disabled.");
    IntDiagMsg = std::make_pair(
        "InterleavingBeneficialButDisabled",
        "the cost-model indicates that interleaving is beneficial "
        "but is explicitly disabled or interleave count is set to 1");
    InterleaveLoop = false;
  }

  // Override IC if user provided an interleave count.
  IC = UserIC > 0 ? UserIC : IC;

  // Emit diagnostic messages, if any.
  const char *VAPassName = Hints.vectorizeAnalysisPassName();
  if (!VectorizeLoop && !InterleaveLoop) {
    // Do not vectorize or interleaving the loop.
    ORE->emit([&]() {
      return OptimizationRemarkMissed(VAPassName, VecDiagMsg.first,
                                      L->getStartLoc(), L->getHeader())
             << VecDiagMsg.second;
    });
    ORE->emit([&]() {
      return OptimizationRemarkMissed(LV_NAME, IntDiagMsg.first,
                                      L->getStartLoc(), L->getHeader())
             << IntDiagMsg.second;
    });
    return false;
  } else if (!VectorizeLoop && InterleaveLoop) {
    LLVM_DEBUG(dbgs() << "LV: Interleave Count is " << IC << '\n');
    ORE->emit([&]() {
      return OptimizationRemarkAnalysis(VAPassName, VecDiagMsg.first,
                                        L->getStartLoc(), L->getHeader())
             << VecDiagMsg.second;
    });
  } else if (VectorizeLoop && !InterleaveLoop) {
    LLVM_DEBUG(dbgs() << "LV: Found a vectorizable loop (" << VF.getWidth()
                      << ") in " << DebugLocStr << '\n');
    ORE->emit([&]() {
      return OptimizationRemarkAnalysis(LV_NAME, IntDiagMsg.first,
                                        L->getStartLoc(), L->getHeader())
             << IntDiagMsg.second;
    });
  } else if (VectorizeLoop && InterleaveLoop) {
    LLVM_DEBUG(dbgs() << "LV: Found a vectorizable loop (" << VF.getWidth()
                      << ") in " << DebugLocStr << '\n');
    LLVM_DEBUG(dbgs() << "LV: Interleave Count is " << IC << '\n');
  }

  LVP.setBestPlan(VF.getWidth(), IC);

  using namespace ore;
  bool DisableRuntimeUnroll = false;
  MDNode *OrigLoopID = L->getLoopID();

  if (!VectorizeLoop) {
    assert(IC > 1 && "interleave count should not be 1 or 0");
    // If we decided that it is not legal to vectorize the loop, then
    // interleave it.
    InnerLoopUnroller Unroller(L, PSE, LI, DT, TLI, TTI, AC, ORE, IC, &LVL,
                               &CM);
    LVP.executePlan(Unroller, DT);

    ORE->emit([&]() {
      return OptimizationRemark(LV_NAME, "Interleaved", L->getStartLoc(),
                                L->getHeader())
             << "interleaved loop (interleaved count: "
             << NV("InterleaveCount", IC) << ")";
    });
  } else {
    // If we decided that it is *legal* to vectorize the loop, then do it.
    InnerLoopVectorizer LB(L, PSE, LI, DT, TLI, TTI, AC, ORE, VF.getWidth(), IC,
                           &LVL, &CM);
    LVP.executePlan(LB, DT);
    ++LoopsVectorized;

    // Add metadata to disable runtime unrolling a scalar loop when there are
    // no runtime checks about strides and memory. A scalar loop that is
    // rarely used is not worth unrolling.
    if (!LB.areSafetyChecksAdded())
      DisableRuntimeUnroll = true;

    // Report the vectorization decision.
    ORE->emit([&]() {
      return OptimizationRemark(LV_NAME, "Vectorized", L->getStartLoc(),
                                L->getHeader())
             << "vectorized loop (vectorization width: "
             << NV("VectorizationFactor", VF.getWidth())
             << ", interleaved count: " << NV("InterleaveCount", IC) << ")";
    });
  }

  Optional<MDNode *> RemainderLoopID =
      makeFollowupLoopID(OrigLoopID, {LLVMLoopVectorizeFollowupAll,
                                      LLVMLoopVectorizeFollowupEpilogue});
  if (RemainderLoopID.hasValue()) {
    L->setLoopID(RemainderLoopID.getValue());
  } else {
    if (DisableRuntimeUnroll)
      AddRuntimeUnrollDisableMetaData(L);

    // Mark the loop as already vectorized to avoid vectorizing again.
    Hints.setAlreadyVectorized();
  }

  LLVM_DEBUG(verifyFunction(*L->getHeader()->getParent()));
  return true;
}

bool LoopVectorizePass::runImpl(
    Function &F, ScalarEvolution &SE_, LoopInfo &LI_, TargetTransformInfo &TTI_,
    DominatorTree &DT_, BlockFrequencyInfo &BFI_, TargetLibraryInfo *TLI_,
    DemandedBits &DB_, AliasAnalysis &AA_, AssumptionCache &AC_,
    std::function<const LoopAccessInfo &(Loop &)> &GetLAA_,
    OptimizationRemarkEmitter &ORE_, ProfileSummaryInfo *PSI_) {
  SE = &SE_;
  LI = &LI_;
  TTI = &TTI_;
  DT = &DT_;
  BFI = &BFI_;
  TLI = TLI_;
  AA = &AA_;
  AC = &AC_;
  GetLAA = &GetLAA_;
  DB = &DB_;
  ORE = &ORE_;
  PSI = PSI_;

  // Don't attempt if
  // 1. the target claims to have no vector registers, and
  // 2. interleaving won't help ILP.
  //
  // The second condition is necessary because, even if the target has no
  // vector registers, loop vectorization may still enable scalar
  // interleaving.
  if (!TTI->getNumberOfRegisters(TTI->getRegisterClassForType(true)) &&
      TTI->getMaxInterleaveFactor(1) < 2)
    return false;

  bool Changed = false;

  // The vectorizer requires loops to be in simplified form.
  // Since simplification may add new inner loops, it has to run before the
  // legality and profitability checks. This means running the loop vectorizer
  // will simplify all loops, regardless of whether anything end up being
  // vectorized.
  for (auto &L : *LI)
    Changed |=
        simplifyLoop(L, DT, LI, SE, AC, nullptr, false /* PreserveLCSSA */);

  // Build up a worklist of inner-loops to vectorize. This is necessary as
  // the act of vectorizing or partially unrolling a loop creates new loops
  // and can invalidate iterators across the loops.
  SmallVector<Loop *, 8> Worklist;

  for (Loop *L : *LI)
    collectSupportedLoops(*L, LI, ORE, Worklist);

  LoopsAnalyzed += Worklist.size();

  // Now walk the identified inner loops.
  while (!Worklist.empty()) {
    Loop *L = Worklist.pop_back_val();

    // For the inner loops we actually process, form LCSSA to simplify the
    // transform.
    Changed |= formLCSSARecursively(*L, *DT, LI, SE);

    Changed |= processLoop(L);
  }

  // Process each loop nest in the function.
  return Changed;
}

PreservedAnalyses LoopVectorizePass::run(Function &F,
                                         FunctionAnalysisManager &AM) {
  auto &SE = AM.getResult<ScalarEvolutionAnalysis>(F);
  auto &LI = AM.getResult<LoopAnalysis>(F);
  auto &TTI = AM.getResult<TargetIRAnalysis>(F);
  auto &DT = AM.getResult<DominatorTreeAnalysis>(F);
  auto &BFI = AM.getResult<BlockFrequencyAnalysis>(F);
  auto &TLI = AM.getResult<TargetLibraryAnalysis>(F);
  auto &AA = AM.getResult<AAManager>(F);
  auto &AC = AM.getResult<AssumptionAnalysis>(F);
  auto &DB = AM.getResult<DemandedBitsAnalysis>(F);
  auto &ORE = AM.getResult<OptimizationRemarkEmitterAnalysis>(F);
  MemorySSA *MSSA = EnableMSSALoopDependency
                        ? &AM.getResult<MemorySSAAnalysis>(F).getMSSA()
                        : nullptr;

  auto &LAM = AM.getResult<LoopAnalysisManagerFunctionProxy>(F).getManager();
  std::function<const LoopAccessInfo &(Loop &)> GetLAA =
      [&](Loop &L) -> const LoopAccessInfo & {
    LoopStandardAnalysisResults AR = {AA, AC, DT, LI, SE, TLI, TTI, MSSA};
    return LAM.getResult<LoopAccessAnalysis>(L, AR);
  };
  const ModuleAnalysisManager &MAM =
      AM.getResult<ModuleAnalysisManagerFunctionProxy>(F).getManager();
  ProfileSummaryInfo *PSI =
      MAM.getCachedResult<ProfileSummaryAnalysis>(*F.getParent());
  bool Changed =
      runImpl(F, SE, LI, TTI, DT, BFI, &TLI, DB, AA, AC, GetLAA, ORE, PSI);
  if (!Changed)
    return PreservedAnalyses::all();
  PreservedAnalyses PA;

  // We currently do not preserve loopinfo/dominator analyses with outer loop
  // vectorization. Until this is addressed, mark these analyses as preserved
  // only for non-VPlan-native path.
  // TODO: Preserve Loop and Dominator analyses for VPlan-native path.
  if (!EnableVPlanNativePath) {
    PA.preserve<LoopAnalysis>();
    PA.preserve<DominatorTreeAnalysis>();
  }
  PA.preserve<BasicAA>();
  PA.preserve<GlobalsAA>();
  return PA;
}<|MERGE_RESOLUTION|>--- conflicted
+++ resolved
@@ -2230,7 +2230,6 @@
 
 Value *InnerLoopVectorizer::reverseVector(Value *Vec) {
   assert(Vec->getType()->isVectorTy() && "Invalid type");
-<<<<<<< HEAD
 
   if (Vec->getType()->getVectorIsScalable()) {
     Function *ReverseFunc = Intrinsic::getDeclaration(
@@ -2239,10 +2238,7 @@
     return Builder.CreateCall(ReverseFunc, {Vec}, "reverse");
   }
 
-  SmallVector<Constant *, 8> ShuffleMask;
-=======
   SmallVector<int, 8> ShuffleMask;
->>>>>>> 41a9e8a3
   for (unsigned i = 0; i < VF; ++i)
     ShuffleMask.push_back(VF - i - 1);
 
@@ -3813,7 +3809,6 @@
   for (unsigned Part = 0; Part < UF; ++Part) {
     Value *PreviousPart = getOrCreateVectorValue(Previous, Part);
     Value *PhiPart = VectorLoopValueMap.getVectorValue(Phi, Part);
-<<<<<<< HEAD
     Value *Shuffle;
     if (isScalable()) {
       Type *Int32Ty = Type::getInt32Ty(Phi->getContext());
@@ -3827,18 +3822,10 @@
       Shuffle =
           Builder.CreateCall(SlideLeftFill, {Incoming, PreviousPart, Shift});
     } else {
-      Shuffle =
-          (VF > 1 || isScalable())
-              ? Builder.CreateShuffleVector(Incoming, PreviousPart,
-                                            ConstantVector::get(ShuffleMask))
-              : Incoming;
-    }
-
-=======
-    auto *Shuffle = VF > 1 ? Builder.CreateShuffleVector(Incoming, PreviousPart,
-                                                         ShuffleMask)
-                           : Incoming;
->>>>>>> 41a9e8a3
+      Shuffle = VF > 1 ? Builder.CreateShuffleVector(Incoming, PreviousPart,
+                                                     ShuffleMask)
+                       : Incoming;
+    }
     PhiPart->replaceAllUsesWith(Shuffle);
     cast<Instruction>(PhiPart)->eraseFromParent();
     VectorLoopValueMap.resetVectorValue(Phi, Part, Shuffle);
