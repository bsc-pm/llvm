//===- LoopVectorize.cpp - A Loop Vectorizer ------------------------------===//
//
// Part of the LLVM Project, under the Apache License v2.0 with LLVM Exceptions.
// See https://llvm.org/LICENSE.txt for license information.
// SPDX-License-Identifier: Apache-2.0 WITH LLVM-exception
//
//===----------------------------------------------------------------------===//
//
// This is the LLVM loop vectorizer. This pass modifies 'vectorizable' loops
// and generates target-independent LLVM-IR.
// The vectorizer uses the TargetTransformInfo analysis to estimate the costs
// of instructions in order to estimate the profitability of vectorization.
//
// The loop vectorizer combines consecutive loop iterations into a single
// 'wide' iteration. After this transformation the index is incremented
// by the SIMD vector width, and not by one.
//
// This pass has three parts:
// 1. The main loop pass that drives the different parts.
// 2. LoopVectorizationLegality - A unit that checks for the legality
//    of the vectorization.
// 3. InnerLoopVectorizer - A unit that performs the actual
//    widening of instructions.
// 4. LoopVectorizationCostModel - A unit that checks for the profitability
//    of vectorization. It decides on the optimal vector width, which
//    can be one, if vectorization is not profitable.
//
// There is a development effort going on to migrate loop vectorizer to the
// VPlan infrastructure and to introduce outer loop vectorization support (see
// docs/Proposal/VectorizationPlan.rst and
// http://lists.llvm.org/pipermail/llvm-dev/2017-December/119523.html). For this
// purpose, we temporarily introduced the VPlan-native vectorization path: an
// alternative vectorization path that is natively implemented on top of the
// VPlan infrastructure. See EnableVPlanNativePath for enabling.
//
//===----------------------------------------------------------------------===//
//
// The reduction-variable vectorization is based on the paper:
//  D. Nuzman and R. Henderson. Multi-platform Auto-vectorization.
//
// Variable uniformity checks are inspired by:
//  Karrenberg, R. and Hack, S. Whole Function Vectorization.
//
// The interleaved access vectorization is based on the paper:
//  Dorit Nuzman, Ira Rosen and Ayal Zaks.  Auto-Vectorization of Interleaved
//  Data for SIMD
//
// Other ideas/concepts are from:
//  A. Zaks and D. Nuzman. Autovectorization in GCC-two years later.
//
//  S. Maleki, Y. Gao, M. Garzaran, T. Wong and D. Padua.  An Evaluation of
//  Vectorizing Compilers.
//
//===----------------------------------------------------------------------===//

#include "llvm/Transforms/Vectorize/LoopVectorize.h"
#include "LoopVectorizationPlanner.h"
#include "VPRecipeBuilder.h"
#include "VPlan.h"
#include "VPlanHCFGBuilder.h"
#include "VPlanPredicator.h"
#include "VPlanTransforms.h"
#include "llvm/ADT/APInt.h"
#include "llvm/ADT/ArrayRef.h"
#include "llvm/ADT/DenseMap.h"
#include "llvm/ADT/DenseMapInfo.h"
#include "llvm/ADT/Hashing.h"
#include "llvm/ADT/MapVector.h"
#include "llvm/ADT/None.h"
#include "llvm/ADT/Optional.h"
#include "llvm/ADT/STLExtras.h"
#include "llvm/ADT/SetVector.h"
#include "llvm/ADT/SmallPtrSet.h"
#include "llvm/ADT/SmallVector.h"
#include "llvm/ADT/Statistic.h"
#include "llvm/ADT/StringRef.h"
#include "llvm/ADT/Twine.h"
#include "llvm/ADT/iterator_range.h"
#include "llvm/Analysis/AssumptionCache.h"
#include "llvm/Analysis/BasicAliasAnalysis.h"
#include "llvm/Analysis/BlockFrequencyInfo.h"
#include "llvm/Analysis/CFG.h"
#include "llvm/Analysis/CodeMetrics.h"
#include "llvm/Analysis/DemandedBits.h"
#include "llvm/Analysis/GlobalsModRef.h"
#include "llvm/Analysis/LoopAccessAnalysis.h"
#include "llvm/Analysis/LoopAnalysisManager.h"
#include "llvm/Analysis/LoopInfo.h"
#include "llvm/Analysis/LoopIterator.h"
#include "llvm/Analysis/MemorySSA.h"
#include "llvm/Analysis/OptimizationRemarkEmitter.h"
#include "llvm/Analysis/ProfileSummaryInfo.h"
#include "llvm/Analysis/ScalarEvolution.h"
#include "llvm/Analysis/ScalarEvolutionExpander.h"
#include "llvm/Analysis/ScalarEvolutionExpressions.h"
#include "llvm/Analysis/TargetLibraryInfo.h"
#include "llvm/Analysis/TargetTransformInfo.h"
#include "llvm/Analysis/VectorUtils.h"
#include "llvm/IR/Attributes.h"
#include "llvm/IR/BasicBlock.h"
#include "llvm/IR/CFG.h"
#include "llvm/IR/Constant.h"
#include "llvm/IR/Constants.h"
#include "llvm/IR/DataLayout.h"
#include "llvm/IR/DebugInfoMetadata.h"
#include "llvm/IR/DebugLoc.h"
#include "llvm/IR/DerivedTypes.h"
#include "llvm/IR/DiagnosticInfo.h"
#include "llvm/IR/Dominators.h"
#include "llvm/IR/Function.h"
#include "llvm/IR/IRBuilder.h"
#include "llvm/IR/InstrTypes.h"
#include "llvm/IR/Instruction.h"
#include "llvm/IR/Instructions.h"
#include "llvm/IR/IntrinsicInst.h"
#include "llvm/IR/Intrinsics.h"
#include "llvm/IR/LLVMContext.h"
#include "llvm/IR/Metadata.h"
#include "llvm/IR/Module.h"
#include "llvm/IR/Operator.h"
#include "llvm/IR/Type.h"
#include "llvm/IR/Use.h"
#include "llvm/IR/User.h"
#include "llvm/IR/Value.h"
#include "llvm/IR/ValueHandle.h"
#include "llvm/IR/Verifier.h"
#include "llvm/InitializePasses.h"
#include "llvm/Pass.h"
#include "llvm/Support/Casting.h"
#include "llvm/Support/CommandLine.h"
#include "llvm/Support/Compiler.h"
#include "llvm/Support/Debug.h"
#include "llvm/Support/ErrorHandling.h"
#include "llvm/Support/MathExtras.h"
#include "llvm/Support/raw_ostream.h"
#include "llvm/Transforms/Utils/BasicBlockUtils.h"
#include "llvm/Transforms/Utils/InjectTLIMappings.h"
#include "llvm/Transforms/Utils/LoopSimplify.h"
#include "llvm/Transforms/Utils/LoopUtils.h"
#include "llvm/Transforms/Utils/LoopVersioning.h"
#include "llvm/Transforms/Utils/SizeOpts.h"
#include "llvm/Transforms/Vectorize/LoopVectorizationLegality.h"
#include <algorithm>
#include <cassert>
#include <cstdint>
#include <cstdlib>
#include <functional>
#include <iterator>
#include <limits>
#include <memory>
#include <string>
#include <tuple>
#include <utility>

using namespace llvm;

#define LV_NAME "loop-vectorize"
#define DEBUG_TYPE LV_NAME

/// @{
/// Metadata attribute names
static const char *const LLVMLoopVectorizeFollowupAll =
    "llvm.loop.vectorize.followup_all";
static const char *const LLVMLoopVectorizeFollowupVectorized =
    "llvm.loop.vectorize.followup_vectorized";
static const char *const LLVMLoopVectorizeFollowupEpilogue =
    "llvm.loop.vectorize.followup_epilogue";
/// @}

STATISTIC(LoopsVectorized, "Number of loops vectorized");
STATISTIC(LoopsAnalyzed, "Number of loops analyzed for vectorization");

/// Loops with a known constant trip count below this number are vectorized only
/// if no scalar iteration overheads are incurred.
static cl::opt<unsigned> TinyTripCountVectorThreshold(
    "vectorizer-min-trip-count", cl::init(16), cl::Hidden,
    cl::desc("Loops with a constant trip count that is smaller than this "
             "value are vectorized only if no scalar iteration overheads "
             "are incurred."));

// Indicates that an epilogue is undesired, predication is preferred.
// This means that the vectorizer will try to fold the loop-tail (epilogue)
// into the loop and predicate the loop body accordingly.
static cl::opt<bool> PreferPredicateOverEpilog(
    "prefer-predicate-over-epilog", cl::init(false), cl::Hidden,
    cl::desc("Indicate that an epilogue is undesired, predication should be "
             "used instead."));

static cl::opt<bool> MaximizeBandwidth(
    "vectorizer-maximize-bandwidth", cl::init(false), cl::Hidden,
    cl::desc("Maximize bandwidth when selecting vectorization factor which "
             "will be determined by the smallest type in loop."));

static cl::opt<bool> EnableInterleavedMemAccesses(
    "enable-interleaved-mem-accesses", cl::init(false), cl::Hidden,
    cl::desc("Enable vectorization on interleaved memory accesses in a loop"));

/// An interleave-group may need masking if it resides in a block that needs
/// predication, or in order to mask away gaps.
static cl::opt<bool> EnableMaskedInterleavedMemAccesses(
    "enable-masked-interleaved-mem-accesses", cl::init(false), cl::Hidden,
    cl::desc("Enable vectorization on masked interleaved memory accesses in a "
             "loop"));

static cl::opt<unsigned> TinyTripCountInterleaveThreshold(
    "tiny-trip-count-interleave-threshold", cl::init(128), cl::Hidden,
    cl::desc("We don't interleave loops with a estimated constant trip count "
             "below this number"));

static cl::opt<unsigned> ForceTargetNumScalarRegs(
    "force-target-num-scalar-regs", cl::init(0), cl::Hidden,
    cl::desc("A flag that overrides the target's number of scalar registers."));

static cl::opt<unsigned> ForceTargetNumVectorRegs(
    "force-target-num-vector-regs", cl::init(0), cl::Hidden,
    cl::desc("A flag that overrides the target's number of vector registers."));

static cl::opt<unsigned> ForceTargetMaxScalarInterleaveFactor(
    "force-target-max-scalar-interleave", cl::init(0), cl::Hidden,
    cl::desc("A flag that overrides the target's max interleave factor for "
             "scalar loops."));

static cl::opt<unsigned> ForceTargetMaxVectorInterleaveFactor(
    "force-target-max-vector-interleave", cl::init(0), cl::Hidden,
    cl::desc("A flag that overrides the target's max interleave factor for "
             "vectorized loops."));

static cl::opt<unsigned> ForceTargetInstructionCost(
    "force-target-instruction-cost", cl::init(0), cl::Hidden,
    cl::desc("A flag that overrides the target's expected cost for "
             "an instruction to a single constant value. Mostly "
             "useful for getting consistent testing."));

static cl::opt<unsigned> SmallLoopCost(
    "small-loop-cost", cl::init(20), cl::Hidden,
    cl::desc(
        "The cost of a loop that is considered 'small' by the interleaver."));

static cl::opt<bool> LoopVectorizeWithBlockFrequency(
    "loop-vectorize-with-block-frequency", cl::init(true), cl::Hidden,
    cl::desc("Enable the use of the block frequency analysis to access PGO "
             "heuristics minimizing code growth in cold regions and being more "
             "aggressive in hot regions."));

// Runtime interleave loops for load/store throughput.
static cl::opt<bool> EnableLoadStoreRuntimeInterleave(
    "enable-loadstore-runtime-interleave", cl::init(true), cl::Hidden,
    cl::desc(
        "Enable runtime interleaving until load/store ports are saturated"));

/// The number of stores in a loop that are allowed to need predication.
static cl::opt<unsigned> NumberOfStoresToPredicate(
    "vectorize-num-stores-pred", cl::init(1), cl::Hidden,
    cl::desc("Max number of stores to be predicated behind an if."));

static cl::opt<bool> EnableIndVarRegisterHeur(
    "enable-ind-var-reg-heur", cl::init(true), cl::Hidden,
    cl::desc("Count the induction variable only once when interleaving"));

static cl::opt<bool> EnableCondStoresVectorization(
    "enable-cond-stores-vec", cl::init(true), cl::Hidden,
    cl::desc("Enable if predication of stores during vectorization."));

static cl::opt<unsigned> MaxNestedScalarReductionIC(
    "max-nested-scalar-reduction-interleave", cl::init(2), cl::Hidden,
    cl::desc("The maximum interleave count to use when interleaving a scalar "
             "reduction in a nested loop."));

cl::opt<bool> EnableVPlanNativePath(
    "enable-vplan-native-path", cl::init(false), cl::Hidden,
    cl::desc("Enable VPlan-native vectorization path with "
             "support for outer loop vectorization."));

// FIXME: Remove this switch once we have divergence analysis. Currently we
// assume divergent non-backedge branches when this switch is true.
cl::opt<bool> EnableVPlanPredication(
    "enable-vplan-predication", cl::init(false), cl::Hidden,
    cl::desc("Enable VPlan-native vectorization path predicator with "
             "support for outer loop vectorization."));

// This flag enables the stress testing of the VPlan H-CFG construction in the
// VPlan-native vectorization path. It must be used in conjuction with
// -enable-vplan-native-path. -vplan-verify-hcfg can also be used to enable the
// verification of the H-CFGs built.
static cl::opt<bool> VPlanBuildStressTest(
    "vplan-build-stress-test", cl::init(false), cl::Hidden,
    cl::desc(
        "Build VPlan for every supported loop nest in the function and bail "
        "out right after the build (stress test the VPlan H-CFG construction "
        "in the VPlan-native vectorization path)."));

cl::opt<bool> llvm::EnableLoopInterleaving(
    "interleave-loops", cl::init(true), cl::Hidden,
    cl::desc("Enable loop interleaving in Loop vectorization passes"));
cl::opt<bool> llvm::EnableLoopVectorization(
    "vectorize-loops", cl::init(true), cl::Hidden,
    cl::desc("Run the Loop vectorization passes"));

/// A helper function that returns the type of loaded or stored value.
static Type *getMemInstValueType(Value *I) {
  assert((isa<LoadInst>(I) || isa<StoreInst>(I)) &&
         "Expected Load or Store instruction");
  if (auto *LI = dyn_cast<LoadInst>(I))
    return LI->getType();
  return cast<StoreInst>(I)->getValueOperand()->getType();
}

/// A helper function that returns true if the given type is irregular. The
/// type is irregular if its allocated size doesn't equal the store size of an
/// element of the corresponding vector type at the given vectorization factor.
static bool hasIrregularType(Type *Ty, const DataLayout &DL, unsigned VF,
                             bool Scalable = false) {
  // Determine if an array of VF elements of type Ty is "bitcast compatible"
  // with a <VF x Ty> vector.
  if (VF > 1 || (VF == 1 && Scalable)) {
    auto *VectorTy = VectorType::get(Ty, VF, Scalable);
    return TypeSize(VF * DL.getTypeAllocSize(Ty), Scalable) !=
           DL.getTypeStoreSize(VectorTy);
  }

  // If the vectorization factor is one, we just check if an array of type Ty
  // requires padding between elements.
  return DL.getTypeAllocSizeInBits(Ty) != DL.getTypeSizeInBits(Ty);
}

/// A helper function that returns the reciprocal of the block probability of
/// predicated blocks. If we return X, we are assuming the predicated block
/// will execute once for every X iterations of the loop header.
///
/// TODO: We should use actual block probability here, if available. Currently,
///       we always assume predicated blocks have a 50% chance of executing.
static unsigned getReciprocalPredBlockProb() { return 2; }

/// A helper function that adds a 'fast' flag to floating-point operations.
static Value *addFastMathFlag(Value *V) {
  if (isa<FPMathOperator>(V))
    cast<Instruction>(V)->setFastMathFlags(FastMathFlags::getFast());
  return V;
}

static Value *addFastMathFlag(Value *V, FastMathFlags FMF) {
  if (isa<FPMathOperator>(V))
    cast<Instruction>(V)->setFastMathFlags(FMF);
  return V;
}

/// A helper function that returns an integer or floating-point constant with
/// value C.
static Constant *getSignedIntOrFpConstant(Type *Ty, int64_t C) {
  return Ty->isIntegerTy() ? ConstantInt::getSigned(Ty, C)
                           : ConstantFP::get(Ty, C);
}

/// Returns "best known" trip count for the specified loop \p L as defined by
/// the following procedure:
///   1) Returns exact trip count if it is known.
///   2) Returns expected trip count according to profile data if any.
///   3) Returns upper bound estimate if it is known.
///   4) Returns None if all of the above failed.
static Optional<unsigned> getSmallBestKnownTC(ScalarEvolution &SE, Loop *L) {
  // Check if exact trip count is known.
  if (unsigned ExpectedTC = SE.getSmallConstantTripCount(L))
    return ExpectedTC;

  // Check if there is an expected trip count available from profile data.
  if (LoopVectorizeWithBlockFrequency)
    if (auto EstimatedTC = getLoopEstimatedTripCount(L))
      return EstimatedTC;

  // Check if upper bound estimate is known.
  if (unsigned ExpectedTC = SE.getSmallConstantMaxTripCount(L))
    return ExpectedTC;

  return None;
}

namespace llvm {

/// InnerLoopVectorizer vectorizes loops which contain only one basic
/// block to a specified vectorization factor (VF).
/// This class performs the widening of scalars into vectors, or multiple
/// scalars. This class also implements the following features:
/// * It inserts an epilogue loop for handling loops that don't have iteration
///   counts that are known to be a multiple of the vectorization factor.
/// * It handles the code generation for reduction variables.
/// * Scalarization (implementation using scalars) of un-vectorizable
///   instructions.
/// InnerLoopVectorizer does not perform any vectorization-legality
/// checks, and relies on the caller to check for the different legality
/// aspects. The InnerLoopVectorizer relies on the
/// LoopVectorizationLegality class to provide information about the induction
/// and reduction variables that were found to a given vectorization factor.
class InnerLoopVectorizer {
public:
  InnerLoopVectorizer(Loop *OrigLoop, PredicatedScalarEvolution &PSE,
                      LoopInfo *LI, DominatorTree *DT,
                      const TargetLibraryInfo *TLI,
                      const TargetTransformInfo *TTI, AssumptionCache *AC,
                      OptimizationRemarkEmitter *ORE, unsigned VecWidth,
                      unsigned UnrollFactor, LoopVectorizationLegality *LVL,
                      LoopVectorizationCostModel *CM)
      : OrigLoop(OrigLoop), PSE(PSE), LI(LI), DT(DT), TLI(TLI), TTI(TTI),
        AC(AC), ORE(ORE), VF(VecWidth), UF(UnrollFactor),
        Builder(PSE.getSE()->getContext()),
        VectorLoopValueMap(UnrollFactor, VecWidth), Legal(LVL), Cost(CM) {}
  virtual ~InnerLoopVectorizer() = default;

  /// Create a new empty loop. Unlink the old loop and connect the new one.
  /// Return the pre-header block of the new loop.
  BasicBlock *createVectorizedLoopSkeleton();

  /// Widen a single instruction within the innermost loop.
  void widenInstruction(Instruction &I);

  /// Widen a single call instruction within the innermost loop.
  void widenCallInstruction(CallInst &I, VPUser &ArgOperands,
                            VPTransformState &State);

  /// Widen a single select instruction within the innermost loop.
  void widenSelectInstruction(SelectInst &I, bool InvariantCond);

  /// Fix the vectorized code, taking care of header phi's, live-outs, and more.
  void fixVectorizedLoop();

  // Return true if any runtime check is added.
  bool areSafetyChecksAdded() { return AddedSafetyChecks; }

  /// A type for vectorized values in the new loop. Each value from the
  /// original loop, when vectorized, is represented by UF vector values in the
  /// new unrolled loop, where UF is the unroll factor.
  using VectorParts = SmallVector<Value *, 2>;

  /// Vectorize a single GetElementPtrInst based on information gathered and
  /// decisions taken during planning.
  void widenGEP(GetElementPtrInst *GEP, unsigned UF, unsigned VF,
                bool IsPtrLoopInvariant, SmallBitVector &IsIndexLoopInvariant);

  /// Vectorize a single PHINode in a block. This method handles the induction
  /// variable canonicalization. It supports both VF = 1 for unrolled loops and
  /// arbitrary length vectors.
  void widenPHIInstruction(Instruction *PN, unsigned UF, unsigned VF);

  /// A helper function to scalarize a single Instruction in the innermost loop.
  /// Generates a sequence of scalar instances for each lane between \p MinLane
  /// and \p MaxLane, times each part between \p MinPart and \p MaxPart,
  /// inclusive..
  void scalarizeInstruction(Instruction *Instr, const VPIteration &Instance,
                            bool IfPredicateInstr);

  /// Widen an integer or floating-point induction variable \p IV. If \p Trunc
  /// is provided, the integer induction variable will first be truncated to
  /// the corresponding type.
  void widenIntOrFpInduction(PHINode *IV, TruncInst *Trunc = nullptr);

  /// getOrCreateVectorValue and getOrCreateScalarValue coordinate to generate a
  /// vector or scalar value on-demand if one is not yet available. When
  /// vectorizing a loop, we visit the definition of an instruction before its
  /// uses. When visiting the definition, we either vectorize or scalarize the
  /// instruction, creating an entry for it in the corresponding map. (In some
  /// cases, such as induction variables, we will create both vector and scalar
  /// entries.) Then, as we encounter uses of the definition, we derive values
  /// for each scalar or vector use unless such a value is already available.
  /// For example, if we scalarize a definition and one of its uses is vector,
  /// we build the required vector on-demand with an insertelement sequence
  /// when visiting the use. Otherwise, if the use is scalar, we can use the
  /// existing scalar definition.
  ///
  /// Return a value in the new loop corresponding to \p V from the original
  /// loop at unroll index \p Part. If the value has already been vectorized,
  /// the corresponding vector entry in VectorLoopValueMap is returned. If,
  /// however, the value has a scalar entry in VectorLoopValueMap, we construct
  /// a new vector value on-demand by inserting the scalar values into a vector
  /// with an insertelement sequence. If the value has been neither vectorized
  /// nor scalarized, it must be loop invariant, so we simply broadcast the
  /// value into a vector.
  Value *getOrCreateVectorValue(Value *V, unsigned Part);

  /// Return a value in the new loop corresponding to \p V from the original
  /// loop at unroll and vector indices \p Instance. If the value has been
  /// vectorized but not scalarized, the necessary extractelement instruction
  /// will be generated.
  Value *getOrCreateScalarValue(Value *V, const VPIteration &Instance);

  /// Construct the vector value of a scalarized value \p V one lane at a time.
  void packScalarIntoVectorValue(Value *V, const VPIteration &Instance);

  /// Try to vectorize interleaved access group \p Group with the base address
  /// given in \p Addr, optionally masking the vector operations if \p
  /// BlockInMask is non-null. Use \p State to translate given VPValues to IR
  /// values in the vectorized loop.
  void vectorizeInterleaveGroup(const InterleaveGroup<Instruction> *Group,
                                VPTransformState &State, VPValue *Addr,
                                VPValue *BlockInMask = nullptr);

  /// Vectorize Load and Store instructions with the base address given in \p
  /// Addr, optionally masking the vector operations if \p BlockInMask is
  /// non-null. Use \p State to translate given VPValues to IR values in the
  /// vectorized loop.
  void vectorizeMemoryInstruction(Instruction *Instr, VPTransformState &State,
                                  VPValue *Addr, VPValue *StoredValue,
                                  VPValue *BlockInMask);

  /// Set the debug location in the builder using the debug location in
  /// the instruction.
  void setDebugLocFromInst(IRBuilder<> &B, const Value *Ptr);

  /// Fix the non-induction PHIs in the OrigPHIsToFix vector.
  void fixNonInductionPHIs(void);

protected:
  friend class LoopVectorizationPlanner;

  /// A small list of PHINodes.
  using PhiVector = SmallVector<PHINode *, 4>;

  /// A type for scalarized values in the new loop. Each value from the
  /// original loop, when scalarized, is represented by UF x VF scalar values
  /// in the new unrolled loop, where UF is the unroll factor and VF is the
  /// vectorization factor.
  using ScalarParts = SmallVector<SmallVector<Value *, 4>, 2>;

  /// Set up the values of the IVs correctly when exiting the vector loop.
  void fixupIVUsers(PHINode *OrigPhi, const InductionDescriptor &II,
                    Value *CountRoundDown, Value *EndValue,
                    BasicBlock *MiddleBlock);

  /// Create a new induction variable inside L.
  PHINode *createInductionVariable(Loop *L, Value *Start, Value *End,
                                   Value *Step, Instruction *DL);

  /// Handle all cross-iteration phis in the header.
  void fixCrossIterationPHIs();

  /// Fix a first-order recurrence. This is the second phase of vectorizing
  /// this phi node.
  void fixFirstOrderRecurrence(PHINode *Phi);

  /// Fix a reduction cross-iteration phi. This is the second phase of
  /// vectorizing this phi node.
  void fixReduction(PHINode *Phi);

  /// Clear NSW/NUW flags from reduction instructions if necessary.
  void clearReductionWrapFlags(RecurrenceDescriptor &RdxDesc);

  /// The Loop exit block may have single value PHI nodes with some
  /// incoming value. While vectorizing we only handled real values
  /// that were defined inside the loop and we should have one value for
  /// each predecessor of its parent basic block. See PR14725.
  void fixLCSSAPHIs();

  /// Iteratively sink the scalarized operands of a predicated instruction into
  /// the block that was created for it.
  void sinkScalarOperands(Instruction *PredInst);

  /// Shrinks vector element sizes to the smallest bitwidth they can be legally
  /// represented as.
  void truncateToMinimalBitwidths();

  /// Create a broadcast instruction. This method generates a broadcast
  /// instruction (shuffle) for loop invariant values and for the induction
  /// value. If this is the induction variable then we extend it to N, N+1, ...
  /// this is needed because each iteration in the loop corresponds to a SIMD
  /// element.
  virtual Value *getBroadcastInstrs(Value *V);

  /// This function adds (StartIdx, StartIdx + Step, StartIdx + 2*Step, ...)
  /// to each vector element of Val. The sequence starts at StartIndex.
  /// \p Opcode is relevant for FP induction variable.
  virtual Value *
  getStepVector(Value *Val, int StartIdx, Value *Step,
                Instruction::BinaryOps Opcode = Instruction::BinaryOpsEnd);

  /// Compute scalar induction steps. \p ScalarIV is the scalar induction
  /// variable on which to base the steps, \p Step is the size of the step, and
  /// \p EntryVal is the value from the original loop that maps to the steps.
  /// Note that \p EntryVal doesn't have to be an induction variable - it
  /// can also be a truncate instruction.
  void buildScalarSteps(Value *ScalarIV, Value *Step, Instruction *EntryVal,
                        const InductionDescriptor &ID);

  /// Create a vector induction phi node based on an existing scalar one. \p
  /// EntryVal is the value from the original loop that maps to the vector phi
  /// node, and \p Step is the loop-invariant step. If \p EntryVal is a
  /// truncate instruction, instead of widening the original IV, we widen a
  /// version of the IV truncated to \p EntryVal's type.
  void createVectorIntOrFpInductionPHI(const InductionDescriptor &II,
                                       Value *Step, Instruction *EntryVal);

  /// Returns true if an instruction \p I should be scalarized instead of
  /// vectorized for the chosen vectorization factor.
  bool shouldScalarizeInstruction(Instruction *I) const;

  /// Returns true if we should generate a scalar version of \p IV.
  bool needsScalarInduction(Instruction *IV) const;

  /// Returns true if the target uses scalable vector type.
  bool isScalable() const { return TTI->useScalableVectorType(); }

  /// If there is a cast involved in the induction variable \p ID, which should
  /// be ignored in the vectorized loop body, this function records the
  /// VectorLoopValue of the respective Phi also as the VectorLoopValue of the
  /// cast. We had already proved that the casted Phi is equal to the uncasted
  /// Phi in the vectorized loop (under a runtime guard), and therefore
  /// there is no need to vectorize the cast - the same value can be used in the
  /// vector loop for both the Phi and the cast.
  /// If \p VectorLoopValue is a scalarized value, \p Lane is also specified,
  /// Otherwise, \p VectorLoopValue is a widened/vectorized value.
  ///
  /// \p EntryVal is the value from the original loop that maps to the vector
  /// phi node and is used to distinguish what is the IV currently being
  /// processed - original one (if \p EntryVal is a phi corresponding to the
  /// original IV) or the "newly-created" one based on the proof mentioned above
  /// (see also buildScalarSteps() and createVectorIntOrFPInductionPHI()). In
  /// the latter case \p EntryVal is a TruncInst and we must not record anything
  /// for that IV, but it's error-prone to expect callers of this routine to
  /// care about that, hence this explicit parameter.
  void recordVectorLoopValueForInductionCast(const InductionDescriptor &ID,
                                             const Instruction *EntryVal,
                                             Value *VectorLoopValue,
                                             unsigned Part,
                                             unsigned Lane = UINT_MAX);

  /// Generate a shuffle sequence that will reverse the vector Vec.
  virtual Value *reverseVector(Value *Vec);

  /// Returns (and creates if needed) the original loop trip count.
  Value *getOrCreateTripCount(Loop *NewLoop);

  /// Returns (and creates if needed) the trip count of the widened loop.
  Value *getOrCreateVectorTripCount(Loop *NewLoop);

  /// Returns a bitcasted value to the requested vector type.
  /// Also handles bitcasts of vector<float> <-> vector<pointer> types.
  Value *createBitOrPointerCast(Value *V, VectorType *DstVTy,
                                const DataLayout &DL);

  /// Emit a bypass check to see if the vector trip count is zero, including if
  /// it overflows.
  void emitMinimumIterationCountCheck(Loop *L, BasicBlock *Bypass);

  /// Emit a bypass check to see if all of the SCEV assumptions we've
  /// had to make are correct.
  void emitSCEVChecks(Loop *L, BasicBlock *Bypass);

  /// Emit bypass checks to check any memory assumptions we may have made.
  void emitMemRuntimeChecks(Loop *L, BasicBlock *Bypass);

  /// Compute the transformed value of Index at offset StartValue using step
  /// StepValue.
  /// For integer induction, returns StartValue + Index * StepValue.
  /// For pointer induction, returns StartValue[Index * StepValue].
  /// FIXME: The newly created binary instructions should contain nsw/nuw
  /// flags, which can be found from the original scalar operations.
  Value *emitTransformedIndex(IRBuilder<> &B, Value *Index, ScalarEvolution *SE,
                              const DataLayout &DL,
                              const InductionDescriptor &ID) const;

  /// Add additional metadata to \p To that was not present on \p Orig.
  ///
  /// Currently this is used to add the noalias annotations based on the
  /// inserted memchecks.  Use this for instructions that are *cloned* into the
  /// vector loop.
  void addNewMetadata(Instruction *To, const Instruction *Orig);

  /// Add metadata from one instruction to another.
  ///
  /// This includes both the original MDs from \p From and additional ones (\see
  /// addNewMetadata).  Use this for *newly created* instructions in the vector
  /// loop.
  void addMetadata(Instruction *To, Instruction *From);

  /// Similar to the previous function but it adds the metadata to a
  /// vector of instructions.
  void addMetadata(ArrayRef<Value *> To, Instruction *From);

  /// Create a call to Vscale intrinsic that returns the valuse of vscale at
  /// runtime. ALso insert declaration if required. jj
  CallInst *emitVscaleCall(IRBuilder<> &Builder, Module *M, Type *Ty);

  /// The original loop.
  Loop *OrigLoop;

  /// A wrapper around ScalarEvolution used to add runtime SCEV checks. Applies
  /// dynamic knowledge to simplify SCEV expressions and converts them to a
  /// more usable form.
  PredicatedScalarEvolution &PSE;

  /// Loop Info.
  LoopInfo *LI;

  /// Dominator Tree.
  DominatorTree *DT;

  /// Alias Analysis.
  AliasAnalysis *AA;

  /// Target Library Info.
  const TargetLibraryInfo *TLI;

  /// Target Transform Info.
  const TargetTransformInfo *TTI;

  /// Assumption Cache.
  AssumptionCache *AC;

  /// Interface to emit optimization remarks.
  OptimizationRemarkEmitter *ORE;

  /// LoopVersioning.  It's only set up (non-null) if memchecks were
  /// used.
  ///
  /// This is currently only used to add no-alias metadata based on the
  /// memchecks.  The actually versioning is performed manually.
  std::unique_ptr<LoopVersioning> LVer;

  /// The vectorization SIMD factor to use. Each vector will have this many
  /// vector elements.
  unsigned VF;

  /// The vectorization unroll factor to use. Each scalar is vectorized to this
  /// many different vector instructions.
  unsigned UF;

  /// The builder that we use
  IRBuilder<> Builder;

  // --- Vectorization state ---

  /// The vector-loop preheader.
  BasicBlock *LoopVectorPreHeader;

  /// The scalar-loop preheader.
  BasicBlock *LoopScalarPreHeader;

  /// Middle Block between the vector and the scalar.
  BasicBlock *LoopMiddleBlock;

  /// The ExitBlock of the scalar loop.
  BasicBlock *LoopExitBlock;

  /// The vector loop body.
  BasicBlock *LoopVectorBody;

  /// The scalar loop body.
  BasicBlock *LoopScalarBody;

  /// A list of all bypass blocks. The first block is the entry of the loop.
  SmallVector<BasicBlock *, 4> LoopBypassBlocks;

  /// The new Induction variable which was added to the new block.
  PHINode *Induction = nullptr;

  /// The induction variable of the old basic block.
  PHINode *OldInduction = nullptr;

  /// Maps values from the original loop to their corresponding values in the
  /// vectorized loop. A key value can map to either vector values, scalar
  /// values or both kinds of values, depending on whether the key was
  /// vectorized and scalarized.
  VectorizerValueMap VectorLoopValueMap;

  /// Store instructions that were predicated.
  SmallVector<Instruction *, 4> PredicatedInstructions;

  /// Trip count of the original loop.
  Value *TripCount = nullptr;

  /// Trip count of the widened loop (TripCount - TripCount % (VF*UF))
  Value *VectorTripCount = nullptr;

  /// The legality analysis.
  LoopVectorizationLegality *Legal;

  /// The profitablity analysis.
  LoopVectorizationCostModel *Cost;

  // Record whether runtime checks are added.
  bool AddedSafetyChecks = false;

  // Holds the end values for each induction variable. We save the end values
  // so we can later fix-up the external users of the induction variables.
  DenseMap<PHINode *, Value *> IVEndValues;

  // Vector of original scalar PHIs whose corresponding widened PHIs need to be
  // fixed up at the end of vector code generation.
  SmallVector<PHINode *, 8> OrigPHIsToFix;
};

class InnerLoopUnroller : public InnerLoopVectorizer {
public:
  InnerLoopUnroller(Loop *OrigLoop, PredicatedScalarEvolution &PSE,
                    LoopInfo *LI, DominatorTree *DT,
                    const TargetLibraryInfo *TLI,
                    const TargetTransformInfo *TTI, AssumptionCache *AC,
                    OptimizationRemarkEmitter *ORE, unsigned UnrollFactor,
                    LoopVectorizationLegality *LVL,
                    LoopVectorizationCostModel *CM)
      : InnerLoopVectorizer(OrigLoop, PSE, LI, DT, TLI, TTI, AC, ORE, 1,
                            UnrollFactor, LVL, CM) {}

private:
  Value *getBroadcastInstrs(Value *V) override;
  Value *getStepVector(
      Value *Val, int StartIdx, Value *Step,
      Instruction::BinaryOps Opcode = Instruction::BinaryOpsEnd) override;
  Value *reverseVector(Value *Vec) override;
};

} // end namespace llvm

/// Look for a meaningful debug location on the instruction or it's
/// operands.
static Instruction *getDebugLocFromInstOrOperands(Instruction *I) {
  if (!I)
    return I;

  DebugLoc Empty;
  if (I->getDebugLoc() != Empty)
    return I;

  for (User::op_iterator OI = I->op_begin(), OE = I->op_end(); OI != OE; ++OI) {
    if (Instruction *OpInst = dyn_cast<Instruction>(*OI))
      if (OpInst->getDebugLoc() != Empty)
        return OpInst;
  }

  return I;
}

void InnerLoopVectorizer::setDebugLocFromInst(IRBuilder<> &B,
                                              const Value *Ptr) {
  if (const Instruction *Inst = dyn_cast_or_null<Instruction>(Ptr)) {
    const DILocation *DIL = Inst->getDebugLoc();
    if (DIL && Inst->getFunction()->isDebugInfoForProfiling() &&
        !isa<DbgInfoIntrinsic>(Inst)) {
      auto NewDIL = DIL->cloneByMultiplyingDuplicationFactor(UF * VF);
      if (NewDIL)
        B.SetCurrentDebugLocation(NewDIL.getValue());
      else
        LLVM_DEBUG(dbgs() << "Failed to create new discriminator: "
                          << DIL->getFilename() << " Line: " << DIL->getLine());
    } else
      B.SetCurrentDebugLocation(DIL);
  } else
    B.SetCurrentDebugLocation(DebugLoc());
}

/// Write a record \p DebugMsg about vectorization failure to the debug
/// output stream. If \p I is passed, it is an instruction that prevents
/// vectorization.
#ifndef NDEBUG
static void debugVectorizationFailure(const StringRef DebugMsg,
                                      Instruction *I) {
  dbgs() << "LV: Not vectorizing: " << DebugMsg;
  if (I != nullptr)
    dbgs() << " " << *I;
  else
    dbgs() << '.';
  dbgs() << '\n';
}
#endif

/// Create an analysis remark that explains why vectorization failed
///
/// \p PassName is the name of the pass (e.g. can be AlwaysPrint).  \p
/// RemarkName is the identifier for the remark.  If \p I is passed it is an
/// instruction that prevents vectorization.  Otherwise \p TheLoop is used for
/// the location of the remark.  \return the remark object that can be
/// streamed to.
static OptimizationRemarkAnalysis createLVAnalysis(const char *PassName,
                                                   StringRef RemarkName,
                                                   Loop *TheLoop,
                                                   Instruction *I) {
  Value *CodeRegion = TheLoop->getHeader();
  DebugLoc DL = TheLoop->getStartLoc();

  if (I) {
    CodeRegion = I->getParent();
    // If there is no debug location attached to the instruction, revert back to
    // using the loop's.
    if (I->getDebugLoc())
      DL = I->getDebugLoc();
  }

  OptimizationRemarkAnalysis R(PassName, RemarkName, DL, CodeRegion);
  R << "loop not vectorized: ";
  return R;
}

namespace llvm {

void reportVectorizationFailure(const StringRef DebugMsg,
                                const StringRef OREMsg, const StringRef ORETag,
                                OptimizationRemarkEmitter *ORE, Loop *TheLoop,
                                Instruction *I) {
  LLVM_DEBUG(debugVectorizationFailure(DebugMsg, I));
  LoopVectorizeHints Hints(TheLoop, true /* doesn't matter */, *ORE);
  ORE->emit(
      createLVAnalysis(Hints.vectorizeAnalysisPassName(), ORETag, TheLoop, I)
      << OREMsg);
}

} // end namespace llvm

#ifndef NDEBUG
/// \return string containing a file name and a line # for the given loop.
static std::string getDebugLocString(const Loop *L) {
  std::string Result;
  if (L) {
    raw_string_ostream OS(Result);
    if (const DebugLoc LoopDbgLoc = L->getStartLoc())
      LoopDbgLoc.print(OS);
    else
      // Just print the module name.
      OS << L->getHeader()->getParent()->getParent()->getModuleIdentifier();
    OS.flush();
  }
  return Result;
}
#endif

void InnerLoopVectorizer::addNewMetadata(Instruction *To,
                                         const Instruction *Orig) {
  // If the loop was versioned with memchecks, add the corresponding no-alias
  // metadata.
  if (LVer && (isa<LoadInst>(Orig) || isa<StoreInst>(Orig)))
    LVer->annotateInstWithNoAlias(To, Orig);
}

void InnerLoopVectorizer::addMetadata(Instruction *To, Instruction *From) {
  propagateMetadata(To, From);
  addNewMetadata(To, From);
}

void InnerLoopVectorizer::addMetadata(ArrayRef<Value *> To, Instruction *From) {
  for (Value *V : To) {
    if (Instruction *I = dyn_cast<Instruction>(V))
      addMetadata(I, From);
  }
}

CallInst *InnerLoopVectorizer::emitVscaleCall(IRBuilder<> &Builder, Module *M,
                                              Type *Ty) {
  Function *VscaleFunc =
      Intrinsic::getDeclaration(M, Intrinsic::vscale, Ty);
  CallInst *VscaleFuncCall = Builder.CreateCall(VscaleFunc, {});
  return VscaleFuncCall;
}

namespace llvm {

// Loop vectorization cost-model hints how the scalar epilogue loop should be
// lowered.
enum ScalarEpilogueLowering {

  // The default: allowing scalar epilogues.
  CM_ScalarEpilogueAllowed,

  // Vectorization with OptForSize: don't allow epilogues.
  CM_ScalarEpilogueNotAllowedOptSize,

  // A special case of vectorisation with OptForSize: loops with a very small
  // trip count are considered for vectorization under OptForSize, thereby
  // making sure the cost of their loop body is dominant, free of runtime
  // guards and scalar iteration overheads.
  CM_ScalarEpilogueNotAllowedLowTripLoop,

  // Loop hint predicate indicating an epilogue is undesired.
  CM_ScalarEpilogueNotNeededUsePredicate
};

/// LoopVectorizationCostModel - estimates the expected speedups due to
/// vectorization.
/// In many cases vectorization is not profitable. This can happen because of
/// a number of reasons. In this class we mainly attempt to predict the
/// expected speedup/slowdowns due to the supported instruction set. We use the
/// TargetTransformInfo to query the different backends for the cost of
/// different operations.
class LoopVectorizationCostModel {
public:
  LoopVectorizationCostModel(ScalarEpilogueLowering SEL, Loop *L,
                             PredicatedScalarEvolution &PSE, LoopInfo *LI,
                             LoopVectorizationLegality *Legal,
                             const TargetTransformInfo &TTI,
                             const TargetLibraryInfo *TLI, DemandedBits *DB,
                             AssumptionCache *AC,
                             OptimizationRemarkEmitter *ORE, const Function *F,
                             const LoopVectorizeHints *Hints,
                             InterleavedAccessInfo &IAI)
      : ScalarEpilogueStatus(SEL), TheLoop(L), PSE(PSE), LI(LI), Legal(Legal),
        TTI(TTI), TLI(TLI), DB(DB), AC(AC), ORE(ORE), TheFunction(F),
        Hints(Hints), InterleaveInfo(IAI) {}

  /// \return An upper bound for the vectorization factor, or None if
  /// vectorization and interleaving should be avoided up front.
  Optional<unsigned> computeMaxVF();

  /// \return True if runtime checks are required for vectorization, and false
  /// otherwise.
  bool runtimeChecksRequired();

  /// \return The most profitable vectorization factor and the cost of that VF.
  /// This method checks every power of two up to MaxVF. If UserVF is not ZERO
  /// then this vectorization factor will be selected if vectorization is
  /// possible.
  VectorizationFactor selectVectorizationFactor(unsigned MaxVF);

  /// \return The vectorization factor for scalable vectors after processing the
  /// types.
  VectorizationFactor selectScalableVectorizationFactor(unsigned MaxVF);

  /// Setup cost-based decisions for user vectorization factor.
  void selectUserVectorizationFactor(unsigned UserVF) {
    collectUniformsAndScalars(UserVF);
    collectInstsToScalarize(UserVF);
  }

  /// \return The size (in bits) of the smallest and widest types in the code
  /// that needs to be vectorized. We ignore values that remain scalar such as
  /// 64 bit loop indices.
  std::pair<unsigned, unsigned> getSmallestAndWidestTypes();

  /// \return The desired interleave count.
  /// If interleave count has been specified by metadata it will be returned.
  /// Otherwise, the interleave count is computed and returned. VF and LoopCost
  /// are the selected vectorization factor and the cost of the selected VF.
  unsigned selectInterleaveCount(unsigned VF, unsigned LoopCost);

  /// Memory access instruction may be vectorized in more than one way.
  /// Form of instruction after vectorization depends on cost.
  /// This function takes cost-based decisions for Load/Store instructions
  /// and collects them in a map. This decisions map is used for building
  /// the lists of loop-uniform and loop-scalar instructions.
  /// The calculated cost is saved with widening decision in order to
  /// avoid redundant calculations.
  void setCostBasedWideningDecision(unsigned VF);

  /// A struct that represents some properties of the register usage
  /// of a loop.
  struct RegisterUsage {
    /// Holds the number of loop invariant values that are used in the loop.
    /// The key is ClassID of target-provided register class.
    SmallMapVector<unsigned, unsigned, 4> LoopInvariantRegs;
    /// Holds the maximum number of concurrent live intervals in the loop.
    /// The key is ClassID of target-provided register class.
    SmallMapVector<unsigned, unsigned, 4> MaxLocalUsers;
  };

  /// \return Returns information about the register usages of the loop for the
  /// given vectorization factors.
  SmallVector<RegisterUsage, 8> calculateRegisterUsage(ArrayRef<unsigned> VFs);

  /// Collect values we want to ignore in the cost model.
  void collectValuesToIgnore();

  /// \returns The smallest bitwidth each instruction can be represented with.
  /// The vector equivalents of these instructions should be truncated to this
  /// type.
  const MapVector<Instruction *, uint64_t> &getMinimalBitwidths() const {
    return MinBWs;
  }

  /// \returns True if it is more profitable to scalarize instruction \p I for
  /// vectorization factor \p VF.
  bool isProfitableToScalarize(Instruction *I, unsigned VF) const {
    bool ValidVF = VF > 1 || (isScalable() && VF == 1);
    assert(ValidVF && "Profitable to scalarize relevant only for VF > 1 or "
                      "when using scalable vectors");

    // Cost model is not run in the VPlan-native path - return conservative
    // result until this changes.
    if (EnableVPlanNativePath)
      return false;

    auto Scalars = InstsToScalarize.find(VF);
    assert(Scalars != InstsToScalarize.end() &&
           "VF not yet analyzed for scalarization profitability");
    return Scalars->second.find(I) != Scalars->second.end();
  }

  /// Returns true if \p I is known to be uniform after vectorization.
  bool isUniformAfterVectorization(Instruction *I, unsigned VF) const {
    if (VF == 1 && !isScalable())
      return true;

    // Cost model is not run in the VPlan-native path - return conservative
    // result until this changes.
    if (EnableVPlanNativePath)
      return false;

    auto UniformsPerVF = Uniforms.find(VF);
    assert(UniformsPerVF != Uniforms.end() &&
           "VF not yet analyzed for uniformity");
    return UniformsPerVF->second.find(I) != UniformsPerVF->second.end();
  }

  /// Returns true if \p I is known to be scalar after vectorization.
  bool isScalarAfterVectorization(Instruction *I, unsigned VF,
                                  bool ValidVF = true) const {
    if (!ValidVF || (VF == 1 && !isScalable()))
      return true;

    // Cost model is not run in the VPlan-native path - return conservative
    // result until this changes.
    if (EnableVPlanNativePath)
      return false;

    auto ScalarsPerVF = Scalars.find(VF);
    assert(ScalarsPerVF != Scalars.end() &&
           "Scalar values are not calculated for VF");
    return ScalarsPerVF->second.find(I) != ScalarsPerVF->second.end();
  }

  /// \returns True if instruction \p I can be truncated to a smaller bitwidth
  /// for vectorization factor \p VF.
  bool canTruncateToMinimalBitwidth(Instruction *I, unsigned VF,
                                    bool ValidVF) const {
    return ValidVF && MinBWs.find(I) != MinBWs.end() &&
           !isProfitableToScalarize(I, VF) &&
           !isScalarAfterVectorization(I, VF, ValidVF);
  }

  /// Decision that was taken during cost calculation for memory instruction.
  enum InstWidening {
    CM_Unknown,
    CM_Widen,         // For consecutive accesses with stride +1.
    CM_Widen_Reverse, // For consecutive accesses with stride -1.
    CM_Interleave,
    CM_GatherScatter,
    CM_Scalarize
  };

  /// Save vectorization decision \p W and \p Cost taken by the cost model for
  /// instruction \p I and vector width \p VF.
  void setWideningDecision(Instruction *I, unsigned VF, InstWidening W,
                           unsigned Cost) {
    bool ValidVF = VF >= 2 || (VF == 1 && isScalable());
    assert(ValidVF && "Expected VF >=2 or VF = 1 for scalable vectors");
    WideningDecisions[std::make_pair(I, VF)] = std::make_pair(W, Cost);
  }

  /// Save vectorization decision \p W and \p Cost taken by the cost model for
  /// interleaving group \p Grp and vector width \p VF.
  void setWideningDecision(const InterleaveGroup<Instruction> *Grp, unsigned VF,
                           InstWidening W, unsigned Cost) {
    assert((VF >= 2 || isScalable()) && "Expected VF >=2");
    /// Broadcast this decicion to all instructions inside the group.
    /// But the cost will be assigned to one instruction only.
    for (unsigned i = 0; i < Grp->getFactor(); ++i) {
      if (auto *I = Grp->getMember(i)) {
        if (Grp->getInsertPos() == I)
          WideningDecisions[std::make_pair(I, VF)] = std::make_pair(W, Cost);
        else
          WideningDecisions[std::make_pair(I, VF)] = std::make_pair(W, 0);
      }
    }
  }

  /// Return the cost model decision for the given instruction \p I and vector
  /// width \p VF. Return CM_Unknown if this instruction did not pass
  /// through the cost modeling.
  InstWidening getWideningDecision(Instruction *I, unsigned VF) {
    bool ValidVF = VF >= 2 || (isScalable() && VF == 1);
    assert(ValidVF && "Expected VF >=2 or scalable vectors");

    // Cost model is not run in the VPlan-native path - return conservative
    // result until this changes.
    if (EnableVPlanNativePath)
      return CM_GatherScatter;

    std::pair<Instruction *, unsigned> InstOnVF = std::make_pair(I, VF);
    auto Itr = WideningDecisions.find(InstOnVF);
    if (Itr == WideningDecisions.end())
      return CM_Unknown;
    return Itr->second.first;
  }

  /// Return the vectorization cost for the given instruction \p I and vector
  /// width \p VF.
  unsigned getWideningCost(Instruction *I, unsigned VF) {
    bool ValidVF = VF > 1 || (VF == 1 && isScalable());
    assert(ValidVF && "Expected VF > 1 or scalable vectors");
    std::pair<Instruction *, unsigned> InstOnVF = std::make_pair(I, VF);
    assert(WideningDecisions.find(InstOnVF) != WideningDecisions.end() &&
           "The cost is not calculated");
    return WideningDecisions[InstOnVF].second;
  }

  /// Return True if instruction \p I is an optimizable truncate whose operand
  /// is an induction variable. Such a truncate will be removed by adding a new
  /// induction variable with the destination type.
  bool isOptimizableIVTruncate(Instruction *I, unsigned VF) {
    // If the instruction is not a truncate, return false.
    auto *Trunc = dyn_cast<TruncInst>(I);
    if (!Trunc)
      return false;

    // Get the source and destination types of the truncate.
    Type *SrcTy = ToVectorTy(cast<CastInst>(I)->getSrcTy(), VF, isScalable());
    Type *DestTy = ToVectorTy(cast<CastInst>(I)->getDestTy(), VF, isScalable());

    // If the truncate is free for the given types, return false. Replacing a
    // free truncate with an induction variable would add an induction variable
    // update instruction to each iteration of the loop. We exclude from this
    // check the primary induction variable since it will need an update
    // instruction regardless.
    Value *Op = Trunc->getOperand(0);
    if (Op != Legal->getPrimaryInduction() && TTI.isTruncateFree(SrcTy, DestTy))
      return false;

    // If the truncated value is not an induction variable, return false.
    return Legal->isInductionPhi(Op);
  }

  /// Collects the instructions to scalarize for each predicated instruction in
  /// the loop.
  void collectInstsToScalarize(unsigned VF);

  /// Collect Uniform and Scalar values for the given \p VF.
  /// The sets depend on CM decision for Load/Store instructions
  /// that may be vectorized as interleave, gather-scatter or scalarized.
  void collectUniformsAndScalars(unsigned VF) {
    // Do the analysis once.
    if ((!isScalable() && VF == 1) || Uniforms.find(VF) != Uniforms.end())
      return;
    setCostBasedWideningDecision(VF);
    collectLoopUniforms(VF);
    collectLoopScalars(VF);
  }

  /// Returns true if the target machine supports masked store operation
  /// for the given \p DataType and kind of access to \p Ptr.
  bool isLegalMaskedStore(Type *DataType, Value *Ptr, MaybeAlign Alignment) {
    return Legal->isConsecutivePtr(Ptr) &&
           TTI.isLegalMaskedStore(DataType, Alignment);
  }

  /// Returns true if the target machine supports masked load operation
  /// for the given \p DataType and kind of access to \p Ptr.
  bool isLegalMaskedLoad(Type *DataType, Value *Ptr, MaybeAlign Alignment) {
    return Legal->isConsecutivePtr(Ptr) &&
           TTI.isLegalMaskedLoad(DataType, Alignment);
  }

  /// Returns true if the target machine supports masked scatter operation
  /// for the given \p DataType.
  bool isLegalMaskedScatter(Type *DataType, MaybeAlign Alignment) {
    return TTI.isLegalMaskedScatter(DataType, Alignment);
  }

  /// Returns true if the target machine supports masked gather operation
  /// for the given \p DataType.
  bool isLegalMaskedGather(Type *DataType, MaybeAlign Alignment) {
    return TTI.isLegalMaskedGather(DataType, Alignment);
  }

  /// Returns true if the target machine can represent \p V as a masked gather
  /// or scatter operation.
  bool isLegalGatherOrScatter(Value *V) {
    bool LI = isa<LoadInst>(V);
    bool SI = isa<StoreInst>(V);
    if (!LI && !SI)
      return false;
    auto *Ty = getMemInstValueType(V);
    MaybeAlign Align = getLoadStoreAlignment(V);
    return (LI && isLegalMaskedGather(Ty, Align)) ||
           (SI && isLegalMaskedScatter(Ty, Align));
  }

  /// Returns true if \p I is an instruction that will be scalarized with
  /// predication. Such instructions include conditional stores and
  /// instructions that may divide by zero.
  /// If a non-zero VF has been calculated, we check if I will be scalarized
  /// predication for that VF.
  bool isScalarWithPredication(Instruction *I, unsigned VF);
  bool isScalarWithPredication(Instruction *I ) { 
    // For scalable vectors use VF = 0 to mean no vectorization.
    return isScalable() ? isScalarWithPredication(I, 0)
                        : isScalarWithPredication(I, 1);
  }


  // Returns true if \p I is an instruction that will be predicated either
  // through scalar predication or masked load/store or masked gather/scatter.
  // Superset of instructions that return true for isScalarWithPredication.
  bool isPredicatedInst(Instruction *I) {
    if (!blockNeedsPredication(I->getParent()))
      return false;
    // Loads and stores that need some form of masked operation are predicated
    // instructions.
    if (isa<LoadInst>(I) || isa<StoreInst>(I))
      return Legal->isMaskRequired(I);
    return isScalarWithPredication(I);
  }

  /// Returns true if \p I is a memory instruction with consecutive memory
  /// access that can be widened.
  bool memoryInstructionCanBeWidened(Instruction *I, unsigned VF = 1);

  /// Returns true if \p I is a memory instruction in an interleaved-group
  /// of memory accesses that can be vectorized with wide vector loads/stores
  /// and shuffles.
  bool interleavedAccessCanBeWidened(Instruction *I, unsigned VF = 1);

  /// Check if \p Instr belongs to any interleaved access group.
  bool isAccessInterleaved(Instruction *Instr) {
    return InterleaveInfo.isInterleaved(Instr);
  }

  /// Get the interleaved access group that \p Instr belongs to.
  const InterleaveGroup<Instruction> *
  getInterleavedAccessGroup(Instruction *Instr) {
    return InterleaveInfo.getInterleaveGroup(Instr);
  }

  /// Returns true if an interleaved group requires a scalar iteration
  /// to handle accesses with gaps, and there is nothing preventing us from
  /// creating a scalar epilogue.
  bool requiresScalarEpilogue() const {
    return isScalarEpilogueAllowed() && InterleaveInfo.requiresScalarEpilogue();
  }

  /// Returns true if a scalar epilogue is not allowed due to optsize or a
  /// loop hint annotation.
  bool isScalarEpilogueAllowed() const {
    return ScalarEpilogueStatus == CM_ScalarEpilogueAllowed;
  }

  /// Returns true if all loop blocks should be masked to fold tail loop.
  bool foldTailByMasking() const { return FoldTailByMasking; }

  bool blockNeedsPredication(BasicBlock *BB) {
    return foldTailByMasking() || Legal->blockNeedsPredication(BB);
  }

  /// Estimate cost of an intrinsic call instruction CI if it were vectorized
  /// with factor VF.  Return the cost of the instruction, including
  /// scalarization overhead if it's needed.
  unsigned getVectorIntrinsicCost(CallInst *CI, unsigned VF);

  /// Estimate cost of a call instruction CI if it were vectorized with factor
  /// VF. Return the cost of the instruction, including scalarization overhead
  /// if it's needed. The flag NeedToScalarize shows if the call needs to be
  /// scalarized -
  /// i.e. either vector version isn't available, or is too expensive.
  unsigned getVectorCallCost(CallInst *CI, unsigned VF, bool &NeedToScalarize);

  /// Returns true if the target uses scalable vector type.
  bool isScalable() const { return TTI.useScalableVectorType(); }

  /// Invalidates decisions already taken by the cost model.
  void invalidateCostModelingDecisions() {
    WideningDecisions.clear();
    Uniforms.clear();
    Scalars.clear();
  }

private:
  unsigned NumPredStores = 0;

  /// \return An upper bound for the vectorization factor when using scalable
  /// vectors.
  Optional<unsigned> computeFeasibleScalableMaxVF();

  /// \return An upper bound for the vectorization factor, larger than zero.
  /// One is returned if vectorization should best be avoided due to cost.
  unsigned computeFeasibleMaxVF(unsigned ConstTripCount);

  /// The vectorization cost is a combination of the cost itself and a boolean
  /// indicating whether any of the contributing operations will actually
  /// operate on
  /// vector values after type legalization in the backend. If this latter value
  /// is
  /// false, then all operations will be scalarized (i.e. no vectorization has
  /// actually taken place).
  using VectorizationCostTy = std::pair<unsigned, bool>;

  /// Returns the expected execution cost. The unit of the cost does
  /// not matter because we use the 'cost' units to compare different
  /// vector widths. The cost that is returned is *not* normalized by
  /// the factor width.
  VectorizationCostTy expectedCost(unsigned VF);

  /// Returns the execution time cost of an instruction for a given vector
  /// width. Vector width of one means scalar.
  VectorizationCostTy getInstructionCost(Instruction *I, unsigned VF);

  /// The cost-computation logic from getInstructionCost which provides
  /// the vector type as an output parameter.
  unsigned getInstructionCost(Instruction *I, unsigned VF, Type *&VectorTy,
                              bool ValidVF);

  /// Calculate vectorization cost of memory instruction \p I.
  unsigned getMemoryInstructionCost(Instruction *I, unsigned VF);

  /// The cost computation for scalarized memory instruction.
  unsigned getMemInstScalarizationCost(Instruction *I, unsigned VF);

  /// The cost computation for interleaving group of memory instructions.
  unsigned getInterleaveGroupCost(Instruction *I, unsigned VF);

  /// The cost computation for Gather/Scatter instruction.
  unsigned getGatherScatterCost(Instruction *I, unsigned VF);

  /// The cost computation for widening instruction \p I with consecutive
  /// memory access.
  unsigned getConsecutiveMemOpCost(Instruction *I, unsigned VF);

  /// The cost calculation for Load/Store instruction \p I with uniform pointer
  /// - Load: scalar load + broadcast. Store: scalar store + (loop invariant
  /// value stored? 0 : extract of last element)
  unsigned getUniformMemOpCost(Instruction *I, unsigned VF);

  /// Estimate the overhead of scalarizing an instruction. This is a
  /// convenience wrapper for the type-based getScalarizationOverhead API.
  unsigned getScalarizationOverhead(Instruction *I, unsigned VF);

  /// Returns whether the instruction is a load or store and will be a emitted
  /// as a vector operation.
  bool isConsecutiveLoadOrStore(Instruction *I);

  /// Returns true if an artificially high cost for emulated masked memrefs
  /// should be used.
  bool useEmulatedMaskMemRefHack(Instruction *I);

  /// Map of scalar integer values to the smallest bitwidth they can be legally
  /// represented as. The vector equivalents of these values should be truncated
  /// to this type.
  MapVector<Instruction *, uint64_t> MinBWs;

  /// A type representing the costs for instructions if they were to be
  /// scalarized rather than vectorized. The entries are Instruction-Cost
  /// pairs.
  using ScalarCostsTy = DenseMap<Instruction *, unsigned>;

  /// A set containing all BasicBlocks that are known to present after
  /// vectorization as a predicated block.
  SmallPtrSet<BasicBlock *, 4> PredicatedBBsAfterVectorization;

  /// Records whether it is allowed to have the original scalar loop execute at
  /// least once. This may be needed as a fallback loop in case runtime
  /// aliasing/dependence checks fail, or to handle the tail/remainder
  /// iterations when the trip count is unknown or doesn't divide by the VF,
  /// or as a peel-loop to handle gaps in interleave-groups.
  /// Under optsize and when the trip count is very small we don't allow any
  /// iterations to execute in the scalar loop.
  ScalarEpilogueLowering ScalarEpilogueStatus = CM_ScalarEpilogueAllowed;

  /// All blocks of loop are to be masked to fold tail of scalar iterations.
  bool FoldTailByMasking = false;

  /// A map holding scalar costs for different vectorization factors. The
  /// presence of a cost for an instruction in the mapping indicates that the
  /// instruction will be scalarized when vectorizing with the associated
  /// vectorization factor. The entries are VF-ScalarCostTy pairs.
  DenseMap<unsigned, ScalarCostsTy> InstsToScalarize;

  /// Holds the instructions known to be uniform after vectorization.
  /// The data is collected per VF.
  DenseMap<unsigned, SmallPtrSet<Instruction *, 4>> Uniforms;

  /// Holds the instructions known to be scalar after vectorization.
  /// The data is collected per VF.
  DenseMap<unsigned, SmallPtrSet<Instruction *, 4>> Scalars;

  /// Holds the instructions (address computations) that are forced to be
  /// scalarized.
  DenseMap<unsigned, SmallPtrSet<Instruction *, 4>> ForcedScalars;

  /// Returns the expected difference in cost from scalarizing the expression
  /// feeding a predicated instruction \p PredInst. The instructions to
  /// scalarize and their scalar costs are collected in \p ScalarCosts. A
  /// non-negative return value implies the expression will be scalarized.
  /// Currently, only single-use chains are considered for scalarization.
  int computePredInstDiscount(Instruction *PredInst, ScalarCostsTy &ScalarCosts,
                              unsigned VF);

  /// Collect the instructions that are uniform after vectorization. An
  /// instruction is uniform if we represent it with a single scalar value in
  /// the vectorized loop corresponding to each vector iteration. Examples of
  /// uniform instructions include pointer operands of consecutive or
  /// interleaved memory accesses. Note that although uniformity implies an
  /// instruction will be scalar, the reverse is not true. In general, a
  /// scalarized instruction will be represented by VF scalar values in the
  /// vectorized loop, each corresponding to an iteration of the original
  /// scalar loop.
  void collectLoopUniforms(unsigned VF);

  /// Collect the instructions that are scalar after vectorization. An
  /// instruction is scalar if it is known to be uniform or will be scalarized
  /// during vectorization. Non-uniform scalarized instructions will be
  /// represented by VF values in the vectorized loop, each corresponding to an
  /// iteration of the original scalar loop.
  void collectLoopScalars(unsigned VF);

  /// Keeps cost model vectorization decision and cost for instructions.
  /// Right now it is used for memory instructions only.
  using DecisionList = DenseMap<std::pair<Instruction *, unsigned>,
                                std::pair<InstWidening, unsigned>>;

  DecisionList WideningDecisions;

  /// Returns true if \p V is expected to be vectorized and it needs to be
  /// extracted.
  bool needsExtract(Value *V, unsigned VF) const {
    Instruction *I = dyn_cast<Instruction>(V);
    if ((VF == 1 && !isScalable()) || !I || !TheLoop->contains(I) ||
        TheLoop->isLoopInvariant(I))
      return false;

    // Assume we can vectorize V (and hence we need extraction) if the
    // scalars are not computed yet. This can happen, because it is called
    // via getScalarizationOverhead from setCostBasedWideningDecision, before
    // the scalars are collected. That should be a safe assumption in most
    // cases, because we check if the operands have vectorizable types
    // beforehand in LoopVectorizationLegality.
    return Scalars.find(VF) == Scalars.end() ||
           !isScalarAfterVectorization(I, VF, true);
  };

  /// Returns a range containing only operands needing to be extracted.
  SmallVector<Value *, 4> filterExtractingOperands(Instruction::op_range Ops,
                                                   unsigned VF) {
    return SmallVector<Value *, 4>(make_filter_range(
        Ops, [this, VF](Value *V) { return this->needsExtract(V, VF); }));
  }

public:
  /// The loop that we evaluate.
  Loop *TheLoop;

  /// Predicated scalar evolution analysis.
  PredicatedScalarEvolution &PSE;

  /// Loop Info analysis.
  LoopInfo *LI;

  /// Vectorization legality.
  LoopVectorizationLegality *Legal;

  /// Vector target information.
  const TargetTransformInfo &TTI;

  /// Target Library Info.
  const TargetLibraryInfo *TLI;

  /// Demanded bits analysis.
  DemandedBits *DB;

  /// Assumption cache.
  AssumptionCache *AC;

  /// Interface to emit optimization remarks.
  OptimizationRemarkEmitter *ORE;

  const Function *TheFunction;

  /// Loop Vectorize Hint.
  const LoopVectorizeHints *Hints;

  /// The interleave access information contains groups of interleaved accesses
  /// with the same stride and close to each other.
  InterleavedAccessInfo &InterleaveInfo;

  /// Values to ignore in the cost model.
  SmallPtrSet<const Value *, 16> ValuesToIgnore;

  /// Values to ignore in the cost model when VF > 1.
  SmallPtrSet<const Value *, 16> VecValuesToIgnore;
};

} // end namespace llvm

// Return true if \p OuterLp is an outer loop annotated with hints for explicit
// vectorization. The loop needs to be annotated with #pragma omp simd
// simdlen(#) or #pragma clang vectorize(enable) vectorize_width(#). If the
// vector length information is not provided, vectorization is not considered
// explicit. Interleave hints are not allowed either. These limitations will be
// relaxed in the future.
// Please, note that we are currently forced to abuse the pragma 'clang
// vectorize' semantics. This pragma provides *auto-vectorization hints*
// (i.e., LV must check that vectorization is legal) whereas pragma 'omp simd'
// provides *explicit vectorization hints* (LV can bypass legal checks and
// assume that vectorization is legal). However, both hints are implemented
// using the same metadata (llvm.loop.vectorize, processed by
// LoopVectorizeHints). This will be fixed in the future when the native IR
// representation for pragma 'omp simd' is introduced.
static bool isExplicitVecOuterLoop(Loop *OuterLp,
                                   OptimizationRemarkEmitter *ORE) {
  assert(!OuterLp->empty() && "This is not an outer loop");
  LoopVectorizeHints Hints(OuterLp, true /*DisableInterleaving*/, *ORE);

  // Only outer loops with an explicit vectorization hint are supported.
  // Unannotated outer loops are ignored.
  if (Hints.getForce() == LoopVectorizeHints::FK_Undefined)
    return false;

  Function *Fn = OuterLp->getHeader()->getParent();
  if (!Hints.allowVectorization(Fn, OuterLp,
                                true /*VectorizeOnlyWhenForced*/)) {
    LLVM_DEBUG(dbgs() << "LV: Loop hints prevent outer loop vectorization.\n");
    return false;
  }

  if (Hints.getInterleave() > 1) {
    // TODO: Interleave support is future work.
    LLVM_DEBUG(dbgs() << "LV: Not vectorizing: Interleave is not supported for "
                         "outer loops.\n");
    Hints.emitRemarkWithHints();
    return false;
  }

  return true;
}

static void collectSupportedLoops(Loop &L, LoopInfo *LI,
                                  OptimizationRemarkEmitter *ORE,
                                  SmallVectorImpl<Loop *> &V) {
  // Collect inner loops and outer loops without irreducible control flow. For
  // now, only collect outer loops that have explicit vectorization hints. If we
  // are stress testing the VPlan H-CFG construction, we collect the outermost
  // loop of every loop nest.
  if (L.empty() || VPlanBuildStressTest ||
      (EnableVPlanNativePath && isExplicitVecOuterLoop(&L, ORE))) {
    LoopBlocksRPO RPOT(&L);
    RPOT.perform(LI);
    if (!containsIrreducibleCFG<const BasicBlock *>(RPOT, *LI)) {
      V.push_back(&L);
      // TODO: Collect inner loops inside marked outer loops in case
      // vectorization fails for the outer loop. Do not invoke
      // 'containsIrreducibleCFG' again for inner loops when the outer loop is
      // already known to be reducible. We can use an inherited attribute for
      // that.
      return;
    }
  }
  for (Loop *InnerL : L)
    collectSupportedLoops(*InnerL, LI, ORE, V);
}

namespace {

/// The LoopVectorize Pass.
struct LoopVectorize : public FunctionPass {
  /// Pass identification, replacement for typeid
  static char ID;

  LoopVectorizePass Impl;

  explicit LoopVectorize(bool InterleaveOnlyWhenForced = false,
                         bool VectorizeOnlyWhenForced = false)
      : FunctionPass(ID),
        Impl({InterleaveOnlyWhenForced, VectorizeOnlyWhenForced}) {
    initializeLoopVectorizePass(*PassRegistry::getPassRegistry());
  }

  bool runOnFunction(Function &F) override {
    if (skipFunction(F))
      return false;

    auto *SE = &getAnalysis<ScalarEvolutionWrapperPass>().getSE();
    auto *LI = &getAnalysis<LoopInfoWrapperPass>().getLoopInfo();
    auto *TTI = &getAnalysis<TargetTransformInfoWrapperPass>().getTTI(F);
    auto *DT = &getAnalysis<DominatorTreeWrapperPass>().getDomTree();
    auto *BFI = &getAnalysis<BlockFrequencyInfoWrapperPass>().getBFI();
    auto *TLIP = getAnalysisIfAvailable<TargetLibraryInfoWrapperPass>();
    auto *TLI = TLIP ? &TLIP->getTLI(F) : nullptr;
    auto *AA = &getAnalysis<AAResultsWrapperPass>().getAAResults();
    auto *AC = &getAnalysis<AssumptionCacheTracker>().getAssumptionCache(F);
    auto *LAA = &getAnalysis<LoopAccessLegacyAnalysis>();
    auto *DB = &getAnalysis<DemandedBitsWrapperPass>().getDemandedBits();
    auto *ORE = &getAnalysis<OptimizationRemarkEmitterWrapperPass>().getORE();
    auto *PSI = &getAnalysis<ProfileSummaryInfoWrapperPass>().getPSI();

    std::function<const LoopAccessInfo &(Loop &)> GetLAA =
        [&](Loop &L) -> const LoopAccessInfo & { return LAA->getInfo(&L); };

    return Impl.runImpl(F, *SE, *LI, *TTI, *DT, *BFI, TLI, *DB, *AA, *AC,
                        GetLAA, *ORE, PSI).MadeAnyChange;
  }

  void getAnalysisUsage(AnalysisUsage &AU) const override {
    AU.addRequired<AssumptionCacheTracker>();
    AU.addRequired<BlockFrequencyInfoWrapperPass>();
    AU.addRequired<DominatorTreeWrapperPass>();
    AU.addRequired<LoopInfoWrapperPass>();
    AU.addRequired<ScalarEvolutionWrapperPass>();
    AU.addRequired<TargetTransformInfoWrapperPass>();
    AU.addRequired<AAResultsWrapperPass>();
    AU.addRequired<LoopAccessLegacyAnalysis>();
    AU.addRequired<DemandedBitsWrapperPass>();
    AU.addRequired<OptimizationRemarkEmitterWrapperPass>();
    AU.addRequired<InjectTLIMappingsLegacy>();

    // We currently do not preserve loopinfo/dominator analyses with outer loop
    // vectorization. Until this is addressed, mark these analyses as preserved
    // only for non-VPlan-native path.
    // TODO: Preserve Loop and Dominator analyses for VPlan-native path.
    if (!EnableVPlanNativePath) {
      AU.addPreserved<LoopInfoWrapperPass>();
      AU.addPreserved<DominatorTreeWrapperPass>();
    }

    AU.addPreserved<BasicAAWrapperPass>();
    AU.addPreserved<GlobalsAAWrapperPass>();
    AU.addRequired<ProfileSummaryInfoWrapperPass>();
  }
};

} // end anonymous namespace

//===----------------------------------------------------------------------===//
// Implementation of LoopVectorizationLegality, InnerLoopVectorizer and
// LoopVectorizationCostModel and LoopVectorizationPlanner.
//===----------------------------------------------------------------------===//

Value *InnerLoopVectorizer::getBroadcastInstrs(Value *V) {
  // We need to place the broadcast of invariant variables outside the loop,
  // but only if it's proven safe to do so. Else, broadcast will be inside
  // vector loop body.
  Instruction *Instr = dyn_cast<Instruction>(V);
  bool SafeToHoist =
      OrigLoop->isLoopInvariant(V) &&
      (!Instr || DT->dominates(Instr->getParent(), LoopVectorPreHeader));
  // Place the code for broadcasting invariant variables in the new preheader.
  IRBuilder<>::InsertPointGuard Guard(Builder);
  if (SafeToHoist)
    Builder.SetInsertPoint(LoopVectorPreHeader->getTerminator());

  // Broadcast the scalar into all locations in the vector.
  Value *Shuf = Builder.CreateVectorSplat(VF, V, "broadcast", isScalable());

  return Shuf;
}

void InnerLoopVectorizer::createVectorIntOrFpInductionPHI(
    const InductionDescriptor &II, Value *Step, Instruction *EntryVal) {
  assert((isa<PHINode>(EntryVal) || isa<TruncInst>(EntryVal)) &&
         "Expected either an induction phi-node or a truncate of it!");
  Value *Start = II.getStartValue();

  // Construct the initial value of the vector IV in the vector loop preheader
  auto CurrIP = Builder.saveIP();
  Builder.SetInsertPoint(LoopVectorPreHeader->getTerminator());
  if (isa<TruncInst>(EntryVal)) {
    assert(Start->getType()->isIntegerTy() &&
           "Truncation requires an integer type");
    auto *TruncType = cast<IntegerType>(EntryVal->getType());
    Step = Builder.CreateTrunc(Step, TruncType);
    Start = Builder.CreateCast(Instruction::Trunc, Start, TruncType);
  }
  Value *SplatStart = Builder.CreateVectorSplat(VF, Start, "", isScalable());
  Value *SteppedStart =
      getStepVector(SplatStart, 0, Step, II.getInductionOpcode());

  // We create vector phi nodes for both integer and floating-point induction
  // variables. Here, we determine the kind of arithmetic we will perform.
  Instruction::BinaryOps AddOp;
  Instruction::BinaryOps MulOp;
  if (Step->getType()->isIntegerTy()) {
    AddOp = Instruction::Add;
    MulOp = Instruction::Mul;
  } else {
    AddOp = II.getInductionOpcode();
    MulOp = Instruction::FMul;
  }

  // Multiply the vectorization factor by the step using integer or
  // floating-point arithmetic as appropriate.
  Value *ConstVF = getSignedIntOrFpConstant(Step->getType(), VF);
  Value *Mul = addFastMathFlag(Builder.CreateBinOp(MulOp, Step, ConstVF));

  // Create a vector splat to use in the induction update.
  //
  // FIXME: If the step is non-constant, we create the vector splat with
  //        IRBuilder. IRBuilder can constant-fold the multiply, but it doesn't
  //        handle a constant vector splat.
  Value *SplatVF;
  if (!isScalable()) {
    SplatVF = isa<Constant>(Mul)
                  ? ConstantVector::getSplat({VF, false}, cast<Constant>(Mul))
                  : Builder.CreateVectorSplat(VF, Mul);
  } else {
    SplatVF = Builder.CreateVectorSplat(
        VF,
        Builder.CreateMul(
            Mul, emitVscaleCall(Builder, OrigLoop->getHeader()->getModule(),
                                Mul->getType())),
        "", isScalable());
  }

  Builder.restoreIP(CurrIP);

  // We may need to add the step a number of times, depending on the unroll
  // factor. The last of those goes into the PHI.
  PHINode *VecInd = PHINode::Create(SteppedStart->getType(), 2, "vec.ind",
                                    &*LoopVectorBody->getFirstInsertionPt());
  VecInd->setDebugLoc(EntryVal->getDebugLoc());
  Instruction *LastInduction = VecInd;
  for (unsigned Part = 0; Part < UF; ++Part) {
    VectorLoopValueMap.setVectorValue(EntryVal, Part, LastInduction);

    if (isa<TruncInst>(EntryVal))
      addMetadata(LastInduction, EntryVal);
    recordVectorLoopValueForInductionCast(II, EntryVal, LastInduction, Part);

    LastInduction = cast<Instruction>(addFastMathFlag(
        Builder.CreateBinOp(AddOp, LastInduction, SplatVF, "step.add")));
    LastInduction->setDebugLoc(EntryVal->getDebugLoc());
  }

  // Move the last step to the end of the latch block. This ensures consistent
  // placement of all induction updates.
  auto *LoopVectorLatch = LI->getLoopFor(LoopVectorBody)->getLoopLatch();
  auto *Br = cast<BranchInst>(LoopVectorLatch->getTerminator());
  auto *ICmp = cast<Instruction>(Br->getCondition());
  LastInduction->moveBefore(ICmp);
  LastInduction->setName("vec.ind.next");

  VecInd->addIncoming(SteppedStart, LoopVectorPreHeader);
  VecInd->addIncoming(LastInduction, LoopVectorLatch);
}

bool InnerLoopVectorizer::shouldScalarizeInstruction(Instruction *I) const {
  return Cost->isScalarAfterVectorization(I, VF) ||
         Cost->isProfitableToScalarize(I, VF);
}

bool InnerLoopVectorizer::needsScalarInduction(Instruction *IV) const {
  if (shouldScalarizeInstruction(IV))
    return true;
  auto isScalarInst = [&](User *U) -> bool {
    auto *I = cast<Instruction>(U);
    return (OrigLoop->contains(I) && shouldScalarizeInstruction(I));
  };
  return llvm::any_of(IV->users(), isScalarInst);
}

void InnerLoopVectorizer::recordVectorLoopValueForInductionCast(
    const InductionDescriptor &ID, const Instruction *EntryVal,
    Value *VectorLoopVal, unsigned Part, unsigned Lane) {
  assert((isa<PHINode>(EntryVal) || isa<TruncInst>(EntryVal)) &&
         "Expected either an induction phi-node or a truncate of it!");

  // This induction variable is not the phi from the original loop but the
  // newly-created IV based on the proof that casted Phi is equal to the
  // uncasted Phi in the vectorized loop (under a runtime guard possibly). It
  // re-uses the same InductionDescriptor that original IV uses but we don't
  // have to do any recording in this case - that is done when original IV is
  // processed.
  if (isa<TruncInst>(EntryVal))
    return;

  const SmallVectorImpl<Instruction *> &Casts = ID.getCastInsts();
  if (Casts.empty())
    return;
  // Only the first Cast instruction in the Casts vector is of interest.
  // The rest of the Casts (if exist) have no uses outside the
  // induction update chain itself.
  Instruction *CastInst = *Casts.begin();
  if (Lane < UINT_MAX)
    VectorLoopValueMap.setScalarValue(CastInst, {Part, Lane}, VectorLoopVal);
  else
    VectorLoopValueMap.setVectorValue(CastInst, Part, VectorLoopVal);
}

void InnerLoopVectorizer::widenIntOrFpInduction(PHINode *IV, TruncInst *Trunc) {
  assert((IV->getType()->isIntegerTy() || IV != OldInduction) &&
         "Primary induction variable must have an integer type");

  auto II = Legal->getInductionVars().find(IV);
  assert(II != Legal->getInductionVars().end() && "IV is not an induction");

  auto ID = II->second;
  assert(IV->getType() == ID.getStartValue()->getType() && "Types must match");

  // The value from the original loop to which we are mapping the new induction
  // variable.
  Instruction *EntryVal = Trunc ? cast<Instruction>(Trunc) : IV;

  auto &DL = OrigLoop->getHeader()->getModule()->getDataLayout();

  // Generate code for the induction step. Note that induction steps are
  // required to be loop-invariant
  auto CreateStepValue = [&](const SCEV *Step) -> Value * {
    assert(PSE.getSE()->isLoopInvariant(Step, OrigLoop) &&
           "Induction step should be loop invariant");
    if (PSE.getSE()->isSCEVable(IV->getType())) {
      SCEVExpander Exp(*PSE.getSE(), DL, "induction");
      return Exp.expandCodeFor(Step, Step->getType(),
                               LoopVectorPreHeader->getTerminator());
    }
    return cast<SCEVUnknown>(Step)->getValue();
  };

  // The scalar value to broadcast. This is derived from the canonical
  // induction variable. If a truncation type is given, truncate the canonical
  // induction variable and step. Otherwise, derive these values from the
  // induction descriptor.
  auto CreateScalarIV = [&](Value *&Step) -> Value * {
    Value *ScalarIV = Induction;
    if (IV != OldInduction) {
      ScalarIV = IV->getType()->isIntegerTy()
                     ? Builder.CreateSExtOrTrunc(Induction, IV->getType())
                     : Builder.CreateCast(Instruction::SIToFP, Induction,
                                          IV->getType());
      ScalarIV = emitTransformedIndex(Builder, ScalarIV, PSE.getSE(), DL, ID);
      ScalarIV->setName("offset.idx");
    }
    if (Trunc) {
      auto *TruncType = cast<IntegerType>(Trunc->getType());
      assert(Step->getType()->isIntegerTy() &&
             "Truncation requires an integer step");
      ScalarIV = Builder.CreateTrunc(ScalarIV, TruncType);
      Step = Builder.CreateTrunc(Step, TruncType);
    }
    return ScalarIV;
  };

  // Create the vector values from the scalar IV, in the absence of creating a
  // vector IV.
  auto CreateSplatIV = [&](Value *ScalarIV, Value *Step) {
    Value *Broadcasted = getBroadcastInstrs(ScalarIV);
    for (unsigned Part = 0; Part < UF; ++Part) {
      Value *EntryPart =
          getStepVector(Broadcasted, VF * Part, Step, ID.getInductionOpcode());
      VectorLoopValueMap.setVectorValue(EntryVal, Part, EntryPart);
      if (Trunc)
        addMetadata(EntryPart, Trunc);
      recordVectorLoopValueForInductionCast(ID, EntryVal, EntryPart, Part);
    }
  };

  // Now do the actual transformations, and start with creating the step value.
  Value *Step = CreateStepValue(ID.getStep());
  if (VF <= 1 && !isScalable()) {
    Value *ScalarIV = CreateScalarIV(Step);
    CreateSplatIV(ScalarIV, Step);
    return;
  }

  // Determine if we want a scalar version of the induction variable. This is
  // true if the induction variable itself is not widened, or if it has at
  // least one user in the loop that is not widened.
  auto NeedsScalarIV = needsScalarInduction(EntryVal);
  if (!NeedsScalarIV) {
    createVectorIntOrFpInductionPHI(ID, Step, EntryVal);
    return;
  }

  // Try to create a new independent vector induction variable. If we can't
  // create the phi node, we will splat the scalar induction variable in each
  // loop iteration.
  if (!shouldScalarizeInstruction(EntryVal)) {
    createVectorIntOrFpInductionPHI(ID, Step, EntryVal);
    Value *ScalarIV = CreateScalarIV(Step);
    // Create scalar steps that can be used by instructions we will later
    // scalarize. Note that the addition of the scalar steps will not increase
    // the number of instructions in the loop in the common case prior to
    // InstCombine. We will be trading one vector extract for each scalar step.
    buildScalarSteps(ScalarIV, Step, EntryVal, ID);
    return;
  }

  // If we haven't yet vectorized the induction variable, splat the scalar
  // induction variable, and build the necessary step vectors.
  // TODO: Don't do it unless the vectorized IV is really required.
  Value *ScalarIV = CreateScalarIV(Step);
  CreateSplatIV(ScalarIV, Step);
  buildScalarSteps(ScalarIV, Step, EntryVal, ID);
}

Value *InnerLoopVectorizer::getStepVector(Value *Val, int StartIdx, Value *Step,
                                          Instruction::BinaryOps BinOp) {
  // Create and check the types.
  auto *ValVTy = cast<VectorType>(Val->getType());
  int VLen = ValVTy->getNumElements();

  Type *STy = Val->getType()->getScalarType();
  assert((STy->isIntegerTy() || STy->isFloatingPointTy()) &&
         "Induction Step must be an integer or FP");
  assert(Step->getType() == STy && "Step has wrong type");

  if (STy->isIntegerTy()) {
    // Create a vector of consecutive numbers from zero to VF.
    if (isScalable()) {
      // Get the stepvector from intrinsic - <0, 1, 2 ... vscale*VF-1>
      Function *StepVector = Intrinsic::getDeclaration(
          LoopVectorPreHeader->getModule(),
          Intrinsic::experimental_vector_stepvector, Val->getType());
      Value *Indices = Builder.CreateCall(StepVector, {}, "stepvec.base");
      assert(Indices->getType() == Val->getType() && "Invalid consecutive vec");

      if (StartIdx) {
        // here VF = k in <vscale x k x type>. We need to scale StartIdx by
        // vscale, since StartIdx = VF * Part.
        CallInst *Vscale =
            emitVscaleCall(Builder, LoopVectorPreHeader->getModule(), STy);
        Value *ScaledStartIdx = Builder.CreateMul(
            Vscale, ConstantInt::get(STy, StartIdx), "startidx.vscale");
        Value *StartIdxSplat = Builder.CreateVectorSplat(
            VLen, ScaledStartIdx, "stepvec.start", isScalable());
        Indices = Builder.CreateAdd(Indices, StartIdxSplat);
      }

      // FIXME: The newly created binary instructions should contain nsw/nuw
      // flags, which can be found from the original scalar operations.
      if (!isa<Constant>(Step) || !cast<Constant>(Step)->isOneValue()) {
        Step =
            Builder.CreateVectorSplat(VLen, Step, "splat.step", isScalable());
        assert(Step->getType() == Val->getType() && "Invalid step vec");
        Step = Builder.CreateMul(Indices, Step, "stepvec.scaled");
      } else {
        Step = Indices;
      }
    } else {
      SmallVector<Constant *, 8> Indices;
      for (int i = 0; i < VLen; ++i)
        Indices.push_back(ConstantInt::get(STy, StartIdx + i));

      // Add the consecutive indices to the vector value.
      Constant *Cv = ConstantVector::get(Indices);
      assert(Cv->getType() == Val->getType() && "Invalid consecutive vec");
      Step = Builder.CreateVectorSplat(VLen, Step, "", isScalable());
      assert(Step->getType() == Val->getType() && "Invalid step vec");
      // FIXME: The newly created binary instructions should contain nsw/nuw
      // flags, which can be found from the original scalar operations.
      Step = Builder.CreateMul(Cv, Step);
    }
    // Vectorized induction variable is created by adding broadcasted index and
    // the step vector for each part.
    return Builder.CreateAdd(Val, Step, "induction");
  } else {
    assert(!isScalable() &&
           "Scalable floating induction variable not implemented yet");

    // Floating point induction.
    SmallVector<Constant *, 8> Indices;

    assert((BinOp == Instruction::FAdd || BinOp == Instruction::FSub) &&
           "Binary Opcode should be specified for FP induction");
    // Create a vector of consecutive numbers from zero to VF.
    for (int i = 0; i < VLen; ++i)
      Indices.push_back(ConstantFP::get(STy, (double)(StartIdx + i)));

    // Add the consecutive indices to the vector value.
    Constant *Cv = ConstantVector::get(Indices);

    Step = Builder.CreateVectorSplat(VLen, Step, "", isScalable());

    // Floating point operations had to be 'fast' to enable the induction.
    FastMathFlags Flags;
    Flags.setFast();

    Value *MulOp = Builder.CreateFMul(Cv, Step);
    if (isa<Instruction>(MulOp))
      // Have to check, MulOp may be a constant
      cast<Instruction>(MulOp)->setFastMathFlags(Flags);

    Value *BOp = Builder.CreateBinOp(BinOp, Val, MulOp, "induction");
    if (isa<Instruction>(BOp))
      cast<Instruction>(BOp)->setFastMathFlags(Flags);
    return BOp;
  }
}

void InnerLoopVectorizer::buildScalarSteps(Value *ScalarIV, Value *Step,
                                           Instruction *EntryVal,
                                           const InductionDescriptor &ID) {
  // We shouldn't have to build scalar steps if we aren't vectorizing.
  bool ValidVF = VF > 1 || (VF == 1 && isScalable());
  assert(ValidVF && "VF should be greater than one");

  // Get the value type and ensure it and the step have the same integer type.
  Type *ScalarIVTy = ScalarIV->getType()->getScalarType();
  assert(ScalarIVTy == Step->getType() &&
         "Val and Step should have the same type");

  // We build scalar steps for both integer and floating-point induction
  // variables. Here, we determine the kind of arithmetic we will perform.
  Instruction::BinaryOps AddOp;
  Instruction::BinaryOps MulOp;
  if (ScalarIVTy->isIntegerTy()) {
    AddOp = Instruction::Add;
    MulOp = Instruction::Mul;
  } else {
    AddOp = ID.getInductionOpcode();
    MulOp = Instruction::FMul;
  }

  // Determine the number of scalars we need to generate for each unroll
  // iteration. If EntryVal is uniform, we only need to generate the first
  // lane. Otherwise, we generate all VF values.
  // If using scalable vectors, scalar can be generated only if EntryVal is
  // uniform. If it is not uniform, actual VF (VF * vscale) is unknown and we
  // cannot generate all VF scalar values.
  unsigned Lanes = 0;
  if (Cost->isUniformAfterVectorization(cast<Instruction>(EntryVal), VF)) {
    Lanes = 1;
  } else {
    if (!isScalable())
      Lanes = VF;
  }
  // Compute the scalar steps and save the results in VectorLoopValueMap.
  for (unsigned Part = 0; Part < UF; ++Part) {
    for (unsigned Lane = 0; Lane < Lanes; ++Lane) {
      auto *StartIdx = getSignedIntOrFpConstant(ScalarIVTy, VF * Part + Lane);
      auto *Mul = addFastMathFlag(Builder.CreateBinOp(MulOp, StartIdx, Step));
      auto *Add = addFastMathFlag(Builder.CreateBinOp(AddOp, ScalarIV, Mul));
      VectorLoopValueMap.setScalarValue(EntryVal, {Part, Lane}, Add);
      recordVectorLoopValueForInductionCast(ID, EntryVal, Add, Part, Lane);
    }
  }
}

Value *InnerLoopVectorizer::getOrCreateVectorValue(Value *V, unsigned Part) {
  assert(V != Induction && "The new induction variable should not be used.");
  assert(!V->getType()->isVectorTy() && "Can't widen a vector");
  assert(!V->getType()->isVoidTy() && "Type does not produce a value");

  // If we have a stride that is replaced by one, do it here. Defer this for
  // the VPlan-native path until we start running Legal checks in that path.
  if (!EnableVPlanNativePath && Legal->hasStride(V))
    V = ConstantInt::get(V->getType(), 1);

  // If we have a vector mapped to this value, return it.
  if (VectorLoopValueMap.hasVectorValue(V, Part))
    return VectorLoopValueMap.getVectorValue(V, Part);

  // If the value has not been vectorized, check if it has been scalarized
  // instead. If it has been scalarized, and we actually need the value in
  // vector form, we will construct the vector values on demand.
  if (VectorLoopValueMap.hasAnyScalarValue(V)) {
    Value *ScalarValue = VectorLoopValueMap.getScalarValue(V, {Part, 0});

    // If we've scalarized a value, that value should be an instruction.
    auto *I = cast<Instruction>(V);

    // If we aren't vectorizing, we can just copy the scalar map values over to
    // the vector map.
    if (VF == 1 && !isScalable()) {
      VectorLoopValueMap.setVectorValue(V, Part, ScalarValue);
      return ScalarValue;
    }

    // Get the last scalar instruction we generated for V and Part. If the value
    // is known to be uniform after vectorization, this corresponds to lane zero
    // of the Part unroll iteration. Otherwise, the last instruction is the one
    // we created for the last vector lane of the Part unroll iteration.
    unsigned LastLane = Cost->isUniformAfterVectorization(I, VF) ? 0 : VF - 1;
    auto *LastInst = cast<Instruction>(
        VectorLoopValueMap.getScalarValue(V, {Part, LastLane}));

    // Set the insert point after the last scalarized instruction. This ensures
    // the insertelement sequence will directly follow the scalar definitions.
    auto OldIP = Builder.saveIP();
    auto NewIP = std::next(BasicBlock::iterator(LastInst));
    Builder.SetInsertPoint(&*NewIP);

    // However, if we are vectorizing, we need to construct the vector values.
    // If the value is known to be uniform after vectorization, we can just
    // broadcast the scalar value corresponding to lane zero for each unroll
    // iteration. Otherwise, we construct the vector values using insertelement
    // instructions. Since the resulting vectors are stored in
    // VectorLoopValueMap, we will only generate the insertelements once.
    Value *VectorValue = nullptr;
    if (Cost->isUniformAfterVectorization(I, VF)) {
      VectorValue = getBroadcastInstrs(ScalarValue);
      VectorLoopValueMap.setVectorValue(V, Part, VectorValue);
    } else {
      // Initialize packing with insertelements to start from undef.
      Value *Undef = UndefValue::get(
          VectorType::get(V->getType(), VF, Cost->isScalable()));
      VectorLoopValueMap.setVectorValue(V, Part, Undef);
      for (unsigned Lane = 0; Lane < VF; ++Lane)
        packScalarIntoVectorValue(V, {Part, Lane});
      VectorValue = VectorLoopValueMap.getVectorValue(V, Part);
    }
    Builder.restoreIP(OldIP);
    return VectorValue;
  }

  // If this scalar is unknown, assume that it is a constant or that it is
  // loop invariant. Broadcast V and save the value for future uses.
  Value *B = getBroadcastInstrs(V);
  VectorLoopValueMap.setVectorValue(V, Part, B);
  return B;
}

Value *
InnerLoopVectorizer::getOrCreateScalarValue(Value *V,
                                            const VPIteration &Instance) {
  // If the value is not an instruction contained in the loop, it should
  // already be scalar.
  if (OrigLoop->isLoopInvariant(V))
    return V;

  assert(Instance.Lane > 0
             ? !Cost->isUniformAfterVectorization(cast<Instruction>(V), VF)
             : true && "Uniform values only have lane zero");

  // If the value from the original loop has not been vectorized, it is
  // represented by UF x VF scalar values in the new loop. Return the requested
  // scalar value.
  if (VectorLoopValueMap.hasScalarValue(V, Instance))
    return VectorLoopValueMap.getScalarValue(V, Instance);

  // If the value has not been scalarized, get its entry in VectorLoopValueMap
  // for the given unroll part. If this entry is not a vector type (i.e., the
  // vectorization factor is one), there is no need to generate an
  // extractelement instruction.
  auto *U = getOrCreateVectorValue(V, Instance.Part);
  if (!U->getType()->isVectorTy()) {
    assert(VF == 1 && !isScalable() &&
           "Value not scalarized has non-vector type");
    return U;
  }

  // Otherwise, the value from the original loop has been vectorized and is
  // represented by UF vector values. Extract and return the requested scalar
  // value from the appropriate vector lane.
  return Builder.CreateExtractElement(U, Builder.getInt32(Instance.Lane));
}

void InnerLoopVectorizer::packScalarIntoVectorValue(
    Value *V, const VPIteration &Instance) {
  assert(V != Induction && "The new induction variable should not be used.");
  assert(!V->getType()->isVectorTy() && "Can't pack a vector");
  assert(!V->getType()->isVoidTy() && "Type does not produce a value");

  Value *ScalarInst = VectorLoopValueMap.getScalarValue(V, Instance);
  Value *VectorValue = VectorLoopValueMap.getVectorValue(V, Instance.Part);
  VectorValue = Builder.CreateInsertElement(VectorValue, ScalarInst,
                                            Builder.getInt32(Instance.Lane));
  VectorLoopValueMap.resetVectorValue(V, Instance.Part, VectorValue);
}

Value *InnerLoopVectorizer::reverseVector(Value *Vec) {
  assert(Vec->getType()->isVectorTy() && "Invalid type");

  if (isa<ScalableVectorType>(Vec->getType())) {
    Function *ReverseFunc = Intrinsic::getDeclaration(
        LoopVectorPreHeader->getModule(),
        Intrinsic::experimental_vector_reverse, {Vec->getType()});
    return Builder.CreateCall(ReverseFunc, {Vec}, "reverse");
  }

  SmallVector<int, 8> ShuffleMask;
  for (unsigned i = 0; i < VF; ++i)
    ShuffleMask.push_back(VF - i - 1);

  return Builder.CreateShuffleVector(Vec, UndefValue::get(Vec->getType()),
                                     ShuffleMask, "reverse");
}

// Return whether we allow using masked interleave-groups (for dealing with
// strided loads/stores that reside in predicated blocks, or for dealing
// with gaps).
static bool useMaskedInterleavedAccesses(const TargetTransformInfo &TTI) {
  // If an override option has been passed in for interleaved accesses, use it.
  if (EnableMaskedInterleavedMemAccesses.getNumOccurrences() > 0)
    return EnableMaskedInterleavedMemAccesses;

  return TTI.enableMaskedInterleavedAccessVectorization();
}

// Try to vectorize the interleave group that \p Instr belongs to.
//
// E.g. Translate following interleaved load group (factor = 3):
//   for (i = 0; i < N; i+=3) {
//     R = Pic[i];             // Member of index 0
//     G = Pic[i+1];           // Member of index 1
//     B = Pic[i+2];           // Member of index 2
//     ... // do something to R, G, B
//   }
// To:
//   %wide.vec = load <12 x i32>                       ; Read 4 tuples of R,G,B
//   %R.vec = shuffle %wide.vec, undef, <0, 3, 6, 9>   ; R elements
//   %G.vec = shuffle %wide.vec, undef, <1, 4, 7, 10>  ; G elements
//   %B.vec = shuffle %wide.vec, undef, <2, 5, 8, 11>  ; B elements
//
// Or translate following interleaved store group (factor = 3):
//   for (i = 0; i < N; i+=3) {
//     ... do something to R, G, B
//     Pic[i]   = R;           // Member of index 0
//     Pic[i+1] = G;           // Member of index 1
//     Pic[i+2] = B;           // Member of index 2
//   }
// To:
//   %R_G.vec = shuffle %R.vec, %G.vec, <0, 1, 2, ..., 7>
//   %B_U.vec = shuffle %B.vec, undef, <0, 1, 2, 3, u, u, u, u>
//   %interleaved.vec = shuffle %R_G.vec, %B_U.vec,
//        <0, 4, 8, 1, 5, 9, 2, 6, 10, 3, 7, 11>    ; Interleave R,G,B elements
//   store <12 x i32> %interleaved.vec              ; Write 4 tuples of R,G,B
void InnerLoopVectorizer::vectorizeInterleaveGroup(
    const InterleaveGroup<Instruction> *Group, VPTransformState &State,
    VPValue *Addr, VPValue *BlockInMask) {
  Instruction *Instr = Group->getInsertPos();
  const DataLayout &DL = Instr->getModule()->getDataLayout();

  // Prepare for the vector type of the interleaved load/store.
  Type *ScalarTy = getMemInstValueType(Instr);
  unsigned InterleaveFactor = Group->getFactor();
  Type *VecTy =
      VectorType::get(ScalarTy, InterleaveFactor * VF, Cost->isScalable());

  // Prepare for the new pointers.
  SmallVector<Value *, 2> AddrParts;
  unsigned Index = Group->getIndex(Instr);

  // TODO: extend the masked interleaved-group support to reversed access.
  assert((!BlockInMask || !Group->isReverse()) &&
         "Reversed masked interleave-group not supported.");

  // If the group is reverse, adjust the index to refer to the last vector lane
  // instead of the first. We adjust the index from the first vector lane,
  // rather than directly getting the pointer for lane VF - 1, because the
  // pointer operand of the interleaved access is supposed to be uniform. For
  // uniform instructions, we're only required to generate a value for the
  // first vector lane in each unroll iteration.
  if (Group->isReverse())
    Index += (VF - 1) * Group->getFactor();

  for (unsigned Part = 0; Part < UF; Part++) {
    Value *AddrPart = State.get(Addr, {Part, 0});
    setDebugLocFromInst(Builder, AddrPart);

    // Notice current instruction could be any index. Need to adjust the address
    // to the member of index 0.
    //
    // E.g.  a = A[i+1];     // Member of index 1 (Current instruction)
    //       b = A[i];       // Member of index 0
    // Current pointer is pointed to A[i+1], adjust it to A[i].
    //
    // E.g.  A[i+1] = a;     // Member of index 1
    //       A[i]   = b;     // Member of index 0
    //       A[i+2] = c;     // Member of index 2 (Current instruction)
    // Current pointer is pointed to A[i+2], adjust it to A[i].

    bool InBounds = false;
    if (auto *gep = dyn_cast<GetElementPtrInst>(AddrPart->stripPointerCasts()))
      InBounds = gep->isInBounds();
    AddrPart = Builder.CreateGEP(ScalarTy, AddrPart, Builder.getInt32(-Index));
    cast<GetElementPtrInst>(AddrPart)->setIsInBounds(InBounds);

    // Cast to the vector pointer type.
    unsigned AddressSpace = AddrPart->getType()->getPointerAddressSpace();
    Type *PtrTy = VecTy->getPointerTo(AddressSpace);
    AddrParts.push_back(Builder.CreateBitCast(AddrPart, PtrTy));
  }

  setDebugLocFromInst(Builder, Instr);
  Value *UndefVec = UndefValue::get(VecTy);

  Value *MaskForGaps = nullptr;
  if (Group->requiresScalarEpilogue() && !Cost->isScalarEpilogueAllowed()) {
    MaskForGaps = createBitMaskForGaps(Builder, VF, *Group);
    assert(MaskForGaps && "Mask for Gaps is required but it is null");
  }

  // Vectorize the interleaved load group.
  if (isa<LoadInst>(Instr)) {
    // For each unroll part, create a wide load for the group.
    SmallVector<Value *, 2> NewLoads;
    for (unsigned Part = 0; Part < UF; Part++) {
      Instruction *NewLoad;
      if (BlockInMask || MaskForGaps) {
        assert(useMaskedInterleavedAccesses(*TTI) &&
               "masked interleaved groups are not allowed.");
        Value *GroupMask = MaskForGaps;
        if (BlockInMask) {
          Value *BlockInMaskPart = State.get(BlockInMask, Part);
          auto *Undefs = UndefValue::get(BlockInMaskPart->getType());
          Value *ShuffledMask = Builder.CreateShuffleVector(
              BlockInMaskPart, Undefs,
              createReplicatedMask(InterleaveFactor, VF), "interleaved.mask");
          GroupMask = MaskForGaps
                          ? Builder.CreateBinOp(Instruction::And, ShuffledMask,
                                                MaskForGaps)
                          : ShuffledMask;
        }
        NewLoad =
            Builder.CreateMaskedLoad(AddrParts[Part], Group->getAlign(),
                                     GroupMask, UndefVec, "wide.masked.vec");
      }
      else
        NewLoad = Builder.CreateAlignedLoad(VecTy, AddrParts[Part],
                                            Group->getAlign(), "wide.vec");
      Group->addMetadata(NewLoad);
      NewLoads.push_back(NewLoad);
    }

    // For each member in the group, shuffle out the appropriate data from the
    // wide loads.
    for (unsigned I = 0; I < InterleaveFactor; ++I) {
      Instruction *Member = Group->getMember(I);

      // Skip the gaps in the group.
      if (!Member)
        continue;

      auto StrideMask = createStrideMask(I, InterleaveFactor, VF);
      for (unsigned Part = 0; Part < UF; Part++) {
        Value *StridedVec = Builder.CreateShuffleVector(
            NewLoads[Part], UndefVec, StrideMask, "strided.vec");

        // If this member has different type, cast the result type.
        if (Member->getType() != ScalarTy) {
          VectorType *OtherVTy =
              VectorType::get(Member->getType(), VF, Cost->isScalable());
          StridedVec = createBitOrPointerCast(StridedVec, OtherVTy, DL);
        }

        if (Group->isReverse())
          StridedVec = reverseVector(StridedVec);

        VectorLoopValueMap.setVectorValue(Member, Part, StridedVec);
      }
    }
    return;
  }

  // The sub vector type for current instruction.
  VectorType *SubVT = VectorType::get(ScalarTy, VF, Cost->isScalable());

  // Vectorize the interleaved store group.
  for (unsigned Part = 0; Part < UF; Part++) {
    // Collect the stored vector from each member.
    SmallVector<Value *, 4> StoredVecs;
    for (unsigned i = 0; i < InterleaveFactor; i++) {
      // Interleaved store group doesn't allow a gap, so each index has a member
      Instruction *Member = Group->getMember(i);
      assert(Member && "Fail to get a member from an interleaved store group");

      Value *StoredVec = getOrCreateVectorValue(
          cast<StoreInst>(Member)->getValueOperand(), Part);
      if (Group->isReverse())
        StoredVec = reverseVector(StoredVec);

      // If this member has different type, cast it to a unified type.

      if (StoredVec->getType() != SubVT)
        StoredVec = createBitOrPointerCast(StoredVec, SubVT, DL);

      StoredVecs.push_back(StoredVec);
    }

    // Concatenate all vectors into a wide vector.
    Value *WideVec = concatenateVectors(Builder, StoredVecs);

    // Interleave the elements in the wide vector.
    Value *IVec = Builder.CreateShuffleVector(
        WideVec, UndefVec, createInterleaveMask(VF, InterleaveFactor),
        "interleaved.vec");

    Instruction *NewStoreInstr;
    if (BlockInMask) {
      Value *BlockInMaskPart = State.get(BlockInMask, Part);
      auto *Undefs = UndefValue::get(BlockInMaskPart->getType());
      Value *ShuffledMask = Builder.CreateShuffleVector(
          BlockInMaskPart, Undefs, createReplicatedMask(InterleaveFactor, VF),
          "interleaved.mask");
      NewStoreInstr = Builder.CreateMaskedStore(
          IVec, AddrParts[Part], Group->getAlign(), ShuffledMask);
    }
    else
      NewStoreInstr =
          Builder.CreateAlignedStore(IVec, AddrParts[Part], Group->getAlign());

    Group->addMetadata(NewStoreInstr);
  }
}

void InnerLoopVectorizer::vectorizeMemoryInstruction(Instruction *Instr,
                                                     VPTransformState &State,
                                                     VPValue *Addr,
                                                     VPValue *StoredValue,
                                                     VPValue *BlockInMask) {
  // Attempt to issue a wide load.
  LoadInst *LI = dyn_cast<LoadInst>(Instr);
  StoreInst *SI = dyn_cast<StoreInst>(Instr);

  assert((LI || SI) && "Invalid Load/Store instruction");
  assert((!SI || StoredValue) && "No stored value provided for widened store");
  assert((!LI || !StoredValue) && "Stored value provided for widened load");

  LoopVectorizationCostModel::InstWidening Decision =
      Cost->getWideningDecision(Instr, VF);
  assert((Decision == LoopVectorizationCostModel::CM_Widen ||
          Decision == LoopVectorizationCostModel::CM_Widen_Reverse ||
          Decision == LoopVectorizationCostModel::CM_GatherScatter) &&
         "CM decision is not to widen the memory instruction");

  Type *ScalarDataTy = getMemInstValueType(Instr);
  Type *DataTy = VectorType::get(ScalarDataTy, VF, isScalable());
  // An alignment of 0 means target abi alignment. We need to use the scalar's
  // target abi alignment in such a case.
  const DataLayout &DL = Instr->getModule()->getDataLayout();
  const Align Alignment =
      DL.getValueOrABITypeAlignment(getLoadStoreAlignment(Instr), ScalarDataTy);

  // Determine if the pointer operand of the access is either consecutive or
  // reverse consecutive.
  bool Reverse = (Decision == LoopVectorizationCostModel::CM_Widen_Reverse);
  bool ConsecutiveStride =
      Reverse || (Decision == LoopVectorizationCostModel::CM_Widen);
  bool CreateGatherScatter =
      (Decision == LoopVectorizationCostModel::CM_GatherScatter);

  // Either Ptr feeds a vector load/store, or a vector GEP should feed a vector
  // gather/scatter. Otherwise Decision should have been to Scalarize.
  assert((ConsecutiveStride || CreateGatherScatter) &&
         "The instruction should be scalarized");
  (void)ConsecutiveStride;

  VectorParts BlockInMaskParts(UF);
  bool isMaskRequired = BlockInMask;
  if (isMaskRequired)
    for (unsigned Part = 0; Part < UF; ++Part)
      BlockInMaskParts[Part] = State.get(BlockInMask, Part);

  const auto CreateVecPtr = [&](unsigned Part, Value *Ptr) -> Value * {
    // Calculate the pointer for the specific unroll-part.
    GetElementPtrInst *PartPtr = nullptr;

    bool InBounds = false;
    if (auto *gep = dyn_cast<GetElementPtrInst>(Ptr->stripPointerCasts()))
      InBounds = gep->isInBounds();

    if (Reverse) {
      // If the address is consecutive but reversed, then the
      // wide store needs to start at the last vector element.
      Value *ScaledVF = nullptr;
      if (isScalable()) {
        CallInst *Vscale =
            emitVscaleCall(Builder, Instr->getModule(),
                           Type::getInt32Ty(ScalarDataTy->getContext()));
        ScaledVF = Builder.CreateMul(Builder.getInt32(VF), Vscale);
      }
      Value *Index = isScalable()
                         ? Builder.CreateMul(ScaledVF, Builder.getInt32(-Part))
                         : Builder.getInt32(-Part * VF);
      PartPtr =
          cast<GetElementPtrInst>(Builder.CreateGEP(ScalarDataTy, Ptr, Index));
      PartPtr->setIsInBounds(InBounds);
      Value *RevIndex = isScalable()
                            ? Builder.CreateSub(Builder.getInt32(1), ScaledVF)
                            : Builder.getInt32(1 - VF);
      PartPtr = cast<GetElementPtrInst>(
          Builder.CreateGEP(ScalarDataTy, PartPtr, RevIndex));
      PartPtr->setIsInBounds(InBounds);
      if (isMaskRequired) // Reverse of a null all-one mask is a null mask.
        BlockInMaskParts[Part] = reverseVector(BlockInMaskParts[Part]);
    } else {
      PartPtr = cast<GetElementPtrInst>(
          Builder.CreateGEP(ScalarDataTy, Ptr, Builder.getInt32(Part * VF)));
      PartPtr->setIsInBounds(InBounds);
    }

    unsigned AddressSpace = Ptr->getType()->getPointerAddressSpace();
    return Builder.CreateBitCast(PartPtr, DataTy->getPointerTo(AddressSpace));
  };

  // Handle Stores:
  if (SI) {
    setDebugLocFromInst(Builder, SI);

    for (unsigned Part = 0; Part < UF; ++Part) {
      Instruction *NewSI = nullptr;
      Value *StoredVal = State.get(StoredValue, Part);
      if (CreateGatherScatter) {
        Value *MaskPart = isMaskRequired ? BlockInMaskParts[Part] : nullptr;
        Value *VectorGep = State.get(Addr, Part);
        VectorType *VectorGepTy = cast<VectorType>(VectorGep->getType());
        if (!MaskPart && isa<ScalableVectorType>(VectorGepTy)) {
          MaskPart = Builder.CreateVectorSplat(
              VectorGepTy->getNumElements(), Builder.getTrue(), "", true);
        }
        NewSI = Builder.CreateMaskedScatter(StoredVal, VectorGep, Alignment,
                                            MaskPart);
      } else {
        if (Reverse) {
          // If we store to reverse consecutive memory locations, then we need
          // to reverse the order of elements in the stored value.
          StoredVal = reverseVector(StoredVal);
          // We don't want to update the value in the map as it might be used in
          // another expression. So don't call resetVectorValue(StoredVal).
        }
        auto *VecPtr = CreateVecPtr(Part, State.get(Addr, {0, 0}));
        if (isMaskRequired)
          NewSI = Builder.CreateMaskedStore(StoredVal, VecPtr, Alignment,
                                            BlockInMaskParts[Part]);
        else
          NewSI = Builder.CreateAlignedStore(StoredVal, VecPtr, Alignment);
      }
      addMetadata(NewSI, SI);
    }
    return;
  }

  // Handle loads.
  assert(LI && "Must have a load instruction");
  setDebugLocFromInst(Builder, LI);
  for (unsigned Part = 0; Part < UF; ++Part) {
    Value *NewLI;
    if (CreateGatherScatter) {
      Value *MaskPart = isMaskRequired ? BlockInMaskParts[Part] : nullptr;
      Value *VectorGep = State.get(Addr, Part);
      VectorType *VectorGepTy = cast<VectorType>(VectorGep->getType());
      if (!MaskPart && isa<ScalableVectorType>(VectorGepTy)) {
        MaskPart = Builder.CreateVectorSplat(
            VectorGepTy->getNumElements(), Builder.getTrue(), "", true);
      }
      NewLI = Builder.CreateMaskedGather(VectorGep, Alignment, MaskPart,
                                         nullptr, "wide.masked.gather");
      addMetadata(NewLI, LI);
    } else {
      auto *VecPtr = CreateVecPtr(Part, State.get(Addr, {0, 0}));
      if (isMaskRequired)
        NewLI = Builder.CreateMaskedLoad(
            VecPtr, Alignment, BlockInMaskParts[Part], UndefValue::get(DataTy),
            "wide.masked.load");
      else
        NewLI =
            Builder.CreateAlignedLoad(DataTy, VecPtr, Alignment, "wide.load");

      // Add metadata to the load, but setVectorValue to the reverse shuffle.
      addMetadata(NewLI, LI);
      if (Reverse)
        NewLI = reverseVector(NewLI);
    }
    VectorLoopValueMap.setVectorValue(Instr, Part, NewLI);
  }
}

void InnerLoopVectorizer::scalarizeInstruction(Instruction *Instr,
                                               const VPIteration &Instance,
                                               bool IfPredicateInstr) {
  assert(!Instr->getType()->isAggregateType() && "Can't handle vectors");

  setDebugLocFromInst(Builder, Instr);

  // Does this instruction return a value ?
  bool IsVoidRetTy = Instr->getType()->isVoidTy();

  Instruction *Cloned = Instr->clone();
  if (!IsVoidRetTy)
    Cloned->setName(Instr->getName() + ".cloned");

  // Replace the operands of the cloned instructions with their scalar
  // equivalents in the new loop.
  for (unsigned op = 0, e = Instr->getNumOperands(); op != e; ++op) {
    auto *NewOp = getOrCreateScalarValue(Instr->getOperand(op), Instance);
    Cloned->setOperand(op, NewOp);
  }
  addNewMetadata(Cloned, Instr);

  // Place the cloned scalar in the new loop.
  Builder.Insert(Cloned);

  // Add the cloned scalar to the scalar map entry.
  VectorLoopValueMap.setScalarValue(Instr, Instance, Cloned);

  // If we just cloned a new assumption, add it the assumption cache.
  if (auto *II = dyn_cast<IntrinsicInst>(Cloned))
    if (II->getIntrinsicID() == Intrinsic::assume)
      AC->registerAssumption(II);

  // End if-block.
  if (IfPredicateInstr)
    PredicatedInstructions.push_back(Cloned);
}

PHINode *InnerLoopVectorizer::createInductionVariable(Loop *L, Value *Start,
                                                      Value *End, Value *Step,
                                                      Instruction *DL) {
  BasicBlock *Header = L->getHeader();
  BasicBlock *Latch = L->getLoopLatch();
  // As we're just creating this loop, it's possible no latch exists
  // yet. If so, use the header as this will be a single block loop.
  if (!Latch)
    Latch = Header;

  IRBuilder<> Builder(&*Header->getFirstInsertionPt());
  Instruction *OldInst = getDebugLocFromInstOrOperands(OldInduction);
  setDebugLocFromInst(Builder, OldInst);
  auto *Induction = Builder.CreatePHI(Start->getType(), 2, "index");

  Builder.SetInsertPoint(Latch->getTerminator());
  setDebugLocFromInst(Builder, OldInst);

  // Create i+1 and fill the PHINode.
  // If using scalable vectors, multiply step size by vscale.
  Value *ScaleStep = Step;
  if (TTI->useScalableVectorType()) {
    Function *VscaleFunc = Intrinsic::getDeclaration(
        Header->getModule(), Intrinsic::vscale,
        Step->getType());
    CallInst *VscaleFuncCall = Builder.CreateCall(VscaleFunc, {});
    ScaleStep = Builder.CreateMul(VscaleFuncCall, Step, "index.vscale");
  }
  Value *Next = Builder.CreateAdd(Induction, ScaleStep, "index.next");
  Induction->addIncoming(Start, L->getLoopPreheader());
  Induction->addIncoming(Next, Latch);
  // Create the compare.
  Value *ICmp = Builder.CreateICmpEQ(Next, End);
  Builder.CreateCondBr(ICmp, L->getExitBlock(), Header);

  // Now we have two terminators. Remove the old one from the block.
  Latch->getTerminator()->eraseFromParent();

  return Induction;
}

Value *InnerLoopVectorizer::getOrCreateTripCount(Loop *L) {
  if (TripCount)
    return TripCount;

  assert(L && "Create Trip Count for null loop.");
  IRBuilder<> Builder(L->getLoopPreheader()->getTerminator());
  // Find the loop boundaries.
  ScalarEvolution *SE = PSE.getSE();
  const SCEV *BackedgeTakenCount = PSE.getBackedgeTakenCount();
  assert(BackedgeTakenCount != SE->getCouldNotCompute() &&
         "Invalid loop count");

  Type *IdxTy = Legal->getWidestInductionType();
  assert(IdxTy && "No type for induction");

  // The exit count might have the type of i64 while the phi is i32. This can
  // happen if we have an induction variable that is sign extended before the
  // compare. The only way that we get a backedge taken count is that the
  // induction variable was signed and as such will not overflow. In such a case
  // truncation is legal.
  if (SE->getTypeSizeInBits(BackedgeTakenCount->getType()) >
      IdxTy->getPrimitiveSizeInBits())
    BackedgeTakenCount = SE->getTruncateOrNoop(BackedgeTakenCount, IdxTy);
  BackedgeTakenCount = SE->getNoopOrZeroExtend(BackedgeTakenCount, IdxTy);

  // Get the total trip count from the count by adding 1.
  const SCEV *ExitCount = SE->getAddExpr(
      BackedgeTakenCount, SE->getOne(BackedgeTakenCount->getType()));

  const DataLayout &DL = L->getHeader()->getModule()->getDataLayout();

  // Expand the trip count and place the new instructions in the preheader.
  // Notice that the pre-header does not change, only the loop body.
  SCEVExpander Exp(*SE, DL, "induction");

  // Count holds the overall loop count (N).
  TripCount = Exp.expandCodeFor(ExitCount, ExitCount->getType(),
                                L->getLoopPreheader()->getTerminator());

  if (TripCount->getType()->isPointerTy())
    TripCount =
        CastInst::CreatePointerCast(TripCount, IdxTy, "exitcount.ptrcnt.to.int",
                                    L->getLoopPreheader()->getTerminator());

  return TripCount;
}

Value *InnerLoopVectorizer::getOrCreateVectorTripCount(Loop *L) {
  if (VectorTripCount)
    return VectorTripCount;

  Value *TC = getOrCreateTripCount(L);
  IRBuilder<> Builder(L->getLoopPreheader()->getTerminator());

  Type *Ty = TC->getType();
  Value *Step = ConstantInt::get(Ty, VF * UF);

  // If the tail is to be folded by masking, round the number of iterations N
  // up to a multiple of Step instead of rounding down. This is done by first
  // adding Step-1 and then rounding down. Note that it's ok if this addition
  // overflows: the vector induction variable will eventually wrap to zero given
  // that it starts at zero and its Step is a power of two; the loop will then
  // exit, with the last early-exit vector comparison also producing all-true.
  if (Cost->foldTailByMasking()) {
    // TODO: Fix for scalable vectors.
    assert(isPowerOf2_32(VF * UF) &&
           "VF*UF must be a power of 2 when folding tail by masking");
    if (isScalable()) {
      CallInst *VscaleFuncCall =
          emitVscaleCall(Builder, L->getLoopPreheader()->getModule(), Ty);
      Step = Builder.CreateMul(VscaleFuncCall, Step, "step.vscale");
    }
    Value *Stepm = Builder.CreateSub(Step, ConstantInt::get(Ty, 1));
    TC = Builder.CreateAdd(TC, Stepm, "n.rnd.up");
  }

  // Now we need to generate the expression for the part of the loop that the
  // vectorized body will execute. This is equal to N - (N % Step) if scalar
  // iterations are not required for correctness, or N - Step, otherwise. Step
  // is equal to the vectorization factor (number of SIMD elements) times the
  // unroll factor (number of SIMD instructions).
  if (isScalable()) {
    CallInst *VscaleFuncCall =
        emitVscaleCall(Builder, L->getHeader()->getModule(), Ty);
    Step = Builder.CreateMul(Step, VscaleFuncCall, "step.vscale");
  }
  Value *R = Builder.CreateURem(TC, Step, "n.mod.vf");

  // If there is a non-reversed interleaved group that may speculatively access
  // memory out-of-bounds, we need to ensure that there will be at least one
  // iteration of the scalar epilogue loop. Thus, if the step evenly divides
  // the trip count, we set the remainder to be equal to the step. If the step
  // does not evenly divide the trip count, no adjustment is necessary since
  // there will already be scalar iterations. Note that the minimum iterations
  // check ensures that N >= Step.
  bool ValidVF = VF > 1 || (VF == 1 && isScalable());
  if (ValidVF && Cost->requiresScalarEpilogue()) {
    auto *IsZero = Builder.CreateICmpEQ(R, ConstantInt::get(R->getType(), 0));
    R = Builder.CreateSelect(IsZero, Step, R);
  }

  VectorTripCount = Builder.CreateSub(TC, R, "n.vec");

  return VectorTripCount;
}

Value *InnerLoopVectorizer::createBitOrPointerCast(Value *V, VectorType *DstVTy,
                                                   const DataLayout &DL) {
  // Verify that V is a vector type with same number of elements as DstVTy.
  unsigned VF = DstVTy->getNumElements();
  VectorType *SrcVecTy = cast<VectorType>(V->getType());
  assert((VF == SrcVecTy->getNumElements()) &&
         "Vector dimensions do not match");
  Type *SrcElemTy = SrcVecTy->getElementType();
  Type *DstElemTy = DstVTy->getElementType();
  assert((DL.getTypeSizeInBits(SrcElemTy) == DL.getTypeSizeInBits(DstElemTy)) &&
         "Vector elements must have same size");

  // Do a direct cast if element types are castable.
  if (CastInst::isBitOrNoopPointerCastable(SrcElemTy, DstElemTy, DL)) {
    return Builder.CreateBitOrPointerCast(V, DstVTy);
  }
  // V cannot be directly casted to desired vector type.
  // May happen when V is a floating point vector but DstVTy is a vector of
  // pointers or vice-versa. Handle this using a two-step bitcast using an
  // intermediate Integer type for the bitcast i.e. Ptr <-> Int <-> Float.
  assert((DstElemTy->isPointerTy() != SrcElemTy->isPointerTy()) &&
         "Only one type should be a pointer type");
  assert((DstElemTy->isFloatingPointTy() != SrcElemTy->isFloatingPointTy()) &&
         "Only one type should be a floating point type");
  Type *IntTy =
      IntegerType::getIntNTy(V->getContext(), DL.getTypeSizeInBits(SrcElemTy));
  VectorType *VecIntTy = VectorType::get(IntTy, VF, Cost->isScalable());
  Value *CastVal = Builder.CreateBitOrPointerCast(V, VecIntTy);
  return Builder.CreateBitOrPointerCast(CastVal, DstVTy);
}

void InnerLoopVectorizer::emitMinimumIterationCountCheck(Loop *L,
                                                         BasicBlock *Bypass) {
  Value *Count = getOrCreateTripCount(L);
  // Reuse existing vector loop preheader for TC checks.
  // Note that new preheader block is generated for vector loop.
  BasicBlock *const TCCheckBlock = LoopVectorPreHeader;
  IRBuilder<> Builder(TCCheckBlock->getTerminator());

  // Generate code to check if the loop's trip count is less than VF * UF, or
  // equal to it in case a scalar epilogue is required; this implies that the
  // vector trip count is zero. This check also covers the case where adding one
  // to the backedge-taken count overflowed leading to an incorrect trip count
  // of zero. In this case we will also jump to the scalar loop.
  auto P =
      Cost->requiresScalarEpilogue() ? ICmpInst::ICMP_ULE : ICmpInst::ICMP_ULT;

  // If tail is to be folded, vector loop takes care of all iterations.
  Value *CheckMinIters = Builder.getFalse();
  if (!Cost->foldTailByMasking()) {
    Value *Step = ConstantInt::get(Count->getType(), VF * UF);
    if (isScalable()) {
      CallInst *VscaleFuncCall =
          emitVscaleCall(Builder, TCCheckBlock->getModule(), Count->getType());
      Step = Builder.CreateMul(VscaleFuncCall, Step, "step.vscale");
    }
    CheckMinIters = Builder.CreateICmp(P, Count, Step, "min.iters.check");
  }

  // Create new preheader for vector loop.
  LoopVectorPreHeader =
      SplitBlock(TCCheckBlock, TCCheckBlock->getTerminator(), DT, LI, nullptr,
                 "vector.ph");

  assert(DT->properlyDominates(DT->getNode(TCCheckBlock),
                               DT->getNode(Bypass)->getIDom()) &&
         "TC check is expected to dominate Bypass");

  // Update dominator for Bypass & LoopExit.
  DT->changeImmediateDominator(Bypass, TCCheckBlock);
  DT->changeImmediateDominator(LoopExitBlock, TCCheckBlock);

  ReplaceInstWithInst(
      TCCheckBlock->getTerminator(),
      BranchInst::Create(Bypass, LoopVectorPreHeader, CheckMinIters));
  LoopBypassBlocks.push_back(TCCheckBlock);
}

void InnerLoopVectorizer::emitSCEVChecks(Loop *L, BasicBlock *Bypass) {
  // Reuse existing vector loop preheader for SCEV checks.
  // Note that new preheader block is generated for vector loop.
  BasicBlock *const SCEVCheckBlock = LoopVectorPreHeader;

  // Generate the code to check that the SCEV assumptions that we made.
  // We want the new basic block to start at the first instruction in a
  // sequence of instructions that form a check.
  SCEVExpander Exp(*PSE.getSE(), Bypass->getModule()->getDataLayout(),
                   "scev.check");
  Value *SCEVCheck = Exp.expandCodeForPredicate(
      &PSE.getUnionPredicate(), SCEVCheckBlock->getTerminator());

  if (auto *C = dyn_cast<ConstantInt>(SCEVCheck))
    if (C->isZero())
      return;

  assert(!SCEVCheckBlock->getParent()->hasOptSize() &&
         "Cannot SCEV check stride or overflow when optimizing for size");

  SCEVCheckBlock->setName("vector.scevcheck");
  // Create new preheader for vector loop.
  LoopVectorPreHeader =
      SplitBlock(SCEVCheckBlock, SCEVCheckBlock->getTerminator(), DT, LI,
                 nullptr, "vector.ph");

  // Update dominator only if this is first RT check.
  if (LoopBypassBlocks.empty()) {
    DT->changeImmediateDominator(Bypass, SCEVCheckBlock);
    DT->changeImmediateDominator(LoopExitBlock, SCEVCheckBlock);
  }

  ReplaceInstWithInst(
      SCEVCheckBlock->getTerminator(),
      BranchInst::Create(Bypass, LoopVectorPreHeader, SCEVCheck));
  LoopBypassBlocks.push_back(SCEVCheckBlock);
  AddedSafetyChecks = true;
}

void InnerLoopVectorizer::emitMemRuntimeChecks(Loop *L, BasicBlock *Bypass) {
  // VPlan-native path does not do any analysis for runtime checks currently.
  if (EnableVPlanNativePath)
    return;

  // Reuse existing vector loop preheader for runtime memory checks.
  // Note that new preheader block is generated for vector loop.
  BasicBlock *const MemCheckBlock = L->getLoopPreheader();

  // Generate the code that checks in runtime if arrays overlap. We put the
  // checks into a separate block to make the more common case of few elements
  // faster.
  Instruction *FirstCheckInst;
  Instruction *MemRuntimeCheck;
  std::tie(FirstCheckInst, MemRuntimeCheck) =
      Legal->getLAI()->addRuntimeChecks(MemCheckBlock->getTerminator());
  if (!MemRuntimeCheck)
    return;

  if (MemCheckBlock->getParent()->hasOptSize()) {
    assert(Cost->Hints->getForce() == LoopVectorizeHints::FK_Enabled &&
           "Cannot emit memory checks when optimizing for size, unless forced "
           "to vectorize.");
    ORE->emit([&]() {
      return OptimizationRemarkAnalysis(DEBUG_TYPE, "VectorizationCodeSize",
                                        L->getStartLoc(), L->getHeader())
             << "Code-size may be reduced by not forcing "
                "vectorization, or by source-code modifications "
                "eliminating the need for runtime checks "
                "(e.g., adding 'restrict').";
    });
  }

  MemCheckBlock->setName("vector.memcheck");
  // Create new preheader for vector loop.
  LoopVectorPreHeader =
      SplitBlock(MemCheckBlock, MemCheckBlock->getTerminator(), DT, LI, nullptr,
                 "vector.ph");

  // Update dominator only if this is first RT check.
  if (LoopBypassBlocks.empty()) {
    DT->changeImmediateDominator(Bypass, MemCheckBlock);
    DT->changeImmediateDominator(LoopExitBlock, MemCheckBlock);
  }

  ReplaceInstWithInst(
      MemCheckBlock->getTerminator(),
      BranchInst::Create(Bypass, LoopVectorPreHeader, MemRuntimeCheck));
  LoopBypassBlocks.push_back(MemCheckBlock);
  AddedSafetyChecks = true;

  // We currently don't use LoopVersioning for the actual loop cloning but we
  // still use it to add the noalias metadata.
  LVer = std::make_unique<LoopVersioning>(*Legal->getLAI(), OrigLoop, LI, DT,
                                          PSE.getSE());
  LVer->prepareNoAliasMetadata();
}

Value *InnerLoopVectorizer::emitTransformedIndex(
    IRBuilder<> &B, Value *Index, ScalarEvolution *SE, const DataLayout &DL,
    const InductionDescriptor &ID) const {

  SCEVExpander Exp(*SE, DL, "induction");
  auto Step = ID.getStep();
  auto StartValue = ID.getStartValue();
  assert(Index->getType() == Step->getType() &&
         "Index type does not match StepValue type");

  // Note: the IR at this point is broken. We cannot use SE to create any new
  // SCEV and then expand it, hoping that SCEV's simplification will give us
  // a more optimal code. Unfortunately, attempt of doing so on invalid IR may
  // lead to various SCEV crashes. So all we can do is to use builder and rely
  // on InstCombine for future simplifications. Here we handle some trivial
  // cases only.
  auto CreateAdd = [&B](Value *X, Value *Y) {
    assert(X->getType() == Y->getType() && "Types don't match!");
    if (auto *CX = dyn_cast<ConstantInt>(X))
      if (CX->isZero())
        return Y;
    if (auto *CY = dyn_cast<ConstantInt>(Y))
      if (CY->isZero())
        return X;
    return B.CreateAdd(X, Y);
  };

  auto CreateMul = [&B](Value *X, Value *Y) {
    assert(X->getType() == Y->getType() && "Types don't match!");
    if (auto *CX = dyn_cast<ConstantInt>(X))
      if (CX->isOne())
        return Y;
    if (auto *CY = dyn_cast<ConstantInt>(Y))
      if (CY->isOne())
        return X;
    return B.CreateMul(X, Y);
  };

  switch (ID.getKind()) {
  case InductionDescriptor::IK_IntInduction: {
    assert(Index->getType() == StartValue->getType() &&
           "Index type does not match StartValue type");
    if (ID.getConstIntStepValue() && ID.getConstIntStepValue()->isMinusOne())
      return B.CreateSub(StartValue, Index);
    auto *Offset = CreateMul(
        Index, Exp.expandCodeFor(Step, Index->getType(), &*B.GetInsertPoint()));
    return CreateAdd(StartValue, Offset);
  }
  case InductionDescriptor::IK_PtrInduction: {
    assert(isa<SCEVConstant>(Step) &&
           "Expected constant step for pointer induction");
    return B.CreateGEP(
        StartValue->getType()->getPointerElementType(), StartValue,
        CreateMul(Index, Exp.expandCodeFor(Step, Index->getType(),
                                           &*B.GetInsertPoint())));
  }
  case InductionDescriptor::IK_FpInduction: {
    assert(Step->getType()->isFloatingPointTy() && "Expected FP Step value");
    auto InductionBinOp = ID.getInductionBinOp();
    assert(InductionBinOp &&
           (InductionBinOp->getOpcode() == Instruction::FAdd ||
            InductionBinOp->getOpcode() == Instruction::FSub) &&
           "Original bin op should be defined for FP induction");

    Value *StepValue = cast<SCEVUnknown>(Step)->getValue();

    // Floating point operations had to be 'fast' to enable the induction.
    FastMathFlags Flags;
    Flags.setFast();

    Value *MulExp = B.CreateFMul(StepValue, Index);
    if (isa<Instruction>(MulExp))
      // We have to check, the MulExp may be a constant.
      cast<Instruction>(MulExp)->setFastMathFlags(Flags);

    Value *BOp = B.CreateBinOp(InductionBinOp->getOpcode(), StartValue, MulExp,
                               "induction");
    if (isa<Instruction>(BOp))
      cast<Instruction>(BOp)->setFastMathFlags(Flags);

    return BOp;
  }
  case InductionDescriptor::IK_NoInduction:
    return nullptr;
  }
  llvm_unreachable("invalid enum");
}

BasicBlock *InnerLoopVectorizer::createVectorizedLoopSkeleton() {
  /*
   In this function we generate a new loop. The new loop will contain
   the vectorized instructions while the old loop will continue to run the
   scalar remainder.

       [ ] <-- loop iteration number check.
    /   |
   /    v
  |    [ ] <-- vector loop bypass (may consist of multiple blocks).
  |  /  |
  | /   v
  ||   [ ]     <-- vector pre header.
  |/    |
  |     v
  |    [  ] \
  |    [  ]_|   <-- vector loop.
  |     |
  |     v
  |   -[ ]   <--- middle-block.
  |  /  |
  | /   v
  -|- >[ ]     <--- new preheader.
   |    |
   |    v
   |   [ ] \
   |   [ ]_|   <-- old scalar loop to handle remainder.
    \   |
     \  v
      >[ ]     <-- exit block.
   ...
   */

  MDNode *OrigLoopID = OrigLoop->getLoopID();

  // Some loops have a single integer induction variable, while other loops
  // don't. One example is c++ iterators that often have multiple pointer
  // induction variables. In the code below we also support a case where we
  // don't have a single induction variable.
  //
  // We try to obtain an induction variable from the original loop as hard
  // as possible. However if we don't find one that:
  //   - is an integer
  //   - counts from zero, stepping by one
  //   - is the size of the widest induction variable type
  // then we create a new one.
  OldInduction = Legal->getPrimaryInduction();
  Type *IdxTy = Legal->getWidestInductionType();

  // Split the single block loop into the two loop structure described above.
  LoopScalarBody = OrigLoop->getHeader();
  LoopVectorPreHeader = OrigLoop->getLoopPreheader();
  LoopExitBlock = OrigLoop->getExitBlock();
  assert(LoopExitBlock && "Must have an exit block");
  assert(LoopVectorPreHeader && "Invalid loop structure");

  LoopMiddleBlock =
      SplitBlock(LoopVectorPreHeader, LoopVectorPreHeader->getTerminator(), DT,
                 LI, nullptr, "middle.block");
  LoopScalarPreHeader =
      SplitBlock(LoopMiddleBlock, LoopMiddleBlock->getTerminator(), DT, LI,
                 nullptr, "scalar.ph");
  // We intentionally don't let SplitBlock to update LoopInfo since
  // LoopVectorBody should belong to another loop than LoopVectorPreHeader.
  // LoopVectorBody is explicitly added to the correct place few lines later.
  LoopVectorBody =
      SplitBlock(LoopVectorPreHeader, LoopVectorPreHeader->getTerminator(), DT,
                 nullptr, nullptr, "vector.body");

  // Update dominator for loop exit.
  DT->changeImmediateDominator(LoopExitBlock, LoopMiddleBlock);

  // Create and register the new vector loop.
  Loop *Lp = LI->AllocateLoop();
  Loop *ParentLoop = OrigLoop->getParentLoop();

  // Insert the new loop into the loop nest and register the new basic blocks
  // before calling any utilities such as SCEV that require valid LoopInfo.
  if (ParentLoop) {
    ParentLoop->addChildLoop(Lp);
  } else {
    LI->addTopLevelLoop(Lp);
  }
  Lp->addBasicBlockToLoop(LoopVectorBody, *LI);

  // Find the loop boundaries.
  Value *Count = getOrCreateTripCount(Lp);

  Value *StartIdx = ConstantInt::get(IdxTy, 0);

  // Now, compare the new count to zero. If it is zero skip the vector loop and
  // jump to the scalar loop. This check also covers the case where the
  // backedge-taken count is uint##_max: adding one to it will overflow leading
  // to an incorrect trip count of zero. In this (rare) case we will also jump
  // to the scalar loop.
  emitMinimumIterationCountCheck(Lp, LoopScalarPreHeader);

  // Generate the code to check any assumptions that we've made for SCEV
  // expressions.
  emitSCEVChecks(Lp, LoopScalarPreHeader);

  // Generate the code that checks in runtime if arrays overlap. We put the
  // checks into a separate block to make the more common case of few elements
  // faster.
  emitMemRuntimeChecks(Lp, LoopScalarPreHeader);

  // Generate the induction variable.
  // The loop step is equal to the vectorization factor (num of SIMD elements)
  // times the unroll factor (num of SIMD instructions).
  Value *CountRoundDown = getOrCreateVectorTripCount(Lp);
  Constant *Step = ConstantInt::get(IdxTy, VF * UF);
  Induction =
      createInductionVariable(Lp, StartIdx, CountRoundDown, Step,
                              getDebugLocFromInstOrOperands(OldInduction));

  // We are going to resume the execution of the scalar loop.
  // Go over all of the induction variables that we found and fix the
  // PHIs that are left in the scalar version of the loop.
  // The starting values of PHI nodes depend on the counter of the last
  // iteration in the vectorized loop.
  // If we come from a bypass edge then we need to start from the original
  // start value.

  // This variable saves the new starting index for the scalar loop. It is used
  // to test if there are any tail iterations left once the vector loop has
  // completed.
  for (auto &InductionEntry : Legal->getInductionVars()) {
    PHINode *OrigPhi = InductionEntry.first;
    InductionDescriptor II = InductionEntry.second;

    // Create phi nodes to merge from the  backedge-taken check block.
    PHINode *BCResumeVal =
        PHINode::Create(OrigPhi->getType(), 3, "bc.resume.val",
                        LoopScalarPreHeader->getTerminator());
    // Copy original phi DL over to the new one.
    BCResumeVal->setDebugLoc(OrigPhi->getDebugLoc());
    Value *&EndValue = IVEndValues[OrigPhi];
    if (OrigPhi == OldInduction) {
      // We know what the end value is.
      EndValue = CountRoundDown;
    } else {
      IRBuilder<> B(Lp->getLoopPreheader()->getTerminator());
      Type *StepType = II.getStep()->getType();
      Instruction::CastOps CastOp =
          CastInst::getCastOpcode(CountRoundDown, true, StepType, true);
      Value *CRD = B.CreateCast(CastOp, CountRoundDown, StepType, "cast.crd");
      const DataLayout &DL = LoopScalarBody->getModule()->getDataLayout();
      EndValue = emitTransformedIndex(B, CRD, PSE.getSE(), DL, II);
      EndValue->setName("ind.end");
    }

    // The new PHI merges the original incoming value, in case of a bypass,
    // or the value at the end of the vectorized loop.
    BCResumeVal->addIncoming(EndValue, LoopMiddleBlock);

    // Fix the scalar body counter (PHI node).
    // The old induction's phi node in the scalar body needs the truncated
    // value.
    for (BasicBlock *BB : LoopBypassBlocks)
      BCResumeVal->addIncoming(II.getStartValue(), BB);
    OrigPhi->setIncomingValueForBlock(LoopScalarPreHeader, BCResumeVal);
  }

  // We need the OrigLoop (scalar loop part) latch terminator to help
  // produce correct debug info for the middle block BB instructions.
  // The legality check stage guarantees that the loop will have a single
  // latch.
  assert(isa<BranchInst>(OrigLoop->getLoopLatch()->getTerminator()) &&
         "Scalar loop latch terminator isn't a branch");
  BranchInst *ScalarLatchBr =
      cast<BranchInst>(OrigLoop->getLoopLatch()->getTerminator());

  // Add a check in the middle block to see if we have completed
  // all of the iterations in the first vector loop.
  // If (N - N%VF) == N, then we *don't* need to run the remainder.
  // If tail is to be folded, we know we don't need to run the remainder.
  Value *CmpN = Builder.getTrue();
  if (!Cost->foldTailByMasking()) {
    CmpN = CmpInst::Create(Instruction::ICmp, CmpInst::ICMP_EQ, Count,
                           CountRoundDown, "cmp.n",
                           LoopMiddleBlock->getTerminator());

    // Here we use the same DebugLoc as the scalar loop latch branch instead
    // of the corresponding compare because they may have ended up with
    // different line numbers and we want to avoid awkward line stepping while
    // debugging. Eg. if the compare has got a line number inside the loop.
    cast<Instruction>(CmpN)->setDebugLoc(ScalarLatchBr->getDebugLoc());
  }

  BranchInst *BrInst =
      BranchInst::Create(LoopExitBlock, LoopScalarPreHeader, CmpN);
  BrInst->setDebugLoc(ScalarLatchBr->getDebugLoc());
  ReplaceInstWithInst(LoopMiddleBlock->getTerminator(), BrInst);

  // Get ready to start creating new instructions into the vectorized body.
  assert(LoopVectorPreHeader == Lp->getLoopPreheader() &&
         "Inconsistent vector loop preheader");
  Builder.SetInsertPoint(&*LoopVectorBody->getFirstInsertionPt());

  Optional<MDNode *> VectorizedLoopID =
      makeFollowupLoopID(OrigLoopID, {LLVMLoopVectorizeFollowupAll,
                                      LLVMLoopVectorizeFollowupVectorized});
  if (VectorizedLoopID.hasValue()) {
    Lp->setLoopID(VectorizedLoopID.getValue());

    // Do not setAlreadyVectorized if loop attributes have been defined
    // explicitly.
    return LoopVectorPreHeader;
  }

  // Keep all loop hints from the original loop on the vector loop (we'll
  // replace the vectorizer-specific hints below).
  if (MDNode *LID = OrigLoop->getLoopID())
    Lp->setLoopID(LID);

  LoopVectorizeHints Hints(Lp, true, *ORE);
  Hints.setAlreadyVectorized();

#ifdef EXPENSIVE_CHECKS
  assert(DT->verify(DominatorTree::VerificationLevel::Fast));
  LI->verify(*DT);
#endif

  return LoopVectorPreHeader;
}

// Fix up external users of the induction variable. At this point, we are
// in LCSSA form, with all external PHIs that use the IV having one input value,
// coming from the remainder loop. We need those PHIs to also have a correct
// value for the IV when arriving directly from the middle block.
void InnerLoopVectorizer::fixupIVUsers(PHINode *OrigPhi,
                                       const InductionDescriptor &II,
                                       Value *CountRoundDown, Value *EndValue,
                                       BasicBlock *MiddleBlock) {
  // There are two kinds of external IV usages - those that use the value
  // computed in the last iteration (the PHI) and those that use the penultimate
  // value (the value that feeds into the phi from the loop latch).
  // We allow both, but they, obviously, have different values.

  assert(OrigLoop->getExitBlock() && "Expected a single exit block");

  DenseMap<Value *, Value *> MissingVals;

  // An external user of the last iteration's value should see the value that
  // the remainder loop uses to initialize its own IV.
  Value *PostInc = OrigPhi->getIncomingValueForBlock(OrigLoop->getLoopLatch());
  for (User *U : PostInc->users()) {
    Instruction *UI = cast<Instruction>(U);
    if (!OrigLoop->contains(UI)) {
      assert(isa<PHINode>(UI) && "Expected LCSSA form");
      MissingVals[UI] = EndValue;
    }
  }

  // An external user of the penultimate value need to see EndValue - Step.
  // The simplest way to get this is to recompute it from the constituent SCEVs,
  // that is Start + (Step * (CRD - 1)).
  for (User *U : OrigPhi->users()) {
    auto *UI = cast<Instruction>(U);
    if (!OrigLoop->contains(UI)) {
      const DataLayout &DL =
          OrigLoop->getHeader()->getModule()->getDataLayout();
      assert(isa<PHINode>(UI) && "Expected LCSSA form");

      IRBuilder<> B(MiddleBlock->getTerminator());
      Value *CountMinusOne = B.CreateSub(
          CountRoundDown, ConstantInt::get(CountRoundDown->getType(), 1));
      Value *CMO =
          !II.getStep()->getType()->isIntegerTy()
              ? B.CreateCast(Instruction::SIToFP, CountMinusOne,
                             II.getStep()->getType())
              : B.CreateSExtOrTrunc(CountMinusOne, II.getStep()->getType());
      CMO->setName("cast.cmo");
      Value *Escape = emitTransformedIndex(B, CMO, PSE.getSE(), DL, II);
      Escape->setName("ind.escape");
      MissingVals[UI] = Escape;
    }
  }

  for (auto &I : MissingVals) {
    PHINode *PHI = cast<PHINode>(I.first);
    // One corner case we have to handle is two IVs "chasing" each-other,
    // that is %IV2 = phi [...], [ %IV1, %latch ]
    // In this case, if IV1 has an external use, we need to avoid adding both
    // "last value of IV1" and "penultimate value of IV2". So, verify that we
    // don't already have an incoming value for the middle block.
    if (PHI->getBasicBlockIndex(MiddleBlock) == -1)
      PHI->addIncoming(I.second, MiddleBlock);
  }
}

namespace {

struct CSEDenseMapInfo {
  static bool canHandle(const Instruction *I) {
    return isa<InsertElementInst>(I) || isa<ExtractElementInst>(I) ||
           isa<ShuffleVectorInst>(I) || isa<GetElementPtrInst>(I);
  }

  static inline Instruction *getEmptyKey() {
    return DenseMapInfo<Instruction *>::getEmptyKey();
  }

  static inline Instruction *getTombstoneKey() {
    return DenseMapInfo<Instruction *>::getTombstoneKey();
  }

  static unsigned getHashValue(const Instruction *I) {
    assert(canHandle(I) && "Unknown instruction!");
    return hash_combine(I->getOpcode(), hash_combine_range(I->value_op_begin(),
                                                           I->value_op_end()));
  }

  static bool isEqual(const Instruction *LHS, const Instruction *RHS) {
    if (LHS == getEmptyKey() || RHS == getEmptyKey() ||
        LHS == getTombstoneKey() || RHS == getTombstoneKey())
      return LHS == RHS;
    return LHS->isIdenticalTo(RHS);
  }
};

} // end anonymous namespace

/// Perform cse of induction variable instructions.
static void cse(BasicBlock *BB) {
  // Perform simple cse.
  SmallDenseMap<Instruction *, Instruction *, 4, CSEDenseMapInfo> CSEMap;
  for (BasicBlock::iterator I = BB->begin(), E = BB->end(); I != E;) {
    Instruction *In = &*I++;

    if (!CSEDenseMapInfo::canHandle(In))
      continue;

    // Check if we can replace this instruction with any of the
    // visited instructions.
    if (Instruction *V = CSEMap.lookup(In)) {
      In->replaceAllUsesWith(V);
      In->eraseFromParent();
      continue;
    }

    CSEMap[In] = In;
  }
}

unsigned LoopVectorizationCostModel::getVectorCallCost(CallInst *CI,
                                                       unsigned VF,
                                                       bool &NeedToScalarize) {
  Function *F = CI->getCalledFunction();
  Type *ScalarRetTy = CI->getType();
  SmallVector<Type *, 4> Tys, ScalarTys;
  for (auto &ArgOp : CI->arg_operands())
    ScalarTys.push_back(ArgOp->getType());

  // Estimate cost of scalarized vector call. The source operands are assumed
  // to be vectors, so we need to extract individual elements from there,
  // execute VF scalar calls, and then gather the result into the vector return
  // value.
  unsigned ScalarCallCost = TTI.getCallInstrCost(F, ScalarRetTy, ScalarTys);
  if (VF == 1)
    return ScalarCallCost;

  // Compute corresponding vector type for return value and arguments.
  Type *RetTy = ToVectorTy(ScalarRetTy, VF, isScalable());
  for (Type *ScalarTy : ScalarTys)
    Tys.push_back(ToVectorTy(ScalarTy, VF, isScalable()));

  // Compute costs of unpacking argument values for the scalar calls and
  // packing the return values to a vector.
  unsigned ScalarizationCost = getScalarizationOverhead(CI, VF);

  unsigned Cost = ScalarCallCost * VF + ScalarizationCost;

  // If we can't emit a vector call for this function, then the currently found
  // cost is the cost we need to return.
  NeedToScalarize = true;
  VFShape Shape = VFShape::get(*CI, {VF, false}, false /*HasGlobalPred*/);
  Function *VecFunc = VFDatabase(*CI).getVectorizedFunction(Shape);

  if (!TLI || CI->isNoBuiltin() || !VecFunc)
    return Cost;

  // If the corresponding vector cost is cheaper, return its cost.
  unsigned VectorCallCost = TTI.getCallInstrCost(nullptr, RetTy, Tys);
  if (VectorCallCost < Cost) {
    NeedToScalarize = false;
    return VectorCallCost;
  }
  return Cost;
}

unsigned LoopVectorizationCostModel::getVectorIntrinsicCost(CallInst *CI,
                                                            unsigned VF) {
  Intrinsic::ID ID = getVectorIntrinsicIDForCall(CI, TLI);
  assert(ID && "Expected intrinsic call!");

  FastMathFlags FMF;
  if (auto *FPMO = dyn_cast<FPMathOperator>(CI))
    FMF = FPMO->getFastMathFlags();

  SmallVector<Value *, 4> Operands(CI->arg_operands());
  return TTI.getIntrinsicInstrCost(ID, CI->getType(), Operands, FMF, VF, CI);
}

static Type *smallestIntegerVectorType(Type *T1, Type *T2) {
  auto *I1 = cast<IntegerType>(cast<VectorType>(T1)->getElementType());
  auto *I2 = cast<IntegerType>(cast<VectorType>(T2)->getElementType());
  return I1->getBitWidth() < I2->getBitWidth() ? T1 : T2;
}

static Type *largestIntegerVectorType(Type *T1, Type *T2) {
  auto *I1 = cast<IntegerType>(cast<VectorType>(T1)->getElementType());
  auto *I2 = cast<IntegerType>(cast<VectorType>(T2)->getElementType());
  return I1->getBitWidth() > I2->getBitWidth() ? T1 : T2;
}

void InnerLoopVectorizer::truncateToMinimalBitwidths() {
  // For every instruction `I` in MinBWs, truncate the operands, create a
  // truncated version of `I` and reextend its result. InstCombine runs
  // later and will remove any ext/trunc pairs.
  SmallPtrSet<Value *, 4> Erased;
  for (const auto &KV : Cost->getMinimalBitwidths()) {
    // If the value wasn't vectorized, we must maintain the original scalar
    // type. The absence of the value from VectorLoopValueMap indicates that it
    // wasn't vectorized.
    if (!VectorLoopValueMap.hasAnyVectorValue(KV.first))
      continue;
    for (unsigned Part = 0; Part < UF; ++Part) {
      Value *I = getOrCreateVectorValue(KV.first, Part);
      if (Erased.find(I) != Erased.end() || I->use_empty() ||
          !isa<Instruction>(I))
        continue;
      Type *OriginalTy = I->getType();
      Type *ScalarTruncatedTy =
          IntegerType::get(OriginalTy->getContext(), KV.second);
      Type *TruncatedTy = VectorType::get(
          ScalarTruncatedTy, cast<VectorType>(OriginalTy)->getNumElements(),
          Cost->isScalable());
      if (TruncatedTy == OriginalTy)
        continue;

      IRBuilder<> B(cast<Instruction>(I));
      auto ShrinkOperand = [&](Value *V) -> Value * {
        if (auto *ZI = dyn_cast<ZExtInst>(V))
          if (ZI->getSrcTy() == TruncatedTy)
            return ZI->getOperand(0);
        return B.CreateZExtOrTrunc(V, TruncatedTy);
      };

      // The actual instruction modification depends on the instruction type,
      // unfortunately.
      Value *NewI = nullptr;
      if (auto *BO = dyn_cast<BinaryOperator>(I)) {
        NewI = B.CreateBinOp(BO->getOpcode(), ShrinkOperand(BO->getOperand(0)),
                             ShrinkOperand(BO->getOperand(1)));

        // Any wrapping introduced by shrinking this operation shouldn't be
        // considered undefined behavior. So, we can't unconditionally copy
        // arithmetic wrapping flags to NewI.
        cast<BinaryOperator>(NewI)->copyIRFlags(I, /*IncludeWrapFlags=*/false);
      } else if (auto *CI = dyn_cast<ICmpInst>(I)) {
        NewI =
            B.CreateICmp(CI->getPredicate(), ShrinkOperand(CI->getOperand(0)),
                         ShrinkOperand(CI->getOperand(1)));
      } else if (auto *SI = dyn_cast<SelectInst>(I)) {
        NewI = B.CreateSelect(SI->getCondition(),
                              ShrinkOperand(SI->getTrueValue()),
                              ShrinkOperand(SI->getFalseValue()));
      } else if (auto *CI = dyn_cast<CastInst>(I)) {
        switch (CI->getOpcode()) {
        default:
          llvm_unreachable("Unhandled cast!");
        case Instruction::Trunc:
          NewI = ShrinkOperand(CI->getOperand(0));
          break;
        case Instruction::SExt:
          NewI = B.CreateSExtOrTrunc(
              CI->getOperand(0),
              smallestIntegerVectorType(OriginalTy, TruncatedTy));
          break;
        case Instruction::ZExt:
          NewI = B.CreateZExtOrTrunc(
              CI->getOperand(0),
              smallestIntegerVectorType(OriginalTy, TruncatedTy));
          break;
        }
      } else if (auto *SI = dyn_cast<ShuffleVectorInst>(I)) {
        auto Elements0 =
            cast<VectorType>(SI->getOperand(0)->getType())->getNumElements();
        auto *O0 = B.CreateZExtOrTrunc(
            SI->getOperand(0),
            VectorType::get(ScalarTruncatedTy, Elements0, Cost->isScalable()));
        auto Elements1 =
            cast<VectorType>(SI->getOperand(1)->getType())->getNumElements();
        auto *O1 = B.CreateZExtOrTrunc(
            SI->getOperand(1),
            VectorType::get(ScalarTruncatedTy, Elements1, Cost->isScalable()));

        NewI = B.CreateShuffleVector(O0, O1, SI->getShuffleMask());
      } else if (isa<LoadInst>(I) || isa<PHINode>(I)) {
        // Don't do anything with the operands, just extend the result.
        continue;
      } else if (auto *IE = dyn_cast<InsertElementInst>(I)) {
        auto Elements =
            cast<VectorType>(IE->getOperand(0)->getType())->getNumElements();
        auto *O0 = B.CreateZExtOrTrunc(
            IE->getOperand(0),
            VectorType::get(ScalarTruncatedTy, Elements, Cost->isScalable()));
        auto *O1 = B.CreateZExtOrTrunc(IE->getOperand(1), ScalarTruncatedTy);
        NewI = B.CreateInsertElement(O0, O1, IE->getOperand(2));
      } else if (auto *EE = dyn_cast<ExtractElementInst>(I)) {
        auto Elements =
            cast<VectorType>(EE->getOperand(0)->getType())->getNumElements();
        auto *O0 = B.CreateZExtOrTrunc(
            EE->getOperand(0),
            VectorType::get(ScalarTruncatedTy, Elements, Cost->isScalable()));
        NewI = B.CreateExtractElement(O0, EE->getOperand(2));
      } else {
        // If we don't know what to do, be conservative and don't do anything.
        continue;
      }

      // Lastly, extend the result.
      NewI->takeName(cast<Instruction>(I));
      Value *Res = B.CreateZExtOrTrunc(NewI, OriginalTy);
      I->replaceAllUsesWith(Res);
      cast<Instruction>(I)->eraseFromParent();
      Erased.insert(I);
      VectorLoopValueMap.resetVectorValue(KV.first, Part, Res);
    }
  }

  // We'll have created a bunch of ZExts that are now parentless. Clean up.
  for (const auto &KV : Cost->getMinimalBitwidths()) {
    // If the value wasn't vectorized, we must maintain the original scalar
    // type. The absence of the value from VectorLoopValueMap indicates that it
    // wasn't vectorized.
    if (!VectorLoopValueMap.hasAnyVectorValue(KV.first))
      continue;
    for (unsigned Part = 0; Part < UF; ++Part) {
      Value *I = getOrCreateVectorValue(KV.first, Part);
      ZExtInst *Inst = dyn_cast<ZExtInst>(I);
      if (Inst && Inst->use_empty()) {
        Value *NewI = Inst->getOperand(0);
        Inst->eraseFromParent();
        VectorLoopValueMap.resetVectorValue(KV.first, Part, NewI);
      }
    }
  }
}

void InnerLoopVectorizer::fixVectorizedLoop() {
  // Insert truncates and extends for any truncated instructions as hints to
  // InstCombine.
  if (VF > 1 || isScalable())
    truncateToMinimalBitwidths();

  // Fix widened non-induction PHIs by setting up the PHI operands.
  if (OrigPHIsToFix.size()) {
    assert(EnableVPlanNativePath &&
           "Unexpected non-induction PHIs for fixup in non VPlan-native path");
    fixNonInductionPHIs();
  }

  // At this point every instruction in the original loop is widened to a
  // vector form. Now we need to fix the recurrences in the loop. These PHI
  // nodes are currently empty because we did not want to introduce cycles.
  // This is the second stage of vectorizing recurrences.
  fixCrossIterationPHIs();

  // Forget the original basic block.
  PSE.getSE()->forgetLoop(OrigLoop);

  // Fix-up external users of the induction variables.
  for (auto &Entry : Legal->getInductionVars())
    fixupIVUsers(Entry.first, Entry.second,
                 getOrCreateVectorTripCount(LI->getLoopFor(LoopVectorBody)),
                 IVEndValues[Entry.first], LoopMiddleBlock);

  fixLCSSAPHIs();
  for (Instruction *PI : PredicatedInstructions)
    sinkScalarOperands(&*PI);

  // Remove redundant induction instructions.
  cse(LoopVectorBody);

  // Set/update profile weights for the vector and remainder loops as original
  // loop iterations are now distributed among them. Note that original loop
  // represented by LoopScalarBody becomes remainder loop after vectorization.
  //
  // For cases like foldTailByMasking() and requiresScalarEpiloque() we may
  // end up getting slightly roughened result but that should be OK since
  // profile is not inherently precise anyway. Note also possible bypass of
  // vector code caused by legality checks is ignored, assigning all the weight
  // to the vector loop, optimistically.
  setProfileInfoAfterUnrolling(LI->getLoopFor(LoopScalarBody),
                               LI->getLoopFor(LoopVectorBody),
                               LI->getLoopFor(LoopScalarBody), VF * UF);
}

void InnerLoopVectorizer::fixCrossIterationPHIs() {
  // In order to support recurrences we need to be able to vectorize Phi nodes.
  // Phi nodes have cycles, so we need to vectorize them in two stages. This is
  // stage #2: We now need to fix the recurrences by adding incoming edges to
  // the currently empty PHI nodes. At this point every instruction in the
  // original loop is widened to a vector form so we can use them to construct
  // the incoming edges.
  for (PHINode &Phi : OrigLoop->getHeader()->phis()) {
    // Handle first-order recurrences and reductions that need to be fixed.
    if (Legal->isFirstOrderRecurrence(&Phi))
      fixFirstOrderRecurrence(&Phi);
    else if (Legal->isReductionVariable(&Phi))
      fixReduction(&Phi);
  }
}

void InnerLoopVectorizer::fixFirstOrderRecurrence(PHINode *Phi) {
  // This is the second phase of vectorizing first-order recurrences. An
  // overview of the transformation is described below. Suppose we have the
  // following loop.
  //
  //   for (int i = 0; i < n; ++i)
  //     b[i] = a[i] - a[i - 1];
  //
  // There is a first-order recurrence on "a". For this loop, the shorthand
  // scalar IR looks like:
  //
  //   scalar.ph:
  //     s_init = a[-1]
  //     br scalar.body
  //
  //   scalar.body:
  //     i = phi [0, scalar.ph], [i+1, scalar.body]
  //     s1 = phi [s_init, scalar.ph], [s2, scalar.body]
  //     s2 = a[i]
  //     b[i] = s2 - s1
  //     br cond, scalar.body, ...
  //
  // In this example, s1 is a recurrence because it's value depends on the
  // previous iteration. In the first phase of vectorization, we created a
  // temporary value for s1. We now complete the vectorization and produce the
  // shorthand vector IR shown below (for VF = 4, UF = 1).
  //
  //   vector.ph:
  //     v_init = vector(..., ..., ..., a[-1])
  //     br vector.body
  //
  //   vector.body
  //     i = phi [0, vector.ph], [i+4, vector.body]
  //     v1 = phi [v_init, vector.ph], [v2, vector.body]
  //     v2 = a[i, i+1, i+2, i+3];
  //     v3 = vector(v1(3), v2(0, 1, 2))
  //     b[i, i+1, i+2, i+3] = v2 - v3
  //     br cond, vector.body, middle.block
  //
  //   middle.block:
  //     x = v2(3)
  //     br scalar.ph
  //
  //   scalar.ph:
  //     s_init = phi [x, middle.block], [a[-1], otherwise]
  //     br scalar.body
  //
  // After execution completes the vector loop, we extract the next value of
  // the recurrence (x) to use as the initial value in the scalar loop.

  // Get the original loop preheader and single loop latch.
  auto *Preheader = OrigLoop->getLoopPreheader();
  auto *Latch = OrigLoop->getLoopLatch();

  // Get the initial and previous values of the scalar recurrence.
  auto *ScalarInit = Phi->getIncomingValueForBlock(Preheader);
  auto *Previous = Phi->getIncomingValueForBlock(Latch);

  // Create a vector from the initial value.
  auto *VectorInit = ScalarInit;
  if (VF > 1 || isScalable()) {
    Builder.SetInsertPoint(LoopVectorPreHeader->getTerminator());
    VectorInit = Builder.CreateInsertElement(
        UndefValue::get(
            VectorType::get(VectorInit->getType(), VF, Cost->isScalable())),
        VectorInit, Builder.getInt32(VF - 1), "vector.recur.init");
  }

  // We constructed a temporary phi node in the first phase of vectorization.
  // This phi node will eventually be deleted.
  Builder.SetInsertPoint(
      cast<Instruction>(VectorLoopValueMap.getVectorValue(Phi, 0)));

  // Create a phi node for the new recurrence. The current value will either be
  // the initial value inserted into a vector or loop-varying vector value.
  auto *VecPhi = Builder.CreatePHI(VectorInit->getType(), 2, "vector.recur");
  VecPhi->addIncoming(VectorInit, LoopVectorPreHeader);

  // Get the vectorized previous value of the last part UF - 1. It appears last
  // among all unrolled iterations, due to the order of their construction.
  Value *PreviousLastPart = getOrCreateVectorValue(Previous, UF - 1);

  // Find and set the insertion point after the previous value if it is an
  // instruction.
  BasicBlock::iterator InsertPt;
  // Note that the previous value may have been constant-folded so it is not
  // guaranteed to be an instruction in the vector loop.
  // FIXME: Loop invariant values do not form recurrences. We should deal with
  //        them earlier.
  if (LI->getLoopFor(LoopVectorBody)->isLoopInvariant(PreviousLastPart))
    InsertPt = LoopVectorBody->getFirstInsertionPt();
  else {
    Instruction *PreviousInst = cast<Instruction>(PreviousLastPart);
    if (isa<PHINode>(PreviousLastPart))
      // If the previous value is a phi node, we should insert after all the phi
      // nodes in the block containing the PHI to avoid breaking basic block
      // verification. Note that the basic block may be different to
      // LoopVectorBody, in case we predicate the loop.
      InsertPt = PreviousInst->getParent()->getFirstInsertionPt();
    else
      InsertPt = ++PreviousInst->getIterator();
  }
  Builder.SetInsertPoint(&*InsertPt);

  // We will construct a vector for the recurrence by combining the values for
  // the current and previous iterations. This is the required shuffle mask.
  SmallVector<int, 8> ShuffleMask(VF);
  ShuffleMask[0] = VF - 1;
  for (unsigned I = 1; I < VF; ++I)
    ShuffleMask[I] = I + VF - 1;

  // The vector from which to take the initial value for the current iteration
  // (actual or unrolled). Initially, this is the vector phi node.
  Value *Incoming = VecPhi;

  // Shuffle the current and previous vector and update the vector parts.
  for (unsigned Part = 0; Part < UF; ++Part) {
    Value *PreviousPart = getOrCreateVectorValue(Previous, Part);
    Value *PhiPart = VectorLoopValueMap.getVectorValue(Phi, Part);
    Value *Shuffle;
    if (isScalable()) {
      Type *Int32Ty = Type::getInt32Ty(Phi->getContext());
      Module *M = OrigLoop->getHeader()->getModule();
      CallInst *Vscale = emitVscaleCall(Builder, M, Int32Ty);
      Value *Vlen = Builder.CreateMul(Vscale, ConstantInt::get(Int32Ty, VF));
      Value *Shift = Builder.CreateSub(Vlen, ConstantInt::get(Int32Ty, 1));
      Function *SlideLeftFill = Intrinsic::getDeclaration(
          M, Intrinsic::experimental_vector_slideleftfill,
          {VecPhi->getType(), Int32Ty});
      Shuffle =
          Builder.CreateCall(SlideLeftFill, {Incoming, PreviousPart, Shift});
    } else {
      Shuffle = VF > 1 ? Builder.CreateShuffleVector(Incoming, PreviousPart,
                                                     ShuffleMask)
                       : Incoming;
    }
    PhiPart->replaceAllUsesWith(Shuffle);
    cast<Instruction>(PhiPart)->eraseFromParent();
    VectorLoopValueMap.resetVectorValue(Phi, Part, Shuffle);
    Incoming = PreviousPart;
  }

  // Fix the latch value of the new recurrence in the vector loop.
  VecPhi->addIncoming(Incoming, LI->getLoopFor(LoopVectorBody)->getLoopLatch());

  // Extract the last vector element in the middle block. This will be the
  // initial value for the recurrence when jumping to the scalar loop.
  auto *ExtractForScalar = Incoming;
  if (VF > 1 || isScalable()) {
    Builder.SetInsertPoint(LoopMiddleBlock->getTerminator());
    ExtractForScalar = Builder.CreateExtractElement(
        ExtractForScalar, Builder.getInt32(VF - 1), "vector.recur.extract");
  }
  // Extract the second last element in the middle block if the
  // Phi is used outside the loop. We need to extract the phi itself
  // and not the last element (the phi update in the current iteration). This
  // will be the value when jumping to the exit block from the LoopMiddleBlock,
  // when the scalar loop is not run at all.
  Value *ExtractForPhiUsedOutsideLoop = nullptr;
  if (VF > 1 || isScalable())
    ExtractForPhiUsedOutsideLoop = Builder.CreateExtractElement(
        Incoming, Builder.getInt32(VF - 2), "vector.recur.extract.for.phi");
  // When loop is unrolled without vectorizing, initialize
  // ExtractForPhiUsedOutsideLoop with the value just prior to unrolled value of
  // `Incoming`. This is analogous to the vectorized case above: extracting the
  // second last element when VF > 1.
  else if (UF > 1)
    ExtractForPhiUsedOutsideLoop = getOrCreateVectorValue(Previous, UF - 2);

  // Fix the initial value of the original recurrence in the scalar loop.
  Builder.SetInsertPoint(&*LoopScalarPreHeader->begin());
  auto *Start = Builder.CreatePHI(Phi->getType(), 2, "scalar.recur.init");
  for (auto *BB : predecessors(LoopScalarPreHeader)) {
    auto *Incoming = BB == LoopMiddleBlock ? ExtractForScalar : ScalarInit;
    Start->addIncoming(Incoming, BB);
  }

  Phi->setIncomingValueForBlock(LoopScalarPreHeader, Start);
  Phi->setName("scalar.recur");

  // Finally, fix users of the recurrence outside the loop. The users will need
  // either the last value of the scalar recurrence or the last value of the
  // vector recurrence we extracted in the middle block. Since the loop is in
  // LCSSA form, we just need to find all the phi nodes for the original scalar
  // recurrence in the exit block, and then add an edge for the middle block.
  for (PHINode &LCSSAPhi : LoopExitBlock->phis()) {
    if (LCSSAPhi.getIncomingValue(0) == Phi) {
      LCSSAPhi.addIncoming(ExtractForPhiUsedOutsideLoop, LoopMiddleBlock);
    }
  }
}

void InnerLoopVectorizer::fixReduction(PHINode *Phi) {
  Constant *Zero = Builder.getInt32(0);

  // Get it's reduction variable descriptor.
  assert(Legal->isReductionVariable(Phi) &&
         "Unable to find the reduction variable");
  RecurrenceDescriptor RdxDesc = Legal->getReductionVars()[Phi];

  RecurrenceDescriptor::RecurrenceKind RK = RdxDesc.getRecurrenceKind();
  TrackingVH<Value> ReductionStartValue = RdxDesc.getRecurrenceStartValue();
  Instruction *LoopExitInst = RdxDesc.getLoopExitInstr();
  RecurrenceDescriptor::MinMaxRecurrenceKind MinMaxKind =
      RdxDesc.getMinMaxRecurrenceKind();
  setDebugLocFromInst(Builder, ReductionStartValue);

  // We need to generate a reduction vector from the incoming scalar.
  // To do so, we need to generate the 'identity' vector and override
  // one of the elements with the incoming scalar reduction. We need
  // to do it in the vector-loop preheader.
  Builder.SetInsertPoint(LoopVectorPreHeader->getTerminator());

  // This is the vector-clone of the value that leaves the loop.
  Type *VecTy = getOrCreateVectorValue(LoopExitInst, 0)->getType();

  // Find the reduction identity variable. Zero for addition, or, xor,
  // one for multiplication, -1 for And.
  Value *Identity;
  Value *VectorStart;
  if (RK == RecurrenceDescriptor::RK_IntegerMinMax ||
      RK == RecurrenceDescriptor::RK_FloatMinMax) {
    // MinMax reduction have the start value as their identify.
    if (VF == 1 && !isScalable()) {
      VectorStart = Identity = ReductionStartValue;
    } else {
      VectorStart = Identity = Builder.CreateVectorSplat(
          VF, ReductionStartValue, "minmax.ident", isScalable());
    }
  } else {
    // Handle other reduction kinds:
    Constant *Iden =
        RecurrenceDescriptor::getRecurrenceIdentity(RK, VecTy->getScalarType());
    if (VF == 1 && !isScalable()) {
      Identity = Iden;
      // This vector is the Identity vector where the first element is the
      // incoming scalar reduction.
      VectorStart = ReductionStartValue;
    } else {
      Identity = ConstantVector::getSplat({VF, false}, Iden);

      // This vector is the Identity vector where the first element is the
      // incoming scalar reduction.
      VectorStart =
          Builder.CreateInsertElement(Identity, ReductionStartValue, Zero);
    }
  }

  // Wrap flags are in general invalid after vectorization, clear them.
  clearReductionWrapFlags(RdxDesc);

  // Fix the vector-loop phi.

  // Reductions do not have to start at zero. They can start with
  // any loop invariant values.
  BasicBlock *Latch = OrigLoop->getLoopLatch();
  Value *LoopVal = Phi->getIncomingValueForBlock(Latch);

  for (unsigned Part = 0; Part < UF; ++Part) {
    Value *VecRdxPhi = getOrCreateVectorValue(Phi, Part);
    Value *Val = getOrCreateVectorValue(LoopVal, Part);
    // Make sure to add the reduction start value only to the
    // first unroll part.
    Value *StartVal = (Part == 0) ? VectorStart : Identity;
    cast<PHINode>(VecRdxPhi)->addIncoming(StartVal, LoopVectorPreHeader);
    cast<PHINode>(VecRdxPhi)->addIncoming(
        Val, LI->getLoopFor(LoopVectorBody)->getLoopLatch());
  }

  // Before each round, move the insertion point right between
  // the PHIs and the values we are going to write.
  // This allows us to write both PHINodes and the extractelement
  // instructions.
  Builder.SetInsertPoint(&*LoopMiddleBlock->getFirstInsertionPt());

  setDebugLocFromInst(Builder, LoopExitInst);

  // If tail is folded by masking, the vector value to leave the loop should be
  // a Select choosing between the vectorized LoopExitInst and vectorized Phi,
  // instead of the former.
  if (Cost->foldTailByMasking()) {
    for (unsigned Part = 0; Part < UF; ++Part) {
      Value *VecLoopExitInst =
          VectorLoopValueMap.getVectorValue(LoopExitInst, Part);
      Value *Sel = nullptr;
      for (User *U : VecLoopExitInst->users()) {
        if (isa<SelectInst>(U)) {
          assert(!Sel && "Reduction exit feeding two selects");
          Sel = U;
        } else
          assert(isa<PHINode>(U) && "Reduction exit must feed Phi's or select");
      }
      assert(Sel && "Reduction exit feeds no select");
      VectorLoopValueMap.resetVectorValue(LoopExitInst, Part, Sel);
    }
  }

  // If the vector reduction can be performed in a smaller type, we truncate
  // then extend the loop exit value to enable InstCombine to evaluate the
  // entire expression in the smaller type.
  if ((VF > 1 || isScalable()) &&
      Phi->getType() != RdxDesc.getRecurrenceType()) {
    Type *RdxVecTy =
        VectorType::get(RdxDesc.getRecurrenceType(), VF, Cost->isScalable());
    Builder.SetInsertPoint(
        LI->getLoopFor(LoopVectorBody)->getLoopLatch()->getTerminator());
    VectorParts RdxParts(UF);
    for (unsigned Part = 0; Part < UF; ++Part) {
      RdxParts[Part] = VectorLoopValueMap.getVectorValue(LoopExitInst, Part);
      Value *Trunc = Builder.CreateTrunc(RdxParts[Part], RdxVecTy);
      Value *Extnd = RdxDesc.isSigned() ? Builder.CreateSExt(Trunc, VecTy)
                                        : Builder.CreateZExt(Trunc, VecTy);
      for (Value::user_iterator UI = RdxParts[Part]->user_begin();
           UI != RdxParts[Part]->user_end();)
        if (*UI != Trunc) {
          (*UI++)->replaceUsesOfWith(RdxParts[Part], Extnd);
          RdxParts[Part] = Extnd;
        } else {
          ++UI;
        }
    }
    Builder.SetInsertPoint(&*LoopMiddleBlock->getFirstInsertionPt());
    for (unsigned Part = 0; Part < UF; ++Part) {
      RdxParts[Part] = Builder.CreateTrunc(RdxParts[Part], RdxVecTy);
      VectorLoopValueMap.resetVectorValue(LoopExitInst, Part, RdxParts[Part]);
    }
  }

  // Reduce all of the unrolled parts into a single vector.
  Value *ReducedPartRdx = VectorLoopValueMap.getVectorValue(LoopExitInst, 0);
  unsigned Op = RecurrenceDescriptor::getRecurrenceBinOp(RK);

  // The middle block terminator has already been assigned a DebugLoc here (the
  // OrigLoop's single latch terminator). We want the whole middle block to
  // appear to execute on this line because: (a) it is all compiler generated,
  // (b) these instructions are always executed after evaluating the latch
  // conditional branch, and (c) other passes may add new predecessors which
  // terminate on this line. This is the easiest way to ensure we don't
  // accidentally cause an extra step back into the loop while debugging.
  setDebugLocFromInst(Builder, LoopMiddleBlock->getTerminator());
  for (unsigned Part = 1; Part < UF; ++Part) {
    Value *RdxPart = VectorLoopValueMap.getVectorValue(LoopExitInst, Part);
    if (Op != Instruction::ICmp && Op != Instruction::FCmp)
      // Floating point operations had to be 'fast' to enable the reduction.
      ReducedPartRdx = addFastMathFlag(
          Builder.CreateBinOp((Instruction::BinaryOps)Op, RdxPart,
                              ReducedPartRdx, "bin.rdx"),
          RdxDesc.getFastMathFlags());
    else
      ReducedPartRdx =
          createMinMaxOp(Builder, MinMaxKind, ReducedPartRdx, RdxPart);
  }

  if (VF > 1 || isScalable()) {
    bool NoNaN = Legal->hasFunNoNaNAttr();
    ReducedPartRdx =
        createTargetReduction(Builder, TTI, RdxDesc, ReducedPartRdx, NoNaN);
    // If the reduction can be performed in a smaller type, we need to extend
    // the reduction to the wider type before we branch to the original loop.
    if (Phi->getType() != RdxDesc.getRecurrenceType())
      ReducedPartRdx = RdxDesc.isSigned()
                           ? Builder.CreateSExt(ReducedPartRdx, Phi->getType())
                           : Builder.CreateZExt(ReducedPartRdx, Phi->getType());
  }

  // Create a phi node that merges control-flow from the backedge-taken check
  // block and the middle block.
  PHINode *BCBlockPhi = PHINode::Create(Phi->getType(), 2, "bc.merge.rdx",
                                        LoopScalarPreHeader->getTerminator());
  for (unsigned I = 0, E = LoopBypassBlocks.size(); I != E; ++I)
    BCBlockPhi->addIncoming(ReductionStartValue, LoopBypassBlocks[I]);
  BCBlockPhi->addIncoming(ReducedPartRdx, LoopMiddleBlock);

  // Now, we need to fix the users of the reduction variable
  // inside and outside of the scalar remainder loop.
  // We know that the loop is in LCSSA form. We need to update the
  // PHI nodes in the exit blocks.
  for (PHINode &LCSSAPhi : LoopExitBlock->phis()) {
    // All PHINodes need to have a single entry edge, or two if
    // we already fixed them.
    assert(LCSSAPhi.getNumIncomingValues() < 3 && "Invalid LCSSA PHI");

    // We found a reduction value exit-PHI. Update it with the
    // incoming bypass edge.
    if (LCSSAPhi.getIncomingValue(0) == LoopExitInst)
      LCSSAPhi.addIncoming(ReducedPartRdx, LoopMiddleBlock);
  } // end of the LCSSA phi scan.

  // Fix the scalar loop reduction variable with the incoming reduction sum
  // from the vector body and from the backedge value.
  int IncomingEdgeBlockIdx = Phi->getBasicBlockIndex(OrigLoop->getLoopLatch());
  assert(IncomingEdgeBlockIdx >= 0 && "Invalid block index");
  // Pick the other block.
  int SelfEdgeBlockIdx = (IncomingEdgeBlockIdx ? 0 : 1);
  Phi->setIncomingValue(SelfEdgeBlockIdx, BCBlockPhi);
  Phi->setIncomingValue(IncomingEdgeBlockIdx, LoopExitInst);
}

void InnerLoopVectorizer::clearReductionWrapFlags(
    RecurrenceDescriptor &RdxDesc) {
  RecurrenceDescriptor::RecurrenceKind RK = RdxDesc.getRecurrenceKind();
  if (RK != RecurrenceDescriptor::RK_IntegerAdd &&
      RK != RecurrenceDescriptor::RK_IntegerMult)
    return;

  Instruction *LoopExitInstr = RdxDesc.getLoopExitInstr();
  assert(LoopExitInstr && "null loop exit instruction");
  SmallVector<Instruction *, 8> Worklist;
  SmallPtrSet<Instruction *, 8> Visited;
  Worklist.push_back(LoopExitInstr);
  Visited.insert(LoopExitInstr);

  while (!Worklist.empty()) {
    Instruction *Cur = Worklist.pop_back_val();
    if (isa<OverflowingBinaryOperator>(Cur))
      for (unsigned Part = 0; Part < UF; ++Part) {
        Value *V = getOrCreateVectorValue(Cur, Part);
        cast<Instruction>(V)->dropPoisonGeneratingFlags();
      }

    for (User *U : Cur->users()) {
      Instruction *UI = cast<Instruction>(U);
      if ((Cur != LoopExitInstr || OrigLoop->contains(UI->getParent())) &&
          Visited.insert(UI).second)
        Worklist.push_back(UI);
    }
  }
}

void InnerLoopVectorizer::fixLCSSAPHIs() {
  for (PHINode &LCSSAPhi : LoopExitBlock->phis()) {
    if (LCSSAPhi.getNumIncomingValues() == 1) {
      auto *IncomingValue = LCSSAPhi.getIncomingValue(0);
      // Non-instruction incoming values will have only one value.
      unsigned LastLane = 0;
      if (isa<Instruction>(IncomingValue))
        LastLane = Cost->isUniformAfterVectorization(
                       cast<Instruction>(IncomingValue), VF)
                       ? 0
                       : VF - 1;
      // Can be a loop invariant incoming value or the last scalar value to be
      // extracted from the vectorized loop.
      Builder.SetInsertPoint(LoopMiddleBlock->getTerminator());
      Value *lastIncomingValue =
          getOrCreateScalarValue(IncomingValue, {UF - 1, LastLane});
      LCSSAPhi.addIncoming(lastIncomingValue, LoopMiddleBlock);
    }
  }
}

void InnerLoopVectorizer::sinkScalarOperands(Instruction *PredInst) {
  // The basic block and loop containing the predicated instruction.
  auto *PredBB = PredInst->getParent();
  auto *VectorLoop = LI->getLoopFor(PredBB);

  // Initialize a worklist with the operands of the predicated instruction.
  SetVector<Value *> Worklist(PredInst->op_begin(), PredInst->op_end());

  // Holds instructions that we need to analyze again. An instruction may be
  // reanalyzed if we don't yet know if we can sink it or not.
  SmallVector<Instruction *, 8> InstsToReanalyze;

  // Returns true if a given use occurs in the predicated block. Phi nodes use
  // their operands in their corresponding predecessor blocks.
  auto isBlockOfUsePredicated = [&](Use &U) -> bool {
    auto *I = cast<Instruction>(U.getUser());
    BasicBlock *BB = I->getParent();
    if (auto *Phi = dyn_cast<PHINode>(I))
      BB = Phi->getIncomingBlock(
          PHINode::getIncomingValueNumForOperand(U.getOperandNo()));
    return BB == PredBB;
  };

  // Iteratively sink the scalarized operands of the predicated instruction
  // into the block we created for it. When an instruction is sunk, it's
  // operands are then added to the worklist. The algorithm ends after one pass
  // through the worklist doesn't sink a single instruction.
  bool Changed;
  do {
    // Add the instructions that need to be reanalyzed to the worklist, and
    // reset the changed indicator.
    Worklist.insert(InstsToReanalyze.begin(), InstsToReanalyze.end());
    InstsToReanalyze.clear();
    Changed = false;

    while (!Worklist.empty()) {
      auto *I = dyn_cast<Instruction>(Worklist.pop_back_val());

      // We can't sink an instruction if it is a phi node, is already in the
      // predicated block, is not in the loop, or may have side effects.
      if (!I || isa<PHINode>(I) || I->getParent() == PredBB ||
          !VectorLoop->contains(I) || I->mayHaveSideEffects())
        continue;

      // It's legal to sink the instruction if all its uses occur in the
      // predicated block. Otherwise, there's nothing to do yet, and we may
      // need to reanalyze the instruction.
      if (!llvm::all_of(I->uses(), isBlockOfUsePredicated)) {
        InstsToReanalyze.push_back(I);
        continue;
      }

      // Move the instruction to the beginning of the predicated block, and add
      // it's operands to the worklist.
      I->moveBefore(&*PredBB->getFirstInsertionPt());
      Worklist.insert(I->op_begin(), I->op_end());

      // The sinking may have enabled other instructions to be sunk, so we will
      // need to iterate.
      Changed = true;
    }
  } while (Changed);
}

void InnerLoopVectorizer::fixNonInductionPHIs() {
  for (PHINode *OrigPhi : OrigPHIsToFix) {
    PHINode *NewPhi =
        cast<PHINode>(VectorLoopValueMap.getVectorValue(OrigPhi, 0));
    unsigned NumIncomingValues = OrigPhi->getNumIncomingValues();

    SmallVector<BasicBlock *, 2> ScalarBBPredecessors(
        predecessors(OrigPhi->getParent()));
    SmallVector<BasicBlock *, 2> VectorBBPredecessors(
        predecessors(NewPhi->getParent()));
    assert(ScalarBBPredecessors.size() == VectorBBPredecessors.size() &&
           "Scalar and Vector BB should have the same number of predecessors");

    // The insertion point in Builder may be invalidated by the time we get
    // here. Force the Builder insertion point to something valid so that we do
    // not run into issues during insertion point restore in
    // getOrCreateVectorValue calls below.
    Builder.SetInsertPoint(NewPhi);

    // The predecessor order is preserved and we can rely on mapping between
    // scalar and vector block predecessors.
    for (unsigned i = 0; i < NumIncomingValues; ++i) {
      BasicBlock *NewPredBB = VectorBBPredecessors[i];

      // When looking up the new scalar/vector values to fix up, use incoming
      // values from original phi.
      Value *ScIncV =
          OrigPhi->getIncomingValueForBlock(ScalarBBPredecessors[i]);

      // Scalar incoming value may need a broadcast
      Value *NewIncV = getOrCreateVectorValue(ScIncV, 0);
      NewPhi->addIncoming(NewIncV, NewPredBB);
    }
  }
}

void InnerLoopVectorizer::widenGEP(GetElementPtrInst *GEP, unsigned UF,
                                   unsigned VF, bool IsPtrLoopInvariant,
                                   SmallBitVector &IsIndexLoopInvariant) {
  // Construct a vector GEP by widening the operands of the scalar GEP as
  // necessary. We mark the vector GEP 'inbounds' if appropriate. A GEP
  // results in a vector of pointers when at least one operand of the GEP
  // is vector-typed. Thus, to keep the representation compact, we only use
  // vector-typed operands for loop-varying values.

  if ((VF > 1 || isScalable()) && IsPtrLoopInvariant &&
      IsIndexLoopInvariant.all()) {
    // If we are vectorizing, but the GEP has only loop-invariant operands,
    // the GEP we build (by only using vector-typed operands for
    // loop-varying values) would be a scalar pointer. Thus, to ensure we
    // produce a vector of pointers, we need to either arbitrarily pick an
    // operand to broadcast, or broadcast a clone of the original GEP.
    // Here, we broadcast a clone of the original.
    //
    // TODO: If at some point we decide to scalarize instructions having
    //       loop-invariant operands, this special case will no longer be
    //       required. We would add the scalarization decision to
    //       collectLoopScalars() and teach getVectorValue() to broadcast
    //       the lane-zero scalar value.
    auto *Clone = Builder.Insert(GEP->clone());
    for (unsigned Part = 0; Part < UF; ++Part) {
      Value *EntryPart = Builder.CreateVectorSplat(VF, Clone, "", isScalable());
      VectorLoopValueMap.setVectorValue(GEP, Part, EntryPart);
      addMetadata(EntryPart, GEP);
    }
  } else {
    // If the GEP has at least one loop-varying operand, we are sure to
    // produce a vector of pointers. But if we are only unrolling, we want
    // to produce a scalar GEP for each unroll part. Thus, the GEP we
    // produce with the code below will be scalar (if VF == 1) or vector
    // (otherwise). Note that for the unroll-only case, we still maintain
    // values in the vector mapping with initVector, as we do for other
    // instructions.
    for (unsigned Part = 0; Part < UF; ++Part) {
      // The pointer operand of the new GEP. If it's loop-invariant, we
      // won't broadcast it.
      auto *Ptr = IsPtrLoopInvariant
                      ? GEP->getPointerOperand()
                      : getOrCreateVectorValue(GEP->getPointerOperand(), Part);

      // Collect all the indices for the new GEP. If any index is
      // loop-invariant, we won't broadcast it.
      SmallVector<Value *, 4> Indices;
      for (auto Index : enumerate(GEP->indices())) {
        Value *User = Index.value().get();
        if (IsIndexLoopInvariant[Index.index()])
          Indices.push_back(User);
        else
          Indices.push_back(getOrCreateVectorValue(User, Part));
      }

      // Create the new GEP. Note that this GEP may be a scalar if VF == 1,
      // but it should be a vector, otherwise.
      auto *NewGEP =
          GEP->isInBounds()
              ? Builder.CreateInBoundsGEP(GEP->getSourceElementType(), Ptr,
                                          Indices)
              : Builder.CreateGEP(GEP->getSourceElementType(), Ptr, Indices);
      assert((VF == 1 || NewGEP->getType()->isVectorTy()) &&
             "NewGEP is not a pointer vector");
      VectorLoopValueMap.setVectorValue(GEP, Part, NewGEP);
      addMetadata(NewGEP, GEP);
    }
  }
}

void InnerLoopVectorizer::widenPHIInstruction(Instruction *PN, unsigned UF,
                                              unsigned VF) {
  PHINode *P = cast<PHINode>(PN);
  if (EnableVPlanNativePath) {
    // Currently we enter here in the VPlan-native path for non-induction
    // PHIs where all control flow is uniform. We simply widen these PHIs.
    // Create a vector phi with no operands - the vector phi operands will be
    // set at the end of vector code generation.
    Type *VecTy = (VF == 1 && !Cost->isScalable())
                      ? PN->getType()
                      : VectorType::get(PN->getType(), VF, Cost->isScalable());
    Value *VecPhi = Builder.CreatePHI(VecTy, PN->getNumOperands(), "vec.phi");
    VectorLoopValueMap.setVectorValue(P, 0, VecPhi);
    OrigPHIsToFix.push_back(P);

    return;
  }

  assert(PN->getParent() == OrigLoop->getHeader() &&
         "Non-header phis should have been handled elsewhere");

  // In order to support recurrences we need to be able to vectorize Phi nodes.
  // Phi nodes have cycles, so we need to vectorize them in two stages. This is
  // stage #1: We create a new vector PHI node with no incoming edges. We'll use
  // this value when we vectorize all of the instructions that use the PHI.
  if (Legal->isReductionVariable(P) || Legal->isFirstOrderRecurrence(P)) {
    for (unsigned Part = 0; Part < UF; ++Part) {
      // This is phase one of vectorizing PHIs.
      Type *VecTy =
          (VF == 1 && !Cost->isScalable())
              ? PN->getType()
              : VectorType::get(PN->getType(), VF, Cost->isScalable());
      Value *EntryPart = PHINode::Create(
          VecTy, 2, "vec.phi", &*LoopVectorBody->getFirstInsertionPt());
      VectorLoopValueMap.setVectorValue(P, Part, EntryPart);
    }
    return;
  }

  setDebugLocFromInst(Builder, P);

  // This PHINode must be an induction variable.
  // Make sure that we know about it.
  assert(Legal->getInductionVars().count(P) && "Not an induction variable");

  InductionDescriptor II = Legal->getInductionVars().lookup(P);
  const DataLayout &DL = OrigLoop->getHeader()->getModule()->getDataLayout();

  // FIXME: The newly created binary instructions should contain nsw/nuw flags,
  // which can be found from the original scalar operations.
  switch (II.getKind()) {
  case InductionDescriptor::IK_NoInduction:
    llvm_unreachable("Unknown induction");
  case InductionDescriptor::IK_IntInduction:
  case InductionDescriptor::IK_FpInduction:
    llvm_unreachable("Integer/fp induction is handled elsewhere.");
  case InductionDescriptor::IK_PtrInduction: {
    // Handle the pointer induction variable case.
    assert(P->getType()->isPointerTy() && "Unexpected type.");
    // This is the normalized GEP that starts counting at zero.
    Value *PtrInd = Induction;
    PtrInd = Builder.CreateSExtOrTrunc(PtrInd, II.getStep()->getType());
    bool Uniform = Cost->isUniformAfterVectorization(P, VF);
    if (isScalable() && !Uniform) {
      // If using scalable vectors, we cannot scalarize the pointer induction.
      // Instead, we will vectorize it using a vector GEP instruction that takes
      // step vector for indices.
      // However if the phi-node is uniform after vectorization, we do not
      // want to use a step vector and we also do not need to generate a vector
      // GEP.
      Value *PtrIndSplat = Builder.CreateVectorSplat(VF, PtrInd, "", true);
      for (unsigned Part = 0; Part < UF; ++Part) {
        SCEVExpander Exp(*PSE.getSE(), DL, "induction");
        Value *Step = Exp.expandCodeFor(II.getStep(), II.getStep()->getType(),
                                        &*Builder.GetInsertPoint());
        Value *StepVec = getStepVector(PtrIndSplat, Part * VF, Step,
                                       II.getInductionOpcode());
        Value *VecGep = Builder.CreateGEP(
            II.getStartValue()->getType()->getPointerElementType(),
            II.getStartValue(), StepVec);
        VectorLoopValueMap.setVectorValue(P, Part, VecGep);
      }
      return;
    }
    // Determine the number of scalars we need to generate for each unroll
    // iteration. If the instruction is uniform, we only need to generate the
    // first lane. Otherwise, we generate all VF values.
    unsigned Lanes = Uniform ? 1 : VF;
    // These are the scalar results. Notice that we don't generate vector GEPs
    // because scalar GEPs result in better code.
    for (unsigned Part = 0; Part < UF; ++Part) {
      for (unsigned Lane = 0; Lane < Lanes; ++Lane) {
        Constant *Idx = ConstantInt::get(PtrInd->getType(), Lane + Part * VF);
        Value *GlobalIdx = Builder.CreateAdd(PtrInd, Idx);
        Value *SclrGep =
            emitTransformedIndex(Builder, GlobalIdx, PSE.getSE(), DL, II);
        SclrGep->setName("next.gep");
        VectorLoopValueMap.setScalarValue(P, {Part, Lane}, SclrGep);
      }
    }
    return;
  }
  }
}

/// A helper function for checking whether an integer division-related
/// instruction may divide by zero (in which case it must be predicated if
/// executed conditionally in the scalar code).
/// TODO: It may be worthwhile to generalize and check isKnownNonZero().
/// Non-zero divisors that are non compile-time constants will not be
/// converted into multiplication, so we will still end up scalarizing
/// the division, but can do so w/o predication.
static bool mayDivideByZero(Instruction &I) {
  assert((I.getOpcode() == Instruction::UDiv ||
          I.getOpcode() == Instruction::SDiv ||
          I.getOpcode() == Instruction::URem ||
          I.getOpcode() == Instruction::SRem) &&
         "Unexpected instruction");
  Value *Divisor = I.getOperand(1);
  auto *CInt = dyn_cast<ConstantInt>(Divisor);
  return !CInt || CInt->isZero();
}

void InnerLoopVectorizer::widenInstruction(Instruction &I) {
  switch (I.getOpcode()) {
  case Instruction::Call:
  case Instruction::Br:
  case Instruction::PHI:
  case Instruction::GetElementPtr:
  case Instruction::Select:
    llvm_unreachable("This instruction is handled by a different recipe.");
  case Instruction::UDiv:
  case Instruction::SDiv:
  case Instruction::SRem:
  case Instruction::URem:
  case Instruction::Add:
  case Instruction::FAdd:
  case Instruction::Sub:
  case Instruction::FSub:
  case Instruction::FNeg:
  case Instruction::Mul:
  case Instruction::FMul:
  case Instruction::FDiv:
  case Instruction::FRem:
  case Instruction::Shl:
  case Instruction::LShr:
  case Instruction::AShr:
  case Instruction::And:
  case Instruction::Or:
  case Instruction::Xor: {
    // Just widen unops and binops.
    setDebugLocFromInst(Builder, &I);

    for (unsigned Part = 0; Part < UF; ++Part) {
      SmallVector<Value *, 2> Ops;
      for (Value *Op : I.operands())
        Ops.push_back(getOrCreateVectorValue(Op, Part));

      Value *V = Builder.CreateNAryOp(I.getOpcode(), Ops);

      if (auto *VecOp = dyn_cast<Instruction>(V))
        VecOp->copyIRFlags(&I);

      // Use this vector value for all users of the original instruction.
      VectorLoopValueMap.setVectorValue(&I, Part, V);
      addMetadata(V, &I);
    }

    break;
  }
  case Instruction::ICmp:
  case Instruction::FCmp: {
    // Widen compares. Generate vector compares.
    bool FCmp = (I.getOpcode() == Instruction::FCmp);
    auto *Cmp = cast<CmpInst>(&I);
    setDebugLocFromInst(Builder, Cmp);
    for (unsigned Part = 0; Part < UF; ++Part) {
      Value *A = getOrCreateVectorValue(Cmp->getOperand(0), Part);
      Value *B = getOrCreateVectorValue(Cmp->getOperand(1), Part);
      Value *C = nullptr;
      if (FCmp) {
        // Propagate fast math flags.
        IRBuilder<>::FastMathFlagGuard FMFG(Builder);
        Builder.setFastMathFlags(Cmp->getFastMathFlags());
        C = Builder.CreateFCmp(Cmp->getPredicate(), A, B);
      } else {
        C = Builder.CreateICmp(Cmp->getPredicate(), A, B);
      }
      VectorLoopValueMap.setVectorValue(&I, Part, C);
      addMetadata(C, &I);
    }

    break;
  }

  case Instruction::ZExt:
  case Instruction::SExt:
  case Instruction::FPToUI:
  case Instruction::FPToSI:
  case Instruction::FPExt:
  case Instruction::PtrToInt:
  case Instruction::IntToPtr:
  case Instruction::SIToFP:
  case Instruction::UIToFP:
  case Instruction::Trunc:
  case Instruction::FPTrunc:
  case Instruction::BitCast: {
    auto *CI = cast<CastInst>(&I);
    setDebugLocFromInst(Builder, CI);

    /// Vectorize casts.
    Type *DestTy = (VF == 1 && !Cost->isScalable())
                       ? CI->getType()
                       : VectorType::get(CI->getType(), VF, Cost->isScalable());

    for (unsigned Part = 0; Part < UF; ++Part) {
      Value *A = getOrCreateVectorValue(CI->getOperand(0), Part);
      Value *Cast = Builder.CreateCast(CI->getOpcode(), A, DestTy);
      VectorLoopValueMap.setVectorValue(&I, Part, Cast);
      addMetadata(Cast, &I);
    }
    break;
  }
  default:
    // This instruction is not vectorized by simple widening.
    LLVM_DEBUG(dbgs() << "LV: Found an unhandled instruction: " << I);
    llvm_unreachable("Unhandled instruction!");
  } // end of switch.
}

void InnerLoopVectorizer::widenCallInstruction(CallInst &I, VPUser &ArgOperands,
                                               VPTransformState &State) {
  assert(!isa<DbgInfoIntrinsic>(I) &&
         "DbgInfoIntrinsic should have been dropped during VPlan construction");
  setDebugLocFromInst(Builder, &I);

  Module *M = I.getParent()->getParent()->getParent();
  auto *CI = cast<CallInst>(&I);

  SmallVector<Type *, 4> Tys;
  for (Value *ArgOperand : CI->arg_operands())
    Tys.push_back(ToVectorTy(ArgOperand->getType(), VF, Cost->isScalable()));

  Intrinsic::ID ID = getVectorIntrinsicIDForCall(CI, TLI);

  // The flag shows whether we use Intrinsic or a usual Call for vectorized
  // version of the instruction.
  // Is it beneficial to perform intrinsic call compared to lib call?
  bool NeedToScalarize = false;
  unsigned CallCost = Cost->getVectorCallCost(CI, VF, NeedToScalarize);
  bool UseVectorIntrinsic =
      ID && Cost->getVectorIntrinsicCost(CI, VF) <= CallCost;
  assert((UseVectorIntrinsic || !NeedToScalarize) &&
         "Instruction should be scalarized elsewhere.");

  for (unsigned Part = 0; Part < UF; ++Part) {
    SmallVector<Value *, 4> Args;
    for (auto &I : enumerate(ArgOperands.operands())) {
      // Some intrinsics have a scalar argument - don't replace it with a
      // vector.
      Value *Arg;
      if (!UseVectorIntrinsic || !hasVectorInstrinsicScalarOpd(ID, I.index()))
        Arg = State.get(I.value(), Part);
      else
        Arg = State.get(I.value(), {0, 0});
      Args.push_back(Arg);
    }

    Function *VectorF;
    if (UseVectorIntrinsic) {
      // Use vector version of the intrinsic.
      Type *TysForDecl[] = {CI->getType()};
      if (VF > 1 || Cost->isScalable())
        TysForDecl[0] = VectorType::get(CI->getType()->getScalarType(), VF,
                                        Cost->isScalable());
      VectorF = Intrinsic::getDeclaration(M, ID, TysForDecl);
    } else {
      // Use vector version of the function call.
      const VFShape Shape =
          VFShape::get(*CI, {VF, false} /*EC*/, false /*HasGlobalPred*/);
#ifndef NDEBUG
        const SmallVector<VFInfo, 8> Infos = VFDatabase::getMappings(*CI);
        assert(std::find_if(Infos.begin(), Infos.end(),
                            [&Shape](const VFInfo &Info) {
                              return Info.Shape == Shape;
                            }) != Infos.end() &&
               "Vector function shape is missing from the database.");
#endif
        VectorF = VFDatabase(*CI).getVectorizedFunction(Shape);
    }
      assert(VectorF && "Can't create vector function.");

      SmallVector<OperandBundleDef, 1> OpBundles;
      CI->getOperandBundlesAsDefs(OpBundles);
      CallInst *V = Builder.CreateCall(VectorF, Args, OpBundles);

      if (isa<FPMathOperator>(V))
        V->copyFastMathFlags(CI);

      VectorLoopValueMap.setVectorValue(&I, Part, V);
      addMetadata(V, &I);
  }
}

void InnerLoopVectorizer::widenSelectInstruction(SelectInst &I,
                                                 bool InvariantCond) {
  setDebugLocFromInst(Builder, &I);

  // The condition can be loop invariant  but still defined inside the
  // loop. This means that we can't just use the original 'cond' value.
  // We have to take the 'vectorized' value and pick the first lane.
  // Instcombine will make this a no-op.

  auto *ScalarCond = getOrCreateScalarValue(I.getOperand(0), {0, 0});

  for (unsigned Part = 0; Part < UF; ++Part) {
    Value *Cond = getOrCreateVectorValue(I.getOperand(0), Part);
    Value *Op0 = getOrCreateVectorValue(I.getOperand(1), Part);
    Value *Op1 = getOrCreateVectorValue(I.getOperand(2), Part);
    Value *Sel =
        Builder.CreateSelect(InvariantCond ? ScalarCond : Cond, Op0, Op1);
    VectorLoopValueMap.setVectorValue(&I, Part, Sel);
    addMetadata(Sel, &I);
  }
}

void LoopVectorizationCostModel::collectLoopScalars(unsigned VF) {
  // We should not collect Scalars more than once per VF. Right now, this
  // function is called from collectUniformsAndScalars(), which already does
  // this check. Collecting Scalars for VF=1 does not make any sense.
  bool ValidVF = VF >= 2 || (isScalable() && VF == 1);
  assert(ValidVF && Scalars.find(VF) == Scalars.end() &&
         "This function should not be visited twice for the same VF");

  SmallSetVector<Instruction *, 8> Worklist;

  // These sets are used to seed the analysis with pointers used by memory
  // accesses that will remain scalar.
  SmallSetVector<Instruction *, 8> ScalarPtrs;
  SmallPtrSet<Instruction *, 8> PossibleNonScalarPtrs;

  // A helper that returns true if the use of Ptr by MemAccess will be scalar.
  // The pointer operands of loads and stores will be scalar as long as the
  // memory access is not a gather or scatter operation. The value operand of a
  // store will remain scalar if the store is scalarized.
  auto isScalarUse = [&](Instruction *MemAccess, Value *Ptr) {
    InstWidening WideningDecision = getWideningDecision(MemAccess, VF);
    assert(WideningDecision != CM_Unknown &&
           "Widening decision should be ready at this moment");
    if (auto *Store = dyn_cast<StoreInst>(MemAccess))
      if (Ptr == Store->getValueOperand())
        return WideningDecision == CM_Scalarize;
    assert(Ptr == getLoadStorePointerOperand(MemAccess) &&
           "Ptr is neither a value or pointer operand");
    return WideningDecision != CM_GatherScatter;
  };

  // A helper that returns true if the given value is a bitcast or
  // getelementptr instruction contained in the loop.
  auto isLoopVaryingBitCastOrGEP = [&](Value *V) {
    return ((isa<BitCastInst>(V) && V->getType()->isPointerTy()) ||
            isa<GetElementPtrInst>(V)) &&
           !TheLoop->isLoopInvariant(V);
  };

  // A helper that evaluates a memory access's use of a pointer. If the use
  // will be a scalar use, and the pointer is only used by memory accesses, we
  // place the pointer in ScalarPtrs. Otherwise, the pointer is placed in
  // PossibleNonScalarPtrs.
  auto evaluatePtrUse = [&](Instruction *MemAccess, Value *Ptr) {
    // We only care about bitcast and getelementptr instructions contained in
    // the loop.
    if (!isLoopVaryingBitCastOrGEP(Ptr))
      return;

    // If the pointer has already been identified as scalar (e.g., if it was
    // also identified as uniform), there's nothing to do.
    auto *I = cast<Instruction>(Ptr);
    if (Worklist.count(I))
      return;

    // If the use of the pointer will be a scalar use, and all users of the
    // pointer are memory accesses, place the pointer in ScalarPtrs. Otherwise,
    // place the pointer in PossibleNonScalarPtrs.
    if (isScalarUse(MemAccess, Ptr) && llvm::all_of(I->users(), [&](User *U) {
          return isa<LoadInst>(U) || isa<StoreInst>(U);
        }))
      ScalarPtrs.insert(I);
    else
      PossibleNonScalarPtrs.insert(I);
  };

  // We seed the scalars analysis with three classes of instructions: (1)
  // instructions marked uniform-after-vectorization, (2) bitcast and
  // getelementptr instructions used by memory accesses requiring a scalar use,
  // and (3) pointer induction variables and their update instructions (we
  // currently only scalarize these).
  //
  // (1) Add to the worklist all instructions that have been identified as
  // uniform-after-vectorization.
  Worklist.insert(Uniforms[VF].begin(), Uniforms[VF].end());

  // (2) Add to the worklist all bitcast and getelementptr instructions used by
  // memory accesses requiring a scalar use. The pointer operands of loads and
  // stores will be scalar as long as the memory accesses is not a gather or
  // scatter operation. The value operand of a store will remain scalar if the
  // store is scalarized.
  for (auto *BB : TheLoop->blocks())
    for (auto &I : *BB) {
      if (auto *Load = dyn_cast<LoadInst>(&I)) {
        evaluatePtrUse(Load, Load->getPointerOperand());
      } else if (auto *Store = dyn_cast<StoreInst>(&I)) {
        evaluatePtrUse(Store, Store->getPointerOperand());
        evaluatePtrUse(Store, Store->getValueOperand());
      }
    }
  for (auto *I : ScalarPtrs)
    if (PossibleNonScalarPtrs.find(I) == PossibleNonScalarPtrs.end()) {
      LLVM_DEBUG(dbgs() << "LV: Found scalar instruction: " << *I << "\n");
      Worklist.insert(I);
    }

  // (3) Add to the worklist all pointer induction variables and their update
  // instructions.
  //
  // TODO: Once we are able to vectorize pointer induction variables we should
  //       no longer insert them into the worklist here.
  auto *Latch = TheLoop->getLoopLatch();
  for (auto &Induction : Legal->getInductionVars()) {
    auto *Ind = Induction.first;
    auto *IndUpdate = cast<Instruction>(Ind->getIncomingValueForBlock(Latch));
    if (Induction.second.getKind() != InductionDescriptor::IK_PtrInduction)
      continue;
    Worklist.insert(Ind);
    Worklist.insert(IndUpdate);
    LLVM_DEBUG(dbgs() << "LV: Found scalar instruction: " << *Ind << "\n");
    LLVM_DEBUG(dbgs() << "LV: Found scalar instruction: " << *IndUpdate
                      << "\n");
  }

  // Insert the forced scalars.
  // FIXME: Currently widenPHIInstruction() often creates a dead vector
  // induction variable when the PHI user is scalarized.
  auto ForcedScalar = ForcedScalars.find(VF);
  if (ForcedScalar != ForcedScalars.end())
    for (auto *I : ForcedScalar->second)
      Worklist.insert(I);

  // Expand the worklist by looking through any bitcasts and getelementptr
  // instructions we've already identified as scalar. This is similar to the
  // expansion step in collectLoopUniforms(); however, here we're only
  // expanding to include additional bitcasts and getelementptr instructions.
  unsigned Idx = 0;
  while (Idx != Worklist.size()) {
    Instruction *Dst = Worklist[Idx++];
    if (!isLoopVaryingBitCastOrGEP(Dst->getOperand(0)))
      continue;
    auto *Src = cast<Instruction>(Dst->getOperand(0));
    if (llvm::all_of(Src->users(), [&](User *U) -> bool {
          auto *J = cast<Instruction>(U);
          return !TheLoop->contains(J) || Worklist.count(J) ||
                 ((isa<LoadInst>(J) || isa<StoreInst>(J)) &&
                  isScalarUse(J, Src));
        })) {
      Worklist.insert(Src);
      LLVM_DEBUG(dbgs() << "LV: Found scalar instruction: " << *Src << "\n");
    }
  }

  // An induction variable will remain scalar if all users of the induction
  // variable and induction variable update remain scalar.
  for (auto &Induction : Legal->getInductionVars()) {
    auto *Ind = Induction.first;
    auto *IndUpdate = cast<Instruction>(Ind->getIncomingValueForBlock(Latch));

    // We already considered pointer induction variables, so there's no reason
    // to look at their users again.
    //
    // TODO: Once we are able to vectorize pointer induction variables we
    //       should no longer skip over them here.
    if (Induction.second.getKind() == InductionDescriptor::IK_PtrInduction)
      continue;

    // Determine if all users of the induction variable are scalar after
    // vectorization.
    auto ScalarInd = llvm::all_of(Ind->users(), [&](User *U) -> bool {
      auto *I = cast<Instruction>(U);
      return I == IndUpdate || !TheLoop->contains(I) || Worklist.count(I);
    });
    if (!ScalarInd)
      continue;

    // Determine if all users of the induction variable update instruction are
    // scalar after vectorization.
    auto ScalarIndUpdate =
        llvm::all_of(IndUpdate->users(), [&](User *U) -> bool {
          auto *I = cast<Instruction>(U);
          return I == Ind || !TheLoop->contains(I) || Worklist.count(I);
        });
    if (!ScalarIndUpdate)
      continue;

    // The induction variable and its update instruction will remain scalar.
    Worklist.insert(Ind);
    Worklist.insert(IndUpdate);
    LLVM_DEBUG(dbgs() << "LV: Found scalar instruction: " << *Ind << "\n");
    LLVM_DEBUG(dbgs() << "LV: Found scalar instruction: " << *IndUpdate
                      << "\n");
  }

  Scalars[VF].insert(Worklist.begin(), Worklist.end());
}

bool LoopVectorizationCostModel::isScalarWithPredication(Instruction *I,
                                                         unsigned VF) {
  if (!blockNeedsPredication(I->getParent()))
    return false;
  switch (I->getOpcode()) {
  default:
    break;
  case Instruction::Load:
  case Instruction::Store: {
    if (!Legal->isMaskRequired(I))
      return false;
    auto *Ptr = getLoadStorePointerOperand(I);
    auto *Ty = getMemInstValueType(I);
    // We have already decided how to vectorize this instruction, get that
    // result.
    if (VF > (isScalable() ? 0 : 1)) {
      InstWidening WideningDecision = getWideningDecision(I, VF);
      assert(WideningDecision != CM_Unknown &&
             "Widening decision should be ready at this moment");
      return WideningDecision == CM_Scalarize;
    }
    const MaybeAlign Alignment = getLoadStoreAlignment(I);
    return isa<LoadInst>(I) ? !(isLegalMaskedLoad(Ty, Ptr, Alignment) ||
                                isLegalMaskedGather(Ty, Alignment))
                            : !(isLegalMaskedStore(Ty, Ptr, Alignment) ||
                                isLegalMaskedScatter(Ty, Alignment));
  }
  case Instruction::UDiv:
  case Instruction::SDiv:
  case Instruction::SRem:
  case Instruction::URem:
    return mayDivideByZero(*I);
  }
  return false;
}

bool LoopVectorizationCostModel::interleavedAccessCanBeWidened(Instruction *I,
                                                               unsigned VF) {
  assert(isAccessInterleaved(I) && "Expecting interleaved access.");
  assert(getWideningDecision(I, VF) == CM_Unknown &&
         "Decision should not be set yet.");
  auto *Group = getInterleavedAccessGroup(I);
  assert(Group && "Must have a group.");

  // If the instruction's allocated size doesn't equal it's type size, it
  // requires padding and will be scalarized.
  auto &DL = I->getModule()->getDataLayout();
  auto *ScalarTy = getMemInstValueType(I);
  if (hasIrregularType(ScalarTy, DL, VF, TTI.useScalableVectorType()))
    return false;

  // Check if masking is required.
  // A Group may need masking for one of two reasons: it resides in a block that
  // needs predication, or it was decided to use masking to deal with gaps.
  bool PredicatedAccessRequiresMasking =
      Legal->blockNeedsPredication(I->getParent()) && Legal->isMaskRequired(I);
  bool AccessWithGapsRequiresMasking =
      Group->requiresScalarEpilogue() && !isScalarEpilogueAllowed();
  if (!PredicatedAccessRequiresMasking && !AccessWithGapsRequiresMasking)
    return true;

  // If masked interleaving is required, we expect that the user/target had
  // enabled it, because otherwise it either wouldn't have been created or
  // it should have been invalidated by the CostModel.
  assert(useMaskedInterleavedAccesses(TTI) &&
         "Masked interleave-groups for predicated accesses are not enabled.");

  auto *Ty = getMemInstValueType(I);
  const MaybeAlign Alignment = getLoadStoreAlignment(I);
  return isa<LoadInst>(I) ? TTI.isLegalMaskedLoad(Ty, Alignment)
                          : TTI.isLegalMaskedStore(Ty, Alignment);
}

bool LoopVectorizationCostModel::memoryInstructionCanBeWidened(Instruction *I,
                                                               unsigned VF) {
  // Get and ensure we have a valid memory instruction.
  LoadInst *LI = dyn_cast<LoadInst>(I);
  StoreInst *SI = dyn_cast<StoreInst>(I);
  assert((LI || SI) && "Invalid memory instruction");

  auto *Ptr = getLoadStorePointerOperand(I);

  // In order to be widened, the pointer should be consecutive, first of all.
  if (!Legal->isConsecutivePtr(Ptr))
    return false;

  // If the instruction is a store located in a predicated block, it will be
  // scalarized.
  if (isScalarWithPredication(I))
    return false;

  // If the instruction's allocated size doesn't equal it's type size, it
  // requires padding and will be scalarized.
  auto &DL = I->getModule()->getDataLayout();
  auto *ScalarTy = LI ? LI->getType() : SI->getValueOperand()->getType();
  if (hasIrregularType(ScalarTy, DL, VF, TTI.useScalableVectorType()))
    return false;

  return true;
}

void LoopVectorizationCostModel::collectLoopUniforms(unsigned VF) {
  // We should not collect Uniforms more than once per VF. Right now,
  // this function is called from collectUniformsAndScalars(), which
  // already does this check. Collecting Uniforms for VF=1 does not make any
  // sense for non-scalable vectors.
  bool ValidVF = VF >= 2 || isScalable();
  assert(ValidVF && Uniforms.find(VF) == Uniforms.end() &&
         "This function should not be visited twice for the same VF");

  // Visit the list of Uniforms. If we'll not find any uniform value, we'll
  // not analyze again.  Uniforms.count(VF) will return 1.
  Uniforms[VF].clear();

  // We now know that the loop is vectorizable!
  // Collect instructions inside the loop that will remain uniform after
  // vectorization.

  // Global values, params and instructions outside of current loop are out of
  // scope.
  auto isOutOfScope = [&](Value *V) -> bool {
    Instruction *I = dyn_cast<Instruction>(V);
    return (!I || !TheLoop->contains(I));
  };

  SetVector<Instruction *> Worklist;
  BasicBlock *Latch = TheLoop->getLoopLatch();

  // Instructions that are scalar with predication must not be considered
  // uniform after vectorization, because that would create an erroneous
  // replicating region where only a single instance out of VF should be formed.
  // TODO: optimize such seldom cases if found important, see PR40816.
  auto addToWorklistIfAllowed = [&](Instruction *I) -> void {
    if (isScalarWithPredication(I, VF)) {
      LLVM_DEBUG(dbgs() << "LV: Found not uniform being ScalarWithPredication: "
                        << *I << "\n");
      return;
    }
    LLVM_DEBUG(dbgs() << "LV: Found uniform instruction: " << *I << "\n");
    Worklist.insert(I);
  };

  // Start with the conditional branch. If the branch condition is an
  // instruction contained in the loop that is only used by the branch, it is
  // uniform.
  auto *Cmp = dyn_cast<Instruction>(Latch->getTerminator()->getOperand(0));
  if (Cmp && TheLoop->contains(Cmp) && Cmp->hasOneUse())
    addToWorklistIfAllowed(Cmp);

  // Holds consecutive and consecutive-like pointers. Consecutive-like pointers
  // are pointers that are treated like consecutive pointers during
  // vectorization. The pointer operands of interleaved accesses are an
  // example.
  SmallSetVector<Instruction *, 8> ConsecutiveLikePtrs;

  // Holds pointer operands of instructions that are possibly non-uniform.
  SmallPtrSet<Instruction *, 8> PossibleNonUniformPtrs;

  auto isUniformDecision = [&](Instruction *I, unsigned VF) {
    InstWidening WideningDecision = getWideningDecision(I, VF);
    assert(WideningDecision != CM_Unknown &&
           "Widening decision should be ready at this moment");

    return (WideningDecision == CM_Widen ||
            WideningDecision == CM_Widen_Reverse ||
            WideningDecision == CM_Interleave);
  };
  // Iterate over the instructions in the loop, and collect all
  // consecutive-like pointer operands in ConsecutiveLikePtrs. If it's possible
  // that a consecutive-like pointer operand will be scalarized, we collect it
  // in PossibleNonUniformPtrs instead. We use two sets here because a single
  // getelementptr instruction can be used by both vectorized and scalarized
  // memory instructions. For example, if a loop loads and stores from the same
  // location, but the store is conditional, the store will be scalarized, and
  // the getelementptr won't remain uniform.
  for (auto *BB : TheLoop->blocks())
    for (auto &I : *BB) {
      // If there's no pointer operand, there's nothing to do.
      auto *Ptr = dyn_cast_or_null<Instruction>(getLoadStorePointerOperand(&I));
      if (!Ptr)
        continue;

      // True if all users of Ptr are memory accesses that have Ptr as their
      // pointer operand.
      auto UsersAreMemAccesses =
          llvm::all_of(Ptr->users(), [&](User *U) -> bool {
            return getLoadStorePointerOperand(U) == Ptr;
          });

      // Ensure the memory instruction will not be scalarized or used by
      // gather/scatter, making its pointer operand non-uniform. If the pointer
      // operand is used by any instruction other than a memory access, we
      // conservatively assume the pointer operand may be non-uniform.
      if (!UsersAreMemAccesses || !isUniformDecision(&I, VF))
        PossibleNonUniformPtrs.insert(Ptr);

      // If the memory instruction will be vectorized and its pointer operand
      // is consecutive-like, or interleaving - the pointer operand should
      // remain uniform.
      else
        ConsecutiveLikePtrs.insert(Ptr);
    }

  // Add to the Worklist all consecutive and consecutive-like pointers that
  // aren't also identified as possibly non-uniform.
  for (auto *V : ConsecutiveLikePtrs)
    if (PossibleNonUniformPtrs.find(V) == PossibleNonUniformPtrs.end())
      addToWorklistIfAllowed(V);

  // Expand Worklist in topological order: whenever a new instruction
  // is added , its users should be already inside Worklist.  It ensures
  // a uniform instruction will only be used by uniform instructions.
  unsigned idx = 0;
  while (idx != Worklist.size()) {
    Instruction *I = Worklist[idx++];

    for (auto OV : I->operand_values()) {
      // isOutOfScope operands cannot be uniform instructions.
      if (isOutOfScope(OV))
        continue;
      // First order recurrence Phi's should typically be considered
      // non-uniform.
      auto *OP = dyn_cast<PHINode>(OV);
      if (OP && Legal->isFirstOrderRecurrence(OP))
        continue;
      // If all the users of the operand are uniform, then add the
      // operand into the uniform worklist.
      auto *OI = cast<Instruction>(OV);
      if (llvm::all_of(OI->users(), [&](User *U) -> bool {
            auto *J = cast<Instruction>(U);
            return Worklist.count(J) ||
                   (OI == getLoadStorePointerOperand(J) &&
                    isUniformDecision(J, VF));
          }))
        addToWorklistIfAllowed(OI);
    }
  }

  // Returns true if Ptr is the pointer operand of a memory access instruction
  // I, and I is known to not require scalarization.
  auto isVectorizedMemAccessUse = [&](Instruction *I, Value *Ptr) -> bool {
    return getLoadStorePointerOperand(I) == Ptr && isUniformDecision(I, VF);
  };

  // For an instruction to be added into Worklist above, all its users inside
  // the loop should also be in Worklist. However, this condition cannot be
  // true for phi nodes that form a cyclic dependence. We must process phi
  // nodes separately. An induction variable will remain uniform if all users
  // of the induction variable and induction variable update remain uniform.
  // The code below handles both pointer and non-pointer induction variables.
  for (auto &Induction : Legal->getInductionVars()) {
    auto *Ind = Induction.first;
    auto *IndUpdate = cast<Instruction>(Ind->getIncomingValueForBlock(Latch));

    // Determine if all users of the induction variable are uniform after
    // vectorization.
    auto UniformInd = llvm::all_of(Ind->users(), [&](User *U) -> bool {
      auto *I = cast<Instruction>(U);
      return I == IndUpdate || !TheLoop->contains(I) || Worklist.count(I) ||
             isVectorizedMemAccessUse(I, Ind);
    });
    if (!UniformInd)
      continue;

    // Determine if all users of the induction variable update instruction are
    // uniform after vectorization.
    auto UniformIndUpdate =
        llvm::all_of(IndUpdate->users(), [&](User *U) -> bool {
          auto *I = cast<Instruction>(U);
          return I == Ind || !TheLoop->contains(I) || Worklist.count(I) ||
                 isVectorizedMemAccessUse(I, IndUpdate);
        });
    if (!UniformIndUpdate)
      continue;

    // The induction variable and its update instruction will remain uniform.
    addToWorklistIfAllowed(Ind);
    addToWorklistIfAllowed(IndUpdate);
  }

  Uniforms[VF].insert(Worklist.begin(), Worklist.end());
}

bool LoopVectorizationCostModel::runtimeChecksRequired() {
  LLVM_DEBUG(dbgs() << "LV: Performing code size checks.\n");

  if (Legal->getRuntimePointerChecking()->Need) {
    reportVectorizationFailure(
        "Runtime ptr check is required with -Os/-Oz",
        "runtime pointer checks needed. Enable vectorization of this "
        "loop with '#pragma clang loop vectorize(enable)' when "
        "compiling with -Os/-Oz",
        "CantVersionLoopWithOptForSize", ORE, TheLoop);
    return true;
  }

  if (!PSE.getUnionPredicate().getPredicates().empty()) {
    reportVectorizationFailure(
        "Runtime SCEV check is required with -Os/-Oz",
        "runtime SCEV checks needed. Enable vectorization of this "
        "loop with '#pragma clang loop vectorize(enable)' when "
        "compiling with -Os/-Oz",
        "CantVersionLoopWithOptForSize", ORE, TheLoop);
    return true;
  }

  // FIXME: Avoid specializing for stride==1 instead of bailing out.
  if (!Legal->getLAI()->getSymbolicStrides().empty()) {
    reportVectorizationFailure(
        "Runtime stride check is required with -Os/-Oz",
        "runtime stride == 1 checks needed. Enable vectorization of "
        "this loop with '#pragma clang loop vectorize(enable)' when "
        "compiling with -Os/-Oz",
        "CantVersionLoopWithOptForSize", ORE, TheLoop);
    return true;
  }

  return false;
}

Optional<unsigned> LoopVectorizationCostModel::computeMaxVF() {
  if (Legal->getRuntimePointerChecking()->Need && TTI.hasBranchDivergence()) {
    // TODO: It may by useful to do since it's still likely to be dynamically
    // uniform if the target can skip.
    reportVectorizationFailure(
        "Not inserting runtime ptr check for divergent target",
        "runtime pointer checks needed. Not enabled for divergent target",
        "CantVersionLoopWithDivergentTarget", ORE, TheLoop);
    return None;
  }

  unsigned TC = PSE.getSE()->getSmallConstantTripCount(TheLoop);
  LLVM_DEBUG(dbgs() << "LV: Found trip count: " << TC << '\n');
  if (TC == 1) {
    reportVectorizationFailure(
        "Single iteration (non) loop",
        "loop trip count is one, irrelevant for vectorization",
        "SingleIterationLoop", ORE, TheLoop);
    return None;
  }

  switch (ScalarEpilogueStatus) {
  case CM_ScalarEpilogueAllowed: {
    Optional<unsigned> MaxVF = isScalable() ? computeFeasibleScalableMaxVF()
                                            : computeFeasibleMaxVF(TC);
    if (!MaxVF)
      reportVectorizationFailure(
          "Cannot vectorize operations on unsupported scalable vector type",
          "Cannot vectorize operations on unsupported scalable vector type",
          "UnsupportedScalableVectorType", ORE, TheLoop);
    return MaxVF;
  }
  case CM_ScalarEpilogueNotNeededUsePredicate:
    LLVM_DEBUG(
        dbgs() << "LV: vector predicate hint/switch found.\n"
               << "LV: Not allowing scalar epilogue, creating predicated "
               << "vector loop.\n");
    break;
  case CM_ScalarEpilogueNotAllowedLowTripLoop:
    // fallthrough as a special case of OptForSize
  case CM_ScalarEpilogueNotAllowedOptSize:
    if (ScalarEpilogueStatus == CM_ScalarEpilogueNotAllowedOptSize)
      LLVM_DEBUG(
          dbgs() << "LV: Not allowing scalar epilogue due to -Os/-Oz.\n");
    else
      LLVM_DEBUG(dbgs() << "LV: Not allowing scalar epilogue due to low trip "
                        << "count.\n");

    // Bail if runtime checks are required, which are not good when optimising
    // for size.
    if (runtimeChecksRequired())
      return None;
    break;
  }

  // Now try the tail folding

  // Invalidate interleave groups that require an epilogue if we can't mask
  // the interleave-group.
  if (!useMaskedInterleavedAccesses(TTI)) {
    assert(WideningDecisions.empty() && Uniforms.empty() && Scalars.empty() &&
           "No decisions should have been taken at this point");
    // Note: There is no need to invalidate any cost modeling decisions here, as
    // non where taken so far.
    InterleaveInfo.invalidateGroupsRequiringScalarEpilogue();
  }

  Optional<unsigned> MaxVF =
      isScalable() ? computeFeasibleScalableMaxVF() : computeFeasibleMaxVF(TC);
  if (!MaxVF) {
    reportVectorizationFailure(
        "Cannot vectorize operations on unsupported scalable vector type",
        "Cannot vectorize operations on unsupported scalable vector type",
        "UnsupportedScalableVectorType", ORE, TheLoop);
    return None;
  }

  if (TC > 0 && TC % MaxVF.getValue() == 0) {
    // Accept MaxVF if we do not have a tail.
    LLVM_DEBUG(dbgs() << "LV: No tail will remain for any chosen VF.\n");
    return MaxVF;
  }

  // If we don't know the precise trip count, or if the trip count that we
  // found modulo the vectorization factor is not zero, try to fold the tail
  // by masking.
  // FIXME: look for a smaller MaxVF that does divide TC rather than masking.
  if (Legal->prepareToFoldTailByMasking()) {
    FoldTailByMasking = true;
    return MaxVF;
  }

  if (TC == 0) {
    reportVectorizationFailure(
        "Unable to calculate the loop count due to complex control flow",
        "unable to calculate the loop count due to complex control flow",
        "UnknownLoopCountComplexCFG", ORE, TheLoop);
    return None;
  }

  reportVectorizationFailure(
      "Cannot optimize for size and vectorize at the same time.",
      "cannot optimize for size and vectorize at the same time. "
      "Enable vectorization of this loop with '#pragma clang loop "
      "vectorize(enable)' when compiling with -Os/-Oz",
      "NoTailLoopWithOptForSize", ORE, TheLoop);
  return None;
}

Optional<unsigned> LoopVectorizationCostModel::computeFeasibleScalableMaxVF() {
  // For scalable vectors, where vector register width is not fixed, vector
  // width is represented as `<vscale x k x simpleType>`, where k is a power of
  // 2 and is known at the compile time (k can range from 1 to 8 for current
  // RISC-V vector specification). vscale is not known at compile time (vscale =
  // VLEN / (k * ELEN)). simpleType is a scalr type like f64, f32, etc.
  //
  // For mixed width operations we can either use n registers for both wide and
  // narrow types, in which case the narrow type will waste half the register,
  // or we can use n*w registers for the wider type and n registers for the
  // narrow type, where wider type is wider by a factor of w. In the current
  // implementation we take the latter approach because of the backend
  // limitations.
  //
  // We make the following assumptions:
  // 1. Assuming f64 to be the largest type we would need, we use
  // <vscale x 1 x f64> as our base type.
  // 2. If the only involved scalar type is f64, we use MaxVectorSize to be
  // vscale x 1. (Eventually we will add support for higher values of k. That
  // would need further analysis to optimize for register pressure.)
  // 2a. If the only involved scalar type is f32, we use MaxVectorSize of
  // vscale x 2. Similar for other narrower types.
  // 3. For mixed width, we will use the full register for the narrower type
  // and register grouping for the wider type.
  MinBWs = computeMinimumValueSizes(TheLoop->getBlocks(), *DB, &TTI);
  unsigned SmallestType, WidestType;
  std::tie(SmallestType, WidestType) = getSmallestAndWidestTypes();
  unsigned TargetWidestType = TTI.getMaxElementWidth();
  if (SmallestType > WidestType)
    SmallestType = WidestType;
  unsigned MaxScaleFactor = TargetWidestType / SmallestType;
  if (!MaxScaleFactor || MaxScaleFactor > 8)
    return None;
  if (Legal->getMaxSafeRegisterWidth() < 256 * 8 * 8)
    return None;
  return MaxScaleFactor;
}

unsigned
LoopVectorizationCostModel::computeFeasibleMaxVF(unsigned ConstTripCount) {
  MinBWs = computeMinimumValueSizes(TheLoop->getBlocks(), *DB, &TTI);
  unsigned SmallestType, WidestType;
  std::tie(SmallestType, WidestType) = getSmallestAndWidestTypes();
  unsigned WidestRegister = TTI.getRegisterBitWidth(true);

  // Get the maximum safe dependence distance in bits computed by LAA.
  // It is computed by MaxVF * sizeOf(type) * 8, where type is taken from
  // the memory accesses that is most restrictive (involved in the smallest
  // dependence distance).
  unsigned MaxSafeRegisterWidth = Legal->getMaxSafeRegisterWidth();

  WidestRegister = std::min(WidestRegister, MaxSafeRegisterWidth);

  unsigned MaxVectorSize = WidestRegister / WidestType;

  LLVM_DEBUG(dbgs() << "LV: The Smallest and Widest types: " << SmallestType
                    << " / " << WidestType << " bits.\n");
  LLVM_DEBUG(dbgs() << "LV: The Widest register safe to use is: "
                    << WidestRegister << " bits.\n");

  assert(MaxVectorSize <= 256 && "Did not expect to pack so many elements"
                                 " into one vector!");
  if (MaxVectorSize == 0) {
    LLVM_DEBUG(dbgs() << "LV: The target has no vector registers.\n");
    MaxVectorSize = 1;
    return MaxVectorSize;
  } else if (ConstTripCount && ConstTripCount < MaxVectorSize &&
             isPowerOf2_32(ConstTripCount)) {
    // We need to clamp the VF to be the ConstTripCount. There is no point in
    // choosing a higher viable VF as done in the loop below.
    LLVM_DEBUG(dbgs() << "LV: Clamping the MaxVF to the constant trip count: "
                      << ConstTripCount << "\n");
    MaxVectorSize = ConstTripCount;
    return MaxVectorSize;
  }

  unsigned MaxVF = MaxVectorSize;
  if (TTI.shouldMaximizeVectorBandwidth(!isScalarEpilogueAllowed()) ||
      (MaximizeBandwidth && isScalarEpilogueAllowed())) {
    // Collect all viable vectorization factors larger than the default MaxVF
    // (i.e. MaxVectorSize).
    SmallVector<unsigned, 8> VFs;
    unsigned NewMaxVectorSize = WidestRegister / SmallestType;
    for (unsigned VS = MaxVectorSize * 2; VS <= NewMaxVectorSize; VS *= 2)
      VFs.push_back(VS);

    // For each VF calculate its register usage.
    auto RUs = calculateRegisterUsage(VFs);

    // Select the largest VF which doesn't require more registers than existing
    // ones.
    for (int i = RUs.size() - 1; i >= 0; --i) {
      bool Selected = true;
      for (auto& pair : RUs[i].MaxLocalUsers) {
        unsigned TargetNumRegisters = TTI.getNumberOfRegisters(pair.first);
        if (pair.second > TargetNumRegisters)
          Selected = false;
      }
      if (Selected) {
        MaxVF = VFs[i];
        break;
      }
    }
    if (unsigned MinVF = TTI.getMinimumVF(SmallestType)) {
      if (MaxVF < MinVF) {
        LLVM_DEBUG(dbgs() << "LV: Overriding calculated MaxVF(" << MaxVF
                          << ") with target's minimum: " << MinVF << '\n');
        MaxVF = MinVF;
      }
    }
  }
  return MaxVF;
}

VectorizationFactor
LoopVectorizationCostModel::selectVectorizationFactor(unsigned MaxVF) {
  float Cost = expectedCost(1).first;
  const float ScalarCost = Cost;
  unsigned Width = 1;
  LLVM_DEBUG(dbgs() << "LV: Scalar loop costs: " << (int)ScalarCost << ".\n");

  bool ForceVectorization = Hints->getForce() == LoopVectorizeHints::FK_Enabled;
  if (ForceVectorization && (MaxVF > 1 || isScalable())) {
    // Ignore scalar width, because the user explicitly wants vectorization.
    // Initialize cost to max so that VF = 2 is, at least, chosen during cost
    // evaluation.
    Cost = std::numeric_limits<float>::max();
  }

  for (unsigned i = 2; i <= MaxVF; i *= 2) {
    // Notice that the vector loop needs to be executed less times, so
    // we need to divide the cost of the vector loops by the width of
    // the vector elements.
    VectorizationCostTy C = expectedCost(i);
    float VectorCost = C.first / (float)i;
    LLVM_DEBUG(dbgs() << "LV: Vector loop of width " << i
                      << " costs: " << (int)VectorCost << ".\n");
    if (!C.second && !ForceVectorization) {
      LLVM_DEBUG(
          dbgs() << "LV: Not considering vector loop of width " << i
                 << " because it will not generate any vector instructions.\n");
      continue;
    }
    if (VectorCost < Cost) {
      Cost = VectorCost;
      Width = i;
    }
  }

  if (!EnableCondStoresVectorization && NumPredStores) {
    reportVectorizationFailure(
        "There are conditional stores.",
        "store that is conditionally executed prevents vectorization",
        "ConditionalStore", ORE, TheLoop);
    Width = 1;
    Cost = ScalarCost;
  }

  LLVM_DEBUG(if (ForceVectorization && Width > 1 && Cost >= ScalarCost) dbgs()
             << "LV: Vectorization seems to be not beneficial, "
             << "but was forced by a user.\n");
  LLVM_DEBUG(dbgs() << "LV: Selecting VF: " << Width << ".\n");
  VectorizationFactor Factor = {Width, (unsigned)(Width * Cost)};
  return Factor;
}

VectorizationFactor
LoopVectorizationCostModel::selectScalableVectorizationFactor(unsigned VF) {
  // bool ForceVectorization = Hints->getForce() ==
  // LoopVectorizeHints::FK_Enabled; assert(!ForceVectorization &&
  //        "We do not support Forced Vectorization for scalable vectors");

  // Notice that the vector loop needs to be executed less times, so
  // we need to divide the cost of the vector loops by the width of
  // the vector elements.
  VectorizationCostTy C = expectedCost(VF);
  float Cost = C.first / (float)VF;
  LLVM_DEBUG(dbgs() << "LV: Vector loop of width " << VF
                    << " costs: " << (int)Cost << ".\n");

  if (!EnableCondStoresVectorization && NumPredStores) {
    reportVectorizationFailure(
        "There are conditional stores.",
        "store that is conditionally executed prevents vectorization",
        "ConditionalStore", ORE, TheLoop);
    assert(false && "Not supported for scalable vectors");
  }

  LLVM_DEBUG(dbgs() << "LV: Selecting VF: " << VF << ".\n");
  VectorizationFactor Factor = {VF, (unsigned)(VF * Cost)};
  return Factor;
}

std::pair<unsigned, unsigned>
LoopVectorizationCostModel::getSmallestAndWidestTypes() {
  unsigned MinWidth = -1U;
  unsigned MaxWidth = 8;
  const DataLayout &DL = TheFunction->getParent()->getDataLayout();

  // For each block.
  for (BasicBlock *BB : TheLoop->blocks()) {
    // For each instruction in the loop.
    for (Instruction &I : BB->instructionsWithoutDebug()) {
      Type *T = I.getType();

      // Skip ignored values.
      if (ValuesToIgnore.find(&I) != ValuesToIgnore.end())
        continue;

      // Only examine Loads, Stores and PHINodes.
      if (!isa<LoadInst>(I) && !isa<StoreInst>(I) && !isa<PHINode>(I))
        continue;

      // Examine PHI nodes that are reduction variables. Update the type to
      // account for the recurrence type.
      if (auto *PN = dyn_cast<PHINode>(&I)) {
        if (!Legal->isReductionVariable(PN))
          continue;
        RecurrenceDescriptor RdxDesc = Legal->getReductionVars()[PN];
        T = RdxDesc.getRecurrenceType();
      }

      // Examine the stored values.
      if (auto *ST = dyn_cast<StoreInst>(&I))
        T = ST->getValueOperand()->getType();

      // Ignore loaded pointer types and stored pointer types that are not
      // vectorizable.
      //
      // FIXME: The check here attempts to predict whether a load or store will
      //        be vectorized. We only know this for certain after a VF has
      //        been selected. Here, we assume that if an access can be
      //        vectorized, it will be. We should also look at extending this
      //        optimization to non-pointer types.
      //
      if (T->isPointerTy() && !isConsecutiveLoadOrStore(&I) &&
          !isAccessInterleaved(&I) && !isLegalGatherOrScatter(&I))
        continue;

      MinWidth = std::min(MinWidth,
                          (unsigned)DL.getTypeSizeInBits(T->getScalarType()));
      MaxWidth = std::max(MaxWidth,
                          (unsigned)DL.getTypeSizeInBits(T->getScalarType()));
    }
  }

  return {MinWidth, MaxWidth};
}

unsigned LoopVectorizationCostModel::selectInterleaveCount(unsigned VF,
                                                           unsigned LoopCost) {
  // -- The interleave heuristics --
  // We interleave the loop in order to expose ILP and reduce the loop overhead.
  // There are many micro-architectural considerations that we can't predict
  // at this level. For example, frontend pressure (on decode or fetch) due to
  // code size, or the number and capabilities of the execution ports.
  //
  // We use the following heuristics to select the interleave count:
  // 1. If the code has reductions, then we interleave to break the cross
  // iteration dependency.
  // 2. If the loop is really small, then we interleave to reduce the loop
  // overhead.
  // 3. We don't interleave if we think that we will spill registers to memory
  // due to the increased register pressure.

  if (!isScalarEpilogueAllowed())
    return 1;

  // We used the distance for the interleave count.
  if (Legal->getMaxSafeDepDistBytes() != -1U)
    return 1;

  // Do not interleave loops with a relatively small known or estimated trip
  // count.
  auto BestKnownTC = getSmallBestKnownTC(*PSE.getSE(), TheLoop);
  if (BestKnownTC && *BestKnownTC < TinyTripCountInterleaveThreshold)
    return 1;

  RegisterUsage R = calculateRegisterUsage({VF})[0];
  // We divide by these constants so assume that we have at least one
  // instruction that uses at least one register.
  for (auto& pair : R.MaxLocalUsers) {
    pair.second = std::max(pair.second, 1U);
  }

  // We calculate the interleave count using the following formula.
  // Subtract the number of loop invariants from the number of available
  // registers. These registers are used by all of the interleaved instances.
  // Next, divide the remaining registers by the number of registers that is
  // required by the loop, in order to estimate how many parallel instances
  // fit without causing spills. All of this is rounded down if necessary to be
  // a power of two. We want power of two interleave count to simplify any
  // addressing operations or alignment considerations.
  // We also want power of two interleave counts to ensure that the induction
  // variable of the vector loop wraps to zero, when tail is folded by masking;
  // this currently happens when OptForSize, in which case IC is set to 1 above.
  unsigned IC = UINT_MAX;

  for (auto& pair : R.MaxLocalUsers) {
    unsigned TargetNumRegisters = TTI.getNumberOfRegisters(pair.first);
    LLVM_DEBUG(dbgs() << "LV: The target has " << TargetNumRegisters
                      << " registers of "
                      << TTI.getRegisterClassName(pair.first) << " register class\n");
    if (VF == 1) {
      if (ForceTargetNumScalarRegs.getNumOccurrences() > 0)
        TargetNumRegisters = ForceTargetNumScalarRegs;
    } else {
      if (ForceTargetNumVectorRegs.getNumOccurrences() > 0)
        TargetNumRegisters = ForceTargetNumVectorRegs;
    }
    unsigned MaxLocalUsers = pair.second;
    unsigned LoopInvariantRegs = 0;
    if (R.LoopInvariantRegs.find(pair.first) != R.LoopInvariantRegs.end())
      LoopInvariantRegs = R.LoopInvariantRegs[pair.first];

    unsigned TmpIC = PowerOf2Floor((TargetNumRegisters - LoopInvariantRegs) / MaxLocalUsers);
    // Don't count the induction variable as interleaved.
    if (EnableIndVarRegisterHeur) {
      TmpIC =
          PowerOf2Floor((TargetNumRegisters - LoopInvariantRegs - 1) /
                        std::max(1U, (MaxLocalUsers - 1)));
    }

    IC = std::min(IC, TmpIC);
  }

  // Clamp the interleave ranges to reasonable counts.
  unsigned MaxInterleaveCount = TTI.getMaxInterleaveFactor(VF);

  // Check if the user has overridden the max.
  if (VF == 1) {
    if (ForceTargetMaxScalarInterleaveFactor.getNumOccurrences() > 0)
      MaxInterleaveCount = ForceTargetMaxScalarInterleaveFactor;
  } else {
    if (ForceTargetMaxVectorInterleaveFactor.getNumOccurrences() > 0)
      MaxInterleaveCount = ForceTargetMaxVectorInterleaveFactor;
  }

  // If trip count is known or estimated compile time constant, limit the
  // interleave count to be less than the trip count divided by VF.
  if (BestKnownTC) {
    MaxInterleaveCount = std::min(*BestKnownTC / VF, MaxInterleaveCount);
  }

  // If we did not calculate the cost for VF (because the user selected the VF)
  // then we calculate the cost of VF here.
  if (LoopCost == 0)
    LoopCost = expectedCost(VF).first;

  assert(LoopCost && "Non-zero loop cost expected");

  // Clamp the calculated IC to be between the 1 and the max interleave count
  // that the target and trip count allows.
  if (IC > MaxInterleaveCount)
    IC = MaxInterleaveCount;
  else if (IC < 1)
    IC = 1;

  // Interleave if we vectorized this loop and there is a reduction that could
  // benefit from interleaving.
  if (VF > 1 && !Legal->getReductionVars().empty()) {
    LLVM_DEBUG(dbgs() << "LV: Interleaving because of reductions.\n");
    return IC;
  }

  // Note that if we've already vectorized the loop we will have done the
  // runtime check and so interleaving won't require further checks.
  bool InterleavingRequiresRuntimePointerCheck =
      (VF == 1 && Legal->getRuntimePointerChecking()->Need);

  // We want to interleave small loops in order to reduce the loop overhead and
  // potentially expose ILP opportunities.
  LLVM_DEBUG(dbgs() << "LV: Loop cost is " << LoopCost << '\n');
  if (!InterleavingRequiresRuntimePointerCheck && LoopCost < SmallLoopCost) {
    // We assume that the cost overhead is 1 and we use the cost model
    // to estimate the cost of the loop and interleave until the cost of the
    // loop overhead is about 5% of the cost of the loop.
    unsigned SmallIC =
        std::min(IC, (unsigned)PowerOf2Floor(SmallLoopCost / LoopCost));

    // Interleave until store/load ports (estimated by max interleave count) are
    // saturated.
    unsigned NumStores = Legal->getNumStores();
    unsigned NumLoads = Legal->getNumLoads();
    unsigned StoresIC = IC / (NumStores ? NumStores : 1);
    unsigned LoadsIC = IC / (NumLoads ? NumLoads : 1);

    // If we have a scalar reduction (vector reductions are already dealt with
    // by this point), we can increase the critical path length if the loop
    // we're interleaving is inside another loop. Limit, by default to 2, so the
    // critical path only gets increased by one reduction operation.
    if (!Legal->getReductionVars().empty() && TheLoop->getLoopDepth() > 1) {
      unsigned F = static_cast<unsigned>(MaxNestedScalarReductionIC);
      SmallIC = std::min(SmallIC, F);
      StoresIC = std::min(StoresIC, F);
      LoadsIC = std::min(LoadsIC, F);
    }

    if (EnableLoadStoreRuntimeInterleave &&
        std::max(StoresIC, LoadsIC) > SmallIC) {
      LLVM_DEBUG(
          dbgs() << "LV: Interleaving to saturate store or load ports.\n");
      return std::max(StoresIC, LoadsIC);
    }

    LLVM_DEBUG(dbgs() << "LV: Interleaving to reduce branch cost.\n");
    return SmallIC;
  }

  // Interleave if this is a large loop (small loops are already dealt with by
  // this point) that could benefit from interleaving.
  bool HasReductions = !Legal->getReductionVars().empty();
  if (TTI.enableAggressiveInterleaving(HasReductions)) {
    LLVM_DEBUG(dbgs() << "LV: Interleaving to expose ILP.\n");
    return IC;
  }

  LLVM_DEBUG(dbgs() << "LV: Not Interleaving.\n");
  return 1;
}

SmallVector<LoopVectorizationCostModel::RegisterUsage, 8>
LoopVectorizationCostModel::calculateRegisterUsage(ArrayRef<unsigned> VFs) {
  // This function calculates the register usage by measuring the highest number
  // of values that are alive at a single location. Obviously, this is a very
  // rough estimation. We scan the loop in a topological order in order and
  // assign a number to each instruction. We use RPO to ensure that defs are
  // met before their users. We assume that each instruction that has in-loop
  // users starts an interval. We record every time that an in-loop value is
  // used, so we have a list of the first and last occurrences of each
  // instruction. Next, we transpose this data structure into a multi map that
  // holds the list of intervals that *end* at a specific location. This multi
  // map allows us to perform a linear search. We scan the instructions linearly
  // and record each time that a new interval starts, by placing it in a set.
  // If we find this value in the multi-map then we remove it from the set.
  // The max register usage is the maximum size of the set.
  // We also search for instructions that are defined outside the loop, but are
  // used inside the loop. We need this number separately from the max-interval
  // usage number because when we unroll, loop-invariant values do not take
  // more register.
  LoopBlocksDFS DFS(TheLoop);
  DFS.perform(LI);

  RegisterUsage RU;

  // Each 'key' in the map opens a new interval. The values
  // of the map are the index of the 'last seen' usage of the
  // instruction that is the key.
  using IntervalMap = DenseMap<Instruction *, unsigned>;

  // Maps instruction to its index.
  SmallVector<Instruction *, 64> IdxToInstr;
  // Marks the end of each interval.
  IntervalMap EndPoint;
  // Saves the list of instruction indices that are used in the loop.
  SmallPtrSet<Instruction *, 8> Ends;
  // Saves the list of values that are used in the loop but are
  // defined outside the loop, such as arguments and constants.
  SmallPtrSet<Value *, 8> LoopInvariants;

  for (BasicBlock *BB : make_range(DFS.beginRPO(), DFS.endRPO())) {
    for (Instruction &I : BB->instructionsWithoutDebug()) {
      IdxToInstr.push_back(&I);

      // Save the end location of each USE.
      for (Value *U : I.operands()) {
        auto *Instr = dyn_cast<Instruction>(U);

        // Ignore non-instruction values such as arguments, constants, etc.
        if (!Instr)
          continue;

        // If this instruction is outside the loop then record it and continue.
        if (!TheLoop->contains(Instr)) {
          LoopInvariants.insert(Instr);
          continue;
        }

        // Overwrite previous end points.
        EndPoint[Instr] = IdxToInstr.size();
        Ends.insert(Instr);
      }
    }
  }

  // Saves the list of intervals that end with the index in 'key'.
  using InstrList = SmallVector<Instruction *, 2>;
  DenseMap<unsigned, InstrList> TransposeEnds;

  // Transpose the EndPoints to a list of values that end at each index.
  for (auto &Interval : EndPoint)
    TransposeEnds[Interval.second].push_back(Interval.first);

  SmallPtrSet<Instruction *, 8> OpenIntervals;

  // Get the size of the widest register.
  unsigned MaxSafeDepDist = -1U;
  if (Legal->getMaxSafeDepDistBytes() != -1U)
    MaxSafeDepDist = Legal->getMaxSafeDepDistBytes() * 8;
  unsigned WidestRegister =
      std::min(TTI.getRegisterBitWidth(true), MaxSafeDepDist);
  const DataLayout &DL = TheFunction->getParent()->getDataLayout();

  SmallVector<RegisterUsage, 8> RUs(VFs.size());
  SmallVector<SmallMapVector<unsigned, unsigned, 4>, 8> MaxUsages(VFs.size());

  LLVM_DEBUG(dbgs() << "LV(REG): Calculating max register usage:\n");

  // A lambda that gets the register usage for the given type and VF.
  auto GetRegUsage = [&DL, WidestRegister](Type *Ty, unsigned VF) {
    if (Ty->isTokenTy())
      return 0U;
    unsigned TypeSize = DL.getTypeSizeInBits(Ty->getScalarType());
    return std::max<unsigned>(1, VF * TypeSize / WidestRegister);
  };

  for (unsigned int i = 0, s = IdxToInstr.size(); i < s; ++i) {
    Instruction *I = IdxToInstr[i];

    // Remove all of the instructions that end at this location.
    InstrList &List = TransposeEnds[i];
    for (Instruction *ToRemove : List)
      OpenIntervals.erase(ToRemove);

    // Ignore instructions that are never used within the loop.
    if (Ends.find(I) == Ends.end())
      continue;

    // Skip ignored values.
    if (ValuesToIgnore.find(I) != ValuesToIgnore.end())
      continue;

    // For each VF find the maximum usage of registers.
    for (unsigned j = 0, e = VFs.size(); j < e; ++j) {
      // Count the number of live intervals.
      SmallMapVector<unsigned, unsigned, 4> RegUsage;

      if (VFs[j] == 1) {
        for (auto Inst : OpenIntervals) {
          unsigned ClassID = TTI.getRegisterClassForType(false, Inst->getType());
          if (RegUsage.find(ClassID) == RegUsage.end())
            RegUsage[ClassID] = 1;
          else
            RegUsage[ClassID] += 1;
        }
      } else {
        collectUniformsAndScalars(VFs[j]);
        for (auto Inst : OpenIntervals) {
          // Skip ignored values for VF > 1.
          if (VecValuesToIgnore.find(Inst) != VecValuesToIgnore.end())
            continue;
          if (isScalarAfterVectorization(Inst, VFs[j])) {
            unsigned ClassID = TTI.getRegisterClassForType(false, Inst->getType());
            if (RegUsage.find(ClassID) == RegUsage.end())
              RegUsage[ClassID] = 1;
            else
              RegUsage[ClassID] += 1;
          } else {
            unsigned ClassID = TTI.getRegisterClassForType(true, Inst->getType());
            if (RegUsage.find(ClassID) == RegUsage.end())
              RegUsage[ClassID] = GetRegUsage(Inst->getType(), VFs[j]);
            else
              RegUsage[ClassID] += GetRegUsage(Inst->getType(), VFs[j]);
          }
        }
      }
    
      for (auto& pair : RegUsage) {
        if (MaxUsages[j].find(pair.first) != MaxUsages[j].end())
          MaxUsages[j][pair.first] = std::max(MaxUsages[j][pair.first], pair.second);
        else
          MaxUsages[j][pair.first] = pair.second;
      }
    }

    LLVM_DEBUG(dbgs() << "LV(REG): At #" << i << " Interval # "
                      << OpenIntervals.size() << '\n');

    // Add the current instruction to the list of open intervals.
    OpenIntervals.insert(I);
  }

  for (unsigned i = 0, e = VFs.size(); i < e; ++i) {
    SmallMapVector<unsigned, unsigned, 4> Invariant;
  
    for (auto Inst : LoopInvariants) {
      unsigned Usage = VFs[i] == 1 ? 1 : GetRegUsage(Inst->getType(), VFs[i]);
      unsigned ClassID = TTI.getRegisterClassForType(VFs[i] > 1, Inst->getType());
      if (Invariant.find(ClassID) == Invariant.end())
        Invariant[ClassID] = Usage;
      else
        Invariant[ClassID] += Usage;
    }

    LLVM_DEBUG({
      dbgs() << "LV(REG): VF = " << VFs[i] << '\n';
      dbgs() << "LV(REG): Found max usage: " << MaxUsages[i].size()
             << " item\n";
      for (const auto &pair : MaxUsages[i]) {
        dbgs() << "LV(REG): RegisterClass: "
               << TTI.getRegisterClassName(pair.first) << ", " << pair.second
               << " registers\n";
      }
      dbgs() << "LV(REG): Found invariant usage: " << Invariant.size()
             << " item\n";
      for (const auto &pair : Invariant) {
        dbgs() << "LV(REG): RegisterClass: "
               << TTI.getRegisterClassName(pair.first) << ", " << pair.second
               << " registers\n";
      }
    });

    RU.LoopInvariantRegs = Invariant;
    RU.MaxLocalUsers = MaxUsages[i];
    RUs[i] = RU;
  }

  return RUs;
}

bool LoopVectorizationCostModel::useEmulatedMaskMemRefHack(Instruction *I) {
  // TODO: Cost model for emulated masked load/store is completely
  // broken. This hack guides the cost model to use an artificially
  // high enough value to practically disable vectorization with such
  // operations, except where previously deployed legality hack allowed
  // using very low cost values. This is to avoid regressions coming simply
  // from moving "masked load/store" check from legality to cost model.
  // Masked Load/Gather emulation was previously never allowed.
  // Limited number of Masked Store/Scatter emulation was allowed.
  assert(isPredicatedInst(I) && "Expecting a scalar emulated instruction");
  return isa<LoadInst>(I) ||
         (isa<StoreInst>(I) && NumPredStores > NumberOfStoresToPredicate);
}

void LoopVectorizationCostModel::collectInstsToScalarize(unsigned VF) {
  // If we aren't vectorizing the loop, or if we've already collected the
  // instructions to scalarize, there's nothing to do. Collection may already
  // have occurred if we have a user-selected VF and are now computing the
  // expected cost for interleaving.
  bool InvalidVF = VF < 2 && !isScalable();
  if (InvalidVF || InstsToScalarize.find(VF) != InstsToScalarize.end())
    return;

  // Initialize a mapping for VF in InstsToScalalarize. If we find that it's
  // not profitable to scalarize any instructions, the presence of VF in the
  // map will indicate that we've analyzed it already.
  ScalarCostsTy &ScalarCostsVF = InstsToScalarize[VF];

  // Find all the instructions that are scalar with predication in the loop and
  // determine if it would be better to not if-convert the blocks they are in.
  // If so, we also record the instructions to scalarize.
  for (BasicBlock *BB : TheLoop->blocks()) {
    if (!blockNeedsPredication(BB))
      continue;
    for (Instruction &I : *BB)
      if (isScalarWithPredication(&I)) {
        ScalarCostsTy ScalarCosts;
        // Do not apply discount logic if hacked cost is needed
        // for emulated masked memrefs.
        if (!useEmulatedMaskMemRefHack(&I) &&
            computePredInstDiscount(&I, ScalarCosts, VF) >= 0)
          ScalarCostsVF.insert(ScalarCosts.begin(), ScalarCosts.end());
        // Remember that BB will remain after vectorization.
        PredicatedBBsAfterVectorization.insert(BB);
      }
  }
}

int LoopVectorizationCostModel::computePredInstDiscount(
    Instruction *PredInst, DenseMap<Instruction *, unsigned> &ScalarCosts,
    unsigned VF) {
  assert(!isUniformAfterVectorization(PredInst, VF) &&
         "Instruction marked uniform-after-vectorization will be predicated");

  // Initialize the discount to zero, meaning that the scalar version and the
  // vector version cost the same.
  int Discount = 0;

  // Holds instructions to analyze. The instructions we visit are mapped in
  // ScalarCosts. Those instructions are the ones that would be scalarized if
  // we find that the scalar version costs less.
  SmallVector<Instruction *, 8> Worklist;

  // Returns true if the given instruction can be scalarized.
  auto canBeScalarized = [&](Instruction *I) -> bool {
    // We only attempt to scalarize instructions forming a single-use chain
    // from the original predicated block that would otherwise be vectorized.
    // Although not strictly necessary, we give up on instructions we know will
    // already be scalar to avoid traversing chains that are unlikely to be
    // beneficial.
    if (!I->hasOneUse() || PredInst->getParent() != I->getParent() ||
        isScalarAfterVectorization(I, VF))
      return false;

    // If the instruction is scalar with predication, it will be analyzed
    // separately. We ignore it within the context of PredInst.
    if (isScalarWithPredication(I))
      return false;

    // If any of the instruction's operands are uniform after vectorization,
    // the instruction cannot be scalarized. This prevents, for example, a
    // masked load from being scalarized.
    //
    // We assume we will only emit a value for lane zero of an instruction
    // marked uniform after vectorization, rather than VF identical values.
    // Thus, if we scalarize an instruction that uses a uniform, we would
    // create uses of values corresponding to the lanes we aren't emitting code
    // for. This behavior can be changed by allowing getScalarValue to clone
    // the lane zero values for uniforms rather than asserting.
    for (Use &U : I->operands())
      if (auto *J = dyn_cast<Instruction>(U.get()))
        if (isUniformAfterVectorization(J, VF))
          return false;

    // Otherwise, we can scalarize the instruction.
    return true;
  };

  // Compute the expected cost discount from scalarizing the entire expression
  // feeding the predicated instruction. We currently only consider expressions
  // that are single-use instruction chains.
  Worklist.push_back(PredInst);
  while (!Worklist.empty()) {
    Instruction *I = Worklist.pop_back_val();

    // If we've already analyzed the instruction, there's nothing to do.
    if (ScalarCosts.find(I) != ScalarCosts.end())
      continue;

    // Compute the cost of the vector instruction. Note that this cost already
    // includes the scalarization overhead of the predicated instruction.
    unsigned VectorCost = getInstructionCost(I, VF).first;

    // Compute the cost of the scalarized instruction. This cost is the cost of
    // the instruction as if it wasn't if-converted and instead remained in the
    // predicated block. We will scale this cost by block probability after
    // computing the scalarization overhead.
    unsigned ScalarCost = VF * getInstructionCost(I, 1).first;

    // Compute the scalarization overhead of needed insertelement instructions
    // and phi nodes.
    if (isScalarWithPredication(I) && !I->getType()->isVoidTy()) {
      ScalarCost += TTI.getScalarizationOverhead(
          ToVectorTy(I->getType(), VF, isScalable()), true, false);
      ScalarCost += VF * TTI.getCFInstrCost(Instruction::PHI);
    }

    // Compute the scalarization overhead of needed extractelement
    // instructions. For each of the instruction's operands, if the operand can
    // be scalarized, add it to the worklist; otherwise, account for the
    // overhead.
    for (Use &U : I->operands())
      if (auto *J = dyn_cast<Instruction>(U.get())) {
        assert(VectorType::isValidElementType(J->getType()) &&
               "Instruction has non-scalar type");
        if (canBeScalarized(J))
          Worklist.push_back(J);
        else if (needsExtract(J, VF))
          ScalarCost += TTI.getScalarizationOverhead(
              ToVectorTy(J->getType(), VF, isScalable()), false, true);
      }

    // Scale the total scalar cost by block probability.
    ScalarCost /= getReciprocalPredBlockProb();

    // Compute the discount. A non-negative discount means the vector version
    // of the instruction costs more, and scalarizing would be beneficial.
    Discount += VectorCost - ScalarCost;
    ScalarCosts[I] = ScalarCost;
  }

  return Discount;
}

LoopVectorizationCostModel::VectorizationCostTy
LoopVectorizationCostModel::expectedCost(unsigned VF) {
  VectorizationCostTy Cost;

  bool ValidVF = VF > 1 || (isScalable() && VF == 1);
  // For each block.
  for (BasicBlock *BB : TheLoop->blocks()) {
    VectorizationCostTy BlockCost;

    // For each instruction in the old loop.
    for (Instruction &I : BB->instructionsWithoutDebug()) {
      // Skip ignored values.
      if (ValuesToIgnore.find(&I) != ValuesToIgnore.end() ||
          (ValidVF && VecValuesToIgnore.find(&I) != VecValuesToIgnore.end()))
        continue;

      VectorizationCostTy C = getInstructionCost(&I, VF);

      // Check if we should override the cost.
      if (ForceTargetInstructionCost.getNumOccurrences() > 0)
        C.first = ForceTargetInstructionCost;

      BlockCost.first += C.first;
      BlockCost.second |= C.second;
      LLVM_DEBUG(dbgs() << "LV: Found an estimated cost of " << C.first
                        << " for VF " << VF << " For instruction: " << I
                        << '\n');
    }

    // If we are vectorizing a predicated block, it will have been
    // if-converted. This means that the block's instructions (aside from
    // stores and instructions that may divide by zero) will now be
    // unconditionally executed. For the scalar case, we may not always execute
    // the predicated block. Thus, scale the block's cost by the probability of
    // executing it.
    if (VF == 1 && !isScalable() && blockNeedsPredication(BB))
      BlockCost.first /= getReciprocalPredBlockProb();

    Cost.first += BlockCost.first;
    Cost.second |= BlockCost.second;
  }

  return Cost;
}

/// Gets Address Access SCEV after verifying that the access pattern
/// is loop invariant except the induction variable dependence.
///
/// This SCEV can be sent to the Target in order to estimate the address
/// calculation cost.
static const SCEV *getAddressAccessSCEV(Value *Ptr,
                                        LoopVectorizationLegality *Legal,
                                        PredicatedScalarEvolution &PSE,
                                        const Loop *TheLoop) {

  auto *Gep = dyn_cast<GetElementPtrInst>(Ptr);
  if (!Gep)
    return nullptr;

  // We are looking for a gep with all loop invariant indices except for one
  // which should be an induction variable.
  auto SE = PSE.getSE();
  unsigned NumOperands = Gep->getNumOperands();
  for (unsigned i = 1; i < NumOperands; ++i) {
    Value *Opd = Gep->getOperand(i);
    if (!SE->isLoopInvariant(SE->getSCEV(Opd), TheLoop) &&
        !Legal->isInductionVariable(Opd))
      return nullptr;
  }

  // Now we know we have a GEP ptr, %inv, %ind, %inv. return the Ptr SCEV.
  return PSE.getSCEV(Ptr);
}

static bool isStrideMul(Instruction *I, LoopVectorizationLegality *Legal) {
  return Legal->hasStride(I->getOperand(0)) ||
         Legal->hasStride(I->getOperand(1));
}

unsigned LoopVectorizationCostModel::getMemInstScalarizationCost(Instruction *I,
                                                                 unsigned VF) {
  assert((VF > 1 || isScalable()) &&
         "Scalarization cost of instruction implies vectorization.");
  Type *ValTy = getMemInstValueType(I);
  auto SE = PSE.getSE();

  unsigned AS = getLoadStoreAddressSpace(I);
  Value *Ptr = getLoadStorePointerOperand(I);
  Type *PtrTy = ToVectorTy(Ptr->getType(), VF, isScalable());

  // Figure out whether the access is strided and get the stride value
  // if it's known in compile time
  const SCEV *PtrSCEV = getAddressAccessSCEV(Ptr, Legal, PSE, TheLoop);

  // Get the cost of the scalar memory instruction and address computation.
  unsigned Cost = VF * TTI.getAddressComputationCost(PtrTy, SE, PtrSCEV);

  // Don't pass *I here, since it is scalar but will actually be part of a
  // vectorized loop where the user of it is a vectorized instruction.
  const MaybeAlign Alignment = getLoadStoreAlignment(I);
  Cost += VF * TTI.getMemoryOpCost(I->getOpcode(), ValTy->getScalarType(),
                                   Alignment, AS);

  // Get the overhead of the extractelement and insertelement instructions
  // we might create due to scalarization.
  Cost += getScalarizationOverhead(I, VF);

  // If we have a predicated store, it may not be executed for each vector
  // lane. Scale the cost by the probability of executing the predicated
  // block.
  if (isPredicatedInst(I)) {
    Cost /= getReciprocalPredBlockProb();

    if (useEmulatedMaskMemRefHack(I))
      // Artificially setting to a high enough value to practically disable
      // vectorization with such operations.
      Cost = 3000000;
  }

  return Cost;
}

unsigned LoopVectorizationCostModel::getConsecutiveMemOpCost(Instruction *I,
                                                             unsigned VF) {
  Type *ValTy = getMemInstValueType(I);
  auto *VectorTy = cast<VectorType>(ToVectorTy(ValTy, VF, isScalable()));
  Value *Ptr = getLoadStorePointerOperand(I);
  unsigned AS = getLoadStoreAddressSpace(I);
  int ConsecutiveStride = Legal->isConsecutivePtr(Ptr);

  assert((ConsecutiveStride == 1 || ConsecutiveStride == -1) &&
         "Stride should be 1 or -1 for consecutive memory access");
  const MaybeAlign Alignment = getLoadStoreAlignment(I);
  unsigned Cost = 0;
  if (Legal->isMaskRequired(I))
    Cost += TTI.getMaskedMemoryOpCost(I->getOpcode(), VectorTy,
                                      Alignment ? Alignment->value() : 0, AS);
  else
    Cost += TTI.getMemoryOpCost(I->getOpcode(), VectorTy, Alignment, AS, I);

  bool Reverse = ConsecutiveStride < 0;
  if (Reverse)
    Cost += TTI.getShuffleCost(TargetTransformInfo::SK_Reverse, VectorTy, 0);
  return Cost;
}

unsigned LoopVectorizationCostModel::getUniformMemOpCost(Instruction *I,
                                                         unsigned VF) {
  Type *ValTy = getMemInstValueType(I);
  auto *VectorTy = cast<VectorType>(ToVectorTy(ValTy, VF, isScalable()));
  const MaybeAlign Alignment = getLoadStoreAlignment(I);
  unsigned AS = getLoadStoreAddressSpace(I);
  if (isa<LoadInst>(I)) {
    return TTI.getAddressComputationCost(ValTy) +
           TTI.getMemoryOpCost(Instruction::Load, ValTy, Alignment, AS) +
           TTI.getShuffleCost(TargetTransformInfo::SK_Broadcast, VectorTy);
  }
  StoreInst *SI = cast<StoreInst>(I);

  bool isLoopInvariantStoreValue = Legal->isUniform(SI->getValueOperand());
  return TTI.getAddressComputationCost(ValTy) +
         TTI.getMemoryOpCost(Instruction::Store, ValTy, Alignment, AS) +
         (isLoopInvariantStoreValue
              ? 0
              : TTI.getVectorInstrCost(Instruction::ExtractElement, VectorTy,
                                       VF - 1));
}

unsigned LoopVectorizationCostModel::getGatherScatterCost(Instruction *I,
                                                          unsigned VF) {
  Type *ValTy = getMemInstValueType(I);
  auto *VectorTy = cast<VectorType>(ToVectorTy(ValTy, VF, isScalable()));
  const MaybeAlign Alignment = getLoadStoreAlignment(I);
  Value *Ptr = getLoadStorePointerOperand(I);

  return TTI.getAddressComputationCost(VectorTy) +
         TTI.getGatherScatterOpCost(I->getOpcode(), VectorTy, Ptr,
                                    Legal->isMaskRequired(I),
                                    Alignment ? Alignment->value() : 0, I);
}

unsigned LoopVectorizationCostModel::getInterleaveGroupCost(Instruction *I,
                                                            unsigned VF) {
  Type *ValTy = getMemInstValueType(I);
  auto *VectorTy = cast<VectorType>(ToVectorTy(ValTy, VF, isScalable()));
  unsigned AS = getLoadStoreAddressSpace(I);

  auto Group = getInterleavedAccessGroup(I);
  assert(Group && "Fail to get an interleaved access group.");

  unsigned InterleaveFactor = Group->getFactor();
  VectorType *WideVecTy = VectorType::get(ValTy, VF * InterleaveFactor, isScalable());

  // Holds the indices of existing members in an interleaved load group.
  // An interleaved store group doesn't need this as it doesn't allow gaps.
  SmallVector<unsigned, 4> Indices;
  if (isa<LoadInst>(I)) {
    for (unsigned i = 0; i < InterleaveFactor; i++)
      if (Group->getMember(i))
        Indices.push_back(i);
  }

  // Calculate the cost of the whole interleaved group.
  bool UseMaskForGaps =
      Group->requiresScalarEpilogue() && !isScalarEpilogueAllowed();
  unsigned Cost = TTI.getInterleavedMemoryOpCost(
      I->getOpcode(), WideVecTy, Group->getFactor(), Indices,
      Group->getAlign().value(), AS, Legal->isMaskRequired(I), UseMaskForGaps);

  if (Group->isReverse()) {
    // TODO: Add support for reversed masked interleaved access.
    assert(!Legal->isMaskRequired(I) &&
           "Reverse masked interleaved access not supported.");
    Cost += Group->getNumMembers() *
            TTI.getShuffleCost(TargetTransformInfo::SK_Reverse, VectorTy, 0);
  }
  return Cost;
}

unsigned LoopVectorizationCostModel::getMemoryInstructionCost(Instruction *I,
                                                              unsigned VF) {
  // Calculate scalar cost only. Vectorization cost should be ready at this
  // moment.
  if (VF == 1 && !isScalable()) {
    Type *ValTy = getMemInstValueType(I);
    const MaybeAlign Alignment = getLoadStoreAlignment(I);
    unsigned AS = getLoadStoreAddressSpace(I);

    return TTI.getAddressComputationCost(ValTy) +
           TTI.getMemoryOpCost(I->getOpcode(), ValTy, Alignment, AS, I);
  }
  return getWideningCost(I, VF);
}

LoopVectorizationCostModel::VectorizationCostTy
LoopVectorizationCostModel::getInstructionCost(Instruction *I, unsigned VF) {
  // If we know that this instruction will remain uniform, check the cost of
  // the scalar version.
  bool ValidVF = VF > 1 || (isScalable() && VF == 1);
  if (isUniformAfterVectorization(I, VF))
    ValidVF = false;
  // VF = 1;

  if (ValidVF && isProfitableToScalarize(I, VF))
    return VectorizationCostTy(InstsToScalarize[VF][I], false);

  // Forced scalars do not have any scalarization overhead.
  auto ForcedScalar = ForcedScalars.find(VF);
  if (ValidVF && ForcedScalar != ForcedScalars.end()) {
    auto InstSet = ForcedScalar->second;
    if (InstSet.find(I) != InstSet.end())
      return VectorizationCostTy((getInstructionCost(I, 1).first * VF), false);
  }

  Type *VectorTy;
  unsigned C = getInstructionCost(I, VF, VectorTy, ValidVF);

  // bool ValidNumParts = TTI.getNumberOfParts(VectorTy) < VF || (VF == 1 &&
  // isScalable() &&
  bool TypeNotScalarized = (VF > 1 && VectorTy->isVectorTy() &&
                            TTI.getNumberOfParts(VectorTy) < VF) ||
                           (VF == 1 && isScalable() && VectorTy->isVectorTy() &&
                            TTI.getNumberOfParts(VectorTy) == VF);
  return VectorizationCostTy(C, TypeNotScalarized);
}

unsigned LoopVectorizationCostModel::getScalarizationOverhead(Instruction *I,
                                                              unsigned VF) {

  if (VF == 1 && !isScalable())
    return 0;

  unsigned Cost = 0;
  Type *RetTy = ToVectorTy(I->getType(), VF, isScalable());
  if (!RetTy->isVoidTy() &&
      (!isa<LoadInst>(I) || !TTI.supportsEfficientVectorElementLoadStore()))
    Cost += TTI.getScalarizationOverhead(RetTy, true, false);

  // Some targets keep addresses scalar.
  if (isa<LoadInst>(I) && !TTI.prefersVectorizedAddressing())
    return Cost;

  // Some targets support efficient element stores.
  if (isa<StoreInst>(I) && TTI.supportsEfficientVectorElementLoadStore())
    return Cost;

  // Collect operands to consider.
  CallInst *CI = dyn_cast<CallInst>(I);
  Instruction::op_range Ops = CI ? CI->arg_operands() : I->operands();

  // Skip operands that do not require extraction/scalarization and do not incur
  // any overhead.
  return Cost + TTI.getOperandsScalarizationOverhead(
                    filterExtractingOperands(Ops, VF), VF);
}

void LoopVectorizationCostModel::setCostBasedWideningDecision(unsigned VF) {
  if (!isScalable() && VF == 1)
    return;
  NumPredStores = 0;
  for (BasicBlock *BB : TheLoop->blocks()) {
    // For each instruction in the old loop.
    for (Instruction &I : *BB) {
      Value *Ptr = getLoadStorePointerOperand(&I);
      if (!Ptr)
        continue;

      // TODO: We should generate better code and update the cost model for
      // predicated uniform stores. Today they are treated as any other
      // predicated store (see added test cases in
      // invariant-store-vectorization.ll).
      if (isa<StoreInst>(&I) && isScalarWithPredication(&I))
        NumPredStores++;

      if (Legal->isUniform(Ptr) &&
          // Conditional loads and stores should be scalarized and predicated.
          // isScalarWithPredication cannot be used here since masked
          // gather/scatters are not considered scalar with predication.
          !Legal->blockNeedsPredication(I.getParent())) {
        // TODO: Avoid replicating loads and stores instead of
        // relying on instcombine to remove them.
        // Load: Scalar load + broadcast
        // Store: Scalar store + isLoopInvariantStoreValue ? 0 : extract
        unsigned Cost = getUniformMemOpCost(&I, VF);
        setWideningDecision(&I, VF, CM_Scalarize, Cost);
        continue;
      }

      // We assume that widening is the best solution when possible.
      if (memoryInstructionCanBeWidened(&I, VF)) {
        unsigned Cost = getConsecutiveMemOpCost(&I, VF);
        int ConsecutiveStride =
            Legal->isConsecutivePtr(getLoadStorePointerOperand(&I));
        assert((ConsecutiveStride == 1 || ConsecutiveStride == -1) &&
               "Expected consecutive stride.");
        InstWidening Decision =
            ConsecutiveStride == 1 ? CM_Widen : CM_Widen_Reverse;
        setWideningDecision(&I, VF, Decision, Cost);
        continue;
      }

      // Choose between Interleaving, Gather/Scatter or Scalarization.
      unsigned InterleaveCost = std::numeric_limits<unsigned>::max();
      unsigned NumAccesses = 1;
      if (isAccessInterleaved(&I)) {
        auto Group = getInterleavedAccessGroup(&I);
        assert(Group && "Fail to get an interleaved access group.");

        // Make one decision for the whole group.
        if (getWideningDecision(&I, VF) != CM_Unknown)
          continue;

        NumAccesses = Group->getNumMembers();
        if (interleavedAccessCanBeWidened(&I, VF))
          InterleaveCost = getInterleaveGroupCost(&I, VF);
      }

      unsigned GatherScatterCost =
          isLegalGatherOrScatter(&I)
              ? getGatherScatterCost(&I, VF) * NumAccesses
              : std::numeric_limits<unsigned>::max();

      unsigned ScalarizationCost =
          getMemInstScalarizationCost(&I, VF) * NumAccesses;

      // Choose better solution for the current VF,
      // write down this decision and use it during vectorization.
      unsigned Cost;
      InstWidening Decision;
      if (InterleaveCost <= GatherScatterCost &&
          InterleaveCost < ScalarizationCost) {
        Decision = CM_Interleave;
        Cost = InterleaveCost;
      } else if (GatherScatterCost < ScalarizationCost) {
        Decision = CM_GatherScatter;
        Cost = GatherScatterCost;
      } else {
        Decision = CM_Scalarize;
        Cost = ScalarizationCost;
      }
      // If the instructions belongs to an interleave group, the whole group
      // receives the same decision. The whole group receives the cost, but
      // the cost will actually be assigned to one instruction.
      if (auto Group = getInterleavedAccessGroup(&I))
        setWideningDecision(Group, VF, Decision, Cost);
      else
        setWideningDecision(&I, VF, Decision, Cost);
    }
  }

  // Make sure that any load of address and any other address computation
  // remains scalar unless there is gather/scatter support. This avoids
  // inevitable extracts into address registers, and also has the benefit of
  // activating LSR more, since that pass can't optimize vectorized
  // addresses.
  if (TTI.prefersVectorizedAddressing())
    return;

  // Start with all scalar pointer uses.
  SmallPtrSet<Instruction *, 8> AddrDefs;
  for (BasicBlock *BB : TheLoop->blocks())
    for (Instruction &I : *BB) {
      Instruction *PtrDef =
          dyn_cast_or_null<Instruction>(getLoadStorePointerOperand(&I));
      if (PtrDef && TheLoop->contains(PtrDef) &&
          getWideningDecision(&I, VF) != CM_GatherScatter)
        AddrDefs.insert(PtrDef);
    }

  // Add all instructions used to generate the addresses.
  SmallVector<Instruction *, 4> Worklist;
  for (auto *I : AddrDefs)
    Worklist.push_back(I);
  while (!Worklist.empty()) {
    Instruction *I = Worklist.pop_back_val();
    for (auto &Op : I->operands())
      if (auto *InstOp = dyn_cast<Instruction>(Op))
        if ((InstOp->getParent() == I->getParent()) && !isa<PHINode>(InstOp) &&
            AddrDefs.insert(InstOp).second)
          Worklist.push_back(InstOp);
  }

  for (auto *I : AddrDefs) {
    if (isa<LoadInst>(I)) {
      // Setting the desired widening decision should ideally be handled in
      // by cost functions, but since this involves the task of finding out
      // if the loaded register is involved in an address computation, it is
      // instead changed here when we know this is the case.
      InstWidening Decision = getWideningDecision(I, VF);
      if (Decision == CM_Widen || Decision == CM_Widen_Reverse)
        // Scalarize a widened load of address.
        setWideningDecision(I, VF, CM_Scalarize,
                            (VF * getMemoryInstructionCost(I, 1)));
      else if (auto Group = getInterleavedAccessGroup(I)) {
        // Scalarize an interleave group of address loads.
        for (unsigned I = 0; I < Group->getFactor(); ++I) {
          if (Instruction *Member = Group->getMember(I))
            setWideningDecision(Member, VF, CM_Scalarize,
                                (VF * getMemoryInstructionCost(Member, 1)));
        }
      }
    } else
      // Make sure I gets scalarized and a cost estimate without
      // scalarization overhead.
      ForcedScalars[VF].insert(I);
  }
}

unsigned LoopVectorizationCostModel::getInstructionCost(Instruction *I,
                                                        unsigned VF,
                                                        Type *&VectorTy,
                                                        bool ValidVF) {
  Type *RetTy = I->getType();
  if (canTruncateToMinimalBitwidth(I, VF, ValidVF))
    RetTy = IntegerType::get(RetTy->getContext(), MinBWs[I]);
  VectorTy = isScalarAfterVectorization(I, VF, ValidVF)
                 ? RetTy
                 : ToVectorTy(RetTy, VF, isScalable());
  auto SE = PSE.getSE();

  // TODO: We need to estimate the cost of intrinsic calls.
  switch (I->getOpcode()) {
  case Instruction::GetElementPtr:
    // We mark this instruction as zero-cost because the cost of GEPs in
    // vectorized code depends on whether the corresponding memory instruction
    // is scalarized or not. Therefore, we handle GEPs with the memory
    // instruction cost.
    return 0;
  case Instruction::Br: {
    // In cases of scalarized and predicated instructions, there will be VF
    // predicated blocks in the vectorized loop. Each branch around these
    // blocks requires also an extract of its vector compare i1 element.
    bool ScalarPredicatedBB = false;
    BranchInst *BI = cast<BranchInst>(I);
    if (ValidVF && BI->isConditional() &&
        (PredicatedBBsAfterVectorization.find(BI->getSuccessor(0)) !=
             PredicatedBBsAfterVectorization.end() ||
         PredicatedBBsAfterVectorization.find(BI->getSuccessor(1)) !=
             PredicatedBBsAfterVectorization.end()))
      ScalarPredicatedBB = true;

    if (ScalarPredicatedBB) {
      // Return cost for branches around scalarized and predicated blocks.
      Type *Vec_i1Ty = VectorType::get(
          IntegerType::getInt1Ty(RetTy->getContext()), VF, isScalable());
      return (TTI.getScalarizationOverhead(Vec_i1Ty, false, true) +
              (TTI.getCFInstrCost(Instruction::Br) * VF));
    } else if (I->getParent() == TheLoop->getLoopLatch() || VF == 1)
      // The back-edge branch will remain, as will all scalar branches.
      return TTI.getCFInstrCost(Instruction::Br);
    else
      // This branch will be eliminated by if-conversion.
      return 0;
    // Note: We currently assume zero cost for an unconditional branch inside
    // a predicated block since it will become a fall-through, although we
    // may decide in the future to call TTI for all branches.
  }
  case Instruction::PHI: {
    auto *Phi = cast<PHINode>(I);

    // First-order recurrences are replaced by vector shuffles inside the loop.
    // NOTE: Don't use ToVectorTy as SK_ExtractSubvector expects a vector type.
    if (ValidVF && Legal->isFirstOrderRecurrence(Phi))
      return TTI.getShuffleCost(TargetTransformInfo::SK_ExtractSubvector,
                                cast<VectorType>(VectorTy), VF - 1,
                                VectorType::get(RetTy, 1, isScalable()));

    // Phi nodes in non-header blocks (not inductions, reductions, etc.) are
    // converted into select instructions. We require N - 1 selects per phi
    // node, where N is the number of incoming values.
    if (ValidVF && Phi->getParent() != TheLoop->getHeader())
      return (Phi->getNumIncomingValues() - 1) *
             TTI.getCmpSelInstrCost(
                 Instruction::Select,
                 ToVectorTy(Phi->getType(), VF, isScalable()),
                 ToVectorTy(Type::getInt1Ty(Phi->getContext()), VF,
                            isScalable()));

    return TTI.getCFInstrCost(Instruction::PHI);
  }
  case Instruction::UDiv:
  case Instruction::SDiv:
  case Instruction::URem:
  case Instruction::SRem:
    // If we have a predicated instruction, it may not be executed for each
    // vector lane. Get the scalarization cost and scale this amount by the
    // probability of executing the predicated block. If the instruction is not
    // predicated, we fall through to the next case.
    if (ValidVF && isScalarWithPredication(I)) {
      unsigned Cost = 0;

      // These instructions have a non-void type, so account for the phi nodes
      // that we will create. This cost is likely to be zero. The phi node
      // cost, if any, should be scaled by the block probability because it
      // models a copy at the end of each predicated block.
      Cost += VF * TTI.getCFInstrCost(Instruction::PHI);

      // The cost of the non-predicated instruction.
      Cost += VF * TTI.getArithmeticInstrCost(I->getOpcode(), RetTy);

      // The cost of insertelement and extractelement instructions needed for
      // scalarization.
      Cost += getScalarizationOverhead(I, VF);

      // Scale the cost by the probability of executing the predicated blocks.
      // This assumes the predicated block for each vector lane is equally
      // likely.
      return Cost / getReciprocalPredBlockProb();
    }
    LLVM_FALLTHROUGH;
  case Instruction::Add:
  case Instruction::FAdd:
  case Instruction::Sub:
  case Instruction::FSub:
  case Instruction::Mul:
  case Instruction::FMul:
  case Instruction::FDiv:
  case Instruction::FRem:
  case Instruction::Shl:
  case Instruction::LShr:
  case Instruction::AShr:
  case Instruction::And:
  case Instruction::Or:
  case Instruction::Xor: {
    // Since we will replace the stride by 1 the multiplication should go away.
    if (I->getOpcode() == Instruction::Mul && isStrideMul(I, Legal))
      return 0;
    // Certain instructions can be cheaper to vectorize if they have a constant
    // second vector operand. One example of this are shifts on x86.
    Value *Op2 = I->getOperand(1);
    TargetTransformInfo::OperandValueProperties Op2VP;
    TargetTransformInfo::OperandValueKind Op2VK =
        TTI.getOperandInfo(Op2, Op2VP);
    if (Op2VK == TargetTransformInfo::OK_AnyValue && Legal->isUniform(Op2))
      Op2VK = TargetTransformInfo::OK_UniformValue;

    SmallVector<const Value *, 4> Operands(I->operand_values());
    unsigned N = isScalarAfterVectorization(I, VF, ValidVF) && ValidVF ? VF : 1;
    return N * TTI.getArithmeticInstrCost(
                   I->getOpcode(), VectorTy, TargetTransformInfo::OK_AnyValue,
                   Op2VK, TargetTransformInfo::OP_None, Op2VP, Operands, I);
  }
  case Instruction::FNeg: {
    unsigned N = isScalarAfterVectorization(I, VF, ValidVF) && ValidVF ? VF : 1;
    return N * TTI.getArithmeticInstrCost(
                   I->getOpcode(), VectorTy, TargetTransformInfo::OK_AnyValue,
                   TargetTransformInfo::OK_AnyValue,
                   TargetTransformInfo::OP_None, TargetTransformInfo::OP_None,
                   I->getOperand(0), I);
  }
  case Instruction::Select: {
    SelectInst *SI = cast<SelectInst>(I);
    const SCEV *CondSCEV = SE->getSCEV(SI->getCondition());
    bool ScalarCond = (SE->isLoopInvariant(CondSCEV, TheLoop));
    Type *CondTy = SI->getCondition()->getType();
    if (!ScalarCond)
      CondTy = VectorType::get(CondTy, VF, isScalable());

    return TTI.getCmpSelInstrCost(I->getOpcode(), VectorTy, CondTy, I);
  }
  case Instruction::ICmp:
  case Instruction::FCmp: {
    Type *ValTy = I->getOperand(0)->getType();
    Instruction *Op0AsInstruction = dyn_cast<Instruction>(I->getOperand(0));
    if (canTruncateToMinimalBitwidth(Op0AsInstruction, VF, ValidVF))
      ValTy = IntegerType::get(ValTy->getContext(), MinBWs[Op0AsInstruction]);
    VectorTy = ToVectorTy(ValTy, VF, isScalable(), ValidVF);
    return TTI.getCmpSelInstrCost(I->getOpcode(), VectorTy, nullptr, I);
  }
  case Instruction::Store:
  case Instruction::Load: {
    unsigned Width = VF;
    if (Width > 1) {
      InstWidening Decision = getWideningDecision(I, Width);
      assert(Decision != CM_Unknown &&
             "CM decision should be taken at this point");
      if (Decision == CM_Scalarize)
        Width = 1;
    }
    VectorTy = ToVectorTy(getMemInstValueType(I), Width, isScalable(), ValidVF);
    return getMemoryInstructionCost(I, VF);
  }
  case Instruction::ZExt:
  case Instruction::SExt:
  case Instruction::FPToUI:
  case Instruction::FPToSI:
  case Instruction::FPExt:
  case Instruction::PtrToInt:
  case Instruction::IntToPtr:
  case Instruction::SIToFP:
  case Instruction::UIToFP:
  case Instruction::Trunc:
  case Instruction::FPTrunc:
  case Instruction::BitCast: {
    // We optimize the truncation of induction variables having constant
    // integer steps. The cost of these truncations is the same as the scalar
    // operation.
    if (isOptimizableIVTruncate(I, VF)) {
      auto *Trunc = cast<TruncInst>(I);
      return TTI.getCastInstrCost(Instruction::Trunc, Trunc->getDestTy(),
                                  Trunc->getSrcTy(), Trunc);
    }

    Type *SrcScalarTy = I->getOperand(0)->getType();
    Type *SrcVecTy = VectorTy->isVectorTy()
                         ? ToVectorTy(SrcScalarTy, VF, isScalable())
                         : SrcScalarTy;
    if (canTruncateToMinimalBitwidth(I, VF, ValidVF)) {
      // This cast is going to be shrunk. This may remove the cast or it might
      // turn it into slightly different cast. For example, if MinBW == 16,
      // "zext i8 %1 to i32" becomes "zext i8 %1 to i16".
      //
      // Calculate the modified src and dest types.
      Type *MinVecTy = VectorTy;
      if (I->getOpcode() == Instruction::Trunc) {
        SrcVecTy = smallestIntegerVectorType(SrcVecTy, MinVecTy);
        VectorTy = largestIntegerVectorType(
            ToVectorTy(I->getType(), VF, isScalable()), MinVecTy);
      } else if (I->getOpcode() == Instruction::ZExt ||
                 I->getOpcode() == Instruction::SExt) {
        SrcVecTy = largestIntegerVectorType(SrcVecTy, MinVecTy);
        VectorTy = smallestIntegerVectorType(
            ToVectorTy(I->getType(), VF, isScalable(), ValidVF), MinVecTy);
      }
    }

    unsigned N = isScalarAfterVectorization(I, VF, ValidVF) ? VF : 1;
    return N * TTI.getCastInstrCost(I->getOpcode(), VectorTy, SrcVecTy, I);
  }
  case Instruction::Call: {
    bool NeedToScalarize;
    CallInst *CI = cast<CallInst>(I);
    unsigned CallCost = getVectorCallCost(CI, VF, NeedToScalarize);
    if (getVectorIntrinsicIDForCall(CI, TLI))
      return std::min(CallCost, getVectorIntrinsicCost(CI, VF));
    return CallCost;
  }
  default:
    // The cost of executing VF copies of the scalar instruction. This opcode
    // is unknown. Assume that it is the same as 'mul'.
    return VF * TTI.getArithmeticInstrCost(Instruction::Mul, VectorTy) +
           getScalarizationOverhead(I, VF);
  } // end of switch.
}

char LoopVectorize::ID = 0;

static const char lv_name[] = "Loop Vectorization";

INITIALIZE_PASS_BEGIN(LoopVectorize, LV_NAME, lv_name, false, false)
INITIALIZE_PASS_DEPENDENCY(TargetTransformInfoWrapperPass)
INITIALIZE_PASS_DEPENDENCY(BasicAAWrapperPass)
INITIALIZE_PASS_DEPENDENCY(AAResultsWrapperPass)
INITIALIZE_PASS_DEPENDENCY(GlobalsAAWrapperPass)
INITIALIZE_PASS_DEPENDENCY(AssumptionCacheTracker)
INITIALIZE_PASS_DEPENDENCY(BlockFrequencyInfoWrapperPass)
INITIALIZE_PASS_DEPENDENCY(DominatorTreeWrapperPass)
INITIALIZE_PASS_DEPENDENCY(ScalarEvolutionWrapperPass)
INITIALIZE_PASS_DEPENDENCY(LoopInfoWrapperPass)
INITIALIZE_PASS_DEPENDENCY(LoopAccessLegacyAnalysis)
INITIALIZE_PASS_DEPENDENCY(DemandedBitsWrapperPass)
INITIALIZE_PASS_DEPENDENCY(OptimizationRemarkEmitterWrapperPass)
INITIALIZE_PASS_DEPENDENCY(ProfileSummaryInfoWrapperPass)
INITIALIZE_PASS_DEPENDENCY(InjectTLIMappingsLegacy)
INITIALIZE_PASS_END(LoopVectorize, LV_NAME, lv_name, false, false)

namespace llvm {

Pass *createLoopVectorizePass() { return new LoopVectorize(); }

Pass *createLoopVectorizePass(bool InterleaveOnlyWhenForced,
                              bool VectorizeOnlyWhenForced) {
  return new LoopVectorize(InterleaveOnlyWhenForced, VectorizeOnlyWhenForced);
}

} // end namespace llvm

bool LoopVectorizationCostModel::isConsecutiveLoadOrStore(Instruction *Inst) {
  // Check if the pointer operand of a load or store instruction is
  // consecutive.
  if (auto *Ptr = getLoadStorePointerOperand(Inst))
    return Legal->isConsecutivePtr(Ptr);
  return false;
}

void LoopVectorizationCostModel::collectValuesToIgnore() {
  // Ignore ephemeral values.
  CodeMetrics::collectEphemeralValues(TheLoop, AC, ValuesToIgnore);

  // Ignore type-promoting instructions we identified during reduction
  // detection.
  for (auto &Reduction : Legal->getReductionVars()) {
    RecurrenceDescriptor &RedDes = Reduction.second;
    SmallPtrSetImpl<Instruction *> &Casts = RedDes.getCastInsts();
    VecValuesToIgnore.insert(Casts.begin(), Casts.end());
  }
  // Ignore type-casting instructions we identified during induction
  // detection.
  for (auto &Induction : Legal->getInductionVars()) {
    InductionDescriptor &IndDes = Induction.second;
    const SmallVectorImpl<Instruction *> &Casts = IndDes.getCastInsts();
    VecValuesToIgnore.insert(Casts.begin(), Casts.end());
  }
}

// TODO: we could return a pair of values that specify the max VF and
// min VF, to be used in `buildVPlans(MinVF, MaxVF)` instead of
// `buildVPlans(VF, VF)`. We cannot do it because VPLAN at the moment
// doesn't have a cost model that can choose which plan to execute if
// more than one is generated.
static unsigned determineVPlanVF(const unsigned WidestVectorRegBits,
                                 LoopVectorizationCostModel &CM) {
  unsigned WidestType;
  std::tie(std::ignore, WidestType) = CM.getSmallestAndWidestTypes();
  return WidestVectorRegBits / WidestType;
}

VectorizationFactor
LoopVectorizationPlanner::planInVPlanNativePath(unsigned UserVF) {
  unsigned VF = UserVF;
  // Outer loop handling: They may require CFG and instruction level
  // transformations before even evaluating whether vectorization is profitable.
  // Since we cannot modify the incoming IR, we need to build VPlan upfront in
  // the vectorization pipeline.
  if (!OrigLoop->empty()) {
    // If the user doesn't provide a vectorization factor, determine a
    // reasonable one.
    if (!UserVF) {
      VF = determineVPlanVF(TTI->getRegisterBitWidth(true /* Vector*/), CM);
      LLVM_DEBUG(dbgs() << "LV: VPlan computed VF " << VF << ".\n");

      // Make sure we have a VF > 1 for stress testing.
      if (VPlanBuildStressTest && VF < 2) {
        LLVM_DEBUG(dbgs() << "LV: VPlan stress testing: "
                          << "overriding computed VF.\n");
        VF = 4;
      }
    }
    assert(EnableVPlanNativePath && "VPlan-native path is not enabled.");
    assert(isPowerOf2_32(VF) && "VF needs to be a power of two");
    LLVM_DEBUG(dbgs() << "LV: Using " << (UserVF ? "user " : "") << "VF " << VF
                      << " to build VPlans.\n");
    buildVPlans(VF, VF);

    // For VPlan build stress testing, we bail out after VPlan construction.
    if (VPlanBuildStressTest)
      return VectorizationFactor::Disabled();

    return {VF, 0};
  }

  LLVM_DEBUG(
      dbgs() << "LV: Not vectorizing. Inner loops aren't supported in the "
                "VPlan-native path.\n");
  return VectorizationFactor::Disabled();
}

Optional<VectorizationFactor> LoopVectorizationPlanner::plan(unsigned UserVF) {
  assert(OrigLoop->empty() && "Inner loop expected.");
  Optional<unsigned> MaybeMaxVF = CM.computeMaxVF();
  if (!MaybeMaxVF) // Cases that should not to be vectorized nor interleaved.
    return None;

  // Invalidate interleave groups if all blocks of loop will be predicated.
  if (CM.blockNeedsPredication(OrigLoop->getHeader()) &&
      !useMaskedInterleavedAccesses(*TTI)) {
    LLVM_DEBUG(
        dbgs()
        << "LV: Invalidate all interleaved groups due to fold-tail by masking "
           "which requires masked-interleaved support.\n");
    if (CM.InterleaveInfo.invalidateGroups())
      // Invalidating interleave groups also requires invalidating all decisions
      // based on them, which includes widening decisions and uniform and scalar
      // values.
      CM.invalidateCostModelingDecisions();
  }

  if (UserVF) {
    LLVM_DEBUG(dbgs() << "LV: Using user VF " << UserVF << ".\n");
    assert(isPowerOf2_32(UserVF) && "VF needs to be a power of two");
    // Collect the instructions (and their associated costs) that will be more
    // profitable to scalarize.
    CM.selectUserVectorizationFactor(UserVF);
    buildVPlansWithVPRecipes(UserVF, UserVF);
    LLVM_DEBUG(printPlans(dbgs()));
    return {{UserVF, 0}};
  }

  // Most of the VF selection code for fixed length vectors does not make
  // sense for scalable vectors. So as a starting point we assume that if we
  // are using scalable vectors we are going to vectorize based on the
  // computed MaxVF (max K factor).
  if (TTI->useScalableVectorType()) {
    unsigned VF = MaybeMaxVF.getValue();
    assert(VF != 0 && "MaxVF is zero.");
    CM.collectUniformsAndScalars(VF);
    CM.collectInstsToScalarize(VF);
    buildVPlansWithVPRecipes(VF, VF);
    LLVM_DEBUG(printPlans(dbgs()));
    return CM.selectScalableVectorizationFactor(VF);
  }

  unsigned MaxVF = MaybeMaxVF.getValue();
  assert(MaxVF != 0 && "MaxVF is zero.");
  for (unsigned VF = 1; VF <= MaxVF; VF *= 2) {
    // Collect Uniform and Scalar instructions after vectorization with VF.
    CM.collectUniformsAndScalars(VF);

    // Collect the instructions (and their associated costs) that will be more
    // profitable to scalarize.
    if (VF > 1)
      CM.collectInstsToScalarize(VF);
  }

  buildVPlansWithVPRecipes(1, MaxVF);
  LLVM_DEBUG(printPlans(dbgs()));
  if (MaxVF == 1)
    // Do not return VectorizationFactor::Disabled() here, since that means a
    // width=0. For fixed vectors we want width=1, cost=0 here.
    return VectorizationFactor(1, 0);

  // Select the optimal vectorization factor.
  return CM.selectVectorizationFactor(MaxVF);
}

void LoopVectorizationPlanner::setBestPlan(unsigned VF, unsigned UF) {
  LLVM_DEBUG(dbgs() << "Setting best plan to VF=" << VF << ", UF=" << UF
                    << '\n');
  BestVF = VF;
  BestUF = UF;

  erase_if(VPlans, [VF](const VPlanPtr &Plan) { return !Plan->hasVF(VF); });
  assert(VPlans.size() == 1 && "Best VF has not a single VPlan.");
}

void LoopVectorizationPlanner::executePlan(InnerLoopVectorizer &ILV,
                                           DominatorTree *DT) {

  // 1. Create a new empty loop. Unlink the old loop and connect the new one.
  VPCallbackILV CallbackILV(ILV);

  VPTransformState State{BestVF,     BestUF,      ILV.isScalable(),       LI,
                         DT,         ILV.Builder, ILV.VectorLoopValueMap, &ILV,
                         CallbackILV};
  State.CFG.PrevBB = ILV.createVectorizedLoopSkeleton();
  State.TripCount = ILV.getOrCreateTripCount(nullptr);
  State.CanonicalIV = ILV.Induction;

  //===------------------------------------------------===//
  //
  // Notice: any optimization or new instruction that go
  // into the code below should also be implemented in
  // the cost-model.
  //
  //===------------------------------------------------===//

  // 2. Copy and widen instructions from the old loop into the new loop.
  assert(VPlans.size() == 1 && "Not a single VPlan to execute.");
  VPlans.front()->execute(&State);

  // 3. Fix the vectorized code: take care of header phi's, live-outs,
  //    predication, updating analyses.
  ILV.fixVectorizedLoop();
}

void LoopVectorizationPlanner::collectTriviallyDeadInstructions(
    SmallPtrSetImpl<Instruction *> &DeadInstructions) {
  BasicBlock *Latch = OrigLoop->getLoopLatch();

  // We create new control-flow for the vectorized loop, so the original
  // condition will be dead after vectorization if it's only used by the
  // branch.
  auto *Cmp = dyn_cast<Instruction>(Latch->getTerminator()->getOperand(0));
  if (Cmp && Cmp->hasOneUse())
    DeadInstructions.insert(Cmp);

  // We create new "steps" for induction variable updates to which the original
  // induction variables map. An original update instruction will be dead if
  // all its users except the induction variable are dead.
  for (auto &Induction : Legal->getInductionVars()) {
    PHINode *Ind = Induction.first;
    auto *IndUpdate = cast<Instruction>(Ind->getIncomingValueForBlock(Latch));
    if (llvm::all_of(IndUpdate->users(), [&](User *U) -> bool {
          return U == Ind || DeadInstructions.find(cast<Instruction>(U)) !=
                                 DeadInstructions.end();
        }))
      DeadInstructions.insert(IndUpdate);

    // We record as "Dead" also the type-casting instructions we had identified
    // during induction analysis. We don't need any handling for them in the
    // vectorized loop because we have proven that, under a proper runtime
    // test guarding the vectorized loop, the value of the phi, and the casted
    // value of the phi, are the same. The last instruction in this casting
    // chain will get its scalar/vector/widened def from the
    // scalar/vector/widened def of the respective phi node. Any other casts in
    // the induction def-use chain have no other uses outside the phi update
    // chain, and will be ignored.
    InductionDescriptor &IndDes = Induction.second;
    const SmallVectorImpl<Instruction *> &Casts = IndDes.getCastInsts();
    DeadInstructions.insert(Casts.begin(), Casts.end());
  }
}

Value *InnerLoopUnroller::reverseVector(Value *Vec) { return Vec; }

Value *InnerLoopUnroller::getBroadcastInstrs(Value *V) { return V; }

Value *InnerLoopUnroller::getStepVector(Value *Val, int StartIdx, Value *Step,
                                        Instruction::BinaryOps BinOp) {
  // When unrolling and the VF is 1, we only need to add a simple scalar.
  Type *Ty = Val->getType();
  assert(!Ty->isVectorTy() && "Val must be a scalar");

  if (Ty->isFloatingPointTy()) {
    Constant *C = ConstantFP::get(Ty, (double)StartIdx);

    // Floating point operations had to be 'fast' to enable the unrolling.
    Value *MulOp = addFastMathFlag(Builder.CreateFMul(C, Step));
    return addFastMathFlag(Builder.CreateBinOp(BinOp, Val, MulOp));
  }
  Constant *C = ConstantInt::get(Ty, StartIdx);
  return Builder.CreateAdd(Val, Builder.CreateMul(C, Step), "induction");
}

static void AddRuntimeUnrollDisableMetaData(Loop *L) {
  SmallVector<Metadata *, 4> MDs;
  // Reserve first location for self reference to the LoopID metadata node.
  MDs.push_back(nullptr);
  bool IsUnrollMetadata = false;
  MDNode *LoopID = L->getLoopID();
  if (LoopID) {
    // First find existing loop unrolling disable metadata.
    for (unsigned i = 1, ie = LoopID->getNumOperands(); i < ie; ++i) {
      auto *MD = dyn_cast<MDNode>(LoopID->getOperand(i));
      if (MD) {
        const auto *S = dyn_cast<MDString>(MD->getOperand(0));
        IsUnrollMetadata =
            S && S->getString().startswith("llvm.loop.unroll.disable");
      }
      MDs.push_back(LoopID->getOperand(i));
    }
  }

  if (!IsUnrollMetadata) {
    // Add runtime unroll disable metadata.
    LLVMContext &Context = L->getHeader()->getContext();
    SmallVector<Metadata *, 1> DisableOperands;
    DisableOperands.push_back(
        MDString::get(Context, "llvm.loop.unroll.runtime.disable"));
    MDNode *DisableNode = MDNode::get(Context, DisableOperands);
    MDs.push_back(DisableNode);
    MDNode *NewLoopID = MDNode::get(Context, MDs);
    // Set operand 0 to refer to the loop id itself.
    NewLoopID->replaceOperandWith(0, NewLoopID);
    L->setLoopID(NewLoopID);
  }
}

bool LoopVectorizationPlanner::getDecisionAndClampRange(
    const std::function<bool(unsigned)> &Predicate, VFRange &Range) {
  assert(Range.End > Range.Start && "Trying to test an empty VF range.");
  bool PredicateAtRangeStart = Predicate(Range.Start);

  for (unsigned TmpVF = Range.Start * 2; TmpVF < Range.End; TmpVF *= 2)
    if (Predicate(TmpVF) != PredicateAtRangeStart) {
      Range.End = TmpVF;
      break;
    }

  return PredicateAtRangeStart;
}

/// Build VPlans for the full range of feasible VF's = {\p MinVF, 2 * \p MinVF,
/// 4 * \p MinVF, ..., \p MaxVF} by repeatedly building a VPlan for a sub-range
/// of VF's starting at a given VF and extending it as much as possible. Each
/// vectorization decision can potentially shorten this sub-range during
/// buildVPlan().
void LoopVectorizationPlanner::buildVPlans(unsigned MinVF, unsigned MaxVF) {
  for (unsigned VF = MinVF; VF < MaxVF + 1;) {
    VFRange SubRange = {VF, MaxVF + 1};
    VPlans.push_back(buildVPlan(SubRange));
    VF = SubRange.End;
  }
}

VPValue *VPRecipeBuilder::createEdgeMask(BasicBlock *Src, BasicBlock *Dst,
                                         VPlanPtr &Plan) {
  assert(is_contained(predecessors(Dst), Src) && "Invalid edge");

  // Look for cached value.
  std::pair<BasicBlock *, BasicBlock *> Edge(Src, Dst);
  EdgeMaskCacheTy::iterator ECEntryIt = EdgeMaskCache.find(Edge);
  if (ECEntryIt != EdgeMaskCache.end())
    return ECEntryIt->second;

  VPValue *SrcMask = createBlockInMask(Src, Plan);

  // The terminator has to be a branch inst!
  BranchInst *BI = dyn_cast<BranchInst>(Src->getTerminator());
  assert(BI && "Unexpected terminator found");

  if (!BI->isConditional() || BI->getSuccessor(0) == BI->getSuccessor(1))
    return EdgeMaskCache[Edge] = SrcMask;

  VPValue *EdgeMask = Plan->getVPValue(BI->getCondition());
  assert(EdgeMask && "No Edge Mask found for condition");

  if (BI->getSuccessor(0) != Dst)
    EdgeMask = Builder.createNot(EdgeMask);

  if (SrcMask) // Otherwise block in-mask is all-one, no need to AND.
    EdgeMask = Builder.createAnd(EdgeMask, SrcMask);

  return EdgeMaskCache[Edge] = EdgeMask;
}

VPValue *VPRecipeBuilder::createBlockInMask(BasicBlock *BB, VPlanPtr &Plan) {
  assert(OrigLoop->contains(BB) && "Block is not a part of a loop");

  // Look for cached value.
  BlockMaskCacheTy::iterator BCEntryIt = BlockMaskCache.find(BB);
  if (BCEntryIt != BlockMaskCache.end())
    return BCEntryIt->second;

  // All-one mask is modelled as no-mask following the convention for masked
  // load/store/gather/scatter. Initialize BlockMask to no-mask.
  VPValue *BlockMask = nullptr;

  if (OrigLoop->getHeader() == BB) {
    if (!CM.blockNeedsPredication(BB))
      return BlockMaskCache[BB] = BlockMask; // Loop incoming mask is all-one.

    // Introduce the early-exit compare IV <= BTC to form header block mask.
    // This is used instead of IV < TC because TC may wrap, unlike BTC.
    // Start by constructing the desired canonical IV.
    VPValue *IV = nullptr;
    if (Legal->getPrimaryInduction())
      IV = Plan->getVPValue(Legal->getPrimaryInduction());
    else {
      auto IVRecipe = new VPWidenCanonicalIVRecipe();
      Builder.getInsertBlock()->appendRecipe(IVRecipe);
      IV = IVRecipe->getVPValue();
    }
    VPValue *BTC = Plan->getOrCreateBackedgeTakenCount();
    BlockMask = Builder.createNaryOp(VPInstruction::ICmpULE, {IV, BTC});
    return BlockMaskCache[BB] = BlockMask;
  }

  // This is the block mask. We OR all incoming edges.
  for (auto *Predecessor : predecessors(BB)) {
    VPValue *EdgeMask = createEdgeMask(Predecessor, BB, Plan);
    if (!EdgeMask) // Mask of predecessor is all-one so mask of block is too.
      return BlockMaskCache[BB] = EdgeMask;

    if (!BlockMask) { // BlockMask has its initialized nullptr value.
      BlockMask = EdgeMask;
      continue;
    }

    BlockMask = Builder.createOr(BlockMask, EdgeMask);
  }

  return BlockMaskCache[BB] = BlockMask;
}

VPWidenMemoryInstructionRecipe *
VPRecipeBuilder::tryToWidenMemory(Instruction *I, VFRange &Range,
                                  VPlanPtr &Plan) {
  assert((isa<LoadInst>(I) || isa<StoreInst>(I)) &&
         "Must be called with either a load or store");

  auto willWiden = [&](unsigned VF) -> bool {
    if (VF == 1 && !CM.isScalable())
      return false;
    LoopVectorizationCostModel::InstWidening Decision =
        CM.getWideningDecision(I, VF);
    assert(Decision != LoopVectorizationCostModel::CM_Unknown &&
           "CM decision should be taken at this point.");
    if (Decision == LoopVectorizationCostModel::CM_Interleave)
      return true;
    if (CM.isScalarAfterVectorization(I, VF) ||
        CM.isProfitableToScalarize(I, VF))
      return false;
    return Decision != LoopVectorizationCostModel::CM_Scalarize;
  };

  if (!LoopVectorizationPlanner::getDecisionAndClampRange(willWiden, Range))
    return nullptr;

  VPValue *Mask = nullptr;
  if (Legal->isMaskRequired(I))
    Mask = createBlockInMask(I->getParent(), Plan);

  VPValue *Addr = Plan->getOrAddVPValue(getLoadStorePointerOperand(I));
  if (LoadInst *Load = dyn_cast<LoadInst>(I))
    return new VPWidenMemoryInstructionRecipe(*Load, Addr, Mask);

  StoreInst *Store = cast<StoreInst>(I);
  VPValue *StoredValue = Plan->getOrAddVPValue(Store->getValueOperand());
  return new VPWidenMemoryInstructionRecipe(*Store, Addr, StoredValue, Mask);
}

VPWidenIntOrFpInductionRecipe *
VPRecipeBuilder::tryToOptimizeInductionPHI(PHINode *Phi) const {
  // Check if this is an integer or fp induction. If so, build the recipe that
  // produces its scalar and vector values.
  InductionDescriptor II = Legal->getInductionVars().lookup(Phi);
  if (II.getKind() == InductionDescriptor::IK_IntInduction ||
      II.getKind() == InductionDescriptor::IK_FpInduction)
    return new VPWidenIntOrFpInductionRecipe(Phi);

  return nullptr;
}

VPWidenIntOrFpInductionRecipe *
VPRecipeBuilder::tryToOptimizeInductionTruncate(TruncInst *I,
                                                VFRange &Range) const {
  // Optimize the special case where the source is a constant integer
  // induction variable. Notice that we can only optimize the 'trunc' case
  // because (a) FP conversions lose precision, (b) sext/zext may wrap, and
  // (c) other casts depend on pointer size.

  // Determine whether \p K is a truncation based on an induction variable that
  // can be optimized.
  auto isOptimizableIVTruncate =
      [&](Instruction *K) -> std::function<bool(unsigned)> {
    return
        [=](unsigned VF) -> bool { return CM.isOptimizableIVTruncate(K, VF); };
  };

  if (LoopVectorizationPlanner::getDecisionAndClampRange(
          isOptimizableIVTruncate(I), Range))
    return new VPWidenIntOrFpInductionRecipe(cast<PHINode>(I->getOperand(0)),
                                             I);
  return nullptr;
}

VPBlendRecipe *VPRecipeBuilder::tryToBlend(PHINode *Phi, VPlanPtr &Plan) {
  // We know that all PHIs in non-header blocks are converted into selects, so
  // we don't have to worry about the insertion order and we can just use the
  // builder. At this point we generate the predication tree. There may be
  // duplications since this is a simple recursive scan, but future
  // optimizations will clean it up.

  SmallVector<VPValue *, 2> Operands;
  unsigned NumIncoming = Phi->getNumIncomingValues();
  for (unsigned In = 0; In < NumIncoming; In++) {
    VPValue *EdgeMask =
        createEdgeMask(Phi->getIncomingBlock(In), Phi->getParent(), Plan);
    assert((EdgeMask || NumIncoming == 1) &&
           "Multiple predecessors with one having a full mask");
    Operands.push_back(Plan->getOrAddVPValue(Phi->getIncomingValue(In)));
    if (EdgeMask)
      Operands.push_back(EdgeMask);
  }
  return new VPBlendRecipe(Phi, Operands);
}

VPWidenCallRecipe *VPRecipeBuilder::tryToWidenCall(CallInst *CI, VFRange &Range,
                                                   VPlan &Plan) const {

  bool IsPredicated = LoopVectorizationPlanner::getDecisionAndClampRange(
      [this, CI](unsigned VF) { return CM.isScalarWithPredication(CI, VF); },
      Range);

  if (IsPredicated)
    return nullptr;

  Intrinsic::ID ID = getVectorIntrinsicIDForCall(CI, TLI);
  if (ID && (ID == Intrinsic::assume || ID == Intrinsic::lifetime_end ||
             ID == Intrinsic::lifetime_start || ID == Intrinsic::sideeffect))
    return nullptr;

  auto willWiden = [&](unsigned VF) -> bool {
    Intrinsic::ID ID = getVectorIntrinsicIDForCall(CI, TLI);
    // The following case may be scalarized depending on the VF.
    // The flag shows whether we use Intrinsic or a usual Call for vectorized
    // version of the instruction.
    // Is it beneficial to perform intrinsic call compared to lib call?
    bool NeedToScalarize = false;
    unsigned CallCost = CM.getVectorCallCost(CI, VF, NeedToScalarize);
    bool UseVectorIntrinsic =
        ID && CM.getVectorIntrinsicCost(CI, VF) <= CallCost;
    return UseVectorIntrinsic || !NeedToScalarize;
  };

  if (!LoopVectorizationPlanner::getDecisionAndClampRange(willWiden, Range))
    return nullptr;

  // Success: widen this call.
  auto VPValues = map_range(CI->arg_operands(), [&Plan](Value *Op) {
    return Plan.getOrAddVPValue(Op);
  });

  return new VPWidenCallRecipe(*CI, VPValues);
}

bool VPRecipeBuilder::shouldWiden(Instruction *I, VFRange &Range) const {
  assert(!isa<BranchInst>(I) && !isa<PHINode>(I) && !isa<LoadInst>(I) &&
         !isa<StoreInst>(I) && "Instruction should have been handled earlier");
  // Instruction should be widened, unless it is scalar after vectorization,
  // scalarization is profitable or it is predicated.
  auto WillScalarize = [this, I](unsigned VF) -> bool {
    return CM.isScalarAfterVectorization(I, VF) ||
           CM.isProfitableToScalarize(I, VF) ||
           CM.isScalarWithPredication(I, VF);
  };
  return !LoopVectorizationPlanner::getDecisionAndClampRange(WillScalarize,
                                                             Range);
}

VPWidenRecipe *VPRecipeBuilder::tryToWiden(Instruction *I, VPlan &Plan) const {
  auto IsVectorizableOpcode = [](unsigned Opcode) {
    switch (Opcode) {
    case Instruction::Add:
    case Instruction::And:
    case Instruction::AShr:
    case Instruction::BitCast:
    case Instruction::FAdd:
    case Instruction::FCmp:
    case Instruction::FDiv:
    case Instruction::FMul:
    case Instruction::FNeg:
    case Instruction::FPExt:
    case Instruction::FPToSI:
    case Instruction::FPToUI:
    case Instruction::FPTrunc:
    case Instruction::FRem:
    case Instruction::FSub:
    case Instruction::ICmp:
    case Instruction::IntToPtr:
    case Instruction::LShr:
    case Instruction::Mul:
    case Instruction::Or:
    case Instruction::PtrToInt:
    case Instruction::SDiv:
    case Instruction::Select:
    case Instruction::SExt:
    case Instruction::Shl:
    case Instruction::SIToFP:
    case Instruction::SRem:
    case Instruction::Sub:
    case Instruction::Trunc:
    case Instruction::UDiv:
    case Instruction::UIToFP:
    case Instruction::URem:
    case Instruction::Xor:
    case Instruction::ZExt:
      return true;
    }
    return false;
  };

  if (!IsVectorizableOpcode(I->getOpcode()))
    return nullptr;

  // Success: widen this instruction.
  return new VPWidenRecipe(*I);
}

VPBasicBlock *VPRecipeBuilder::handleReplication(
    Instruction *I, VFRange &Range, VPBasicBlock *VPBB,
    DenseMap<Instruction *, VPReplicateRecipe *> &PredInst2Recipe,
    VPlanPtr &Plan) {
  bool IsUniform = LoopVectorizationPlanner::getDecisionAndClampRange(
      [&](unsigned VF) { return CM.isUniformAfterVectorization(I, VF); },
      Range);

  bool IsPredicated = LoopVectorizationPlanner::getDecisionAndClampRange(
      [&](unsigned VF) { return CM.isScalarWithPredication(I, VF); }, Range);

  auto *Recipe = new VPReplicateRecipe(I, IsUniform, IsPredicated);
  setRecipe(I, Recipe);

  // Find if I uses a predicated instruction. If so, it will use its scalar
  // value. Avoid hoisting the insert-element which packs the scalar value into
  // a vector value, as that happens iff all users use the vector value.
  for (auto &Op : I->operands())
    if (auto *PredInst = dyn_cast<Instruction>(Op))
      if (PredInst2Recipe.find(PredInst) != PredInst2Recipe.end())
        PredInst2Recipe[PredInst]->setAlsoPack(false);

  // Finalize the recipe for Instr, first if it is not predicated.
  if (!IsPredicated) {
    LLVM_DEBUG(dbgs() << "LV: Scalarizing:" << *I << "\n");
    VPBB->appendRecipe(Recipe);
    return VPBB;
  }
  LLVM_DEBUG(dbgs() << "LV: Scalarizing and predicating:" << *I << "\n");
  assert(VPBB->getSuccessors().empty() &&
         "VPBB has successors when handling predicated replication.");
  // Record predicated instructions for above packing optimizations.
  PredInst2Recipe[I] = Recipe;
  VPBlockBase *Region = createReplicateRegion(I, Recipe, Plan);
  VPBlockUtils::insertBlockAfter(Region, VPBB);
  auto *RegSucc = new VPBasicBlock();
  VPBlockUtils::insertBlockAfter(RegSucc, Region);
  return RegSucc;
}

VPRegionBlock *VPRecipeBuilder::createReplicateRegion(Instruction *Instr,
                                                      VPRecipeBase *PredRecipe,
                                                      VPlanPtr &Plan) {
  // Instructions marked for predication are replicated and placed under an
  // if-then construct to prevent side-effects.

  // Generate recipes to compute the block mask for this region.
  VPValue *BlockInMask = createBlockInMask(Instr->getParent(), Plan);

  // Build the triangular if-then region.
  std::string RegionName = (Twine("pred.") + Instr->getOpcodeName()).str();
  assert(Instr->getParent() && "Predicated instruction not in any basic block");
  auto *BOMRecipe = new VPBranchOnMaskRecipe(BlockInMask);
  auto *Entry = new VPBasicBlock(Twine(RegionName) + ".entry", BOMRecipe);
  auto *PHIRecipe =
      Instr->getType()->isVoidTy() ? nullptr : new VPPredInstPHIRecipe(Instr);
  auto *Exit = new VPBasicBlock(Twine(RegionName) + ".continue", PHIRecipe);
  auto *Pred = new VPBasicBlock(Twine(RegionName) + ".if", PredRecipe);
  VPRegionBlock *Region = new VPRegionBlock(Entry, Exit, RegionName, true);

  // Note: first set Entry as region entry and then connect successors starting
  // from it in order, to propagate the "parent" of each VPBasicBlock.
  VPBlockUtils::insertTwoBlocksAfter(Pred, Exit, BlockInMask, Entry);
  VPBlockUtils::connectBlocks(Pred, Exit);

  return Region;
}

VPRecipeBase *VPRecipeBuilder::tryToCreateWidenRecipe(Instruction *Instr,
                                                      VFRange &Range,
                                                      VPlanPtr &Plan) {
  // First, check for specific widening recipes that deal with calls, memory
  // operations, inductions and Phi nodes.
  if (auto *CI = dyn_cast<CallInst>(Instr))
    return tryToWidenCall(CI, Range, *Plan);

  if (isa<LoadInst>(Instr) || isa<StoreInst>(Instr))
    return tryToWidenMemory(Instr, Range, Plan);

  VPRecipeBase *Recipe;
  if (auto Phi = dyn_cast<PHINode>(Instr)) {
    if (Phi->getParent() != OrigLoop->getHeader())
      return tryToBlend(Phi, Plan);
    if ((Recipe = tryToOptimizeInductionPHI(Phi)))
      return Recipe;
    return new VPWidenPHIRecipe(Phi);
    return new VPWidenPHIRecipe(Phi);
  }

  if (isa<TruncInst>(Instr) &&
      (Recipe = tryToOptimizeInductionTruncate(cast<TruncInst>(Instr), Range)))
    return Recipe;

  if (!shouldWiden(Instr, Range))
    return nullptr;

  if (auto GEP = dyn_cast<GetElementPtrInst>(Instr))
    return new VPWidenGEPRecipe(GEP, OrigLoop);

  if (auto *SI = dyn_cast<SelectInst>(Instr)) {
    bool InvariantCond =
        PSE.getSE()->isLoopInvariant(PSE.getSCEV(SI->getOperand(0)), OrigLoop);
    return new VPWidenSelectRecipe(*SI, InvariantCond);
  }

  return tryToWiden(Instr, *Plan);
}

void LoopVectorizationPlanner::buildVPlansWithVPRecipes(unsigned MinVF,
                                                        unsigned MaxVF) {
  assert(OrigLoop->empty() && "Inner loop expected.");

  // Collect conditions feeding internal conditional branches; they need to be
  // represented in VPlan for it to model masking.
  SmallPtrSet<Value *, 1> NeedDef;

  auto *Latch = OrigLoop->getLoopLatch();
  for (BasicBlock *BB : OrigLoop->blocks()) {
    if (BB == Latch)
      continue;
    BranchInst *Branch = dyn_cast<BranchInst>(BB->getTerminator());
    if (Branch && Branch->isConditional())
      NeedDef.insert(Branch->getCondition());
  }

  // If the tail is to be folded by masking, the primary induction variable, if
  // exists needs to be represented in VPlan for it to model early-exit masking.
  // Also, both the Phi and the live-out instruction of each reduction are
  // required in order to introduce a select between them in VPlan.
  if (CM.foldTailByMasking()) {
    if (Legal->getPrimaryInduction())
      NeedDef.insert(Legal->getPrimaryInduction());
    for (auto &Reduction : Legal->getReductionVars()) {
      NeedDef.insert(Reduction.first);
      NeedDef.insert(Reduction.second.getLoopExitInstr());
    }
  }

  // Collect instructions from the original loop that will become trivially dead
  // in the vectorized loop. We don't need to vectorize these instructions. For
  // example, original induction update instructions can become dead because we
  // separately emit induction "steps" when generating code for the new loop.
  // Similarly, we create a new latch condition when setting up the structure
  // of the new loop, so the old one can become dead.
  SmallPtrSet<Instruction *, 4> DeadInstructions;
  collectTriviallyDeadInstructions(DeadInstructions);

  // Add assume instructions we need to drop to DeadInstructions, to prevent
  // them from being added to the VPlan.
  // TODO: We only need to drop assumes in blocks that get flattend. If the
  // control flow is preserved, we should keep them.
  auto &ConditionalAssumes = Legal->getConditionalAssumes();
  DeadInstructions.insert(ConditionalAssumes.begin(), ConditionalAssumes.end());

  DenseMap<Instruction *, Instruction *> &SinkAfter = Legal->getSinkAfter();
  // Dead instructions do not need sinking. Remove them from SinkAfter.
  for (Instruction *I : DeadInstructions)
    SinkAfter.erase(I);

  for (unsigned VF = MinVF; VF < MaxVF + 1;) {
    VFRange SubRange = {VF, MaxVF + 1};
    VPlans.push_back(buildVPlanWithVPRecipes(SubRange, NeedDef,
                                             DeadInstructions, SinkAfter));
    VF = SubRange.End;
  }
}

VPlanPtr LoopVectorizationPlanner::buildVPlanWithVPRecipes(
    VFRange &Range, SmallPtrSetImpl<Value *> &NeedDef,
    SmallPtrSetImpl<Instruction *> &DeadInstructions,
    const DenseMap<Instruction *, Instruction *> &SinkAfter) {

  // Hold a mapping from predicated instructions to their recipes, in order to
  // fix their AlsoPack behavior if a user is determined to replicate and use a
  // scalar instead of vector value.
  DenseMap<Instruction *, VPReplicateRecipe *> PredInst2Recipe;

  SmallPtrSet<const InterleaveGroup<Instruction> *, 1> InterleaveGroups;

  VPRecipeBuilder RecipeBuilder(OrigLoop, TLI, Legal, CM, PSE, Builder);

  // ---------------------------------------------------------------------------
  // Pre-construction: record ingredients whose recipes we'll need to further
  // process after constructing the initial VPlan.
  // ---------------------------------------------------------------------------

  // Mark instructions we'll need to sink later and their targets as
  // ingredients whose recipe we'll need to record.
  for (auto &Entry : SinkAfter) {
    RecipeBuilder.recordRecipeOf(Entry.first);
    RecipeBuilder.recordRecipeOf(Entry.second);
  }

  // For each interleave group which is relevant for this (possibly trimmed)
  // Range, add it to the set of groups to be later applied to the VPlan and add
  // placeholders for its members' Recipes which we'll be replacing with a
  // single VPInterleaveRecipe.
  for (InterleaveGroup<Instruction> *IG : IAI.getInterleaveGroups()) {
    auto applyIG = [IG, this](unsigned VF) -> bool {
      return (VF >= 2 && // Query is illegal for VF == 1
              CM.getWideningDecision(IG->getInsertPos(), VF) ==
                  LoopVectorizationCostModel::CM_Interleave);
    };
    if (!getDecisionAndClampRange(applyIG, Range))
      continue;
    InterleaveGroups.insert(IG);
    for (unsigned i = 0; i < IG->getFactor(); i++)
      if (Instruction *Member = IG->getMember(i))
        RecipeBuilder.recordRecipeOf(Member);
  };

  // ---------------------------------------------------------------------------
  // Build initial VPlan: Scan the body of the loop in a topological order to
  // visit each basic block after having visited its predecessor basic blocks.
  // ---------------------------------------------------------------------------

  // Create a dummy pre-entry VPBasicBlock to start building the VPlan.
  auto Plan = std::make_unique<VPlan>();
  VPBasicBlock *VPBB = new VPBasicBlock("Pre-Entry");
  Plan->setEntry(VPBB);

  // Represent values that will have defs inside VPlan.
  for (Value *V : NeedDef)
    Plan->addVPValue(V);

  // Scan the body of the loop in a topological order to visit each basic block
  // after having visited its predecessor basic blocks.
  LoopBlocksDFS DFS(OrigLoop);
  DFS.perform(LI);

  for (BasicBlock *BB : make_range(DFS.beginRPO(), DFS.endRPO())) {
    // Relevant instructions from basic block BB will be grouped into VPRecipe
    // ingredients and fill a new VPBasicBlock.
    unsigned VPBBsForBB = 0;
    auto *FirstVPBBForBB = new VPBasicBlock(BB->getName());
    VPBlockUtils::insertBlockAfter(FirstVPBBForBB, VPBB);
    VPBB = FirstVPBBForBB;
    Builder.setInsertPoint(VPBB);

    // Introduce each ingredient into VPlan.
    // TODO: Model and preserve debug instrinsics in VPlan.
    for (Instruction &I : BB->instructionsWithoutDebug()) {
      Instruction *Instr = &I;

      // First filter out irrelevant instructions, to ensure no recipes are
      // built for them.
      if (isa<BranchInst>(Instr) ||
          DeadInstructions.find(Instr) != DeadInstructions.end())
        continue;

      if (auto Recipe =
              RecipeBuilder.tryToCreateWidenRecipe(Instr, Range, Plan)) {
        RecipeBuilder.setRecipe(Instr, Recipe);
        VPBB->appendRecipe(Recipe);
        continue;
      }

      // Otherwise, if all widening options failed, Instruction is to be
      // replicated. This may create a successor for VPBB.
      VPBasicBlock *NextVPBB = RecipeBuilder.handleReplication(
          Instr, Range, VPBB, PredInst2Recipe, Plan);
      if (NextVPBB != VPBB) {
        VPBB = NextVPBB;
        VPBB->setName(BB->hasName() ? BB->getName() + "." + Twine(VPBBsForBB++)
                                    : "");
      }
    }
  }

  // Discard empty dummy pre-entry VPBasicBlock. Note that other VPBasicBlocks
  // may also be empty, such as the last one VPBB, reflecting original
  // basic-blocks with no recipes.
  VPBasicBlock *PreEntry = cast<VPBasicBlock>(Plan->getEntry());
  assert(PreEntry->empty() && "Expecting empty pre-entry block.");
  VPBlockBase *Entry = Plan->setEntry(PreEntry->getSingleSuccessor());
  VPBlockUtils::disconnectBlocks(PreEntry, Entry);
  delete PreEntry;

  // ---------------------------------------------------------------------------
  // Transform initial VPlan: Apply previously taken decisions, in order, to
  // bring the VPlan to its final state.
  // ---------------------------------------------------------------------------

  // Apply Sink-After legal constraints.
  for (auto &Entry : SinkAfter) {
    VPRecipeBase *Sink = RecipeBuilder.getRecipe(Entry.first);
    VPRecipeBase *Target = RecipeBuilder.getRecipe(Entry.second);
    Sink->moveAfter(Target);
  }

  // Interleave memory: for each Interleave Group we marked earlier as relevant
  // for this VPlan, replace the Recipes widening its memory instructions with a
  // single VPInterleaveRecipe at its insertion point.
  for (auto IG : InterleaveGroups) {
    auto *Recipe = cast<VPWidenMemoryInstructionRecipe>(
        RecipeBuilder.getRecipe(IG->getInsertPos()));
    (new VPInterleaveRecipe(IG, Recipe->getAddr(), Recipe->getMask()))
        ->insertBefore(Recipe);

    for (unsigned i = 0; i < IG->getFactor(); ++i)
      if (Instruction *Member = IG->getMember(i)) {
        RecipeBuilder.getRecipe(Member)->eraseFromParent();
      }
  }

  // Finally, if tail is folded by masking, introduce selects between the phi
  // and the live-out instruction of each reduction, at the end of the latch.
  if (CM.foldTailByMasking()) {
    Builder.setInsertPoint(VPBB);
    auto *Cond = RecipeBuilder.createBlockInMask(OrigLoop->getHeader(), Plan);
    for (auto &Reduction : Legal->getReductionVars()) {
      VPValue *Phi = Plan->getVPValue(Reduction.first);
      VPValue *Red = Plan->getVPValue(Reduction.second.getLoopExitInstr());
      Builder.createNaryOp(Instruction::Select, {Cond, Red, Phi});
    }
  }

  std::string PlanName;
  raw_string_ostream RSO(PlanName);
  unsigned VF = Range.Start;
  Plan->addVF(VF);
  RSO << "Initial VPlan for VF={" << VF;
  for (VF *= 2; VF < Range.End; VF *= 2) {
    Plan->addVF(VF);
    RSO << "," << VF;
  }
  RSO << "},UF>=1";
  RSO.flush();
  Plan->setName(PlanName);

  return Plan;
}

VPlanPtr LoopVectorizationPlanner::buildVPlan(VFRange &Range) {
  // Outer loop handling: They may require CFG and instruction level
  // transformations before even evaluating whether vectorization is profitable.
  // Since we cannot modify the incoming IR, we need to build VPlan upfront in
  // the vectorization pipeline.
  assert(!OrigLoop->empty());
  assert(EnableVPlanNativePath && "VPlan-native path is not enabled.");

  // Create new empty VPlan
  auto Plan = std::make_unique<VPlan>();

  // Build hierarchical CFG
  VPlanHCFGBuilder HCFGBuilder(OrigLoop, LI, *Plan);
  HCFGBuilder.buildHierarchicalCFG();

  for (unsigned VF = Range.Start; VF < Range.End; VF *= 2)
    Plan->addVF(VF);

  if (EnableVPlanPredication) {
    VPlanPredicator VPP(*Plan);
    VPP.predicate();

    // Avoid running transformation to recipes until masked code generation in
    // VPlan-native path is in place.
    return Plan;
  }

  SmallPtrSet<Instruction *, 1> DeadInstructions;
  VPlanTransforms::VPInstructionsToVPRecipes(
      OrigLoop, Plan, Legal->getInductionVars(), DeadInstructions);
  return Plan;
}

Value *LoopVectorizationPlanner::VPCallbackILV::getOrCreateVectorValues(
    Value *V, unsigned Part) {
  return ILV.getOrCreateVectorValue(V, Part);
}

Value *LoopVectorizationPlanner::VPCallbackILV::getOrCreateScalarValue(
    Value *V, const VPIteration &Instance) {
  return ILV.getOrCreateScalarValue(V, Instance);
}

void VPInterleaveRecipe::print(raw_ostream &O, const Twine &Indent,
                               VPSlotTracker &SlotTracker) const {
  O << " +\n"
    << Indent << "\"INTERLEAVE-GROUP with factor " << IG->getFactor() << " at ";
  IG->getInsertPos()->printAsOperand(O, false);
  O << ", ";
  getAddr()->printAsOperand(O, SlotTracker);
  VPValue *Mask = getMask();
  if (Mask) {
    O << ", ";
    Mask->printAsOperand(O, SlotTracker);
  }
  O << "\\l\"";
  for (unsigned i = 0; i < IG->getFactor(); ++i)
    if (Instruction *I = IG->getMember(i))
      O << " +\n"
        << Indent << "\"  " << VPlanIngredient(I) << " " << i << "\\l\"";
}

void VPWidenCallRecipe::execute(VPTransformState &State) {
  State.ILV->widenCallInstruction(Ingredient, User, State);
}

void VPWidenSelectRecipe::execute(VPTransformState &State) {
  State.ILV->widenSelectInstruction(Ingredient, InvariantCond);
}

void VPWidenRecipe::execute(VPTransformState &State) {
  State.ILV->widenInstruction(Ingredient);
}

void VPWidenGEPRecipe::execute(VPTransformState &State) {
  State.ILV->widenGEP(GEP, State.UF, State.VF, IsPtrLoopInvariant,
                      IsIndexLoopInvariant);
}

void VPWidenIntOrFpInductionRecipe::execute(VPTransformState &State) {
  assert(!State.Instance && "Int or FP induction being replicated.");
  State.ILV->widenIntOrFpInduction(IV, Trunc);
}

void VPWidenPHIRecipe::execute(VPTransformState &State) {
  State.ILV->widenPHIInstruction(Phi, State.UF, State.VF);
}

void VPBlendRecipe::execute(VPTransformState &State) {
  State.ILV->setDebugLocFromInst(State.Builder, Phi);
  // We know that all PHIs in non-header blocks are converted into
  // selects, so we don't have to worry about the insertion order and we
  // can just use the builder.
  // At this point we generate the predication tree. There may be
  // duplications since this is a simple recursive scan, but future
  // optimizations will clean it up.

  unsigned NumIncoming = getNumIncomingValues();

  // Generate a sequence of selects of the form:
  // SELECT(Mask3, In3,
  //        SELECT(Mask2, In2,
  //               SELECT(Mask1, In1,
  //                      In0)))
  // Note that Mask0 is never used: lanes for which no path reaches this phi and
  // are essentially undef are taken from In0.
  InnerLoopVectorizer::VectorParts Entry(State.UF);
  for (unsigned In = 0; In < NumIncoming; ++In) {
    for (unsigned Part = 0; Part < State.UF; ++Part) {
      // We might have single edge PHIs (blocks) - use an identity
      // 'select' for the first PHI operand.
      Value *In0 = State.get(getIncomingValue(In), Part);
      if (In == 0)
        Entry[Part] = In0; // Initialize with the first incoming value.
      else {
        // Select between the current value and the previous incoming edge
        // based on the incoming mask.
        Value *Cond = State.get(getMask(In), Part);
        Entry[Part] =
            State.Builder.CreateSelect(Cond, In0, Entry[Part], "predphi");
      }
    }
  }
  for (unsigned Part = 0; Part < State.UF; ++Part)
    State.ValueMap.setVectorValue(Phi, Part, Entry[Part]);
}

void VPInterleaveRecipe::execute(VPTransformState &State) {
  assert(!State.Instance && "Interleave group being replicated.");
  State.ILV->vectorizeInterleaveGroup(IG, State, getAddr(), getMask());
}

void VPReplicateRecipe::execute(VPTransformState &State) {
  if (State.Instance) { // Generate a single instance.
    State.ILV->scalarizeInstruction(Ingredient, *State.Instance, IsPredicated);
    // Insert scalar instance packing it into a vector.
    if (AlsoPack && State.VF > 1) {
      // If we're constructing lane 0, initialize to start from undef.
      if (State.Instance->Lane == 0) {
        Value *Undef = UndefValue::get(
            VectorType::get(Ingredient->getType(), State.VF, State.IsScalable));
        State.ValueMap.setVectorValue(Ingredient, State.Instance->Part, Undef);
      }
      State.ILV->packScalarIntoVectorValue(Ingredient, *State.Instance);
    }
    return;
  }

  // Generate scalar instances for all VF lanes of all UF parts, unless the
  // instruction is uniform inwhich case generate only the first lane for each
  // of the UF parts.
  unsigned EndLane = IsUniform ? 1 : State.VF;
  for (unsigned Part = 0; Part < State.UF; ++Part)
    for (unsigned Lane = 0; Lane < EndLane; ++Lane)
      State.ILV->scalarizeInstruction(Ingredient, {Part, Lane}, IsPredicated);
}

void VPBranchOnMaskRecipe::execute(VPTransformState &State) {
  assert(State.Instance && "Branch on Mask works only on single instance.");

  unsigned Part = State.Instance->Part;
  unsigned Lane = State.Instance->Lane;

  Value *ConditionBit = nullptr;
  if (!User) // Block in mask is all-one.
    ConditionBit = State.Builder.getTrue();
  else {
    VPValue *BlockInMask = User->getOperand(0);
    ConditionBit = State.get(BlockInMask, Part);
    if (ConditionBit->getType()->isVectorTy())
      ConditionBit = State.Builder.CreateExtractElement(
          ConditionBit, State.Builder.getInt32(Lane));
  }

  // Replace the temporary unreachable terminator with a new conditional branch,
  // whose two destinations will be set later when they are created.
  auto *CurrentTerminator = State.CFG.PrevBB->getTerminator();
  assert(isa<UnreachableInst>(CurrentTerminator) &&
         "Expected to replace unreachable terminator with conditional branch.");
  auto *CondBr = BranchInst::Create(State.CFG.PrevBB, nullptr, ConditionBit);
  CondBr->setSuccessor(0, nullptr);
  ReplaceInstWithInst(CurrentTerminator, CondBr);
}

void VPPredInstPHIRecipe::execute(VPTransformState &State) {
  assert(State.Instance && "Predicated instruction PHI works per instance.");
  Instruction *ScalarPredInst = cast<Instruction>(
      State.ValueMap.getScalarValue(PredInst, *State.Instance));
  BasicBlock *PredicatedBB = ScalarPredInst->getParent();
  BasicBlock *PredicatingBB = PredicatedBB->getSinglePredecessor();
  assert(PredicatingBB && "Predicated block has no single predecessor.");

  // By current pack/unpack logic we need to generate only a single phi node: if
  // a vector value for the predicated instruction exists at this point it means
  // the instruction has vector users only, and a phi for the vector value is
  // needed. In this case the recipe of the predicated instruction is marked to
  // also do that packing, thereby "hoisting" the insert-element sequence.
  // Otherwise, a phi node for the scalar value is needed.
  unsigned Part = State.Instance->Part;
  if (State.ValueMap.hasVectorValue(PredInst, Part)) {
    Value *VectorValue = State.ValueMap.getVectorValue(PredInst, Part);
    InsertElementInst *IEI = cast<InsertElementInst>(VectorValue);
    PHINode *VPhi = State.Builder.CreatePHI(IEI->getType(), 2);
    VPhi->addIncoming(IEI->getOperand(0), PredicatingBB); // Unmodified vector.
    VPhi->addIncoming(IEI, PredicatedBB); // New vector with inserted element.
    State.ValueMap.resetVectorValue(PredInst, Part, VPhi); // Update cache.
  } else {
    Type *PredInstType = PredInst->getType();
    PHINode *Phi = State.Builder.CreatePHI(PredInstType, 2);
    Phi->addIncoming(UndefValue::get(ScalarPredInst->getType()), PredicatingBB);
    Phi->addIncoming(ScalarPredInst, PredicatedBB);
    State.ValueMap.resetScalarValue(PredInst, *State.Instance, Phi);
  }
}

void VPWidenMemoryInstructionRecipe::execute(VPTransformState &State) {
  VPValue *StoredValue = isa<StoreInst>(Instr) ? getStoredValue() : nullptr;
  State.ILV->vectorizeMemoryInstruction(&Instr, State, getAddr(), StoredValue,
                                        getMask());
}

// Determine how to lower the scalar epilogue, which depends on 1) optimising
// for minimum code-size, 2) predicate compiler options, 3) loop hints forcing
// predication, and 4) a TTI hook that analyses whether the loop is suitable
// for predication.
static ScalarEpilogueLowering getScalarEpilogueLowering(
    Function *F, Loop *L, LoopVectorizeHints &Hints, ProfileSummaryInfo *PSI,
    BlockFrequencyInfo *BFI, TargetTransformInfo *TTI, TargetLibraryInfo *TLI,
    AssumptionCache *AC, LoopInfo *LI, ScalarEvolution *SE, DominatorTree *DT,
    LoopVectorizationLegality &LVL) {
  bool OptSize =
      F->hasOptSize() || llvm::shouldOptimizeForSize(L->getHeader(), PSI, BFI,
                                                     PGSOQueryType::IRPass);
  // 1) OptSize takes precedence over all other options, i.e. if this is set,
  // don't look at hints or options, and don't request a scalar epilogue.
  if (OptSize && Hints.getForce() != LoopVectorizeHints::FK_Enabled)
    return CM_ScalarEpilogueNotAllowedOptSize;

  bool PredicateOptDisabled = PreferPredicateOverEpilog.getNumOccurrences() &&
                              !PreferPredicateOverEpilog;

  // 2) Next, if disabling predication is requested on the command line, honour
  // this and request a scalar epilogue.
  if (PredicateOptDisabled)
    return CM_ScalarEpilogueAllowed;

  // 3) and 4) look if enabling predication is requested on the command line,
  // with a loop hint, or if the TTI hook indicates this is profitable, request
  // predication .
  if (PreferPredicateOverEpilog ||
      Hints.getPredicate() == LoopVectorizeHints::FK_Enabled ||
      (TTI->preferPredicateOverEpilogue(L, LI, *SE, *AC, TLI, DT,
                                        LVL.getLAI()) &&
       Hints.getPredicate() != LoopVectorizeHints::FK_Disabled))
    return CM_ScalarEpilogueNotNeededUsePredicate;

  return CM_ScalarEpilogueAllowed;
}

// Process the loop in the VPlan-native vectorization path. This path builds
// VPlan upfront in the vectorization pipeline, which allows to apply
// VPlan-to-VPlan transformations from the very beginning without modifying the
// input LLVM IR.
static bool processLoopInVPlanNativePath(
    Loop *L, PredicatedScalarEvolution &PSE, LoopInfo *LI, DominatorTree *DT,
    LoopVectorizationLegality *LVL, TargetTransformInfo *TTI,
    TargetLibraryInfo *TLI, DemandedBits *DB, AssumptionCache *AC,
    OptimizationRemarkEmitter *ORE, BlockFrequencyInfo *BFI,
    ProfileSummaryInfo *PSI, LoopVectorizeHints &Hints) {

  assert(EnableVPlanNativePath && "VPlan-native path is disabled.");
  Function *F = L->getHeader()->getParent();
  InterleavedAccessInfo IAI(PSE, L, DT, LI, LVL->getLAI());

  ScalarEpilogueLowering SEL = getScalarEpilogueLowering(
      F, L, Hints, PSI, BFI, TTI, TLI, AC, LI, PSE.getSE(), DT, *LVL);

  LoopVectorizationCostModel CM(SEL, L, PSE, LI, LVL, *TTI, TLI, DB, AC, ORE, F,
                                &Hints, IAI);
  // Use the planner for outer loop vectorization.
  // TODO: CM is not used at this point inside the planner. Turn CM into an
  // optional argument if we don't need it in the future.
  LoopVectorizationPlanner LVP(L, LI, TLI, TTI, LVL, CM, IAI, PSE);

  // Get user vectorization factor.
  const unsigned UserVF = Hints.getWidth();

  // Plan how to best vectorize, return the best VF and its cost.
  VectorizationFactor VF = LVP.planInVPlanNativePath(UserVF);
  // Normalize the meaning of VF == 1 for fixed vectors.
  if (!TTI->useScalableVectorType() && VF != VectorizationFactor::Disabled() &&
      VF.getWidth() == 1)
    VF = VectorizationFactor::Disabled();

  // If we are stress testing VPlan builds, do not attempt to generate vector
  // code. Masked vector code generation support will follow soon.
  // Also, do not attempt to vectorize if no vector code will be produced.
  if (VPlanBuildStressTest || EnableVPlanPredication ||
      VectorizationFactor::Disabled() == VF)
    return false;

  LVP.setBestPlan(VF.getWidth(), 1);

  InnerLoopVectorizer LB(L, PSE, LI, DT, TLI, TTI, AC, ORE, VF.getWidth(), 1,
                         LVL, &CM);
  LLVM_DEBUG(dbgs() << "Vectorizing outer loop in \""
                    << L->getHeader()->getParent()->getName() << "\"\n");
  LVP.executePlan(LB, DT);

  // Mark the loop as already vectorized to avoid vectorizing again.
  Hints.setAlreadyVectorized();

  LLVM_DEBUG(verifyFunction(*L->getHeader()->getParent()));
  return true;
}

LoopVectorizePass::LoopVectorizePass(LoopVectorizeOptions Opts)
    : InterleaveOnlyWhenForced(Opts.InterleaveOnlyWhenForced ||
                               !EnableLoopInterleaving),
      VectorizeOnlyWhenForced(Opts.VectorizeOnlyWhenForced ||
                              !EnableLoopVectorization) {}

bool LoopVectorizePass::processLoop(Loop *L) {
  assert((EnableVPlanNativePath || L->empty()) &&
         "VPlan-native path is not enabled. Only process inner loops.");

#ifndef NDEBUG
  const std::string DebugLocStr = getDebugLocString(L);
#endif /* NDEBUG */

  LLVM_DEBUG(dbgs() << "\nLV: Checking a loop in \""
                    << L->getHeader()->getParent()->getName() << "\" from "
                    << DebugLocStr << "\n");

  LoopVectorizeHints Hints(L, InterleaveOnlyWhenForced, *ORE);

  LLVM_DEBUG(
      dbgs() << "LV: Loop hints:"
             << " force="
             << (Hints.getForce() == LoopVectorizeHints::FK_Disabled
                     ? "disabled"
                     : (Hints.getForce() == LoopVectorizeHints::FK_Enabled
                            ? "enabled"
                            : "?"))
             << " width=" << Hints.getWidth()
             << " unroll=" << Hints.getInterleave() << "\n");

  // Function containing loop
  Function *F = L->getHeader()->getParent();

  // Looking at the diagnostic output is the only way to determine if a loop
  // was vectorized (other than looking at the IR or machine code), so it
  // is important to generate an optimization remark for each loop. Most of
  // these messages are generated as OptimizationRemarkAnalysis. Remarks
  // generated as OptimizationRemark and OptimizationRemarkMissed are
  // less verbose reporting vectorized loops and unvectorized loops that may
  // benefit from vectorization, respectively.

  if (!Hints.allowVectorization(F, L, VectorizeOnlyWhenForced)) {
    LLVM_DEBUG(dbgs() << "LV: Loop hints prevent vectorization.\n");
    return false;
  }

  PredicatedScalarEvolution PSE(*SE, *L);

  // Check if it is legal to vectorize the loop.
  LoopVectorizationRequirements Requirements(*ORE);
  LoopVectorizationLegality LVL(L, PSE, DT, TTI, TLI, AA, F, GetLAA, LI, ORE,
                                &Requirements, &Hints, DB, AC);
  if (!LVL.canVectorize(EnableVPlanNativePath)) {
    LLVM_DEBUG(dbgs() << "LV: Not vectorizing: Cannot prove legality.\n");
    Hints.emitRemarkWithHints();
    return false;
  }

  // Check the function attributes and profiles to find out if this function
  // should be optimized for size.
  ScalarEpilogueLowering SEL = getScalarEpilogueLowering(
      F, L, Hints, PSI, BFI, TTI, TLI, AC, LI, PSE.getSE(), DT, LVL);

  // Entrance to the VPlan-native vectorization path. Outer loops are processed
  // here. They may require CFG and instruction level transformations before
  // even evaluating whether vectorization is profitable. Since we cannot modify
  // the incoming IR, we need to build VPlan upfront in the vectorization
  // pipeline.
  if (!L->empty())
    return processLoopInVPlanNativePath(L, PSE, LI, DT, &LVL, TTI, TLI, DB, AC,
                                        ORE, BFI, PSI, Hints);

  assert(L->empty() && "Inner loop expected.");

  // Check the loop for a trip count threshold: vectorize loops with a tiny trip
  // count by optimizing for size, to minimize overheads.
  auto ExpectedTC = getSmallBestKnownTC(*SE, L);
  if (ExpectedTC && *ExpectedTC < TinyTripCountVectorThreshold) {
    LLVM_DEBUG(dbgs() << "LV: Found a loop with a very small trip count. "
                      << "This loop is worth vectorizing only if no scalar "
                      << "iteration overheads are incurred.");
    if (Hints.getForce() == LoopVectorizeHints::FK_Enabled)
      LLVM_DEBUG(dbgs() << " But vectorizing was explicitly forced.\n");
    else {
      LLVM_DEBUG(dbgs() << "\n");
      SEL = CM_ScalarEpilogueNotAllowedLowTripLoop;
    }
  }

  // Check the function attributes to see if implicit floats are allowed.
  // FIXME: This check doesn't seem possibly correct -- what if the loop is
  // an integer loop and the vector instructions selected are purely integer
  // vector instructions?
  if (F->hasFnAttribute(Attribute::NoImplicitFloat)) {
    reportVectorizationFailure(
        "Can't vectorize when the NoImplicitFloat attribute is used",
        "loop not vectorized due to NoImplicitFloat attribute",
        "NoImplicitFloat", ORE, L);
    Hints.emitRemarkWithHints();
    return false;
  }

  // Check if the target supports potentially unsafe FP vectorization.
  // FIXME: Add a check for the type of safety issue (denormal, signaling)
  // for the target we're vectorizing for, to make sure none of the
  // additional fp-math flags can help.
  if (Hints.isPotentiallyUnsafe() &&
      TTI->isFPVectorizationPotentiallyUnsafe()) {
    reportVectorizationFailure(
        "Potentially unsafe FP op prevents vectorization",
        "loop not vectorized due to unsafe FP support.", "UnsafeFP", ORE, L);
    Hints.emitRemarkWithHints();
    return false;
  }

  bool UseInterleaved = TTI->enableInterleavedAccessVectorization();
  InterleavedAccessInfo IAI(PSE, L, DT, LI, LVL.getLAI());

  // If an override option has been passed in for interleaved accesses, use it.
  if (EnableInterleavedMemAccesses.getNumOccurrences() > 0)
    UseInterleaved = EnableInterleavedMemAccesses;

  // Analyze interleaved memory accesses.
  if (UseInterleaved) {
    IAI.analyzeInterleaving(useMaskedInterleavedAccesses(*TTI));
  }

  // Use the cost model.
  LoopVectorizationCostModel CM(SEL, L, PSE, LI, &LVL, *TTI, TLI, DB, AC, ORE,
                                F, &Hints, IAI);
  CM.collectValuesToIgnore();

  // Use the planner for vectorization.
  LoopVectorizationPlanner LVP(L, LI, TLI, TTI, &LVL, CM, IAI, PSE);

  // Get user vectorization factor.
  unsigned UserVF = Hints.getWidth();

  // Plan how to best vectorize, return the best VF and its cost.
  Optional<VectorizationFactor> MaybeVF = LVP.plan(UserVF);

  VectorizationFactor VF = VectorizationFactor::Disabled();
  unsigned IC = 1;
  unsigned UserIC = Hints.getInterleave();

  if (MaybeVF && *MaybeVF != VectorizationFactor::Disabled()) {
    VF = *MaybeVF;
    // Select the interleave count.
    IC = CM.selectInterleaveCount(VF.getWidth(), VF.getCost());
  }

  // Identify the diagnostic messages that should be produced.
  std::pair<StringRef, std::string> VecDiagMsg, IntDiagMsg;
  bool VectorizeLoop = true, InterleaveLoop = true;
  if (Requirements.doesNotMeet(F, L, Hints)) {
    LLVM_DEBUG(dbgs() << "LV: Not vectorizing: loop did not meet vectorization "
                         "requirements.\n");
    Hints.emitRemarkWithHints();
    return false;
  }

  if (VF == VectorizationFactor::Disabled() ||
      (VF.getWidth() == 1 && !TTI->useScalableVectorType())) {
    LLVM_DEBUG(dbgs() << "LV: Vectorization is possible but not beneficial.\n");
    VecDiagMsg = std::make_pair(
        "VectorizationNotBeneficial",
        "the cost-model indicates that vectorization is not beneficial");
    VectorizeLoop = false;
  }

  if (!MaybeVF && UserIC > 1) {
    // Tell the user interleaving was avoided up-front, despite being explicitly
    // requested.
    LLVM_DEBUG(dbgs() << "LV: Ignoring UserIC, because vectorization and "
                         "interleaving should be avoided up front\n");
    IntDiagMsg = std::make_pair(
        "InterleavingAvoided",
        "Ignoring UserIC, because interleaving was avoided up front");
    InterleaveLoop = false;
  } else if (IC == 1 && UserIC <= 1) {
    // Tell the user interleaving is not beneficial.
    LLVM_DEBUG(dbgs() << "LV: Interleaving is not beneficial.\n");
    IntDiagMsg = std::make_pair(
        "InterleavingNotBeneficial",
        "the cost-model indicates that interleaving is not beneficial");
    InterleaveLoop = false;
    if (UserIC == 1) {
      IntDiagMsg.first = "InterleavingNotBeneficialAndDisabled";
      IntDiagMsg.second +=
          " and is explicitly disabled or interleave count is set to 1";
    }
  } else if (IC > 1 && UserIC == 1) {
    // Tell the user interleaving is beneficial, but it explicitly disabled.
    LLVM_DEBUG(
        dbgs() << "LV: Interleaving is beneficial but is explicitly disabled.");
    IntDiagMsg = std::make_pair(
        "InterleavingBeneficialButDisabled",
        "the cost-model indicates that interleaving is beneficial "
        "but is explicitly disabled or interleave count is set to 1");
    InterleaveLoop = false;
  }

  // Override IC if user provided an interleave count.
  IC = UserIC > 0 ? UserIC : IC;

  // Emit diagnostic messages, if any.
  const char *VAPassName = Hints.vectorizeAnalysisPassName();
  if (!VectorizeLoop && !InterleaveLoop) {
    // Do not vectorize or interleaving the loop.
    ORE->emit([&]() {
      return OptimizationRemarkMissed(VAPassName, VecDiagMsg.first,
                                      L->getStartLoc(), L->getHeader())
             << VecDiagMsg.second;
    });
    ORE->emit([&]() {
      return OptimizationRemarkMissed(LV_NAME, IntDiagMsg.first,
                                      L->getStartLoc(), L->getHeader())
             << IntDiagMsg.second;
    });
    return false;
  } else if (!VectorizeLoop && InterleaveLoop) {
    LLVM_DEBUG(dbgs() << "LV: Interleave Count is " << IC << '\n');
    ORE->emit([&]() {
      return OptimizationRemarkAnalysis(VAPassName, VecDiagMsg.first,
                                        L->getStartLoc(), L->getHeader())
             << VecDiagMsg.second;
    });
  } else if (VectorizeLoop && !InterleaveLoop) {
    LLVM_DEBUG(dbgs() << "LV: Found a vectorizable loop (" << VF.getWidth()
                      << ") in " << DebugLocStr << '\n');
    ORE->emit([&]() {
      return OptimizationRemarkAnalysis(LV_NAME, IntDiagMsg.first,
                                        L->getStartLoc(), L->getHeader())
             << IntDiagMsg.second;
    });
  } else if (VectorizeLoop && InterleaveLoop) {
    LLVM_DEBUG(dbgs() << "LV: Found a vectorizable loop (" << VF.getWidth()
                      << ") in " << DebugLocStr << '\n');
    LLVM_DEBUG(dbgs() << "LV: Interleave Count is " << IC << '\n');
  }

  LVP.setBestPlan(VF.getWidth(), IC);

  using namespace ore;
  bool DisableRuntimeUnroll = false;
  MDNode *OrigLoopID = L->getLoopID();

  if (!VectorizeLoop) {
    assert(IC > 1 && "interleave count should not be 1 or 0");
    // If we decided that it is not legal to vectorize the loop, then
    // interleave it.
    InnerLoopUnroller Unroller(L, PSE, LI, DT, TLI, TTI, AC, ORE, IC, &LVL,
                               &CM);
    LVP.executePlan(Unroller, DT);

    ORE->emit([&]() {
      return OptimizationRemark(LV_NAME, "Interleaved", L->getStartLoc(),
                                L->getHeader())
             << "interleaved loop (interleaved count: "
             << NV("InterleaveCount", IC) << ")";
    });
  } else {
    // If we decided that it is *legal* to vectorize the loop, then do it.
    InnerLoopVectorizer LB(L, PSE, LI, DT, TLI, TTI, AC, ORE, VF.getWidth(), IC,
                           &LVL, &CM);
    LVP.executePlan(LB, DT);
    ++LoopsVectorized;

    // Add metadata to disable runtime unrolling a scalar loop when there are
    // no runtime checks about strides and memory. A scalar loop that is
    // rarely used is not worth unrolling.
    if (!LB.areSafetyChecksAdded())
      DisableRuntimeUnroll = true;

    // Report the vectorization decision.
    ORE->emit([&]() {
      return OptimizationRemark(LV_NAME, "Vectorized", L->getStartLoc(),
                                L->getHeader())
             << "vectorized loop (vectorization width: "
             << NV("VectorizationFactor", VF.getWidth())
             << ", interleaved count: " << NV("InterleaveCount", IC) << ")";
    });
  }

  Optional<MDNode *> RemainderLoopID =
      makeFollowupLoopID(OrigLoopID, {LLVMLoopVectorizeFollowupAll,
                                      LLVMLoopVectorizeFollowupEpilogue});
  if (RemainderLoopID.hasValue()) {
    L->setLoopID(RemainderLoopID.getValue());
  } else {
    if (DisableRuntimeUnroll)
      AddRuntimeUnrollDisableMetaData(L);

    // Mark the loop as already vectorized to avoid vectorizing again.
    Hints.setAlreadyVectorized();
  }

  LLVM_DEBUG(verifyFunction(*L->getHeader()->getParent()));
  return true;
}

LoopVectorizeResult LoopVectorizePass::runImpl(
    Function &F, ScalarEvolution &SE_, LoopInfo &LI_, TargetTransformInfo &TTI_,
    DominatorTree &DT_, BlockFrequencyInfo &BFI_, TargetLibraryInfo *TLI_,
    DemandedBits &DB_, AliasAnalysis &AA_, AssumptionCache &AC_,
    std::function<const LoopAccessInfo &(Loop &)> &GetLAA_,
    OptimizationRemarkEmitter &ORE_, ProfileSummaryInfo *PSI_) {
  SE = &SE_;
  LI = &LI_;
  TTI = &TTI_;
  DT = &DT_;
  BFI = &BFI_;
  TLI = TLI_;
  AA = &AA_;
  AC = &AC_;
  GetLAA = &GetLAA_;
  DB = &DB_;
  ORE = &ORE_;
  PSI = PSI_;

  // Don't attempt if
  // 1. the target claims to have no vector registers, and
  // 2. interleaving won't help ILP.
  //
  // The second condition is necessary because, even if the target has no
  // vector registers, loop vectorization may still enable scalar
  // interleaving.
  if (!TTI->getNumberOfRegisters(TTI->getRegisterClassForType(true)) &&
      TTI->getMaxInterleaveFactor(1) < 2)
    return LoopVectorizeResult(false, false);

  bool Changed = false, CFGChanged = false;

  // The vectorizer requires loops to be in simplified form.
  // Since simplification may add new inner loops, it has to run before the
  // legality and profitability checks. This means running the loop vectorizer
  // will simplify all loops, regardless of whether anything end up being
  // vectorized.
  for (auto &L : *LI)
    Changed |= CFGChanged |=
        simplifyLoop(L, DT, LI, SE, AC, nullptr, false /* PreserveLCSSA */);

  // Build up a worklist of inner-loops to vectorize. This is necessary as
  // the act of vectorizing or partially unrolling a loop creates new loops
  // and can invalidate iterators across the loops.
  SmallVector<Loop *, 8> Worklist;

  for (Loop *L : *LI)
    collectSupportedLoops(*L, LI, ORE, Worklist);

  LoopsAnalyzed += Worklist.size();

  // Now walk the identified inner loops.
  while (!Worklist.empty()) {
    Loop *L = Worklist.pop_back_val();

    // For the inner loops we actually process, form LCSSA to simplify the
    // transform.
    Changed |= formLCSSARecursively(*L, *DT, LI, SE);

    Changed |= CFGChanged |= processLoop(L);
  }

  // Process each loop nest in the function.
  return LoopVectorizeResult(Changed, CFGChanged);
}

PreservedAnalyses LoopVectorizePass::run(Function &F,
                                         FunctionAnalysisManager &AM) {
<<<<<<< HEAD
  auto &SE = AM.getResult<ScalarEvolutionAnalysis>(F);
  auto &LI = AM.getResult<LoopAnalysis>(F);
  auto &TTI = AM.getResult<TargetIRAnalysis>(F);
  auto &DT = AM.getResult<DominatorTreeAnalysis>(F);
  auto &BFI = AM.getResult<BlockFrequencyAnalysis>(F);
  auto &TLI = AM.getResult<TargetLibraryAnalysis>(F);
  auto &AA = AM.getResult<AAManager>(F);
  auto &AC = AM.getResult<AssumptionAnalysis>(F);
  auto &DB = AM.getResult<DemandedBitsAnalysis>(F);
  auto &ORE = AM.getResult<OptimizationRemarkEmitterAnalysis>(F);
  MemorySSA *MSSA = EnableMSSALoopDependency
                        ? &AM.getResult<MemorySSAAnalysis>(F).getMSSA()
                        : nullptr;

  auto &LAM = AM.getResult<LoopAnalysisManagerFunctionProxy>(F).getManager();
  std::function<const LoopAccessInfo &(Loop &)> GetLAA =
      [&](Loop &L) -> const LoopAccessInfo & {
    LoopStandardAnalysisResults AR = {AA, AC, DT, LI, SE, TLI, TTI, MSSA};
    return LAM.getResult<LoopAccessAnalysis>(L, AR);
  };
  const ModuleAnalysisManager &MAM =
      AM.getResult<ModuleAnalysisManagerFunctionProxy>(F).getManager();
  ProfileSummaryInfo *PSI =
      MAM.getCachedResult<ProfileSummaryAnalysis>(*F.getParent());
  bool Changed =
      runImpl(F, SE, LI, TTI, DT, BFI, &TLI, DB, AA, AC, GetLAA, ORE, PSI);
  if (!Changed)
    return PreservedAnalyses::all();
  PreservedAnalyses PA;

  // We currently do not preserve loopinfo/dominator analyses with outer loop
  // vectorization. Until this is addressed, mark these analyses as preserved
  // only for non-VPlan-native path.
  // TODO: Preserve Loop and Dominator analyses for VPlan-native path.
  if (!EnableVPlanNativePath) {
    PA.preserve<LoopAnalysis>();
    PA.preserve<DominatorTreeAnalysis>();
  }
  PA.preserve<BasicAA>();
  PA.preserve<GlobalsAA>();
  return PA;
=======
    auto &SE = AM.getResult<ScalarEvolutionAnalysis>(F);
    auto &LI = AM.getResult<LoopAnalysis>(F);
    auto &TTI = AM.getResult<TargetIRAnalysis>(F);
    auto &DT = AM.getResult<DominatorTreeAnalysis>(F);
    auto &BFI = AM.getResult<BlockFrequencyAnalysis>(F);
    auto &TLI = AM.getResult<TargetLibraryAnalysis>(F);
    auto &AA = AM.getResult<AAManager>(F);
    auto &AC = AM.getResult<AssumptionAnalysis>(F);
    auto &DB = AM.getResult<DemandedBitsAnalysis>(F);
    auto &ORE = AM.getResult<OptimizationRemarkEmitterAnalysis>(F);
    MemorySSA *MSSA = EnableMSSALoopDependency
                          ? &AM.getResult<MemorySSAAnalysis>(F).getMSSA()
                          : nullptr;

    auto &LAM = AM.getResult<LoopAnalysisManagerFunctionProxy>(F).getManager();
    std::function<const LoopAccessInfo &(Loop &)> GetLAA =
        [&](Loop &L) -> const LoopAccessInfo & {
      LoopStandardAnalysisResults AR = {AA, AC, DT, LI, SE, TLI, TTI, MSSA};
      return LAM.getResult<LoopAccessAnalysis>(L, AR);
    };
    const ModuleAnalysisManager &MAM =
        AM.getResult<ModuleAnalysisManagerFunctionProxy>(F).getManager();
    ProfileSummaryInfo *PSI =
        MAM.getCachedResult<ProfileSummaryAnalysis>(*F.getParent());
    LoopVectorizeResult Result =
        runImpl(F, SE, LI, TTI, DT, BFI, &TLI, DB, AA, AC, GetLAA, ORE, PSI);
    if (!Result.MadeAnyChange)
      return PreservedAnalyses::all();
    PreservedAnalyses PA;

    // We currently do not preserve loopinfo/dominator analyses with outer loop
    // vectorization. Until this is addressed, mark these analyses as preserved
    // only for non-VPlan-native path.
    // TODO: Preserve Loop and Dominator analyses for VPlan-native path.
    if (!EnableVPlanNativePath) {
      PA.preserve<LoopAnalysis>();
      PA.preserve<DominatorTreeAnalysis>();
    }
    PA.preserve<BasicAA>();
    PA.preserve<GlobalsAA>();
    if (!Result.MadeCFGChange)
      PA.preserveSet<CFGAnalyses>();
    return PA;
>>>>>>> 954447e2
}<|MERGE_RESOLUTION|>--- conflicted
+++ resolved
@@ -8352,7 +8352,6 @@
 
 PreservedAnalyses LoopVectorizePass::run(Function &F,
                                          FunctionAnalysisManager &AM) {
-<<<<<<< HEAD
   auto &SE = AM.getResult<ScalarEvolutionAnalysis>(F);
   auto &LI = AM.getResult<LoopAnalysis>(F);
   auto &TTI = AM.getResult<TargetIRAnalysis>(F);
@@ -8377,9 +8376,9 @@
       AM.getResult<ModuleAnalysisManagerFunctionProxy>(F).getManager();
   ProfileSummaryInfo *PSI =
       MAM.getCachedResult<ProfileSummaryAnalysis>(*F.getParent());
-  bool Changed =
+  LoopVectorizeResult Result =
       runImpl(F, SE, LI, TTI, DT, BFI, &TLI, DB, AA, AC, GetLAA, ORE, PSI);
-  if (!Changed)
+  if (!Result.MadeAnyChange)
     return PreservedAnalyses::all();
   PreservedAnalyses PA;
 
@@ -8393,50 +8392,7 @@
   }
   PA.preserve<BasicAA>();
   PA.preserve<GlobalsAA>();
+  if (!Result.MadeCFGChange)
+    PA.preserveSet<CFGAnalyses>();
   return PA;
-=======
-    auto &SE = AM.getResult<ScalarEvolutionAnalysis>(F);
-    auto &LI = AM.getResult<LoopAnalysis>(F);
-    auto &TTI = AM.getResult<TargetIRAnalysis>(F);
-    auto &DT = AM.getResult<DominatorTreeAnalysis>(F);
-    auto &BFI = AM.getResult<BlockFrequencyAnalysis>(F);
-    auto &TLI = AM.getResult<TargetLibraryAnalysis>(F);
-    auto &AA = AM.getResult<AAManager>(F);
-    auto &AC = AM.getResult<AssumptionAnalysis>(F);
-    auto &DB = AM.getResult<DemandedBitsAnalysis>(F);
-    auto &ORE = AM.getResult<OptimizationRemarkEmitterAnalysis>(F);
-    MemorySSA *MSSA = EnableMSSALoopDependency
-                          ? &AM.getResult<MemorySSAAnalysis>(F).getMSSA()
-                          : nullptr;
-
-    auto &LAM = AM.getResult<LoopAnalysisManagerFunctionProxy>(F).getManager();
-    std::function<const LoopAccessInfo &(Loop &)> GetLAA =
-        [&](Loop &L) -> const LoopAccessInfo & {
-      LoopStandardAnalysisResults AR = {AA, AC, DT, LI, SE, TLI, TTI, MSSA};
-      return LAM.getResult<LoopAccessAnalysis>(L, AR);
-    };
-    const ModuleAnalysisManager &MAM =
-        AM.getResult<ModuleAnalysisManagerFunctionProxy>(F).getManager();
-    ProfileSummaryInfo *PSI =
-        MAM.getCachedResult<ProfileSummaryAnalysis>(*F.getParent());
-    LoopVectorizeResult Result =
-        runImpl(F, SE, LI, TTI, DT, BFI, &TLI, DB, AA, AC, GetLAA, ORE, PSI);
-    if (!Result.MadeAnyChange)
-      return PreservedAnalyses::all();
-    PreservedAnalyses PA;
-
-    // We currently do not preserve loopinfo/dominator analyses with outer loop
-    // vectorization. Until this is addressed, mark these analyses as preserved
-    // only for non-VPlan-native path.
-    // TODO: Preserve Loop and Dominator analyses for VPlan-native path.
-    if (!EnableVPlanNativePath) {
-      PA.preserve<LoopAnalysis>();
-      PA.preserve<DominatorTreeAnalysis>();
-    }
-    PA.preserve<BasicAA>();
-    PA.preserve<GlobalsAA>();
-    if (!Result.MadeCFGChange)
-      PA.preserveSet<CFGAnalyses>();
-    return PA;
->>>>>>> 954447e2
 }