//===- LoopVectorize.cpp - A Loop Vectorizer ------------------------------===//
//
// Part of the LLVM Project, under the Apache License v2.0 with LLVM Exceptions.
// See https://llvm.org/LICENSE.txt for license information.
// SPDX-License-Identifier: Apache-2.0 WITH LLVM-exception
//
//===----------------------------------------------------------------------===//
//
// This is the LLVM loop vectorizer. This pass modifies 'vectorizable' loops
// and generates target-independent LLVM-IR.
// The vectorizer uses the TargetTransformInfo analysis to estimate the costs
// of instructions in order to estimate the profitability of vectorization.
//
// The loop vectorizer combines consecutive loop iterations into a single
// 'wide' iteration. After this transformation the index is incremented
// by the SIMD vector width, and not by one.
//
// This pass has three parts:
// 1. The main loop pass that drives the different parts.
// 2. LoopVectorizationLegality - A unit that checks for the legality
//    of the vectorization.
// 3. InnerLoopVectorizer - A unit that performs the actual
//    widening of instructions.
// 4. LoopVectorizationCostModel - A unit that checks for the profitability
//    of vectorization. It decides on the optimal vector width, which
//    can be one, if vectorization is not profitable.
//
// There is a development effort going on to migrate loop vectorizer to the
// VPlan infrastructure and to introduce outer loop vectorization support (see
// docs/Proposal/VectorizationPlan.rst and
// http://lists.llvm.org/pipermail/llvm-dev/2017-December/119523.html). For this
// purpose, we temporarily introduced the VPlan-native vectorization path: an
// alternative vectorization path that is natively implemented on top of the
// VPlan infrastructure. See EnableVPlanNativePath for enabling.
//
//===----------------------------------------------------------------------===//
//
// The reduction-variable vectorization is based on the paper:
//  D. Nuzman and R. Henderson. Multi-platform Auto-vectorization.
//
// Variable uniformity checks are inspired by:
//  Karrenberg, R. and Hack, S. Whole Function Vectorization.
//
// The interleaved access vectorization is based on the paper:
//  Dorit Nuzman, Ira Rosen and Ayal Zaks.  Auto-Vectorization of Interleaved
//  Data for SIMD
//
// Other ideas/concepts are from:
//  A. Zaks and D. Nuzman. Autovectorization in GCC-two years later.
//
//  S. Maleki, Y. Gao, M. Garzaran, T. Wong and D. Padua.  An Evaluation of
//  Vectorizing Compilers.
//
//===----------------------------------------------------------------------===//

#include "llvm/Transforms/Vectorize/LoopVectorize.h"
#include "LoopVectorizationPlanner.h"
#include "VPRecipeBuilder.h"
#include "VPlan.h"
#include "VPlanHCFGBuilder.h"
#include "VPlanPredicator.h"
#include "VPlanTransforms.h"
#include "llvm/ADT/APInt.h"
#include "llvm/ADT/ArrayRef.h"
#include "llvm/ADT/DenseMap.h"
#include "llvm/ADT/DenseMapInfo.h"
#include "llvm/ADT/Hashing.h"
#include "llvm/ADT/MapVector.h"
#include "llvm/ADT/None.h"
#include "llvm/ADT/Optional.h"
#include "llvm/ADT/STLExtras.h"
#include "llvm/ADT/SetVector.h"
#include "llvm/ADT/SmallPtrSet.h"
#include "llvm/ADT/SmallVector.h"
#include "llvm/ADT/Statistic.h"
#include "llvm/ADT/StringRef.h"
#include "llvm/ADT/Twine.h"
#include "llvm/ADT/iterator_range.h"
#include "llvm/Analysis/AssumptionCache.h"
#include "llvm/Analysis/BasicAliasAnalysis.h"
#include "llvm/Analysis/BlockFrequencyInfo.h"
#include "llvm/Analysis/CFG.h"
#include "llvm/Analysis/CodeMetrics.h"
#include "llvm/Analysis/DemandedBits.h"
#include "llvm/Analysis/GlobalsModRef.h"
#include "llvm/Analysis/LoopAccessAnalysis.h"
#include "llvm/Analysis/LoopAnalysisManager.h"
#include "llvm/Analysis/LoopInfo.h"
#include "llvm/Analysis/LoopIterator.h"
#include "llvm/Analysis/MemorySSA.h"
#include "llvm/Analysis/OptimizationRemarkEmitter.h"
#include "llvm/Analysis/ProfileSummaryInfo.h"
#include "llvm/Analysis/ScalarEvolution.h"
#include "llvm/Analysis/ScalarEvolutionExpander.h"
#include "llvm/Analysis/ScalarEvolutionExpressions.h"
#include "llvm/Analysis/TargetLibraryInfo.h"
#include "llvm/Analysis/TargetTransformInfo.h"
#include "llvm/Analysis/VectorUtils.h"
#include "llvm/IR/Attributes.h"
#include "llvm/IR/BasicBlock.h"
#include "llvm/IR/CFG.h"
#include "llvm/IR/Constant.h"
#include "llvm/IR/Constants.h"
#include "llvm/IR/DataLayout.h"
#include "llvm/IR/DebugInfoMetadata.h"
#include "llvm/IR/DebugLoc.h"
#include "llvm/IR/DerivedTypes.h"
#include "llvm/IR/DiagnosticInfo.h"
#include "llvm/IR/Dominators.h"
#include "llvm/IR/Function.h"
#include "llvm/IR/IRBuilder.h"
#include "llvm/IR/InstrTypes.h"
#include "llvm/IR/Instruction.h"
#include "llvm/IR/Instructions.h"
#include "llvm/IR/IntrinsicInst.h"
#include "llvm/IR/Intrinsics.h"
#include "llvm/IR/LLVMContext.h"
#include "llvm/IR/Metadata.h"
#include "llvm/IR/Module.h"
#include "llvm/IR/Operator.h"
#include "llvm/IR/Type.h"
#include "llvm/IR/Use.h"
#include "llvm/IR/User.h"
#include "llvm/IR/Value.h"
#include "llvm/IR/ValueHandle.h"
#include "llvm/IR/Verifier.h"
#include "llvm/InitializePasses.h"
#include "llvm/Pass.h"
#include "llvm/Support/Casting.h"
#include "llvm/Support/CommandLine.h"
#include "llvm/Support/Compiler.h"
#include "llvm/Support/Debug.h"
#include "llvm/Support/ErrorHandling.h"
#include "llvm/Support/MathExtras.h"
#include "llvm/Support/raw_ostream.h"
#include "llvm/Transforms/Utils/BasicBlockUtils.h"
#include "llvm/Transforms/Utils/InjectTLIMappings.h"
#include "llvm/Transforms/Utils/LoopSimplify.h"
#include "llvm/Transforms/Utils/LoopUtils.h"
#include "llvm/Transforms/Utils/LoopVersioning.h"
#include "llvm/Transforms/Utils/SizeOpts.h"
#include "llvm/Transforms/Vectorize/LoopVectorizationLegality.h"
#include <algorithm>
#include <cassert>
#include <cstdint>
#include <cstdlib>
#include <functional>
#include <iterator>
#include <limits>
#include <memory>
#include <string>
#include <tuple>
#include <utility>

using namespace llvm;

#define LV_NAME "loop-vectorize"
#define DEBUG_TYPE LV_NAME

/// @{
/// Metadata attribute names
static const char *const LLVMLoopVectorizeFollowupAll =
    "llvm.loop.vectorize.followup_all";
static const char *const LLVMLoopVectorizeFollowupVectorized =
    "llvm.loop.vectorize.followup_vectorized";
static const char *const LLVMLoopVectorizeFollowupEpilogue =
    "llvm.loop.vectorize.followup_epilogue";
/// @}

STATISTIC(LoopsVectorized, "Number of loops vectorized");
STATISTIC(LoopsAnalyzed, "Number of loops analyzed for vectorization");

/// Loops with a known constant trip count below this number are vectorized only
/// if no scalar iteration overheads are incurred.
static cl::opt<unsigned> TinyTripCountVectorThreshold(
    "vectorizer-min-trip-count", cl::init(16), cl::Hidden,
    cl::desc("Loops with a constant trip count that is smaller than this "
             "value are vectorized only if no scalar iteration overheads "
             "are incurred."));

// Indicates that an epilogue is undesired, predication is preferred.
// This means that the vectorizer will try to fold the loop-tail (epilogue)
// into the loop and predicate the loop body accordingly.
static cl::opt<bool> PreferPredicateOverEpilog(
    "prefer-predicate-over-epilog", cl::init(false), cl::Hidden,
    cl::desc("Indicate that an epilogue is undesired, predication should be "
             "used instead."));

static cl::opt<bool> MaximizeBandwidth(
    "vectorizer-maximize-bandwidth", cl::init(false), cl::Hidden,
    cl::desc("Maximize bandwidth when selecting vectorization factor which "
             "will be determined by the smallest type in loop."));

static cl::opt<bool> EnableInterleavedMemAccesses(
    "enable-interleaved-mem-accesses", cl::init(false), cl::Hidden,
    cl::desc("Enable vectorization on interleaved memory accesses in a loop"));

/// An interleave-group may need masking if it resides in a block that needs
/// predication, or in order to mask away gaps.
static cl::opt<bool> EnableMaskedInterleavedMemAccesses(
    "enable-masked-interleaved-mem-accesses", cl::init(false), cl::Hidden,
    cl::desc("Enable vectorization on masked interleaved memory accesses in a "
             "loop"));

static cl::opt<unsigned> TinyTripCountInterleaveThreshold(
    "tiny-trip-count-interleave-threshold", cl::init(128), cl::Hidden,
    cl::desc("We don't interleave loops with a estimated constant trip count "
             "below this number"));

static cl::opt<unsigned> ForceTargetNumScalarRegs(
    "force-target-num-scalar-regs", cl::init(0), cl::Hidden,
    cl::desc("A flag that overrides the target's number of scalar registers."));

static cl::opt<unsigned> ForceTargetNumVectorRegs(
    "force-target-num-vector-regs", cl::init(0), cl::Hidden,
    cl::desc("A flag that overrides the target's number of vector registers."));

static cl::opt<unsigned> ForceTargetMaxScalarInterleaveFactor(
    "force-target-max-scalar-interleave", cl::init(0), cl::Hidden,
    cl::desc("A flag that overrides the target's max interleave factor for "
             "scalar loops."));

static cl::opt<unsigned> ForceTargetMaxVectorInterleaveFactor(
    "force-target-max-vector-interleave", cl::init(0), cl::Hidden,
    cl::desc("A flag that overrides the target's max interleave factor for "
             "vectorized loops."));

static cl::opt<unsigned> ForceTargetInstructionCost(
    "force-target-instruction-cost", cl::init(0), cl::Hidden,
    cl::desc("A flag that overrides the target's expected cost for "
             "an instruction to a single constant value. Mostly "
             "useful for getting consistent testing."));

static cl::opt<unsigned> SmallLoopCost(
    "small-loop-cost", cl::init(20), cl::Hidden,
    cl::desc(
        "The cost of a loop that is considered 'small' by the interleaver."));

static cl::opt<bool> LoopVectorizeWithBlockFrequency(
    "loop-vectorize-with-block-frequency", cl::init(true), cl::Hidden,
    cl::desc("Enable the use of the block frequency analysis to access PGO "
             "heuristics minimizing code growth in cold regions and being more "
             "aggressive in hot regions."));

// Runtime interleave loops for load/store throughput.
static cl::opt<bool> EnableLoadStoreRuntimeInterleave(
    "enable-loadstore-runtime-interleave", cl::init(true), cl::Hidden,
    cl::desc(
        "Enable runtime interleaving until load/store ports are saturated"));

/// The number of stores in a loop that are allowed to need predication.
static cl::opt<unsigned> NumberOfStoresToPredicate(
    "vectorize-num-stores-pred", cl::init(1), cl::Hidden,
    cl::desc("Max number of stores to be predicated behind an if."));

static cl::opt<bool> EnableIndVarRegisterHeur(
    "enable-ind-var-reg-heur", cl::init(true), cl::Hidden,
    cl::desc("Count the induction variable only once when interleaving"));

static cl::opt<bool> EnableCondStoresVectorization(
    "enable-cond-stores-vec", cl::init(true), cl::Hidden,
    cl::desc("Enable if predication of stores during vectorization."));

static cl::opt<unsigned> MaxNestedScalarReductionIC(
    "max-nested-scalar-reduction-interleave", cl::init(2), cl::Hidden,
    cl::desc("The maximum interleave count to use when interleaving a scalar "
             "reduction in a nested loop."));

cl::opt<bool> EnableVPlanNativePath(
    "enable-vplan-native-path", cl::init(false), cl::Hidden,
    cl::desc("Enable VPlan-native vectorization path with "
             "support for outer loop vectorization."));

// FIXME: Remove this switch once we have divergence analysis. Currently we
// assume divergent non-backedge branches when this switch is true.
cl::opt<bool> EnableVPlanPredication(
    "enable-vplan-predication", cl::init(false), cl::Hidden,
    cl::desc("Enable VPlan-native vectorization path predicator with "
             "support for outer loop vectorization."));

// This flag enables the stress testing of the VPlan H-CFG construction in the
// VPlan-native vectorization path. It must be used in conjuction with
// -enable-vplan-native-path. -vplan-verify-hcfg can also be used to enable the
// verification of the H-CFGs built.
static cl::opt<bool> VPlanBuildStressTest(
    "vplan-build-stress-test", cl::init(false), cl::Hidden,
    cl::desc(
        "Build VPlan for every supported loop nest in the function and bail "
        "out right after the build (stress test the VPlan H-CFG construction "
        "in the VPlan-native vectorization path)."));

cl::opt<bool> llvm::EnableLoopInterleaving(
    "interleave-loops", cl::init(true), cl::Hidden,
    cl::desc("Enable loop interleaving in Loop vectorization passes"));
cl::opt<bool> llvm::EnableLoopVectorization(
    "vectorize-loops", cl::init(true), cl::Hidden,
    cl::desc("Run the Loop vectorization passes"));

/// A helper function for converting Scalar types to vector types.
/// If the incoming type is void, we return void. If the VF is 1, we return
/// the scalar type.
static Type *ToVectorTy(Type *Scalar, unsigned VF, bool Scalable = false,
                        bool ValidVF = true) {
  if (Scalar->isVoidTy() || (VF == 1 && !Scalable) || !ValidVF)
    return Scalar;
  return VectorType::get(Scalar, VF, Scalable);
}

/// A helper function that returns the type of loaded or stored value.
static Type *getMemInstValueType(Value *I) {
  assert((isa<LoadInst>(I) || isa<StoreInst>(I)) &&
         "Expected Load or Store instruction");
  if (auto *LI = dyn_cast<LoadInst>(I))
    return LI->getType();
  return cast<StoreInst>(I)->getValueOperand()->getType();
}

/// A helper function that returns true if the given type is irregular. The
/// type is irregular if its allocated size doesn't equal the store size of an
/// element of the corresponding vector type at the given vectorization factor.
static bool hasIrregularType(Type *Ty, const DataLayout &DL, unsigned VF,
                             bool Scalable = false) {
  // Determine if an array of VF elements of type Ty is "bitcast compatible"
  // with a <VF x Ty> vector.
  if (VF > 1 || (VF == 1 && Scalable)) {
    auto *VectorTy = VectorType::get(Ty, VF, Scalable);
    return TypeSize(VF * DL.getTypeAllocSize(Ty), Scalable) !=
           DL.getTypeStoreSize(VectorTy);
  }

  // If the vectorization factor is one, we just check if an array of type Ty
  // requires padding between elements.
  return DL.getTypeAllocSizeInBits(Ty) != DL.getTypeSizeInBits(Ty);
}

/// A helper function that returns the reciprocal of the block probability of
/// predicated blocks. If we return X, we are assuming the predicated block
/// will execute once for every X iterations of the loop header.
///
/// TODO: We should use actual block probability here, if available. Currently,
///       we always assume predicated blocks have a 50% chance of executing.
static unsigned getReciprocalPredBlockProb() { return 2; }

/// A helper function that adds a 'fast' flag to floating-point operations.
static Value *addFastMathFlag(Value *V) {
  if (isa<FPMathOperator>(V))
    cast<Instruction>(V)->setFastMathFlags(FastMathFlags::getFast());
  return V;
}

static Value *addFastMathFlag(Value *V, FastMathFlags FMF) {
  if (isa<FPMathOperator>(V))
    cast<Instruction>(V)->setFastMathFlags(FMF);
  return V;
}

/// A helper function that returns an integer or floating-point constant with
/// value C.
static Constant *getSignedIntOrFpConstant(Type *Ty, int64_t C) {
  return Ty->isIntegerTy() ? ConstantInt::getSigned(Ty, C)
                           : ConstantFP::get(Ty, C);
}

/// Returns "best known" trip count for the specified loop \p L as defined by
/// the following procedure:
///   1) Returns exact trip count if it is known.
///   2) Returns expected trip count according to profile data if any.
///   3) Returns upper bound estimate if it is known.
///   4) Returns None if all of the above failed.
static Optional<unsigned> getSmallBestKnownTC(ScalarEvolution &SE, Loop *L) {
  // Check if exact trip count is known.
  if (unsigned ExpectedTC = SE.getSmallConstantTripCount(L))
    return ExpectedTC;

  // Check if there is an expected trip count available from profile data.
  if (LoopVectorizeWithBlockFrequency)
    if (auto EstimatedTC = getLoopEstimatedTripCount(L))
      return EstimatedTC;

  // Check if upper bound estimate is known.
  if (unsigned ExpectedTC = SE.getSmallConstantMaxTripCount(L))
    return ExpectedTC;

  return None;
}

namespace llvm {

/// InnerLoopVectorizer vectorizes loops which contain only one basic
/// block to a specified vectorization factor (VF).
/// This class performs the widening of scalars into vectors, or multiple
/// scalars. This class also implements the following features:
/// * It inserts an epilogue loop for handling loops that don't have iteration
///   counts that are known to be a multiple of the vectorization factor.
/// * It handles the code generation for reduction variables.
/// * Scalarization (implementation using scalars) of un-vectorizable
///   instructions.
/// InnerLoopVectorizer does not perform any vectorization-legality
/// checks, and relies on the caller to check for the different legality
/// aspects. The InnerLoopVectorizer relies on the
/// LoopVectorizationLegality class to provide information about the induction
/// and reduction variables that were found to a given vectorization factor.
class InnerLoopVectorizer {
public:
  InnerLoopVectorizer(Loop *OrigLoop, PredicatedScalarEvolution &PSE,
                      LoopInfo *LI, DominatorTree *DT,
                      const TargetLibraryInfo *TLI,
                      const TargetTransformInfo *TTI, AssumptionCache *AC,
                      OptimizationRemarkEmitter *ORE, unsigned VecWidth,
                      unsigned UnrollFactor, LoopVectorizationLegality *LVL,
                      LoopVectorizationCostModel *CM)
      : OrigLoop(OrigLoop), PSE(PSE), LI(LI), DT(DT), TLI(TLI), TTI(TTI),
        AC(AC), ORE(ORE), VF(VecWidth), UF(UnrollFactor),
        Builder(PSE.getSE()->getContext()),
        VectorLoopValueMap(UnrollFactor, VecWidth), Legal(LVL), Cost(CM) {}
  virtual ~InnerLoopVectorizer() = default;

  /// Create a new empty loop. Unlink the old loop and connect the new one.
  /// Return the pre-header block of the new loop.
  BasicBlock *createVectorizedLoopSkeleton();

  /// Widen a single instruction within the innermost loop.
  void widenInstruction(Instruction &I);

  /// Fix the vectorized code, taking care of header phi's, live-outs, and more.
  void fixVectorizedLoop();

  // Return true if any runtime check is added.
  bool areSafetyChecksAdded() { return AddedSafetyChecks; }

  /// A type for vectorized values in the new loop. Each value from the
  /// original loop, when vectorized, is represented by UF vector values in the
  /// new unrolled loop, where UF is the unroll factor.
  using VectorParts = SmallVector<Value *, 2>;

  /// Vectorize a single GetElementPtrInst based on information gathered and
  /// decisions taken during planning.
  void widenGEP(GetElementPtrInst *GEP, unsigned UF, unsigned VF,
                bool IsPtrLoopInvariant, SmallBitVector &IsIndexLoopInvariant);

  /// Vectorize a single PHINode in a block. This method handles the induction
  /// variable canonicalization. It supports both VF = 1 for unrolled loops and
  /// arbitrary length vectors.
  void widenPHIInstruction(Instruction *PN, unsigned UF, unsigned VF);

  /// A helper function to scalarize a single Instruction in the innermost loop.
  /// Generates a sequence of scalar instances for each lane between \p MinLane
  /// and \p MaxLane, times each part between \p MinPart and \p MaxPart,
  /// inclusive..
  void scalarizeInstruction(Instruction *Instr, const VPIteration &Instance,
                            bool IfPredicateInstr);

  /// Widen an integer or floating-point induction variable \p IV. If \p Trunc
  /// is provided, the integer induction variable will first be truncated to
  /// the corresponding type.
  void widenIntOrFpInduction(PHINode *IV, TruncInst *Trunc = nullptr);

  /// getOrCreateVectorValue and getOrCreateScalarValue coordinate to generate a
  /// vector or scalar value on-demand if one is not yet available. When
  /// vectorizing a loop, we visit the definition of an instruction before its
  /// uses. When visiting the definition, we either vectorize or scalarize the
  /// instruction, creating an entry for it in the corresponding map. (In some
  /// cases, such as induction variables, we will create both vector and scalar
  /// entries.) Then, as we encounter uses of the definition, we derive values
  /// for each scalar or vector use unless such a value is already available.
  /// For example, if we scalarize a definition and one of its uses is vector,
  /// we build the required vector on-demand with an insertelement sequence
  /// when visiting the use. Otherwise, if the use is scalar, we can use the
  /// existing scalar definition.
  ///
  /// Return a value in the new loop corresponding to \p V from the original
  /// loop at unroll index \p Part. If the value has already been vectorized,
  /// the corresponding vector entry in VectorLoopValueMap is returned. If,
  /// however, the value has a scalar entry in VectorLoopValueMap, we construct
  /// a new vector value on-demand by inserting the scalar values into a vector
  /// with an insertelement sequence. If the value has been neither vectorized
  /// nor scalarized, it must be loop invariant, so we simply broadcast the
  /// value into a vector.
  Value *getOrCreateVectorValue(Value *V, unsigned Part);

  /// Return a value in the new loop corresponding to \p V from the original
  /// loop at unroll and vector indices \p Instance. If the value has been
  /// vectorized but not scalarized, the necessary extractelement instruction
  /// will be generated.
  Value *getOrCreateScalarValue(Value *V, const VPIteration &Instance);

  /// Construct the vector value of a scalarized value \p V one lane at a time.
  void packScalarIntoVectorValue(Value *V, const VPIteration &Instance);

  /// Try to vectorize the interleaved access group that \p Instr belongs to,
  /// optionally masking the vector operations if \p BlockInMask is non-null.
  void vectorizeInterleaveGroup(Instruction *Instr,
                                VectorParts *BlockInMask = nullptr);

  /// Vectorize Load and Store instructions, optionally masking the vector
  /// operations if \p BlockInMask is non-null.
  void vectorizeMemoryInstruction(Instruction *Instr,
                                  VectorParts *BlockInMask = nullptr);

  /// Set the debug location in the builder using the debug location in
  /// the instruction.
  void setDebugLocFromInst(IRBuilder<> &B, const Value *Ptr);

  /// Fix the non-induction PHIs in the OrigPHIsToFix vector.
  void fixNonInductionPHIs(void);

protected:
  friend class LoopVectorizationPlanner;

  /// A small list of PHINodes.
  using PhiVector = SmallVector<PHINode *, 4>;

  /// A type for scalarized values in the new loop. Each value from the
  /// original loop, when scalarized, is represented by UF x VF scalar values
  /// in the new unrolled loop, where UF is the unroll factor and VF is the
  /// vectorization factor.
  using ScalarParts = SmallVector<SmallVector<Value *, 4>, 2>;

  /// Set up the values of the IVs correctly when exiting the vector loop.
  void fixupIVUsers(PHINode *OrigPhi, const InductionDescriptor &II,
                    Value *CountRoundDown, Value *EndValue,
                    BasicBlock *MiddleBlock);

  /// Create a new induction variable inside L.
  PHINode *createInductionVariable(Loop *L, Value *Start, Value *End,
                                   Value *Step, Instruction *DL);

  /// Handle all cross-iteration phis in the header.
  void fixCrossIterationPHIs();

  /// Fix a first-order recurrence. This is the second phase of vectorizing
  /// this phi node.
  void fixFirstOrderRecurrence(PHINode *Phi);

  /// Fix a reduction cross-iteration phi. This is the second phase of
  /// vectorizing this phi node.
  void fixReduction(PHINode *Phi);

  /// The Loop exit block may have single value PHI nodes with some
  /// incoming value. While vectorizing we only handled real values
  /// that were defined inside the loop and we should have one value for
  /// each predecessor of its parent basic block. See PR14725.
  void fixLCSSAPHIs();

  /// Iteratively sink the scalarized operands of a predicated instruction into
  /// the block that was created for it.
  void sinkScalarOperands(Instruction *PredInst);

  /// Shrinks vector element sizes to the smallest bitwidth they can be legally
  /// represented as.
  void truncateToMinimalBitwidths();

  /// Insert the new loop to the loop hierarchy and pass manager
  /// and update the analysis passes.
  void updateAnalysis();

  /// Create a broadcast instruction. This method generates a broadcast
  /// instruction (shuffle) for loop invariant values and for the induction
  /// value. If this is the induction variable then we extend it to N, N+1, ...
  /// this is needed because each iteration in the loop corresponds to a SIMD
  /// element.
  virtual Value *getBroadcastInstrs(Value *V);

  /// This function adds (StartIdx, StartIdx + Step, StartIdx + 2*Step, ...)
  /// to each vector element of Val. The sequence starts at StartIndex.
  /// \p Opcode is relevant for FP induction variable.
  virtual Value *
  getStepVector(Value *Val, int StartIdx, Value *Step,
                Instruction::BinaryOps Opcode = Instruction::BinaryOpsEnd);

  /// Compute scalar induction steps. \p ScalarIV is the scalar induction
  /// variable on which to base the steps, \p Step is the size of the step, and
  /// \p EntryVal is the value from the original loop that maps to the steps.
  /// Note that \p EntryVal doesn't have to be an induction variable - it
  /// can also be a truncate instruction.
  void buildScalarSteps(Value *ScalarIV, Value *Step, Instruction *EntryVal,
                        const InductionDescriptor &ID);

  /// Create a vector induction phi node based on an existing scalar one. \p
  /// EntryVal is the value from the original loop that maps to the vector phi
  /// node, and \p Step is the loop-invariant step. If \p EntryVal is a
  /// truncate instruction, instead of widening the original IV, we widen a
  /// version of the IV truncated to \p EntryVal's type.
  void createVectorIntOrFpInductionPHI(const InductionDescriptor &II,
                                       Value *Step, Instruction *EntryVal);

  /// Returns true if an instruction \p I should be scalarized instead of
  /// vectorized for the chosen vectorization factor.
  bool shouldScalarizeInstruction(Instruction *I) const;

  /// Returns true if we should generate a scalar version of \p IV.
  bool needsScalarInduction(Instruction *IV) const;

  /// Returns true if the target uses scalable vector type.
  bool isScalable() const { return TTI->useScalableVectorType(); }

  /// If there is a cast involved in the induction variable \p ID, which should
  /// be ignored in the vectorized loop body, this function records the
  /// VectorLoopValue of the respective Phi also as the VectorLoopValue of the
  /// cast. We had already proved that the casted Phi is equal to the uncasted
  /// Phi in the vectorized loop (under a runtime guard), and therefore
  /// there is no need to vectorize the cast - the same value can be used in the
  /// vector loop for both the Phi and the cast.
  /// If \p VectorLoopValue is a scalarized value, \p Lane is also specified,
  /// Otherwise, \p VectorLoopValue is a widened/vectorized value.
  ///
  /// \p EntryVal is the value from the original loop that maps to the vector
  /// phi node and is used to distinguish what is the IV currently being
  /// processed - original one (if \p EntryVal is a phi corresponding to the
  /// original IV) or the "newly-created" one based on the proof mentioned above
  /// (see also buildScalarSteps() and createVectorIntOrFPInductionPHI()). In
  /// the latter case \p EntryVal is a TruncInst and we must not record anything
  /// for that IV, but it's error-prone to expect callers of this routine to
  /// care about that, hence this explicit parameter.
  void recordVectorLoopValueForInductionCast(const InductionDescriptor &ID,
                                             const Instruction *EntryVal,
                                             Value *VectorLoopValue,
                                             unsigned Part,
                                             unsigned Lane = UINT_MAX);

  /// Generate a shuffle sequence that will reverse the vector Vec.
  virtual Value *reverseVector(Value *Vec);

  /// Returns (and creates if needed) the original loop trip count.
  Value *getOrCreateTripCount(Loop *NewLoop);

  /// Returns (and creates if needed) the trip count of the widened loop.
  Value *getOrCreateVectorTripCount(Loop *NewLoop);

  /// Returns a bitcasted value to the requested vector type.
  /// Also handles bitcasts of vector<float> <-> vector<pointer> types.
  Value *createBitOrPointerCast(Value *V, VectorType *DstVTy,
                                const DataLayout &DL);

  /// Emit a bypass check to see if the vector trip count is zero, including if
  /// it overflows.
  void emitMinimumIterationCountCheck(Loop *L, BasicBlock *Bypass);

  /// Emit a bypass check to see if all of the SCEV assumptions we've
  /// had to make are correct.
  void emitSCEVChecks(Loop *L, BasicBlock *Bypass);

  /// Emit bypass checks to check any memory assumptions we may have made.
  void emitMemRuntimeChecks(Loop *L, BasicBlock *Bypass);

  /// Compute the transformed value of Index at offset StartValue using step
  /// StepValue.
  /// For integer induction, returns StartValue + Index * StepValue.
  /// For pointer induction, returns StartValue[Index * StepValue].
  /// FIXME: The newly created binary instructions should contain nsw/nuw
  /// flags, which can be found from the original scalar operations.
  Value *emitTransformedIndex(IRBuilder<> &B, Value *Index, ScalarEvolution *SE,
                              const DataLayout &DL,
                              const InductionDescriptor &ID) const;

  /// Add additional metadata to \p To that was not present on \p Orig.
  ///
  /// Currently this is used to add the noalias annotations based on the
  /// inserted memchecks.  Use this for instructions that are *cloned* into the
  /// vector loop.
  void addNewMetadata(Instruction *To, const Instruction *Orig);

  /// Add metadata from one instruction to another.
  ///
  /// This includes both the original MDs from \p From and additional ones (\see
  /// addNewMetadata).  Use this for *newly created* instructions in the vector
  /// loop.
  void addMetadata(Instruction *To, Instruction *From);

  /// Similar to the previous function but it adds the metadata to a
  /// vector of instructions.
  void addMetadata(ArrayRef<Value *> To, Instruction *From);

  /// Create a call to Vscale intrinsic that returns the valuse of vscale at
  /// runtime. ALso insert declaration if required. jj
  CallInst *emitVscaleCall(IRBuilder<> &Builder, Module *M, Type *Ty);

  /// The original loop.
  Loop *OrigLoop;

  /// A wrapper around ScalarEvolution used to add runtime SCEV checks. Applies
  /// dynamic knowledge to simplify SCEV expressions and converts them to a
  /// more usable form.
  PredicatedScalarEvolution &PSE;

  /// Loop Info.
  LoopInfo *LI;

  /// Dominator Tree.
  DominatorTree *DT;

  /// Alias Analysis.
  AliasAnalysis *AA;

  /// Target Library Info.
  const TargetLibraryInfo *TLI;

  /// Target Transform Info.
  const TargetTransformInfo *TTI;

  /// Assumption Cache.
  AssumptionCache *AC;

  /// Interface to emit optimization remarks.
  OptimizationRemarkEmitter *ORE;

  /// LoopVersioning.  It's only set up (non-null) if memchecks were
  /// used.
  ///
  /// This is currently only used to add no-alias metadata based on the
  /// memchecks.  The actually versioning is performed manually.
  std::unique_ptr<LoopVersioning> LVer;

  /// The vectorization SIMD factor to use. Each vector will have this many
  /// vector elements.
  unsigned VF;

  /// The vectorization unroll factor to use. Each scalar is vectorized to this
  /// many different vector instructions.
  unsigned UF;

  /// The builder that we use
  IRBuilder<> Builder;

  // --- Vectorization state ---

  /// The vector-loop preheader.
  BasicBlock *LoopVectorPreHeader;

  /// The scalar-loop preheader.
  BasicBlock *LoopScalarPreHeader;

  /// Middle Block between the vector and the scalar.
  BasicBlock *LoopMiddleBlock;

  /// The ExitBlock of the scalar loop.
  BasicBlock *LoopExitBlock;

  /// The vector loop body.
  BasicBlock *LoopVectorBody;

  /// The scalar loop body.
  BasicBlock *LoopScalarBody;

  /// A list of all bypass blocks. The first block is the entry of the loop.
  SmallVector<BasicBlock *, 4> LoopBypassBlocks;

  /// The new Induction variable which was added to the new block.
  PHINode *Induction = nullptr;

  /// The induction variable of the old basic block.
  PHINode *OldInduction = nullptr;

  /// Maps values from the original loop to their corresponding values in the
  /// vectorized loop. A key value can map to either vector values, scalar
  /// values or both kinds of values, depending on whether the key was
  /// vectorized and scalarized.
  VectorizerValueMap VectorLoopValueMap;

  /// Store instructions that were predicated.
  SmallVector<Instruction *, 4> PredicatedInstructions;

  /// Trip count of the original loop.
  Value *TripCount = nullptr;

  /// Trip count of the widened loop (TripCount - TripCount % (VF*UF))
  Value *VectorTripCount = nullptr;

  /// The legality analysis.
  LoopVectorizationLegality *Legal;

  /// The profitablity analysis.
  LoopVectorizationCostModel *Cost;

  // Record whether runtime checks are added.
  bool AddedSafetyChecks = false;

  // Holds the end values for each induction variable. We save the end values
  // so we can later fix-up the external users of the induction variables.
  DenseMap<PHINode *, Value *> IVEndValues;

  // Vector of original scalar PHIs whose corresponding widened PHIs need to be
  // fixed up at the end of vector code generation.
  SmallVector<PHINode *, 8> OrigPHIsToFix;
};

class InnerLoopUnroller : public InnerLoopVectorizer {
public:
  InnerLoopUnroller(Loop *OrigLoop, PredicatedScalarEvolution &PSE,
                    LoopInfo *LI, DominatorTree *DT,
                    const TargetLibraryInfo *TLI,
                    const TargetTransformInfo *TTI, AssumptionCache *AC,
                    OptimizationRemarkEmitter *ORE, unsigned UnrollFactor,
                    LoopVectorizationLegality *LVL,
                    LoopVectorizationCostModel *CM)
      : InnerLoopVectorizer(OrigLoop, PSE, LI, DT, TLI, TTI, AC, ORE, 1,
                            UnrollFactor, LVL, CM) {}

private:
  Value *getBroadcastInstrs(Value *V) override;
  Value *getStepVector(
      Value *Val, int StartIdx, Value *Step,
      Instruction::BinaryOps Opcode = Instruction::BinaryOpsEnd) override;
  Value *reverseVector(Value *Vec) override;
};

} // end namespace llvm

/// Look for a meaningful debug location on the instruction or it's
/// operands.
static Instruction *getDebugLocFromInstOrOperands(Instruction *I) {
  if (!I)
    return I;

  DebugLoc Empty;
  if (I->getDebugLoc() != Empty)
    return I;

  for (User::op_iterator OI = I->op_begin(), OE = I->op_end(); OI != OE; ++OI) {
    if (Instruction *OpInst = dyn_cast<Instruction>(*OI))
      if (OpInst->getDebugLoc() != Empty)
        return OpInst;
  }

  return I;
}

void InnerLoopVectorizer::setDebugLocFromInst(IRBuilder<> &B,
                                              const Value *Ptr) {
  if (const Instruction *Inst = dyn_cast_or_null<Instruction>(Ptr)) {
    const DILocation *DIL = Inst->getDebugLoc();
    if (DIL && Inst->getFunction()->isDebugInfoForProfiling() &&
        !isa<DbgInfoIntrinsic>(Inst)) {
      auto NewDIL = DIL->cloneByMultiplyingDuplicationFactor(UF * VF);
      if (NewDIL)
        B.SetCurrentDebugLocation(NewDIL.getValue());
      else
        LLVM_DEBUG(dbgs() << "Failed to create new discriminator: "
                          << DIL->getFilename() << " Line: " << DIL->getLine());
    } else
      B.SetCurrentDebugLocation(DIL);
  } else
    B.SetCurrentDebugLocation(DebugLoc());
}

/// Write a record \p DebugMsg about vectorization failure to the debug
/// output stream. If \p I is passed, it is an instruction that prevents
/// vectorization.
#ifndef NDEBUG
static void debugVectorizationFailure(const StringRef DebugMsg,
                                      Instruction *I) {
  dbgs() << "LV: Not vectorizing: " << DebugMsg;
  if (I != nullptr)
    dbgs() << " " << *I;
  else
    dbgs() << '.';
  dbgs() << '\n';
}
#endif

/// Create an analysis remark that explains why vectorization failed
///
/// \p PassName is the name of the pass (e.g. can be AlwaysPrint).  \p
/// RemarkName is the identifier for the remark.  If \p I is passed it is an
/// instruction that prevents vectorization.  Otherwise \p TheLoop is used for
/// the location of the remark.  \return the remark object that can be
/// streamed to.
static OptimizationRemarkAnalysis createLVAnalysis(const char *PassName,
                                                   StringRef RemarkName,
                                                   Loop *TheLoop,
                                                   Instruction *I) {
  Value *CodeRegion = TheLoop->getHeader();
  DebugLoc DL = TheLoop->getStartLoc();

  if (I) {
    CodeRegion = I->getParent();
    // If there is no debug location attached to the instruction, revert back to
    // using the loop's.
    if (I->getDebugLoc())
      DL = I->getDebugLoc();
  }

  OptimizationRemarkAnalysis R(PassName, RemarkName, DL, CodeRegion);
  R << "loop not vectorized: ";
  return R;
}

namespace llvm {

void reportVectorizationFailure(const StringRef DebugMsg,
                                const StringRef OREMsg, const StringRef ORETag,
                                OptimizationRemarkEmitter *ORE, Loop *TheLoop,
                                Instruction *I) {
  LLVM_DEBUG(debugVectorizationFailure(DebugMsg, I));
  LoopVectorizeHints Hints(TheLoop, true /* doesn't matter */, *ORE);
  ORE->emit(
      createLVAnalysis(Hints.vectorizeAnalysisPassName(), ORETag, TheLoop, I)
      << OREMsg);
}

} // end namespace llvm

#ifndef NDEBUG
/// \return string containing a file name and a line # for the given loop.
static std::string getDebugLocString(const Loop *L) {
  std::string Result;
  if (L) {
    raw_string_ostream OS(Result);
    if (const DebugLoc LoopDbgLoc = L->getStartLoc())
      LoopDbgLoc.print(OS);
    else
      // Just print the module name.
      OS << L->getHeader()->getParent()->getParent()->getModuleIdentifier();
    OS.flush();
  }
  return Result;
}
#endif

void InnerLoopVectorizer::addNewMetadata(Instruction *To,
                                         const Instruction *Orig) {
  // If the loop was versioned with memchecks, add the corresponding no-alias
  // metadata.
  if (LVer && (isa<LoadInst>(Orig) || isa<StoreInst>(Orig)))
    LVer->annotateInstWithNoAlias(To, Orig);
}

void InnerLoopVectorizer::addMetadata(Instruction *To, Instruction *From) {
  propagateMetadata(To, From);
  addNewMetadata(To, From);
}

void InnerLoopVectorizer::addMetadata(ArrayRef<Value *> To, Instruction *From) {
  for (Value *V : To) {
    if (Instruction *I = dyn_cast<Instruction>(V))
      addMetadata(I, From);
  }
}

CallInst *InnerLoopVectorizer::emitVscaleCall(IRBuilder<> &Builder, Module *M,
                                              Type *Ty) {
  Function *VscaleFunc =
      Intrinsic::getDeclaration(M, Intrinsic::experimental_vector_vscale, Ty);
  CallInst *VscaleFuncCall = Builder.CreateCall(VscaleFunc, {});
  return VscaleFuncCall;
}

namespace llvm {

// Loop vectorization cost-model hints how the scalar epilogue loop should be
// lowered.
enum ScalarEpilogueLowering {

  // The default: allowing scalar epilogues.
  CM_ScalarEpilogueAllowed,

  // Vectorization with OptForSize: don't allow epilogues.
  CM_ScalarEpilogueNotAllowedOptSize,

  // A special case of vectorisation with OptForSize: loops with a very small
  // trip count are considered for vectorization under OptForSize, thereby
  // making sure the cost of their loop body is dominant, free of runtime
  // guards and scalar iteration overheads.
  CM_ScalarEpilogueNotAllowedLowTripLoop,

  // Loop hint predicate indicating an epilogue is undesired.
  CM_ScalarEpilogueNotNeededUsePredicate
};

/// LoopVectorizationCostModel - estimates the expected speedups due to
/// vectorization.
/// In many cases vectorization is not profitable. This can happen because of
/// a number of reasons. In this class we mainly attempt to predict the
/// expected speedup/slowdowns due to the supported instruction set. We use the
/// TargetTransformInfo to query the different backends for the cost of
/// different operations.
class LoopVectorizationCostModel {
public:
  LoopVectorizationCostModel(ScalarEpilogueLowering SEL, Loop *L,
                             PredicatedScalarEvolution &PSE, LoopInfo *LI,
                             LoopVectorizationLegality *Legal,
                             const TargetTransformInfo &TTI,
                             const TargetLibraryInfo *TLI, DemandedBits *DB,
                             AssumptionCache *AC,
                             OptimizationRemarkEmitter *ORE, const Function *F,
                             const LoopVectorizeHints *Hints,
                             InterleavedAccessInfo &IAI)
      : ScalarEpilogueStatus(SEL), TheLoop(L), PSE(PSE), LI(LI), Legal(Legal),
        TTI(TTI), TLI(TLI), DB(DB), AC(AC), ORE(ORE), TheFunction(F),
        Hints(Hints), InterleaveInfo(IAI) {}

  /// \return An upper bound for the vectorization factor, or None if
  /// vectorization and interleaving should be avoided up front.
  Optional<unsigned> computeMaxVF();

  /// \return True if runtime checks are required for vectorization, and false
  /// otherwise.
  bool runtimeChecksRequired();

  /// \return The most profitable vectorization factor and the cost of that VF.
  /// This method checks every power of two up to MaxVF. If UserVF is not ZERO
  /// then this vectorization factor will be selected if vectorization is
  /// possible.
  VectorizationFactor selectVectorizationFactor(unsigned MaxVF);

  /// \return The vectorization factor for scalable vectors after processing the
  /// types.
  VectorizationFactor selectScalableVectorizationFactor(unsigned MaxVF);

  /// Setup cost-based decisions for user vectorization factor.
  void selectUserVectorizationFactor(unsigned UserVF) {
    collectUniformsAndScalars(UserVF);
    collectInstsToScalarize(UserVF);
  }

  /// \return The size (in bits) of the smallest and widest types in the code
  /// that needs to be vectorized. We ignore values that remain scalar such as
  /// 64 bit loop indices.
  std::pair<unsigned, unsigned> getSmallestAndWidestTypes();

  /// \return The desired interleave count.
  /// If interleave count has been specified by metadata it will be returned.
  /// Otherwise, the interleave count is computed and returned. VF and LoopCost
  /// are the selected vectorization factor and the cost of the selected VF.
  unsigned selectInterleaveCount(unsigned VF, unsigned LoopCost);

  /// Memory access instruction may be vectorized in more than one way.
  /// Form of instruction after vectorization depends on cost.
  /// This function takes cost-based decisions for Load/Store instructions
  /// and collects them in a map. This decisions map is used for building
  /// the lists of loop-uniform and loop-scalar instructions.
  /// The calculated cost is saved with widening decision in order to
  /// avoid redundant calculations.
  void setCostBasedWideningDecision(unsigned VF);

  /// A struct that represents some properties of the register usage
  /// of a loop.
  struct RegisterUsage {
    /// Holds the number of loop invariant values that are used in the loop.
    /// The key is ClassID of target-provided register class.
    SmallMapVector<unsigned, unsigned, 4> LoopInvariantRegs;
    /// Holds the maximum number of concurrent live intervals in the loop.
    /// The key is ClassID of target-provided register class.
    SmallMapVector<unsigned, unsigned, 4> MaxLocalUsers;
  };

  /// \return Returns information about the register usages of the loop for the
  /// given vectorization factors.
  SmallVector<RegisterUsage, 8> calculateRegisterUsage(ArrayRef<unsigned> VFs);

  /// Collect values we want to ignore in the cost model.
  void collectValuesToIgnore();

  /// \returns The smallest bitwidth each instruction can be represented with.
  /// The vector equivalents of these instructions should be truncated to this
  /// type.
  const MapVector<Instruction *, uint64_t> &getMinimalBitwidths() const {
    return MinBWs;
  }

  /// \returns True if it is more profitable to scalarize instruction \p I for
  /// vectorization factor \p VF.
  bool isProfitableToScalarize(Instruction *I, unsigned VF) const {
    bool ValidVF = VF > 1 || (isScalable() && VF == 1);
    assert(ValidVF && "Profitable to scalarize relevant only for VF > 1 or "
                      "when using scalable vectors");

    // Cost model is not run in the VPlan-native path - return conservative
    // result until this changes.
    if (EnableVPlanNativePath)
      return false;

    auto Scalars = InstsToScalarize.find(VF);
    assert(Scalars != InstsToScalarize.end() &&
           "VF not yet analyzed for scalarization profitability");
    return Scalars->second.find(I) != Scalars->second.end();
  }

  /// Returns true if \p I is known to be uniform after vectorization.
  bool isUniformAfterVectorization(Instruction *I, unsigned VF) const {
    if (VF == 1 && !isScalable())
      return true;

    // Cost model is not run in the VPlan-native path - return conservative
    // result until this changes.
    if (EnableVPlanNativePath)
      return false;

    auto UniformsPerVF = Uniforms.find(VF);
    assert(UniformsPerVF != Uniforms.end() &&
           "VF not yet analyzed for uniformity");
    return UniformsPerVF->second.find(I) != UniformsPerVF->second.end();
  }

  /// Returns true if \p I is known to be scalar after vectorization.
  bool isScalarAfterVectorization(Instruction *I, unsigned VF,
                                  bool ValidVF = true) const {
    if (!ValidVF || (VF == 1 && !isScalable()))
      return true;

    // Cost model is not run in the VPlan-native path - return conservative
    // result until this changes.
    if (EnableVPlanNativePath)
      return false;

    auto ScalarsPerVF = Scalars.find(VF);
    assert(ScalarsPerVF != Scalars.end() &&
           "Scalar values are not calculated for VF");
    return ScalarsPerVF->second.find(I) != ScalarsPerVF->second.end();
  }

  /// \returns True if instruction \p I can be truncated to a smaller bitwidth
  /// for vectorization factor \p VF.
  bool canTruncateToMinimalBitwidth(Instruction *I, unsigned VF,
                                    bool ValidVF) const {
    return ValidVF && MinBWs.find(I) != MinBWs.end() &&
           !isProfitableToScalarize(I, VF) &&
           !isScalarAfterVectorization(I, VF, ValidVF);
  }

  /// Decision that was taken during cost calculation for memory instruction.
  enum InstWidening {
    CM_Unknown,
    CM_Widen,         // For consecutive accesses with stride +1.
    CM_Widen_Reverse, // For consecutive accesses with stride -1.
    CM_Interleave,
    CM_GatherScatter,
    CM_Scalarize
  };

  /// Save vectorization decision \p W and \p Cost taken by the cost model for
  /// instruction \p I and vector width \p VF.
  void setWideningDecision(Instruction *I, unsigned VF, InstWidening W,
                           unsigned Cost) {
    bool ValidVF = VF >= 2 || (VF == 1 && isScalable());
    assert(ValidVF && "Expected VF >=2 or VF = 1 for scalable vectors");
    WideningDecisions[std::make_pair(I, VF)] = std::make_pair(W, Cost);
  }

  /// Save vectorization decision \p W and \p Cost taken by the cost model for
  /// interleaving group \p Grp and vector width \p VF.
  void setWideningDecision(const InterleaveGroup<Instruction> *Grp, unsigned VF,
                           InstWidening W, unsigned Cost) {
    assert((VF >= 2 || isScalable()) && "Expected VF >=2");
    /// Broadcast this decicion to all instructions inside the group.
    /// But the cost will be assigned to one instruction only.
    for (unsigned i = 0; i < Grp->getFactor(); ++i) {
      if (auto *I = Grp->getMember(i)) {
        if (Grp->getInsertPos() == I)
          WideningDecisions[std::make_pair(I, VF)] = std::make_pair(W, Cost);
        else
          WideningDecisions[std::make_pair(I, VF)] = std::make_pair(W, 0);
      }
    }
  }

  /// Return the cost model decision for the given instruction \p I and vector
  /// width \p VF. Return CM_Unknown if this instruction did not pass
  /// through the cost modeling.
  InstWidening getWideningDecision(Instruction *I, unsigned VF) {
    bool ValidVF = VF >= 2 || (isScalable() && VF == 1);
    assert(ValidVF && "Expected VF >=2 or scalable vectors");

    // Cost model is not run in the VPlan-native path - return conservative
    // result until this changes.
    if (EnableVPlanNativePath)
      return CM_GatherScatter;

    std::pair<Instruction *, unsigned> InstOnVF = std::make_pair(I, VF);
    auto Itr = WideningDecisions.find(InstOnVF);
    if (Itr == WideningDecisions.end())
      return CM_Unknown;
    return Itr->second.first;
  }

  /// Return the vectorization cost for the given instruction \p I and vector
  /// width \p VF.
  unsigned getWideningCost(Instruction *I, unsigned VF) {
    bool ValidVF = VF > 1 || (VF == 1 && isScalable());
    assert(ValidVF && "Expected VF > 1 or scalable vectors");
    std::pair<Instruction *, unsigned> InstOnVF = std::make_pair(I, VF);
    assert(WideningDecisions.find(InstOnVF) != WideningDecisions.end() &&
           "The cost is not calculated");
    return WideningDecisions[InstOnVF].second;
  }

  /// Return True if instruction \p I is an optimizable truncate whose operand
  /// is an induction variable. Such a truncate will be removed by adding a new
  /// induction variable with the destination type.
  bool isOptimizableIVTruncate(Instruction *I, unsigned VF) {
    // If the instruction is not a truncate, return false.
    auto *Trunc = dyn_cast<TruncInst>(I);
    if (!Trunc)
      return false;

    // Get the source and destination types of the truncate.
    Type *SrcTy = ToVectorTy(cast<CastInst>(I)->getSrcTy(), VF, isScalable());
    Type *DestTy = ToVectorTy(cast<CastInst>(I)->getDestTy(), VF, isScalable());

    // If the truncate is free for the given types, return false. Replacing a
    // free truncate with an induction variable would add an induction variable
    // update instruction to each iteration of the loop. We exclude from this
    // check the primary induction variable since it will need an update
    // instruction regardless.
    Value *Op = Trunc->getOperand(0);
    if (Op != Legal->getPrimaryInduction() && TTI.isTruncateFree(SrcTy, DestTy))
      return false;

    // If the truncated value is not an induction variable, return false.
    return Legal->isInductionPhi(Op);
  }

  /// Collects the instructions to scalarize for each predicated instruction in
  /// the loop.
  void collectInstsToScalarize(unsigned VF);

  /// Collect Uniform and Scalar values for the given \p VF.
  /// The sets depend on CM decision for Load/Store instructions
  /// that may be vectorized as interleave, gather-scatter or scalarized.
  void collectUniformsAndScalars(unsigned VF) {
    // Do the analysis once.
    if ((!isScalable() && VF == 1) || Uniforms.find(VF) != Uniforms.end())
      return;
    setCostBasedWideningDecision(VF);
    collectLoopUniforms(VF);
    collectLoopScalars(VF);
  }

  /// Returns true if the target machine supports masked store operation
  /// for the given \p DataType and kind of access to \p Ptr.
  bool isLegalMaskedStore(Type *DataType, Value *Ptr, MaybeAlign Alignment) {
    return Legal->isConsecutivePtr(Ptr) &&
           TTI.isLegalMaskedStore(DataType, Alignment);
  }

  /// Returns true if the target machine supports masked load operation
  /// for the given \p DataType and kind of access to \p Ptr.
  bool isLegalMaskedLoad(Type *DataType, Value *Ptr, MaybeAlign Alignment) {
    return Legal->isConsecutivePtr(Ptr) &&
           TTI.isLegalMaskedLoad(DataType, Alignment);
  }

  /// Returns true if the target machine supports masked scatter operation
  /// for the given \p DataType.
  bool isLegalMaskedScatter(Type *DataType) {
    return TTI.isLegalMaskedScatter(DataType);
  }

  /// Returns true if the target machine supports masked gather operation
  /// for the given \p DataType.
  bool isLegalMaskedGather(Type *DataType) {
    return TTI.isLegalMaskedGather(DataType);
  }

  /// Returns true if the target machine can represent \p V as a masked gather
  /// or scatter operation.
  bool isLegalGatherOrScatter(Value *V) {
    bool LI = isa<LoadInst>(V);
    bool SI = isa<StoreInst>(V);
    if (!LI && !SI)
      return false;
    auto *Ty = getMemInstValueType(V);
    return (LI && isLegalMaskedGather(Ty)) || (SI && isLegalMaskedScatter(Ty));
  }

  /// Returns true if \p I is an instruction that will be scalarized with
  /// predication. Such instructions include conditional stores and
  /// instructions that may divide by zero.
  /// If a non-zero VF has been calculated, we check if I will be scalarized
  /// predication for that VF.
  bool isScalarWithPredication(Instruction *I, unsigned VF = 1);

  // Returns true if \p I is an instruction that will be predicated either
  // through scalar predication or masked load/store or masked gather/scatter.
  // Superset of instructions that return true for isScalarWithPredication.
  bool isPredicatedInst(Instruction *I) {
    if (!blockNeedsPredication(I->getParent()))
      return false;
    // Loads and stores that need some form of masked operation are predicated
    // instructions.
    if (isa<LoadInst>(I) || isa<StoreInst>(I))
      return Legal->isMaskRequired(I);
    return isScalarWithPredication(I);
  }

  /// Returns true if \p I is a memory instruction with consecutive memory
  /// access that can be widened.
  bool memoryInstructionCanBeWidened(Instruction *I, unsigned VF = 1);

  /// Returns true if \p I is a memory instruction in an interleaved-group
  /// of memory accesses that can be vectorized with wide vector loads/stores
  /// and shuffles.
  bool interleavedAccessCanBeWidened(Instruction *I, unsigned VF = 1);

  /// Check if \p Instr belongs to any interleaved access group.
  bool isAccessInterleaved(Instruction *Instr) {
    return InterleaveInfo.isInterleaved(Instr);
  }

  /// Get the interleaved access group that \p Instr belongs to.
  const InterleaveGroup<Instruction> *
  getInterleavedAccessGroup(Instruction *Instr) {
    return InterleaveInfo.getInterleaveGroup(Instr);
  }

  /// Returns true if an interleaved group requires a scalar iteration
  /// to handle accesses with gaps, and there is nothing preventing us from
  /// creating a scalar epilogue.
  bool requiresScalarEpilogue() const {
    return isScalarEpilogueAllowed() && InterleaveInfo.requiresScalarEpilogue();
  }

  /// Returns true if a scalar epilogue is not allowed due to optsize or a
  /// loop hint annotation.
  bool isScalarEpilogueAllowed() const {
    return ScalarEpilogueStatus == CM_ScalarEpilogueAllowed;
  }

  /// Returns true if all loop blocks should be masked to fold tail loop.
  bool foldTailByMasking() const { return FoldTailByMasking; }

  bool blockNeedsPredication(BasicBlock *BB) {
    return foldTailByMasking() || Legal->blockNeedsPredication(BB);
  }

  /// Estimate cost of an intrinsic call instruction CI if it were vectorized
  /// with factor VF.  Return the cost of the instruction, including
  /// scalarization overhead if it's needed.
  unsigned getVectorIntrinsicCost(CallInst *CI, unsigned VF);

  /// Estimate cost of a call instruction CI if it were vectorized with factor
  /// VF. Return the cost of the instruction, including scalarization overhead
  /// if it's needed. The flag NeedToScalarize shows if the call needs to be
  /// scalarized -
  /// i.e. either vector version isn't available, or is too expensive.
  unsigned getVectorCallCost(CallInst *CI, unsigned VF, bool &NeedToScalarize);

  /// Returns true if the target uses scalable vector type.
  bool isScalable() const { return TTI.useScalableVectorType(); }

private:
  unsigned NumPredStores = 0;

  /// \return An upper bound for the vectorization factor when using scalable
  /// vectors.
  unsigned computeFeasibleScalableMaxVF(unsigned ConstTripCount);

  /// \return An upper bound for the vectorization factor, larger than zero.
  /// One is returned if vectorization should best be avoided due to cost.
  unsigned computeFeasibleMaxVF(unsigned ConstTripCount);

  /// The vectorization cost is a combination of the cost itself and a boolean
  /// indicating whether any of the contributing operations will actually
  /// operate on
  /// vector values after type legalization in the backend. If this latter value
  /// is
  /// false, then all operations will be scalarized (i.e. no vectorization has
  /// actually taken place).
  using VectorizationCostTy = std::pair<unsigned, bool>;

  /// Returns the expected execution cost. The unit of the cost does
  /// not matter because we use the 'cost' units to compare different
  /// vector widths. The cost that is returned is *not* normalized by
  /// the factor width.
  VectorizationCostTy expectedCost(unsigned VF);

  /// Returns the execution time cost of an instruction for a given vector
  /// width. Vector width of one means scalar.
  VectorizationCostTy getInstructionCost(Instruction *I, unsigned VF);

  /// The cost-computation logic from getInstructionCost which provides
  /// the vector type as an output parameter.
  unsigned getInstructionCost(Instruction *I, unsigned VF, Type *&VectorTy,
                              bool ValidVF);

  /// Calculate vectorization cost of memory instruction \p I.
  unsigned getMemoryInstructionCost(Instruction *I, unsigned VF);

  /// The cost computation for scalarized memory instruction.
  unsigned getMemInstScalarizationCost(Instruction *I, unsigned VF);

  /// The cost computation for interleaving group of memory instructions.
  unsigned getInterleaveGroupCost(Instruction *I, unsigned VF);

  /// The cost computation for Gather/Scatter instruction.
  unsigned getGatherScatterCost(Instruction *I, unsigned VF);

  /// The cost computation for widening instruction \p I with consecutive
  /// memory access.
  unsigned getConsecutiveMemOpCost(Instruction *I, unsigned VF);

  /// The cost calculation for Load/Store instruction \p I with uniform pointer
  /// - Load: scalar load + broadcast. Store: scalar store + (loop invariant
  /// value stored? 0 : extract of last element)
  unsigned getUniformMemOpCost(Instruction *I, unsigned VF);

  /// Estimate the overhead of scalarizing an instruction. This is a
  /// convenience wrapper for the type-based getScalarizationOverhead API.
  unsigned getScalarizationOverhead(Instruction *I, unsigned VF);

  /// Returns whether the instruction is a load or store and will be a emitted
  /// as a vector operation.
  bool isConsecutiveLoadOrStore(Instruction *I);

  /// Returns true if an artificially high cost for emulated masked memrefs
  /// should be used.
  bool useEmulatedMaskMemRefHack(Instruction *I);

  /// Map of scalar integer values to the smallest bitwidth they can be legally
  /// represented as. The vector equivalents of these values should be truncated
  /// to this type.
  MapVector<Instruction *, uint64_t> MinBWs;

  /// A type representing the costs for instructions if they were to be
  /// scalarized rather than vectorized. The entries are Instruction-Cost
  /// pairs.
  using ScalarCostsTy = DenseMap<Instruction *, unsigned>;

  /// A set containing all BasicBlocks that are known to present after
  /// vectorization as a predicated block.
  SmallPtrSet<BasicBlock *, 4> PredicatedBBsAfterVectorization;

  /// Records whether it is allowed to have the original scalar loop execute at
  /// least once. This may be needed as a fallback loop in case runtime
  /// aliasing/dependence checks fail, or to handle the tail/remainder
  /// iterations when the trip count is unknown or doesn't divide by the VF,
  /// or as a peel-loop to handle gaps in interleave-groups.
  /// Under optsize and when the trip count is very small we don't allow any
  /// iterations to execute in the scalar loop.
  ScalarEpilogueLowering ScalarEpilogueStatus = CM_ScalarEpilogueAllowed;

  /// All blocks of loop are to be masked to fold tail of scalar iterations.
  bool FoldTailByMasking = false;

  /// A map holding scalar costs for different vectorization factors. The
  /// presence of a cost for an instruction in the mapping indicates that the
  /// instruction will be scalarized when vectorizing with the associated
  /// vectorization factor. The entries are VF-ScalarCostTy pairs.
  DenseMap<unsigned, ScalarCostsTy> InstsToScalarize;

  /// Holds the instructions known to be uniform after vectorization.
  /// The data is collected per VF.
  DenseMap<unsigned, SmallPtrSet<Instruction *, 4>> Uniforms;

  /// Holds the instructions known to be scalar after vectorization.
  /// The data is collected per VF.
  DenseMap<unsigned, SmallPtrSet<Instruction *, 4>> Scalars;

  /// Holds the instructions (address computations) that are forced to be
  /// scalarized.
  DenseMap<unsigned, SmallPtrSet<Instruction *, 4>> ForcedScalars;

  /// Returns the expected difference in cost from scalarizing the expression
  /// feeding a predicated instruction \p PredInst. The instructions to
  /// scalarize and their scalar costs are collected in \p ScalarCosts. A
  /// non-negative return value implies the expression will be scalarized.
  /// Currently, only single-use chains are considered for scalarization.
  int computePredInstDiscount(Instruction *PredInst, ScalarCostsTy &ScalarCosts,
                              unsigned VF);

  /// Collect the instructions that are uniform after vectorization. An
  /// instruction is uniform if we represent it with a single scalar value in
  /// the vectorized loop corresponding to each vector iteration. Examples of
  /// uniform instructions include pointer operands of consecutive or
  /// interleaved memory accesses. Note that although uniformity implies an
  /// instruction will be scalar, the reverse is not true. In general, a
  /// scalarized instruction will be represented by VF scalar values in the
  /// vectorized loop, each corresponding to an iteration of the original
  /// scalar loop.
  void collectLoopUniforms(unsigned VF);

  /// Collect the instructions that are scalar after vectorization. An
  /// instruction is scalar if it is known to be uniform or will be scalarized
  /// during vectorization. Non-uniform scalarized instructions will be
  /// represented by VF values in the vectorized loop, each corresponding to an
  /// iteration of the original scalar loop.
  void collectLoopScalars(unsigned VF);

  /// Keeps cost model vectorization decision and cost for instructions.
  /// Right now it is used for memory instructions only.
  using DecisionList = DenseMap<std::pair<Instruction *, unsigned>,
                                std::pair<InstWidening, unsigned>>;

  DecisionList WideningDecisions;

  /// Returns true if \p V is expected to be vectorized and it needs to be
  /// extracted.
  bool needsExtract(Value *V, unsigned VF) const {
    Instruction *I = dyn_cast<Instruction>(V);
    if ((VF == 1 && !isScalable()) || !I || !TheLoop->contains(I) ||
        TheLoop->isLoopInvariant(I))
      return false;

    // Assume we can vectorize V (and hence we need extraction) if the
    // scalars are not computed yet. This can happen, because it is called
    // via getScalarizationOverhead from setCostBasedWideningDecision, before
    // the scalars are collected. That should be a safe assumption in most
    // cases, because we check if the operands have vectorizable types
    // beforehand in LoopVectorizationLegality.
    return Scalars.find(VF) == Scalars.end() ||
           !isScalarAfterVectorization(I, VF, true);
  };

  /// Returns a range containing only operands needing to be extracted.
  SmallVector<Value *, 4> filterExtractingOperands(Instruction::op_range Ops,
                                                   unsigned VF) {
    return SmallVector<Value *, 4>(make_filter_range(
        Ops, [this, VF](Value *V) { return this->needsExtract(V, VF); }));
  }

public:
  /// The loop that we evaluate.
  Loop *TheLoop;

  /// Predicated scalar evolution analysis.
  PredicatedScalarEvolution &PSE;

  /// Loop Info analysis.
  LoopInfo *LI;

  /// Vectorization legality.
  LoopVectorizationLegality *Legal;

  /// Vector target information.
  const TargetTransformInfo &TTI;

  /// Target Library Info.
  const TargetLibraryInfo *TLI;

  /// Demanded bits analysis.
  DemandedBits *DB;

  /// Assumption cache.
  AssumptionCache *AC;

  /// Interface to emit optimization remarks.
  OptimizationRemarkEmitter *ORE;

  const Function *TheFunction;

  /// Loop Vectorize Hint.
  const LoopVectorizeHints *Hints;

  /// The interleave access information contains groups of interleaved accesses
  /// with the same stride and close to each other.
  InterleavedAccessInfo &InterleaveInfo;

  /// Values to ignore in the cost model.
  SmallPtrSet<const Value *, 16> ValuesToIgnore;

  /// Values to ignore in the cost model when VF > 1.
  SmallPtrSet<const Value *, 16> VecValuesToIgnore;
};

} // end namespace llvm

// Return true if \p OuterLp is an outer loop annotated with hints for explicit
// vectorization. The loop needs to be annotated with #pragma omp simd
// simdlen(#) or #pragma clang vectorize(enable) vectorize_width(#). If the
// vector length information is not provided, vectorization is not considered
// explicit. Interleave hints are not allowed either. These limitations will be
// relaxed in the future.
// Please, note that we are currently forced to abuse the pragma 'clang
// vectorize' semantics. This pragma provides *auto-vectorization hints*
// (i.e., LV must check that vectorization is legal) whereas pragma 'omp simd'
// provides *explicit vectorization hints* (LV can bypass legal checks and
// assume that vectorization is legal). However, both hints are implemented
// using the same metadata (llvm.loop.vectorize, processed by
// LoopVectorizeHints). This will be fixed in the future when the native IR
// representation for pragma 'omp simd' is introduced.
static bool isExplicitVecOuterLoop(Loop *OuterLp,
                                   OptimizationRemarkEmitter *ORE) {
  assert(!OuterLp->empty() && "This is not an outer loop");
  LoopVectorizeHints Hints(OuterLp, true /*DisableInterleaving*/, *ORE);

  // Only outer loops with an explicit vectorization hint are supported.
  // Unannotated outer loops are ignored.
  if (Hints.getForce() == LoopVectorizeHints::FK_Undefined)
    return false;

  Function *Fn = OuterLp->getHeader()->getParent();
  if (!Hints.allowVectorization(Fn, OuterLp,
                                true /*VectorizeOnlyWhenForced*/)) {
    LLVM_DEBUG(dbgs() << "LV: Loop hints prevent outer loop vectorization.\n");
    return false;
  }

  if (Hints.getInterleave() > 1) {
    // TODO: Interleave support is future work.
    LLVM_DEBUG(dbgs() << "LV: Not vectorizing: Interleave is not supported for "
                         "outer loops.\n");
    Hints.emitRemarkWithHints();
    return false;
  }

  return true;
}

static void collectSupportedLoops(Loop &L, LoopInfo *LI,
                                  OptimizationRemarkEmitter *ORE,
                                  SmallVectorImpl<Loop *> &V) {
  // Collect inner loops and outer loops without irreducible control flow. For
  // now, only collect outer loops that have explicit vectorization hints. If we
  // are stress testing the VPlan H-CFG construction, we collect the outermost
  // loop of every loop nest.
  if (L.empty() || VPlanBuildStressTest ||
      (EnableVPlanNativePath && isExplicitVecOuterLoop(&L, ORE))) {
    LoopBlocksRPO RPOT(&L);
    RPOT.perform(LI);
    if (!containsIrreducibleCFG<const BasicBlock *>(RPOT, *LI)) {
      V.push_back(&L);
      // TODO: Collect inner loops inside marked outer loops in case
      // vectorization fails for the outer loop. Do not invoke
      // 'containsIrreducibleCFG' again for inner loops when the outer loop is
      // already known to be reducible. We can use an inherited attribute for
      // that.
      return;
    }
  }
  for (Loop *InnerL : L)
    collectSupportedLoops(*InnerL, LI, ORE, V);
}

namespace {

/// The LoopVectorize Pass.
struct LoopVectorize : public FunctionPass {
  /// Pass identification, replacement for typeid
  static char ID;

  LoopVectorizePass Impl;

  explicit LoopVectorize(bool InterleaveOnlyWhenForced = false,
                         bool VectorizeOnlyWhenForced = false)
      : FunctionPass(ID) {
    Impl.InterleaveOnlyWhenForced = InterleaveOnlyWhenForced;
    Impl.VectorizeOnlyWhenForced = VectorizeOnlyWhenForced;
    initializeLoopVectorizePass(*PassRegistry::getPassRegistry());
  }

  bool runOnFunction(Function &F) override {
    if (skipFunction(F))
      return false;

    auto *SE = &getAnalysis<ScalarEvolutionWrapperPass>().getSE();
    auto *LI = &getAnalysis<LoopInfoWrapperPass>().getLoopInfo();
    auto *TTI = &getAnalysis<TargetTransformInfoWrapperPass>().getTTI(F);
    auto *DT = &getAnalysis<DominatorTreeWrapperPass>().getDomTree();
    auto *BFI = &getAnalysis<BlockFrequencyInfoWrapperPass>().getBFI();
    auto *TLIP = getAnalysisIfAvailable<TargetLibraryInfoWrapperPass>();
    auto *TLI = TLIP ? &TLIP->getTLI(F) : nullptr;
    auto *AA = &getAnalysis<AAResultsWrapperPass>().getAAResults();
    auto *AC = &getAnalysis<AssumptionCacheTracker>().getAssumptionCache(F);
    auto *LAA = &getAnalysis<LoopAccessLegacyAnalysis>();
    auto *DB = &getAnalysis<DemandedBitsWrapperPass>().getDemandedBits();
    auto *ORE = &getAnalysis<OptimizationRemarkEmitterWrapperPass>().getORE();
    auto *PSI = &getAnalysis<ProfileSummaryInfoWrapperPass>().getPSI();

    std::function<const LoopAccessInfo &(Loop &)> GetLAA =
        [&](Loop &L) -> const LoopAccessInfo & { return LAA->getInfo(&L); };

    return Impl.runImpl(F, *SE, *LI, *TTI, *DT, *BFI, TLI, *DB, *AA, *AC,
                        GetLAA, *ORE, PSI);
  }

  void getAnalysisUsage(AnalysisUsage &AU) const override {
    AU.addRequired<AssumptionCacheTracker>();
    AU.addRequired<BlockFrequencyInfoWrapperPass>();
    AU.addRequired<DominatorTreeWrapperPass>();
    AU.addRequired<LoopInfoWrapperPass>();
    AU.addRequired<ScalarEvolutionWrapperPass>();
    AU.addRequired<TargetTransformInfoWrapperPass>();
    AU.addRequired<AAResultsWrapperPass>();
    AU.addRequired<LoopAccessLegacyAnalysis>();
    AU.addRequired<DemandedBitsWrapperPass>();
    AU.addRequired<OptimizationRemarkEmitterWrapperPass>();
    AU.addRequired<InjectTLIMappingsLegacy>();

    // We currently do not preserve loopinfo/dominator analyses with outer loop
    // vectorization. Until this is addressed, mark these analyses as preserved
    // only for non-VPlan-native path.
    // TODO: Preserve Loop and Dominator analyses for VPlan-native path.
    if (!EnableVPlanNativePath) {
      AU.addPreserved<LoopInfoWrapperPass>();
      AU.addPreserved<DominatorTreeWrapperPass>();
    }

    AU.addPreserved<BasicAAWrapperPass>();
    AU.addPreserved<GlobalsAAWrapperPass>();
    AU.addRequired<ProfileSummaryInfoWrapperPass>();
  }
};

} // end anonymous namespace

//===----------------------------------------------------------------------===//
// Implementation of LoopVectorizationLegality, InnerLoopVectorizer and
// LoopVectorizationCostModel and LoopVectorizationPlanner.
//===----------------------------------------------------------------------===//

Value *InnerLoopVectorizer::getBroadcastInstrs(Value *V) {
  // We need to place the broadcast of invariant variables outside the loop,
  // but only if it's proven safe to do so. Else, broadcast will be inside
  // vector loop body.
  Instruction *Instr = dyn_cast<Instruction>(V);
  bool SafeToHoist =
      OrigLoop->isLoopInvariant(V) &&
      (!Instr || DT->dominates(Instr->getParent(), LoopVectorPreHeader));
  // Place the code for broadcasting invariant variables in the new preheader.
  IRBuilder<>::InsertPointGuard Guard(Builder);
  if (SafeToHoist)
    Builder.SetInsertPoint(LoopVectorPreHeader->getTerminator());

  // Broadcast the scalar into all locations in the vector.
  Value *Shuf = Builder.CreateVectorSplat(VF, V, "broadcast", isScalable());

  return Shuf;
}

void InnerLoopVectorizer::createVectorIntOrFpInductionPHI(
    const InductionDescriptor &II, Value *Step, Instruction *EntryVal) {
  assert((isa<PHINode>(EntryVal) || isa<TruncInst>(EntryVal)) &&
         "Expected either an induction phi-node or a truncate of it!");
  Value *Start = II.getStartValue();

  // Construct the initial value of the vector IV in the vector loop preheader
  auto CurrIP = Builder.saveIP();
  Builder.SetInsertPoint(LoopVectorPreHeader->getTerminator());
  if (isa<TruncInst>(EntryVal)) {
    assert(Start->getType()->isIntegerTy() &&
           "Truncation requires an integer type");
    auto *TruncType = cast<IntegerType>(EntryVal->getType());
    Step = Builder.CreateTrunc(Step, TruncType);
    Start = Builder.CreateCast(Instruction::Trunc, Start, TruncType);
  }
  Value *SplatStart = Builder.CreateVectorSplat(VF, Start, "", isScalable());
  Value *SteppedStart =
      getStepVector(SplatStart, 0, Step, II.getInductionOpcode());

  // We create vector phi nodes for both integer and floating-point induction
  // variables. Here, we determine the kind of arithmetic we will perform.
  Instruction::BinaryOps AddOp;
  Instruction::BinaryOps MulOp;
  if (Step->getType()->isIntegerTy()) {
    AddOp = Instruction::Add;
    MulOp = Instruction::Mul;
  } else {
    AddOp = II.getInductionOpcode();
    MulOp = Instruction::FMul;
  }

  // Multiply the vectorization factor by the step using integer or
  // floating-point arithmetic as appropriate.
  Value *ConstVF = getSignedIntOrFpConstant(Step->getType(), VF);
  Value *Mul = addFastMathFlag(Builder.CreateBinOp(MulOp, Step, ConstVF));

  // Create a vector splat to use in the induction update.
  //
  // FIXME: If the step is non-constant, we create the vector splat with
  //        IRBuilder. IRBuilder can constant-fold the multiply, but it doesn't
  //        handle a constant vector splat.

  Value *SplatVF;
  if (!isScalable()) {
    SplatVF = isa<Constant>(Mul)
                  ? ConstantVector::getSplat(VF, cast<Constant>(Mul))
                  : Builder.CreateVectorSplat(VF, Mul);
  } else {
    SplatVF = Builder.CreateVectorSplat(
        VF,
        Builder.CreateMul(
            Mul, emitVscaleCall(Builder, OrigLoop->getHeader()->getModule(),
                                Mul->getType())),
        "", isScalable());
  }

  Builder.restoreIP(CurrIP);

  // We may need to add the step a number of times, depending on the unroll
  // factor. The last of those goes into the PHI.
  PHINode *VecInd = PHINode::Create(SteppedStart->getType(), 2, "vec.ind",
                                    &*LoopVectorBody->getFirstInsertionPt());
  VecInd->setDebugLoc(EntryVal->getDebugLoc());
  Instruction *LastInduction = VecInd;
  for (unsigned Part = 0; Part < UF; ++Part) {
    VectorLoopValueMap.setVectorValue(EntryVal, Part, LastInduction);

    if (isa<TruncInst>(EntryVal))
      addMetadata(LastInduction, EntryVal);
    recordVectorLoopValueForInductionCast(II, EntryVal, LastInduction, Part);

    LastInduction = cast<Instruction>(addFastMathFlag(
        Builder.CreateBinOp(AddOp, LastInduction, SplatVF, "step.add")));
    LastInduction->setDebugLoc(EntryVal->getDebugLoc());
  }

  // Move the last step to the end of the latch block. This ensures consistent
  // placement of all induction updates.
  auto *LoopVectorLatch = LI->getLoopFor(LoopVectorBody)->getLoopLatch();
  auto *Br = cast<BranchInst>(LoopVectorLatch->getTerminator());
  auto *ICmp = cast<Instruction>(Br->getCondition());
  LastInduction->moveBefore(ICmp);
  LastInduction->setName("vec.ind.next");

  VecInd->addIncoming(SteppedStart, LoopVectorPreHeader);
  VecInd->addIncoming(LastInduction, LoopVectorLatch);
}

bool InnerLoopVectorizer::shouldScalarizeInstruction(Instruction *I) const {
  return Cost->isScalarAfterVectorization(I, VF) ||
         Cost->isProfitableToScalarize(I, VF);
}

bool InnerLoopVectorizer::needsScalarInduction(Instruction *IV) const {
  if (shouldScalarizeInstruction(IV))
    return true;
  auto isScalarInst = [&](User *U) -> bool {
    auto *I = cast<Instruction>(U);
    return (OrigLoop->contains(I) && shouldScalarizeInstruction(I));
  };
  return llvm::any_of(IV->users(), isScalarInst);
}

void InnerLoopVectorizer::recordVectorLoopValueForInductionCast(
    const InductionDescriptor &ID, const Instruction *EntryVal,
    Value *VectorLoopVal, unsigned Part, unsigned Lane) {
  assert((isa<PHINode>(EntryVal) || isa<TruncInst>(EntryVal)) &&
         "Expected either an induction phi-node or a truncate of it!");

  // This induction variable is not the phi from the original loop but the
  // newly-created IV based on the proof that casted Phi is equal to the
  // uncasted Phi in the vectorized loop (under a runtime guard possibly). It
  // re-uses the same InductionDescriptor that original IV uses but we don't
  // have to do any recording in this case - that is done when original IV is
  // processed.
  if (isa<TruncInst>(EntryVal))
    return;

  const SmallVectorImpl<Instruction *> &Casts = ID.getCastInsts();
  if (Casts.empty())
    return;
  // Only the first Cast instruction in the Casts vector is of interest.
  // The rest of the Casts (if exist) have no uses outside the
  // induction update chain itself.
  Instruction *CastInst = *Casts.begin();
  if (Lane < UINT_MAX)
    VectorLoopValueMap.setScalarValue(CastInst, {Part, Lane}, VectorLoopVal);
  else
    VectorLoopValueMap.setVectorValue(CastInst, Part, VectorLoopVal);
}

void InnerLoopVectorizer::widenIntOrFpInduction(PHINode *IV, TruncInst *Trunc) {
  assert((IV->getType()->isIntegerTy() || IV != OldInduction) &&
         "Primary induction variable must have an integer type");

  auto II = Legal->getInductionVars()->find(IV);
  assert(II != Legal->getInductionVars()->end() && "IV is not an induction");

  auto ID = II->second;
  assert(IV->getType() == ID.getStartValue()->getType() && "Types must match");

  // The scalar value to broadcast. This will be derived from the canonical
  // induction variable.
  Value *ScalarIV = nullptr;

  // The value from the original loop to which we are mapping the new induction
  // variable.
  Instruction *EntryVal = Trunc ? cast<Instruction>(Trunc) : IV;

  // True if we have vectorized the induction variable.
  auto VectorizedIV = false;

  // Determine if we want a scalar version of the induction variable. This is
  // true if the induction variable itself is not widened, or if it has at
  // least one user in the loop that is not widened.
  bool ValidVF = VF > 1 || (VF == 1 && isScalable());
  auto NeedsScalarIV = ValidVF && needsScalarInduction(EntryVal);

  // Generate code for the induction step. Note that induction steps are
  // required to be loop-invariant
  assert(PSE.getSE()->isLoopInvariant(ID.getStep(), OrigLoop) &&
         "Induction step should be loop invariant");
  auto &DL = OrigLoop->getHeader()->getModule()->getDataLayout();
  Value *Step = nullptr;
  if (PSE.getSE()->isSCEVable(IV->getType())) {
    SCEVExpander Exp(*PSE.getSE(), DL, "induction");
    Step = Exp.expandCodeFor(ID.getStep(), ID.getStep()->getType(),
                             LoopVectorPreHeader->getTerminator());
  } else {
    Step = cast<SCEVUnknown>(ID.getStep())->getValue();
  }

  // Try to create a new independent vector induction variable. If we can't
  // create the phi node, we will splat the scalar induction variable in each
  // loop iteration.
  if (ValidVF && !shouldScalarizeInstruction(EntryVal)) {
    createVectorIntOrFpInductionPHI(ID, Step, EntryVal);
    VectorizedIV = true;
  }

  // If we haven't yet vectorized the induction variable, or if we will create
  // a scalar one, we need to define the scalar induction variable and step
  // values. If we were given a truncation type, truncate the canonical
  // induction variable and step. Otherwise, derive these values from the
  // induction descriptor.
  if (!VectorizedIV || NeedsScalarIV) {
    ScalarIV = Induction;
    if (IV != OldInduction) {
      ScalarIV = IV->getType()->isIntegerTy()
                     ? Builder.CreateSExtOrTrunc(Induction, IV->getType())
                     : Builder.CreateCast(Instruction::SIToFP, Induction,
                                          IV->getType());
      ScalarIV = emitTransformedIndex(Builder, ScalarIV, PSE.getSE(), DL, ID);
      ScalarIV->setName("offset.idx");
    }
    if (Trunc) {
      auto *TruncType = cast<IntegerType>(Trunc->getType());
      assert(Step->getType()->isIntegerTy() &&
             "Truncation requires an integer step");
      ScalarIV = Builder.CreateTrunc(ScalarIV, TruncType);
      Step = Builder.CreateTrunc(Step, TruncType);
    }
  }

  // If we haven't yet vectorized the induction variable, splat the scalar
  // induction variable, and build the necessary step vectors.
  // TODO: Don't do it unless the vectorized IV is really required.
  if (!VectorizedIV) {
    Value *Broadcasted = getBroadcastInstrs(ScalarIV);
    for (unsigned Part = 0; Part < UF; ++Part) {
      Value *EntryPart =
          getStepVector(Broadcasted, VF * Part, Step, ID.getInductionOpcode());
      VectorLoopValueMap.setVectorValue(EntryVal, Part, EntryPart);
      if (Trunc)
        addMetadata(EntryPart, Trunc);
      recordVectorLoopValueForInductionCast(ID, EntryVal, EntryPart, Part);
    }
  }

  // If an induction variable is only used for counting loop iterations or
  // calculating addresses, it doesn't need to be widened. Create scalar steps
  // that can be used by instructions we will later scalarize. Note that the
  // addition of the scalar steps will not increase the number of instructions
  // in the loop in the common case prior to InstCombine. We will be trading
  // one vector extract for each scalar step.
  if (NeedsScalarIV)
    buildScalarSteps(ScalarIV, Step, EntryVal, ID);
}

Value *InnerLoopVectorizer::getStepVector(Value *Val, int StartIdx, Value *Step,
                                          Instruction::BinaryOps BinOp) {
  // Create and check the types.
  assert(Val->getType()->isVectorTy() && "Must be a vector");

  int VLen = Val->getType()->getVectorNumElements();

  Type *STy = Val->getType()->getScalarType();
  assert((STy->isIntegerTy() || STy->isFloatingPointTy()) &&
         "Induction Step must be an integer or FP");
  assert(Step->getType() == STy && "Step has wrong type");

  if (STy->isIntegerTy()) {
    // Create a vector of consecutive numbers from zero to VF.
    if (isScalable()) {
      // Get the stepvector from intrinsic - <0, 1, 2 ... vscale*VF-1>
      // here VF = k in <vscale x k x type>
      Function *StepVector = Intrinsic::getDeclaration(
          LoopVectorPreHeader->getModule(),
          Intrinsic::experimental_vector_stepvector, Val->getType());
      llvm::Value *Indices = Builder.CreateCall(StepVector, {}, "stepvec.base");
      assert(Indices->getType() == Val->getType() && "Invalid consecutive vec");
      if (StartIdx) {
        llvm::Value *StartIdxSplat =
            Builder.CreateVectorSplat(VLen, ConstantInt::get(STy, StartIdx),
                                      "stepvec.start", isScalable());
        Indices = Builder.CreateAdd(Indices, StartIdxSplat);
      }

      // FIXME: The newly created binary instructions should contain nsw/nuw
      // flags, which can be found from the original scalar operations.
      if (!isa<Constant>(Step) || !cast<Constant>(Step)->isOneValue()) {
        Step =
            Builder.CreateVectorSplat(VLen, Step, "splat.step", isScalable());
        assert(Step->getType() == Val->getType() && "Invalid step vec");
        Step = Builder.CreateMul(Indices, Step, "stepvec.scaled");
      } else {
        Step = Indices;
      }
    } else {
      SmallVector<Constant *, 8> Indices;
      for (int i = 0; i < VLen; ++i)
        Indices.push_back(ConstantInt::get(STy, StartIdx + i));

      // Add the consecutive indices to the vector value.
      Constant *Cv = ConstantVector::get(Indices);
      assert(Cv->getType() == Val->getType() && "Invalid consecutive vec");
      Step = Builder.CreateVectorSplat(VLen, Step, "", isScalable());
      assert(Step->getType() == Val->getType() && "Invalid step vec");
      // FIXME: The newly created binary instructions should contain nsw/nuw
      // flags, which can be found from the original scalar operations.
      Step = Builder.CreateMul(Cv, Step);
    }
    // Vectorized induction variable is created by adding broadcasted index and
    // the step vector for each part.
    return Builder.CreateAdd(Val, Step, "induction");
  } else {
    assert(!isScalable() &&
           "Scalable floating induction variable not implemented yet");

    // Floating point induction.
    SmallVector<Constant *, 8> Indices;

    assert((BinOp == Instruction::FAdd || BinOp == Instruction::FSub) &&
           "Binary Opcode should be specified for FP induction");
    // Create a vector of consecutive numbers from zero to VF.
    for (int i = 0; i < VLen; ++i)
      Indices.push_back(ConstantFP::get(STy, (double)(StartIdx + i)));

    // Add the consecutive indices to the vector value.
    Constant *Cv = ConstantVector::get(Indices);

    Step = Builder.CreateVectorSplat(VLen, Step, "", isScalable());

    // Floating point operations had to be 'fast' to enable the induction.
    FastMathFlags Flags;
    Flags.setFast();

    Value *MulOp = Builder.CreateFMul(Cv, Step);
    if (isa<Instruction>(MulOp))
      // Have to check, MulOp may be a constant
      cast<Instruction>(MulOp)->setFastMathFlags(Flags);

    Value *BOp = Builder.CreateBinOp(BinOp, Val, MulOp, "induction");
    if (isa<Instruction>(BOp))
      cast<Instruction>(BOp)->setFastMathFlags(Flags);
    return BOp;
  }
}

void InnerLoopVectorizer::buildScalarSteps(Value *ScalarIV, Value *Step,
                                           Instruction *EntryVal,
                                           const InductionDescriptor &ID) {
  // We shouldn't have to build scalar steps if we aren't vectorizing.
  bool ValidVF = VF > 1 || (VF == 1 && isScalable());
  assert(ValidVF && "VF should be greater than one");

  // Get the value type and ensure it and the step have the same integer type.
  Type *ScalarIVTy = ScalarIV->getType()->getScalarType();
  assert(ScalarIVTy == Step->getType() &&
         "Val and Step should have the same type");

  // We build scalar steps for both integer and floating-point induction
  // variables. Here, we determine the kind of arithmetic we will perform.
  Instruction::BinaryOps AddOp;
  Instruction::BinaryOps MulOp;
  if (ScalarIVTy->isIntegerTy()) {
    AddOp = Instruction::Add;
    MulOp = Instruction::Mul;
  } else {
    AddOp = ID.getInductionOpcode();
    MulOp = Instruction::FMul;
  }

  // Determine the number of scalars we need to generate for each unroll
  // iteration. If EntryVal is uniform, we only need to generate the first
  // lane. Otherwise, we generate all VF values.
  // If using scalable vectors, scalar can be generated only if EntryVal is
  // uniform. If it is not uniform, actual VF (VF * vscale) is unknown and we
  // cannot generate all VF scalar values.
  unsigned Lanes = 0;
  if (Cost->isUniformAfterVectorization(cast<Instruction>(EntryVal), VF)) {
    Lanes = 1;
  } else {
    if (!isScalable())
      Lanes = VF;
  }
  // Compute the scalar steps and save the results in VectorLoopValueMap.
  for (unsigned Part = 0; Part < UF; ++Part) {
    for (unsigned Lane = 0; Lane < Lanes; ++Lane) {
      auto *StartIdx = getSignedIntOrFpConstant(ScalarIVTy, VF * Part + Lane);
      auto *Mul = addFastMathFlag(Builder.CreateBinOp(MulOp, StartIdx, Step));
      auto *Add = addFastMathFlag(Builder.CreateBinOp(AddOp, ScalarIV, Mul));
      VectorLoopValueMap.setScalarValue(EntryVal, {Part, Lane}, Add);
      recordVectorLoopValueForInductionCast(ID, EntryVal, Add, Part, Lane);
    }
  }
}

Value *InnerLoopVectorizer::getOrCreateVectorValue(Value *V, unsigned Part) {
  assert(V != Induction && "The new induction variable should not be used.");
  assert(!V->getType()->isVectorTy() && "Can't widen a vector");
  assert(!V->getType()->isVoidTy() && "Type does not produce a value");

  // If we have a stride that is replaced by one, do it here. Defer this for
  // the VPlan-native path until we start running Legal checks in that path.
  if (!EnableVPlanNativePath && Legal->hasStride(V))
    V = ConstantInt::get(V->getType(), 1);

  // If we have a vector mapped to this value, return it.
  if (VectorLoopValueMap.hasVectorValue(V, Part))
    return VectorLoopValueMap.getVectorValue(V, Part);

  // If the value has not been vectorized, check if it has been scalarized
  // instead. If it has been scalarized, and we actually need the value in
  // vector form, we will construct the vector values on demand.
  if (VectorLoopValueMap.hasAnyScalarValue(V)) {
    Value *ScalarValue = VectorLoopValueMap.getScalarValue(V, {Part, 0});

    // If we've scalarized a value, that value should be an instruction.
    auto *I = cast<Instruction>(V);

    // If we aren't vectorizing, we can just copy the scalar map values over to
    // the vector map.
    if (VF == 1 && !isScalable()) {
      VectorLoopValueMap.setVectorValue(V, Part, ScalarValue);
      return ScalarValue;
    }

    // Get the last scalar instruction we generated for V and Part. If the value
    // is known to be uniform after vectorization, this corresponds to lane zero
    // of the Part unroll iteration. Otherwise, the last instruction is the one
    // we created for the last vector lane of the Part unroll iteration.
    unsigned LastLane = Cost->isUniformAfterVectorization(I, VF) ? 0 : VF - 1;
    auto *LastInst = cast<Instruction>(
        VectorLoopValueMap.getScalarValue(V, {Part, LastLane}));

    // Set the insert point after the last scalarized instruction. This ensures
    // the insertelement sequence will directly follow the scalar definitions.
    auto OldIP = Builder.saveIP();
    auto NewIP = std::next(BasicBlock::iterator(LastInst));
    Builder.SetInsertPoint(&*NewIP);

    // However, if we are vectorizing, we need to construct the vector values.
    // If the value is known to be uniform after vectorization, we can just
    // broadcast the scalar value corresponding to lane zero for each unroll
    // iteration. Otherwise, we construct the vector values using insertelement
    // instructions. Since the resulting vectors are stored in
    // VectorLoopValueMap, we will only generate the insertelements once.
    Value *VectorValue = nullptr;
    if (Cost->isUniformAfterVectorization(I, VF)) {
      VectorValue = getBroadcastInstrs(ScalarValue);
      VectorLoopValueMap.setVectorValue(V, Part, VectorValue);
    } else {
      // Initialize packing with insertelements to start from undef.
      Value *Undef = UndefValue::get(
          VectorType::get(V->getType(), VF, Cost->isScalable()));
      VectorLoopValueMap.setVectorValue(V, Part, Undef);
      for (unsigned Lane = 0; Lane < VF; ++Lane)
        packScalarIntoVectorValue(V, {Part, Lane});
      VectorValue = VectorLoopValueMap.getVectorValue(V, Part);
    }
    Builder.restoreIP(OldIP);
    return VectorValue;
  }

  // If this scalar is unknown, assume that it is a constant or that it is
  // loop invariant. Broadcast V and save the value for future uses.
  Value *B = getBroadcastInstrs(V);
  VectorLoopValueMap.setVectorValue(V, Part, B);
  return B;
}

Value *
InnerLoopVectorizer::getOrCreateScalarValue(Value *V,
                                            const VPIteration &Instance) {
  // If the value is not an instruction contained in the loop, it should
  // already be scalar.
  if (OrigLoop->isLoopInvariant(V))
    return V;

  assert(Instance.Lane > 0
             ? !Cost->isUniformAfterVectorization(cast<Instruction>(V), VF)
             : true && "Uniform values only have lane zero");

  // If the value from the original loop has not been vectorized, it is
  // represented by UF x VF scalar values in the new loop. Return the requested
  // scalar value.
  if (VectorLoopValueMap.hasScalarValue(V, Instance))
    return VectorLoopValueMap.getScalarValue(V, Instance);

  // If the value has not been scalarized, get its entry in VectorLoopValueMap
  // for the given unroll part. If this entry is not a vector type (i.e., the
  // vectorization factor is one), there is no need to generate an
  // extractelement instruction.
  auto *U = getOrCreateVectorValue(V, Instance.Part);
  if (!U->getType()->isVectorTy()) {
    assert(VF == 1 && "Value not scalarized has non-vector type");
    return U;
  }

  // Otherwise, the value from the original loop has been vectorized and is
  // represented by UF vector values. Extract and return the requested scalar
  // value from the appropriate vector lane.
  return Builder.CreateExtractElement(U, Builder.getInt32(Instance.Lane));
}

void InnerLoopVectorizer::packScalarIntoVectorValue(
    Value *V, const VPIteration &Instance) {
  assert(V != Induction && "The new induction variable should not be used.");
  assert(!V->getType()->isVectorTy() && "Can't pack a vector");
  assert(!V->getType()->isVoidTy() && "Type does not produce a value");

  Value *ScalarInst = VectorLoopValueMap.getScalarValue(V, Instance);
  Value *VectorValue = VectorLoopValueMap.getVectorValue(V, Instance.Part);
  VectorValue = Builder.CreateInsertElement(VectorValue, ScalarInst,
                                            Builder.getInt32(Instance.Lane));
  VectorLoopValueMap.resetVectorValue(V, Instance.Part, VectorValue);
}

Value *InnerLoopVectorizer::reverseVector(Value *Vec) {
  assert(Vec->getType()->isVectorTy() && "Invalid type");
  SmallVector<Constant *, 8> ShuffleMask;
  for (unsigned i = 0; i < VF; ++i)
    ShuffleMask.push_back(Builder.getInt32(VF - i - 1));

  return Builder.CreateShuffleVector(Vec, UndefValue::get(Vec->getType()),
                                     ConstantVector::get(ShuffleMask),
                                     "reverse");
}

// Return whether we allow using masked interleave-groups (for dealing with
// strided loads/stores that reside in predicated blocks, or for dealing
// with gaps).
static bool useMaskedInterleavedAccesses(const TargetTransformInfo &TTI) {
  // If an override option has been passed in for interleaved accesses, use it.
  if (EnableMaskedInterleavedMemAccesses.getNumOccurrences() > 0)
    return EnableMaskedInterleavedMemAccesses;

  return TTI.enableMaskedInterleavedAccessVectorization();
}

// Try to vectorize the interleave group that \p Instr belongs to.
//
// E.g. Translate following interleaved load group (factor = 3):
//   for (i = 0; i < N; i+=3) {
//     R = Pic[i];             // Member of index 0
//     G = Pic[i+1];           // Member of index 1
//     B = Pic[i+2];           // Member of index 2
//     ... // do something to R, G, B
//   }
// To:
//   %wide.vec = load <12 x i32>                       ; Read 4 tuples of R,G,B
//   %R.vec = shuffle %wide.vec, undef, <0, 3, 6, 9>   ; R elements
//   %G.vec = shuffle %wide.vec, undef, <1, 4, 7, 10>  ; G elements
//   %B.vec = shuffle %wide.vec, undef, <2, 5, 8, 11>  ; B elements
//
// Or translate following interleaved store group (factor = 3):
//   for (i = 0; i < N; i+=3) {
//     ... do something to R, G, B
//     Pic[i]   = R;           // Member of index 0
//     Pic[i+1] = G;           // Member of index 1
//     Pic[i+2] = B;           // Member of index 2
//   }
// To:
//   %R_G.vec = shuffle %R.vec, %G.vec, <0, 1, 2, ..., 7>
//   %B_U.vec = shuffle %B.vec, undef, <0, 1, 2, 3, u, u, u, u>
//   %interleaved.vec = shuffle %R_G.vec, %B_U.vec,
//        <0, 4, 8, 1, 5, 9, 2, 6, 10, 3, 7, 11>    ; Interleave R,G,B elements
//   store <12 x i32> %interleaved.vec              ; Write 4 tuples of R,G,B
void InnerLoopVectorizer::vectorizeInterleaveGroup(Instruction *Instr,
                                                   VectorParts *BlockInMask) {
  const InterleaveGroup<Instruction> *Group =
      Cost->getInterleavedAccessGroup(Instr);
  assert(Group && "Fail to get an interleaved access group.");

  // Skip if current instruction is not the insert position.
  if (Instr != Group->getInsertPos())
    return;

  const DataLayout &DL = Instr->getModule()->getDataLayout();
  Value *Ptr = getLoadStorePointerOperand(Instr);

  // Prepare for the vector type of the interleaved load/store.
  Type *ScalarTy = getMemInstValueType(Instr);
  unsigned InterleaveFactor = Group->getFactor();
  Type *VecTy =
      VectorType::get(ScalarTy, InterleaveFactor * VF, Cost->isScalable());
  Type *PtrTy = VecTy->getPointerTo(getLoadStoreAddressSpace(Instr));

  // Prepare for the new pointers.
  setDebugLocFromInst(Builder, Ptr);
  SmallVector<Value *, 2> NewPtrs;
  unsigned Index = Group->getIndex(Instr);

  VectorParts Mask;
  bool IsMaskForCondRequired = BlockInMask;
  if (IsMaskForCondRequired) {
    Mask = *BlockInMask;
    // TODO: extend the masked interleaved-group support to reversed access.
    assert(!Group->isReverse() && "Reversed masked interleave-group "
                                  "not supported.");
  }

  // If the group is reverse, adjust the index to refer to the last vector lane
  // instead of the first. We adjust the index from the first vector lane,
  // rather than directly getting the pointer for lane VF - 1, because the
  // pointer operand of the interleaved access is supposed to be uniform. For
  // uniform instructions, we're only required to generate a value for the
  // first vector lane in each unroll iteration.
  if (Group->isReverse())
    Index += (VF - 1) * Group->getFactor();

  bool InBounds = false;
  if (auto *gep = dyn_cast<GetElementPtrInst>(Ptr->stripPointerCasts()))
    InBounds = gep->isInBounds();

  for (unsigned Part = 0; Part < UF; Part++) {
    Value *NewPtr = getOrCreateScalarValue(Ptr, {Part, 0});

    // Notice current instruction could be any index. Need to adjust the address
    // to the member of index 0.
    //
    // E.g.  a = A[i+1];     // Member of index 1 (Current instruction)
    //       b = A[i];       // Member of index 0
    // Current pointer is pointed to A[i+1], adjust it to A[i].
    //
    // E.g.  A[i+1] = a;     // Member of index 1
    //       A[i]   = b;     // Member of index 0
    //       A[i+2] = c;     // Member of index 2 (Current instruction)
    // Current pointer is pointed to A[i+2], adjust it to A[i].
    NewPtr = Builder.CreateGEP(ScalarTy, NewPtr, Builder.getInt32(-Index));
    if (InBounds)
      cast<GetElementPtrInst>(NewPtr)->setIsInBounds(true);

    // Cast to the vector pointer type.
    NewPtrs.push_back(Builder.CreateBitCast(NewPtr, PtrTy));
  }

  setDebugLocFromInst(Builder, Instr);
  Value *UndefVec = UndefValue::get(VecTy);

  Value *MaskForGaps = nullptr;
  if (Group->requiresScalarEpilogue() && !Cost->isScalarEpilogueAllowed()) {
    MaskForGaps = createBitMaskForGaps(Builder, VF, *Group);
    assert(MaskForGaps && "Mask for Gaps is required but it is null");
  }

  // Vectorize the interleaved load group.
  if (isa<LoadInst>(Instr)) {
    // For each unroll part, create a wide load for the group.
    SmallVector<Value *, 2> NewLoads;
    for (unsigned Part = 0; Part < UF; Part++) {
      Instruction *NewLoad;
      if (IsMaskForCondRequired || MaskForGaps) {
        assert(useMaskedInterleavedAccesses(*TTI) &&
               "masked interleaved groups are not allowed.");
        Value *GroupMask = MaskForGaps;
        if (IsMaskForCondRequired) {
          auto *Undefs = UndefValue::get(Mask[Part]->getType());
          auto *RepMask = createReplicatedMask(Builder, InterleaveFactor, VF);
          Value *ShuffledMask = Builder.CreateShuffleVector(
              Mask[Part], Undefs, RepMask, "interleaved.mask");
          GroupMask = MaskForGaps
                          ? Builder.CreateBinOp(Instruction::And, ShuffledMask,
                                                MaskForGaps)
                          : ShuffledMask;
        }
        NewLoad =
            Builder.CreateMaskedLoad(NewPtrs[Part], Group->getAlignment(),
                                     GroupMask, UndefVec, "wide.masked.vec");
      } else
        NewLoad = Builder.CreateAlignedLoad(VecTy, NewPtrs[Part],
                                            Group->getAlignment(), "wide.vec");
      Group->addMetadata(NewLoad);
      NewLoads.push_back(NewLoad);
    }

    // For each member in the group, shuffle out the appropriate data from the
    // wide loads.
    for (unsigned I = 0; I < InterleaveFactor; ++I) {
      Instruction *Member = Group->getMember(I);

      // Skip the gaps in the group.
      if (!Member)
        continue;

      Constant *StrideMask = createStrideMask(Builder, I, InterleaveFactor, VF);
      for (unsigned Part = 0; Part < UF; Part++) {
        Value *StridedVec = Builder.CreateShuffleVector(
            NewLoads[Part], UndefVec, StrideMask, "strided.vec");

        // If this member has different type, cast the result type.
        if (Member->getType() != ScalarTy) {
          VectorType *OtherVTy =
              VectorType::get(Member->getType(), VF, Cost->isScalable());
          StridedVec = createBitOrPointerCast(StridedVec, OtherVTy, DL);
        }

        if (Group->isReverse())
          StridedVec = reverseVector(StridedVec);

        VectorLoopValueMap.setVectorValue(Member, Part, StridedVec);
      }
    }
    return;
  }

  // The sub vector type for current instruction.
  VectorType *SubVT = VectorType::get(ScalarTy, VF, Cost->isScalable());

  // Vectorize the interleaved store group.
  for (unsigned Part = 0; Part < UF; Part++) {
    // Collect the stored vector from each member.
    SmallVector<Value *, 4> StoredVecs;
    for (unsigned i = 0; i < InterleaveFactor; i++) {
      // Interleaved store group doesn't allow a gap, so each index has a member
      Instruction *Member = Group->getMember(i);
      assert(Member && "Fail to get a member from an interleaved store group");

      Value *StoredVec = getOrCreateVectorValue(
          cast<StoreInst>(Member)->getValueOperand(), Part);
      if (Group->isReverse())
        StoredVec = reverseVector(StoredVec);

      // If this member has different type, cast it to a unified type.

      if (StoredVec->getType() != SubVT)
        StoredVec = createBitOrPointerCast(StoredVec, SubVT, DL);

      StoredVecs.push_back(StoredVec);
    }

    // Concatenate all vectors into a wide vector.
    Value *WideVec = concatenateVectors(Builder, StoredVecs);

    // Interleave the elements in the wide vector.
    Constant *IMask = createInterleaveMask(Builder, VF, InterleaveFactor);
    Value *IVec = Builder.CreateShuffleVector(WideVec, UndefVec, IMask,
                                              "interleaved.vec");

    Instruction *NewStoreInstr;
    if (IsMaskForCondRequired) {
      auto *Undefs = UndefValue::get(Mask[Part]->getType());
      auto *RepMask = createReplicatedMask(Builder, InterleaveFactor, VF);
      Value *ShuffledMask = Builder.CreateShuffleVector(
          Mask[Part], Undefs, RepMask, "interleaved.mask");
      NewStoreInstr = Builder.CreateMaskedStore(
          IVec, NewPtrs[Part], Group->getAlignment(), ShuffledMask);
    } else
      NewStoreInstr = Builder.CreateAlignedStore(IVec, NewPtrs[Part],
                                                 Group->getAlignment());

    Group->addMetadata(NewStoreInstr);
  }
}

void InnerLoopVectorizer::vectorizeMemoryInstruction(Instruction *Instr,
                                                     VectorParts *BlockInMask) {
  // Attempt to issue a wide load.
  LoadInst *LI = dyn_cast<LoadInst>(Instr);
  StoreInst *SI = dyn_cast<StoreInst>(Instr);

  assert((LI || SI) && "Invalid Load/Store instruction");

  LoopVectorizationCostModel::InstWidening Decision =
      Cost->getWideningDecision(Instr, VF);
  assert(Decision != LoopVectorizationCostModel::CM_Unknown &&
         "CM decision should be taken at this point");
  if (Decision == LoopVectorizationCostModel::CM_Interleave)
    return vectorizeInterleaveGroup(Instr);

  Type *ScalarDataTy = getMemInstValueType(Instr);
  Type *DataTy = VectorType::get(ScalarDataTy, VF, isScalable());
  Value *Ptr = getLoadStorePointerOperand(Instr);
  // An alignment of 0 means target abi alignment. We need to use the scalar's
  // target abi alignment in such a case.
  const DataLayout &DL = Instr->getModule()->getDataLayout();
  const Align Alignment =
      DL.getValueOrABITypeAlignment(getLoadStoreAlignment(Instr), ScalarDataTy);
  unsigned AddressSpace = getLoadStoreAddressSpace(Instr);

  // Determine if the pointer operand of the access is either consecutive or
  // reverse consecutive.
  bool Reverse = (Decision == LoopVectorizationCostModel::CM_Widen_Reverse);
  bool ConsecutiveStride =
      Reverse || (Decision == LoopVectorizationCostModel::CM_Widen);
  bool CreateGatherScatter =
      (Decision == LoopVectorizationCostModel::CM_GatherScatter);

  // Either Ptr feeds a vector load/store, or a vector GEP should feed a vector
  // gather/scatter. Otherwise Decision should have been to Scalarize.
  assert((ConsecutiveStride || CreateGatherScatter) &&
         "The instruction should be scalarized");

  // Handle consecutive loads/stores.
  if (ConsecutiveStride)
    Ptr = getOrCreateScalarValue(Ptr, {0, 0});

  VectorParts Mask;
  bool isMaskRequired = BlockInMask;
  if (isMaskRequired)
    Mask = *BlockInMask;

  bool InBounds = false;
  if (auto *gep = dyn_cast<GetElementPtrInst>(
          getLoadStorePointerOperand(Instr)->stripPointerCasts()))
    InBounds = gep->isInBounds();

  const auto CreateVecPtr = [&](unsigned Part, Value *Ptr) -> Value * {
    // Calculate the pointer for the specific unroll-part.
    GetElementPtrInst *PartPtr = nullptr;

    if (Reverse) {
      // If the address is consecutive but reversed, then the
      // wide store needs to start at the last vector element.
      PartPtr = cast<GetElementPtrInst>(
          Builder.CreateGEP(ScalarDataTy, Ptr, Builder.getInt32(-Part * VF)));
      PartPtr->setIsInBounds(InBounds);
      PartPtr = cast<GetElementPtrInst>(
          Builder.CreateGEP(ScalarDataTy, PartPtr, Builder.getInt32(1 - VF)));
      PartPtr->setIsInBounds(InBounds);
      if (isMaskRequired) // Reverse of a null all-one mask is a null mask.
        Mask[Part] = reverseVector(Mask[Part]);
    } else {
      PartPtr = cast<GetElementPtrInst>(
          Builder.CreateGEP(ScalarDataTy, Ptr, Builder.getInt32(Part * VF)));
      PartPtr->setIsInBounds(InBounds);
    }

    return Builder.CreateBitCast(PartPtr, DataTy->getPointerTo(AddressSpace));
  };

  // Handle Stores:
  if (SI) {
    setDebugLocFromInst(Builder, SI);

    for (unsigned Part = 0; Part < UF; ++Part) {
      Instruction *NewSI = nullptr;
      Value *StoredVal = getOrCreateVectorValue(SI->getValueOperand(), Part);
      if (CreateGatherScatter) {
        Value *MaskPart = isMaskRequired ? Mask[Part] : nullptr;
        Value *VectorGep = getOrCreateVectorValue(Ptr, Part);
        NewSI = Builder.CreateMaskedScatter(StoredVal, VectorGep,
                                            Alignment.value(), MaskPart);
      } else {
        if (Reverse) {
          // If we store to reverse consecutive memory locations, then we need
          // to reverse the order of elements in the stored value.
          StoredVal = reverseVector(StoredVal);
          // We don't want to update the value in the map as it might be used in
          // another expression. So don't call resetVectorValue(StoredVal).
        }
        auto *VecPtr = CreateVecPtr(Part, Ptr);
        if (isMaskRequired)
          NewSI = Builder.CreateMaskedStore(StoredVal, VecPtr,
                                            Alignment.value(), Mask[Part]);
        else
          NewSI =
              Builder.CreateAlignedStore(StoredVal, VecPtr, Alignment.value());
      }
      addMetadata(NewSI, SI);
    }
    return;
  }

  // Handle loads.
  assert(LI && "Must have a load instruction");
  setDebugLocFromInst(Builder, LI);
  for (unsigned Part = 0; Part < UF; ++Part) {
    Value *NewLI;
    if (CreateGatherScatter) {
      Value *MaskPart = isMaskRequired ? Mask[Part] : nullptr;
      Value *VectorGep = getOrCreateVectorValue(Ptr, Part);
      NewLI = Builder.CreateMaskedGather(VectorGep, Alignment.value(), MaskPart,
                                         nullptr, "wide.masked.gather");
      addMetadata(NewLI, LI);
    } else {
      auto *VecPtr = CreateVecPtr(Part, Ptr);
      if (isMaskRequired)
        NewLI = Builder.CreateMaskedLoad(VecPtr, Alignment.value(), Mask[Part],
                                         UndefValue::get(DataTy),
                                         "wide.masked.load");
      else
        NewLI = Builder.CreateAlignedLoad(DataTy, VecPtr, Alignment.value(),
                                          "wide.load");

      // Add metadata to the load, but setVectorValue to the reverse shuffle.
      addMetadata(NewLI, LI);
      if (Reverse)
        NewLI = reverseVector(NewLI);
    }
    VectorLoopValueMap.setVectorValue(Instr, Part, NewLI);
  }
}

void InnerLoopVectorizer::scalarizeInstruction(Instruction *Instr,
                                               const VPIteration &Instance,
                                               bool IfPredicateInstr) {
  assert(!Instr->getType()->isAggregateType() && "Can't handle vectors");

  setDebugLocFromInst(Builder, Instr);

  // Does this instruction return a value ?
  bool IsVoidRetTy = Instr->getType()->isVoidTy();

  Instruction *Cloned = Instr->clone();
  if (!IsVoidRetTy)
    Cloned->setName(Instr->getName() + ".cloned");

  // Replace the operands of the cloned instructions with their scalar
  // equivalents in the new loop.
  for (unsigned op = 0, e = Instr->getNumOperands(); op != e; ++op) {
    auto *NewOp = getOrCreateScalarValue(Instr->getOperand(op), Instance);
    Cloned->setOperand(op, NewOp);
  }
  addNewMetadata(Cloned, Instr);

  // Place the cloned scalar in the new loop.
  Builder.Insert(Cloned);

  // Add the cloned scalar to the scalar map entry.
  VectorLoopValueMap.setScalarValue(Instr, Instance, Cloned);

  // If we just cloned a new assumption, add it the assumption cache.
  if (auto *II = dyn_cast<IntrinsicInst>(Cloned))
    if (II->getIntrinsicID() == Intrinsic::assume)
      AC->registerAssumption(II);

  // End if-block.
  if (IfPredicateInstr)
    PredicatedInstructions.push_back(Cloned);
}

PHINode *InnerLoopVectorizer::createInductionVariable(Loop *L, Value *Start,
                                                      Value *End, Value *Step,
                                                      Instruction *DL) {
  BasicBlock *Header = L->getHeader();
  BasicBlock *Latch = L->getLoopLatch();
  // As we're just creating this loop, it's possible no latch exists
  // yet. If so, use the header as this will be a single block loop.
  if (!Latch)
    Latch = Header;

  IRBuilder<> Builder(&*Header->getFirstInsertionPt());
  Instruction *OldInst = getDebugLocFromInstOrOperands(OldInduction);
  setDebugLocFromInst(Builder, OldInst);
  auto *Induction = Builder.CreatePHI(Start->getType(), 2, "index");

  Builder.SetInsertPoint(Latch->getTerminator());
  setDebugLocFromInst(Builder, OldInst);

  // Create i+1 and fill the PHINode.
  // If using scalable vectors, multiply step size by vscale.
  Value *ScaleStep = Step;
  if (TTI->useScalableVectorType()) {
    Function *VscaleFunc = Intrinsic::getDeclaration(
        Header->getModule(), Intrinsic::experimental_vector_vscale,
        Step->getType());
    CallInst *VscaleFuncCall = Builder.CreateCall(VscaleFunc, {});
    ScaleStep = Builder.CreateMul(VscaleFuncCall, Step, "index.vscale");
  }
  Value *Next = Builder.CreateAdd(Induction, ScaleStep, "index.next");
  Induction->addIncoming(Start, L->getLoopPreheader());
  Induction->addIncoming(Next, Latch);
  // Create the compare.
  Value *ICmp = Builder.CreateICmpEQ(Next, End);
  Builder.CreateCondBr(ICmp, L->getExitBlock(), Header);

  // Now we have two terminators. Remove the old one from the block.
  Latch->getTerminator()->eraseFromParent();

  return Induction;
}

Value *InnerLoopVectorizer::getOrCreateTripCount(Loop *L) {
  if (TripCount)
    return TripCount;

  assert(L && "Create Trip Count for null loop.");
  IRBuilder<> Builder(L->getLoopPreheader()->getTerminator());
  // Find the loop boundaries.
  ScalarEvolution *SE = PSE.getSE();
  const SCEV *BackedgeTakenCount = PSE.getBackedgeTakenCount();
  assert(BackedgeTakenCount != SE->getCouldNotCompute() &&
         "Invalid loop count");

  Type *IdxTy = Legal->getWidestInductionType();
  assert(IdxTy && "No type for induction");

  // The exit count might have the type of i64 while the phi is i32. This can
  // happen if we have an induction variable that is sign extended before the
  // compare. The only way that we get a backedge taken count is that the
  // induction variable was signed and as such will not overflow. In such a case
  // truncation is legal.
  if (BackedgeTakenCount->getType()->getPrimitiveSizeInBits() >
      IdxTy->getPrimitiveSizeInBits())
    BackedgeTakenCount = SE->getTruncateOrNoop(BackedgeTakenCount, IdxTy);
  BackedgeTakenCount = SE->getNoopOrZeroExtend(BackedgeTakenCount, IdxTy);

  // Get the total trip count from the count by adding 1.
  const SCEV *ExitCount = SE->getAddExpr(
      BackedgeTakenCount, SE->getOne(BackedgeTakenCount->getType()));

  const DataLayout &DL = L->getHeader()->getModule()->getDataLayout();

  // Expand the trip count and place the new instructions in the preheader.
  // Notice that the pre-header does not change, only the loop body.
  SCEVExpander Exp(*SE, DL, "induction");

  // Count holds the overall loop count (N).
  TripCount = Exp.expandCodeFor(ExitCount, ExitCount->getType(),
                                L->getLoopPreheader()->getTerminator());

  if (TripCount->getType()->isPointerTy())
    TripCount =
        CastInst::CreatePointerCast(TripCount, IdxTy, "exitcount.ptrcnt.to.int",
                                    L->getLoopPreheader()->getTerminator());

  return TripCount;
}

Value *InnerLoopVectorizer::getOrCreateVectorTripCount(Loop *L) {
  if (VectorTripCount)
    return VectorTripCount;

  Value *TC = getOrCreateTripCount(L);
  IRBuilder<> Builder(L->getLoopPreheader()->getTerminator());

  Type *Ty = TC->getType();
  Value *Step = ConstantInt::get(Ty, VF * UF);

  // If the tail is to be folded by masking, round the number of iterations N
  // up to a multiple of Step instead of rounding down. This is done by first
  // adding Step-1 and then rounding down. Note that it's ok if this addition
  // overflows: the vector induction variable will eventually wrap to zero given
  // that it starts at zero and its Step is a power of two; the loop will then
  // exit, with the last early-exit vector comparison also producing all-true.
  if (Cost->foldTailByMasking()) {
    // TODO: Fix for scalable vectors.
    assert(isPowerOf2_32(VF * UF) &&
           "VF*UF must be a power of 2 when folding tail by masking");
    if (isScalable()) {
      CallInst *VscaleFuncCall =
          emitVscaleCall(Builder, L->getLoopPreheader()->getModule(), Ty);
      Step = Builder.CreateMul(VscaleFuncCall, Step, "step.vscale");
    }
    Value *Stepm = Builder.CreateSub(Step, ConstantInt::get(Ty, 1));
    TC = Builder.CreateAdd(TC, Stepm, "n.rnd.up");
  }

  // Now we need to generate the expression for the part of the loop that the
  // vectorized body will execute. This is equal to N - (N % Step) if scalar
  // iterations are not required for correctness, or N - Step, otherwise. Step
  // is equal to the vectorization factor (number of SIMD elements) times the
  // unroll factor (number of SIMD instructions).
  if (isScalable()) {
    CallInst *VscaleFuncCall =
        emitVscaleCall(Builder, L->getHeader()->getModule(), Ty);
    Step = Builder.CreateMul(Step, VscaleFuncCall, "step.vscale");
  }
  Value *R = Builder.CreateURem(TC, Step, "n.mod.vf");

  // If there is a non-reversed interleaved group that may speculatively access
  // memory out-of-bounds, we need to ensure that there will be at least one
  // iteration of the scalar epilogue loop. Thus, if the step evenly divides
  // the trip count, we set the remainder to be equal to the step. If the step
  // does not evenly divide the trip count, no adjustment is necessary since
  // there will already be scalar iterations. Note that the minimum iterations
  // check ensures that N >= Step.
  bool ValidVF = VF > 1 || (VF == 1 && isScalable());
  if (ValidVF && Cost->requiresScalarEpilogue()) {
    auto *IsZero = Builder.CreateICmpEQ(R, ConstantInt::get(R->getType(), 0));
    R = Builder.CreateSelect(IsZero, Step, R);
  }

  VectorTripCount = Builder.CreateSub(TC, R, "n.vec");

  return VectorTripCount;
}

Value *InnerLoopVectorizer::createBitOrPointerCast(Value *V, VectorType *DstVTy,
                                                   const DataLayout &DL) {
  // Verify that V is a vector type with same number of elements as DstVTy.
  unsigned VF = DstVTy->getNumElements();
  VectorType *SrcVecTy = cast<VectorType>(V->getType());
  assert((VF == SrcVecTy->getNumElements()) &&
         "Vector dimensions do not match");
  Type *SrcElemTy = SrcVecTy->getElementType();
  Type *DstElemTy = DstVTy->getElementType();
  assert((DL.getTypeSizeInBits(SrcElemTy) == DL.getTypeSizeInBits(DstElemTy)) &&
         "Vector elements must have same size");

  // Do a direct cast if element types are castable.
  if (CastInst::isBitOrNoopPointerCastable(SrcElemTy, DstElemTy, DL)) {
    return Builder.CreateBitOrPointerCast(V, DstVTy);
  }
  // V cannot be directly casted to desired vector type.
  // May happen when V is a floating point vector but DstVTy is a vector of
  // pointers or vice-versa. Handle this using a two-step bitcast using an
  // intermediate Integer type for the bitcast i.e. Ptr <-> Int <-> Float.
  assert((DstElemTy->isPointerTy() != SrcElemTy->isPointerTy()) &&
         "Only one type should be a pointer type");
  assert((DstElemTy->isFloatingPointTy() != SrcElemTy->isFloatingPointTy()) &&
         "Only one type should be a floating point type");
  Type *IntTy =
      IntegerType::getIntNTy(V->getContext(), DL.getTypeSizeInBits(SrcElemTy));
  VectorType *VecIntTy = VectorType::get(IntTy, VF, Cost->isScalable());
  Value *CastVal = Builder.CreateBitOrPointerCast(V, VecIntTy);
  return Builder.CreateBitOrPointerCast(CastVal, DstVTy);
}

void InnerLoopVectorizer::emitMinimumIterationCountCheck(Loop *L,
                                                         BasicBlock *Bypass) {
  Value *Count = getOrCreateTripCount(L);
  BasicBlock *BB = L->getLoopPreheader();
  IRBuilder<> Builder(BB->getTerminator());

  // Generate code to check if the loop's trip count is less than VF * UF, or
  // equal to it in case a scalar epilogue is required; this implies that the
  // vector trip count is zero. This check also covers the case where adding one
  // to the backedge-taken count overflowed leading to an incorrect trip count
  // of zero. In this case we will also jump to the scalar loop.
  auto P =
      Cost->requiresScalarEpilogue() ? ICmpInst::ICMP_ULE : ICmpInst::ICMP_ULT;

  // If tail is to be folded, vector loop takes care of all iterations.
  Value *CheckMinIters = Builder.getFalse();
  if (!Cost->foldTailByMasking()) {
    Value *Step = ConstantInt::get(Count->getType(), VF * UF);
    if (isScalable()) {
      CallInst *VscaleFuncCall =
          emitVscaleCall(Builder, BB->getModule(), Count->getType());
      Step = Builder.CreateMul(VscaleFuncCall, Step, "step.vscale");
    }
    CheckMinIters = Builder.CreateICmp(P, Count, Step, "min.iters.check");
  }

  BasicBlock *NewBB = BB->splitBasicBlock(BB->getTerminator(), "vector.ph");
  // Update dominator tree immediately if the generated block is a
  // LoopBypassBlock because SCEV expansions to generate loop bypass
  // checks may query it before the current function is finished.
  DT->addNewBlock(NewBB, BB);
  if (L->getParentLoop())
    L->getParentLoop()->addBasicBlockToLoop(NewBB, *LI);
  ReplaceInstWithInst(BB->getTerminator(),
                      BranchInst::Create(Bypass, NewBB, CheckMinIters));
  LoopBypassBlocks.push_back(BB);
}

void InnerLoopVectorizer::emitSCEVChecks(Loop *L, BasicBlock *Bypass) {
  BasicBlock *BB = L->getLoopPreheader();

  // Generate the code to check that the SCEV assumptions that we made.
  // We want the new basic block to start at the first instruction in a
  // sequence of instructions that form a check.
  SCEVExpander Exp(*PSE.getSE(), Bypass->getModule()->getDataLayout(),
                   "scev.check");
  Value *SCEVCheck =
      Exp.expandCodeForPredicate(&PSE.getUnionPredicate(), BB->getTerminator());

  if (auto *C = dyn_cast<ConstantInt>(SCEVCheck))
    if (C->isZero())
      return;

  assert(!BB->getParent()->hasOptSize() &&
         "Cannot SCEV check stride or overflow when optimizing for size");

  // Create a new block containing the stride check.
  BB->setName("vector.scevcheck");
  auto *NewBB = BB->splitBasicBlock(BB->getTerminator(), "vector.ph");
  // Update dominator tree immediately if the generated block is a
  // LoopBypassBlock because SCEV expansions to generate loop bypass
  // checks may query it before the current function is finished.
  DT->addNewBlock(NewBB, BB);
  if (L->getParentLoop())
    L->getParentLoop()->addBasicBlockToLoop(NewBB, *LI);
  ReplaceInstWithInst(BB->getTerminator(),
                      BranchInst::Create(Bypass, NewBB, SCEVCheck));
  LoopBypassBlocks.push_back(BB);
  AddedSafetyChecks = true;
}

void InnerLoopVectorizer::emitMemRuntimeChecks(Loop *L, BasicBlock *Bypass) {
  // VPlan-native path does not do any analysis for runtime checks currently.
  if (EnableVPlanNativePath)
    return;

  BasicBlock *BB = L->getLoopPreheader();

  // Generate the code that checks in runtime if arrays overlap. We put the
  // checks into a separate block to make the more common case of few elements
  // faster.
  Instruction *FirstCheckInst;
  Instruction *MemRuntimeCheck;
  std::tie(FirstCheckInst, MemRuntimeCheck) =
      Legal->getLAI()->addRuntimeChecks(BB->getTerminator());
  if (!MemRuntimeCheck)
    return;

  if (BB->getParent()->hasOptSize()) {
    assert(Cost->Hints->getForce() == LoopVectorizeHints::FK_Enabled &&
           "Cannot emit memory checks when optimizing for size, unless forced "
           "to vectorize.");
    ORE->emit([&]() {
      return OptimizationRemarkAnalysis(DEBUG_TYPE, "VectorizationCodeSize",
                                        L->getStartLoc(), L->getHeader())
             << "Code-size may be reduced by not forcing "
                "vectorization, or by source-code modifications "
                "eliminating the need for runtime checks "
                "(e.g., adding 'restrict').";
    });
  }

  // Create a new block containing the memory check.
  BB->setName("vector.memcheck");
  auto *NewBB = BB->splitBasicBlock(BB->getTerminator(), "vector.ph");
  // Update dominator tree immediately if the generated block is a
  // LoopBypassBlock because SCEV expansions to generate loop bypass
  // checks may query it before the current function is finished.
  DT->addNewBlock(NewBB, BB);
  if (L->getParentLoop())
    L->getParentLoop()->addBasicBlockToLoop(NewBB, *LI);
  ReplaceInstWithInst(BB->getTerminator(),
                      BranchInst::Create(Bypass, NewBB, MemRuntimeCheck));
  LoopBypassBlocks.push_back(BB);
  AddedSafetyChecks = true;

  // We currently don't use LoopVersioning for the actual loop cloning but we
  // still use it to add the noalias metadata.
  LVer = std::make_unique<LoopVersioning>(*Legal->getLAI(), OrigLoop, LI, DT,
                                          PSE.getSE());
  LVer->prepareNoAliasMetadata();
}

Value *InnerLoopVectorizer::emitTransformedIndex(
    IRBuilder<> &B, Value *Index, ScalarEvolution *SE, const DataLayout &DL,
    const InductionDescriptor &ID) const {

  SCEVExpander Exp(*SE, DL, "induction");
  auto Step = ID.getStep();
  auto StartValue = ID.getStartValue();
  assert(Index->getType() == Step->getType() &&
         "Index type does not match StepValue type");

  // Note: the IR at this point is broken. We cannot use SE to create any new
  // SCEV and then expand it, hoping that SCEV's simplification will give us
  // a more optimal code. Unfortunately, attempt of doing so on invalid IR may
  // lead to various SCEV crashes. So all we can do is to use builder and rely
  // on InstCombine for future simplifications. Here we handle some trivial
  // cases only.
  auto CreateAdd = [&B](Value *X, Value *Y) {
    assert(X->getType() == Y->getType() && "Types don't match!");
    if (auto *CX = dyn_cast<ConstantInt>(X))
      if (CX->isZero())
        return Y;
    if (auto *CY = dyn_cast<ConstantInt>(Y))
      if (CY->isZero())
        return X;
    return B.CreateAdd(X, Y);
  };

  auto CreateMul = [&B](Value *X, Value *Y) {
    assert(X->getType() == Y->getType() && "Types don't match!");
    if (auto *CX = dyn_cast<ConstantInt>(X))
      if (CX->isOne())
        return Y;
    if (auto *CY = dyn_cast<ConstantInt>(Y))
      if (CY->isOne())
        return X;
    return B.CreateMul(X, Y);
  };

  switch (ID.getKind()) {
  case InductionDescriptor::IK_IntInduction: {
    assert(Index->getType() == StartValue->getType() &&
           "Index type does not match StartValue type");
    if (ID.getConstIntStepValue() && ID.getConstIntStepValue()->isMinusOne())
      return B.CreateSub(StartValue, Index);
    auto *Offset = CreateMul(
        Index, Exp.expandCodeFor(Step, Index->getType(), &*B.GetInsertPoint()));
    return CreateAdd(StartValue, Offset);
  }
  case InductionDescriptor::IK_PtrInduction: {
    assert(isa<SCEVConstant>(Step) &&
           "Expected constant step for pointer induction");
    return B.CreateGEP(
        StartValue->getType()->getPointerElementType(), StartValue,
        CreateMul(Index, Exp.expandCodeFor(Step, Index->getType(),
                                           &*B.GetInsertPoint())));
  }
  case InductionDescriptor::IK_FpInduction: {
    assert(Step->getType()->isFloatingPointTy() && "Expected FP Step value");
    auto InductionBinOp = ID.getInductionBinOp();
    assert(InductionBinOp &&
           (InductionBinOp->getOpcode() == Instruction::FAdd ||
            InductionBinOp->getOpcode() == Instruction::FSub) &&
           "Original bin op should be defined for FP induction");

    Value *StepValue = cast<SCEVUnknown>(Step)->getValue();

    // Floating point operations had to be 'fast' to enable the induction.
    FastMathFlags Flags;
    Flags.setFast();

    Value *MulExp = B.CreateFMul(StepValue, Index);
    if (isa<Instruction>(MulExp))
      // We have to check, the MulExp may be a constant.
      cast<Instruction>(MulExp)->setFastMathFlags(Flags);

    Value *BOp = B.CreateBinOp(InductionBinOp->getOpcode(), StartValue, MulExp,
                               "induction");
    if (isa<Instruction>(BOp))
      cast<Instruction>(BOp)->setFastMathFlags(Flags);

    return BOp;
  }
  case InductionDescriptor::IK_NoInduction:
    return nullptr;
  }
  llvm_unreachable("invalid enum");
}

BasicBlock *InnerLoopVectorizer::createVectorizedLoopSkeleton() {
  /*
   In this function we generate a new loop. The new loop will contain
   the vectorized instructions while the old loop will continue to run the
   scalar remainder.

       [ ] <-- loop iteration number check.
    /   |
   /    v
  |    [ ] <-- vector loop bypass (may consist of multiple blocks).
  |  /  |
  | /   v
  ||   [ ]     <-- vector pre header.
  |/    |
  |     v
  |    [  ] \
  |    [  ]_|   <-- vector loop.
  |     |
  |     v
  |   -[ ]   <--- middle-block.
  |  /  |
  | /   v
  -|- >[ ]     <--- new preheader.
   |    |
   |    v
   |   [ ] \
   |   [ ]_|   <-- old scalar loop to handle remainder.
    \   |
     \  v
      >[ ]     <-- exit block.
   ...
   */

  BasicBlock *OldBasicBlock = OrigLoop->getHeader();
  BasicBlock *VectorPH = OrigLoop->getLoopPreheader();
  BasicBlock *ExitBlock = OrigLoop->getExitBlock();
  MDNode *OrigLoopID = OrigLoop->getLoopID();
  assert(VectorPH && "Invalid loop structure");
  assert(ExitBlock && "Must have an exit block");

  // Some loops have a single integer induction variable, while other loops
  // don't. One example is c++ iterators that often have multiple pointer
  // induction variables. In the code below we also support a case where we
  // don't have a single induction variable.
  //
  // We try to obtain an induction variable from the original loop as hard
  // as possible. However if we don't find one that:
  //   - is an integer
  //   - counts from zero, stepping by one
  //   - is the size of the widest induction variable type
  // then we create a new one.
  OldInduction = Legal->getPrimaryInduction();
  Type *IdxTy = Legal->getWidestInductionType();

  // Split the single block loop into the two loop structure described above.
  BasicBlock *VecBody =
      VectorPH->splitBasicBlock(VectorPH->getTerminator(), "vector.body");
  BasicBlock *MiddleBlock =
      VecBody->splitBasicBlock(VecBody->getTerminator(), "middle.block");
  BasicBlock *ScalarPH =
      MiddleBlock->splitBasicBlock(MiddleBlock->getTerminator(), "scalar.ph");

  // Create and register the new vector loop.
  Loop *Lp = LI->AllocateLoop();
  Loop *ParentLoop = OrigLoop->getParentLoop();

  // Insert the new loop into the loop nest and register the new basic blocks
  // before calling any utilities such as SCEV that require valid LoopInfo.
  if (ParentLoop) {
    ParentLoop->addChildLoop(Lp);
    ParentLoop->addBasicBlockToLoop(ScalarPH, *LI);
    ParentLoop->addBasicBlockToLoop(MiddleBlock, *LI);
  } else {
    LI->addTopLevelLoop(Lp);
  }
  Lp->addBasicBlockToLoop(VecBody, *LI);

  // Find the loop boundaries.
  Value *Count = getOrCreateTripCount(Lp);

  Value *StartIdx = ConstantInt::get(IdxTy, 0);

  // Now, compare the new count to zero. If it is zero skip the vector loop and
  // jump to the scalar loop. This check also covers the case where the
  // backedge-taken count is uint##_max: adding one to it will overflow leading
  // to an incorrect trip count of zero. In this (rare) case we will also jump
  // to the scalar loop.
  emitMinimumIterationCountCheck(Lp, ScalarPH);

  // Generate the code to check any assumptions that we've made for SCEV
  // expressions.
  emitSCEVChecks(Lp, ScalarPH);

  // Generate the code that checks in runtime if arrays overlap. We put the
  // checks into a separate block to make the more common case of few elements
  // faster.
  emitMemRuntimeChecks(Lp, ScalarPH);

  // Generate the induction variable.
  // The loop step is equal to the vectorization factor (num of SIMD elements)
  // times the unroll factor (num of SIMD instructions).
  Value *CountRoundDown = getOrCreateVectorTripCount(Lp);
  Constant *Step = ConstantInt::get(IdxTy, VF * UF);
  Induction =
      createInductionVariable(Lp, StartIdx, CountRoundDown, Step,
                              getDebugLocFromInstOrOperands(OldInduction));

  // We are going to resume the execution of the scalar loop.
  // Go over all of the induction variables that we found and fix the
  // PHIs that are left in the scalar version of the loop.
  // The starting values of PHI nodes depend on the counter of the last
  // iteration in the vectorized loop.
  // If we come from a bypass edge then we need to start from the original
  // start value.

  // This variable saves the new starting index for the scalar loop. It is used
  // to test if there are any tail iterations left once the vector loop has
  // completed.
  LoopVectorizationLegality::InductionList *List = Legal->getInductionVars();
  for (auto &InductionEntry : *List) {
    PHINode *OrigPhi = InductionEntry.first;
    InductionDescriptor II = InductionEntry.second;

    // Create phi nodes to merge from the  backedge-taken check block.
    PHINode *BCResumeVal = PHINode::Create(
        OrigPhi->getType(), 3, "bc.resume.val", ScalarPH->getTerminator());
    // Copy original phi DL over to the new one.
    BCResumeVal->setDebugLoc(OrigPhi->getDebugLoc());
    Value *&EndValue = IVEndValues[OrigPhi];
    if (OrigPhi == OldInduction) {
      // We know what the end value is.
      EndValue = CountRoundDown;
    } else {
      IRBuilder<> B(Lp->getLoopPreheader()->getTerminator());
      Type *StepType = II.getStep()->getType();
      Instruction::CastOps CastOp =
          CastInst::getCastOpcode(CountRoundDown, true, StepType, true);
      Value *CRD = B.CreateCast(CastOp, CountRoundDown, StepType, "cast.crd");
      const DataLayout &DL =
          OrigLoop->getHeader()->getModule()->getDataLayout();
      EndValue = emitTransformedIndex(B, CRD, PSE.getSE(), DL, II);
      EndValue->setName("ind.end");
    }

    // The new PHI merges the original incoming value, in case of a bypass,
    // or the value at the end of the vectorized loop.
    BCResumeVal->addIncoming(EndValue, MiddleBlock);

    // Fix the scalar body counter (PHI node).
    // The old induction's phi node in the scalar body needs the truncated
    // value.
    for (BasicBlock *BB : LoopBypassBlocks)
      BCResumeVal->addIncoming(II.getStartValue(), BB);
    OrigPhi->setIncomingValueForBlock(ScalarPH, BCResumeVal);
  }

  // We need the OrigLoop (scalar loop part) latch terminator to help
  // produce correct debug info for the middle block BB instructions.
  // The legality check stage guarantees that the loop will have a single
  // latch.
  assert(isa<BranchInst>(OrigLoop->getLoopLatch()->getTerminator()) &&
         "Scalar loop latch terminator isn't a branch");
  BranchInst *ScalarLatchBr =
      cast<BranchInst>(OrigLoop->getLoopLatch()->getTerminator());

  // Add a check in the middle block to see if we have completed
  // all of the iterations in the first vector loop.
  // If (N - N%VF) == N, then we *don't* need to run the remainder.
  // If tail is to be folded, we know we don't need to run the remainder.
  Value *CmpN = Builder.getTrue();
  if (!Cost->foldTailByMasking()) {
    CmpN =
        CmpInst::Create(Instruction::ICmp, CmpInst::ICMP_EQ, Count,
                        CountRoundDown, "cmp.n", MiddleBlock->getTerminator());

    // Here we use the same DebugLoc as the scalar loop latch branch instead
    // of the corresponding compare because they may have ended up with
    // different line numbers and we want to avoid awkward line stepping while
    // debugging. Eg. if the compare has got a line number inside the loop.
    cast<Instruction>(CmpN)->setDebugLoc(ScalarLatchBr->getDebugLoc());
  }

  BranchInst *BrInst = BranchInst::Create(ExitBlock, ScalarPH, CmpN);
  BrInst->setDebugLoc(ScalarLatchBr->getDebugLoc());
  ReplaceInstWithInst(MiddleBlock->getTerminator(), BrInst);

  // Get ready to start creating new instructions into the vectorized body.
  Builder.SetInsertPoint(&*VecBody->getFirstInsertionPt());

  // Save the state.
  LoopVectorPreHeader = Lp->getLoopPreheader();
  LoopScalarPreHeader = ScalarPH;
  LoopMiddleBlock = MiddleBlock;
  LoopExitBlock = ExitBlock;
  LoopVectorBody = VecBody;
  LoopScalarBody = OldBasicBlock;

  Optional<MDNode *> VectorizedLoopID =
      makeFollowupLoopID(OrigLoopID, {LLVMLoopVectorizeFollowupAll,
                                      LLVMLoopVectorizeFollowupVectorized});
  if (VectorizedLoopID.hasValue()) {
    Lp->setLoopID(VectorizedLoopID.getValue());

    // Do not setAlreadyVectorized if loop attributes have been defined
    // explicitly.
    return LoopVectorPreHeader;
  }

  // Keep all loop hints from the original loop on the vector loop (we'll
  // replace the vectorizer-specific hints below).
  if (MDNode *LID = OrigLoop->getLoopID())
    Lp->setLoopID(LID);

  LoopVectorizeHints Hints(Lp, true, *ORE);
  Hints.setAlreadyVectorized();

  return LoopVectorPreHeader;
}

// Fix up external users of the induction variable. At this point, we are
// in LCSSA form, with all external PHIs that use the IV having one input value,
// coming from the remainder loop. We need those PHIs to also have a correct
// value for the IV when arriving directly from the middle block.
void InnerLoopVectorizer::fixupIVUsers(PHINode *OrigPhi,
                                       const InductionDescriptor &II,
                                       Value *CountRoundDown, Value *EndValue,
                                       BasicBlock *MiddleBlock) {
  // There are two kinds of external IV usages - those that use the value
  // computed in the last iteration (the PHI) and those that use the penultimate
  // value (the value that feeds into the phi from the loop latch).
  // We allow both, but they, obviously, have different values.

  assert(OrigLoop->getExitBlock() && "Expected a single exit block");

  DenseMap<Value *, Value *> MissingVals;

  // An external user of the last iteration's value should see the value that
  // the remainder loop uses to initialize its own IV.
  Value *PostInc = OrigPhi->getIncomingValueForBlock(OrigLoop->getLoopLatch());
  for (User *U : PostInc->users()) {
    Instruction *UI = cast<Instruction>(U);
    if (!OrigLoop->contains(UI)) {
      assert(isa<PHINode>(UI) && "Expected LCSSA form");
      MissingVals[UI] = EndValue;
    }
  }

  // An external user of the penultimate value need to see EndValue - Step.
  // The simplest way to get this is to recompute it from the constituent SCEVs,
  // that is Start + (Step * (CRD - 1)).
  for (User *U : OrigPhi->users()) {
    auto *UI = cast<Instruction>(U);
    if (!OrigLoop->contains(UI)) {
      const DataLayout &DL =
          OrigLoop->getHeader()->getModule()->getDataLayout();
      assert(isa<PHINode>(UI) && "Expected LCSSA form");

      IRBuilder<> B(MiddleBlock->getTerminator());
      Value *CountMinusOne = B.CreateSub(
          CountRoundDown, ConstantInt::get(CountRoundDown->getType(), 1));
      Value *CMO =
          !II.getStep()->getType()->isIntegerTy()
              ? B.CreateCast(Instruction::SIToFP, CountMinusOne,
                             II.getStep()->getType())
              : B.CreateSExtOrTrunc(CountMinusOne, II.getStep()->getType());
      CMO->setName("cast.cmo");
      Value *Escape = emitTransformedIndex(B, CMO, PSE.getSE(), DL, II);
      Escape->setName("ind.escape");
      MissingVals[UI] = Escape;
    }
  }

  for (auto &I : MissingVals) {
    PHINode *PHI = cast<PHINode>(I.first);
    // One corner case we have to handle is two IVs "chasing" each-other,
    // that is %IV2 = phi [...], [ %IV1, %latch ]
    // In this case, if IV1 has an external use, we need to avoid adding both
    // "last value of IV1" and "penultimate value of IV2". So, verify that we
    // don't already have an incoming value for the middle block.
    if (PHI->getBasicBlockIndex(MiddleBlock) == -1)
      PHI->addIncoming(I.second, MiddleBlock);
  }
}

namespace {

struct CSEDenseMapInfo {
  static bool canHandle(const Instruction *I) {
    return isa<InsertElementInst>(I) || isa<ExtractElementInst>(I) ||
           isa<ShuffleVectorInst>(I) || isa<GetElementPtrInst>(I);
  }

  static inline Instruction *getEmptyKey() {
    return DenseMapInfo<Instruction *>::getEmptyKey();
  }

  static inline Instruction *getTombstoneKey() {
    return DenseMapInfo<Instruction *>::getTombstoneKey();
  }

  static unsigned getHashValue(const Instruction *I) {
    assert(canHandle(I) && "Unknown instruction!");
    return hash_combine(I->getOpcode(), hash_combine_range(I->value_op_begin(),
                                                           I->value_op_end()));
  }

  static bool isEqual(const Instruction *LHS, const Instruction *RHS) {
    if (LHS == getEmptyKey() || RHS == getEmptyKey() ||
        LHS == getTombstoneKey() || RHS == getTombstoneKey())
      return LHS == RHS;
    return LHS->isIdenticalTo(RHS);
  }
};

} // end anonymous namespace

/// Perform cse of induction variable instructions.
static void cse(BasicBlock *BB) {
  // Perform simple cse.
  SmallDenseMap<Instruction *, Instruction *, 4, CSEDenseMapInfo> CSEMap;
  for (BasicBlock::iterator I = BB->begin(), E = BB->end(); I != E;) {
    Instruction *In = &*I++;

    if (!CSEDenseMapInfo::canHandle(In))
      continue;

    // Check if we can replace this instruction with any of the
    // visited instructions.
    if (Instruction *V = CSEMap.lookup(In)) {
      In->replaceAllUsesWith(V);
      In->eraseFromParent();
      continue;
    }

    CSEMap[In] = In;
  }
}

unsigned LoopVectorizationCostModel::getVectorCallCost(CallInst *CI,
                                                       unsigned VF,
                                                       bool &NeedToScalarize) {
  Function *F = CI->getCalledFunction();
  Type *ScalarRetTy = CI->getType();
  SmallVector<Type *, 4> Tys, ScalarTys;
  for (auto &ArgOp : CI->arg_operands())
    ScalarTys.push_back(ArgOp->getType());

  // Estimate cost of scalarized vector call. The source operands are assumed
  // to be vectors, so we need to extract individual elements from there,
  // execute VF scalar calls, and then gather the result into the vector return
  // value.
  unsigned ScalarCallCost = TTI.getCallInstrCost(F, ScalarRetTy, ScalarTys);
  if (VF == 1)
    return ScalarCallCost;

  // Compute corresponding vector type for return value and arguments.
  Type *RetTy = ToVectorTy(ScalarRetTy, VF, isScalable());
  for (Type *ScalarTy : ScalarTys)
    Tys.push_back(ToVectorTy(ScalarTy, VF, isScalable()));

  // Compute costs of unpacking argument values for the scalar calls and
  // packing the return values to a vector.
  unsigned ScalarizationCost = getScalarizationOverhead(CI, VF);

  unsigned Cost = ScalarCallCost * VF + ScalarizationCost;

  // If we can't emit a vector call for this function, then the currently found
  // cost is the cost we need to return.
  NeedToScalarize = true;
  if (!TLI || CI->isNoBuiltin() ||
      !VFDatabase(*CI).isFunctionVectorizable(
          VFShape::get(*CI, {VF, false} /*EC*/, false /*HasGlobalPred*/)))
    return Cost;

  // If the corresponding vector cost is cheaper, return its cost.
  unsigned VectorCallCost = TTI.getCallInstrCost(nullptr, RetTy, Tys);
  if (VectorCallCost < Cost) {
    NeedToScalarize = false;
    return VectorCallCost;
  }
  return Cost;
}

unsigned LoopVectorizationCostModel::getVectorIntrinsicCost(CallInst *CI,
                                                            unsigned VF) {
  Intrinsic::ID ID = getVectorIntrinsicIDForCall(CI, TLI);
  assert(ID && "Expected intrinsic call!");

  FastMathFlags FMF;
  if (auto *FPMO = dyn_cast<FPMathOperator>(CI))
    FMF = FPMO->getFastMathFlags();

  SmallVector<Value *, 4> Operands(CI->arg_operands());
  return TTI.getIntrinsicInstrCost(ID, CI->getType(), Operands, FMF, VF);
}

static Type *smallestIntegerVectorType(Type *T1, Type *T2) {
  auto *I1 = cast<IntegerType>(T1->getVectorElementType());
  auto *I2 = cast<IntegerType>(T2->getVectorElementType());
  return I1->getBitWidth() < I2->getBitWidth() ? T1 : T2;
}
static Type *largestIntegerVectorType(Type *T1, Type *T2) {
  auto *I1 = cast<IntegerType>(T1->getVectorElementType());
  auto *I2 = cast<IntegerType>(T2->getVectorElementType());
  return I1->getBitWidth() > I2->getBitWidth() ? T1 : T2;
}

void InnerLoopVectorizer::truncateToMinimalBitwidths() {
  // For every instruction `I` in MinBWs, truncate the operands, create a
  // truncated version of `I` and reextend its result. InstCombine runs
  // later and will remove any ext/trunc pairs.
  SmallPtrSet<Value *, 4> Erased;
  for (const auto &KV : Cost->getMinimalBitwidths()) {
    // If the value wasn't vectorized, we must maintain the original scalar
    // type. The absence of the value from VectorLoopValueMap indicates that it
    // wasn't vectorized.
    if (!VectorLoopValueMap.hasAnyVectorValue(KV.first))
      continue;
    for (unsigned Part = 0; Part < UF; ++Part) {
      Value *I = getOrCreateVectorValue(KV.first, Part);
      if (Erased.find(I) != Erased.end() || I->use_empty() ||
          !isa<Instruction>(I))
        continue;
      Type *OriginalTy = I->getType();
      Type *ScalarTruncatedTy =
          IntegerType::get(OriginalTy->getContext(), KV.second);
      Type *TruncatedTy =
          VectorType::get(ScalarTruncatedTy, OriginalTy->getVectorNumElements(),
                          Cost->isScalable());
      if (TruncatedTy == OriginalTy)
        continue;

      IRBuilder<> B(cast<Instruction>(I));
      auto ShrinkOperand = [&](Value *V) -> Value * {
        if (auto *ZI = dyn_cast<ZExtInst>(V))
          if (ZI->getSrcTy() == TruncatedTy)
            return ZI->getOperand(0);
        return B.CreateZExtOrTrunc(V, TruncatedTy);
      };

      // The actual instruction modification depends on the instruction type,
      // unfortunately.
      Value *NewI = nullptr;
      if (auto *BO = dyn_cast<BinaryOperator>(I)) {
        NewI = B.CreateBinOp(BO->getOpcode(), ShrinkOperand(BO->getOperand(0)),
                             ShrinkOperand(BO->getOperand(1)));

        // Any wrapping introduced by shrinking this operation shouldn't be
        // considered undefined behavior. So, we can't unconditionally copy
        // arithmetic wrapping flags to NewI.
        cast<BinaryOperator>(NewI)->copyIRFlags(I, /*IncludeWrapFlags=*/false);
      } else if (auto *CI = dyn_cast<ICmpInst>(I)) {
        NewI =
            B.CreateICmp(CI->getPredicate(), ShrinkOperand(CI->getOperand(0)),
                         ShrinkOperand(CI->getOperand(1)));
      } else if (auto *SI = dyn_cast<SelectInst>(I)) {
        NewI = B.CreateSelect(SI->getCondition(),
                              ShrinkOperand(SI->getTrueValue()),
                              ShrinkOperand(SI->getFalseValue()));
      } else if (auto *CI = dyn_cast<CastInst>(I)) {
        switch (CI->getOpcode()) {
        default:
          llvm_unreachable("Unhandled cast!");
        case Instruction::Trunc:
          NewI = ShrinkOperand(CI->getOperand(0));
          break;
        case Instruction::SExt:
          NewI = B.CreateSExtOrTrunc(
              CI->getOperand(0),
              smallestIntegerVectorType(OriginalTy, TruncatedTy));
          break;
        case Instruction::ZExt:
          NewI = B.CreateZExtOrTrunc(
              CI->getOperand(0),
              smallestIntegerVectorType(OriginalTy, TruncatedTy));
          break;
        }
      } else if (auto *SI = dyn_cast<ShuffleVectorInst>(I)) {
        auto Elements0 = SI->getOperand(0)->getType()->getVectorNumElements();
        auto *O0 = B.CreateZExtOrTrunc(
            SI->getOperand(0),
            VectorType::get(ScalarTruncatedTy, Elements0, Cost->isScalable()));
        auto Elements1 = SI->getOperand(1)->getType()->getVectorNumElements();
        auto *O1 = B.CreateZExtOrTrunc(
            SI->getOperand(1),
            VectorType::get(ScalarTruncatedTy, Elements1, Cost->isScalable()));

        NewI = B.CreateShuffleVector(O0, O1, SI->getMask());
      } else if (isa<LoadInst>(I) || isa<PHINode>(I)) {
        // Don't do anything with the operands, just extend the result.
        continue;
      } else if (auto *IE = dyn_cast<InsertElementInst>(I)) {
        auto Elements = IE->getOperand(0)->getType()->getVectorNumElements();
        auto *O0 = B.CreateZExtOrTrunc(
            IE->getOperand(0),
            VectorType::get(ScalarTruncatedTy, Elements, Cost->isScalable()));
        auto *O1 = B.CreateZExtOrTrunc(IE->getOperand(1), ScalarTruncatedTy);
        NewI = B.CreateInsertElement(O0, O1, IE->getOperand(2));
      } else if (auto *EE = dyn_cast<ExtractElementInst>(I)) {
        auto Elements = EE->getOperand(0)->getType()->getVectorNumElements();
        auto *O0 = B.CreateZExtOrTrunc(
            EE->getOperand(0),
            VectorType::get(ScalarTruncatedTy, Elements, Cost->isScalable()));
        NewI = B.CreateExtractElement(O0, EE->getOperand(2));
      } else {
        // If we don't know what to do, be conservative and don't do anything.
        continue;
      }

      // Lastly, extend the result.
      NewI->takeName(cast<Instruction>(I));
      Value *Res = B.CreateZExtOrTrunc(NewI, OriginalTy);
      I->replaceAllUsesWith(Res);
      cast<Instruction>(I)->eraseFromParent();
      Erased.insert(I);
      VectorLoopValueMap.resetVectorValue(KV.first, Part, Res);
    }
  }

  // We'll have created a bunch of ZExts that are now parentless. Clean up.
  for (const auto &KV : Cost->getMinimalBitwidths()) {
    // If the value wasn't vectorized, we must maintain the original scalar
    // type. The absence of the value from VectorLoopValueMap indicates that it
    // wasn't vectorized.
    if (!VectorLoopValueMap.hasAnyVectorValue(KV.first))
      continue;
    for (unsigned Part = 0; Part < UF; ++Part) {
      Value *I = getOrCreateVectorValue(KV.first, Part);
      ZExtInst *Inst = dyn_cast<ZExtInst>(I);
      if (Inst && Inst->use_empty()) {
        Value *NewI = Inst->getOperand(0);
        Inst->eraseFromParent();
        VectorLoopValueMap.resetVectorValue(KV.first, Part, NewI);
      }
    }
  }
}

void InnerLoopVectorizer::fixVectorizedLoop() {
  // Insert truncates and extends for any truncated instructions as hints to
  // InstCombine.
  if (VF > 1 || isScalable())
    truncateToMinimalBitwidths();

  // Fix widened non-induction PHIs by setting up the PHI operands.
  if (OrigPHIsToFix.size()) {
    assert(EnableVPlanNativePath &&
           "Unexpected non-induction PHIs for fixup in non VPlan-native path");
    fixNonInductionPHIs();
  }

  // At this point every instruction in the original loop is widened to a
  // vector form. Now we need to fix the recurrences in the loop. These PHI
  // nodes are currently empty because we did not want to introduce cycles.
  // This is the second stage of vectorizing recurrences.
  fixCrossIterationPHIs();

  // Update the dominator tree.
  //
  // FIXME: After creating the structure of the new loop, the dominator tree is
  //        no longer up-to-date, and it remains that way until we update it
  //        here. An out-of-date dominator tree is problematic for SCEV,
  //        because SCEVExpander uses it to guide code generation. The
  //        vectorizer use SCEVExpanders in several places. Instead, we should
  //        keep the dominator tree up-to-date as we go.
  updateAnalysis();

  // Fix-up external users of the induction variables.
  for (auto &Entry : *Legal->getInductionVars())
    fixupIVUsers(Entry.first, Entry.second,
                 getOrCreateVectorTripCount(LI->getLoopFor(LoopVectorBody)),
                 IVEndValues[Entry.first], LoopMiddleBlock);

  fixLCSSAPHIs();
  for (Instruction *PI : PredicatedInstructions)
    sinkScalarOperands(&*PI);

  // Remove redundant induction instructions.
  cse(LoopVectorBody);
}

void InnerLoopVectorizer::fixCrossIterationPHIs() {
  // In order to support recurrences we need to be able to vectorize Phi nodes.
  // Phi nodes have cycles, so we need to vectorize them in two stages. This is
  // stage #2: We now need to fix the recurrences by adding incoming edges to
  // the currently empty PHI nodes. At this point every instruction in the
  // original loop is widened to a vector form so we can use them to construct
  // the incoming edges.
  for (PHINode &Phi : OrigLoop->getHeader()->phis()) {
    // Handle first-order recurrences and reductions that need to be fixed.
    if (Legal->isFirstOrderRecurrence(&Phi))
      fixFirstOrderRecurrence(&Phi);
    else if (Legal->isReductionVariable(&Phi))
      fixReduction(&Phi);
  }
}

void InnerLoopVectorizer::fixFirstOrderRecurrence(PHINode *Phi) {
  // This is the second phase of vectorizing first-order recurrences. An
  // overview of the transformation is described below. Suppose we have the
  // following loop.
  //
  //   for (int i = 0; i < n; ++i)
  //     b[i] = a[i] - a[i - 1];
  //
  // There is a first-order recurrence on "a". For this loop, the shorthand
  // scalar IR looks like:
  //
  //   scalar.ph:
  //     s_init = a[-1]
  //     br scalar.body
  //
  //   scalar.body:
  //     i = phi [0, scalar.ph], [i+1, scalar.body]
  //     s1 = phi [s_init, scalar.ph], [s2, scalar.body]
  //     s2 = a[i]
  //     b[i] = s2 - s1
  //     br cond, scalar.body, ...
  //
  // In this example, s1 is a recurrence because it's value depends on the
  // previous iteration. In the first phase of vectorization, we created a
  // temporary value for s1. We now complete the vectorization and produce the
  // shorthand vector IR shown below (for VF = 4, UF = 1).
  //
  //   vector.ph:
  //     v_init = vector(..., ..., ..., a[-1])
  //     br vector.body
  //
  //   vector.body
  //     i = phi [0, vector.ph], [i+4, vector.body]
  //     v1 = phi [v_init, vector.ph], [v2, vector.body]
  //     v2 = a[i, i+1, i+2, i+3];
  //     v3 = vector(v1(3), v2(0, 1, 2))
  //     b[i, i+1, i+2, i+3] = v2 - v3
  //     br cond, vector.body, middle.block
  //
  //   middle.block:
  //     x = v2(3)
  //     br scalar.ph
  //
  //   scalar.ph:
  //     s_init = phi [x, middle.block], [a[-1], otherwise]
  //     br scalar.body
  //
  // After execution completes the vector loop, we extract the next value of
  // the recurrence (x) to use as the initial value in the scalar loop.

  // Get the original loop preheader and single loop latch.
  auto *Preheader = OrigLoop->getLoopPreheader();
  auto *Latch = OrigLoop->getLoopLatch();

  // Get the initial and previous values of the scalar recurrence.
  auto *ScalarInit = Phi->getIncomingValueForBlock(Preheader);
  auto *Previous = Phi->getIncomingValueForBlock(Latch);

  // Create a vector from the initial value.
  auto *VectorInit = ScalarInit;
  if (VF > 1 || isScalable()) {
    Builder.SetInsertPoint(LoopVectorPreHeader->getTerminator());
    VectorInit = Builder.CreateInsertElement(
        UndefValue::get(
            VectorType::get(VectorInit->getType(), VF, Cost->isScalable())),
        VectorInit, Builder.getInt32(VF - 1), "vector.recur.init");
  }

  // We constructed a temporary phi node in the first phase of vectorization.
  // This phi node will eventually be deleted.
  Builder.SetInsertPoint(
      cast<Instruction>(VectorLoopValueMap.getVectorValue(Phi, 0)));

  // Create a phi node for the new recurrence. The current value will either be
  // the initial value inserted into a vector or loop-varying vector value.
  auto *VecPhi = Builder.CreatePHI(VectorInit->getType(), 2, "vector.recur");
  VecPhi->addIncoming(VectorInit, LoopVectorPreHeader);

  // Get the vectorized previous value of the last part UF - 1. It appears last
  // among all unrolled iterations, due to the order of their construction.
  Value *PreviousLastPart = getOrCreateVectorValue(Previous, UF - 1);

  // Find and set the insertion point after the previous value if it is an
  // instruction.
  BasicBlock::iterator InsertPt;
  // Note that the previous value may have been constant-folded so it is not
  // guaranteed to be an instruction in the vector loop.
  // FIXME: Loop invariant values do not form recurrences. We should deal with
  //        them earlier.
  if (LI->getLoopFor(LoopVectorBody)->isLoopInvariant(PreviousLastPart))
    InsertPt = LoopVectorBody->getFirstInsertionPt();
  else {
    Instruction *PreviousInst = cast<Instruction>(PreviousLastPart);
    if (isa<PHINode>(PreviousLastPart))
      // If the previous value is a phi node, we should insert after all the phi
      // nodes in the block containing the PHI to avoid breaking basic block
      // verification. Note that the basic block may be different to
      // LoopVectorBody, in case we predicate the loop.
      InsertPt = PreviousInst->getParent()->getFirstInsertionPt();
    else
      InsertPt = ++PreviousInst->getIterator();
  }
  Builder.SetInsertPoint(&*InsertPt);

  // We will construct a vector for the recurrence by combining the values for
  // the current and previous iterations. This is the required shuffle mask.
  SmallVector<Constant *, 8> ShuffleMask(VF);
  ShuffleMask[0] = Builder.getInt32(VF - 1);
  for (unsigned I = 1; I < VF; ++I)
    ShuffleMask[I] = Builder.getInt32(I + VF - 1);

  // The vector from which to take the initial value for the current iteration
  // (actual or unrolled). Initially, this is the vector phi node.
  Value *Incoming = VecPhi;

  // Shuffle the current and previous vector and update the vector parts.
  for (unsigned Part = 0; Part < UF; ++Part) {
    Value *PreviousPart = getOrCreateVectorValue(Previous, Part);
    Value *PhiPart = VectorLoopValueMap.getVectorValue(Phi, Part);
    auto *Shuffle =
        (VF > 1 || isScalable())
            ? Builder.CreateShuffleVector(Incoming, PreviousPart,
                                          ConstantVector::get(ShuffleMask))
            : Incoming;
    PhiPart->replaceAllUsesWith(Shuffle);
    cast<Instruction>(PhiPart)->eraseFromParent();
    VectorLoopValueMap.resetVectorValue(Phi, Part, Shuffle);
    Incoming = PreviousPart;
  }

  // Fix the latch value of the new recurrence in the vector loop.
  VecPhi->addIncoming(Incoming, LI->getLoopFor(LoopVectorBody)->getLoopLatch());

  // Extract the last vector element in the middle block. This will be the
  // initial value for the recurrence when jumping to the scalar loop.
  auto *ExtractForScalar = Incoming;
  if (VF > 1 || isScalable()) {
    Builder.SetInsertPoint(LoopMiddleBlock->getTerminator());
    ExtractForScalar = Builder.CreateExtractElement(
        ExtractForScalar, Builder.getInt32(VF - 1), "vector.recur.extract");
  }
  // Extract the second last element in the middle block if the
  // Phi is used outside the loop. We need to extract the phi itself
  // and not the last element (the phi update in the current iteration). This
  // will be the value when jumping to the exit block from the LoopMiddleBlock,
  // when the scalar loop is not run at all.
  Value *ExtractForPhiUsedOutsideLoop = nullptr;
  if (VF > 1 || isScalable())
    ExtractForPhiUsedOutsideLoop = Builder.CreateExtractElement(
        Incoming, Builder.getInt32(VF - 2), "vector.recur.extract.for.phi");
  // When loop is unrolled without vectorizing, initialize
  // ExtractForPhiUsedOutsideLoop with the value just prior to unrolled value of
  // `Incoming`. This is analogous to the vectorized case above: extracting the
  // second last element when VF > 1.
  else if (UF > 1)
    ExtractForPhiUsedOutsideLoop = getOrCreateVectorValue(Previous, UF - 2);

  // Fix the initial value of the original recurrence in the scalar loop.
  Builder.SetInsertPoint(&*LoopScalarPreHeader->begin());
  auto *Start = Builder.CreatePHI(Phi->getType(), 2, "scalar.recur.init");
  for (auto *BB : predecessors(LoopScalarPreHeader)) {
    auto *Incoming = BB == LoopMiddleBlock ? ExtractForScalar : ScalarInit;
    Start->addIncoming(Incoming, BB);
  }

  Phi->setIncomingValueForBlock(LoopScalarPreHeader, Start);
  Phi->setName("scalar.recur");

  // Finally, fix users of the recurrence outside the loop. The users will need
  // either the last value of the scalar recurrence or the last value of the
  // vector recurrence we extracted in the middle block. Since the loop is in
  // LCSSA form, we just need to find all the phi nodes for the original scalar
  // recurrence in the exit block, and then add an edge for the middle block.
  for (PHINode &LCSSAPhi : LoopExitBlock->phis()) {
    if (LCSSAPhi.getIncomingValue(0) == Phi) {
      LCSSAPhi.addIncoming(ExtractForPhiUsedOutsideLoop, LoopMiddleBlock);
    }
  }
}

void InnerLoopVectorizer::fixReduction(PHINode *Phi) {
  Constant *Zero = Builder.getInt32(0);

  // Get it's reduction variable descriptor.
  assert(Legal->isReductionVariable(Phi) &&
         "Unable to find the reduction variable");
  RecurrenceDescriptor RdxDesc = (*Legal->getReductionVars())[Phi];

  RecurrenceDescriptor::RecurrenceKind RK = RdxDesc.getRecurrenceKind();
  TrackingVH<Value> ReductionStartValue = RdxDesc.getRecurrenceStartValue();
  Instruction *LoopExitInst = RdxDesc.getLoopExitInstr();
  RecurrenceDescriptor::MinMaxRecurrenceKind MinMaxKind =
      RdxDesc.getMinMaxRecurrenceKind();
  setDebugLocFromInst(Builder, ReductionStartValue);

  // We need to generate a reduction vector from the incoming scalar.
  // To do so, we need to generate the 'identity' vector and override
  // one of the elements with the incoming scalar reduction. We need
  // to do it in the vector-loop preheader.
  Builder.SetInsertPoint(LoopVectorPreHeader->getTerminator());

  // This is the vector-clone of the value that leaves the loop.
  Type *VecTy = getOrCreateVectorValue(LoopExitInst, 0)->getType();

  // Find the reduction identity variable. Zero for addition, or, xor,
  // one for multiplication, -1 for And.
  Value *Identity;
  Value *VectorStart;
  if (RK == RecurrenceDescriptor::RK_IntegerMinMax ||
      RK == RecurrenceDescriptor::RK_FloatMinMax) {
    // MinMax reduction have the start value as their identify.
    if (VF == 1 && !isScalable()) {
      VectorStart = Identity = ReductionStartValue;
    } else {
      VectorStart = Identity = Builder.CreateVectorSplat(
          VF, ReductionStartValue, "minmax.ident", isScalable());
    }
  } else {
    // Handle other reduction kinds:
    Constant *Iden =
        RecurrenceDescriptor::getRecurrenceIdentity(RK, VecTy->getScalarType());
    if (VF == 1 && !isScalable()) {
      Identity = Iden;
      // This vector is the Identity vector where the first element is the
      // incoming scalar reduction.
      VectorStart = ReductionStartValue;
    } else {
      Identity = isScalable() ? Builder.CreateVectorSplat(VF, Iden, "ident",
                                                          isScalable())
                              : ConstantVector::getSplat(VF, Iden);

      // This vector is the Identity vector where the first element is the
      // incoming scalar reduction.
      VectorStart =
          Builder.CreateInsertElement(Identity, ReductionStartValue, Zero);
    }
  }

  // Fix the vector-loop phi.

  // Reductions do not have to start at zero. They can start with
  // any loop invariant values.
  BasicBlock *Latch = OrigLoop->getLoopLatch();
  Value *LoopVal = Phi->getIncomingValueForBlock(Latch);
  for (unsigned Part = 0; Part < UF; ++Part) {
    Value *VecRdxPhi = getOrCreateVectorValue(Phi, Part);
    Value *Val = getOrCreateVectorValue(LoopVal, Part);
    // Make sure to add the reduction stat value only to the
    // first unroll part.
    Value *StartVal = (Part == 0) ? VectorStart : Identity;
    cast<PHINode>(VecRdxPhi)->addIncoming(StartVal, LoopVectorPreHeader);
    cast<PHINode>(VecRdxPhi)->addIncoming(
        Val, LI->getLoopFor(LoopVectorBody)->getLoopLatch());
  }

  // Before each round, move the insertion point right between
  // the PHIs and the values we are going to write.
  // This allows us to write both PHINodes and the extractelement
  // instructions.
  Builder.SetInsertPoint(&*LoopMiddleBlock->getFirstInsertionPt());

  setDebugLocFromInst(Builder, LoopExitInst);

  // If tail is folded by masking, the vector value to leave the loop should be
  // a Select choosing between the vectorized LoopExitInst and vectorized Phi,
  // instead of the former.
  if (Cost->foldTailByMasking()) {
    for (unsigned Part = 0; Part < UF; ++Part) {
      Value *VecLoopExitInst =
          VectorLoopValueMap.getVectorValue(LoopExitInst, Part);
      Value *Sel = nullptr;
      for (User *U : VecLoopExitInst->users()) {
        if (isa<SelectInst>(U)) {
          assert(!Sel && "Reduction exit feeding two selects");
          Sel = U;
        } else
          assert(isa<PHINode>(U) && "Reduction exit must feed Phi's or select");
      }
      assert(Sel && "Reduction exit feeds no select");
      VectorLoopValueMap.resetVectorValue(LoopExitInst, Part, Sel);
    }
  }

  // If the vector reduction can be performed in a smaller type, we truncate
  // then extend the loop exit value to enable InstCombine to evaluate the
  // entire expression in the smaller type.
  if ((VF > 1 || isScalable()) &&
      Phi->getType() != RdxDesc.getRecurrenceType()) {
    Type *RdxVecTy =
        VectorType::get(RdxDesc.getRecurrenceType(), VF, Cost->isScalable());
    Builder.SetInsertPoint(
        LI->getLoopFor(LoopVectorBody)->getLoopLatch()->getTerminator());
    VectorParts RdxParts(UF);
    for (unsigned Part = 0; Part < UF; ++Part) {
      RdxParts[Part] = VectorLoopValueMap.getVectorValue(LoopExitInst, Part);
      Value *Trunc = Builder.CreateTrunc(RdxParts[Part], RdxVecTy);
      Value *Extnd = RdxDesc.isSigned() ? Builder.CreateSExt(Trunc, VecTy)
                                        : Builder.CreateZExt(Trunc, VecTy);
      for (Value::user_iterator UI = RdxParts[Part]->user_begin();
           UI != RdxParts[Part]->user_end();)
        if (*UI != Trunc) {
          (*UI++)->replaceUsesOfWith(RdxParts[Part], Extnd);
          RdxParts[Part] = Extnd;
        } else {
          ++UI;
        }
    }
    Builder.SetInsertPoint(&*LoopMiddleBlock->getFirstInsertionPt());
    for (unsigned Part = 0; Part < UF; ++Part) {
      RdxParts[Part] = Builder.CreateTrunc(RdxParts[Part], RdxVecTy);
      VectorLoopValueMap.resetVectorValue(LoopExitInst, Part, RdxParts[Part]);
    }
  }

  // Reduce all of the unrolled parts into a single vector.
  Value *ReducedPartRdx = VectorLoopValueMap.getVectorValue(LoopExitInst, 0);
  unsigned Op = RecurrenceDescriptor::getRecurrenceBinOp(RK);

  // The middle block terminator has already been assigned a DebugLoc here (the
  // OrigLoop's single latch terminator). We want the whole middle block to
  // appear to execute on this line because: (a) it is all compiler generated,
  // (b) these instructions are always executed after evaluating the latch
  // conditional branch, and (c) other passes may add new predecessors which
  // terminate on this line. This is the easiest way to ensure we don't
  // accidentally cause an extra step back into the loop while debugging.
  setDebugLocFromInst(Builder, LoopMiddleBlock->getTerminator());
  for (unsigned Part = 1; Part < UF; ++Part) {
    Value *RdxPart = VectorLoopValueMap.getVectorValue(LoopExitInst, Part);
    if (Op != Instruction::ICmp && Op != Instruction::FCmp)
      // Floating point operations had to be 'fast' to enable the reduction.
      ReducedPartRdx = addFastMathFlag(
          Builder.CreateBinOp((Instruction::BinaryOps)Op, RdxPart,
                              ReducedPartRdx, "bin.rdx"),
          RdxDesc.getFastMathFlags());
    else
      ReducedPartRdx =
          createMinMaxOp(Builder, MinMaxKind, ReducedPartRdx, RdxPart);
  }

  if (VF > 1 || isScalable()) {
    bool NoNaN = Legal->hasFunNoNaNAttr();
    ReducedPartRdx =
        createTargetReduction(Builder, TTI, RdxDesc, ReducedPartRdx, NoNaN);
    // If the reduction can be performed in a smaller type, we need to extend
    // the reduction to the wider type before we branch to the original loop.
    if (Phi->getType() != RdxDesc.getRecurrenceType())
      ReducedPartRdx = RdxDesc.isSigned()
                           ? Builder.CreateSExt(ReducedPartRdx, Phi->getType())
                           : Builder.CreateZExt(ReducedPartRdx, Phi->getType());
  }

  // Create a phi node that merges control-flow from the backedge-taken check
  // block and the middle block.
  PHINode *BCBlockPhi = PHINode::Create(Phi->getType(), 2, "bc.merge.rdx",
                                        LoopScalarPreHeader->getTerminator());
  for (unsigned I = 0, E = LoopBypassBlocks.size(); I != E; ++I)
    BCBlockPhi->addIncoming(ReductionStartValue, LoopBypassBlocks[I]);
  BCBlockPhi->addIncoming(ReducedPartRdx, LoopMiddleBlock);

  // Now, we need to fix the users of the reduction variable
  // inside and outside of the scalar remainder loop.
  // We know that the loop is in LCSSA form. We need to update the
  // PHI nodes in the exit blocks.
  for (PHINode &LCSSAPhi : LoopExitBlock->phis()) {
    // All PHINodes need to have a single entry edge, or two if
    // we already fixed them.
    assert(LCSSAPhi.getNumIncomingValues() < 3 && "Invalid LCSSA PHI");

    // We found a reduction value exit-PHI. Update it with the
    // incoming bypass edge.
    if (LCSSAPhi.getIncomingValue(0) == LoopExitInst)
      LCSSAPhi.addIncoming(ReducedPartRdx, LoopMiddleBlock);
  } // end of the LCSSA phi scan.

  // Fix the scalar loop reduction variable with the incoming reduction sum
  // from the vector body and from the backedge value.
  int IncomingEdgeBlockIdx = Phi->getBasicBlockIndex(OrigLoop->getLoopLatch());
  assert(IncomingEdgeBlockIdx >= 0 && "Invalid block index");
  // Pick the other block.
  int SelfEdgeBlockIdx = (IncomingEdgeBlockIdx ? 0 : 1);
  Phi->setIncomingValue(SelfEdgeBlockIdx, BCBlockPhi);
  Phi->setIncomingValue(IncomingEdgeBlockIdx, LoopExitInst);
}

void InnerLoopVectorizer::fixLCSSAPHIs() {
  for (PHINode &LCSSAPhi : LoopExitBlock->phis()) {
    if (LCSSAPhi.getNumIncomingValues() == 1) {
      auto *IncomingValue = LCSSAPhi.getIncomingValue(0);
      // Non-instruction incoming values will have only one value.
      unsigned LastLane = 0;
      if (isa<Instruction>(IncomingValue))
        LastLane = Cost->isUniformAfterVectorization(
                       cast<Instruction>(IncomingValue), VF)
                       ? 0
                       : VF - 1;
      // Can be a loop invariant incoming value or the last scalar value to be
      // extracted from the vectorized loop.
      Builder.SetInsertPoint(LoopMiddleBlock->getTerminator());
      Value *lastIncomingValue =
          getOrCreateScalarValue(IncomingValue, {UF - 1, LastLane});
      LCSSAPhi.addIncoming(lastIncomingValue, LoopMiddleBlock);
    }
  }
}

void InnerLoopVectorizer::sinkScalarOperands(Instruction *PredInst) {
  // The basic block and loop containing the predicated instruction.
  auto *PredBB = PredInst->getParent();
  auto *VectorLoop = LI->getLoopFor(PredBB);

  // Initialize a worklist with the operands of the predicated instruction.
  SetVector<Value *> Worklist(PredInst->op_begin(), PredInst->op_end());

  // Holds instructions that we need to analyze again. An instruction may be
  // reanalyzed if we don't yet know if we can sink it or not.
  SmallVector<Instruction *, 8> InstsToReanalyze;

  // Returns true if a given use occurs in the predicated block. Phi nodes use
  // their operands in their corresponding predecessor blocks.
  auto isBlockOfUsePredicated = [&](Use &U) -> bool {
    auto *I = cast<Instruction>(U.getUser());
    BasicBlock *BB = I->getParent();
    if (auto *Phi = dyn_cast<PHINode>(I))
      BB = Phi->getIncomingBlock(
          PHINode::getIncomingValueNumForOperand(U.getOperandNo()));
    return BB == PredBB;
  };

  // Iteratively sink the scalarized operands of the predicated instruction
  // into the block we created for it. When an instruction is sunk, it's
  // operands are then added to the worklist. The algorithm ends after one pass
  // through the worklist doesn't sink a single instruction.
  bool Changed;
  do {
    // Add the instructions that need to be reanalyzed to the worklist, and
    // reset the changed indicator.
    Worklist.insert(InstsToReanalyze.begin(), InstsToReanalyze.end());
    InstsToReanalyze.clear();
    Changed = false;

    while (!Worklist.empty()) {
      auto *I = dyn_cast<Instruction>(Worklist.pop_back_val());

      // We can't sink an instruction if it is a phi node, is already in the
      // predicated block, is not in the loop, or may have side effects.
      if (!I || isa<PHINode>(I) || I->getParent() == PredBB ||
          !VectorLoop->contains(I) || I->mayHaveSideEffects())
        continue;

      // It's legal to sink the instruction if all its uses occur in the
      // predicated block. Otherwise, there's nothing to do yet, and we may
      // need to reanalyze the instruction.
      if (!llvm::all_of(I->uses(), isBlockOfUsePredicated)) {
        InstsToReanalyze.push_back(I);
        continue;
      }

      // Move the instruction to the beginning of the predicated block, and add
      // it's operands to the worklist.
      I->moveBefore(&*PredBB->getFirstInsertionPt());
      Worklist.insert(I->op_begin(), I->op_end());

      // The sinking may have enabled other instructions to be sunk, so we will
      // need to iterate.
      Changed = true;
    }
  } while (Changed);
}

void InnerLoopVectorizer::fixNonInductionPHIs() {
  for (PHINode *OrigPhi : OrigPHIsToFix) {
    PHINode *NewPhi =
        cast<PHINode>(VectorLoopValueMap.getVectorValue(OrigPhi, 0));
    unsigned NumIncomingValues = OrigPhi->getNumIncomingValues();

    SmallVector<BasicBlock *, 2> ScalarBBPredecessors(
        predecessors(OrigPhi->getParent()));
    SmallVector<BasicBlock *, 2> VectorBBPredecessors(
        predecessors(NewPhi->getParent()));
    assert(ScalarBBPredecessors.size() == VectorBBPredecessors.size() &&
           "Scalar and Vector BB should have the same number of predecessors");

    // The insertion point in Builder may be invalidated by the time we get
    // here. Force the Builder insertion point to something valid so that we do
    // not run into issues during insertion point restore in
    // getOrCreateVectorValue calls below.
    Builder.SetInsertPoint(NewPhi);

    // The predecessor order is preserved and we can rely on mapping between
    // scalar and vector block predecessors.
    for (unsigned i = 0; i < NumIncomingValues; ++i) {
      BasicBlock *NewPredBB = VectorBBPredecessors[i];

      // When looking up the new scalar/vector values to fix up, use incoming
      // values from original phi.
      Value *ScIncV =
          OrigPhi->getIncomingValueForBlock(ScalarBBPredecessors[i]);

      // Scalar incoming value may need a broadcast
      Value *NewIncV = getOrCreateVectorValue(ScIncV, 0);
      NewPhi->addIncoming(NewIncV, NewPredBB);
    }
  }
}

void InnerLoopVectorizer::widenGEP(GetElementPtrInst *GEP, unsigned UF,
                                   unsigned VF, bool IsPtrLoopInvariant,
                                   SmallBitVector &IsIndexLoopInvariant) {
  // Construct a vector GEP by widening the operands of the scalar GEP as
  // necessary. We mark the vector GEP 'inbounds' if appropriate. A GEP
  // results in a vector of pointers when at least one operand of the GEP
  // is vector-typed. Thus, to keep the representation compact, we only use
  // vector-typed operands for loop-varying values.

  if ((VF > 1 || isScalable()) && IsPtrLoopInvariant &&
      IsIndexLoopInvariant.all()) {
    // If we are vectorizing, but the GEP has only loop-invariant operands,
    // the GEP we build (by only using vector-typed operands for
    // loop-varying values) would be a scalar pointer. Thus, to ensure we
    // produce a vector of pointers, we need to either arbitrarily pick an
    // operand to broadcast, or broadcast a clone of the original GEP.
    // Here, we broadcast a clone of the original.
    //
    // TODO: If at some point we decide to scalarize instructions having
    //       loop-invariant operands, this special case will no longer be
    //       required. We would add the scalarization decision to
    //       collectLoopScalars() and teach getVectorValue() to broadcast
    //       the lane-zero scalar value.
    auto *Clone = Builder.Insert(GEP->clone());
    for (unsigned Part = 0; Part < UF; ++Part) {
      Value *EntryPart = Builder.CreateVectorSplat(VF, Clone, "", isScalable());
      VectorLoopValueMap.setVectorValue(GEP, Part, EntryPart);
      addMetadata(EntryPart, GEP);
    }
  } else {
    // If the GEP has at least one loop-varying operand, we are sure to
    // produce a vector of pointers. But if we are only unrolling, we want
    // to produce a scalar GEP for each unroll part. Thus, the GEP we
    // produce with the code below will be scalar (if VF == 1) or vector
    // (otherwise). Note that for the unroll-only case, we still maintain
    // values in the vector mapping with initVector, as we do for other
    // instructions.
    for (unsigned Part = 0; Part < UF; ++Part) {
      // The pointer operand of the new GEP. If it's loop-invariant, we
      // won't broadcast it.
      auto *Ptr = IsPtrLoopInvariant
                      ? GEP->getPointerOperand()
                      : getOrCreateVectorValue(GEP->getPointerOperand(), Part);

      // Collect all the indices for the new GEP. If any index is
      // loop-invariant, we won't broadcast it.
      SmallVector<Value *, 4> Indices;
      for (auto Index : enumerate(GEP->indices())) {
        Value *User = Index.value().get();
        if (IsIndexLoopInvariant[Index.index()])
          Indices.push_back(User);
        else
          Indices.push_back(getOrCreateVectorValue(User, Part));
      }

      // Create the new GEP. Note that this GEP may be a scalar if VF == 1,
      // but it should be a vector, otherwise.
      auto *NewGEP =
          GEP->isInBounds()
              ? Builder.CreateInBoundsGEP(GEP->getSourceElementType(), Ptr,
                                          Indices)
              : Builder.CreateGEP(GEP->getSourceElementType(), Ptr, Indices);
      assert((VF == 1 || NewGEP->getType()->isVectorTy()) &&
             "NewGEP is not a pointer vector");
      VectorLoopValueMap.setVectorValue(GEP, Part, NewGEP);
      addMetadata(NewGEP, GEP);
    }
  }
}

void InnerLoopVectorizer::widenPHIInstruction(Instruction *PN, unsigned UF,
                                              unsigned VF) {
  PHINode *P = cast<PHINode>(PN);
  if (EnableVPlanNativePath) {
    // Currently we enter here in the VPlan-native path for non-induction
    // PHIs where all control flow is uniform. We simply widen these PHIs.
    // Create a vector phi with no operands - the vector phi operands will be
    // set at the end of vector code generation.
    Type *VecTy = (VF == 1 && !Cost->isScalable())
                      ? PN->getType()
                      : VectorType::get(PN->getType(), VF, Cost->isScalable());
    Value *VecPhi = Builder.CreatePHI(VecTy, PN->getNumOperands(), "vec.phi");
    VectorLoopValueMap.setVectorValue(P, 0, VecPhi);
    OrigPHIsToFix.push_back(P);

    return;
  }

  assert(PN->getParent() == OrigLoop->getHeader() &&
         "Non-header phis should have been handled elsewhere");

  // In order to support recurrences we need to be able to vectorize Phi nodes.
  // Phi nodes have cycles, so we need to vectorize them in two stages. This is
  // stage #1: We create a new vector PHI node with no incoming edges. We'll use
  // this value when we vectorize all of the instructions that use the PHI.
  if (Legal->isReductionVariable(P) || Legal->isFirstOrderRecurrence(P)) {
    for (unsigned Part = 0; Part < UF; ++Part) {
      // This is phase one of vectorizing PHIs.
      Type *VecTy =
          (VF == 1 && !Cost->isScalable())
              ? PN->getType()
              : VectorType::get(PN->getType(), VF, Cost->isScalable());
      Value *EntryPart = PHINode::Create(
          VecTy, 2, "vec.phi", &*LoopVectorBody->getFirstInsertionPt());
      VectorLoopValueMap.setVectorValue(P, Part, EntryPart);
    }
    return;
  }

  setDebugLocFromInst(Builder, P);

  // This PHINode must be an induction variable.
  // Make sure that we know about it.
  assert(Legal->getInductionVars()->count(P) && "Not an induction variable");

  InductionDescriptor II = Legal->getInductionVars()->lookup(P);
  const DataLayout &DL = OrigLoop->getHeader()->getModule()->getDataLayout();

  // FIXME: The newly created binary instructions should contain nsw/nuw flags,
  // which can be found from the original scalar operations.
  switch (II.getKind()) {
  case InductionDescriptor::IK_NoInduction:
    llvm_unreachable("Unknown induction");
  case InductionDescriptor::IK_IntInduction:
  case InductionDescriptor::IK_FpInduction:
    llvm_unreachable("Integer/fp induction is handled elsewhere.");
  case InductionDescriptor::IK_PtrInduction: {
    // Handle the pointer induction variable case.
    assert(P->getType()->isPointerTy() && "Unexpected type.");
    // This is the normalized GEP that starts counting at zero.
    Value *PtrInd = Induction;
    PtrInd = Builder.CreateSExtOrTrunc(PtrInd, II.getStep()->getType());
    // Determine the number of scalars we need to generate for each unroll
    // iteration. If the instruction is uniform, we only need to generate the
    // first lane. Otherwise, we generate all VF values.
    unsigned Lanes = Cost->isUniformAfterVectorization(P, VF) ? 1 : VF;
    // These are the scalar results. Notice that we don't generate vector GEPs
    // because scalar GEPs result in better code.
    for (unsigned Part = 0; Part < UF; ++Part) {
      for (unsigned Lane = 0; Lane < Lanes; ++Lane) {
        Constant *Idx = ConstantInt::get(PtrInd->getType(), Lane + Part * VF);
        Value *GlobalIdx = Builder.CreateAdd(PtrInd, Idx);
        Value *SclrGep =
            emitTransformedIndex(Builder, GlobalIdx, PSE.getSE(), DL, II);
        SclrGep->setName("next.gep");
        VectorLoopValueMap.setScalarValue(P, {Part, Lane}, SclrGep);
      }
    }
    return;
  }
  }
}

/// A helper function for checking whether an integer division-related
/// instruction may divide by zero (in which case it must be predicated if
/// executed conditionally in the scalar code).
/// TODO: It may be worthwhile to generalize and check isKnownNonZero().
/// Non-zero divisors that are non compile-time constants will not be
/// converted into multiplication, so we will still end up scalarizing
/// the division, but can do so w/o predication.
static bool mayDivideByZero(Instruction &I) {
  assert((I.getOpcode() == Instruction::UDiv ||
          I.getOpcode() == Instruction::SDiv ||
          I.getOpcode() == Instruction::URem ||
          I.getOpcode() == Instruction::SRem) &&
         "Unexpected instruction");
  Value *Divisor = I.getOperand(1);
  auto *CInt = dyn_cast<ConstantInt>(Divisor);
  return !CInt || CInt->isZero();
}

void InnerLoopVectorizer::widenInstruction(Instruction &I) {
  switch (I.getOpcode()) {
  case Instruction::Br:
  case Instruction::PHI:
  case Instruction::GetElementPtr:
    llvm_unreachable("This instruction is handled by a different recipe.");
  case Instruction::UDiv:
  case Instruction::SDiv:
  case Instruction::SRem:
  case Instruction::URem:
  case Instruction::Add:
  case Instruction::FAdd:
  case Instruction::Sub:
  case Instruction::FSub:
  case Instruction::FNeg:
  case Instruction::Mul:
  case Instruction::FMul:
  case Instruction::FDiv:
  case Instruction::FRem:
  case Instruction::Shl:
  case Instruction::LShr:
  case Instruction::AShr:
  case Instruction::And:
  case Instruction::Or:
  case Instruction::Xor: {
    // Just widen unops and binops.
    setDebugLocFromInst(Builder, &I);

    for (unsigned Part = 0; Part < UF; ++Part) {
      SmallVector<Value *, 2> Ops;
      for (Value *Op : I.operands())
        Ops.push_back(getOrCreateVectorValue(Op, Part));

      Value *V = Builder.CreateNAryOp(I.getOpcode(), Ops);

      if (auto *VecOp = dyn_cast<Instruction>(V))
        VecOp->copyIRFlags(&I);

      // Use this vector value for all users of the original instruction.
      VectorLoopValueMap.setVectorValue(&I, Part, V);
      addMetadata(V, &I);
    }

    break;
  }
  case Instruction::Select: {
    // Widen selects.
    // If the selector is loop invariant we can create a select
    // instruction with a scalar condition. Otherwise, use vector-select.
    auto *SE = PSE.getSE();
    bool InvariantCond =
        SE->isLoopInvariant(PSE.getSCEV(I.getOperand(0)), OrigLoop);
    setDebugLocFromInst(Builder, &I);

    // The condition can be loop invariant  but still defined inside the
    // loop. This means that we can't just use the original 'cond' value.
    // We have to take the 'vectorized' value and pick the first lane.
    // Instcombine will make this a no-op.

    auto *ScalarCond = getOrCreateScalarValue(I.getOperand(0), {0, 0});

    for (unsigned Part = 0; Part < UF; ++Part) {
      Value *Cond = getOrCreateVectorValue(I.getOperand(0), Part);
      Value *Op0 = getOrCreateVectorValue(I.getOperand(1), Part);
      Value *Op1 = getOrCreateVectorValue(I.getOperand(2), Part);
      Value *Sel =
          Builder.CreateSelect(InvariantCond ? ScalarCond : Cond, Op0, Op1);
      VectorLoopValueMap.setVectorValue(&I, Part, Sel);
      addMetadata(Sel, &I);
    }

    break;
  }

  case Instruction::ICmp:
  case Instruction::FCmp: {
    // Widen compares. Generate vector compares.
    bool FCmp = (I.getOpcode() == Instruction::FCmp);
    auto *Cmp = cast<CmpInst>(&I);
    setDebugLocFromInst(Builder, Cmp);
    for (unsigned Part = 0; Part < UF; ++Part) {
      Value *A = getOrCreateVectorValue(Cmp->getOperand(0), Part);
      Value *B = getOrCreateVectorValue(Cmp->getOperand(1), Part);
      Value *C = nullptr;
      if (FCmp) {
        // Propagate fast math flags.
        IRBuilder<>::FastMathFlagGuard FMFG(Builder);
        Builder.setFastMathFlags(Cmp->getFastMathFlags());
        C = Builder.CreateFCmp(Cmp->getPredicate(), A, B);
      } else {
        C = Builder.CreateICmp(Cmp->getPredicate(), A, B);
      }
      VectorLoopValueMap.setVectorValue(&I, Part, C);
      addMetadata(C, &I);
    }

    break;
  }

  case Instruction::ZExt:
  case Instruction::SExt:
  case Instruction::FPToUI:
  case Instruction::FPToSI:
  case Instruction::FPExt:
  case Instruction::PtrToInt:
  case Instruction::IntToPtr:
  case Instruction::SIToFP:
  case Instruction::UIToFP:
  case Instruction::Trunc:
  case Instruction::FPTrunc:
  case Instruction::BitCast: {
    auto *CI = cast<CastInst>(&I);
    setDebugLocFromInst(Builder, CI);

    /// Vectorize casts.
    Type *DestTy = (VF == 1 && !Cost->isScalable())
                       ? CI->getType()
                       : VectorType::get(CI->getType(), VF, Cost->isScalable());

    for (unsigned Part = 0; Part < UF; ++Part) {
      Value *A = getOrCreateVectorValue(CI->getOperand(0), Part);
      Value *Cast = Builder.CreateCast(CI->getOpcode(), A, DestTy);
      VectorLoopValueMap.setVectorValue(&I, Part, Cast);
      addMetadata(Cast, &I);
    }
    break;
  }

  case Instruction::Call: {
    // Ignore dbg intrinsics.
    if (isa<DbgInfoIntrinsic>(I))
      break;
    setDebugLocFromInst(Builder, &I);

    Module *M = I.getParent()->getParent()->getParent();
    auto *CI = cast<CallInst>(&I);

<<<<<<< HEAD
    StringRef FnName = CI->getCalledFunction()->getName();
    Function *F = CI->getCalledFunction();
    Type *RetTy = ToVectorTy(CI->getType(), VF, Cost->isScalable());
=======
>>>>>>> 306b8974
    SmallVector<Type *, 4> Tys;
    for (Value *ArgOperand : CI->arg_operands())
      Tys.push_back(ToVectorTy(ArgOperand->getType(), VF, Cost->isScalable()));

    Intrinsic::ID ID = getVectorIntrinsicIDForCall(CI, TLI);

    // The flag shows whether we use Intrinsic or a usual Call for vectorized
    // version of the instruction.
    // Is it beneficial to perform intrinsic call compared to lib call?
    bool NeedToScalarize;
    unsigned CallCost = Cost->getVectorCallCost(CI, VF, NeedToScalarize);
    bool UseVectorIntrinsic =
        ID && Cost->getVectorIntrinsicCost(CI, VF) <= CallCost;
    assert((UseVectorIntrinsic || !NeedToScalarize) &&
           "Instruction should be scalarized elsewhere.");

    for (unsigned Part = 0; Part < UF; ++Part) {
      SmallVector<Value *, 4> Args;
      for (unsigned i = 0, ie = CI->getNumArgOperands(); i != ie; ++i) {
        Value *Arg = CI->getArgOperand(i);
        // Some intrinsics have a scalar argument - don't replace it with a
        // vector.
        if (!UseVectorIntrinsic || !hasVectorInstrinsicScalarOpd(ID, i))
          Arg = getOrCreateVectorValue(CI->getArgOperand(i), Part);
        Args.push_back(Arg);
      }

      Function *VectorF;
      if (UseVectorIntrinsic) {
        // Use vector version of the intrinsic.
        Type *TysForDecl[] = {CI->getType()};
        if (VF > 1 || Cost->isScalable())
          TysForDecl[0] = VectorType::get(CI->getType()->getScalarType(), VF,
                                          Cost->isScalable());
        VectorF = Intrinsic::getDeclaration(M, ID, TysForDecl);
      } else {
        // Use vector version of the function call.
        const VFShape Shape =
            VFShape::get(*CI, {VF, false} /*EC*/, false /*HasGlobalPred*/);
#ifndef NDEBUG
        const SmallVector<VFInfo, 8> Infos = VFDatabase::getMappings(*CI);
        assert(std::find_if(Infos.begin(), Infos.end(),
                            [&Shape](const VFInfo &Info) {
                              return Info.Shape == Shape;
                            }) != Infos.end() &&
               "Vector function shape is missing from the database.");
#endif
        VectorF = VFDatabase(*CI).getVectorizedFunction(Shape);
      }
      assert(VectorF && "Can't create vector function.");

      SmallVector<OperandBundleDef, 1> OpBundles;
      CI->getOperandBundlesAsDefs(OpBundles);
      CallInst *V = Builder.CreateCall(VectorF, Args, OpBundles);

      if (isa<FPMathOperator>(V))
        V->copyFastMathFlags(CI);

      VectorLoopValueMap.setVectorValue(&I, Part, V);
      addMetadata(V, &I);
    }

    break;
  }

  default:
    // This instruction is not vectorized by simple widening.
    LLVM_DEBUG(dbgs() << "LV: Found an unhandled instruction: " << I);
    llvm_unreachable("Unhandled instruction!");
  } // end of switch.
}

void InnerLoopVectorizer::updateAnalysis() {
  // Forget the original basic block.
  PSE.getSE()->forgetLoop(OrigLoop);

  // DT is not kept up-to-date for outer loop vectorization
  if (EnableVPlanNativePath)
    return;

  // Update the dominator tree information.
  assert(DT->properlyDominates(LoopBypassBlocks.front(), LoopExitBlock) &&
         "Entry does not dominate exit.");

  DT->addNewBlock(LoopMiddleBlock,
                  LI->getLoopFor(LoopVectorBody)->getLoopLatch());
  DT->addNewBlock(LoopScalarPreHeader, LoopBypassBlocks[0]);
  DT->changeImmediateDominator(LoopScalarBody, LoopScalarPreHeader);
  DT->changeImmediateDominator(LoopExitBlock, LoopBypassBlocks[0]);
  assert(DT->verify(DominatorTree::VerificationLevel::Fast));
}

void LoopVectorizationCostModel::collectLoopScalars(unsigned VF) {
  // We should not collect Scalars more than once per VF. Right now, this
  // function is called from collectUniformsAndScalars(), which already does
  // this check. Collecting Scalars for VF=1 does not make any sense.
  bool ValidVF = VF >= 2 || (isScalable() && VF == 1);
  assert(ValidVF && Scalars.find(VF) == Scalars.end() &&
         "This function should not be visited twice for the same VF");

  SmallSetVector<Instruction *, 8> Worklist;

  // These sets are used to seed the analysis with pointers used by memory
  // accesses that will remain scalar.
  SmallSetVector<Instruction *, 8> ScalarPtrs;
  SmallPtrSet<Instruction *, 8> PossibleNonScalarPtrs;

  // A helper that returns true if the use of Ptr by MemAccess will be scalar.
  // The pointer operands of loads and stores will be scalar as long as the
  // memory access is not a gather or scatter operation. The value operand of a
  // store will remain scalar if the store is scalarized.
  auto isScalarUse = [&](Instruction *MemAccess, Value *Ptr) {
    InstWidening WideningDecision = getWideningDecision(MemAccess, VF);
    assert(WideningDecision != CM_Unknown &&
           "Widening decision should be ready at this moment");
    if (auto *Store = dyn_cast<StoreInst>(MemAccess))
      if (Ptr == Store->getValueOperand())
        return WideningDecision == CM_Scalarize;
    assert(Ptr == getLoadStorePointerOperand(MemAccess) &&
           "Ptr is neither a value or pointer operand");
    return WideningDecision != CM_GatherScatter;
  };

  // A helper that returns true if the given value is a bitcast or
  // getelementptr instruction contained in the loop.
  auto isLoopVaryingBitCastOrGEP = [&](Value *V) {
    return ((isa<BitCastInst>(V) && V->getType()->isPointerTy()) ||
            isa<GetElementPtrInst>(V)) &&
           !TheLoop->isLoopInvariant(V);
  };

  // A helper that evaluates a memory access's use of a pointer. If the use
  // will be a scalar use, and the pointer is only used by memory accesses, we
  // place the pointer in ScalarPtrs. Otherwise, the pointer is placed in
  // PossibleNonScalarPtrs.
  auto evaluatePtrUse = [&](Instruction *MemAccess, Value *Ptr) {
    // We only care about bitcast and getelementptr instructions contained in
    // the loop.
    if (!isLoopVaryingBitCastOrGEP(Ptr))
      return;

    // If the pointer has already been identified as scalar (e.g., if it was
    // also identified as uniform), there's nothing to do.
    auto *I = cast<Instruction>(Ptr);
    if (Worklist.count(I))
      return;

    // If the use of the pointer will be a scalar use, and all users of the
    // pointer are memory accesses, place the pointer in ScalarPtrs. Otherwise,
    // place the pointer in PossibleNonScalarPtrs.
    if (isScalarUse(MemAccess, Ptr) && llvm::all_of(I->users(), [&](User *U) {
          return isa<LoadInst>(U) || isa<StoreInst>(U);
        }))
      ScalarPtrs.insert(I);
    else
      PossibleNonScalarPtrs.insert(I);
  };

  // We seed the scalars analysis with three classes of instructions: (1)
  // instructions marked uniform-after-vectorization, (2) bitcast and
  // getelementptr instructions used by memory accesses requiring a scalar use,
  // and (3) pointer induction variables and their update instructions (we
  // currently only scalarize these).
  //
  // (1) Add to the worklist all instructions that have been identified as
  // uniform-after-vectorization.
  Worklist.insert(Uniforms[VF].begin(), Uniforms[VF].end());

  // (2) Add to the worklist all bitcast and getelementptr instructions used by
  // memory accesses requiring a scalar use. The pointer operands of loads and
  // stores will be scalar as long as the memory accesses is not a gather or
  // scatter operation. The value operand of a store will remain scalar if the
  // store is scalarized.
  for (auto *BB : TheLoop->blocks())
    for (auto &I : *BB) {
      if (auto *Load = dyn_cast<LoadInst>(&I)) {
        evaluatePtrUse(Load, Load->getPointerOperand());
      } else if (auto *Store = dyn_cast<StoreInst>(&I)) {
        evaluatePtrUse(Store, Store->getPointerOperand());
        evaluatePtrUse(Store, Store->getValueOperand());
      }
    }
  for (auto *I : ScalarPtrs)
    if (PossibleNonScalarPtrs.find(I) == PossibleNonScalarPtrs.end()) {
      LLVM_DEBUG(dbgs() << "LV: Found scalar instruction: " << *I << "\n");
      Worklist.insert(I);
    }

  // (3) Add to the worklist all pointer induction variables and their update
  // instructions.
  //
  // TODO: Once we are able to vectorize pointer induction variables we should
  //       no longer insert them into the worklist here.
  auto *Latch = TheLoop->getLoopLatch();
  for (auto &Induction : *Legal->getInductionVars()) {
    auto *Ind = Induction.first;
    auto *IndUpdate = cast<Instruction>(Ind->getIncomingValueForBlock(Latch));
    if (Induction.second.getKind() != InductionDescriptor::IK_PtrInduction)
      continue;
    Worklist.insert(Ind);
    Worklist.insert(IndUpdate);
    LLVM_DEBUG(dbgs() << "LV: Found scalar instruction: " << *Ind << "\n");
    LLVM_DEBUG(dbgs() << "LV: Found scalar instruction: " << *IndUpdate
                      << "\n");
  }

  // Insert the forced scalars.
  // FIXME: Currently widenPHIInstruction() often creates a dead vector
  // induction variable when the PHI user is scalarized.
  auto ForcedScalar = ForcedScalars.find(VF);
  if (ForcedScalar != ForcedScalars.end())
    for (auto *I : ForcedScalar->second)
      Worklist.insert(I);

  // Expand the worklist by looking through any bitcasts and getelementptr
  // instructions we've already identified as scalar. This is similar to the
  // expansion step in collectLoopUniforms(); however, here we're only
  // expanding to include additional bitcasts and getelementptr instructions.
  unsigned Idx = 0;
  while (Idx != Worklist.size()) {
    Instruction *Dst = Worklist[Idx++];
    if (!isLoopVaryingBitCastOrGEP(Dst->getOperand(0)))
      continue;
    auto *Src = cast<Instruction>(Dst->getOperand(0));
    if (llvm::all_of(Src->users(), [&](User *U) -> bool {
          auto *J = cast<Instruction>(U);
          return !TheLoop->contains(J) || Worklist.count(J) ||
                 ((isa<LoadInst>(J) || isa<StoreInst>(J)) &&
                  isScalarUse(J, Src));
        })) {
      Worklist.insert(Src);
      LLVM_DEBUG(dbgs() << "LV: Found scalar instruction: " << *Src << "\n");
    }
  }

  // An induction variable will remain scalar if all users of the induction
  // variable and induction variable update remain scalar.
  for (auto &Induction : *Legal->getInductionVars()) {
    auto *Ind = Induction.first;
    auto *IndUpdate = cast<Instruction>(Ind->getIncomingValueForBlock(Latch));

    // We already considered pointer induction variables, so there's no reason
    // to look at their users again.
    //
    // TODO: Once we are able to vectorize pointer induction variables we
    //       should no longer skip over them here.
    if (Induction.second.getKind() == InductionDescriptor::IK_PtrInduction)
      continue;

    // Determine if all users of the induction variable are scalar after
    // vectorization.
    auto ScalarInd = llvm::all_of(Ind->users(), [&](User *U) -> bool {
      auto *I = cast<Instruction>(U);
      return I == IndUpdate || !TheLoop->contains(I) || Worklist.count(I);
    });
    if (!ScalarInd)
      continue;

    // Determine if all users of the induction variable update instruction are
    // scalar after vectorization.
    auto ScalarIndUpdate =
        llvm::all_of(IndUpdate->users(), [&](User *U) -> bool {
          auto *I = cast<Instruction>(U);
          return I == Ind || !TheLoop->contains(I) || Worklist.count(I);
        });
    if (!ScalarIndUpdate)
      continue;

    // The induction variable and its update instruction will remain scalar.
    Worklist.insert(Ind);
    Worklist.insert(IndUpdate);
    LLVM_DEBUG(dbgs() << "LV: Found scalar instruction: " << *Ind << "\n");
    LLVM_DEBUG(dbgs() << "LV: Found scalar instruction: " << *IndUpdate
                      << "\n");
  }

  Scalars[VF].insert(Worklist.begin(), Worklist.end());
}

bool LoopVectorizationCostModel::isScalarWithPredication(Instruction *I,
                                                         unsigned VF) {
  if (!blockNeedsPredication(I->getParent()))
    return false;
  switch (I->getOpcode()) {
  default:
    break;
  case Instruction::Load:
  case Instruction::Store: {
    if (!Legal->isMaskRequired(I))
      return false;
    auto *Ptr = getLoadStorePointerOperand(I);
    auto *Ty = getMemInstValueType(I);
    // We have already decided how to vectorize this instruction, get that
    // result.
    if (VF > 1 || isScalable()) {
      InstWidening WideningDecision = getWideningDecision(I, VF);
      assert(WideningDecision != CM_Unknown &&
             "Widening decision should be ready at this moment");
      return WideningDecision == CM_Scalarize;
    }
    const MaybeAlign Alignment = getLoadStoreAlignment(I);
    return isa<LoadInst>(I) ?
        !(isLegalMaskedLoad(Ty, Ptr, Alignment) || isLegalMaskedGather(Ty))
      : !(isLegalMaskedStore(Ty, Ptr, Alignment) || isLegalMaskedScatter(Ty));
  }
  case Instruction::UDiv:
  case Instruction::SDiv:
  case Instruction::SRem:
  case Instruction::URem:
    return mayDivideByZero(*I);
  }
  return false;
}

bool LoopVectorizationCostModel::interleavedAccessCanBeWidened(Instruction *I,
                                                               unsigned VF) {
  assert(isAccessInterleaved(I) && "Expecting interleaved access.");
  assert(getWideningDecision(I, VF) == CM_Unknown &&
         "Decision should not be set yet.");
  auto *Group = getInterleavedAccessGroup(I);
  assert(Group && "Must have a group.");

  // If the instruction's allocated size doesn't equal it's type size, it
  // requires padding and will be scalarized.
  auto &DL = I->getModule()->getDataLayout();
  auto *ScalarTy = getMemInstValueType(I);
  if (hasIrregularType(ScalarTy, DL, VF, TTI.useScalableVectorType()))
    return false;

  // Check if masking is required.
  // A Group may need masking for one of two reasons: it resides in a block that
  // needs predication, or it was decided to use masking to deal with gaps.
  bool PredicatedAccessRequiresMasking =
      Legal->blockNeedsPredication(I->getParent()) && Legal->isMaskRequired(I);
  bool AccessWithGapsRequiresMasking =
      Group->requiresScalarEpilogue() && !isScalarEpilogueAllowed();
  if (!PredicatedAccessRequiresMasking && !AccessWithGapsRequiresMasking)
    return true;

  // If masked interleaving is required, we expect that the user/target had
  // enabled it, because otherwise it either wouldn't have been created or
  // it should have been invalidated by the CostModel.
  assert(useMaskedInterleavedAccesses(TTI) &&
         "Masked interleave-groups for predicated accesses are not enabled.");

  auto *Ty = getMemInstValueType(I);
  const MaybeAlign Alignment = getLoadStoreAlignment(I);
  return isa<LoadInst>(I) ? TTI.isLegalMaskedLoad(Ty, Alignment)
                          : TTI.isLegalMaskedStore(Ty, Alignment);
}

bool LoopVectorizationCostModel::memoryInstructionCanBeWidened(Instruction *I,
                                                               unsigned VF) {
  // Get and ensure we have a valid memory instruction.
  LoadInst *LI = dyn_cast<LoadInst>(I);
  StoreInst *SI = dyn_cast<StoreInst>(I);
  assert((LI || SI) && "Invalid memory instruction");

  auto *Ptr = getLoadStorePointerOperand(I);

  // In order to be widened, the pointer should be consecutive, first of all.
  if (!Legal->isConsecutivePtr(Ptr))
    return false;

  // If the instruction is a store located in a predicated block, it will be
  // scalarized.
  if (isScalarWithPredication(I))
    return false;

  // If the instruction's allocated size doesn't equal it's type size, it
  // requires padding and will be scalarized.
  auto &DL = I->getModule()->getDataLayout();
  auto *ScalarTy = LI ? LI->getType() : SI->getValueOperand()->getType();
  if (hasIrregularType(ScalarTy, DL, VF, TTI.useScalableVectorType()))
    return false;

  return true;
}

void LoopVectorizationCostModel::collectLoopUniforms(unsigned VF) {
  // We should not collect Uniforms more than once per VF. Right now,
  // this function is called from collectUniformsAndScalars(), which
  // already does this check. Collecting Uniforms for VF=1 does not make any
  // sense for non-scalable vectors.
  bool ValidVF = VF >= 2 || isScalable();
  assert(ValidVF && Uniforms.find(VF) == Uniforms.end() &&
         "This function should not be visited twice for the same VF");

  // Visit the list of Uniforms. If we'll not find any uniform value, we'll
  // not analyze again.  Uniforms.count(VF) will return 1.
  Uniforms[VF].clear();

  // We now know that the loop is vectorizable!
  // Collect instructions inside the loop that will remain uniform after
  // vectorization.

  // Global values, params and instructions outside of current loop are out of
  // scope.
  auto isOutOfScope = [&](Value *V) -> bool {
    Instruction *I = dyn_cast<Instruction>(V);
    return (!I || !TheLoop->contains(I));
  };

  SetVector<Instruction *> Worklist;
  BasicBlock *Latch = TheLoop->getLoopLatch();

  // Instructions that are scalar with predication must not be considered
  // uniform after vectorization, because that would create an erroneous
  // replicating region where only a single instance out of VF should be formed.
  // TODO: optimize such seldom cases if found important, see PR40816.
  auto addToWorklistIfAllowed = [&](Instruction *I) -> void {
    if (isScalarWithPredication(I, VF)) {
      LLVM_DEBUG(dbgs() << "LV: Found not uniform being ScalarWithPredication: "
                        << *I << "\n");
      return;
    }
    LLVM_DEBUG(dbgs() << "LV: Found uniform instruction: " << *I << "\n");
    Worklist.insert(I);
  };

  // Start with the conditional branch. If the branch condition is an
  // instruction contained in the loop that is only used by the branch, it is
  // uniform.
  auto *Cmp = dyn_cast<Instruction>(Latch->getTerminator()->getOperand(0));
  if (Cmp && TheLoop->contains(Cmp) && Cmp->hasOneUse())
    addToWorklistIfAllowed(Cmp);

  // Holds consecutive and consecutive-like pointers. Consecutive-like pointers
  // are pointers that are treated like consecutive pointers during
  // vectorization. The pointer operands of interleaved accesses are an
  // example.
  SmallSetVector<Instruction *, 8> ConsecutiveLikePtrs;

  // Holds pointer operands of instructions that are possibly non-uniform.
  SmallPtrSet<Instruction *, 8> PossibleNonUniformPtrs;

  auto isUniformDecision = [&](Instruction *I, unsigned VF) {
    InstWidening WideningDecision = getWideningDecision(I, VF);
    assert(WideningDecision != CM_Unknown &&
           "Widening decision should be ready at this moment");

    return (WideningDecision == CM_Widen ||
            WideningDecision == CM_Widen_Reverse ||
            WideningDecision == CM_Interleave);
  };
  // Iterate over the instructions in the loop, and collect all
  // consecutive-like pointer operands in ConsecutiveLikePtrs. If it's possible
  // that a consecutive-like pointer operand will be scalarized, we collect it
  // in PossibleNonUniformPtrs instead. We use two sets here because a single
  // getelementptr instruction can be used by both vectorized and scalarized
  // memory instructions. For example, if a loop loads and stores from the same
  // location, but the store is conditional, the store will be scalarized, and
  // the getelementptr won't remain uniform.
  for (auto *BB : TheLoop->blocks())
    for (auto &I : *BB) {
      // If there's no pointer operand, there's nothing to do.
      auto *Ptr = dyn_cast_or_null<Instruction>(getLoadStorePointerOperand(&I));
      if (!Ptr)
        continue;

      // True if all users of Ptr are memory accesses that have Ptr as their
      // pointer operand.
      auto UsersAreMemAccesses =
          llvm::all_of(Ptr->users(), [&](User *U) -> bool {
            return getLoadStorePointerOperand(U) == Ptr;
          });

      // Ensure the memory instruction will not be scalarized or used by
      // gather/scatter, making its pointer operand non-uniform. If the pointer
      // operand is used by any instruction other than a memory access, we
      // conservatively assume the pointer operand may be non-uniform.
      if (!UsersAreMemAccesses || !isUniformDecision(&I, VF))
        PossibleNonUniformPtrs.insert(Ptr);

      // If the memory instruction will be vectorized and its pointer operand
      // is consecutive-like, or interleaving - the pointer operand should
      // remain uniform.
      else
        ConsecutiveLikePtrs.insert(Ptr);
    }

  // Add to the Worklist all consecutive and consecutive-like pointers that
  // aren't also identified as possibly non-uniform.
  for (auto *V : ConsecutiveLikePtrs)
    if (PossibleNonUniformPtrs.find(V) == PossibleNonUniformPtrs.end())
      addToWorklistIfAllowed(V);

  // Expand Worklist in topological order: whenever a new instruction
  // is added , its users should be already inside Worklist.  It ensures
  // a uniform instruction will only be used by uniform instructions.
  unsigned idx = 0;
  while (idx != Worklist.size()) {
    Instruction *I = Worklist[idx++];

    for (auto OV : I->operand_values()) {
      // isOutOfScope operands cannot be uniform instructions.
      if (isOutOfScope(OV))
        continue;
      // First order recurrence Phi's should typically be considered
      // non-uniform.
      auto *OP = dyn_cast<PHINode>(OV);
      if (OP && Legal->isFirstOrderRecurrence(OP))
        continue;
      // If all the users of the operand are uniform, then add the
      // operand into the uniform worklist.
      auto *OI = cast<Instruction>(OV);
      if (llvm::all_of(OI->users(), [&](User *U) -> bool {
            auto *J = cast<Instruction>(U);
            return Worklist.count(J) ||
                   (OI == getLoadStorePointerOperand(J) &&
                    isUniformDecision(J, VF));
          }))
        addToWorklistIfAllowed(OI);
    }
  }

  // Returns true if Ptr is the pointer operand of a memory access instruction
  // I, and I is known to not require scalarization.
  auto isVectorizedMemAccessUse = [&](Instruction *I, Value *Ptr) -> bool {
    return getLoadStorePointerOperand(I) == Ptr && isUniformDecision(I, VF);
  };

  // For an instruction to be added into Worklist above, all its users inside
  // the loop should also be in Worklist. However, this condition cannot be
  // true for phi nodes that form a cyclic dependence. We must process phi
  // nodes separately. An induction variable will remain uniform if all users
  // of the induction variable and induction variable update remain uniform.
  // The code below handles both pointer and non-pointer induction variables.
  for (auto &Induction : *Legal->getInductionVars()) {
    auto *Ind = Induction.first;
    auto *IndUpdate = cast<Instruction>(Ind->getIncomingValueForBlock(Latch));

    // Determine if all users of the induction variable are uniform after
    // vectorization.
    auto UniformInd = llvm::all_of(Ind->users(), [&](User *U) -> bool {
      auto *I = cast<Instruction>(U);
      return I == IndUpdate || !TheLoop->contains(I) || Worklist.count(I) ||
             isVectorizedMemAccessUse(I, Ind);
    });
    if (!UniformInd)
      continue;

    // Determine if all users of the induction variable update instruction are
    // uniform after vectorization.
    auto UniformIndUpdate =
        llvm::all_of(IndUpdate->users(), [&](User *U) -> bool {
          auto *I = cast<Instruction>(U);
          return I == Ind || !TheLoop->contains(I) || Worklist.count(I) ||
                 isVectorizedMemAccessUse(I, IndUpdate);
        });
    if (!UniformIndUpdate)
      continue;

    // The induction variable and its update instruction will remain uniform.
    addToWorklistIfAllowed(Ind);
    addToWorklistIfAllowed(IndUpdate);
  }

  Uniforms[VF].insert(Worklist.begin(), Worklist.end());
}

bool LoopVectorizationCostModel::runtimeChecksRequired() {
  LLVM_DEBUG(dbgs() << "LV: Performing code size checks.\n");

  if (Legal->getRuntimePointerChecking()->Need) {
    reportVectorizationFailure(
        "Runtime ptr check is required with -Os/-Oz",
        "runtime pointer checks needed. Enable vectorization of this "
        "loop with '#pragma clang loop vectorize(enable)' when "
        "compiling with -Os/-Oz",
        "CantVersionLoopWithOptForSize", ORE, TheLoop);
    return true;
  }

  if (!PSE.getUnionPredicate().getPredicates().empty()) {
    reportVectorizationFailure(
        "Runtime SCEV check is required with -Os/-Oz",
        "runtime SCEV checks needed. Enable vectorization of this "
        "loop with '#pragma clang loop vectorize(enable)' when "
        "compiling with -Os/-Oz",
        "CantVersionLoopWithOptForSize", ORE, TheLoop);
    return true;
  }

  // FIXME: Avoid specializing for stride==1 instead of bailing out.
  if (!Legal->getLAI()->getSymbolicStrides().empty()) {
    reportVectorizationFailure(
        "Runtime stride check is required with -Os/-Oz",
        "runtime stride == 1 checks needed. Enable vectorization of "
        "this loop with '#pragma clang loop vectorize(enable)' when "
        "compiling with -Os/-Oz",
        "CantVersionLoopWithOptForSize", ORE, TheLoop);
    return true;
  }

  return false;
}

Optional<unsigned> LoopVectorizationCostModel::computeMaxVF() {
  if (Legal->getRuntimePointerChecking()->Need && TTI.hasBranchDivergence()) {
    // TODO: It may by useful to do since it's still likely to be dynamically
    // uniform if the target can skip.
    reportVectorizationFailure(
        "Not inserting runtime ptr check for divergent target",
        "runtime pointer checks needed. Not enabled for divergent target",
        "CantVersionLoopWithDivergentTarget", ORE, TheLoop);
    return None;
  }

  unsigned TC = PSE.getSE()->getSmallConstantTripCount(TheLoop);
  LLVM_DEBUG(dbgs() << "LV: Found trip count: " << TC << '\n');
  if (TC == 1) {
    reportVectorizationFailure(
        "Single iteration (non) loop",
        "loop trip count is one, irrelevant for vectorization",
        "SingleIterationLoop", ORE, TheLoop);
    return None;
  }

  switch (ScalarEpilogueStatus) {
  case CM_ScalarEpilogueAllowed:
    return computeFeasibleMaxVF(TC);
  case CM_ScalarEpilogueNotNeededUsePredicate:
    LLVM_DEBUG(
        dbgs() << "LV: vector predicate hint/switch found.\n"
               << "LV: Not allowing scalar epilogue, creating predicated "
               << "vector loop.\n");
    break;
  case CM_ScalarEpilogueNotAllowedLowTripLoop:
    // fallthrough as a special case of OptForSize
  case CM_ScalarEpilogueNotAllowedOptSize:
    if (ScalarEpilogueStatus == CM_ScalarEpilogueNotAllowedOptSize)
      LLVM_DEBUG(
          dbgs() << "LV: Not allowing scalar epilogue due to -Os/-Oz.\n");
    else
      LLVM_DEBUG(dbgs() << "LV: Not allowing scalar epilogue due to low trip "
                        << "count.\n");

    // Bail if runtime checks are required, which are not good when optimising
    // for size.
    if (runtimeChecksRequired())
      return None;
    break;
  }

  // Now try the tail folding

  // Invalidate interleave groups that require an epilogue if we can't mask
  // the interleave-group.
  if (!useMaskedInterleavedAccesses(TTI))
    InterleaveInfo.invalidateGroupsRequiringScalarEpilogue();

  unsigned MaxVF = computeFeasibleMaxVF(TC);
  if (TC > 0 && TC % MaxVF == 0) {
    // Accept MaxVF if we do not have a tail.
    LLVM_DEBUG(dbgs() << "LV: No tail will remain for any chosen VF.\n");
    return MaxVF;
  }

  // If we don't know the precise trip count, or if the trip count that we
  // found modulo the vectorization factor is not zero, try to fold the tail
  // by masking.
  // FIXME: look for a smaller MaxVF that does divide TC rather than masking.
  if (Legal->prepareToFoldTailByMasking()) {
    FoldTailByMasking = true;
    return MaxVF;
  }

  if (TC == 0) {
    reportVectorizationFailure(
        "Unable to calculate the loop count due to complex control flow",
        "unable to calculate the loop count due to complex control flow",
        "UnknownLoopCountComplexCFG", ORE, TheLoop);
    return None;
  }

  reportVectorizationFailure(
      "Cannot optimize for size and vectorize at the same time.",
      "cannot optimize for size and vectorize at the same time. "
      "Enable vectorization of this loop with '#pragma clang loop "
      "vectorize(enable)' when compiling with -Os/-Oz",
      "NoTailLoopWithOptForSize", ORE, TheLoop);
  return None;
}

unsigned LoopVectorizationCostModel::computeFeasibleScalableMaxVF(
    unsigned ConstTripCount) {
  // The MaxVF calculated here works for fixed vectors but not for scalable
  // vectors. MaxVF for fixed size vectors are represented by a constant value
  // (2, 4, 8 ... 256 ) depending on the vector register width that is fixed for
  // an architecture. For scalable vectors, where vector register width is not
  // fixed, vector width is represented as `<vscale x k x simpleType>`, where k
  // is a multiple of 2 and is known at the compile time (k can range from 1 to
  // 8 for current RISC-V vector specification). vscale is not known at compile
  // time (vscale = VLEN / (k * ELEN)). simpleType is a scalr type like f64,
  // f32, etc.
  //
  // For mixed width operations we can either use n registers for both wide and
  // narrow types, in which case the narrow type will waste half the register,
  // or we can use n*w registers for the wider type and n registers for the
  // narrow type, where wider type is wider by a factor of w.
  //
  // For the time being we make the following assumptions: 1. Assuming f64 to be
  // the largest type we would need, we use <vscale x 1 x f64> as our base type.
  // 2. If the only involved scalar type is f64, we use MaxVectorSize to be
  // vscale x 1. (Eventually we will add support for higher values of k. That
  // would need further analysis to optimize for register pressure.) 2a. If the
  // only involved scalar type is f32, we use MaxVectorSize of vscale x 2.
  // Similar for other narrower types.  3. For mixed width, we will use the full
  // register for the narrower type and register grouping for the wider type.
  MinBWs = computeMinimumValueSizes(TheLoop->getBlocks(), *DB, &TTI);
  unsigned SmallestType, WidestType;
  std::tie(SmallestType, WidestType) = getSmallestAndWidestTypes();
  unsigned TargetWidestType = TTI.getMaxElementWidth();
  // unsigned MinKScaleFactor = TargetWidestType / WidestType;
  if (SmallestType > WidestType)
    SmallestType = WidestType;
  unsigned MaxKScaleFactor = TargetWidestType / SmallestType;

  // assert(MinKScaleFactor == MaxKScaleFactor &&
  //        "Support for mixed width computations is not supported yet.");
  assert(MaxKScaleFactor <= 8 && "Cannot group so many registers together!");
  // TODO:
  // We are ignoring MaxSafeRegisterWidth calculationn based on dependence
  // distance for now. This is another issue that would be needed to handled
  // separately for scalable vectors.
  // TODO:
  // Fix association between MaxSafeRegisterWidth and WidestRegister
  // For now we just ensure that the MaxSafeRegisterWidth is >= 256*8*8, which
  // is the tentative VLEN for EPI usecase.
  unsigned MaxSafeRegisterWidth = Legal->getMaxSafeRegisterWidth();
  assert(MaxSafeRegisterWidth >= 256 * 8 * 8 &&
         "Safe dependency distance is less than tentative VLEN");

  return MaxKScaleFactor;
}

unsigned
LoopVectorizationCostModel::computeFeasibleMaxVF(unsigned ConstTripCount) {
  if (isScalable())
    return computeFeasibleScalableMaxVF(ConstTripCount);
  MinBWs = computeMinimumValueSizes(TheLoop->getBlocks(), *DB, &TTI);
  unsigned SmallestType, WidestType;
  std::tie(SmallestType, WidestType) = getSmallestAndWidestTypes();
  unsigned WidestRegister = TTI.getRegisterBitWidth(true);

  // Get the maximum safe dependence distance in bits computed by LAA.
  // It is computed by MaxVF * sizeOf(type) * 8, where type is taken from
  // the memory accesses that is most restrictive (involved in the smallest
  // dependence distance).
  unsigned MaxSafeRegisterWidth = Legal->getMaxSafeRegisterWidth();

  WidestRegister = std::min(WidestRegister, MaxSafeRegisterWidth);

  unsigned MaxVectorSize = WidestRegister / WidestType;

  LLVM_DEBUG(dbgs() << "LV: The Smallest and Widest types: " << SmallestType
                    << " / " << WidestType << " bits.\n");
  LLVM_DEBUG(dbgs() << "LV: The Widest register safe to use is: "
                    << WidestRegister << " bits.\n");

  assert(MaxVectorSize <= 256 && "Did not expect to pack so many elements"
                                 " into one vector!");
  if (MaxVectorSize == 0) {
    LLVM_DEBUG(dbgs() << "LV: The target has no vector registers.\n");
    MaxVectorSize = 1;
    return MaxVectorSize;
  } else if (ConstTripCount && ConstTripCount < MaxVectorSize &&
             isPowerOf2_32(ConstTripCount)) {
    // We need to clamp the VF to be the ConstTripCount. There is no point in
    // choosing a higher viable VF as done in the loop below.
    LLVM_DEBUG(dbgs() << "LV: Clamping the MaxVF to the constant trip count: "
                      << ConstTripCount << "\n");
    MaxVectorSize = ConstTripCount;
    return MaxVectorSize;
  }

  unsigned MaxVF = MaxVectorSize;
  if (TTI.shouldMaximizeVectorBandwidth(!isScalarEpilogueAllowed()) ||
      (MaximizeBandwidth && isScalarEpilogueAllowed())) {
    // Collect all viable vectorization factors larger than the default MaxVF
    // (i.e. MaxVectorSize).
    SmallVector<unsigned, 8> VFs;
    unsigned NewMaxVectorSize = WidestRegister / SmallestType;
    for (unsigned VS = MaxVectorSize * 2; VS <= NewMaxVectorSize; VS *= 2)
      VFs.push_back(VS);

    // For each VF calculate its register usage.
    auto RUs = calculateRegisterUsage(VFs);

    // Select the largest VF which doesn't require more registers than existing
    // ones.
    for (int i = RUs.size() - 1; i >= 0; --i) {
      bool Selected = true;
      for (auto& pair : RUs[i].MaxLocalUsers) {
        unsigned TargetNumRegisters = TTI.getNumberOfRegisters(pair.first);
        if (pair.second > TargetNumRegisters)
          Selected = false;
      }
      if (Selected) {
        MaxVF = VFs[i];
        break;
      }
    }
    if (unsigned MinVF = TTI.getMinimumVF(SmallestType)) {
      if (MaxVF < MinVF) {
        LLVM_DEBUG(dbgs() << "LV: Overriding calculated MaxVF(" << MaxVF
                          << ") with target's minimum: " << MinVF << '\n');
        MaxVF = MinVF;
      }
    }
  }
  return MaxVF;
}

VectorizationFactor
LoopVectorizationCostModel::selectVectorizationFactor(unsigned MaxVF) {
  float Cost = expectedCost(1).first;
  const float ScalarCost = Cost;
  unsigned Width = 1;
  LLVM_DEBUG(dbgs() << "LV: Scalar loop costs: " << (int)ScalarCost << ".\n");

  bool ForceVectorization = Hints->getForce() == LoopVectorizeHints::FK_Enabled;
  if (ForceVectorization && (MaxVF > 1 || isScalable())) {
    // Ignore scalar width, because the user explicitly wants vectorization.
    // Initialize cost to max so that VF = 2 is, at least, chosen during cost
    // evaluation.
    Cost = std::numeric_limits<float>::max();
  }

  for (unsigned i = 2; i <= MaxVF; i *= 2) {
    // Notice that the vector loop needs to be executed less times, so
    // we need to divide the cost of the vector loops by the width of
    // the vector elements.
    VectorizationCostTy C = expectedCost(i);
    float VectorCost = C.first / (float)i;
    LLVM_DEBUG(dbgs() << "LV: Vector loop of width " << i
                      << " costs: " << (int)VectorCost << ".\n");
    if (!C.second && !ForceVectorization) {
      LLVM_DEBUG(
          dbgs() << "LV: Not considering vector loop of width " << i
                 << " because it will not generate any vector instructions.\n");
      continue;
    }
    if (VectorCost < Cost) {
      Cost = VectorCost;
      Width = i;
    }
  }

  if (!EnableCondStoresVectorization && NumPredStores) {
    reportVectorizationFailure(
        "There are conditional stores.",
        "store that is conditionally executed prevents vectorization",
        "ConditionalStore", ORE, TheLoop);
    Width = 1;
    Cost = ScalarCost;
  }

  LLVM_DEBUG(if (ForceVectorization && Width > 1 && Cost >= ScalarCost) dbgs()
             << "LV: Vectorization seems to be not beneficial, "
             << "but was forced by a user.\n");
  LLVM_DEBUG(dbgs() << "LV: Selecting VF: " << Width << ".\n");
  VectorizationFactor Factor = {Width, (unsigned)(Width * Cost)};
  return Factor;
}

VectorizationFactor
LoopVectorizationCostModel::selectScalableVectorizationFactor(unsigned VF) {
  // bool ForceVectorization = Hints->getForce() ==
  // LoopVectorizeHints::FK_Enabled; assert(!ForceVectorization &&
  //        "We do not support Forced Vectorization for scalable vectors");

  // Notice that the vector loop needs to be executed less times, so
  // we need to divide the cost of the vector loops by the width of
  // the vector elements.
  VectorizationCostTy C = expectedCost(VF);
  float Cost = C.first / (float)VF;
  LLVM_DEBUG(dbgs() << "LV: Vector loop of width " << VF
                    << " costs: " << (int)Cost << ".\n");

  if (!EnableCondStoresVectorization && NumPredStores) {
    reportVectorizationFailure(
        "There are conditional stores.",
        "store that is conditionally executed prevents vectorization",
        "ConditionalStore", ORE, TheLoop);
    assert(false && "Not supported for scalable vectors");
  }

  LLVM_DEBUG(dbgs() << "LV: Selecting VF: " << VF << ".\n");
  VectorizationFactor Factor = {VF, (unsigned)(VF * Cost)};
  return Factor;
}

std::pair<unsigned, unsigned>
LoopVectorizationCostModel::getSmallestAndWidestTypes() {
  unsigned MinWidth = -1U;
  unsigned MaxWidth = 8;
  const DataLayout &DL = TheFunction->getParent()->getDataLayout();

  // For each block.
  for (BasicBlock *BB : TheLoop->blocks()) {
    // For each instruction in the loop.
    for (Instruction &I : BB->instructionsWithoutDebug()) {
      Type *T = I.getType();

      // Skip ignored values.
      if (ValuesToIgnore.find(&I) != ValuesToIgnore.end())
        continue;

      // Only examine Loads, Stores and PHINodes.
      if (!isa<LoadInst>(I) && !isa<StoreInst>(I) && !isa<PHINode>(I))
        continue;

      // Examine PHI nodes that are reduction variables. Update the type to
      // account for the recurrence type.
      if (auto *PN = dyn_cast<PHINode>(&I)) {
        if (!Legal->isReductionVariable(PN))
          continue;
        RecurrenceDescriptor RdxDesc = (*Legal->getReductionVars())[PN];
        T = RdxDesc.getRecurrenceType();
      }

      // Examine the stored values.
      if (auto *ST = dyn_cast<StoreInst>(&I))
        T = ST->getValueOperand()->getType();

      // Ignore loaded pointer types and stored pointer types that are not
      // vectorizable.
      //
      // FIXME: The check here attempts to predict whether a load or store will
      //        be vectorized. We only know this for certain after a VF has
      //        been selected. Here, we assume that if an access can be
      //        vectorized, it will be. We should also look at extending this
      //        optimization to non-pointer types.
      //
      if (T->isPointerTy() && !isConsecutiveLoadOrStore(&I) &&
          !isAccessInterleaved(&I) && !isLegalGatherOrScatter(&I))
        continue;

      MinWidth = std::min(MinWidth,
                          (unsigned)DL.getTypeSizeInBits(T->getScalarType()));
      MaxWidth = std::max(MaxWidth,
                          (unsigned)DL.getTypeSizeInBits(T->getScalarType()));
    }
  }

  return {MinWidth, MaxWidth};
}

unsigned LoopVectorizationCostModel::selectInterleaveCount(unsigned VF,
                                                           unsigned LoopCost) {
  // -- The interleave heuristics --
  // We interleave the loop in order to expose ILP and reduce the loop overhead.
  // There are many micro-architectural considerations that we can't predict
  // at this level. For example, frontend pressure (on decode or fetch) due to
  // code size, or the number and capabilities of the execution ports.
  //
  // We use the following heuristics to select the interleave count:
  // 1. If the code has reductions, then we interleave to break the cross
  // iteration dependency.
  // 2. If the loop is really small, then we interleave to reduce the loop
  // overhead.
  // 3. We don't interleave if we think that we will spill registers to memory
  // due to the increased register pressure.

  if (!isScalarEpilogueAllowed())
    return 1;

  // We used the distance for the interleave count.
  if (Legal->getMaxSafeDepDistBytes() != -1U)
    return 1;

  // Do not interleave loops with a relatively small known or estimated trip
  // count.
  auto BestKnownTC = getSmallBestKnownTC(*PSE.getSE(), TheLoop);
  if (BestKnownTC && *BestKnownTC < TinyTripCountInterleaveThreshold)
    return 1;

  RegisterUsage R = calculateRegisterUsage({VF})[0];
  // We divide by these constants so assume that we have at least one
  // instruction that uses at least one register.
  for (auto& pair : R.MaxLocalUsers) {
    pair.second = std::max(pair.second, 1U);
  }

  // We calculate the interleave count using the following formula.
  // Subtract the number of loop invariants from the number of available
  // registers. These registers are used by all of the interleaved instances.
  // Next, divide the remaining registers by the number of registers that is
  // required by the loop, in order to estimate how many parallel instances
  // fit without causing spills. All of this is rounded down if necessary to be
  // a power of two. We want power of two interleave count to simplify any
  // addressing operations or alignment considerations.
  // We also want power of two interleave counts to ensure that the induction
  // variable of the vector loop wraps to zero, when tail is folded by masking;
  // this currently happens when OptForSize, in which case IC is set to 1 above.
  unsigned IC = UINT_MAX;

  for (auto& pair : R.MaxLocalUsers) {
    unsigned TargetNumRegisters = TTI.getNumberOfRegisters(pair.first);
    LLVM_DEBUG(dbgs() << "LV: The target has " << TargetNumRegisters
                      << " registers of "
                      << TTI.getRegisterClassName(pair.first) << " register class\n");
    if (VF == 1) {
      if (ForceTargetNumScalarRegs.getNumOccurrences() > 0)
        TargetNumRegisters = ForceTargetNumScalarRegs;
    } else {
      if (ForceTargetNumVectorRegs.getNumOccurrences() > 0)
        TargetNumRegisters = ForceTargetNumVectorRegs;
    }
    unsigned MaxLocalUsers = pair.second;
    unsigned LoopInvariantRegs = 0;
    if (R.LoopInvariantRegs.find(pair.first) != R.LoopInvariantRegs.end())
      LoopInvariantRegs = R.LoopInvariantRegs[pair.first];

    unsigned TmpIC = PowerOf2Floor((TargetNumRegisters - LoopInvariantRegs) / MaxLocalUsers);
    // Don't count the induction variable as interleaved.
    if (EnableIndVarRegisterHeur) {
      TmpIC =
          PowerOf2Floor((TargetNumRegisters - LoopInvariantRegs - 1) /
                        std::max(1U, (MaxLocalUsers - 1)));
    }

    IC = std::min(IC, TmpIC);
  }

  // Clamp the interleave ranges to reasonable counts.
  unsigned MaxInterleaveCount = TTI.getMaxInterleaveFactor(VF);

  // Check if the user has overridden the max.
  if (VF == 1) {
    if (ForceTargetMaxScalarInterleaveFactor.getNumOccurrences() > 0)
      MaxInterleaveCount = ForceTargetMaxScalarInterleaveFactor;
  } else {
    if (ForceTargetMaxVectorInterleaveFactor.getNumOccurrences() > 0)
      MaxInterleaveCount = ForceTargetMaxVectorInterleaveFactor;
  }

  // If trip count is known or estimated compile time constant, limit the
  // interleave count to be less than the trip count divided by VF.
  if (BestKnownTC) {
    MaxInterleaveCount = std::min(*BestKnownTC / VF, MaxInterleaveCount);
  }

  // If we did not calculate the cost for VF (because the user selected the VF)
  // then we calculate the cost of VF here.
  if (LoopCost == 0)
    LoopCost = expectedCost(VF).first;

  assert(LoopCost && "Non-zero loop cost expected");

  // Clamp the calculated IC to be between the 1 and the max interleave count
  // that the target and trip count allows.
  if (IC > MaxInterleaveCount)
    IC = MaxInterleaveCount;
  else if (IC < 1)
    IC = 1;

  // Interleave if we vectorized this loop and there is a reduction that could
  // benefit from interleaving.
  if (VF > 1 && !Legal->getReductionVars()->empty()) {
    LLVM_DEBUG(dbgs() << "LV: Interleaving because of reductions.\n");
    return IC;
  }

  // Note that if we've already vectorized the loop we will have done the
  // runtime check and so interleaving won't require further checks.
  bool InterleavingRequiresRuntimePointerCheck =
      (VF == 1 && Legal->getRuntimePointerChecking()->Need);

  // We want to interleave small loops in order to reduce the loop overhead and
  // potentially expose ILP opportunities.
  LLVM_DEBUG(dbgs() << "LV: Loop cost is " << LoopCost << '\n');
  if (!InterleavingRequiresRuntimePointerCheck && LoopCost < SmallLoopCost) {
    // We assume that the cost overhead is 1 and we use the cost model
    // to estimate the cost of the loop and interleave until the cost of the
    // loop overhead is about 5% of the cost of the loop.
    unsigned SmallIC =
        std::min(IC, (unsigned)PowerOf2Floor(SmallLoopCost / LoopCost));

    // Interleave until store/load ports (estimated by max interleave count) are
    // saturated.
    unsigned NumStores = Legal->getNumStores();
    unsigned NumLoads = Legal->getNumLoads();
    unsigned StoresIC = IC / (NumStores ? NumStores : 1);
    unsigned LoadsIC = IC / (NumLoads ? NumLoads : 1);

    // If we have a scalar reduction (vector reductions are already dealt with
    // by this point), we can increase the critical path length if the loop
    // we're interleaving is inside another loop. Limit, by default to 2, so the
    // critical path only gets increased by one reduction operation.
    if (!Legal->getReductionVars()->empty() && TheLoop->getLoopDepth() > 1) {
      unsigned F = static_cast<unsigned>(MaxNestedScalarReductionIC);
      SmallIC = std::min(SmallIC, F);
      StoresIC = std::min(StoresIC, F);
      LoadsIC = std::min(LoadsIC, F);
    }

    if (EnableLoadStoreRuntimeInterleave &&
        std::max(StoresIC, LoadsIC) > SmallIC) {
      LLVM_DEBUG(
          dbgs() << "LV: Interleaving to saturate store or load ports.\n");
      return std::max(StoresIC, LoadsIC);
    }

    LLVM_DEBUG(dbgs() << "LV: Interleaving to reduce branch cost.\n");
    return SmallIC;
  }

  // Interleave if this is a large loop (small loops are already dealt with by
  // this point) that could benefit from interleaving.
  bool HasReductions = !Legal->getReductionVars()->empty();
  if (TTI.enableAggressiveInterleaving(HasReductions)) {
    LLVM_DEBUG(dbgs() << "LV: Interleaving to expose ILP.\n");
    return IC;
  }

  LLVM_DEBUG(dbgs() << "LV: Not Interleaving.\n");
  return 1;
}

SmallVector<LoopVectorizationCostModel::RegisterUsage, 8>
LoopVectorizationCostModel::calculateRegisterUsage(ArrayRef<unsigned> VFs) {
  // This function calculates the register usage by measuring the highest number
  // of values that are alive at a single location. Obviously, this is a very
  // rough estimation. We scan the loop in a topological order in order and
  // assign a number to each instruction. We use RPO to ensure that defs are
  // met before their users. We assume that each instruction that has in-loop
  // users starts an interval. We record every time that an in-loop value is
  // used, so we have a list of the first and last occurrences of each
  // instruction. Next, we transpose this data structure into a multi map that
  // holds the list of intervals that *end* at a specific location. This multi
  // map allows us to perform a linear search. We scan the instructions linearly
  // and record each time that a new interval starts, by placing it in a set.
  // If we find this value in the multi-map then we remove it from the set.
  // The max register usage is the maximum size of the set.
  // We also search for instructions that are defined outside the loop, but are
  // used inside the loop. We need this number separately from the max-interval
  // usage number because when we unroll, loop-invariant values do not take
  // more register.
  LoopBlocksDFS DFS(TheLoop);
  DFS.perform(LI);

  RegisterUsage RU;

  // Each 'key' in the map opens a new interval. The values
  // of the map are the index of the 'last seen' usage of the
  // instruction that is the key.
  using IntervalMap = DenseMap<Instruction *, unsigned>;

  // Maps instruction to its index.
  SmallVector<Instruction *, 64> IdxToInstr;
  // Marks the end of each interval.
  IntervalMap EndPoint;
  // Saves the list of instruction indices that are used in the loop.
  SmallPtrSet<Instruction *, 8> Ends;
  // Saves the list of values that are used in the loop but are
  // defined outside the loop, such as arguments and constants.
  SmallPtrSet<Value *, 8> LoopInvariants;

  for (BasicBlock *BB : make_range(DFS.beginRPO(), DFS.endRPO())) {
    for (Instruction &I : BB->instructionsWithoutDebug()) {
      IdxToInstr.push_back(&I);

      // Save the end location of each USE.
      for (Value *U : I.operands()) {
        auto *Instr = dyn_cast<Instruction>(U);

        // Ignore non-instruction values such as arguments, constants, etc.
        if (!Instr)
          continue;

        // If this instruction is outside the loop then record it and continue.
        if (!TheLoop->contains(Instr)) {
          LoopInvariants.insert(Instr);
          continue;
        }

        // Overwrite previous end points.
        EndPoint[Instr] = IdxToInstr.size();
        Ends.insert(Instr);
      }
    }
  }

  // Saves the list of intervals that end with the index in 'key'.
  using InstrList = SmallVector<Instruction *, 2>;
  DenseMap<unsigned, InstrList> TransposeEnds;

  // Transpose the EndPoints to a list of values that end at each index.
  for (auto &Interval : EndPoint)
    TransposeEnds[Interval.second].push_back(Interval.first);

  SmallPtrSet<Instruction *, 8> OpenIntervals;

  // Get the size of the widest register.
  unsigned MaxSafeDepDist = -1U;
  if (Legal->getMaxSafeDepDistBytes() != -1U)
    MaxSafeDepDist = Legal->getMaxSafeDepDistBytes() * 8;
  unsigned WidestRegister =
      std::min(TTI.getRegisterBitWidth(true), MaxSafeDepDist);
  const DataLayout &DL = TheFunction->getParent()->getDataLayout();

  SmallVector<RegisterUsage, 8> RUs(VFs.size());
  SmallVector<SmallMapVector<unsigned, unsigned, 4>, 8> MaxUsages(VFs.size());

  LLVM_DEBUG(dbgs() << "LV(REG): Calculating max register usage:\n");

  // A lambda that gets the register usage for the given type and VF.
  auto GetRegUsage = [&DL, WidestRegister](Type *Ty, unsigned VF) {
    if (Ty->isTokenTy())
      return 0U;
    unsigned TypeSize = DL.getTypeSizeInBits(Ty->getScalarType());
    return std::max<unsigned>(1, VF * TypeSize / WidestRegister);
  };

  for (unsigned int i = 0, s = IdxToInstr.size(); i < s; ++i) {
    Instruction *I = IdxToInstr[i];

    // Remove all of the instructions that end at this location.
    InstrList &List = TransposeEnds[i];
    for (Instruction *ToRemove : List)
      OpenIntervals.erase(ToRemove);

    // Ignore instructions that are never used within the loop.
    if (Ends.find(I) == Ends.end())
      continue;

    // Skip ignored values.
    if (ValuesToIgnore.find(I) != ValuesToIgnore.end())
      continue;

    // For each VF find the maximum usage of registers.
    for (unsigned j = 0, e = VFs.size(); j < e; ++j) {
      // Count the number of live intervals.
      SmallMapVector<unsigned, unsigned, 4> RegUsage;

      if (VFs[j] == 1) {
        for (auto Inst : OpenIntervals) {
          unsigned ClassID = TTI.getRegisterClassForType(false, Inst->getType());
          if (RegUsage.find(ClassID) == RegUsage.end())
            RegUsage[ClassID] = 1;
          else
            RegUsage[ClassID] += 1;
        }
      } else {
        collectUniformsAndScalars(VFs[j]);
        for (auto Inst : OpenIntervals) {
          // Skip ignored values for VF > 1.
          if (VecValuesToIgnore.find(Inst) != VecValuesToIgnore.end())
            continue;
          if (isScalarAfterVectorization(Inst, VFs[j])) {
            unsigned ClassID = TTI.getRegisterClassForType(false, Inst->getType());
            if (RegUsage.find(ClassID) == RegUsage.end())
              RegUsage[ClassID] = 1;
            else
              RegUsage[ClassID] += 1;
          } else {
            unsigned ClassID = TTI.getRegisterClassForType(true, Inst->getType());
            if (RegUsage.find(ClassID) == RegUsage.end())
              RegUsage[ClassID] = GetRegUsage(Inst->getType(), VFs[j]);
            else
              RegUsage[ClassID] += GetRegUsage(Inst->getType(), VFs[j]);
          }
        }
      }
    
      for (auto& pair : RegUsage) {
        if (MaxUsages[j].find(pair.first) != MaxUsages[j].end())
          MaxUsages[j][pair.first] = std::max(MaxUsages[j][pair.first], pair.second);
        else
          MaxUsages[j][pair.first] = pair.second;
      }
    }

    LLVM_DEBUG(dbgs() << "LV(REG): At #" << i << " Interval # "
                      << OpenIntervals.size() << '\n');

    // Add the current instruction to the list of open intervals.
    OpenIntervals.insert(I);
  }

  for (unsigned i = 0, e = VFs.size(); i < e; ++i) {
    SmallMapVector<unsigned, unsigned, 4> Invariant;
  
    for (auto Inst : LoopInvariants) {
      unsigned Usage = VFs[i] == 1 ? 1 : GetRegUsage(Inst->getType(), VFs[i]);
      unsigned ClassID = TTI.getRegisterClassForType(VFs[i] > 1, Inst->getType());
      if (Invariant.find(ClassID) == Invariant.end())
        Invariant[ClassID] = Usage;
      else
        Invariant[ClassID] += Usage;
    }

    LLVM_DEBUG({
      dbgs() << "LV(REG): VF = " << VFs[i] << '\n';
      dbgs() << "LV(REG): Found max usage: " << MaxUsages[i].size()
             << " item\n";
      for (const auto &pair : MaxUsages[i]) {
        dbgs() << "LV(REG): RegisterClass: "
               << TTI.getRegisterClassName(pair.first) << ", " << pair.second
               << " registers\n";
      }
      dbgs() << "LV(REG): Found invariant usage: " << Invariant.size()
             << " item\n";
      for (const auto &pair : Invariant) {
        dbgs() << "LV(REG): RegisterClass: "
               << TTI.getRegisterClassName(pair.first) << ", " << pair.second
               << " registers\n";
      }
    });

    RU.LoopInvariantRegs = Invariant;
    RU.MaxLocalUsers = MaxUsages[i];
    RUs[i] = RU;
  }

  return RUs;
}

bool LoopVectorizationCostModel::useEmulatedMaskMemRefHack(Instruction *I) {
  // TODO: Cost model for emulated masked load/store is completely
  // broken. This hack guides the cost model to use an artificially
  // high enough value to practically disable vectorization with such
  // operations, except where previously deployed legality hack allowed
  // using very low cost values. This is to avoid regressions coming simply
  // from moving "masked load/store" check from legality to cost model.
  // Masked Load/Gather emulation was previously never allowed.
  // Limited number of Masked Store/Scatter emulation was allowed.
  assert(isPredicatedInst(I) && "Expecting a scalar emulated instruction");
  return isa<LoadInst>(I) ||
         (isa<StoreInst>(I) && NumPredStores > NumberOfStoresToPredicate);
}

void LoopVectorizationCostModel::collectInstsToScalarize(unsigned VF) {
  // If we aren't vectorizing the loop, or if we've already collected the
  // instructions to scalarize, there's nothing to do. Collection may already
  // have occurred if we have a user-selected VF and are now computing the
  // expected cost for interleaving.
  bool InvalidVF = VF < 2 && !isScalable();
  if (InvalidVF || InstsToScalarize.find(VF) != InstsToScalarize.end())
    return;

  // Initialize a mapping for VF in InstsToScalalarize. If we find that it's
  // not profitable to scalarize any instructions, the presence of VF in the
  // map will indicate that we've analyzed it already.
  ScalarCostsTy &ScalarCostsVF = InstsToScalarize[VF];

  // Find all the instructions that are scalar with predication in the loop and
  // determine if it would be better to not if-convert the blocks they are in.
  // If so, we also record the instructions to scalarize.
  for (BasicBlock *BB : TheLoop->blocks()) {
    if (!blockNeedsPredication(BB))
      continue;
    for (Instruction &I : *BB)
      if (isScalarWithPredication(&I)) {
        ScalarCostsTy ScalarCosts;
        // Do not apply discount logic if hacked cost is needed
        // for emulated masked memrefs.
        if (!useEmulatedMaskMemRefHack(&I) &&
            computePredInstDiscount(&I, ScalarCosts, VF) >= 0)
          ScalarCostsVF.insert(ScalarCosts.begin(), ScalarCosts.end());
        // Remember that BB will remain after vectorization.
        PredicatedBBsAfterVectorization.insert(BB);
      }
  }
}

int LoopVectorizationCostModel::computePredInstDiscount(
    Instruction *PredInst, DenseMap<Instruction *, unsigned> &ScalarCosts,
    unsigned VF) {
  assert(!isUniformAfterVectorization(PredInst, VF) &&
         "Instruction marked uniform-after-vectorization will be predicated");

  // Initialize the discount to zero, meaning that the scalar version and the
  // vector version cost the same.
  int Discount = 0;

  // Holds instructions to analyze. The instructions we visit are mapped in
  // ScalarCosts. Those instructions are the ones that would be scalarized if
  // we find that the scalar version costs less.
  SmallVector<Instruction *, 8> Worklist;

  // Returns true if the given instruction can be scalarized.
  auto canBeScalarized = [&](Instruction *I) -> bool {
    // We only attempt to scalarize instructions forming a single-use chain
    // from the original predicated block that would otherwise be vectorized.
    // Although not strictly necessary, we give up on instructions we know will
    // already be scalar to avoid traversing chains that are unlikely to be
    // beneficial.
    if (!I->hasOneUse() || PredInst->getParent() != I->getParent() ||
        isScalarAfterVectorization(I, VF))
      return false;

    // If the instruction is scalar with predication, it will be analyzed
    // separately. We ignore it within the context of PredInst.
    if (isScalarWithPredication(I))
      return false;

    // If any of the instruction's operands are uniform after vectorization,
    // the instruction cannot be scalarized. This prevents, for example, a
    // masked load from being scalarized.
    //
    // We assume we will only emit a value for lane zero of an instruction
    // marked uniform after vectorization, rather than VF identical values.
    // Thus, if we scalarize an instruction that uses a uniform, we would
    // create uses of values corresponding to the lanes we aren't emitting code
    // for. This behavior can be changed by allowing getScalarValue to clone
    // the lane zero values for uniforms rather than asserting.
    for (Use &U : I->operands())
      if (auto *J = dyn_cast<Instruction>(U.get()))
        if (isUniformAfterVectorization(J, VF))
          return false;

    // Otherwise, we can scalarize the instruction.
    return true;
  };

  // Compute the expected cost discount from scalarizing the entire expression
  // feeding the predicated instruction. We currently only consider expressions
  // that are single-use instruction chains.
  Worklist.push_back(PredInst);
  while (!Worklist.empty()) {
    Instruction *I = Worklist.pop_back_val();

    // If we've already analyzed the instruction, there's nothing to do.
    if (ScalarCosts.find(I) != ScalarCosts.end())
      continue;

    // Compute the cost of the vector instruction. Note that this cost already
    // includes the scalarization overhead of the predicated instruction.
    unsigned VectorCost = getInstructionCost(I, VF).first;

    // Compute the cost of the scalarized instruction. This cost is the cost of
    // the instruction as if it wasn't if-converted and instead remained in the
    // predicated block. We will scale this cost by block probability after
    // computing the scalarization overhead.
    unsigned ScalarCost = VF * getInstructionCost(I, 1).first;

    // Compute the scalarization overhead of needed insertelement instructions
    // and phi nodes.
    if (isScalarWithPredication(I) && !I->getType()->isVoidTy()) {
      ScalarCost += TTI.getScalarizationOverhead(
          ToVectorTy(I->getType(), VF, isScalable()), true, false);
      ScalarCost += VF * TTI.getCFInstrCost(Instruction::PHI);
    }

    // Compute the scalarization overhead of needed extractelement
    // instructions. For each of the instruction's operands, if the operand can
    // be scalarized, add it to the worklist; otherwise, account for the
    // overhead.
    for (Use &U : I->operands())
      if (auto *J = dyn_cast<Instruction>(U.get())) {
        assert(VectorType::isValidElementType(J->getType()) &&
               "Instruction has non-scalar type");
        if (canBeScalarized(J))
          Worklist.push_back(J);
        else if (needsExtract(J, VF))
          ScalarCost += TTI.getScalarizationOverhead(
              ToVectorTy(J->getType(), VF, isScalable()), false, true);
      }

    // Scale the total scalar cost by block probability.
    ScalarCost /= getReciprocalPredBlockProb();

    // Compute the discount. A non-negative discount means the vector version
    // of the instruction costs more, and scalarizing would be beneficial.
    Discount += VectorCost - ScalarCost;
    ScalarCosts[I] = ScalarCost;
  }

  return Discount;
}

LoopVectorizationCostModel::VectorizationCostTy
LoopVectorizationCostModel::expectedCost(unsigned VF) {
  VectorizationCostTy Cost;

  bool ValidVF = VF > 1 || (isScalable() && VF == 1);
  // For each block.
  for (BasicBlock *BB : TheLoop->blocks()) {
    VectorizationCostTy BlockCost;

    // For each instruction in the old loop.
    for (Instruction &I : BB->instructionsWithoutDebug()) {
      // Skip ignored values.
      if (ValuesToIgnore.find(&I) != ValuesToIgnore.end() ||
          (ValidVF && VecValuesToIgnore.find(&I) != VecValuesToIgnore.end()))
        continue;

      VectorizationCostTy C = getInstructionCost(&I, VF);

      // Check if we should override the cost.
      if (ForceTargetInstructionCost.getNumOccurrences() > 0)
        C.first = ForceTargetInstructionCost;

      BlockCost.first += C.first;
      BlockCost.second |= C.second;
      LLVM_DEBUG(dbgs() << "LV: Found an estimated cost of " << C.first
                        << " for VF " << VF << " For instruction: " << I
                        << '\n');
    }

    // If we are vectorizing a predicated block, it will have been
    // if-converted. This means that the block's instructions (aside from
    // stores and instructions that may divide by zero) will now be
    // unconditionally executed. For the scalar case, we may not always execute
    // the predicated block. Thus, scale the block's cost by the probability of
    // executing it.
    if (VF == 1 && !isScalable() && blockNeedsPredication(BB))
      BlockCost.first /= getReciprocalPredBlockProb();

    Cost.first += BlockCost.first;
    Cost.second |= BlockCost.second;
  }

  return Cost;
}

/// Gets Address Access SCEV after verifying that the access pattern
/// is loop invariant except the induction variable dependence.
///
/// This SCEV can be sent to the Target in order to estimate the address
/// calculation cost.
static const SCEV *getAddressAccessSCEV(Value *Ptr,
                                        LoopVectorizationLegality *Legal,
                                        PredicatedScalarEvolution &PSE,
                                        const Loop *TheLoop) {

  auto *Gep = dyn_cast<GetElementPtrInst>(Ptr);
  if (!Gep)
    return nullptr;

  // We are looking for a gep with all loop invariant indices except for one
  // which should be an induction variable.
  auto SE = PSE.getSE();
  unsigned NumOperands = Gep->getNumOperands();
  for (unsigned i = 1; i < NumOperands; ++i) {
    Value *Opd = Gep->getOperand(i);
    if (!SE->isLoopInvariant(SE->getSCEV(Opd), TheLoop) &&
        !Legal->isInductionVariable(Opd))
      return nullptr;
  }

  // Now we know we have a GEP ptr, %inv, %ind, %inv. return the Ptr SCEV.
  return PSE.getSCEV(Ptr);
}

static bool isStrideMul(Instruction *I, LoopVectorizationLegality *Legal) {
  return Legal->hasStride(I->getOperand(0)) ||
         Legal->hasStride(I->getOperand(1));
}

unsigned LoopVectorizationCostModel::getMemInstScalarizationCost(Instruction *I,
                                                                 unsigned VF) {
  assert((VF > 1 || isScalable()) &&
         "Scalarization cost of instruction implies vectorization.");
  Type *ValTy = getMemInstValueType(I);
  auto SE = PSE.getSE();

  unsigned AS = getLoadStoreAddressSpace(I);
  Value *Ptr = getLoadStorePointerOperand(I);
  Type *PtrTy = ToVectorTy(Ptr->getType(), VF, isScalable());

  // Figure out whether the access is strided and get the stride value
  // if it's known in compile time
  const SCEV *PtrSCEV = getAddressAccessSCEV(Ptr, Legal, PSE, TheLoop);

  // Get the cost of the scalar memory instruction and address computation.
  unsigned Cost = VF * TTI.getAddressComputationCost(PtrTy, SE, PtrSCEV);

  // Don't pass *I here, since it is scalar but will actually be part of a
  // vectorized loop where the user of it is a vectorized instruction.
  const MaybeAlign Alignment = getLoadStoreAlignment(I);
  Cost += VF * TTI.getMemoryOpCost(I->getOpcode(), ValTy->getScalarType(),
                                   Alignment, AS);

  // Get the overhead of the extractelement and insertelement instructions
  // we might create due to scalarization.
  Cost += getScalarizationOverhead(I, VF);

  // If we have a predicated store, it may not be executed for each vector
  // lane. Scale the cost by the probability of executing the predicated
  // block.
  if (isPredicatedInst(I)) {
    Cost /= getReciprocalPredBlockProb();

    if (useEmulatedMaskMemRefHack(I))
      // Artificially setting to a high enough value to practically disable
      // vectorization with such operations.
      Cost = 3000000;
  }

  return Cost;
}

unsigned LoopVectorizationCostModel::getConsecutiveMemOpCost(Instruction *I,
                                                             unsigned VF) {
  Type *ValTy = getMemInstValueType(I);
  Type *VectorTy = ToVectorTy(ValTy, VF, isScalable());
  Value *Ptr = getLoadStorePointerOperand(I);
  unsigned AS = getLoadStoreAddressSpace(I);
  int ConsecutiveStride = Legal->isConsecutivePtr(Ptr);

  assert((ConsecutiveStride == 1 || ConsecutiveStride == -1) &&
         "Stride should be 1 or -1 for consecutive memory access");
  const MaybeAlign Alignment = getLoadStoreAlignment(I);
  unsigned Cost = 0;
  if (Legal->isMaskRequired(I))
    Cost += TTI.getMaskedMemoryOpCost(I->getOpcode(), VectorTy,
                                      Alignment ? Alignment->value() : 0, AS);
  else
    Cost += TTI.getMemoryOpCost(I->getOpcode(), VectorTy, Alignment, AS, I);

  bool Reverse = ConsecutiveStride < 0;
  if (Reverse)
    Cost += TTI.getShuffleCost(TargetTransformInfo::SK_Reverse, VectorTy, 0);
  return Cost;
}

unsigned LoopVectorizationCostModel::getUniformMemOpCost(Instruction *I,
                                                         unsigned VF) {
  Type *ValTy = getMemInstValueType(I);
  Type *VectorTy = ToVectorTy(ValTy, VF, isScalable());
  const MaybeAlign Alignment = getLoadStoreAlignment(I);
  unsigned AS = getLoadStoreAddressSpace(I);
  if (isa<LoadInst>(I)) {
    return TTI.getAddressComputationCost(ValTy) +
           TTI.getMemoryOpCost(Instruction::Load, ValTy, Alignment, AS) +
           TTI.getShuffleCost(TargetTransformInfo::SK_Broadcast, VectorTy);
  }
  StoreInst *SI = cast<StoreInst>(I);

  bool isLoopInvariantStoreValue = Legal->isUniform(SI->getValueOperand());
  return TTI.getAddressComputationCost(ValTy) +
         TTI.getMemoryOpCost(Instruction::Store, ValTy, Alignment, AS) +
         (isLoopInvariantStoreValue
              ? 0
              : TTI.getVectorInstrCost(Instruction::ExtractElement, VectorTy,
                                       VF - 1));
}

unsigned LoopVectorizationCostModel::getGatherScatterCost(Instruction *I,
                                                          unsigned VF) {
  Type *ValTy = getMemInstValueType(I);
  Type *VectorTy = ToVectorTy(ValTy, VF, isScalable());
  const MaybeAlign Alignment = getLoadStoreAlignment(I);
  Value *Ptr = getLoadStorePointerOperand(I);

  return TTI.getAddressComputationCost(VectorTy) +
         TTI.getGatherScatterOpCost(I->getOpcode(), VectorTy, Ptr,
                                    Legal->isMaskRequired(I),
                                    Alignment ? Alignment->value() : 0);
}

unsigned LoopVectorizationCostModel::getInterleaveGroupCost(Instruction *I,
                                                            unsigned VF) {
  Type *ValTy = getMemInstValueType(I);
  Type *VectorTy = ToVectorTy(ValTy, VF, isScalable());
  unsigned AS = getLoadStoreAddressSpace(I);

  auto Group = getInterleavedAccessGroup(I);
  assert(Group && "Fail to get an interleaved access group.");

  unsigned InterleaveFactor = Group->getFactor();
  Type *WideVecTy = VectorType::get(ValTy, VF * InterleaveFactor, isScalable());

  // Holds the indices of existing members in an interleaved load group.
  // An interleaved store group doesn't need this as it doesn't allow gaps.
  SmallVector<unsigned, 4> Indices;
  if (isa<LoadInst>(I)) {
    for (unsigned i = 0; i < InterleaveFactor; i++)
      if (Group->getMember(i))
        Indices.push_back(i);
  }

  // Calculate the cost of the whole interleaved group.
  bool UseMaskForGaps =
      Group->requiresScalarEpilogue() && !isScalarEpilogueAllowed();
  unsigned Cost = TTI.getInterleavedMemoryOpCost(
      I->getOpcode(), WideVecTy, Group->getFactor(), Indices,
      Group->getAlignment(), AS, Legal->isMaskRequired(I), UseMaskForGaps);

  if (Group->isReverse()) {
    // TODO: Add support for reversed masked interleaved access.
    assert(!Legal->isMaskRequired(I) &&
           "Reverse masked interleaved access not supported.");
    Cost += Group->getNumMembers() *
            TTI.getShuffleCost(TargetTransformInfo::SK_Reverse, VectorTy, 0);
  }
  return Cost;
}

unsigned LoopVectorizationCostModel::getMemoryInstructionCost(Instruction *I,
                                                              unsigned VF) {
  // Calculate scalar cost only. Vectorization cost should be ready at this
  // moment.
  if (VF == 1 && !isScalable()) {
    Type *ValTy = getMemInstValueType(I);
    const MaybeAlign Alignment = getLoadStoreAlignment(I);
    unsigned AS = getLoadStoreAddressSpace(I);

    return TTI.getAddressComputationCost(ValTy) +
           TTI.getMemoryOpCost(I->getOpcode(), ValTy, Alignment, AS, I);
  }
  return getWideningCost(I, VF);
}

LoopVectorizationCostModel::VectorizationCostTy
LoopVectorizationCostModel::getInstructionCost(Instruction *I, unsigned VF) {
  // If we know that this instruction will remain uniform, check the cost of
  // the scalar version.
  bool ValidVF = VF > 1 || (isScalable() && VF == 1);
  if (isUniformAfterVectorization(I, VF))
    ValidVF = false;
  // VF = 1;

  if (ValidVF && isProfitableToScalarize(I, VF))
    return VectorizationCostTy(InstsToScalarize[VF][I], false);

  // Forced scalars do not have any scalarization overhead.
  auto ForcedScalar = ForcedScalars.find(VF);
  if (ValidVF && ForcedScalar != ForcedScalars.end()) {
    auto InstSet = ForcedScalar->second;
    if (InstSet.find(I) != InstSet.end())
      return VectorizationCostTy((getInstructionCost(I, 1).first * VF), false);
  }

  Type *VectorTy;
  unsigned C = getInstructionCost(I, VF, VectorTy, ValidVF);

  // bool ValidNumParts = TTI.getNumberOfParts(VectorTy) < VF || (VF == 1 &&
  // isScalable() &&
  bool TypeNotScalarized = (VF > 1 && VectorTy->isVectorTy() &&
                            TTI.getNumberOfParts(VectorTy) < VF) ||
                           (VF == 1 && isScalable() && VectorTy->isVectorTy() &&
                            TTI.getNumberOfParts(VectorTy) == VF);
  return VectorizationCostTy(C, TypeNotScalarized);
}

unsigned LoopVectorizationCostModel::getScalarizationOverhead(Instruction *I,
                                                              unsigned VF) {

  if (VF == 1 && !isScalable())
    return 0;

  unsigned Cost = 0;
  Type *RetTy = ToVectorTy(I->getType(), VF, isScalable());
  if (!RetTy->isVoidTy() &&
      (!isa<LoadInst>(I) || !TTI.supportsEfficientVectorElementLoadStore()))
    Cost += TTI.getScalarizationOverhead(RetTy, true, false);

  // Some targets keep addresses scalar.
  if (isa<LoadInst>(I) && !TTI.prefersVectorizedAddressing())
    return Cost;

  // Some targets support efficient element stores.
  if (isa<StoreInst>(I) && TTI.supportsEfficientVectorElementLoadStore())
    return Cost;

  // Collect operands to consider.
  CallInst *CI = dyn_cast<CallInst>(I);
  Instruction::op_range Ops = CI ? CI->arg_operands() : I->operands();

  // Skip operands that do not require extraction/scalarization and do not incur
  // any overhead.
  return Cost + TTI.getOperandsScalarizationOverhead(
                    filterExtractingOperands(Ops, VF), VF);
}

void LoopVectorizationCostModel::setCostBasedWideningDecision(unsigned VF) {
  if (!isScalable() && VF == 1)
    return;
  NumPredStores = 0;
  for (BasicBlock *BB : TheLoop->blocks()) {
    // For each instruction in the old loop.
    for (Instruction &I : *BB) {
      Value *Ptr = getLoadStorePointerOperand(&I);
      if (!Ptr)
        continue;

      // TODO: We should generate better code and update the cost model for
      // predicated uniform stores. Today they are treated as any other
      // predicated store (see added test cases in
      // invariant-store-vectorization.ll).
      if (isa<StoreInst>(&I) && isScalarWithPredication(&I))
        NumPredStores++;

      if (Legal->isUniform(Ptr) &&
          // Conditional loads and stores should be scalarized and predicated.
          // isScalarWithPredication cannot be used here since masked
          // gather/scatters are not considered scalar with predication.
          !Legal->blockNeedsPredication(I.getParent())) {
        // TODO: Avoid replicating loads and stores instead of
        // relying on instcombine to remove them.
        // Load: Scalar load + broadcast
        // Store: Scalar store + isLoopInvariantStoreValue ? 0 : extract
        unsigned Cost = getUniformMemOpCost(&I, VF);
        setWideningDecision(&I, VF, CM_Scalarize, Cost);
        continue;
      }

      // We assume that widening is the best solution when possible.
      if (memoryInstructionCanBeWidened(&I, VF)) {
        unsigned Cost = getConsecutiveMemOpCost(&I, VF);
        int ConsecutiveStride =
            Legal->isConsecutivePtr(getLoadStorePointerOperand(&I));
        assert((ConsecutiveStride == 1 || ConsecutiveStride == -1) &&
               "Expected consecutive stride.");
        InstWidening Decision =
            ConsecutiveStride == 1 ? CM_Widen : CM_Widen_Reverse;
        setWideningDecision(&I, VF, Decision, Cost);
        continue;
      }

      // Choose between Interleaving, Gather/Scatter or Scalarization.
      unsigned InterleaveCost = std::numeric_limits<unsigned>::max();
      unsigned NumAccesses = 1;
      if (isAccessInterleaved(&I)) {
        auto Group = getInterleavedAccessGroup(&I);
        assert(Group && "Fail to get an interleaved access group.");

        // Make one decision for the whole group.
        if (getWideningDecision(&I, VF) != CM_Unknown)
          continue;

        NumAccesses = Group->getNumMembers();
        if (interleavedAccessCanBeWidened(&I, VF))
          InterleaveCost = getInterleaveGroupCost(&I, VF);
      }

      unsigned GatherScatterCost =
          isLegalGatherOrScatter(&I)
              ? getGatherScatterCost(&I, VF) * NumAccesses
              : std::numeric_limits<unsigned>::max();

      unsigned ScalarizationCost =
          getMemInstScalarizationCost(&I, VF) * NumAccesses;

      // Choose better solution for the current VF,
      // write down this decision and use it during vectorization.
      unsigned Cost;
      InstWidening Decision;
      if (InterleaveCost <= GatherScatterCost &&
          InterleaveCost < ScalarizationCost) {
        Decision = CM_Interleave;
        Cost = InterleaveCost;
      } else if (GatherScatterCost < ScalarizationCost) {
        Decision = CM_GatherScatter;
        Cost = GatherScatterCost;
      } else {
        Decision = CM_Scalarize;
        Cost = ScalarizationCost;
      }
      // If the instructions belongs to an interleave group, the whole group
      // receives the same decision. The whole group receives the cost, but
      // the cost will actually be assigned to one instruction.
      if (auto Group = getInterleavedAccessGroup(&I))
        setWideningDecision(Group, VF, Decision, Cost);
      else
        setWideningDecision(&I, VF, Decision, Cost);
    }
  }

  // Make sure that any load of address and any other address computation
  // remains scalar unless there is gather/scatter support. This avoids
  // inevitable extracts into address registers, and also has the benefit of
  // activating LSR more, since that pass can't optimize vectorized
  // addresses.
  if (TTI.prefersVectorizedAddressing())
    return;

  // Start with all scalar pointer uses.
  SmallPtrSet<Instruction *, 8> AddrDefs;
  for (BasicBlock *BB : TheLoop->blocks())
    for (Instruction &I : *BB) {
      Instruction *PtrDef =
          dyn_cast_or_null<Instruction>(getLoadStorePointerOperand(&I));
      if (PtrDef && TheLoop->contains(PtrDef) &&
          getWideningDecision(&I, VF) != CM_GatherScatter)
        AddrDefs.insert(PtrDef);
    }

  // Add all instructions used to generate the addresses.
  SmallVector<Instruction *, 4> Worklist;
  for (auto *I : AddrDefs)
    Worklist.push_back(I);
  while (!Worklist.empty()) {
    Instruction *I = Worklist.pop_back_val();
    for (auto &Op : I->operands())
      if (auto *InstOp = dyn_cast<Instruction>(Op))
        if ((InstOp->getParent() == I->getParent()) && !isa<PHINode>(InstOp) &&
            AddrDefs.insert(InstOp).second)
          Worklist.push_back(InstOp);
  }

  for (auto *I : AddrDefs) {
    if (isa<LoadInst>(I)) {
      // Setting the desired widening decision should ideally be handled in
      // by cost functions, but since this involves the task of finding out
      // if the loaded register is involved in an address computation, it is
      // instead changed here when we know this is the case.
      InstWidening Decision = getWideningDecision(I, VF);
      if (Decision == CM_Widen || Decision == CM_Widen_Reverse)
        // Scalarize a widened load of address.
        setWideningDecision(I, VF, CM_Scalarize,
                            (VF * getMemoryInstructionCost(I, 1)));
      else if (auto Group = getInterleavedAccessGroup(I)) {
        // Scalarize an interleave group of address loads.
        for (unsigned I = 0; I < Group->getFactor(); ++I) {
          if (Instruction *Member = Group->getMember(I))
            setWideningDecision(Member, VF, CM_Scalarize,
                                (VF * getMemoryInstructionCost(Member, 1)));
        }
      }
    } else
      // Make sure I gets scalarized and a cost estimate without
      // scalarization overhead.
      ForcedScalars[VF].insert(I);
  }
}

unsigned LoopVectorizationCostModel::getInstructionCost(Instruction *I,
                                                        unsigned VF,
                                                        Type *&VectorTy,
                                                        bool ValidVF) {
  Type *RetTy = I->getType();
  if (canTruncateToMinimalBitwidth(I, VF, ValidVF))
    RetTy = IntegerType::get(RetTy->getContext(), MinBWs[I]);
  VectorTy = isScalarAfterVectorization(I, VF, ValidVF)
                 ? RetTy
                 : ToVectorTy(RetTy, VF, isScalable());
  auto SE = PSE.getSE();

  // TODO: We need to estimate the cost of intrinsic calls.
  switch (I->getOpcode()) {
  case Instruction::GetElementPtr:
    // We mark this instruction as zero-cost because the cost of GEPs in
    // vectorized code depends on whether the corresponding memory instruction
    // is scalarized or not. Therefore, we handle GEPs with the memory
    // instruction cost.
    return 0;
  case Instruction::Br: {
    // In cases of scalarized and predicated instructions, there will be VF
    // predicated blocks in the vectorized loop. Each branch around these
    // blocks requires also an extract of its vector compare i1 element.
    bool ScalarPredicatedBB = false;
    BranchInst *BI = cast<BranchInst>(I);
    if (ValidVF && BI->isConditional() &&
        (PredicatedBBsAfterVectorization.find(BI->getSuccessor(0)) !=
             PredicatedBBsAfterVectorization.end() ||
         PredicatedBBsAfterVectorization.find(BI->getSuccessor(1)) !=
             PredicatedBBsAfterVectorization.end()))
      ScalarPredicatedBB = true;

    if (ScalarPredicatedBB) {
      // Return cost for branches around scalarized and predicated blocks.
      Type *Vec_i1Ty = VectorType::get(
          IntegerType::getInt1Ty(RetTy->getContext()), VF, isScalable());
      return (TTI.getScalarizationOverhead(Vec_i1Ty, false, true) +
              (TTI.getCFInstrCost(Instruction::Br) * VF));
    } else if (I->getParent() == TheLoop->getLoopLatch() || VF == 1)
      // The back-edge branch will remain, as will all scalar branches.
      return TTI.getCFInstrCost(Instruction::Br);
    else
      // This branch will be eliminated by if-conversion.
      return 0;
    // Note: We currently assume zero cost for an unconditional branch inside
    // a predicated block since it will become a fall-through, although we
    // may decide in the future to call TTI for all branches.
  }
  case Instruction::PHI: {
    auto *Phi = cast<PHINode>(I);

    // First-order recurrences are replaced by vector shuffles inside the loop.
    // NOTE: Don't use ToVectorTy as SK_ExtractSubvector expects a vector type.
    if (ValidVF && Legal->isFirstOrderRecurrence(Phi))
      return TTI.getShuffleCost(TargetTransformInfo::SK_ExtractSubvector,
                                VectorTy, VF - 1,
                                VectorType::get(RetTy, 1, isScalable()));

    // Phi nodes in non-header blocks (not inductions, reductions, etc.) are
    // converted into select instructions. We require N - 1 selects per phi
    // node, where N is the number of incoming values.
    if (ValidVF && Phi->getParent() != TheLoop->getHeader())
      return (Phi->getNumIncomingValues() - 1) *
             TTI.getCmpSelInstrCost(
                 Instruction::Select,
                 ToVectorTy(Phi->getType(), VF, isScalable()),
                 ToVectorTy(Type::getInt1Ty(Phi->getContext()), VF,
                            isScalable()));

    return TTI.getCFInstrCost(Instruction::PHI);
  }
  case Instruction::UDiv:
  case Instruction::SDiv:
  case Instruction::URem:
  case Instruction::SRem:
    // If we have a predicated instruction, it may not be executed for each
    // vector lane. Get the scalarization cost and scale this amount by the
    // probability of executing the predicated block. If the instruction is not
    // predicated, we fall through to the next case.
    if (ValidVF && isScalarWithPredication(I)) {
      unsigned Cost = 0;

      // These instructions have a non-void type, so account for the phi nodes
      // that we will create. This cost is likely to be zero. The phi node
      // cost, if any, should be scaled by the block probability because it
      // models a copy at the end of each predicated block.
      Cost += VF * TTI.getCFInstrCost(Instruction::PHI);

      // The cost of the non-predicated instruction.
      Cost += VF * TTI.getArithmeticInstrCost(I->getOpcode(), RetTy);

      // The cost of insertelement and extractelement instructions needed for
      // scalarization.
      Cost += getScalarizationOverhead(I, VF);

      // Scale the cost by the probability of executing the predicated blocks.
      // This assumes the predicated block for each vector lane is equally
      // likely.
      return Cost / getReciprocalPredBlockProb();
    }
    LLVM_FALLTHROUGH;
  case Instruction::Add:
  case Instruction::FAdd:
  case Instruction::Sub:
  case Instruction::FSub:
  case Instruction::Mul:
  case Instruction::FMul:
  case Instruction::FDiv:
  case Instruction::FRem:
  case Instruction::Shl:
  case Instruction::LShr:
  case Instruction::AShr:
  case Instruction::And:
  case Instruction::Or:
  case Instruction::Xor: {
    // Since we will replace the stride by 1 the multiplication should go away.
    if (I->getOpcode() == Instruction::Mul && isStrideMul(I, Legal))
      return 0;
    // Certain instructions can be cheaper to vectorize if they have a constant
    // second vector operand. One example of this are shifts on x86.
    Value *Op2 = I->getOperand(1);
    TargetTransformInfo::OperandValueProperties Op2VP;
    TargetTransformInfo::OperandValueKind Op2VK =
        TTI.getOperandInfo(Op2, Op2VP);
    if (Op2VK == TargetTransformInfo::OK_AnyValue && Legal->isUniform(Op2))
      Op2VK = TargetTransformInfo::OK_UniformValue;

    SmallVector<const Value *, 4> Operands(I->operand_values());
    unsigned N = isScalarAfterVectorization(I, VF, ValidVF) && ValidVF ? VF : 1;
    return N * TTI.getArithmeticInstrCost(
                   I->getOpcode(), VectorTy, TargetTransformInfo::OK_AnyValue,
                   Op2VK, TargetTransformInfo::OP_None, Op2VP, Operands, I);
  }
  case Instruction::FNeg: {
    unsigned N = isScalarAfterVectorization(I, VF, ValidVF) && ValidVF ? VF : 1;
    return N * TTI.getArithmeticInstrCost(
                   I->getOpcode(), VectorTy, TargetTransformInfo::OK_AnyValue,
                   TargetTransformInfo::OK_AnyValue,
                   TargetTransformInfo::OP_None, TargetTransformInfo::OP_None,
                   I->getOperand(0), I);
  }
  case Instruction::Select: {
    SelectInst *SI = cast<SelectInst>(I);
    const SCEV *CondSCEV = SE->getSCEV(SI->getCondition());
    bool ScalarCond = (SE->isLoopInvariant(CondSCEV, TheLoop));
    Type *CondTy = SI->getCondition()->getType();
    if (!ScalarCond)
      CondTy = VectorType::get(CondTy, VF, isScalable());

    return TTI.getCmpSelInstrCost(I->getOpcode(), VectorTy, CondTy, I);
  }
  case Instruction::ICmp:
  case Instruction::FCmp: {
    Type *ValTy = I->getOperand(0)->getType();
    Instruction *Op0AsInstruction = dyn_cast<Instruction>(I->getOperand(0));
    if (canTruncateToMinimalBitwidth(Op0AsInstruction, VF, ValidVF))
      ValTy = IntegerType::get(ValTy->getContext(), MinBWs[Op0AsInstruction]);
    VectorTy = ToVectorTy(ValTy, VF, isScalable(), ValidVF);
    return TTI.getCmpSelInstrCost(I->getOpcode(), VectorTy, nullptr, I);
  }
  case Instruction::Store:
  case Instruction::Load: {
    unsigned Width = VF;
    if (Width > 1) {
      InstWidening Decision = getWideningDecision(I, Width);
      assert(Decision != CM_Unknown &&
             "CM decision should be taken at this point");
      if (Decision == CM_Scalarize)
        Width = 1;
    }
    VectorTy = ToVectorTy(getMemInstValueType(I), Width, isScalable(), ValidVF);
    return getMemoryInstructionCost(I, VF);
  }
  case Instruction::ZExt:
  case Instruction::SExt:
  case Instruction::FPToUI:
  case Instruction::FPToSI:
  case Instruction::FPExt:
  case Instruction::PtrToInt:
  case Instruction::IntToPtr:
  case Instruction::SIToFP:
  case Instruction::UIToFP:
  case Instruction::Trunc:
  case Instruction::FPTrunc:
  case Instruction::BitCast: {
    // We optimize the truncation of induction variables having constant
    // integer steps. The cost of these truncations is the same as the scalar
    // operation.
    if (isOptimizableIVTruncate(I, VF)) {
      auto *Trunc = cast<TruncInst>(I);
      return TTI.getCastInstrCost(Instruction::Trunc, Trunc->getDestTy(),
                                  Trunc->getSrcTy(), Trunc);
    }

    Type *SrcScalarTy = I->getOperand(0)->getType();
    Type *SrcVecTy = VectorTy->isVectorTy()
                         ? ToVectorTy(SrcScalarTy, VF, isScalable())
                         : SrcScalarTy;
    if (canTruncateToMinimalBitwidth(I, VF, ValidVF)) {
      // This cast is going to be shrunk. This may remove the cast or it might
      // turn it into slightly different cast. For example, if MinBW == 16,
      // "zext i8 %1 to i32" becomes "zext i8 %1 to i16".
      //
      // Calculate the modified src and dest types.
      Type *MinVecTy = VectorTy;
      if (I->getOpcode() == Instruction::Trunc) {
        SrcVecTy = smallestIntegerVectorType(SrcVecTy, MinVecTy);
        VectorTy = largestIntegerVectorType(
            ToVectorTy(I->getType(), VF, isScalable()), MinVecTy);
      } else if (I->getOpcode() == Instruction::ZExt ||
                 I->getOpcode() == Instruction::SExt) {
        SrcVecTy = largestIntegerVectorType(SrcVecTy, MinVecTy);
        VectorTy = smallestIntegerVectorType(
            ToVectorTy(I->getType(), VF, isScalable(), ValidVF), MinVecTy);
      }
    }

    unsigned N = isScalarAfterVectorization(I, VF, ValidVF) ? VF : 1;
    return N * TTI.getCastInstrCost(I->getOpcode(), VectorTy, SrcVecTy, I);
  }
  case Instruction::Call: {
    bool NeedToScalarize;
    CallInst *CI = cast<CallInst>(I);
    unsigned CallCost = getVectorCallCost(CI, VF, NeedToScalarize);
    if (getVectorIntrinsicIDForCall(CI, TLI))
      return std::min(CallCost, getVectorIntrinsicCost(CI, VF));
    return CallCost;
  }
  default:
    // The cost of executing VF copies of the scalar instruction. This opcode
    // is unknown. Assume that it is the same as 'mul'.
    return VF * TTI.getArithmeticInstrCost(Instruction::Mul, VectorTy) +
           getScalarizationOverhead(I, VF);
  } // end of switch.
}

char LoopVectorize::ID = 0;

static const char lv_name[] = "Loop Vectorization";

INITIALIZE_PASS_BEGIN(LoopVectorize, LV_NAME, lv_name, false, false)
INITIALIZE_PASS_DEPENDENCY(TargetTransformInfoWrapperPass)
INITIALIZE_PASS_DEPENDENCY(BasicAAWrapperPass)
INITIALIZE_PASS_DEPENDENCY(AAResultsWrapperPass)
INITIALIZE_PASS_DEPENDENCY(GlobalsAAWrapperPass)
INITIALIZE_PASS_DEPENDENCY(AssumptionCacheTracker)
INITIALIZE_PASS_DEPENDENCY(BlockFrequencyInfoWrapperPass)
INITIALIZE_PASS_DEPENDENCY(DominatorTreeWrapperPass)
INITIALIZE_PASS_DEPENDENCY(ScalarEvolutionWrapperPass)
INITIALIZE_PASS_DEPENDENCY(LoopInfoWrapperPass)
INITIALIZE_PASS_DEPENDENCY(LoopAccessLegacyAnalysis)
INITIALIZE_PASS_DEPENDENCY(DemandedBitsWrapperPass)
INITIALIZE_PASS_DEPENDENCY(OptimizationRemarkEmitterWrapperPass)
INITIALIZE_PASS_DEPENDENCY(ProfileSummaryInfoWrapperPass)
INITIALIZE_PASS_DEPENDENCY(InjectTLIMappingsLegacy)
INITIALIZE_PASS_END(LoopVectorize, LV_NAME, lv_name, false, false)

namespace llvm {

Pass *createLoopVectorizePass() { return new LoopVectorize(); }

Pass *createLoopVectorizePass(bool InterleaveOnlyWhenForced,
                              bool VectorizeOnlyWhenForced) {
  return new LoopVectorize(InterleaveOnlyWhenForced, VectorizeOnlyWhenForced);
}

} // end namespace llvm

bool LoopVectorizationCostModel::isConsecutiveLoadOrStore(Instruction *Inst) {
  // Check if the pointer operand of a load or store instruction is
  // consecutive.
  if (auto *Ptr = getLoadStorePointerOperand(Inst))
    return Legal->isConsecutivePtr(Ptr);
  return false;
}

void LoopVectorizationCostModel::collectValuesToIgnore() {
  // Ignore ephemeral values.
  CodeMetrics::collectEphemeralValues(TheLoop, AC, ValuesToIgnore);

  // Ignore type-promoting instructions we identified during reduction
  // detection.
  for (auto &Reduction : *Legal->getReductionVars()) {
    RecurrenceDescriptor &RedDes = Reduction.second;
    SmallPtrSetImpl<Instruction *> &Casts = RedDes.getCastInsts();
    VecValuesToIgnore.insert(Casts.begin(), Casts.end());
  }
  // Ignore type-casting instructions we identified during induction
  // detection.
  for (auto &Induction : *Legal->getInductionVars()) {
    InductionDescriptor &IndDes = Induction.second;
    const SmallVectorImpl<Instruction *> &Casts = IndDes.getCastInsts();
    VecValuesToIgnore.insert(Casts.begin(), Casts.end());
  }
}

// TODO: we could return a pair of values that specify the max VF and
// min VF, to be used in `buildVPlans(MinVF, MaxVF)` instead of
// `buildVPlans(VF, VF)`. We cannot do it because VPLAN at the moment
// doesn't have a cost model that can choose which plan to execute if
// more than one is generated.
static unsigned determineVPlanVF(const unsigned WidestVectorRegBits,
                                 LoopVectorizationCostModel &CM) {
  unsigned WidestType;
  std::tie(std::ignore, WidestType) = CM.getSmallestAndWidestTypes();
  return WidestVectorRegBits / WidestType;
}

VectorizationFactor
LoopVectorizationPlanner::planInVPlanNativePath(unsigned UserVF) {
  unsigned VF = UserVF;
  // Outer loop handling: They may require CFG and instruction level
  // transformations before even evaluating whether vectorization is profitable.
  // Since we cannot modify the incoming IR, we need to build VPlan upfront in
  // the vectorization pipeline.
  if (!OrigLoop->empty()) {
    // If the user doesn't provide a vectorization factor, determine a
    // reasonable one.
    if (!UserVF) {
      VF = determineVPlanVF(TTI->getRegisterBitWidth(true /* Vector*/), CM);
      LLVM_DEBUG(dbgs() << "LV: VPlan computed VF " << VF << ".\n");

      // Make sure we have a VF > 1 for stress testing.
      if (VPlanBuildStressTest && VF < 2) {
        LLVM_DEBUG(dbgs() << "LV: VPlan stress testing: "
                          << "overriding computed VF.\n");
        VF = 4;
      }
    }
    assert(EnableVPlanNativePath && "VPlan-native path is not enabled.");
    assert(isPowerOf2_32(VF) && "VF needs to be a power of two");
    LLVM_DEBUG(dbgs() << "LV: Using " << (UserVF ? "user " : "") << "VF " << VF
                      << " to build VPlans.\n");
    buildVPlans(VF, VF);

    // For VPlan build stress testing, we bail out after VPlan construction.
    if (VPlanBuildStressTest)
      return VectorizationFactor::Disabled();

    return {VF, 0};
  }

  LLVM_DEBUG(
      dbgs() << "LV: Not vectorizing. Inner loops aren't supported in the "
                "VPlan-native path.\n");
  return VectorizationFactor::Disabled();
}

Optional<VectorizationFactor> LoopVectorizationPlanner::plan(unsigned UserVF) {
  assert(OrigLoop->empty() && "Inner loop expected.");
  Optional<unsigned> MaybeMaxVF = CM.computeMaxVF();
  if (!MaybeMaxVF) // Cases that should not to be vectorized nor interleaved.
    return None;

  // Invalidate interleave groups if all blocks of loop will be predicated.
  if (CM.blockNeedsPredication(OrigLoop->getHeader()) &&
      !useMaskedInterleavedAccesses(*TTI)) {
    LLVM_DEBUG(
        dbgs()
        << "LV: Invalidate all interleaved groups due to fold-tail by masking "
           "which requires masked-interleaved support.\n");
    CM.InterleaveInfo.reset();
  }

  if (UserVF) {
    LLVM_DEBUG(dbgs() << "LV: Using user VF " << UserVF << ".\n");
    assert(isPowerOf2_32(UserVF) && "VF needs to be a power of two");
    // Collect the instructions (and their associated costs) that will be more
    // profitable to scalarize.
    CM.selectUserVectorizationFactor(UserVF);
    buildVPlansWithVPRecipes(UserVF, UserVF);
    LLVM_DEBUG(printPlans(dbgs()));
    return {{UserVF, 0}};
  }

  // Most of the VF selection code for fixed length vectors does not make
  // sense for scalable vectors. So as a starting point we assume that if we
  // are using scalable vectors we are going to vectorize based on the
  // computed MaxVF (max K factor).
  if (TTI->useScalableVectorType()) {
    unsigned VF = MaybeMaxVF.getValue();
    assert(VF != 0 && "MaxVF is zero.");
    CM.collectUniformsAndScalars(VF);
    CM.collectInstsToScalarize(VF);
    buildVPlansWithVPRecipes(VF, VF);
    LLVM_DEBUG(printPlans(dbgs()));
    return CM.selectScalableVectorizationFactor(VF);
  }

  unsigned MaxVF = MaybeMaxVF.getValue();
  assert(MaxVF != 0 && "MaxVF is zero.");
  for (unsigned VF = 1; VF <= MaxVF; VF *= 2) {
    // Collect Uniform and Scalar instructions after vectorization with VF.
    CM.collectUniformsAndScalars(VF);

    // Collect the instructions (and their associated costs) that will be more
    // profitable to scalarize.
    if (VF > 1)
      CM.collectInstsToScalarize(VF);
  }

  buildVPlansWithVPRecipes(1, MaxVF);
  LLVM_DEBUG(printPlans(dbgs()));
  if (MaxVF == 1)
    return VectorizationFactor::Disabled();

  // Select the optimal vectorization factor.
  return CM.selectVectorizationFactor(MaxVF);
}

void LoopVectorizationPlanner::setBestPlan(unsigned VF, unsigned UF) {
  LLVM_DEBUG(dbgs() << "Setting best plan to VF=" << VF << ", UF=" << UF
                    << '\n');
  BestVF = VF;
  BestUF = UF;

  erase_if(VPlans, [VF](const VPlanPtr &Plan) { return !Plan->hasVF(VF); });
  assert(VPlans.size() == 1 && "Best VF has not a single VPlan.");
}

void LoopVectorizationPlanner::executePlan(InnerLoopVectorizer &ILV,
                                           DominatorTree *DT) {

  // 1. Create a new empty loop. Unlink the old loop and connect the new one.
  VPCallbackILV CallbackILV(ILV);

  VPTransformState State{BestVF,     BestUF,      ILV.isScalable(),       LI,
                         DT,         ILV.Builder, ILV.VectorLoopValueMap, &ILV,
                         CallbackILV};
  State.CFG.PrevBB = ILV.createVectorizedLoopSkeleton();
  State.TripCount = ILV.getOrCreateTripCount(nullptr);

  //===------------------------------------------------===//
  //
  // Notice: any optimization or new instruction that go
  // into the code below should also be implemented in
  // the cost-model.
  //
  //===------------------------------------------------===//

  // 2. Copy and widen instructions from the old loop into the new loop.
  assert(VPlans.size() == 1 && "Not a single VPlan to execute.");
  VPlans.front()->execute(&State);

  // 3. Fix the vectorized code: take care of header phi's, live-outs,
  //    predication, updating analyses.
  ILV.fixVectorizedLoop();
}

void LoopVectorizationPlanner::collectTriviallyDeadInstructions(
    SmallPtrSetImpl<Instruction *> &DeadInstructions) {
  BasicBlock *Latch = OrigLoop->getLoopLatch();

  // We create new control-flow for the vectorized loop, so the original
  // condition will be dead after vectorization if it's only used by the
  // branch.
  auto *Cmp = dyn_cast<Instruction>(Latch->getTerminator()->getOperand(0));
  if (Cmp && Cmp->hasOneUse())
    DeadInstructions.insert(Cmp);

  // We create new "steps" for induction variable updates to which the original
  // induction variables map. An original update instruction will be dead if
  // all its users except the induction variable are dead.
  for (auto &Induction : *Legal->getInductionVars()) {
    PHINode *Ind = Induction.first;
    auto *IndUpdate = cast<Instruction>(Ind->getIncomingValueForBlock(Latch));
    if (llvm::all_of(IndUpdate->users(), [&](User *U) -> bool {
          return U == Ind || DeadInstructions.find(cast<Instruction>(U)) !=
                                 DeadInstructions.end();
        }))
      DeadInstructions.insert(IndUpdate);

    // We record as "Dead" also the type-casting instructions we had identified
    // during induction analysis. We don't need any handling for them in the
    // vectorized loop because we have proven that, under a proper runtime
    // test guarding the vectorized loop, the value of the phi, and the casted
    // value of the phi, are the same. The last instruction in this casting
    // chain will get its scalar/vector/widened def from the
    // scalar/vector/widened def of the respective phi node. Any other casts in
    // the induction def-use chain have no other uses outside the phi update
    // chain, and will be ignored.
    InductionDescriptor &IndDes = Induction.second;
    const SmallVectorImpl<Instruction *> &Casts = IndDes.getCastInsts();
    DeadInstructions.insert(Casts.begin(), Casts.end());
  }
}

Value *InnerLoopUnroller::reverseVector(Value *Vec) { return Vec; }

Value *InnerLoopUnroller::getBroadcastInstrs(Value *V) { return V; }

Value *InnerLoopUnroller::getStepVector(Value *Val, int StartIdx, Value *Step,
                                        Instruction::BinaryOps BinOp) {
  // When unrolling and the VF is 1, we only need to add a simple scalar.
  Type *Ty = Val->getType();
  assert(!Ty->isVectorTy() && "Val must be a scalar");

  if (Ty->isFloatingPointTy()) {
    Constant *C = ConstantFP::get(Ty, (double)StartIdx);

    // Floating point operations had to be 'fast' to enable the unrolling.
    Value *MulOp = addFastMathFlag(Builder.CreateFMul(C, Step));
    return addFastMathFlag(Builder.CreateBinOp(BinOp, Val, MulOp));
  }
  Constant *C = ConstantInt::get(Ty, StartIdx);
  return Builder.CreateAdd(Val, Builder.CreateMul(C, Step), "induction");
}

static void AddRuntimeUnrollDisableMetaData(Loop *L) {
  SmallVector<Metadata *, 4> MDs;
  // Reserve first location for self reference to the LoopID metadata node.
  MDs.push_back(nullptr);
  bool IsUnrollMetadata = false;
  MDNode *LoopID = L->getLoopID();
  if (LoopID) {
    // First find existing loop unrolling disable metadata.
    for (unsigned i = 1, ie = LoopID->getNumOperands(); i < ie; ++i) {
      auto *MD = dyn_cast<MDNode>(LoopID->getOperand(i));
      if (MD) {
        const auto *S = dyn_cast<MDString>(MD->getOperand(0));
        IsUnrollMetadata =
            S && S->getString().startswith("llvm.loop.unroll.disable");
      }
      MDs.push_back(LoopID->getOperand(i));
    }
  }

  if (!IsUnrollMetadata) {
    // Add runtime unroll disable metadata.
    LLVMContext &Context = L->getHeader()->getContext();
    SmallVector<Metadata *, 1> DisableOperands;
    DisableOperands.push_back(
        MDString::get(Context, "llvm.loop.unroll.runtime.disable"));
    MDNode *DisableNode = MDNode::get(Context, DisableOperands);
    MDs.push_back(DisableNode);
    MDNode *NewLoopID = MDNode::get(Context, MDs);
    // Set operand 0 to refer to the loop id itself.
    NewLoopID->replaceOperandWith(0, NewLoopID);
    L->setLoopID(NewLoopID);
  }
}

bool LoopVectorizationPlanner::getDecisionAndClampRange(
    const std::function<bool(unsigned)> &Predicate, VFRange &Range) {
  assert(Range.End > Range.Start && "Trying to test an empty VF range.");
  bool PredicateAtRangeStart = Predicate(Range.Start);

  for (unsigned TmpVF = Range.Start * 2; TmpVF < Range.End; TmpVF *= 2)
    if (Predicate(TmpVF) != PredicateAtRangeStart) {
      Range.End = TmpVF;
      break;
    }

  return PredicateAtRangeStart;
}

/// Build VPlans for the full range of feasible VF's = {\p MinVF, 2 * \p MinVF,
/// 4 * \p MinVF, ..., \p MaxVF} by repeatedly building a VPlan for a sub-range
/// of VF's starting at a given VF and extending it as much as possible. Each
/// vectorization decision can potentially shorten this sub-range during
/// buildVPlan().
void LoopVectorizationPlanner::buildVPlans(unsigned MinVF, unsigned MaxVF) {
  for (unsigned VF = MinVF; VF < MaxVF + 1;) {
    VFRange SubRange = {VF, MaxVF + 1};
    VPlans.push_back(buildVPlan(SubRange));
    VF = SubRange.End;
  }
}

VPValue *VPRecipeBuilder::createEdgeMask(BasicBlock *Src, BasicBlock *Dst,
                                         VPlanPtr &Plan) {
  assert(is_contained(predecessors(Dst), Src) && "Invalid edge");

  // Look for cached value.
  std::pair<BasicBlock *, BasicBlock *> Edge(Src, Dst);
  EdgeMaskCacheTy::iterator ECEntryIt = EdgeMaskCache.find(Edge);
  if (ECEntryIt != EdgeMaskCache.end())
    return ECEntryIt->second;

  VPValue *SrcMask = createBlockInMask(Src, Plan);

  // The terminator has to be a branch inst!
  BranchInst *BI = dyn_cast<BranchInst>(Src->getTerminator());
  assert(BI && "Unexpected terminator found");

  if (!BI->isConditional())
    return EdgeMaskCache[Edge] = SrcMask;

  VPValue *EdgeMask = Plan->getVPValue(BI->getCondition());
  assert(EdgeMask && "No Edge Mask found for condition");

  if (BI->getSuccessor(0) != Dst)
    EdgeMask = Builder.createNot(EdgeMask);

  if (SrcMask) // Otherwise block in-mask is all-one, no need to AND.
    EdgeMask = Builder.createAnd(EdgeMask, SrcMask);

  return EdgeMaskCache[Edge] = EdgeMask;
}

VPValue *VPRecipeBuilder::createBlockInMask(BasicBlock *BB, VPlanPtr &Plan) {
  assert(OrigLoop->contains(BB) && "Block is not a part of a loop");

  // Look for cached value.
  BlockMaskCacheTy::iterator BCEntryIt = BlockMaskCache.find(BB);
  if (BCEntryIt != BlockMaskCache.end())
    return BCEntryIt->second;

  // All-one mask is modelled as no-mask following the convention for masked
  // load/store/gather/scatter. Initialize BlockMask to no-mask.
  VPValue *BlockMask = nullptr;

  if (OrigLoop->getHeader() == BB) {
    if (!CM.blockNeedsPredication(BB))
      return BlockMaskCache[BB] = BlockMask; // Loop incoming mask is all-one.

    // Introduce the early-exit compare IV <= BTC to form header block mask.
    // This is used instead of IV < TC because TC may wrap, unlike BTC.
    VPValue *IV = Plan->getVPValue(Legal->getPrimaryInduction());
    VPValue *BTC = Plan->getOrCreateBackedgeTakenCount();
    BlockMask = Builder.createNaryOp(VPInstruction::ICmpULE, {IV, BTC});
    return BlockMaskCache[BB] = BlockMask;
  }

  // This is the block mask. We OR all incoming edges.
  for (auto *Predecessor : predecessors(BB)) {
    VPValue *EdgeMask = createEdgeMask(Predecessor, BB, Plan);
    if (!EdgeMask) // Mask of predecessor is all-one so mask of block is too.
      return BlockMaskCache[BB] = EdgeMask;

    if (!BlockMask) { // BlockMask has its initialized nullptr value.
      BlockMask = EdgeMask;
      continue;
    }

    BlockMask = Builder.createOr(BlockMask, EdgeMask);
  }

  return BlockMaskCache[BB] = BlockMask;
}

VPWidenMemoryInstructionRecipe *
VPRecipeBuilder::tryToWidenMemory(Instruction *I, VFRange &Range,
                                  VPlanPtr &Plan) {
  if (!isa<LoadInst>(I) && !isa<StoreInst>(I))
    return nullptr;

  auto willWiden = [&](unsigned VF) -> bool {
    if (VF == 1 && !CM.isScalable())
      return false;
    LoopVectorizationCostModel::InstWidening Decision =
        CM.getWideningDecision(I, VF);
    assert(Decision != LoopVectorizationCostModel::CM_Unknown &&
           "CM decision should be taken at this point.");
    if (Decision == LoopVectorizationCostModel::CM_Interleave)
      return true;
    if (CM.isScalarAfterVectorization(I, VF) ||
        CM.isProfitableToScalarize(I, VF))
      return false;
    return Decision != LoopVectorizationCostModel::CM_Scalarize;
  };

  if (!LoopVectorizationPlanner::getDecisionAndClampRange(willWiden, Range))
    return nullptr;

  VPValue *Mask = nullptr;
  if (Legal->isMaskRequired(I))
    Mask = createBlockInMask(I->getParent(), Plan);

  return new VPWidenMemoryInstructionRecipe(*I, Mask);
}

VPWidenIntOrFpInductionRecipe *
VPRecipeBuilder::tryToOptimizeInduction(Instruction *I, VFRange &Range) {
  if (PHINode *Phi = dyn_cast<PHINode>(I)) {
    // Check if this is an integer or fp induction. If so, build the recipe that
    // produces its scalar and vector values.
    InductionDescriptor II = Legal->getInductionVars()->lookup(Phi);
    if (II.getKind() == InductionDescriptor::IK_IntInduction ||
        II.getKind() == InductionDescriptor::IK_FpInduction)
      return new VPWidenIntOrFpInductionRecipe(Phi);

    return nullptr;
  }

  // Optimize the special case where the source is a constant integer
  // induction variable. Notice that we can only optimize the 'trunc' case
  // because (a) FP conversions lose precision, (b) sext/zext may wrap, and
  // (c) other casts depend on pointer size.

  // Determine whether \p K is a truncation based on an induction variable that
  // can be optimized.
  auto isOptimizableIVTruncate =
      [&](Instruction *K) -> std::function<bool(unsigned)> {
    return
        [=](unsigned VF) -> bool { return CM.isOptimizableIVTruncate(K, VF); };
  };

  if (isa<TruncInst>(I) && LoopVectorizationPlanner::getDecisionAndClampRange(
                               isOptimizableIVTruncate(I), Range))
    return new VPWidenIntOrFpInductionRecipe(cast<PHINode>(I->getOperand(0)),
                                             cast<TruncInst>(I));
  return nullptr;
}

VPBlendRecipe *VPRecipeBuilder::tryToBlend(Instruction *I, VPlanPtr &Plan) {
  PHINode *Phi = dyn_cast<PHINode>(I);
  if (!Phi || Phi->getParent() == OrigLoop->getHeader())
    return nullptr;

  // We know that all PHIs in non-header blocks are converted into selects, so
  // we don't have to worry about the insertion order and we can just use the
  // builder. At this point we generate the predication tree. There may be
  // duplications since this is a simple recursive scan, but future
  // optimizations will clean it up.

  SmallVector<VPValue *, 2> Masks;
  unsigned NumIncoming = Phi->getNumIncomingValues();
  for (unsigned In = 0; In < NumIncoming; In++) {
    VPValue *EdgeMask =
        createEdgeMask(Phi->getIncomingBlock(In), Phi->getParent(), Plan);
    assert((EdgeMask || NumIncoming == 1) &&
           "Multiple predecessors with one having a full mask");
    if (EdgeMask)
      Masks.push_back(EdgeMask);
  }
  return new VPBlendRecipe(Phi, Masks);
}

bool VPRecipeBuilder::tryToWiden(Instruction *I, VPBasicBlock *VPBB,
                                 VFRange &Range) {

  bool IsPredicated = LoopVectorizationPlanner::getDecisionAndClampRange(
      [&](unsigned VF) { return CM.isScalarWithPredication(I, VF); }, Range);

  if (IsPredicated)
    return false;

  auto IsVectorizableOpcode = [](unsigned Opcode) {
    switch (Opcode) {
    case Instruction::Add:
    case Instruction::And:
    case Instruction::AShr:
    case Instruction::BitCast:
    case Instruction::Br:
    case Instruction::Call:
    case Instruction::FAdd:
    case Instruction::FCmp:
    case Instruction::FDiv:
    case Instruction::FMul:
    case Instruction::FNeg:
    case Instruction::FPExt:
    case Instruction::FPToSI:
    case Instruction::FPToUI:
    case Instruction::FPTrunc:
    case Instruction::FRem:
    case Instruction::FSub:
    case Instruction::ICmp:
    case Instruction::IntToPtr:
    case Instruction::Load:
    case Instruction::LShr:
    case Instruction::Mul:
    case Instruction::Or:
    case Instruction::PHI:
    case Instruction::PtrToInt:
    case Instruction::SDiv:
    case Instruction::Select:
    case Instruction::SExt:
    case Instruction::Shl:
    case Instruction::SIToFP:
    case Instruction::SRem:
    case Instruction::Store:
    case Instruction::Sub:
    case Instruction::Trunc:
    case Instruction::UDiv:
    case Instruction::UIToFP:
    case Instruction::URem:
    case Instruction::Xor:
    case Instruction::ZExt:
      return true;
    }
    return false;
  };

  if (!IsVectorizableOpcode(I->getOpcode()))
    return false;

  if (CallInst *CI = dyn_cast<CallInst>(I)) {
    Intrinsic::ID ID = getVectorIntrinsicIDForCall(CI, TLI);
    if (ID && (ID == Intrinsic::assume || ID == Intrinsic::lifetime_end ||
               ID == Intrinsic::lifetime_start || ID == Intrinsic::sideeffect))
      return false;
  }

  auto willWiden = [&](unsigned VF) -> bool {
    if (!isa<PHINode>(I) && (CM.isScalarAfterVectorization(I, VF) ||
                             CM.isProfitableToScalarize(I, VF)))
      return false;
    if (CallInst *CI = dyn_cast<CallInst>(I)) {
      Intrinsic::ID ID = getVectorIntrinsicIDForCall(CI, TLI);
      // The following case may be scalarized depending on the VF.
      // The flag shows whether we use Intrinsic or a usual Call for vectorized
      // version of the instruction.
      // Is it beneficial to perform intrinsic call compared to lib call?
      bool NeedToScalarize;
      unsigned CallCost = CM.getVectorCallCost(CI, VF, NeedToScalarize);
      bool UseVectorIntrinsic =
          ID && CM.getVectorIntrinsicCost(CI, VF) <= CallCost;
      return UseVectorIntrinsic || !NeedToScalarize;
    }
    if (isa<LoadInst>(I) || isa<StoreInst>(I)) {
      assert(CM.getWideningDecision(I, VF) ==
                 LoopVectorizationCostModel::CM_Scalarize &&
             "Memory widening decisions should have been taken care by now");
      return false;
    }
    return true;
  };

  if (!LoopVectorizationPlanner::getDecisionAndClampRange(willWiden, Range))
    return false;
  // If this ingredient's recipe is to be recorded, keep its recipe a singleton
  // to avoid having to split recipes later.
  bool IsSingleton = Ingredient2Recipe.count(I);

  // Success: widen this instruction.

  // Use the default widening recipe. We optimize the common case where
  // consecutive instructions can be represented by a single recipe.
  if (!IsSingleton && !VPBB->empty() && LastExtensibleRecipe == &VPBB->back() &&
      LastExtensibleRecipe->appendInstruction(I))
    return true;

  VPWidenRecipe *WidenRecipe = new VPWidenRecipe(I);
  if (!IsSingleton)
    LastExtensibleRecipe = WidenRecipe;
  setRecipe(I, WidenRecipe);
  VPBB->appendRecipe(WidenRecipe);
  return true;
}

VPBasicBlock *VPRecipeBuilder::handleReplication(
    Instruction *I, VFRange &Range, VPBasicBlock *VPBB,
    DenseMap<Instruction *, VPReplicateRecipe *> &PredInst2Recipe,
    VPlanPtr &Plan) {
  bool IsUniform = LoopVectorizationPlanner::getDecisionAndClampRange(
      [&](unsigned VF) { return CM.isUniformAfterVectorization(I, VF); },
      Range);

  bool IsPredicated = LoopVectorizationPlanner::getDecisionAndClampRange(
      [&](unsigned VF) { return CM.isScalarWithPredication(I, VF); }, Range);

  auto *Recipe = new VPReplicateRecipe(I, IsUniform, IsPredicated);
  setRecipe(I, Recipe);

  // Find if I uses a predicated instruction. If so, it will use its scalar
  // value. Avoid hoisting the insert-element which packs the scalar value into
  // a vector value, as that happens iff all users use the vector value.
  for (auto &Op : I->operands())
    if (auto *PredInst = dyn_cast<Instruction>(Op))
      if (PredInst2Recipe.find(PredInst) != PredInst2Recipe.end())
        PredInst2Recipe[PredInst]->setAlsoPack(false);

  // Finalize the recipe for Instr, first if it is not predicated.
  if (!IsPredicated) {
    LLVM_DEBUG(dbgs() << "LV: Scalarizing:" << *I << "\n");
    VPBB->appendRecipe(Recipe);
    return VPBB;
  }
  LLVM_DEBUG(dbgs() << "LV: Scalarizing and predicating:" << *I << "\n");
  assert(VPBB->getSuccessors().empty() &&
         "VPBB has successors when handling predicated replication.");
  // Record predicated instructions for above packing optimizations.
  PredInst2Recipe[I] = Recipe;
  VPBlockBase *Region = createReplicateRegion(I, Recipe, Plan);
  VPBlockUtils::insertBlockAfter(Region, VPBB);
  auto *RegSucc = new VPBasicBlock();
  VPBlockUtils::insertBlockAfter(RegSucc, Region);
  return RegSucc;
}

VPRegionBlock *VPRecipeBuilder::createReplicateRegion(Instruction *Instr,
                                                      VPRecipeBase *PredRecipe,
                                                      VPlanPtr &Plan) {
  // Instructions marked for predication are replicated and placed under an
  // if-then construct to prevent side-effects.

  // Generate recipes to compute the block mask for this region.
  VPValue *BlockInMask = createBlockInMask(Instr->getParent(), Plan);

  // Build the triangular if-then region.
  std::string RegionName = (Twine("pred.") + Instr->getOpcodeName()).str();
  assert(Instr->getParent() && "Predicated instruction not in any basic block");
  auto *BOMRecipe = new VPBranchOnMaskRecipe(BlockInMask);
  auto *Entry = new VPBasicBlock(Twine(RegionName) + ".entry", BOMRecipe);
  auto *PHIRecipe =
      Instr->getType()->isVoidTy() ? nullptr : new VPPredInstPHIRecipe(Instr);
  auto *Exit = new VPBasicBlock(Twine(RegionName) + ".continue", PHIRecipe);
  auto *Pred = new VPBasicBlock(Twine(RegionName) + ".if", PredRecipe);
  VPRegionBlock *Region = new VPRegionBlock(Entry, Exit, RegionName, true);

  // Note: first set Entry as region entry and then connect successors starting
  // from it in order, to propagate the "parent" of each VPBasicBlock.
  VPBlockUtils::insertTwoBlocksAfter(Pred, Exit, BlockInMask, Entry);
  VPBlockUtils::connectBlocks(Pred, Exit);

  return Region;
}
//-NOTE/VK-//
// This is where widening recipe is created for each instruction in the for
// loop. During the plan execution phase widening is done by simply executing
// these recipes.
bool VPRecipeBuilder::tryToCreateRecipe(Instruction *Instr, VFRange &Range,
                                        VPlanPtr &Plan, VPBasicBlock *VPBB) {
  VPRecipeBase *Recipe = nullptr;

  // First, check for specific widening recipes that deal with memory
  // operations, inductions and Phi nodes.
  if ((Recipe = tryToWidenMemory(Instr, Range, Plan)) ||
      (Recipe = tryToOptimizeInduction(Instr, Range)) ||
      (Recipe = tryToBlend(Instr, Plan)) ||
      (isa<PHINode>(Instr) &&
       (Recipe = new VPWidenPHIRecipe(cast<PHINode>(Instr))))) {
    setRecipe(Instr, Recipe);
    VPBB->appendRecipe(Recipe);
    return true;
  }

  // Handle GEP widening.
  if (GetElementPtrInst *GEP = dyn_cast<GetElementPtrInst>(Instr)) {
    auto Scalarize = [&](unsigned VF) {
      return CM.isScalarWithPredication(Instr, VF) ||
             CM.isScalarAfterVectorization(Instr, VF) ||
             CM.isProfitableToScalarize(Instr, VF);
    };
    if (LoopVectorizationPlanner::getDecisionAndClampRange(Scalarize, Range))
      return false;
    VPWidenGEPRecipe *Recipe = new VPWidenGEPRecipe(GEP, OrigLoop);
    setRecipe(Instr, Recipe);
    VPBB->appendRecipe(Recipe);
    return true;
  }

  // Check if Instr is to be widened by a general VPWidenRecipe, after
  // having first checked for specific widening recipes.
  if (tryToWiden(Instr, VPBB, Range))
    return true;

  return false;
}

void LoopVectorizationPlanner::buildVPlansWithVPRecipes(unsigned MinVF,
                                                        unsigned MaxVF) {
  assert(OrigLoop->empty() && "Inner loop expected.");

  // Collect conditions feeding internal conditional branches; they need to be
  // represented in VPlan for it to model masking.
  SmallPtrSet<Value *, 1> NeedDef;

  auto *Latch = OrigLoop->getLoopLatch();
  for (BasicBlock *BB : OrigLoop->blocks()) {
    if (BB == Latch)
      continue;
    BranchInst *Branch = dyn_cast<BranchInst>(BB->getTerminator());
    if (Branch && Branch->isConditional())
      NeedDef.insert(Branch->getCondition());
  }

  // If the tail is to be folded by masking, the primary induction variable
  // needs to be represented in VPlan for it to model early-exit masking.
  // Also, both the Phi and the live-out instruction of each reduction are
  // required in order to introduce a select between them in VPlan.
  if (CM.foldTailByMasking()) {
    NeedDef.insert(Legal->getPrimaryInduction());
    for (auto &Reduction : *Legal->getReductionVars()) {
      NeedDef.insert(Reduction.first);
      NeedDef.insert(Reduction.second.getLoopExitInstr());
    }
  }

  // Collect instructions from the original loop that will become trivially dead
  // in the vectorized loop. We don't need to vectorize these instructions. For
  // example, original induction update instructions can become dead because we
  // separately emit induction "steps" when generating code for the new loop.
  // Similarly, we create a new latch condition when setting up the structure
  // of the new loop, so the old one can become dead.
  SmallPtrSet<Instruction *, 4> DeadInstructions;
  collectTriviallyDeadInstructions(DeadInstructions);

  for (unsigned VF = MinVF; VF < MaxVF + 1;) {
    VFRange SubRange = {VF, MaxVF + 1};
    VPlans.push_back(
        buildVPlanWithVPRecipes(SubRange, NeedDef, DeadInstructions));
    VF = SubRange.End;
  }
}

VPlanPtr LoopVectorizationPlanner::buildVPlanWithVPRecipes(
    VFRange &Range, SmallPtrSetImpl<Value *> &NeedDef,
    SmallPtrSetImpl<Instruction *> &DeadInstructions) {

  // Hold a mapping from predicated instructions to their recipes, in order to
  // fix their AlsoPack behavior if a user is determined to replicate and use a
  // scalar instead of vector value.
  DenseMap<Instruction *, VPReplicateRecipe *> PredInst2Recipe;

  DenseMap<Instruction *, Instruction *> &SinkAfter = Legal->getSinkAfter();

  SmallPtrSet<const InterleaveGroup<Instruction> *, 1> InterleaveGroups;

  VPRecipeBuilder RecipeBuilder(OrigLoop, TLI, Legal, CM, Builder);

  // ---------------------------------------------------------------------------
  // Pre-construction: record ingredients whose recipes we'll need to further
  // process after constructing the initial VPlan.
  // ---------------------------------------------------------------------------

  // Mark instructions we'll need to sink later and their targets as
  // ingredients whose recipe we'll need to record.
  for (auto &Entry : SinkAfter) {
    RecipeBuilder.recordRecipeOf(Entry.first);
    RecipeBuilder.recordRecipeOf(Entry.second);
  }

  // For each interleave group which is relevant for this (possibly trimmed)
  // Range, add it to the set of groups to be later applied to the VPlan and add
  // placeholders for its members' Recipes which we'll be replacing with a
  // single VPInterleaveRecipe.
  for (InterleaveGroup<Instruction> *IG : IAI.getInterleaveGroups()) {
    auto applyIG = [IG, this](unsigned VF) -> bool {
      return (VF >= 2 && // Query is illegal for VF == 1
              CM.getWideningDecision(IG->getInsertPos(), VF) ==
                  LoopVectorizationCostModel::CM_Interleave);
    };
    if (!getDecisionAndClampRange(applyIG, Range))
      continue;
    InterleaveGroups.insert(IG);
    for (unsigned i = 0; i < IG->getFactor(); i++)
      if (Instruction *Member = IG->getMember(i))
        RecipeBuilder.recordRecipeOf(Member);
  };

  // ---------------------------------------------------------------------------
  // Build initial VPlan: Scan the body of the loop in a topological order to
  // visit each basic block after having visited its predecessor basic blocks.
  // ---------------------------------------------------------------------------

  // Create a dummy pre-entry VPBasicBlock to start building the VPlan.
  VPBasicBlock *VPBB = new VPBasicBlock("Pre-Entry");
  auto Plan = std::make_unique<VPlan>(VPBB);

  // Represent values that will have defs inside VPlan.
  for (Value *V : NeedDef)
    Plan->addVPValue(V);

  // Scan the body of the loop in a topological order to visit each basic block
  // after having visited its predecessor basic blocks.
  LoopBlocksDFS DFS(OrigLoop);
  DFS.perform(LI);

  for (BasicBlock *BB : make_range(DFS.beginRPO(), DFS.endRPO())) {
    // Relevant instructions from basic block BB will be grouped into VPRecipe
    // ingredients and fill a new VPBasicBlock.
    unsigned VPBBsForBB = 0;
    auto *FirstVPBBForBB = new VPBasicBlock(BB->getName());
    VPBlockUtils::insertBlockAfter(FirstVPBBForBB, VPBB);
    VPBB = FirstVPBBForBB;
    Builder.setInsertPoint(VPBB);

    // Introduce each ingredient into VPlan.
    for (Instruction &I : BB->instructionsWithoutDebug()) {
      Instruction *Instr = &I;

      // First filter out irrelevant instructions, to ensure no recipes are
      // built for them.
      if (isa<BranchInst>(Instr) ||
          DeadInstructions.find(Instr) != DeadInstructions.end())
        continue;

      if (RecipeBuilder.tryToCreateRecipe(Instr, Range, Plan, VPBB))
        continue;

      // Otherwise, if all widening options failed, Instruction is to be
      // replicated. This may create a successor for VPBB.
      VPBasicBlock *NextVPBB = RecipeBuilder.handleReplication(
          Instr, Range, VPBB, PredInst2Recipe, Plan);
      if (NextVPBB != VPBB) {
        VPBB = NextVPBB;
        VPBB->setName(BB->hasName() ? BB->getName() + "." + Twine(VPBBsForBB++)
                                    : "");
      }
    }
  }

  // Discard empty dummy pre-entry VPBasicBlock. Note that other VPBasicBlocks
  // may also be empty, such as the last one VPBB, reflecting original
  // basic-blocks with no recipes.
  VPBasicBlock *PreEntry = cast<VPBasicBlock>(Plan->getEntry());
  assert(PreEntry->empty() && "Expecting empty pre-entry block.");
  VPBlockBase *Entry = Plan->setEntry(PreEntry->getSingleSuccessor());
  VPBlockUtils::disconnectBlocks(PreEntry, Entry);
  delete PreEntry;

  // ---------------------------------------------------------------------------
  // Transform initial VPlan: Apply previously taken decisions, in order, to
  // bring the VPlan to its final state.
  // ---------------------------------------------------------------------------

  // Apply Sink-After legal constraints.
  for (auto &Entry : SinkAfter) {
    VPRecipeBase *Sink = RecipeBuilder.getRecipe(Entry.first);
    VPRecipeBase *Target = RecipeBuilder.getRecipe(Entry.second);
    Sink->moveAfter(Target);
  }

  // Interleave memory: for each Interleave Group we marked earlier as relevant
  // for this VPlan, replace the Recipes widening its memory instructions with a
  // single VPInterleaveRecipe at its insertion point.
  for (auto IG : InterleaveGroups) {
    auto *Recipe = cast<VPWidenMemoryInstructionRecipe>(
        RecipeBuilder.getRecipe(IG->getInsertPos()));
    (new VPInterleaveRecipe(IG, Recipe->getMask()))->insertBefore(Recipe);

    for (unsigned i = 0; i < IG->getFactor(); ++i)
      if (Instruction *Member = IG->getMember(i)) {
        RecipeBuilder.getRecipe(Member)->eraseFromParent();
      }
  }

  // Finally, if tail is folded by masking, introduce selects between the phi
  // and the live-out instruction of each reduction, at the end of the latch.
  if (CM.foldTailByMasking()) {
    Builder.setInsertPoint(VPBB);
    auto *Cond = RecipeBuilder.createBlockInMask(OrigLoop->getHeader(), Plan);
    for (auto &Reduction : *Legal->getReductionVars()) {
      VPValue *Phi = Plan->getVPValue(Reduction.first);
      VPValue *Red = Plan->getVPValue(Reduction.second.getLoopExitInstr());
      Builder.createNaryOp(Instruction::Select, {Cond, Red, Phi});
    }
  }

  std::string PlanName;
  raw_string_ostream RSO(PlanName);
  unsigned VF = Range.Start;
  Plan->addVF(VF);
  RSO << "Initial VPlan for VF={" << VF;
  for (VF *= 2; VF < Range.End; VF *= 2) {
    Plan->addVF(VF);
    RSO << "," << VF;
  }
  RSO << "},UF>=1";
  RSO.flush();
  Plan->setName(PlanName);

  return Plan;
}

VPlanPtr LoopVectorizationPlanner::buildVPlan(VFRange &Range) {
  // Outer loop handling: They may require CFG and instruction level
  // transformations before even evaluating whether vectorization is profitable.
  // Since we cannot modify the incoming IR, we need to build VPlan upfront in
  // the vectorization pipeline.
  assert(!OrigLoop->empty());
  assert(EnableVPlanNativePath && "VPlan-native path is not enabled.");

  // Create new empty VPlan
  auto Plan = std::make_unique<VPlan>();

  // Build hierarchical CFG
  VPlanHCFGBuilder HCFGBuilder(OrigLoop, LI, *Plan);
  HCFGBuilder.buildHierarchicalCFG();

  for (unsigned VF = Range.Start; VF < Range.End; VF *= 2)
    Plan->addVF(VF);

  if (EnableVPlanPredication) {
    VPlanPredicator VPP(*Plan);
    VPP.predicate();

    // Avoid running transformation to recipes until masked code generation in
    // VPlan-native path is in place.
    return Plan;
  }

  SmallPtrSet<Instruction *, 1> DeadInstructions;
  VPlanTransforms::VPInstructionsToVPRecipes(
      OrigLoop, Plan, Legal->getInductionVars(), DeadInstructions);
  return Plan;
}

Value *LoopVectorizationPlanner::VPCallbackILV::getOrCreateVectorValues(
    Value *V, unsigned Part) {
  return ILV.getOrCreateVectorValue(V, Part);
}

void VPInterleaveRecipe::print(raw_ostream &O, const Twine &Indent) const {
  O << " +\n"
    << Indent << "\"INTERLEAVE-GROUP with factor " << IG->getFactor() << " at ";
  IG->getInsertPos()->printAsOperand(O, false);
  if (User) {
    O << ", ";
    User->getOperand(0)->printAsOperand(O);
  }
  O << "\\l\"";
  for (unsigned i = 0; i < IG->getFactor(); ++i)
    if (Instruction *I = IG->getMember(i))
      O << " +\n"
        << Indent << "\"  " << VPlanIngredient(I) << " " << i << "\\l\"";
}

void VPWidenRecipe::execute(VPTransformState &State) {
  for (auto &Instr : make_range(Begin, End))
    State.ILV->widenInstruction(Instr);
}

void VPWidenGEPRecipe::execute(VPTransformState &State) {
  State.ILV->widenGEP(GEP, State.UF, State.VF, IsPtrLoopInvariant,
                      IsIndexLoopInvariant);
}

void VPWidenIntOrFpInductionRecipe::execute(VPTransformState &State) {
  assert(!State.Instance && "Int or FP induction being replicated.");
  State.ILV->widenIntOrFpInduction(IV, Trunc);
}

void VPWidenPHIRecipe::execute(VPTransformState &State) {
  State.ILV->widenPHIInstruction(Phi, State.UF, State.VF);
}

void VPBlendRecipe::execute(VPTransformState &State) {
  State.ILV->setDebugLocFromInst(State.Builder, Phi);
  // We know that all PHIs in non-header blocks are converted into
  // selects, so we don't have to worry about the insertion order and we
  // can just use the builder.
  // At this point we generate the predication tree. There may be
  // duplications since this is a simple recursive scan, but future
  // optimizations will clean it up.

  unsigned NumIncoming = Phi->getNumIncomingValues();

  assert((User || NumIncoming == 1) &&
         "Multiple predecessors with predecessors having a full mask");
  // Generate a sequence of selects of the form:
  // SELECT(Mask3, In3,
  //      SELECT(Mask2, In2,
  //                   ( ...)))
  InnerLoopVectorizer::VectorParts Entry(State.UF);
  for (unsigned In = 0; In < NumIncoming; ++In) {
    for (unsigned Part = 0; Part < State.UF; ++Part) {
      // We might have single edge PHIs (blocks) - use an identity
      // 'select' for the first PHI operand.
      Value *In0 =
          State.ILV->getOrCreateVectorValue(Phi->getIncomingValue(In), Part);
      if (In == 0)
        Entry[Part] = In0; // Initialize with the first incoming value.
      else {
        // Select between the current value and the previous incoming edge
        // based on the incoming mask.
        Value *Cond = State.get(User->getOperand(In), Part);
        Entry[Part] =
            State.Builder.CreateSelect(Cond, In0, Entry[Part], "predphi");
      }
    }
  }
  for (unsigned Part = 0; Part < State.UF; ++Part)
    State.ValueMap.setVectorValue(Phi, Part, Entry[Part]);
}

void VPInterleaveRecipe::execute(VPTransformState &State) {
  assert(!State.Instance && "Interleave group being replicated.");
  if (!User)
    return State.ILV->vectorizeInterleaveGroup(IG->getInsertPos());

  // Last (and currently only) operand is a mask.
  InnerLoopVectorizer::VectorParts MaskValues(State.UF);
  VPValue *Mask = User->getOperand(User->getNumOperands() - 1);
  for (unsigned Part = 0; Part < State.UF; ++Part)
    MaskValues[Part] = State.get(Mask, Part);
  State.ILV->vectorizeInterleaveGroup(IG->getInsertPos(), &MaskValues);
}

void VPReplicateRecipe::execute(VPTransformState &State) {
  if (State.Instance) { // Generate a single instance.
    State.ILV->scalarizeInstruction(Ingredient, *State.Instance, IsPredicated);
    // Insert scalar instance packing it into a vector.
    if (AlsoPack && State.VF > 1) {
      // If we're constructing lane 0, initialize to start from undef.
      if (State.Instance->Lane == 0) {
        Value *Undef = UndefValue::get(
            VectorType::get(Ingredient->getType(), State.VF, State.IsScalable));
        State.ValueMap.setVectorValue(Ingredient, State.Instance->Part, Undef);
      }
      State.ILV->packScalarIntoVectorValue(Ingredient, *State.Instance);
    }
    return;
  }

  // Generate scalar instances for all VF lanes of all UF parts, unless the
  // instruction is uniform inwhich case generate only the first lane for each
  // of the UF parts.
  unsigned EndLane = IsUniform ? 1 : State.VF;
  for (unsigned Part = 0; Part < State.UF; ++Part)
    for (unsigned Lane = 0; Lane < EndLane; ++Lane)
      State.ILV->scalarizeInstruction(Ingredient, {Part, Lane}, IsPredicated);
}

void VPBranchOnMaskRecipe::execute(VPTransformState &State) {
  assert(State.Instance && "Branch on Mask works only on single instance.");

  unsigned Part = State.Instance->Part;
  unsigned Lane = State.Instance->Lane;

  Value *ConditionBit = nullptr;
  if (!User) // Block in mask is all-one.
    ConditionBit = State.Builder.getTrue();
  else {
    VPValue *BlockInMask = User->getOperand(0);
    ConditionBit = State.get(BlockInMask, Part);
    if (ConditionBit->getType()->isVectorTy())
      ConditionBit = State.Builder.CreateExtractElement(
          ConditionBit, State.Builder.getInt32(Lane));
  }

  // Replace the temporary unreachable terminator with a new conditional branch,
  // whose two destinations will be set later when they are created.
  auto *CurrentTerminator = State.CFG.PrevBB->getTerminator();
  assert(isa<UnreachableInst>(CurrentTerminator) &&
         "Expected to replace unreachable terminator with conditional branch.");
  auto *CondBr = BranchInst::Create(State.CFG.PrevBB, nullptr, ConditionBit);
  CondBr->setSuccessor(0, nullptr);
  ReplaceInstWithInst(CurrentTerminator, CondBr);
}

void VPPredInstPHIRecipe::execute(VPTransformState &State) {
  assert(State.Instance && "Predicated instruction PHI works per instance.");
  Instruction *ScalarPredInst = cast<Instruction>(
      State.ValueMap.getScalarValue(PredInst, *State.Instance));
  BasicBlock *PredicatedBB = ScalarPredInst->getParent();
  BasicBlock *PredicatingBB = PredicatedBB->getSinglePredecessor();
  assert(PredicatingBB && "Predicated block has no single predecessor.");

  // By current pack/unpack logic we need to generate only a single phi node: if
  // a vector value for the predicated instruction exists at this point it means
  // the instruction has vector users only, and a phi for the vector value is
  // needed. In this case the recipe of the predicated instruction is marked to
  // also do that packing, thereby "hoisting" the insert-element sequence.
  // Otherwise, a phi node for the scalar value is needed.
  unsigned Part = State.Instance->Part;
  if (State.ValueMap.hasVectorValue(PredInst, Part)) {
    Value *VectorValue = State.ValueMap.getVectorValue(PredInst, Part);
    InsertElementInst *IEI = cast<InsertElementInst>(VectorValue);
    PHINode *VPhi = State.Builder.CreatePHI(IEI->getType(), 2);
    VPhi->addIncoming(IEI->getOperand(0), PredicatingBB); // Unmodified vector.
    VPhi->addIncoming(IEI, PredicatedBB); // New vector with inserted element.
    State.ValueMap.resetVectorValue(PredInst, Part, VPhi); // Update cache.
  } else {
    Type *PredInstType = PredInst->getType();
    PHINode *Phi = State.Builder.CreatePHI(PredInstType, 2);
    Phi->addIncoming(UndefValue::get(ScalarPredInst->getType()), PredicatingBB);
    Phi->addIncoming(ScalarPredInst, PredicatedBB);
    State.ValueMap.resetScalarValue(PredInst, *State.Instance, Phi);
  }
}

void VPWidenMemoryInstructionRecipe::execute(VPTransformState &State) {
  VPValue *Mask = getMask();
  if (!Mask)
    return State.ILV->vectorizeMemoryInstruction(&Instr);

  InnerLoopVectorizer::VectorParts MaskValues(State.UF);
  for (unsigned Part = 0; Part < State.UF; ++Part)
    MaskValues[Part] = State.get(Mask, Part);
  State.ILV->vectorizeMemoryInstruction(&Instr, &MaskValues);
}

static ScalarEpilogueLowering
getScalarEpilogueLowering(Function *F, Loop *L, LoopVectorizeHints &Hints,
                          ProfileSummaryInfo *PSI, BlockFrequencyInfo *BFI,
                          TargetTransformInfo *TTI, TargetLibraryInfo *TLI,
                          AssumptionCache *AC, LoopInfo *LI,
                          ScalarEvolution *SE, DominatorTree *DT,
                          const LoopAccessInfo *LAI) {
  ScalarEpilogueLowering SEL = CM_ScalarEpilogueAllowed;
  bool PredicateOptDisabled = PreferPredicateOverEpilog.getNumOccurrences() &&
                              !PreferPredicateOverEpilog;

  if (Hints.getForce() != LoopVectorizeHints::FK_Enabled &&
      (F->hasOptSize() ||
       llvm::shouldOptimizeForSize(L->getHeader(), PSI, BFI,
                                   PGSOQueryType::IRPass)))
    SEL = CM_ScalarEpilogueNotAllowedOptSize;
  else if (PreferPredicateOverEpilog ||
           Hints.getPredicate() == LoopVectorizeHints::FK_Enabled ||
           (TTI->preferPredicateOverEpilogue(L, LI, *SE, *AC, TLI, DT, LAI) &&
            Hints.getPredicate() != LoopVectorizeHints::FK_Disabled &&
            !PredicateOptDisabled))
    SEL = CM_ScalarEpilogueNotNeededUsePredicate;

  return SEL;
}

// Process the loop in the VPlan-native vectorization path. This path builds
// VPlan upfront in the vectorization pipeline, which allows to apply
// VPlan-to-VPlan transformations from the very beginning without modifying the
// input LLVM IR.
static bool processLoopInVPlanNativePath(
    Loop *L, PredicatedScalarEvolution &PSE, LoopInfo *LI, DominatorTree *DT,
    LoopVectorizationLegality *LVL, TargetTransformInfo *TTI,
    TargetLibraryInfo *TLI, DemandedBits *DB, AssumptionCache *AC,
    OptimizationRemarkEmitter *ORE, BlockFrequencyInfo *BFI,
    ProfileSummaryInfo *PSI, LoopVectorizeHints &Hints) {

  assert(EnableVPlanNativePath && "VPlan-native path is disabled.");
  Function *F = L->getHeader()->getParent();
  InterleavedAccessInfo IAI(PSE, L, DT, LI, LVL->getLAI());

  ScalarEpilogueLowering SEL =
    getScalarEpilogueLowering(F, L, Hints, PSI, BFI, TTI, TLI, AC, LI,
                              PSE.getSE(), DT, LVL->getLAI());

  LoopVectorizationCostModel CM(SEL, L, PSE, LI, LVL, *TTI, TLI, DB, AC, ORE, F,
                                &Hints, IAI);
  // Use the planner for outer loop vectorization.
  // TODO: CM is not used at this point inside the planner. Turn CM into an
  // optional argument if we don't need it in the future.
  LoopVectorizationPlanner LVP(L, LI, TLI, TTI, LVL, CM, IAI);

  // Get user vectorization factor.
  const unsigned UserVF = Hints.getWidth();

  // Plan how to best vectorize, return the best VF and its cost.
  VectorizationFactor VF = LVP.planInVPlanNativePath(UserVF);
  // Normalize the meaning of VF == 1 for fixed vectors.
  if (!TTI->useScalableVectorType() && VF != VectorizationFactor::Disabled() &&
      VF.getWidth() == 1)
    VF = VectorizationFactor::Disabled();

  // If we are stress testing VPlan builds, do not attempt to generate vector
  // code. Masked vector code generation support will follow soon.
  // Also, do not attempt to vectorize if no vector code will be produced.
  if (VPlanBuildStressTest || EnableVPlanPredication ||
      VectorizationFactor::Disabled() == VF)
    return false;

  LVP.setBestPlan(VF.getWidth(), 1);

  InnerLoopVectorizer LB(L, PSE, LI, DT, TLI, TTI, AC, ORE, VF.getWidth(), 1,
                         LVL, &CM);
  LLVM_DEBUG(dbgs() << "Vectorizing outer loop in \""
                    << L->getHeader()->getParent()->getName() << "\"\n");
  LVP.executePlan(LB, DT);

  // Mark the loop as already vectorized to avoid vectorizing again.
  Hints.setAlreadyVectorized();

  LLVM_DEBUG(verifyFunction(*L->getHeader()->getParent()));
  return true;
}

bool LoopVectorizePass::processLoop(Loop *L) {
  assert((EnableVPlanNativePath || L->empty()) &&
         "VPlan-native path is not enabled. Only process inner loops.");

#ifndef NDEBUG
  const std::string DebugLocStr = getDebugLocString(L);
#endif /* NDEBUG */

  LLVM_DEBUG(dbgs() << "\nLV: Checking a loop in \""
                    << L->getHeader()->getParent()->getName() << "\" from "
                    << DebugLocStr << "\n");

  LoopVectorizeHints Hints(L, InterleaveOnlyWhenForced, *ORE);

  LLVM_DEBUG(
      dbgs() << "LV: Loop hints:"
             << " force="
             << (Hints.getForce() == LoopVectorizeHints::FK_Disabled
                     ? "disabled"
                     : (Hints.getForce() == LoopVectorizeHints::FK_Enabled
                            ? "enabled"
                            : "?"))
             << " width=" << Hints.getWidth()
             << " unroll=" << Hints.getInterleave() << "\n");

  // Function containing loop
  Function *F = L->getHeader()->getParent();

  // Looking at the diagnostic output is the only way to determine if a loop
  // was vectorized (other than looking at the IR or machine code), so it
  // is important to generate an optimization remark for each loop. Most of
  // these messages are generated as OptimizationRemarkAnalysis. Remarks
  // generated as OptimizationRemark and OptimizationRemarkMissed are
  // less verbose reporting vectorized loops and unvectorized loops that may
  // benefit from vectorization, respectively.

  if (!Hints.allowVectorization(F, L, VectorizeOnlyWhenForced)) {
    LLVM_DEBUG(dbgs() << "LV: Loop hints prevent vectorization.\n");
    return false;
  }

  PredicatedScalarEvolution PSE(*SE, *L);

  // Check if it is legal to vectorize the loop.
  LoopVectorizationRequirements Requirements(*ORE);
  LoopVectorizationLegality LVL(L, PSE, DT, TTI, TLI, AA, F, GetLAA, LI, ORE,
                                &Requirements, &Hints, DB, AC);
  if (!LVL.canVectorize(EnableVPlanNativePath)) {
    LLVM_DEBUG(dbgs() << "LV: Not vectorizing: Cannot prove legality.\n");
    Hints.emitRemarkWithHints();
    return false;
  }

  // Check the function attributes and profiles to find out if this function
  // should be optimized for size.
  ScalarEpilogueLowering SEL =
    getScalarEpilogueLowering(F, L, Hints, PSI, BFI, TTI, TLI, AC, LI,
                              PSE.getSE(), DT, LVL.getLAI());

  // Entrance to the VPlan-native vectorization path. Outer loops are processed
  // here. They may require CFG and instruction level transformations before
  // even evaluating whether vectorization is profitable. Since we cannot modify
  // the incoming IR, we need to build VPlan upfront in the vectorization
  // pipeline.
  if (!L->empty())
    return processLoopInVPlanNativePath(L, PSE, LI, DT, &LVL, TTI, TLI, DB, AC,
                                        ORE, BFI, PSI, Hints);

  assert(L->empty() && "Inner loop expected.");

  // Check the loop for a trip count threshold: vectorize loops with a tiny trip
  // count by optimizing for size, to minimize overheads.
  auto ExpectedTC = getSmallBestKnownTC(*SE, L);
  if (ExpectedTC && *ExpectedTC < TinyTripCountVectorThreshold) {
    LLVM_DEBUG(dbgs() << "LV: Found a loop with a very small trip count. "
                      << "This loop is worth vectorizing only if no scalar "
                      << "iteration overheads are incurred.");
    if (Hints.getForce() == LoopVectorizeHints::FK_Enabled)
      LLVM_DEBUG(dbgs() << " But vectorizing was explicitly forced.\n");
    else {
      LLVM_DEBUG(dbgs() << "\n");
      SEL = CM_ScalarEpilogueNotAllowedLowTripLoop;
    }
  }

  // Check the function attributes to see if implicit floats are allowed.
  // FIXME: This check doesn't seem possibly correct -- what if the loop is
  // an integer loop and the vector instructions selected are purely integer
  // vector instructions?
  if (F->hasFnAttribute(Attribute::NoImplicitFloat)) {
    reportVectorizationFailure(
        "Can't vectorize when the NoImplicitFloat attribute is used",
        "loop not vectorized due to NoImplicitFloat attribute",
        "NoImplicitFloat", ORE, L);
    Hints.emitRemarkWithHints();
    return false;
  }

  // Check if the target supports potentially unsafe FP vectorization.
  // FIXME: Add a check for the type of safety issue (denormal, signaling)
  // for the target we're vectorizing for, to make sure none of the
  // additional fp-math flags can help.
  if (Hints.isPotentiallyUnsafe() &&
      TTI->isFPVectorizationPotentiallyUnsafe()) {
    reportVectorizationFailure(
        "Potentially unsafe FP op prevents vectorization",
        "loop not vectorized due to unsafe FP support.", "UnsafeFP", ORE, L);
    Hints.emitRemarkWithHints();
    return false;
  }

  bool UseInterleaved = TTI->enableInterleavedAccessVectorization();
  InterleavedAccessInfo IAI(PSE, L, DT, LI, LVL.getLAI());

  // If an override option has been passed in for interleaved accesses, use it.
  if (EnableInterleavedMemAccesses.getNumOccurrences() > 0)
    UseInterleaved = EnableInterleavedMemAccesses;

  // Analyze interleaved memory accesses.
  if (UseInterleaved) {
    IAI.analyzeInterleaving(useMaskedInterleavedAccesses(*TTI));
  }

  // Use the cost model.
  LoopVectorizationCostModel CM(SEL, L, PSE, LI, &LVL, *TTI, TLI, DB, AC, ORE,
                                F, &Hints, IAI);
  CM.collectValuesToIgnore();

  // Use the planner for vectorization.
  LoopVectorizationPlanner LVP(L, LI, TLI, TTI, &LVL, CM, IAI);

  // Get user vectorization factor.
  unsigned UserVF = Hints.getWidth();

  // Plan how to best vectorize, return the best VF and its cost.
  Optional<VectorizationFactor> MaybeVF = LVP.plan(UserVF);

  VectorizationFactor VF = VectorizationFactor::Disabled();
  unsigned IC = 1;
  unsigned UserIC = Hints.getInterleave();

  if (MaybeVF && *MaybeVF != VectorizationFactor::Disabled()) {
    VF = *MaybeVF;
    // Select the interleave count.
    IC = CM.selectInterleaveCount(VF.getWidth(), VF.getCost());
  }

  // Identify the diagnostic messages that should be produced.
  std::pair<StringRef, std::string> VecDiagMsg, IntDiagMsg;
  bool VectorizeLoop = true, InterleaveLoop = true;
  if (Requirements.doesNotMeet(F, L, Hints)) {
    LLVM_DEBUG(dbgs() << "LV: Not vectorizing: loop did not meet vectorization "
                         "requirements.\n");
    Hints.emitRemarkWithHints();
    return false;
  }

  if (VF == VectorizationFactor::Disabled() ||
      (VF.getWidth() == 1 && !TTI->useScalableVectorType())) {
    LLVM_DEBUG(dbgs() << "LV: Vectorization is possible but not beneficial.\n");
    VecDiagMsg = std::make_pair(
        "VectorizationNotBeneficial",
        "the cost-model indicates that vectorization is not beneficial");
    VectorizeLoop = false;
  }

  if (!MaybeVF && UserIC > 1) {
    // Tell the user interleaving was avoided up-front, despite being explicitly
    // requested.
    LLVM_DEBUG(dbgs() << "LV: Ignoring UserIC, because vectorization and "
                         "interleaving should be avoided up front\n");
    IntDiagMsg = std::make_pair(
        "InterleavingAvoided",
        "Ignoring UserIC, because interleaving was avoided up front");
    InterleaveLoop = false;
  } else if (IC == 1 && UserIC <= 1) {
    // Tell the user interleaving is not beneficial.
    LLVM_DEBUG(dbgs() << "LV: Interleaving is not beneficial.\n");
    IntDiagMsg = std::make_pair(
        "InterleavingNotBeneficial",
        "the cost-model indicates that interleaving is not beneficial");
    InterleaveLoop = false;
    if (UserIC == 1) {
      IntDiagMsg.first = "InterleavingNotBeneficialAndDisabled";
      IntDiagMsg.second +=
          " and is explicitly disabled or interleave count is set to 1";
    }
  } else if (IC > 1 && UserIC == 1) {
    // Tell the user interleaving is beneficial, but it explicitly disabled.
    LLVM_DEBUG(
        dbgs() << "LV: Interleaving is beneficial but is explicitly disabled.");
    IntDiagMsg = std::make_pair(
        "InterleavingBeneficialButDisabled",
        "the cost-model indicates that interleaving is beneficial "
        "but is explicitly disabled or interleave count is set to 1");
    InterleaveLoop = false;
  }

  // Override IC if user provided an interleave count.
  IC = UserIC > 0 ? UserIC : IC;

  // Emit diagnostic messages, if any.
  const char *VAPassName = Hints.vectorizeAnalysisPassName();
  if (!VectorizeLoop && !InterleaveLoop) {
    // Do not vectorize or interleaving the loop.
    ORE->emit([&]() {
      return OptimizationRemarkMissed(VAPassName, VecDiagMsg.first,
                                      L->getStartLoc(), L->getHeader())
             << VecDiagMsg.second;
    });
    ORE->emit([&]() {
      return OptimizationRemarkMissed(LV_NAME, IntDiagMsg.first,
                                      L->getStartLoc(), L->getHeader())
             << IntDiagMsg.second;
    });
    return false;
  } else if (!VectorizeLoop && InterleaveLoop) {
    LLVM_DEBUG(dbgs() << "LV: Interleave Count is " << IC << '\n');
    ORE->emit([&]() {
      return OptimizationRemarkAnalysis(VAPassName, VecDiagMsg.first,
                                        L->getStartLoc(), L->getHeader())
             << VecDiagMsg.second;
    });
  } else if (VectorizeLoop && !InterleaveLoop) {
    LLVM_DEBUG(dbgs() << "LV: Found a vectorizable loop (" << VF.getWidth()
                      << ") in " << DebugLocStr << '\n');
    ORE->emit([&]() {
      return OptimizationRemarkAnalysis(LV_NAME, IntDiagMsg.first,
                                        L->getStartLoc(), L->getHeader())
             << IntDiagMsg.second;
    });
  } else if (VectorizeLoop && InterleaveLoop) {
    LLVM_DEBUG(dbgs() << "LV: Found a vectorizable loop (" << VF.getWidth()
                      << ") in " << DebugLocStr << '\n');
    LLVM_DEBUG(dbgs() << "LV: Interleave Count is " << IC << '\n');
  }

  LVP.setBestPlan(VF.getWidth(), IC);

  using namespace ore;
  bool DisableRuntimeUnroll = false;
  MDNode *OrigLoopID = L->getLoopID();

  if (!VectorizeLoop) {
    assert(IC > 1 && "interleave count should not be 1 or 0");
    // If we decided that it is not legal to vectorize the loop, then
    // interleave it.
    InnerLoopUnroller Unroller(L, PSE, LI, DT, TLI, TTI, AC, ORE, IC, &LVL,
                               &CM);
    LVP.executePlan(Unroller, DT);

    ORE->emit([&]() {
      return OptimizationRemark(LV_NAME, "Interleaved", L->getStartLoc(),
                                L->getHeader())
             << "interleaved loop (interleaved count: "
             << NV("InterleaveCount", IC) << ")";
    });
  } else {
    // If we decided that it is *legal* to vectorize the loop, then do it.
    InnerLoopVectorizer LB(L, PSE, LI, DT, TLI, TTI, AC, ORE, VF.getWidth(), IC,
                           &LVL, &CM);
    LVP.executePlan(LB, DT);
    ++LoopsVectorized;

    // Add metadata to disable runtime unrolling a scalar loop when there are
    // no runtime checks about strides and memory. A scalar loop that is
    // rarely used is not worth unrolling.
    if (!LB.areSafetyChecksAdded())
      DisableRuntimeUnroll = true;

    // Report the vectorization decision.
    ORE->emit([&]() {
      return OptimizationRemark(LV_NAME, "Vectorized", L->getStartLoc(),
                                L->getHeader())
             << "vectorized loop (vectorization width: "
             << NV("VectorizationFactor", VF.getWidth())
             << ", interleaved count: " << NV("InterleaveCount", IC) << ")";
    });
  }

  Optional<MDNode *> RemainderLoopID =
      makeFollowupLoopID(OrigLoopID, {LLVMLoopVectorizeFollowupAll,
                                      LLVMLoopVectorizeFollowupEpilogue});
  if (RemainderLoopID.hasValue()) {
    L->setLoopID(RemainderLoopID.getValue());
  } else {
    if (DisableRuntimeUnroll)
      AddRuntimeUnrollDisableMetaData(L);

    // Mark the loop as already vectorized to avoid vectorizing again.
    Hints.setAlreadyVectorized();
  }

  LLVM_DEBUG(verifyFunction(*L->getHeader()->getParent()));
  return true;
}

bool LoopVectorizePass::runImpl(
    Function &F, ScalarEvolution &SE_, LoopInfo &LI_, TargetTransformInfo &TTI_,
    DominatorTree &DT_, BlockFrequencyInfo &BFI_, TargetLibraryInfo *TLI_,
    DemandedBits &DB_, AliasAnalysis &AA_, AssumptionCache &AC_,
    std::function<const LoopAccessInfo &(Loop &)> &GetLAA_,
    OptimizationRemarkEmitter &ORE_, ProfileSummaryInfo *PSI_) {
  SE = &SE_;
  LI = &LI_;
  TTI = &TTI_;
  DT = &DT_;
  BFI = &BFI_;
  TLI = TLI_;
  AA = &AA_;
  AC = &AC_;
  GetLAA = &GetLAA_;
  DB = &DB_;
  ORE = &ORE_;
  PSI = PSI_;

  // Don't attempt if
  // 1. the target claims to have no vector registers, and
  // 2. interleaving won't help ILP.
  //
  // The second condition is necessary because, even if the target has no
  // vector registers, loop vectorization may still enable scalar
  // interleaving.
  if (!TTI->getNumberOfRegisters(TTI->getRegisterClassForType(true)) &&
      TTI->getMaxInterleaveFactor(1) < 2)
    return false;

  bool Changed = false;

  // The vectorizer requires loops to be in simplified form.
  // Since simplification may add new inner loops, it has to run before the
  // legality and profitability checks. This means running the loop vectorizer
  // will simplify all loops, regardless of whether anything end up being
  // vectorized.
  for (auto &L : *LI)
    Changed |=
        simplifyLoop(L, DT, LI, SE, AC, nullptr, false /* PreserveLCSSA */);

  // Build up a worklist of inner-loops to vectorize. This is necessary as
  // the act of vectorizing or partially unrolling a loop creates new loops
  // and can invalidate iterators across the loops.
  SmallVector<Loop *, 8> Worklist;

  for (Loop *L : *LI)
    collectSupportedLoops(*L, LI, ORE, Worklist);

  LoopsAnalyzed += Worklist.size();

  // Now walk the identified inner loops.
  while (!Worklist.empty()) {
    Loop *L = Worklist.pop_back_val();

    // For the inner loops we actually process, form LCSSA to simplify the
    // transform.
    Changed |= formLCSSARecursively(*L, *DT, LI, SE);

    Changed |= processLoop(L);
  }

  // Process each loop nest in the function.
  return Changed;
}

PreservedAnalyses LoopVectorizePass::run(Function &F,
                                         FunctionAnalysisManager &AM) {
  auto &SE = AM.getResult<ScalarEvolutionAnalysis>(F);
  auto &LI = AM.getResult<LoopAnalysis>(F);
  auto &TTI = AM.getResult<TargetIRAnalysis>(F);
  auto &DT = AM.getResult<DominatorTreeAnalysis>(F);
  auto &BFI = AM.getResult<BlockFrequencyAnalysis>(F);
  auto &TLI = AM.getResult<TargetLibraryAnalysis>(F);
  auto &AA = AM.getResult<AAManager>(F);
  auto &AC = AM.getResult<AssumptionAnalysis>(F);
  auto &DB = AM.getResult<DemandedBitsAnalysis>(F);
  auto &ORE = AM.getResult<OptimizationRemarkEmitterAnalysis>(F);
  MemorySSA *MSSA = EnableMSSALoopDependency
                        ? &AM.getResult<MemorySSAAnalysis>(F).getMSSA()
                        : nullptr;

  auto &LAM = AM.getResult<LoopAnalysisManagerFunctionProxy>(F).getManager();
  std::function<const LoopAccessInfo &(Loop &)> GetLAA =
      [&](Loop &L) -> const LoopAccessInfo & {
    LoopStandardAnalysisResults AR = {AA, AC, DT, LI, SE, TLI, TTI, MSSA};
    return LAM.getResult<LoopAccessAnalysis>(L, AR);
  };
  const ModuleAnalysisManager &MAM =
      AM.getResult<ModuleAnalysisManagerFunctionProxy>(F).getManager();
  ProfileSummaryInfo *PSI =
      MAM.getCachedResult<ProfileSummaryAnalysis>(*F.getParent());
  bool Changed =
      runImpl(F, SE, LI, TTI, DT, BFI, &TLI, DB, AA, AC, GetLAA, ORE, PSI);
  if (!Changed)
    return PreservedAnalyses::all();
  PreservedAnalyses PA;

  // We currently do not preserve loopinfo/dominator analyses with outer loop
  // vectorization. Until this is addressed, mark these analyses as preserved
  // only for non-VPlan-native path.
  // TODO: Preserve Loop and Dominator analyses for VPlan-native path.
  if (!EnableVPlanNativePath) {
    PA.preserve<LoopAnalysis>();
    PA.preserve<DominatorTreeAnalysis>();
  }
  PA.preserve<BasicAA>();
  PA.preserve<GlobalsAA>();
  return PA;
}<|MERGE_RESOLUTION|>--- conflicted
+++ resolved
@@ -4420,12 +4420,6 @@
     Module *M = I.getParent()->getParent()->getParent();
     auto *CI = cast<CallInst>(&I);
 
-<<<<<<< HEAD
-    StringRef FnName = CI->getCalledFunction()->getName();
-    Function *F = CI->getCalledFunction();
-    Type *RetTy = ToVectorTy(CI->getType(), VF, Cost->isScalable());
-=======
->>>>>>> 306b8974
     SmallVector<Type *, 4> Tys;
     for (Value *ArgOperand : CI->arg_operands())
       Tys.push_back(ToVectorTy(ArgOperand->getType(), VF, Cost->isScalable()));
@@ -4463,8 +4457,8 @@
         VectorF = Intrinsic::getDeclaration(M, ID, TysForDecl);
       } else {
         // Use vector version of the function call.
-        const VFShape Shape =
-            VFShape::get(*CI, {VF, false} /*EC*/, false /*HasGlobalPred*/);
+        const VFShape Shape = VFShape::get(*CI, {VF, Cost->isScalable()} /*EC*/,
+                                           false /*HasGlobalPred*/);
 #ifndef NDEBUG
         const SmallVector<VFInfo, 8> Infos = VFDatabase::getMappings(*CI);
         assert(std::find_if(Infos.begin(), Infos.end(),
