//===- LoopVectorize.cpp - A Loop Vectorizer ------------------------------===//
//
// Part of the LLVM Project, under the Apache License v2.0 with LLVM Exceptions.
// See https://llvm.org/LICENSE.txt for license information.
// SPDX-License-Identifier: Apache-2.0 WITH LLVM-exception
//
//===----------------------------------------------------------------------===//
//
// This is the LLVM loop vectorizer. This pass modifies 'vectorizable' loops
// and generates target-independent LLVM-IR.
// The vectorizer uses the TargetTransformInfo analysis to estimate the costs
// of instructions in order to estimate the profitability of vectorization.
//
// The loop vectorizer combines consecutive loop iterations into a single
// 'wide' iteration. After this transformation the index is incremented
// by the SIMD vector width, and not by one.
//
// This pass has three parts:
// 1. The main loop pass that drives the different parts.
// 2. LoopVectorizationLegality - A unit that checks for the legality
//    of the vectorization.
// 3. InnerLoopVectorizer - A unit that performs the actual
//    widening of instructions.
// 4. LoopVectorizationCostModel - A unit that checks for the profitability
//    of vectorization. It decides on the optimal vector width, which
//    can be one, if vectorization is not profitable.
//
// There is a development effort going on to migrate loop vectorizer to the
// VPlan infrastructure and to introduce outer loop vectorization support (see
// docs/Proposal/VectorizationPlan.rst and
// http://lists.llvm.org/pipermail/llvm-dev/2017-December/119523.html). For this
// purpose, we temporarily introduced the VPlan-native vectorization path: an
// alternative vectorization path that is natively implemented on top of the
// VPlan infrastructure. See EnableVPlanNativePath for enabling.
//
//===----------------------------------------------------------------------===//
//
// The reduction-variable vectorization is based on the paper:
//  D. Nuzman and R. Henderson. Multi-platform Auto-vectorization.
//
// Variable uniformity checks are inspired by:
//  Karrenberg, R. and Hack, S. Whole Function Vectorization.
//
// The interleaved access vectorization is based on the paper:
//  Dorit Nuzman, Ira Rosen and Ayal Zaks.  Auto-Vectorization of Interleaved
//  Data for SIMD
//
// Other ideas/concepts are from:
//  A. Zaks and D. Nuzman. Autovectorization in GCC-two years later.
//
//  S. Maleki, Y. Gao, M. Garzaran, T. Wong and D. Padua.  An Evaluation of
//  Vectorizing Compilers.
//
//===----------------------------------------------------------------------===//

#include "llvm/Transforms/Vectorize/LoopVectorize.h"
#include "LoopVectorizationPlanner.h"
#include "VPRecipeBuilder.h"
#include "VPlan.h"
#include "VPlanHCFGBuilder.h"
#include "VPlanHCFGTransforms.h"
#include "VPlanPredicator.h"
#include "llvm/ADT/APInt.h"
#include "llvm/ADT/ArrayRef.h"
#include "llvm/ADT/DenseMap.h"
#include "llvm/ADT/DenseMapInfo.h"
#include "llvm/ADT/Hashing.h"
#include "llvm/ADT/MapVector.h"
#include "llvm/ADT/None.h"
#include "llvm/ADT/Optional.h"
#include "llvm/ADT/STLExtras.h"
#include "llvm/ADT/SetVector.h"
#include "llvm/ADT/SmallPtrSet.h"
#include "llvm/ADT/SmallVector.h"
#include "llvm/ADT/Statistic.h"
#include "llvm/ADT/StringRef.h"
#include "llvm/ADT/Twine.h"
#include "llvm/ADT/iterator_range.h"
#include "llvm/Analysis/AssumptionCache.h"
#include "llvm/Analysis/BasicAliasAnalysis.h"
#include "llvm/Analysis/BlockFrequencyInfo.h"
#include "llvm/Analysis/CFG.h"
#include "llvm/Analysis/CodeMetrics.h"
#include "llvm/Analysis/DemandedBits.h"
#include "llvm/Analysis/GlobalsModRef.h"
#include "llvm/Analysis/LoopAccessAnalysis.h"
#include "llvm/Analysis/LoopAnalysisManager.h"
#include "llvm/Analysis/LoopInfo.h"
#include "llvm/Analysis/LoopIterator.h"
#include "llvm/Analysis/MemorySSA.h"
#include "llvm/Analysis/OptimizationRemarkEmitter.h"
#include "llvm/Analysis/ProfileSummaryInfo.h"
#include "llvm/Analysis/ScalarEvolution.h"
#include "llvm/Analysis/ScalarEvolutionExpander.h"
#include "llvm/Analysis/ScalarEvolutionExpressions.h"
#include "llvm/Analysis/TargetLibraryInfo.h"
#include "llvm/Analysis/TargetTransformInfo.h"
#include "llvm/Analysis/VectorUtils.h"
#include "llvm/IR/Attributes.h"
#include "llvm/IR/BasicBlock.h"
#include "llvm/IR/CFG.h"
#include "llvm/IR/Constant.h"
#include "llvm/IR/Constants.h"
#include "llvm/IR/DataLayout.h"
#include "llvm/IR/DebugInfoMetadata.h"
#include "llvm/IR/DebugLoc.h"
#include "llvm/IR/DerivedTypes.h"
#include "llvm/IR/DiagnosticInfo.h"
#include "llvm/IR/Dominators.h"
#include "llvm/IR/Function.h"
#include "llvm/IR/IRBuilder.h"
#include "llvm/IR/InstrTypes.h"
#include "llvm/IR/Instruction.h"
#include "llvm/IR/Instructions.h"
#include "llvm/IR/IntrinsicInst.h"
#include "llvm/IR/Intrinsics.h"
#include "llvm/IR/LLVMContext.h"
#include "llvm/IR/Metadata.h"
#include "llvm/IR/Module.h"
#include "llvm/IR/Operator.h"
#include "llvm/IR/Type.h"
#include "llvm/IR/Use.h"
#include "llvm/IR/User.h"
#include "llvm/IR/Value.h"
#include "llvm/IR/ValueHandle.h"
#include "llvm/IR/Verifier.h"
#include "llvm/InitializePasses.h"
#include "llvm/Pass.h"
#include "llvm/Support/Casting.h"
#include "llvm/Support/CommandLine.h"
#include "llvm/Support/Compiler.h"
#include "llvm/Support/Debug.h"
#include "llvm/Support/ErrorHandling.h"
#include "llvm/Support/MathExtras.h"
#include "llvm/Support/raw_ostream.h"
#include "llvm/Transforms/Utils/BasicBlockUtils.h"
#include "llvm/Transforms/Utils/LoopSimplify.h"
#include "llvm/Transforms/Utils/LoopUtils.h"
#include "llvm/Transforms/Utils/LoopVersioning.h"
#include "llvm/Transforms/Utils/SizeOpts.h"
#include "llvm/Transforms/Vectorize/LoopVectorizationLegality.h"
#include <algorithm>
#include <cassert>
#include <cstdint>
#include <cstdlib>
#include <functional>
#include <iterator>
#include <limits>
#include <memory>
#include <string>
#include <tuple>
#include <utility>

using namespace llvm;

#define LV_NAME "loop-vectorize"
#define DEBUG_TYPE LV_NAME

/// @{
/// Metadata attribute names
static const char *const LLVMLoopVectorizeFollowupAll =
    "llvm.loop.vectorize.followup_all";
static const char *const LLVMLoopVectorizeFollowupVectorized =
    "llvm.loop.vectorize.followup_vectorized";
static const char *const LLVMLoopVectorizeFollowupEpilogue =
    "llvm.loop.vectorize.followup_epilogue";
/// @}

STATISTIC(LoopsVectorized, "Number of loops vectorized");
STATISTIC(LoopsAnalyzed, "Number of loops analyzed for vectorization");

/// Loops with a known constant trip count below this number are vectorized only
/// if no scalar iteration overheads are incurred.
static cl::opt<unsigned> TinyTripCountVectorThreshold(
    "vectorizer-min-trip-count", cl::init(16), cl::Hidden,
    cl::desc("Loops with a constant trip count that is smaller than this "
             "value are vectorized only if no scalar iteration overheads "
             "are incurred."));

// Indicates that an epilogue is undesired, predication is preferred.
// This means that the vectorizer will try to fold the loop-tail (epilogue)
// into the loop and predicate the loop body accordingly.
static cl::opt<bool> PreferPredicateOverEpilog(
    "prefer-predicate-over-epilog", cl::init(false), cl::Hidden,
    cl::desc("Indicate that an epilogue is undesired, predication should be "
             "used instead."));

static cl::opt<bool> MaximizeBandwidth(
    "vectorizer-maximize-bandwidth", cl::init(false), cl::Hidden,
    cl::desc("Maximize bandwidth when selecting vectorization factor which "
             "will be determined by the smallest type in loop."));

static cl::opt<bool> EnableInterleavedMemAccesses(
    "enable-interleaved-mem-accesses", cl::init(false), cl::Hidden,
    cl::desc("Enable vectorization on interleaved memory accesses in a loop"));

/// An interleave-group may need masking if it resides in a block that needs
/// predication, or in order to mask away gaps.
static cl::opt<bool> EnableMaskedInterleavedMemAccesses(
    "enable-masked-interleaved-mem-accesses", cl::init(false), cl::Hidden,
    cl::desc("Enable vectorization on masked interleaved memory accesses in a "
             "loop"));

static cl::opt<unsigned> TinyTripCountInterleaveThreshold(
    "tiny-trip-count-interleave-threshold", cl::init(128), cl::Hidden,
    cl::desc("We don't interleave loops with a estimated constant trip count "
             "below this number"));

static cl::opt<unsigned> ForceTargetNumScalarRegs(
    "force-target-num-scalar-regs", cl::init(0), cl::Hidden,
    cl::desc("A flag that overrides the target's number of scalar registers."));

static cl::opt<unsigned> ForceTargetNumVectorRegs(
    "force-target-num-vector-regs", cl::init(0), cl::Hidden,
    cl::desc("A flag that overrides the target's number of vector registers."));

static cl::opt<unsigned> ForceTargetMaxScalarInterleaveFactor(
    "force-target-max-scalar-interleave", cl::init(0), cl::Hidden,
    cl::desc("A flag that overrides the target's max interleave factor for "
             "scalar loops."));

static cl::opt<unsigned> ForceTargetMaxVectorInterleaveFactor(
    "force-target-max-vector-interleave", cl::init(0), cl::Hidden,
    cl::desc("A flag that overrides the target's max interleave factor for "
             "vectorized loops."));

static cl::opt<unsigned> ForceTargetInstructionCost(
    "force-target-instruction-cost", cl::init(0), cl::Hidden,
    cl::desc("A flag that overrides the target's expected cost for "
             "an instruction to a single constant value. Mostly "
             "useful for getting consistent testing."));

static cl::opt<unsigned> SmallLoopCost(
    "small-loop-cost", cl::init(20), cl::Hidden,
    cl::desc(
        "The cost of a loop that is considered 'small' by the interleaver."));

static cl::opt<bool> LoopVectorizeWithBlockFrequency(
    "loop-vectorize-with-block-frequency", cl::init(true), cl::Hidden,
    cl::desc("Enable the use of the block frequency analysis to access PGO "
             "heuristics minimizing code growth in cold regions and being more "
             "aggressive in hot regions."));

// Runtime interleave loops for load/store throughput.
static cl::opt<bool> EnableLoadStoreRuntimeInterleave(
    "enable-loadstore-runtime-interleave", cl::init(true), cl::Hidden,
    cl::desc(
        "Enable runtime interleaving until load/store ports are saturated"));

/// The number of stores in a loop that are allowed to need predication.
static cl::opt<unsigned> NumberOfStoresToPredicate(
    "vectorize-num-stores-pred", cl::init(1), cl::Hidden,
    cl::desc("Max number of stores to be predicated behind an if."));

static cl::opt<bool> EnableIndVarRegisterHeur(
    "enable-ind-var-reg-heur", cl::init(true), cl::Hidden,
    cl::desc("Count the induction variable only once when interleaving"));

static cl::opt<bool> EnableCondStoresVectorization(
    "enable-cond-stores-vec", cl::init(true), cl::Hidden,
    cl::desc("Enable if predication of stores during vectorization."));

static cl::opt<unsigned> MaxNestedScalarReductionIC(
    "max-nested-scalar-reduction-interleave", cl::init(2), cl::Hidden,
    cl::desc("The maximum interleave count to use when interleaving a scalar "
             "reduction in a nested loop."));

cl::opt<bool> EnableVPlanNativePath(
    "enable-vplan-native-path", cl::init(false), cl::Hidden,
    cl::desc("Enable VPlan-native vectorization path with "
             "support for outer loop vectorization."));

// FIXME: Remove this switch once we have divergence analysis. Currently we
// assume divergent non-backedge branches when this switch is true.
cl::opt<bool> EnableVPlanPredication(
    "enable-vplan-predication", cl::init(false), cl::Hidden,
    cl::desc("Enable VPlan-native vectorization path predicator with "
             "support for outer loop vectorization."));

// This flag enables the stress testing of the VPlan H-CFG construction in the
// VPlan-native vectorization path. It must be used in conjuction with
// -enable-vplan-native-path. -vplan-verify-hcfg can also be used to enable the
// verification of the H-CFGs built.
static cl::opt<bool> VPlanBuildStressTest(
    "vplan-build-stress-test", cl::init(false), cl::Hidden,
    cl::desc(
        "Build VPlan for every supported loop nest in the function and bail "
        "out right after the build (stress test the VPlan H-CFG construction "
        "in the VPlan-native vectorization path)."));

cl::opt<bool> llvm::EnableLoopInterleaving(
    "interleave-loops", cl::init(true), cl::Hidden,
    cl::desc("Enable loop interleaving in Loop vectorization passes"));
cl::opt<bool> llvm::EnableLoopVectorization(
    "vectorize-loops", cl::init(true), cl::Hidden,
    cl::desc("Run the Loop vectorization passes"));

/// A helper function for converting Scalar types to vector types.
/// If the incoming type is void, we return void. If the VF is 1, we return
/// the scalar type.
static Type *ToVectorTy(Type *Scalar, unsigned VF, bool Scalable = false,
                        bool ValidVF = true) {
  if (Scalar->isVoidTy() || (VF == 1 && !Scalable) || !ValidVF)
    return Scalar;
  return VectorType::get(Scalar, VF, Scalable);
}

/// A helper function that returns the type of loaded or stored value.
static Type *getMemInstValueType(Value *I) {
  assert((isa<LoadInst>(I) || isa<StoreInst>(I)) &&
         "Expected Load or Store instruction");
  if (auto *LI = dyn_cast<LoadInst>(I))
    return LI->getType();
  return cast<StoreInst>(I)->getValueOperand()->getType();
}

/// A helper function that returns true if the given type is irregular. The
/// type is irregular if its allocated size doesn't equal the store size of an
/// element of the corresponding vector type at the given vectorization factor.
static bool hasIrregularType(Type *Ty, const DataLayout &DL, unsigned VF,
                             bool Scalable = false) {
  // Determine if an array of VF elements of type Ty is "bitcast compatible"
  // with a <VF x Ty> vector.
  if (VF > 1 || (VF == 1 && Scalable)) {
    auto *VectorTy = VectorType::get(Ty, VF, Scalable);
    return TypeSize(VF * DL.getTypeAllocSize(Ty), Scalable) !=
           DL.getTypeStoreSize(VectorTy);
  }

  // If the vectorization factor is one, we just check if an array of type Ty
  // requires padding between elements.
  return DL.getTypeAllocSizeInBits(Ty) != DL.getTypeSizeInBits(Ty);
}

/// A helper function that returns the reciprocal of the block probability of
/// predicated blocks. If we return X, we are assuming the predicated block
/// will execute once for every X iterations of the loop header.
///
/// TODO: We should use actual block probability here, if available. Currently,
///       we always assume predicated blocks have a 50% chance of executing.
static unsigned getReciprocalPredBlockProb() { return 2; }

/// A helper function that adds a 'fast' flag to floating-point operations.
static Value *addFastMathFlag(Value *V) {
  if (isa<FPMathOperator>(V))
    cast<Instruction>(V)->setFastMathFlags(FastMathFlags::getFast());
  return V;
}

static Value *addFastMathFlag(Value *V, FastMathFlags FMF) {
  if (isa<FPMathOperator>(V))
    cast<Instruction>(V)->setFastMathFlags(FMF);
  return V;
}

/// A helper function that returns an integer or floating-point constant with
/// value C.
static Constant *getSignedIntOrFpConstant(Type *Ty, int64_t C) {
  return Ty->isIntegerTy() ? ConstantInt::getSigned(Ty, C)
                           : ConstantFP::get(Ty, C);
}

/// Returns "best known" trip count for the specified loop \p L as defined by
/// the following procedure:
///   1) Returns exact trip count if it is known.
///   2) Returns expected trip count according to profile data if any.
///   3) Returns upper bound estimate if it is known.
///   4) Returns None if all of the above failed.
static Optional<unsigned> getSmallBestKnownTC(ScalarEvolution &SE, Loop *L) {
  // Check if exact trip count is known.
  if (unsigned ExpectedTC = SE.getSmallConstantTripCount(L))
    return ExpectedTC;

  // Check if there is an expected trip count available from profile data.
  if (LoopVectorizeWithBlockFrequency)
    if (auto EstimatedTC = getLoopEstimatedTripCount(L))
      return EstimatedTC;

  // Check if upper bound estimate is known.
  if (unsigned ExpectedTC = SE.getSmallConstantMaxTripCount(L))
    return ExpectedTC;

  return None;
}

namespace llvm {

/// InnerLoopVectorizer vectorizes loops which contain only one basic
/// block to a specified vectorization factor (VF).
/// This class performs the widening of scalars into vectors, or multiple
/// scalars. This class also implements the following features:
/// * It inserts an epilogue loop for handling loops that don't have iteration
///   counts that are known to be a multiple of the vectorization factor.
/// * It handles the code generation for reduction variables.
/// * Scalarization (implementation using scalars) of un-vectorizable
///   instructions.
/// InnerLoopVectorizer does not perform any vectorization-legality
/// checks, and relies on the caller to check for the different legality
/// aspects. The InnerLoopVectorizer relies on the
/// LoopVectorizationLegality class to provide information about the induction
/// and reduction variables that were found to a given vectorization factor.
class InnerLoopVectorizer {
public:
  InnerLoopVectorizer(Loop *OrigLoop, PredicatedScalarEvolution &PSE,
                      LoopInfo *LI, DominatorTree *DT,
                      const TargetLibraryInfo *TLI,
                      const TargetTransformInfo *TTI, AssumptionCache *AC,
                      OptimizationRemarkEmitter *ORE, unsigned VecWidth,
                      unsigned UnrollFactor, LoopVectorizationLegality *LVL,
                      LoopVectorizationCostModel *CM)
      : OrigLoop(OrigLoop), PSE(PSE), LI(LI), DT(DT), TLI(TLI), TTI(TTI),
        AC(AC), ORE(ORE), VF(VecWidth), UF(UnrollFactor),
        Builder(PSE.getSE()->getContext()),
        VectorLoopValueMap(UnrollFactor, VecWidth), Legal(LVL), Cost(CM) {}
  virtual ~InnerLoopVectorizer() = default;

  /// Create a new empty loop. Unlink the old loop and connect the new one.
  /// Return the pre-header block of the new loop.
  BasicBlock *createVectorizedLoopSkeleton();

  /// Widen a single instruction within the innermost loop.
  void widenInstruction(Instruction &I);

  /// Fix the vectorized code, taking care of header phi's, live-outs, and more.
  void fixVectorizedLoop();

  // Return true if any runtime check is added.
  bool areSafetyChecksAdded() { return AddedSafetyChecks; }

  /// A type for vectorized values in the new loop. Each value from the
  /// original loop, when vectorized, is represented by UF vector values in the
  /// new unrolled loop, where UF is the unroll factor.
  using VectorParts = SmallVector<Value *, 2>;

  /// Vectorize a single PHINode in a block. This method handles the induction
  /// variable canonicalization. It supports both VF = 1 for unrolled loops and
  /// arbitrary length vectors.
  void widenPHIInstruction(Instruction *PN, unsigned UF, unsigned VF);

  /// A helper function to scalarize a single Instruction in the innermost loop.
  /// Generates a sequence of scalar instances for each lane between \p MinLane
  /// and \p MaxLane, times each part between \p MinPart and \p MaxPart,
  /// inclusive..
  void scalarizeInstruction(Instruction *Instr, const VPIteration &Instance,
                            bool IfPredicateInstr);

  /// Widen an integer or floating-point induction variable \p IV. If \p Trunc
  /// is provided, the integer induction variable will first be truncated to
  /// the corresponding type.
  void widenIntOrFpInduction(PHINode *IV, TruncInst *Trunc = nullptr);

  /// getOrCreateVectorValue and getOrCreateScalarValue coordinate to generate a
  /// vector or scalar value on-demand if one is not yet available. When
  /// vectorizing a loop, we visit the definition of an instruction before its
  /// uses. When visiting the definition, we either vectorize or scalarize the
  /// instruction, creating an entry for it in the corresponding map. (In some
  /// cases, such as induction variables, we will create both vector and scalar
  /// entries.) Then, as we encounter uses of the definition, we derive values
  /// for each scalar or vector use unless such a value is already available.
  /// For example, if we scalarize a definition and one of its uses is vector,
  /// we build the required vector on-demand with an insertelement sequence
  /// when visiting the use. Otherwise, if the use is scalar, we can use the
  /// existing scalar definition.
  ///
  /// Return a value in the new loop corresponding to \p V from the original
  /// loop at unroll index \p Part. If the value has already been vectorized,
  /// the corresponding vector entry in VectorLoopValueMap is returned. If,
  /// however, the value has a scalar entry in VectorLoopValueMap, we construct
  /// a new vector value on-demand by inserting the scalar values into a vector
  /// with an insertelement sequence. If the value has been neither vectorized
  /// nor scalarized, it must be loop invariant, so we simply broadcast the
  /// value into a vector.
  Value *getOrCreateVectorValue(Value *V, unsigned Part);

  /// Return a value in the new loop corresponding to \p V from the original
  /// loop at unroll and vector indices \p Instance. If the value has been
  /// vectorized but not scalarized, the necessary extractelement instruction
  /// will be generated.
  Value *getOrCreateScalarValue(Value *V, const VPIteration &Instance);

  /// Construct the vector value of a scalarized value \p V one lane at a time.
  void packScalarIntoVectorValue(Value *V, const VPIteration &Instance);

  /// Try to vectorize the interleaved access group that \p Instr belongs to,
  /// optionally masking the vector operations if \p BlockInMask is non-null.
  void vectorizeInterleaveGroup(Instruction *Instr,
                                VectorParts *BlockInMask = nullptr);

  /// Vectorize Load and Store instructions, optionally masking the vector
  /// operations if \p BlockInMask is non-null.
  void vectorizeMemoryInstruction(Instruction *Instr,
                                  VectorParts *BlockInMask = nullptr);

  /// Set the debug location in the builder using the debug location in
  /// the instruction.
  void setDebugLocFromInst(IRBuilder<> &B, const Value *Ptr);

  /// Fix the non-induction PHIs in the OrigPHIsToFix vector.
  void fixNonInductionPHIs(void);

protected:
  friend class LoopVectorizationPlanner;

  /// A small list of PHINodes.
  using PhiVector = SmallVector<PHINode *, 4>;

  /// A type for scalarized values in the new loop. Each value from the
  /// original loop, when scalarized, is represented by UF x VF scalar values
  /// in the new unrolled loop, where UF is the unroll factor and VF is the
  /// vectorization factor.
  using ScalarParts = SmallVector<SmallVector<Value *, 4>, 2>;

  /// Set up the values of the IVs correctly when exiting the vector loop.
  void fixupIVUsers(PHINode *OrigPhi, const InductionDescriptor &II,
                    Value *CountRoundDown, Value *EndValue,
                    BasicBlock *MiddleBlock);

  /// Create a new induction variable inside L.
  PHINode *createInductionVariable(Loop *L, Value *Start, Value *End,
                                   Value *Step, Instruction *DL);

  /// Handle all cross-iteration phis in the header.
  void fixCrossIterationPHIs();

  /// Fix a first-order recurrence. This is the second phase of vectorizing
  /// this phi node.
  void fixFirstOrderRecurrence(PHINode *Phi);

  /// Fix a reduction cross-iteration phi. This is the second phase of
  /// vectorizing this phi node.
  void fixReduction(PHINode *Phi);

  /// The Loop exit block may have single value PHI nodes with some
  /// incoming value. While vectorizing we only handled real values
  /// that were defined inside the loop and we should have one value for
  /// each predecessor of its parent basic block. See PR14725.
  void fixLCSSAPHIs();

  /// Iteratively sink the scalarized operands of a predicated instruction into
  /// the block that was created for it.
  void sinkScalarOperands(Instruction *PredInst);

  /// Shrinks vector element sizes to the smallest bitwidth they can be legally
  /// represented as.
  void truncateToMinimalBitwidths();

  /// Insert the new loop to the loop hierarchy and pass manager
  /// and update the analysis passes.
  void updateAnalysis();

  /// Create a broadcast instruction. This method generates a broadcast
  /// instruction (shuffle) for loop invariant values and for the induction
  /// value. If this is the induction variable then we extend it to N, N+1, ...
  /// this is needed because each iteration in the loop corresponds to a SIMD
  /// element.
  virtual Value *getBroadcastInstrs(Value *V);

  /// This function adds (StartIdx, StartIdx + Step, StartIdx + 2*Step, ...)
  /// to each vector element of Val. The sequence starts at StartIndex.
  /// \p Opcode is relevant for FP induction variable.
  virtual Value *
  getStepVector(Value *Val, int StartIdx, Value *Step,
                Instruction::BinaryOps Opcode = Instruction::BinaryOpsEnd);

  /// Compute scalar induction steps. \p ScalarIV is the scalar induction
  /// variable on which to base the steps, \p Step is the size of the step, and
  /// \p EntryVal is the value from the original loop that maps to the steps.
  /// Note that \p EntryVal doesn't have to be an induction variable - it
  /// can also be a truncate instruction.
  void buildScalarSteps(Value *ScalarIV, Value *Step, Instruction *EntryVal,
                        const InductionDescriptor &ID);

  /// Create a vector induction phi node based on an existing scalar one. \p
  /// EntryVal is the value from the original loop that maps to the vector phi
  /// node, and \p Step is the loop-invariant step. If \p EntryVal is a
  /// truncate instruction, instead of widening the original IV, we widen a
  /// version of the IV truncated to \p EntryVal's type.
  void createVectorIntOrFpInductionPHI(const InductionDescriptor &II,
                                       Value *Step, Instruction *EntryVal);

  /// Returns true if an instruction \p I should be scalarized instead of
  /// vectorized for the chosen vectorization factor.
  bool shouldScalarizeInstruction(Instruction *I) const;

  /// Returns true if we should generate a scalar version of \p IV.
  bool needsScalarInduction(Instruction *IV) const;

  /// Returns true if the target uses scalable vector type.
  bool isScalable() const { return TTI->useScalableVectorType(); }

  /// If there is a cast involved in the induction variable \p ID, which should
  /// be ignored in the vectorized loop body, this function records the
  /// VectorLoopValue of the respective Phi also as the VectorLoopValue of the
  /// cast. We had already proved that the casted Phi is equal to the uncasted
  /// Phi in the vectorized loop (under a runtime guard), and therefore
  /// there is no need to vectorize the cast - the same value can be used in the
  /// vector loop for both the Phi and the cast.
  /// If \p VectorLoopValue is a scalarized value, \p Lane is also specified,
  /// Otherwise, \p VectorLoopValue is a widened/vectorized value.
  ///
  /// \p EntryVal is the value from the original loop that maps to the vector
  /// phi node and is used to distinguish what is the IV currently being
  /// processed - original one (if \p EntryVal is a phi corresponding to the
  /// original IV) or the "newly-created" one based on the proof mentioned above
  /// (see also buildScalarSteps() and createVectorIntOrFPInductionPHI()). In
  /// the latter case \p EntryVal is a TruncInst and we must not record anything
  /// for that IV, but it's error-prone to expect callers of this routine to
  /// care about that, hence this explicit parameter.
  void recordVectorLoopValueForInductionCast(const InductionDescriptor &ID,
                                             const Instruction *EntryVal,
                                             Value *VectorLoopValue,
                                             unsigned Part,
                                             unsigned Lane = UINT_MAX);

  /// Generate a shuffle sequence that will reverse the vector Vec.
  virtual Value *reverseVector(Value *Vec);

  /// Returns (and creates if needed) the original loop trip count.
  Value *getOrCreateTripCount(Loop *NewLoop);

  /// Returns (and creates if needed) the trip count of the widened loop.
  Value *getOrCreateVectorTripCount(Loop *NewLoop);

  /// Returns a bitcasted value to the requested vector type.
  /// Also handles bitcasts of vector<float> <-> vector<pointer> types.
  Value *createBitOrPointerCast(Value *V, VectorType *DstVTy,
                                const DataLayout &DL);

  /// Emit a bypass check to see if the vector trip count is zero, including if
  /// it overflows.
  void emitMinimumIterationCountCheck(Loop *L, BasicBlock *Bypass);

  /// Emit a bypass check to see if all of the SCEV assumptions we've
  /// had to make are correct.
  void emitSCEVChecks(Loop *L, BasicBlock *Bypass);

  /// Emit bypass checks to check any memory assumptions we may have made.
  void emitMemRuntimeChecks(Loop *L, BasicBlock *Bypass);

  /// Compute the transformed value of Index at offset StartValue using step
  /// StepValue.
  /// For integer induction, returns StartValue + Index * StepValue.
  /// For pointer induction, returns StartValue[Index * StepValue].
  /// FIXME: The newly created binary instructions should contain nsw/nuw
  /// flags, which can be found from the original scalar operations.
  Value *emitTransformedIndex(IRBuilder<> &B, Value *Index, ScalarEvolution *SE,
                              const DataLayout &DL,
                              const InductionDescriptor &ID) const;

  /// Add additional metadata to \p To that was not present on \p Orig.
  ///
  /// Currently this is used to add the noalias annotations based on the
  /// inserted memchecks.  Use this for instructions that are *cloned* into the
  /// vector loop.
  void addNewMetadata(Instruction *To, const Instruction *Orig);

  /// Add metadata from one instruction to another.
  ///
  /// This includes both the original MDs from \p From and additional ones (\see
  /// addNewMetadata).  Use this for *newly created* instructions in the vector
  /// loop.
  void addMetadata(Instruction *To, Instruction *From);

  /// Similar to the previous function but it adds the metadata to a
  /// vector of instructions.
  void addMetadata(ArrayRef<Value *> To, Instruction *From);

  /// Create a call to Vscale intrinsic that returns the valuse of vscale at
  /// runtime. ALso insert declaration if required. jj
  CallInst *emitVscaleCall(IRBuilder<> &Builder, Module *M, Type *Ty);

  /// The original loop.
  Loop *OrigLoop;

  /// A wrapper around ScalarEvolution used to add runtime SCEV checks. Applies
  /// dynamic knowledge to simplify SCEV expressions and converts them to a
  /// more usable form.
  PredicatedScalarEvolution &PSE;

  /// Loop Info.
  LoopInfo *LI;

  /// Dominator Tree.
  DominatorTree *DT;

  /// Alias Analysis.
  AliasAnalysis *AA;

  /// Target Library Info.
  const TargetLibraryInfo *TLI;

  /// Target Transform Info.
  const TargetTransformInfo *TTI;

  /// Assumption Cache.
  AssumptionCache *AC;

  /// Interface to emit optimization remarks.
  OptimizationRemarkEmitter *ORE;

  /// LoopVersioning.  It's only set up (non-null) if memchecks were
  /// used.
  ///
  /// This is currently only used to add no-alias metadata based on the
  /// memchecks.  The actually versioning is performed manually.
  std::unique_ptr<LoopVersioning> LVer;

  /// The vectorization SIMD factor to use. Each vector will have this many
  /// vector elements.
  unsigned VF;

  /// The vectorization unroll factor to use. Each scalar is vectorized to this
  /// many different vector instructions.
  unsigned UF;

  /// The builder that we use
  IRBuilder<> Builder;

  // --- Vectorization state ---

  /// The vector-loop preheader.
  BasicBlock *LoopVectorPreHeader;

  /// The scalar-loop preheader.
  BasicBlock *LoopScalarPreHeader;

  /// Middle Block between the vector and the scalar.
  BasicBlock *LoopMiddleBlock;

  /// The ExitBlock of the scalar loop.
  BasicBlock *LoopExitBlock;

  /// The vector loop body.
  BasicBlock *LoopVectorBody;

  /// The scalar loop body.
  BasicBlock *LoopScalarBody;

  /// A list of all bypass blocks. The first block is the entry of the loop.
  SmallVector<BasicBlock *, 4> LoopBypassBlocks;

  /// The new Induction variable which was added to the new block.
  PHINode *Induction = nullptr;

  /// The induction variable of the old basic block.
  PHINode *OldInduction = nullptr;

  /// Maps values from the original loop to their corresponding values in the
  /// vectorized loop. A key value can map to either vector values, scalar
  /// values or both kinds of values, depending on whether the key was
  /// vectorized and scalarized.
  VectorizerValueMap VectorLoopValueMap;

  /// Store instructions that were predicated.
  SmallVector<Instruction *, 4> PredicatedInstructions;

  /// Trip count of the original loop.
  Value *TripCount = nullptr;

  /// Trip count of the widened loop (TripCount - TripCount % (VF*UF))
  Value *VectorTripCount = nullptr;

  /// The legality analysis.
  LoopVectorizationLegality *Legal;

  /// The profitablity analysis.
  LoopVectorizationCostModel *Cost;

  // Record whether runtime checks are added.
  bool AddedSafetyChecks = false;

  // Holds the end values for each induction variable. We save the end values
  // so we can later fix-up the external users of the induction variables.
  DenseMap<PHINode *, Value *> IVEndValues;

  // Vector of original scalar PHIs whose corresponding widened PHIs need to be
  // fixed up at the end of vector code generation.
  SmallVector<PHINode *, 8> OrigPHIsToFix;
};

class InnerLoopUnroller : public InnerLoopVectorizer {
public:
  InnerLoopUnroller(Loop *OrigLoop, PredicatedScalarEvolution &PSE,
                    LoopInfo *LI, DominatorTree *DT,
                    const TargetLibraryInfo *TLI,
                    const TargetTransformInfo *TTI, AssumptionCache *AC,
                    OptimizationRemarkEmitter *ORE, unsigned UnrollFactor,
                    LoopVectorizationLegality *LVL,
                    LoopVectorizationCostModel *CM)
      : InnerLoopVectorizer(OrigLoop, PSE, LI, DT, TLI, TTI, AC, ORE, 1,
                            UnrollFactor, LVL, CM) {}

private:
  Value *getBroadcastInstrs(Value *V) override;
  Value *getStepVector(
      Value *Val, int StartIdx, Value *Step,
      Instruction::BinaryOps Opcode = Instruction::BinaryOpsEnd) override;
  Value *reverseVector(Value *Vec) override;
};

} // end namespace llvm

/// Look for a meaningful debug location on the instruction or it's
/// operands.
static Instruction *getDebugLocFromInstOrOperands(Instruction *I) {
  if (!I)
    return I;

  DebugLoc Empty;
  if (I->getDebugLoc() != Empty)
    return I;

  for (User::op_iterator OI = I->op_begin(), OE = I->op_end(); OI != OE; ++OI) {
    if (Instruction *OpInst = dyn_cast<Instruction>(*OI))
      if (OpInst->getDebugLoc() != Empty)
        return OpInst;
  }

  return I;
}

void InnerLoopVectorizer::setDebugLocFromInst(IRBuilder<> &B,
                                              const Value *Ptr) {
  if (const Instruction *Inst = dyn_cast_or_null<Instruction>(Ptr)) {
    const DILocation *DIL = Inst->getDebugLoc();
    if (DIL && Inst->getFunction()->isDebugInfoForProfiling() &&
        !isa<DbgInfoIntrinsic>(Inst)) {
      auto NewDIL = DIL->cloneByMultiplyingDuplicationFactor(UF * VF);
      if (NewDIL)
        B.SetCurrentDebugLocation(NewDIL.getValue());
      else
        LLVM_DEBUG(dbgs() << "Failed to create new discriminator: "
                          << DIL->getFilename() << " Line: " << DIL->getLine());
    } else
      B.SetCurrentDebugLocation(DIL);
  } else
    B.SetCurrentDebugLocation(DebugLoc());
}

/// Write a record \p DebugMsg about vectorization failure to the debug
/// output stream. If \p I is passed, it is an instruction that prevents
/// vectorization.
#ifndef NDEBUG
static void debugVectorizationFailure(const StringRef DebugMsg,
                                      Instruction *I) {
  dbgs() << "LV: Not vectorizing: " << DebugMsg;
  if (I != nullptr)
    dbgs() << " " << *I;
  else
    dbgs() << '.';
  dbgs() << '\n';
}
#endif

/// Create an analysis remark that explains why vectorization failed
///
/// \p PassName is the name of the pass (e.g. can be AlwaysPrint).  \p
/// RemarkName is the identifier for the remark.  If \p I is passed it is an
/// instruction that prevents vectorization.  Otherwise \p TheLoop is used for
/// the location of the remark.  \return the remark object that can be
/// streamed to.
static OptimizationRemarkAnalysis createLVAnalysis(const char *PassName,
                                                   StringRef RemarkName,
                                                   Loop *TheLoop,
                                                   Instruction *I) {
  Value *CodeRegion = TheLoop->getHeader();
  DebugLoc DL = TheLoop->getStartLoc();

  if (I) {
    CodeRegion = I->getParent();
    // If there is no debug location attached to the instruction, revert back to
    // using the loop's.
    if (I->getDebugLoc())
      DL = I->getDebugLoc();
  }

  OptimizationRemarkAnalysis R(PassName, RemarkName, DL, CodeRegion);
  R << "loop not vectorized: ";
  return R;
}

namespace llvm {

void reportVectorizationFailure(const StringRef DebugMsg,
                                const StringRef OREMsg, const StringRef ORETag,
                                OptimizationRemarkEmitter *ORE, Loop *TheLoop,
                                Instruction *I) {
  LLVM_DEBUG(debugVectorizationFailure(DebugMsg, I));
  LoopVectorizeHints Hints(TheLoop, true /* doesn't matter */, *ORE);
  ORE->emit(
      createLVAnalysis(Hints.vectorizeAnalysisPassName(), ORETag, TheLoop, I)
      << OREMsg);
}

} // end namespace llvm

#ifndef NDEBUG
/// \return string containing a file name and a line # for the given loop.
static std::string getDebugLocString(const Loop *L) {
  std::string Result;
  if (L) {
    raw_string_ostream OS(Result);
    if (const DebugLoc LoopDbgLoc = L->getStartLoc())
      LoopDbgLoc.print(OS);
    else
      // Just print the module name.
      OS << L->getHeader()->getParent()->getParent()->getModuleIdentifier();
    OS.flush();
  }
  return Result;
}
#endif

void InnerLoopVectorizer::addNewMetadata(Instruction *To,
                                         const Instruction *Orig) {
  // If the loop was versioned with memchecks, add the corresponding no-alias
  // metadata.
  if (LVer && (isa<LoadInst>(Orig) || isa<StoreInst>(Orig)))
    LVer->annotateInstWithNoAlias(To, Orig);
}

void InnerLoopVectorizer::addMetadata(Instruction *To, Instruction *From) {
  propagateMetadata(To, From);
  addNewMetadata(To, From);
}

void InnerLoopVectorizer::addMetadata(ArrayRef<Value *> To, Instruction *From) {
  for (Value *V : To) {
    if (Instruction *I = dyn_cast<Instruction>(V))
      addMetadata(I, From);
  }
}

CallInst *InnerLoopVectorizer::emitVscaleCall(IRBuilder<> &Builder, Module *M,
                                              Type *Ty) {
  Function *VscaleFunc =
      Intrinsic::getDeclaration(M, Intrinsic::experimental_vector_vscale, Ty);
  CallInst *VscaleFuncCall = Builder.CreateCall(VscaleFunc, {});
  return VscaleFuncCall;
}

namespace llvm {

// Loop vectorization cost-model hints how the scalar epilogue loop should be
// lowered.
enum ScalarEpilogueLowering {

  // The default: allowing scalar epilogues.
  CM_ScalarEpilogueAllowed,

  // Vectorization with OptForSize: don't allow epilogues.
  CM_ScalarEpilogueNotAllowedOptSize,

  // A special case of vectorisation with OptForSize: loops with a very small
  // trip count are considered for vectorization under OptForSize, thereby
  // making sure the cost of their loop body is dominant, free of runtime
  // guards and scalar iteration overheads.
  CM_ScalarEpilogueNotAllowedLowTripLoop,

  // Loop hint predicate indicating an epilogue is undesired.
  CM_ScalarEpilogueNotNeededUsePredicate
};

/// LoopVectorizationCostModel - estimates the expected speedups due to
/// vectorization.
/// In many cases vectorization is not profitable. This can happen because of
/// a number of reasons. In this class we mainly attempt to predict the
/// expected speedup/slowdowns due to the supported instruction set. We use the
/// TargetTransformInfo to query the different backends for the cost of
/// different operations.
class LoopVectorizationCostModel {
public:
  LoopVectorizationCostModel(ScalarEpilogueLowering SEL, Loop *L,
                             PredicatedScalarEvolution &PSE, LoopInfo *LI,
                             LoopVectorizationLegality *Legal,
                             const TargetTransformInfo &TTI,
                             const TargetLibraryInfo *TLI, DemandedBits *DB,
                             AssumptionCache *AC,
                             OptimizationRemarkEmitter *ORE, const Function *F,
                             const LoopVectorizeHints *Hints,
                             InterleavedAccessInfo &IAI)
      : ScalarEpilogueStatus(SEL), TheLoop(L), PSE(PSE), LI(LI), Legal(Legal),
        TTI(TTI), TLI(TLI), DB(DB), AC(AC), ORE(ORE), TheFunction(F),
        Hints(Hints), InterleaveInfo(IAI) {}

  /// \return An upper bound for the vectorization factor, or None if
  /// vectorization and interleaving should be avoided up front.
  Optional<unsigned> computeMaxVF();

  /// \return True if runtime checks are required for vectorization, and false
  /// otherwise.
  bool runtimeChecksRequired();

  /// \return The most profitable vectorization factor and the cost of that VF.
  /// This method checks every power of two up to MaxVF. If UserVF is not ZERO
  /// then this vectorization factor will be selected if vectorization is
  /// possible.
  VectorizationFactor selectVectorizationFactor(unsigned MaxVF);

  /// \return The vectorization factor for scalable vectors after processing the
  /// types.
  VectorizationFactor selectScalableVectorizationFactor(unsigned MaxVF);

  /// Setup cost-based decisions for user vectorization factor.
  void selectUserVectorizationFactor(unsigned UserVF) {
    collectUniformsAndScalars(UserVF);
    collectInstsToScalarize(UserVF);
  }

  /// \return The size (in bits) of the smallest and widest types in the code
  /// that needs to be vectorized. We ignore values that remain scalar such as
  /// 64 bit loop indices.
  std::pair<unsigned, unsigned> getSmallestAndWidestTypes();

  /// \return The desired interleave count.
  /// If interleave count has been specified by metadata it will be returned.
  /// Otherwise, the interleave count is computed and returned. VF and LoopCost
  /// are the selected vectorization factor and the cost of the selected VF.
  unsigned selectInterleaveCount(unsigned VF, unsigned LoopCost);

  /// Memory access instruction may be vectorized in more than one way.
  /// Form of instruction after vectorization depends on cost.
  /// This function takes cost-based decisions for Load/Store instructions
  /// and collects them in a map. This decisions map is used for building
  /// the lists of loop-uniform and loop-scalar instructions.
  /// The calculated cost is saved with widening decision in order to
  /// avoid redundant calculations.
  void setCostBasedWideningDecision(unsigned VF);

  /// A struct that represents some properties of the register usage
  /// of a loop.
  struct RegisterUsage {
    /// Holds the number of loop invariant values that are used in the loop.
    /// The key is ClassID of target-provided register class.
    SmallMapVector<unsigned, unsigned, 4> LoopInvariantRegs;
    /// Holds the maximum number of concurrent live intervals in the loop.
    /// The key is ClassID of target-provided register class.
    SmallMapVector<unsigned, unsigned, 4> MaxLocalUsers;
  };

  /// \return Returns information about the register usages of the loop for the
  /// given vectorization factors.
  SmallVector<RegisterUsage, 8> calculateRegisterUsage(ArrayRef<unsigned> VFs);

  /// Collect values we want to ignore in the cost model.
  void collectValuesToIgnore();

  /// \returns The smallest bitwidth each instruction can be represented with.
  /// The vector equivalents of these instructions should be truncated to this
  /// type.
  const MapVector<Instruction *, uint64_t> &getMinimalBitwidths() const {
    return MinBWs;
  }

  /// \returns True if it is more profitable to scalarize instruction \p I for
  /// vectorization factor \p VF.
  bool isProfitableToScalarize(Instruction *I, unsigned VF) const {
    bool ValidVF = VF > 1 || (isScalable() && VF == 1);
    assert(ValidVF && "Profitable to scalarize relevant only for VF > 1 or "
                      "when using scalable vectors");

    // Cost model is not run in the VPlan-native path - return conservative
    // result until this changes.
    if (EnableVPlanNativePath)
      return false;

    auto Scalars = InstsToScalarize.find(VF);
    assert(Scalars != InstsToScalarize.end() &&
           "VF not yet analyzed for scalarization profitability");
    return Scalars->second.find(I) != Scalars->second.end();
  }

  /// Returns true if \p I is known to be uniform after vectorization.
  bool isUniformAfterVectorization(Instruction *I, unsigned VF) const {
    if (VF == 1 && !isScalable())
      return true;

    // Cost model is not run in the VPlan-native path - return conservative
    // result until this changes.
    if (EnableVPlanNativePath)
      return false;

    auto UniformsPerVF = Uniforms.find(VF);
    assert(UniformsPerVF != Uniforms.end() &&
           "VF not yet analyzed for uniformity");
    return UniformsPerVF->second.find(I) != UniformsPerVF->second.end();
  }

  /// Returns true if \p I is known to be scalar after vectorization.
  bool isScalarAfterVectorization(Instruction *I, unsigned VF,
                                  bool ValidVF = true) const {
    if (!ValidVF || (VF == 1 && !isScalable()))
      return true;

    // Cost model is not run in the VPlan-native path - return conservative
    // result until this changes.
    if (EnableVPlanNativePath)
      return false;

    auto ScalarsPerVF = Scalars.find(VF);
    assert(ScalarsPerVF != Scalars.end() &&
           "Scalar values are not calculated for VF");
    return ScalarsPerVF->second.find(I) != ScalarsPerVF->second.end();
  }

  /// \returns True if instruction \p I can be truncated to a smaller bitwidth
  /// for vectorization factor \p VF.
  bool canTruncateToMinimalBitwidth(Instruction *I, unsigned VF,
                                    bool ValidVF) const {
    return ValidVF && MinBWs.find(I) != MinBWs.end() &&
           !isProfitableToScalarize(I, VF) &&
           !isScalarAfterVectorization(I, VF, ValidVF);
  }

  /// Decision that was taken during cost calculation for memory instruction.
  enum InstWidening {
    CM_Unknown,
    CM_Widen,         // For consecutive accesses with stride +1.
    CM_Widen_Reverse, // For consecutive accesses with stride -1.
    CM_Interleave,
    CM_GatherScatter,
    CM_Scalarize
  };

  /// Save vectorization decision \p W and \p Cost taken by the cost model for
  /// instruction \p I and vector width \p VF.
  void setWideningDecision(Instruction *I, unsigned VF, InstWidening W,
                           unsigned Cost) {
    bool ValidVF = VF >= 2 || (VF == 1 && isScalable());
    assert(ValidVF && "Expected VF >=2 or VF = 1 for scalable vectors");
    WideningDecisions[std::make_pair(I, VF)] = std::make_pair(W, Cost);
  }

  /// Save vectorization decision \p W and \p Cost taken by the cost model for
  /// interleaving group \p Grp and vector width \p VF.
  void setWideningDecision(const InterleaveGroup<Instruction> *Grp, unsigned VF,
                           InstWidening W, unsigned Cost) {
    assert((VF >= 2 || isScalable()) && "Expected VF >=2");
    /// Broadcast this decicion to all instructions inside the group.
    /// But the cost will be assigned to one instruction only.
    for (unsigned i = 0; i < Grp->getFactor(); ++i) {
      if (auto *I = Grp->getMember(i)) {
        if (Grp->getInsertPos() == I)
          WideningDecisions[std::make_pair(I, VF)] = std::make_pair(W, Cost);
        else
          WideningDecisions[std::make_pair(I, VF)] = std::make_pair(W, 0);
      }
    }
  }

  /// Return the cost model decision for the given instruction \p I and vector
  /// width \p VF. Return CM_Unknown if this instruction did not pass
  /// through the cost modeling.
  InstWidening getWideningDecision(Instruction *I, unsigned VF) {
    bool ValidVF = VF >= 2 || (isScalable() && VF == 1);
    assert(ValidVF && "Expected VF >=2 or scalable vectors");

    // Cost model is not run in the VPlan-native path - return conservative
    // result until this changes.
    if (EnableVPlanNativePath)
      return CM_GatherScatter;

    std::pair<Instruction *, unsigned> InstOnVF = std::make_pair(I, VF);
    auto Itr = WideningDecisions.find(InstOnVF);
    if (Itr == WideningDecisions.end())
      return CM_Unknown;
    return Itr->second.first;
  }

  /// Return the vectorization cost for the given instruction \p I and vector
  /// width \p VF.
  unsigned getWideningCost(Instruction *I, unsigned VF) {
    bool ValidVF = VF > 1 || (VF == 1 && isScalable());
    assert(ValidVF && "Expected VF > 1 or scalable vectors");
    std::pair<Instruction *, unsigned> InstOnVF = std::make_pair(I, VF);
    assert(WideningDecisions.find(InstOnVF) != WideningDecisions.end() &&
           "The cost is not calculated");
    return WideningDecisions[InstOnVF].second;
  }

  /// Return True if instruction \p I is an optimizable truncate whose operand
  /// is an induction variable. Such a truncate will be removed by adding a new
  /// induction variable with the destination type.
  bool isOptimizableIVTruncate(Instruction *I, unsigned VF) {
    // If the instruction is not a truncate, return false.
    auto *Trunc = dyn_cast<TruncInst>(I);
    if (!Trunc)
      return false;

    // Get the source and destination types of the truncate.
    Type *SrcTy = ToVectorTy(cast<CastInst>(I)->getSrcTy(), VF, isScalable());
    Type *DestTy = ToVectorTy(cast<CastInst>(I)->getDestTy(), VF, isScalable());

    // If the truncate is free for the given types, return false. Replacing a
    // free truncate with an induction variable would add an induction variable
    // update instruction to each iteration of the loop. We exclude from this
    // check the primary induction variable since it will need an update
    // instruction regardless.
    Value *Op = Trunc->getOperand(0);
    if (Op != Legal->getPrimaryInduction() && TTI.isTruncateFree(SrcTy, DestTy))
      return false;

    // If the truncated value is not an induction variable, return false.
    return Legal->isInductionPhi(Op);
  }

  /// Collects the instructions to scalarize for each predicated instruction in
  /// the loop.
  void collectInstsToScalarize(unsigned VF);

  /// Collect Uniform and Scalar values for the given \p VF.
  /// The sets depend on CM decision for Load/Store instructions
  /// that may be vectorized as interleave, gather-scatter or scalarized.
  void collectUniformsAndScalars(unsigned VF) {
    // Do the analysis once.
    if ((!isScalable() && VF == 1) || Uniforms.find(VF) != Uniforms.end())
      return;
    setCostBasedWideningDecision(VF);
    collectLoopUniforms(VF);
    collectLoopScalars(VF);
  }

  /// Returns true if the target machine supports masked store operation
  /// for the given \p DataType and kind of access to \p Ptr.
  bool isLegalMaskedStore(Type *DataType, Value *Ptr, MaybeAlign Alignment) {
    return Legal->isConsecutivePtr(Ptr) &&
           TTI.isLegalMaskedStore(DataType, Alignment);
  }

  /// Returns true if the target machine supports masked load operation
  /// for the given \p DataType and kind of access to \p Ptr.
  bool isLegalMaskedLoad(Type *DataType, Value *Ptr, MaybeAlign Alignment) {
    return Legal->isConsecutivePtr(Ptr) &&
           TTI.isLegalMaskedLoad(DataType, Alignment);
  }

  /// Returns true if the target machine supports masked scatter operation
  /// for the given \p DataType.
  bool isLegalMaskedScatter(Type *DataType) {
    return TTI.isLegalMaskedScatter(DataType);
  }

  /// Returns true if the target machine supports masked gather operation
  /// for the given \p DataType.
  bool isLegalMaskedGather(Type *DataType) {
    return TTI.isLegalMaskedGather(DataType);
  }

  /// Returns true if the target machine can represent \p V as a masked gather
  /// or scatter operation.
  bool isLegalGatherOrScatter(Value *V) {
    bool LI = isa<LoadInst>(V);
    bool SI = isa<StoreInst>(V);
    if (!LI && !SI)
      return false;
    auto *Ty = getMemInstValueType(V);
    return (LI && isLegalMaskedGather(Ty)) || (SI && isLegalMaskedScatter(Ty));
  }

  /// Returns true if \p I is an instruction that will be scalarized with
  /// predication. Such instructions include conditional stores and
  /// instructions that may divide by zero.
  /// If a non-zero VF has been calculated, we check if I will be scalarized
  /// predication for that VF.
  bool isScalarWithPredication(Instruction *I, unsigned VF = 1);

  // Returns true if \p I is an instruction that will be predicated either
  // through scalar predication or masked load/store or masked gather/scatter.
  // Superset of instructions that return true for isScalarWithPredication.
  bool isPredicatedInst(Instruction *I) {
    if (!blockNeedsPredication(I->getParent()))
      return false;
    // Loads and stores that need some form of masked operation are predicated
    // instructions.
    if (isa<LoadInst>(I) || isa<StoreInst>(I))
      return Legal->isMaskRequired(I);
    return isScalarWithPredication(I);
  }

  /// Returns true if \p I is a memory instruction with consecutive memory
  /// access that can be widened.
  bool memoryInstructionCanBeWidened(Instruction *I, unsigned VF = 1);

  /// Returns true if \p I is a memory instruction in an interleaved-group
  /// of memory accesses that can be vectorized with wide vector loads/stores
  /// and shuffles.
  bool interleavedAccessCanBeWidened(Instruction *I, unsigned VF = 1);

  /// Check if \p Instr belongs to any interleaved access group.
  bool isAccessInterleaved(Instruction *Instr) {
    return InterleaveInfo.isInterleaved(Instr);
  }

  /// Get the interleaved access group that \p Instr belongs to.
  const InterleaveGroup<Instruction> *
  getInterleavedAccessGroup(Instruction *Instr) {
    return InterleaveInfo.getInterleaveGroup(Instr);
  }

  /// Returns true if an interleaved group requires a scalar iteration
  /// to handle accesses with gaps, and there is nothing preventing us from
  /// creating a scalar epilogue.
  bool requiresScalarEpilogue() const {
    return isScalarEpilogueAllowed() && InterleaveInfo.requiresScalarEpilogue();
  }

  /// Returns true if a scalar epilogue is not allowed due to optsize or a
  /// loop hint annotation.
  bool isScalarEpilogueAllowed() const {
    return ScalarEpilogueStatus == CM_ScalarEpilogueAllowed;
  }

  /// Returns true if all loop blocks should be masked to fold tail loop.
  bool foldTailByMasking() const { return FoldTailByMasking; }

  bool blockNeedsPredication(BasicBlock *BB) {
    return foldTailByMasking() || Legal->blockNeedsPredication(BB);
  }

  /// Estimate cost of an intrinsic call instruction CI if it were vectorized
  /// with factor VF.  Return the cost of the instruction, including
  /// scalarization overhead if it's needed.
  unsigned getVectorIntrinsicCost(CallInst *CI, unsigned VF);

  /// Estimate cost of a call instruction CI if it were vectorized with factor
  /// VF. Return the cost of the instruction, including scalarization overhead
  /// if it's needed. The flag NeedToScalarize shows if the call needs to be
  /// scalarized -
  /// i.e. either vector version isn't available, or is too expensive.
  unsigned getVectorCallCost(CallInst *CI, unsigned VF, bool &NeedToScalarize);

  /// Returns true if the target uses scalable vector type.
  bool isScalable() const { return TTI.useScalableVectorType(); }

private:
  unsigned NumPredStores = 0;

  /// \return An upper bound for the vectorization factor when using scalable
  /// vectors.
  unsigned computeFeasibleScalableMaxVF(unsigned ConstTripCount);

  /// \return An upper bound for the vectorization factor, larger than zero.
  /// One is returned if vectorization should best be avoided due to cost.
  unsigned computeFeasibleMaxVF(unsigned ConstTripCount);

  /// The vectorization cost is a combination of the cost itself and a boolean
  /// indicating whether any of the contributing operations will actually
  /// operate on
  /// vector values after type legalization in the backend. If this latter value
  /// is
  /// false, then all operations will be scalarized (i.e. no vectorization has
  /// actually taken place).
  using VectorizationCostTy = std::pair<unsigned, bool>;

  /// Returns the expected execution cost. The unit of the cost does
  /// not matter because we use the 'cost' units to compare different
  /// vector widths. The cost that is returned is *not* normalized by
  /// the factor width.
  VectorizationCostTy expectedCost(unsigned VF);

  /// Returns the execution time cost of an instruction for a given vector
  /// width. Vector width of one means scalar.
  VectorizationCostTy getInstructionCost(Instruction *I, unsigned VF);

  /// The cost-computation logic from getInstructionCost which provides
  /// the vector type as an output parameter.
  unsigned getInstructionCost(Instruction *I, unsigned VF, Type *&VectorTy,
                              bool ValidVF);

  /// Calculate vectorization cost of memory instruction \p I.
  unsigned getMemoryInstructionCost(Instruction *I, unsigned VF);

  /// The cost computation for scalarized memory instruction.
  unsigned getMemInstScalarizationCost(Instruction *I, unsigned VF);

  /// The cost computation for interleaving group of memory instructions.
  unsigned getInterleaveGroupCost(Instruction *I, unsigned VF);

  /// The cost computation for Gather/Scatter instruction.
  unsigned getGatherScatterCost(Instruction *I, unsigned VF);

  /// The cost computation for widening instruction \p I with consecutive
  /// memory access.
  unsigned getConsecutiveMemOpCost(Instruction *I, unsigned VF);

  /// The cost calculation for Load/Store instruction \p I with uniform pointer
  /// - Load: scalar load + broadcast. Store: scalar store + (loop invariant
  /// value stored? 0 : extract of last element)
  unsigned getUniformMemOpCost(Instruction *I, unsigned VF);

  /// Estimate the overhead of scalarizing an instruction. This is a
  /// convenience wrapper for the type-based getScalarizationOverhead API.
  unsigned getScalarizationOverhead(Instruction *I, unsigned VF);

  /// Returns whether the instruction is a load or store and will be a emitted
  /// as a vector operation.
  bool isConsecutiveLoadOrStore(Instruction *I);

  /// Returns true if an artificially high cost for emulated masked memrefs
  /// should be used.
  bool useEmulatedMaskMemRefHack(Instruction *I);

  /// Map of scalar integer values to the smallest bitwidth they can be legally
  /// represented as. The vector equivalents of these values should be truncated
  /// to this type.
  MapVector<Instruction *, uint64_t> MinBWs;

  /// A type representing the costs for instructions if they were to be
  /// scalarized rather than vectorized. The entries are Instruction-Cost
  /// pairs.
  using ScalarCostsTy = DenseMap<Instruction *, unsigned>;

  /// A set containing all BasicBlocks that are known to present after
  /// vectorization as a predicated block.
  SmallPtrSet<BasicBlock *, 4> PredicatedBBsAfterVectorization;

  /// Records whether it is allowed to have the original scalar loop execute at
  /// least once. This may be needed as a fallback loop in case runtime
  /// aliasing/dependence checks fail, or to handle the tail/remainder
  /// iterations when the trip count is unknown or doesn't divide by the VF,
  /// or as a peel-loop to handle gaps in interleave-groups.
  /// Under optsize and when the trip count is very small we don't allow any
  /// iterations to execute in the scalar loop.
  ScalarEpilogueLowering ScalarEpilogueStatus = CM_ScalarEpilogueAllowed;

  /// All blocks of loop are to be masked to fold tail of scalar iterations.
  bool FoldTailByMasking = false;

  /// A map holding scalar costs for different vectorization factors. The
  /// presence of a cost for an instruction in the mapping indicates that the
  /// instruction will be scalarized when vectorizing with the associated
  /// vectorization factor. The entries are VF-ScalarCostTy pairs.
  DenseMap<unsigned, ScalarCostsTy> InstsToScalarize;

  /// Holds the instructions known to be uniform after vectorization.
  /// The data is collected per VF.
  DenseMap<unsigned, SmallPtrSet<Instruction *, 4>> Uniforms;

  /// Holds the instructions known to be scalar after vectorization.
  /// The data is collected per VF.
  DenseMap<unsigned, SmallPtrSet<Instruction *, 4>> Scalars;

  /// Holds the instructions (address computations) that are forced to be
  /// scalarized.
  DenseMap<unsigned, SmallPtrSet<Instruction *, 4>> ForcedScalars;

  /// Returns the expected difference in cost from scalarizing the expression
  /// feeding a predicated instruction \p PredInst. The instructions to
  /// scalarize and their scalar costs are collected in \p ScalarCosts. A
  /// non-negative return value implies the expression will be scalarized.
  /// Currently, only single-use chains are considered for scalarization.
  int computePredInstDiscount(Instruction *PredInst, ScalarCostsTy &ScalarCosts,
                              unsigned VF);

  /// Collect the instructions that are uniform after vectorization. An
  /// instruction is uniform if we represent it with a single scalar value in
  /// the vectorized loop corresponding to each vector iteration. Examples of
  /// uniform instructions include pointer operands of consecutive or
  /// interleaved memory accesses. Note that although uniformity implies an
  /// instruction will be scalar, the reverse is not true. In general, a
  /// scalarized instruction will be represented by VF scalar values in the
  /// vectorized loop, each corresponding to an iteration of the original
  /// scalar loop.
  void collectLoopUniforms(unsigned VF);

  /// Collect the instructions that are scalar after vectorization. An
  /// instruction is scalar if it is known to be uniform or will be scalarized
  /// during vectorization. Non-uniform scalarized instructions will be
  /// represented by VF values in the vectorized loop, each corresponding to an
  /// iteration of the original scalar loop.
  void collectLoopScalars(unsigned VF);

  /// Keeps cost model vectorization decision and cost for instructions.
  /// Right now it is used for memory instructions only.
  using DecisionList = DenseMap<std::pair<Instruction *, unsigned>,
                                std::pair<InstWidening, unsigned>>;

  DecisionList WideningDecisions;

  /// Returns true if \p V is expected to be vectorized and it needs to be
  /// extracted.
  bool needsExtract(Value *V, unsigned VF) const {
    Instruction *I = dyn_cast<Instruction>(V);
    if ((VF == 1 && !isScalable()) || !I || !TheLoop->contains(I) ||
        TheLoop->isLoopInvariant(I))
      return false;

    // Assume we can vectorize V (and hence we need extraction) if the
    // scalars are not computed yet. This can happen, because it is called
    // via getScalarizationOverhead from setCostBasedWideningDecision, before
    // the scalars are collected. That should be a safe assumption in most
    // cases, because we check if the operands have vectorizable types
    // beforehand in LoopVectorizationLegality.
    return Scalars.find(VF) == Scalars.end() ||
           !isScalarAfterVectorization(I, VF, true);
  };

  /// Returns a range containing only operands needing to be extracted.
  SmallVector<Value *, 4> filterExtractingOperands(Instruction::op_range Ops,
                                                   unsigned VF) {
    return SmallVector<Value *, 4>(make_filter_range(
        Ops, [this, VF](Value *V) { return this->needsExtract(V, VF); }));
  }

public:
  /// The loop that we evaluate.
  Loop *TheLoop;

  /// Predicated scalar evolution analysis.
  PredicatedScalarEvolution &PSE;

  /// Loop Info analysis.
  LoopInfo *LI;

  /// Vectorization legality.
  LoopVectorizationLegality *Legal;

  /// Vector target information.
  const TargetTransformInfo &TTI;

  /// Target Library Info.
  const TargetLibraryInfo *TLI;

  /// Demanded bits analysis.
  DemandedBits *DB;

  /// Assumption cache.
  AssumptionCache *AC;

  /// Interface to emit optimization remarks.
  OptimizationRemarkEmitter *ORE;

  const Function *TheFunction;

  /// Loop Vectorize Hint.
  const LoopVectorizeHints *Hints;

  /// The interleave access information contains groups of interleaved accesses
  /// with the same stride and close to each other.
  InterleavedAccessInfo &InterleaveInfo;

  /// Values to ignore in the cost model.
  SmallPtrSet<const Value *, 16> ValuesToIgnore;

  /// Values to ignore in the cost model when VF > 1.
  SmallPtrSet<const Value *, 16> VecValuesToIgnore;
};

} // end namespace llvm

// Return true if \p OuterLp is an outer loop annotated with hints for explicit
// vectorization. The loop needs to be annotated with #pragma omp simd
// simdlen(#) or #pragma clang vectorize(enable) vectorize_width(#). If the
// vector length information is not provided, vectorization is not considered
// explicit. Interleave hints are not allowed either. These limitations will be
// relaxed in the future.
// Please, note that we are currently forced to abuse the pragma 'clang
// vectorize' semantics. This pragma provides *auto-vectorization hints*
// (i.e., LV must check that vectorization is legal) whereas pragma 'omp simd'
// provides *explicit vectorization hints* (LV can bypass legal checks and
// assume that vectorization is legal). However, both hints are implemented
// using the same metadata (llvm.loop.vectorize, processed by
// LoopVectorizeHints). This will be fixed in the future when the native IR
// representation for pragma 'omp simd' is introduced.
static bool isExplicitVecOuterLoop(Loop *OuterLp,
                                   OptimizationRemarkEmitter *ORE) {
  assert(!OuterLp->empty() && "This is not an outer loop");
  LoopVectorizeHints Hints(OuterLp, true /*DisableInterleaving*/, *ORE);

  // Only outer loops with an explicit vectorization hint are supported.
  // Unannotated outer loops are ignored.
  if (Hints.getForce() == LoopVectorizeHints::FK_Undefined)
    return false;

  Function *Fn = OuterLp->getHeader()->getParent();
  if (!Hints.allowVectorization(Fn, OuterLp,
                                true /*VectorizeOnlyWhenForced*/)) {
    LLVM_DEBUG(dbgs() << "LV: Loop hints prevent outer loop vectorization.\n");
    return false;
  }

  if (Hints.getInterleave() > 1) {
    // TODO: Interleave support is future work.
    LLVM_DEBUG(dbgs() << "LV: Not vectorizing: Interleave is not supported for "
                         "outer loops.\n");
    Hints.emitRemarkWithHints();
    return false;
  }

  return true;
}

static void collectSupportedLoops(Loop &L, LoopInfo *LI,
                                  OptimizationRemarkEmitter *ORE,
                                  SmallVectorImpl<Loop *> &V) {
  // Collect inner loops and outer loops without irreducible control flow. For
  // now, only collect outer loops that have explicit vectorization hints. If we
  // are stress testing the VPlan H-CFG construction, we collect the outermost
  // loop of every loop nest.
  if (L.empty() || VPlanBuildStressTest ||
      (EnableVPlanNativePath && isExplicitVecOuterLoop(&L, ORE))) {
    LoopBlocksRPO RPOT(&L);
    RPOT.perform(LI);
    if (!containsIrreducibleCFG<const BasicBlock *>(RPOT, *LI)) {
      V.push_back(&L);
      // TODO: Collect inner loops inside marked outer loops in case
      // vectorization fails for the outer loop. Do not invoke
      // 'containsIrreducibleCFG' again for inner loops when the outer loop is
      // already known to be reducible. We can use an inherited attribute for
      // that.
      return;
    }
  }
  for (Loop *InnerL : L)
    collectSupportedLoops(*InnerL, LI, ORE, V);
}

namespace {

/// The LoopVectorize Pass.
struct LoopVectorize : public FunctionPass {
  /// Pass identification, replacement for typeid
  static char ID;

  LoopVectorizePass Impl;

  explicit LoopVectorize(bool InterleaveOnlyWhenForced = false,
                         bool VectorizeOnlyWhenForced = false)
      : FunctionPass(ID) {
    Impl.InterleaveOnlyWhenForced = InterleaveOnlyWhenForced;
    Impl.VectorizeOnlyWhenForced = VectorizeOnlyWhenForced;
    initializeLoopVectorizePass(*PassRegistry::getPassRegistry());
  }

  bool runOnFunction(Function &F) override {
    if (skipFunction(F))
      return false;

    auto *SE = &getAnalysis<ScalarEvolutionWrapperPass>().getSE();
    auto *LI = &getAnalysis<LoopInfoWrapperPass>().getLoopInfo();
    auto *TTI = &getAnalysis<TargetTransformInfoWrapperPass>().getTTI(F);
    auto *DT = &getAnalysis<DominatorTreeWrapperPass>().getDomTree();
    auto *BFI = &getAnalysis<BlockFrequencyInfoWrapperPass>().getBFI();
    auto *TLIP = getAnalysisIfAvailable<TargetLibraryInfoWrapperPass>();
    auto *TLI = TLIP ? &TLIP->getTLI(F) : nullptr;
    auto *AA = &getAnalysis<AAResultsWrapperPass>().getAAResults();
    auto *AC = &getAnalysis<AssumptionCacheTracker>().getAssumptionCache(F);
    auto *LAA = &getAnalysis<LoopAccessLegacyAnalysis>();
    auto *DB = &getAnalysis<DemandedBitsWrapperPass>().getDemandedBits();
    auto *ORE = &getAnalysis<OptimizationRemarkEmitterWrapperPass>().getORE();
    auto *PSI = &getAnalysis<ProfileSummaryInfoWrapperPass>().getPSI();

    std::function<const LoopAccessInfo &(Loop &)> GetLAA =
        [&](Loop &L) -> const LoopAccessInfo & { return LAA->getInfo(&L); };

    return Impl.runImpl(F, *SE, *LI, *TTI, *DT, *BFI, TLI, *DB, *AA, *AC,
                        GetLAA, *ORE, PSI);
  }

  void getAnalysisUsage(AnalysisUsage &AU) const override {
    AU.addRequired<AssumptionCacheTracker>();
    AU.addRequired<BlockFrequencyInfoWrapperPass>();
    AU.addRequired<DominatorTreeWrapperPass>();
    AU.addRequired<LoopInfoWrapperPass>();
    AU.addRequired<ScalarEvolutionWrapperPass>();
    AU.addRequired<TargetTransformInfoWrapperPass>();
    AU.addRequired<AAResultsWrapperPass>();
    AU.addRequired<LoopAccessLegacyAnalysis>();
    AU.addRequired<DemandedBitsWrapperPass>();
    AU.addRequired<OptimizationRemarkEmitterWrapperPass>();

    // We currently do not preserve loopinfo/dominator analyses with outer loop
    // vectorization. Until this is addressed, mark these analyses as preserved
    // only for non-VPlan-native path.
    // TODO: Preserve Loop and Dominator analyses for VPlan-native path.
    if (!EnableVPlanNativePath) {
      AU.addPreserved<LoopInfoWrapperPass>();
      AU.addPreserved<DominatorTreeWrapperPass>();
    }

    AU.addPreserved<BasicAAWrapperPass>();
    AU.addPreserved<GlobalsAAWrapperPass>();
    AU.addRequired<ProfileSummaryInfoWrapperPass>();
  }
};

} // end anonymous namespace

//===----------------------------------------------------------------------===//
// Implementation of LoopVectorizationLegality, InnerLoopVectorizer and
// LoopVectorizationCostModel and LoopVectorizationPlanner.
//===----------------------------------------------------------------------===//

Value *InnerLoopVectorizer::getBroadcastInstrs(Value *V) {
  // We need to place the broadcast of invariant variables outside the loop,
  // but only if it's proven safe to do so. Else, broadcast will be inside
  // vector loop body.
  Instruction *Instr = dyn_cast<Instruction>(V);
  bool SafeToHoist =
      OrigLoop->isLoopInvariant(V) &&
      (!Instr || DT->dominates(Instr->getParent(), LoopVectorPreHeader));
  // Place the code for broadcasting invariant variables in the new preheader.
  IRBuilder<>::InsertPointGuard Guard(Builder);
  if (SafeToHoist)
    Builder.SetInsertPoint(LoopVectorPreHeader->getTerminator());

  // Broadcast the scalar into all locations in the vector.
  Value *Shuf = Builder.CreateVectorSplat(VF, V, "broadcast", isScalable());

  return Shuf;
}

void InnerLoopVectorizer::createVectorIntOrFpInductionPHI(
    const InductionDescriptor &II, Value *Step, Instruction *EntryVal) {
  assert((isa<PHINode>(EntryVal) || isa<TruncInst>(EntryVal)) &&
         "Expected either an induction phi-node or a truncate of it!");
  Value *Start = II.getStartValue();

  // Construct the initial value of the vector IV in the vector loop preheader
  auto CurrIP = Builder.saveIP();
  Builder.SetInsertPoint(LoopVectorPreHeader->getTerminator());
  if (isa<TruncInst>(EntryVal)) {
    assert(Start->getType()->isIntegerTy() &&
           "Truncation requires an integer type");
    auto *TruncType = cast<IntegerType>(EntryVal->getType());
    Step = Builder.CreateTrunc(Step, TruncType);
    Start = Builder.CreateCast(Instruction::Trunc, Start, TruncType);
  }
  Value *SplatStart = Builder.CreateVectorSplat(VF, Start, "", isScalable());
  Value *SteppedStart =
      getStepVector(SplatStart, 0, Step, II.getInductionOpcode());

  // We create vector phi nodes for both integer and floating-point induction
  // variables. Here, we determine the kind of arithmetic we will perform.
  Instruction::BinaryOps AddOp;
  Instruction::BinaryOps MulOp;
  if (Step->getType()->isIntegerTy()) {
    AddOp = Instruction::Add;
    MulOp = Instruction::Mul;
  } else {
    AddOp = II.getInductionOpcode();
    MulOp = Instruction::FMul;
  }

  // Multiply the vectorization factor by the step using integer or
  // floating-point arithmetic as appropriate.
  Value *ConstVF = getSignedIntOrFpConstant(Step->getType(), VF);
  Value *Mul = addFastMathFlag(Builder.CreateBinOp(MulOp, Step, ConstVF));

  // Create a vector splat to use in the induction update.
  //
  // FIXME: If the step is non-constant, we create the vector splat with
  //        IRBuilder. IRBuilder can constant-fold the multiply, but it doesn't
  //        handle a constant vector splat.

  Value *SplatVF;
  if (!isScalable()) {
    SplatVF = isa<Constant>(Mul)
                  ? ConstantVector::getSplat(VF, cast<Constant>(Mul))
                  : Builder.CreateVectorSplat(VF, Mul);
  } else {
    SplatVF = Builder.CreateVectorSplat(
        VF,
        Builder.CreateMul(
            Mul, emitVscaleCall(Builder, OrigLoop->getHeader()->getModule(),
                                Mul->getType())),
        "", isScalable());
  }

  Builder.restoreIP(CurrIP);

  // We may need to add the step a number of times, depending on the unroll
  // factor. The last of those goes into the PHI.
  PHINode *VecInd = PHINode::Create(SteppedStart->getType(), 2, "vec.ind",
                                    &*LoopVectorBody->getFirstInsertionPt());
  VecInd->setDebugLoc(EntryVal->getDebugLoc());
  Instruction *LastInduction = VecInd;
  for (unsigned Part = 0; Part < UF; ++Part) {
    VectorLoopValueMap.setVectorValue(EntryVal, Part, LastInduction);

    if (isa<TruncInst>(EntryVal))
      addMetadata(LastInduction, EntryVal);
    recordVectorLoopValueForInductionCast(II, EntryVal, LastInduction, Part);

    LastInduction = cast<Instruction>(addFastMathFlag(
        Builder.CreateBinOp(AddOp, LastInduction, SplatVF, "step.add")));
    LastInduction->setDebugLoc(EntryVal->getDebugLoc());
  }

  // Move the last step to the end of the latch block. This ensures consistent
  // placement of all induction updates.
  auto *LoopVectorLatch = LI->getLoopFor(LoopVectorBody)->getLoopLatch();
  auto *Br = cast<BranchInst>(LoopVectorLatch->getTerminator());
  auto *ICmp = cast<Instruction>(Br->getCondition());
  LastInduction->moveBefore(ICmp);
  LastInduction->setName("vec.ind.next");

  VecInd->addIncoming(SteppedStart, LoopVectorPreHeader);
  VecInd->addIncoming(LastInduction, LoopVectorLatch);
}

bool InnerLoopVectorizer::shouldScalarizeInstruction(Instruction *I) const {
  return Cost->isScalarAfterVectorization(I, VF) ||
         Cost->isProfitableToScalarize(I, VF);
}

bool InnerLoopVectorizer::needsScalarInduction(Instruction *IV) const {
  if (shouldScalarizeInstruction(IV))
    return true;
  auto isScalarInst = [&](User *U) -> bool {
    auto *I = cast<Instruction>(U);
    return (OrigLoop->contains(I) && shouldScalarizeInstruction(I));
  };
  return llvm::any_of(IV->users(), isScalarInst);
}

void InnerLoopVectorizer::recordVectorLoopValueForInductionCast(
    const InductionDescriptor &ID, const Instruction *EntryVal,
    Value *VectorLoopVal, unsigned Part, unsigned Lane) {
  assert((isa<PHINode>(EntryVal) || isa<TruncInst>(EntryVal)) &&
         "Expected either an induction phi-node or a truncate of it!");

  // This induction variable is not the phi from the original loop but the
  // newly-created IV based on the proof that casted Phi is equal to the
  // uncasted Phi in the vectorized loop (under a runtime guard possibly). It
  // re-uses the same InductionDescriptor that original IV uses but we don't
  // have to do any recording in this case - that is done when original IV is
  // processed.
  if (isa<TruncInst>(EntryVal))
    return;

  const SmallVectorImpl<Instruction *> &Casts = ID.getCastInsts();
  if (Casts.empty())
    return;
  // Only the first Cast instruction in the Casts vector is of interest.
  // The rest of the Casts (if exist) have no uses outside the
  // induction update chain itself.
  Instruction *CastInst = *Casts.begin();
  if (Lane < UINT_MAX)
    VectorLoopValueMap.setScalarValue(CastInst, {Part, Lane}, VectorLoopVal);
  else
    VectorLoopValueMap.setVectorValue(CastInst, Part, VectorLoopVal);
}

void InnerLoopVectorizer::widenIntOrFpInduction(PHINode *IV, TruncInst *Trunc) {
  assert((IV->getType()->isIntegerTy() || IV != OldInduction) &&
         "Primary induction variable must have an integer type");

  auto II = Legal->getInductionVars()->find(IV);
  assert(II != Legal->getInductionVars()->end() && "IV is not an induction");

  auto ID = II->second;
  assert(IV->getType() == ID.getStartValue()->getType() && "Types must match");

  // The scalar value to broadcast. This will be derived from the canonical
  // induction variable.
  Value *ScalarIV = nullptr;

  // The value from the original loop to which we are mapping the new induction
  // variable.
  Instruction *EntryVal = Trunc ? cast<Instruction>(Trunc) : IV;

  // True if we have vectorized the induction variable.
  auto VectorizedIV = false;

  // Determine if we want a scalar version of the induction variable. This is
  // true if the induction variable itself is not widened, or if it has at
  // least one user in the loop that is not widened.
  bool ValidVF = VF > 1 || (VF == 1 && isScalable());
  auto NeedsScalarIV = ValidVF && needsScalarInduction(EntryVal);

  // Generate code for the induction step. Note that induction steps are
  // required to be loop-invariant
  assert(PSE.getSE()->isLoopInvariant(ID.getStep(), OrigLoop) &&
         "Induction step should be loop invariant");
  auto &DL = OrigLoop->getHeader()->getModule()->getDataLayout();
  Value *Step = nullptr;
  if (PSE.getSE()->isSCEVable(IV->getType())) {
    SCEVExpander Exp(*PSE.getSE(), DL, "induction");
    Step = Exp.expandCodeFor(ID.getStep(), ID.getStep()->getType(),
                             LoopVectorPreHeader->getTerminator());
  } else {
    Step = cast<SCEVUnknown>(ID.getStep())->getValue();
  }

  // Try to create a new independent vector induction variable. If we can't
  // create the phi node, we will splat the scalar induction variable in each
  // loop iteration.
  if (ValidVF && !shouldScalarizeInstruction(EntryVal)) {
    createVectorIntOrFpInductionPHI(ID, Step, EntryVal);
    VectorizedIV = true;
  }

  // If we haven't yet vectorized the induction variable, or if we will create
  // a scalar one, we need to define the scalar induction variable and step
  // values. If we were given a truncation type, truncate the canonical
  // induction variable and step. Otherwise, derive these values from the
  // induction descriptor.
  if (!VectorizedIV || NeedsScalarIV) {
    ScalarIV = Induction;
    if (IV != OldInduction) {
      ScalarIV = IV->getType()->isIntegerTy()
                     ? Builder.CreateSExtOrTrunc(Induction, IV->getType())
                     : Builder.CreateCast(Instruction::SIToFP, Induction,
                                          IV->getType());
      ScalarIV = emitTransformedIndex(Builder, ScalarIV, PSE.getSE(), DL, ID);
      ScalarIV->setName("offset.idx");
    }
    if (Trunc) {
      auto *TruncType = cast<IntegerType>(Trunc->getType());
      assert(Step->getType()->isIntegerTy() &&
             "Truncation requires an integer step");
      ScalarIV = Builder.CreateTrunc(ScalarIV, TruncType);
      Step = Builder.CreateTrunc(Step, TruncType);
    }
  }

  // If we haven't yet vectorized the induction variable, splat the scalar
  // induction variable, and build the necessary step vectors.
  // TODO: Don't do it unless the vectorized IV is really required.
  if (!VectorizedIV) {
    Value *Broadcasted = getBroadcastInstrs(ScalarIV);
    for (unsigned Part = 0; Part < UF; ++Part) {
      Value *EntryPart =
          getStepVector(Broadcasted, VF * Part, Step, ID.getInductionOpcode());
      VectorLoopValueMap.setVectorValue(EntryVal, Part, EntryPart);
      if (Trunc)
        addMetadata(EntryPart, Trunc);
      recordVectorLoopValueForInductionCast(ID, EntryVal, EntryPart, Part);
    }
  }

  // If an induction variable is only used for counting loop iterations or
  // calculating addresses, it doesn't need to be widened. Create scalar steps
  // that can be used by instructions we will later scalarize. Note that the
  // addition of the scalar steps will not increase the number of instructions
  // in the loop in the common case prior to InstCombine. We will be trading
  // one vector extract for each scalar step.
  if (NeedsScalarIV)
    buildScalarSteps(ScalarIV, Step, EntryVal, ID);
}

Value *InnerLoopVectorizer::getStepVector(Value *Val, int StartIdx, Value *Step,
                                          Instruction::BinaryOps BinOp) {
  // Create and check the types.
  assert(Val->getType()->isVectorTy() && "Must be a vector");

  int VLen = Val->getType()->getVectorNumElements();

  Type *STy = Val->getType()->getScalarType();
  assert((STy->isIntegerTy() || STy->isFloatingPointTy()) &&
         "Induction Step must be an integer or FP");
  assert(Step->getType() == STy && "Step has wrong type");

  if (STy->isIntegerTy()) {
    // Create a vector of consecutive numbers from zero to VF.
    if (isScalable()) {
      // Get the stepvector from intrinsic - <0, 1, 2 ... vscale*VF-1>
      // here VF = k in <vscale x k x type>
      Function *StepVector = Intrinsic::getDeclaration(
          LoopVectorPreHeader->getModule(),
          Intrinsic::experimental_vector_stepvector, Val->getType());
      llvm::Value *Indices = Builder.CreateCall(StepVector, {}, "stepvec.base");
      assert(Indices->getType() == Val->getType() && "Invalid consecutive vec");
      if (StartIdx) {
        llvm::Value *StartIdxSplat =
            Builder.CreateVectorSplat(VLen, ConstantInt::get(STy, StartIdx),
                                      "stepvec.start", isScalable());
        Indices = Builder.CreateAdd(Indices, StartIdxSplat);
      }

      // FIXME: The newly created binary instructions should contain nsw/nuw
      // flags, which can be found from the original scalar operations.
      if (!isa<Constant>(Step) || !cast<Constant>(Step)->isOneValue()) {
        Step =
            Builder.CreateVectorSplat(VLen, Step, "splat.step", isScalable());
        assert(Step->getType() == Val->getType() && "Invalid step vec");
        Step = Builder.CreateMul(Indices, Step, "stepvec.scaled");
      } else {
        Step = Indices;
      }
    } else {
      SmallVector<Constant *, 8> Indices;
      for (int i = 0; i < VLen; ++i)
        Indices.push_back(ConstantInt::get(STy, StartIdx + i));

      // Add the consecutive indices to the vector value.
      Constant *Cv = ConstantVector::get(Indices);
      assert(Cv->getType() == Val->getType() && "Invalid consecutive vec");
      Step = Builder.CreateVectorSplat(VLen, Step, "", isScalable());
      assert(Step->getType() == Val->getType() && "Invalid step vec");
      // FIXME: The newly created binary instructions should contain nsw/nuw
      // flags, which can be found from the original scalar operations.
      Step = Builder.CreateMul(Cv, Step);
    }
    // Vectorized induction variable is created by adding broadcasted index and
    // the step vector for each part.
    return Builder.CreateAdd(Val, Step, "induction");
  } else {
    assert(!isScalable() &&
           "Scalable floating induction variable not implemented yet");

    // Floating point induction.
    SmallVector<Constant *, 8> Indices;

    assert((BinOp == Instruction::FAdd || BinOp == Instruction::FSub) &&
           "Binary Opcode should be specified for FP induction");
    // Create a vector of consecutive numbers from zero to VF.
    for (int i = 0; i < VLen; ++i)
      Indices.push_back(ConstantFP::get(STy, (double)(StartIdx + i)));

    // Add the consecutive indices to the vector value.
    Constant *Cv = ConstantVector::get(Indices);

    Step = Builder.CreateVectorSplat(VLen, Step, "", isScalable());

    // Floating point operations had to be 'fast' to enable the induction.
    FastMathFlags Flags;
    Flags.setFast();

    Value *MulOp = Builder.CreateFMul(Cv, Step);
    if (isa<Instruction>(MulOp))
      // Have to check, MulOp may be a constant
      cast<Instruction>(MulOp)->setFastMathFlags(Flags);

    Value *BOp = Builder.CreateBinOp(BinOp, Val, MulOp, "induction");
    if (isa<Instruction>(BOp))
      cast<Instruction>(BOp)->setFastMathFlags(Flags);
    return BOp;
  }
}

void InnerLoopVectorizer::buildScalarSteps(Value *ScalarIV, Value *Step,
                                           Instruction *EntryVal,
                                           const InductionDescriptor &ID) {
  // We shouldn't have to build scalar steps if we aren't vectorizing.
  bool ValidVF = VF > 1 || (VF == 1 && isScalable());
  assert(ValidVF && "VF should be greater than one");

  // Get the value type and ensure it and the step have the same integer type.
  Type *ScalarIVTy = ScalarIV->getType()->getScalarType();
  assert(ScalarIVTy == Step->getType() &&
         "Val and Step should have the same type");

  // We build scalar steps for both integer and floating-point induction
  // variables. Here, we determine the kind of arithmetic we will perform.
  Instruction::BinaryOps AddOp;
  Instruction::BinaryOps MulOp;
  if (ScalarIVTy->isIntegerTy()) {
    AddOp = Instruction::Add;
    MulOp = Instruction::Mul;
  } else {
    AddOp = ID.getInductionOpcode();
    MulOp = Instruction::FMul;
  }

  // Determine the number of scalars we need to generate for each unroll
  // iteration. If EntryVal is uniform, we only need to generate the first
  // lane. Otherwise, we generate all VF values.
  // If using scalable vectors, scalar can be generated only if EntryVal is
  // uniform. If it is not uniform, actual VF (VF * vscale) is unknown and we
  // cannot generate all VF scalar values.
  unsigned Lanes = 0;
  if (Cost->isUniformAfterVectorization(cast<Instruction>(EntryVal), VF)) {
    Lanes = 1;
  } else {
    if (!isScalable())
      Lanes = VF;
  }
  // Compute the scalar steps and save the results in VectorLoopValueMap.
  for (unsigned Part = 0; Part < UF; ++Part) {
    for (unsigned Lane = 0; Lane < Lanes; ++Lane) {
      auto *StartIdx = getSignedIntOrFpConstant(ScalarIVTy, VF * Part + Lane);
      auto *Mul = addFastMathFlag(Builder.CreateBinOp(MulOp, StartIdx, Step));
      auto *Add = addFastMathFlag(Builder.CreateBinOp(AddOp, ScalarIV, Mul));
      VectorLoopValueMap.setScalarValue(EntryVal, {Part, Lane}, Add);
      recordVectorLoopValueForInductionCast(ID, EntryVal, Add, Part, Lane);
    }
  }
}

Value *InnerLoopVectorizer::getOrCreateVectorValue(Value *V, unsigned Part) {
  assert(V != Induction && "The new induction variable should not be used.");
  assert(!V->getType()->isVectorTy() && "Can't widen a vector");
  assert(!V->getType()->isVoidTy() && "Type does not produce a value");

  // If we have a stride that is replaced by one, do it here. Defer this for
  // the VPlan-native path until we start running Legal checks in that path.
  if (!EnableVPlanNativePath && Legal->hasStride(V))
    V = ConstantInt::get(V->getType(), 1);

  // If we have a vector mapped to this value, return it.
  if (VectorLoopValueMap.hasVectorValue(V, Part))
    return VectorLoopValueMap.getVectorValue(V, Part);

  // If the value has not been vectorized, check if it has been scalarized
  // instead. If it has been scalarized, and we actually need the value in
  // vector form, we will construct the vector values on demand.
  if (VectorLoopValueMap.hasAnyScalarValue(V)) {
    Value *ScalarValue = VectorLoopValueMap.getScalarValue(V, {Part, 0});

    // If we've scalarized a value, that value should be an instruction.
    auto *I = cast<Instruction>(V);

    // If we aren't vectorizing, we can just copy the scalar map values over to
    // the vector map.
    if (VF == 1 && !isScalable()) {
      VectorLoopValueMap.setVectorValue(V, Part, ScalarValue);
      return ScalarValue;
    }

    // Get the last scalar instruction we generated for V and Part. If the value
    // is known to be uniform after vectorization, this corresponds to lane zero
    // of the Part unroll iteration. Otherwise, the last instruction is the one
    // we created for the last vector lane of the Part unroll iteration.
    unsigned LastLane = Cost->isUniformAfterVectorization(I, VF) ? 0 : VF - 1;
    auto *LastInst = cast<Instruction>(
        VectorLoopValueMap.getScalarValue(V, {Part, LastLane}));

    // Set the insert point after the last scalarized instruction. This ensures
    // the insertelement sequence will directly follow the scalar definitions.
    auto OldIP = Builder.saveIP();
    auto NewIP = std::next(BasicBlock::iterator(LastInst));
    Builder.SetInsertPoint(&*NewIP);

    // However, if we are vectorizing, we need to construct the vector values.
    // If the value is known to be uniform after vectorization, we can just
    // broadcast the scalar value corresponding to lane zero for each unroll
    // iteration. Otherwise, we construct the vector values using insertelement
    // instructions. Since the resulting vectors are stored in
    // VectorLoopValueMap, we will only generate the insertelements once.
    Value *VectorValue = nullptr;
    if (Cost->isUniformAfterVectorization(I, VF)) {
      VectorValue = getBroadcastInstrs(ScalarValue);
      VectorLoopValueMap.setVectorValue(V, Part, VectorValue);
    } else {
      // Initialize packing with insertelements to start from undef.
      Value *Undef = UndefValue::get(
          VectorType::get(V->getType(), VF, Cost->isScalable()));
      VectorLoopValueMap.setVectorValue(V, Part, Undef);
      for (unsigned Lane = 0; Lane < VF; ++Lane)
        packScalarIntoVectorValue(V, {Part, Lane});
      VectorValue = VectorLoopValueMap.getVectorValue(V, Part);
    }
    Builder.restoreIP(OldIP);
    return VectorValue;
  }

  // If this scalar is unknown, assume that it is a constant or that it is
  // loop invariant. Broadcast V and save the value for future uses.
  Value *B = getBroadcastInstrs(V);
  VectorLoopValueMap.setVectorValue(V, Part, B);
  return B;
}

Value *
InnerLoopVectorizer::getOrCreateScalarValue(Value *V,
                                            const VPIteration &Instance) {
  // If the value is not an instruction contained in the loop, it should
  // already be scalar.
  if (OrigLoop->isLoopInvariant(V))
    return V;

  assert(Instance.Lane > 0
             ? !Cost->isUniformAfterVectorization(cast<Instruction>(V), VF)
             : true && "Uniform values only have lane zero");

  // If the value from the original loop has not been vectorized, it is
  // represented by UF x VF scalar values in the new loop. Return the requested
  // scalar value.
  if (VectorLoopValueMap.hasScalarValue(V, Instance))
    return VectorLoopValueMap.getScalarValue(V, Instance);

  // If the value has not been scalarized, get its entry in VectorLoopValueMap
  // for the given unroll part. If this entry is not a vector type (i.e., the
  // vectorization factor is one), there is no need to generate an
  // extractelement instruction.
  auto *U = getOrCreateVectorValue(V, Instance.Part);
  if (!U->getType()->isVectorTy()) {
    assert(VF == 1 && "Value not scalarized has non-vector type");
    return U;
  }

  // Otherwise, the value from the original loop has been vectorized and is
  // represented by UF vector values. Extract and return the requested scalar
  // value from the appropriate vector lane.
  return Builder.CreateExtractElement(U, Builder.getInt32(Instance.Lane));
}

void InnerLoopVectorizer::packScalarIntoVectorValue(
    Value *V, const VPIteration &Instance) {
  assert(V != Induction && "The new induction variable should not be used.");
  assert(!V->getType()->isVectorTy() && "Can't pack a vector");
  assert(!V->getType()->isVoidTy() && "Type does not produce a value");

  Value *ScalarInst = VectorLoopValueMap.getScalarValue(V, Instance);
  Value *VectorValue = VectorLoopValueMap.getVectorValue(V, Instance.Part);
  VectorValue = Builder.CreateInsertElement(VectorValue, ScalarInst,
                                            Builder.getInt32(Instance.Lane));
  VectorLoopValueMap.resetVectorValue(V, Instance.Part, VectorValue);
}

Value *InnerLoopVectorizer::reverseVector(Value *Vec) {
  assert(Vec->getType()->isVectorTy() && "Invalid type");
  SmallVector<Constant *, 8> ShuffleMask;
  for (unsigned i = 0; i < VF; ++i)
    ShuffleMask.push_back(Builder.getInt32(VF - i - 1));

  return Builder.CreateShuffleVector(Vec, UndefValue::get(Vec->getType()),
                                     ConstantVector::get(ShuffleMask),
                                     "reverse");
}

// Return whether we allow using masked interleave-groups (for dealing with
// strided loads/stores that reside in predicated blocks, or for dealing
// with gaps).
static bool useMaskedInterleavedAccesses(const TargetTransformInfo &TTI) {
  // If an override option has been passed in for interleaved accesses, use it.
  if (EnableMaskedInterleavedMemAccesses.getNumOccurrences() > 0)
    return EnableMaskedInterleavedMemAccesses;

  return TTI.enableMaskedInterleavedAccessVectorization();
}

// Try to vectorize the interleave group that \p Instr belongs to.
//
// E.g. Translate following interleaved load group (factor = 3):
//   for (i = 0; i < N; i+=3) {
//     R = Pic[i];             // Member of index 0
//     G = Pic[i+1];           // Member of index 1
//     B = Pic[i+2];           // Member of index 2
//     ... // do something to R, G, B
//   }
// To:
//   %wide.vec = load <12 x i32>                       ; Read 4 tuples of R,G,B
//   %R.vec = shuffle %wide.vec, undef, <0, 3, 6, 9>   ; R elements
//   %G.vec = shuffle %wide.vec, undef, <1, 4, 7, 10>  ; G elements
//   %B.vec = shuffle %wide.vec, undef, <2, 5, 8, 11>  ; B elements
//
// Or translate following interleaved store group (factor = 3):
//   for (i = 0; i < N; i+=3) {
//     ... do something to R, G, B
//     Pic[i]   = R;           // Member of index 0
//     Pic[i+1] = G;           // Member of index 1
//     Pic[i+2] = B;           // Member of index 2
//   }
// To:
//   %R_G.vec = shuffle %R.vec, %G.vec, <0, 1, 2, ..., 7>
//   %B_U.vec = shuffle %B.vec, undef, <0, 1, 2, 3, u, u, u, u>
//   %interleaved.vec = shuffle %R_G.vec, %B_U.vec,
//        <0, 4, 8, 1, 5, 9, 2, 6, 10, 3, 7, 11>    ; Interleave R,G,B elements
//   store <12 x i32> %interleaved.vec              ; Write 4 tuples of R,G,B
void InnerLoopVectorizer::vectorizeInterleaveGroup(Instruction *Instr,
                                                   VectorParts *BlockInMask) {
  const InterleaveGroup<Instruction> *Group =
      Cost->getInterleavedAccessGroup(Instr);
  assert(Group && "Fail to get an interleaved access group.");

  // Skip if current instruction is not the insert position.
  if (Instr != Group->getInsertPos())
    return;

  const DataLayout &DL = Instr->getModule()->getDataLayout();
  Value *Ptr = getLoadStorePointerOperand(Instr);

  // Prepare for the vector type of the interleaved load/store.
  Type *ScalarTy = getMemInstValueType(Instr);
  unsigned InterleaveFactor = Group->getFactor();
  Type *VecTy =
      VectorType::get(ScalarTy, InterleaveFactor * VF, Cost->isScalable());
  Type *PtrTy = VecTy->getPointerTo(getLoadStoreAddressSpace(Instr));

  // Prepare for the new pointers.
  setDebugLocFromInst(Builder, Ptr);
  SmallVector<Value *, 2> NewPtrs;
  unsigned Index = Group->getIndex(Instr);

  VectorParts Mask;
  bool IsMaskForCondRequired = BlockInMask;
  if (IsMaskForCondRequired) {
    Mask = *BlockInMask;
    // TODO: extend the masked interleaved-group support to reversed access.
    assert(!Group->isReverse() && "Reversed masked interleave-group "
                                  "not supported.");
  }

  // If the group is reverse, adjust the index to refer to the last vector lane
  // instead of the first. We adjust the index from the first vector lane,
  // rather than directly getting the pointer for lane VF - 1, because the
  // pointer operand of the interleaved access is supposed to be uniform. For
  // uniform instructions, we're only required to generate a value for the
  // first vector lane in each unroll iteration.
  if (Group->isReverse())
    Index += (VF - 1) * Group->getFactor();

  bool InBounds = false;
  if (auto *gep = dyn_cast<GetElementPtrInst>(Ptr->stripPointerCasts()))
    InBounds = gep->isInBounds();

  for (unsigned Part = 0; Part < UF; Part++) {
    Value *NewPtr = getOrCreateScalarValue(Ptr, {Part, 0});

    // Notice current instruction could be any index. Need to adjust the address
    // to the member of index 0.
    //
    // E.g.  a = A[i+1];     // Member of index 1 (Current instruction)
    //       b = A[i];       // Member of index 0
    // Current pointer is pointed to A[i+1], adjust it to A[i].
    //
    // E.g.  A[i+1] = a;     // Member of index 1
    //       A[i]   = b;     // Member of index 0
    //       A[i+2] = c;     // Member of index 2 (Current instruction)
    // Current pointer is pointed to A[i+2], adjust it to A[i].
    NewPtr = Builder.CreateGEP(ScalarTy, NewPtr, Builder.getInt32(-Index));
    if (InBounds)
      cast<GetElementPtrInst>(NewPtr)->setIsInBounds(true);

    // Cast to the vector pointer type.
    NewPtrs.push_back(Builder.CreateBitCast(NewPtr, PtrTy));
  }

  setDebugLocFromInst(Builder, Instr);
  Value *UndefVec = UndefValue::get(VecTy);

  Value *MaskForGaps = nullptr;
  if (Group->requiresScalarEpilogue() && !Cost->isScalarEpilogueAllowed()) {
    MaskForGaps = createBitMaskForGaps(Builder, VF, *Group);
    assert(MaskForGaps && "Mask for Gaps is required but it is null");
  }

  // Vectorize the interleaved load group.
  if (isa<LoadInst>(Instr)) {
    // For each unroll part, create a wide load for the group.
    SmallVector<Value *, 2> NewLoads;
    for (unsigned Part = 0; Part < UF; Part++) {
      Instruction *NewLoad;
      if (IsMaskForCondRequired || MaskForGaps) {
        assert(useMaskedInterleavedAccesses(*TTI) &&
               "masked interleaved groups are not allowed.");
        Value *GroupMask = MaskForGaps;
        if (IsMaskForCondRequired) {
          auto *Undefs = UndefValue::get(Mask[Part]->getType());
          auto *RepMask = createReplicatedMask(Builder, InterleaveFactor, VF);
          Value *ShuffledMask = Builder.CreateShuffleVector(
              Mask[Part], Undefs, RepMask, "interleaved.mask");
          GroupMask = MaskForGaps
                          ? Builder.CreateBinOp(Instruction::And, ShuffledMask,
                                                MaskForGaps)
                          : ShuffledMask;
        }
        NewLoad =
            Builder.CreateMaskedLoad(NewPtrs[Part], Group->getAlignment(),
                                     GroupMask, UndefVec, "wide.masked.vec");
      } else
        NewLoad = Builder.CreateAlignedLoad(VecTy, NewPtrs[Part],
                                            Group->getAlignment(), "wide.vec");
      Group->addMetadata(NewLoad);
      NewLoads.push_back(NewLoad);
    }

    // For each member in the group, shuffle out the appropriate data from the
    // wide loads.
    for (unsigned I = 0; I < InterleaveFactor; ++I) {
      Instruction *Member = Group->getMember(I);

      // Skip the gaps in the group.
      if (!Member)
        continue;

      Constant *StrideMask = createStrideMask(Builder, I, InterleaveFactor, VF);
      for (unsigned Part = 0; Part < UF; Part++) {
        Value *StridedVec = Builder.CreateShuffleVector(
            NewLoads[Part], UndefVec, StrideMask, "strided.vec");

        // If this member has different type, cast the result type.
        if (Member->getType() != ScalarTy) {
          VectorType *OtherVTy =
              VectorType::get(Member->getType(), VF, Cost->isScalable());
          StridedVec = createBitOrPointerCast(StridedVec, OtherVTy, DL);
        }

        if (Group->isReverse())
          StridedVec = reverseVector(StridedVec);

        VectorLoopValueMap.setVectorValue(Member, Part, StridedVec);
      }
    }
    return;
  }

  // The sub vector type for current instruction.
  VectorType *SubVT = VectorType::get(ScalarTy, VF, Cost->isScalable());

  // Vectorize the interleaved store group.
  for (unsigned Part = 0; Part < UF; Part++) {
    // Collect the stored vector from each member.
    SmallVector<Value *, 4> StoredVecs;
    for (unsigned i = 0; i < InterleaveFactor; i++) {
      // Interleaved store group doesn't allow a gap, so each index has a member
      Instruction *Member = Group->getMember(i);
      assert(Member && "Fail to get a member from an interleaved store group");

      Value *StoredVec = getOrCreateVectorValue(
          cast<StoreInst>(Member)->getValueOperand(), Part);
      if (Group->isReverse())
        StoredVec = reverseVector(StoredVec);

      // If this member has different type, cast it to a unified type.

      if (StoredVec->getType() != SubVT)
        StoredVec = createBitOrPointerCast(StoredVec, SubVT, DL);

      StoredVecs.push_back(StoredVec);
    }

    // Concatenate all vectors into a wide vector.
    Value *WideVec = concatenateVectors(Builder, StoredVecs);

    // Interleave the elements in the wide vector.
    Constant *IMask = createInterleaveMask(Builder, VF, InterleaveFactor);
    Value *IVec = Builder.CreateShuffleVector(WideVec, UndefVec, IMask,
                                              "interleaved.vec");

    Instruction *NewStoreInstr;
    if (IsMaskForCondRequired) {
      auto *Undefs = UndefValue::get(Mask[Part]->getType());
      auto *RepMask = createReplicatedMask(Builder, InterleaveFactor, VF);
      Value *ShuffledMask = Builder.CreateShuffleVector(
          Mask[Part], Undefs, RepMask, "interleaved.mask");
      NewStoreInstr = Builder.CreateMaskedStore(
          IVec, NewPtrs[Part], Group->getAlignment(), ShuffledMask);
    } else
      NewStoreInstr = Builder.CreateAlignedStore(IVec, NewPtrs[Part],
                                                 Group->getAlignment());

    Group->addMetadata(NewStoreInstr);
  }
}

void InnerLoopVectorizer::vectorizeMemoryInstruction(Instruction *Instr,
                                                     VectorParts *BlockInMask) {
  // Attempt to issue a wide load.
  LoadInst *LI = dyn_cast<LoadInst>(Instr);
  StoreInst *SI = dyn_cast<StoreInst>(Instr);

  assert((LI || SI) && "Invalid Load/Store instruction");

  LoopVectorizationCostModel::InstWidening Decision =
      Cost->getWideningDecision(Instr, VF);
  assert(Decision != LoopVectorizationCostModel::CM_Unknown &&
         "CM decision should be taken at this point");
  if (Decision == LoopVectorizationCostModel::CM_Interleave)
    return vectorizeInterleaveGroup(Instr);

  Type *ScalarDataTy = getMemInstValueType(Instr);
  Type *DataTy = VectorType::get(ScalarDataTy, VF, isScalable());
  Value *Ptr = getLoadStorePointerOperand(Instr);
  // An alignment of 0 means target abi alignment. We need to use the scalar's
  // target abi alignment in such a case.
  const DataLayout &DL = Instr->getModule()->getDataLayout();
  const Align Alignment =
      DL.getValueOrABITypeAlignment(getLoadStoreAlignment(Instr), ScalarDataTy);
  unsigned AddressSpace = getLoadStoreAddressSpace(Instr);

  // Determine if the pointer operand of the access is either consecutive or
  // reverse consecutive.
  bool Reverse = (Decision == LoopVectorizationCostModel::CM_Widen_Reverse);
  bool ConsecutiveStride =
      Reverse || (Decision == LoopVectorizationCostModel::CM_Widen);
  bool CreateGatherScatter =
      (Decision == LoopVectorizationCostModel::CM_GatherScatter);

  // Either Ptr feeds a vector load/store, or a vector GEP should feed a vector
  // gather/scatter. Otherwise Decision should have been to Scalarize.
  assert((ConsecutiveStride || CreateGatherScatter) &&
         "The instruction should be scalarized");

  // Handle consecutive loads/stores.
  if (ConsecutiveStride)
    Ptr = getOrCreateScalarValue(Ptr, {0, 0});

  VectorParts Mask;
  bool isMaskRequired = BlockInMask;
  if (isMaskRequired)
    Mask = *BlockInMask;

  bool InBounds = false;
  if (auto *gep = dyn_cast<GetElementPtrInst>(
          getLoadStorePointerOperand(Instr)->stripPointerCasts()))
    InBounds = gep->isInBounds();

  const auto CreateVecPtr = [&](unsigned Part, Value *Ptr) -> Value * {
    // Calculate the pointer for the specific unroll-part.
    GetElementPtrInst *PartPtr = nullptr;

    if (Reverse) {
      // If the address is consecutive but reversed, then the
      // wide store needs to start at the last vector element.
      PartPtr = cast<GetElementPtrInst>(
          Builder.CreateGEP(ScalarDataTy, Ptr, Builder.getInt32(-Part * VF)));
      PartPtr->setIsInBounds(InBounds);
      PartPtr = cast<GetElementPtrInst>(
          Builder.CreateGEP(ScalarDataTy, PartPtr, Builder.getInt32(1 - VF)));
      PartPtr->setIsInBounds(InBounds);
      if (isMaskRequired) // Reverse of a null all-one mask is a null mask.
        Mask[Part] = reverseVector(Mask[Part]);
    } else {
      PartPtr = cast<GetElementPtrInst>(
          Builder.CreateGEP(ScalarDataTy, Ptr, Builder.getInt32(Part * VF)));
      PartPtr->setIsInBounds(InBounds);
    }

    return Builder.CreateBitCast(PartPtr, DataTy->getPointerTo(AddressSpace));
  };

  // Handle Stores:
  if (SI) {
    setDebugLocFromInst(Builder, SI);

    for (unsigned Part = 0; Part < UF; ++Part) {
      Instruction *NewSI = nullptr;
      Value *StoredVal = getOrCreateVectorValue(SI->getValueOperand(), Part);
      if (CreateGatherScatter) {
        Value *MaskPart = isMaskRequired ? Mask[Part] : nullptr;
        Value *VectorGep = getOrCreateVectorValue(Ptr, Part);
        NewSI = Builder.CreateMaskedScatter(StoredVal, VectorGep,
                                            Alignment.value(), MaskPart);
      } else {
        if (Reverse) {
          // If we store to reverse consecutive memory locations, then we need
          // to reverse the order of elements in the stored value.
          StoredVal = reverseVector(StoredVal);
          // We don't want to update the value in the map as it might be used in
          // another expression. So don't call resetVectorValue(StoredVal).
        }
        auto *VecPtr = CreateVecPtr(Part, Ptr);
        if (isMaskRequired)
          NewSI = Builder.CreateMaskedStore(StoredVal, VecPtr,
                                            Alignment.value(), Mask[Part]);
        else
          NewSI =
              Builder.CreateAlignedStore(StoredVal, VecPtr, Alignment.value());
      }
      addMetadata(NewSI, SI);
    }
    return;
  }

  // Handle loads.
  assert(LI && "Must have a load instruction");
  setDebugLocFromInst(Builder, LI);
  for (unsigned Part = 0; Part < UF; ++Part) {
    Value *NewLI;
    if (CreateGatherScatter) {
      Value *MaskPart = isMaskRequired ? Mask[Part] : nullptr;
      Value *VectorGep = getOrCreateVectorValue(Ptr, Part);
      NewLI = Builder.CreateMaskedGather(VectorGep, Alignment.value(), MaskPart,
                                         nullptr, "wide.masked.gather");
      addMetadata(NewLI, LI);
    } else {
      auto *VecPtr = CreateVecPtr(Part, Ptr);
      if (isMaskRequired)
        NewLI = Builder.CreateMaskedLoad(VecPtr, Alignment.value(), Mask[Part],
                                         UndefValue::get(DataTy),
                                         "wide.masked.load");
      else
        NewLI = Builder.CreateAlignedLoad(DataTy, VecPtr, Alignment.value(),
                                          "wide.load");

      // Add metadata to the load, but setVectorValue to the reverse shuffle.
      addMetadata(NewLI, LI);
      if (Reverse)
        NewLI = reverseVector(NewLI);
    }
    VectorLoopValueMap.setVectorValue(Instr, Part, NewLI);
  }
}

void InnerLoopVectorizer::scalarizeInstruction(Instruction *Instr,
                                               const VPIteration &Instance,
                                               bool IfPredicateInstr) {
  assert(!Instr->getType()->isAggregateType() && "Can't handle vectors");

  setDebugLocFromInst(Builder, Instr);

  // Does this instruction return a value ?
  bool IsVoidRetTy = Instr->getType()->isVoidTy();

  Instruction *Cloned = Instr->clone();
  if (!IsVoidRetTy)
    Cloned->setName(Instr->getName() + ".cloned");

  // Replace the operands of the cloned instructions with their scalar
  // equivalents in the new loop.
  for (unsigned op = 0, e = Instr->getNumOperands(); op != e; ++op) {
    auto *NewOp = getOrCreateScalarValue(Instr->getOperand(op), Instance);
    Cloned->setOperand(op, NewOp);
  }
  addNewMetadata(Cloned, Instr);

  // Place the cloned scalar in the new loop.
  Builder.Insert(Cloned);

  // Add the cloned scalar to the scalar map entry.
  VectorLoopValueMap.setScalarValue(Instr, Instance, Cloned);

  // If we just cloned a new assumption, add it the assumption cache.
  if (auto *II = dyn_cast<IntrinsicInst>(Cloned))
    if (II->getIntrinsicID() == Intrinsic::assume)
      AC->registerAssumption(II);

  // End if-block.
  if (IfPredicateInstr)
    PredicatedInstructions.push_back(Cloned);
}

PHINode *InnerLoopVectorizer::createInductionVariable(Loop *L, Value *Start,
                                                      Value *End, Value *Step,
                                                      Instruction *DL) {
  BasicBlock *Header = L->getHeader();
  BasicBlock *Latch = L->getLoopLatch();
  // As we're just creating this loop, it's possible no latch exists
  // yet. If so, use the header as this will be a single block loop.
  if (!Latch)
    Latch = Header;

  IRBuilder<> Builder(&*Header->getFirstInsertionPt());
  Instruction *OldInst = getDebugLocFromInstOrOperands(OldInduction);
  setDebugLocFromInst(Builder, OldInst);
  auto *Induction = Builder.CreatePHI(Start->getType(), 2, "index");

  Builder.SetInsertPoint(Latch->getTerminator());
  setDebugLocFromInst(Builder, OldInst);

  // Create i+1 and fill the PHINode.
  // If using scalable vectors, multiply step size by vscale.
  Value *ScaleStep = Step;
  if (TTI->useScalableVectorType()) {
    Function *VscaleFunc = Intrinsic::getDeclaration(
        Header->getModule(), Intrinsic::experimental_vector_vscale,
        Step->getType());
    CallInst *VscaleFuncCall = Builder.CreateCall(VscaleFunc, {});
    ScaleStep = Builder.CreateMul(VscaleFuncCall, Step, "index.vscale");
  }
  Value *Next = Builder.CreateAdd(Induction, ScaleStep, "index.next");
  Induction->addIncoming(Start, L->getLoopPreheader());
  Induction->addIncoming(Next, Latch);
  // Create the compare.
  Value *ICmp = Builder.CreateICmpEQ(Next, End);
  Builder.CreateCondBr(ICmp, L->getExitBlock(), Header);

  // Now we have two terminators. Remove the old one from the block.
  Latch->getTerminator()->eraseFromParent();

  return Induction;
}

Value *InnerLoopVectorizer::getOrCreateTripCount(Loop *L) {
  if (TripCount)
    return TripCount;

  assert(L && "Create Trip Count for null loop.");
  IRBuilder<> Builder(L->getLoopPreheader()->getTerminator());
  // Find the loop boundaries.
  ScalarEvolution *SE = PSE.getSE();
  const SCEV *BackedgeTakenCount = PSE.getBackedgeTakenCount();
  assert(BackedgeTakenCount != SE->getCouldNotCompute() &&
         "Invalid loop count");

  Type *IdxTy = Legal->getWidestInductionType();
  assert(IdxTy && "No type for induction");

  // The exit count might have the type of i64 while the phi is i32. This can
  // happen if we have an induction variable that is sign extended before the
  // compare. The only way that we get a backedge taken count is that the
  // induction variable was signed and as such will not overflow. In such a case
  // truncation is legal.
  if (BackedgeTakenCount->getType()->getPrimitiveSizeInBits() >
      IdxTy->getPrimitiveSizeInBits())
    BackedgeTakenCount = SE->getTruncateOrNoop(BackedgeTakenCount, IdxTy);
  BackedgeTakenCount = SE->getNoopOrZeroExtend(BackedgeTakenCount, IdxTy);

  // Get the total trip count from the count by adding 1.
  const SCEV *ExitCount = SE->getAddExpr(
      BackedgeTakenCount, SE->getOne(BackedgeTakenCount->getType()));

  const DataLayout &DL = L->getHeader()->getModule()->getDataLayout();

  // Expand the trip count and place the new instructions in the preheader.
  // Notice that the pre-header does not change, only the loop body.
  SCEVExpander Exp(*SE, DL, "induction");

  // Count holds the overall loop count (N).
  TripCount = Exp.expandCodeFor(ExitCount, ExitCount->getType(),
                                L->getLoopPreheader()->getTerminator());

  if (TripCount->getType()->isPointerTy())
    TripCount =
        CastInst::CreatePointerCast(TripCount, IdxTy, "exitcount.ptrcnt.to.int",
                                    L->getLoopPreheader()->getTerminator());

  return TripCount;
}

Value *InnerLoopVectorizer::getOrCreateVectorTripCount(Loop *L) {
  if (VectorTripCount)
    return VectorTripCount;

  Value *TC = getOrCreateTripCount(L);
  IRBuilder<> Builder(L->getLoopPreheader()->getTerminator());

  Type *Ty = TC->getType();
  Value *Step = ConstantInt::get(Ty, VF * UF);

  // If the tail is to be folded by masking, round the number of iterations N
  // up to a multiple of Step instead of rounding down. This is done by first
  // adding Step-1 and then rounding down. Note that it's ok if this addition
  // overflows: the vector induction variable will eventually wrap to zero given
  // that it starts at zero and its Step is a power of two; the loop will then
  // exit, with the last early-exit vector comparison also producing all-true.
  if (Cost->foldTailByMasking()) {
    // TODO: Fix for scalable vectors.
    assert(isPowerOf2_32(VF * UF) &&
           "VF*UF must be a power of 2 when folding tail by masking");
    if (isScalable()) {
      CallInst *VscaleFuncCall =
          emitVscaleCall(Builder, L->getLoopPreheader()->getModule(), Ty);
      Step = Builder.CreateMul(VscaleFuncCall, Step, "step.vscale");
    }
    Value *Stepm = Builder.CreateSub(Step, ConstantInt::get(Ty, 1));
    TC = Builder.CreateAdd(TC, Stepm, "n.rnd.up");
  }

  // Now we need to generate the expression for the part of the loop that the
  // vectorized body will execute. This is equal to N - (N % Step) if scalar
  // iterations are not required for correctness, or N - Step, otherwise. Step
  // is equal to the vectorization factor (number of SIMD elements) times the
  // unroll factor (number of SIMD instructions).
  if (isScalable()) {
    CallInst *VscaleFuncCall =
        emitVscaleCall(Builder, L->getHeader()->getModule(), Ty);
    Step = Builder.CreateMul(Step, VscaleFuncCall, "step.vscale");
  }
  Value *R = Builder.CreateURem(TC, Step, "n.mod.vf");

  // If there is a non-reversed interleaved group that may speculatively access
  // memory out-of-bounds, we need to ensure that there will be at least one
  // iteration of the scalar epilogue loop. Thus, if the step evenly divides
  // the trip count, we set the remainder to be equal to the step. If the step
  // does not evenly divide the trip count, no adjustment is necessary since
  // there will already be scalar iterations. Note that the minimum iterations
  // check ensures that N >= Step.
  bool ValidVF = VF > 1 || (VF == 1 && isScalable());
  if (ValidVF && Cost->requiresScalarEpilogue()) {
    auto *IsZero = Builder.CreateICmpEQ(R, ConstantInt::get(R->getType(), 0));
    R = Builder.CreateSelect(IsZero, Step, R);
  }

  VectorTripCount = Builder.CreateSub(TC, R, "n.vec");

  return VectorTripCount;
}

Value *InnerLoopVectorizer::createBitOrPointerCast(Value *V, VectorType *DstVTy,
                                                   const DataLayout &DL) {
  // Verify that V is a vector type with same number of elements as DstVTy.
  unsigned VF = DstVTy->getNumElements();
  VectorType *SrcVecTy = cast<VectorType>(V->getType());
  assert((VF == SrcVecTy->getNumElements()) &&
         "Vector dimensions do not match");
  Type *SrcElemTy = SrcVecTy->getElementType();
  Type *DstElemTy = DstVTy->getElementType();
  assert((DL.getTypeSizeInBits(SrcElemTy) == DL.getTypeSizeInBits(DstElemTy)) &&
         "Vector elements must have same size");

  // Do a direct cast if element types are castable.
  if (CastInst::isBitOrNoopPointerCastable(SrcElemTy, DstElemTy, DL)) {
    return Builder.CreateBitOrPointerCast(V, DstVTy);
  }
  // V cannot be directly casted to desired vector type.
  // May happen when V is a floating point vector but DstVTy is a vector of
  // pointers or vice-versa. Handle this using a two-step bitcast using an
  // intermediate Integer type for the bitcast i.e. Ptr <-> Int <-> Float.
  assert((DstElemTy->isPointerTy() != SrcElemTy->isPointerTy()) &&
         "Only one type should be a pointer type");
  assert((DstElemTy->isFloatingPointTy() != SrcElemTy->isFloatingPointTy()) &&
         "Only one type should be a floating point type");
  Type *IntTy =
      IntegerType::getIntNTy(V->getContext(), DL.getTypeSizeInBits(SrcElemTy));
  VectorType *VecIntTy = VectorType::get(IntTy, VF, Cost->isScalable());
  Value *CastVal = Builder.CreateBitOrPointerCast(V, VecIntTy);
  return Builder.CreateBitOrPointerCast(CastVal, DstVTy);
}

void InnerLoopVectorizer::emitMinimumIterationCountCheck(Loop *L,
                                                         BasicBlock *Bypass) {
  Value *Count = getOrCreateTripCount(L);
  BasicBlock *BB = L->getLoopPreheader();
  IRBuilder<> Builder(BB->getTerminator());

  // Generate code to check if the loop's trip count is less than VF * UF, or
  // equal to it in case a scalar epilogue is required; this implies that the
  // vector trip count is zero. This check also covers the case where adding one
  // to the backedge-taken count overflowed leading to an incorrect trip count
  // of zero. In this case we will also jump to the scalar loop.
  auto P =
      Cost->requiresScalarEpilogue() ? ICmpInst::ICMP_ULE : ICmpInst::ICMP_ULT;

  // If tail is to be folded, vector loop takes care of all iterations.
  Value *CheckMinIters = Builder.getFalse();
  if (!Cost->foldTailByMasking()) {
    Value *Step = ConstantInt::get(Count->getType(), VF * UF);
    if (isScalable()) {
      CallInst *VscaleFuncCall =
          emitVscaleCall(Builder, BB->getModule(), Count->getType());
      Step = Builder.CreateMul(VscaleFuncCall, Step, "step.vscale");
    }
    CheckMinIters = Builder.CreateICmp(P, Count, Step, "min.iters.check");
  }

  BasicBlock *NewBB = BB->splitBasicBlock(BB->getTerminator(), "vector.ph");
  // Update dominator tree immediately if the generated block is a
  // LoopBypassBlock because SCEV expansions to generate loop bypass
  // checks may query it before the current function is finished.
  DT->addNewBlock(NewBB, BB);
  if (L->getParentLoop())
    L->getParentLoop()->addBasicBlockToLoop(NewBB, *LI);
  ReplaceInstWithInst(BB->getTerminator(),
                      BranchInst::Create(Bypass, NewBB, CheckMinIters));
  LoopBypassBlocks.push_back(BB);
}

void InnerLoopVectorizer::emitSCEVChecks(Loop *L, BasicBlock *Bypass) {
  BasicBlock *BB = L->getLoopPreheader();

  // Generate the code to check that the SCEV assumptions that we made.
  // We want the new basic block to start at the first instruction in a
  // sequence of instructions that form a check.
  SCEVExpander Exp(*PSE.getSE(), Bypass->getModule()->getDataLayout(),
                   "scev.check");
  Value *SCEVCheck =
      Exp.expandCodeForPredicate(&PSE.getUnionPredicate(), BB->getTerminator());

  if (auto *C = dyn_cast<ConstantInt>(SCEVCheck))
    if (C->isZero())
      return;

  assert(!BB->getParent()->hasOptSize() &&
         "Cannot SCEV check stride or overflow when optimizing for size");

  // Create a new block containing the stride check.
  BB->setName("vector.scevcheck");
  auto *NewBB = BB->splitBasicBlock(BB->getTerminator(), "vector.ph");
  // Update dominator tree immediately if the generated block is a
  // LoopBypassBlock because SCEV expansions to generate loop bypass
  // checks may query it before the current function is finished.
  DT->addNewBlock(NewBB, BB);
  if (L->getParentLoop())
    L->getParentLoop()->addBasicBlockToLoop(NewBB, *LI);
  ReplaceInstWithInst(BB->getTerminator(),
                      BranchInst::Create(Bypass, NewBB, SCEVCheck));
  LoopBypassBlocks.push_back(BB);
  AddedSafetyChecks = true;
}

void InnerLoopVectorizer::emitMemRuntimeChecks(Loop *L, BasicBlock *Bypass) {
  // VPlan-native path does not do any analysis for runtime checks currently.
  if (EnableVPlanNativePath)
    return;

  BasicBlock *BB = L->getLoopPreheader();

  // Generate the code that checks in runtime if arrays overlap. We put the
  // checks into a separate block to make the more common case of few elements
  // faster.
  Instruction *FirstCheckInst;
  Instruction *MemRuntimeCheck;
  std::tie(FirstCheckInst, MemRuntimeCheck) =
      Legal->getLAI()->addRuntimeChecks(BB->getTerminator());
  if (!MemRuntimeCheck)
    return;

  if (BB->getParent()->hasOptSize()) {
    assert(Cost->Hints->getForce() == LoopVectorizeHints::FK_Enabled &&
           "Cannot emit memory checks when optimizing for size, unless forced "
           "to vectorize.");
    ORE->emit([&]() {
      return OptimizationRemarkAnalysis(DEBUG_TYPE, "VectorizationCodeSize",
                                        L->getStartLoc(), L->getHeader())
             << "Code-size may be reduced by not forcing "
                "vectorization, or by source-code modifications "
                "eliminating the need for runtime checks "
                "(e.g., adding 'restrict').";
    });
  }

  // Create a new block containing the memory check.
  BB->setName("vector.memcheck");
  auto *NewBB = BB->splitBasicBlock(BB->getTerminator(), "vector.ph");
  // Update dominator tree immediately if the generated block is a
  // LoopBypassBlock because SCEV expansions to generate loop bypass
  // checks may query it before the current function is finished.
  DT->addNewBlock(NewBB, BB);
  if (L->getParentLoop())
    L->getParentLoop()->addBasicBlockToLoop(NewBB, *LI);
  ReplaceInstWithInst(BB->getTerminator(),
                      BranchInst::Create(Bypass, NewBB, MemRuntimeCheck));
  LoopBypassBlocks.push_back(BB);
  AddedSafetyChecks = true;

  // We currently don't use LoopVersioning for the actual loop cloning but we
  // still use it to add the noalias metadata.
  LVer = std::make_unique<LoopVersioning>(*Legal->getLAI(), OrigLoop, LI, DT,
                                          PSE.getSE());
  LVer->prepareNoAliasMetadata();
}

Value *InnerLoopVectorizer::emitTransformedIndex(
    IRBuilder<> &B, Value *Index, ScalarEvolution *SE, const DataLayout &DL,
    const InductionDescriptor &ID) const {

  SCEVExpander Exp(*SE, DL, "induction");
  auto Step = ID.getStep();
  auto StartValue = ID.getStartValue();
  assert(Index->getType() == Step->getType() &&
         "Index type does not match StepValue type");

  // Note: the IR at this point is broken. We cannot use SE to create any new
  // SCEV and then expand it, hoping that SCEV's simplification will give us
  // a more optimal code. Unfortunately, attempt of doing so on invalid IR may
  // lead to various SCEV crashes. So all we can do is to use builder and rely
  // on InstCombine for future simplifications. Here we handle some trivial
  // cases only.
  auto CreateAdd = [&B](Value *X, Value *Y) {
    assert(X->getType() == Y->getType() && "Types don't match!");
    if (auto *CX = dyn_cast<ConstantInt>(X))
      if (CX->isZero())
        return Y;
    if (auto *CY = dyn_cast<ConstantInt>(Y))
      if (CY->isZero())
        return X;
    return B.CreateAdd(X, Y);
  };

  auto CreateMul = [&B](Value *X, Value *Y) {
    assert(X->getType() == Y->getType() && "Types don't match!");
    if (auto *CX = dyn_cast<ConstantInt>(X))
      if (CX->isOne())
        return Y;
    if (auto *CY = dyn_cast<ConstantInt>(Y))
      if (CY->isOne())
        return X;
    return B.CreateMul(X, Y);
  };

  switch (ID.getKind()) {
  case InductionDescriptor::IK_IntInduction: {
    assert(Index->getType() == StartValue->getType() &&
           "Index type does not match StartValue type");
    if (ID.getConstIntStepValue() && ID.getConstIntStepValue()->isMinusOne())
      return B.CreateSub(StartValue, Index);
    auto *Offset = CreateMul(
        Index, Exp.expandCodeFor(Step, Index->getType(), &*B.GetInsertPoint()));
    return CreateAdd(StartValue, Offset);
  }
  case InductionDescriptor::IK_PtrInduction: {
    assert(isa<SCEVConstant>(Step) &&
           "Expected constant step for pointer induction");
    return B.CreateGEP(
        StartValue->getType()->getPointerElementType(), StartValue,
        CreateMul(Index, Exp.expandCodeFor(Step, Index->getType(),
                                           &*B.GetInsertPoint())));
  }
  case InductionDescriptor::IK_FpInduction: {
    assert(Step->getType()->isFloatingPointTy() && "Expected FP Step value");
    auto InductionBinOp = ID.getInductionBinOp();
    assert(InductionBinOp &&
           (InductionBinOp->getOpcode() == Instruction::FAdd ||
            InductionBinOp->getOpcode() == Instruction::FSub) &&
           "Original bin op should be defined for FP induction");

    Value *StepValue = cast<SCEVUnknown>(Step)->getValue();

    // Floating point operations had to be 'fast' to enable the induction.
    FastMathFlags Flags;
    Flags.setFast();

    Value *MulExp = B.CreateFMul(StepValue, Index);
    if (isa<Instruction>(MulExp))
      // We have to check, the MulExp may be a constant.
      cast<Instruction>(MulExp)->setFastMathFlags(Flags);

    Value *BOp = B.CreateBinOp(InductionBinOp->getOpcode(), StartValue, MulExp,
                               "induction");
    if (isa<Instruction>(BOp))
      cast<Instruction>(BOp)->setFastMathFlags(Flags);

    return BOp;
  }
  case InductionDescriptor::IK_NoInduction:
    return nullptr;
  }
  llvm_unreachable("invalid enum");
}

BasicBlock *InnerLoopVectorizer::createVectorizedLoopSkeleton() {
  /*
   In this function we generate a new loop. The new loop will contain
   the vectorized instructions while the old loop will continue to run the
   scalar remainder.

       [ ] <-- loop iteration number check.
    /   |
   /    v
  |    [ ] <-- vector loop bypass (may consist of multiple blocks).
  |  /  |
  | /   v
  ||   [ ]     <-- vector pre header.
  |/    |
  |     v
  |    [  ] \
  |    [  ]_|   <-- vector loop.
  |     |
  |     v
  |   -[ ]   <--- middle-block.
  |  /  |
  | /   v
  -|- >[ ]     <--- new preheader.
   |    |
   |    v
   |   [ ] \
   |   [ ]_|   <-- old scalar loop to handle remainder.
    \   |
     \  v
      >[ ]     <-- exit block.
   ...
   */

  BasicBlock *OldBasicBlock = OrigLoop->getHeader();
  BasicBlock *VectorPH = OrigLoop->getLoopPreheader();
  BasicBlock *ExitBlock = OrigLoop->getExitBlock();
  MDNode *OrigLoopID = OrigLoop->getLoopID();
  assert(VectorPH && "Invalid loop structure");
  assert(ExitBlock && "Must have an exit block");

  // Some loops have a single integer induction variable, while other loops
  // don't. One example is c++ iterators that often have multiple pointer
  // induction variables. In the code below we also support a case where we
  // don't have a single induction variable.
  //
  // We try to obtain an induction variable from the original loop as hard
  // as possible. However if we don't find one that:
  //   - is an integer
  //   - counts from zero, stepping by one
  //   - is the size of the widest induction variable type
  // then we create a new one.
  OldInduction = Legal->getPrimaryInduction();
  Type *IdxTy = Legal->getWidestInductionType();

  // Split the single block loop into the two loop structure described above.
  BasicBlock *VecBody =
      VectorPH->splitBasicBlock(VectorPH->getTerminator(), "vector.body");
  BasicBlock *MiddleBlock =
      VecBody->splitBasicBlock(VecBody->getTerminator(), "middle.block");
  BasicBlock *ScalarPH =
      MiddleBlock->splitBasicBlock(MiddleBlock->getTerminator(), "scalar.ph");

  // Create and register the new vector loop.
  Loop *Lp = LI->AllocateLoop();
  Loop *ParentLoop = OrigLoop->getParentLoop();

  // Insert the new loop into the loop nest and register the new basic blocks
  // before calling any utilities such as SCEV that require valid LoopInfo.
  if (ParentLoop) {
    ParentLoop->addChildLoop(Lp);
    ParentLoop->addBasicBlockToLoop(ScalarPH, *LI);
    ParentLoop->addBasicBlockToLoop(MiddleBlock, *LI);
  } else {
    LI->addTopLevelLoop(Lp);
  }
  Lp->addBasicBlockToLoop(VecBody, *LI);

  // Find the loop boundaries.
  Value *Count = getOrCreateTripCount(Lp);

  Value *StartIdx = ConstantInt::get(IdxTy, 0);

  // Now, compare the new count to zero. If it is zero skip the vector loop and
  // jump to the scalar loop. This check also covers the case where the
  // backedge-taken count is uint##_max: adding one to it will overflow leading
  // to an incorrect trip count of zero. In this (rare) case we will also jump
  // to the scalar loop.
  emitMinimumIterationCountCheck(Lp, ScalarPH);

  // Generate the code to check any assumptions that we've made for SCEV
  // expressions.
  emitSCEVChecks(Lp, ScalarPH);

  // Generate the code that checks in runtime if arrays overlap. We put the
  // checks into a separate block to make the more common case of few elements
  // faster.
  emitMemRuntimeChecks(Lp, ScalarPH);

  // Generate the induction variable.
  // The loop step is equal to the vectorization factor (num of SIMD elements)
  // times the unroll factor (num of SIMD instructions).
  Value *CountRoundDown = getOrCreateVectorTripCount(Lp);
  Constant *Step = ConstantInt::get(IdxTy, VF * UF);
  Induction =
      createInductionVariable(Lp, StartIdx, CountRoundDown, Step,
                              getDebugLocFromInstOrOperands(OldInduction));

  // We are going to resume the execution of the scalar loop.
  // Go over all of the induction variables that we found and fix the
  // PHIs that are left in the scalar version of the loop.
  // The starting values of PHI nodes depend on the counter of the last
  // iteration in the vectorized loop.
  // If we come from a bypass edge then we need to start from the original
  // start value.

  // This variable saves the new starting index for the scalar loop. It is used
  // to test if there are any tail iterations left once the vector loop has
  // completed.
  LoopVectorizationLegality::InductionList *List = Legal->getInductionVars();
  for (auto &InductionEntry : *List) {
    PHINode *OrigPhi = InductionEntry.first;
    InductionDescriptor II = InductionEntry.second;

    // Create phi nodes to merge from the  backedge-taken check block.
    PHINode *BCResumeVal = PHINode::Create(
        OrigPhi->getType(), 3, "bc.resume.val", ScalarPH->getTerminator());
    // Copy original phi DL over to the new one.
    BCResumeVal->setDebugLoc(OrigPhi->getDebugLoc());
    Value *&EndValue = IVEndValues[OrigPhi];
    if (OrigPhi == OldInduction) {
      // We know what the end value is.
      EndValue = CountRoundDown;
    } else {
      IRBuilder<> B(Lp->getLoopPreheader()->getTerminator());
      Type *StepType = II.getStep()->getType();
      Instruction::CastOps CastOp =
          CastInst::getCastOpcode(CountRoundDown, true, StepType, true);
      Value *CRD = B.CreateCast(CastOp, CountRoundDown, StepType, "cast.crd");
      const DataLayout &DL =
          OrigLoop->getHeader()->getModule()->getDataLayout();
      EndValue = emitTransformedIndex(B, CRD, PSE.getSE(), DL, II);
      EndValue->setName("ind.end");
    }

    // The new PHI merges the original incoming value, in case of a bypass,
    // or the value at the end of the vectorized loop.
    BCResumeVal->addIncoming(EndValue, MiddleBlock);

    // Fix the scalar body counter (PHI node).
    // The old induction's phi node in the scalar body needs the truncated
    // value.
    for (BasicBlock *BB : LoopBypassBlocks)
      BCResumeVal->addIncoming(II.getStartValue(), BB);
    OrigPhi->setIncomingValueForBlock(ScalarPH, BCResumeVal);
  }

  // We need the OrigLoop (scalar loop part) latch terminator to help
  // produce correct debug info for the middle block BB instructions.
  // The legality check stage guarantees that the loop will have a single
  // latch.
  assert(isa<BranchInst>(OrigLoop->getLoopLatch()->getTerminator()) &&
         "Scalar loop latch terminator isn't a branch");
  BranchInst *ScalarLatchBr =
      cast<BranchInst>(OrigLoop->getLoopLatch()->getTerminator());

  // Add a check in the middle block to see if we have completed
  // all of the iterations in the first vector loop.
  // If (N - N%VF) == N, then we *don't* need to run the remainder.
  // If tail is to be folded, we know we don't need to run the remainder.
  Value *CmpN = Builder.getTrue();
  if (!Cost->foldTailByMasking()) {
    CmpN =
        CmpInst::Create(Instruction::ICmp, CmpInst::ICMP_EQ, Count,
                        CountRoundDown, "cmp.n", MiddleBlock->getTerminator());

    // Here we use the same DebugLoc as the scalar loop latch branch instead
    // of the corresponding compare because they may have ended up with
    // different line numbers and we want to avoid awkward line stepping while
    // debugging. Eg. if the compare has got a line number inside the loop.
    cast<Instruction>(CmpN)->setDebugLoc(ScalarLatchBr->getDebugLoc());
  }

  BranchInst *BrInst = BranchInst::Create(ExitBlock, ScalarPH, CmpN);
  BrInst->setDebugLoc(ScalarLatchBr->getDebugLoc());
  ReplaceInstWithInst(MiddleBlock->getTerminator(), BrInst);

  // Get ready to start creating new instructions into the vectorized body.
  Builder.SetInsertPoint(&*VecBody->getFirstInsertionPt());

  // Save the state.
  LoopVectorPreHeader = Lp->getLoopPreheader();
  LoopScalarPreHeader = ScalarPH;
  LoopMiddleBlock = MiddleBlock;
  LoopExitBlock = ExitBlock;
  LoopVectorBody = VecBody;
  LoopScalarBody = OldBasicBlock;

  Optional<MDNode *> VectorizedLoopID =
      makeFollowupLoopID(OrigLoopID, {LLVMLoopVectorizeFollowupAll,
                                      LLVMLoopVectorizeFollowupVectorized});
  if (VectorizedLoopID.hasValue()) {
    Lp->setLoopID(VectorizedLoopID.getValue());

    // Do not setAlreadyVectorized if loop attributes have been defined
    // explicitly.
    return LoopVectorPreHeader;
  }

  // Keep all loop hints from the original loop on the vector loop (we'll
  // replace the vectorizer-specific hints below).
  if (MDNode *LID = OrigLoop->getLoopID())
    Lp->setLoopID(LID);

  LoopVectorizeHints Hints(Lp, true, *ORE);
  Hints.setAlreadyVectorized();

  return LoopVectorPreHeader;
}

// Fix up external users of the induction variable. At this point, we are
// in LCSSA form, with all external PHIs that use the IV having one input value,
// coming from the remainder loop. We need those PHIs to also have a correct
// value for the IV when arriving directly from the middle block.
void InnerLoopVectorizer::fixupIVUsers(PHINode *OrigPhi,
                                       const InductionDescriptor &II,
                                       Value *CountRoundDown, Value *EndValue,
                                       BasicBlock *MiddleBlock) {
  // There are two kinds of external IV usages - those that use the value
  // computed in the last iteration (the PHI) and those that use the penultimate
  // value (the value that feeds into the phi from the loop latch).
  // We allow both, but they, obviously, have different values.

  assert(OrigLoop->getExitBlock() && "Expected a single exit block");

  DenseMap<Value *, Value *> MissingVals;

  // An external user of the last iteration's value should see the value that
  // the remainder loop uses to initialize its own IV.
  Value *PostInc = OrigPhi->getIncomingValueForBlock(OrigLoop->getLoopLatch());
  for (User *U : PostInc->users()) {
    Instruction *UI = cast<Instruction>(U);
    if (!OrigLoop->contains(UI)) {
      assert(isa<PHINode>(UI) && "Expected LCSSA form");
      MissingVals[UI] = EndValue;
    }
  }

  // An external user of the penultimate value need to see EndValue - Step.
  // The simplest way to get this is to recompute it from the constituent SCEVs,
  // that is Start + (Step * (CRD - 1)).
  for (User *U : OrigPhi->users()) {
    auto *UI = cast<Instruction>(U);
    if (!OrigLoop->contains(UI)) {
      const DataLayout &DL =
          OrigLoop->getHeader()->getModule()->getDataLayout();
      assert(isa<PHINode>(UI) && "Expected LCSSA form");

      IRBuilder<> B(MiddleBlock->getTerminator());
      Value *CountMinusOne = B.CreateSub(
          CountRoundDown, ConstantInt::get(CountRoundDown->getType(), 1));
      Value *CMO =
          !II.getStep()->getType()->isIntegerTy()
              ? B.CreateCast(Instruction::SIToFP, CountMinusOne,
                             II.getStep()->getType())
              : B.CreateSExtOrTrunc(CountMinusOne, II.getStep()->getType());
      CMO->setName("cast.cmo");
      Value *Escape = emitTransformedIndex(B, CMO, PSE.getSE(), DL, II);
      Escape->setName("ind.escape");
      MissingVals[UI] = Escape;
    }
  }

  for (auto &I : MissingVals) {
    PHINode *PHI = cast<PHINode>(I.first);
    // One corner case we have to handle is two IVs "chasing" each-other,
    // that is %IV2 = phi [...], [ %IV1, %latch ]
    // In this case, if IV1 has an external use, we need to avoid adding both
    // "last value of IV1" and "penultimate value of IV2". So, verify that we
    // don't already have an incoming value for the middle block.
    if (PHI->getBasicBlockIndex(MiddleBlock) == -1)
      PHI->addIncoming(I.second, MiddleBlock);
  }
}

namespace {

struct CSEDenseMapInfo {
  static bool canHandle(const Instruction *I) {
    return isa<InsertElementInst>(I) || isa<ExtractElementInst>(I) ||
           isa<ShuffleVectorInst>(I) || isa<GetElementPtrInst>(I);
  }

  static inline Instruction *getEmptyKey() {
    return DenseMapInfo<Instruction *>::getEmptyKey();
  }

  static inline Instruction *getTombstoneKey() {
    return DenseMapInfo<Instruction *>::getTombstoneKey();
  }

  static unsigned getHashValue(const Instruction *I) {
    assert(canHandle(I) && "Unknown instruction!");
    return hash_combine(I->getOpcode(), hash_combine_range(I->value_op_begin(),
                                                           I->value_op_end()));
  }

  static bool isEqual(const Instruction *LHS, const Instruction *RHS) {
    if (LHS == getEmptyKey() || RHS == getEmptyKey() ||
        LHS == getTombstoneKey() || RHS == getTombstoneKey())
      return LHS == RHS;
    return LHS->isIdenticalTo(RHS);
  }
};

} // end anonymous namespace

/// Perform cse of induction variable instructions.
static void cse(BasicBlock *BB) {
  // Perform simple cse.
  SmallDenseMap<Instruction *, Instruction *, 4, CSEDenseMapInfo> CSEMap;
  for (BasicBlock::iterator I = BB->begin(), E = BB->end(); I != E;) {
    Instruction *In = &*I++;

    if (!CSEDenseMapInfo::canHandle(In))
      continue;

    // Check if we can replace this instruction with any of the
    // visited instructions.
    if (Instruction *V = CSEMap.lookup(In)) {
      In->replaceAllUsesWith(V);
      In->eraseFromParent();
      continue;
    }

    CSEMap[In] = In;
  }
}

unsigned LoopVectorizationCostModel::getVectorCallCost(CallInst *CI,
                                                       unsigned VF,
                                                       bool &NeedToScalarize) {
  Function *F = CI->getCalledFunction();
  StringRef FnName = CI->getCalledFunction()->getName();
  Type *ScalarRetTy = CI->getType();
  SmallVector<Type *, 4> Tys, ScalarTys;
  for (auto &ArgOp : CI->arg_operands())
    ScalarTys.push_back(ArgOp->getType());

  // Estimate cost of scalarized vector call. The source operands are assumed
  // to be vectors, so we need to extract individual elements from there,
  // execute VF scalar calls, and then gather the result into the vector return
  // value.
  unsigned ScalarCallCost = TTI.getCallInstrCost(F, ScalarRetTy, ScalarTys);
  if (VF == 1)
    return ScalarCallCost;

  // Compute corresponding vector type for return value and arguments.
  Type *RetTy = ToVectorTy(ScalarRetTy, VF, isScalable());
  for (Type *ScalarTy : ScalarTys)
    Tys.push_back(ToVectorTy(ScalarTy, VF, isScalable()));

  // Compute costs of unpacking argument values for the scalar calls and
  // packing the return values to a vector.
  unsigned ScalarizationCost = getScalarizationOverhead(CI, VF);

  unsigned Cost = ScalarCallCost * VF + ScalarizationCost;

  // If we can't emit a vector call for this function, then the currently found
  // cost is the cost we need to return.
  NeedToScalarize = true;
  if (!TLI || !TLI->isFunctionVectorizable(FnName, VF) || CI->isNoBuiltin())
    return Cost;

  // If the corresponding vector cost is cheaper, return its cost.
  unsigned VectorCallCost = TTI.getCallInstrCost(nullptr, RetTy, Tys);
  if (VectorCallCost < Cost) {
    NeedToScalarize = false;
    return VectorCallCost;
  }
  return Cost;
}

unsigned LoopVectorizationCostModel::getVectorIntrinsicCost(CallInst *CI,
                                                            unsigned VF) {
  Intrinsic::ID ID = getVectorIntrinsicIDForCall(CI, TLI);
  assert(ID && "Expected intrinsic call!");

  FastMathFlags FMF;
  if (auto *FPMO = dyn_cast<FPMathOperator>(CI))
    FMF = FPMO->getFastMathFlags();

  SmallVector<Value *, 4> Operands(CI->arg_operands());
  return TTI.getIntrinsicInstrCost(ID, CI->getType(), Operands, FMF, VF);
}

static Type *smallestIntegerVectorType(Type *T1, Type *T2) {
  auto *I1 = cast<IntegerType>(T1->getVectorElementType());
  auto *I2 = cast<IntegerType>(T2->getVectorElementType());
  return I1->getBitWidth() < I2->getBitWidth() ? T1 : T2;
}
static Type *largestIntegerVectorType(Type *T1, Type *T2) {
  auto *I1 = cast<IntegerType>(T1->getVectorElementType());
  auto *I2 = cast<IntegerType>(T2->getVectorElementType());
  return I1->getBitWidth() > I2->getBitWidth() ? T1 : T2;
}

void InnerLoopVectorizer::truncateToMinimalBitwidths() {
  // For every instruction `I` in MinBWs, truncate the operands, create a
  // truncated version of `I` and reextend its result. InstCombine runs
  // later and will remove any ext/trunc pairs.
  SmallPtrSet<Value *, 4> Erased;
  for (const auto &KV : Cost->getMinimalBitwidths()) {
    // If the value wasn't vectorized, we must maintain the original scalar
    // type. The absence of the value from VectorLoopValueMap indicates that it
    // wasn't vectorized.
    if (!VectorLoopValueMap.hasAnyVectorValue(KV.first))
      continue;
    for (unsigned Part = 0; Part < UF; ++Part) {
      Value *I = getOrCreateVectorValue(KV.first, Part);
      if (Erased.find(I) != Erased.end() || I->use_empty() ||
          !isa<Instruction>(I))
        continue;
      Type *OriginalTy = I->getType();
      Type *ScalarTruncatedTy =
          IntegerType::get(OriginalTy->getContext(), KV.second);
      Type *TruncatedTy =
          VectorType::get(ScalarTruncatedTy, OriginalTy->getVectorNumElements(),
                          Cost->isScalable());
      if (TruncatedTy == OriginalTy)
        continue;

      IRBuilder<> B(cast<Instruction>(I));
      auto ShrinkOperand = [&](Value *V) -> Value * {
        if (auto *ZI = dyn_cast<ZExtInst>(V))
          if (ZI->getSrcTy() == TruncatedTy)
            return ZI->getOperand(0);
        return B.CreateZExtOrTrunc(V, TruncatedTy);
      };

      // The actual instruction modification depends on the instruction type,
      // unfortunately.
      Value *NewI = nullptr;
      if (auto *BO = dyn_cast<BinaryOperator>(I)) {
        NewI = B.CreateBinOp(BO->getOpcode(), ShrinkOperand(BO->getOperand(0)),
                             ShrinkOperand(BO->getOperand(1)));

        // Any wrapping introduced by shrinking this operation shouldn't be
        // considered undefined behavior. So, we can't unconditionally copy
        // arithmetic wrapping flags to NewI.
        cast<BinaryOperator>(NewI)->copyIRFlags(I, /*IncludeWrapFlags=*/false);
      } else if (auto *CI = dyn_cast<ICmpInst>(I)) {
        NewI =
            B.CreateICmp(CI->getPredicate(), ShrinkOperand(CI->getOperand(0)),
                         ShrinkOperand(CI->getOperand(1)));
      } else if (auto *SI = dyn_cast<SelectInst>(I)) {
        NewI = B.CreateSelect(SI->getCondition(),
                              ShrinkOperand(SI->getTrueValue()),
                              ShrinkOperand(SI->getFalseValue()));
      } else if (auto *CI = dyn_cast<CastInst>(I)) {
        switch (CI->getOpcode()) {
        default:
          llvm_unreachable("Unhandled cast!");
        case Instruction::Trunc:
          NewI = ShrinkOperand(CI->getOperand(0));
          break;
        case Instruction::SExt:
          NewI = B.CreateSExtOrTrunc(
              CI->getOperand(0),
              smallestIntegerVectorType(OriginalTy, TruncatedTy));
          break;
        case Instruction::ZExt:
          NewI = B.CreateZExtOrTrunc(
              CI->getOperand(0),
              smallestIntegerVectorType(OriginalTy, TruncatedTy));
          break;
        }
      } else if (auto *SI = dyn_cast<ShuffleVectorInst>(I)) {
        auto Elements0 = SI->getOperand(0)->getType()->getVectorNumElements();
        auto *O0 = B.CreateZExtOrTrunc(
            SI->getOperand(0),
            VectorType::get(ScalarTruncatedTy, Elements0, Cost->isScalable()));
        auto Elements1 = SI->getOperand(1)->getType()->getVectorNumElements();
        auto *O1 = B.CreateZExtOrTrunc(
            SI->getOperand(1),
            VectorType::get(ScalarTruncatedTy, Elements1, Cost->isScalable()));

        NewI = B.CreateShuffleVector(O0, O1, SI->getMask());
      } else if (isa<LoadInst>(I) || isa<PHINode>(I)) {
        // Don't do anything with the operands, just extend the result.
        continue;
      } else if (auto *IE = dyn_cast<InsertElementInst>(I)) {
        auto Elements = IE->getOperand(0)->getType()->getVectorNumElements();
        auto *O0 = B.CreateZExtOrTrunc(
            IE->getOperand(0),
            VectorType::get(ScalarTruncatedTy, Elements, Cost->isScalable()));
        auto *O1 = B.CreateZExtOrTrunc(IE->getOperand(1), ScalarTruncatedTy);
        NewI = B.CreateInsertElement(O0, O1, IE->getOperand(2));
      } else if (auto *EE = dyn_cast<ExtractElementInst>(I)) {
        auto Elements = EE->getOperand(0)->getType()->getVectorNumElements();
        auto *O0 = B.CreateZExtOrTrunc(
            EE->getOperand(0),
            VectorType::get(ScalarTruncatedTy, Elements, Cost->isScalable()));
        NewI = B.CreateExtractElement(O0, EE->getOperand(2));
      } else {
        // If we don't know what to do, be conservative and don't do anything.
        continue;
      }

      // Lastly, extend the result.
      NewI->takeName(cast<Instruction>(I));
      Value *Res = B.CreateZExtOrTrunc(NewI, OriginalTy);
      I->replaceAllUsesWith(Res);
      cast<Instruction>(I)->eraseFromParent();
      Erased.insert(I);
      VectorLoopValueMap.resetVectorValue(KV.first, Part, Res);
    }
  }

  // We'll have created a bunch of ZExts that are now parentless. Clean up.
  for (const auto &KV : Cost->getMinimalBitwidths()) {
    // If the value wasn't vectorized, we must maintain the original scalar
    // type. The absence of the value from VectorLoopValueMap indicates that it
    // wasn't vectorized.
    if (!VectorLoopValueMap.hasAnyVectorValue(KV.first))
      continue;
    for (unsigned Part = 0; Part < UF; ++Part) {
      Value *I = getOrCreateVectorValue(KV.first, Part);
      ZExtInst *Inst = dyn_cast<ZExtInst>(I);
      if (Inst && Inst->use_empty()) {
        Value *NewI = Inst->getOperand(0);
        Inst->eraseFromParent();
        VectorLoopValueMap.resetVectorValue(KV.first, Part, NewI);
      }
    }
  }
}

void InnerLoopVectorizer::fixVectorizedLoop() {
  // Insert truncates and extends for any truncated instructions as hints to
  // InstCombine.
  if (VF > 1 || isScalable())
    truncateToMinimalBitwidths();

  // Fix widened non-induction PHIs by setting up the PHI operands.
  if (OrigPHIsToFix.size()) {
    assert(EnableVPlanNativePath &&
           "Unexpected non-induction PHIs for fixup in non VPlan-native path");
    fixNonInductionPHIs();
  }

  // At this point every instruction in the original loop is widened to a
  // vector form. Now we need to fix the recurrences in the loop. These PHI
  // nodes are currently empty because we did not want to introduce cycles.
  // This is the second stage of vectorizing recurrences.
  fixCrossIterationPHIs();

  // Update the dominator tree.
  //
  // FIXME: After creating the structure of the new loop, the dominator tree is
  //        no longer up-to-date, and it remains that way until we update it
  //        here. An out-of-date dominator tree is problematic for SCEV,
  //        because SCEVExpander uses it to guide code generation. The
  //        vectorizer use SCEVExpanders in several places. Instead, we should
  //        keep the dominator tree up-to-date as we go.
  updateAnalysis();

  // Fix-up external users of the induction variables.
  for (auto &Entry : *Legal->getInductionVars())
    fixupIVUsers(Entry.first, Entry.second,
                 getOrCreateVectorTripCount(LI->getLoopFor(LoopVectorBody)),
                 IVEndValues[Entry.first], LoopMiddleBlock);

  fixLCSSAPHIs();
  for (Instruction *PI : PredicatedInstructions)
    sinkScalarOperands(&*PI);

  // Remove redundant induction instructions.
  cse(LoopVectorBody);
}

void InnerLoopVectorizer::fixCrossIterationPHIs() {
  // In order to support recurrences we need to be able to vectorize Phi nodes.
  // Phi nodes have cycles, so we need to vectorize them in two stages. This is
  // stage #2: We now need to fix the recurrences by adding incoming edges to
  // the currently empty PHI nodes. At this point every instruction in the
  // original loop is widened to a vector form so we can use them to construct
  // the incoming edges.
  for (PHINode &Phi : OrigLoop->getHeader()->phis()) {
    // Handle first-order recurrences and reductions that need to be fixed.
    if (Legal->isFirstOrderRecurrence(&Phi))
      fixFirstOrderRecurrence(&Phi);
    else if (Legal->isReductionVariable(&Phi))
      fixReduction(&Phi);
  }
}

void InnerLoopVectorizer::fixFirstOrderRecurrence(PHINode *Phi) {
  // This is the second phase of vectorizing first-order recurrences. An
  // overview of the transformation is described below. Suppose we have the
  // following loop.
  //
  //   for (int i = 0; i < n; ++i)
  //     b[i] = a[i] - a[i - 1];
  //
  // There is a first-order recurrence on "a". For this loop, the shorthand
  // scalar IR looks like:
  //
  //   scalar.ph:
  //     s_init = a[-1]
  //     br scalar.body
  //
  //   scalar.body:
  //     i = phi [0, scalar.ph], [i+1, scalar.body]
  //     s1 = phi [s_init, scalar.ph], [s2, scalar.body]
  //     s2 = a[i]
  //     b[i] = s2 - s1
  //     br cond, scalar.body, ...
  //
  // In this example, s1 is a recurrence because it's value depends on the
  // previous iteration. In the first phase of vectorization, we created a
  // temporary value for s1. We now complete the vectorization and produce the
  // shorthand vector IR shown below (for VF = 4, UF = 1).
  //
  //   vector.ph:
  //     v_init = vector(..., ..., ..., a[-1])
  //     br vector.body
  //
  //   vector.body
  //     i = phi [0, vector.ph], [i+4, vector.body]
  //     v1 = phi [v_init, vector.ph], [v2, vector.body]
  //     v2 = a[i, i+1, i+2, i+3];
  //     v3 = vector(v1(3), v2(0, 1, 2))
  //     b[i, i+1, i+2, i+3] = v2 - v3
  //     br cond, vector.body, middle.block
  //
  //   middle.block:
  //     x = v2(3)
  //     br scalar.ph
  //
  //   scalar.ph:
  //     s_init = phi [x, middle.block], [a[-1], otherwise]
  //     br scalar.body
  //
  // After execution completes the vector loop, we extract the next value of
  // the recurrence (x) to use as the initial value in the scalar loop.

  // Get the original loop preheader and single loop latch.
  auto *Preheader = OrigLoop->getLoopPreheader();
  auto *Latch = OrigLoop->getLoopLatch();

  // Get the initial and previous values of the scalar recurrence.
  auto *ScalarInit = Phi->getIncomingValueForBlock(Preheader);
  auto *Previous = Phi->getIncomingValueForBlock(Latch);

  // Create a vector from the initial value.
  auto *VectorInit = ScalarInit;
  if (VF > 1 || isScalable()) {
    Builder.SetInsertPoint(LoopVectorPreHeader->getTerminator());
    VectorInit = Builder.CreateInsertElement(
        UndefValue::get(
            VectorType::get(VectorInit->getType(), VF, Cost->isScalable())),
        VectorInit, Builder.getInt32(VF - 1), "vector.recur.init");
  }

  // We constructed a temporary phi node in the first phase of vectorization.
  // This phi node will eventually be deleted.
  Builder.SetInsertPoint(
      cast<Instruction>(VectorLoopValueMap.getVectorValue(Phi, 0)));

  // Create a phi node for the new recurrence. The current value will either be
  // the initial value inserted into a vector or loop-varying vector value.
  auto *VecPhi = Builder.CreatePHI(VectorInit->getType(), 2, "vector.recur");
  VecPhi->addIncoming(VectorInit, LoopVectorPreHeader);

  // Get the vectorized previous value of the last part UF - 1. It appears last
  // among all unrolled iterations, due to the order of their construction.
  Value *PreviousLastPart = getOrCreateVectorValue(Previous, UF - 1);

  // Set the insertion point after the previous value if it is an instruction.
  // Note that the previous value may have been constant-folded so it is not
  // guaranteed to be an instruction in the vector loop. Also, if the previous
  // value is a phi node, we should insert after all the phi nodes to avoid
  // breaking basic block verification.
  if (LI->getLoopFor(LoopVectorBody)->isLoopInvariant(PreviousLastPart) ||
      isa<PHINode>(PreviousLastPart))
    Builder.SetInsertPoint(&*LoopVectorBody->getFirstInsertionPt());
  else
    Builder.SetInsertPoint(
        &*++BasicBlock::iterator(cast<Instruction>(PreviousLastPart)));

  // We will construct a vector for the recurrence by combining the values for
  // the current and previous iterations. This is the required shuffle mask.
  SmallVector<Constant *, 8> ShuffleMask(VF);
  ShuffleMask[0] = Builder.getInt32(VF - 1);
  for (unsigned I = 1; I < VF; ++I)
    ShuffleMask[I] = Builder.getInt32(I + VF - 1);

  // The vector from which to take the initial value for the current iteration
  // (actual or unrolled). Initially, this is the vector phi node.
  Value *Incoming = VecPhi;

  // Shuffle the current and previous vector and update the vector parts.
  for (unsigned Part = 0; Part < UF; ++Part) {
    Value *PreviousPart = getOrCreateVectorValue(Previous, Part);
    Value *PhiPart = VectorLoopValueMap.getVectorValue(Phi, Part);
    auto *Shuffle =
        (VF > 1 || isScalable())
            ? Builder.CreateShuffleVector(Incoming, PreviousPart,
                                          ConstantVector::get(ShuffleMask))
            : Incoming;
    PhiPart->replaceAllUsesWith(Shuffle);
    cast<Instruction>(PhiPart)->eraseFromParent();
    VectorLoopValueMap.resetVectorValue(Phi, Part, Shuffle);
    Incoming = PreviousPart;
  }

  // Fix the latch value of the new recurrence in the vector loop.
  VecPhi->addIncoming(Incoming, LI->getLoopFor(LoopVectorBody)->getLoopLatch());

  // Extract the last vector element in the middle block. This will be the
  // initial value for the recurrence when jumping to the scalar loop.
  auto *ExtractForScalar = Incoming;
  if (VF > 1 || isScalable()) {
    Builder.SetInsertPoint(LoopMiddleBlock->getTerminator());
    ExtractForScalar = Builder.CreateExtractElement(
        ExtractForScalar, Builder.getInt32(VF - 1), "vector.recur.extract");
  }
  // Extract the second last element in the middle block if the
  // Phi is used outside the loop. We need to extract the phi itself
  // and not the last element (the phi update in the current iteration). This
  // will be the value when jumping to the exit block from the LoopMiddleBlock,
  // when the scalar loop is not run at all.
  Value *ExtractForPhiUsedOutsideLoop = nullptr;
  if (VF > 1 || isScalable())
    ExtractForPhiUsedOutsideLoop = Builder.CreateExtractElement(
        Incoming, Builder.getInt32(VF - 2), "vector.recur.extract.for.phi");
  // When loop is unrolled without vectorizing, initialize
  // ExtractForPhiUsedOutsideLoop with the value just prior to unrolled value of
  // `Incoming`. This is analogous to the vectorized case above: extracting the
  // second last element when VF > 1.
  else if (UF > 1)
    ExtractForPhiUsedOutsideLoop = getOrCreateVectorValue(Previous, UF - 2);

  // Fix the initial value of the original recurrence in the scalar loop.
  Builder.SetInsertPoint(&*LoopScalarPreHeader->begin());
  auto *Start = Builder.CreatePHI(Phi->getType(), 2, "scalar.recur.init");
  for (auto *BB : predecessors(LoopScalarPreHeader)) {
    auto *Incoming = BB == LoopMiddleBlock ? ExtractForScalar : ScalarInit;
    Start->addIncoming(Incoming, BB);
  }

  Phi->setIncomingValueForBlock(LoopScalarPreHeader, Start);
  Phi->setName("scalar.recur");

  // Finally, fix users of the recurrence outside the loop. The users will need
  // either the last value of the scalar recurrence or the last value of the
  // vector recurrence we extracted in the middle block. Since the loop is in
  // LCSSA form, we just need to find all the phi nodes for the original scalar
  // recurrence in the exit block, and then add an edge for the middle block.
  for (PHINode &LCSSAPhi : LoopExitBlock->phis()) {
    if (LCSSAPhi.getIncomingValue(0) == Phi) {
      LCSSAPhi.addIncoming(ExtractForPhiUsedOutsideLoop, LoopMiddleBlock);
    }
  }
}

void InnerLoopVectorizer::fixReduction(PHINode *Phi) {
  Constant *Zero = Builder.getInt32(0);

  // Get it's reduction variable descriptor.
  assert(Legal->isReductionVariable(Phi) &&
         "Unable to find the reduction variable");
  RecurrenceDescriptor RdxDesc = (*Legal->getReductionVars())[Phi];

  RecurrenceDescriptor::RecurrenceKind RK = RdxDesc.getRecurrenceKind();
  TrackingVH<Value> ReductionStartValue = RdxDesc.getRecurrenceStartValue();
  Instruction *LoopExitInst = RdxDesc.getLoopExitInstr();
  RecurrenceDescriptor::MinMaxRecurrenceKind MinMaxKind =
      RdxDesc.getMinMaxRecurrenceKind();
  setDebugLocFromInst(Builder, ReductionStartValue);

  // We need to generate a reduction vector from the incoming scalar.
  // To do so, we need to generate the 'identity' vector and override
  // one of the elements with the incoming scalar reduction. We need
  // to do it in the vector-loop preheader.
  Builder.SetInsertPoint(LoopVectorPreHeader->getTerminator());

  // This is the vector-clone of the value that leaves the loop.
  Type *VecTy = getOrCreateVectorValue(LoopExitInst, 0)->getType();

  // Find the reduction identity variable. Zero for addition, or, xor,
  // one for multiplication, -1 for And.
  Value *Identity;
  Value *VectorStart;
  if (RK == RecurrenceDescriptor::RK_IntegerMinMax ||
      RK == RecurrenceDescriptor::RK_FloatMinMax) {
    // MinMax reduction have the start value as their identify.
    if (VF == 1 && !isScalable()) {
      VectorStart = Identity = ReductionStartValue;
    } else {
      VectorStart = Identity = Builder.CreateVectorSplat(
          VF, ReductionStartValue, "minmax.ident", isScalable());
    }
  } else {
    // Handle other reduction kinds:
    Constant *Iden =
        RecurrenceDescriptor::getRecurrenceIdentity(RK, VecTy->getScalarType());
    if (VF == 1 && !isScalable()) {
      Identity = Iden;
      // This vector is the Identity vector where the first element is the
      // incoming scalar reduction.
      VectorStart = ReductionStartValue;
    } else {
      Identity = isScalable() ? Builder.CreateVectorSplat(VF, Iden, "ident",
                                                          isScalable())
                              : ConstantVector::getSplat(VF, Iden);

      // This vector is the Identity vector where the first element is the
      // incoming scalar reduction.
      VectorStart =
          Builder.CreateInsertElement(Identity, ReductionStartValue, Zero);
    }
  }

  // Fix the vector-loop phi.

  // Reductions do not have to start at zero. They can start with
  // any loop invariant values.
  BasicBlock *Latch = OrigLoop->getLoopLatch();
  Value *LoopVal = Phi->getIncomingValueForBlock(Latch);
  for (unsigned Part = 0; Part < UF; ++Part) {
    Value *VecRdxPhi = getOrCreateVectorValue(Phi, Part);
    Value *Val = getOrCreateVectorValue(LoopVal, Part);
    // Make sure to add the reduction stat value only to the
    // first unroll part.
    Value *StartVal = (Part == 0) ? VectorStart : Identity;
    cast<PHINode>(VecRdxPhi)->addIncoming(StartVal, LoopVectorPreHeader);
    cast<PHINode>(VecRdxPhi)->addIncoming(
        Val, LI->getLoopFor(LoopVectorBody)->getLoopLatch());
  }

  // Before each round, move the insertion point right between
  // the PHIs and the values we are going to write.
  // This allows us to write both PHINodes and the extractelement
  // instructions.
  Builder.SetInsertPoint(&*LoopMiddleBlock->getFirstInsertionPt());

  setDebugLocFromInst(Builder, LoopExitInst);

  // If tail is folded by masking, the vector value to leave the loop should be
  // a Select choosing between the vectorized LoopExitInst and vectorized Phi,
  // instead of the former.
  if (Cost->foldTailByMasking()) {
    for (unsigned Part = 0; Part < UF; ++Part) {
      Value *VecLoopExitInst =
          VectorLoopValueMap.getVectorValue(LoopExitInst, Part);
      Value *Sel = nullptr;
      for (User *U : VecLoopExitInst->users()) {
        if (isa<SelectInst>(U)) {
          assert(!Sel && "Reduction exit feeding two selects");
          Sel = U;
        } else
          assert(isa<PHINode>(U) && "Reduction exit must feed Phi's or select");
      }
      assert(Sel && "Reduction exit feeds no select");
      VectorLoopValueMap.resetVectorValue(LoopExitInst, Part, Sel);
    }
  }

  // If the vector reduction can be performed in a smaller type, we truncate
  // then extend the loop exit value to enable InstCombine to evaluate the
  // entire expression in the smaller type.
  if ((VF > 1 || isScalable()) &&
      Phi->getType() != RdxDesc.getRecurrenceType()) {
    Type *RdxVecTy =
        VectorType::get(RdxDesc.getRecurrenceType(), VF, Cost->isScalable());
    Builder.SetInsertPoint(
        LI->getLoopFor(LoopVectorBody)->getLoopLatch()->getTerminator());
    VectorParts RdxParts(UF);
    for (unsigned Part = 0; Part < UF; ++Part) {
      RdxParts[Part] = VectorLoopValueMap.getVectorValue(LoopExitInst, Part);
      Value *Trunc = Builder.CreateTrunc(RdxParts[Part], RdxVecTy);
      Value *Extnd = RdxDesc.isSigned() ? Builder.CreateSExt(Trunc, VecTy)
                                        : Builder.CreateZExt(Trunc, VecTy);
      for (Value::user_iterator UI = RdxParts[Part]->user_begin();
           UI != RdxParts[Part]->user_end();)
        if (*UI != Trunc) {
          (*UI++)->replaceUsesOfWith(RdxParts[Part], Extnd);
          RdxParts[Part] = Extnd;
        } else {
          ++UI;
        }
    }
    Builder.SetInsertPoint(&*LoopMiddleBlock->getFirstInsertionPt());
    for (unsigned Part = 0; Part < UF; ++Part) {
      RdxParts[Part] = Builder.CreateTrunc(RdxParts[Part], RdxVecTy);
      VectorLoopValueMap.resetVectorValue(LoopExitInst, Part, RdxParts[Part]);
    }
  }

  // Reduce all of the unrolled parts into a single vector.
  Value *ReducedPartRdx = VectorLoopValueMap.getVectorValue(LoopExitInst, 0);
  unsigned Op = RecurrenceDescriptor::getRecurrenceBinOp(RK);

  // The middle block terminator has already been assigned a DebugLoc here (the
  // OrigLoop's single latch terminator). We want the whole middle block to
  // appear to execute on this line because: (a) it is all compiler generated,
  // (b) these instructions are always executed after evaluating the latch
  // conditional branch, and (c) other passes may add new predecessors which
  // terminate on this line. This is the easiest way to ensure we don't
  // accidentally cause an extra step back into the loop while debugging.
  setDebugLocFromInst(Builder, LoopMiddleBlock->getTerminator());
  for (unsigned Part = 1; Part < UF; ++Part) {
    Value *RdxPart = VectorLoopValueMap.getVectorValue(LoopExitInst, Part);
    if (Op != Instruction::ICmp && Op != Instruction::FCmp)
      // Floating point operations had to be 'fast' to enable the reduction.
      ReducedPartRdx = addFastMathFlag(
          Builder.CreateBinOp((Instruction::BinaryOps)Op, RdxPart,
                              ReducedPartRdx, "bin.rdx"),
          RdxDesc.getFastMathFlags());
    else
      ReducedPartRdx =
          createMinMaxOp(Builder, MinMaxKind, ReducedPartRdx, RdxPart);
  }

  if (VF > 1 || isScalable()) {
    bool NoNaN = Legal->hasFunNoNaNAttr();
    ReducedPartRdx =
        createTargetReduction(Builder, TTI, RdxDesc, ReducedPartRdx, NoNaN);
    // If the reduction can be performed in a smaller type, we need to extend
    // the reduction to the wider type before we branch to the original loop.
    if (Phi->getType() != RdxDesc.getRecurrenceType())
      ReducedPartRdx = RdxDesc.isSigned()
                           ? Builder.CreateSExt(ReducedPartRdx, Phi->getType())
                           : Builder.CreateZExt(ReducedPartRdx, Phi->getType());
  }

  // Create a phi node that merges control-flow from the backedge-taken check
  // block and the middle block.
  PHINode *BCBlockPhi = PHINode::Create(Phi->getType(), 2, "bc.merge.rdx",
                                        LoopScalarPreHeader->getTerminator());
  for (unsigned I = 0, E = LoopBypassBlocks.size(); I != E; ++I)
    BCBlockPhi->addIncoming(ReductionStartValue, LoopBypassBlocks[I]);
  BCBlockPhi->addIncoming(ReducedPartRdx, LoopMiddleBlock);

  // Now, we need to fix the users of the reduction variable
  // inside and outside of the scalar remainder loop.
  // We know that the loop is in LCSSA form. We need to update the
  // PHI nodes in the exit blocks.
  for (PHINode &LCSSAPhi : LoopExitBlock->phis()) {
    // All PHINodes need to have a single entry edge, or two if
    // we already fixed them.
    assert(LCSSAPhi.getNumIncomingValues() < 3 && "Invalid LCSSA PHI");

    // We found a reduction value exit-PHI. Update it with the
    // incoming bypass edge.
    if (LCSSAPhi.getIncomingValue(0) == LoopExitInst)
      LCSSAPhi.addIncoming(ReducedPartRdx, LoopMiddleBlock);
  } // end of the LCSSA phi scan.

  // Fix the scalar loop reduction variable with the incoming reduction sum
  // from the vector body and from the backedge value.
  int IncomingEdgeBlockIdx = Phi->getBasicBlockIndex(OrigLoop->getLoopLatch());
  assert(IncomingEdgeBlockIdx >= 0 && "Invalid block index");
  // Pick the other block.
  int SelfEdgeBlockIdx = (IncomingEdgeBlockIdx ? 0 : 1);
  Phi->setIncomingValue(SelfEdgeBlockIdx, BCBlockPhi);
  Phi->setIncomingValue(IncomingEdgeBlockIdx, LoopExitInst);
}

void InnerLoopVectorizer::fixLCSSAPHIs() {
  for (PHINode &LCSSAPhi : LoopExitBlock->phis()) {
    if (LCSSAPhi.getNumIncomingValues() == 1) {
      auto *IncomingValue = LCSSAPhi.getIncomingValue(0);
      // Non-instruction incoming values will have only one value.
      unsigned LastLane = 0;
      if (isa<Instruction>(IncomingValue))
        LastLane = Cost->isUniformAfterVectorization(
                       cast<Instruction>(IncomingValue), VF)
                       ? 0
                       : VF - 1;
      // Can be a loop invariant incoming value or the last scalar value to be
      // extracted from the vectorized loop.
      Builder.SetInsertPoint(LoopMiddleBlock->getTerminator());
      Value *lastIncomingValue =
          getOrCreateScalarValue(IncomingValue, {UF - 1, LastLane});
      LCSSAPhi.addIncoming(lastIncomingValue, LoopMiddleBlock);
    }
  }
}

void InnerLoopVectorizer::sinkScalarOperands(Instruction *PredInst) {
  // The basic block and loop containing the predicated instruction.
  auto *PredBB = PredInst->getParent();
  auto *VectorLoop = LI->getLoopFor(PredBB);

  // Initialize a worklist with the operands of the predicated instruction.
  SetVector<Value *> Worklist(PredInst->op_begin(), PredInst->op_end());

  // Holds instructions that we need to analyze again. An instruction may be
  // reanalyzed if we don't yet know if we can sink it or not.
  SmallVector<Instruction *, 8> InstsToReanalyze;

  // Returns true if a given use occurs in the predicated block. Phi nodes use
  // their operands in their corresponding predecessor blocks.
  auto isBlockOfUsePredicated = [&](Use &U) -> bool {
    auto *I = cast<Instruction>(U.getUser());
    BasicBlock *BB = I->getParent();
    if (auto *Phi = dyn_cast<PHINode>(I))
      BB = Phi->getIncomingBlock(
          PHINode::getIncomingValueNumForOperand(U.getOperandNo()));
    return BB == PredBB;
  };

  // Iteratively sink the scalarized operands of the predicated instruction
  // into the block we created for it. When an instruction is sunk, it's
  // operands are then added to the worklist. The algorithm ends after one pass
  // through the worklist doesn't sink a single instruction.
  bool Changed;
  do {
    // Add the instructions that need to be reanalyzed to the worklist, and
    // reset the changed indicator.
    Worklist.insert(InstsToReanalyze.begin(), InstsToReanalyze.end());
    InstsToReanalyze.clear();
    Changed = false;

    while (!Worklist.empty()) {
      auto *I = dyn_cast<Instruction>(Worklist.pop_back_val());

      // We can't sink an instruction if it is a phi node, is already in the
      // predicated block, is not in the loop, or may have side effects.
      if (!I || isa<PHINode>(I) || I->getParent() == PredBB ||
          !VectorLoop->contains(I) || I->mayHaveSideEffects())
        continue;

      // It's legal to sink the instruction if all its uses occur in the
      // predicated block. Otherwise, there's nothing to do yet, and we may
      // need to reanalyze the instruction.
      if (!llvm::all_of(I->uses(), isBlockOfUsePredicated)) {
        InstsToReanalyze.push_back(I);
        continue;
      }

      // Move the instruction to the beginning of the predicated block, and add
      // it's operands to the worklist.
      I->moveBefore(&*PredBB->getFirstInsertionPt());
      Worklist.insert(I->op_begin(), I->op_end());

      // The sinking may have enabled other instructions to be sunk, so we will
      // need to iterate.
      Changed = true;
    }
  } while (Changed);
}

void InnerLoopVectorizer::fixNonInductionPHIs() {
  for (PHINode *OrigPhi : OrigPHIsToFix) {
    PHINode *NewPhi =
        cast<PHINode>(VectorLoopValueMap.getVectorValue(OrigPhi, 0));
    unsigned NumIncomingValues = OrigPhi->getNumIncomingValues();

    SmallVector<BasicBlock *, 2> ScalarBBPredecessors(
        predecessors(OrigPhi->getParent()));
    SmallVector<BasicBlock *, 2> VectorBBPredecessors(
        predecessors(NewPhi->getParent()));
    assert(ScalarBBPredecessors.size() == VectorBBPredecessors.size() &&
           "Scalar and Vector BB should have the same number of predecessors");

    // The insertion point in Builder may be invalidated by the time we get
    // here. Force the Builder insertion point to something valid so that we do
    // not run into issues during insertion point restore in
    // getOrCreateVectorValue calls below.
    Builder.SetInsertPoint(NewPhi);

    // The predecessor order is preserved and we can rely on mapping between
    // scalar and vector block predecessors.
    for (unsigned i = 0; i < NumIncomingValues; ++i) {
      BasicBlock *NewPredBB = VectorBBPredecessors[i];

      // When looking up the new scalar/vector values to fix up, use incoming
      // values from original phi.
      Value *ScIncV =
          OrigPhi->getIncomingValueForBlock(ScalarBBPredecessors[i]);

      // Scalar incoming value may need a broadcast
      Value *NewIncV = getOrCreateVectorValue(ScIncV, 0);
      NewPhi->addIncoming(NewIncV, NewPredBB);
    }
  }
}

void InnerLoopVectorizer::widenPHIInstruction(Instruction *PN, unsigned UF,
                                              unsigned VF) {
  PHINode *P = cast<PHINode>(PN);
  if (EnableVPlanNativePath) {
    // Currently we enter here in the VPlan-native path for non-induction
    // PHIs where all control flow is uniform. We simply widen these PHIs.
    // Create a vector phi with no operands - the vector phi operands will be
    // set at the end of vector code generation.
    Type *VecTy = (VF == 1 && !Cost->isScalable())
                      ? PN->getType()
                      : VectorType::get(PN->getType(), VF, Cost->isScalable());
    Value *VecPhi = Builder.CreatePHI(VecTy, PN->getNumOperands(), "vec.phi");
    VectorLoopValueMap.setVectorValue(P, 0, VecPhi);
    OrigPHIsToFix.push_back(P);

    return;
  }

  assert(PN->getParent() == OrigLoop->getHeader() &&
         "Non-header phis should have been handled elsewhere");

  // In order to support recurrences we need to be able to vectorize Phi nodes.
  // Phi nodes have cycles, so we need to vectorize them in two stages. This is
  // stage #1: We create a new vector PHI node with no incoming edges. We'll use
  // this value when we vectorize all of the instructions that use the PHI.
  if (Legal->isReductionVariable(P) || Legal->isFirstOrderRecurrence(P)) {
    for (unsigned Part = 0; Part < UF; ++Part) {
      // This is phase one of vectorizing PHIs.
      Type *VecTy =
          (VF == 1 && !Cost->isScalable())
              ? PN->getType()
              : VectorType::get(PN->getType(), VF, Cost->isScalable());
      Value *EntryPart = PHINode::Create(
          VecTy, 2, "vec.phi", &*LoopVectorBody->getFirstInsertionPt());
      VectorLoopValueMap.setVectorValue(P, Part, EntryPart);
    }
    return;
  }

  setDebugLocFromInst(Builder, P);

  // This PHINode must be an induction variable.
  // Make sure that we know about it.
  assert(Legal->getInductionVars()->count(P) && "Not an induction variable");

  InductionDescriptor II = Legal->getInductionVars()->lookup(P);
  const DataLayout &DL = OrigLoop->getHeader()->getModule()->getDataLayout();

  // FIXME: The newly created binary instructions should contain nsw/nuw flags,
  // which can be found from the original scalar operations.
  switch (II.getKind()) {
  case InductionDescriptor::IK_NoInduction:
    llvm_unreachable("Unknown induction");
  case InductionDescriptor::IK_IntInduction:
  case InductionDescriptor::IK_FpInduction:
    llvm_unreachable("Integer/fp induction is handled elsewhere.");
  case InductionDescriptor::IK_PtrInduction: {
    // Handle the pointer induction variable case.
    assert(P->getType()->isPointerTy() && "Unexpected type.");
    // This is the normalized GEP that starts counting at zero.
    Value *PtrInd = Induction;
    PtrInd = Builder.CreateSExtOrTrunc(PtrInd, II.getStep()->getType());
    // Determine the number of scalars we need to generate for each unroll
    // iteration. If the instruction is uniform, we only need to generate the
    // first lane. Otherwise, we generate all VF values.
    unsigned Lanes = Cost->isUniformAfterVectorization(P, VF) ? 1 : VF;
    // These are the scalar results. Notice that we don't generate vector GEPs
    // because scalar GEPs result in better code.
    for (unsigned Part = 0; Part < UF; ++Part) {
      for (unsigned Lane = 0; Lane < Lanes; ++Lane) {
        Constant *Idx = ConstantInt::get(PtrInd->getType(), Lane + Part * VF);
        Value *GlobalIdx = Builder.CreateAdd(PtrInd, Idx);
        Value *SclrGep =
            emitTransformedIndex(Builder, GlobalIdx, PSE.getSE(), DL, II);
        SclrGep->setName("next.gep");
        VectorLoopValueMap.setScalarValue(P, {Part, Lane}, SclrGep);
      }
    }
    return;
  }
  }
}

/// A helper function for checking whether an integer division-related
/// instruction may divide by zero (in which case it must be predicated if
/// executed conditionally in the scalar code).
/// TODO: It may be worthwhile to generalize and check isKnownNonZero().
/// Non-zero divisors that are non compile-time constants will not be
/// converted into multiplication, so we will still end up scalarizing
/// the division, but can do so w/o predication.
static bool mayDivideByZero(Instruction &I) {
  assert((I.getOpcode() == Instruction::UDiv ||
          I.getOpcode() == Instruction::SDiv ||
          I.getOpcode() == Instruction::URem ||
          I.getOpcode() == Instruction::SRem) &&
         "Unexpected instruction");
  Value *Divisor = I.getOperand(1);
  auto *CInt = dyn_cast<ConstantInt>(Divisor);
  return !CInt || CInt->isZero();
}

void InnerLoopVectorizer::widenInstruction(Instruction &I) {
  switch (I.getOpcode()) {
  case Instruction::Br:
  case Instruction::PHI:
    llvm_unreachable("This instruction is handled by a different recipe.");
  case Instruction::GetElementPtr: {
    // Construct a vector GEP by widening the operands of the scalar GEP as
    // necessary. We mark the vector GEP 'inbounds' if appropriate. A GEP
    // results in a vector of pointers when at least one operand of the GEP
    // is vector-typed. Thus, to keep the representation compact, we only use
    // vector-typed operands for loop-varying values.
    auto *GEP = cast<GetElementPtrInst>(&I);

    if ((VF > 1 || isScalable()) && OrigLoop->hasLoopInvariantOperands(GEP)) {
      // If we are vectorizing, but the GEP has only loop-invariant operands,
      // the GEP we build (by only using vector-typed operands for
      // loop-varying values) would be a scalar pointer. Thus, to ensure we
      // produce a vector of pointers, we need to either arbitrarily pick an
      // operand to broadcast, or broadcast a clone of the original GEP.
      // Here, we broadcast a clone of the original.
      //
      // TODO: If at some point we decide to scalarize instructions having
      //       loop-invariant operands, this special case will no longer be
      //       required. We would add the scalarization decision to
      //       collectLoopScalars() and teach getVectorValue() to broadcast
      //       the lane-zero scalar value.
      auto *Clone = Builder.Insert(GEP->clone());
      for (unsigned Part = 0; Part < UF; ++Part) {
        Value *EntryPart =
            Builder.CreateVectorSplat(VF, Clone, "", isScalable());
        VectorLoopValueMap.setVectorValue(&I, Part, EntryPart);
        addMetadata(EntryPart, GEP);
      }
    } else {
      // If the GEP has at least one loop-varying operand, we are sure to
      // produce a vector of pointers. But if we are only unrolling, we want
      // to produce a scalar GEP for each unroll part. Thus, the GEP we
      // produce with the code below will be scalar (if VF == 1) or vector
      // (otherwise). Note that for the unroll-only case, we still maintain
      // values in the vector mapping with initVector, as we do for other
      // instructions.
      for (unsigned Part = 0; Part < UF; ++Part) {
        // The pointer operand of the new GEP. If it's loop-invariant, we
        // won't broadcast it.
        auto *Ptr =
            OrigLoop->isLoopInvariant(GEP->getPointerOperand())
                ? GEP->getPointerOperand()
                : getOrCreateVectorValue(GEP->getPointerOperand(), Part);

        // Collect all the indices for the new GEP. If any index is
        // loop-invariant, we won't broadcast it.
        SmallVector<Value *, 4> Indices;
        for (auto &U : make_range(GEP->idx_begin(), GEP->idx_end())) {
          if (OrigLoop->isLoopInvariant(U.get()))
            Indices.push_back(U.get());
          else
            Indices.push_back(getOrCreateVectorValue(U.get(), Part));
        }

        // Create the new GEP. Note that this GEP may be a scalar if VF == 1,
        // but it should be a vector, otherwise.
        auto *NewGEP =
            GEP->isInBounds()
                ? Builder.CreateInBoundsGEP(GEP->getSourceElementType(), Ptr,
                                            Indices)
                : Builder.CreateGEP(GEP->getSourceElementType(), Ptr, Indices);
        assert((VF == 1 || NewGEP->getType()->isVectorTy()) &&
               "NewGEP is not a pointer vector");
        VectorLoopValueMap.setVectorValue(&I, Part, NewGEP);
        addMetadata(NewGEP, GEP);
      }
    }

    break;
  }
  case Instruction::UDiv:
  case Instruction::SDiv:
  case Instruction::SRem:
  case Instruction::URem:
  case Instruction::Add:
  case Instruction::FAdd:
  case Instruction::Sub:
  case Instruction::FSub:
  case Instruction::FNeg:
  case Instruction::Mul:
  case Instruction::FMul:
  case Instruction::FDiv:
  case Instruction::FRem:
  case Instruction::Shl:
  case Instruction::LShr:
  case Instruction::AShr:
  case Instruction::And:
  case Instruction::Or:
  case Instruction::Xor: {
    // Just widen unops and binops.
    setDebugLocFromInst(Builder, &I);

    for (unsigned Part = 0; Part < UF; ++Part) {
      SmallVector<Value *, 2> Ops;
      for (Value *Op : I.operands())
        Ops.push_back(getOrCreateVectorValue(Op, Part));

      Value *V = Builder.CreateNAryOp(I.getOpcode(), Ops);

      if (auto *VecOp = dyn_cast<Instruction>(V))
        VecOp->copyIRFlags(&I);

      // Use this vector value for all users of the original instruction.
      VectorLoopValueMap.setVectorValue(&I, Part, V);
      addMetadata(V, &I);
    }

    break;
  }
  case Instruction::Select: {
    // Widen selects.
    // If the selector is loop invariant we can create a select
    // instruction with a scalar condition. Otherwise, use vector-select.
    auto *SE = PSE.getSE();
    bool InvariantCond =
        SE->isLoopInvariant(PSE.getSCEV(I.getOperand(0)), OrigLoop);
    setDebugLocFromInst(Builder, &I);

    // The condition can be loop invariant  but still defined inside the
    // loop. This means that we can't just use the original 'cond' value.
    // We have to take the 'vectorized' value and pick the first lane.
    // Instcombine will make this a no-op.

    auto *ScalarCond = getOrCreateScalarValue(I.getOperand(0), {0, 0});

    for (unsigned Part = 0; Part < UF; ++Part) {
      Value *Cond = getOrCreateVectorValue(I.getOperand(0), Part);
      Value *Op0 = getOrCreateVectorValue(I.getOperand(1), Part);
      Value *Op1 = getOrCreateVectorValue(I.getOperand(2), Part);
      Value *Sel =
          Builder.CreateSelect(InvariantCond ? ScalarCond : Cond, Op0, Op1);
      VectorLoopValueMap.setVectorValue(&I, Part, Sel);
      addMetadata(Sel, &I);
    }

    break;
  }

  case Instruction::ICmp:
  case Instruction::FCmp: {
    // Widen compares. Generate vector compares.
    bool FCmp = (I.getOpcode() == Instruction::FCmp);
    auto *Cmp = cast<CmpInst>(&I);
    setDebugLocFromInst(Builder, Cmp);
    for (unsigned Part = 0; Part < UF; ++Part) {
      Value *A = getOrCreateVectorValue(Cmp->getOperand(0), Part);
      Value *B = getOrCreateVectorValue(Cmp->getOperand(1), Part);
      Value *C = nullptr;
      if (FCmp) {
        // Propagate fast math flags.
        IRBuilder<>::FastMathFlagGuard FMFG(Builder);
        Builder.setFastMathFlags(Cmp->getFastMathFlags());
        C = Builder.CreateFCmp(Cmp->getPredicate(), A, B);
      } else {
        C = Builder.CreateICmp(Cmp->getPredicate(), A, B);
      }
      VectorLoopValueMap.setVectorValue(&I, Part, C);
      addMetadata(C, &I);
    }

    break;
  }

  case Instruction::ZExt:
  case Instruction::SExt:
  case Instruction::FPToUI:
  case Instruction::FPToSI:
  case Instruction::FPExt:
  case Instruction::PtrToInt:
  case Instruction::IntToPtr:
  case Instruction::SIToFP:
  case Instruction::UIToFP:
  case Instruction::Trunc:
  case Instruction::FPTrunc:
  case Instruction::BitCast: {
    auto *CI = cast<CastInst>(&I);
    setDebugLocFromInst(Builder, CI);

    /// Vectorize casts.
    Type *DestTy = (VF == 1 && !Cost->isScalable())
                       ? CI->getType()
                       : VectorType::get(CI->getType(), VF, Cost->isScalable());

    for (unsigned Part = 0; Part < UF; ++Part) {
      Value *A = getOrCreateVectorValue(CI->getOperand(0), Part);
      Value *Cast = Builder.CreateCast(CI->getOpcode(), A, DestTy);
      VectorLoopValueMap.setVectorValue(&I, Part, Cast);
      addMetadata(Cast, &I);
    }
    break;
  }

  case Instruction::Call: {
    // Ignore dbg intrinsics.
    if (isa<DbgInfoIntrinsic>(I))
      break;
    setDebugLocFromInst(Builder, &I);

    Module *M = I.getParent()->getParent()->getParent();
    auto *CI = cast<CallInst>(&I);

    StringRef FnName = CI->getCalledFunction()->getName();
    Function *F = CI->getCalledFunction();
    Type *RetTy = ToVectorTy(CI->getType(), VF, Cost->isScalable());
    SmallVector<Type *, 4> Tys;
    for (Value *ArgOperand : CI->arg_operands())
      Tys.push_back(ToVectorTy(ArgOperand->getType(), VF, Cost->isScalable()));

    Intrinsic::ID ID = getVectorIntrinsicIDForCall(CI, TLI);

    // The flag shows whether we use Intrinsic or a usual Call for vectorized
    // version of the instruction.
    // Is it beneficial to perform intrinsic call compared to lib call?
    bool NeedToScalarize;
    unsigned CallCost = Cost->getVectorCallCost(CI, VF, NeedToScalarize);
    bool UseVectorIntrinsic =
        ID && Cost->getVectorIntrinsicCost(CI, VF) <= CallCost;
    assert((UseVectorIntrinsic || !NeedToScalarize) &&
           "Instruction should be scalarized elsewhere.");

    for (unsigned Part = 0; Part < UF; ++Part) {
      SmallVector<Value *, 4> Args;
      for (unsigned i = 0, ie = CI->getNumArgOperands(); i != ie; ++i) {
        Value *Arg = CI->getArgOperand(i);
        // Some intrinsics have a scalar argument - don't replace it with a
        // vector.
        if (!UseVectorIntrinsic || !hasVectorInstrinsicScalarOpd(ID, i))
          Arg = getOrCreateVectorValue(CI->getArgOperand(i), Part);
        Args.push_back(Arg);
      }

      Function *VectorF;
      if (UseVectorIntrinsic) {
        // Use vector version of the intrinsic.
        Type *TysForDecl[] = {CI->getType()};
        if (VF > 1 || Cost->isScalable())
          TysForDecl[0] = VectorType::get(CI->getType()->getScalarType(), VF,
                                          Cost->isScalable());
        VectorF = Intrinsic::getDeclaration(M, ID, TysForDecl);
      } else {
        // Use vector version of the library call.
        StringRef VFnName = TLI->getVectorizedFunction(FnName, VF);
        assert(!VFnName.empty() && "Vector function name is empty.");
        VectorF = M->getFunction(VFnName);
        if (!VectorF) {
          // Generate a declaration
          FunctionType *FTy = FunctionType::get(RetTy, Tys, false);
          VectorF =
              Function::Create(FTy, Function::ExternalLinkage, VFnName, M);
          VectorF->copyAttributesFrom(F);
        }
      }
      assert(VectorF && "Can't create vector function.");

      SmallVector<OperandBundleDef, 1> OpBundles;
      CI->getOperandBundlesAsDefs(OpBundles);
      CallInst *V = Builder.CreateCall(VectorF, Args, OpBundles);

      if (isa<FPMathOperator>(V))
        V->copyFastMathFlags(CI);

      VectorLoopValueMap.setVectorValue(&I, Part, V);
      addMetadata(V, &I);
    }

    break;
  }

  default:
    // This instruction is not vectorized by simple widening.
    LLVM_DEBUG(dbgs() << "LV: Found an unhandled instruction: " << I);
    llvm_unreachable("Unhandled instruction!");
  } // end of switch.
}

void InnerLoopVectorizer::updateAnalysis() {
  // Forget the original basic block.
  PSE.getSE()->forgetLoop(OrigLoop);

  // DT is not kept up-to-date for outer loop vectorization
  if (EnableVPlanNativePath)
    return;

  // Update the dominator tree information.
  assert(DT->properlyDominates(LoopBypassBlocks.front(), LoopExitBlock) &&
         "Entry does not dominate exit.");

  DT->addNewBlock(LoopMiddleBlock,
                  LI->getLoopFor(LoopVectorBody)->getLoopLatch());
  DT->addNewBlock(LoopScalarPreHeader, LoopBypassBlocks[0]);
  DT->changeImmediateDominator(LoopScalarBody, LoopScalarPreHeader);
  DT->changeImmediateDominator(LoopExitBlock, LoopBypassBlocks[0]);
  assert(DT->verify(DominatorTree::VerificationLevel::Fast));
}

void LoopVectorizationCostModel::collectLoopScalars(unsigned VF) {
  // We should not collect Scalars more than once per VF. Right now, this
  // function is called from collectUniformsAndScalars(), which already does
  // this check. Collecting Scalars for VF=1 does not make any sense.
  bool ValidVF = VF >= 2 || (isScalable() && VF == 1);
  assert(ValidVF && Scalars.find(VF) == Scalars.end() &&
         "This function should not be visited twice for the same VF");

  SmallSetVector<Instruction *, 8> Worklist;

  // These sets are used to seed the analysis with pointers used by memory
  // accesses that will remain scalar.
  SmallSetVector<Instruction *, 8> ScalarPtrs;
  SmallPtrSet<Instruction *, 8> PossibleNonScalarPtrs;

  // A helper that returns true if the use of Ptr by MemAccess will be scalar.
  // The pointer operands of loads and stores will be scalar as long as the
  // memory access is not a gather or scatter operation. The value operand of a
  // store will remain scalar if the store is scalarized.
  auto isScalarUse = [&](Instruction *MemAccess, Value *Ptr) {
    InstWidening WideningDecision = getWideningDecision(MemAccess, VF);
    assert(WideningDecision != CM_Unknown &&
           "Widening decision should be ready at this moment");
    if (auto *Store = dyn_cast<StoreInst>(MemAccess))
      if (Ptr == Store->getValueOperand())
        return WideningDecision == CM_Scalarize;
    assert(Ptr == getLoadStorePointerOperand(MemAccess) &&
           "Ptr is neither a value or pointer operand");
    return WideningDecision != CM_GatherScatter;
  };

  // A helper that returns true if the given value is a bitcast or
  // getelementptr instruction contained in the loop.
  auto isLoopVaryingBitCastOrGEP = [&](Value *V) {
    return ((isa<BitCastInst>(V) && V->getType()->isPointerTy()) ||
            isa<GetElementPtrInst>(V)) &&
           !TheLoop->isLoopInvariant(V);
  };

  // A helper that evaluates a memory access's use of a pointer. If the use
  // will be a scalar use, and the pointer is only used by memory accesses, we
  // place the pointer in ScalarPtrs. Otherwise, the pointer is placed in
  // PossibleNonScalarPtrs.
  auto evaluatePtrUse = [&](Instruction *MemAccess, Value *Ptr) {
    // We only care about bitcast and getelementptr instructions contained in
    // the loop.
    if (!isLoopVaryingBitCastOrGEP(Ptr))
      return;

    // If the pointer has already been identified as scalar (e.g., if it was
    // also identified as uniform), there's nothing to do.
    auto *I = cast<Instruction>(Ptr);
    if (Worklist.count(I))
      return;

    // If the use of the pointer will be a scalar use, and all users of the
    // pointer are memory accesses, place the pointer in ScalarPtrs. Otherwise,
    // place the pointer in PossibleNonScalarPtrs.
    if (isScalarUse(MemAccess, Ptr) && llvm::all_of(I->users(), [&](User *U) {
          return isa<LoadInst>(U) || isa<StoreInst>(U);
        }))
      ScalarPtrs.insert(I);
    else
      PossibleNonScalarPtrs.insert(I);
  };

  // We seed the scalars analysis with three classes of instructions: (1)
  // instructions marked uniform-after-vectorization, (2) bitcast and
  // getelementptr instructions used by memory accesses requiring a scalar use,
  // and (3) pointer induction variables and their update instructions (we
  // currently only scalarize these).
  //
  // (1) Add to the worklist all instructions that have been identified as
  // uniform-after-vectorization.
  Worklist.insert(Uniforms[VF].begin(), Uniforms[VF].end());

  // (2) Add to the worklist all bitcast and getelementptr instructions used by
  // memory accesses requiring a scalar use. The pointer operands of loads and
  // stores will be scalar as long as the memory accesses is not a gather or
  // scatter operation. The value operand of a store will remain scalar if the
  // store is scalarized.
  for (auto *BB : TheLoop->blocks())
    for (auto &I : *BB) {
      if (auto *Load = dyn_cast<LoadInst>(&I)) {
        evaluatePtrUse(Load, Load->getPointerOperand());
      } else if (auto *Store = dyn_cast<StoreInst>(&I)) {
        evaluatePtrUse(Store, Store->getPointerOperand());
        evaluatePtrUse(Store, Store->getValueOperand());
      }
    }
  for (auto *I : ScalarPtrs)
    if (PossibleNonScalarPtrs.find(I) == PossibleNonScalarPtrs.end()) {
      LLVM_DEBUG(dbgs() << "LV: Found scalar instruction: " << *I << "\n");
      Worklist.insert(I);
    }

  // (3) Add to the worklist all pointer induction variables and their update
  // instructions.
  //
  // TODO: Once we are able to vectorize pointer induction variables we should
  //       no longer insert them into the worklist here.
  auto *Latch = TheLoop->getLoopLatch();
  for (auto &Induction : *Legal->getInductionVars()) {
    auto *Ind = Induction.first;
    auto *IndUpdate = cast<Instruction>(Ind->getIncomingValueForBlock(Latch));
    if (Induction.second.getKind() != InductionDescriptor::IK_PtrInduction)
      continue;
    Worklist.insert(Ind);
    Worklist.insert(IndUpdate);
    LLVM_DEBUG(dbgs() << "LV: Found scalar instruction: " << *Ind << "\n");
    LLVM_DEBUG(dbgs() << "LV: Found scalar instruction: " << *IndUpdate
                      << "\n");
  }

  // Insert the forced scalars.
  // FIXME: Currently widenPHIInstruction() often creates a dead vector
  // induction variable when the PHI user is scalarized.
  auto ForcedScalar = ForcedScalars.find(VF);
  if (ForcedScalar != ForcedScalars.end())
    for (auto *I : ForcedScalar->second)
      Worklist.insert(I);

  // Expand the worklist by looking through any bitcasts and getelementptr
  // instructions we've already identified as scalar. This is similar to the
  // expansion step in collectLoopUniforms(); however, here we're only
  // expanding to include additional bitcasts and getelementptr instructions.
  unsigned Idx = 0;
  while (Idx != Worklist.size()) {
    Instruction *Dst = Worklist[Idx++];
    if (!isLoopVaryingBitCastOrGEP(Dst->getOperand(0)))
      continue;
    auto *Src = cast<Instruction>(Dst->getOperand(0));
    if (llvm::all_of(Src->users(), [&](User *U) -> bool {
          auto *J = cast<Instruction>(U);
          return !TheLoop->contains(J) || Worklist.count(J) ||
                 ((isa<LoadInst>(J) || isa<StoreInst>(J)) &&
                  isScalarUse(J, Src));
        })) {
      Worklist.insert(Src);
      LLVM_DEBUG(dbgs() << "LV: Found scalar instruction: " << *Src << "\n");
    }
  }

  // An induction variable will remain scalar if all users of the induction
  // variable and induction variable update remain scalar.
  for (auto &Induction : *Legal->getInductionVars()) {
    auto *Ind = Induction.first;
    auto *IndUpdate = cast<Instruction>(Ind->getIncomingValueForBlock(Latch));

    // We already considered pointer induction variables, so there's no reason
    // to look at their users again.
    //
    // TODO: Once we are able to vectorize pointer induction variables we
    //       should no longer skip over them here.
    if (Induction.second.getKind() == InductionDescriptor::IK_PtrInduction)
      continue;

    // Determine if all users of the induction variable are scalar after
    // vectorization.
    auto ScalarInd = llvm::all_of(Ind->users(), [&](User *U) -> bool {
      auto *I = cast<Instruction>(U);
      return I == IndUpdate || !TheLoop->contains(I) || Worklist.count(I);
    });
    if (!ScalarInd)
      continue;

    // Determine if all users of the induction variable update instruction are
    // scalar after vectorization.
    auto ScalarIndUpdate =
        llvm::all_of(IndUpdate->users(), [&](User *U) -> bool {
          auto *I = cast<Instruction>(U);
          return I == Ind || !TheLoop->contains(I) || Worklist.count(I);
        });
    if (!ScalarIndUpdate)
      continue;

    // The induction variable and its update instruction will remain scalar.
    Worklist.insert(Ind);
    Worklist.insert(IndUpdate);
    LLVM_DEBUG(dbgs() << "LV: Found scalar instruction: " << *Ind << "\n");
    LLVM_DEBUG(dbgs() << "LV: Found scalar instruction: " << *IndUpdate
                      << "\n");
  }

  Scalars[VF].insert(Worklist.begin(), Worklist.end());
}

bool LoopVectorizationCostModel::isScalarWithPredication(Instruction *I,
                                                         unsigned VF) {
  if (!blockNeedsPredication(I->getParent()))
    return false;
  switch (I->getOpcode()) {
  default:
    break;
  case Instruction::Load:
  case Instruction::Store: {
    if (!Legal->isMaskRequired(I))
      return false;
    auto *Ptr = getLoadStorePointerOperand(I);
    auto *Ty = getMemInstValueType(I);
    // We have already decided how to vectorize this instruction, get that
    // result.
    if (VF > 1 || isScalable()) {
      InstWidening WideningDecision = getWideningDecision(I, VF);
      assert(WideningDecision != CM_Unknown &&
             "Widening decision should be ready at this moment");
      return WideningDecision == CM_Scalarize;
    }
    const MaybeAlign Alignment = getLoadStoreAlignment(I);
    return isa<LoadInst>(I) ?
        !(isLegalMaskedLoad(Ty, Ptr, Alignment) || isLegalMaskedGather(Ty))
      : !(isLegalMaskedStore(Ty, Ptr, Alignment) || isLegalMaskedScatter(Ty));
  }
  case Instruction::UDiv:
  case Instruction::SDiv:
  case Instruction::SRem:
  case Instruction::URem:
    return mayDivideByZero(*I);
  }
  return false;
}

bool LoopVectorizationCostModel::interleavedAccessCanBeWidened(Instruction *I,
                                                               unsigned VF) {
  assert(isAccessInterleaved(I) && "Expecting interleaved access.");
  assert(getWideningDecision(I, VF) == CM_Unknown &&
         "Decision should not be set yet.");
  auto *Group = getInterleavedAccessGroup(I);
  assert(Group && "Must have a group.");

  // If the instruction's allocated size doesn't equal it's type size, it
  // requires padding and will be scalarized.
  auto &DL = I->getModule()->getDataLayout();
  auto *ScalarTy = getMemInstValueType(I);
  if (hasIrregularType(ScalarTy, DL, VF, TTI.useScalableVectorType()))
    return false;

  // Check if masking is required.
  // A Group may need masking for one of two reasons: it resides in a block that
  // needs predication, or it was decided to use masking to deal with gaps.
  bool PredicatedAccessRequiresMasking =
      Legal->blockNeedsPredication(I->getParent()) && Legal->isMaskRequired(I);
  bool AccessWithGapsRequiresMasking =
      Group->requiresScalarEpilogue() && !isScalarEpilogueAllowed();
  if (!PredicatedAccessRequiresMasking && !AccessWithGapsRequiresMasking)
    return true;

  // If masked interleaving is required, we expect that the user/target had
  // enabled it, because otherwise it either wouldn't have been created or
  // it should have been invalidated by the CostModel.
  assert(useMaskedInterleavedAccesses(TTI) &&
         "Masked interleave-groups for predicated accesses are not enabled.");

  auto *Ty = getMemInstValueType(I);
  const MaybeAlign Alignment = getLoadStoreAlignment(I);
  return isa<LoadInst>(I) ? TTI.isLegalMaskedLoad(Ty, Alignment)
                          : TTI.isLegalMaskedStore(Ty, Alignment);
}

bool LoopVectorizationCostModel::memoryInstructionCanBeWidened(Instruction *I,
                                                               unsigned VF) {
  // Get and ensure we have a valid memory instruction.
  LoadInst *LI = dyn_cast<LoadInst>(I);
  StoreInst *SI = dyn_cast<StoreInst>(I);
  assert((LI || SI) && "Invalid memory instruction");

  auto *Ptr = getLoadStorePointerOperand(I);

  // In order to be widened, the pointer should be consecutive, first of all.
  if (!Legal->isConsecutivePtr(Ptr))
    return false;

  // If the instruction is a store located in a predicated block, it will be
  // scalarized.
  if (isScalarWithPredication(I))
    return false;

  // If the instruction's allocated size doesn't equal it's type size, it
  // requires padding and will be scalarized.
  auto &DL = I->getModule()->getDataLayout();
  auto *ScalarTy = LI ? LI->getType() : SI->getValueOperand()->getType();
  if (hasIrregularType(ScalarTy, DL, VF, TTI.useScalableVectorType()))
    return false;

  return true;
}

void LoopVectorizationCostModel::collectLoopUniforms(unsigned VF) {
  // We should not collect Uniforms more than once per VF. Right now,
  // this function is called from collectUniformsAndScalars(), which
  // already does this check. Collecting Uniforms for VF=1 does not make any
  // sense for non-scalable vectors.
  bool ValidVF = VF >= 2 || isScalable();
  assert(ValidVF && Uniforms.find(VF) == Uniforms.end() &&
         "This function should not be visited twice for the same VF");

  // Visit the list of Uniforms. If we'll not find any uniform value, we'll
  // not analyze again.  Uniforms.count(VF) will return 1.
  Uniforms[VF].clear();

  // We now know that the loop is vectorizable!
  // Collect instructions inside the loop that will remain uniform after
  // vectorization.

  // Global values, params and instructions outside of current loop are out of
  // scope.
  auto isOutOfScope = [&](Value *V) -> bool {
    Instruction *I = dyn_cast<Instruction>(V);
    return (!I || !TheLoop->contains(I));
  };

  SetVector<Instruction *> Worklist;
  BasicBlock *Latch = TheLoop->getLoopLatch();

  // Instructions that are scalar with predication must not be considered
  // uniform after vectorization, because that would create an erroneous
  // replicating region where only a single instance out of VF should be formed.
  // TODO: optimize such seldom cases if found important, see PR40816.
  auto addToWorklistIfAllowed = [&](Instruction *I) -> void {
    if (isScalarWithPredication(I, VF)) {
      LLVM_DEBUG(dbgs() << "LV: Found not uniform being ScalarWithPredication: "
                        << *I << "\n");
      return;
    }
    LLVM_DEBUG(dbgs() << "LV: Found uniform instruction: " << *I << "\n");
    Worklist.insert(I);
  };

  // Start with the conditional branch. If the branch condition is an
  // instruction contained in the loop that is only used by the branch, it is
  // uniform.
  auto *Cmp = dyn_cast<Instruction>(Latch->getTerminator()->getOperand(0));
  if (Cmp && TheLoop->contains(Cmp) && Cmp->hasOneUse())
    addToWorklistIfAllowed(Cmp);

  // Holds consecutive and consecutive-like pointers. Consecutive-like pointers
  // are pointers that are treated like consecutive pointers during
  // vectorization. The pointer operands of interleaved accesses are an
  // example.
  SmallSetVector<Instruction *, 8> ConsecutiveLikePtrs;

  // Holds pointer operands of instructions that are possibly non-uniform.
  SmallPtrSet<Instruction *, 8> PossibleNonUniformPtrs;

  auto isUniformDecision = [&](Instruction *I, unsigned VF) {
    InstWidening WideningDecision = getWideningDecision(I, VF);
    assert(WideningDecision != CM_Unknown &&
           "Widening decision should be ready at this moment");

    return (WideningDecision == CM_Widen ||
            WideningDecision == CM_Widen_Reverse ||
            WideningDecision == CM_Interleave);
  };
  // Iterate over the instructions in the loop, and collect all
  // consecutive-like pointer operands in ConsecutiveLikePtrs. If it's possible
  // that a consecutive-like pointer operand will be scalarized, we collect it
  // in PossibleNonUniformPtrs instead. We use two sets here because a single
  // getelementptr instruction can be used by both vectorized and scalarized
  // memory instructions. For example, if a loop loads and stores from the same
  // location, but the store is conditional, the store will be scalarized, and
  // the getelementptr won't remain uniform.
  for (auto *BB : TheLoop->blocks())
    for (auto &I : *BB) {
      // If there's no pointer operand, there's nothing to do.
      auto *Ptr = dyn_cast_or_null<Instruction>(getLoadStorePointerOperand(&I));
      if (!Ptr)
        continue;

      // True if all users of Ptr are memory accesses that have Ptr as their
      // pointer operand.
      auto UsersAreMemAccesses =
          llvm::all_of(Ptr->users(), [&](User *U) -> bool {
            return getLoadStorePointerOperand(U) == Ptr;
          });

      // Ensure the memory instruction will not be scalarized or used by
      // gather/scatter, making its pointer operand non-uniform. If the pointer
      // operand is used by any instruction other than a memory access, we
      // conservatively assume the pointer operand may be non-uniform.
      if (!UsersAreMemAccesses || !isUniformDecision(&I, VF))
        PossibleNonUniformPtrs.insert(Ptr);

      // If the memory instruction will be vectorized and its pointer operand
      // is consecutive-like, or interleaving - the pointer operand should
      // remain uniform.
      else
        ConsecutiveLikePtrs.insert(Ptr);
    }

  // Add to the Worklist all consecutive and consecutive-like pointers that
  // aren't also identified as possibly non-uniform.
  for (auto *V : ConsecutiveLikePtrs)
    if (PossibleNonUniformPtrs.find(V) == PossibleNonUniformPtrs.end())
      addToWorklistIfAllowed(V);

  // Expand Worklist in topological order: whenever a new instruction
  // is added , its users should be already inside Worklist.  It ensures
  // a uniform instruction will only be used by uniform instructions.
  unsigned idx = 0;
  while (idx != Worklist.size()) {
    Instruction *I = Worklist[idx++];

    for (auto OV : I->operand_values()) {
      // isOutOfScope operands cannot be uniform instructions.
      if (isOutOfScope(OV))
        continue;
      // First order recurrence Phi's should typically be considered
      // non-uniform.
      auto *OP = dyn_cast<PHINode>(OV);
      if (OP && Legal->isFirstOrderRecurrence(OP))
        continue;
      // If all the users of the operand are uniform, then add the
      // operand into the uniform worklist.
      auto *OI = cast<Instruction>(OV);
      if (llvm::all_of(OI->users(), [&](User *U) -> bool {
            auto *J = cast<Instruction>(U);
<<<<<<< HEAD
            return Worklist.count(J) || (OI == getLoadStorePointerOperand(J) &&
                                         isUniformDecision(J, VF));
          })) {
        Worklist.insert(OI);
        LLVM_DEBUG(dbgs() << "LV: Found uniform instruction: " << *OI << "\n");
      }
=======
            return Worklist.count(J) ||
                   (OI == getLoadStorePointerOperand(J) &&
                    isUniformDecision(J, VF));
          }))
        addToWorklistIfAllowed(OI);
>>>>>>> 940d6d92
    }
  }

  // Returns true if Ptr is the pointer operand of a memory access instruction
  // I, and I is known to not require scalarization.
  auto isVectorizedMemAccessUse = [&](Instruction *I, Value *Ptr) -> bool {
    return getLoadStorePointerOperand(I) == Ptr && isUniformDecision(I, VF);
  };

  // For an instruction to be added into Worklist above, all its users inside
  // the loop should also be in Worklist. However, this condition cannot be
  // true for phi nodes that form a cyclic dependence. We must process phi
  // nodes separately. An induction variable will remain uniform if all users
  // of the induction variable and induction variable update remain uniform.
  // The code below handles both pointer and non-pointer induction variables.
  for (auto &Induction : *Legal->getInductionVars()) {
    auto *Ind = Induction.first;
    auto *IndUpdate = cast<Instruction>(Ind->getIncomingValueForBlock(Latch));

    // Determine if all users of the induction variable are uniform after
    // vectorization.
    auto UniformInd = llvm::all_of(Ind->users(), [&](User *U) -> bool {
      auto *I = cast<Instruction>(U);
      return I == IndUpdate || !TheLoop->contains(I) || Worklist.count(I) ||
             isVectorizedMemAccessUse(I, Ind);
    });
    if (!UniformInd)
      continue;

    // Determine if all users of the induction variable update instruction are
    // uniform after vectorization.
    auto UniformIndUpdate =
        llvm::all_of(IndUpdate->users(), [&](User *U) -> bool {
          auto *I = cast<Instruction>(U);
          return I == Ind || !TheLoop->contains(I) || Worklist.count(I) ||
                 isVectorizedMemAccessUse(I, IndUpdate);
        });
    if (!UniformIndUpdate)
      continue;

    // The induction variable and its update instruction will remain uniform.
    addToWorklistIfAllowed(Ind);
    addToWorklistIfAllowed(IndUpdate);
  }

  Uniforms[VF].insert(Worklist.begin(), Worklist.end());
}

bool LoopVectorizationCostModel::runtimeChecksRequired() {
  LLVM_DEBUG(dbgs() << "LV: Performing code size checks.\n");

  if (Legal->getRuntimePointerChecking()->Need) {
    reportVectorizationFailure(
        "Runtime ptr check is required with -Os/-Oz",
        "runtime pointer checks needed. Enable vectorization of this "
        "loop with '#pragma clang loop vectorize(enable)' when "
        "compiling with -Os/-Oz",
        "CantVersionLoopWithOptForSize", ORE, TheLoop);
    return true;
  }

  if (!PSE.getUnionPredicate().getPredicates().empty()) {
    reportVectorizationFailure(
        "Runtime SCEV check is required with -Os/-Oz",
        "runtime SCEV checks needed. Enable vectorization of this "
        "loop with '#pragma clang loop vectorize(enable)' when "
        "compiling with -Os/-Oz",
        "CantVersionLoopWithOptForSize", ORE, TheLoop);
    return true;
  }

  // FIXME: Avoid specializing for stride==1 instead of bailing out.
  if (!Legal->getLAI()->getSymbolicStrides().empty()) {
    reportVectorizationFailure(
        "Runtime stride check is required with -Os/-Oz",
        "runtime stride == 1 checks needed. Enable vectorization of "
        "this loop with '#pragma clang loop vectorize(enable)' when "
        "compiling with -Os/-Oz",
        "CantVersionLoopWithOptForSize", ORE, TheLoop);
    return true;
  }

  return false;
}

Optional<unsigned> LoopVectorizationCostModel::computeMaxVF() {
  if (Legal->getRuntimePointerChecking()->Need && TTI.hasBranchDivergence()) {
    // TODO: It may by useful to do since it's still likely to be dynamically
    // uniform if the target can skip.
    reportVectorizationFailure(
        "Not inserting runtime ptr check for divergent target",
        "runtime pointer checks needed. Not enabled for divergent target",
        "CantVersionLoopWithDivergentTarget", ORE, TheLoop);
    return None;
  }

  unsigned TC = PSE.getSE()->getSmallConstantTripCount(TheLoop);
  LLVM_DEBUG(dbgs() << "LV: Found trip count: " << TC << '\n');
  if (TC == 1) {
    reportVectorizationFailure(
        "Single iteration (non) loop",
        "loop trip count is one, irrelevant for vectorization",
        "SingleIterationLoop", ORE, TheLoop);
    return None;
  }

  switch (ScalarEpilogueStatus) {
  case CM_ScalarEpilogueAllowed:
    return computeFeasibleMaxVF(TC);
  case CM_ScalarEpilogueNotNeededUsePredicate:
    LLVM_DEBUG(
        dbgs() << "LV: vector predicate hint/switch found.\n"
               << "LV: Not allowing scalar epilogue, creating predicated "
               << "vector loop.\n");
    break;
  case CM_ScalarEpilogueNotAllowedLowTripLoop:
    // fallthrough as a special case of OptForSize
  case CM_ScalarEpilogueNotAllowedOptSize:
    if (ScalarEpilogueStatus == CM_ScalarEpilogueNotAllowedOptSize)
      LLVM_DEBUG(
          dbgs() << "LV: Not allowing scalar epilogue due to -Os/-Oz.\n");
    else
      LLVM_DEBUG(dbgs() << "LV: Not allowing scalar epilogue due to low trip "
                        << "count.\n");

    // Bail if runtime checks are required, which are not good when optimising
    // for size.
    if (runtimeChecksRequired())
      return None;
    break;
  }

  // Now try the tail folding

  // Invalidate interleave groups that require an epilogue if we can't mask
  // the interleave-group.
  if (!useMaskedInterleavedAccesses(TTI))
    InterleaveInfo.invalidateGroupsRequiringScalarEpilogue();

  unsigned MaxVF = computeFeasibleMaxVF(TC);
  if (TC > 0 && TC % MaxVF == 0) {
    // Accept MaxVF if we do not have a tail.
    LLVM_DEBUG(dbgs() << "LV: No tail will remain for any chosen VF.\n");
    return MaxVF;
  }

  // If we don't know the precise trip count, or if the trip count that we
  // found modulo the vectorization factor is not zero, try to fold the tail
  // by masking.
  // FIXME: look for a smaller MaxVF that does divide TC rather than masking.
  if (Legal->prepareToFoldTailByMasking()) {
    FoldTailByMasking = true;
    return MaxVF;
  }

  if (TC == 0) {
    reportVectorizationFailure(
        "Unable to calculate the loop count due to complex control flow",
        "unable to calculate the loop count due to complex control flow",
        "UnknownLoopCountComplexCFG", ORE, TheLoop);
    return None;
  }

  reportVectorizationFailure(
      "Cannot optimize for size and vectorize at the same time.",
      "cannot optimize for size and vectorize at the same time. "
      "Enable vectorization of this loop with '#pragma clang loop "
      "vectorize(enable)' when compiling with -Os/-Oz",
      "NoTailLoopWithOptForSize", ORE, TheLoop);
  return None;
}

unsigned LoopVectorizationCostModel::computeFeasibleScalableMaxVF(
    unsigned ConstTripCount) {
  // The MaxVF calculated here works for fixed vectors but not for scalable
  // vectors. MaxVF for fixed size vectors are represented by a constant value
  // (2, 4, 8 ... 256 ) depending on the vector register width that is fixed for
  // an architecture. For scalable vectors, where vector register width is not
  // fixed, vector width is represented as `<vscale x k x simpleType>`, where k
  // is a multiple of 2 and is known at the compile time (k can range from 1 to
  // 8 for current RISC-V vector specification). vscale is not known at compile
  // time (vscale = VLEN / (k * ELEN)). simpleType is a scalr type like f64,
  // f32, etc.
  //
  // For mixed width operations we can either use n registers for both wide and
  // narrow types, in which case the narrow type will waste half the register,
  // or we can use n*w registers for the wider type and n registers for the
  // narrow type, where wider type is wider by a factor of w.
  //
  // For the time being we make the following assumptions: 1. Assuming f64 to be
  // the largest type we would need, we use <vscale x 1 x f64> as our base type.
  // 2. If the only involved scalar type is f64, we use MaxVectorSize to be
  // vscale x 1. (Eventually we will add support for higher values of k. That
  // would need further analysis to optimize for register pressure.) 2a. If the
  // only involved scalar type is f32, we use MaxVectorSize of vscale x 2.
  // Similar for other narrower types.  3. For mixed width, we will use the full
  // register for the narrower type and register grouping for the wider type.
  MinBWs = computeMinimumValueSizes(TheLoop->getBlocks(), *DB, &TTI);
  unsigned SmallestType, WidestType;
  std::tie(SmallestType, WidestType) = getSmallestAndWidestTypes();
  unsigned TargetWidestType = TTI.getMaxElementWidth();
  // unsigned MinKScaleFactor = TargetWidestType / WidestType;
  if (SmallestType > WidestType)
    SmallestType = WidestType;
  unsigned MaxKScaleFactor = TargetWidestType / SmallestType;

  // assert(MinKScaleFactor == MaxKScaleFactor &&
  //        "Support for mixed width computations is not supported yet.");
  assert(MaxKScaleFactor <= 8 && "Cannot group so many registers together!");
  // TODO:
  // We are ignoring MaxSafeRegisterWidth calculationn based on dependence
  // distance for now. This is another issue that would be needed to handled
  // separately for scalable vectors.
  // TODO:
  // Fix association between MaxSafeRegisterWidth and WidestRegister
  // For now we just ensure that the MaxSafeRegisterWidth is >= 256*8*8, which
  // is the tentative VLEN for EPI usecase.
  unsigned MaxSafeRegisterWidth = Legal->getMaxSafeRegisterWidth();
  assert(MaxSafeRegisterWidth >= 256 * 8 * 8 &&
         "Safe dependency distance is less than tentative VLEN");

  return MaxKScaleFactor;
}

unsigned
LoopVectorizationCostModel::computeFeasibleMaxVF(unsigned ConstTripCount) {
  if (isScalable())
    return computeFeasibleScalableMaxVF(ConstTripCount);
  MinBWs = computeMinimumValueSizes(TheLoop->getBlocks(), *DB, &TTI);
  unsigned SmallestType, WidestType;
  std::tie(SmallestType, WidestType) = getSmallestAndWidestTypes();
  unsigned WidestRegister = TTI.getRegisterBitWidth(true);

  // Get the maximum safe dependence distance in bits computed by LAA.
  // It is computed by MaxVF * sizeOf(type) * 8, where type is taken from
  // the memory accesses that is most restrictive (involved in the smallest
  // dependence distance).
  unsigned MaxSafeRegisterWidth = Legal->getMaxSafeRegisterWidth();

  WidestRegister = std::min(WidestRegister, MaxSafeRegisterWidth);

  unsigned MaxVectorSize = WidestRegister / WidestType;

  LLVM_DEBUG(dbgs() << "LV: The Smallest and Widest types: " << SmallestType
                    << " / " << WidestType << " bits.\n");
  LLVM_DEBUG(dbgs() << "LV: The Widest register safe to use is: "
                    << WidestRegister << " bits.\n");

  assert(MaxVectorSize <= 256 && "Did not expect to pack so many elements"
                                 " into one vector!");
  if (MaxVectorSize == 0) {
    LLVM_DEBUG(dbgs() << "LV: The target has no vector registers.\n");
    MaxVectorSize = 1;
    return MaxVectorSize;
  } else if (ConstTripCount && ConstTripCount < MaxVectorSize &&
             isPowerOf2_32(ConstTripCount)) {
    // We need to clamp the VF to be the ConstTripCount. There is no point in
    // choosing a higher viable VF as done in the loop below.
    LLVM_DEBUG(dbgs() << "LV: Clamping the MaxVF to the constant trip count: "
                      << ConstTripCount << "\n");
    MaxVectorSize = ConstTripCount;
    return MaxVectorSize;
  }

  unsigned MaxVF = MaxVectorSize;
  if (TTI.shouldMaximizeVectorBandwidth(!isScalarEpilogueAllowed()) ||
      (MaximizeBandwidth && isScalarEpilogueAllowed())) {
    // Collect all viable vectorization factors larger than the default MaxVF
    // (i.e. MaxVectorSize).
    SmallVector<unsigned, 8> VFs;
    unsigned NewMaxVectorSize = WidestRegister / SmallestType;
    for (unsigned VS = MaxVectorSize * 2; VS <= NewMaxVectorSize; VS *= 2)
      VFs.push_back(VS);

    // For each VF calculate its register usage.
    auto RUs = calculateRegisterUsage(VFs);

    // Select the largest VF which doesn't require more registers than existing
    // ones.
    for (int i = RUs.size() - 1; i >= 0; --i) {
      bool Selected = true;
      for (auto& pair : RUs[i].MaxLocalUsers) {
        unsigned TargetNumRegisters = TTI.getNumberOfRegisters(pair.first);
        if (pair.second > TargetNumRegisters)
          Selected = false;
      }
      if (Selected) {
        MaxVF = VFs[i];
        break;
      }
    }
    if (unsigned MinVF = TTI.getMinimumVF(SmallestType)) {
      if (MaxVF < MinVF) {
        LLVM_DEBUG(dbgs() << "LV: Overriding calculated MaxVF(" << MaxVF
                          << ") with target's minimum: " << MinVF << '\n');
        MaxVF = MinVF;
      }
    }
  }
  return MaxVF;
}

VectorizationFactor
LoopVectorizationCostModel::selectVectorizationFactor(unsigned MaxVF) {
  float Cost = expectedCost(1).first;
  const float ScalarCost = Cost;
  unsigned Width = 1;
  LLVM_DEBUG(dbgs() << "LV: Scalar loop costs: " << (int)ScalarCost << ".\n");

  bool ForceVectorization = Hints->getForce() == LoopVectorizeHints::FK_Enabled;
  if (ForceVectorization && (MaxVF > 1 || isScalable())) {
    // Ignore scalar width, because the user explicitly wants vectorization.
    // Initialize cost to max so that VF = 2 is, at least, chosen during cost
    // evaluation.
    Cost = std::numeric_limits<float>::max();
  }

  for (unsigned i = 2; i <= MaxVF; i *= 2) {
    // Notice that the vector loop needs to be executed less times, so
    // we need to divide the cost of the vector loops by the width of
    // the vector elements.
    VectorizationCostTy C = expectedCost(i);
    float VectorCost = C.first / (float)i;
    LLVM_DEBUG(dbgs() << "LV: Vector loop of width " << i
                      << " costs: " << (int)VectorCost << ".\n");
    if (!C.second && !ForceVectorization) {
      LLVM_DEBUG(
          dbgs() << "LV: Not considering vector loop of width " << i
                 << " because it will not generate any vector instructions.\n");
      continue;
    }
    if (VectorCost < Cost) {
      Cost = VectorCost;
      Width = i;
    }
  }

  if (!EnableCondStoresVectorization && NumPredStores) {
    reportVectorizationFailure(
        "There are conditional stores.",
        "store that is conditionally executed prevents vectorization",
        "ConditionalStore", ORE, TheLoop);
    Width = 1;
    Cost = ScalarCost;
  }

  LLVM_DEBUG(if (ForceVectorization && Width > 1 && Cost >= ScalarCost) dbgs()
             << "LV: Vectorization seems to be not beneficial, "
             << "but was forced by a user.\n");
  LLVM_DEBUG(dbgs() << "LV: Selecting VF: " << Width << ".\n");
  VectorizationFactor Factor = {Width, (unsigned)(Width * Cost)};
  return Factor;
}

VectorizationFactor
LoopVectorizationCostModel::selectScalableVectorizationFactor(unsigned VF) {
  // bool ForceVectorization = Hints->getForce() ==
  // LoopVectorizeHints::FK_Enabled; assert(!ForceVectorization &&
  //        "We do not support Forced Vectorization for scalable vectors");

  // Notice that the vector loop needs to be executed less times, so
  // we need to divide the cost of the vector loops by the width of
  // the vector elements.
  VectorizationCostTy C = expectedCost(VF);
  float Cost = C.first / (float)VF;
  LLVM_DEBUG(dbgs() << "LV: Vector loop of width " << VF
                    << " costs: " << (int)Cost << ".\n");

  if (!EnableCondStoresVectorization && NumPredStores) {
    reportVectorizationFailure(
        "There are conditional stores.",
        "store that is conditionally executed prevents vectorization",
        "ConditionalStore", ORE, TheLoop);
    assert(false && "Not supported for scalable vectors");
  }

  LLVM_DEBUG(dbgs() << "LV: Selecting VF: " << VF << ".\n");
  VectorizationFactor Factor = {VF, (unsigned)(VF * Cost)};
  return Factor;
}

std::pair<unsigned, unsigned>
LoopVectorizationCostModel::getSmallestAndWidestTypes() {
  unsigned MinWidth = -1U;
  unsigned MaxWidth = 8;
  const DataLayout &DL = TheFunction->getParent()->getDataLayout();

  // For each block.
  for (BasicBlock *BB : TheLoop->blocks()) {
    // For each instruction in the loop.
    for (Instruction &I : BB->instructionsWithoutDebug()) {
      Type *T = I.getType();

      // Skip ignored values.
      if (ValuesToIgnore.find(&I) != ValuesToIgnore.end())
        continue;

      // Only examine Loads, Stores and PHINodes.
      if (!isa<LoadInst>(I) && !isa<StoreInst>(I) && !isa<PHINode>(I))
        continue;

      // Examine PHI nodes that are reduction variables. Update the type to
      // account for the recurrence type.
      if (auto *PN = dyn_cast<PHINode>(&I)) {
        if (!Legal->isReductionVariable(PN))
          continue;
        RecurrenceDescriptor RdxDesc = (*Legal->getReductionVars())[PN];
        T = RdxDesc.getRecurrenceType();
      }

      // Examine the stored values.
      if (auto *ST = dyn_cast<StoreInst>(&I))
        T = ST->getValueOperand()->getType();

      // Ignore loaded pointer types and stored pointer types that are not
      // vectorizable.
      //
      // FIXME: The check here attempts to predict whether a load or store will
      //        be vectorized. We only know this for certain after a VF has
      //        been selected. Here, we assume that if an access can be
      //        vectorized, it will be. We should also look at extending this
      //        optimization to non-pointer types.
      //
      if (T->isPointerTy() && !isConsecutiveLoadOrStore(&I) &&
          !isAccessInterleaved(&I) && !isLegalGatherOrScatter(&I))
        continue;

      MinWidth = std::min(MinWidth,
                          (unsigned)DL.getTypeSizeInBits(T->getScalarType()));
      MaxWidth = std::max(MaxWidth,
                          (unsigned)DL.getTypeSizeInBits(T->getScalarType()));
    }
  }

  return {MinWidth, MaxWidth};
}

unsigned LoopVectorizationCostModel::selectInterleaveCount(unsigned VF,
                                                           unsigned LoopCost) {
  // -- The interleave heuristics --
  // We interleave the loop in order to expose ILP and reduce the loop overhead.
  // There are many micro-architectural considerations that we can't predict
  // at this level. For example, frontend pressure (on decode or fetch) due to
  // code size, or the number and capabilities of the execution ports.
  //
  // We use the following heuristics to select the interleave count:
  // 1. If the code has reductions, then we interleave to break the cross
  // iteration dependency.
  // 2. If the loop is really small, then we interleave to reduce the loop
  // overhead.
  // 3. We don't interleave if we think that we will spill registers to memory
  // due to the increased register pressure.

  if (!isScalarEpilogueAllowed())
    return 1;

  // We used the distance for the interleave count.
  if (Legal->getMaxSafeDepDistBytes() != -1U)
    return 1;

  // Do not interleave loops with a relatively small known or estimated trip
  // count.
  auto BestKnownTC = getSmallBestKnownTC(*PSE.getSE(), TheLoop);
  if (BestKnownTC && *BestKnownTC < TinyTripCountInterleaveThreshold)
    return 1;

  RegisterUsage R = calculateRegisterUsage({VF})[0];
  // We divide by these constants so assume that we have at least one
  // instruction that uses at least one register.
  for (auto& pair : R.MaxLocalUsers) {
    pair.second = std::max(pair.second, 1U);
  }

  // We calculate the interleave count using the following formula.
  // Subtract the number of loop invariants from the number of available
  // registers. These registers are used by all of the interleaved instances.
  // Next, divide the remaining registers by the number of registers that is
  // required by the loop, in order to estimate how many parallel instances
  // fit without causing spills. All of this is rounded down if necessary to be
  // a power of two. We want power of two interleave count to simplify any
  // addressing operations or alignment considerations.
  // We also want power of two interleave counts to ensure that the induction
  // variable of the vector loop wraps to zero, when tail is folded by masking;
  // this currently happens when OptForSize, in which case IC is set to 1 above.
  unsigned IC = UINT_MAX;

  for (auto& pair : R.MaxLocalUsers) {
    unsigned TargetNumRegisters = TTI.getNumberOfRegisters(pair.first);
    LLVM_DEBUG(dbgs() << "LV: The target has " << TargetNumRegisters
                      << " registers of "
                      << TTI.getRegisterClassName(pair.first) << " register class\n");
    if (VF == 1) {
      if (ForceTargetNumScalarRegs.getNumOccurrences() > 0)
        TargetNumRegisters = ForceTargetNumScalarRegs;
    } else {
      if (ForceTargetNumVectorRegs.getNumOccurrences() > 0)
        TargetNumRegisters = ForceTargetNumVectorRegs;
    }
    unsigned MaxLocalUsers = pair.second;
    unsigned LoopInvariantRegs = 0;
    if (R.LoopInvariantRegs.find(pair.first) != R.LoopInvariantRegs.end())
      LoopInvariantRegs = R.LoopInvariantRegs[pair.first];

    unsigned TmpIC = PowerOf2Floor((TargetNumRegisters - LoopInvariantRegs) / MaxLocalUsers);
    // Don't count the induction variable as interleaved.
    if (EnableIndVarRegisterHeur) {
      TmpIC =
          PowerOf2Floor((TargetNumRegisters - LoopInvariantRegs - 1) /
                        std::max(1U, (MaxLocalUsers - 1)));
    }

    IC = std::min(IC, TmpIC);
  }

  // Clamp the interleave ranges to reasonable counts.
  unsigned MaxInterleaveCount = TTI.getMaxInterleaveFactor(VF);

  // Check if the user has overridden the max.
  if (VF == 1) {
    if (ForceTargetMaxScalarInterleaveFactor.getNumOccurrences() > 0)
      MaxInterleaveCount = ForceTargetMaxScalarInterleaveFactor;
  } else {
    if (ForceTargetMaxVectorInterleaveFactor.getNumOccurrences() > 0)
      MaxInterleaveCount = ForceTargetMaxVectorInterleaveFactor;
  }

  // If trip count is known or estimated compile time constant, limit the
  // interleave count to be less than the trip count divided by VF.
  if (BestKnownTC) {
    MaxInterleaveCount = std::min(*BestKnownTC / VF, MaxInterleaveCount);
  }

  // If we did not calculate the cost for VF (because the user selected the VF)
  // then we calculate the cost of VF here.
  if (LoopCost == 0)
    LoopCost = expectedCost(VF).first;

  assert(LoopCost && "Non-zero loop cost expected");

  // Clamp the calculated IC to be between the 1 and the max interleave count
  // that the target and trip count allows.
  if (IC > MaxInterleaveCount)
    IC = MaxInterleaveCount;
  else if (IC < 1)
    IC = 1;

  // Interleave if we vectorized this loop and there is a reduction that could
  // benefit from interleaving.
  if (VF > 1 && !Legal->getReductionVars()->empty()) {
    LLVM_DEBUG(dbgs() << "LV: Interleaving because of reductions.\n");
    return IC;
  }

  // Note that if we've already vectorized the loop we will have done the
  // runtime check and so interleaving won't require further checks.
  bool InterleavingRequiresRuntimePointerCheck =
      (VF == 1 && Legal->getRuntimePointerChecking()->Need);

  // We want to interleave small loops in order to reduce the loop overhead and
  // potentially expose ILP opportunities.
  LLVM_DEBUG(dbgs() << "LV: Loop cost is " << LoopCost << '\n');
  if (!InterleavingRequiresRuntimePointerCheck && LoopCost < SmallLoopCost) {
    // We assume that the cost overhead is 1 and we use the cost model
    // to estimate the cost of the loop and interleave until the cost of the
    // loop overhead is about 5% of the cost of the loop.
    unsigned SmallIC =
        std::min(IC, (unsigned)PowerOf2Floor(SmallLoopCost / LoopCost));

    // Interleave until store/load ports (estimated by max interleave count) are
    // saturated.
    unsigned NumStores = Legal->getNumStores();
    unsigned NumLoads = Legal->getNumLoads();
    unsigned StoresIC = IC / (NumStores ? NumStores : 1);
    unsigned LoadsIC = IC / (NumLoads ? NumLoads : 1);

    // If we have a scalar reduction (vector reductions are already dealt with
    // by this point), we can increase the critical path length if the loop
    // we're interleaving is inside another loop. Limit, by default to 2, so the
    // critical path only gets increased by one reduction operation.
    if (!Legal->getReductionVars()->empty() && TheLoop->getLoopDepth() > 1) {
      unsigned F = static_cast<unsigned>(MaxNestedScalarReductionIC);
      SmallIC = std::min(SmallIC, F);
      StoresIC = std::min(StoresIC, F);
      LoadsIC = std::min(LoadsIC, F);
    }

    if (EnableLoadStoreRuntimeInterleave &&
        std::max(StoresIC, LoadsIC) > SmallIC) {
      LLVM_DEBUG(
          dbgs() << "LV: Interleaving to saturate store or load ports.\n");
      return std::max(StoresIC, LoadsIC);
    }

    LLVM_DEBUG(dbgs() << "LV: Interleaving to reduce branch cost.\n");
    return SmallIC;
  }

  // Interleave if this is a large loop (small loops are already dealt with by
  // this point) that could benefit from interleaving.
  bool HasReductions = !Legal->getReductionVars()->empty();
  if (TTI.enableAggressiveInterleaving(HasReductions)) {
    LLVM_DEBUG(dbgs() << "LV: Interleaving to expose ILP.\n");
    return IC;
  }

  LLVM_DEBUG(dbgs() << "LV: Not Interleaving.\n");
  return 1;
}

SmallVector<LoopVectorizationCostModel::RegisterUsage, 8>
LoopVectorizationCostModel::calculateRegisterUsage(ArrayRef<unsigned> VFs) {
  // This function calculates the register usage by measuring the highest number
  // of values that are alive at a single location. Obviously, this is a very
  // rough estimation. We scan the loop in a topological order in order and
  // assign a number to each instruction. We use RPO to ensure that defs are
  // met before their users. We assume that each instruction that has in-loop
  // users starts an interval. We record every time that an in-loop value is
  // used, so we have a list of the first and last occurrences of each
  // instruction. Next, we transpose this data structure into a multi map that
  // holds the list of intervals that *end* at a specific location. This multi
  // map allows us to perform a linear search. We scan the instructions linearly
  // and record each time that a new interval starts, by placing it in a set.
  // If we find this value in the multi-map then we remove it from the set.
  // The max register usage is the maximum size of the set.
  // We also search for instructions that are defined outside the loop, but are
  // used inside the loop. We need this number separately from the max-interval
  // usage number because when we unroll, loop-invariant values do not take
  // more register.
  LoopBlocksDFS DFS(TheLoop);
  DFS.perform(LI);

  RegisterUsage RU;

  // Each 'key' in the map opens a new interval. The values
  // of the map are the index of the 'last seen' usage of the
  // instruction that is the key.
  using IntervalMap = DenseMap<Instruction *, unsigned>;

  // Maps instruction to its index.
  SmallVector<Instruction *, 64> IdxToInstr;
  // Marks the end of each interval.
  IntervalMap EndPoint;
  // Saves the list of instruction indices that are used in the loop.
  SmallPtrSet<Instruction *, 8> Ends;
  // Saves the list of values that are used in the loop but are
  // defined outside the loop, such as arguments and constants.
  SmallPtrSet<Value *, 8> LoopInvariants;

  for (BasicBlock *BB : make_range(DFS.beginRPO(), DFS.endRPO())) {
    for (Instruction &I : BB->instructionsWithoutDebug()) {
      IdxToInstr.push_back(&I);

      // Save the end location of each USE.
      for (Value *U : I.operands()) {
        auto *Instr = dyn_cast<Instruction>(U);

        // Ignore non-instruction values such as arguments, constants, etc.
        if (!Instr)
          continue;

        // If this instruction is outside the loop then record it and continue.
        if (!TheLoop->contains(Instr)) {
          LoopInvariants.insert(Instr);
          continue;
        }

        // Overwrite previous end points.
        EndPoint[Instr] = IdxToInstr.size();
        Ends.insert(Instr);
      }
    }
  }

  // Saves the list of intervals that end with the index in 'key'.
  using InstrList = SmallVector<Instruction *, 2>;
  DenseMap<unsigned, InstrList> TransposeEnds;

  // Transpose the EndPoints to a list of values that end at each index.
  for (auto &Interval : EndPoint)
    TransposeEnds[Interval.second].push_back(Interval.first);

  SmallPtrSet<Instruction *, 8> OpenIntervals;

  // Get the size of the widest register.
  unsigned MaxSafeDepDist = -1U;
  if (Legal->getMaxSafeDepDistBytes() != -1U)
    MaxSafeDepDist = Legal->getMaxSafeDepDistBytes() * 8;
  unsigned WidestRegister =
      std::min(TTI.getRegisterBitWidth(true), MaxSafeDepDist);
  const DataLayout &DL = TheFunction->getParent()->getDataLayout();

  SmallVector<RegisterUsage, 8> RUs(VFs.size());
  SmallVector<SmallMapVector<unsigned, unsigned, 4>, 8> MaxUsages(VFs.size());

  LLVM_DEBUG(dbgs() << "LV(REG): Calculating max register usage:\n");

  // A lambda that gets the register usage for the given type and VF.
  auto GetRegUsage = [&DL, WidestRegister](Type *Ty, unsigned VF) {
    if (Ty->isTokenTy())
      return 0U;
    unsigned TypeSize = DL.getTypeSizeInBits(Ty->getScalarType());
    return std::max<unsigned>(1, VF * TypeSize / WidestRegister);
  };

  for (unsigned int i = 0, s = IdxToInstr.size(); i < s; ++i) {
    Instruction *I = IdxToInstr[i];

    // Remove all of the instructions that end at this location.
    InstrList &List = TransposeEnds[i];
    for (Instruction *ToRemove : List)
      OpenIntervals.erase(ToRemove);

    // Ignore instructions that are never used within the loop.
    if (Ends.find(I) == Ends.end())
      continue;

    // Skip ignored values.
    if (ValuesToIgnore.find(I) != ValuesToIgnore.end())
      continue;

    // For each VF find the maximum usage of registers.
    for (unsigned j = 0, e = VFs.size(); j < e; ++j) {
      // Count the number of live intervals.
      SmallMapVector<unsigned, unsigned, 4> RegUsage;

      if (VFs[j] == 1) {
        for (auto Inst : OpenIntervals) {
          unsigned ClassID = TTI.getRegisterClassForType(false, Inst->getType());
          if (RegUsage.find(ClassID) == RegUsage.end())
            RegUsage[ClassID] = 1;
          else
            RegUsage[ClassID] += 1;
        }
      } else {
        collectUniformsAndScalars(VFs[j]);
        for (auto Inst : OpenIntervals) {
          // Skip ignored values for VF > 1.
          if (VecValuesToIgnore.find(Inst) != VecValuesToIgnore.end())
            continue;
          if (isScalarAfterVectorization(Inst, VFs[j])) {
            unsigned ClassID = TTI.getRegisterClassForType(false, Inst->getType());
            if (RegUsage.find(ClassID) == RegUsage.end())
              RegUsage[ClassID] = 1;
            else
              RegUsage[ClassID] += 1;
          } else {
            unsigned ClassID = TTI.getRegisterClassForType(true, Inst->getType());
            if (RegUsage.find(ClassID) == RegUsage.end())
              RegUsage[ClassID] = GetRegUsage(Inst->getType(), VFs[j]);
            else
              RegUsage[ClassID] += GetRegUsage(Inst->getType(), VFs[j]);
          }
        }
      }
    
      for (auto& pair : RegUsage) {
        if (MaxUsages[j].find(pair.first) != MaxUsages[j].end())
          MaxUsages[j][pair.first] = std::max(MaxUsages[j][pair.first], pair.second);
        else
          MaxUsages[j][pair.first] = pair.second;
      }
    }

    LLVM_DEBUG(dbgs() << "LV(REG): At #" << i << " Interval # "
                      << OpenIntervals.size() << '\n');

    // Add the current instruction to the list of open intervals.
    OpenIntervals.insert(I);
  }

  for (unsigned i = 0, e = VFs.size(); i < e; ++i) {
    SmallMapVector<unsigned, unsigned, 4> Invariant;
  
    for (auto Inst : LoopInvariants) {
      unsigned Usage = VFs[i] == 1 ? 1 : GetRegUsage(Inst->getType(), VFs[i]);
      unsigned ClassID = TTI.getRegisterClassForType(VFs[i] > 1, Inst->getType());
      if (Invariant.find(ClassID) == Invariant.end())
        Invariant[ClassID] = Usage;
      else
        Invariant[ClassID] += Usage;
    }

    LLVM_DEBUG({
      dbgs() << "LV(REG): VF = " << VFs[i] << '\n';
      dbgs() << "LV(REG): Found max usage: " << MaxUsages[i].size()
             << " item\n";
      for (const auto &pair : MaxUsages[i]) {
        dbgs() << "LV(REG): RegisterClass: "
               << TTI.getRegisterClassName(pair.first) << ", " << pair.second
               << " registers\n";
      }
      dbgs() << "LV(REG): Found invariant usage: " << Invariant.size()
             << " item\n";
      for (const auto &pair : Invariant) {
        dbgs() << "LV(REG): RegisterClass: "
               << TTI.getRegisterClassName(pair.first) << ", " << pair.second
               << " registers\n";
      }
    });

    RU.LoopInvariantRegs = Invariant;
    RU.MaxLocalUsers = MaxUsages[i];
    RUs[i] = RU;
  }

  return RUs;
}

bool LoopVectorizationCostModel::useEmulatedMaskMemRefHack(Instruction *I) {
  // TODO: Cost model for emulated masked load/store is completely
  // broken. This hack guides the cost model to use an artificially
  // high enough value to practically disable vectorization with such
  // operations, except where previously deployed legality hack allowed
  // using very low cost values. This is to avoid regressions coming simply
  // from moving "masked load/store" check from legality to cost model.
  // Masked Load/Gather emulation was previously never allowed.
  // Limited number of Masked Store/Scatter emulation was allowed.
  assert(isPredicatedInst(I) && "Expecting a scalar emulated instruction");
  return isa<LoadInst>(I) ||
         (isa<StoreInst>(I) && NumPredStores > NumberOfStoresToPredicate);
}

void LoopVectorizationCostModel::collectInstsToScalarize(unsigned VF) {
  // If we aren't vectorizing the loop, or if we've already collected the
  // instructions to scalarize, there's nothing to do. Collection may already
  // have occurred if we have a user-selected VF and are now computing the
  // expected cost for interleaving.
  bool InvalidVF = VF < 2 && !isScalable();
  if (InvalidVF || InstsToScalarize.find(VF) != InstsToScalarize.end())
    return;

  // Initialize a mapping for VF in InstsToScalalarize. If we find that it's
  // not profitable to scalarize any instructions, the presence of VF in the
  // map will indicate that we've analyzed it already.
  ScalarCostsTy &ScalarCostsVF = InstsToScalarize[VF];

  // Find all the instructions that are scalar with predication in the loop and
  // determine if it would be better to not if-convert the blocks they are in.
  // If so, we also record the instructions to scalarize.
  for (BasicBlock *BB : TheLoop->blocks()) {
    if (!blockNeedsPredication(BB))
      continue;
    for (Instruction &I : *BB)
      if (isScalarWithPredication(&I)) {
        ScalarCostsTy ScalarCosts;
        // Do not apply discount logic if hacked cost is needed
        // for emulated masked memrefs.
        if (!useEmulatedMaskMemRefHack(&I) &&
            computePredInstDiscount(&I, ScalarCosts, VF) >= 0)
          ScalarCostsVF.insert(ScalarCosts.begin(), ScalarCosts.end());
        // Remember that BB will remain after vectorization.
        PredicatedBBsAfterVectorization.insert(BB);
      }
  }
}

int LoopVectorizationCostModel::computePredInstDiscount(
    Instruction *PredInst, DenseMap<Instruction *, unsigned> &ScalarCosts,
    unsigned VF) {
  assert(!isUniformAfterVectorization(PredInst, VF) &&
         "Instruction marked uniform-after-vectorization will be predicated");

  // Initialize the discount to zero, meaning that the scalar version and the
  // vector version cost the same.
  int Discount = 0;

  // Holds instructions to analyze. The instructions we visit are mapped in
  // ScalarCosts. Those instructions are the ones that would be scalarized if
  // we find that the scalar version costs less.
  SmallVector<Instruction *, 8> Worklist;

  // Returns true if the given instruction can be scalarized.
  auto canBeScalarized = [&](Instruction *I) -> bool {
    // We only attempt to scalarize instructions forming a single-use chain
    // from the original predicated block that would otherwise be vectorized.
    // Although not strictly necessary, we give up on instructions we know will
    // already be scalar to avoid traversing chains that are unlikely to be
    // beneficial.
    if (!I->hasOneUse() || PredInst->getParent() != I->getParent() ||
        isScalarAfterVectorization(I, VF))
      return false;

    // If the instruction is scalar with predication, it will be analyzed
    // separately. We ignore it within the context of PredInst.
    if (isScalarWithPredication(I))
      return false;

    // If any of the instruction's operands are uniform after vectorization,
    // the instruction cannot be scalarized. This prevents, for example, a
    // masked load from being scalarized.
    //
    // We assume we will only emit a value for lane zero of an instruction
    // marked uniform after vectorization, rather than VF identical values.
    // Thus, if we scalarize an instruction that uses a uniform, we would
    // create uses of values corresponding to the lanes we aren't emitting code
    // for. This behavior can be changed by allowing getScalarValue to clone
    // the lane zero values for uniforms rather than asserting.
    for (Use &U : I->operands())
      if (auto *J = dyn_cast<Instruction>(U.get()))
        if (isUniformAfterVectorization(J, VF))
          return false;

    // Otherwise, we can scalarize the instruction.
    return true;
  };

  // Compute the expected cost discount from scalarizing the entire expression
  // feeding the predicated instruction. We currently only consider expressions
  // that are single-use instruction chains.
  Worklist.push_back(PredInst);
  while (!Worklist.empty()) {
    Instruction *I = Worklist.pop_back_val();

    // If we've already analyzed the instruction, there's nothing to do.
    if (ScalarCosts.find(I) != ScalarCosts.end())
      continue;

    // Compute the cost of the vector instruction. Note that this cost already
    // includes the scalarization overhead of the predicated instruction.
    unsigned VectorCost = getInstructionCost(I, VF).first;

    // Compute the cost of the scalarized instruction. This cost is the cost of
    // the instruction as if it wasn't if-converted and instead remained in the
    // predicated block. We will scale this cost by block probability after
    // computing the scalarization overhead.
    unsigned ScalarCost = VF * getInstructionCost(I, 1).first;

    // Compute the scalarization overhead of needed insertelement instructions
    // and phi nodes.
    if (isScalarWithPredication(I) && !I->getType()->isVoidTy()) {
      ScalarCost += TTI.getScalarizationOverhead(
          ToVectorTy(I->getType(), VF, isScalable()), true, false);
      ScalarCost += VF * TTI.getCFInstrCost(Instruction::PHI);
    }

    // Compute the scalarization overhead of needed extractelement
    // instructions. For each of the instruction's operands, if the operand can
    // be scalarized, add it to the worklist; otherwise, account for the
    // overhead.
    for (Use &U : I->operands())
      if (auto *J = dyn_cast<Instruction>(U.get())) {
        assert(VectorType::isValidElementType(J->getType()) &&
               "Instruction has non-scalar type");
        if (canBeScalarized(J))
          Worklist.push_back(J);
        else if (needsExtract(J, VF))
          ScalarCost += TTI.getScalarizationOverhead(
              ToVectorTy(J->getType(), VF, isScalable()), false, true);
      }

    // Scale the total scalar cost by block probability.
    ScalarCost /= getReciprocalPredBlockProb();

    // Compute the discount. A non-negative discount means the vector version
    // of the instruction costs more, and scalarizing would be beneficial.
    Discount += VectorCost - ScalarCost;
    ScalarCosts[I] = ScalarCost;
  }

  return Discount;
}

LoopVectorizationCostModel::VectorizationCostTy
LoopVectorizationCostModel::expectedCost(unsigned VF) {
  VectorizationCostTy Cost;

  bool ValidVF = VF > 1 || (isScalable() && VF == 1);
  // For each block.
  for (BasicBlock *BB : TheLoop->blocks()) {
    VectorizationCostTy BlockCost;

    // For each instruction in the old loop.
    for (Instruction &I : BB->instructionsWithoutDebug()) {
      // Skip ignored values.
      if (ValuesToIgnore.find(&I) != ValuesToIgnore.end() ||
          (ValidVF && VecValuesToIgnore.find(&I) != VecValuesToIgnore.end()))
        continue;

      VectorizationCostTy C = getInstructionCost(&I, VF);

      // Check if we should override the cost.
      if (ForceTargetInstructionCost.getNumOccurrences() > 0)
        C.first = ForceTargetInstructionCost;

      BlockCost.first += C.first;
      BlockCost.second |= C.second;
      LLVM_DEBUG(dbgs() << "LV: Found an estimated cost of " << C.first
                        << " for VF " << VF << " For instruction: " << I
                        << '\n');
    }

    // If we are vectorizing a predicated block, it will have been
    // if-converted. This means that the block's instructions (aside from
    // stores and instructions that may divide by zero) will now be
    // unconditionally executed. For the scalar case, we may not always execute
    // the predicated block. Thus, scale the block's cost by the probability of
    // executing it.
    if (VF == 1 && !isScalable() && blockNeedsPredication(BB))
      BlockCost.first /= getReciprocalPredBlockProb();

    Cost.first += BlockCost.first;
    Cost.second |= BlockCost.second;
  }

  return Cost;
}

/// Gets Address Access SCEV after verifying that the access pattern
/// is loop invariant except the induction variable dependence.
///
/// This SCEV can be sent to the Target in order to estimate the address
/// calculation cost.
static const SCEV *getAddressAccessSCEV(Value *Ptr,
                                        LoopVectorizationLegality *Legal,
                                        PredicatedScalarEvolution &PSE,
                                        const Loop *TheLoop) {

  auto *Gep = dyn_cast<GetElementPtrInst>(Ptr);
  if (!Gep)
    return nullptr;

  // We are looking for a gep with all loop invariant indices except for one
  // which should be an induction variable.
  auto SE = PSE.getSE();
  unsigned NumOperands = Gep->getNumOperands();
  for (unsigned i = 1; i < NumOperands; ++i) {
    Value *Opd = Gep->getOperand(i);
    if (!SE->isLoopInvariant(SE->getSCEV(Opd), TheLoop) &&
        !Legal->isInductionVariable(Opd))
      return nullptr;
  }

  // Now we know we have a GEP ptr, %inv, %ind, %inv. return the Ptr SCEV.
  return PSE.getSCEV(Ptr);
}

static bool isStrideMul(Instruction *I, LoopVectorizationLegality *Legal) {
  return Legal->hasStride(I->getOperand(0)) ||
         Legal->hasStride(I->getOperand(1));
}

unsigned LoopVectorizationCostModel::getMemInstScalarizationCost(Instruction *I,
                                                                 unsigned VF) {
  assert((VF > 1 || isScalable()) &&
         "Scalarization cost of instruction implies vectorization.");
  Type *ValTy = getMemInstValueType(I);
  auto SE = PSE.getSE();

  unsigned AS = getLoadStoreAddressSpace(I);
  Value *Ptr = getLoadStorePointerOperand(I);
  Type *PtrTy = ToVectorTy(Ptr->getType(), VF, isScalable());

  // Figure out whether the access is strided and get the stride value
  // if it's known in compile time
  const SCEV *PtrSCEV = getAddressAccessSCEV(Ptr, Legal, PSE, TheLoop);

  // Get the cost of the scalar memory instruction and address computation.
  unsigned Cost = VF * TTI.getAddressComputationCost(PtrTy, SE, PtrSCEV);

  // Don't pass *I here, since it is scalar but will actually be part of a
  // vectorized loop where the user of it is a vectorized instruction.
  const MaybeAlign Alignment = getLoadStoreAlignment(I);
  Cost += VF * TTI.getMemoryOpCost(I->getOpcode(), ValTy->getScalarType(),
                                   Alignment, AS);

  // Get the overhead of the extractelement and insertelement instructions
  // we might create due to scalarization.
  Cost += getScalarizationOverhead(I, VF);

  // If we have a predicated store, it may not be executed for each vector
  // lane. Scale the cost by the probability of executing the predicated
  // block.
  if (isPredicatedInst(I)) {
    Cost /= getReciprocalPredBlockProb();

    if (useEmulatedMaskMemRefHack(I))
      // Artificially setting to a high enough value to practically disable
      // vectorization with such operations.
      Cost = 3000000;
  }

  return Cost;
}

unsigned LoopVectorizationCostModel::getConsecutiveMemOpCost(Instruction *I,
                                                             unsigned VF) {
  Type *ValTy = getMemInstValueType(I);
  Type *VectorTy = ToVectorTy(ValTy, VF, isScalable());
  Value *Ptr = getLoadStorePointerOperand(I);
  unsigned AS = getLoadStoreAddressSpace(I);
  int ConsecutiveStride = Legal->isConsecutivePtr(Ptr);

  assert((ConsecutiveStride == 1 || ConsecutiveStride == -1) &&
         "Stride should be 1 or -1 for consecutive memory access");
  const MaybeAlign Alignment = getLoadStoreAlignment(I);
  unsigned Cost = 0;
  if (Legal->isMaskRequired(I))
    Cost += TTI.getMaskedMemoryOpCost(I->getOpcode(), VectorTy,
                                      Alignment ? Alignment->value() : 0, AS);
  else
    Cost += TTI.getMemoryOpCost(I->getOpcode(), VectorTy, Alignment, AS, I);

  bool Reverse = ConsecutiveStride < 0;
  if (Reverse)
    Cost += TTI.getShuffleCost(TargetTransformInfo::SK_Reverse, VectorTy, 0);
  return Cost;
}

unsigned LoopVectorizationCostModel::getUniformMemOpCost(Instruction *I,
                                                         unsigned VF) {
  Type *ValTy = getMemInstValueType(I);
  Type *VectorTy = ToVectorTy(ValTy, VF, isScalable());
  const MaybeAlign Alignment = getLoadStoreAlignment(I);
  unsigned AS = getLoadStoreAddressSpace(I);
  if (isa<LoadInst>(I)) {
    return TTI.getAddressComputationCost(ValTy) +
           TTI.getMemoryOpCost(Instruction::Load, ValTy, Alignment, AS) +
           TTI.getShuffleCost(TargetTransformInfo::SK_Broadcast, VectorTy);
  }
  StoreInst *SI = cast<StoreInst>(I);

  bool isLoopInvariantStoreValue = Legal->isUniform(SI->getValueOperand());
  return TTI.getAddressComputationCost(ValTy) +
         TTI.getMemoryOpCost(Instruction::Store, ValTy, Alignment, AS) +
         (isLoopInvariantStoreValue
              ? 0
              : TTI.getVectorInstrCost(Instruction::ExtractElement, VectorTy,
                                       VF - 1));
}

unsigned LoopVectorizationCostModel::getGatherScatterCost(Instruction *I,
                                                          unsigned VF) {
  Type *ValTy = getMemInstValueType(I);
  Type *VectorTy = ToVectorTy(ValTy, VF, isScalable());
  const MaybeAlign Alignment = getLoadStoreAlignment(I);
  Value *Ptr = getLoadStorePointerOperand(I);

  return TTI.getAddressComputationCost(VectorTy) +
         TTI.getGatherScatterOpCost(I->getOpcode(), VectorTy, Ptr,
                                    Legal->isMaskRequired(I),
                                    Alignment ? Alignment->value() : 0);
}

unsigned LoopVectorizationCostModel::getInterleaveGroupCost(Instruction *I,
                                                            unsigned VF) {
  Type *ValTy = getMemInstValueType(I);
  Type *VectorTy = ToVectorTy(ValTy, VF, isScalable());
  unsigned AS = getLoadStoreAddressSpace(I);

  auto Group = getInterleavedAccessGroup(I);
  assert(Group && "Fail to get an interleaved access group.");

  unsigned InterleaveFactor = Group->getFactor();
  Type *WideVecTy = VectorType::get(ValTy, VF * InterleaveFactor, isScalable());

  // Holds the indices of existing members in an interleaved load group.
  // An interleaved store group doesn't need this as it doesn't allow gaps.
  SmallVector<unsigned, 4> Indices;
  if (isa<LoadInst>(I)) {
    for (unsigned i = 0; i < InterleaveFactor; i++)
      if (Group->getMember(i))
        Indices.push_back(i);
  }

  // Calculate the cost of the whole interleaved group.
  bool UseMaskForGaps =
      Group->requiresScalarEpilogue() && !isScalarEpilogueAllowed();
  unsigned Cost = TTI.getInterleavedMemoryOpCost(
      I->getOpcode(), WideVecTy, Group->getFactor(), Indices,
      Group->getAlignment(), AS, Legal->isMaskRequired(I), UseMaskForGaps);

  if (Group->isReverse()) {
    // TODO: Add support for reversed masked interleaved access.
    assert(!Legal->isMaskRequired(I) &&
           "Reverse masked interleaved access not supported.");
    Cost += Group->getNumMembers() *
            TTI.getShuffleCost(TargetTransformInfo::SK_Reverse, VectorTy, 0);
  }
  return Cost;
}

unsigned LoopVectorizationCostModel::getMemoryInstructionCost(Instruction *I,
                                                              unsigned VF) {
  // Calculate scalar cost only. Vectorization cost should be ready at this
  // moment.
  if (VF == 1 && !isScalable()) {
    Type *ValTy = getMemInstValueType(I);
    const MaybeAlign Alignment = getLoadStoreAlignment(I);
    unsigned AS = getLoadStoreAddressSpace(I);

    return TTI.getAddressComputationCost(ValTy) +
           TTI.getMemoryOpCost(I->getOpcode(), ValTy, Alignment, AS, I);
  }
  return getWideningCost(I, VF);
}

LoopVectorizationCostModel::VectorizationCostTy
LoopVectorizationCostModel::getInstructionCost(Instruction *I, unsigned VF) {
  // If we know that this instruction will remain uniform, check the cost of
  // the scalar version.
  bool ValidVF = VF > 1 || (isScalable() && VF == 1);
  if (isUniformAfterVectorization(I, VF))
    ValidVF = false;
  // VF = 1;

  if (ValidVF && isProfitableToScalarize(I, VF))
    return VectorizationCostTy(InstsToScalarize[VF][I], false);

  // Forced scalars do not have any scalarization overhead.
  auto ForcedScalar = ForcedScalars.find(VF);
  if (ValidVF && ForcedScalar != ForcedScalars.end()) {
    auto InstSet = ForcedScalar->second;
    if (InstSet.find(I) != InstSet.end())
      return VectorizationCostTy((getInstructionCost(I, 1).first * VF), false);
  }

  Type *VectorTy;
  unsigned C = getInstructionCost(I, VF, VectorTy, ValidVF);

  // bool ValidNumParts = TTI.getNumberOfParts(VectorTy) < VF || (VF == 1 &&
  // isScalable() &&
  bool TypeNotScalarized = (VF > 1 && VectorTy->isVectorTy() &&
                            TTI.getNumberOfParts(VectorTy) < VF) ||
                           (VF == 1 && isScalable() && VectorTy->isVectorTy() &&
                            TTI.getNumberOfParts(VectorTy) == VF);
  return VectorizationCostTy(C, TypeNotScalarized);
}

unsigned LoopVectorizationCostModel::getScalarizationOverhead(Instruction *I,
                                                              unsigned VF) {

  if (VF == 1 && !isScalable())
    return 0;

  unsigned Cost = 0;
  Type *RetTy = ToVectorTy(I->getType(), VF, isScalable());
  if (!RetTy->isVoidTy() &&
      (!isa<LoadInst>(I) || !TTI.supportsEfficientVectorElementLoadStore()))
    Cost += TTI.getScalarizationOverhead(RetTy, true, false);

  // Some targets keep addresses scalar.
  if (isa<LoadInst>(I) && !TTI.prefersVectorizedAddressing())
    return Cost;

  // Some targets support efficient element stores.
  if (isa<StoreInst>(I) && TTI.supportsEfficientVectorElementLoadStore())
    return Cost;

  // Collect operands to consider.
  CallInst *CI = dyn_cast<CallInst>(I);
  Instruction::op_range Ops = CI ? CI->arg_operands() : I->operands();

  // Skip operands that do not require extraction/scalarization and do not incur
  // any overhead.
  return Cost + TTI.getOperandsScalarizationOverhead(
                    filterExtractingOperands(Ops, VF), VF);
}

void LoopVectorizationCostModel::setCostBasedWideningDecision(unsigned VF) {
  if (!isScalable() && VF == 1)
    return;
  NumPredStores = 0;
  for (BasicBlock *BB : TheLoop->blocks()) {
    // For each instruction in the old loop.
    for (Instruction &I : *BB) {
      Value *Ptr = getLoadStorePointerOperand(&I);
      if (!Ptr)
        continue;

      // TODO: We should generate better code and update the cost model for
      // predicated uniform stores. Today they are treated as any other
      // predicated store (see added test cases in
      // invariant-store-vectorization.ll).
      if (isa<StoreInst>(&I) && isScalarWithPredication(&I))
        NumPredStores++;

      if (Legal->isUniform(Ptr) &&
          // Conditional loads and stores should be scalarized and predicated.
          // isScalarWithPredication cannot be used here since masked
          // gather/scatters are not considered scalar with predication.
          !Legal->blockNeedsPredication(I.getParent())) {
        // TODO: Avoid replicating loads and stores instead of
        // relying on instcombine to remove them.
        // Load: Scalar load + broadcast
        // Store: Scalar store + isLoopInvariantStoreValue ? 0 : extract
        unsigned Cost = getUniformMemOpCost(&I, VF);
        setWideningDecision(&I, VF, CM_Scalarize, Cost);
        continue;
      }

      // We assume that widening is the best solution when possible.
      if (memoryInstructionCanBeWidened(&I, VF)) {
        unsigned Cost = getConsecutiveMemOpCost(&I, VF);
        int ConsecutiveStride =
            Legal->isConsecutivePtr(getLoadStorePointerOperand(&I));
        assert((ConsecutiveStride == 1 || ConsecutiveStride == -1) &&
               "Expected consecutive stride.");
        InstWidening Decision =
            ConsecutiveStride == 1 ? CM_Widen : CM_Widen_Reverse;
        setWideningDecision(&I, VF, Decision, Cost);
        continue;
      }

      // Choose between Interleaving, Gather/Scatter or Scalarization.
      unsigned InterleaveCost = std::numeric_limits<unsigned>::max();
      unsigned NumAccesses = 1;
      if (isAccessInterleaved(&I)) {
        auto Group = getInterleavedAccessGroup(&I);
        assert(Group && "Fail to get an interleaved access group.");

        // Make one decision for the whole group.
        if (getWideningDecision(&I, VF) != CM_Unknown)
          continue;

        NumAccesses = Group->getNumMembers();
        if (interleavedAccessCanBeWidened(&I, VF))
          InterleaveCost = getInterleaveGroupCost(&I, VF);
      }

      unsigned GatherScatterCost =
          isLegalGatherOrScatter(&I)
              ? getGatherScatterCost(&I, VF) * NumAccesses
              : std::numeric_limits<unsigned>::max();

      unsigned ScalarizationCost =
          getMemInstScalarizationCost(&I, VF) * NumAccesses;

      // Choose better solution for the current VF,
      // write down this decision and use it during vectorization.
      unsigned Cost;
      InstWidening Decision;
      if (InterleaveCost <= GatherScatterCost &&
          InterleaveCost < ScalarizationCost) {
        Decision = CM_Interleave;
        Cost = InterleaveCost;
      } else if (GatherScatterCost < ScalarizationCost) {
        Decision = CM_GatherScatter;
        Cost = GatherScatterCost;
      } else {
        Decision = CM_Scalarize;
        Cost = ScalarizationCost;
      }
      // If the instructions belongs to an interleave group, the whole group
      // receives the same decision. The whole group receives the cost, but
      // the cost will actually be assigned to one instruction.
      if (auto Group = getInterleavedAccessGroup(&I))
        setWideningDecision(Group, VF, Decision, Cost);
      else
        setWideningDecision(&I, VF, Decision, Cost);
    }
  }

  // Make sure that any load of address and any other address computation
  // remains scalar unless there is gather/scatter support. This avoids
  // inevitable extracts into address registers, and also has the benefit of
  // activating LSR more, since that pass can't optimize vectorized
  // addresses.
  if (TTI.prefersVectorizedAddressing())
    return;

  // Start with all scalar pointer uses.
  SmallPtrSet<Instruction *, 8> AddrDefs;
  for (BasicBlock *BB : TheLoop->blocks())
    for (Instruction &I : *BB) {
      Instruction *PtrDef =
          dyn_cast_or_null<Instruction>(getLoadStorePointerOperand(&I));
      if (PtrDef && TheLoop->contains(PtrDef) &&
          getWideningDecision(&I, VF) != CM_GatherScatter)
        AddrDefs.insert(PtrDef);
    }

  // Add all instructions used to generate the addresses.
  SmallVector<Instruction *, 4> Worklist;
  for (auto *I : AddrDefs)
    Worklist.push_back(I);
  while (!Worklist.empty()) {
    Instruction *I = Worklist.pop_back_val();
    for (auto &Op : I->operands())
      if (auto *InstOp = dyn_cast<Instruction>(Op))
        if ((InstOp->getParent() == I->getParent()) && !isa<PHINode>(InstOp) &&
            AddrDefs.insert(InstOp).second)
          Worklist.push_back(InstOp);
  }

  for (auto *I : AddrDefs) {
    if (isa<LoadInst>(I)) {
      // Setting the desired widening decision should ideally be handled in
      // by cost functions, but since this involves the task of finding out
      // if the loaded register is involved in an address computation, it is
      // instead changed here when we know this is the case.
      InstWidening Decision = getWideningDecision(I, VF);
      if (Decision == CM_Widen || Decision == CM_Widen_Reverse)
        // Scalarize a widened load of address.
        setWideningDecision(I, VF, CM_Scalarize,
                            (VF * getMemoryInstructionCost(I, 1)));
      else if (auto Group = getInterleavedAccessGroup(I)) {
        // Scalarize an interleave group of address loads.
        for (unsigned I = 0; I < Group->getFactor(); ++I) {
          if (Instruction *Member = Group->getMember(I))
            setWideningDecision(Member, VF, CM_Scalarize,
                                (VF * getMemoryInstructionCost(Member, 1)));
        }
      }
    } else
      // Make sure I gets scalarized and a cost estimate without
      // scalarization overhead.
      ForcedScalars[VF].insert(I);
  }
}

unsigned LoopVectorizationCostModel::getInstructionCost(Instruction *I,
                                                        unsigned VF,
                                                        Type *&VectorTy,
                                                        bool ValidVF) {
  Type *RetTy = I->getType();
  if (canTruncateToMinimalBitwidth(I, VF, ValidVF))
    RetTy = IntegerType::get(RetTy->getContext(), MinBWs[I]);
  VectorTy = isScalarAfterVectorization(I, VF, ValidVF)
                 ? RetTy
                 : ToVectorTy(RetTy, VF, isScalable());
  auto SE = PSE.getSE();

  // TODO: We need to estimate the cost of intrinsic calls.
  switch (I->getOpcode()) {
  case Instruction::GetElementPtr:
    // We mark this instruction as zero-cost because the cost of GEPs in
    // vectorized code depends on whether the corresponding memory instruction
    // is scalarized or not. Therefore, we handle GEPs with the memory
    // instruction cost.
    return 0;
  case Instruction::Br: {
    // In cases of scalarized and predicated instructions, there will be VF
    // predicated blocks in the vectorized loop. Each branch around these
    // blocks requires also an extract of its vector compare i1 element.
    bool ScalarPredicatedBB = false;
    BranchInst *BI = cast<BranchInst>(I);
    if (ValidVF && BI->isConditional() &&
        (PredicatedBBsAfterVectorization.find(BI->getSuccessor(0)) !=
             PredicatedBBsAfterVectorization.end() ||
         PredicatedBBsAfterVectorization.find(BI->getSuccessor(1)) !=
             PredicatedBBsAfterVectorization.end()))
      ScalarPredicatedBB = true;

    if (ScalarPredicatedBB) {
      // Return cost for branches around scalarized and predicated blocks.
      Type *Vec_i1Ty = VectorType::get(
          IntegerType::getInt1Ty(RetTy->getContext()), VF, isScalable());
      return (TTI.getScalarizationOverhead(Vec_i1Ty, false, true) +
              (TTI.getCFInstrCost(Instruction::Br) * VF));
    } else if (I->getParent() == TheLoop->getLoopLatch() || VF == 1)
      // The back-edge branch will remain, as will all scalar branches.
      return TTI.getCFInstrCost(Instruction::Br);
    else
      // This branch will be eliminated by if-conversion.
      return 0;
    // Note: We currently assume zero cost for an unconditional branch inside
    // a predicated block since it will become a fall-through, although we
    // may decide in the future to call TTI for all branches.
  }
  case Instruction::PHI: {
    auto *Phi = cast<PHINode>(I);

    // First-order recurrences are replaced by vector shuffles inside the loop.
    // NOTE: Don't use ToVectorTy as SK_ExtractSubvector expects a vector type.
    if (ValidVF && Legal->isFirstOrderRecurrence(Phi))
      return TTI.getShuffleCost(TargetTransformInfo::SK_ExtractSubvector,
                                VectorTy, VF - 1,
                                VectorType::get(RetTy, 1, isScalable()));

    // Phi nodes in non-header blocks (not inductions, reductions, etc.) are
    // converted into select instructions. We require N - 1 selects per phi
    // node, where N is the number of incoming values.
    if (ValidVF && Phi->getParent() != TheLoop->getHeader())
      return (Phi->getNumIncomingValues() - 1) *
             TTI.getCmpSelInstrCost(
                 Instruction::Select,
                 ToVectorTy(Phi->getType(), VF, isScalable()),
                 ToVectorTy(Type::getInt1Ty(Phi->getContext()), VF,
                            isScalable()));

    return TTI.getCFInstrCost(Instruction::PHI);
  }
  case Instruction::UDiv:
  case Instruction::SDiv:
  case Instruction::URem:
  case Instruction::SRem:
    // If we have a predicated instruction, it may not be executed for each
    // vector lane. Get the scalarization cost and scale this amount by the
    // probability of executing the predicated block. If the instruction is not
    // predicated, we fall through to the next case.
    if (ValidVF && isScalarWithPredication(I)) {
      unsigned Cost = 0;

      // These instructions have a non-void type, so account for the phi nodes
      // that we will create. This cost is likely to be zero. The phi node
      // cost, if any, should be scaled by the block probability because it
      // models a copy at the end of each predicated block.
      Cost += VF * TTI.getCFInstrCost(Instruction::PHI);

      // The cost of the non-predicated instruction.
      Cost += VF * TTI.getArithmeticInstrCost(I->getOpcode(), RetTy);

      // The cost of insertelement and extractelement instructions needed for
      // scalarization.
      Cost += getScalarizationOverhead(I, VF);

      // Scale the cost by the probability of executing the predicated blocks.
      // This assumes the predicated block for each vector lane is equally
      // likely.
      return Cost / getReciprocalPredBlockProb();
    }
    LLVM_FALLTHROUGH;
  case Instruction::Add:
  case Instruction::FAdd:
  case Instruction::Sub:
  case Instruction::FSub:
  case Instruction::Mul:
  case Instruction::FMul:
  case Instruction::FDiv:
  case Instruction::FRem:
  case Instruction::Shl:
  case Instruction::LShr:
  case Instruction::AShr:
  case Instruction::And:
  case Instruction::Or:
  case Instruction::Xor: {
    // Since we will replace the stride by 1 the multiplication should go away.
    if (I->getOpcode() == Instruction::Mul && isStrideMul(I, Legal))
      return 0;
    // Certain instructions can be cheaper to vectorize if they have a constant
    // second vector operand. One example of this are shifts on x86.
    Value *Op2 = I->getOperand(1);
    TargetTransformInfo::OperandValueProperties Op2VP;
    TargetTransformInfo::OperandValueKind Op2VK =
        TTI.getOperandInfo(Op2, Op2VP);
    if (Op2VK == TargetTransformInfo::OK_AnyValue && Legal->isUniform(Op2))
      Op2VK = TargetTransformInfo::OK_UniformValue;

    SmallVector<const Value *, 4> Operands(I->operand_values());
    unsigned N = isScalarAfterVectorization(I, VF, ValidVF) && ValidVF ? VF : 1;
    return N * TTI.getArithmeticInstrCost(
                   I->getOpcode(), VectorTy, TargetTransformInfo::OK_AnyValue,
                   Op2VK, TargetTransformInfo::OP_None, Op2VP, Operands);
  }
  case Instruction::FNeg: {
    unsigned N = isScalarAfterVectorization(I, VF, ValidVF) && ValidVF ? VF : 1;
    return N * TTI.getArithmeticInstrCost(
                   I->getOpcode(), VectorTy, TargetTransformInfo::OK_AnyValue,
                   TargetTransformInfo::OK_AnyValue,
                   TargetTransformInfo::OP_None, TargetTransformInfo::OP_None,
                   I->getOperand(0));
  }
  case Instruction::Select: {
    SelectInst *SI = cast<SelectInst>(I);
    const SCEV *CondSCEV = SE->getSCEV(SI->getCondition());
    bool ScalarCond = (SE->isLoopInvariant(CondSCEV, TheLoop));
    Type *CondTy = SI->getCondition()->getType();
    if (!ScalarCond)
      CondTy = VectorType::get(CondTy, VF, isScalable());

    return TTI.getCmpSelInstrCost(I->getOpcode(), VectorTy, CondTy, I);
  }
  case Instruction::ICmp:
  case Instruction::FCmp: {
    Type *ValTy = I->getOperand(0)->getType();
    Instruction *Op0AsInstruction = dyn_cast<Instruction>(I->getOperand(0));
    if (canTruncateToMinimalBitwidth(Op0AsInstruction, VF, ValidVF))
      ValTy = IntegerType::get(ValTy->getContext(), MinBWs[Op0AsInstruction]);
    VectorTy = ToVectorTy(ValTy, VF, isScalable(), ValidVF);
    return TTI.getCmpSelInstrCost(I->getOpcode(), VectorTy, nullptr, I);
  }
  case Instruction::Store:
  case Instruction::Load: {
    unsigned Width = VF;
    if (Width > 1) {
      InstWidening Decision = getWideningDecision(I, Width);
      assert(Decision != CM_Unknown &&
             "CM decision should be taken at this point");
      if (Decision == CM_Scalarize)
        Width = 1;
    }
    VectorTy = ToVectorTy(getMemInstValueType(I), Width, isScalable(), ValidVF);
    return getMemoryInstructionCost(I, VF);
  }
  case Instruction::ZExt:
  case Instruction::SExt:
  case Instruction::FPToUI:
  case Instruction::FPToSI:
  case Instruction::FPExt:
  case Instruction::PtrToInt:
  case Instruction::IntToPtr:
  case Instruction::SIToFP:
  case Instruction::UIToFP:
  case Instruction::Trunc:
  case Instruction::FPTrunc:
  case Instruction::BitCast: {
    // We optimize the truncation of induction variables having constant
    // integer steps. The cost of these truncations is the same as the scalar
    // operation.
    if (isOptimizableIVTruncate(I, VF)) {
      auto *Trunc = cast<TruncInst>(I);
      return TTI.getCastInstrCost(Instruction::Trunc, Trunc->getDestTy(),
                                  Trunc->getSrcTy(), Trunc);
    }

    Type *SrcScalarTy = I->getOperand(0)->getType();
    Type *SrcVecTy = VectorTy->isVectorTy()
                         ? ToVectorTy(SrcScalarTy, VF, isScalable())
                         : SrcScalarTy;
    if (canTruncateToMinimalBitwidth(I, VF, ValidVF)) {
      // This cast is going to be shrunk. This may remove the cast or it might
      // turn it into slightly different cast. For example, if MinBW == 16,
      // "zext i8 %1 to i32" becomes "zext i8 %1 to i16".
      //
      // Calculate the modified src and dest types.
      Type *MinVecTy = VectorTy;
      if (I->getOpcode() == Instruction::Trunc) {
        SrcVecTy = smallestIntegerVectorType(SrcVecTy, MinVecTy);
        VectorTy = largestIntegerVectorType(
            ToVectorTy(I->getType(), VF, isScalable()), MinVecTy);
      } else if (I->getOpcode() == Instruction::ZExt ||
                 I->getOpcode() == Instruction::SExt) {
        SrcVecTy = largestIntegerVectorType(SrcVecTy, MinVecTy);
        VectorTy = smallestIntegerVectorType(
            ToVectorTy(I->getType(), VF, isScalable(), ValidVF), MinVecTy);
      }
    }

    unsigned N = isScalarAfterVectorization(I, VF, ValidVF) ? VF : 1;
    return N * TTI.getCastInstrCost(I->getOpcode(), VectorTy, SrcVecTy, I);
  }
  case Instruction::Call: {
    bool NeedToScalarize;
    CallInst *CI = cast<CallInst>(I);
    unsigned CallCost = getVectorCallCost(CI, VF, NeedToScalarize);
    if (getVectorIntrinsicIDForCall(CI, TLI))
      return std::min(CallCost, getVectorIntrinsicCost(CI, VF));
    return CallCost;
  }
  default:
    // The cost of executing VF copies of the scalar instruction. This opcode
    // is unknown. Assume that it is the same as 'mul'.
    return VF * TTI.getArithmeticInstrCost(Instruction::Mul, VectorTy) +
           getScalarizationOverhead(I, VF);
  } // end of switch.
}

char LoopVectorize::ID = 0;

static const char lv_name[] = "Loop Vectorization";

INITIALIZE_PASS_BEGIN(LoopVectorize, LV_NAME, lv_name, false, false)
INITIALIZE_PASS_DEPENDENCY(TargetTransformInfoWrapperPass)
INITIALIZE_PASS_DEPENDENCY(BasicAAWrapperPass)
INITIALIZE_PASS_DEPENDENCY(AAResultsWrapperPass)
INITIALIZE_PASS_DEPENDENCY(GlobalsAAWrapperPass)
INITIALIZE_PASS_DEPENDENCY(AssumptionCacheTracker)
INITIALIZE_PASS_DEPENDENCY(BlockFrequencyInfoWrapperPass)
INITIALIZE_PASS_DEPENDENCY(DominatorTreeWrapperPass)
INITIALIZE_PASS_DEPENDENCY(ScalarEvolutionWrapperPass)
INITIALIZE_PASS_DEPENDENCY(LoopInfoWrapperPass)
INITIALIZE_PASS_DEPENDENCY(LoopAccessLegacyAnalysis)
INITIALIZE_PASS_DEPENDENCY(DemandedBitsWrapperPass)
INITIALIZE_PASS_DEPENDENCY(OptimizationRemarkEmitterWrapperPass)
INITIALIZE_PASS_DEPENDENCY(ProfileSummaryInfoWrapperPass)
INITIALIZE_PASS_END(LoopVectorize, LV_NAME, lv_name, false, false)

namespace llvm {

Pass *createLoopVectorizePass() { return new LoopVectorize(); }

Pass *createLoopVectorizePass(bool InterleaveOnlyWhenForced,
                              bool VectorizeOnlyWhenForced) {
  return new LoopVectorize(InterleaveOnlyWhenForced, VectorizeOnlyWhenForced);
}

} // end namespace llvm

bool LoopVectorizationCostModel::isConsecutiveLoadOrStore(Instruction *Inst) {
  // Check if the pointer operand of a load or store instruction is
  // consecutive.
  if (auto *Ptr = getLoadStorePointerOperand(Inst))
    return Legal->isConsecutivePtr(Ptr);
  return false;
}

void LoopVectorizationCostModel::collectValuesToIgnore() {
  // Ignore ephemeral values.
  CodeMetrics::collectEphemeralValues(TheLoop, AC, ValuesToIgnore);

  // Ignore type-promoting instructions we identified during reduction
  // detection.
  for (auto &Reduction : *Legal->getReductionVars()) {
    RecurrenceDescriptor &RedDes = Reduction.second;
    SmallPtrSetImpl<Instruction *> &Casts = RedDes.getCastInsts();
    VecValuesToIgnore.insert(Casts.begin(), Casts.end());
  }
  // Ignore type-casting instructions we identified during induction
  // detection.
  for (auto &Induction : *Legal->getInductionVars()) {
    InductionDescriptor &IndDes = Induction.second;
    const SmallVectorImpl<Instruction *> &Casts = IndDes.getCastInsts();
    VecValuesToIgnore.insert(Casts.begin(), Casts.end());
  }
}

// TODO: we could return a pair of values that specify the max VF and
// min VF, to be used in `buildVPlans(MinVF, MaxVF)` instead of
// `buildVPlans(VF, VF)`. We cannot do it because VPLAN at the moment
// doesn't have a cost model that can choose which plan to execute if
// more than one is generated.
static unsigned determineVPlanVF(const unsigned WidestVectorRegBits,
                                 LoopVectorizationCostModel &CM) {
  unsigned WidestType;
  std::tie(std::ignore, WidestType) = CM.getSmallestAndWidestTypes();
  return WidestVectorRegBits / WidestType;
}

VectorizationFactor
LoopVectorizationPlanner::planInVPlanNativePath(unsigned UserVF) {
  unsigned VF = UserVF;
  // Outer loop handling: They may require CFG and instruction level
  // transformations before even evaluating whether vectorization is profitable.
  // Since we cannot modify the incoming IR, we need to build VPlan upfront in
  // the vectorization pipeline.
  if (!OrigLoop->empty()) {
    // If the user doesn't provide a vectorization factor, determine a
    // reasonable one.
    if (!UserVF) {
      VF = determineVPlanVF(TTI->getRegisterBitWidth(true /* Vector*/), CM);
      LLVM_DEBUG(dbgs() << "LV: VPlan computed VF " << VF << ".\n");

      // Make sure we have a VF > 1 for stress testing.
      if (VPlanBuildStressTest && VF < 2) {
        LLVM_DEBUG(dbgs() << "LV: VPlan stress testing: "
                          << "overriding computed VF.\n");
        VF = 4;
      }
    }
    assert(EnableVPlanNativePath && "VPlan-native path is not enabled.");
    assert(isPowerOf2_32(VF) && "VF needs to be a power of two");
    LLVM_DEBUG(dbgs() << "LV: Using " << (UserVF ? "user " : "") << "VF " << VF
                      << " to build VPlans.\n");
    buildVPlans(VF, VF);

    // For VPlan build stress testing, we bail out after VPlan construction.
    if (VPlanBuildStressTest)
      return VectorizationFactor::Disabled();

    return {VF, 0};
  }

  LLVM_DEBUG(
      dbgs() << "LV: Not vectorizing. Inner loops aren't supported in the "
                "VPlan-native path.\n");
  return VectorizationFactor::Disabled();
}

Optional<VectorizationFactor> LoopVectorizationPlanner::plan(unsigned UserVF) {
  assert(OrigLoop->empty() && "Inner loop expected.");
  Optional<unsigned> MaybeMaxVF = CM.computeMaxVF();
  if (!MaybeMaxVF) // Cases that should not to be vectorized nor interleaved.
    return None;

  // Invalidate interleave groups if all blocks of loop will be predicated.
  if (CM.blockNeedsPredication(OrigLoop->getHeader()) &&
      !useMaskedInterleavedAccesses(*TTI)) {
    LLVM_DEBUG(
        dbgs()
        << "LV: Invalidate all interleaved groups due to fold-tail by masking "
           "which requires masked-interleaved support.\n");
    CM.InterleaveInfo.reset();
  }

  if (UserVF) {
    LLVM_DEBUG(dbgs() << "LV: Using user VF " << UserVF << ".\n");
    assert(isPowerOf2_32(UserVF) && "VF needs to be a power of two");
    // Collect the instructions (and their associated costs) that will be more
    // profitable to scalarize.
    CM.selectUserVectorizationFactor(UserVF);
    buildVPlansWithVPRecipes(UserVF, UserVF);
    LLVM_DEBUG(printPlans(dbgs()));
    return {{UserVF, 0}};
  }

  // Most of the VF selection code for fixed length vectors does not make
  // sense for scalable vectors. So as a starting point we assume that if we
  // are using scalable vectors we are going to vectorize based on the
  // computed MaxVF (max K factor).
  if (TTI->useScalableVectorType()) {
    unsigned VF = MaybeMaxVF.getValue();
    assert(VF != 0 && "MaxVF is zero.");
    CM.collectUniformsAndScalars(VF);
    CM.collectInstsToScalarize(VF);
    buildVPlansWithVPRecipes(VF, VF);
    LLVM_DEBUG(printPlans(dbgs()));
    return CM.selectScalableVectorizationFactor(VF);
  }

  unsigned MaxVF = MaybeMaxVF.getValue();
  assert(MaxVF != 0 && "MaxVF is zero.");
  for (unsigned VF = 1; VF <= MaxVF; VF *= 2) {
    // Collect Uniform and Scalar instructions after vectorization with VF.
    CM.collectUniformsAndScalars(VF);

    // Collect the instructions (and their associated costs) that will be more
    // profitable to scalarize.
    if (VF > 1)
      CM.collectInstsToScalarize(VF);
  }

  buildVPlansWithVPRecipes(1, MaxVF);
  LLVM_DEBUG(printPlans(dbgs()));
  if (MaxVF == 1)
    return VectorizationFactor::Disabled();

  // Select the optimal vectorization factor.
  return CM.selectVectorizationFactor(MaxVF);
}

void LoopVectorizationPlanner::setBestPlan(unsigned VF, unsigned UF) {
  LLVM_DEBUG(dbgs() << "Setting best plan to VF=" << VF << ", UF=" << UF
                    << '\n');
  BestVF = VF;
  BestUF = UF;

  erase_if(VPlans, [VF](const VPlanPtr &Plan) { return !Plan->hasVF(VF); });
  assert(VPlans.size() == 1 && "Best VF has not a single VPlan.");
}

void LoopVectorizationPlanner::executePlan(InnerLoopVectorizer &ILV,
                                           DominatorTree *DT) {

  // 1. Create a new empty loop. Unlink the old loop and connect the new one.
  VPCallbackILV CallbackILV(ILV);

  VPTransformState State{BestVF,     BestUF,      ILV.isScalable(),       LI,
                         DT,         ILV.Builder, ILV.VectorLoopValueMap, &ILV,
                         CallbackILV};
  State.CFG.PrevBB = ILV.createVectorizedLoopSkeleton();
  State.TripCount = ILV.getOrCreateTripCount(nullptr);

  //===------------------------------------------------===//
  //
  // Notice: any optimization or new instruction that go
  // into the code below should also be implemented in
  // the cost-model.
  //
  //===------------------------------------------------===//

  // 2. Copy and widen instructions from the old loop into the new loop.
  assert(VPlans.size() == 1 && "Not a single VPlan to execute.");
  VPlans.front()->execute(&State);

  // 3. Fix the vectorized code: take care of header phi's, live-outs,
  //    predication, updating analyses.
  ILV.fixVectorizedLoop();
}

void LoopVectorizationPlanner::collectTriviallyDeadInstructions(
    SmallPtrSetImpl<Instruction *> &DeadInstructions) {
  BasicBlock *Latch = OrigLoop->getLoopLatch();

  // We create new control-flow for the vectorized loop, so the original
  // condition will be dead after vectorization if it's only used by the
  // branch.
  auto *Cmp = dyn_cast<Instruction>(Latch->getTerminator()->getOperand(0));
  if (Cmp && Cmp->hasOneUse())
    DeadInstructions.insert(Cmp);

  // We create new "steps" for induction variable updates to which the original
  // induction variables map. An original update instruction will be dead if
  // all its users except the induction variable are dead.
  for (auto &Induction : *Legal->getInductionVars()) {
    PHINode *Ind = Induction.first;
    auto *IndUpdate = cast<Instruction>(Ind->getIncomingValueForBlock(Latch));
    if (llvm::all_of(IndUpdate->users(), [&](User *U) -> bool {
          return U == Ind || DeadInstructions.find(cast<Instruction>(U)) !=
                                 DeadInstructions.end();
        }))
      DeadInstructions.insert(IndUpdate);

    // We record as "Dead" also the type-casting instructions we had identified
    // during induction analysis. We don't need any handling for them in the
    // vectorized loop because we have proven that, under a proper runtime
    // test guarding the vectorized loop, the value of the phi, and the casted
    // value of the phi, are the same. The last instruction in this casting
    // chain will get its scalar/vector/widened def from the
    // scalar/vector/widened def of the respective phi node. Any other casts in
    // the induction def-use chain have no other uses outside the phi update
    // chain, and will be ignored.
    InductionDescriptor &IndDes = Induction.second;
    const SmallVectorImpl<Instruction *> &Casts = IndDes.getCastInsts();
    DeadInstructions.insert(Casts.begin(), Casts.end());
  }
}

Value *InnerLoopUnroller::reverseVector(Value *Vec) { return Vec; }

Value *InnerLoopUnroller::getBroadcastInstrs(Value *V) { return V; }

Value *InnerLoopUnroller::getStepVector(Value *Val, int StartIdx, Value *Step,
                                        Instruction::BinaryOps BinOp) {
  // When unrolling and the VF is 1, we only need to add a simple scalar.
  Type *Ty = Val->getType();
  assert(!Ty->isVectorTy() && "Val must be a scalar");

  if (Ty->isFloatingPointTy()) {
    Constant *C = ConstantFP::get(Ty, (double)StartIdx);

    // Floating point operations had to be 'fast' to enable the unrolling.
    Value *MulOp = addFastMathFlag(Builder.CreateFMul(C, Step));
    return addFastMathFlag(Builder.CreateBinOp(BinOp, Val, MulOp));
  }
  Constant *C = ConstantInt::get(Ty, StartIdx);
  return Builder.CreateAdd(Val, Builder.CreateMul(C, Step), "induction");
}

static void AddRuntimeUnrollDisableMetaData(Loop *L) {
  SmallVector<Metadata *, 4> MDs;
  // Reserve first location for self reference to the LoopID metadata node.
  MDs.push_back(nullptr);
  bool IsUnrollMetadata = false;
  MDNode *LoopID = L->getLoopID();
  if (LoopID) {
    // First find existing loop unrolling disable metadata.
    for (unsigned i = 1, ie = LoopID->getNumOperands(); i < ie; ++i) {
      auto *MD = dyn_cast<MDNode>(LoopID->getOperand(i));
      if (MD) {
        const auto *S = dyn_cast<MDString>(MD->getOperand(0));
        IsUnrollMetadata =
            S && S->getString().startswith("llvm.loop.unroll.disable");
      }
      MDs.push_back(LoopID->getOperand(i));
    }
  }

  if (!IsUnrollMetadata) {
    // Add runtime unroll disable metadata.
    LLVMContext &Context = L->getHeader()->getContext();
    SmallVector<Metadata *, 1> DisableOperands;
    DisableOperands.push_back(
        MDString::get(Context, "llvm.loop.unroll.runtime.disable"));
    MDNode *DisableNode = MDNode::get(Context, DisableOperands);
    MDs.push_back(DisableNode);
    MDNode *NewLoopID = MDNode::get(Context, MDs);
    // Set operand 0 to refer to the loop id itself.
    NewLoopID->replaceOperandWith(0, NewLoopID);
    L->setLoopID(NewLoopID);
  }
}

bool LoopVectorizationPlanner::getDecisionAndClampRange(
    const std::function<bool(unsigned)> &Predicate, VFRange &Range) {
  assert(Range.End > Range.Start && "Trying to test an empty VF range.");
  bool PredicateAtRangeStart = Predicate(Range.Start);

  for (unsigned TmpVF = Range.Start * 2; TmpVF < Range.End; TmpVF *= 2)
    if (Predicate(TmpVF) != PredicateAtRangeStart) {
      Range.End = TmpVF;
      break;
    }

  return PredicateAtRangeStart;
}

/// Build VPlans for the full range of feasible VF's = {\p MinVF, 2 * \p MinVF,
/// 4 * \p MinVF, ..., \p MaxVF} by repeatedly building a VPlan for a sub-range
/// of VF's starting at a given VF and extending it as much as possible. Each
/// vectorization decision can potentially shorten this sub-range during
/// buildVPlan().
void LoopVectorizationPlanner::buildVPlans(unsigned MinVF, unsigned MaxVF) {
  for (unsigned VF = MinVF; VF < MaxVF + 1;) {
    VFRange SubRange = {VF, MaxVF + 1};
    VPlans.push_back(buildVPlan(SubRange));
    VF = SubRange.End;
  }
}

VPValue *VPRecipeBuilder::createEdgeMask(BasicBlock *Src, BasicBlock *Dst,
                                         VPlanPtr &Plan) {
  assert(is_contained(predecessors(Dst), Src) && "Invalid edge");

  // Look for cached value.
  std::pair<BasicBlock *, BasicBlock *> Edge(Src, Dst);
  EdgeMaskCacheTy::iterator ECEntryIt = EdgeMaskCache.find(Edge);
  if (ECEntryIt != EdgeMaskCache.end())
    return ECEntryIt->second;

  VPValue *SrcMask = createBlockInMask(Src, Plan);

  // The terminator has to be a branch inst!
  BranchInst *BI = dyn_cast<BranchInst>(Src->getTerminator());
  assert(BI && "Unexpected terminator found");

  if (!BI->isConditional())
    return EdgeMaskCache[Edge] = SrcMask;

  VPValue *EdgeMask = Plan->getVPValue(BI->getCondition());
  assert(EdgeMask && "No Edge Mask found for condition");

  if (BI->getSuccessor(0) != Dst)
    EdgeMask = Builder.createNot(EdgeMask);

  if (SrcMask) // Otherwise block in-mask is all-one, no need to AND.
    EdgeMask = Builder.createAnd(EdgeMask, SrcMask);

  return EdgeMaskCache[Edge] = EdgeMask;
}

VPValue *VPRecipeBuilder::createBlockInMask(BasicBlock *BB, VPlanPtr &Plan) {
  assert(OrigLoop->contains(BB) && "Block is not a part of a loop");

  // Look for cached value.
  BlockMaskCacheTy::iterator BCEntryIt = BlockMaskCache.find(BB);
  if (BCEntryIt != BlockMaskCache.end())
    return BCEntryIt->second;

  // All-one mask is modelled as no-mask following the convention for masked
  // load/store/gather/scatter. Initialize BlockMask to no-mask.
  VPValue *BlockMask = nullptr;

  if (OrigLoop->getHeader() == BB) {
    if (!CM.blockNeedsPredication(BB))
      return BlockMaskCache[BB] = BlockMask; // Loop incoming mask is all-one.

    // Introduce the early-exit compare IV <= BTC to form header block mask.
    // This is used instead of IV < TC because TC may wrap, unlike BTC.
    VPValue *IV = Plan->getVPValue(Legal->getPrimaryInduction());
    VPValue *BTC = Plan->getOrCreateBackedgeTakenCount();
    BlockMask = Builder.createNaryOp(VPInstruction::ICmpULE, {IV, BTC});
    return BlockMaskCache[BB] = BlockMask;
  }

  // This is the block mask. We OR all incoming edges.
  for (auto *Predecessor : predecessors(BB)) {
    VPValue *EdgeMask = createEdgeMask(Predecessor, BB, Plan);
    if (!EdgeMask) // Mask of predecessor is all-one so mask of block is too.
      return BlockMaskCache[BB] = EdgeMask;

    if (!BlockMask) { // BlockMask has its initialized nullptr value.
      BlockMask = EdgeMask;
      continue;
    }

    BlockMask = Builder.createOr(BlockMask, EdgeMask);
  }

  return BlockMaskCache[BB] = BlockMask;
}

VPWidenMemoryInstructionRecipe *
VPRecipeBuilder::tryToWidenMemory(Instruction *I, VFRange &Range,
                                  VPlanPtr &Plan) {
  if (!isa<LoadInst>(I) && !isa<StoreInst>(I))
    return nullptr;

  auto willWiden = [&](unsigned VF) -> bool {
    if (VF == 1 && !CM.isScalable())
      return false;
    LoopVectorizationCostModel::InstWidening Decision =
        CM.getWideningDecision(I, VF);
    assert(Decision != LoopVectorizationCostModel::CM_Unknown &&
           "CM decision should be taken at this point.");
    if (Decision == LoopVectorizationCostModel::CM_Interleave)
      return true;
    if (CM.isScalarAfterVectorization(I, VF) ||
        CM.isProfitableToScalarize(I, VF))
      return false;
    return Decision != LoopVectorizationCostModel::CM_Scalarize;
  };

  if (!LoopVectorizationPlanner::getDecisionAndClampRange(willWiden, Range))
    return nullptr;

  VPValue *Mask = nullptr;
  if (Legal->isMaskRequired(I))
    Mask = createBlockInMask(I->getParent(), Plan);

  return new VPWidenMemoryInstructionRecipe(*I, Mask);
}

VPWidenIntOrFpInductionRecipe *
VPRecipeBuilder::tryToOptimizeInduction(Instruction *I, VFRange &Range) {
  if (PHINode *Phi = dyn_cast<PHINode>(I)) {
    // Check if this is an integer or fp induction. If so, build the recipe that
    // produces its scalar and vector values.
    InductionDescriptor II = Legal->getInductionVars()->lookup(Phi);
    if (II.getKind() == InductionDescriptor::IK_IntInduction ||
        II.getKind() == InductionDescriptor::IK_FpInduction)
      return new VPWidenIntOrFpInductionRecipe(Phi);

    return nullptr;
  }

  // Optimize the special case where the source is a constant integer
  // induction variable. Notice that we can only optimize the 'trunc' case
  // because (a) FP conversions lose precision, (b) sext/zext may wrap, and
  // (c) other casts depend on pointer size.

  // Determine whether \p K is a truncation based on an induction variable that
  // can be optimized.
  auto isOptimizableIVTruncate =
      [&](Instruction *K) -> std::function<bool(unsigned)> {
    return
        [=](unsigned VF) -> bool { return CM.isOptimizableIVTruncate(K, VF); };
  };

  if (isa<TruncInst>(I) && LoopVectorizationPlanner::getDecisionAndClampRange(
                               isOptimizableIVTruncate(I), Range))
    return new VPWidenIntOrFpInductionRecipe(cast<PHINode>(I->getOperand(0)),
                                             cast<TruncInst>(I));
  return nullptr;
}

VPBlendRecipe *VPRecipeBuilder::tryToBlend(Instruction *I, VPlanPtr &Plan) {
  PHINode *Phi = dyn_cast<PHINode>(I);
  if (!Phi || Phi->getParent() == OrigLoop->getHeader())
    return nullptr;

  // We know that all PHIs in non-header blocks are converted into selects, so
  // we don't have to worry about the insertion order and we can just use the
  // builder. At this point we generate the predication tree. There may be
  // duplications since this is a simple recursive scan, but future
  // optimizations will clean it up.

  SmallVector<VPValue *, 2> Masks;
  unsigned NumIncoming = Phi->getNumIncomingValues();
  for (unsigned In = 0; In < NumIncoming; In++) {
    VPValue *EdgeMask =
        createEdgeMask(Phi->getIncomingBlock(In), Phi->getParent(), Plan);
    assert((EdgeMask || NumIncoming == 1) &&
           "Multiple predecessors with one having a full mask");
    if (EdgeMask)
      Masks.push_back(EdgeMask);
  }
  return new VPBlendRecipe(Phi, Masks);
}

bool VPRecipeBuilder::tryToWiden(Instruction *I, VPBasicBlock *VPBB,
                                 VFRange &Range) {

  bool IsPredicated = LoopVectorizationPlanner::getDecisionAndClampRange(
      [&](unsigned VF) { return CM.isScalarWithPredication(I, VF); }, Range);

  if (IsPredicated)
    return false;

  auto IsVectorizableOpcode = [](unsigned Opcode) {
    switch (Opcode) {
    case Instruction::Add:
    case Instruction::And:
    case Instruction::AShr:
    case Instruction::BitCast:
    case Instruction::Br:
    case Instruction::Call:
    case Instruction::FAdd:
    case Instruction::FCmp:
    case Instruction::FDiv:
    case Instruction::FMul:
    case Instruction::FNeg:
    case Instruction::FPExt:
    case Instruction::FPToSI:
    case Instruction::FPToUI:
    case Instruction::FPTrunc:
    case Instruction::FRem:
    case Instruction::FSub:
    case Instruction::GetElementPtr:
    case Instruction::ICmp:
    case Instruction::IntToPtr:
    case Instruction::Load:
    case Instruction::LShr:
    case Instruction::Mul:
    case Instruction::Or:
    case Instruction::PHI:
    case Instruction::PtrToInt:
    case Instruction::SDiv:
    case Instruction::Select:
    case Instruction::SExt:
    case Instruction::Shl:
    case Instruction::SIToFP:
    case Instruction::SRem:
    case Instruction::Store:
    case Instruction::Sub:
    case Instruction::Trunc:
    case Instruction::UDiv:
    case Instruction::UIToFP:
    case Instruction::URem:
    case Instruction::Xor:
    case Instruction::ZExt:
      return true;
    }
    return false;
  };

  if (!IsVectorizableOpcode(I->getOpcode()))
    return false;

  if (CallInst *CI = dyn_cast<CallInst>(I)) {
    Intrinsic::ID ID = getVectorIntrinsicIDForCall(CI, TLI);
    if (ID && (ID == Intrinsic::assume || ID == Intrinsic::lifetime_end ||
               ID == Intrinsic::lifetime_start || ID == Intrinsic::sideeffect))
      return false;
  }

  auto willWiden = [&](unsigned VF) -> bool {
    if (!isa<PHINode>(I) && (CM.isScalarAfterVectorization(I, VF) ||
                             CM.isProfitableToScalarize(I, VF)))
      return false;
    if (CallInst *CI = dyn_cast<CallInst>(I)) {
      Intrinsic::ID ID = getVectorIntrinsicIDForCall(CI, TLI);
      // The following case may be scalarized depending on the VF.
      // The flag shows whether we use Intrinsic or a usual Call for vectorized
      // version of the instruction.
      // Is it beneficial to perform intrinsic call compared to lib call?
      bool NeedToScalarize;
      unsigned CallCost = CM.getVectorCallCost(CI, VF, NeedToScalarize);
      bool UseVectorIntrinsic =
          ID && CM.getVectorIntrinsicCost(CI, VF) <= CallCost;
      return UseVectorIntrinsic || !NeedToScalarize;
    }
    if (isa<LoadInst>(I) || isa<StoreInst>(I)) {
      assert(CM.getWideningDecision(I, VF) ==
                 LoopVectorizationCostModel::CM_Scalarize &&
             "Memory widening decisions should have been taken care by now");
      return false;
    }
    return true;
  };

  if (!LoopVectorizationPlanner::getDecisionAndClampRange(willWiden, Range))
    return false;

  // If this ingredient's recipe is to be recorded, keep its recipe a singleton
  // to avoid having to split recipes later.
  bool IsSingleton = Ingredient2Recipe.count(I);

  // Success: widen this instruction. We optimize the common case where
  // consecutive instructions can be represented by a single recipe.
  if (!IsSingleton && !VPBB->empty() && LastExtensibleRecipe == &VPBB->back() &&
      LastExtensibleRecipe->appendInstruction(I))
    return true;

  VPWidenRecipe *WidenRecipe = new VPWidenRecipe(I);
  if (!IsSingleton)
    LastExtensibleRecipe = WidenRecipe;
  setRecipe(I, WidenRecipe);
  VPBB->appendRecipe(WidenRecipe);
  return true;
}

VPBasicBlock *VPRecipeBuilder::handleReplication(
    Instruction *I, VFRange &Range, VPBasicBlock *VPBB,
    DenseMap<Instruction *, VPReplicateRecipe *> &PredInst2Recipe,
    VPlanPtr &Plan) {
  bool IsUniform = LoopVectorizationPlanner::getDecisionAndClampRange(
      [&](unsigned VF) { return CM.isUniformAfterVectorization(I, VF); },
      Range);

  bool IsPredicated = LoopVectorizationPlanner::getDecisionAndClampRange(
      [&](unsigned VF) { return CM.isScalarWithPredication(I, VF); }, Range);

  auto *Recipe = new VPReplicateRecipe(I, IsUniform, IsPredicated);
  setRecipe(I, Recipe);

  // Find if I uses a predicated instruction. If so, it will use its scalar
  // value. Avoid hoisting the insert-element which packs the scalar value into
  // a vector value, as that happens iff all users use the vector value.
  for (auto &Op : I->operands())
    if (auto *PredInst = dyn_cast<Instruction>(Op))
      if (PredInst2Recipe.find(PredInst) != PredInst2Recipe.end())
        PredInst2Recipe[PredInst]->setAlsoPack(false);

  // Finalize the recipe for Instr, first if it is not predicated.
  if (!IsPredicated) {
    LLVM_DEBUG(dbgs() << "LV: Scalarizing:" << *I << "\n");
    VPBB->appendRecipe(Recipe);
    return VPBB;
  }
  LLVM_DEBUG(dbgs() << "LV: Scalarizing and predicating:" << *I << "\n");
  assert(VPBB->getSuccessors().empty() &&
         "VPBB has successors when handling predicated replication.");
  // Record predicated instructions for above packing optimizations.
  PredInst2Recipe[I] = Recipe;
  VPBlockBase *Region = createReplicateRegion(I, Recipe, Plan);
  VPBlockUtils::insertBlockAfter(Region, VPBB);
  auto *RegSucc = new VPBasicBlock();
  VPBlockUtils::insertBlockAfter(RegSucc, Region);
  return RegSucc;
}

VPRegionBlock *VPRecipeBuilder::createReplicateRegion(Instruction *Instr,
                                                      VPRecipeBase *PredRecipe,
                                                      VPlanPtr &Plan) {
  // Instructions marked for predication are replicated and placed under an
  // if-then construct to prevent side-effects.

  // Generate recipes to compute the block mask for this region.
  VPValue *BlockInMask = createBlockInMask(Instr->getParent(), Plan);

  // Build the triangular if-then region.
  std::string RegionName = (Twine("pred.") + Instr->getOpcodeName()).str();
  assert(Instr->getParent() && "Predicated instruction not in any basic block");
  auto *BOMRecipe = new VPBranchOnMaskRecipe(BlockInMask);
  auto *Entry = new VPBasicBlock(Twine(RegionName) + ".entry", BOMRecipe);
  auto *PHIRecipe =
      Instr->getType()->isVoidTy() ? nullptr : new VPPredInstPHIRecipe(Instr);
  auto *Exit = new VPBasicBlock(Twine(RegionName) + ".continue", PHIRecipe);
  auto *Pred = new VPBasicBlock(Twine(RegionName) + ".if", PredRecipe);
  VPRegionBlock *Region = new VPRegionBlock(Entry, Exit, RegionName, true);

  // Note: first set Entry as region entry and then connect successors starting
  // from it in order, to propagate the "parent" of each VPBasicBlock.
  VPBlockUtils::insertTwoBlocksAfter(Pred, Exit, BlockInMask, Entry);
  VPBlockUtils::connectBlocks(Pred, Exit);

  return Region;
}
//-NOTE/VK-//
// This is where widening recipe is created for each instruction in the for
// loop. During the plan execution phase widening is done by simply executing
// these recipes.
bool VPRecipeBuilder::tryToCreateRecipe(Instruction *Instr, VFRange &Range,
                                        VPlanPtr &Plan, VPBasicBlock *VPBB) {
  VPRecipeBase *Recipe = nullptr;

  // First, check for specific widening recipes that deal with memory
  // operations, inductions and Phi nodes.
  if ((Recipe = tryToWidenMemory(Instr, Range, Plan)) ||
      (Recipe = tryToOptimizeInduction(Instr, Range)) ||
      (Recipe = tryToBlend(Instr, Plan)) ||
      (isa<PHINode>(Instr) &&
       (Recipe = new VPWidenPHIRecipe(cast<PHINode>(Instr))))) {
    setRecipe(Instr, Recipe);
    VPBB->appendRecipe(Recipe);
    return true;
  }

  // Check if Instr is to be widened by a general VPWidenRecipe.
  if (tryToWiden(Instr, VPBB, Range))
    return true;

  return false;
}

void LoopVectorizationPlanner::buildVPlansWithVPRecipes(unsigned MinVF,
                                                        unsigned MaxVF) {
  assert(OrigLoop->empty() && "Inner loop expected.");

  // Collect conditions feeding internal conditional branches; they need to be
  // represented in VPlan for it to model masking.
  SmallPtrSet<Value *, 1> NeedDef;

  auto *Latch = OrigLoop->getLoopLatch();
  for (BasicBlock *BB : OrigLoop->blocks()) {
    if (BB == Latch)
      continue;
    BranchInst *Branch = dyn_cast<BranchInst>(BB->getTerminator());
    if (Branch && Branch->isConditional())
      NeedDef.insert(Branch->getCondition());
  }

  // If the tail is to be folded by masking, the primary induction variable
  // needs to be represented in VPlan for it to model early-exit masking.
  // Also, both the Phi and the live-out instruction of each reduction are
  // required in order to introduce a select between them in VPlan.
  if (CM.foldTailByMasking()) {
    NeedDef.insert(Legal->getPrimaryInduction());
    for (auto &Reduction : *Legal->getReductionVars()) {
      NeedDef.insert(Reduction.first);
      NeedDef.insert(Reduction.second.getLoopExitInstr());
    }
  }

  // Collect instructions from the original loop that will become trivially dead
  // in the vectorized loop. We don't need to vectorize these instructions. For
  // example, original induction update instructions can become dead because we
  // separately emit induction "steps" when generating code for the new loop.
  // Similarly, we create a new latch condition when setting up the structure
  // of the new loop, so the old one can become dead.
  SmallPtrSet<Instruction *, 4> DeadInstructions;
  collectTriviallyDeadInstructions(DeadInstructions);

  for (unsigned VF = MinVF; VF < MaxVF + 1;) {
    VFRange SubRange = {VF, MaxVF + 1};
    VPlans.push_back(
        buildVPlanWithVPRecipes(SubRange, NeedDef, DeadInstructions));
    VF = SubRange.End;
  }
}

VPlanPtr LoopVectorizationPlanner::buildVPlanWithVPRecipes(
    VFRange &Range, SmallPtrSetImpl<Value *> &NeedDef,
    SmallPtrSetImpl<Instruction *> &DeadInstructions) {

  // Hold a mapping from predicated instructions to their recipes, in order to
  // fix their AlsoPack behavior if a user is determined to replicate and use a
  // scalar instead of vector value.
  DenseMap<Instruction *, VPReplicateRecipe *> PredInst2Recipe;

  DenseMap<Instruction *, Instruction *> &SinkAfter = Legal->getSinkAfter();

  SmallPtrSet<const InterleaveGroup<Instruction> *, 1> InterleaveGroups;

  VPRecipeBuilder RecipeBuilder(OrigLoop, TLI, Legal, CM, Builder);

  // ---------------------------------------------------------------------------
  // Pre-construction: record ingredients whose recipes we'll need to further
  // process after constructing the initial VPlan.
  // ---------------------------------------------------------------------------

  // Mark instructions we'll need to sink later and their targets as
  // ingredients whose recipe we'll need to record.
  for (auto &Entry : SinkAfter) {
    RecipeBuilder.recordRecipeOf(Entry.first);
    RecipeBuilder.recordRecipeOf(Entry.second);
  }

  // For each interleave group which is relevant for this (possibly trimmed)
  // Range, add it to the set of groups to be later applied to the VPlan and add
  // placeholders for its members' Recipes which we'll be replacing with a
  // single VPInterleaveRecipe.
  for (InterleaveGroup<Instruction> *IG : IAI.getInterleaveGroups()) {
    auto applyIG = [IG, this](unsigned VF) -> bool {
      return (VF >= 2 && // Query is illegal for VF == 1
              CM.getWideningDecision(IG->getInsertPos(), VF) ==
                  LoopVectorizationCostModel::CM_Interleave);
    };
    if (!getDecisionAndClampRange(applyIG, Range))
      continue;
    InterleaveGroups.insert(IG);
    for (unsigned i = 0; i < IG->getFactor(); i++)
      if (Instruction *Member = IG->getMember(i))
        RecipeBuilder.recordRecipeOf(Member);
  };

  // ---------------------------------------------------------------------------
  // Build initial VPlan: Scan the body of the loop in a topological order to
  // visit each basic block after having visited its predecessor basic blocks.
  // ---------------------------------------------------------------------------

  // Create a dummy pre-entry VPBasicBlock to start building the VPlan.
  VPBasicBlock *VPBB = new VPBasicBlock("Pre-Entry");
  auto Plan = std::make_unique<VPlan>(VPBB);

  // Represent values that will have defs inside VPlan.
  for (Value *V : NeedDef)
    Plan->addVPValue(V);

  // Scan the body of the loop in a topological order to visit each basic block
  // after having visited its predecessor basic blocks.
  LoopBlocksDFS DFS(OrigLoop);
  DFS.perform(LI);

  for (BasicBlock *BB : make_range(DFS.beginRPO(), DFS.endRPO())) {
    // Relevant instructions from basic block BB will be grouped into VPRecipe
    // ingredients and fill a new VPBasicBlock.
    unsigned VPBBsForBB = 0;
    auto *FirstVPBBForBB = new VPBasicBlock(BB->getName());
    VPBlockUtils::insertBlockAfter(FirstVPBBForBB, VPBB);
    VPBB = FirstVPBBForBB;
    Builder.setInsertPoint(VPBB);

    // Introduce each ingredient into VPlan.
    for (Instruction &I : BB->instructionsWithoutDebug()) {
      Instruction *Instr = &I;

      // First filter out irrelevant instructions, to ensure no recipes are
      // built for them.
      if (isa<BranchInst>(Instr) ||
          DeadInstructions.find(Instr) != DeadInstructions.end())
        continue;

      if (RecipeBuilder.tryToCreateRecipe(Instr, Range, Plan, VPBB))
        continue;

      // Otherwise, if all widening options failed, Instruction is to be
      // replicated. This may create a successor for VPBB.
      VPBasicBlock *NextVPBB = RecipeBuilder.handleReplication(
          Instr, Range, VPBB, PredInst2Recipe, Plan);
      if (NextVPBB != VPBB) {
        VPBB = NextVPBB;
        VPBB->setName(BB->hasName() ? BB->getName() + "." + Twine(VPBBsForBB++)
                                    : "");
      }
    }
  }

  // Discard empty dummy pre-entry VPBasicBlock. Note that other VPBasicBlocks
  // may also be empty, such as the last one VPBB, reflecting original
  // basic-blocks with no recipes.
  VPBasicBlock *PreEntry = cast<VPBasicBlock>(Plan->getEntry());
  assert(PreEntry->empty() && "Expecting empty pre-entry block.");
  VPBlockBase *Entry = Plan->setEntry(PreEntry->getSingleSuccessor());
  VPBlockUtils::disconnectBlocks(PreEntry, Entry);
  delete PreEntry;

  // ---------------------------------------------------------------------------
  // Transform initial VPlan: Apply previously taken decisions, in order, to
  // bring the VPlan to its final state.
  // ---------------------------------------------------------------------------

  // Apply Sink-After legal constraints.
  for (auto &Entry : SinkAfter) {
    VPRecipeBase *Sink = RecipeBuilder.getRecipe(Entry.first);
    VPRecipeBase *Target = RecipeBuilder.getRecipe(Entry.second);
    Sink->moveAfter(Target);
  }

  // Interleave memory: for each Interleave Group we marked earlier as relevant
  // for this VPlan, replace the Recipes widening its memory instructions with a
  // single VPInterleaveRecipe at its insertion point.
  for (auto IG : InterleaveGroups) {
    auto *Recipe = cast<VPWidenMemoryInstructionRecipe>(
        RecipeBuilder.getRecipe(IG->getInsertPos()));
    (new VPInterleaveRecipe(IG, Recipe->getMask()))->insertBefore(Recipe);

    for (unsigned i = 0; i < IG->getFactor(); ++i)
      if (Instruction *Member = IG->getMember(i)) {
        RecipeBuilder.getRecipe(Member)->eraseFromParent();
      }
  }

  // Finally, if tail is folded by masking, introduce selects between the phi
  // and the live-out instruction of each reduction, at the end of the latch.
  if (CM.foldTailByMasking()) {
    Builder.setInsertPoint(VPBB);
    auto *Cond = RecipeBuilder.createBlockInMask(OrigLoop->getHeader(), Plan);
    for (auto &Reduction : *Legal->getReductionVars()) {
      VPValue *Phi = Plan->getVPValue(Reduction.first);
      VPValue *Red = Plan->getVPValue(Reduction.second.getLoopExitInstr());
      Builder.createNaryOp(Instruction::Select, {Cond, Red, Phi});
    }
  }

  std::string PlanName;
  raw_string_ostream RSO(PlanName);
  unsigned VF = Range.Start;
  Plan->addVF(VF);
  RSO << "Initial VPlan for VF={" << VF;
  for (VF *= 2; VF < Range.End; VF *= 2) {
    Plan->addVF(VF);
    RSO << "," << VF;
  }
  RSO << "},UF>=1";
  RSO.flush();
  Plan->setName(PlanName);

  return Plan;
}

VPlanPtr LoopVectorizationPlanner::buildVPlan(VFRange &Range) {
  // Outer loop handling: They may require CFG and instruction level
  // transformations before even evaluating whether vectorization is profitable.
  // Since we cannot modify the incoming IR, we need to build VPlan upfront in
  // the vectorization pipeline.
  assert(!OrigLoop->empty());
  assert(EnableVPlanNativePath && "VPlan-native path is not enabled.");

  // Create new empty VPlan
  auto Plan = std::make_unique<VPlan>();

  // Build hierarchical CFG
  VPlanHCFGBuilder HCFGBuilder(OrigLoop, LI, *Plan);
  HCFGBuilder.buildHierarchicalCFG();

  for (unsigned VF = Range.Start; VF < Range.End; VF *= 2)
    Plan->addVF(VF);

  if (EnableVPlanPredication) {
    VPlanPredicator VPP(*Plan);
    VPP.predicate();

    // Avoid running transformation to recipes until masked code generation in
    // VPlan-native path is in place.
    return Plan;
  }

  SmallPtrSet<Instruction *, 1> DeadInstructions;
  VPlanHCFGTransforms::VPInstructionsToVPRecipes(
      Plan, Legal->getInductionVars(), DeadInstructions);

  return Plan;
}

Value *LoopVectorizationPlanner::VPCallbackILV::getOrCreateVectorValues(
    Value *V, unsigned Part) {
  return ILV.getOrCreateVectorValue(V, Part);
}

void VPInterleaveRecipe::print(raw_ostream &O, const Twine &Indent) const {
  O << " +\n"
    << Indent << "\"INTERLEAVE-GROUP with factor " << IG->getFactor() << " at ";
  IG->getInsertPos()->printAsOperand(O, false);
  if (User) {
    O << ", ";
    User->getOperand(0)->printAsOperand(O);
  }
  O << "\\l\"";
  for (unsigned i = 0; i < IG->getFactor(); ++i)
    if (Instruction *I = IG->getMember(i))
      O << " +\n"
        << Indent << "\"  " << VPlanIngredient(I) << " " << i << "\\l\"";
}

void VPWidenRecipe::execute(VPTransformState &State) {
  for (auto &Instr : make_range(Begin, End))
    State.ILV->widenInstruction(Instr);
}

void VPWidenIntOrFpInductionRecipe::execute(VPTransformState &State) {
  assert(!State.Instance && "Int or FP induction being replicated.");
  State.ILV->widenIntOrFpInduction(IV, Trunc);
}

void VPWidenPHIRecipe::execute(VPTransformState &State) {
  State.ILV->widenPHIInstruction(Phi, State.UF, State.VF);
}

void VPBlendRecipe::execute(VPTransformState &State) {
  State.ILV->setDebugLocFromInst(State.Builder, Phi);
  // We know that all PHIs in non-header blocks are converted into
  // selects, so we don't have to worry about the insertion order and we
  // can just use the builder.
  // At this point we generate the predication tree. There may be
  // duplications since this is a simple recursive scan, but future
  // optimizations will clean it up.

  unsigned NumIncoming = Phi->getNumIncomingValues();

  assert((User || NumIncoming == 1) &&
         "Multiple predecessors with predecessors having a full mask");
  // Generate a sequence of selects of the form:
  // SELECT(Mask3, In3,
  //      SELECT(Mask2, In2,
  //                   ( ...)))
  InnerLoopVectorizer::VectorParts Entry(State.UF);
  for (unsigned In = 0; In < NumIncoming; ++In) {
    for (unsigned Part = 0; Part < State.UF; ++Part) {
      // We might have single edge PHIs (blocks) - use an identity
      // 'select' for the first PHI operand.
      Value *In0 =
          State.ILV->getOrCreateVectorValue(Phi->getIncomingValue(In), Part);
      if (In == 0)
        Entry[Part] = In0; // Initialize with the first incoming value.
      else {
        // Select between the current value and the previous incoming edge
        // based on the incoming mask.
        Value *Cond = State.get(User->getOperand(In), Part);
        Entry[Part] =
            State.Builder.CreateSelect(Cond, In0, Entry[Part], "predphi");
      }
    }
  }
  for (unsigned Part = 0; Part < State.UF; ++Part)
    State.ValueMap.setVectorValue(Phi, Part, Entry[Part]);
}

void VPInterleaveRecipe::execute(VPTransformState &State) {
  assert(!State.Instance && "Interleave group being replicated.");
  if (!User)
    return State.ILV->vectorizeInterleaveGroup(IG->getInsertPos());

  // Last (and currently only) operand is a mask.
  InnerLoopVectorizer::VectorParts MaskValues(State.UF);
  VPValue *Mask = User->getOperand(User->getNumOperands() - 1);
  for (unsigned Part = 0; Part < State.UF; ++Part)
    MaskValues[Part] = State.get(Mask, Part);
  State.ILV->vectorizeInterleaveGroup(IG->getInsertPos(), &MaskValues);
}

void VPReplicateRecipe::execute(VPTransformState &State) {
  if (State.Instance) { // Generate a single instance.
    State.ILV->scalarizeInstruction(Ingredient, *State.Instance, IsPredicated);
    // Insert scalar instance packing it into a vector.
    if (AlsoPack && State.VF > 1) {
      // If we're constructing lane 0, initialize to start from undef.
      if (State.Instance->Lane == 0) {
        Value *Undef = UndefValue::get(
            VectorType::get(Ingredient->getType(), State.VF, State.IsScalable));
        State.ValueMap.setVectorValue(Ingredient, State.Instance->Part, Undef);
      }
      State.ILV->packScalarIntoVectorValue(Ingredient, *State.Instance);
    }
    return;
  }

  // Generate scalar instances for all VF lanes of all UF parts, unless the
  // instruction is uniform inwhich case generate only the first lane for each
  // of the UF parts.
  unsigned EndLane = IsUniform ? 1 : State.VF;
  for (unsigned Part = 0; Part < State.UF; ++Part)
    for (unsigned Lane = 0; Lane < EndLane; ++Lane)
      State.ILV->scalarizeInstruction(Ingredient, {Part, Lane}, IsPredicated);
}

void VPBranchOnMaskRecipe::execute(VPTransformState &State) {
  assert(State.Instance && "Branch on Mask works only on single instance.");

  unsigned Part = State.Instance->Part;
  unsigned Lane = State.Instance->Lane;

  Value *ConditionBit = nullptr;
  if (!User) // Block in mask is all-one.
    ConditionBit = State.Builder.getTrue();
  else {
    VPValue *BlockInMask = User->getOperand(0);
    ConditionBit = State.get(BlockInMask, Part);
    if (ConditionBit->getType()->isVectorTy())
      ConditionBit = State.Builder.CreateExtractElement(
          ConditionBit, State.Builder.getInt32(Lane));
  }

  // Replace the temporary unreachable terminator with a new conditional branch,
  // whose two destinations will be set later when they are created.
  auto *CurrentTerminator = State.CFG.PrevBB->getTerminator();
  assert(isa<UnreachableInst>(CurrentTerminator) &&
         "Expected to replace unreachable terminator with conditional branch.");
  auto *CondBr = BranchInst::Create(State.CFG.PrevBB, nullptr, ConditionBit);
  CondBr->setSuccessor(0, nullptr);
  ReplaceInstWithInst(CurrentTerminator, CondBr);
}

void VPPredInstPHIRecipe::execute(VPTransformState &State) {
  assert(State.Instance && "Predicated instruction PHI works per instance.");
  Instruction *ScalarPredInst = cast<Instruction>(
      State.ValueMap.getScalarValue(PredInst, *State.Instance));
  BasicBlock *PredicatedBB = ScalarPredInst->getParent();
  BasicBlock *PredicatingBB = PredicatedBB->getSinglePredecessor();
  assert(PredicatingBB && "Predicated block has no single predecessor.");

  // By current pack/unpack logic we need to generate only a single phi node: if
  // a vector value for the predicated instruction exists at this point it means
  // the instruction has vector users only, and a phi for the vector value is
  // needed. In this case the recipe of the predicated instruction is marked to
  // also do that packing, thereby "hoisting" the insert-element sequence.
  // Otherwise, a phi node for the scalar value is needed.
  unsigned Part = State.Instance->Part;
  if (State.ValueMap.hasVectorValue(PredInst, Part)) {
    Value *VectorValue = State.ValueMap.getVectorValue(PredInst, Part);
    InsertElementInst *IEI = cast<InsertElementInst>(VectorValue);
    PHINode *VPhi = State.Builder.CreatePHI(IEI->getType(), 2);
    VPhi->addIncoming(IEI->getOperand(0), PredicatingBB); // Unmodified vector.
    VPhi->addIncoming(IEI, PredicatedBB); // New vector with inserted element.
    State.ValueMap.resetVectorValue(PredInst, Part, VPhi); // Update cache.
  } else {
    Type *PredInstType = PredInst->getType();
    PHINode *Phi = State.Builder.CreatePHI(PredInstType, 2);
    Phi->addIncoming(UndefValue::get(ScalarPredInst->getType()), PredicatingBB);
    Phi->addIncoming(ScalarPredInst, PredicatedBB);
    State.ValueMap.resetScalarValue(PredInst, *State.Instance, Phi);
  }
}

void VPWidenMemoryInstructionRecipe::execute(VPTransformState &State) {
  VPValue *Mask = getMask();
  if (!Mask)
    return State.ILV->vectorizeMemoryInstruction(&Instr);

  InnerLoopVectorizer::VectorParts MaskValues(State.UF);
  for (unsigned Part = 0; Part < State.UF; ++Part)
    MaskValues[Part] = State.get(Mask, Part);
  State.ILV->vectorizeMemoryInstruction(&Instr, &MaskValues);
}

static ScalarEpilogueLowering
getScalarEpilogueLowering(Function *F, Loop *L, LoopVectorizeHints &Hints,
                          ProfileSummaryInfo *PSI, BlockFrequencyInfo *BFI,
                          TargetTransformInfo *TTI, TargetLibraryInfo *TLI,
                          AssumptionCache *AC, LoopInfo *LI,
                          ScalarEvolution *SE, DominatorTree *DT,
                          const LoopAccessInfo *LAI) {
  ScalarEpilogueLowering SEL = CM_ScalarEpilogueAllowed;
  bool PredicateOptDisabled = PreferPredicateOverEpilog.getNumOccurrences() &&
                              !PreferPredicateOverEpilog;

  if (Hints.getForce() != LoopVectorizeHints::FK_Enabled &&
      (F->hasOptSize() ||
       llvm::shouldOptimizeForSize(L->getHeader(), PSI, BFI,
                                   PGSOQueryType::IRPass)))
    SEL = CM_ScalarEpilogueNotAllowedOptSize;
  else if (PreferPredicateOverEpilog ||
           Hints.getPredicate() == LoopVectorizeHints::FK_Enabled ||
           (TTI->preferPredicateOverEpilogue(L, LI, *SE, *AC, TLI, DT, LAI) &&
            Hints.getPredicate() != LoopVectorizeHints::FK_Disabled &&
            !PredicateOptDisabled))
    SEL = CM_ScalarEpilogueNotNeededUsePredicate;

  return SEL;
}

// Process the loop in the VPlan-native vectorization path. This path builds
// VPlan upfront in the vectorization pipeline, which allows to apply
// VPlan-to-VPlan transformations from the very beginning without modifying the
// input LLVM IR.
static bool processLoopInVPlanNativePath(
    Loop *L, PredicatedScalarEvolution &PSE, LoopInfo *LI, DominatorTree *DT,
    LoopVectorizationLegality *LVL, TargetTransformInfo *TTI,
    TargetLibraryInfo *TLI, DemandedBits *DB, AssumptionCache *AC,
    OptimizationRemarkEmitter *ORE, BlockFrequencyInfo *BFI,
    ProfileSummaryInfo *PSI, LoopVectorizeHints &Hints) {

  assert(EnableVPlanNativePath && "VPlan-native path is disabled.");
  Function *F = L->getHeader()->getParent();
  InterleavedAccessInfo IAI(PSE, L, DT, LI, LVL->getLAI());

  ScalarEpilogueLowering SEL =
    getScalarEpilogueLowering(F, L, Hints, PSI, BFI, TTI, TLI, AC, LI,
                              PSE.getSE(), DT, LVL->getLAI());

  LoopVectorizationCostModel CM(SEL, L, PSE, LI, LVL, *TTI, TLI, DB, AC, ORE, F,
                                &Hints, IAI);
  // Use the planner for outer loop vectorization.
  // TODO: CM is not used at this point inside the planner. Turn CM into an
  // optional argument if we don't need it in the future.
  LoopVectorizationPlanner LVP(L, LI, TLI, TTI, LVL, CM, IAI);

  // Get user vectorization factor.
  const unsigned UserVF = Hints.getWidth();

  // Plan how to best vectorize, return the best VF and its cost.
  VectorizationFactor VF = LVP.planInVPlanNativePath(UserVF);
  // Normalize the meaning of VF == 1 for fixed vectors.
  if (!TTI->useScalableVectorType() && VF != VectorizationFactor::Disabled() &&
      VF.getWidth() == 1)
    VF = VectorizationFactor::Disabled();

  // If we are stress testing VPlan builds, do not attempt to generate vector
  // code. Masked vector code generation support will follow soon.
  // Also, do not attempt to vectorize if no vector code will be produced.
  if (VPlanBuildStressTest || EnableVPlanPredication ||
      VectorizationFactor::Disabled() == VF)
    return false;

  LVP.setBestPlan(VF.getWidth(), 1);

  InnerLoopVectorizer LB(L, PSE, LI, DT, TLI, TTI, AC, ORE, VF.getWidth(), 1,
                         LVL, &CM);
  LLVM_DEBUG(dbgs() << "Vectorizing outer loop in \""
                    << L->getHeader()->getParent()->getName() << "\"\n");
  LVP.executePlan(LB, DT);

  // Mark the loop as already vectorized to avoid vectorizing again.
  Hints.setAlreadyVectorized();

  LLVM_DEBUG(verifyFunction(*L->getHeader()->getParent()));
  return true;
}

bool LoopVectorizePass::processLoop(Loop *L) {
  assert((EnableVPlanNativePath || L->empty()) &&
         "VPlan-native path is not enabled. Only process inner loops.");

#ifndef NDEBUG
  const std::string DebugLocStr = getDebugLocString(L);
#endif /* NDEBUG */

  LLVM_DEBUG(dbgs() << "\nLV: Checking a loop in \""
                    << L->getHeader()->getParent()->getName() << "\" from "
                    << DebugLocStr << "\n");

  LoopVectorizeHints Hints(L, InterleaveOnlyWhenForced, *ORE);

  LLVM_DEBUG(
      dbgs() << "LV: Loop hints:"
             << " force="
             << (Hints.getForce() == LoopVectorizeHints::FK_Disabled
                     ? "disabled"
                     : (Hints.getForce() == LoopVectorizeHints::FK_Enabled
                            ? "enabled"
                            : "?"))
             << " width=" << Hints.getWidth()
             << " unroll=" << Hints.getInterleave() << "\n");

  // Function containing loop
  Function *F = L->getHeader()->getParent();

  // Looking at the diagnostic output is the only way to determine if a loop
  // was vectorized (other than looking at the IR or machine code), so it
  // is important to generate an optimization remark for each loop. Most of
  // these messages are generated as OptimizationRemarkAnalysis. Remarks
  // generated as OptimizationRemark and OptimizationRemarkMissed are
  // less verbose reporting vectorized loops and unvectorized loops that may
  // benefit from vectorization, respectively.

  if (!Hints.allowVectorization(F, L, VectorizeOnlyWhenForced)) {
    LLVM_DEBUG(dbgs() << "LV: Loop hints prevent vectorization.\n");
    return false;
  }

  PredicatedScalarEvolution PSE(*SE, *L);

  // Check if it is legal to vectorize the loop.
  LoopVectorizationRequirements Requirements(*ORE);
  LoopVectorizationLegality LVL(L, PSE, DT, TTI, TLI, AA, F, GetLAA, LI, ORE,
                                &Requirements, &Hints, DB, AC);
  if (!LVL.canVectorize(EnableVPlanNativePath)) {
    LLVM_DEBUG(dbgs() << "LV: Not vectorizing: Cannot prove legality.\n");
    Hints.emitRemarkWithHints();
    return false;
  }

  // Check the function attributes and profiles to find out if this function
  // should be optimized for size.
  ScalarEpilogueLowering SEL =
    getScalarEpilogueLowering(F, L, Hints, PSI, BFI, TTI, TLI, AC, LI,
                              PSE.getSE(), DT, LVL.getLAI());

  // Entrance to the VPlan-native vectorization path. Outer loops are processed
  // here. They may require CFG and instruction level transformations before
  // even evaluating whether vectorization is profitable. Since we cannot modify
  // the incoming IR, we need to build VPlan upfront in the vectorization
  // pipeline.
  if (!L->empty())
    return processLoopInVPlanNativePath(L, PSE, LI, DT, &LVL, TTI, TLI, DB, AC,
                                        ORE, BFI, PSI, Hints);

  assert(L->empty() && "Inner loop expected.");

  // Check the loop for a trip count threshold: vectorize loops with a tiny trip
  // count by optimizing for size, to minimize overheads.
  auto ExpectedTC = getSmallBestKnownTC(*SE, L);
  if (ExpectedTC && *ExpectedTC < TinyTripCountVectorThreshold) {
    LLVM_DEBUG(dbgs() << "LV: Found a loop with a very small trip count. "
                      << "This loop is worth vectorizing only if no scalar "
                      << "iteration overheads are incurred.");
    if (Hints.getForce() == LoopVectorizeHints::FK_Enabled)
      LLVM_DEBUG(dbgs() << " But vectorizing was explicitly forced.\n");
    else {
      LLVM_DEBUG(dbgs() << "\n");
      SEL = CM_ScalarEpilogueNotAllowedLowTripLoop;
    }
  }

  // Check the function attributes to see if implicit floats are allowed.
  // FIXME: This check doesn't seem possibly correct -- what if the loop is
  // an integer loop and the vector instructions selected are purely integer
  // vector instructions?
  if (F->hasFnAttribute(Attribute::NoImplicitFloat)) {
    reportVectorizationFailure(
        "Can't vectorize when the NoImplicitFloat attribute is used",
        "loop not vectorized due to NoImplicitFloat attribute",
        "NoImplicitFloat", ORE, L);
    Hints.emitRemarkWithHints();
    return false;
  }

  // Check if the target supports potentially unsafe FP vectorization.
  // FIXME: Add a check for the type of safety issue (denormal, signaling)
  // for the target we're vectorizing for, to make sure none of the
  // additional fp-math flags can help.
  if (Hints.isPotentiallyUnsafe() &&
      TTI->isFPVectorizationPotentiallyUnsafe()) {
    reportVectorizationFailure(
        "Potentially unsafe FP op prevents vectorization",
        "loop not vectorized due to unsafe FP support.", "UnsafeFP", ORE, L);
    Hints.emitRemarkWithHints();
    return false;
  }

  bool UseInterleaved = TTI->enableInterleavedAccessVectorization();
  InterleavedAccessInfo IAI(PSE, L, DT, LI, LVL.getLAI());

  // If an override option has been passed in for interleaved accesses, use it.
  if (EnableInterleavedMemAccesses.getNumOccurrences() > 0)
    UseInterleaved = EnableInterleavedMemAccesses;

  // Analyze interleaved memory accesses.
  if (UseInterleaved) {
    IAI.analyzeInterleaving(useMaskedInterleavedAccesses(*TTI));
  }

  // Use the cost model.
  LoopVectorizationCostModel CM(SEL, L, PSE, LI, &LVL, *TTI, TLI, DB, AC, ORE,
                                F, &Hints, IAI);
  CM.collectValuesToIgnore();

  // Use the planner for vectorization.
  LoopVectorizationPlanner LVP(L, LI, TLI, TTI, &LVL, CM, IAI);

  // Get user vectorization factor.
  unsigned UserVF = Hints.getWidth();

  // Plan how to best vectorize, return the best VF and its cost.
  Optional<VectorizationFactor> MaybeVF = LVP.plan(UserVF);

  VectorizationFactor VF = VectorizationFactor::Disabled();
  unsigned IC = 1;
  unsigned UserIC = Hints.getInterleave();

  if (MaybeVF && *MaybeVF != VectorizationFactor::Disabled()) {
    VF = *MaybeVF;
    // Select the interleave count.
    IC = CM.selectInterleaveCount(VF.getWidth(), VF.getCost());
  }

  // Identify the diagnostic messages that should be produced.
  std::pair<StringRef, std::string> VecDiagMsg, IntDiagMsg;
  bool VectorizeLoop = true, InterleaveLoop = true;
  if (Requirements.doesNotMeet(F, L, Hints)) {
    LLVM_DEBUG(dbgs() << "LV: Not vectorizing: loop did not meet vectorization "
                         "requirements.\n");
    Hints.emitRemarkWithHints();
    return false;
  }

  if (VF == VectorizationFactor::Disabled() ||
      (VF.getWidth() == 1 && !TTI->useScalableVectorType())) {
    LLVM_DEBUG(dbgs() << "LV: Vectorization is possible but not beneficial.\n");
    VecDiagMsg = std::make_pair(
        "VectorizationNotBeneficial",
        "the cost-model indicates that vectorization is not beneficial");
    VectorizeLoop = false;
  }

  if (!MaybeVF && UserIC > 1) {
    // Tell the user interleaving was avoided up-front, despite being explicitly
    // requested.
    LLVM_DEBUG(dbgs() << "LV: Ignoring UserIC, because vectorization and "
                         "interleaving should be avoided up front\n");
    IntDiagMsg = std::make_pair(
        "InterleavingAvoided",
        "Ignoring UserIC, because interleaving was avoided up front");
    InterleaveLoop = false;
  } else if (IC == 1 && UserIC <= 1) {
    // Tell the user interleaving is not beneficial.
    LLVM_DEBUG(dbgs() << "LV: Interleaving is not beneficial.\n");
    IntDiagMsg = std::make_pair(
        "InterleavingNotBeneficial",
        "the cost-model indicates that interleaving is not beneficial");
    InterleaveLoop = false;
    if (UserIC == 1) {
      IntDiagMsg.first = "InterleavingNotBeneficialAndDisabled";
      IntDiagMsg.second +=
          " and is explicitly disabled or interleave count is set to 1";
    }
  } else if (IC > 1 && UserIC == 1) {
    // Tell the user interleaving is beneficial, but it explicitly disabled.
    LLVM_DEBUG(
        dbgs() << "LV: Interleaving is beneficial but is explicitly disabled.");
    IntDiagMsg = std::make_pair(
        "InterleavingBeneficialButDisabled",
        "the cost-model indicates that interleaving is beneficial "
        "but is explicitly disabled or interleave count is set to 1");
    InterleaveLoop = false;
  }

  // Override IC if user provided an interleave count.
  IC = UserIC > 0 ? UserIC : IC;

  // Emit diagnostic messages, if any.
  const char *VAPassName = Hints.vectorizeAnalysisPassName();
  if (!VectorizeLoop && !InterleaveLoop) {
    // Do not vectorize or interleaving the loop.
    ORE->emit([&]() {
      return OptimizationRemarkMissed(VAPassName, VecDiagMsg.first,
                                      L->getStartLoc(), L->getHeader())
             << VecDiagMsg.second;
    });
    ORE->emit([&]() {
      return OptimizationRemarkMissed(LV_NAME, IntDiagMsg.first,
                                      L->getStartLoc(), L->getHeader())
             << IntDiagMsg.second;
    });
    return false;
  } else if (!VectorizeLoop && InterleaveLoop) {
    LLVM_DEBUG(dbgs() << "LV: Interleave Count is " << IC << '\n');
    ORE->emit([&]() {
      return OptimizationRemarkAnalysis(VAPassName, VecDiagMsg.first,
                                        L->getStartLoc(), L->getHeader())
             << VecDiagMsg.second;
    });
  } else if (VectorizeLoop && !InterleaveLoop) {
    LLVM_DEBUG(dbgs() << "LV: Found a vectorizable loop (" << VF.getWidth()
                      << ") in " << DebugLocStr << '\n');
    ORE->emit([&]() {
      return OptimizationRemarkAnalysis(LV_NAME, IntDiagMsg.first,
                                        L->getStartLoc(), L->getHeader())
             << IntDiagMsg.second;
    });
  } else if (VectorizeLoop && InterleaveLoop) {
    LLVM_DEBUG(dbgs() << "LV: Found a vectorizable loop (" << VF.getWidth()
                      << ") in " << DebugLocStr << '\n');
    LLVM_DEBUG(dbgs() << "LV: Interleave Count is " << IC << '\n');
  }

  LVP.setBestPlan(VF.getWidth(), IC);

  using namespace ore;
  bool DisableRuntimeUnroll = false;
  MDNode *OrigLoopID = L->getLoopID();

  if (!VectorizeLoop) {
    assert(IC > 1 && "interleave count should not be 1 or 0");
    // If we decided that it is not legal to vectorize the loop, then
    // interleave it.
    InnerLoopUnroller Unroller(L, PSE, LI, DT, TLI, TTI, AC, ORE, IC, &LVL,
                               &CM);
    LVP.executePlan(Unroller, DT);

    ORE->emit([&]() {
      return OptimizationRemark(LV_NAME, "Interleaved", L->getStartLoc(),
                                L->getHeader())
             << "interleaved loop (interleaved count: "
             << NV("InterleaveCount", IC) << ")";
    });
  } else {
    // If we decided that it is *legal* to vectorize the loop, then do it.
    InnerLoopVectorizer LB(L, PSE, LI, DT, TLI, TTI, AC, ORE, VF.getWidth(), IC,
                           &LVL, &CM);
    LVP.executePlan(LB, DT);
    ++LoopsVectorized;

    // Add metadata to disable runtime unrolling a scalar loop when there are
    // no runtime checks about strides and memory. A scalar loop that is
    // rarely used is not worth unrolling.
    if (!LB.areSafetyChecksAdded())
      DisableRuntimeUnroll = true;

    // Report the vectorization decision.
    ORE->emit([&]() {
      return OptimizationRemark(LV_NAME, "Vectorized", L->getStartLoc(),
                                L->getHeader())
             << "vectorized loop (vectorization width: "
             << NV("VectorizationFactor", VF.getWidth())
             << ", interleaved count: " << NV("InterleaveCount", IC) << ")";
    });
  }

  Optional<MDNode *> RemainderLoopID =
      makeFollowupLoopID(OrigLoopID, {LLVMLoopVectorizeFollowupAll,
                                      LLVMLoopVectorizeFollowupEpilogue});
  if (RemainderLoopID.hasValue()) {
    L->setLoopID(RemainderLoopID.getValue());
  } else {
    if (DisableRuntimeUnroll)
      AddRuntimeUnrollDisableMetaData(L);

    // Mark the loop as already vectorized to avoid vectorizing again.
    Hints.setAlreadyVectorized();
  }

  LLVM_DEBUG(verifyFunction(*L->getHeader()->getParent()));
  return true;
}

bool LoopVectorizePass::runImpl(
    Function &F, ScalarEvolution &SE_, LoopInfo &LI_, TargetTransformInfo &TTI_,
    DominatorTree &DT_, BlockFrequencyInfo &BFI_, TargetLibraryInfo *TLI_,
    DemandedBits &DB_, AliasAnalysis &AA_, AssumptionCache &AC_,
    std::function<const LoopAccessInfo &(Loop &)> &GetLAA_,
    OptimizationRemarkEmitter &ORE_, ProfileSummaryInfo *PSI_) {
  SE = &SE_;
  LI = &LI_;
  TTI = &TTI_;
  DT = &DT_;
  BFI = &BFI_;
  TLI = TLI_;
  AA = &AA_;
  AC = &AC_;
  GetLAA = &GetLAA_;
  DB = &DB_;
  ORE = &ORE_;
  PSI = PSI_;

  // Don't attempt if
  // 1. the target claims to have no vector registers, and
  // 2. interleaving won't help ILP.
  //
  // The second condition is necessary because, even if the target has no
  // vector registers, loop vectorization may still enable scalar
  // interleaving.
  if (!TTI->getNumberOfRegisters(TTI->getRegisterClassForType(true)) &&
      TTI->getMaxInterleaveFactor(1) < 2)
    return false;

  bool Changed = false;

  // The vectorizer requires loops to be in simplified form.
  // Since simplification may add new inner loops, it has to run before the
  // legality and profitability checks. This means running the loop vectorizer
  // will simplify all loops, regardless of whether anything end up being
  // vectorized.
  for (auto &L : *LI)
    Changed |=
        simplifyLoop(L, DT, LI, SE, AC, nullptr, false /* PreserveLCSSA */);

  // Build up a worklist of inner-loops to vectorize. This is necessary as
  // the act of vectorizing or partially unrolling a loop creates new loops
  // and can invalidate iterators across the loops.
  SmallVector<Loop *, 8> Worklist;

  for (Loop *L : *LI)
    collectSupportedLoops(*L, LI, ORE, Worklist);

  LoopsAnalyzed += Worklist.size();

  // Now walk the identified inner loops.
  while (!Worklist.empty()) {
    Loop *L = Worklist.pop_back_val();

    // For the inner loops we actually process, form LCSSA to simplify the
    // transform.
    Changed |= formLCSSARecursively(*L, *DT, LI, SE);

    Changed |= processLoop(L);
  }

  // Process each loop nest in the function.
  return Changed;
}

PreservedAnalyses LoopVectorizePass::run(Function &F,
                                         FunctionAnalysisManager &AM) {
  auto &SE = AM.getResult<ScalarEvolutionAnalysis>(F);
  auto &LI = AM.getResult<LoopAnalysis>(F);
  auto &TTI = AM.getResult<TargetIRAnalysis>(F);
  auto &DT = AM.getResult<DominatorTreeAnalysis>(F);
  auto &BFI = AM.getResult<BlockFrequencyAnalysis>(F);
  auto &TLI = AM.getResult<TargetLibraryAnalysis>(F);
  auto &AA = AM.getResult<AAManager>(F);
  auto &AC = AM.getResult<AssumptionAnalysis>(F);
  auto &DB = AM.getResult<DemandedBitsAnalysis>(F);
  auto &ORE = AM.getResult<OptimizationRemarkEmitterAnalysis>(F);
  MemorySSA *MSSA = EnableMSSALoopDependency
                        ? &AM.getResult<MemorySSAAnalysis>(F).getMSSA()
                        : nullptr;

  auto &LAM = AM.getResult<LoopAnalysisManagerFunctionProxy>(F).getManager();
  std::function<const LoopAccessInfo &(Loop &)> GetLAA =
      [&](Loop &L) -> const LoopAccessInfo & {
    LoopStandardAnalysisResults AR = {AA, AC, DT, LI, SE, TLI, TTI, MSSA};
    return LAM.getResult<LoopAccessAnalysis>(L, AR);
  };
  const ModuleAnalysisManager &MAM =
      AM.getResult<ModuleAnalysisManagerFunctionProxy>(F).getManager();
  ProfileSummaryInfo *PSI =
      MAM.getCachedResult<ProfileSummaryAnalysis>(*F.getParent());
  bool Changed =
      runImpl(F, SE, LI, TTI, DT, BFI, &TLI, DB, AA, AC, GetLAA, ORE, PSI);
  if (!Changed)
    return PreservedAnalyses::all();
  PreservedAnalyses PA;

  // We currently do not preserve loopinfo/dominator analyses with outer loop
  // vectorization. Until this is addressed, mark these analyses as preserved
  // only for non-VPlan-native path.
  // TODO: Preserve Loop and Dominator analyses for VPlan-native path.
  if (!EnableVPlanNativePath) {
    PA.preserve<LoopAnalysis>();
    PA.preserve<DominatorTreeAnalysis>();
  }
  PA.preserve<BasicAA>();
  PA.preserve<GlobalsAA>();
  return PA;
}<|MERGE_RESOLUTION|>--- conflicted
+++ resolved
@@ -4911,20 +4911,11 @@
       auto *OI = cast<Instruction>(OV);
       if (llvm::all_of(OI->users(), [&](User *U) -> bool {
             auto *J = cast<Instruction>(U);
-<<<<<<< HEAD
-            return Worklist.count(J) || (OI == getLoadStorePointerOperand(J) &&
-                                         isUniformDecision(J, VF));
-          })) {
-        Worklist.insert(OI);
-        LLVM_DEBUG(dbgs() << "LV: Found uniform instruction: " << *OI << "\n");
-      }
-=======
             return Worklist.count(J) ||
                    (OI == getLoadStorePointerOperand(J) &&
                     isUniformDecision(J, VF));
           }))
         addToWorklistIfAllowed(OI);
->>>>>>> 940d6d92
     }
   }
 
