//===- CodeExtractor.cpp - Pull code region into a new function -----------===//
//
// Part of the LLVM Project, under the Apache License v2.0 with LLVM Exceptions.
// See https://llvm.org/LICENSE.txt for license information.
// SPDX-License-Identifier: Apache-2.0 WITH LLVM-exception
//
//===----------------------------------------------------------------------===//
//
// This file implements the interface to tear out a code region, such as an
// individual loop or a parallel section, into a new function, replacing it with
// a call to the new function.
//
//===----------------------------------------------------------------------===//

#include "llvm/Transforms/Utils/CodeExtractor.h"
#include "llvm/ADT/ArrayRef.h"
#include "llvm/ADT/DenseMap.h"
#include "llvm/ADT/STLExtras.h"
#include "llvm/ADT/SetVector.h"
#include "llvm/ADT/SmallPtrSet.h"
#include "llvm/ADT/SmallVector.h"
#include "llvm/Analysis/AssumptionCache.h"
#include "llvm/Analysis/BlockFrequencyInfo.h"
#include "llvm/Analysis/BlockFrequencyInfoImpl.h"
#include "llvm/Analysis/BranchProbabilityInfo.h"
#include "llvm/Analysis/LoopInfo.h"
#include "llvm/IR/Argument.h"
#include "llvm/IR/Attributes.h"
#include "llvm/IR/BasicBlock.h"
#include "llvm/IR/CFG.h"
#include "llvm/IR/Constant.h"
#include "llvm/IR/Constants.h"
#include "llvm/IR/DIBuilder.h"
#include "llvm/IR/DataLayout.h"
#include "llvm/IR/DebugInfo.h"
#include "llvm/IR/DebugInfoMetadata.h"
#include "llvm/IR/DerivedTypes.h"
#include "llvm/IR/Dominators.h"
#include "llvm/IR/Function.h"
#include "llvm/IR/GlobalValue.h"
#include "llvm/IR/InstIterator.h"
#include "llvm/IR/InstrTypes.h"
#include "llvm/IR/Instruction.h"
#include "llvm/IR/Instructions.h"
#include "llvm/IR/IntrinsicInst.h"
#include "llvm/IR/Intrinsics.h"
#include "llvm/IR/LLVMContext.h"
#include "llvm/IR/MDBuilder.h"
#include "llvm/IR/Module.h"
#include "llvm/IR/PatternMatch.h"
#include "llvm/IR/Type.h"
#include "llvm/IR/User.h"
#include "llvm/IR/Value.h"
#include "llvm/IR/Verifier.h"
#include "llvm/Support/BlockFrequency.h"
#include "llvm/Support/BranchProbability.h"
#include "llvm/Support/Casting.h"
#include "llvm/Support/CommandLine.h"
#include "llvm/Support/Debug.h"
#include "llvm/Support/ErrorHandling.h"
#include "llvm/Support/raw_ostream.h"
#include "llvm/Transforms/Utils/BasicBlockUtils.h"
#include <cassert>
#include <cstdint>
#include <iterator>
#include <map>
#include <utility>
#include <vector>

using namespace llvm;
using namespace llvm::PatternMatch;
using ProfileCount = Function::ProfileCount;

#define DEBUG_TYPE "code-extractor"

// Provide a command-line option to aggregate function arguments into a struct
// for functions produced by the code extractor. This is useful when converting
// extracted functions to pthread-based code, as only one argument (void*) can
// be passed in to pthread_create().
static cl::opt<bool>
AggregateArgsOpt("aggregate-extracted-args", cl::Hidden,
                 cl::desc("Aggregate arguments to code-extracted functions"));

/// Test whether a block is valid for extraction.
static bool isBlockValidForExtraction(const BasicBlock &BB,
                                      const SetVector<BasicBlock *> &Result,
                                      bool AllowVarArgs, bool AllowAlloca) {
  // taking the address of a basic block moved to another function is illegal
  if (BB.hasAddressTaken())
    return false;

  // don't hoist code that uses another basicblock address, as it's likely to
  // lead to unexpected behavior, like cross-function jumps
  SmallPtrSet<User const *, 16> Visited;
  SmallVector<User const *, 16> ToVisit;

  for (Instruction const &Inst : BB)
    ToVisit.push_back(&Inst);

  while (!ToVisit.empty()) {
    User const *Curr = ToVisit.pop_back_val();
    if (!Visited.insert(Curr).second)
      continue;
    if (isa<BlockAddress const>(Curr))
      return false; // even a reference to self is likely to be not compatible

    if (isa<Instruction>(Curr) && cast<Instruction>(Curr)->getParent() != &BB)
      continue;

    for (auto const &U : Curr->operands()) {
      if (auto *UU = dyn_cast<User>(U))
        ToVisit.push_back(UU);
    }
  }

  // If explicitly requested, allow vastart and alloca. For invoke instructions
  // verify that extraction is valid.
  for (BasicBlock::const_iterator I = BB.begin(), E = BB.end(); I != E; ++I) {
    if (isa<AllocaInst>(I)) {
       if (!AllowAlloca)
         return false;
       continue;
    }

    if (const auto *II = dyn_cast<InvokeInst>(I)) {
      // Unwind destination (either a landingpad, catchswitch, or cleanuppad)
      // must be a part of the subgraph which is being extracted.
      if (auto *UBB = II->getUnwindDest())
        if (!Result.count(UBB))
          return false;
      continue;
    }

    // All catch handlers of a catchswitch instruction as well as the unwind
    // destination must be in the subgraph.
    if (const auto *CSI = dyn_cast<CatchSwitchInst>(I)) {
      if (auto *UBB = CSI->getUnwindDest())
        if (!Result.count(UBB))
          return false;
      for (const auto *HBB : CSI->handlers())
        if (!Result.count(const_cast<BasicBlock*>(HBB)))
          return false;
      continue;
    }

    // Make sure that entire catch handler is within subgraph. It is sufficient
    // to check that catch return's block is in the list.
    if (const auto *CPI = dyn_cast<CatchPadInst>(I)) {
      for (const auto *U : CPI->users())
        if (const auto *CRI = dyn_cast<CatchReturnInst>(U))
          if (!Result.count(const_cast<BasicBlock*>(CRI->getParent())))
            return false;
      continue;
    }

    // And do similar checks for cleanup handler - the entire handler must be
    // in subgraph which is going to be extracted. For cleanup return should
    // additionally check that the unwind destination is also in the subgraph.
    if (const auto *CPI = dyn_cast<CleanupPadInst>(I)) {
      for (const auto *U : CPI->users())
        if (const auto *CRI = dyn_cast<CleanupReturnInst>(U))
          if (!Result.count(const_cast<BasicBlock*>(CRI->getParent())))
            return false;
      continue;
    }
    if (const auto *CRI = dyn_cast<CleanupReturnInst>(I)) {
      if (auto *UBB = CRI->getUnwindDest())
        if (!Result.count(UBB))
          return false;
      continue;
    }

    if (const CallInst *CI = dyn_cast<CallInst>(I)) {
      if (const Function *F = CI->getCalledFunction()) {
        auto IID = F->getIntrinsicID();
        if (IID == Intrinsic::vastart) {
          if (AllowVarArgs)
            continue;
          else
            return false;
        }

        // Currently, we miscompile outlined copies of eh_typid_for. There are
        // proposals for fixing this in llvm.org/PR39545.
        if (IID == Intrinsic::eh_typeid_for)
          return false;
      }
    }
  }

  return true;
}

/// Build a set of blocks to extract if the input blocks are viable.
static SetVector<BasicBlock *>
buildExtractionBlockSet(ArrayRef<BasicBlock *> BBs, DominatorTree *DT,
                        bool AllowVarArgs, bool AllowAlloca) {
  assert(!BBs.empty() && "The set of blocks to extract must be non-empty");
  SetVector<BasicBlock *> Result;

  // Loop over the blocks, adding them to our set-vector, and aborting with an
  // empty set if we encounter invalid blocks.
  for (BasicBlock *BB : BBs) {
    // If this block is dead, don't process it.
    if (DT && !DT->isReachableFromEntry(BB))
      continue;

    if (!Result.insert(BB))
      llvm_unreachable("Repeated basic blocks in extraction input");
  }

  LLVM_DEBUG(dbgs() << "Region front block: " << Result.front()->getName()
                    << '\n');

  for (auto *BB : Result) {
    if (!isBlockValidForExtraction(*BB, Result, AllowVarArgs, AllowAlloca))
      return {};

    // Make sure that the first block is not a landing pad.
    if (BB == Result.front()) {
      if (BB->isEHPad()) {
        LLVM_DEBUG(dbgs() << "The first block cannot be an unwind block\n");
        return {};
      }
      continue;
    }

    // All blocks other than the first must not have predecessors outside of
    // the subgraph which is being extracted.
    for (auto *PBB : predecessors(BB))
      if (!Result.count(PBB)) {
        LLVM_DEBUG(dbgs() << "No blocks in this region may have entries from "
                             "outside the region except for the first block!\n"
                          << "Problematic source BB: " << BB->getName() << "\n"
                          << "Problematic destination BB: " << PBB->getName()
                          << "\n");
        return {};
      }
  }

  return Result;
}

CodeExtractor::CodeExtractor(ArrayRef<BasicBlock *> BBs, DominatorTree *DT,
                             bool AggregateArgs, BlockFrequencyInfo *BFI,
                             BranchProbabilityInfo *BPI, AssumptionCache *AC,
                             bool AllowVarArgs, bool AllowAlloca,
                             BasicBlock *AllocationBlock, std::string Suffix,
                             bool ArgsInZeroAddressSpace)
    : DT(DT), AggregateArgs(AggregateArgs || AggregateArgsOpt), BFI(BFI),
      BPI(BPI), AC(AC), AllocationBlock(AllocationBlock),
      AllowVarArgs(AllowVarArgs),
      Blocks(buildExtractionBlockSet(BBs, DT, AllowVarArgs, AllowAlloca)),
      Suffix(Suffix), ArgsInZeroAddressSpace(ArgsInZeroAddressSpace) {}

CodeExtractor::CodeExtractor(ArrayRef<BasicBlock *> BBs,
                             std::function<Function*(BasicBlock *header,
                                                     BasicBlock *newRootNode,
                                                     BasicBlock *newHeader,
                                                     Function *oldFunction,
                                                     const SetVector<BasicBlock *> &Blocks)> rewriteUsesBrAndGetOmpSsUnpackFunc,
                             std::function<CallInst*(Function *newFunction,
                                                     BasicBlock *codeReplacer,
                                                     const SetVector<BasicBlock *> &Blocks)> emitOmpSsCaptureAndSubmitTask,
                             std::function<int(Value *const V)> valueInUnpackParams)
    : DT(nullptr), AggregateArgs(false), BFI(nullptr),
      BPI(nullptr), AC(nullptr), AllowVarArgs(false),
      // Blocks(buildExtractionBlockSet(BBs, DT, AllowVarArgs, /* AllowAlloca */ true)),
      rewriteUsesBrAndGetOmpSsUnpackFunc(rewriteUsesBrAndGetOmpSsUnpackFunc),
      emitOmpSsCaptureAndSubmitTask(emitOmpSsCaptureAndSubmitTask),
      valueInUnpackParams(valueInUnpackParams)
      {
        Blocks.insert(BBs.begin(), BBs.end());
      }

CodeExtractor::CodeExtractor(DominatorTree &DT, Loop &L, bool AggregateArgs,
                             BlockFrequencyInfo *BFI,
                             BranchProbabilityInfo *BPI, AssumptionCache *AC,
                             std::string Suffix)
    : DT(&DT), AggregateArgs(AggregateArgs || AggregateArgsOpt), BFI(BFI),
      BPI(BPI), AC(AC), AllocationBlock(nullptr), AllowVarArgs(false),
      Blocks(buildExtractionBlockSet(L.getBlocks(), &DT,
                                     /* AllowVarArgs */ false,
                                     /* AllowAlloca */ false)),
      Suffix(Suffix) {}

/// definedInRegion - Return true if the specified value is defined in the
/// extracted region.
static bool definedInRegion(const SetVector<BasicBlock *> &Blocks, Value *V) {
  if (Instruction *I = dyn_cast<Instruction>(V))
    if (Blocks.count(I->getParent()))
      return true;
  return false;
}

/// definedInCaller - Return true if the specified value is defined in the
/// function being code extracted, but not in the region being extracted.
/// These values must be passed in as live-ins to the function.
static bool definedInCaller(const SetVector<BasicBlock *> &Blocks, Value *V) {
  if (isa<Argument>(V)) return true;
  if (Instruction *I = dyn_cast<Instruction>(V))
    if (!Blocks.count(I->getParent()))
      return true;
  return false;
}

static BasicBlock *getCommonExitBlock(const SetVector<BasicBlock *> &Blocks) {
  BasicBlock *CommonExitBlock = nullptr;
  auto hasNonCommonExitSucc = [&](BasicBlock *Block) {
    for (auto *Succ : successors(Block)) {
      // Internal edges, ok.
      if (Blocks.count(Succ))
        continue;
      if (!CommonExitBlock) {
        CommonExitBlock = Succ;
        continue;
      }
      if (CommonExitBlock != Succ)
        return true;
    }
    return false;
  };

  if (any_of(Blocks, hasNonCommonExitSucc))
    return nullptr;

  return CommonExitBlock;
}

CodeExtractorAnalysisCache::CodeExtractorAnalysisCache(Function &F) {
  for (BasicBlock &BB : F) {
    for (Instruction &II : BB.instructionsWithoutDebug())
      if (auto *AI = dyn_cast<AllocaInst>(&II))
        Allocas.push_back(AI);

    findSideEffectInfoForBlock(BB);
  }
}

void CodeExtractorAnalysisCache::findSideEffectInfoForBlock(BasicBlock &BB) {
  for (Instruction &II : BB.instructionsWithoutDebug()) {
    unsigned Opcode = II.getOpcode();
    Value *MemAddr = nullptr;
    switch (Opcode) {
    case Instruction::Store:
    case Instruction::Load: {
      if (Opcode == Instruction::Store) {
        StoreInst *SI = cast<StoreInst>(&II);
        MemAddr = SI->getPointerOperand();
      } else {
        LoadInst *LI = cast<LoadInst>(&II);
        MemAddr = LI->getPointerOperand();
      }
      // Global variable can not be aliased with locals.
      if (isa<Constant>(MemAddr))
        break;
      Value *Base = MemAddr->stripInBoundsConstantOffsets();
      if (!isa<AllocaInst>(Base)) {
        SideEffectingBlocks.insert(&BB);
        return;
      }
      BaseMemAddrs[&BB].insert(Base);
      break;
    }
    default: {
      IntrinsicInst *IntrInst = dyn_cast<IntrinsicInst>(&II);
      if (IntrInst) {
        if (IntrInst->isLifetimeStartOrEnd())
          break;
        SideEffectingBlocks.insert(&BB);
        return;
      }
      // Treat all the other cases conservatively if it has side effects.
      if (II.mayHaveSideEffects()) {
        SideEffectingBlocks.insert(&BB);
        return;
      }
    }
    }
  }
}

bool CodeExtractorAnalysisCache::doesBlockContainClobberOfAddr(
    BasicBlock &BB, AllocaInst *Addr) const {
  if (SideEffectingBlocks.count(&BB))
    return true;
  auto It = BaseMemAddrs.find(&BB);
  if (It != BaseMemAddrs.end())
    return It->second.count(Addr);
  return false;
}

bool CodeExtractor::isLegalToShrinkwrapLifetimeMarkers(
    const CodeExtractorAnalysisCache &CEAC, Instruction *Addr) const {
  AllocaInst *AI = cast<AllocaInst>(Addr->stripInBoundsConstantOffsets());
  Function *Func = (*Blocks.begin())->getParent();
  for (BasicBlock &BB : *Func) {
    if (Blocks.count(&BB))
      continue;
    if (CEAC.doesBlockContainClobberOfAddr(BB, AI))
      return false;
  }
  return true;
}

BasicBlock *
CodeExtractor::findOrCreateBlockForHoisting(BasicBlock *CommonExitBlock) {
  BasicBlock *SinglePredFromOutlineRegion = nullptr;
  assert(!Blocks.count(CommonExitBlock) &&
         "Expect a block outside the region!");
  for (auto *Pred : predecessors(CommonExitBlock)) {
    if (!Blocks.count(Pred))
      continue;
    if (!SinglePredFromOutlineRegion) {
      SinglePredFromOutlineRegion = Pred;
    } else if (SinglePredFromOutlineRegion != Pred) {
      SinglePredFromOutlineRegion = nullptr;
      break;
    }
  }

  if (SinglePredFromOutlineRegion)
    return SinglePredFromOutlineRegion;

#ifndef NDEBUG
  auto getFirstPHI = [](BasicBlock *BB) {
    BasicBlock::iterator I = BB->begin();
    PHINode *FirstPhi = nullptr;
    while (I != BB->end()) {
      PHINode *Phi = dyn_cast<PHINode>(I);
      if (!Phi)
        break;
      if (!FirstPhi) {
        FirstPhi = Phi;
        break;
      }
    }
    return FirstPhi;
  };
  // If there are any phi nodes, the single pred either exists or has already
  // be created before code extraction.
  assert(!getFirstPHI(CommonExitBlock) && "Phi not expected");
#endif

  BasicBlock *NewExitBlock = CommonExitBlock->splitBasicBlock(
      CommonExitBlock->getFirstNonPHI()->getIterator());

  for (BasicBlock *Pred :
       llvm::make_early_inc_range(predecessors(CommonExitBlock))) {
    if (Blocks.count(Pred))
      continue;
    Pred->getTerminator()->replaceUsesOfWith(CommonExitBlock, NewExitBlock);
  }
  // Now add the old exit block to the outline region.
  Blocks.insert(CommonExitBlock);
  OldTargets.push_back(NewExitBlock);
  return CommonExitBlock;
}

// Find the pair of life time markers for address 'Addr' that are either
// defined inside the outline region or can legally be shrinkwrapped into the
// outline region. If there are not other untracked uses of the address, return
// the pair of markers if found; otherwise return a pair of nullptr.
CodeExtractor::LifetimeMarkerInfo
CodeExtractor::getLifetimeMarkers(const CodeExtractorAnalysisCache &CEAC,
                                  Instruction *Addr,
                                  BasicBlock *ExitBlock) const {
  LifetimeMarkerInfo Info;

  for (User *U : Addr->users()) {
    IntrinsicInst *IntrInst = dyn_cast<IntrinsicInst>(U);
    if (IntrInst) {
      // We don't model addresses with multiple start/end markers, but the
      // markers do not need to be in the region.
      if (IntrInst->getIntrinsicID() == Intrinsic::lifetime_start) {
        if (Info.LifeStart)
          return {};
        Info.LifeStart = IntrInst;
        continue;
      }
      if (IntrInst->getIntrinsicID() == Intrinsic::lifetime_end) {
        if (Info.LifeEnd)
          return {};
        Info.LifeEnd = IntrInst;
        continue;
      }
      // At this point, permit debug uses outside of the region.
      // This is fixed in a later call to fixupDebugInfoPostExtraction().
      if (isa<DbgInfoIntrinsic>(IntrInst))
        continue;
    }
    // Find untracked uses of the address, bail.
    if (!definedInRegion(Blocks, U))
      return {};
  }

  if (!Info.LifeStart || !Info.LifeEnd)
    return {};

  Info.SinkLifeStart = !definedInRegion(Blocks, Info.LifeStart);
  Info.HoistLifeEnd = !definedInRegion(Blocks, Info.LifeEnd);
  // Do legality check.
  if ((Info.SinkLifeStart || Info.HoistLifeEnd) &&
      !isLegalToShrinkwrapLifetimeMarkers(CEAC, Addr))
    return {};

  // Check to see if we have a place to do hoisting, if not, bail.
  if (Info.HoistLifeEnd && !ExitBlock)
    return {};

  return Info;
}

void CodeExtractor::findAllocas(const CodeExtractorAnalysisCache &CEAC,
                                ValueSet &SinkCands, ValueSet &HoistCands,
                                BasicBlock *&ExitBlock) const {
  Function *Func = (*Blocks.begin())->getParent();
  ExitBlock = getCommonExitBlock(Blocks);

  auto moveOrIgnoreLifetimeMarkers =
      [&](const LifetimeMarkerInfo &LMI) -> bool {
    if (!LMI.LifeStart)
      return false;
    if (LMI.SinkLifeStart) {
      LLVM_DEBUG(dbgs() << "Sinking lifetime.start: " << *LMI.LifeStart
                        << "\n");
      SinkCands.insert(LMI.LifeStart);
    }
    if (LMI.HoistLifeEnd) {
      LLVM_DEBUG(dbgs() << "Hoisting lifetime.end: " << *LMI.LifeEnd << "\n");
      HoistCands.insert(LMI.LifeEnd);
    }
    return true;
  };

  // Look up allocas in the original function in CodeExtractorAnalysisCache, as
  // this is much faster than walking all the instructions.
  for (AllocaInst *AI : CEAC.getAllocas()) {
    BasicBlock *BB = AI->getParent();
    if (Blocks.count(BB))
      continue;

    // As a prior call to extractCodeRegion() may have shrinkwrapped the alloca,
    // check whether it is actually still in the original function.
    Function *AIFunc = BB->getParent();
    if (AIFunc != Func)
      continue;

    LifetimeMarkerInfo MarkerInfo = getLifetimeMarkers(CEAC, AI, ExitBlock);
    bool Moved = moveOrIgnoreLifetimeMarkers(MarkerInfo);
    if (Moved) {
      LLVM_DEBUG(dbgs() << "Sinking alloca: " << *AI << "\n");
      SinkCands.insert(AI);
      continue;
    }

    // Find bitcasts in the outlined region that have lifetime marker users
    // outside that region. Replace the lifetime marker use with an
    // outside region bitcast to avoid unnecessary alloca/reload instructions
    // and extra lifetime markers.
    SmallVector<Instruction *, 2> LifetimeBitcastUsers;
    for (User *U : AI->users()) {
      if (!definedInRegion(Blocks, U))
        continue;

      if (U->stripInBoundsConstantOffsets() != AI)
        continue;

      Instruction *Bitcast = cast<Instruction>(U);
      for (User *BU : Bitcast->users()) {
        IntrinsicInst *IntrInst = dyn_cast<IntrinsicInst>(BU);
        if (!IntrInst)
          continue;

        if (!IntrInst->isLifetimeStartOrEnd())
          continue;

        if (definedInRegion(Blocks, IntrInst))
          continue;

        LLVM_DEBUG(dbgs() << "Replace use of extracted region bitcast"
                          << *Bitcast << " in out-of-region lifetime marker "
                          << *IntrInst << "\n");
        LifetimeBitcastUsers.push_back(IntrInst);
      }
    }

    for (Instruction *I : LifetimeBitcastUsers) {
      Module *M = AIFunc->getParent();
      LLVMContext &Ctx = M->getContext();
      auto *Int8PtrTy = PointerType::getUnqual(Ctx);
      CastInst *CastI =
          CastInst::CreatePointerCast(AI, Int8PtrTy, "lt.cast", I);
      I->replaceUsesOfWith(I->getOperand(1), CastI);
    }

    // Follow any bitcasts.
    SmallVector<Instruction *, 2> Bitcasts;
    SmallVector<LifetimeMarkerInfo, 2> BitcastLifetimeInfo;
    for (User *U : AI->users()) {
      if (U->stripInBoundsConstantOffsets() == AI) {
        Instruction *Bitcast = cast<Instruction>(U);
        LifetimeMarkerInfo LMI = getLifetimeMarkers(CEAC, Bitcast, ExitBlock);
        if (LMI.LifeStart) {
          Bitcasts.push_back(Bitcast);
          BitcastLifetimeInfo.push_back(LMI);
          continue;
        }
      }

      // Found unknown use of AI.
      if (!definedInRegion(Blocks, U)) {
        Bitcasts.clear();
        break;
      }
    }

    // Either no bitcasts reference the alloca or there are unknown uses.
    if (Bitcasts.empty())
      continue;

    LLVM_DEBUG(dbgs() << "Sinking alloca (via bitcast): " << *AI << "\n");
    SinkCands.insert(AI);
    for (unsigned I = 0, E = Bitcasts.size(); I != E; ++I) {
      Instruction *BitcastAddr = Bitcasts[I];
      const LifetimeMarkerInfo &LMI = BitcastLifetimeInfo[I];
      assert(LMI.LifeStart &&
             "Unsafe to sink bitcast without lifetime markers");
      moveOrIgnoreLifetimeMarkers(LMI);
      if (!definedInRegion(Blocks, BitcastAddr)) {
        LLVM_DEBUG(dbgs() << "Sinking bitcast-of-alloca: " << *BitcastAddr
                          << "\n");
        SinkCands.insert(BitcastAddr);
      }
    }
  }
}

bool CodeExtractor::isEligible() const {
  if (Blocks.empty())
    return false;
  BasicBlock *Header = *Blocks.begin();
  Function *F = Header->getParent();

  // For functions with varargs, check that varargs handling is only done in the
  // outlined function, i.e vastart and vaend are only used in outlined blocks.
  if (AllowVarArgs && F->getFunctionType()->isVarArg()) {
    auto containsVarArgIntrinsic = [](const Instruction &I) {
      if (const CallInst *CI = dyn_cast<CallInst>(&I))
        if (const Function *Callee = CI->getCalledFunction())
          return Callee->getIntrinsicID() == Intrinsic::vastart ||
                 Callee->getIntrinsicID() == Intrinsic::vaend;
      return false;
    };

    for (auto &BB : *F) {
      if (Blocks.count(&BB))
        continue;
      if (llvm::any_of(BB, containsVarArgIntrinsic))
        return false;
    }
  }
  return true;
}

void CodeExtractor::findInputsOutputs(ValueSet &Inputs, ValueSet &Outputs,
                                      const ValueSet &SinkCands) const {
  for (BasicBlock *BB : Blocks) {
    // If a used value is defined outside the region, it's an input.  If an
    // instruction is used outside the region, it's an output.
    for (Instruction &II : *BB) {
      for (auto &OI : II.operands()) {
        Value *V = OI;
        if (!SinkCands.count(V) && definedInCaller(Blocks, V))
          Inputs.insert(V);
      }

      for (User *U : II.users())
        if (!definedInRegion(Blocks, U)) {
          Outputs.insert(&II);
          break;
        }
    }
  }
}

/// severSplitPHINodesOfEntry - If a PHI node has multiple inputs from outside
/// of the region, we need to split the entry block of the region so that the
/// PHI node is easier to deal with.
void CodeExtractor::severSplitPHINodesOfEntry(BasicBlock *&Header) {
  unsigned NumPredsFromRegion = 0;
  unsigned NumPredsOutsideRegion = 0;

  if (Header != &Header->getParent()->getEntryBlock()) {
    PHINode *PN = dyn_cast<PHINode>(Header->begin());
    if (!PN) return;  // No PHI nodes.

    // If the header node contains any PHI nodes, check to see if there is more
    // than one entry from outside the region.  If so, we need to sever the
    // header block into two.
    for (unsigned i = 0, e = PN->getNumIncomingValues(); i != e; ++i)
      if (Blocks.count(PN->getIncomingBlock(i)))
        ++NumPredsFromRegion;
      else
        ++NumPredsOutsideRegion;

    // If there is one (or fewer) predecessor from outside the region, we don't
    // need to do anything special.
    if (NumPredsOutsideRegion <= 1) return;
  }

  // Otherwise, we need to split the header block into two pieces: one
  // containing PHI nodes merging values from outside of the region, and a
  // second that contains all of the code for the block and merges back any
  // incoming values from inside of the region.
  BasicBlock *NewBB = SplitBlock(Header, Header->getFirstNonPHI(), DT);

  // We only want to code extract the second block now, and it becomes the new
  // header of the region.
  BasicBlock *OldPred = Header;
  Blocks.remove(OldPred);
  Blocks.insert(NewBB);
  Header = NewBB;

  // Okay, now we need to adjust the PHI nodes and any branches from within the
  // region to go to the new header block instead of the old header block.
  if (NumPredsFromRegion) {
    PHINode *PN = cast<PHINode>(OldPred->begin());
    // Loop over all of the predecessors of OldPred that are in the region,
    // changing them to branch to NewBB instead.
    for (unsigned i = 0, e = PN->getNumIncomingValues(); i != e; ++i)
      if (Blocks.count(PN->getIncomingBlock(i))) {
        Instruction *TI = PN->getIncomingBlock(i)->getTerminator();
        TI->replaceUsesOfWith(OldPred, NewBB);
      }

    // Okay, everything within the region is now branching to the right block, we
    // just have to update the PHI nodes now, inserting PHI nodes into NewBB.
    BasicBlock::iterator AfterPHIs;
    for (AfterPHIs = OldPred->begin(); isa<PHINode>(AfterPHIs); ++AfterPHIs) {
      PHINode *PN = cast<PHINode>(AfterPHIs);
      // Create a new PHI node in the new region, which has an incoming value
      // from OldPred of PN.
      PHINode *NewPN = PHINode::Create(PN->getType(), 1 + NumPredsFromRegion,
                                       PN->getName() + ".ce");
      NewPN->insertBefore(NewBB->begin());
      PN->replaceAllUsesWith(NewPN);
      NewPN->addIncoming(PN, OldPred);

      // Loop over all of the incoming value in PN, moving them to NewPN if they
      // are from the extracted region.
      for (unsigned i = 0; i != PN->getNumIncomingValues(); ++i) {
        if (Blocks.count(PN->getIncomingBlock(i))) {
          NewPN->addIncoming(PN->getIncomingValue(i), PN->getIncomingBlock(i));
          PN->removeIncomingValue(i);
          --i;
        }
      }
    }
  }
}

/// severSplitPHINodesOfExits - if PHI nodes in exit blocks have inputs from
/// outlined region, we split these PHIs on two: one with inputs from region
/// and other with remaining incoming blocks; then first PHIs are placed in
/// outlined region.
void CodeExtractor::severSplitPHINodesOfExits(
    const SmallPtrSetImpl<BasicBlock *> &Exits) {
  for (BasicBlock *ExitBB : Exits) {
    BasicBlock *NewBB = nullptr;

    for (PHINode &PN : ExitBB->phis()) {
      // Find all incoming values from the outlining region.
      SmallVector<unsigned, 2> IncomingVals;
      for (unsigned i = 0; i < PN.getNumIncomingValues(); ++i)
        if (Blocks.count(PN.getIncomingBlock(i)))
          IncomingVals.push_back(i);

      // Do not process PHI if there is one (or fewer) predecessor from region.
      // If PHI has exactly one predecessor from region, only this one incoming
      // will be replaced on codeRepl block, so it should be safe to skip PHI.
      if (IncomingVals.size() <= 1)
        continue;

      // Create block for new PHIs and add it to the list of outlined if it
      // wasn't done before.
      if (!NewBB) {
        NewBB = BasicBlock::Create(ExitBB->getContext(),
                                   ExitBB->getName() + ".split",
                                   ExitBB->getParent(), ExitBB);
        NewBB->IsNewDbgInfoFormat = ExitBB->IsNewDbgInfoFormat;
        SmallVector<BasicBlock *, 4> Preds(predecessors(ExitBB));
        for (BasicBlock *PredBB : Preds)
          if (Blocks.count(PredBB))
            PredBB->getTerminator()->replaceUsesOfWith(ExitBB, NewBB);
        BranchInst::Create(ExitBB, NewBB);
        Blocks.insert(NewBB);
      }

      // Split this PHI.
      PHINode *NewPN = PHINode::Create(PN.getType(), IncomingVals.size(),
                                       PN.getName() + ".ce");
      NewPN->insertBefore(NewBB->getFirstNonPHIIt());
      for (unsigned i : IncomingVals)
        NewPN->addIncoming(PN.getIncomingValue(i), PN.getIncomingBlock(i));
      for (unsigned i : reverse(IncomingVals))
        PN.removeIncomingValue(i, false);
      PN.addIncoming(NewPN, NewBB);
    }
  }
}

void CodeExtractor::splitReturnBlocks() {
  for (BasicBlock *Block : Blocks)
    if (ReturnInst *RI = dyn_cast<ReturnInst>(Block->getTerminator())) {
      BasicBlock *New =
          Block->splitBasicBlock(RI->getIterator(), Block->getName() + ".ret");
      if (DT) {
        // Old dominates New. New node dominates all other nodes dominated
        // by Old.
        DomTreeNode *OldNode = DT->getNode(Block);
        SmallVector<DomTreeNode *, 8> Children(OldNode->begin(),
                                               OldNode->end());

        DomTreeNode *NewNode = DT->addNewBlock(New, Block);

        for (DomTreeNode *I : Children)
          DT->changeImmediateDominator(I, NewNode);
      }
    }
}

/// constructFunction - make a function based on inputs and outputs, as follows:
/// f(in0, ..., inN, out0, ..., outN)
Function *CodeExtractor::constructFunction(const ValueSet &inputs,
                                           const ValueSet &outputs,
                                           BasicBlock *header,
                                           BasicBlock *newRootNode,
                                           BasicBlock *newHeader,
                                           Function *oldFunction,
                                           Module *M) {
  LLVM_DEBUG(dbgs() << "inputs: " << inputs.size() << "\n");
  LLVM_DEBUG(dbgs() << "outputs: " << outputs.size() << "\n");

  // This function returns unsigned, outputs will go back by reference.
  switch (NumExitBlocks) {
  case 0:
  case 1: RetTy = Type::getVoidTy(header->getContext()); break;
  case 2: RetTy = Type::getInt1Ty(header->getContext()); break;
  default: RetTy = Type::getInt16Ty(header->getContext()); break;
  }

  std::vector<Type *> ParamTy;
  std::vector<Type *> AggParamTy;
  ValueSet StructValues;
  const DataLayout &DL = M->getDataLayout();

  // Add the types of the input values to the function's argument list
  for (Value *value : inputs) {
    LLVM_DEBUG(dbgs() << "value used in func: " << *value << "\n");
    if (AggregateArgs && !ExcludeArgsFromAggregate.contains(value)) {
      AggParamTy.push_back(value->getType());
      StructValues.insert(value);
    } else
      ParamTy.push_back(value->getType());
  }

  // Add the types of the output values to the function's argument list.
  for (Value *output : outputs) {
    LLVM_DEBUG(dbgs() << "instr used in func: " << *output << "\n");
    if (AggregateArgs && !ExcludeArgsFromAggregate.contains(output)) {
      AggParamTy.push_back(output->getType());
      StructValues.insert(output);
    } else
      ParamTy.push_back(
          PointerType::get(output->getType(), DL.getAllocaAddrSpace()));
  }

  assert(
      (ParamTy.size() + AggParamTy.size()) ==
          (inputs.size() + outputs.size()) &&
      "Number of scalar and aggregate params does not match inputs, outputs");
  assert((StructValues.empty() || AggregateArgs) &&
         "Expeced StructValues only with AggregateArgs set");

  // Concatenate scalar and aggregate params in ParamTy.
  size_t NumScalarParams = ParamTy.size();
  StructType *StructTy = nullptr;
  if (AggregateArgs && !AggParamTy.empty()) {
    StructTy = StructType::get(M->getContext(), AggParamTy);
    ParamTy.push_back(PointerType::get(
        StructTy, ArgsInZeroAddressSpace ? 0 : DL.getAllocaAddrSpace()));
  }

  LLVM_DEBUG({
    dbgs() << "Function type: " << *RetTy << " f(";
    for (Type *i : ParamTy)
      dbgs() << *i << ", ";
    dbgs() << ")\n";
  });

  FunctionType *funcType = FunctionType::get(
      RetTy, ParamTy, AllowVarArgs && oldFunction->isVarArg());

  std::string SuffixToUse =
      Suffix.empty()
          ? (header->getName().empty() ? "extracted" : header->getName().str())
          : Suffix;
  // Create the new function
  Function *newFunction = Function::Create(
      funcType, GlobalValue::InternalLinkage, oldFunction->getAddressSpace(),
      oldFunction->getName() + "." + SuffixToUse, M);
  newFunction->IsNewDbgInfoFormat = oldFunction->IsNewDbgInfoFormat;

  // Inherit all of the target dependent attributes and white-listed
  // target independent attributes.
  //  (e.g. If the extracted region contains a call to an x86.sse
  //  instruction we need to make sure that the extracted region has the
  //  "target-features" attribute allowing it to be lowered.
  // FIXME: This should be changed to check to see if a specific
  //           attribute can not be inherited.
  for (const auto &Attr : oldFunction->getAttributes().getFnAttrs()) {
    if (Attr.isStringAttribute()) {
      if (Attr.getKindAsString() == "thunk")
        continue;
    } else
      switch (Attr.getKindAsEnum()) {
      // Those attributes cannot be propagated safely. Explicitly list them
      // here so we get a warning if new attributes are added.
      case Attribute::AllocSize:
      case Attribute::Builtin:
      case Attribute::Convergent:
      case Attribute::JumpTable:
      case Attribute::Naked:
      case Attribute::NoBuiltin:
      case Attribute::NoMerge:
      case Attribute::NoReturn:
      case Attribute::NoSync:
      case Attribute::ReturnsTwice:
      case Attribute::Speculatable:
      case Attribute::StackAlignment:
      case Attribute::WillReturn:
      case Attribute::AllocKind:
      case Attribute::PresplitCoroutine:
      case Attribute::Memory:
      case Attribute::NoFPClass:
      case Attribute::CoroDestroyOnlyWhenComplete:
        continue;
      // Those attributes should be safe to propagate to the extracted function.
      case Attribute::AlwaysInline:
      case Attribute::Cold:
      case Attribute::DisableSanitizerInstrumentation:
      case Attribute::FnRetThunkExtern:
      case Attribute::Hot:
      case Attribute::NoRecurse:
      case Attribute::InlineHint:
      case Attribute::MinSize:
      case Attribute::NoCallback:
      case Attribute::NoDuplicate:
      case Attribute::NoFree:
      case Attribute::NoImplicitFloat:
      case Attribute::NoInline:
      case Attribute::NonLazyBind:
      case Attribute::NoRedZone:
      case Attribute::NoUnwind:
      case Attribute::NoSanitizeBounds:
      case Attribute::NoSanitizeCoverage:
      case Attribute::NullPointerIsValid:
      case Attribute::OptimizeForDebugging:
      case Attribute::OptForFuzzing:
      case Attribute::OptimizeNone:
      case Attribute::OptimizeForSize:
      case Attribute::SafeStack:
      case Attribute::ShadowCallStack:
      case Attribute::SanitizeAddress:
      case Attribute::SanitizeMemory:
      case Attribute::SanitizeThread:
      case Attribute::SanitizeHWAddress:
      case Attribute::SanitizeMemTag:
      case Attribute::SpeculativeLoadHardening:
      case Attribute::StackProtect:
      case Attribute::StackProtectReq:
      case Attribute::StackProtectStrong:
      case Attribute::StrictFP:
      case Attribute::UWTable:
      case Attribute::VScaleRange:
      case Attribute::NoCfCheck:
      case Attribute::MustProgress:
      case Attribute::NoProfile:
      case Attribute::SkipProfile:
        break;
      // These attributes cannot be applied to functions.
      case Attribute::Alignment:
      case Attribute::AllocatedPointer:
      case Attribute::AllocAlign:
      case Attribute::ByVal:
      case Attribute::Dereferenceable:
      case Attribute::DereferenceableOrNull:
      case Attribute::ElementType:
      case Attribute::InAlloca:
      case Attribute::InReg:
      case Attribute::Nest:
      case Attribute::NoAlias:
      case Attribute::NoCapture:
      case Attribute::NoUndef:
      case Attribute::NonNull:
      case Attribute::Preallocated:
      case Attribute::ReadNone:
      case Attribute::ReadOnly:
      case Attribute::Returned:
      case Attribute::SExt:
      case Attribute::StructRet:
      case Attribute::SwiftError:
      case Attribute::SwiftSelf:
      case Attribute::SwiftAsync:
      case Attribute::ZExt:
      case Attribute::ImmArg:
      case Attribute::ByRef:
      case Attribute::WriteOnly:
      case Attribute::Writable:
      case Attribute::DeadOnUnwind:
      //  These are not really attributes.
      case Attribute::None:
      case Attribute::EndAttrKinds:
      case Attribute::EmptyKey:
      case Attribute::TombstoneKey:
        llvm_unreachable("Not a function attribute");
      }

    newFunction->addFnAttr(Attr);
  }
  newFunction->insert(newFunction->end(), newRootNode);

  // Create scalar and aggregate iterators to name all of the arguments we
  // inserted.
  Function::arg_iterator ScalarAI = newFunction->arg_begin();
  Function::arg_iterator AggAI = std::next(ScalarAI, NumScalarParams);

  // Rewrite all users of the inputs in the extracted region to use the
  // arguments (or appropriate addressing into struct) instead.
  for (unsigned i = 0, e = inputs.size(), aggIdx = 0; i != e; ++i) {
    Value *RewriteVal;
    if (AggregateArgs && StructValues.contains(inputs[i])) {
      Value *Idx[2];
      Idx[0] = Constant::getNullValue(Type::getInt32Ty(header->getContext()));
      Idx[1] = ConstantInt::get(Type::getInt32Ty(header->getContext()), aggIdx);
      Instruction *TI = newFunction->begin()->getTerminator();
      GetElementPtrInst *GEP = GetElementPtrInst::Create(
          StructTy, &*AggAI, Idx, "gep_" + inputs[i]->getName(), TI);
      RewriteVal = new LoadInst(StructTy->getElementType(aggIdx), GEP,
                                "loadgep_" + inputs[i]->getName(), TI);
      ++aggIdx;
    } else
      RewriteVal = &*ScalarAI++;

    std::vector<User *> Users(inputs[i]->user_begin(), inputs[i]->user_end());
    for (User *use : Users)
      if (Instruction *inst = dyn_cast<Instruction>(use))
        if (Blocks.count(inst->getParent()))
          inst->replaceUsesOfWith(inputs[i], RewriteVal);
  }

  // Set names for input and output arguments.
  if (NumScalarParams) {
    ScalarAI = newFunction->arg_begin();
    for (unsigned i = 0, e = inputs.size(); i != e; ++i, ++ScalarAI)
      if (!StructValues.contains(inputs[i]))
        ScalarAI->setName(inputs[i]->getName());
    for (unsigned i = 0, e = outputs.size(); i != e; ++i, ++ScalarAI)
      if (!StructValues.contains(outputs[i]))
        ScalarAI->setName(outputs[i]->getName() + ".out");
  }

  // Rewrite branches to basic blocks outside of the loop to new dummy blocks
  // within the new function. This must be done before we lose track of which
  // blocks were originally in the code region.
  std::vector<User *> Users(header->user_begin(), header->user_end());
  for (auto &U : Users)
    // The BasicBlock which contains the branch is not in the region
    // modify the branch target to a new block
    if (Instruction *I = dyn_cast<Instruction>(U))
      if (I->isTerminator() && I->getFunction() == oldFunction &&
          !Blocks.count(I->getParent()))
        I->replaceUsesOfWith(header, newHeader);

  return newFunction;
}

/// Erase lifetime.start markers which reference inputs to the extraction
/// region, and insert the referenced memory into \p LifetimesStart.
///
/// The extraction region is defined by a set of blocks (\p Blocks), and a set
/// of allocas which will be moved from the caller function into the extracted
/// function (\p SunkAllocas).
static void eraseLifetimeMarkersOnInputs(const SetVector<BasicBlock *> &Blocks,
                                         const SetVector<Value *> &SunkAllocas,
                                         SetVector<Value *> &LifetimesStart) {
  for (BasicBlock *BB : Blocks) {
    for (Instruction &I : llvm::make_early_inc_range(*BB)) {
      auto *II = dyn_cast<IntrinsicInst>(&I);
      if (!II || !II->isLifetimeStartOrEnd())
        continue;

      // Get the memory operand of the lifetime marker. If the underlying
      // object is a sunk alloca, or is otherwise defined in the extraction
      // region, the lifetime marker must not be erased.
      Value *Mem = II->getOperand(1)->stripInBoundsOffsets();
      if (SunkAllocas.count(Mem) || definedInRegion(Blocks, Mem))
        continue;

      if (II->getIntrinsicID() == Intrinsic::lifetime_start)
        LifetimesStart.insert(Mem);
      II->eraseFromParent();
    }
  }
}

/// Insert lifetime start/end markers surrounding the call to the new function
/// for objects defined in the caller.
static void insertLifetimeMarkersSurroundingCall(
    Module *M, ArrayRef<Value *> LifetimesStart, ArrayRef<Value *> LifetimesEnd,
    CallInst *TheCall) {
  LLVMContext &Ctx = M->getContext();
  auto NegativeOne = ConstantInt::getSigned(Type::getInt64Ty(Ctx), -1);
  Instruction *Term = TheCall->getParent()->getTerminator();

  // Emit lifetime markers for the pointers given in \p Objects. Insert the
  // markers before the call if \p InsertBefore, and after the call otherwise.
  auto insertMarkers = [&](Intrinsic::ID MarkerFunc, ArrayRef<Value *> Objects,
                           bool InsertBefore) {
    for (Value *Mem : Objects) {
      assert((!isa<Instruction>(Mem) || cast<Instruction>(Mem)->getFunction() ==
                                            TheCall->getFunction()) &&
             "Input memory not defined in original function");

      Function *Func = Intrinsic::getDeclaration(M, MarkerFunc, Mem->getType());
      auto Marker = CallInst::Create(Func, {NegativeOne, Mem});
      if (InsertBefore)
        Marker->insertBefore(TheCall);
      else
        Marker->insertBefore(Term);
    }
  };

  if (!LifetimesStart.empty()) {
    insertMarkers(Intrinsic::lifetime_start, LifetimesStart,
                  /*InsertBefore=*/true);
  }

  if (!LifetimesEnd.empty()) {
    insertMarkers(Intrinsic::lifetime_end, LifetimesEnd,
                  /*InsertBefore=*/false);
  }
}

/// emitCallAndSwitchStatement - This method sets up the caller side by adding
/// the call instruction, splitting any PHI nodes in the header block as
/// necessary.
CallInst *CodeExtractor::emitCallAndSwitchStatement(Function *newFunction,
                                                    BasicBlock *codeReplacer,
                                                    ValueSet &inputs,
                                                    ValueSet &outputs) {
  // Emit a call to the new function, passing in: *pointer to struct (if
  // aggregating parameters), or plan inputs and allocated memory for outputs
  std::vector<Value *> params, ReloadOutputs, Reloads;
  ValueSet StructValues;

  Module *M = newFunction->getParent();
  LLVMContext &Context = M->getContext();
  const DataLayout &DL = M->getDataLayout();
  CallInst *call = nullptr;

  // Add inputs as params, or to be filled into the struct
  unsigned ScalarInputArgNo = 0;
  SmallVector<unsigned, 1> SwiftErrorArgs;
  for (Value *input : inputs) {
    if (AggregateArgs && !ExcludeArgsFromAggregate.contains(input))
      StructValues.insert(input);
    else {
      params.push_back(input);
      if (input->isSwiftError())
        SwiftErrorArgs.push_back(ScalarInputArgNo);
    }
    ++ScalarInputArgNo;
  }

  // Create allocas for the outputs
  unsigned ScalarOutputArgNo = 0;
  for (Value *output : outputs) {
    if (AggregateArgs && !ExcludeArgsFromAggregate.contains(output)) {
      StructValues.insert(output);
    } else {
      AllocaInst *alloca =
        new AllocaInst(output->getType(), DL.getAllocaAddrSpace(),
                       nullptr, output->getName() + ".loc",
                       &codeReplacer->getParent()->front().front());
      ReloadOutputs.push_back(alloca);
      params.push_back(alloca);
      ++ScalarOutputArgNo;
    }
  }

  StructType *StructArgTy = nullptr;
  AllocaInst *Struct = nullptr;
  unsigned NumAggregatedInputs = 0;
  if (AggregateArgs && !StructValues.empty()) {
    std::vector<Type *> ArgTypes;
    for (Value *V : StructValues)
      ArgTypes.push_back(V->getType());

    // Allocate a struct at the beginning of this function
    StructArgTy = StructType::get(newFunction->getContext(), ArgTypes);
    Struct = new AllocaInst(
        StructArgTy, DL.getAllocaAddrSpace(), nullptr, "structArg",
        AllocationBlock ? &*AllocationBlock->getFirstInsertionPt()
                        : &codeReplacer->getParent()->front().front());

    if (ArgsInZeroAddressSpace && DL.getAllocaAddrSpace() != 0) {
      auto *StructSpaceCast = new AddrSpaceCastInst(
          Struct, PointerType ::get(Context, 0), "structArg.ascast");
      StructSpaceCast->insertAfter(Struct);
      params.push_back(StructSpaceCast);
    } else {
      params.push_back(Struct);
    }
    // Store aggregated inputs in the struct.
    for (unsigned i = 0, e = StructValues.size(); i != e; ++i) {
      if (inputs.contains(StructValues[i])) {
        Value *Idx[2];
        Idx[0] = Constant::getNullValue(Type::getInt32Ty(Context));
        Idx[1] = ConstantInt::get(Type::getInt32Ty(Context), i);
        GetElementPtrInst *GEP = GetElementPtrInst::Create(
            StructArgTy, Struct, Idx, "gep_" + StructValues[i]->getName());
        GEP->insertInto(codeReplacer, codeReplacer->end());
        new StoreInst(StructValues[i], GEP, codeReplacer);
        NumAggregatedInputs++;
      }
    }
  }

  // Emit the call to the function
  call = CallInst::Create(newFunction, params,
                          NumExitBlocks > 1 ? "targetBlock" : "");
  // Add debug location to the new call, if the original function has debug
  // info. In that case, the terminator of the entry block of the extracted
  // function contains the first debug location of the extracted function,
  // set in extractCodeRegion.
  if (codeReplacer->getParent()->getSubprogram()) {
    if (auto DL = newFunction->getEntryBlock().getTerminator()->getDebugLoc())
      call->setDebugLoc(DL);
  }
  call->insertInto(codeReplacer, codeReplacer->end());

  // Set swifterror parameter attributes.
  for (unsigned SwiftErrArgNo : SwiftErrorArgs) {
    call->addParamAttr(SwiftErrArgNo, Attribute::SwiftError);
    newFunction->addParamAttr(SwiftErrArgNo, Attribute::SwiftError);
  }

  // Reload the outputs passed in by reference, use the struct if output is in
  // the aggregate or reload from the scalar argument.
  for (unsigned i = 0, e = outputs.size(), scalarIdx = 0,
                aggIdx = NumAggregatedInputs;
       i != e; ++i) {
    Value *Output = nullptr;
    if (AggregateArgs && StructValues.contains(outputs[i])) {
      Value *Idx[2];
      Idx[0] = Constant::getNullValue(Type::getInt32Ty(Context));
      Idx[1] = ConstantInt::get(Type::getInt32Ty(Context), aggIdx);
      GetElementPtrInst *GEP = GetElementPtrInst::Create(
          StructArgTy, Struct, Idx, "gep_reload_" + outputs[i]->getName());
      GEP->insertInto(codeReplacer, codeReplacer->end());
      Output = GEP;
      ++aggIdx;
    } else {
      Output = ReloadOutputs[scalarIdx];
      ++scalarIdx;
    }
    LoadInst *load = new LoadInst(outputs[i]->getType(), Output,
                                  outputs[i]->getName() + ".reload",
                                  codeReplacer);
    Reloads.push_back(load);
    std::vector<User *> Users(outputs[i]->user_begin(), outputs[i]->user_end());
    for (User *U : Users) {
      Instruction *inst = cast<Instruction>(U);
      if (!Blocks.count(inst->getParent()))
        inst->replaceUsesOfWith(outputs[i], load);
    }
  }

  // Now we can emit a switch statement using the call as a value.
  SwitchInst *TheSwitch =
      SwitchInst::Create(Constant::getNullValue(Type::getInt16Ty(Context)),
                         codeReplacer, 0, codeReplacer);

  // Since there may be multiple exits from the original region, make the new
  // function return an unsigned, switch on that number.  This loop iterates
  // over all of the blocks in the extracted region, updating any terminator
  // instructions in the to-be-extracted region that branch to blocks that are
  // not in the region to be extracted.
  std::map<BasicBlock *, BasicBlock *> ExitBlockMap;

  // Iterate over the previously collected targets, and create new blocks inside
  // the function to branch to.
  unsigned switchVal = 0;
  for (BasicBlock *OldTarget : OldTargets) {
    if (Blocks.count(OldTarget))
      continue;
    BasicBlock *&NewTarget = ExitBlockMap[OldTarget];
    if (NewTarget)
      continue;

    // If we don't already have an exit stub for this non-extracted
    // destination, create one now!
    NewTarget = BasicBlock::Create(Context,
                                    OldTarget->getName() + ".exitStub",
                                    newFunction);
    unsigned SuccNum = switchVal++;

    Value *brVal = nullptr;
    assert(NumExitBlocks < 0xffff && "too many exit blocks for switch");
    switch (NumExitBlocks) {
    case 0:
    case 1: break;  // No value needed.
    case 2:         // Conditional branch, return a bool
      brVal = ConstantInt::get(Type::getInt1Ty(Context), !SuccNum);
      break;
    default:
      brVal = ConstantInt::get(Type::getInt16Ty(Context), SuccNum);
      break;
    }

    ReturnInst::Create(Context, brVal, NewTarget);

    // Update the switch instruction.
    TheSwitch->addCase(ConstantInt::get(Type::getInt16Ty(Context),
                                        SuccNum),
                        OldTarget);
  }

  for (BasicBlock *Block : Blocks) {
    Instruction *TI = Block->getTerminator();
    for (unsigned i = 0, e = TI->getNumSuccessors(); i != e; ++i) {
      if (Blocks.count(TI->getSuccessor(i)))
        continue;
      BasicBlock *OldTarget = TI->getSuccessor(i);
      // add a new basic block which returns the appropriate value
      BasicBlock *NewTarget = ExitBlockMap[OldTarget];
      assert(NewTarget && "Unknown target block!");

      // rewrite the original branch instruction with this new target
      TI->setSuccessor(i, NewTarget);
   }
  }

  // Store the arguments right after the definition of output value.
  // This should be proceeded after creating exit stubs to be ensure that invoke
  // result restore will be placed in the outlined function.
  Function::arg_iterator ScalarOutputArgBegin = newFunction->arg_begin();
  std::advance(ScalarOutputArgBegin, ScalarInputArgNo);
  Function::arg_iterator AggOutputArgBegin = newFunction->arg_begin();
  std::advance(AggOutputArgBegin, ScalarInputArgNo + ScalarOutputArgNo);

  for (unsigned i = 0, e = outputs.size(), aggIdx = NumAggregatedInputs; i != e;
       ++i) {
    auto *OutI = dyn_cast<Instruction>(outputs[i]);
    if (!OutI)
      continue;

    // Find proper insertion point.
    BasicBlock::iterator InsertPt;
    // In case OutI is an invoke, we insert the store at the beginning in the
    // 'normal destination' BB. Otherwise we insert the store right after OutI.
    if (auto *InvokeI = dyn_cast<InvokeInst>(OutI))
      InsertPt = InvokeI->getNormalDest()->getFirstInsertionPt();
    else if (auto *Phi = dyn_cast<PHINode>(OutI))
      InsertPt = Phi->getParent()->getFirstInsertionPt();
    else
      InsertPt = std::next(OutI->getIterator());

    Instruction *InsertBefore = &*InsertPt;
    assert((InsertBefore->getFunction() == newFunction ||
            Blocks.count(InsertBefore->getParent())) &&
           "InsertPt should be in new function");
    if (AggregateArgs && StructValues.contains(outputs[i])) {
      assert(AggOutputArgBegin != newFunction->arg_end() &&
             "Number of aggregate output arguments should match "
             "the number of defined values");
      Value *Idx[2];
      Idx[0] = Constant::getNullValue(Type::getInt32Ty(Context));
      Idx[1] = ConstantInt::get(Type::getInt32Ty(Context), aggIdx);
      GetElementPtrInst *GEP = GetElementPtrInst::Create(
          StructArgTy, &*AggOutputArgBegin, Idx, "gep_" + outputs[i]->getName(),
          InsertBefore);
      new StoreInst(outputs[i], GEP, InsertBefore);
      ++aggIdx;
      // Since there should be only one struct argument aggregating
      // all the output values, we shouldn't increment AggOutputArgBegin, which
      // always points to the struct argument, in this case.
    } else {
      assert(ScalarOutputArgBegin != newFunction->arg_end() &&
             "Number of scalar output arguments should match "
             "the number of defined values");
      new StoreInst(outputs[i], &*ScalarOutputArgBegin, InsertBefore);
      ++ScalarOutputArgBegin;
    }
  }

  // Now that we've done the deed, simplify the switch instruction.
  Type *OldFnRetTy = TheSwitch->getParent()->getParent()->getReturnType();
  switch (NumExitBlocks) {
  case 0:
    // There are no successors (the block containing the switch itself), which
    // means that previously this was the last part of the function, and hence
    // this should be rewritten as a `ret'

    // Check if the function should return a value
    if (OldFnRetTy->isVoidTy()) {
      ReturnInst::Create(Context, nullptr, TheSwitch);  // Return void
    } else if (OldFnRetTy == TheSwitch->getCondition()->getType()) {
      // return what we have
      ReturnInst::Create(Context, TheSwitch->getCondition(), TheSwitch);
    } else {
      // Otherwise we must have code extracted an unwind or something, just
      // return whatever we want.
      ReturnInst::Create(Context,
                         Constant::getNullValue(OldFnRetTy), TheSwitch);
    }

    TheSwitch->eraseFromParent();
    break;
  case 1:
    // Only a single destination, change the switch into an unconditional
    // branch.
    BranchInst::Create(TheSwitch->getSuccessor(1), TheSwitch);
    TheSwitch->eraseFromParent();
    break;
  case 2:
    BranchInst::Create(TheSwitch->getSuccessor(1), TheSwitch->getSuccessor(2),
                       call, TheSwitch);
    TheSwitch->eraseFromParent();
    break;
  default:
    // Otherwise, make the default destination of the switch instruction be one
    // of the other successors.
    TheSwitch->setCondition(call);
    TheSwitch->setDefaultDest(TheSwitch->getSuccessor(NumExitBlocks));
    // Remove redundant case
    TheSwitch->removeCase(SwitchInst::CaseIt(TheSwitch, NumExitBlocks-1));
    break;
  }

  // Insert lifetime markers around the reloads of any output values. The
  // allocas output values are stored in are only in-use in the codeRepl block.
  insertLifetimeMarkersSurroundingCall(M, ReloadOutputs, ReloadOutputs, call);

  return call;
}

void CodeExtractor::moveCodeToFunction(Function *newFunction) {
  auto newFuncIt = newFunction->front().getIterator();
  for (BasicBlock *Block : Blocks) {
    // Delete the basic block from the old function, and the list of blocks
    Block->removeFromParent();

    // Insert this basic block into the new function
    // Insert the original blocks after the entry block created
    // for the new function. The entry block may be followed
    // by a set of exit blocks at this point, but these exit
    // blocks better be placed at the end of the new function.
    newFuncIt = newFunction->insert(std::next(newFuncIt), Block);
  }
}

void CodeExtractor::calculateNewCallTerminatorWeights(
    BasicBlock *CodeReplacer,
    DenseMap<BasicBlock *, BlockFrequency> &ExitWeights,
    BranchProbabilityInfo *BPI) {
  using Distribution = BlockFrequencyInfoImplBase::Distribution;
  using BlockNode = BlockFrequencyInfoImplBase::BlockNode;

  // Update the branch weights for the exit block.
  Instruction *TI = CodeReplacer->getTerminator();
  SmallVector<unsigned, 8> BranchWeights(TI->getNumSuccessors(), 0);

  // Block Frequency distribution with dummy node.
  Distribution BranchDist;

  SmallVector<BranchProbability, 4> EdgeProbabilities(
      TI->getNumSuccessors(), BranchProbability::getUnknown());

  // Add each of the frequencies of the successors.
  for (unsigned i = 0, e = TI->getNumSuccessors(); i < e; ++i) {
    BlockNode ExitNode(i);
    uint64_t ExitFreq = ExitWeights[TI->getSuccessor(i)].getFrequency();
    if (ExitFreq != 0)
      BranchDist.addExit(ExitNode, ExitFreq);
    else
      EdgeProbabilities[i] = BranchProbability::getZero();
  }

  // Check for no total weight.
  if (BranchDist.Total == 0) {
    BPI->setEdgeProbability(CodeReplacer, EdgeProbabilities);
    return;
  }

  // Normalize the distribution so that they can fit in unsigned.
  BranchDist.normalize();

  // Create normalized branch weights and set the metadata.
  for (unsigned I = 0, E = BranchDist.Weights.size(); I < E; ++I) {
    const auto &Weight = BranchDist.Weights[I];

    // Get the weight and update the current BFI.
    BranchWeights[Weight.TargetNode.Index] = Weight.Amount;
    BranchProbability BP(Weight.Amount, BranchDist.Total);
    EdgeProbabilities[Weight.TargetNode.Index] = BP;
  }
  BPI->setEdgeProbability(CodeReplacer, EdgeProbabilities);
  TI->setMetadata(
      LLVMContext::MD_prof,
      MDBuilder(TI->getContext()).createBranchWeights(BranchWeights));
}

/// Erase debug info intrinsics which refer to values in \p F but aren't in
/// \p F.
static void eraseDebugIntrinsicsWithNonLocalRefs(Function &F) {
  for (Instruction &I : instructions(F)) {
    SmallVector<DbgVariableIntrinsic *, 4> DbgUsers;
    SmallVector<DPValue *, 4> DPValues;
    findDbgUsers(DbgUsers, &I, &DPValues);
    for (DbgVariableIntrinsic *DVI : DbgUsers)
      if (DVI->getFunction() != &F)
        DVI->eraseFromParent();
    for (DPValue *DPV : DPValues)
      if (DPV->getFunction() != &F)
        DPV->eraseFromParent();
  }
}

/// Fix up the debug info in the old and new functions by pointing line
/// locations and debug intrinsics to the new subprogram scope, and by deleting
/// intrinsics which point to values outside of the new function.
static void fixupDebugInfoPostExtraction(Function &OldFunc, Function &NewFunc,
                                         CallInst &TheCall,
                                         std::function<int(Value *const V)> valueInUnpackParams) {
  DISubprogram *OldSP = OldFunc.getSubprogram();
  LLVMContext &Ctx = OldFunc.getContext();

  if (!OldSP) {
    // Erase any debug info the new function contains.
    stripDebugInfo(NewFunc);
    // Make sure the old function doesn't contain any non-local metadata refs.
    eraseDebugIntrinsicsWithNonLocalRefs(NewFunc);
    return;
  }

  // Create a subprogram for the new function. Leave out a description of the
  // function arguments, as the parameters don't correspond to anything at the
  // source level.
  assert(OldSP->getUnit() && "Missing compile unit for subprogram");
  DIBuilder DIB(*OldFunc.getParent(), /*AllowUnresolved=*/false,
                OldSP->getUnit());
  auto SPType =
      DIB.createSubroutineType(DIB.getOrCreateTypeArray(std::nullopt));
  DISubprogram::DISPFlags SPFlags = DISubprogram::SPFlagDefinition |
                                    DISubprogram::SPFlagOptimized |
                                    DISubprogram::SPFlagLocalToUnit;
  auto NewSP = DIB.createFunction(
      OldSP->getUnit(), NewFunc.getName(), NewFunc.getName(), OldSP->getFile(),
      /*LineNo=*/0, SPType, /*ScopeLine=*/0, DINode::FlagZero, SPFlags);
  NewFunc.setSubprogram(NewSP);

  auto IsInvalidLocation = [&NewFunc](Value *Location) {
    // Location is invalid if it isn't a constant or an instruction, or is an
    // instruction but isn't in the new function.
    if (!Location ||
        (!isa<Constant>(Location) && !isa<Instruction>(Location)))
      return true;
    Instruction *LocationInst = dyn_cast<Instruction>(Location);
    return LocationInst && LocationInst->getFunction() != &NewFunc;
  };

  // Debug intrinsics in the new function need to be updated in one of two
  // ways:
  //  1) They need to be deleted, because they describe a value in the old
  //     function.
  //  2) They need to point to fresh metadata, e.g. because they currently
  //     point to a variable in the wrong scope.
  SmallDenseMap<DINode *, DINode *> RemappedMetadata;
  SmallVector<Instruction *, 4> DebugIntrinsicsToDelete;
  SmallVector<DPValue *, 4> DPVsToDelete;
  DenseMap<const MDNode *, MDNode *> Cache;

  auto GetUpdatedDIVariable = [&](DILocalVariable *OldVar) {
    DINode *&NewVar = RemappedMetadata[OldVar];
    if (!NewVar) {
      DILocalScope *NewScope = DILocalScope::cloneScopeForSubprogram(
          *OldVar->getScope(), *NewSP, Ctx, Cache);
      NewVar = DIB.createAutoVariable(
          NewScope, OldVar->getName(), OldVar->getFile(), OldVar->getLine(),
          OldVar->getType(), /*AlwaysPreserve=*/false, DINode::FlagZero,
          OldVar->getAlignInBits());
    }
    return cast<DILocalVariable>(NewVar);
  };

  auto UpdateDPValuesOnInst = [&](Instruction &I) -> void {
    for (auto &DPV : I.getDbgValueRange()) {
      // Apply the two updates that dbg.values get: invalid operands, and
      // variable metadata fixup.
      // FIXME: support dbg.assign form of DPValues.
      if (any_of(DPV.location_ops(), IsInvalidLocation)) {
        DPVsToDelete.push_back(&DPV);
        continue;
      }
      if (!DPV.getDebugLoc().getInlinedAt())
        DPV.setVariable(GetUpdatedDIVariable(DPV.getVariable()));
      DPV.setDebugLoc(DebugLoc::replaceInlinedAtSubprogram(DPV.getDebugLoc(),
                                                           *NewSP, Ctx, Cache));
    }
  };

  for (Instruction &I : instructions(NewFunc)) {
    UpdateDPValuesOnInst(I);

    auto *DII = dyn_cast<DbgInfoIntrinsic>(&I);
    if (!DII)
      continue;

    // Point the intrinsic to a fresh label within the new function if the
    // intrinsic was not inlined from some other function.
    if (auto *DLI = dyn_cast<DbgLabelInst>(&I)) {
      if (DLI->getDebugLoc().getInlinedAt())
        continue;
      DILabel *OldLabel = DLI->getLabel();
      DINode *&NewLabel = RemappedMetadata[OldLabel];
      if (!NewLabel) {
        DILocalScope *NewScope = DILocalScope::cloneScopeForSubprogram(
            *OldLabel->getScope(), *NewSP, Ctx, Cache);
        NewLabel = DILabel::get(Ctx, NewScope, OldLabel->getName(),
                                OldLabel->getFile(), OldLabel->getLine());
      }
      DLI->setArgOperand(0, MetadataAsValue::get(Ctx, NewLabel));
      continue;
    }

<<<<<<< HEAD
    auto IsInvalidLocation = [&NewFunc, &valueInUnpackParams](Value *Location) {
      // Location is invalid if it isn't a constant or an instruction, or is an
      // instruction but isn't in the new function.
      if (!Location ||
          (!isa<Constant>(Location) && !isa<Instruction>(Location)))
        return true;
      Instruction *LocationInst = dyn_cast<Instruction>(Location);
      return LocationInst
        && (LocationInst->getFunction() != &NewFunc &&
            (!valueInUnpackParams || (valueInUnpackParams(Location) == -1)));
    };

=======
>>>>>>> 7648371c
    auto *DVI = cast<DbgVariableIntrinsic>(DII);
    // If any of the used locations are invalid, delete the intrinsic.
    if (any_of(DVI->location_ops(), IsInvalidLocation)) {
      DebugIntrinsicsToDelete.push_back(DVI);
      continue;
    } else if (valueInUnpackParams) {
      // Intrinsic is valid, replace all location referencing
      // original code to outlined arguments
      for (Value *Location : DVI->location_ops()) {
        int Res = valueInUnpackParams(Location);
        if (Res != -1)
          DVI->replaceVariableLocationOp(Location, NewFunc.getArg(Res));
      }
    }
    // DbgAssign intrinsics have an extra Value argument:
    if (auto *DAI = dyn_cast<DbgAssignIntrinsic>(DVI);
        DAI && IsInvalidLocation(DAI->getAddress())) {
      DebugIntrinsicsToDelete.push_back(DVI);
      continue;
    }
    // If the variable was in the scope of the old function, i.e. it was not
    // inlined, point the intrinsic to a fresh variable within the new function.
    if (!DVI->getDebugLoc().getInlinedAt())
      DVI->setVariable(GetUpdatedDIVariable(DVI->getVariable()));
  }

  for (auto *DII : DebugIntrinsicsToDelete)
    DII->eraseFromParent();
  for (auto *DPV : DPVsToDelete)
    DPV->getMarker()->MarkedInstr->dropOneDbgValue(DPV);
  DIB.finalizeSubprogram(NewSP);

  // Fix up the scope information attached to the line locations in the new
  // function.
  for (Instruction &I : instructions(NewFunc)) {
    if (const DebugLoc &DL = I.getDebugLoc())
      I.setDebugLoc(
          DebugLoc::replaceInlinedAtSubprogram(DL, *NewSP, Ctx, Cache));

    // Loop info metadata may contain line locations. Fix them up.
    auto updateLoopInfoLoc = [&Ctx, &Cache, NewSP](Metadata *MD) -> Metadata * {
      if (auto *Loc = dyn_cast_or_null<DILocation>(MD))
        return DebugLoc::replaceInlinedAtSubprogram(Loc, *NewSP, Ctx, Cache);
      return MD;
    };
    updateLoopMetadataDebugLocations(I, updateLoopInfoLoc);
  }
  if (!TheCall.getDebugLoc())
    TheCall.setDebugLoc(DILocation::get(Ctx, 0, 0, OldSP));

  eraseDebugIntrinsicsWithNonLocalRefs(NewFunc);
}

Function *
CodeExtractor::extractCodeRegion(const CodeExtractorAnalysisCache &CEAC) {
  ValueSet Inputs, Outputs;
  return extractCodeRegion(CEAC, Inputs, Outputs);
}

Function *
CodeExtractor::extractCodeRegion(const CodeExtractorAnalysisCache &CEAC,
                                 ValueSet &inputs, ValueSet &outputs) {
  if (!isEligible())
    return nullptr;

  // Assumption: this is a single-entry code region, and the header is the first
  // block in the region.
  BasicBlock *header = *Blocks.begin();
  Function *oldFunction = header->getParent();

  // Calculate the entry frequency of the new function before we change the root
  //   block.
  BlockFrequency EntryFreq;
  if (BFI) {
    assert(BPI && "Both BPI and BFI are required to preserve profile info");
    for (BasicBlock *Pred : predecessors(header)) {
      if (Blocks.count(Pred))
        continue;
      EntryFreq +=
          BFI->getBlockFreq(Pred) * BPI->getEdgeProbability(Pred, header);
    }
  }

  // Remove @llvm.assume calls that will be moved to the new function from the
  // old function's assumption cache.
  for (BasicBlock *Block : Blocks) {
    for (Instruction &I : llvm::make_early_inc_range(*Block)) {
      if (auto *AI = dyn_cast<AssumeInst>(&I)) {
        if (AC)
          AC->unregisterAssumption(AI);
        AI->eraseFromParent();
      }
    }
  }

  // If we have any return instructions in the region, split those blocks so
  // that the return is not in the region.
  splitReturnBlocks();

  // Calculate the exit blocks for the extracted region and the total exit
  // weights for each of those blocks.
  DenseMap<BasicBlock *, BlockFrequency> ExitWeights;
  SmallPtrSet<BasicBlock *, 1> ExitBlocks;
  for (BasicBlock *Block : Blocks) {
    for (BasicBlock *Succ : successors(Block)) {
      if (!Blocks.count(Succ)) {
        // Update the branch weight for this successor.
        if (BFI) {
          BlockFrequency &BF = ExitWeights[Succ];
          BF += BFI->getBlockFreq(Block) * BPI->getEdgeProbability(Block, Succ);
        }
        ExitBlocks.insert(Succ);
      }
    }
  }
  NumExitBlocks = ExitBlocks.size();

  for (BasicBlock *Block : Blocks) {
    Instruction *TI = Block->getTerminator();
    for (unsigned i = 0, e = TI->getNumSuccessors(); i != e; ++i) {
      if (Blocks.count(TI->getSuccessor(i)))
        continue;
      BasicBlock *OldTarget = TI->getSuccessor(i);
      OldTargets.push_back(OldTarget);
    }
  }

  // If we have to split PHI nodes of the entry or exit blocks, do so now.
  severSplitPHINodesOfEntry(header);
  severSplitPHINodesOfExits(ExitBlocks);

  // This takes place of the original loop
  BasicBlock *codeReplacer = BasicBlock::Create(header->getContext(),
                                                "codeRepl", oldFunction,
                                                header);
  codeReplacer->IsNewDbgInfoFormat = oldFunction->IsNewDbgInfoFormat;

  // The new function needs a root node because other nodes can branch to the
  // head of the region, but the entry node of a function cannot have preds.
  BasicBlock *newFuncRoot = BasicBlock::Create(header->getContext(),
                                               "newFuncRoot");
  newFuncRoot->IsNewDbgInfoFormat = oldFunction->IsNewDbgInfoFormat;

  auto *BranchI = BranchInst::Create(header);
  // If the original function has debug info, we have to add a debug location
  // to the new branch instruction from the artificial entry block.
  // We use the debug location of the first instruction in the extracted
  // blocks, as there is no other equivalent line in the source code.
  if (oldFunction->getSubprogram()) {
    any_of(Blocks, [&BranchI](const BasicBlock *BB) {
      return any_of(*BB, [&BranchI](const Instruction &I) {
        if (!I.getDebugLoc())
          return false;
        BranchI->setDebugLoc(I.getDebugLoc());
        return true;
      });
    });
  }
  BranchI->insertInto(newFuncRoot, newFuncRoot->end());

  ValueSet SinkingCands, HoistingCands;
  BasicBlock *CommonExit = nullptr;
  findAllocas(CEAC, SinkingCands, HoistingCands, CommonExit);
  assert(HoistingCands.empty() || CommonExit);

  // Find inputs to, outputs from the code region.
  findInputsOutputs(inputs, outputs, SinkingCands);

  // Now sink all instructions which only have non-phi uses inside the region.
  // Group the allocas at the start of the block, so that any bitcast uses of
  // the allocas are well-defined.
  AllocaInst *FirstSunkAlloca = nullptr;
  for (auto *II : SinkingCands) {
    if (auto *AI = dyn_cast<AllocaInst>(II)) {
      AI->moveBefore(*newFuncRoot, newFuncRoot->getFirstInsertionPt());
      if (!FirstSunkAlloca)
        FirstSunkAlloca = AI;
    }
  }
  assert((SinkingCands.empty() || FirstSunkAlloca) &&
         "Did not expect a sink candidate without any allocas");
  for (auto *II : SinkingCands) {
    if (!isa<AllocaInst>(II)) {
      cast<Instruction>(II)->moveAfter(FirstSunkAlloca);
    }
  }

  if (!HoistingCands.empty()) {
    auto *HoistToBlock = findOrCreateBlockForHoisting(CommonExit);
    Instruction *TI = HoistToBlock->getTerminator();
    for (auto *II : HoistingCands)
      cast<Instruction>(II)->moveBefore(TI);
  }

  // Collect objects which are inputs to the extraction region and also
  // referenced by lifetime start markers within it. The effects of these
  // markers must be replicated in the calling function to prevent the stack
  // coloring pass from merging slots which store input objects.
  ValueSet LifetimesStart;
  eraseLifetimeMarkersOnInputs(Blocks, SinkingCands, LifetimesStart);

  // Construct new function based on inputs/outputs & add allocas for all defs.
  Function *newFunction;
  if (rewriteUsesBrAndGetOmpSsUnpackFunc) {
    newFunction = rewriteUsesBrAndGetOmpSsUnpackFunc(header, newFuncRoot, codeReplacer,
                      oldFunction, Blocks);
  } else {
    newFunction = constructFunction(inputs, outputs, header, newFuncRoot, codeReplacer,
                      oldFunction, oldFunction->getParent());
  }

  // Update the entry count of the function.
  if (BFI) {
    auto Count = BFI->getProfileCountFromFreq(EntryFreq);
    if (Count)
      newFunction->setEntryCount(
          ProfileCount(*Count, Function::PCT_Real)); // FIXME
    BFI->setBlockFreq(codeReplacer, EntryFreq);
  }

  CallInst *TheCall;
  if (emitOmpSsCaptureAndSubmitTask) {
    TheCall = emitOmpSsCaptureAndSubmitTask(newFunction, codeReplacer, Blocks);
  } else {
    TheCall = emitCallAndSwitchStatement(newFunction, codeReplacer, inputs, outputs);
  }

  moveCodeToFunction(newFunction);

  // Replicate the effects of any lifetime start/end markers which referenced
  // input objects in the extraction region by placing markers around the call.
  // FIXME OmpSs: For now lets ignore lifetimes
  if (!rewriteUsesBrAndGetOmpSsUnpackFunc && !emitOmpSsCaptureAndSubmitTask)
    insertLifetimeMarkersSurroundingCall(
        oldFunction->getParent(), LifetimesStart.getArrayRef(), {}, TheCall);

  // Propagate personality info to the new function if there is one.
  if (oldFunction->hasPersonalityFn())
    newFunction->setPersonalityFn(oldFunction->getPersonalityFn());

  // Update the branch weights for the exit block.
  if (BFI && NumExitBlocks > 1)
    calculateNewCallTerminatorWeights(codeReplacer, ExitWeights, BPI);

  // Loop over all of the PHI nodes in the header and exit blocks, and change
  // any references to the old incoming edge to be the new incoming edge.
  for (BasicBlock::iterator I = header->begin(); isa<PHINode>(I); ++I) {
    PHINode *PN = cast<PHINode>(I);
    for (unsigned i = 0, e = PN->getNumIncomingValues(); i != e; ++i)
      if (!Blocks.count(PN->getIncomingBlock(i)))
        PN->setIncomingBlock(i, newFuncRoot);
  }

  for (BasicBlock *ExitBB : ExitBlocks)
    for (PHINode &PN : ExitBB->phis()) {
      Value *IncomingCodeReplacerVal = nullptr;
      for (unsigned i = 0, e = PN.getNumIncomingValues(); i != e; ++i) {
        // Ignore incoming values from outside of the extracted region.
        if (!Blocks.count(PN.getIncomingBlock(i)))
          continue;

        // Ensure that there is only one incoming value from codeReplacer.
        if (!IncomingCodeReplacerVal) {
          PN.setIncomingBlock(i, codeReplacer);
          IncomingCodeReplacerVal = PN.getIncomingValue(i);
        } else
          assert(IncomingCodeReplacerVal == PN.getIncomingValue(i) &&
                 "PHI has two incompatbile incoming values from codeRepl");
      }
    }

  fixupDebugInfoPostExtraction(*oldFunction, *newFunction, *TheCall, valueInUnpackParams);

  // Mark the new function `noreturn` if applicable. Terminators which resume
  // exception propagation are treated as returning instructions. This is to
  // avoid inserting traps after calls to outlined functions which unwind.
  bool doesNotReturn = none_of(*newFunction, [](const BasicBlock &BB) {
    const Instruction *Term = BB.getTerminator();
    return isa<ReturnInst>(Term) || isa<ResumeInst>(Term);
  });
  if (doesNotReturn)
    newFunction->setDoesNotReturn();

  LLVM_DEBUG(if (verifyFunction(*newFunction, &errs())) {
    newFunction->dump();
    report_fatal_error("verification of newFunction failed!");
  });
  LLVM_DEBUG(if (verifyFunction(*oldFunction))
             report_fatal_error("verification of oldFunction failed!"));
  LLVM_DEBUG(if (AC && verifyAssumptionCache(*oldFunction, *newFunction, AC))
                 report_fatal_error("Stale Asumption cache for old Function!"));
  return newFunction;
}

bool CodeExtractor::verifyAssumptionCache(const Function &OldFunc,
                                          const Function &NewFunc,
                                          AssumptionCache *AC) {
  for (auto AssumeVH : AC->assumptions()) {
    auto *I = dyn_cast_or_null<CallInst>(AssumeVH);
    if (!I)
      continue;

    // There shouldn't be any llvm.assume intrinsics in the new function.
    if (I->getFunction() != &OldFunc)
      return true;

    // There shouldn't be any stale affected values in the assumption cache
    // that were previously in the old function, but that have now been moved
    // to the new function.
    for (auto AffectedValVH : AC->assumptionsFor(I->getOperand(0))) {
      auto *AffectedCI = dyn_cast_or_null<CallInst>(AffectedValVH);
      if (!AffectedCI)
        continue;
      if (AffectedCI->getFunction() != &OldFunc)
        return true;
      auto *AssumedInst = cast<Instruction>(AffectedCI->getOperand(0));
      if (AssumedInst->getFunction() != &OldFunc)
        return true;
    }
  }
  return false;
}

void CodeExtractor::excludeArgFromAggregate(Value *Arg) {
  ExcludeArgsFromAggregate.insert(Arg);
}<|MERGE_RESOLUTION|>--- conflicted
+++ resolved
@@ -1572,14 +1572,16 @@
       /*LineNo=*/0, SPType, /*ScopeLine=*/0, DINode::FlagZero, SPFlags);
   NewFunc.setSubprogram(NewSP);
 
-  auto IsInvalidLocation = [&NewFunc](Value *Location) {
+  auto IsInvalidLocation = [&NewFunc, &valueInUnpackParams](Value *Location) {
     // Location is invalid if it isn't a constant or an instruction, or is an
     // instruction but isn't in the new function.
     if (!Location ||
         (!isa<Constant>(Location) && !isa<Instruction>(Location)))
       return true;
     Instruction *LocationInst = dyn_cast<Instruction>(Location);
-    return LocationInst && LocationInst->getFunction() != &NewFunc;
+    return LocationInst
+      && (LocationInst->getFunction() != &NewFunc &&
+          (!valueInUnpackParams || (valueInUnpackParams(Location) == -1)));
   };
 
   // Debug intrinsics in the new function need to be updated in one of two
@@ -1646,21 +1648,6 @@
       continue;
     }
 
-<<<<<<< HEAD
-    auto IsInvalidLocation = [&NewFunc, &valueInUnpackParams](Value *Location) {
-      // Location is invalid if it isn't a constant or an instruction, or is an
-      // instruction but isn't in the new function.
-      if (!Location ||
-          (!isa<Constant>(Location) && !isa<Instruction>(Location)))
-        return true;
-      Instruction *LocationInst = dyn_cast<Instruction>(Location);
-      return LocationInst
-        && (LocationInst->getFunction() != &NewFunc &&
-            (!valueInUnpackParams || (valueInUnpackParams(Location) == -1)));
-    };
-
-=======
->>>>>>> 7648371c
     auto *DVI = cast<DbgVariableIntrinsic>(DII);
     // If any of the used locations are invalid, delete the intrinsic.
     if (any_of(DVI->location_ops(), IsInvalidLocation)) {
