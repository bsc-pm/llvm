//===- CodeExtractor.cpp - Pull code region into a new function -----------===//
//
// Part of the LLVM Project, under the Apache License v2.0 with LLVM Exceptions.
// See https://llvm.org/LICENSE.txt for license information.
// SPDX-License-Identifier: Apache-2.0 WITH LLVM-exception
//
//===----------------------------------------------------------------------===//
//
// This file implements the interface to tear out a code region, such as an
// individual loop or a parallel section, into a new function, replacing it with
// a call to the new function.
//
//===----------------------------------------------------------------------===//

#include "llvm/Transforms/Utils/CodeExtractor.h"
#include "llvm/ADT/ArrayRef.h"
#include "llvm/ADT/DenseMap.h"
#include "llvm/ADT/Optional.h"
#include "llvm/ADT/STLExtras.h"
#include "llvm/ADT/SetVector.h"
#include "llvm/ADT/SmallPtrSet.h"
#include "llvm/ADT/SmallVector.h"
#include "llvm/Analysis/AssumptionCache.h"
#include "llvm/Analysis/BlockFrequencyInfo.h"
#include "llvm/Analysis/BlockFrequencyInfoImpl.h"
#include "llvm/Analysis/BranchProbabilityInfo.h"
#include "llvm/Analysis/LoopInfo.h"
#include "llvm/IR/Argument.h"
#include "llvm/IR/Attributes.h"
#include "llvm/IR/BasicBlock.h"
#include "llvm/IR/CFG.h"
#include "llvm/IR/Constant.h"
#include "llvm/IR/Constants.h"
#include "llvm/IR/DataLayout.h"
#include "llvm/IR/DerivedTypes.h"
#include "llvm/IR/Dominators.h"
#include "llvm/IR/Function.h"
#include "llvm/IR/GlobalValue.h"
#include "llvm/IR/InstrTypes.h"
#include "llvm/IR/Instruction.h"
#include "llvm/IR/Instructions.h"
#include "llvm/IR/IntrinsicInst.h"
#include "llvm/IR/Intrinsics.h"
#include "llvm/IR/LLVMContext.h"
#include "llvm/IR/MDBuilder.h"
#include "llvm/IR/Module.h"
#include "llvm/IR/PatternMatch.h"
#include "llvm/IR/Type.h"
#include "llvm/IR/User.h"
#include "llvm/IR/Value.h"
#include "llvm/IR/Verifier.h"
#include "llvm/Pass.h"
#include "llvm/Support/BlockFrequency.h"
#include "llvm/Support/BranchProbability.h"
#include "llvm/Support/Casting.h"
#include "llvm/Support/CommandLine.h"
#include "llvm/Support/Debug.h"
#include "llvm/Support/ErrorHandling.h"
#include "llvm/Support/raw_ostream.h"
#include "llvm/Transforms/Utils/BasicBlockUtils.h"
#include "llvm/Transforms/Utils/Local.h"
#include <cassert>
#include <cstdint>
#include <iterator>
#include <map>
#include <set>
#include <utility>
#include <vector>

using namespace llvm;
using namespace llvm::PatternMatch;
using ProfileCount = Function::ProfileCount;

#define DEBUG_TYPE "code-extractor"

// Provide a command-line option to aggregate function arguments into a struct
// for functions produced by the code extractor. This is useful when converting
// extracted functions to pthread-based code, as only one argument (void*) can
// be passed in to pthread_create().
static cl::opt<bool>
AggregateArgsOpt("aggregate-extracted-args", cl::Hidden,
                 cl::desc("Aggregate arguments to code-extracted functions"));

/// Test whether a block is valid for extraction.
static bool isBlockValidForExtraction(const BasicBlock &BB,
                                      const SetVector<BasicBlock *> &Result,
                                      bool AllowVarArgs, bool AllowAlloca) {
  // taking the address of a basic block moved to another function is illegal
  if (BB.hasAddressTaken())
    return false;

  // don't hoist code that uses another basicblock address, as it's likely to
  // lead to unexpected behavior, like cross-function jumps
  SmallPtrSet<User const *, 16> Visited;
  SmallVector<User const *, 16> ToVisit;

  for (Instruction const &Inst : BB)
    ToVisit.push_back(&Inst);

  while (!ToVisit.empty()) {
    User const *Curr = ToVisit.pop_back_val();
    if (!Visited.insert(Curr).second)
      continue;
    if (isa<BlockAddress const>(Curr))
      return false; // even a reference to self is likely to be not compatible

    if (isa<Instruction>(Curr) && cast<Instruction>(Curr)->getParent() != &BB)
      continue;

    for (auto const &U : Curr->operands()) {
      if (auto *UU = dyn_cast<User>(U))
        ToVisit.push_back(UU);
    }
  }

  // If explicitly requested, allow vastart and alloca. For invoke instructions
  // verify that extraction is valid.
  for (BasicBlock::const_iterator I = BB.begin(), E = BB.end(); I != E; ++I) {
    if (isa<AllocaInst>(I)) {
       if (!AllowAlloca)
         return false;
       continue;
    }

    if (const auto *II = dyn_cast<InvokeInst>(I)) {
      // Unwind destination (either a landingpad, catchswitch, or cleanuppad)
      // must be a part of the subgraph which is being extracted.
      if (auto *UBB = II->getUnwindDest())
        if (!Result.count(UBB))
          return false;
      continue;
    }

    // All catch handlers of a catchswitch instruction as well as the unwind
    // destination must be in the subgraph.
    if (const auto *CSI = dyn_cast<CatchSwitchInst>(I)) {
      if (auto *UBB = CSI->getUnwindDest())
        if (!Result.count(UBB))
          return false;
      for (auto *HBB : CSI->handlers())
        if (!Result.count(const_cast<BasicBlock*>(HBB)))
          return false;
      continue;
    }

    // Make sure that entire catch handler is within subgraph. It is sufficient
    // to check that catch return's block is in the list.
    if (const auto *CPI = dyn_cast<CatchPadInst>(I)) {
      for (const auto *U : CPI->users())
        if (const auto *CRI = dyn_cast<CatchReturnInst>(U))
          if (!Result.count(const_cast<BasicBlock*>(CRI->getParent())))
            return false;
      continue;
    }

    // And do similar checks for cleanup handler - the entire handler must be
    // in subgraph which is going to be extracted. For cleanup return should
    // additionally check that the unwind destination is also in the subgraph.
    if (const auto *CPI = dyn_cast<CleanupPadInst>(I)) {
      for (const auto *U : CPI->users())
        if (const auto *CRI = dyn_cast<CleanupReturnInst>(U))
          if (!Result.count(const_cast<BasicBlock*>(CRI->getParent())))
            return false;
      continue;
    }
    if (const auto *CRI = dyn_cast<CleanupReturnInst>(I)) {
      if (auto *UBB = CRI->getUnwindDest())
        if (!Result.count(UBB))
          return false;
      continue;
    }

    if (const CallInst *CI = dyn_cast<CallInst>(I)) {
      if (const Function *F = CI->getCalledFunction()) {
        auto IID = F->getIntrinsicID();
        if (IID == Intrinsic::vastart) {
          if (AllowVarArgs)
            continue;
          else
            return false;
        }

        // Currently, we miscompile outlined copies of eh_typid_for. There are
        // proposals for fixing this in llvm.org/PR39545.
        if (IID == Intrinsic::eh_typeid_for)
          return false;
      }
    }
  }

  return true;
}

/// Build a set of blocks to extract if the input blocks are viable.
static SetVector<BasicBlock *>
buildExtractionBlockSet(ArrayRef<BasicBlock *> BBs, DominatorTree *DT,
                        bool AllowVarArgs, bool AllowAlloca) {
  assert(!BBs.empty() && "The set of blocks to extract must be non-empty");
  SetVector<BasicBlock *> Result;

  // Loop over the blocks, adding them to our set-vector, and aborting with an
  // empty set if we encounter invalid blocks.
  for (BasicBlock *BB : BBs) {
    // If this block is dead, don't process it.
    if (DT && !DT->isReachableFromEntry(BB))
      continue;

    if (!Result.insert(BB))
      llvm_unreachable("Repeated basic blocks in extraction input");
  }

  LLVM_DEBUG(dbgs() << "Region front block: " << Result.front()->getName()
                    << '\n');

  for (auto *BB : Result) {
    if (!isBlockValidForExtraction(*BB, Result, AllowVarArgs, AllowAlloca))
      return {};

    // Make sure that the first block is not a landing pad.
    if (BB == Result.front()) {
      if (BB->isEHPad()) {
        LLVM_DEBUG(dbgs() << "The first block cannot be an unwind block\n");
        return {};
      }
      continue;
    }

    // All blocks other than the first must not have predecessors outside of
    // the subgraph which is being extracted.
    for (auto *PBB : predecessors(BB))
      if (!Result.count(PBB)) {
        LLVM_DEBUG(dbgs() << "No blocks in this region may have entries from "
                             "outside the region except for the first block!\n"
                          << "Problematic source BB: " << BB->getName() << "\n"
                          << "Problematic destination BB: " << PBB->getName()
                          << "\n");
        return {};
      }
  }

  return Result;
}

CodeExtractor::CodeExtractor(ArrayRef<BasicBlock *> BBs, DominatorTree *DT,
                             bool AggregateArgs, BlockFrequencyInfo *BFI,
                             BranchProbabilityInfo *BPI, AssumptionCache *AC,
                             bool AllowVarArgs, bool AllowAlloca,
                             std::string Suffix)
    : DT(DT), AggregateArgs(AggregateArgs || AggregateArgsOpt), BFI(BFI),
      BPI(BPI), AC(AC), AllowVarArgs(AllowVarArgs),
      Blocks(buildExtractionBlockSet(BBs, DT, AllowVarArgs, AllowAlloca)),
      Suffix(Suffix) {}

CodeExtractor::CodeExtractor(ArrayRef<BasicBlock *> BBs,
                             std::function<Function*(BasicBlock *header,
                                                     BasicBlock *newRootNode,
                                                     BasicBlock *newHeader,
                                                     Function *oldFunction,
                                                     Module *M,
                                                     const SetVector<BasicBlock *> &Blocks)> rewriteOutToInTaskBrAndGetOmpSsUnpackFunc,
                             std::function<CallInst*(Function *newFunction,
                                                     BasicBlock *codeReplacer,
                                                     const SetVector<BasicBlock *> &Blocks)> emitOmpSsCaptureAndSubmitTask)
    : DT(nullptr), AggregateArgs(false), BFI(nullptr),
      BPI(nullptr), AllowVarArgs(false),
      Blocks(buildExtractionBlockSet(BBs, DT, AllowVarArgs, /* AllowAlloca */ true)),
      rewriteOutToInTaskBrAndGetOmpSsUnpackFunc(rewriteOutToInTaskBrAndGetOmpSsUnpackFunc),
      emitOmpSsCaptureAndSubmitTask(emitOmpSsCaptureAndSubmitTask) {}

CodeExtractor::CodeExtractor(DominatorTree &DT, Loop &L, bool AggregateArgs,
                             BlockFrequencyInfo *BFI,
                             BranchProbabilityInfo *BPI, AssumptionCache *AC,
                             std::string Suffix)
    : DT(&DT), AggregateArgs(AggregateArgs || AggregateArgsOpt), BFI(BFI),
      BPI(BPI), AC(AC), AllowVarArgs(false),
      Blocks(buildExtractionBlockSet(L.getBlocks(), &DT,
                                     /* AllowVarArgs */ false,
                                     /* AllowAlloca */ false)),
      Suffix(Suffix) {}

/// definedInRegion - Return true if the specified value is defined in the
/// extracted region.
static bool definedInRegion(const SetVector<BasicBlock *> &Blocks, Value *V) {
  if (Instruction *I = dyn_cast<Instruction>(V))
    if (Blocks.count(I->getParent()))
      return true;
  return false;
}

/// definedInCaller - Return true if the specified value is defined in the
/// function being code extracted, but not in the region being extracted.
/// These values must be passed in as live-ins to the function.
static bool definedInCaller(const SetVector<BasicBlock *> &Blocks, Value *V) {
  if (isa<Argument>(V)) return true;
  if (Instruction *I = dyn_cast<Instruction>(V))
    if (!Blocks.count(I->getParent()))
      return true;
  return false;
}

static BasicBlock *getCommonExitBlock(const SetVector<BasicBlock *> &Blocks) {
  BasicBlock *CommonExitBlock = nullptr;
  auto hasNonCommonExitSucc = [&](BasicBlock *Block) {
    for (auto *Succ : successors(Block)) {
      // Internal edges, ok.
      if (Blocks.count(Succ))
        continue;
      if (!CommonExitBlock) {
        CommonExitBlock = Succ;
        continue;
      }
      if (CommonExitBlock == Succ)
        continue;

      return true;
    }
    return false;
  };

  if (any_of(Blocks, hasNonCommonExitSucc))
    return nullptr;

  return CommonExitBlock;
}

bool CodeExtractor::isLegalToShrinkwrapLifetimeMarkers(
    Instruction *Addr) const {
  AllocaInst *AI = cast<AllocaInst>(Addr->stripInBoundsConstantOffsets());
  Function *Func = (*Blocks.begin())->getParent();
  for (BasicBlock &BB : *Func) {
    if (Blocks.count(&BB))
      continue;
    for (Instruction &II : BB) {
      if (isa<DbgInfoIntrinsic>(II))
        continue;

      unsigned Opcode = II.getOpcode();
      Value *MemAddr = nullptr;
      switch (Opcode) {
      case Instruction::Store:
      case Instruction::Load: {
        if (Opcode == Instruction::Store) {
          StoreInst *SI = cast<StoreInst>(&II);
          MemAddr = SI->getPointerOperand();
        } else {
          LoadInst *LI = cast<LoadInst>(&II);
          MemAddr = LI->getPointerOperand();
        }
        // Global variable can not be aliased with locals.
        if (dyn_cast<Constant>(MemAddr))
          break;
        Value *Base = MemAddr->stripInBoundsConstantOffsets();
        if (!isa<AllocaInst>(Base) || Base == AI)
          return false;
        break;
      }
      default: {
        IntrinsicInst *IntrInst = dyn_cast<IntrinsicInst>(&II);
        if (IntrInst) {
          if (IntrInst->isLifetimeStartOrEnd())
            break;
          return false;
        }
        // Treat all the other cases conservatively if it has side effects.
        if (II.mayHaveSideEffects())
          return false;
      }
      }
    }
  }

  return true;
}

BasicBlock *
CodeExtractor::findOrCreateBlockForHoisting(BasicBlock *CommonExitBlock) {
  BasicBlock *SinglePredFromOutlineRegion = nullptr;
  assert(!Blocks.count(CommonExitBlock) &&
         "Expect a block outside the region!");
  for (auto *Pred : predecessors(CommonExitBlock)) {
    if (!Blocks.count(Pred))
      continue;
    if (!SinglePredFromOutlineRegion) {
      SinglePredFromOutlineRegion = Pred;
    } else if (SinglePredFromOutlineRegion != Pred) {
      SinglePredFromOutlineRegion = nullptr;
      break;
    }
  }

  if (SinglePredFromOutlineRegion)
    return SinglePredFromOutlineRegion;

#ifndef NDEBUG
  auto getFirstPHI = [](BasicBlock *BB) {
    BasicBlock::iterator I = BB->begin();
    PHINode *FirstPhi = nullptr;
    while (I != BB->end()) {
      PHINode *Phi = dyn_cast<PHINode>(I);
      if (!Phi)
        break;
      if (!FirstPhi) {
        FirstPhi = Phi;
        break;
      }
    }
    return FirstPhi;
  };
  // If there are any phi nodes, the single pred either exists or has already
  // be created before code extraction.
  assert(!getFirstPHI(CommonExitBlock) && "Phi not expected");
#endif

  BasicBlock *NewExitBlock = CommonExitBlock->splitBasicBlock(
      CommonExitBlock->getFirstNonPHI()->getIterator());

  for (auto PI = pred_begin(CommonExitBlock), PE = pred_end(CommonExitBlock);
       PI != PE;) {
    BasicBlock *Pred = *PI++;
    if (Blocks.count(Pred))
      continue;
    Pred->getTerminator()->replaceUsesOfWith(CommonExitBlock, NewExitBlock);
  }
  // Now add the old exit block to the outline region.
  Blocks.insert(CommonExitBlock);
  return CommonExitBlock;
}

void CodeExtractor::findAllocas(ValueSet &SinkCands, ValueSet &HoistCands,
                                BasicBlock *&ExitBlock) const {
  Function *Func = (*Blocks.begin())->getParent();
  ExitBlock = getCommonExitBlock(Blocks);

  for (BasicBlock &BB : *Func) {
    if (Blocks.count(&BB))
      continue;
    for (Instruction &II : BB) {
      auto *AI = dyn_cast<AllocaInst>(&II);
      if (!AI)
        continue;

      // Find the pair of life time markers for address 'Addr' that are either
      // defined inside the outline region or can legally be shrinkwrapped into
      // the outline region. If there are not other untracked uses of the
      // address, return the pair of markers if found; otherwise return a pair
      // of nullptr.
      auto GetLifeTimeMarkers =
          [&](Instruction *Addr, bool &SinkLifeStart,
              bool &HoistLifeEnd) -> std::pair<Instruction *, Instruction *> {
        Instruction *LifeStart = nullptr, *LifeEnd = nullptr;

        for (User *U : Addr->users()) {
          IntrinsicInst *IntrInst = dyn_cast<IntrinsicInst>(U);
          if (IntrInst) {
            if (IntrInst->getIntrinsicID() == Intrinsic::lifetime_start) {
              // Do not handle the case where AI has multiple start markers.
              if (LifeStart)
                return std::make_pair<Instruction *>(nullptr, nullptr);
              LifeStart = IntrInst;
            }
            if (IntrInst->getIntrinsicID() == Intrinsic::lifetime_end) {
              if (LifeEnd)
                return std::make_pair<Instruction *>(nullptr, nullptr);
              LifeEnd = IntrInst;
            }
            continue;
          }
          // Find untracked uses of the address, bail.
          if (!definedInRegion(Blocks, U))
            return std::make_pair<Instruction *>(nullptr, nullptr);
        }

        if (!LifeStart || !LifeEnd)
          return std::make_pair<Instruction *>(nullptr, nullptr);

        SinkLifeStart = !definedInRegion(Blocks, LifeStart);
        HoistLifeEnd = !definedInRegion(Blocks, LifeEnd);
        // Do legality Check.
        if ((SinkLifeStart || HoistLifeEnd) &&
            !isLegalToShrinkwrapLifetimeMarkers(Addr))
          return std::make_pair<Instruction *>(nullptr, nullptr);

        // Check to see if we have a place to do hoisting, if not, bail.
        if (HoistLifeEnd && !ExitBlock)
          return std::make_pair<Instruction *>(nullptr, nullptr);

        return std::make_pair(LifeStart, LifeEnd);
      };

      bool SinkLifeStart = false, HoistLifeEnd = false;
      auto Markers = GetLifeTimeMarkers(AI, SinkLifeStart, HoistLifeEnd);

      if (Markers.first) {
        if (SinkLifeStart)
          SinkCands.insert(Markers.first);
        SinkCands.insert(AI);
        if (HoistLifeEnd)
          HoistCands.insert(Markers.second);
        continue;
      }

      // Follow the bitcast.
      Instruction *MarkerAddr = nullptr;
      for (User *U : AI->users()) {
        if (U->stripInBoundsConstantOffsets() == AI) {
          SinkLifeStart = false;
          HoistLifeEnd = false;
          Instruction *Bitcast = cast<Instruction>(U);
          Markers = GetLifeTimeMarkers(Bitcast, SinkLifeStart, HoistLifeEnd);
          if (Markers.first) {
            MarkerAddr = Bitcast;
            continue;
          }
        }

        // Found unknown use of AI.
        if (!definedInRegion(Blocks, U)) {
          MarkerAddr = nullptr;
          break;
        }
      }

      if (MarkerAddr) {
        if (SinkLifeStart)
          SinkCands.insert(Markers.first);
        if (!definedInRegion(Blocks, MarkerAddr))
          SinkCands.insert(MarkerAddr);
        SinkCands.insert(AI);
        if (HoistLifeEnd)
          HoistCands.insert(Markers.second);
      }
    }
  }
}

void CodeExtractor::findInputsOutputs(ValueSet &Inputs, ValueSet &Outputs,
                                      const ValueSet &SinkCands) const {
  for (BasicBlock *BB : Blocks) {
    // If a used value is defined outside the region, it's an input.  If an
    // instruction is used outside the region, it's an output.
    for (Instruction &II : *BB) {
      for (User::op_iterator OI = II.op_begin(), OE = II.op_end(); OI != OE;
           ++OI) {
        Value *V = *OI;
        if (!SinkCands.count(V) && definedInCaller(Blocks, V))
          Inputs.insert(V);
      }

      for (User *U : II.users())
        if (!definedInRegion(Blocks, U)) {
          Outputs.insert(&II);
          break;
        }
    }
  }
}

/// severSplitPHINodesOfEntry - If a PHI node has multiple inputs from outside
/// of the region, we need to split the entry block of the region so that the
/// PHI node is easier to deal with.
void CodeExtractor::severSplitPHINodesOfEntry(BasicBlock *&Header) {
  unsigned NumPredsFromRegion = 0;
  unsigned NumPredsOutsideRegion = 0;

  if (Header != &Header->getParent()->getEntryBlock()) {
    PHINode *PN = dyn_cast<PHINode>(Header->begin());
    if (!PN) return;  // No PHI nodes.

    // If the header node contains any PHI nodes, check to see if there is more
    // than one entry from outside the region.  If so, we need to sever the
    // header block into two.
    for (unsigned i = 0, e = PN->getNumIncomingValues(); i != e; ++i)
      if (Blocks.count(PN->getIncomingBlock(i)))
        ++NumPredsFromRegion;
      else
        ++NumPredsOutsideRegion;

    // If there is one (or fewer) predecessor from outside the region, we don't
    // need to do anything special.
    if (NumPredsOutsideRegion <= 1) return;
  }

  // Otherwise, we need to split the header block into two pieces: one
  // containing PHI nodes merging values from outside of the region, and a
  // second that contains all of the code for the block and merges back any
  // incoming values from inside of the region.
  BasicBlock *NewBB = SplitBlock(Header, Header->getFirstNonPHI(), DT);

  // We only want to code extract the second block now, and it becomes the new
  // header of the region.
  BasicBlock *OldPred = Header;
  Blocks.remove(OldPred);
  Blocks.insert(NewBB);
  Header = NewBB;

  // Okay, now we need to adjust the PHI nodes and any branches from within the
  // region to go to the new header block instead of the old header block.
  if (NumPredsFromRegion) {
    PHINode *PN = cast<PHINode>(OldPred->begin());
    // Loop over all of the predecessors of OldPred that are in the region,
    // changing them to branch to NewBB instead.
    for (unsigned i = 0, e = PN->getNumIncomingValues(); i != e; ++i)
      if (Blocks.count(PN->getIncomingBlock(i))) {
        Instruction *TI = PN->getIncomingBlock(i)->getTerminator();
        TI->replaceUsesOfWith(OldPred, NewBB);
      }

    // Okay, everything within the region is now branching to the right block, we
    // just have to update the PHI nodes now, inserting PHI nodes into NewBB.
    BasicBlock::iterator AfterPHIs;
    for (AfterPHIs = OldPred->begin(); isa<PHINode>(AfterPHIs); ++AfterPHIs) {
      PHINode *PN = cast<PHINode>(AfterPHIs);
      // Create a new PHI node in the new region, which has an incoming value
      // from OldPred of PN.
      PHINode *NewPN = PHINode::Create(PN->getType(), 1 + NumPredsFromRegion,
                                       PN->getName() + ".ce", &NewBB->front());
      PN->replaceAllUsesWith(NewPN);
      NewPN->addIncoming(PN, OldPred);

      // Loop over all of the incoming value in PN, moving them to NewPN if they
      // are from the extracted region.
      for (unsigned i = 0; i != PN->getNumIncomingValues(); ++i) {
        if (Blocks.count(PN->getIncomingBlock(i))) {
          NewPN->addIncoming(PN->getIncomingValue(i), PN->getIncomingBlock(i));
          PN->removeIncomingValue(i);
          --i;
        }
      }
    }
  }
}

/// severSplitPHINodesOfExits - if PHI nodes in exit blocks have inputs from
/// outlined region, we split these PHIs on two: one with inputs from region
/// and other with remaining incoming blocks; then first PHIs are placed in
/// outlined region.
void CodeExtractor::severSplitPHINodesOfExits(
    const SmallPtrSetImpl<BasicBlock *> &Exits) {
  for (BasicBlock *ExitBB : Exits) {
    BasicBlock *NewBB = nullptr;

    for (PHINode &PN : ExitBB->phis()) {
      // Find all incoming values from the outlining region.
      SmallVector<unsigned, 2> IncomingVals;
      for (unsigned i = 0; i < PN.getNumIncomingValues(); ++i)
        if (Blocks.count(PN.getIncomingBlock(i)))
          IncomingVals.push_back(i);

      // Do not process PHI if there is one (or fewer) predecessor from region.
      // If PHI has exactly one predecessor from region, only this one incoming
      // will be replaced on codeRepl block, so it should be safe to skip PHI.
      if (IncomingVals.size() <= 1)
        continue;

      // Create block for new PHIs and add it to the list of outlined if it
      // wasn't done before.
      if (!NewBB) {
        NewBB = BasicBlock::Create(ExitBB->getContext(),
                                   ExitBB->getName() + ".split",
                                   ExitBB->getParent(), ExitBB);
        SmallVector<BasicBlock *, 4> Preds(pred_begin(ExitBB),
                                           pred_end(ExitBB));
        for (BasicBlock *PredBB : Preds)
          if (Blocks.count(PredBB))
            PredBB->getTerminator()->replaceUsesOfWith(ExitBB, NewBB);
        BranchInst::Create(ExitBB, NewBB);
        Blocks.insert(NewBB);
      }

      // Split this PHI.
      PHINode *NewPN =
          PHINode::Create(PN.getType(), IncomingVals.size(),
                          PN.getName() + ".ce", NewBB->getFirstNonPHI());
      for (unsigned i : IncomingVals)
        NewPN->addIncoming(PN.getIncomingValue(i), PN.getIncomingBlock(i));
      for (unsigned i : reverse(IncomingVals))
        PN.removeIncomingValue(i, false);
      PN.addIncoming(NewPN, NewBB);
    }
  }
}

void CodeExtractor::splitReturnBlocks() {
  for (BasicBlock *Block : Blocks)
    if (ReturnInst *RI = dyn_cast<ReturnInst>(Block->getTerminator())) {
      BasicBlock *New =
          Block->splitBasicBlock(RI->getIterator(), Block->getName() + ".ret");
      if (DT) {
        // Old dominates New. New node dominates all other nodes dominated
        // by Old.
        DomTreeNode *OldNode = DT->getNode(Block);
        SmallVector<DomTreeNode *, 8> Children(OldNode->begin(),
                                               OldNode->end());

        DomTreeNode *NewNode = DT->addNewBlock(New, Block);

        for (DomTreeNode *I : Children)
          DT->changeImmediateDominator(I, NewNode);
      }
    }
}

/// constructFunction - make a function based on inputs and outputs, as follows:
/// f(in0, ..., inN, out0, ..., outN)
Function *CodeExtractor::constructFunction(const ValueSet &inputs,
                                           const ValueSet &outputs,
                                           BasicBlock *header,
                                           BasicBlock *newRootNode,
                                           BasicBlock *newHeader,
                                           Function *oldFunction,
                                           Module *M) {
  LLVM_DEBUG(dbgs() << "inputs: " << inputs.size() << "\n");
  LLVM_DEBUG(dbgs() << "outputs: " << outputs.size() << "\n");

  // This function returns unsigned, outputs will go back by reference.
  switch (NumExitBlocks) {
  case 0:
  case 1: RetTy = Type::getVoidTy(header->getContext()); break;
  case 2: RetTy = Type::getInt1Ty(header->getContext()); break;
  default: RetTy = Type::getInt16Ty(header->getContext()); break;
  }

  std::vector<Type *> paramTy;

  // Add the types of the input values to the function's argument list
  for (Value *value : inputs) {
    LLVM_DEBUG(dbgs() << "value used in func: " << *value << "\n");
    paramTy.push_back(value->getType());
  }

  // Add the types of the output values to the function's argument list.
  for (Value *output : outputs) {
    LLVM_DEBUG(dbgs() << "instr used in func: " << *output << "\n");
    if (AggregateArgs)
      paramTy.push_back(output->getType());
    else
      paramTy.push_back(PointerType::getUnqual(output->getType()));
  }

  LLVM_DEBUG({
    dbgs() << "Function type: " << *RetTy << " f(";
    for (Type *i : paramTy)
      dbgs() << *i << ", ";
    dbgs() << ")\n";
  });

  StructType *StructTy;
  if (AggregateArgs && (inputs.size() + outputs.size() > 0)) {
    StructTy = StructType::get(M->getContext(), paramTy);
    paramTy.clear();
    paramTy.push_back(PointerType::getUnqual(StructTy));
  }
  FunctionType *funcType =
                  FunctionType::get(RetTy, paramTy,
                                    AllowVarArgs && oldFunction->isVarArg());

  std::string SuffixToUse =
      Suffix.empty()
          ? (header->getName().empty() ? "extracted" : header->getName().str())
          : Suffix;
  // Create the new function
  Function *newFunction = Function::Create(
      funcType, GlobalValue::InternalLinkage, oldFunction->getAddressSpace(),
      oldFunction->getName() + "." + SuffixToUse, M);
  // If the old function is no-throw, so is the new one.
  if (oldFunction->doesNotThrow())
    newFunction->setDoesNotThrow();

  // Inherit the uwtable attribute if we need to.
  if (oldFunction->hasUWTable())
    newFunction->setHasUWTable();

  // Inherit all of the target dependent attributes and white-listed
  // target independent attributes.
  //  (e.g. If the extracted region contains a call to an x86.sse
  //  instruction we need to make sure that the extracted region has the
  //  "target-features" attribute allowing it to be lowered.
  // FIXME: This should be changed to check to see if a specific
  //           attribute can not be inherited.
  for (const auto &Attr : oldFunction->getAttributes().getFnAttributes()) {
    if (Attr.isStringAttribute()) {
      if (Attr.getKindAsString() == "thunk")
        continue;
    } else
      switch (Attr.getKindAsEnum()) {
      // Those attributes cannot be propagated safely. Explicitly list them
      // here so we get a warning if new attributes are added. This list also
      // includes non-function attributes.
      case Attribute::Alignment:
      case Attribute::AllocSize:
      case Attribute::ArgMemOnly:
      case Attribute::Builtin:
      case Attribute::ByVal:
      case Attribute::Convergent:
      case Attribute::Dereferenceable:
      case Attribute::DereferenceableOrNull:
      case Attribute::InAlloca:
      case Attribute::InReg:
      case Attribute::InaccessibleMemOnly:
      case Attribute::InaccessibleMemOrArgMemOnly:
      case Attribute::JumpTable:
      case Attribute::Naked:
      case Attribute::Nest:
      case Attribute::NoAlias:
      case Attribute::NoBuiltin:
      case Attribute::NoCapture:
      case Attribute::NoReturn:
      case Attribute::None:
      case Attribute::NonNull:
      case Attribute::ReadNone:
      case Attribute::ReadOnly:
      case Attribute::Returned:
      case Attribute::ReturnsTwice:
      case Attribute::SExt:
      case Attribute::Speculatable:
      case Attribute::StackAlignment:
      case Attribute::StructRet:
      case Attribute::SwiftError:
      case Attribute::SwiftSelf:
      case Attribute::WriteOnly:
      case Attribute::ZExt:
      case Attribute::ImmArg:
      case Attribute::EndAttrKinds:
        continue;
      // Those attributes should be safe to propagate to the extracted function.
      case Attribute::AlwaysInline:
      case Attribute::Cold:
      case Attribute::NoRecurse:
      case Attribute::InlineHint:
      case Attribute::MinSize:
      case Attribute::NoDuplicate:
      case Attribute::NoImplicitFloat:
      case Attribute::NoInline:
      case Attribute::NonLazyBind:
      case Attribute::NoRedZone:
      case Attribute::NoUnwind:
      case Attribute::OptForFuzzing:
      case Attribute::OptimizeNone:
      case Attribute::OptimizeForSize:
      case Attribute::SafeStack:
      case Attribute::ShadowCallStack:
      case Attribute::SanitizeAddress:
      case Attribute::SanitizeMemory:
      case Attribute::SanitizeThread:
      case Attribute::SanitizeHWAddress:
      case Attribute::SpeculativeLoadHardening:
      case Attribute::StackProtect:
      case Attribute::StackProtectReq:
      case Attribute::StackProtectStrong:
      case Attribute::StrictFP:
      case Attribute::UWTable:
      case Attribute::NoCfCheck:
        break;
      }

    newFunction->addFnAttr(Attr);
  }
  newFunction->getBasicBlockList().push_back(newRootNode);

  // Create an iterator to name all of the arguments we inserted.
  Function::arg_iterator AI = newFunction->arg_begin();

  // Rewrite all users of the inputs in the extracted region to use the
  // arguments (or appropriate addressing into struct) instead.
  for (unsigned i = 0, e = inputs.size(); i != e; ++i) {
    Value *RewriteVal;
    if (AggregateArgs) {
      Value *Idx[2];
      Idx[0] = Constant::getNullValue(Type::getInt32Ty(header->getContext()));
      Idx[1] = ConstantInt::get(Type::getInt32Ty(header->getContext()), i);
      Instruction *TI = newFunction->begin()->getTerminator();
      GetElementPtrInst *GEP = GetElementPtrInst::Create(
          StructTy, &*AI, Idx, "gep_" + inputs[i]->getName(), TI);
      RewriteVal = new LoadInst(StructTy->getElementType(i), GEP,
                                "loadgep_" + inputs[i]->getName(), TI);
    } else
      RewriteVal = &*AI++;

    std::vector<User *> Users(inputs[i]->user_begin(), inputs[i]->user_end());
    for (User *use : Users)
      if (Instruction *inst = dyn_cast<Instruction>(use))
        if (Blocks.count(inst->getParent()))
          inst->replaceUsesOfWith(inputs[i], RewriteVal);
  }

  // Set names for input and output arguments.
  if (!AggregateArgs) {
    AI = newFunction->arg_begin();
    for (unsigned i = 0, e = inputs.size(); i != e; ++i, ++AI)
      AI->setName(inputs[i]->getName());
    for (unsigned i = 0, e = outputs.size(); i != e; ++i, ++AI)
      AI->setName(outputs[i]->getName()+".out");
  }

  // Rewrite branches to basic blocks outside of the loop to new dummy blocks
  // within the new function. This must be done before we lose track of which
  // blocks were originally in the code region.
  std::vector<User *> Users(header->user_begin(), header->user_end());
  for (unsigned i = 0, e = Users.size(); i != e; ++i)
    // The BasicBlock which contains the branch is not in the region
    // modify the branch target to a new block
    if (Instruction *I = dyn_cast<Instruction>(Users[i]))
      if (I->isTerminator() && !Blocks.count(I->getParent()) &&
          I->getParent()->getParent() == oldFunction)
        I->replaceUsesOfWith(header, newHeader);

  return newFunction;
}

/// Erase lifetime.start markers which reference inputs to the extraction
/// region, and insert the referenced memory into \p LifetimesStart.
///
/// The extraction region is defined by a set of blocks (\p Blocks), and a set
/// of allocas which will be moved from the caller function into the extracted
/// function (\p SunkAllocas).
static void eraseLifetimeMarkersOnInputs(const SetVector<BasicBlock *> &Blocks,
                                         const SetVector<Value *> &SunkAllocas,
                                         SetVector<Value *> &LifetimesStart) {
  for (BasicBlock *BB : Blocks) {
    for (auto It = BB->begin(), End = BB->end(); It != End;) {
      auto *II = dyn_cast<IntrinsicInst>(&*It);
      ++It;
      if (!II || !II->isLifetimeStartOrEnd())
        continue;

      // Get the memory operand of the lifetime marker. If the underlying
      // object is a sunk alloca, or is otherwise defined in the extraction
      // region, the lifetime marker must not be erased.
      Value *Mem = II->getOperand(1)->stripInBoundsOffsets();
      if (SunkAllocas.count(Mem) || definedInRegion(Blocks, Mem))
        continue;

      if (II->getIntrinsicID() == Intrinsic::lifetime_start)
        LifetimesStart.insert(Mem);
      II->eraseFromParent();
    }
  }
}

/// Insert lifetime start/end markers surrounding the call to the new function
/// for objects defined in the caller.
static void insertLifetimeMarkersSurroundingCall(
    Module *M, ArrayRef<Value *> LifetimesStart, ArrayRef<Value *> LifetimesEnd,
    CallInst *TheCall) {
  LLVMContext &Ctx = M->getContext();
  auto Int8PtrTy = Type::getInt8PtrTy(Ctx);
  auto NegativeOne = ConstantInt::getSigned(Type::getInt64Ty(Ctx), -1);
  Instruction *Term = TheCall->getParent()->getTerminator();

  // The memory argument to a lifetime marker must be a i8*. Cache any bitcasts
  // needed to satisfy this requirement so they may be reused.
  DenseMap<Value *, Value *> Bitcasts;

  // Emit lifetime markers for the pointers given in \p Objects. Insert the
  // markers before the call if \p InsertBefore, and after the call otherwise.
  auto insertMarkers = [&](Function *MarkerFunc, ArrayRef<Value *> Objects,
                           bool InsertBefore) {
    for (Value *Mem : Objects) {
      assert((!isa<Instruction>(Mem) || cast<Instruction>(Mem)->getFunction() ==
                                            TheCall->getFunction()) &&
             "Input memory not defined in original function");
      Value *&MemAsI8Ptr = Bitcasts[Mem];
      if (!MemAsI8Ptr) {
        if (Mem->getType() == Int8PtrTy)
          MemAsI8Ptr = Mem;
        else
          MemAsI8Ptr =
              CastInst::CreatePointerCast(Mem, Int8PtrTy, "lt.cast", TheCall);
      }

      auto Marker = CallInst::Create(MarkerFunc, {NegativeOne, MemAsI8Ptr});
      if (InsertBefore)
        Marker->insertBefore(TheCall);
      else
        Marker->insertBefore(Term);
    }
  };

  if (!LifetimesStart.empty()) {
    auto StartFn = llvm::Intrinsic::getDeclaration(
        M, llvm::Intrinsic::lifetime_start, Int8PtrTy);
    insertMarkers(StartFn, LifetimesStart, /*InsertBefore=*/true);
  }

  if (!LifetimesEnd.empty()) {
    auto EndFn = llvm::Intrinsic::getDeclaration(
        M, llvm::Intrinsic::lifetime_end, Int8PtrTy);
    insertMarkers(EndFn, LifetimesEnd, /*InsertBefore=*/false);
  }
}

/// emitCallAndSwitchStatement - This method sets up the caller side by adding
/// the call instruction, splitting any PHI nodes in the header block as
/// necessary.
CallInst *CodeExtractor::emitCallAndSwitchStatement(Function *newFunction,
                                                    BasicBlock *codeReplacer,
                                                    ValueSet &inputs,
                                                    ValueSet &outputs) {
  // Emit a call to the new function, passing in: *pointer to struct (if
  // aggregating parameters), or plan inputs and allocated memory for outputs
  std::vector<Value *> params, StructValues, ReloadOutputs, Reloads;

  Module *M = newFunction->getParent();
  LLVMContext &Context = M->getContext();
  const DataLayout &DL = M->getDataLayout();
  CallInst *call = nullptr;

  // Add inputs as params, or to be filled into the struct
  unsigned ArgNo = 0;
  SmallVector<unsigned, 1> SwiftErrorArgs;
  for (Value *input : inputs) {
    if (AggregateArgs)
      StructValues.push_back(input);
    else {
      params.push_back(input);
      if (input->isSwiftError())
        SwiftErrorArgs.push_back(ArgNo);
    }
    ++ArgNo;
  }

  // Create allocas for the outputs
  for (Value *output : outputs) {
    if (AggregateArgs) {
      StructValues.push_back(output);
    } else {
      AllocaInst *alloca =
        new AllocaInst(output->getType(), DL.getAllocaAddrSpace(),
                       nullptr, output->getName() + ".loc",
                       &codeReplacer->getParent()->front().front());
      ReloadOutputs.push_back(alloca);
      params.push_back(alloca);
    }
  }

  StructType *StructArgTy = nullptr;
  AllocaInst *Struct = nullptr;
  if (AggregateArgs && (inputs.size() + outputs.size() > 0)) {
    std::vector<Type *> ArgTypes;
    for (ValueSet::iterator v = StructValues.begin(),
           ve = StructValues.end(); v != ve; ++v)
      ArgTypes.push_back((*v)->getType());

    // Allocate a struct at the beginning of this function
    StructArgTy = StructType::get(newFunction->getContext(), ArgTypes);
    Struct = new AllocaInst(StructArgTy, DL.getAllocaAddrSpace(), nullptr,
                            "structArg",
                            &codeReplacer->getParent()->front().front());
    params.push_back(Struct);

    for (unsigned i = 0, e = inputs.size(); i != e; ++i) {
      Value *Idx[2];
      Idx[0] = Constant::getNullValue(Type::getInt32Ty(Context));
      Idx[1] = ConstantInt::get(Type::getInt32Ty(Context), i);
      GetElementPtrInst *GEP = GetElementPtrInst::Create(
          StructArgTy, Struct, Idx, "gep_" + StructValues[i]->getName());
      codeReplacer->getInstList().push_back(GEP);
      StoreInst *SI = new StoreInst(StructValues[i], GEP);
      codeReplacer->getInstList().push_back(SI);
    }
  }

  // Emit the call to the function
  call = CallInst::Create(newFunction, params,
                          NumExitBlocks > 1 ? "targetBlock" : "");
  // Add debug location to the new call, if the original function has debug
  // info. In that case, the terminator of the entry block of the extracted
  // function contains the first debug location of the extracted function,
  // set in extractCodeRegion.
  if (codeReplacer->getParent()->getSubprogram()) {
    if (auto DL = newFunction->getEntryBlock().getTerminator()->getDebugLoc())
      call->setDebugLoc(DL);
  }
  codeReplacer->getInstList().push_back(call);

  // Set swifterror parameter attributes.
  for (unsigned SwiftErrArgNo : SwiftErrorArgs) {
    call->addParamAttr(SwiftErrArgNo, Attribute::SwiftError);
    newFunction->addParamAttr(SwiftErrArgNo, Attribute::SwiftError);
  }

  Function::arg_iterator OutputArgBegin = newFunction->arg_begin();
  unsigned FirstOut = inputs.size();
  if (!AggregateArgs)
    std::advance(OutputArgBegin, inputs.size());

  // Reload the outputs passed in by reference.
  for (unsigned i = 0, e = outputs.size(); i != e; ++i) {
    Value *Output = nullptr;
    if (AggregateArgs) {
      Value *Idx[2];
      Idx[0] = Constant::getNullValue(Type::getInt32Ty(Context));
      Idx[1] = ConstantInt::get(Type::getInt32Ty(Context), FirstOut + i);
      GetElementPtrInst *GEP = GetElementPtrInst::Create(
          StructArgTy, Struct, Idx, "gep_reload_" + outputs[i]->getName());
      codeReplacer->getInstList().push_back(GEP);
      Output = GEP;
    } else {
      Output = ReloadOutputs[i];
    }
    LoadInst *load = new LoadInst(outputs[i]->getType(), Output,
                                  outputs[i]->getName() + ".reload");
    Reloads.push_back(load);
    codeReplacer->getInstList().push_back(load);
    std::vector<User *> Users(outputs[i]->user_begin(), outputs[i]->user_end());
    for (unsigned u = 0, e = Users.size(); u != e; ++u) {
      Instruction *inst = cast<Instruction>(Users[u]);
      if (!Blocks.count(inst->getParent()))
        inst->replaceUsesOfWith(outputs[i], load);
    }
  }

  // Now we can emit a switch statement using the call as a value.
  SwitchInst *TheSwitch =
      SwitchInst::Create(Constant::getNullValue(Type::getInt16Ty(Context)),
                         codeReplacer, 0, codeReplacer);

  // Since there may be multiple exits from the original region, make the new
  // function return an unsigned, switch on that number.  This loop iterates
  // over all of the blocks in the extracted region, updating any terminator
  // instructions in the to-be-extracted region that branch to blocks that are
  // not in the region to be extracted.
  std::map<BasicBlock *, BasicBlock *> ExitBlockMap;

  unsigned switchVal = 0;
  for (BasicBlock *Block : Blocks) {
    Instruction *TI = Block->getTerminator();
    for (unsigned i = 0, e = TI->getNumSuccessors(); i != e; ++i)
      if (!Blocks.count(TI->getSuccessor(i))) {
        BasicBlock *OldTarget = TI->getSuccessor(i);
        // add a new basic block which returns the appropriate value
        BasicBlock *&NewTarget = ExitBlockMap[OldTarget];
        if (!NewTarget) {
          // If we don't already have an exit stub for this non-extracted
          // destination, create one now!
          NewTarget = BasicBlock::Create(Context,
                                         OldTarget->getName() + ".exitStub",
                                         newFunction);
          unsigned SuccNum = switchVal++;

          Value *brVal = nullptr;
          switch (NumExitBlocks) {
          case 0:
          case 1: break;  // No value needed.
          case 2:         // Conditional branch, return a bool
            brVal = ConstantInt::get(Type::getInt1Ty(Context), !SuccNum);
            break;
          default:
            brVal = ConstantInt::get(Type::getInt16Ty(Context), SuccNum);
            break;
          }

          ReturnInst::Create(Context, brVal, NewTarget);

          // Update the switch instruction.
          TheSwitch->addCase(ConstantInt::get(Type::getInt16Ty(Context),
                                              SuccNum),
                             OldTarget);
        }

        // rewrite the original branch instruction with this new target
        TI->setSuccessor(i, NewTarget);
      }
  }

  // Store the arguments right after the definition of output value.
  // This should be proceeded after creating exit stubs to be ensure that invoke
  // result restore will be placed in the outlined function.
  Function::arg_iterator OAI = OutputArgBegin;
  for (unsigned i = 0, e = outputs.size(); i != e; ++i) {
    auto *OutI = dyn_cast<Instruction>(outputs[i]);
    if (!OutI)
      continue;

    // Find proper insertion point.
    BasicBlock::iterator InsertPt;
    // In case OutI is an invoke, we insert the store at the beginning in the
    // 'normal destination' BB. Otherwise we insert the store right after OutI.
    if (auto *InvokeI = dyn_cast<InvokeInst>(OutI))
      InsertPt = InvokeI->getNormalDest()->getFirstInsertionPt();
    else if (auto *Phi = dyn_cast<PHINode>(OutI))
      InsertPt = Phi->getParent()->getFirstInsertionPt();
    else
      InsertPt = std::next(OutI->getIterator());

    Instruction *InsertBefore = &*InsertPt;
    assert((InsertBefore->getFunction() == newFunction ||
            Blocks.count(InsertBefore->getParent())) &&
           "InsertPt should be in new function");
    assert(OAI != newFunction->arg_end() &&
           "Number of output arguments should match "
           "the amount of defined values");
    if (AggregateArgs) {
      Value *Idx[2];
      Idx[0] = Constant::getNullValue(Type::getInt32Ty(Context));
      Idx[1] = ConstantInt::get(Type::getInt32Ty(Context), FirstOut + i);
      GetElementPtrInst *GEP = GetElementPtrInst::Create(
          StructArgTy, &*OAI, Idx, "gep_" + outputs[i]->getName(),
          InsertBefore);
      new StoreInst(outputs[i], GEP, InsertBefore);
      // Since there should be only one struct argument aggregating
      // all the output values, we shouldn't increment OAI, which always
      // points to the struct argument, in this case.
    } else {
      new StoreInst(outputs[i], &*OAI, InsertBefore);
      ++OAI;
    }
  }

  // Now that we've done the deed, simplify the switch instruction.
  Type *OldFnRetTy = TheSwitch->getParent()->getParent()->getReturnType();
  switch (NumExitBlocks) {
  case 0:
    // There are no successors (the block containing the switch itself), which
    // means that previously this was the last part of the function, and hence
    // this should be rewritten as a `ret'

    // Check if the function should return a value
    if (OldFnRetTy->isVoidTy()) {
      ReturnInst::Create(Context, nullptr, TheSwitch);  // Return void
    } else if (OldFnRetTy == TheSwitch->getCondition()->getType()) {
      // return what we have
      ReturnInst::Create(Context, TheSwitch->getCondition(), TheSwitch);
    } else {
      // Otherwise we must have code extracted an unwind or something, just
      // return whatever we want.
      ReturnInst::Create(Context,
                         Constant::getNullValue(OldFnRetTy), TheSwitch);
    }

    TheSwitch->eraseFromParent();
    break;
  case 1:
    // Only a single destination, change the switch into an unconditional
    // branch.
    BranchInst::Create(TheSwitch->getSuccessor(1), TheSwitch);
    TheSwitch->eraseFromParent();
    break;
  case 2:
    BranchInst::Create(TheSwitch->getSuccessor(1), TheSwitch->getSuccessor(2),
                       call, TheSwitch);
    TheSwitch->eraseFromParent();
    break;
  default:
    // Otherwise, make the default destination of the switch instruction be one
    // of the other successors.
    TheSwitch->setCondition(call);
    TheSwitch->setDefaultDest(TheSwitch->getSuccessor(NumExitBlocks));
    // Remove redundant case
    TheSwitch->removeCase(SwitchInst::CaseIt(TheSwitch, NumExitBlocks-1));
    break;
  }

  // Insert lifetime markers around the reloads of any output values. The
  // allocas output values are stored in are only in-use in the codeRepl block.
  insertLifetimeMarkersSurroundingCall(M, ReloadOutputs, ReloadOutputs, call);

  return call;
}

void CodeExtractor::moveCodeToFunction(Function *newFunction) {
  Function *oldFunc = (*Blocks.begin())->getParent();
  Function::BasicBlockListType &oldBlocks = oldFunc->getBasicBlockList();
  Function::BasicBlockListType &newBlocks = newFunction->getBasicBlockList();

  for (BasicBlock *Block : Blocks) {
    // Delete the basic block from the old function, and the list of blocks
    oldBlocks.remove(Block);

    // Insert this basic block into the new function
    newBlocks.push_back(Block);

    // Remove @llvm.assume calls that were moved to the new function from the
    // old function's assumption cache.
    if (AC)
      for (auto &I : *Block)
        if (match(&I, m_Intrinsic<Intrinsic::assume>()))
          AC->unregisterAssumption(cast<CallInst>(&I));
  }
}

void CodeExtractor::calculateNewCallTerminatorWeights(
    BasicBlock *CodeReplacer,
    DenseMap<BasicBlock *, BlockFrequency> &ExitWeights,
    BranchProbabilityInfo *BPI) {
  using Distribution = BlockFrequencyInfoImplBase::Distribution;
  using BlockNode = BlockFrequencyInfoImplBase::BlockNode;

  // Update the branch weights for the exit block.
  Instruction *TI = CodeReplacer->getTerminator();
  SmallVector<unsigned, 8> BranchWeights(TI->getNumSuccessors(), 0);

  // Block Frequency distribution with dummy node.
  Distribution BranchDist;

  // Add each of the frequencies of the successors.
  for (unsigned i = 0, e = TI->getNumSuccessors(); i < e; ++i) {
    BlockNode ExitNode(i);
    uint64_t ExitFreq = ExitWeights[TI->getSuccessor(i)].getFrequency();
    if (ExitFreq != 0)
      BranchDist.addExit(ExitNode, ExitFreq);
    else
      BPI->setEdgeProbability(CodeReplacer, i, BranchProbability::getZero());
  }

  // Check for no total weight.
  if (BranchDist.Total == 0)
    return;

  // Normalize the distribution so that they can fit in unsigned.
  BranchDist.normalize();

  // Create normalized branch weights and set the metadata.
  for (unsigned I = 0, E = BranchDist.Weights.size(); I < E; ++I) {
    const auto &Weight = BranchDist.Weights[I];

    // Get the weight and update the current BFI.
    BranchWeights[Weight.TargetNode.Index] = Weight.Amount;
    BranchProbability BP(Weight.Amount, BranchDist.Total);
    BPI->setEdgeProbability(CodeReplacer, Weight.TargetNode.Index, BP);
  }
  TI->setMetadata(
      LLVMContext::MD_prof,
      MDBuilder(TI->getContext()).createBranchWeights(BranchWeights));
}

Function *CodeExtractor::extractCodeRegion() {
  if (!isEligible())
    return nullptr;

  // Assumption: this is a single-entry code region, and the header is the first
  // block in the region.
  BasicBlock *header = *Blocks.begin();
  Function *oldFunction = header->getParent();

  // For functions with varargs, check that varargs handling is only done in the
  // outlined function, i.e vastart and vaend are only used in outlined blocks.
  if (AllowVarArgs && oldFunction->getFunctionType()->isVarArg()) {
    auto containsVarArgIntrinsic = [](Instruction &I) {
      if (const CallInst *CI = dyn_cast<CallInst>(&I))
        if (const Function *F = CI->getCalledFunction())
          return F->getIntrinsicID() == Intrinsic::vastart ||
                 F->getIntrinsicID() == Intrinsic::vaend;
      return false;
    };

    for (auto &BB : *oldFunction) {
      if (Blocks.count(&BB))
        continue;
      if (llvm::any_of(BB, containsVarArgIntrinsic))
        return nullptr;
    }
  }
  ValueSet inputs, outputs, SinkingCands, HoistingCands;
  BasicBlock *CommonExit = nullptr;

  // Calculate the entry frequency of the new function before we change the root
  //   block.
  BlockFrequency EntryFreq;
  if (BFI) {
    assert(BPI && "Both BPI and BFI are required to preserve profile info");
    for (BasicBlock *Pred : predecessors(header)) {
      if (Blocks.count(Pred))
        continue;
      EntryFreq +=
          BFI->getBlockFreq(Pred) * BPI->getEdgeProbability(Pred, header);
    }
  }

  // If we have any return instructions in the region, split those blocks so
  // that the return is not in the region.
  splitReturnBlocks();

  // Calculate the exit blocks for the extracted region and the total exit
  // weights for each of those blocks.
  DenseMap<BasicBlock *, BlockFrequency> ExitWeights;
  SmallPtrSet<BasicBlock *, 1> ExitBlocks;
  for (BasicBlock *Block : Blocks) {
    for (succ_iterator SI = succ_begin(Block), SE = succ_end(Block); SI != SE;
         ++SI) {
      if (!Blocks.count(*SI)) {
        // Update the branch weight for this successor.
        if (BFI) {
          BlockFrequency &BF = ExitWeights[*SI];
          BF += BFI->getBlockFreq(Block) * BPI->getEdgeProbability(Block, *SI);
        }
        ExitBlocks.insert(*SI);
      }
    }
  }
  NumExitBlocks = ExitBlocks.size();

  // If we have to split PHI nodes of the entry or exit blocks, do so now.
  severSplitPHINodesOfEntry(header);
  severSplitPHINodesOfExits(ExitBlocks);

  // This takes place of the original loop
  BasicBlock *codeReplacer = BasicBlock::Create(header->getContext(),
                                                "codeRepl", oldFunction,
                                                header);

  // The new function needs a root node because other nodes can branch to the
  // head of the region, but the entry node of a function cannot have preds.
  BasicBlock *newFuncRoot = BasicBlock::Create(header->getContext(),
                                               "newFuncRoot");
  auto *BranchI = BranchInst::Create(header);
  // If the original function has debug info, we have to add a debug location
  // to the new branch instruction from the artificial entry block.
  // We use the debug location of the first instruction in the extracted
  // blocks, as there is no other equivalent line in the source code.
  if (oldFunction->getSubprogram()) {
    any_of(Blocks, [&BranchI](const BasicBlock *BB) {
      return any_of(*BB, [&BranchI](const Instruction &I) {
        if (!I.getDebugLoc())
          return false;
        BranchI->setDebugLoc(I.getDebugLoc());
        return true;
      });
    });
  }
  newFuncRoot->getInstList().push_back(BranchI);

  findAllocas(SinkingCands, HoistingCands, CommonExit);
  assert(HoistingCands.empty() || CommonExit);

  // Find inputs to, outputs from the code region.
  findInputsOutputs(inputs, outputs, SinkingCands);

  // Now sink all instructions which only have non-phi uses inside the region
  for (auto *II : SinkingCands)
    cast<Instruction>(II)->moveBefore(*newFuncRoot,
                                      newFuncRoot->getFirstInsertionPt());

  if (!HoistingCands.empty()) {
    auto *HoistToBlock = findOrCreateBlockForHoisting(CommonExit);
    Instruction *TI = HoistToBlock->getTerminator();
    for (auto *II : HoistingCands)
      cast<Instruction>(II)->moveBefore(TI);
  }

  // Collect objects which are inputs to the extraction region and also
  // referenced by lifetime start markers within it. The effects of these
  // markers must be replicated in the calling function to prevent the stack
  // coloring pass from merging slots which store input objects.
  ValueSet LifetimesStart;
  eraseLifetimeMarkersOnInputs(Blocks, SinkingCands, LifetimesStart);

  // Construct new function based on inputs/outputs & add allocas for all defs.
  Function *newFunction;
  if (rewriteOutToInTaskBrAndGetOmpSsUnpackFunc) {
    newFunction = rewriteOutToInTaskBrAndGetOmpSsUnpackFunc(header, newFuncRoot, codeReplacer,
                      oldFunction, oldFunction->getParent(), Blocks);
  } else {
    newFunction = constructFunction(inputs, outputs, header, newFuncRoot, codeReplacer,
                      oldFunction, oldFunction->getParent());
  }

  // Update the entry count of the function.
  if (BFI) {
    auto Count = BFI->getProfileCountFromFreq(EntryFreq.getFrequency());
    if (Count.hasValue())
      newFunction->setEntryCount(
          ProfileCount(Count.getValue(), Function::PCT_Real)); // FIXME
    BFI->setBlockFreq(codeReplacer, EntryFreq.getFrequency());
  }

  CallInst *TheCall;
  if (emitOmpSsCaptureAndSubmitTask) {
    TheCall = emitOmpSsCaptureAndSubmitTask(newFunction, codeReplacer, Blocks);
  } else {
    TheCall = emitCallAndSwitchStatement(newFunction, codeReplacer, inputs, outputs);
  }

  moveCodeToFunction(newFunction);

  // Replicate the effects of any lifetime start/end markers which referenced
  // input objects in the extraction region by placing markers around the call.
<<<<<<< HEAD
  // FIXME OmpSs: For now lets ignore lifetimes
  if (!rewriteOutToInTaskBrAndGetOmpSsUnpackFunc && !emitOmpSsCaptureAndSubmitTask)
    insertLifetimeMarkersSurroundingCall(oldFunction->getParent(),
                                         InputObjectsWithLifetime, TheCall);
=======
  insertLifetimeMarkersSurroundingCall(
      oldFunction->getParent(), LifetimesStart.getArrayRef(), {}, TheCall);
>>>>>>> 4b4dae1c

  // Propagate personality info to the new function if there is one.
  if (oldFunction->hasPersonalityFn())
    newFunction->setPersonalityFn(oldFunction->getPersonalityFn());

  // Update the branch weights for the exit block.
  if (BFI && NumExitBlocks > 1)
    calculateNewCallTerminatorWeights(codeReplacer, ExitWeights, BPI);

  // Loop over all of the PHI nodes in the header and exit blocks, and change
  // any references to the old incoming edge to be the new incoming edge.
  for (BasicBlock::iterator I = header->begin(); isa<PHINode>(I); ++I) {
    PHINode *PN = cast<PHINode>(I);
    for (unsigned i = 0, e = PN->getNumIncomingValues(); i != e; ++i)
      if (!Blocks.count(PN->getIncomingBlock(i)))
        PN->setIncomingBlock(i, newFuncRoot);
  }

  for (BasicBlock *ExitBB : ExitBlocks)
    for (PHINode &PN : ExitBB->phis()) {
      Value *IncomingCodeReplacerVal = nullptr;
      for (unsigned i = 0, e = PN.getNumIncomingValues(); i != e; ++i) {
        // Ignore incoming values from outside of the extracted region.
        if (!Blocks.count(PN.getIncomingBlock(i)))
          continue;

        // Ensure that there is only one incoming value from codeReplacer.
        if (!IncomingCodeReplacerVal) {
          PN.setIncomingBlock(i, codeReplacer);
          IncomingCodeReplacerVal = PN.getIncomingValue(i);
        } else
          assert(IncomingCodeReplacerVal == PN.getIncomingValue(i) &&
                 "PHI has two incompatbile incoming values from codeRepl");
      }
    }

  // Erase debug info intrinsics. Variable updates within the new function are
  // invisible to debuggers. This could be improved by defining a DISubprogram
  // for the new function.
  for (BasicBlock &BB : *newFunction) {
    auto BlockIt = BB.begin();
    // Remove debug info intrinsics from the new function.
    while (BlockIt != BB.end()) {
      Instruction *Inst = &*BlockIt;
      ++BlockIt;
      if (isa<DbgInfoIntrinsic>(Inst))
        Inst->eraseFromParent();
    }
    // Remove debug info intrinsics which refer to values in the new function
    // from the old function.
    SmallVector<DbgVariableIntrinsic *, 4> DbgUsers;
    for (Instruction &I : BB)
      findDbgUsers(DbgUsers, &I);
    for (DbgVariableIntrinsic *DVI : DbgUsers)
      DVI->eraseFromParent();
  }

  // Mark the new function `noreturn` if applicable. Terminators which resume
  // exception propagation are treated as returning instructions. This is to
  // avoid inserting traps after calls to outlined functions which unwind.
  bool doesNotReturn = none_of(*newFunction, [](const BasicBlock &BB) {
    const Instruction *Term = BB.getTerminator();
    return isa<ReturnInst>(Term) || isa<ResumeInst>(Term);
  });
  if (doesNotReturn)
    newFunction->setDoesNotReturn();

  LLVM_DEBUG(if (verifyFunction(*newFunction, &errs())) {
    newFunction->dump();
    report_fatal_error("verification of newFunction failed!");
  });
  LLVM_DEBUG(if (verifyFunction(*oldFunction))
             report_fatal_error("verification of oldFunction failed!"));
  return newFunction;
}<|MERGE_RESOLUTION|>--- conflicted
+++ resolved
@@ -1475,15 +1475,10 @@
 
   // Replicate the effects of any lifetime start/end markers which referenced
   // input objects in the extraction region by placing markers around the call.
-<<<<<<< HEAD
   // FIXME OmpSs: For now lets ignore lifetimes
   if (!rewriteOutToInTaskBrAndGetOmpSsUnpackFunc && !emitOmpSsCaptureAndSubmitTask)
-    insertLifetimeMarkersSurroundingCall(oldFunction->getParent(),
-                                         InputObjectsWithLifetime, TheCall);
-=======
-  insertLifetimeMarkersSurroundingCall(
-      oldFunction->getParent(), LifetimesStart.getArrayRef(), {}, TheCall);
->>>>>>> 4b4dae1c
+    insertLifetimeMarkersSurroundingCall(
+        oldFunction->getParent(), LifetimesStart.getArrayRef(), {}, TheCall);
 
   // Propagate personality info to the new function if there is one.
   if (oldFunction->hasPersonalityFn())
