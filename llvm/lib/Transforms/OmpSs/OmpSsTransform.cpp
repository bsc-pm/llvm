//===- OmpSs.cpp -- Strip parts of Debug Info --------===//
//
// Part of the LLVM Project, under the Apache License v2.0 with LLVM Exceptions.
// See https://llvm.org/LICENSE.txt for license information.
// SPDX-License-Identifier: Apache-2.0 WITH LLVM-exception
//
//===----------------------------------------------------------------------===//

#include "llvm/Transforms/OmpSs.h"
#include "llvm/Transforms/OmpSs/Nanos6API.h"
#include "llvm/Analysis/OmpSsRegionAnalysis.h"

#include "llvm/Pass.h"
#include "llvm/ADT/DepthFirstIterator.h"
#include "llvm/InitializePasses.h"
#include "llvm/IR/BasicBlock.h"
#include "llvm/IR/CFG.h"
#include "llvm/IR/DebugInfo.h"
#include "llvm/IR/DIBuilder.h"
#include "llvm/IR/Dominators.h"
#include "llvm/IR/Function.h"
#include "llvm/IR/InstIterator.h"
#include "llvm/IR/Intrinsics.h"
#include "llvm/IR/IntrinsicInst.h"
#include "llvm/IR/IntrinsicsOmpSs.h"
#include "llvm/IR/IRBuilder.h"
#include "llvm/IR/LegacyPassManager.h"
#include "llvm/IR/Module.h"
#include "llvm/Transforms/Utils/BasicBlockUtils.h"
#include "llvm/Transforms/Utils/CodeExtractor.h"
#include "llvm/Transforms/Utils/Cloning.h"
#include "llvm/Transforms/Utils/ModuleUtils.h"
#include "llvm/Transforms/Utils/ValueMapper.h"
using namespace llvm;

namespace {

struct DirectiveFinalInfo {
  SmallVector<Instruction *> InnerClonedEntries;
  SmallVector<Instruction *> InnerClonedExits;
  // Used to get final cloned instructions except for
  // inner directives entry/exit since they will be removed
  // before the current lowering directive.
  ValueToValueMapTy VMap;
};

static void registerCheckVersion(Module &M) {
  Function *Func = cast<Function>(nanos6Api::registerCtorCheckVersionFuncCallee(M).getCallee());
  if (Func->empty()) {
    Func->setLinkage(GlobalValue::InternalLinkage);
    BasicBlock *EntryBB = BasicBlock::Create(M.getContext(), "entry", Func);
    Instruction *RetInst = ReturnInst::Create(M.getContext());
    RetInst->insertInto(EntryBB, EntryBB->end());

    appendToGlobalCtors(M, Func, 65535);

    BasicBlock &Entry = Func->getEntryBlock();

    // struct nanos6_version_t {
    //   uint64_t family;
    //   uint64_t majorversion;
    //   uint64_t minor_version;
    // };

    Type *Int64Ty = Type::getInt64Ty(M.getContext());

    SmallVector<Constant *, 4> Versions;
    const size_t NUM_VERSIONS = 1;
    const size_t TUPLE_SIZE = 3;
    const size_t TOTAL_ELEMS = TUPLE_SIZE*NUM_VERSIONS;
    Constant *NumVersionsValue = ConstantInt::get(Int64Ty, NUM_VERSIONS);
    // family
    Versions.push_back(
      ConstantInt::get(Int64Ty, 0));
    // major_version
    Versions.push_back(
      ConstantInt::get(Int64Ty, 1));
    // minor_version
    Versions.push_back(
      ConstantInt::get(Int64Ty, 0));

    GlobalVariable *VersionListValue =
      new GlobalVariable(M, ArrayType::get(Int64Ty, TOTAL_ELEMS),
        /*isConstant=*/true, GlobalVariable::InternalLinkage,
        ConstantArray::get(ArrayType::get(Int64Ty, TOTAL_ELEMS),
          Versions), "nanos6_versions");

    IRBuilder<> BBBuilder(&Entry.back());
    Constant *SourceFilenameGV = BBBuilder.CreateGlobalStringPtr(M.getSourceFileName());
    BBBuilder.CreateCall(
      nanos6Api::checkVersionFuncCallee(M), {NumVersionsValue, VersionListValue, SourceFilenameGV});
  }
}

struct OmpSsDirective {
  Module &M;
  LLVMContext &Ctx;
  const DataLayout &DL;
  Function &F;
  const DirectiveInfo &DirInfo;
  const DirectiveEnvironment &DirEnv;
  const DirectiveDSAInfo &DSAInfo;
  const DirectiveVLADimsInfo &VLADimsInfo;
  const DirectiveDependsInfo &DependsInfo;
  const DirectiveReductionsInitCombInfo &ReductionsInitCombInfo;
  const DirectiveCostInfo &CostInfo;
  const DirectivePriorityInfo &PriorityInfo;
  const DirectiveOnreadyInfo &OnreadyInfo;
  const DirectiveDeviceInfo &DeviceInfo;
  const DirectiveCapturedInfo &CapturedInfo;
  const DirectiveNonPODsInfo &NonPODsInfo;
  const DirectiveLoopInfo &LoopInfo;
  const DirectiveWhileInfo &WhileInfo;
  DirectiveFinalInfo &FinalInfo;
  Type *Int32Ty;
  Type *Int8Ty;
  Type *Int64Ty;
  PointerType *PtrTy;
  // 6 for ndrange and 1 for shm_size
  const size_t DeviceArgsSize = 7;
  nanos6Api::Nanos6MultidepFactory MultidepFactory;
  // This is a hack to move some instructions to its corresponding functions
  // at the end of the pass.
  // For example, this is used to move allocas to its corresponding
  // function entry.
  SmallVectorImpl<Instruction *> &PostMoveInstructions;

  OmpSsDirective(Module &M, Function &F, DirectiveInfo &DirInfo,
                 DirectiveFinalInfo &FinalInfo,
                 SmallVectorImpl<Instruction *> &PostMoveInstructions)
      : M(M), Ctx(M.getContext()), DL(M.getDataLayout()),
        F(F), DirInfo(DirInfo),
        DirEnv(DirInfo.DirEnv),
        DSAInfo(DirEnv.DSAInfo),
        VLADimsInfo(DirEnv.VLADimsInfo),
        DependsInfo(DirEnv.DependsInfo),
        ReductionsInitCombInfo(DirEnv.ReductionsInitCombInfo),
        CostInfo(DirEnv.CostInfo),
        PriorityInfo(DirEnv.PriorityInfo),
        OnreadyInfo(DirEnv.OnreadyInfo),
        DeviceInfo(DirEnv.DeviceInfo),
        CapturedInfo(DirEnv.CapturedInfo),
        NonPODsInfo(DirEnv.NonPODsInfo),
        LoopInfo(DirEnv.LoopInfo),
        WhileInfo(DirEnv.WhileInfo),
        FinalInfo(FinalInfo),
        Int32Ty(Type::getInt32Ty(Ctx)), Int8Ty(Type::getInt8Ty(Ctx)),
        Int64Ty(Type::getInt64Ty(Ctx)), PtrTy(PointerType::getUnqual(Ctx)),
        PostMoveInstructions(PostMoveInstructions)
        {}

  // For each iterator compute the normalized bounds [0, ub) handling
  // outer iterator usage in the current one
  void ComputeLoopBounds(Instruction *InsertPt, SmallVectorImpl<Value *> &UBounds) {
    IRBuilder<> IRB(InsertPt);
    for (size_t i = 0; i < LoopInfo.LBound.size(); ++i) {
      // Set ub/lb of referenced iterators based on the loop type
      // for (int i = 0; i < 100; ++i)
      //   for (int j = i; j > 0; --j)  replaces i by ub(i)-1

      // First determite the pessimistic lb/ub. A pessimistic bound
      // is the lower/upper executable iteration. That is,
      // in a '<' the upper bound will be ubound - 1, whereas
      // in a '<= the upper bound will be ubound.
      SmallVector<Value *> PessimistLB(i);
      SmallVector<Value *> PessimistUB(i);
      for (size_t j = 0; j < i; ++j) {
        switch (LoopInfo.LoopType[j]) {
        case DirectiveLoopInfo::LE:
          PessimistLB[j] = LoopInfo.LBound[j].Result;
          PessimistUB[j] = LoopInfo.UBound[j].Result;
          break;
        case DirectiveLoopInfo::LT:
          PessimistLB[j] = LoopInfo.LBound[j].Result;
          PessimistUB[j] =
            IRB.CreateSub(
              LoopInfo.UBound[j].Result,
              ConstantInt::get(
                LoopInfo.UBound[j].Result->getType(), 1));
          break;
        case DirectiveLoopInfo::GT:
          PessimistLB[j] =
            IRB.CreateAdd(
              LoopInfo.UBound[j].Result,
              ConstantInt::get(
                LoopInfo.UBound[j].Result->getType(), 1));
          PessimistUB[j] = LoopInfo.LBound[j].Result;
          break;
        case DirectiveLoopInfo::GE:
          PessimistLB[j] = LoopInfo.UBound[j].Result;
          PessimistUB[j] = LoopInfo.LBound[j].Result;
          break;
        default:
          llvm_unreachable("unexpected loop type");
        }
      }
      // Once we have the pessimistic bounds compute the current
      // bounds based on the loop type. That is, in a '>' the lower bound
      // will be the pessimistic ubound
      if (LoopInfo.LoopType[i] == DirectiveLoopInfo::GT
          || LoopInfo.LoopType[i] == DirectiveLoopInfo::GE) {
        for (size_t j = 0; j < i; ++j)
          IRB.CreateStore(PessimistUB[j], LoopInfo.IndVar[j]);
        LoopInfo.LBound[i].Result = IRB.CreateCall(LoopInfo.LBound[i].Fun, LoopInfo.LBound[i].Args);
        for (size_t j = 0; j < i; ++j)
          IRB.CreateStore(PessimistLB[j], LoopInfo.IndVar[j]);
        LoopInfo.UBound[i].Result = IRB.CreateCall(LoopInfo.UBound[i].Fun, LoopInfo.UBound[i].Args);
      } else {
        for (size_t j = 0; j < i; ++j)
          IRB.CreateStore(PessimistLB[j], LoopInfo.IndVar[j]);
        LoopInfo.LBound[i].Result = IRB.CreateCall(LoopInfo.LBound[i].Fun, LoopInfo.LBound[i].Args);
        for (size_t j = 0; j < i; ++j)
          IRB.CreateStore(PessimistUB[j], LoopInfo.IndVar[j]);
        LoopInfo.UBound[i].Result = IRB.CreateCall(LoopInfo.UBound[i].Fun, LoopInfo.UBound[i].Args);
      }

      // Step is not allowed to depend on other iterators
      LoopInfo.Step[i].Result = IRB.CreateCall(LoopInfo.Step[i].Fun, LoopInfo.Step[i].Args);

      // <      0, (ub - 1 - lb) / step + 1
      // <=     0, (ub - lb)     / step + 1
      // >      0, (ub + 1 - lb) / step + 1
      // >=     0, (ub - lb)     / step + 1
      auto p = buildSubSignDependent(
        IRB, LoopInfo.UBound[i].Result, LoopInfo.LBound[i].Result, LoopInfo.UBoundSigned[i], LoopInfo.LBoundSigned[i]);
      Value *RegisterUpperB = p.first;

      switch (LoopInfo.LoopType[i]) {
      case DirectiveLoopInfo::LT:
        RegisterUpperB = IRB.CreateSub(RegisterUpperB, ConstantInt::get(RegisterUpperB->getType(), 1));
        break;
      case DirectiveLoopInfo::GT:
        RegisterUpperB = IRB.CreateAdd(RegisterUpperB, ConstantInt::get(RegisterUpperB->getType(), 1));
        break;
      case DirectiveLoopInfo::LE:
      case DirectiveLoopInfo::GE:
        break;
      default:
        llvm_unreachable("unexpected loop type");
      }
      p = buildDivSignDependent(
        IRB, RegisterUpperB, LoopInfo.Step[i].Result, p.second, LoopInfo.Step[i].Result);
      RegisterUpperB = IRB.CreateAdd(p.first, ConstantInt::get(p.first->getType(), 1));

      RegisterUpperB =
        createZSExtOrTrunc(
          IRB, RegisterUpperB,
          nanos6Api::Nanos6LoopBounds::getInstance(M).getUBType(), p.second);

      UBounds[i] = RegisterUpperB;
    }
  }

  // Signed extension of V to type Ty
  static Value *createZSExtOrTrunc(IRBuilder<> &IRB, Value *V, Type *Ty, bool Signed) {
    if (Signed)
      return IRB.CreateSExtOrTrunc(V, Ty);
    return IRB.CreateZExtOrTrunc(V, Ty);
  }

  // Compares LHS and RHS and extends the one with lower type size. The extension
  // is based on LHSSigned/RHSSigned
  // returns the new instruction built and the signedness
  std::pair<Value *, bool> buildInstructionSignDependent(
      IRBuilder<> &IRB,
      Value *LHS, Value *RHS, bool LHSSigned, bool RHSSigned,
      const llvm::function_ref<Value *(IRBuilder<> &, Value *, Value *, bool)> InstrGen) {
    Type *LHSTy = LHS->getType();
    Type *RHSTy = RHS->getType();
    TypeSize LHSTySize = DL.getTypeSizeInBits(LHSTy);
    TypeSize RHSTySize = DL.getTypeSizeInBits(RHSTy);
    // same size LHS and RHS build signed intr. only if both are signed
    bool NewOpSigned = LHSSigned & RHSSigned;
    if (LHSTySize < RHSTySize) {
      NewOpSigned = RHSSigned;
      LHS = createZSExtOrTrunc(IRB, LHS, RHSTy, LHSSigned);
    } else if (LHSTySize > RHSTySize) {
      NewOpSigned = LHSSigned;
      RHS = createZSExtOrTrunc(IRB, RHS, LHSTy, RHSSigned);
    }
    return std::make_pair(InstrGen(IRB, LHS, RHS, NewOpSigned), NewOpSigned);
  }

  std::pair<Value *, bool> buildDivSignDependent(
      IRBuilder<> &IRB,
      Value *LHS, Value *RHS, bool LHSSigned, bool RHSSigned) {
    return buildInstructionSignDependent(
      IRB, LHS, RHS, LHSSigned, RHSSigned,
      [](IRBuilder<> &IRB, Value *LHS, Value *RHS, bool NewOpSigned) {
        if (NewOpSigned)
          return IRB.CreateSDiv(LHS, RHS);
        return IRB.CreateUDiv(LHS, RHS);
      });
  }

  std::pair<Value *, bool> buildMulSignDependent(
      IRBuilder<> &IRB,
      Value *LHS, Value *RHS, bool LHSSigned, bool RHSSigned) {
    return buildInstructionSignDependent(
      IRB, LHS, RHS, LHSSigned, RHSSigned,
      [](IRBuilder<> &IRB, Value *LHS, Value *RHS, bool NewOpSigned) {
        return IRB.CreateMul(LHS, RHS);
      });
  }

  std::pair<Value *, bool> buildCmpSignDependent(
      unsigned CmpType, IRBuilder<> &IRB,
      Value *LHS, Value *RHS, bool LHSSigned, bool RHSSigned) {
    return buildInstructionSignDependent(
      IRB, LHS, RHS, LHSSigned, RHSSigned,
      [CmpType](IRBuilder<> &IRB, Value *LHS, Value *RHS, bool NewOpSigned) {
        switch (CmpType) {
        case DirectiveLoopInfo::LT:
          if (NewOpSigned)
            return IRB.CreateICmpSLT(LHS, RHS);
          return IRB.CreateICmpULT(LHS, RHS);
        case DirectiveLoopInfo::LE:
          if (NewOpSigned)
            return IRB.CreateICmpSLE(LHS, RHS);
          return IRB.CreateICmpULE(LHS, RHS);
        case DirectiveLoopInfo::GT:
          if (NewOpSigned)
            return IRB.CreateICmpSGT(LHS, RHS);
          return IRB.CreateICmpUGT(LHS, RHS);
        case DirectiveLoopInfo::GE:
          if (NewOpSigned)
            return IRB.CreateICmpSGE(LHS, RHS);
          return IRB.CreateICmpUGE(LHS, RHS);
        }
        llvm_unreachable("unexpected loop type");
      });
  }

  std::pair<Value *, bool> buildAddSignDependent(
      IRBuilder<> &IRB,
      Value *LHS, Value *RHS, bool LHSSigned, bool RHSSigned) {
    return buildInstructionSignDependent(
      IRB, LHS, RHS, LHSSigned, RHSSigned,
      [](IRBuilder<> &IRB, Value *LHS, Value *RHS, bool NewOpSigned) {
        return IRB.CreateAdd(LHS, RHS);
      });
  }

  std::pair<Value *, bool> buildSubSignDependent(
      IRBuilder<> &IRB,
      Value *LHS, Value *RHS, bool LHSSigned, bool RHSSigned) {
    return buildInstructionSignDependent(
      IRB, LHS, RHS, LHSSigned, RHSSigned,
      [](IRBuilder<> &IRB, Value *LHS, Value *RHS, bool NewOpSigned) {
        return IRB.CreateSub(LHS, RHS);
      });
  }

  static bool isReplaceableValue(Value *V) {
    return isa<Instruction>(V) || isa<Argument>(V) || isa<GlobalValue>(V);
  }

  static void rewriteUsesInBlocksWithPred(
      Value *Orig, Value *New, llvm::function_ref<bool(Instruction *)> Pred) {

    std::vector<User *> Users(Orig->user_begin(), Orig->user_end());
    for (User *use : Users)
      if (Instruction *inst = dyn_cast<Instruction>(use))
        if (Pred(inst))
          inst->replaceUsesOfWith(Orig, New);
  }

  // Converts all ConstantExpr users of GV in Blocks to instructions
  static void constantExprToInstruction(
      GlobalValue *GV, const SetVector<BasicBlock *> &Blocks) {
    SmallVector<Constant*,4> UsersStack;
    SmallVector<Constant*,4> Worklist;
    Worklist.push_back(GV);
    while (!Worklist.empty()) {
      Constant *C = Worklist.pop_back_val();
      for (auto *U : C->users()) {
        if (isa<ConstantExpr>(U) || isa<ConstantAggregate>(U)) {
          UsersStack.insert(UsersStack.begin(), cast<Constant>(U));
          Worklist.push_back(cast<Constant>(U));
        }
      }
    }

    SmallVector<Value*,4> UUsers;
    for (auto *U : UsersStack) {
      UUsers.clear();
      append_range(UUsers, U->users());
      for (auto *UU : UUsers) {
        if (Instruction *UI = dyn_cast<Instruction>(UU)) {
          if (Blocks.count(UI->getParent())) {
            if (ConstantExpr *CE = dyn_cast<ConstantExpr>(U)) {
              Instruction *NewU = CE->getAsInstruction();
              NewU->insertBefore(UI);
              UI->replaceUsesOfWith(U, NewU);
            } else if (ConstantAggregate *CE = dyn_cast<ConstantAggregate>(U)) {
              // Convert the whole constant to a set of InsertValueInst
              Value *NewU = UndefValue::get(CE->getType());
              unsigned Idx = 0;
              while (auto Elt = CE->getAggregateElement(Idx)) {
                NewU = InsertValueInst::Create(NewU, Elt, Idx, "", UI);
                ++Idx;
              }
              UI->replaceUsesOfWith(U, NewU);
            }
          }
        }
      }
    }
  }

  // Build a loop containing Single Entry Single Exit region Entry/Exit
  // and returns the LoopEntry and LoopExit
  void buildLoopForTaskImpl(Type *IndVarTy,
                        Instruction *Entry, Instruction *Exit,
                        const DirectiveLoopInfo &LoopInfo,
                        Instruction *&LoopEntryI, Instruction *&LoopExitI,
                        SmallVectorImpl<Instruction *> &CollapseIterBB,
                        size_t LInfoIndex = 0) {

    IRBuilder<> IRB(Entry);
    IRB.CreateStore(createZSExtOrTrunc(IRB, LoopInfo.LBound[LInfoIndex].Result, IndVarTy, LoopInfo.LBoundSigned[LInfoIndex]), LoopInfo.IndVar[LInfoIndex]);

    BasicBlock *CondBB = Entry->getParent()->splitBasicBlock(Entry);
    CondBB->setName("for.cond");

    // The new entry is the start of the loop
    LoopEntryI = &CondBB->getUniquePredecessor()->front();

    IRB.SetInsertPoint(Entry);

    Value *IndVarVal = IRB.CreateLoad(
        IndVarTy,
        LoopInfo.IndVar[LInfoIndex]);
    Value *LoopCmp = nullptr;
    LoopCmp = buildCmpSignDependent(
      LoopInfo.LoopType[LInfoIndex], IRB, IndVarVal,
      LoopInfo.UBound[LInfoIndex].Result, LoopInfo.IndVarSigned[LInfoIndex], LoopInfo.UBoundSigned[LInfoIndex]).first;

    BasicBlock *BodyBB = Entry->getParent()->splitBasicBlock(Entry);
    BasicBlock *CollapseBB = BodyBB;
    for (size_t i = 0; i < LoopInfo.LBound.size(); ++i) {
      CollapseBB = CollapseBB->splitBasicBlock(Entry);
      CollapseIterBB.push_back(&CollapseBB->getUniquePredecessor()->front());
    }
    CollapseBB->setName("for.body");

    BasicBlock *EndBB = BasicBlock::Create(Ctx, "for.end", &F);
    IRB.SetInsertPoint(EndBB);
    IRB.CreateBr(Exit->getParent()->getUniqueSuccessor());

    // The new exit is the end of the loop
    LoopExitI = &EndBB->front();

    // Replace default br. by a conditional br. to task.body or task end
    Instruction *OldTerminator = CondBB->getTerminator();
    IRB.SetInsertPoint(OldTerminator);
    IRB.CreateCondBr(LoopCmp, BodyBB, EndBB);
    OldTerminator->eraseFromParent();

    BasicBlock *IncrBB = BasicBlock::Create(Ctx, "for.incr", &F);

    // Add a br. to for.cond
    IRB.SetInsertPoint(IncrBB);
    IndVarVal = IRB.CreateLoad(
        IndVarTy,
        LoopInfo.IndVar[LInfoIndex]);
    auto p = buildAddSignDependent(
      IRB, IndVarVal, LoopInfo.Step[LInfoIndex].Result, LoopInfo.IndVarSigned[LInfoIndex], LoopInfo.StepSigned[LInfoIndex]);
    IRB.CreateStore(createZSExtOrTrunc(IRB, p.first, IndVarTy, p.second), LoopInfo.IndVar[LInfoIndex]);
    IRB.CreateBr(CondBB);

    // Replace task end br. by a br. to for.incr
    OldTerminator = Exit->getParent()->getTerminator();
    assert(OldTerminator->getNumSuccessors() == 1);
    OldTerminator->setSuccessor(0, IncrBB);
  }

  Instruction *buildLoopForTask(
      const DirectiveEnvironment &DirEnv, Instruction *Entry,
      Instruction *Exit, const DirectiveLoopInfo &LoopInfo) {
    Instruction *LoopEntryI = nullptr;
    Instruction *LoopExitI = nullptr;

    SmallVector<Instruction *> CollapseIterBB;
    for (int i = LoopInfo.LBound.size() - 1; i >= 0; --i) {
      IRBuilder<> IRB(Entry);
      Type *IndVarTy = DirEnv.getDSAType(DirEnv.LoopInfo.IndVar[i]);
      LoopInfo.LBound[i].Result = IRB.CreateCall(LoopInfo.LBound[i].Fun, LoopInfo.LBound[i].Args);
      LoopInfo.UBound[i].Result = IRB.CreateCall(LoopInfo.UBound[i].Fun, LoopInfo.UBound[i].Args);
      LoopInfo.Step[i].Result = IRB.CreateCall(LoopInfo.Step[i].Fun, LoopInfo.Step[i].Args);

      buildLoopForTaskImpl(IndVarTy, Entry, Exit, LoopInfo, LoopEntryI, LoopExitI, CollapseIterBB, i);
      Entry = LoopEntryI;
      Exit = LoopExitI;
    }
    return LoopEntryI;
  }

  // Build a loop containing Single Entry Single Exit region Entry/Exit
  // and returns the WhileEntry and WhileExit
  void buildWhileForTaskImpl(
      Instruction *Entry, Instruction *Exit, const DirectiveWhileInfo &WhileInfo,
      Instruction *&WhileEntryI, Instruction *&WhileExitI) {
    BasicBlock *CondBB = Entry->getParent()->splitBasicBlock(Entry);
    CondBB->setName("while.cond");

    // The new entry is the start of the loop
    WhileEntryI = &CondBB->getUniquePredecessor()->front();

    IRBuilder<> IRB(Entry);

    WhileInfo.Result = IRB.CreateCall(WhileInfo.Fun, WhileInfo.Args);

    BasicBlock *BodyBB = Entry->getParent()->splitBasicBlock(Entry);
    BodyBB->setName("while.body");

    BasicBlock *EndBB = BasicBlock::Create(Ctx, "while.end", &F);
    IRB.SetInsertPoint(EndBB);
    IRB.CreateBr(Exit->getParent()->getUniqueSuccessor());

    // The new exit is the end of the loop
    WhileExitI = &EndBB->front();

    // Replace default br. by a conditional br. to task.body or task end
    Instruction *OldTerminator = CondBB->getTerminator();
    IRB.SetInsertPoint(OldTerminator);
    IRB.CreateCondBr(WhileInfo.Result, BodyBB, EndBB);
    OldTerminator->eraseFromParent();

    // Replace task end br. by a br. to while.cond
    OldTerminator = Exit->getParent()->getTerminator();
    assert(OldTerminator->getNumSuccessors() == 1);
    OldTerminator->setSuccessor(0, CondBB);
  }

  Instruction *buildWhileForTask(
      Instruction *Entry,
      Instruction *Exit, const DirectiveWhileInfo &WhileInfo) {
    Instruction *WhileEntryI = nullptr;
    Instruction *WhileExitI = nullptr;

    buildWhileForTaskImpl(Entry, Exit, WhileInfo, WhileEntryI, WhileExitI);
    return WhileEntryI;
  }

  void buildLoopForMultiDep(
      Instruction *Entry, Instruction *Exit,
      const MultiDependInfo *MultiDepInfo) {
    DenseMap<Value *, Value *> IndToRemap;
    for (size_t i = 0; i < MultiDepInfo->Iters.size(); i++) {
      Value *IndVar = MultiDepInfo->Iters[i];
      buildLoopForMultiDepImpl(
        F, Entry, Exit, IndVar, i, MultiDepInfo->ComputeMultiDepFun,
        MultiDepInfo->Args, IndToRemap);
    }
  }

  void buildLoopForMultiDepImpl(
      Function &Func,
      Instruction *Entry, Instruction *Exit,
      Value *IndVar, int IterSelector, Function *ComputeMultiDepFun,
      ArrayRef<Value *> Args, DenseMap<Value *, Value *> &IndToRemap) {

    DenseSet<Instruction *> InstrToRemap;

    SmallVector<Value *, 4> TmpArgs(Args.begin(), Args.end());
    // Select what iterator info we want to be computed
    TmpArgs.push_back(ConstantInt::get(Int64Ty, IterSelector));

    IRBuilder<> IRB(Entry);
    Type *IndVarTy = DirEnv.getDSAType(IndVar);

    AllocaInst *IndVarRemap = IRB.CreateAlloca(IndVarTy, nullptr, IndVar->getName() + ".remap");
    PostMoveInstructions.push_back(IndVarRemap);
    // Set the iterator to a valid value to avoid indexing discrete
    // assray with random bytes
    IRB.CreateStore(ConstantInt::get(IndVarTy, 0), IndVar);

    Instruction *ComputeMultiDepCall = IRB.CreateCall(ComputeMultiDepFun, TmpArgs);
    InstrToRemap.insert(ComputeMultiDepCall);
    Value *LBound = IRB.CreateExtractValue(ComputeMultiDepCall, IterSelector*(3 + 1) + 0);
    Value *UBound = IRB.CreateExtractValue(ComputeMultiDepCall, IterSelector*(3 + 1) + 2);
    Value *Incr = IRB.CreateExtractValue(ComputeMultiDepCall, IterSelector*(3 + 1) + 3);

    IRB.CreateStore(LBound, IndVar);

    BasicBlock *CondBB = IRB.saveIP().getBlock()->splitBasicBlock(IRB.saveIP().getPoint());
    CondBB->setName("for.cond");

    IRB.SetInsertPoint(Entry);

    Value *IndVarVal =
        IRB.CreateLoad(IndVarTy, IndVar);
    Value *LoopCmp = IRB.CreateICmpSLE(IndVarVal, UBound);

    BasicBlock *BodyBB = IRB.saveIP().getBlock()->splitBasicBlock(IRB.saveIP().getPoint());
    BodyBB->setName("for.body");

    // Build the remap value before runtime call and replace uses
    // NOTE: this is doable because when building multideps there's only a BasicBlock containing
    // the call to RT
    for (Instruction &I : *BodyBB) {
      I.replaceUsesOfWith(IndVar, IndVarRemap);
    }

    IRB.SetInsertPoint(&BodyBB->front());

    // Remap has to be computed every iteration
    {
      Instruction *ComputeMultiDepCall = IRB.CreateCall(ComputeMultiDepFun, TmpArgs);
      Value *Remap =
        IRB.CreateExtractValue(ComputeMultiDepCall, IterSelector*(3 + 1) + 1);
      InstrToRemap.insert(ComputeMultiDepCall);
      IRB.CreateStore(Remap, IndVarRemap);
    }

    // Replace default br. by a conditional br. to task.body or task end
    Instruction *OldTerminator = CondBB->getTerminator();
    IRB.SetInsertPoint(OldTerminator);
    IRB.CreateCondBr(LoopCmp, BodyBB, Exit->getParent()->getUniqueSuccessor());
    OldTerminator->eraseFromParent();

    BasicBlock *IncrBB = BasicBlock::Create(Ctx, "for.incr", &Func);

    // Add a br. to for.cond
    IRB.SetInsertPoint(IncrBB);

    IndVarVal =
        IRB.CreateLoad(IndVarTy, IndVar);
    Value *IndVarValPlusIncr = IRB.CreateAdd(IndVarVal, Incr);
    IRB.CreateStore(IndVarValPlusIncr, IndVar);
    IRB.CreateBr(CondBB);

    // Replace task end br. by a br. to for.incr
    OldTerminator = Exit->getParent()->getTerminator();
    assert(OldTerminator->getNumSuccessors() == 1);
    OldTerminator->setSuccessor(0, IncrBB);

    for (Instruction *I : InstrToRemap) {
      for (const auto &p : IndToRemap) {
        I->replaceUsesOfWith(p.first, p.second);
      }
    }

    // Record remapped iterator for future inner loop
    // replacing
    IndToRemap[IndVar] = IndVarRemap;
  }

  // Insert a new nanos6 task info registration in
  // the constructor (global ctor inserted) function
  void registerTaskInfo(Value *TaskInfoVar) {
    Function *Func = cast<Function>(nanos6Api::taskInfoRegisterCtorFuncCallee(M).getCallee());
    if (Func->empty()) {
      Func->setLinkage(GlobalValue::InternalLinkage);
      BasicBlock *EntryBB = BasicBlock::Create(Ctx, "entry", Func);
      Instruction *RetInst = ReturnInst::Create(Ctx);
      RetInst->insertInto(EntryBB, EntryBB->end());

      appendToGlobalCtors(M, Func, 65535);
    }

    BasicBlock &Entry = Func->getEntryBlock();

    IRBuilder<> BBBuilder(&Entry.back());
    BBBuilder.CreateCall(nanos6Api::taskInfoRegisterFuncCallee(M), TaskInfoVar);
  }

  void unpackDestroyArgsAndRewrite(
      Function *UnpackFunc, const MapVector<Value *, size_t> &StructToIdxMap) {

    BasicBlock::Create(Ctx, "entry", UnpackFunc);
    BasicBlock &Entry = UnpackFunc->getEntryBlock();
    IRBuilder<> IRB(&Entry);

    for (const auto &DeinitMap : NonPODsInfo.Deinits) {
      auto *V = DeinitMap.first;
      Type *Ty = DirInfo.DirEnv.getDSAType(V);
      // Compute num elements
      Value *NSize = ConstantInt::get(Int64Ty, 1);
      if (isa<ArrayType>(Ty)) {
        while (ArrayType *ArrTy = dyn_cast<ArrayType>(Ty)) {
          // Constant array
          Value *NumElems = ConstantInt::get(Int64Ty, ArrTy->getNumElements());
          NSize = IRB.CreateNUWMul(NSize, NumElems);
          Ty = ArrTy->getElementType();
        }
      } else if (VLADimsInfo.count(V)) {
        for (Value *Dim : VLADimsInfo.lookup(V))
          NSize = IRB.CreateNUWMul(NSize, UnpackFunc->getArg(StructToIdxMap.lookup(Dim)));
      }

      Value *FArg = UnpackFunc->getArg(StructToIdxMap.lookup(V));

      llvm::Function *Func = cast<Function>(DeinitMap.second);
      IRB.CreateCall(Func, ArrayRef<Value*>{FArg, NSize});
    }
    IRB.CreateRetVoid();
  }

  void unpackDepCallToRTImpl(
      const DependInfo *DepInfo,
      Function *UnpackFunc,
      ArrayRef<Value *> NewIndVarLBound, ArrayRef<Value *> NewIndVarUBound, bool IsTaskLoop,
      CallInst *& CallComputeDepStart, CallInst *& CallComputeDepEnd,
      CallInst *& RegisterDepCall) {

    BasicBlock &Entry = UnpackFunc->getEntryBlock();
    Instruction &RetI = Entry.back();
    IRBuilder<> BBBuilder(&RetI);

    Function *ComputeDepFun = cast<Function>(DepInfo->ComputeDepFun);
    CallComputeDepStart = BBBuilder.CreateCall(ComputeDepFun, DepInfo->Args);
    CallComputeDepEnd = BBBuilder.CreateCall(ComputeDepFun, DepInfo->Args);
    if (IsTaskLoop) {
      assert(!NewIndVarLBound.empty() && !NewIndVarUBound.empty() &&
        "Expected new lb/up in taskloop dependency");
      for (size_t i = 0; i < LoopInfo.LBound.size(); ++i) {
        CallComputeDepStart->replaceUsesOfWith(LoopInfo.IndVar[i], NewIndVarLBound[i]);
        CallComputeDepEnd->replaceUsesOfWith(LoopInfo.IndVar[i], NewIndVarUBound[i]);
      }
    }
    StructType *ComputeDepTy = cast<StructType>(ComputeDepFun->getReturnType());

    assert(ComputeDepTy->getNumElements() > 1 &&
      "Expected dependency base with dim_{size, start, end}");
    size_t NumDims = (ComputeDepTy->getNumElements() - 1)/3;

    llvm::Value *Base = BBBuilder.CreateExtractValue(CallComputeDepStart, 0);

    bool IsReduction = DepInfo->isReduction();

    SmallVector<Value *, 4> TaskDepAPICall;
    if (IsReduction) {
      TaskDepAPICall.push_back(DepInfo->RedKind);
      TaskDepAPICall.push_back(ConstantInt::get(Int32Ty, ReductionsInitCombInfo.lookup(Base).ReductionIndex));
    }

    Constant *RegionTextGV = BBBuilder.CreateGlobalStringPtr(DepInfo->RegionText);

    Value *Handler = &*(UnpackFunc->arg_end() - 1);
    TaskDepAPICall.push_back(Handler);
    TaskDepAPICall.push_back(ConstantInt::get(Int32Ty, DepInfo->SymbolIndex));
    TaskDepAPICall.push_back(RegionTextGV);
    TaskDepAPICall.push_back(Base);
    for (size_t i = 1; i < ComputeDepTy->getNumElements(); ) {
      // dimsize
      TaskDepAPICall.push_back(BBBuilder.CreateExtractValue(CallComputeDepStart, i++));
      // dimstart
      TaskDepAPICall.push_back(BBBuilder.CreateExtractValue(CallComputeDepStart, i++));
      // dimend
      TaskDepAPICall.push_back(BBBuilder.CreateExtractValue(CallComputeDepEnd, i++));
    }

    RegisterDepCall =
      BBBuilder.CreateCall(MultidepFactory.getMultidepFuncCallee(M, DepInfo->DepType, NumDims, IsReduction), TaskDepAPICall);

  }

  void unpackDepCallToRT(
      const DependInfo *DepInfo,
      Function *UnpackFunc, ArrayRef<Value *> NewIndVarLBound, ArrayRef<Value *> NewIndVarUBound,
      bool IsTaskLoop) {

    CallInst *CallComputeDepStart;
    CallInst *CallComputeDepEnd;
    CallInst *RegisterDepCall;
    unpackDepCallToRTImpl(
      DepInfo, UnpackFunc, NewIndVarLBound, NewIndVarUBound, IsTaskLoop,
      CallComputeDepStart, CallComputeDepEnd, RegisterDepCall);
  }

  void unpackMultiRangeCall(
      const MultiDependInfo *MultiDepInfo, Function *UnpackFunc,
      ArrayRef<Value *> NewIndVarLBound, ArrayRef<Value *> NewIndVarUBound,
      bool IsTaskLoop) {

    CallInst *CallComputeDepStart;
    CallInst *CallComputeDepEnd;
    CallInst *RegisterDepCall;
    unpackDepCallToRTImpl(
      MultiDepInfo, UnpackFunc, NewIndVarLBound, NewIndVarUBound, IsTaskLoop,
      CallComputeDepStart, CallComputeDepEnd, RegisterDepCall);

    // Build a BasicBlock conatining the compute_dep call and the dep. registration
    CallComputeDepStart->getParent()->splitBasicBlock(CallComputeDepStart);
    Instruction *AfterRegisterDepCall = RegisterDepCall->getNextNode();
    AfterRegisterDepCall->getParent()->splitBasicBlock(AfterRegisterDepCall);

    auto Args = MultiDepInfo->Args;

    // Build multidep loop based on loop iterators lower bound
    if (IsTaskLoop) {
      for (size_t i = 0; i < LoopInfo.IndVar.size(); i++)
        std::replace(Args.begin(), Args.end(), LoopInfo.IndVar[i], NewIndVarLBound[i]);
    }

    DenseMap<Value *, Value *> IndToRemap;
    for (size_t i = 0; i < MultiDepInfo->Iters.size(); i++) {
      Value *IndVar = MultiDepInfo->Iters[i];
      buildLoopForMultiDepImpl(
        *UnpackFunc, CallComputeDepStart, RegisterDepCall, IndVar, i, MultiDepInfo->ComputeMultiDepFun,
        Args, IndToRemap);
    }
  }

  void unpackDepsCallToRT(
      Function *UnpackFunc, bool IsTaskLoop, ArrayRef<Value *> NewIndVarLBound,
      ArrayRef<Value *> NewIndVarUBound) {

    for (auto &DepInfo : DependsInfo.List) {
      if (auto *MultiDepInfo = dyn_cast<MultiDependInfo>(DepInfo.get())) {
        // Multideps using loop iterator are assumed to be discrete
        if (IsTaskLoop && multidepUsesLoopIter(*MultiDepInfo)) {
          unpackMultiRangeCall(
            MultiDepInfo, UnpackFunc,
            NewIndVarLBound, NewIndVarLBound, IsTaskLoop);
        } else {
          unpackMultiRangeCall(
            MultiDepInfo, UnpackFunc,
            NewIndVarLBound, NewIndVarUBound, IsTaskLoop);
        }
      } else {
        unpackDepCallToRT(
          DepInfo.get(), UnpackFunc,
          NewIndVarLBound, NewIndVarUBound, IsTaskLoop);
      }
    }
  }

  Value *recoverTaskloopIterator(
      IRBuilder<> &IRB, ArrayRef<Value *> NormalizedUBs, int i, Value *Val, Type *Ty, Value *Storage) {
    // NOTE: NormalizedUBs values are nanos6_register_loop upper_bound type
    Value *Niters = ConstantInt::get(nanos6Api::Nanos6LoopBounds::getInstance(M).getUBType(), 1);
    for (size_t j = i + 1; j < LoopInfo.LBound.size(); ++j)
      Niters = IRB.CreateMul(Niters, NormalizedUBs[j]);

    // TMP = (LB|UB)/ProductUBs(i+1..n)
    auto pTmp = buildDivSignDependent(
      IRB, Val, Niters, LoopInfo.IndVarSigned[i], /*RHSSigned=*/false);

    // TMP * Step
    auto p = buildMulSignDependent(
      IRB, pTmp.first, LoopInfo.Step[i].Result, pTmp.second, LoopInfo.StepSigned[i]);

    // (TMP * Step) + OrigLBound
    auto pBodyIndVar = buildAddSignDependent(
      IRB, p.first, LoopInfo.LBound[i].Result, p.second, LoopInfo.LBoundSigned[i]);

    // TMP*ProductUBs(i+1..n)
    p = buildMulSignDependent(
      IRB, pTmp.first, Niters, pTmp.second, /*RHSSigned=*/false);

    // LoopInfo - TMP*ProductUBs(i+1..n)
    auto pLoopIndVar = buildSubSignDependent(
      IRB, Val, p.first, LoopInfo.IndVarSigned[i], p.second);

    // (LB|UB) = LoopInfo - TMP*ProductUBs(i+1..n)
    Val = pLoopIndVar.first;
    // BodyIndVar(i) = (TMP * Step) + OrigLBound
    IRB.CreateStore(createZSExtOrTrunc(IRB, pBodyIndVar.first, Ty, pBodyIndVar.second), Storage);
    return Val;
  }

  void unpackDepsAndRewrite(
      Function *UnpackFunc, const MapVector<Value *, size_t> &StructToIdxMap) {
    BasicBlock::Create(Ctx, "entry", UnpackFunc);
    BasicBlock &Entry = UnpackFunc->getEntryBlock();

    // add the terminator so IRBuilder inserts just before it
    Instruction *RetInst = ReturnInst::Create(Ctx);
    RetInst->insertInto(&Entry, Entry.end());

    SmallVector<Value *, 2> NewIndVarLBounds;
    SmallVector<Value *, 2> NewIndVarUBounds;

    bool IsTaskLoop = DirEnv.isOmpSsTaskLoopDirective();

    if (IsTaskLoop) {
      Type *IndVarTy = DirInfo.DirEnv.getDSAType(LoopInfo.IndVar[0]);

      IRBuilder<> IRB(&Entry.front());
      Value *LoopBounds = &*(UnpackFunc->arg_end() - 2);

      Value *Idx[2];
      Idx[0] = Constant::getNullValue(Int32Ty);
      Idx[1] = ConstantInt::get(Int32Ty, 0);
      Value *LBoundField = IRB.CreateGEP(
          nanos6Api::Nanos6LoopBounds::getInstance(M).getType(),
          LoopBounds, Idx, "lb_gep");
      LBoundField = IRB.CreateLoad(
          nanos6Api::Nanos6LoopBounds::getInstance(M).getLBType(), LBoundField);
      LBoundField = IRB.CreateZExtOrTrunc(LBoundField, IndVarTy, "lb");

      Idx[1] = ConstantInt::get(Int32Ty, 1);
      Value *UBoundField = IRB.CreateGEP(
          nanos6Api::Nanos6LoopBounds::getInstance(M).getType(),
          LoopBounds, Idx, "ub_gep");
      UBoundField = IRB.CreateLoad(
          nanos6Api::Nanos6LoopBounds::getInstance(M).getUBType(), UBoundField);
      UBoundField = IRB.CreateZExtOrTrunc(UBoundField, IndVarTy);
      UBoundField = IRB.CreateSub(UBoundField, ConstantInt::get(IndVarTy, 1), "ub");

      SmallVector<Value *> NormalizedUBs(LoopInfo.UBound.size());
      // This is used for nanos6_create_loop
      // NOTE: all values have nanos6 upper_bound type
      ComputeLoopBounds(&Entry.back(), NormalizedUBs);

      for (size_t i = 0; i < LoopInfo.LBound.size(); ++i) {
        Value *NewIndVarLBound = IRB.CreateAlloca(IndVarTy, nullptr, LoopInfo.IndVar[i]->getName() + ".lb");
        Value *NewIndVarUBound = IRB.CreateAlloca(IndVarTy, nullptr, LoopInfo.IndVar[i]->getName() + ".ub");

        LBoundField = recoverTaskloopIterator(IRB, NormalizedUBs, i, LBoundField, IndVarTy, NewIndVarLBound);
        UBoundField = recoverTaskloopIterator(IRB, NormalizedUBs, i, UBoundField, IndVarTy, NewIndVarUBound);

        NewIndVarLBounds.push_back(NewIndVarLBound);
        NewIndVarUBounds.push_back(NewIndVarUBound);
      }
    }

    // Insert RT call before replacing uses
    unpackDepsCallToRT(UnpackFunc, IsTaskLoop, NewIndVarLBounds, NewIndVarUBounds);

    for (BasicBlock &BB : *UnpackFunc) {
      for (Instruction &I : BB) {
        Function::arg_iterator AI = UnpackFunc->arg_begin();
        for (auto It = StructToIdxMap.begin();
               It != StructToIdxMap.end(); ++It, ++AI) {
          if (isReplaceableValue(It->first))
            I.replaceUsesOfWith(It->first, &*AI);
        }
      }
    }
  }

  void unpackCostAndRewrite(
      Function *UnpackFunc, const MapVector<Value *, size_t> &StructToIdxMap) {
    BasicBlock::Create(Ctx, "entry", UnpackFunc);
    BasicBlock &Entry = UnpackFunc->getEntryBlock();
    Instruction *RetInst = ReturnInst::Create(Ctx);
    RetInst->insertInto(&Entry, Entry.end());
    IRBuilder<> BBBuilder(&UnpackFunc->getEntryBlock().back());
    Value *Constraints = &*(UnpackFunc->arg_end() - 1);
    Value *Idx[2];
    Idx[0] = Constant::getNullValue(Int32Ty);
    Idx[1] = Constant::getNullValue(Int32Ty);

    Value *GEPConstraints =
        BBBuilder.CreateGEP(nanos6Api::Nanos6TaskConstraints::getInstance(M).getType(),
                            Constraints, Idx, "gep_" + Constraints->getName());
    Value *Cost = BBBuilder.CreateCall(CostInfo.Fun, CostInfo.Args);
    Value *CostCast = BBBuilder.CreateZExt(Cost, nanos6Api::Nanos6TaskConstraints::getInstance(M).getCostType());
    BBBuilder.CreateStore(CostCast, GEPConstraints);
    for (Instruction &I : Entry) {
      Function::arg_iterator AI = UnpackFunc->arg_begin();
      for (auto It = StructToIdxMap.begin();
             It != StructToIdxMap.end(); ++It, ++AI) {
        if (isReplaceableValue(It->first))
          I.replaceUsesOfWith(It->first, &*AI);
      }
    }
  }

  void unpackPriorityAndRewrite(
      Function *UnpackFunc, const MapVector<Value *, size_t> &StructToIdxMap) {
    BasicBlock::Create(Ctx, "entry", UnpackFunc);
    BasicBlock &Entry = UnpackFunc->getEntryBlock();
    Instruction *RetInst = ReturnInst::Create(Ctx);
    RetInst->insertInto(&Entry, Entry.end());
    IRBuilder<> BBBuilder(&UnpackFunc->getEntryBlock().back());
    Value *PriorityArg = &*(UnpackFunc->arg_end() - 1);

    Value *Priority = BBBuilder.CreateCall(PriorityInfo.Fun, PriorityInfo.Args);
    Value *PrioritySExt = BBBuilder.CreateSExt(Priority, Int64Ty);
    BBBuilder.CreateStore(PrioritySExt, PriorityArg);
    for (Instruction &I : Entry) {
      Function::arg_iterator AI = UnpackFunc->arg_begin();
      for (auto It = StructToIdxMap.begin();
             It != StructToIdxMap.end(); ++It, ++AI) {
        if (isReplaceableValue(It->first))
          I.replaceUsesOfWith(It->first, &*AI);
      }
    }
  }

  void unpackOnreadyAndRewrite(
      Function *UnpackFunc, const MapVector<Value *, size_t> &StructToIdxMap) {
    BasicBlock::Create(Ctx, "entry", UnpackFunc);
    BasicBlock &Entry = UnpackFunc->getEntryBlock();
    Instruction *RetInst = ReturnInst::Create(Ctx);
    RetInst->insertInto(&Entry, Entry.end());
    IRBuilder<> BBBuilder(&UnpackFunc->getEntryBlock().back());

    BBBuilder.CreateCall(OnreadyInfo.Fun, OnreadyInfo.Args);
    for (Instruction &I : Entry) {
      Function::arg_iterator AI = UnpackFunc->arg_begin();
      for (auto It = StructToIdxMap.begin();
             It != StructToIdxMap.end(); ++It, ++AI) {
        if (isReplaceableValue(It->first))
          I.replaceUsesOfWith(It->first, &*AI);
      }
    }
  }

  void unpackWhileAndRewrite(
      Function *UnpackFunc, const MapVector<Value *, size_t> &StructToIdxMap) {
    BasicBlock::Create(Ctx, "entry", UnpackFunc);
    BasicBlock &Entry = UnpackFunc->getEntryBlock();
    Instruction *RetInst = ReturnInst::Create(Ctx);
    RetInst->insertInto(&Entry, Entry.end());
    IRBuilder<> BBBuilder(&UnpackFunc->getEntryBlock().back());
    Value *ResArg = &*(UnpackFunc->arg_end() - 1);

    Value *Res = BBBuilder.CreateCall(WhileInfo.Fun, WhileInfo.Args);
    Value *ResSExt = BBBuilder.CreateZExt(Res, Int8Ty);
    BBBuilder.CreateStore(ResSExt, ResArg);

    for (Instruction &I : Entry) {
      Function::arg_iterator AI = UnpackFunc->arg_begin();
      for (auto It = StructToIdxMap.begin();
             It != StructToIdxMap.end(); ++It, ++AI) {
        if (isReplaceableValue(It->first))
          I.replaceUsesOfWith(It->first, &*AI);
      }
    }
  }

  void unpackReleaseDepCallToRT(
      const DependInfo *DepInfo, Instruction *InsertPt) {

    IRBuilder<> BBBuilder(InsertPt);

    Function *ComputeDepFun = cast<Function>(DepInfo->ComputeDepFun);
    Value *CallComputeDep = BBBuilder.CreateCall(ComputeDepFun, DepInfo->Args);
    StructType *ComputeDepTy = cast<StructType>(ComputeDepFun->getReturnType());

    assert(ComputeDepTy->getNumElements() > 1 && "Expected dependency base with dim_{size, start, end}");
    size_t NumDims = (ComputeDepTy->getNumElements() - 1)/3;

    llvm::Value *Base = BBBuilder.CreateExtractValue(CallComputeDep, 0);

    SmallVector<Value *, 4> TaskDepAPICall;
    TaskDepAPICall.push_back(Base);
    for (size_t i = 1; i < ComputeDepTy->getNumElements(); ) {
      // dimsize
      TaskDepAPICall.push_back(BBBuilder.CreateExtractValue(CallComputeDep, i++));
      // dimstart
      TaskDepAPICall.push_back(BBBuilder.CreateExtractValue(CallComputeDep, i++));
      // dimend
      TaskDepAPICall.push_back(BBBuilder.CreateExtractValue(CallComputeDep, i++));
    }

    BBBuilder.CreateCall(
      MultidepFactory.getReleaseMultidepFuncCallee(M, DepInfo->DepType, NumDims), TaskDepAPICall);

  }

  void unpackReleaseDepsCallToRT() {
    for (auto &DepInfo : DependsInfo.List) {
      assert(!isa<MultiDependInfo>(DepInfo.get()) && "release directive does not support multideps");
      unpackReleaseDepCallToRT(DepInfo.get(), DirInfo.Entry);
    }
  }

  // TypeList[i] <-> NameList[i]
  // ExtraTypeList[i] <-> ExtraNameList[i]
  Function *createUnpackOlFunction(std::string Name,
                                 ArrayRef<Type *> TypeList,
                                 ArrayRef<StringRef> NameList,
                                 ArrayRef<Type *> ExtraTypeList,
                                 ArrayRef<StringRef> ExtraNameList,
                                 bool IsTask = false) {
    Type *RetTy = Type::getVoidTy(Ctx);

    SmallVector<Type *, 4> AggTypeList;
    AggTypeList.append(TypeList.begin(), TypeList.end());
    AggTypeList.append(ExtraTypeList.begin(), ExtraTypeList.end());

    SmallVector<StringRef, 4> AggNameList;
    AggNameList.append(NameList.begin(), NameList.end());
    AggNameList.append(ExtraNameList.begin(), ExtraNameList.end());

    FunctionType *FuncType =
      FunctionType::get(RetTy, AggTypeList, /*IsVarArgs=*/ false);

    Function *FuncVar = Function::Create(
        FuncType, GlobalValue::InternalLinkage, F.getAddressSpace(),
        Name, &M);

    // Build debug info in task unpack
    if (IsTask) {
      DICompileUnit *CU = nullptr;
      DIFile *File = nullptr;
      DISubprogram *OldSP = F.getSubprogram();
      if (OldSP) {
        CU = OldSP->getUnit();
        File = OldSP->getFile();
      }
      DIBuilder DIB(M, /*AllowUnresolved=*/false, CU);
      auto SPType = DIB.createSubroutineType(DIB.getOrCreateTypeArray(std::nullopt));
      DISubprogram::DISPFlags SPFlags = DISubprogram::SPFlagDefinition |
                                        DISubprogram::SPFlagOptimized |
                                        DISubprogram::SPFlagLocalToUnit;
      DISubprogram *NewSP = DIB.createFunction(
          CU, FuncVar->getName(), FuncVar->getName(), File,
          /*LineNo=*/0, SPType, /*ScopeLine=*/0, DINode::FlagZero, SPFlags);
      FuncVar->setSubprogram(NewSP);
      DIB.finalizeSubprogram(NewSP);
    }

    // Set names for arguments.
    Function::arg_iterator AI = FuncVar->arg_begin();
    for (unsigned i = 0, e = AggNameList.size(); i != e; ++i, ++AI)
      AI->setName(AggNameList[i]);

    return FuncVar;
  }

  // Rewrites task_args using address_translation
  void translateDep(
      IRBuilder<> &IRBTranslate, IRBuilder<> &IRBReload, Value *DSA,
      bool IsShared, Value *&UnpackedDSA, Type *UnpackedDSATy,
      Value *AddrTranslationTable, int SymbolIndex) {

    // nanos6_address_translation_entry_t *address_translation_table
    Type *TaskAddrTranslationEntryTy = nanos6Api::Nanos6TaskAddrTranslationEntry::getInstance(M).getType();

    llvm::Value *DepBase = UnpackedDSA;
    llvm::Value *AddrToTranslate = DepBase;
    if (!IsShared) {
      assert(!isa<LoadInst>(UnpackedDSA));
      DepBase = IRBTranslate.CreateLoad(UnpackedDSATy, DepBase);
      AddrToTranslate = DepBase;
      // HUGE FIXME! (1)
      // flang POINTER used in dependencies are firstprivate
      // fir.box. We want to translate the buffer, so here
      // we are assuming the first field is the buffer
      // In the future we way do this in a generic way
      if (UnpackedDSATy->isStructTy())
        AddrToTranslate = IRBTranslate.CreateExtractValue(DepBase, 0, "agg.ptr");
    }

    Value *Idx[2];
    Idx[0] = ConstantInt::get(Int32Ty, SymbolIndex);
    Idx[1] = Constant::getNullValue(Int32Ty);
    Value *LocalAddr = IRBTranslate.CreateGEP(
        TaskAddrTranslationEntryTy,
        AddrTranslationTable, Idx, "local_lookup_" + DSA->getName());
    LocalAddr = IRBTranslate.CreateLoad(Int64Ty, LocalAddr);

    Idx[1] = ConstantInt::get(Int32Ty, 1);
    Value *DeviceAddr = IRBTranslate.CreateGEP(
        TaskAddrTranslationEntryTy,
        AddrTranslationTable, Idx, "device_lookup_" + DSA->getName());
    DeviceAddr = IRBTranslate.CreateLoad(Int64Ty, DeviceAddr);

    // Res = device_addr + (DSA_addr - local_addr)
    Value *Translation =
        IRBTranslate.CreateGEP(Int8Ty, AddrToTranslate, IRBTranslate.CreateNeg(LocalAddr));
    Translation = IRBTranslate.CreateGEP(Int8Ty, Translation, DeviceAddr);

    // Store the translation
    if (IsShared) {
      auto *LUnpackedDSA = cast<LoadInst>(UnpackedDSA);
      IRBTranslate.CreateStore(Translation, LUnpackedDSA->getPointerOperand());
      // Reload what we have translated
      UnpackedDSA = IRBReload.CreateLoad(PtrTy, LUnpackedDSA->getPointerOperand());
    } else {
      // HUGE FIXME!
      // Same note as (1)
      if (UnpackedDSATy->isStructTy())
        Translation = IRBTranslate.CreateInsertValue(DepBase, Translation, 0);
      IRBTranslate.CreateStore(Translation, UnpackedDSA);
    }
  }

  // Given a Outline Function assuming that task args are the first parameter, and
  // DSAInfo and VLADimsInfo, it unpacks task args in Outline and fills UnpackedList
  // and UnpackedToTypeMap with those Values and Types, used to call Unpack Functions
  void unpackDSAsWithVLADims(
      Type *TaskArgsTy, Function *OlFunc, const MapVector<Value *, size_t> &StructToIdxMap,
      SmallVectorImpl<Value *> &UnpackedList, MapVector<Value *, Type *> &UnpackedToTypeMap) {
    UnpackedList.clear();

    IRBuilder<> BBBuilder(&OlFunc->getEntryBlock());
    Function::arg_iterator AI = OlFunc->arg_begin();
    Value *OlDepsFuncTaskArgs = &*AI++;
    for (const auto &Pair : DSAInfo.Shared) {
      Value *V = Pair.first;
      Value *Idx[2];
      Idx[0] = Constant::getNullValue(Int32Ty);
      Idx[1] = ConstantInt::get(Int32Ty, StructToIdxMap.lookup(V));
      Value *GEP = BBBuilder.CreateGEP(
          TaskArgsTy,
          OlDepsFuncTaskArgs, Idx, "gep_" + V->getName());
      Value *LGEP =
          BBBuilder.CreateLoad(PtrTy, GEP,
                               "load_" + GEP->getName());

      UnpackedList.push_back(LGEP);
    }
<<<<<<< HEAD
    for (size_t i = 0; i < DSAInfo.Private.size(); ++i) {
      Value *V = DSAInfo.Private[i];
      Type *Ty = DSAInfo.PrivateTy[i];
=======
    for (const auto &Pair : DSAInfo.Private) {
      Value *V = Pair.first;
>>>>>>> fe36fc6e
      Value *Idx[2];
      Idx[0] = Constant::getNullValue(Int32Ty);
      Idx[1] = ConstantInt::get(Int32Ty, StructToIdxMap.lookup(V));
      Value *GEP = BBBuilder.CreateGEP(
          TaskArgsTy,
          OlDepsFuncTaskArgs, Idx, "gep_" + V->getName());

      // VLAs
      if (VLADimsInfo.count(V))
        GEP = BBBuilder.CreateLoad(PtrTy, GEP, "load_" + GEP->getName());

      UnpackedList.push_back(GEP);
      UnpackedToTypeMap[GEP] = Ty;
    }
<<<<<<< HEAD
    for (size_t i = 0; i < DSAInfo.Firstprivate.size(); ++i) {
      Value *V = DSAInfo.Firstprivate[i];
      Type *Ty = DSAInfo.FirstprivateTy[i];
=======
    for (const auto &Pair : DSAInfo.Firstprivate) {
      Value *V = Pair.first;
>>>>>>> fe36fc6e
      Value *Idx[2];
      Idx[0] = Constant::getNullValue(Int32Ty);
      Idx[1] = ConstantInt::get(Int32Ty, StructToIdxMap.lookup(V));
      Value *GEP = BBBuilder.CreateGEP(
          TaskArgsTy,
          OlDepsFuncTaskArgs, Idx, "gep_" + V->getName());

      // VLAs
      if (VLADimsInfo.count(V))
        GEP = BBBuilder.CreateLoad(PtrTy, GEP, "load_" + GEP->getName());

      UnpackedList.push_back(GEP);
      UnpackedToTypeMap[GEP] = Ty;
    }
    for (Value *V : CapturedInfo) {
      Value *Idx[2];
      Idx[0] = Constant::getNullValue(Int32Ty);
      Idx[1] = ConstantInt::get(Int32Ty, StructToIdxMap.lookup(V));
      Value *GEP = BBBuilder.CreateGEP(
          TaskArgsTy,
          OlDepsFuncTaskArgs, Idx, "capt_gep" + V->getName());
      Value *LGEP =
          BBBuilder.CreateLoad(V->getType(), GEP, "load_" + GEP->getName());
      UnpackedList.push_back(LGEP);
    }
  }

  // task_args cannot be modified. This function creates
  // new variables where the translation is performed.
  void dupTranlationNeededArgs(
      IRBuilder<> &IRBEntry,
      const std::map<Value *, int> &DepSymToIdx,
      const MapVector<Value *, size_t> &StructToIdxMap,
      SmallVector<Value *, 4> &UnpackParams,
      const MapVector<Value *, Type *> &UnpackParamsToTypesMap,
      bool HasDevice) {

    for (const auto &p : DepSymToIdx) {
      Value *DepBaseDSA = p.first;
      size_t Idx = StructToIdxMap.lookup(DepBaseDSA);
      if (HasDevice)
        Idx -= DeviceArgsSize;
      Value *UnpackedDSA = UnpackParams[Idx];
      if (auto *LUnpackedDSA = dyn_cast<LoadInst>(UnpackedDSA)) {
        Value *NewDepBaseDSA =
          IRBEntry.CreateAlloca(
            PtrTy, nullptr, "tlate." + LUnpackedDSA->getName());
        IRBEntry.CreateStore(LUnpackedDSA, NewDepBaseDSA);

        UnpackParams[Idx] = IRBEntry.CreateLoad(PtrTy, NewDepBaseDSA);
      } else {
        Value *NewDepBaseDSA =
          IRBEntry.CreateAlloca(
            UnpackParamsToTypesMap.lookup(UnpackedDSA), nullptr, "tlate." + UnpackedDSA->getName());
        IRBEntry.CreateStore(
          IRBEntry.CreateLoad(
            UnpackParamsToTypesMap.lookup(UnpackedDSA), UnpackedDSA),
          NewDepBaseDSA);

        UnpackParams[Idx] = NewDepBaseDSA;
      }
    }
  }

  // Given an Outline and Unpack Functions it unpacks DSAs in Outline
  // and builds a call to Unpack
  void olCallToUnpack(
      Type *TaskArgsTy, const MapVector<Value *, size_t> &StructToIdxMap,
      Function *OlFunc, Function *UnpackFunc, bool IsTaskFunc=false) {
    BasicBlock::Create(Ctx, "entry", OlFunc);

    // First arg is the nanos_task_args
    Function::arg_iterator AI = OlFunc->arg_begin();
    AI++;
    SmallVector<Value *, 4> UnpackParams;
    MapVector<Value *, Type *> UnpackParamsToTypesMap;
    unpackDSAsWithVLADims(TaskArgsTy, OlFunc, StructToIdxMap, UnpackParams, UnpackParamsToTypesMap);
    while (AI != OlFunc->arg_end()) {
      UnpackParams.push_back(&*AI++);
    }

    if (IsTaskFunc) {
      BasicBlock *IfThenBB = BasicBlock::Create(Ctx, "", OlFunc);
      BasicBlock *IfEndBB = BasicBlock::Create(Ctx, "", OlFunc);

      // Builders
      IRBuilder<> IRBEntry(&OlFunc->getEntryBlock());
      IRBuilder<> IRBIfThen(IfThenBB);
      IRBuilder<> IRBIfEnd(IfEndBB);

      // Build the skeleton
      Value *AddrTranslationTable = &*(OlFunc->arg_end() - 1);
      Value *Cmp = IRBEntry.CreateICmpNE(
        AddrTranslationTable, Constant::getNullValue(AddrTranslationTable->getType()));
      IRBEntry.CreateCondBr(Cmp, IfThenBB, IfEndBB);

      IRBIfThen.CreateBr(IfEndBB);
      IRBIfEnd.CreateRetVoid();

      // Reset insert points.
      IRBEntry.SetInsertPoint(cast<Instruction>(Cmp));
      IRBIfThen.SetInsertPoint(IfThenBB->getTerminator());
      IRBIfEnd.SetInsertPoint(IfEndBB->getTerminator());

      bool HasDevice = !DirInfo.DirEnv.DeviceInfo.empty();

      // Preserve the params to still take profit of UnpackParamsToTypesMap
      // NOTE: this assumes UnpackParams can be indexed with StructToIdxMap
      SmallVector<Value *, 4> UnpackParamsCopy(UnpackParams);

      dupTranlationNeededArgs(
          IRBEntry, DirInfo.DirEnv.DepSymToIdx, StructToIdxMap, UnpackParams, UnpackParamsToTypesMap, HasDevice);

      for (const auto &p : DirInfo.DirEnv.DepSymToIdx) {
        Value *DepBaseDSA = p.first;
        int SymbolIndex = p.second;

        bool IsShared = DirInfo.DirEnv.DSAInfo.Shared.count(DepBaseDSA);

        size_t Idx = StructToIdxMap.lookup(DepBaseDSA);
        if (HasDevice)
          Idx -= DeviceArgsSize;

        translateDep(
          IRBIfThen, IRBIfEnd, DepBaseDSA,
          IsShared, UnpackParams[Idx], UnpackParamsToTypesMap.lookup(UnpackParamsCopy[Idx]),
          AddrTranslationTable, SymbolIndex);
      }
      // Build TaskUnpackCall with the translated values
      IRBIfEnd.CreateCall(UnpackFunc, UnpackParams);
    } else {
      // Build TaskUnpackCall
      IRBuilder<> IRBEntry(&OlFunc->getEntryBlock());
      IRBEntry.CreateCall(UnpackFunc, UnpackParams);
      IRBEntry.CreateRetVoid();
    }
  }

  // Copy task_args from src to dst, calling copyctors or ctors if
  // nonpods
  void duplicateArgs(
      const MapVector<Value *, size_t> &StructToIdxMap, Function *OlFunc, StructType *TaskArgsTy) {
    BasicBlock::Create(Ctx, "entry", OlFunc);
    IRBuilder<> IRB(&OlFunc->getEntryBlock());

    Function::arg_iterator AI = OlFunc->arg_begin();
    Value *TaskArgsSrc = &*AI++;
    Value *TaskArgsDst = &*AI++;
    Value *TaskArgsDstL = IRB.CreateLoad(PtrTy, TaskArgsDst);

    SmallVector<VLAAlign, 2> VLAAlignsInfo;
    computeVLAsAlignOrder(VLAAlignsInfo);

    Value *TaskArgsStructSizeOf = ConstantInt::get(Int64Ty, DL.getTypeAllocSize(TaskArgsTy));

    // TODO: this forces an alignment of 16 for VLAs
    {
      const int ALIGN = 16;
      TaskArgsStructSizeOf =
        IRB.CreateNUWAdd(TaskArgsStructSizeOf,
                         ConstantInt::get(Int64Ty, ALIGN - 1));
      TaskArgsStructSizeOf =
        IRB.CreateAnd(TaskArgsStructSizeOf,
                      IRB.CreateNot(ConstantInt::get(Int64Ty, ALIGN - 1)));
    }

    Value *TaskArgsDstLi8IdxGEP =
      IRB.CreateGEP(Int8Ty, TaskArgsDstL, TaskArgsStructSizeOf, "args_end");

    // First point VLAs to its according space in task args
    for (const VLAAlign& VAlign : VLAAlignsInfo) {
      auto *V = VAlign.V;
      Type *Ty = DirEnv.getDSAType(V);
      Align TyAlign = VAlign.TyAlign;

      Value *Idx[2];
      Idx[0] = Constant::getNullValue(Int32Ty);
      Idx[1] = ConstantInt::get(Int32Ty, StructToIdxMap.lookup(V));
      Value *GEP =
          IRB.CreateGEP(TaskArgsTy,
                        TaskArgsDstL, Idx, "gep_dst_" + V->getName());

      // Point VLA in task args to an aligned position of the extra space allocated
      IRB.CreateAlignedStore(TaskArgsDstLi8IdxGEP, GEP, TyAlign);
      // Skip current VLA size
      unsigned SizeB = DL.getTypeAllocSize(Ty);
      Value *VLASize = ConstantInt::get(Int64Ty, SizeB);
      for (auto *Dim : VLADimsInfo.lookup(V)) {
        Value *Idx[2];
        Idx[0] = Constant::getNullValue(Int32Ty);
        Idx[1] = ConstantInt::get(Int32Ty, StructToIdxMap.lookup(Dim));
        Value *GEPDst =
            IRB.CreateGEP(TaskArgsTy,
                          TaskArgsDstL, Idx, "gep_dst_" + Dim->getName());
        GEPDst = IRB.CreateLoad(Int64Ty, GEPDst);
        VLASize = IRB.CreateNUWMul(VLASize, GEPDst);
      }
      TaskArgsDstLi8IdxGEP = IRB.CreateGEP(
        Int8Ty, TaskArgsDstLi8IdxGEP, VLASize);
    }

    for (const auto &Pair : DSAInfo.Shared) {
      Value *V = Pair.first;

      Value *Idx[2];
      Idx[0] = Constant::getNullValue(Int32Ty);
      Idx[1] = ConstantInt::get(Int32Ty, StructToIdxMap.lookup(V));
      Value *GEPSrc = IRB.CreateGEP(
          TaskArgsTy,
          TaskArgsSrc, Idx, "gep_src_" + V->getName());
      Value *GEPDst = IRB.CreateGEP(
          TaskArgsTy,
          TaskArgsDstL, Idx, "gep_dst_" + V->getName());
      IRB.CreateStore(
          IRB.CreateLoad(PtrTy, GEPSrc),
          GEPDst);
    }
    for (const auto &Pair : DSAInfo.Private) {
      Value *V = Pair.first;
      Type *Ty = Pair.second;
      // Call custom constructor generated in clang in non-pods
      // Leave pods unititialized
      auto It = NonPODsInfo.Inits.find(V);
      if (It != NonPODsInfo.Inits.end()) {
        // Compute num elements
        Value *NSize = ConstantInt::get(Int64Ty, 1);
        if (isa<ArrayType>(Ty)) {
          while (ArrayType *ArrTy = dyn_cast<ArrayType>(Ty)) {
            // Constant array
            Value *NumElems = ConstantInt::get(Int64Ty, ArrTy->getNumElements());
            NSize = IRB.CreateNUWMul(NSize, NumElems);
            Ty = ArrTy->getElementType();
          }
        } else if (VLADimsInfo.count(V)) {
          for (auto *Dim : VLADimsInfo.lookup(V)) {
            Value *Idx[2];
            Idx[0] = Constant::getNullValue(Int32Ty);
            Idx[1] = ConstantInt::get(Int32Ty, StructToIdxMap.lookup(Dim));
            Value *GEPSrc =
                IRB.CreateGEP(TaskArgsTy,
                              TaskArgsSrc, Idx, "gep_src_" + Dim->getName());
            GEPSrc = IRB.CreateLoad(Int64Ty, GEPSrc);
            NSize = IRB.CreateNUWMul(NSize, GEPSrc);
          }
        }

        Value *Idx[2];
        Idx[0] = Constant::getNullValue(Int32Ty);
        Idx[1] = ConstantInt::get(Int32Ty, StructToIdxMap.lookup(V));
        Value *GEP =
            IRB.CreateGEP(TaskArgsTy,
                          TaskArgsDstL, Idx, "gep_" + V->getName());

        // VLAs
        if (VLADimsInfo.count(V))
          GEP = IRB.CreateLoad(PtrTy, GEP);

        IRB.CreateCall(FunctionCallee(cast<Function>(It->second)), ArrayRef<Value*>{GEP, NSize});
      }
    }
    for (const auto &Pair : DSAInfo.Firstprivate) {
      Value *V = Pair.first;
      Type *Ty = Pair.second;
      Align TyAlign = DL.getPrefTypeAlign(Ty);

      // Compute num elements
      Value *NSize = ConstantInt::get(Int64Ty, 1);
      if (isa<ArrayType>(Ty)) {
        while (ArrayType *ArrTy = dyn_cast<ArrayType>(Ty)) {
          // Constant array
          Value *NumElems = ConstantInt::get(Int64Ty, ArrTy->getNumElements());
          NSize = IRB.CreateNUWMul(NSize, NumElems);
          Ty = ArrTy->getElementType();
        }
      } else if (VLADimsInfo.count(V)) {
        for (auto *Dim : VLADimsInfo.lookup(V)) {
          Value *Idx[2];
          Idx[0] = Constant::getNullValue(Int32Ty);
          Idx[1] = ConstantInt::get(Int32Ty, StructToIdxMap.lookup(Dim));
          Value *GEPSrc =
              IRB.CreateGEP(TaskArgsTy,
                            TaskArgsSrc, Idx, "gep_src_" + Dim->getName());
          // VLA sizes are always i64
          GEPSrc = IRB.CreateLoad(Int64Ty, GEPSrc);
          NSize = IRB.CreateNUWMul(NSize, GEPSrc);
        }
      }

      // call custom copy constructor generated in clang in non-pods
      // do a memcpy if pod
      Value *Idx[2];
      Idx[0] = Constant::getNullValue(Int32Ty);
      Idx[1] = ConstantInt::get(Int32Ty, StructToIdxMap.lookup(V));
      Value *GEPSrc =
          IRB.CreateGEP(TaskArgsTy,
                        TaskArgsSrc, Idx, "gep_src_" + V->getName());
      Value *GEPDst =
          IRB.CreateGEP(TaskArgsTy,
                        TaskArgsDstL, Idx, "gep_dst_" + V->getName());

      // VLAs
      if (VLADimsInfo.count(V)) {
        GEPSrc =
            IRB.CreateLoad(PtrTy, GEPSrc);
        GEPDst =
            IRB.CreateLoad(PtrTy, GEPDst);
      }

      auto It = NonPODsInfo.Copies.find(V);
      if (It != NonPODsInfo.Copies.end()) {
        // Non-POD
        llvm::Function *Func = cast<Function>(It->second);
        IRB.CreateCall(Func, ArrayRef<Value*>{/*Src=*/GEPSrc, /*Dst=*/GEPDst, NSize});
      } else {
        unsigned SizeB = DL.getTypeAllocSize(Ty);
        Value *NSizeB = IRB.CreateNUWMul(NSize, ConstantInt::get(Int64Ty, SizeB));
        IRB.CreateMemCpy(GEPDst, TyAlign, GEPSrc, TyAlign, NSizeB);
      }
    }
    for (Value *V : CapturedInfo) {
      Value *Idx[2];
      Idx[0] = Constant::getNullValue(Int32Ty);
      Idx[1] = ConstantInt::get(Int32Ty, StructToIdxMap.lookup(V));
      Value *GEPSrc =
          IRB.CreateGEP(TaskArgsTy,
                        TaskArgsSrc, Idx, "capt_gep_src_" + V->getName());
      Value *GEPDst =
          IRB.CreateGEP(TaskArgsTy,
                        TaskArgsDstL, Idx, "capt_gep_dst_" + V->getName());
      IRB.CreateStore(
          IRB.CreateLoad(V->getType(), GEPSrc),
          GEPDst);
    }

    IRB.CreateRetVoid();
  }

  Value *computeTaskArgsVLAsExtraSizeOf(IRBuilder<> &IRB) {
    Value *Sum = ConstantInt::get(Int64Ty, 0);
    for (const auto &VLAWithDimsMap : VLADimsInfo) {
      // Skip shareds because they don't need space in task_args
      if (DSAInfo.Shared.count(VLAWithDimsMap.first))
        continue;
      Type *Ty = DirEnv.getDSAType(VLAWithDimsMap.first);
      unsigned SizeB = DL.getTypeAllocSize(Ty);
      Value *ArraySize = ConstantInt::get(Int64Ty, SizeB);
      for (auto *V : VLAWithDimsMap.second) {
        ArraySize = IRB.CreateNUWMul(ArraySize, V);
      }
      Sum = IRB.CreateNUWAdd(Sum, ArraySize);
    }
    return Sum;
  }

  StructType *createTaskArgsType(
      MapVector<Value *, size_t> &StructToIdxMap, StringRef Str) {
    SmallVector<Type *, 4> TaskArgsMemberTy;
    size_t TaskArgsIdx = 0;

    if (!DeviceInfo.empty()) {
      // Add device info

      // size_t global_size0;
      // ...
      // size_t global_sizeN-1;

      // size_t local_size0;
      // ...
      // size_t local_sizeN-1;
      const size_t FullNdrangeLength = 6;
      for (size_t i = 0; i < FullNdrangeLength; ++i) {
        TaskArgsMemberTy.push_back(Int64Ty);
        TaskArgsIdx++;
      }
      // size_t shm_size;
      TaskArgsMemberTy.push_back(Int64Ty);
      TaskArgsIdx++;
    }

    // Private and Firstprivate must be stored in the struct
    // Captured values (i.e. VLA dimensions) are not pointers
    for (const auto &Pair : DSAInfo.Shared) {
      Value *V = Pair.first;
      TaskArgsMemberTy.push_back(PtrTy);
      StructToIdxMap[V] = TaskArgsIdx++;
    }
    for (const auto &Pair : DSAInfo.Private) {
      Value *V = Pair.first;
      Type *Ty = Pair.second;
      // VLAs
      if (VLADimsInfo.count(V))
        TaskArgsMemberTy.push_back(PtrTy);
      else
        TaskArgsMemberTy.push_back(Ty);
      StructToIdxMap[V] = TaskArgsIdx++;
    }
    for (const auto &Pair : DSAInfo.Firstprivate) {
      Value *V = Pair.first;
      Type *Ty = Pair.second;
      // VLAs
      if (VLADimsInfo.count(V))
        TaskArgsMemberTy.push_back(PtrTy);
      else
        TaskArgsMemberTy.push_back(Ty);
      StructToIdxMap[V] = TaskArgsIdx++;
    }
    for (Value *V : CapturedInfo) {
      assert(!V->getType()->isPointerTy() && "Captures are not pointers");
      TaskArgsMemberTy.push_back(V->getType());
      StructToIdxMap[V] = TaskArgsIdx++;
    }
    return StructType::create(Ctx, TaskArgsMemberTy, Str);
  }

  // Useful to get lists of info needed for creating functions, assign
  // names to the values and so on.
  // Also computes the list of sizeofs and offsets for the members
  // needed for devices.
  void getTaskArgsInfo(
      const MapVector<Value *, size_t> &TaskArgsToStructIdxMap,
      StructType *TaskArgsTy,
      SmallVector<Type *, 4> &TaskTypeList, SmallVector<StringRef, 4> &TaskNameList,
      GlobalVariable *&SizeofTableVar, GlobalVariable *&OffsetTableVar,
      GlobalVariable *&ArgIdxTableVar) {

    for (auto It = TaskArgsToStructIdxMap.begin();
           It != TaskArgsToStructIdxMap.end(); ++It) {
      Value *V = It->first;
      TaskTypeList.push_back(V->getType());
      TaskNameList.push_back(V->getName());
    }

    // int *sizeof_table;
    // Type *SizeofTableTy = nanos6Api::Nanos6TaskInfo::getInstance(M).getSizeofTableDataType();
    SmallVector<Constant *, 4> TaskSizeofList;
    ArrayRef<Type *> TaskElementTypes = TaskArgsTy->elements();
    // Remove the device elements since we do not want them
    // in the sizeof info
    if (!DeviceInfo.empty())
      TaskElementTypes = TaskElementTypes.drop_front(DeviceArgsSize);
    for (Type *Ty : TaskElementTypes) {
      TaskSizeofList.push_back(
        ConstantInt::get(
          Int32Ty,
          DL.getTypeStoreSize(Ty).getFixedValue()));
    }
    SizeofTableVar =
      new GlobalVariable(M, ArrayType::get(Int32Ty, TaskTypeList.size()),
        /*isConstant=*/true, GlobalVariable::InternalLinkage,
        ConstantArray::get(ArrayType::get(Int32Ty, TaskTypeList.size()),
          TaskSizeofList),
        ("sizeof_table_var_" + F.getName()).str());
    SizeofTableVar->setAlignment(Align(64));

    // int *offset_table;
    // Type *OffsetTableTy = nanos6Api::Nanos6TaskInfo::getInstance(M).getOffsetTableDataType();
    ArrayRef<TypeSize> MemberOffsetsList =
      DL.getStructLayout(TaskArgsTy)->getMemberOffsets();
    if (!DeviceInfo.empty())
      MemberOffsetsList = MemberOffsetsList.drop_front(DeviceArgsSize);
    SmallVector<Constant *, 4> TaskOffsetList;
    for (const TypeSize &val : MemberOffsetsList) {
      TaskOffsetList.push_back(
        ConstantInt::get(Int32Ty, val));
    }
    OffsetTableVar =
      new GlobalVariable(M, ArrayType::get(Int32Ty, TaskTypeList.size()),
        /*isConstant=*/true, GlobalVariable::InternalLinkage,
        ConstantArray::get(ArrayType::get(Int32Ty, TaskTypeList.size()),
          TaskOffsetList),
        ("offset_table_var_" + F.getName()).str());

    // int *arg_idx_table;
    // Type *ArgIdxTableTy = nanos6Api::Nanos6TaskInfo::getInstance(M).getArgIdxTableDataType();
    SmallVector<Constant *, 4> TaskArgIdxList(DirEnv.DependsInfo.NumSymbols);
    for (const auto &p : DirEnv.DepSymToIdx) {
      Value *DepBase = p.first;
      int SymbolIndex = p.second;
      int Idx = TaskArgsToStructIdxMap.lookup(DepBase);
      if (!DeviceInfo.empty())
        Idx -= DeviceArgsSize;
      TaskArgIdxList[SymbolIndex] =
        ConstantInt::get(Int32Ty, Idx);
    }
    ArgIdxTableVar =
      new GlobalVariable(M, ArrayType::get(Int32Ty, DirEnv.DependsInfo.NumSymbols),
        /*isConstant=*/true, GlobalVariable::InternalLinkage,
        ConstantArray::get(ArrayType::get(Int32Ty, DirEnv.DependsInfo.NumSymbols),
          TaskArgIdxList),
        ("arg_idx_table_var_" + F.getName()).str());
  }

  struct VLAAlign {
    Value *V;
    Align TyAlign;
  };

  // Greater alignemt go first
  void computeVLAsAlignOrder(SmallVectorImpl<VLAAlign> &VLAAlignsInfo) {
    for (const auto &VLAWithDimsMap : VLADimsInfo) {
      // Skip shareds because they don't need space in task_args
      if (DSAInfo.Shared.count(VLAWithDimsMap.first))
        continue;
      auto *V = VLAWithDimsMap.first;
      Type *Ty = DirEnv.getDSAType(V);

      Align TyAlign = DL.getPrefTypeAlign(Ty);

      auto It = VLAAlignsInfo.begin();
      while (It != VLAAlignsInfo.end() && It->TyAlign >= TyAlign)
        ++It;

      VLAAlignsInfo.insert(It, {V, TyAlign});
    }
  }

  void lowerTaskwait() {
    // 1. Create Taskwait function Type
    IRBuilder<> IRB(DirInfo.Entry);
    FunctionCallee Func = M.getOrInsertFunction(
        "nanos6_taskwait", IRB.getVoidTy(), PtrTy);
    // 2. Build String
    unsigned Line = 0;
    unsigned Col = 0;
    DebugLoc DLoc = DirInfo.Entry->getDebugLoc();
    if (DLoc) {
      Line = DLoc.getLine();
      Col = DLoc.getCol();
    }

    std::string FileNamePlusLoc = (M.getSourceFileName()
                                   + ":" + Twine(Line)
                                   + ":" + Twine(Col)).str();
    Constant *Nanos6TaskwaitLocStr = IRB.CreateGlobalStringPtr(FileNamePlusLoc);

    // 3. Insert the call
    IRB.CreateCall(Func, {Nanos6TaskwaitLocStr});
    // 4. Remove the intrinsic
    DirInfo.Entry->eraseFromParent();
  }

  void lowerRelease() {
    unpackReleaseDepsCallToRT();
    // Remove the intrinsic
    DirInfo.Entry->eraseFromParent();
  }

  Value *mapValue(Value *V, ValueToValueMapTy &VMap) {
    // Remap the value if necessary.
    ValueToValueMapTy::iterator I = VMap.find(V);
    if (I != VMap.end())
      return I->second;
    return V;
  }

  void rewriteDirInfoForFinal(
      DirectiveLoopInfo &LoopInfo, ValueToValueMapTy &VMap) {
    for (size_t i = 0; i < LoopInfo.LBound.size(); ++i) {
      LoopInfo.IndVar[i] = mapValue(LoopInfo.IndVar[i], VMap);
      for (size_t j = 0; j < LoopInfo.LBound[i].Args.size(); ++j)
        LoopInfo.LBound[i].Args[j] = mapValue(LoopInfo.LBound[i].Args[j], VMap);
      for (size_t j = 0; j < LoopInfo.UBound[i].Args.size(); ++j)
        LoopInfo.UBound[i].Args[j] = mapValue(LoopInfo.UBound[i].Args[j], VMap);
      for (size_t j = 0; j < LoopInfo.Step[i].Args.size(); ++j)
        LoopInfo.Step[i].Args[j] = mapValue(LoopInfo.Step[i].Args[j], VMap);
    }
  }

  // Final codes need to float nested directives constant allocas to be placed
  // at the beginning of the final code
  // Loop directives need to float body constant allocas to the beginning of
  // the loop
  // This function does this assuming all the allocas are placed just
  // after the Entry intrinsic (because clang does that)
  void gatherConstAllocas(
      SmallVectorImpl<Instruction *> &Allocas, Instruction *Entry) {
    BasicBlock::iterator It = Entry->getParent()->begin();
    // Skip Entry intrinsic
    ++It;
    // Allocas inside the task are put just after Entry
    // intrinsic
    while (It != Entry->getParent()->end()) {
      if (auto *II = dyn_cast<AllocaInst>(&*It)) {
        if (isa<ConstantInt>(II->getArraySize()))
          Allocas.push_back(II);
      } else {
        break;
      }
      ++It;
    }
  }

  void rewriteDirInfoForFinal(
      DirectiveWhileInfo &WhileInfo, ValueToValueMapTy &VMap) {
    for (size_t i = 0; i < WhileInfo.Args.size(); ++i)
      WhileInfo.Args[i] = mapValue(WhileInfo.Args[i], VMap);
  }

  Function *createDestroyArgsOlFunc(
      const MapVector<Value *, size_t> &TaskArgsToStructIdxMap,
      StructType *TaskArgsTy, ArrayRef<Type *> TaskTypeList,
      ArrayRef<StringRef> TaskNameList) {

    // Do not create anything
    if (NonPODsInfo.Deinits.empty())
      return nullptr;

    Function *UnpackDestroyArgsFuncVar
      = createUnpackOlFunction(
        ("nanos6_unpacked_destroy_" + F.getName()).str(),
        TaskTypeList, TaskNameList, {}, {});
    unpackDestroyArgsAndRewrite(UnpackDestroyArgsFuncVar, TaskArgsToStructIdxMap);

    // nanos6_unpacked_destroy_* END

    // nanos6_ol_destroy_* START

    Function *OlDestroyArgsFuncVar
      = createUnpackOlFunction(
        ("nanos6_ol_destroy_" + F.getName()).str(),
        {PtrTy}, {"task_args"}, {}, {});
    olCallToUnpack(TaskArgsTy, TaskArgsToStructIdxMap, OlDestroyArgsFuncVar, UnpackDestroyArgsFuncVar);

    return OlDestroyArgsFuncVar;

  }

  Function *createDuplicateArgsOlFunc(
      const MapVector<Value *, size_t> &TaskArgsToStructIdxMap,
      StructType *TaskArgsTy, ArrayRef<Type *> TaskTypeList,
      ArrayRef<StringRef> TaskNameList) {

    // Do not create anything if all are PODs
    // and there are no VLAs.
    // The runtime will perform a memcpy
    if (NonPODsInfo.Inits.empty() &&
        NonPODsInfo.Copies.empty() &&
        VLADimsInfo.empty())
      return nullptr;

    Function *OlDuplicateArgsFuncVar
      = createUnpackOlFunction(("nanos6_ol_duplicate_" + F.getName()).str(),
                               {PtrTy, PtrTy}, {"task_args_src", "task_args_dst"},
                               {}, {});
    duplicateArgs(TaskArgsToStructIdxMap, OlDuplicateArgsFuncVar, TaskArgsTy);

    return OlDuplicateArgsFuncVar;
  }

  void createTaskFuncOl(
      const MapVector<Value *, size_t> &TaskArgsToStructIdxMap,
      StructType *TaskArgsTy,
      ArrayRef<Type *> TaskTypeList, ArrayRef<StringRef> TaskNameList,
      bool IsLoop, Function *&OlFunc, Function *&UnpackFunc) {

    SmallVector<Type *, 4> TaskExtraTypeList;
    SmallVector<StringRef, 4> TaskExtraNameList;

    if (IsLoop) {
      TaskExtraTypeList.push_back(PtrTy);
      TaskExtraNameList.push_back("loop_bounds");
    } else {
      // void *device_env
      TaskExtraTypeList.push_back(PtrTy);
      TaskExtraNameList.push_back("device_env");
    }
    TaskExtraTypeList.push_back(PtrTy);
    TaskExtraNameList.push_back("address_translation_table");

    // CodeExtractor will create a entry block for us
    UnpackFunc = createUnpackOlFunction(
      ("nanos6_unpacked_task_region_" + F.getName()).str(),
      TaskTypeList, TaskNameList, TaskExtraTypeList, TaskExtraNameList, /*IsTask=*/true);

    OlFunc = createUnpackOlFunction(
      ("nanos6_ol_task_region_" + F.getName()).str(),
      {PtrTy}, {"task_args"}, TaskExtraTypeList, TaskExtraNameList);

    olCallToUnpack(TaskArgsTy, TaskArgsToStructIdxMap, OlFunc, UnpackFunc, /*IsTaskFunc=*/true);
  }

  Function *createDepsOlFunc(
      const MapVector<Value *, size_t> &TaskArgsToStructIdxMap,
      StructType *TaskArgsTy, ArrayRef<Type *> TaskTypeList,
      ArrayRef<StringRef> TaskNameList) {

    // Do not do anything if there are no dependencies
    if (DependsInfo.List.empty())
      return nullptr;

    SmallVector<Type *, 4> TaskExtraTypeList;
    SmallVector<StringRef, 4> TaskExtraNameList;

    // nanos6_loop_bounds_t *const loop_bounds
    TaskExtraTypeList.push_back(PtrTy);
    TaskExtraNameList.push_back("loop_bounds");
    // void *handler
    TaskExtraTypeList.push_back(PtrTy);
    TaskExtraNameList.push_back("handler");


    Function *UnpackDepsFuncVar
      = createUnpackOlFunction(("nanos6_unpacked_deps_" + F.getName()).str(),
                               TaskTypeList, TaskNameList,
                               TaskExtraTypeList, TaskExtraNameList);
    unpackDepsAndRewrite(UnpackDepsFuncVar, TaskArgsToStructIdxMap);

    Function *OlDepsFuncVar
      = createUnpackOlFunction(("nanos6_ol_deps_" + F.getName()).str(),
                               {PtrTy}, {"task_args"},
                               TaskExtraTypeList, TaskExtraNameList);
    olCallToUnpack(TaskArgsTy, TaskArgsToStructIdxMap, OlDepsFuncVar, UnpackDepsFuncVar);

    return OlDepsFuncVar;
  }

  Function *createConstraintsOlFunc(
      const MapVector<Value *, size_t> &TaskArgsToStructIdxMap,
      StructType *TaskArgsTy, ArrayRef<Type *> TaskTypeList,
      ArrayRef<StringRef> TaskNameList) {

    if (!CostInfo.Fun)
      return nullptr;

    SmallVector<Type *, 4> TaskExtraTypeList;
    SmallVector<StringRef, 4> TaskExtraNameList;

    // nanos6_task_constraints_t *constraints
    TaskExtraTypeList.push_back(PtrTy);
    TaskExtraNameList.push_back("constraints");

    Function *UnpackConstraintsFuncVar = createUnpackOlFunction(("nanos6_unpacked_constraints_" + F.getName()).str(),
                               TaskTypeList, TaskNameList,
                               TaskExtraTypeList, TaskExtraNameList);
    unpackCostAndRewrite(UnpackConstraintsFuncVar, TaskArgsToStructIdxMap);

    Function *OlConstraintsFuncVar
      = createUnpackOlFunction(("nanos6_ol_constraints_" + F.getName()).str(),
                               {PtrTy}, {"task_args"},
                               TaskExtraTypeList, TaskExtraNameList);
    olCallToUnpack(TaskArgsTy, TaskArgsToStructIdxMap, OlConstraintsFuncVar, UnpackConstraintsFuncVar);

    return OlConstraintsFuncVar;
  }

  // Checks if the LoopInfo[i] depends on other iterator
  // NOTE: this assumes compute_lb/ub/step have an iterator as
  // an arguments if and only if it is used.
  bool isLoopIteratorDepenent(unsigned i) {
    for (size_t j = 0; j < i; ++j) {
      Value *IndVar = LoopInfo.IndVar[j];
      for (Value *V : LoopInfo.LBound[i].Args)
        if (V == IndVar)
          return true;
      for (Value *V : LoopInfo.UBound[i].Args)
        if (V == IndVar)
          return true;
      for (Value *V : LoopInfo.Step[i].Args)
        if (V == IndVar)
          return true;
    }
    return false;
  }

  bool multidepUsesLoopIter(const MultiDependInfo& MultiDepInfo) {
    for (const auto *V : MultiDepInfo.Args) {
      for (size_t i = 0; i < LoopInfo.IndVar.size(); ++i)
        if (V == LoopInfo.IndVar[i])
          return true;
    }
    return false;
  }

  bool hasMultidepUsingLoopIter() {
    for (auto &DepInfo : DependsInfo.List) {
      if (const auto *MultiDepInfo = dyn_cast<MultiDependInfo>(DepInfo.get())) {
        if (multidepUsesLoopIter(*MultiDepInfo))
          return true;
      }
    }
    return false;
  }

  Function *createPriorityOlFunc(
      const MapVector<Value *, size_t> &TaskArgsToStructIdxMap,
      StructType *TaskArgsTy, ArrayRef<Type *> TaskTypeList,
      ArrayRef<StringRef> TaskNameList) {

    if (!PriorityInfo.Fun)
      return nullptr;

    SmallVector<Type *, 4> TaskExtraTypeList;
    SmallVector<StringRef, 4> TaskExtraNameList;

    // nanos6_priority_t *priority
    // long int *priority
    TaskExtraTypeList.push_back(PtrTy);
    TaskExtraNameList.push_back("priority");

    Function *UnpackPriorityFuncVar = createUnpackOlFunction(("nanos6_unpacked_priority_" + F.getName()).str(),
                               TaskTypeList, TaskNameList,
                               TaskExtraTypeList, TaskExtraNameList);
    unpackPriorityAndRewrite(UnpackPriorityFuncVar, TaskArgsToStructIdxMap);

    Function *OlPriorityFuncVar
      = createUnpackOlFunction(("nanos6_ol_priority_" + F.getName()).str(),
                               {PtrTy}, {"task_args"},
                               TaskExtraTypeList, TaskExtraNameList);
    olCallToUnpack(TaskArgsTy, TaskArgsToStructIdxMap, OlPriorityFuncVar, UnpackPriorityFuncVar);

    return OlPriorityFuncVar;
  }

  Function *createOnreadyOlFunc(
      const MapVector<Value *, size_t> &TaskArgsToStructIdxMap,
      StructType *TaskArgsTy, ArrayRef<Type *> TaskTypeList,
      ArrayRef<StringRef> TaskNameList) {

    if (!OnreadyInfo.Fun)
      return nullptr;

    Function *UnpackOnreadyFuncVar = createUnpackOlFunction(("nanos6_unpacked_onready_" + F.getName()).str(),
                               TaskTypeList, TaskNameList, {}, {});
    unpackOnreadyAndRewrite( UnpackOnreadyFuncVar, TaskArgsToStructIdxMap);

    Function *OlOnreadyFuncVar
      = createUnpackOlFunction(("nanos6_ol_onready_" + F.getName()).str(),
                               {PtrTy}, {"task_args"},
                               {}, {});
    olCallToUnpack(TaskArgsTy, TaskArgsToStructIdxMap, OlOnreadyFuncVar, UnpackOnreadyFuncVar);

    return OlOnreadyFuncVar;
  }

  Function *createTaskIterWhileCondOlFunc(
      const MapVector<Value *, size_t> &TaskArgsToStructIdxMap,
      StructType *TaskArgsTy, ArrayRef<Type *> TaskTypeList,
      ArrayRef<StringRef> TaskNameList) {

    if (WhileInfo.empty())
      return nullptr;

    SmallVector<Type *, 4> TaskExtraTypeList;
    SmallVector<StringRef, 4> TaskExtraNameList;

    // uint8_t *result
    TaskExtraTypeList.push_back(PtrTy);
    TaskExtraNameList.push_back("result");

    Function *UnpackWhileFuncVar = createUnpackOlFunction(("nanos6_unpacked_while_cond_" + F.getName()).str(),
                               TaskTypeList, TaskNameList,
                               TaskExtraTypeList, TaskExtraNameList);
    unpackWhileAndRewrite(UnpackWhileFuncVar, TaskArgsToStructIdxMap);

    Function *OlWhileFuncVar
      = createUnpackOlFunction(("nanos6_ol_while_cond_" + F.getName()).str(),
                               {PtrTy}, {"task_args"},
                               TaskExtraTypeList, TaskExtraNameList);
    olCallToUnpack(TaskArgsTy, TaskArgsToStructIdxMap, OlWhileFuncVar, UnpackWhileFuncVar);

    return OlWhileFuncVar;
  }

  // typedef enum {
  //         //! Specifies that the task will be a final task
  //         nanos6_final_task = (1 << 0),
  //         //! Specifies that the task is in "if(0)" mode → !If
  //         nanos6_if_0_task = (1 << 1),
  //         //! Specifies that the task is really a taskloop
  //         nanos6_taskloop_task = (1 << 2),
  //         //! Specifies that the task is really a taskfor
  //         nanos6_taskfor_task = (1 << 3),
  //         //! Specifies that the task is really a taskiter
  //         nanos6_taskiter_task = (1 << 4),
  //         //! Specifies that the task has the "wait" clause
  //         nanos6_waiting_task = (1 << 5),
  //         //! Specifies that the args_block is preallocated from user side
  //         nanos6_preallocated_args_block = (1 << 6),
  //         //! Specifies that the task has been verified by the user, hence it doesn't need runtime linting
  //         nanos6_verified_task = (1 << 7)
  //         //! Specifies that the task has the "update" clause
  //         nanos6_update_task = (1 << 8)
  // } nanos6_task_flag_t;
  Value *computeTaskFlags(IRBuilder<> &IRB) {
    Value *TaskFlagsVar = ConstantInt::get(Int64Ty, 0);
    if (DirEnv.Final) {
      TaskFlagsVar =
        IRB.CreateOr(
          TaskFlagsVar,
          IRB.CreateZExt(DirEnv.Final,
                         Int64Ty));
    }
    if (DirEnv.If) {
      TaskFlagsVar =
        IRB.CreateOr(
          TaskFlagsVar,
          IRB.CreateShl(
            IRB.CreateZExt(
              IRB.CreateICmpEQ(DirEnv.If, IRB.getFalse()),
              Int64Ty),
              1));
    }
    if (DirEnv.isOmpSsTaskLoopDirective()) {
      TaskFlagsVar =
        IRB.CreateOr(
          TaskFlagsVar,
          IRB.CreateShl(
              ConstantInt::get(Int64Ty, 1),
              2));
    }
    if (DirEnv.isOmpSsTaskForDirective()) {
      TaskFlagsVar =
        IRB.CreateOr(
          TaskFlagsVar,
          IRB.CreateShl(
              ConstantInt::get(Int64Ty, 1),
              3));
    }
    if (DirEnv.Wait) {
      TaskFlagsVar =
        IRB.CreateOr(
          TaskFlagsVar,
          IRB.CreateShl(
            IRB.CreateZExt(
              DirEnv.Wait,
              Int64Ty),
              4));
    }
    if (DirEnv.isOmpSsTaskIterDirective()) {
      TaskFlagsVar =
        IRB.CreateOr(
          TaskFlagsVar,
          IRB.CreateShl(
              ConstantInt::get(Int64Ty, 1),
              7));
    }
    if (LoopInfo.Update) {
      TaskFlagsVar =
        IRB.CreateOr(
          TaskFlagsVar,
          IRB.CreateShl(
            IRB.CreateZExt(
              LoopInfo.Update,
              Int64Ty),
              8));
    }
    return TaskFlagsVar;
  }

  static void computeBBsBetweenEntryExit(
      SetVector<Instruction *> &TaskBBs,
      Instruction *Entry, Instruction *Exit) {

    SmallVector<BasicBlock*, 8> Worklist;
    SmallPtrSet<BasicBlock*, 8> Visited;

    BasicBlock *ExitBB = Exit->getParent();

    // 2. Gather BB between entry and exit (is there any function/util to do this?)
    Worklist.push_back(Entry->getParent());
    Visited.insert(Entry->getParent());
    TaskBBs.insert(&Entry->getParent()->front());
    while (!Worklist.empty()) {
      auto WIt = Worklist.begin();
      BasicBlock *BB = *WIt;
      Worklist.erase(WIt);

      for (auto It = succ_begin(BB); It != succ_end(BB); ++It) {
        if (!Visited.count(*It) && *It != ExitBB) {
          Worklist.push_back(*It);
          Visited.insert(*It);
          TaskBBs.insert(&It->front());
        }
      }
    }
  }

  void buildUnpackedLoopForTask(
      DirectiveLoopInfo &NewLoopInfo,
      Instruction *& NewEntryI, Instruction *& NewExitI,
      SmallVectorImpl<Value *> &NormalizedUBs,
      SmallVectorImpl<Instruction *> &CollapseIterBB) {

    SmallVector<Instruction *, 4> Allocas;
    gatherConstAllocas(Allocas, DirInfo.Entry);
    // Move the allocas before the loop start
    {
      IRBuilder<> IRB(DirInfo.Entry);
      for (Instruction *I : Allocas) {
        I->removeFromParent();
        IRB.Insert(I, I->getName());
      }
    }

    // This is used for nanos6_create_loop
    // NOTE: all values have nanos6 upper_bound type
    ComputeLoopBounds(DirInfo.Entry, NormalizedUBs);

    IRBuilder<> IRB(DirInfo.Entry);

    Type *IndVarTy = DirInfo.DirEnv.getDSAType(LoopInfo.IndVar[0]);
    // Non collapsed loops build a loop using the original type
    NewLoopInfo.LBoundSigned[0] = LoopInfo.IndVarSigned[0];
    NewLoopInfo.UBoundSigned[0] = LoopInfo.IndVarSigned[0];
    NewLoopInfo.StepSigned[0] = LoopInfo.IndVarSigned[0];
    if (LoopInfo.LBound.size() > 1) {
      // Collapsed loops build a loop using size_t type to avoid overflows
      IndVarTy = Int64Ty;
      NewLoopInfo.LBoundSigned[0] = 0;
      NewLoopInfo.UBoundSigned[0] = 0;
      NewLoopInfo.StepSigned[0] = 0;
    }
    // In reality we do not need this except for buildind the loop here.
    // These values will be replaced by nanos6 bounds
    NewLoopInfo.LBound[0].Result = createZSExtOrTrunc(IRB, LoopInfo.LBound[0].Result, IndVarTy, LoopInfo.LBoundSigned[0]);
    NewLoopInfo.UBound[0].Result = createZSExtOrTrunc(IRB, LoopInfo.UBound[0].Result, IndVarTy, LoopInfo.UBoundSigned[0]);
    // unpacked_task_region loops are always step 1
    NewLoopInfo.Step[0].Result = ConstantInt::get(IndVarTy, 1);

    NewLoopInfo.IndVar[0] = IRB.CreateAlloca(IndVarTy, nullptr, "loop");
    // unpacked_task_region loops are always SLT
    NewLoopInfo.LoopType[0] = DirectiveLoopInfo::LT;
    buildLoopForTaskImpl(IndVarTy, DirInfo.Entry, DirInfo.Exit, NewLoopInfo, NewEntryI, NewExitI, CollapseIterBB);
  }

  Function *rewriteUsesBrAndGetOmpSsUnpackFunc(
    const DirectiveLoopInfo &NewLoopInfo,
    SmallVectorImpl<Value *> &NormalizedUBs,
    SmallVectorImpl<Instruction *> &CollapseIterBB,
    Function *UnpackTaskFuncVar,
    const MapVector<Value *, size_t> &TaskArgsToStructIdxMap,
    Instruction *Exit,
    // Placeholders
    BasicBlock *header, BasicBlock *newRootNode, BasicBlock *newHeader,
    Function *oldFunction, const SetVector<BasicBlock *> &Blocks) {
    UnpackTaskFuncVar->insert(UnpackTaskFuncVar->end(), newRootNode);

    if (DirEnv.isOmpSsLoopDirective()) {
      Type *OrigIndVarTy = DirEnv.getDSAType(LoopInfo.IndVar[0]);
      Type *NewIndVarTy = OrigIndVarTy;
      // Collapsed loops build a loop using size_t type to avoid overflows
      if (LoopInfo.LBound.size() > 1)
        NewIndVarTy = Int64Ty;

      IRBuilder<> IRB(&header->front());
      Value *LoopBounds = &*(UnpackTaskFuncVar->arg_end() - 2);

      Value *Idx[2];
      Idx[0] = Constant::getNullValue(Int32Ty);
      Idx[1] = ConstantInt::get(Int32Ty, 0);
      Value *LBoundField =
          IRB.CreateGEP(nanos6Api::Nanos6LoopBounds::getInstance(M).getType(),
                        LoopBounds, Idx, "lb_gep");
      LBoundField = IRB.CreateLoad(
          nanos6Api::Nanos6LoopBounds::getInstance(M).getLBType(), LBoundField);
      LBoundField = IRB.CreateZExtOrTrunc(LBoundField, NewIndVarTy, "lb");

      Idx[1] = ConstantInt::get(Int32Ty, 1);
      Value *UBoundField =
          IRB.CreateGEP(nanos6Api::Nanos6LoopBounds::getInstance(M).getType(),
                        LoopBounds, Idx, "ub_gep");
      UBoundField = IRB.CreateLoad(
          nanos6Api::Nanos6LoopBounds::getInstance(M).getUBType(), UBoundField);
      UBoundField = IRB.CreateZExtOrTrunc(UBoundField, NewIndVarTy, "ub");

      // Replace loop bounds of the indvar, loop cond. and loop incr.
      // NOTE: incr. does not need to be replaced because all loops have step 1.
      rewriteUsesInBlocksWithPred(
        NewLoopInfo.LBound[0].Result, LBoundField,
        [&Blocks](Instruction *I) { return Blocks.count(I->getParent()); });
      rewriteUsesInBlocksWithPred(
        NewLoopInfo.UBound[0].Result, UBoundField,
        [&Blocks](Instruction *I) { return Blocks.count(I->getParent()); });

      // Now we can set
      // TMP = LoopIndVar/ProductUBs(i+1..n)
      // LoopIndVar = LoopIndVar - TMP*PProductUBs(i+1..n)
      // BodyIndVar(i) = (TMP * Step) + OrigLBound
      Value *NormVal = nullptr;
      for (size_t i = 0; i < LoopInfo.LBound.size(); ++i) {
        Instruction *TmpEntry = CollapseIterBB[i];

        IRBuilder<> LoopBodyIRB(TmpEntry);
        if (!i)
          NormVal = LoopBodyIRB.CreateLoad(
              NewIndVarTy,
              NewLoopInfo.IndVar[0]);

        NormVal = recoverTaskloopIterator(LoopBodyIRB, NormalizedUBs, i, NormVal, OrigIndVarTy, LoopInfo.IndVar[i]);

        if (isLoopIteratorDepenent(i)) {
          // Create a check to skip unwanted iterations due to collapse guess
          Instruction *UBoundResult = LoopBodyIRB.CreateCall(LoopInfo.UBound[i].Fun, LoopInfo.UBound[i].Args);

          Instruction *IndVarVal = LoopBodyIRB.CreateLoad(
              DirEnv.getDSAType(LoopInfo.IndVar[i]),
              LoopInfo.IndVar[i]);
          Value *LoopCmp = nullptr;
          LoopCmp = buildCmpSignDependent(
            LoopInfo.LoopType[i], LoopBodyIRB, IndVarVal,
            UBoundResult, LoopInfo.IndVarSigned[i], LoopInfo.UBoundSigned[i]).first;

          // The IncrBB is the successor of BodyBB
          BasicBlock *BodyBB = Exit->getParent();
          Instruction *IncrBBI = &BodyBB->getUniqueSuccessor()->front();

          // Next iterator computation or BodyBB
          BasicBlock *NextBB = CollapseIterBB[i]->getParent()->getUniqueSuccessor();

          // Replace the branch
          Instruction *Terminator = TmpEntry->getParent()->getTerminator();
          LoopBodyIRB.SetInsertPoint(Terminator);
          LoopBodyIRB.CreateCondBr(LoopCmp, NextBB, IncrBBI->getParent());
          Terminator->eraseFromParent();
        }
      }
    }

    // Create an iterator to name all of the arguments we inserted.
    Function::arg_iterator AI = UnpackTaskFuncVar->arg_begin();
    // Rewrite all users of the TaskArgsToStructIdxMap in the extracted region to use the
    // arguments (or appropriate addressing into struct) instead.
    for (auto It = TaskArgsToStructIdxMap.begin();
           It != TaskArgsToStructIdxMap.end(); ++It) {
      Value *RewriteVal = &*AI++;
      Value *Val = It->first;

      if (auto *GV = dyn_cast<GlobalValue>(Val)) {
        // Convert all constant expr inside task body to instructions
        constantExprToInstruction(GV, Blocks);
      }

      if (isReplaceableValue(Val)) {
        rewriteUsesInBlocksWithPred(
          Val, RewriteVal,
          [&Blocks](Instruction *I) { return Blocks.count(I->getParent()); });
      }
    }

    // Rewrite branches from basic blocks outside of the task region to blocks
    // inside the region to use the new label (newHeader) since the task region
    // will be outlined
    rewriteUsesInBlocksWithPred(
      header, newHeader,
      [&Blocks, &oldFunction](Instruction *I) {
        return (I->isTerminator() && !Blocks.count(I->getParent()) &&
                I->getParent()->getParent() == oldFunction);
      });

    return UnpackTaskFuncVar;
  };

  CallInst *emitOmpSsCaptureAndSubmitTask(
      DebugLoc &DLoc, Type *TaskArgsTy,
      MapVector<Value *, size_t> &TaskArgsToStructIdxMap,
      Value *TaskInfoVar, Value *TaskInvInfoVar,
      // Placeholders
      Function *newFunction, BasicBlock *codeReplacer,
      const SetVector<BasicBlock *> &Blocks) {
    IRBuilder<> IRB(codeReplacer);
    // Set debug info from the task entry to all instructions
    IRB.SetCurrentDebugLocation(DLoc);

    // Add a branch to the next basic block after the task region
    // and replace the terminator that exits the task region
    // Since this is a single entry single exit region this should
    // be done once.
    BasicBlock *NewRetBB = nullptr;
    for (BasicBlock *Block : Blocks) {
      Instruction *DirInfo = Block->getTerminator();
      for (unsigned i = 0, e = DirInfo->getNumSuccessors(); i != e; ++i)
        if (!Blocks.count(DirInfo->getSuccessor(i))) {
          assert(!NewRetBB && "More than one exit in task code");

          BasicBlock *OldTarget = DirInfo->getSuccessor(i);
          // Create branch to next BB after the task region
          IRB.CreateBr(OldTarget);

          NewRetBB = BasicBlock::Create(Ctx, ".exitStub", newFunction);
          IRBuilder<> (NewRetBB).CreateRetVoid();

          // rewrite the original branch instruction with this new target
          DirInfo->setSuccessor(i, NewRetBB);
        }
    }

    // Here we have a valid codeReplacer BasicBlock with its terminator
    IRB.SetInsertPoint(codeReplacer->getTerminator());

    AllocaInst *TaskArgsVar = IRB.CreateAlloca(PtrTy);
    PostMoveInstructions.push_back(TaskArgsVar);
    Value *TaskFlagsVar = computeTaskFlags(IRB);
    AllocaInst *TaskPtrVar = IRB.CreateAlloca(PtrTy);
    PostMoveInstructions.push_back(TaskPtrVar);

    Value *TaskArgsStructSizeOf = IRB.getInt64(DL.getTypeAllocSize(TaskArgsTy));

    // TODO: this forces an alignment of 16 for VLAs
    {
      const int ALIGN = 16;
      TaskArgsStructSizeOf =
        IRB.CreateNUWAdd(TaskArgsStructSizeOf, IRB.getInt64(ALIGN - 1));
      TaskArgsStructSizeOf =
        IRB.CreateAnd(TaskArgsStructSizeOf, IRB.CreateNot(IRB.getInt64(ALIGN - 1)));
    }

    Value *TaskArgsVLAsExtraSizeOf = computeTaskArgsVLAsExtraSizeOf(IRB);
    Value *TaskArgsSizeOf = IRB.CreateNUWAdd(TaskArgsStructSizeOf, TaskArgsVLAsExtraSizeOf);

    Type *NumDependenciesTy = Int64Ty;
    Instruction *NumDependencies = IRB.CreateAlloca(NumDependenciesTy, nullptr, "num.deps");
    PostMoveInstructions.push_back(NumDependencies);

    if (DirEnv.isOmpSsTaskLoopDirective() && hasMultidepUsingLoopIter()) {
      // If taskloop has a multidep using the loop iterator
      // NumDeps = -1
      IRB.CreateStore(IRB.getInt64(-1), NumDependencies);
    } else {
      IRB.CreateStore(IRB.getInt64(0), NumDependencies);
      for (auto &DepInfo : DependsInfo.List) {
        Instruction *NumDependenciesLoad = IRB.CreateLoad(
            NumDependenciesTy, NumDependencies);
        Value *NumDependenciesIncr = IRB.CreateAdd(NumDependenciesLoad, IRB.getInt64(1));
        Instruction *NumDependenciesStore = IRB.CreateStore(NumDependenciesIncr, NumDependencies);
        if (const auto *MultiDepInfo = dyn_cast<MultiDependInfo>(DepInfo.get())) {

          // Build a BasicBlock containing the num_deps increment
          NumDependenciesLoad->getParent()->splitBasicBlock(NumDependenciesLoad);
          Instruction *AfterNumDependenciesStore = NumDependenciesStore->getNextNode();
          AfterNumDependenciesStore->getParent()->splitBasicBlock(AfterNumDependenciesStore);

          // NOTE: after spliting IRBuilder is pointing to a bad BasicBlock.
          // Set again the insert point
          IRB.SetInsertPoint(AfterNumDependenciesStore);

          buildLoopForMultiDep(NumDependenciesLoad, NumDependenciesStore, MultiDepInfo);
        }
      }
    }

    // Arguments for creating a task or a loop directive
    SmallVector<Value *, 4> CreateDirectiveArgs = {
        TaskInfoVar,
        TaskInvInfoVar,
        DirEnv.InstanceLabel
          ? DirEnv.InstanceLabel
          : Constant::getNullValue(PtrTy),
        TaskArgsSizeOf,
        TaskArgsVar,
        TaskPtrVar,
        TaskFlagsVar,
        IRB.CreateLoad(NumDependenciesTy, NumDependencies)
    };

    if (DirEnv.isOmpSsLoopDirective()) {
      SmallVector<Value *> NormalizedUBs(LoopInfo.UBound.size());
      ComputeLoopBounds(&*IRB.saveIP().getPoint(), NormalizedUBs);

      Value *Niters = ConstantInt::get(nanos6Api::Nanos6LoopBounds::getInstance(M).getUBType(), 1);
      for (size_t i = 0; i < LoopInfo.LBound.size(); ++i)
        Niters = IRB.CreateMul(Niters, NormalizedUBs[i]);

      Value *RegisterGrainsize =
        ConstantInt::get(
          nanos6Api::Nanos6LoopBounds::getInstance(M).getGrainsizeType(), 0);
      if (LoopInfo.Grainsize)
        RegisterGrainsize = LoopInfo.Grainsize;

      Value *RegisterChunksize =
        ConstantInt::get(
          nanos6Api::Nanos6LoopBounds::getInstance(M).getChunksizeType(), 0);
      if (LoopInfo.Chunksize)
        RegisterChunksize = LoopInfo.Chunksize;

      Value *RegisterLowerB = ConstantInt::get(nanos6Api::Nanos6LoopBounds::getInstance(M).getLBType(), 0);
      CreateDirectiveArgs.push_back(RegisterLowerB);
      CreateDirectiveArgs.push_back(Niters);
      CreateDirectiveArgs.push_back(
        createZSExtOrTrunc(
          IRB, RegisterGrainsize,
          nanos6Api::Nanos6LoopBounds::getInstance(M).getGrainsizeType(), /*Signed=*/false));
      CreateDirectiveArgs.push_back(
        createZSExtOrTrunc(
          IRB, RegisterChunksize,
          nanos6Api::Nanos6LoopBounds::getInstance(M).getChunksizeType(), /*Signed=*/false));

      IRB.CreateCall(nanos6Api::createLoopFuncCallee(M), CreateDirectiveArgs);
    } else if (DirEnv.isOmpSsTaskIterDirective()) {
      Value *Niters = ConstantInt::get(nanos6Api::Nanos6LoopBounds::getInstance(M).getUBType(), 1);
      if (DirEnv.isOmpSsTaskIterForDirective()) {
        SmallVector<Value *> NormalizedUBs(LoopInfo.UBound.size());
        ComputeLoopBounds(&*IRB.saveIP().getPoint(), NormalizedUBs);

        for (size_t i = 0; i < LoopInfo.LBound.size(); ++i)
          Niters = IRB.CreateMul(Niters, NormalizedUBs[i]);
      }

      Value *RegisterUnroll =
        ConstantInt::get(
          nanos6Api::createIterFuncCallee(M).getFunctionType()->getParamType(9), 0);
      if (LoopInfo.Unroll)
        RegisterUnroll = LoopInfo.Unroll;

      Value *RegisterLowerB = ConstantInt::get(nanos6Api::Nanos6LoopBounds::getInstance(M).getLBType(), 0);
      CreateDirectiveArgs.push_back(RegisterLowerB);
      CreateDirectiveArgs.push_back(Niters);
      CreateDirectiveArgs.push_back(
        createZSExtOrTrunc(
          IRB, RegisterUnroll,
          nanos6Api::createIterFuncCallee(M).getFunctionType()->getParamType(9), /*Signed=*/false));

      IRB.CreateCall(nanos6Api::createIterFuncCallee(M), CreateDirectiveArgs);
    } else {
      IRB.CreateCall(nanos6Api::createTaskFuncCallee(M), CreateDirectiveArgs);
    }

    // DSA capture
    Value *TaskArgsVarL = IRB.CreateLoad(
        PtrTy, TaskArgsVar);

    Value *TaskArgsVarLi8IdxGEP =
      IRB.CreateGEP(Int8Ty, TaskArgsVarL, TaskArgsStructSizeOf, "args_end");

    SmallVector<VLAAlign, 2> VLAAlignsInfo;
    computeVLAsAlignOrder(VLAAlignsInfo);

    if (!DeviceInfo.empty()) {
      int DevGEPIdx = 0;
      // Add device info
      Value *Idx[2], *GEP;
      Idx[0] = Constant::getNullValue(Int32Ty);
      // size_t global_size0;
      // ...
      // size_t global_sizeN-1;

      // size_t local_size0;
      // ...
      // size_t local_sizeN-1;
      const size_t PartNdrangeLength = 3;
      const size_t NdrangeLength =
        DeviceInfo.HasLocalSize ? DeviceInfo.Ndrange.size()/2 : DeviceInfo.Ndrange.size();
      for (size_t j = 0; j < 2; ++j) {
        for (size_t i = 0; i < PartNdrangeLength; ++i) {
          Idx[1] = ConstantInt::get(Int32Ty, DevGEPIdx++);
          GEP = IRB.CreateGEP(
              TaskArgsTy,
              TaskArgsVarL, Idx, ("gep_dev_ndrange" + Twine(i)).str());
          Value *V = ConstantInt::get(Int64Ty, -1);
          if (j <= DeviceInfo.HasLocalSize && i < NdrangeLength)
            V = createZSExtOrTrunc(
              IRB, DeviceInfo.Ndrange[NdrangeLength*j + i],
              Int64Ty, /*Signed=*/false);

          IRB.CreateStore(V, GEP);
        }
      }
      // size_t shm_size;
      Idx[0] = Constant::getNullValue(Int32Ty);
      Idx[1] = ConstantInt::get(Int32Ty, DevGEPIdx++);
      GEP = IRB.CreateGEP(
          TaskArgsTy,
          TaskArgsVarL, Idx, "gep_dev_shm");
      IRB.CreateStore(
        ConstantInt::get(Int64Ty, 0), GEP);
    }

    // First point VLAs to its according space in task args
    for (const auto& VAlign : VLAAlignsInfo) {
      auto *V = VAlign.V;
      Type *Ty = DirEnv.getDSAType(V);
      Align TyAlign = VAlign.TyAlign;

      Value *Idx[2];
      Idx[0] = Constant::getNullValue(Int32Ty);
      Idx[1] = ConstantInt::get(Int32Ty, TaskArgsToStructIdxMap[V]);
      Value *GEP =
          IRB.CreateGEP(TaskArgsTy,
                        TaskArgsVarL, Idx, "gep_" + V->getName());

      // Point VLA in task args to an aligned position of the extra space allocated
      IRB.CreateAlignedStore(TaskArgsVarLi8IdxGEP, GEP, TyAlign);
      // Skip current VLA size
      unsigned SizeB = DL.getTypeAllocSize(Ty);
      Value *VLASize = ConstantInt::get(Int64Ty, SizeB);
      for (auto *Dim : VLADimsInfo.lookup(V))
        VLASize = IRB.CreateNUWMul(VLASize, Dim);
      TaskArgsVarLi8IdxGEP = IRB.CreateGEP(Int8Ty, TaskArgsVarLi8IdxGEP, VLASize);
    }

    for (const auto &Pair : DSAInfo.Shared) {
      Value *V = Pair.first;
      Value *Idx[2];
      Idx[0] = Constant::getNullValue(Int32Ty);
      Idx[1] = ConstantInt::get(Int32Ty, TaskArgsToStructIdxMap[V]);
      Value *GEP = IRB.CreateGEP(
          TaskArgsTy,
          TaskArgsVarL, Idx, "gep_" + V->getName());
      IRB.CreateStore(V, GEP);
    }
    for (const auto &Pair : DSAInfo.Private) {
      Value *V = Pair.first;
      Type *Ty = Pair.second;
      // Call custom constructor generated in clang in non-pods
      // Leave pods unititialized
      auto It = DirEnv.NonPODsInfo.Inits.find(V);
      if (It != DirEnv.NonPODsInfo.Inits.end()) {
        // Compute num elements
        Value *NSize = ConstantInt::get(Int64Ty, 1);
        if (isa<ArrayType>(Ty)) {
          while (ArrayType *ArrTy = dyn_cast<ArrayType>(Ty)) {
            // Constant array
            Value *NumElems = ConstantInt::get(Int64Ty, ArrTy->getNumElements());
            NSize = IRB.CreateNUWMul(NSize, NumElems);
            Ty = ArrTy->getElementType();
          }
        } else if (VLADimsInfo.count(V)) {
          for (auto *Dim : VLADimsInfo.lookup(V))
            NSize = IRB.CreateNUWMul(NSize, Dim);
        }

        Value *Idx[2];
        Idx[0] = Constant::getNullValue(Int32Ty);
        Idx[1] = ConstantInt::get(Int32Ty, TaskArgsToStructIdxMap[V]);
        Value *GEP = IRB.CreateGEP(
            TaskArgsTy,
            TaskArgsVarL, Idx, "gep_" + V->getName());

        // VLAs
        if (VLADimsInfo.count(V))
          GEP = IRB.CreateLoad(PtrTy, GEP);

        IRB.CreateCall(FunctionCallee(cast<Function>(It->second)), ArrayRef<Value*>{GEP, NSize});
      }
    }
    for (const auto &Pair : DSAInfo.Firstprivate) {
      Value *V = Pair.first;
      Type *Ty = Pair.second;
      Align TyAlign = DL.getPrefTypeAlign(Ty);

      // Compute num elements
      Value *NSize = ConstantInt::get(Int64Ty, 1);
      if (isa<ArrayType>(Ty)) {
        while (ArrayType *ArrTy = dyn_cast<ArrayType>(Ty)) {
          // Constant array
          Value *NumElems = ConstantInt::get(Int64Ty, ArrTy->getNumElements());
          NSize = IRB.CreateNUWMul(NSize, NumElems);
          Ty = ArrTy->getElementType();
        }
      } else if (VLADimsInfo.count(V)) {
        for (auto *Dim : VLADimsInfo.lookup(V))
          NSize = IRB.CreateNUWMul(NSize, Dim);
      }

      // call custom copy constructor generated in clang in non-pods
      // do a memcpy if pod
      Value *Idx[2];
      Idx[0] = Constant::getNullValue(Int32Ty);
      Idx[1] = ConstantInt::get(Int32Ty, TaskArgsToStructIdxMap[V]);
      Value *GEP = IRB.CreateGEP(
          TaskArgsTy,
          TaskArgsVarL, Idx, "gep_" + V->getName());

      // VLAs
      if (VLADimsInfo.count(V))
        GEP = IRB.CreateLoad(PtrTy, GEP);

      auto It = DirEnv.NonPODsInfo.Copies.find(V);
      if (It != DirEnv.NonPODsInfo.Copies.end()) {
        // Non-POD
        llvm::Function *Func = cast<Function>(It->second);
        IRB.CreateCall(Func, ArrayRef<Value*>{/*Src=*/V, /*Dst=*/GEP, NSize});
      } else {
        unsigned SizeB = DL.getTypeAllocSize(Ty);
        Value *NSizeB = IRB.CreateNUWMul(NSize, ConstantInt::get(Int64Ty, SizeB));
        IRB.CreateMemCpy(GEP, TyAlign, V, TyAlign, NSizeB);
      }
    }
    for (Value *V : CapturedInfo) {
      Value *Idx[2];
      Idx[0] = Constant::getNullValue(Int32Ty);
      Idx[1] = ConstantInt::get(Int32Ty, TaskArgsToStructIdxMap[V]);
      Value *GEP = IRB.CreateGEP(
          TaskArgsTy,
          TaskArgsVarL, Idx, "capt_gep_" + V->getName());
      IRB.CreateStore(V, GEP);
    }

    Value *TaskPtrVarL = IRB.CreateLoad(PtrTy, TaskPtrVar);

    CallInst *TaskSubmitFuncCall = IRB.CreateCall(nanos6Api::taskSubmitFuncCallee(M), TaskPtrVarL);
    return TaskSubmitFuncCall;
  };

  void lowerTaskImpl(
      const DirectiveInfo &DirInfo,
      Instruction *CloneEntry, Instruction *CloneExit) {

    Instruction *Entry = DirInfo.Entry;
    Instruction *Exit = DirInfo.Exit;
    if (CloneEntry && CloneExit) {
      Entry = CloneEntry;
      Exit = CloneExit;
    }

    DebugLoc DLoc = Entry->getDebugLoc();
    unsigned Line = 0;
    unsigned Col = 0;
    if (DLoc) {
      Line = DLoc.getLine();
      Col = DLoc.getCol();
    }
    std::string FileNamePlusLoc = (M.getSourceFileName()
                                   + ":" + Twine(Line)
                                   + ":" + Twine(Col)).str();

    Constant *Nanos6TaskLocStr = IRBuilder<>(Entry).CreateGlobalStringPtr(FileNamePlusLoc);
    Constant *Nanos6TaskDeclSourceStr = nullptr;
    if (!DirEnv.DeclSourceStringRef.empty())
      Nanos6TaskDeclSourceStr = IRBuilder<>(Entry).CreateGlobalStringPtr(DirEnv.DeclSourceStringRef);
    Constant *Nanos6TaskDevFuncStr = nullptr;
    if (!DirEnv.DeviceInfo.DevFuncStringRef.empty())
      Nanos6TaskDevFuncStr = IRBuilder<>(Entry).CreateGlobalStringPtr(DirEnv.DeviceInfo.DevFuncStringRef);

    // In loop constructs this will be the starting loop BB
    Instruction *NewEntryI = Entry;
    Instruction *NewExitI = &Exit->getParent()->getUniqueSuccessor()->front();

    // Create nanos6_task_args_* START
    SmallVector<Type *, 4> TaskArgsMemberTy;
    MapVector<Value *, size_t> TaskArgsToStructIdxMap;
    StructType *TaskArgsTy = createTaskArgsType(
      TaskArgsToStructIdxMap, ("nanos6_task_args_" + F.getName()).str());
    // Create nanos6_task_args_* END

    SmallVector<Type *, 4> TaskTypeList;
    SmallVector<StringRef, 4> TaskNameList;
    GlobalVariable *SizeofTableVar = nullptr;
    GlobalVariable *OffsetTableVar = nullptr;
    GlobalVariable *ArgIdxTableVar = nullptr;

    getTaskArgsInfo(
      TaskArgsToStructIdxMap, TaskArgsTy, TaskTypeList, TaskNameList,
      SizeofTableVar, OffsetTableVar, ArgIdxTableVar);

    Function *OlDestroyArgsFuncVar =
      createDestroyArgsOlFunc(TaskArgsToStructIdxMap, TaskArgsTy, TaskTypeList, TaskNameList);

    Function *OlDuplicateArgsFuncVar =
      createDuplicateArgsOlFunc(TaskArgsToStructIdxMap, TaskArgsTy, TaskTypeList, TaskNameList);

    Function *OlTaskFuncVar = nullptr;
    Function *UnpackTaskFuncVar = nullptr;
      createTaskFuncOl(
        TaskArgsToStructIdxMap, TaskArgsTy,
        TaskTypeList, TaskNameList, DirEnv.isOmpSsLoopDirective(), OlTaskFuncVar, UnpackTaskFuncVar);

    Function *OlDepsFuncVar =
      createDepsOlFunc(TaskArgsToStructIdxMap, TaskArgsTy, TaskTypeList, TaskNameList);

    Function *OlConstraintsFuncVar =
      createConstraintsOlFunc(TaskArgsToStructIdxMap, TaskArgsTy, TaskTypeList, TaskNameList);

    Function *OlPriorityFuncVar =
      createPriorityOlFunc(TaskArgsToStructIdxMap, TaskArgsTy, TaskTypeList, TaskNameList);

    Function *OlOnreadyFuncVar =
      createOnreadyOlFunc(TaskArgsToStructIdxMap, TaskArgsTy, TaskTypeList, TaskNameList);

    Function *OlTaskIterWhileCondFuncVar =
      createTaskIterWhileCondOlFunc(TaskArgsToStructIdxMap, TaskArgsTy, TaskTypeList, TaskNameList);

    DirectiveLoopInfo NewLoopInfo = LoopInfo;
    SmallVector<Value *> NormalizedUBs(LoopInfo.UBound.size());
    SmallVector<Instruction *> CollapseIterBB;
    if (DirEnv.isOmpSsLoopDirective())
      buildUnpackedLoopForTask(NewLoopInfo, NewEntryI, NewExitI, NormalizedUBs, CollapseIterBB);
    if (DirEnv.isOmpSsTaskIterForDirective()) {
      Type *OrigIndVarTy = DirEnv.getDSAType(LoopInfo.IndVar[0]);
      // Increment induction variable at the end of the taskiter for
      IRBuilder<> IRB(DirInfo.Exit);
      Instruction *IndVarVal = IRB.CreateLoad(OrigIndVarTy, LoopInfo.IndVar[0]);
      Instruction *StepResult = IRB.CreateCall(LoopInfo.Step[0].Fun, LoopInfo.Step[0].Args);
      auto p = buildAddSignDependent(
        IRB, IndVarVal, StepResult, OrigIndVarTy, LoopInfo.StepSigned[0]);
      IRB.CreateStore(createZSExtOrTrunc(IRB, p.first, OrigIndVarTy, p.second), LoopInfo.IndVar[0]);
    }

    SetVector<Instruction *> TaskBBs;
    computeBBsBetweenEntryExit(TaskBBs, NewEntryI, NewExitI);

    // 3. Create Nanos6 task data structures info
    GlobalVariable *TaskInvInfoVar =
      new GlobalVariable(M, nanos6Api::Nanos6TaskInvInfo::getInstance(M).getType(),
        /*isConstant=*/true, GlobalVariable::InternalLinkage,
        ConstantStruct::get(nanos6Api::Nanos6TaskInvInfo::getInstance(M).getType(),
          Nanos6TaskLocStr),
        ("task_invocation_info_" + F.getName()).str());
    TaskInvInfoVar->setAlignment(Align(64));

    GlobalVariable *TaskImplInfoVar =
      new GlobalVariable(M, ArrayType::get(nanos6Api::Nanos6TaskImplInfo::getInstance(M).getType(), 1),
        /*isConstant=*/true, GlobalVariable::InternalLinkage,
        ConstantArray::get(ArrayType::get(nanos6Api::Nanos6TaskImplInfo::getInstance(M).getType(), 1), // TODO: More than one implementations?
        ConstantStruct::get(nanos6Api::Nanos6TaskImplInfo::getInstance(M).getType(),
        DirEnv.DeviceInfo.Kind
          ? cast<Constant>(DirEnv.DeviceInfo.Kind)
          : ConstantInt::get(nanos6Api::Nanos6TaskImplInfo::getInstance(M).getDeviceTypeIdType(), 0),
        cast<Constant>(OlTaskFuncVar),
        OlConstraintsFuncVar ? cast<Constant>(OlConstraintsFuncVar) : ConstantPointerNull::get(PtrTy),
        DirEnv.Label ? cast<Constant>(DirEnv.Label) : ConstantPointerNull::get(PtrTy),
        Nanos6TaskDeclSourceStr ? Nanos6TaskDeclSourceStr : Nanos6TaskLocStr,
        // Set device_function_name only in case of task pure device
        // in order to let nanos6 identify them
        Nanos6TaskDevFuncStr
          ? Nanos6TaskDevFuncStr
          : ConstantPointerNull::get(PtrTy))),
        ("implementations_var_" + F.getName()).str());
    TaskImplInfoVar->setAlignment(Align(64));

    SmallVector<Constant *, 4> Inits;
    for (auto &p : DirEnv.ReductionsInitCombInfo)
      Inits.push_back(cast<Constant>(p.second.Init));
    GlobalVariable *TaskRedInitsVar =
      new GlobalVariable(M,
        ArrayType::get(PtrTy, DirEnv.ReductionsInitCombInfo.size()),
        /*isConstant=*/true, GlobalVariable::InternalLinkage,
        ConstantArray::get(ArrayType::get(
          PtrTy, DirEnv.ReductionsInitCombInfo.size()), Inits),
        ("nanos6_reduction_initializers_" + F.getName()).str());
    TaskRedInitsVar->setAlignment(Align(64));

    SmallVector<Constant *, 4> Combs;
    for (auto &p : DirEnv.ReductionsInitCombInfo)
      Combs.push_back(cast<Constant>(p.second.Comb));
    GlobalVariable *TaskRedCombsVar =
      new GlobalVariable(M,
        ArrayType::get(PtrTy, DirEnv.ReductionsInitCombInfo.size()),
        /*isConstant=*/true, GlobalVariable::InternalLinkage,
        ConstantArray::get(ArrayType::get(
          PtrTy, DirEnv.ReductionsInitCombInfo.size()), Combs),
        ("nanos6_reduction_combiners_" + F.getName()).str());

    GlobalVariable *TaskInfoVar =
      new GlobalVariable(M, nanos6Api::Nanos6TaskInfo::getInstance(M).getType(),
        /*isConstant=*/false, // TaskInfo is modified by nanos6
        GlobalVariable::InternalLinkage,
        ConstantStruct::get(nanos6Api::Nanos6TaskInfo::getInstance(M).getType(),
          ConstantInt::get(nanos6Api::Nanos6TaskInfo::getInstance(M).getNumSymbolsType(), DirEnv.DependsInfo.NumSymbols),
          OlDepsFuncVar ? cast<Constant>(OlDepsFuncVar) : ConstantPointerNull::get(PtrTy),
          OlOnreadyFuncVar ? cast<Constant>(OlOnreadyFuncVar) : ConstantPointerNull::get(PtrTy),
          OlPriorityFuncVar ? cast<Constant>(OlPriorityFuncVar) : ConstantPointerNull::get(PtrTy),
          ConstantInt::get(nanos6Api::Nanos6TaskInfo::getInstance(M).getImplCountType(), 1),
          TaskImplInfoVar,
          OlDestroyArgsFuncVar ? cast<Constant>(OlDestroyArgsFuncVar) : ConstantPointerNull::get(PtrTy),
          OlDuplicateArgsFuncVar ? cast<Constant>(OlDuplicateArgsFuncVar) : ConstantPointerNull::get(PtrTy),
          TaskRedInitsVar,
          TaskRedCombsVar,
          ConstantPointerNull::get(PtrTy),
          OlTaskIterWhileCondFuncVar ? cast<Constant>(OlTaskIterWhileCondFuncVar) : ConstantPointerNull::get(PtrTy),
          ConstantInt::get(nanos6Api::Nanos6TaskInfo::getInstance(M).getNumArgsType(), TaskTypeList.size()),
          SizeofTableVar,
          OffsetTableVar,
          ArgIdxTableVar),
        ("task_info_var_" + F.getName()).str());
    TaskInfoVar->setAlignment(Align(64));

    registerTaskInfo(TaskInfoVar);

    // FIXME: duplicated from analysis valueInDSABundles,
    // but needed in CodeExtractor
    auto valueInUnpackParams = [&TaskArgsToStructIdxMap](Value *const V) {
      int ret = -1;
      if (TaskArgsToStructIdxMap.count(V))
        ret = TaskArgsToStructIdxMap.lookup(V);
      return ret;
    };

    // 4. Extract region the way we want
    CodeExtractorAnalysisCache CEAC(F);
    SmallVector<BasicBlock *> TaskBBs1;
    for (auto *I : TaskBBs)
      TaskBBs1.push_back(I->getParent());

    auto fwdRewriteUsesBrAndGetOmpSsUnpackFunc = std::bind(
      &OmpSsDirective::rewriteUsesBrAndGetOmpSsUnpackFunc, this, NewLoopInfo, NormalizedUBs,
      CollapseIterBB, UnpackTaskFuncVar, TaskArgsToStructIdxMap, DirInfo.Exit,
      std::placeholders::_1, std::placeholders::_2, std::placeholders::_3,
      std::placeholders::_4, std::placeholders::_5);
    auto fwdEmitOmpSsCaptureAndSubmitTask = std::bind(
      &OmpSsDirective::emitOmpSsCaptureAndSubmitTask, this, DLoc, TaskArgsTy,
      TaskArgsToStructIdxMap, TaskInfoVar, TaskInvInfoVar,
      std::placeholders::_1, std::placeholders::_2, std::placeholders::_3);
    CodeExtractor CE(TaskBBs1, fwdRewriteUsesBrAndGetOmpSsUnpackFunc, fwdEmitOmpSsCaptureAndSubmitTask, valueInUnpackParams);
    CE.extractCodeRegion(CEAC);
  }

  void lowerTask() {

    Instruction *CloneEntry = nullptr;

    lowerTaskImpl(
      DirInfo, CloneEntry, CloneEntry);

    DirInfo.Exit->eraseFromParent();
    DirInfo.Entry->eraseFromParent();
  }

  void lowerCritical() {
    IRBuilder<> IRB(DirInfo.Entry);
    unsigned Line = DirInfo.Entry->getDebugLoc().getLine();
    unsigned Col = DirInfo.Entry->getDebugLoc().getCol();

    std::string FileNamePlusLoc = (M.getSourceFileName()
                                   + ":" + Twine(Line)
                                   + ":" + Twine(Col)).str();
    Constant *Nanos6CriticalLocStr = IRB.CreateGlobalStringPtr(FileNamePlusLoc);

    GlobalVariable *GLock = cast<GlobalVariable>(
      M.getOrInsertGlobal(DirEnv.CriticalNameStringRef, PtrTy));
    GLock->setLinkage(GlobalValue::WeakAnyLinkage);
    GLock->setInitializer(Constant::getNullValue(PtrTy));

    if (DirEnv.isOmpSsCriticalStartDirective()) {
      IRB.CreateCall(nanos6Api::userLockFuncCallee(M), {GLock, Nanos6CriticalLocStr});
    } else {
      IRB.CreateCall(nanos6Api::userUnlockFuncCallee(M), {GLock});
    }

    DirInfo.Entry->eraseFromParent();
  }

  void lowerFinalCode() {
    // Skip non task directives
    if (!DirEnv.isOmpSsTaskDirective())
      return;

    if (DirEnv.isOmpSsTaskDirective())
      buildFinalCondCFG();

    // Erase cloned intrinsics
    if (DirEnv.isOmpSsTaskDirective()) {
      Instruction *CloneEntryI = cast<Instruction>(FinalInfo.VMap.lookup(DirInfo.Entry));
      Instruction *CloneExitI = cast<Instruction>(FinalInfo.VMap.lookup(DirInfo.Exit));

      bool IsDeviceWithNdrange =
        !DirEnv.DeviceInfo.empty()
          && !DirEnv.DeviceInfo.Ndrange.empty();
      if (IsDeviceWithNdrange)
        lowerTaskImpl(DirInfo, CloneEntryI, CloneExitI);

      CloneExitI->eraseFromParent();
      CloneEntryI->eraseFromParent();
      for (size_t j = 0; j < DirInfo.InnerDirectiveInfos.size(); ++j) {
        DirectiveInfo &InnerDirInfo = *DirInfo.InnerDirectiveInfos[j];

        CloneEntryI = FinalInfo.InnerClonedEntries[j];
        CloneExitI = FinalInfo.InnerClonedExits[j];

        bool IsDeviceWithNdrange =
          !InnerDirInfo.DirEnv.DeviceInfo.empty()
            && !InnerDirInfo.DirEnv.DeviceInfo.Ndrange.empty();
        if (IsDeviceWithNdrange) {
          llvm::Value *TmpIf = InnerDirInfo.DirEnv.If;
          InnerDirInfo.DirEnv.If = ConstantInt::getFalse(Ctx);
          lowerTaskImpl(InnerDirInfo, CloneEntryI, CloneExitI);
          InnerDirInfo.DirEnv.If = TmpIf;
        }

        CloneExitI->eraseFromParent();
        CloneEntryI->eraseFromParent();
      }
    }
  }

  // This must be called before erasing original entry/exit
  void buildFinalCondCFG() {
    // Lower final inner tasks

    SmallVector<Instruction *, 4> Allocas;

    // Process all the inner directives before
    for (size_t i = 0; i < DirInfo.InnerDirectiveInfos.size(); ++i) {
      const DirectiveInfo &InnerDirInfo = *DirInfo.InnerDirectiveInfos[i];
      // Build loop for taskloop/taskfor taskloopfor taskiterfor
      bool IsLoop =
        InnerDirInfo.DirEnv.isOmpSsLoopDirective() ||
        InnerDirInfo.DirEnv.isOmpSsTaskIterForDirective();
      bool IsWhile = InnerDirInfo.DirEnv.isOmpSsTaskIterWhileDirective();
      Instruction *CloneEntryI = FinalInfo.InnerClonedEntries[i];
      Instruction *CloneExitI = FinalInfo.InnerClonedExits[i];

      gatherConstAllocas(Allocas, CloneEntryI);

      if (IsLoop) {
        DirectiveLoopInfo FinalLoopInfo = InnerDirInfo.DirEnv.LoopInfo;
        rewriteDirInfoForFinal(FinalLoopInfo, FinalInfo.VMap);
        buildLoopForTask(InnerDirInfo.DirEnv, CloneEntryI, CloneExitI, FinalLoopInfo);
      } else if (IsWhile) {
        DirectiveWhileInfo FinalWhileInfo = InnerDirInfo.DirEnv.WhileInfo;
        rewriteDirInfoForFinal(FinalWhileInfo, FinalInfo.VMap);
        buildWhileForTask(CloneEntryI, CloneExitI, FinalWhileInfo);
      }
    }
    bool IsLoop =
      DirInfo.DirEnv.isOmpSsLoopDirective() ||
      DirInfo.DirEnv.isOmpSsTaskIterForDirective();
    bool IsWhile = DirInfo.DirEnv.isOmpSsTaskIterWhileDirective();
    Instruction *OrigEntryI = DirInfo.Entry;
    Instruction *OrigExitI = DirInfo.Exit;
    Instruction *CloneEntryI = cast<Instruction>(FinalInfo.VMap.lookup(DirInfo.Entry));
    Instruction *CloneExitI = cast<Instruction>(FinalInfo.VMap.lookup(DirInfo.Exit));

    gatherConstAllocas(Allocas, CloneEntryI);

    Instruction *NewCloneEntryI = CloneEntryI;
    if (IsLoop) {
      DirectiveLoopInfo FinalLoopInfo = DirInfo.DirEnv.LoopInfo;
      rewriteDirInfoForFinal(FinalLoopInfo, FinalInfo.VMap);
      NewCloneEntryI = buildLoopForTask(DirInfo.DirEnv, CloneEntryI, CloneExitI, FinalLoopInfo);
    } else if (IsWhile) {
      DirectiveWhileInfo FinalWhileInfo = DirInfo.DirEnv.WhileInfo;
      rewriteDirInfoForFinal(FinalWhileInfo, FinalInfo.VMap);
      NewCloneEntryI = buildWhileForTask(CloneEntryI, CloneExitI, FinalWhileInfo);
    }

    BasicBlock *OrigEntryBB = OrigEntryI->getParent();
    BasicBlock *OrigExitBB = OrigExitI->getParent()->getUniqueSuccessor();

    OrigExitBB->setName("final.end");
    BasicBlock *FinalCondBB = BasicBlock::Create(Ctx, "final.cond", &F);

    BasicBlock *NewCloneEntryBB = NewCloneEntryI->getParent();
    NewCloneEntryBB->setName("final.then");
    // Move the allocas gathered to the start
    // of the final code
    {
      IRBuilder<> IRB(NewCloneEntryI);
      for (Instruction *I : Allocas) {
        I->removeFromParent();
        IRB.Insert(I, I->getName());
      }
    }

    // We are now just before the branch to task body
    Instruction *EntryBBTerminator = OrigEntryBB->getSinglePredecessor()->getTerminator();

    IRBuilder<> IRB(EntryBBTerminator);

    IRB.CreateBr(FinalCondBB);
    // Remove the old branch
    EntryBBTerminator->eraseFromParent();

    IRB.SetInsertPoint(FinalCondBB);
    // if (nanos6_in_final())
    Value *Cond = IRB.CreateICmpNE(IRB.CreateCall(nanos6Api::taskInFinalFuncCallee(M), {}), IRB.getInt32(0));
    IRB.CreateCondBr(Cond, NewCloneEntryBB, OrigEntryBB);

  }

  bool run() {
    lowerFinalCode();
    if (DirEnv.isOmpSsTaskwaitDirective())
      lowerTaskwait();
    else if (DirEnv.isOmpSsReleaseDirective())
      lowerRelease();
    else if (DirEnv.isOmpSsTaskDirective())
      lowerTask();
    else if (DirEnv.isOmpSsCriticalDirective())
      lowerCritical();

    return true;
  }
};

struct OmpSsFunction {
  Module &M;
  LLVMContext &Ctx;
  Function &F;
  function_ref<OmpSsRegionAnalysis &(Function &)> LookupDirectiveFunctionInfo;
  // TODO: Avoid using a fixed array
  DirectiveFinalInfo FinalInfos[500];
  SmallVector<Instruction *, 4> PostMoveInstructions;

  OmpSsFunction(Module &M, Function &F,
    function_ref<OmpSsRegionAnalysis &(Function &)> LookupDirectiveFunctionInfo)
      : M(M), Ctx(M.getContext()), F(F),
        LookupDirectiveFunctionInfo(LookupDirectiveFunctionInfo)
        {}

  void relocateInstrs() {
    for (auto *I : PostMoveInstructions) {
      Function *TmpF = nullptr;
      for (User *U : I->users()) {
        if (Instruction *I2 = dyn_cast<Instruction>(U)) {
          Function *DstF = cast<Function>(I2->getParent()->getParent());
          assert((!TmpF || TmpF == DstF) &&
            "Instruction I has uses in differents functions");
          TmpF = DstF;
          Instruction *TI = DstF->getEntryBlock().getTerminator();
          I->moveBefore(TI);
        }
      }
    }
  }

  void buildFinalCloneBBs(const DirectiveFunctionInfo &DirectiveFuncInfo) {
    if (DirectiveFuncInfo.PostOrder.size() > 500)
      llvm_unreachable("Exceeded final info elements");

    // First sweep to clone BBs
    for (size_t i = 0; i < DirectiveFuncInfo.PostOrder.size(); ++i) {
      DirectiveInfo &DirInfo = *DirectiveFuncInfo.PostOrder[i];

      // Skip non task directives
      if (!DirInfo.DirEnv.isOmpSsTaskDirective())
        continue;

      // 1. Split BB
      BasicBlock *EntryBB = DirInfo.Entry->getParent();
      EntryBB = EntryBB->splitBasicBlock(DirInfo.Entry);

      BasicBlock *ExitBB = DirInfo.Exit->getParent();
      ExitBB = ExitBB->splitBasicBlock(DirInfo.Exit->getNextNode());

      SmallVector<BasicBlock*, 8> Worklist;
      SmallPtrSet<BasicBlock*, 8> Visited;
      DenseMap<BasicBlock *, BasicBlock *> CopyBBs;
      ValueToValueMapTy &VMap = FinalInfos[i].VMap;

      // 2. Clone BBs between entry and exit (is there any function/util to do this?)
      Worklist.push_back(EntryBB);
      Visited.insert(EntryBB);

      CopyBBs[EntryBB] = CloneBasicBlock(EntryBB, VMap, ".clone", &F);
      VMap[EntryBB] = CopyBBs[EntryBB];
      while (!Worklist.empty()) {
        auto WIt = Worklist.begin();
        BasicBlock *BB = *WIt;
        Worklist.erase(WIt);

        for (auto It = succ_begin(BB); It != succ_end(BB); ++It) {
          if (!Visited.count(*It) && *It != ExitBB) {
            Worklist.push_back(*It);
            Visited.insert(*It);

            CopyBBs[*It] = CloneBasicBlock(*It, VMap, ".clone", &F);
            VMap[*It] = CopyBBs[*It];
          }
        }
      }

      // 2. Rewrite ops and branches to cloned ones.
      //    Intrinsic exit is mapped to the original entry, so before removing it
      //    we must to map it to the cloned entry.
      for (auto &p : CopyBBs) {
        BasicBlock *& CopyBB = p.second;
        for (BasicBlock::iterator II = CopyBB->begin(), E = CopyBB->end(); II != E;) {
          Instruction &I = *II++;
          // Remove OmpSs-2 intrinsics directive_marker. Cloned entries/exits will be removed
          // when building final stuff
          if (auto *IIntr = dyn_cast<IntrinsicInst>(&I)) {
            Intrinsic::ID IID = IIntr->getIntrinsicID();
            if (IID == Intrinsic::directive_marker) {
              IIntr->eraseFromParent();
              continue;
            }
          }
          RemapInstruction(&I, VMap, RF_NoModuleLevelChanges | RF_IgnoreMissingLocals);
        }
      }
      // Gather all cloned Entry/Exit of inner directives to pass them
      // to OmpSsDirective
      for (size_t j = 0; j < DirInfo.InnerDirectiveInfos.size(); ++j) {
        const DirectiveInfo &InnerDirInfo = *DirInfo.InnerDirectiveInfos[j];
        Instruction *OrigEntryI = InnerDirInfo.Entry;
        Instruction *OrigExitI = InnerDirInfo.Exit;
        Instruction *CloneEntryI = cast<Instruction>(VMap.lookup(OrigEntryI));
        Instruction *CloneExitI = cast<Instruction>(VMap.lookup(OrigExitI));
        FinalInfos[i].InnerClonedEntries.push_back(CloneEntryI);
        FinalInfos[i].InnerClonedExits.push_back(CloneExitI);
      }
    }
  }

  bool run() {
    // Nothing to do for declarations.
    if (F.isDeclaration() || F.empty())
      return false;

    DirectiveFunctionInfo &DirectiveFuncInfo = LookupDirectiveFunctionInfo(F).getFuncInfo();

    // Emit check version call if translation unit has at least one ompss-2
    // directive
    if (DirectiveFuncInfo.PostOrder.empty())
      registerCheckVersion(M);

    buildFinalCloneBBs(DirectiveFuncInfo);
    for (size_t i = 0; i < DirectiveFuncInfo.PostOrder.size(); ++i) {
      DirectiveInfo &DirInfo = *DirectiveFuncInfo.PostOrder[i];
      OmpSsDirective(M, F, DirInfo, FinalInfos[i], PostMoveInstructions).run();
    }
    relocateInstrs();
    return !DirectiveFuncInfo.PostOrder.empty();
  }
};

struct OmpSsModule {
  Module &M;
  LLVMContext &Ctx;
  OmpSsModule(Module &M,
    function_ref<OmpSsRegionAnalysis &(Function &)> LookupDirectiveFunctionInfo)
      : M(M), Ctx(M.getContext()), LookupDirectiveFunctionInfo(LookupDirectiveFunctionInfo)
        {}
  function_ref<OmpSsRegionAnalysis &(Function &)> LookupDirectiveFunctionInfo;

  void registerAssert(StringRef Str) {
    // Emit check version call if translation unit has at least one ompss-2
    // directive
    registerCheckVersion(M);
    Function *Func = cast<Function>(nanos6Api::registerCtorAssertFuncCallee(M).getCallee());
    if (Func->empty()) {
      Func->setLinkage(GlobalValue::InternalLinkage);
      BasicBlock *EntryBB = BasicBlock::Create(Ctx, "entry", Func);
      Instruction *RetInst = ReturnInst::Create(Ctx);
      RetInst->insertInto(EntryBB, EntryBB->end());

      appendToGlobalCtors(M, Func, 65535);

    }
    BasicBlock &Entry = Func->getEntryBlock();

    IRBuilder<> BBBuilder(&Entry.back());
    Constant *StringPtr = BBBuilder.CreateGlobalStringPtr(Str);
    BBBuilder.CreateCall(nanos6Api::registerAssertFuncCallee(M), StringPtr);
  }

  bool run() {
    if (M.empty())
      return false;

    // Try to find asserts and add them to the nanos6_constructor_register_assert()
    const NamedMDNode *ModuleMD = M.getModuleFlagsMetadata();
    if (ModuleMD) {
      for (const MDNode *ModuleMDOp : ModuleMD->operands()) {
        assert(ModuleMDOp->getNumOperands() == 3);
        StringRef IDStrRef = cast<MDString>(ModuleMDOp->getOperand(1))->getString();
        if (IDStrRef == "OmpSs-2 Metadata") {
          const MDNode *OssMD = cast<MDNode>(ModuleMDOp->getOperand(2));
          for (const MDOperand &OssMDOp : OssMD->operands()) {
            const MDNode *Op = cast<MDNode>(OssMDOp.get());
            assert(Op->getNumOperands() == 2);
            StringRef KeyStrRef = cast<MDString>(Op->getOperand(0))->getString();
            StringRef ValueStrRef = cast<MDString>(Op->getOperand(1))->getString();
            if (KeyStrRef == "assert") {
              registerAssert(ValueStrRef);
            }
          }
        }
      }
    }

    bool Modified = false;
    for (auto &F : M)
      Modified |= OmpSsFunction(M, F, LookupDirectiveFunctionInfo).run();
    return Modified;
  }
};

struct OmpSsLegacyPass : public ModulePass {
  /// Pass identification, replacement for typeid
  static char ID;
  OmpSsLegacyPass() : ModulePass(ID) {
    initializeOmpSsLegacyPassPass(*PassRegistry::getPassRegistry());
  }

  bool runOnModule(Module &M) override {
    if (skipModule(M))
      return false;
    auto LookupDirectiveFunctionInfo = [this](Function &F) -> OmpSsRegionAnalysis & {
      return this->getAnalysis<OmpSsRegionAnalysisLegacyPass>(F).getResult();
    };
    return OmpSsModule(M, LookupDirectiveFunctionInfo).run();
  }

  StringRef getPassName() const override { return "Nanos6 Lowering"; }

  void getAnalysisUsage(AnalysisUsage &AU) const override {
    AU.addRequired<OmpSsRegionAnalysisLegacyPass>();
  }
};

}

PreservedAnalyses OmpSsPass::run(Module &M, ModuleAnalysisManager &AM) {
  auto &FAM = AM.getResult<FunctionAnalysisManagerModuleProxy>(M).getManager();
  auto LookupDirectiveFunctionInfo = [&FAM](Function &F) -> OmpSsRegionAnalysis & {
    return FAM.getResult<OmpSsRegionAnalysisPass>(F);
  };
  if (!OmpSsModule(M, LookupDirectiveFunctionInfo).run())
    return PreservedAnalyses::all();

  return PreservedAnalyses::none();
}

char OmpSsLegacyPass::ID = 0;

ModulePass *llvm::createOmpSsPass() {
  return new OmpSsLegacyPass();
}

void LLVMOmpSsPass(LLVMPassManagerRef PM) {
  unwrap(PM)->add(createOmpSsPass());
}

INITIALIZE_PASS_BEGIN(OmpSsLegacyPass, "ompss-2",
                "Transforms OmpSs-2 llvm.directive.region intrinsics", false, false)
INITIALIZE_PASS_DEPENDENCY(OmpSsRegionAnalysisLegacyPass)
INITIALIZE_PASS_END(OmpSsLegacyPass, "ompss-2",
                "Transforms OmpSs-2 llvm.directive.region intrinsics", false, false)<|MERGE_RESOLUTION|>--- conflicted
+++ resolved
@@ -1199,14 +1199,9 @@
 
       UnpackedList.push_back(LGEP);
     }
-<<<<<<< HEAD
-    for (size_t i = 0; i < DSAInfo.Private.size(); ++i) {
-      Value *V = DSAInfo.Private[i];
-      Type *Ty = DSAInfo.PrivateTy[i];
-=======
     for (const auto &Pair : DSAInfo.Private) {
       Value *V = Pair.first;
->>>>>>> fe36fc6e
+      Type *Ty = Pair.second;
       Value *Idx[2];
       Idx[0] = Constant::getNullValue(Int32Ty);
       Idx[1] = ConstantInt::get(Int32Ty, StructToIdxMap.lookup(V));
@@ -1221,14 +1216,9 @@
       UnpackedList.push_back(GEP);
       UnpackedToTypeMap[GEP] = Ty;
     }
-<<<<<<< HEAD
-    for (size_t i = 0; i < DSAInfo.Firstprivate.size(); ++i) {
-      Value *V = DSAInfo.Firstprivate[i];
-      Type *Ty = DSAInfo.FirstprivateTy[i];
-=======
     for (const auto &Pair : DSAInfo.Firstprivate) {
       Value *V = Pair.first;
->>>>>>> fe36fc6e
+      Type *Ty = Pair.second;
       Value *Idx[2];
       Idx[0] = Constant::getNullValue(Int32Ty);
       Idx[1] = ConstantInt::get(Int32Ty, StructToIdxMap.lookup(V));
