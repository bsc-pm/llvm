--- conflicted
+++ resolved
@@ -2410,12 +2410,8 @@
   }
 
   if (VectorType *DestVTy = dyn_cast<VectorType>(DestTy)) {
-<<<<<<< HEAD
-    if (DestVTy->getNumElements() == 1 && !DestVTy->isScalable()&&
-        VectorType::isValidElementType(SrcTy)) {
-=======
-    if (DestVTy->getNumElements() == 1 && !SrcTy->isVectorTy()) {
->>>>>>> 940d6d92
+    if (DestVTy->getNumElements() == 1 && !SrcTy->isVectorTy() &&
+        !DestVTy->isScalable()) {
       Value *Elem = Builder.CreateBitCast(Src, DestVTy->getElementType());
       return InsertElementInst::Create(UndefValue::get(DestTy), Elem,
                      Constant::getNullValue(Type::getInt32Ty(CI.getContext())));
