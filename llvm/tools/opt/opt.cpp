--- conflicted
+++ resolved
@@ -18,536 +18,8 @@
 class PassBuilder;
 }
 
-<<<<<<< HEAD
-//===----------------------------------------------------------------------===//
-// main for opt
-//
-int main(int argc, char **argv) {
-  InitLLVM X(argc, argv);
-
-  // Enable debug stream buffering.
-  EnableDebugBuffering = true;
-
-  InitializeAllTargets();
-  InitializeAllTargetMCs();
-  InitializeAllAsmPrinters();
-  InitializeAllAsmParsers();
-
-  // Initialize passes
-  PassRegistry &Registry = *PassRegistry::getPassRegistry();
-  initializeOmpSsLegacyPassPass(Registry);
-  initializeOmpSsPreprocessingLegacyPassPass(Registry);
-  initializeCore(Registry);
-  initializeScalarOpts(Registry);
-  initializeVectorization(Registry);
-  initializeIPO(Registry);
-  initializeAnalysis(Registry);
-  initializeTransformUtils(Registry);
-  initializeInstCombine(Registry);
-  initializeTarget(Registry);
-  // For codegen passes, only passes that do IR to IR transformation are
-  // supported.
-  initializeExpandLargeDivRemLegacyPassPass(Registry);
-  initializeExpandLargeFpConvertLegacyPassPass(Registry);
-  initializeExpandMemCmpLegacyPassPass(Registry);
-  initializeScalarizeMaskedMemIntrinLegacyPassPass(Registry);
-  initializeSelectOptimizePass(Registry);
-  initializeCallBrPreparePass(Registry);
-  initializeCodeGenPreparePass(Registry);
-  initializeAtomicExpandPass(Registry);
-  initializeWinEHPreparePass(Registry);
-  initializeDwarfEHPrepareLegacyPassPass(Registry);
-  initializeSafeStackLegacyPassPass(Registry);
-  initializeSjLjEHPreparePass(Registry);
-  initializePreISelIntrinsicLoweringLegacyPassPass(Registry);
-  initializeGlobalMergePass(Registry);
-  initializeIndirectBrExpandLegacyPassPass(Registry);
-  initializeInterleavedLoadCombinePass(Registry);
-  initializeInterleavedAccessPass(Registry);
-  initializeUnreachableBlockElimLegacyPassPass(Registry);
-  initializeExpandReductionsPass(Registry);
-  initializeExpandVectorPredicationPass(Registry);
-  initializeWasmEHPreparePass(Registry);
-  initializeWriteBitcodePassPass(Registry);
-  initializeReplaceWithVeclibLegacyPass(Registry);
-  initializeJMCInstrumenterPass(Registry);
-
-  SmallVector<PassPlugin, 1> PluginList;
-  PassPlugins.setCallback([&](const std::string &PluginPath) {
-    auto Plugin = PassPlugin::Load(PluginPath);
-    if (!Plugin)
-      report_fatal_error(Plugin.takeError(), /*gen_crash_diag=*/false);
-    PluginList.emplace_back(Plugin.get());
-  });
-
-  // Register the Target and CPU printer for --version.
-  cl::AddExtraVersionPrinter(sys::printDefaultTargetAndDetectedCPU);
-
-  cl::ParseCommandLineOptions(argc, argv,
-    "llvm .bc -> .bc modular optimizer and analysis printer\n");
-
-  // RemoveDIs debug-info transition: tests may request that we /try/ to use the
-  // new debug-info format, if it's built in.
-#ifdef EXPERIMENTAL_DEBUGINFO_ITERATORS
-  if (TryUseNewDbgInfoFormat) {
-    // If LLVM was built with support for this, turn the new debug-info format
-    // on.
-    UseNewDbgInfoFormat = true;
-  }
-#endif
-  (void)TryUseNewDbgInfoFormat;
-
-  LLVMContext Context;
-
-  // TODO: remove shouldForceLegacyPM().
-  const bool UseNPM = (!EnableLegacyPassManager && !shouldForceLegacyPM()) ||
-                      PassPipeline.getNumOccurrences() > 0;
-
-  if (UseNPM && !PassList.empty()) {
-    errs() << "The `opt -passname` syntax for the new pass manager is "
-              "not supported, please use `opt -passes=<pipeline>` (or the `-p` "
-              "alias for a more concise version).\n";
-    errs() << "See https://llvm.org/docs/NewPassManager.html#invoking-opt "
-              "for more details on the pass pipeline syntax.\n\n";
-    return 1;
-  }
-
-  if (!UseNPM && PluginList.size()) {
-    errs() << argv[0] << ": " << PassPlugins.ArgStr
-           << " specified with legacy PM.\n";
-    return 1;
-  }
-
-  // FIXME: once the legacy PM code is deleted, move runPassPipeline() here and
-  // construct the PassBuilder before parsing IR so we can reuse the same
-  // PassBuilder for print passes.
-  if (PrintPasses) {
-    printPasses(outs());
-    return 0;
-  }
-
-  TimeTracerRAII TimeTracer(argv[0]);
-
-  SMDiagnostic Err;
-
-  Context.setDiscardValueNames(DiscardValueNames);
-  if (!DisableDITypeMap)
-    Context.enableDebugTypeODRUniquing();
-
-  Expected<std::unique_ptr<ToolOutputFile>> RemarksFileOrErr =
-      setupLLVMOptimizationRemarks(Context, RemarksFilename, RemarksPasses,
-                                   RemarksFormat, RemarksWithHotness,
-                                   RemarksHotnessThreshold);
-  if (Error E = RemarksFileOrErr.takeError()) {
-    errs() << toString(std::move(E)) << '\n';
-    return 1;
-  }
-  std::unique_ptr<ToolOutputFile> RemarksFile = std::move(*RemarksFileOrErr);
-
-  // Load the input module...
-  auto SetDataLayout = [&](StringRef IRTriple,
-                           StringRef IRLayout) -> std::optional<std::string> {
-    // Data layout specified on the command line has the highest priority.
-    if (!ClDataLayout.empty())
-      return ClDataLayout;
-    // If an explicit data layout is already defined in the IR, don't infer.
-    if (!IRLayout.empty())
-      return std::nullopt;
-
-    // If an explicit triple was specified (either in the IR or on the
-    // command line), use that to infer the default data layout. However, the
-    // command line target triple should override the IR file target triple.
-    std::string TripleStr =
-        TargetTriple.empty() ? IRTriple.str() : Triple::normalize(TargetTriple);
-    // If the triple string is still empty, we don't fall back to
-    // sys::getDefaultTargetTriple() since we do not want to have differing
-    // behaviour dependent on the configured default triple. Therefore, if the
-    // user did not pass -mtriple or define an explicit triple/datalayout in
-    // the IR, we should default to an empty (default) DataLayout.
-    if (TripleStr.empty())
-      return std::nullopt;
-    // Otherwise we infer the DataLayout from the target machine.
-    Expected<std::unique_ptr<TargetMachine>> ExpectedTM =
-        codegen::createTargetMachineForTriple(TripleStr, GetCodeGenOptLevel());
-    if (!ExpectedTM) {
-      errs() << argv[0] << ": warning: failed to infer data layout: "
-             << toString(ExpectedTM.takeError()) << "\n";
-      return std::nullopt;
-    }
-    return (*ExpectedTM)->createDataLayout().getStringRepresentation();
-  };
-  std::unique_ptr<Module> M;
-  if (NoUpgradeDebugInfo)
-    M = parseAssemblyFileWithIndexNoUpgradeDebugInfo(
-            InputFilename, Err, Context, nullptr, SetDataLayout)
-            .Mod;
-  else
-    M = parseIRFile(InputFilename, Err, Context,
-                    ParserCallbacks(SetDataLayout));
-
-  if (!M) {
-    Err.print(argv[0], errs());
-    return 1;
-  }
-
-  // Strip debug info before running the verifier.
-  if (StripDebug)
-    StripDebugInfo(*M);
-
-  // Erase module-level named metadata, if requested.
-  if (StripNamedMetadata) {
-    while (!M->named_metadata_empty()) {
-      NamedMDNode *NMD = &*M->named_metadata_begin();
-      M->eraseNamedMetadata(NMD);
-    }
-  }
-
-  // If we are supposed to override the target triple, do so now.
-  if (!TargetTriple.empty())
-    M->setTargetTriple(Triple::normalize(TargetTriple));
-
-  // Immediately run the verifier to catch any problems before starting up the
-  // pass pipelines.  Otherwise we can crash on broken code during
-  // doInitialization().
-  if (!NoVerify && verifyModule(*M, &errs())) {
-    errs() << argv[0] << ": " << InputFilename
-           << ": error: input module is broken!\n";
-    return 1;
-  }
-
-  // Enable testing of whole program devirtualization on this module by invoking
-  // the facility for updating public visibility to linkage unit visibility when
-  // specified by an internal option. This is normally done during LTO which is
-  // not performed via opt.
-  updateVCallVisibilityInModule(
-      *M,
-      /*WholeProgramVisibilityEnabledInLTO=*/false,
-      // FIXME: These need linker information via a
-      // TBD new interface.
-      /*DynamicExportSymbols=*/{},
-      /*ValidateAllVtablesHaveTypeInfos=*/false,
-      /*IsVisibleToRegularObj=*/[](StringRef) { return true; });
-
-  // Figure out what stream we are supposed to write to...
-  std::unique_ptr<ToolOutputFile> Out;
-  std::unique_ptr<ToolOutputFile> ThinLinkOut;
-  if (NoOutput) {
-    if (!OutputFilename.empty())
-      errs() << "WARNING: The -o (output filename) option is ignored when\n"
-                "the --disable-output option is used.\n";
-  } else {
-    // Default to standard output.
-    if (OutputFilename.empty())
-      OutputFilename = "-";
-
-    std::error_code EC;
-    sys::fs::OpenFlags Flags =
-        OutputAssembly ? sys::fs::OF_TextWithCRLF : sys::fs::OF_None;
-    Out.reset(new ToolOutputFile(OutputFilename, EC, Flags));
-    if (EC) {
-      errs() << EC.message() << '\n';
-      return 1;
-    }
-
-    if (!ThinLinkBitcodeFile.empty()) {
-      ThinLinkOut.reset(
-          new ToolOutputFile(ThinLinkBitcodeFile, EC, sys::fs::OF_None));
-      if (EC) {
-        errs() << EC.message() << '\n';
-        return 1;
-      }
-    }
-  }
-
-  Triple ModuleTriple(M->getTargetTriple());
-  std::string CPUStr, FeaturesStr;
-  std::unique_ptr<TargetMachine> TM;
-  if (ModuleTriple.getArch()) {
-    CPUStr = codegen::getCPUStr();
-    FeaturesStr = codegen::getFeaturesStr();
-    Expected<std::unique_ptr<TargetMachine>> ExpectedTM =
-        codegen::createTargetMachineForTriple(ModuleTriple.str(),
-                                              GetCodeGenOptLevel());
-    if (auto E = ExpectedTM.takeError()) {
-      errs() << argv[0] << ": WARNING: failed to create target machine for '"
-             << ModuleTriple.str() << "': " << toString(std::move(E)) << "\n";
-    } else {
-      TM = std::move(*ExpectedTM);
-    }
-  } else if (ModuleTriple.getArchName() != "unknown" &&
-             ModuleTriple.getArchName() != "") {
-    errs() << argv[0] << ": unrecognized architecture '"
-           << ModuleTriple.getArchName() << "' provided.\n";
-    return 1;
-  }
-
-  // Override function attributes based on CPUStr, FeaturesStr, and command line
-  // flags.
-  codegen::setFunctionAttributes(CPUStr, FeaturesStr, *M);
-
-  // If the output is set to be emitted to standard out, and standard out is a
-  // console, print out a warning message and refuse to do it.  We don't
-  // impress anyone by spewing tons of binary goo to a terminal.
-  if (!Force && !NoOutput && !OutputAssembly)
-    if (CheckBitcodeOutputToConsole(Out->os()))
-      NoOutput = true;
-
-  if (OutputThinLTOBC) {
-    M->addModuleFlag(Module::Error, "EnableSplitLTOUnit", SplitLTOUnit);
-    if (UnifiedLTO)
-      M->addModuleFlag(Module::Error, "UnifiedLTO", 1);
-  }
-
-  // Add an appropriate TargetLibraryInfo pass for the module's triple.
-  TargetLibraryInfoImpl TLII(ModuleTriple);
-
-  // The -disable-simplify-libcalls flag actually disables all builtin optzns.
-  if (DisableSimplifyLibCalls)
-    TLII.disableAllFunctions();
-  else {
-    // Disable individual builtin functions in TargetLibraryInfo.
-    LibFunc F;
-    for (auto &FuncName : DisableBuiltins)
-      if (TLII.getLibFunc(FuncName, F))
-        TLII.setUnavailable(F);
-      else {
-        errs() << argv[0] << ": cannot disable nonexistent builtin function "
-               << FuncName << '\n';
-        return 1;
-      }
-  }
-
-  if (UseNPM) {
-    if (legacy::debugPassSpecified()) {
-      errs() << "-debug-pass does not work with the new PM, either use "
-                "-debug-pass-manager, or use the legacy PM\n";
-      return 1;
-    }
-    auto NumOLevel = OptLevelO0 + OptLevelO1 + OptLevelO2 + OptLevelO3 +
-                     OptLevelOs + OptLevelOz;
-    if (NumOLevel > 1) {
-      errs() << "Cannot specify multiple -O#\n";
-      return 1;
-    }
-    if (NumOLevel > 0 && (PassPipeline.getNumOccurrences() > 0)) {
-      errs() << "Cannot specify -O# and --passes=/--foo-pass, use "
-                "-passes='default<O#>,other-pass'\n";
-      return 1;
-    }
-    std::string Pipeline = PassPipeline;
-
-    if (OptLevelO0)
-      Pipeline = "default<O0>";
-    if (OptLevelO1)
-      Pipeline = "default<O1>";
-    if (OptLevelO2)
-      Pipeline = "default<O2>";
-    if (OptLevelO3)
-      Pipeline = "default<O3>";
-    if (OptLevelOs)
-      Pipeline = "default<Os>";
-    if (OptLevelOz)
-      Pipeline = "default<Oz>";
-    OutputKind OK = OK_NoOutput;
-    if (!NoOutput)
-      OK = OutputAssembly
-               ? OK_OutputAssembly
-               : (OutputThinLTOBC ? OK_OutputThinLTOBitcode : OK_OutputBitcode);
-
-    VerifierKind VK = VK_VerifyOut;
-    if (NoVerify)
-      VK = VK_NoVerifier;
-    else if (VerifyEach)
-      VK = VK_VerifyEachPass;
-
-    // The user has asked to use the new pass manager and provided a pipeline
-    // string. Hand off the rest of the functionality to the new code for that
-    // layer.
-    return runPassPipeline(argv[0], *M, TM.get(), &TLII, Out.get(),
-                           ThinLinkOut.get(), RemarksFile.get(), Pipeline,
-                           PluginList, OK, VK, PreserveAssemblyUseListOrder,
-                           PreserveBitcodeUseListOrder, EmitSummaryIndex,
-                           EmitModuleHash, EnableDebugify,
-                           VerifyDebugInfoPreserve, UnifiedLTO)
-               ? 0
-               : 1;
-  }
-
-  if (OptLevelO0 || OptLevelO1 || OptLevelO2 || OptLevelOs || OptLevelOz ||
-      OptLevelO3) {
-    errs() << "Cannot use -O# with legacy PM.\n";
-    return 1;
-  }
-  if (EmitSummaryIndex) {
-    errs() << "Cannot use -module-summary with legacy PM.\n";
-    return 1;
-  }
-  if (EmitModuleHash) {
-    errs() << "Cannot use -module-hash with legacy PM.\n";
-    return 1;
-  }
-  if (OutputThinLTOBC) {
-    errs() << "Cannot use -thinlto-bc with legacy PM.\n";
-    return 1;
-  }
-  // Create a PassManager to hold and optimize the collection of passes we are
-  // about to build. If the -debugify-each option is set, wrap each pass with
-  // the (-check)-debugify passes.
-  DebugifyCustomPassManager Passes;
-  DebugifyStatsMap DIStatsMap;
-  DebugInfoPerPass DebugInfoBeforePass;
-  if (DebugifyEach) {
-    Passes.setDebugifyMode(DebugifyMode::SyntheticDebugInfo);
-    Passes.setDIStatsMap(DIStatsMap);
-  } else if (VerifyEachDebugInfoPreserve) {
-    Passes.setDebugifyMode(DebugifyMode::OriginalDebugInfo);
-    Passes.setDebugInfoBeforePass(DebugInfoBeforePass);
-    if (!VerifyDIPreserveExport.empty())
-      Passes.setOrigDIVerifyBugsReportFilePath(VerifyDIPreserveExport);
-  }
-
-  bool AddOneTimeDebugifyPasses =
-      (EnableDebugify && !DebugifyEach) ||
-      (VerifyDebugInfoPreserve && !VerifyEachDebugInfoPreserve);
-
-  Passes.add(new TargetLibraryInfoWrapperPass(TLII));
-
-  // Add internal analysis passes from the target machine.
-  Passes.add(createTargetTransformInfoWrapperPass(TM ? TM->getTargetIRAnalysis()
-                                                     : TargetIRAnalysis()));
-
-  if (AddOneTimeDebugifyPasses) {
-    if (EnableDebugify) {
-      Passes.setDIStatsMap(DIStatsMap);
-      Passes.add(createDebugifyModulePass());
-    } else if (VerifyDebugInfoPreserve) {
-      Passes.setDebugInfoBeforePass(DebugInfoBeforePass);
-      Passes.add(createDebugifyModulePass(
-          DebugifyMode::OriginalDebugInfo, "",
-          &(Passes.getDebugInfoPerPass())));
-    }
-  }
-
-  if (TM) {
-    // FIXME: We should dyn_cast this when supported.
-    auto &LTM = static_cast<LLVMTargetMachine &>(*TM);
-    Pass *TPC = LTM.createPassConfig(Passes);
-    Passes.add(TPC);
-  }
-
-  // Create a new optimization pass for each one specified on the command line
-  for (unsigned i = 0; i < PassList.size(); ++i) {
-    const PassInfo *PassInf = PassList[i];
-    if (PassInf->getNormalCtor()) {
-      Pass *P = PassInf->getNormalCtor()();
-      if (P) {
-        // Add the pass to the pass manager.
-        Passes.add(P);
-        // If we are verifying all of the intermediate steps, add the verifier.
-        if (VerifyEach)
-          Passes.add(createVerifierPass());
-      }
-    } else
-      errs() << argv[0] << ": cannot create pass: "
-             << PassInf->getPassName() << "\n";
-  }
-
-  // Check that the module is well formed on completion of optimization
-  if (!NoVerify && !VerifyEach)
-    Passes.add(createVerifierPass());
-
-  if (AddOneTimeDebugifyPasses) {
-    if (EnableDebugify)
-      Passes.add(createCheckDebugifyModulePass(false));
-    else if (VerifyDebugInfoPreserve) {
-      if (!VerifyDIPreserveExport.empty())
-        Passes.setOrigDIVerifyBugsReportFilePath(VerifyDIPreserveExport);
-      Passes.add(createCheckDebugifyModulePass(
-          false, "", nullptr, DebugifyMode::OriginalDebugInfo,
-          &(Passes.getDebugInfoPerPass()), VerifyDIPreserveExport));
-    }
-  }
-
-  // In run twice mode, we want to make sure the output is bit-by-bit
-  // equivalent if we run the pass manager again, so setup two buffers and
-  // a stream to write to them. Note that llc does something similar and it
-  // may be worth to abstract this out in the future.
-  SmallVector<char, 0> Buffer;
-  SmallVector<char, 0> FirstRunBuffer;
-  std::unique_ptr<raw_svector_ostream> BOS;
-  raw_ostream *OS = nullptr;
-
-  const bool ShouldEmitOutput = !NoOutput;
-
-  // Write bitcode or assembly to the output as the last step...
-  if (ShouldEmitOutput || RunTwice) {
-    assert(Out);
-    OS = &Out->os();
-    if (RunTwice) {
-      BOS = std::make_unique<raw_svector_ostream>(Buffer);
-      OS = BOS.get();
-    }
-    if (OutputAssembly)
-      Passes.add(createPrintModulePass(*OS, "", PreserveAssemblyUseListOrder));
-    else
-      Passes.add(createBitcodeWriterPass(*OS, PreserveBitcodeUseListOrder));
-  }
-
-  // Before executing passes, print the final values of the LLVM options.
-  cl::PrintOptionValues();
-
-  if (!RunTwice) {
-    // Now that we have all of the passes ready, run them.
-    Passes.run(*M);
-  } else {
-    // If requested, run all passes twice with the same pass manager to catch
-    // bugs caused by persistent state in the passes.
-    std::unique_ptr<Module> M2(CloneModule(*M));
-    // Run all passes on the original module first, so the second run processes
-    // the clone to catch CloneModule bugs.
-    Passes.run(*M);
-    FirstRunBuffer = Buffer;
-    Buffer.clear();
-
-    Passes.run(*M2);
-
-    // Compare the two outputs and make sure they're the same
-    assert(Out);
-    if (Buffer.size() != FirstRunBuffer.size() ||
-        (memcmp(Buffer.data(), FirstRunBuffer.data(), Buffer.size()) != 0)) {
-      errs()
-          << "Running the pass manager twice changed the output.\n"
-             "Writing the result of the second run to the specified output.\n"
-             "To generate the one-run comparison binary, just run without\n"
-             "the compile-twice option\n";
-      if (ShouldEmitOutput) {
-        Out->os() << BOS->str();
-        Out->keep();
-      }
-      if (RemarksFile)
-        RemarksFile->keep();
-      return 1;
-    }
-    if (ShouldEmitOutput)
-      Out->os() << BOS->str();
-  }
-
-  if (DebugifyEach && !DebugifyExport.empty())
-    exportDebugifyStats(DebugifyExport, Passes.getDebugifyStatsMap());
-
-  // Declare success.
-  if (!NoOutput)
-    Out->keep();
-
-  if (RemarksFile)
-    RemarksFile->keep();
-
-  if (ThinLinkOut)
-    ThinLinkOut->keep();
-=======
 extern "C" int optMain(int argc, char **argv,
                        llvm::ArrayRef<std::function<void(llvm::PassBuilder &)>>
                            PassBuilderCallbacks);
->>>>>>> 4e3310a8
 
 int main(int argc, char **argv) { return optMain(argc, argv, {}); }