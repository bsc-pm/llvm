--- conflicted
+++ resolved
@@ -164,12 +164,6 @@
   uint64_t tsc;
   asm("stck %0" : "=Q" (tsc) : : "cc");
   return tsc;
-<<<<<<< HEAD
-#elif defined(__riscv) && __riscv_xlen == 64
-  uint64_t cycle;
-  asm("rdcycle %0" : "=r"(cycle));
-  return cycle;
-=======
 #elif defined(__riscv) // RISC-V
   // Use RDCYCLE (and RDCYCLEH on riscv32)
 #if __riscv_xlen == 32
@@ -185,7 +179,6 @@
   asm("rdcycle %0" : "=r"(cycles));
   return cycles;
 #endif
->>>>>>> b0ed5bea
 #else
 // The soft failover to a generic implementation is automatic only for ARM.
 // For other platforms the developer is expected to make an attempt to create
