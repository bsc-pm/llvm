# RUN: not llvm-mc -triple riscv32 < %s 2>&1 | FileCheck %s

# Out of range immediates
## fencearg
fence iorw, iore # CHECK: :[[@LINE]]:13: error: operand must be formed of letters selected in-order from 'iorw'
fence wr, wr # CHECK: :[[@LINE]]:7: error: operand must be formed of letters selected in-order from 'iorw'
fence rw, rr # CHECK: :[[@LINE]]:11: error: operand must be formed of letters selected in-order from 'iorw'
fence 1, rw # CHECK: :[[@LINE]]:7: error: operand must be formed of letters selected in-order from 'iorw'
fence unknown, unknown # CHECK: :[[@LINE]]:7: error: operand must be formed of letters selected in-order from 'iorw'

## uimm5
slli a0, a0, 32 # CHECK: :[[@LINE]]:14: error: immediate must be an integer in the range [0, 31]
srli a0, a0, -1 # CHECK: :[[@LINE]]:14: error: immediate must be an integer in the range [0, 31]
srai a0, a0, -19 # CHECK: :[[@LINE]]:14: error: immediate must be an integer in the range [0, 31]
csrrwi a1, 0x1, -1 # CHECK: :[[@LINE]]:17: error: immediate must be an integer in the range [0, 31]
csrrsi t1, 999, 32 # CHECK: :[[@LINE]]:17: error: immediate must be an integer in the range [0, 31]
csrrci x0, 43, -90 # CHECK: :[[@LINE]]:16: error: immediate must be an integer in the range [0, 31]

## simm12
ori a0, a1, -2049 # CHECK: :[[@LINE]]:13: error: operand must be a symbol with %lo/%pcrel_lo/%tprel_lo modifier or an integer in the range [-2048, 2047]
andi ra, sp, 2048 # CHECK: :[[@LINE]]:14: error: operand must be a symbol with %lo/%pcrel_lo/%tprel_lo modifier or an integer in the range [-2048, 2047]

## uimm12
csrrw a0, -1, a0 # CHECK: :[[@LINE]]:11: error: immediate must be an integer in the range [0, 4095]
csrrs a0, 4096, a0 # CHECK: :[[@LINE]]:11: error: immediate must be an integer in the range [0, 4095]
csrrs a0, -0xf, a0 # CHECK: :[[@LINE]]:11: error: immediate must be an integer in the range [0, 4095]
csrrc a0, 0x1000, a0 # CHECK: :[[@LINE]]:11: error: immediate must be an integer in the range [0, 4095]
csrrwi a0, -50, 0 # CHECK: :[[@LINE]]:12: error: immediate must be an integer in the range [0, 4095]
csrrsi a0, 4097, a0 # CHECK: :[[@LINE]]:12: error: immediate must be an integer in the range [0, 4095]
csrrci a0, 0xffff, a0 # CHECK: :[[@LINE]]:12: error: immediate must be an integer in the range [0, 4095]

## simm13_lsb0
beq t0, t1, -4098 # CHECK: :[[@LINE]]:13: error: immediate must be a multiple of 2 bytes in the range [-4096, 4094]
bne t0, t1, -4097 # CHECK: :[[@LINE]]:13: error: immediate must be a multiple of 2 bytes in the range [-4096, 4094]
blt t0, t1, 4095 # CHECK: :[[@LINE]]:13: error: immediate must be a multiple of 2 bytes in the range [-4096, 4094]
bge t0, t1, 4096 # CHECK: :[[@LINE]]:13: error: immediate must be a multiple of 2 bytes in the range [-4096, 4094]
bltu t0, t1, 13 # CHECK: :[[@LINE]]:14: error: immediate must be a multiple of 2 bytes in the range [-4096, 4094]
bgeu t0, t1, -13 # CHECK: :[[@LINE]]:14: error: immediate must be a multiple of 2 bytes in the range [-4096, 4094]

## uimm20
lui a0, -1 # CHECK: :[[@LINE]]:9: error: operand must be a symbol with %hi/%tprel_hi modifier or an integer in the range [0, 1048575]
lui s0, 1048576 # CHECK: :[[@LINE]]:9: error: operand must be a symbol with %hi/%tprel_hi modifier or an integer in the range [0, 1048575]
auipc zero, -0xf # CHECK: :[[@LINE]]:13: error: operand must be a symbol with a %pcrel_hi/%got_pcrel_hi modifier or an integer in the range [0, 1048575]

## simm21_lsb0
jal gp, -1048578 # CHECK: :[[@LINE]]:9: error: immediate must be a multiple of 2 bytes in the range [-1048576, 1048574]
jal gp, -1048577 # CHECK: :[[@LINE]]:9: error: immediate must be a multiple of 2 bytes in the range [-1048576, 1048574]
jal gp, 1048575 # CHECK: :[[@LINE]]:9: error: immediate must be a multiple of 2 bytes in the range [-1048576, 1048574]
jal gp, 1048576 # CHECK: :[[@LINE]]:9: error: immediate must be a multiple of 2 bytes in the range [-1048576, 1048574]
jal gp, 1 # CHECK: :[[@LINE]]:9: error: immediate must be a multiple of 2 bytes in the range [-1048576, 1048574]

# Illegal operand modifier
## fencearg
fence %hi(iorw), iorw # CHECK: :[[@LINE]]:7: error: operand must be formed of letters selected in-order from 'iorw'
fence %lo(iorw), iorw # CHECK: :[[@LINE]]:7: error: operand must be formed of letters selected in-order from 'iorw'
fence %pcrel_hi(iorw), iorw # CHECK: :[[@LINE]]:7: error: operand must be formed of letters selected in-order from 'iorw'
fence %pcrel_lo(iorw), iorw # CHECK: :[[@LINE]]:7: error: operand must be formed of letters selected in-order from 'iorw'

## uimm5
slli a0, a0, %lo(1) # CHECK: :[[@LINE]]:14: error: immediate must be an integer in the range [0, 31]
srli a0, a0, %lo(a) # CHECK: :[[@LINE]]:14: error: immediate must be an integer in the range [0, 31]
srai a0, a0, %hi(2) # CHECK: :[[@LINE]]:14: error: immediate must be an integer in the range [0, 31]
csrrwi a1, 0x1, %hi(b) # CHECK: :[[@LINE]]:17: error: immediate must be an integer in the range [0, 31]
csrrsi t1, 999, %pcrel_hi(3) # CHECK: :[[@LINE]]:17: error: immediate must be an integer in the range [0, 31]
csrrci x0, 43, %pcrel_hi(c) # CHECK: :[[@LINE]]:16: error: immediate must be an integer in the range [0, 31]
csrrsi t1, 999, %pcrel_lo(4) # CHECK: :[[@LINE]]:17: error: immediate must be an integer in the range [0, 31]
csrrci x0, 43, %pcrel_lo(d) # CHECK: :[[@LINE]]:16: error: immediate must be an integer in the range [0, 31]

## simm12
ori a0, a1, %hi(foo) # CHECK: :[[@LINE]]:13: error: operand must be a symbol with %lo/%pcrel_lo/%tprel_lo modifier or an integer in the range [-2048, 2047]
andi ra, sp, %pcrel_hi(123) # CHECK: :[[@LINE]]:14: error: operand must be a symbol with %lo/%pcrel_lo/%tprel_lo modifier or an integer in the range [-2048, 2047]
xori a2, a3, %hi(345) # CHECK: :[[@LINE]]:14: error: operand must be a symbol with %lo/%pcrel_lo/%tprel_lo modifier or an integer in the range [-2048, 2047]
add a1, a2, (a3) # CHECK: :[[@LINE]]:13: error: operand must be a symbol with %lo/%pcrel_lo/%tprel_lo modifier or an integer in the range [-2048, 2047]
add a1, a2, foo # CHECK: :[[@LINE]]:13: error: operand must be a symbol with %lo/%pcrel_lo/%tprel_lo modifier or an integer in the range [-2048, 2047]

## uimm12
csrrw a0, %lo(1), a0 # CHECK: :[[@LINE]]:11: error: immediate must be an integer in the range [0, 4095]
csrrs a0, %lo(a), a0 # CHECK: :[[@LINE]]:11: error: immediate must be an integer in the range [0, 4095]
csrrs a0, %hi(2), a0 # CHECK: :[[@LINE]]:11: error: immediate must be an integer in the range [0, 4095]
csrrc a0, %hi(b), a0 # CHECK: :[[@LINE]]:11: error: immediate must be an integer in the range [0, 4095]
csrrwi a0, %pcrel_hi(3), 0 # CHECK: :[[@LINE]]:12: error: immediate must be an integer in the range [0, 4095]
csrrsi a0, %pcrel_hi(c), a0 # CHECK: :[[@LINE]]:12: error: immediate must be an integer in the range [0, 4095]
csrrwi a0, %pcrel_lo(4), 0 # CHECK: :[[@LINE]]:12: error: immediate must be an integer in the range [0, 4095]
csrrsi a0, %pcrel_lo(d), a0 # CHECK: :[[@LINE]]:12: error: immediate must be an integer in the range [0, 4095]

## named csr in place of uimm12
csrrw a0, foos, a0 # CHECK: :[[@LINE]]:11: error: operand must be a valid system register name or an integer in the range [0, 4095]
csrrs a0, mstatusx, a0 # CHECK: :[[@LINE]]:11: error: operand must be a valid system register name or an integer in the range [0, 4095]
csrrs a0, xmstatus, a0 # CHECK: :[[@LINE]]:11: error: operand must be a valid system register name or an integer in the range [0, 4095]
csrrc a0, m12status, a0 # CHECK: :[[@LINE]]:11: error: operand must be a valid system register name or an integer in the range [0, 4095]
csrrwi a0, mstatus12, 0 # CHECK: :[[@LINE]]:12: error: operand must be a valid system register name or an integer in the range [0, 4095]
csrrsi a0, mhpm12counter, a0 # CHECK: :[[@LINE]]:12: error: operand must be a valid system register name or an integer in the range [0, 4095]
csrrwi a0, mhpmcounter32, 0 # CHECK: :[[@LINE]]:12: error: operand must be a valid system register name or an integer in the range [0, 4095]
csrrsi a0, A, a0 # CHECK: :[[@LINE]]:12: error: operand must be a valid system register name or an integer in the range [0, 4095]

## simm13_lsb0
beq t0, t1, %lo(1) # CHECK: :[[@LINE]]:13: error: immediate must be a multiple of 2 bytes in the range [-4096, 4094]
bne t0, t1, %lo(a) # CHECK: :[[@LINE]]:13: error: immediate must be a multiple of 2 bytes in the range [-4096, 4094]
blt t0, t1, %hi(2) # CHECK: :[[@LINE]]:13: error: immediate must be a multiple of 2 bytes in the range [-4096, 4094]
bge t0, t1, %hi(b) # CHECK: :[[@LINE]]:13: error: immediate must be a multiple of 2 bytes in the range [-4096, 4094]
bltu t0, t1, %pcrel_hi(3) # CHECK: :[[@LINE]]:14: error: immediate must be a multiple of 2 bytes in the range [-4096, 4094]
bgeu t0, t1, %pcrel_hi(c) # CHECK: :[[@LINE]]:14: error: immediate must be a multiple of 2 bytes in the range [-4096, 4094]
bltu t0, t1, %pcrel_lo(4) # CHECK: :[[@LINE]]:14: error: immediate must be a multiple of 2 bytes in the range [-4096, 4094]
bgeu t0, t1, %pcrel_lo(d) # CHECK: :[[@LINE]]:14: error: immediate must be a multiple of 2 bytes in the range [-4096, 4094]

## uimm20
lui a0, %lo(1) # CHECK: :[[@LINE]]:9: error: operand must be a symbol with %hi/%tprel_hi modifier or an integer in the range [0, 1048575]
auipc a1, %lo(foo) # CHECK: :[[@LINE]]:11: error: operand must be a symbol with a %pcrel_hi/%got_pcrel_hi modifier or an integer in the range [0, 1048575]

## simm21_lsb0
jal gp, %lo(1) # CHECK: :[[@LINE]]:9: error: immediate must be a multiple of 2 bytes in the range [-1048576, 1048574]
jal gp, %lo(a) # CHECK: :[[@LINE]]:9: error: immediate must be a multiple of 2 bytes in the range [-1048576, 1048574]
jal gp, %hi(2) # CHECK: :[[@LINE]]:9: error: immediate must be a multiple of 2 bytes in the range [-1048576, 1048574]
jal gp, %hi(b) # CHECK: :[[@LINE]]:9: error: immediate must be a multiple of 2 bytes in the range [-1048576, 1048574]
jal gp, %pcrel_hi(3) # CHECK: :[[@LINE]]:9: error: immediate must be a multiple of 2 bytes in the range [-1048576, 1048574]
jal gp, %pcrel_hi(c) # CHECK: :[[@LINE]]:9: error: immediate must be a multiple of 2 bytes in the range [-1048576, 1048574]
jal gp, %pcrel_lo(4) # CHECK: :[[@LINE]]:9: error: immediate must be a multiple of 2 bytes in the range [-1048576, 1048574]
jal gp, %pcrel_lo(d) # CHECK: :[[@LINE]]:9: error: immediate must be a multiple of 2 bytes in the range [-1048576, 1048574]

# Bare symbol names when an operand modifier is required and unsupported 
# operand modifiers.

lui a0, foo # CHECK: :[[@LINE]]:9: error: operand must be a symbol with %hi/%tprel_hi modifier or an integer in the range [0, 1048575]
lui a0, %lo(foo) # CHECK: :[[@LINE]]:9: error: operand must be a symbol with %hi/%tprel_hi modifier or an integer in the range [0, 1048575]
lui a0, %pcrel_lo(foo) # CHECK: :[[@LINE]]:9: error: operand must be a symbol with %hi/%tprel_hi modifier or an integer in the range [0, 1048575]
lui a0, %pcrel_hi(foo) # CHECK: :[[@LINE]]:9: error: operand must be a symbol with %hi/%tprel_hi modifier or an integer in the range [0, 1048575]

auipc a0, foo # CHECK: :[[@LINE]]:11: error: operand must be a symbol with a %pcrel_hi/%got_pcrel_hi modifier or an integer in the range [0, 1048575]
auipc a0, %lo(foo) # CHECK: :[[@LINE]]:11: error: operand must be a symbol with a %pcrel_hi/%got_pcrel_hi modifier or an integer in the range [0, 1048575]
auipc a0, %hi(foo) # CHECK: :[[@LINE]]:11: error: operand must be a symbol with a %pcrel_hi/%got_pcrel_hi modifier or an integer in the range [0, 1048575]
auipc a0, %pcrel_lo(foo) # CHECK: :[[@LINE]]:11: error: operand must be a symbol with a %pcrel_hi/%got_pcrel_hi modifier or an integer in the range [0, 1048575]

# TP-relative symbol names require a %tprel_add modifier.
add a0, a0, tp, zero # CHECK: :[[@LINE]]:17: error: expected '%' for operand modifier
add a0, a0, tp, %hi(foo) # CHECK: :[[@LINE]]:17: error: operand must be a symbol with %tprel_add modifier

# Unrecognized operand modifier
addi t0, sp, %modifer(255) # CHECK: :[[@LINE]]:15: error: unrecognized operand modifier

# Use of operand modifier on register name
addi t1, %lo(t2), 1 # CHECK: :[[@LINE]]:10: error: invalid operand for instruction

# Invalid mnemonics
subs t0, t2, t1 # CHECK: :[[@LINE]]:1: error: unrecognized instruction mnemonic
nandi t0, zero, 0 # CHECK: :[[@LINE]]:1: error: unrecognized instruction mnemonic

# Invalid register names
addi foo, sp, 10 # CHECK: :[[@LINE]]:6: error: invalid operand for instruction
slti a10, a2, 0x20 # CHECK: :[[@LINE]]:6: error: invalid operand for instruction
slt x32, s0, s0 # CHECK: :[[@LINE]]:5: error: invalid operand for instruction

# RV64I mnemonics
addiw a0, sp, 100 # CHECK: :[[@LINE]]:1: error: instruction use requires an option to be enabled
sraw t0, s2, zero # CHECK: :[[@LINE]]:1: error: instruction use requires an option to be enabled

# Invalid operand types
xori sp, 22, 220 # CHECK: :[[@LINE]]:10: error: invalid operand for instruction
sub t0, t2, 1 # CHECK: :[[@LINE]]:13: error: invalid operand for instruction

# Too many operands
<<<<<<< HEAD
add ra, zero, zero, zero # CHECK: :[[@LINE]]:21: error: operand must be of the form '%tprel_add(symbol)'
=======
>>>>>>> 798e83b5
sltiu s2, s3, 0x50, 0x60 # CHECK: :[[@LINE]]:21: error: invalid operand for instruction

# Memory operand not formatted correctly
lw a4, a5, 111 # CHECK: :[[@LINE]]:12: error: invalid operand for instruction

# Too few operands
ori a0, a1 # CHECK: :[[@LINE]]:1: error: too few operands for instruction
xor s2, s2 # CHECK: :[[@LINE]]:1: error: too few operands for instruction

# Instruction not in the base ISA
mul a4, ra, s0 # CHECK: :[[@LINE]]:1: error: instruction use requires an option to be enabled
amomaxu.w s5, s4, (s3) # CHECK: :[[@LINE]]:1: error: instruction use requires an option to be enabled
fadd.s ft0, ft1, ft2 # CHECK: :[[@LINE]]:1: error: instruction use requires an option to be enabled

# Using floating point registers when integer registers are expected
addi a2, ft0, 24 # CHECK: :[[@LINE]]:10: error: invalid operand for instruction

# fence.tso accepts no operands
fence.tso rw, rw # CHECK: :[[@LINE]]:11: error: invalid operand for instruction<|MERGE_RESOLUTION|>--- conflicted
+++ resolved
@@ -158,10 +158,6 @@
 sub t0, t2, 1 # CHECK: :[[@LINE]]:13: error: invalid operand for instruction
 
 # Too many operands
-<<<<<<< HEAD
-add ra, zero, zero, zero # CHECK: :[[@LINE]]:21: error: operand must be of the form '%tprel_add(symbol)'
-=======
->>>>>>> 798e83b5
 sltiu s2, s3, 0x50, 0x60 # CHECK: :[[@LINE]]:21: error: invalid operand for instruction
 
 # Memory operand not formatted correctly
