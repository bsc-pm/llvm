--- conflicted
+++ resolved
@@ -1,8 +1,5 @@
-<<<<<<< HEAD
 # XFAIL: riscv
-=======
 # REQUIRES: default_triple
->>>>>>> 0fa60ca9
 # RUN: llvm-mc -dwarf-version 4 %s -filetype=obj -o - | llvm-dwarfdump -debug-line - | FileCheck %s --check-prefixes=CHECK,CHECK-4
 # RUN: llvm-mc -dwarf-version 4 %s -filetype=asm -o - | FileCheck %s --check-prefixes=ASM,ASM-4
 # RUN: llvm-mc -dwarf-version 4 %s -filetype=asm -o - 2>&1 | FileCheck %s --check-prefix=WARN
