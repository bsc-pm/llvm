<<<<<<< HEAD
; REQUIRES: object-emission

; RUN: %llc_dwarf -O2  -dwarf-version 2 -filetype=obj < %s | llvm-dwarfdump - 2>&1 | FileCheck %s  --check-prefix=RELOC --check-prefix=DWARF23
; RUN: %llc_dwarf -O2  -dwarf-version 3 -filetype=obj < %s | llvm-dwarfdump - 2>&1 | FileCheck %s  --check-prefix=RELOC --check-prefix=DWARF23
; RUN: %llc_dwarf -O2  -dwarf-version 4 -filetype=obj < %s | llvm-dwarfdump - 2>&1 | FileCheck %s  --check-prefix=RELOC --check-prefix=DWARF4

; We don't want to mark this as UNSUPPORTED in RISC-V, but sometimes the output
; if llvm-dwarfdump reports errors and the test doesn't fail
; RELOC-NOT: error: failed to compute relocation
=======
; RUN: %llc_dwarf -O2  -dwarf-version 2 -filetype=obj < %s | llvm-dwarfdump - | FileCheck %s  --check-prefix=DWARF23
; RUN: %llc_dwarf -O2  -dwarf-version 3 -filetype=obj < %s | llvm-dwarfdump - | FileCheck %s  --check-prefix=DWARF23
; RUN: %llc_dwarf -O2  -dwarf-version 4 -filetype=obj < %s | llvm-dwarfdump - | FileCheck %s  --check-prefix=DWARF4
>>>>>>> 642bc15d

; This is a test for PR21176.
; DW_OP_const <const> doesn't describe a constant value, but a value at a constant address.
; The proper way to describe a constant value is DW_OP_constu <const>, DW_OP_stack_value.
; For values < 32 we emit the canonical DW_OP_lit<const>.

; Generated with clang -S -emit-llvm -g -O2 test.cpp

; extern int func();
;
; int main()
; {
;   volatile int c = 13;
;   c = func();
;   return c;
; }

; CHECK: DW_TAG_variable
; CHECK: DW_AT_location
; CHECK-NOT: DW_AT
; DWARF23: DW_OP_lit13{{$}}
; DWARF4: DW_OP_lit13, DW_OP_stack_value{{$}}

; Function Attrs: uwtable
define i32 @main() #0 !dbg !4 {
entry:
  %c = alloca i32, align 4
  tail call void @llvm.dbg.value(metadata i32 13, metadata !10, metadata !16), !dbg !17
  store volatile i32 13, i32* %c, align 4, !dbg !18
  %call = tail call i32 @_Z4funcv(), !dbg !19
  tail call void @llvm.dbg.value(metadata i32 %call, metadata !10, metadata !16), !dbg !17
  store volatile i32 %call, i32* %c, align 4, !dbg !19
  tail call void @llvm.dbg.value(metadata i32* %c, metadata !10, metadata !21), !dbg !17
  %c.0.c.0. = load volatile i32, i32* %c, align 4, !dbg !20
  ret i32 %c.0.c.0., !dbg !20
}

declare i32 @_Z4funcv() #1

; Function Attrs: nounwind readnone
declare void @llvm.dbg.value(metadata, metadata, metadata) #2

attributes #0 = { uwtable "less-precise-fpmad"="false" "frame-pointer"="none" "no-infs-fp-math"="false" "no-nans-fp-math"="false" "stack-protector-buffer-size"="8" "unsafe-fp-math"="false" "use-soft-float"="false" }
attributes #1 = { "less-precise-fpmad"="false" "frame-pointer"="none" "no-infs-fp-math"="false" "no-nans-fp-math"="false" "stack-protector-buffer-size"="8" "unsafe-fp-math"="false" "use-soft-float"="false" }
attributes #2 = { nounwind readnone }

!llvm.dbg.cu = !{!0}
!llvm.module.flags = !{!12, !13}
!llvm.ident = !{!14}

!0 = distinct !DICompileUnit(language: DW_LANG_C_plus_plus, producer: "clang version 3.6.0 (trunk 223522)", isOptimized: true, emissionKind: FullDebug, file: !1, enums: !2, retainedTypes: !2, globals: !2, imports: !2)
!1 = !DIFile(filename: "test.cpp", directory: "/home/kromanova/ngh/ToT_latest/llvm/test/DebugInfo")
!2 = !{}
!4 = distinct !DISubprogram(name: "main", line: 3, isLocal: false, isDefinition: true, flags: DIFlagPrototyped, isOptimized: true, unit: !0, scopeLine: 4, file: !1, scope: !5, type: !6, retainedNodes: !9)
!5 = !DIFile(filename: "test.cpp", directory: "/home/kromanova/ngh/ToT_latest/llvm/test/DebugInfo")
!6 = !DISubroutineType(types: !7)
!7 = !{!8}
!8 = !DIBasicType(tag: DW_TAG_base_type, name: "int", size: 32, align: 32, encoding: DW_ATE_signed)
!9 = !{!10}
!10 = !DILocalVariable(name: "c", line: 5, scope: !4, file: !5, type: !11)
!11 = !DIDerivedType(tag: DW_TAG_volatile_type, baseType: !8)
!12 = !{i32 2, !"Dwarf Version", i32 2}
!13 = !{i32 2, !"Debug Info Version", i32 3}
!14 = !{!"clang version 3.6.0 (trunk 223522)"}
!15 = !{i32 13}
!16 = !DIExpression()
!17 = !DILocation(line: 5, column: 16, scope: !4)
!18 = !DILocation(line: 5, column: 3, scope: !4)
!19 = !DILocation(line: 6, column: 7, scope: !4)
!20 = !DILocation(line: 7, column: 3, scope: !4)
!21 = !DIExpression(DW_OP_deref)
<|MERGE_RESOLUTION|>--- conflicted
+++ resolved
@@ -1,18 +1,9 @@
-<<<<<<< HEAD
-; REQUIRES: object-emission
-
-; RUN: %llc_dwarf -O2  -dwarf-version 2 -filetype=obj < %s | llvm-dwarfdump - 2>&1 | FileCheck %s  --check-prefix=RELOC --check-prefix=DWARF23
-; RUN: %llc_dwarf -O2  -dwarf-version 3 -filetype=obj < %s | llvm-dwarfdump - 2>&1 | FileCheck %s  --check-prefix=RELOC --check-prefix=DWARF23
-; RUN: %llc_dwarf -O2  -dwarf-version 4 -filetype=obj < %s | llvm-dwarfdump - 2>&1 | FileCheck %s  --check-prefix=RELOC --check-prefix=DWARF4
-
+; RUN: %llc_dwarf -O2  -dwarf-version 2 -filetype=obj < %s | llvm-dwarfdump - | FileCheck %s  --check-prefix=DWARF23
+; RUN: %llc_dwarf -O2  -dwarf-version 3 -filetype=obj < %s | llvm-dwarfdump - | FileCheck %s  --check-prefix=DWARF23
+; RUN: %llc_dwarf -O2  -dwarf-version 4 -filetype=obj < %s | llvm-dwarfdump - | FileCheck %s  --check-prefix=DWARF4
 ; We don't want to mark this as UNSUPPORTED in RISC-V, but sometimes the output
 ; if llvm-dwarfdump reports errors and the test doesn't fail
 ; RELOC-NOT: error: failed to compute relocation
-=======
-; RUN: %llc_dwarf -O2  -dwarf-version 2 -filetype=obj < %s | llvm-dwarfdump - | FileCheck %s  --check-prefix=DWARF23
-; RUN: %llc_dwarf -O2  -dwarf-version 3 -filetype=obj < %s | llvm-dwarfdump - | FileCheck %s  --check-prefix=DWARF23
-; RUN: %llc_dwarf -O2  -dwarf-version 4 -filetype=obj < %s | llvm-dwarfdump - | FileCheck %s  --check-prefix=DWARF4
->>>>>>> 642bc15d
 
 ; This is a test for PR21176.
 ; DW_OP_const <const> doesn't describe a constant value, but a value at a constant address.
