--- conflicted
+++ resolved
@@ -5434,7 +5434,13 @@
      __kmp_stg_print_omp_tool_verbose_init, NULL, 0, 0},
 #endif
 
-<<<<<<< HEAD
+#if KMP_HAVE_MWAIT || KMP_HAVE_UMWAIT
+    {"KMP_USER_LEVEL_MWAIT", __kmp_stg_parse_user_level_mwait,
+     __kmp_stg_print_user_level_mwait, NULL, 0, 0},
+    {"KMP_MWAIT_HINTS", __kmp_stg_parse_mwait_hints,
+     __kmp_stg_print_mwait_hints, NULL, 0, 0},
+#endif
+
     // Free agent threads
     {"KMP_FREE_AGENT_NUM_THREADS", __kmp_stg_parse_num_free_agent_threads,
       __kmp_stg_print_num_free_agent_threads, NULL, 0, 0},
@@ -5443,14 +5449,6 @@
     {"KMP_FREE_AGENT_PLACES", __kmp_stg_parse_free_agent_places,
       __kmp_stg_print_free_agent_places, NULL, 0, 0},
 
-=======
-#if KMP_HAVE_MWAIT || KMP_HAVE_UMWAIT
-    {"KMP_USER_LEVEL_MWAIT", __kmp_stg_parse_user_level_mwait,
-     __kmp_stg_print_user_level_mwait, NULL, 0, 0},
-    {"KMP_MWAIT_HINTS", __kmp_stg_parse_mwait_hints,
-     __kmp_stg_print_mwait_hints, NULL, 0, 0},
-#endif
->>>>>>> eea06c79
     {"", NULL, NULL, NULL, 0, 0}}; // settings
 
 static int const __kmp_stg_count =
