--- conflicted
+++ resolved
@@ -5632,7 +5632,10 @@
      __kmp_stg_print_mwait_hints, NULL, 0, 0},
 #endif
 
-<<<<<<< HEAD
+#if KMP_HAVE_UMWAIT
+    {"KMP_TPAUSE", __kmp_stg_parse_tpause, __kmp_stg_print_tpause, NULL, 0, 0},
+#endif
+
     // Free agent threads
     {"KMP_FREE_AGENT_NUM_THREADS", __kmp_stg_parse_num_free_agent_threads,
       __kmp_stg_print_num_free_agent_threads, NULL, 0, 0},
@@ -5641,11 +5644,6 @@
     {"KMP_FREE_AGENT_PLACES", __kmp_stg_parse_free_agent_places,
       __kmp_stg_print_free_agent_places, NULL, 0, 0},
 
-=======
-#if KMP_HAVE_UMWAIT
-    {"KMP_TPAUSE", __kmp_stg_parse_tpause, __kmp_stg_print_tpause, NULL, 0, 0},
-#endif
->>>>>>> 4851bf80
     {"", NULL, NULL, NULL, 0, 0}}; // settings
 
 static int const __kmp_stg_count =
