/*
 * kmp_runtime.cpp -- KPTS runtime support library
 */

//===----------------------------------------------------------------------===//
//
// Part of the LLVM Project, under the Apache License v2.0 with LLVM Exceptions.
// See https://llvm.org/LICENSE.txt for license information.
// SPDX-License-Identifier: Apache-2.0 WITH LLVM-exception
//
//===----------------------------------------------------------------------===//

#include "kmp.h"
#include "kmp_affinity.h"
#include "kmp_atomic.h"
#include "kmp_environment.h"
#include "kmp_error.h"
#include "kmp_i18n.h"
#include "kmp_io.h"
#include "kmp_itt.h"
#include "kmp_settings.h"
#include "kmp_stats.h"
#include "kmp_str.h"
#include "kmp_wait_release.h"
#include "kmp_wrapper_getpid.h"
#include "kmp_dispatch.h"
#if KMP_USE_HIER_SCHED
#include "kmp_dispatch_hier.h"
#endif

#if OMPT_SUPPORT
#include "ompt-specific.h"
#endif
#if OMPD_SUPPORT
#include "ompd-specific.h"
#endif

#if OMP_PROFILING_SUPPORT
#include "llvm/Support/TimeProfiler.h"
static char *ProfileTraceFile = nullptr;
#endif

/* these are temporary issues to be dealt with */
#define KMP_USE_PRCTL 0

#if KMP_OS_WINDOWS
#include <process.h>
#endif

#if KMP_OS_WINDOWS
// windows does not need include files as it doesn't use shared memory
#else
#include <sys/mman.h>
#include <sys/stat.h>
#include <fcntl.h>
#define SHM_SIZE 1024
#endif

#if defined(KMP_GOMP_COMPAT)
char const __kmp_version_alt_comp[] =
    KMP_VERSION_PREFIX "alternative compiler support: yes";
#endif /* defined(KMP_GOMP_COMPAT) */

char const __kmp_version_omp_api[] =
    KMP_VERSION_PREFIX "API version: 5.0 (201611)";

#ifdef KMP_DEBUG
char const __kmp_version_lock[] =
    KMP_VERSION_PREFIX "lock type: run time selectable";
#endif /* KMP_DEBUG */

#define KMP_MIN(x, y) ((x) < (y) ? (x) : (y))

/* ------------------------------------------------------------------------ */

#if KMP_USE_MONITOR
kmp_info_t __kmp_monitor;
#endif

/* Forward declarations */

void __kmp_cleanup(void);

static void __kmp_initialize_info(kmp_info_t *, kmp_team_t *, int tid,
                                  int gtid);
static void __kmp_initialize_team(kmp_team_t *team, int new_nproc,
                                  kmp_internal_control_t *new_icvs,
                                  ident_t *loc);
#if KMP_AFFINITY_SUPPORTED
static void __kmp_partition_places(kmp_team_t *team,
                                   int update_master_only = 0);
#endif
static void __kmp_do_serial_initialize(void);
void __kmp_fork_barrier(int gtid, int tid);
void __kmp_join_barrier(int gtid);
void __kmp_setup_icv_copy(kmp_team_t *team, int new_nproc,
                          kmp_internal_control_t *new_icvs, ident_t *loc);

#ifdef USE_LOAD_BALANCE
static int __kmp_load_balance_nproc(kmp_root_t *root, int set_nproc);
#endif

static int __kmp_expand_threads(int nNeed);
#if KMP_OS_WINDOWS
static int __kmp_unregister_root_other_thread(int gtid);
#endif
static void __kmp_reap_thread(kmp_info_t *thread, int is_root);
kmp_info_t *__kmp_thread_pool_insert_pt = NULL;
kmp_info_t *__kmp_free_agent_list_insert_pt = NULL;

void __kmp_resize_dist_barrier(kmp_team_t *team, int old_nthreads,
                               int new_nthreads);
void __kmp_add_threads_to_team(kmp_team_t *team, int new_nthreads);

/* Calculate the identifier of the current thread */
/* fast (and somewhat portable) way to get unique identifier of executing
   thread. Returns KMP_GTID_DNE if we haven't been assigned a gtid. */
int __kmp_get_global_thread_id() {
  int i;
  kmp_info_t **other_threads;
  size_t stack_data;
  char *stack_addr;
  size_t stack_size;
  char *stack_base;

  KA_TRACE(
      1000,
      ("*** __kmp_get_global_thread_id: entering, nproc=%d  all_nproc=%d\n",
       __kmp_nth, __kmp_all_nth));

  /* JPH - to handle the case where __kmpc_end(0) is called immediately prior to
     a parallel region, made it return KMP_GTID_DNE to force serial_initialize
     by caller. Had to handle KMP_GTID_DNE at all call-sites, or else guarantee
     __kmp_init_gtid for this to work. */

  if (!TCR_4(__kmp_init_gtid))
    return KMP_GTID_DNE;

#ifdef KMP_TDATA_GTID
  if (TCR_4(__kmp_gtid_mode) >= 3) {
    KA_TRACE(1000, ("*** __kmp_get_global_thread_id: using TDATA\n"));
    return __kmp_gtid;
  }
#endif
  if (TCR_4(__kmp_gtid_mode) >= 2) {
    KA_TRACE(1000, ("*** __kmp_get_global_thread_id: using keyed TLS\n"));
    return __kmp_gtid_get_specific();
  }
  KA_TRACE(1000, ("*** __kmp_get_global_thread_id: using internal alg.\n"));

  stack_addr = (char *)&stack_data;
  other_threads = __kmp_threads;

  /* ATT: The code below is a source of potential bugs due to unsynchronized
     access to __kmp_threads array. For example:
     1. Current thread loads other_threads[i] to thr and checks it, it is
        non-NULL.
     2. Current thread is suspended by OS.
     3. Another thread unregisters and finishes (debug versions of free()
        may fill memory with something like 0xEF).
     4. Current thread is resumed.
     5. Current thread reads junk from *thr.
     TODO: Fix it.  --ln  */

  for (i = 0; i < __kmp_threads_capacity; i++) {

    kmp_info_t *thr = (kmp_info_t *)TCR_SYNC_PTR(other_threads[i]);
    if (!thr)
      continue;

    stack_size = (size_t)TCR_PTR(thr->th.th_info.ds.ds_stacksize);
    stack_base = (char *)TCR_PTR(thr->th.th_info.ds.ds_stackbase);

    /* stack grows down -- search through all of the active threads */

    if (stack_addr <= stack_base) {
      size_t stack_diff = stack_base - stack_addr;

      if (stack_diff <= stack_size) {
        /* The only way we can be closer than the allocated */
        /* stack size is if we are running on this thread. */
        KMP_DEBUG_ASSERT(__kmp_gtid_get_specific() == i);
        return i;
      }
    }
  }

  /* get specific to try and determine our gtid */
  KA_TRACE(1000,
           ("*** __kmp_get_global_thread_id: internal alg. failed to find "
            "thread, using TLS\n"));
  i = __kmp_gtid_get_specific();

  /*fprintf( stderr, "=== %d\n", i );  */ /* GROO */

  /* if we havn't been assigned a gtid, then return code */
  if (i < 0)
    return i;

  /* dynamically updated stack window for uber threads to avoid get_specific
     call */
  if (!TCR_4(other_threads[i]->th.th_info.ds.ds_stackgrow)) {
    KMP_FATAL(StackOverflow, i);
  }

  stack_base = (char *)other_threads[i]->th.th_info.ds.ds_stackbase;
  if (stack_addr > stack_base) {
    TCW_PTR(other_threads[i]->th.th_info.ds.ds_stackbase, stack_addr);
    TCW_PTR(other_threads[i]->th.th_info.ds.ds_stacksize,
            other_threads[i]->th.th_info.ds.ds_stacksize + stack_addr -
                stack_base);
  } else {
    TCW_PTR(other_threads[i]->th.th_info.ds.ds_stacksize,
            stack_base - stack_addr);
  }

  /* Reprint stack bounds for ubermaster since they have been refined */
  if (__kmp_storage_map) {
    char *stack_end = (char *)other_threads[i]->th.th_info.ds.ds_stackbase;
    char *stack_beg = stack_end - other_threads[i]->th.th_info.ds.ds_stacksize;
    __kmp_print_storage_map_gtid(i, stack_beg, stack_end,
                                 other_threads[i]->th.th_info.ds.ds_stacksize,
                                 "th_%d stack (refinement)", i);
  }
  return i;
}

int __kmp_get_global_thread_id_reg() {
  int gtid;

  if (!__kmp_init_serial) {
    gtid = KMP_GTID_DNE;
  } else
#ifdef KMP_TDATA_GTID
      if (TCR_4(__kmp_gtid_mode) >= 3) {
    KA_TRACE(1000, ("*** __kmp_get_global_thread_id_reg: using TDATA\n"));
    gtid = __kmp_gtid;
  } else
#endif
      if (TCR_4(__kmp_gtid_mode) >= 2) {
    KA_TRACE(1000, ("*** __kmp_get_global_thread_id_reg: using keyed TLS\n"));
    gtid = __kmp_gtid_get_specific();
  } else {
    KA_TRACE(1000,
             ("*** __kmp_get_global_thread_id_reg: using internal alg.\n"));
    gtid = __kmp_get_global_thread_id();
  }

  /* we must be a new uber master sibling thread */
  if (gtid == KMP_GTID_DNE) {
    KA_TRACE(10,
             ("__kmp_get_global_thread_id_reg: Encountered new root thread. "
              "Registering a new gtid.\n"));
    __kmp_acquire_bootstrap_lock(&__kmp_initz_lock);
    if (!__kmp_init_serial) {
      __kmp_do_serial_initialize();
      gtid = __kmp_gtid_get_specific();
    } else {
      gtid = __kmp_register_root(FALSE);
    }
    __kmp_release_bootstrap_lock(&__kmp_initz_lock);
    /*__kmp_printf( "+++ %d\n", gtid ); */ /* GROO */
  }

  KMP_DEBUG_ASSERT(gtid >= 0);

  return gtid;
}

/* caller must hold forkjoin_lock */
void __kmp_check_stack_overlap(kmp_info_t *th) {
  int f;
  char *stack_beg = NULL;
  char *stack_end = NULL;
  int gtid;

  KA_TRACE(10, ("__kmp_check_stack_overlap: called\n"));
  if (__kmp_storage_map) {
    stack_end = (char *)th->th.th_info.ds.ds_stackbase;
    stack_beg = stack_end - th->th.th_info.ds.ds_stacksize;

    gtid = __kmp_gtid_from_thread(th);

    if (gtid == KMP_GTID_MONITOR) {
      __kmp_print_storage_map_gtid(
          gtid, stack_beg, stack_end, th->th.th_info.ds.ds_stacksize,
          "th_%s stack (%s)", "mon",
          (th->th.th_info.ds.ds_stackgrow) ? "initial" : "actual");
    } else {
      __kmp_print_storage_map_gtid(
          gtid, stack_beg, stack_end, th->th.th_info.ds.ds_stacksize,
          "th_%d stack (%s)", gtid,
          (th->th.th_info.ds.ds_stackgrow) ? "initial" : "actual");
    }
  }

  /* No point in checking ubermaster threads since they use refinement and
   * cannot overlap */
  gtid = __kmp_gtid_from_thread(th);
  if (__kmp_env_checks == TRUE && !KMP_UBER_GTID(gtid)) {
    KA_TRACE(10,
             ("__kmp_check_stack_overlap: performing extensive checking\n"));
    if (stack_beg == NULL) {
      stack_end = (char *)th->th.th_info.ds.ds_stackbase;
      stack_beg = stack_end - th->th.th_info.ds.ds_stacksize;
    }

    for (f = 0; f < __kmp_threads_capacity; f++) {
      kmp_info_t *f_th = (kmp_info_t *)TCR_SYNC_PTR(__kmp_threads[f]);

      if (f_th && f_th != th) {
        char *other_stack_end =
            (char *)TCR_PTR(f_th->th.th_info.ds.ds_stackbase);
        char *other_stack_beg =
            other_stack_end - (size_t)TCR_PTR(f_th->th.th_info.ds.ds_stacksize);
        if ((stack_beg > other_stack_beg && stack_beg < other_stack_end) ||
            (stack_end > other_stack_beg && stack_end < other_stack_end)) {

          /* Print the other stack values before the abort */
          if (__kmp_storage_map)
            __kmp_print_storage_map_gtid(
                -1, other_stack_beg, other_stack_end,
                (size_t)TCR_PTR(f_th->th.th_info.ds.ds_stacksize),
                "th_%d stack (overlapped)", __kmp_gtid_from_thread(f_th));

          __kmp_fatal(KMP_MSG(StackOverlap), KMP_HNT(ChangeStackLimit),
                      __kmp_msg_null);
        }
      }
    }
  }
  KA_TRACE(10, ("__kmp_check_stack_overlap: returning\n"));
}

/* ------------------------------------------------------------------------ */

void __kmp_infinite_loop(void) {
  static int done = FALSE;

  while (!done) {
    KMP_YIELD(TRUE);
  }
}

#define MAX_MESSAGE 512

void __kmp_print_storage_map_gtid(int gtid, void *p1, void *p2, size_t size,
                                  char const *format, ...) {
  char buffer[MAX_MESSAGE];
  va_list ap;

  va_start(ap, format);
  KMP_SNPRINTF(buffer, sizeof(buffer), "OMP storage map: %p %p%8lu %s\n", p1,
               p2, (unsigned long)size, format);
  __kmp_acquire_bootstrap_lock(&__kmp_stdio_lock);
  __kmp_vprintf(kmp_err, buffer, ap);
#if KMP_PRINT_DATA_PLACEMENT
  int node;
  if (gtid >= 0) {
    if (p1 <= p2 && (char *)p2 - (char *)p1 == size) {
      if (__kmp_storage_map_verbose) {
        node = __kmp_get_host_node(p1);
        if (node < 0) /* doesn't work, so don't try this next time */
          __kmp_storage_map_verbose = FALSE;
        else {
          char *last;
          int lastNode;
          int localProc = __kmp_get_cpu_from_gtid(gtid);

          const int page_size = KMP_GET_PAGE_SIZE();

          p1 = (void *)((size_t)p1 & ~((size_t)page_size - 1));
          p2 = (void *)(((size_t)p2 - 1) & ~((size_t)page_size - 1));
          if (localProc >= 0)
            __kmp_printf_no_lock("  GTID %d localNode %d\n", gtid,
                                 localProc >> 1);
          else
            __kmp_printf_no_lock("  GTID %d\n", gtid);
#if KMP_USE_PRCTL
          /* The more elaborate format is disabled for now because of the prctl
           * hanging bug. */
          do {
            last = p1;
            lastNode = node;
            /* This loop collates adjacent pages with the same host node. */
            do {
              (char *)p1 += page_size;
            } while (p1 <= p2 && (node = __kmp_get_host_node(p1)) == lastNode);
            __kmp_printf_no_lock("    %p-%p memNode %d\n", last, (char *)p1 - 1,
                                 lastNode);
          } while (p1 <= p2);
#else
          __kmp_printf_no_lock("    %p-%p memNode %d\n", p1,
                               (char *)p1 + (page_size - 1),
                               __kmp_get_host_node(p1));
          if (p1 < p2) {
            __kmp_printf_no_lock("    %p-%p memNode %d\n", p2,
                                 (char *)p2 + (page_size - 1),
                                 __kmp_get_host_node(p2));
          }
#endif
        }
      }
    } else
      __kmp_printf_no_lock("  %s\n", KMP_I18N_STR(StorageMapWarning));
  }
#endif /* KMP_PRINT_DATA_PLACEMENT */
  __kmp_release_bootstrap_lock(&__kmp_stdio_lock);
}

void __kmp_warn(char const *format, ...) {
  char buffer[MAX_MESSAGE];
  va_list ap;

  if (__kmp_generate_warnings == kmp_warnings_off) {
    return;
  }

  va_start(ap, format);

  KMP_SNPRINTF(buffer, sizeof(buffer), "OMP warning: %s\n", format);
  __kmp_acquire_bootstrap_lock(&__kmp_stdio_lock);
  __kmp_vprintf(kmp_err, buffer, ap);
  __kmp_release_bootstrap_lock(&__kmp_stdio_lock);

  va_end(ap);
}

void __kmp_abort_process() {
  // Later threads may stall here, but that's ok because abort() will kill them.
  __kmp_acquire_bootstrap_lock(&__kmp_exit_lock);

  if (__kmp_debug_buf) {
    __kmp_dump_debug_buffer();
  }

  if (KMP_OS_WINDOWS) {
    // Let other threads know of abnormal termination and prevent deadlock
    // if abort happened during library initialization or shutdown
    __kmp_global.g.g_abort = SIGABRT;

    /* On Windows* OS by default abort() causes pop-up error box, which stalls
       nightly testing. Unfortunately, we cannot reliably suppress pop-up error
       boxes. _set_abort_behavior() works well, but this function is not
       available in VS7 (this is not problem for DLL, but it is a problem for
       static OpenMP RTL). SetErrorMode (and so, timelimit utility) does not
       help, at least in some versions of MS C RTL.

       It seems following sequence is the only way to simulate abort() and
       avoid pop-up error box. */
    raise(SIGABRT);
    _exit(3); // Just in case, if signal ignored, exit anyway.
  } else {
    __kmp_unregister_library();
    abort();
  }

  __kmp_infinite_loop();
  __kmp_release_bootstrap_lock(&__kmp_exit_lock);

} // __kmp_abort_process

void __kmp_abort_thread(void) {
  // TODO: Eliminate g_abort global variable and this function.
  // In case of abort just call abort(), it will kill all the threads.
  __kmp_infinite_loop();
} // __kmp_abort_thread

/* Print out the storage map for the major kmp_info_t thread data structures
   that are allocated together. */

static void __kmp_print_thread_storage_map(kmp_info_t *thr, int gtid) {
  __kmp_print_storage_map_gtid(gtid, thr, thr + 1, sizeof(kmp_info_t), "th_%d",
                               gtid);

  __kmp_print_storage_map_gtid(gtid, &thr->th.th_info, &thr->th.th_team,
                               sizeof(kmp_desc_t), "th_%d.th_info", gtid);

  __kmp_print_storage_map_gtid(gtid, &thr->th.th_local, &thr->th.th_pri_head,
                               sizeof(kmp_local_t), "th_%d.th_local", gtid);

  __kmp_print_storage_map_gtid(
      gtid, &thr->th.th_bar[0], &thr->th.th_bar[bs_last_barrier],
      sizeof(kmp_balign_t) * bs_last_barrier, "th_%d.th_bar", gtid);

  __kmp_print_storage_map_gtid(gtid, &thr->th.th_bar[bs_plain_barrier],
                               &thr->th.th_bar[bs_plain_barrier + 1],
                               sizeof(kmp_balign_t), "th_%d.th_bar[plain]",
                               gtid);

  __kmp_print_storage_map_gtid(gtid, &thr->th.th_bar[bs_forkjoin_barrier],
                               &thr->th.th_bar[bs_forkjoin_barrier + 1],
                               sizeof(kmp_balign_t), "th_%d.th_bar[forkjoin]",
                               gtid);

#if KMP_FAST_REDUCTION_BARRIER
  __kmp_print_storage_map_gtid(gtid, &thr->th.th_bar[bs_reduction_barrier],
                               &thr->th.th_bar[bs_reduction_barrier + 1],
                               sizeof(kmp_balign_t), "th_%d.th_bar[reduction]",
                               gtid);
#endif // KMP_FAST_REDUCTION_BARRIER
}

/* Print out the storage map for the major kmp_team_t team data structures
   that are allocated together. */

static void __kmp_print_team_storage_map(const char *header, kmp_team_t *team,
                                         int team_id, int num_thr) {
  int num_disp_buff = team->t.t_max_nproc > 1 ? __kmp_dispatch_num_buffers : 2;
  __kmp_print_storage_map_gtid(-1, team, team + 1, sizeof(kmp_team_t), "%s_%d",
                               header, team_id);

  __kmp_print_storage_map_gtid(-1, &team->t.t_bar[0],
                               &team->t.t_bar[bs_last_barrier],
                               sizeof(kmp_balign_team_t) * bs_last_barrier,
                               "%s_%d.t_bar", header, team_id);

  __kmp_print_storage_map_gtid(-1, &team->t.t_bar[bs_plain_barrier],
                               &team->t.t_bar[bs_plain_barrier + 1],
                               sizeof(kmp_balign_team_t), "%s_%d.t_bar[plain]",
                               header, team_id);

  __kmp_print_storage_map_gtid(-1, &team->t.t_bar[bs_forkjoin_barrier],
                               &team->t.t_bar[bs_forkjoin_barrier + 1],
                               sizeof(kmp_balign_team_t),
                               "%s_%d.t_bar[forkjoin]", header, team_id);

#if KMP_FAST_REDUCTION_BARRIER
  __kmp_print_storage_map_gtid(-1, &team->t.t_bar[bs_reduction_barrier],
                               &team->t.t_bar[bs_reduction_barrier + 1],
                               sizeof(kmp_balign_team_t),
                               "%s_%d.t_bar[reduction]", header, team_id);
#endif // KMP_FAST_REDUCTION_BARRIER

  __kmp_print_storage_map_gtid(
      -1, &team->t.t_dispatch[0], &team->t.t_dispatch[num_thr],
      sizeof(kmp_disp_t) * num_thr, "%s_%d.t_dispatch", header, team_id);

  __kmp_print_storage_map_gtid(
      -1, &team->t.t_threads[0], &team->t.t_threads[num_thr],
      sizeof(kmp_info_t *) * num_thr, "%s_%d.t_threads", header, team_id);

  __kmp_print_storage_map_gtid(-1, &team->t.t_disp_buffer[0],
                               &team->t.t_disp_buffer[num_disp_buff],
                               sizeof(dispatch_shared_info_t) * num_disp_buff,
                               "%s_%d.t_disp_buffer", header, team_id);
}

static void __kmp_init_allocator() {
  __kmp_init_memkind();
  __kmp_init_target_mem();
}
static void __kmp_fini_allocator() { __kmp_fini_memkind(); }

/* ------------------------------------------------------------------------ */

#if KMP_DYNAMIC_LIB
#if KMP_OS_WINDOWS

BOOL WINAPI DllMain(HINSTANCE hInstDLL, DWORD fdwReason, LPVOID lpReserved) {
  //__kmp_acquire_bootstrap_lock( &__kmp_initz_lock );

  switch (fdwReason) {

  case DLL_PROCESS_ATTACH:
    KA_TRACE(10, ("DllMain: PROCESS_ATTACH\n"));

    return TRUE;

  case DLL_PROCESS_DETACH:
    KA_TRACE(10, ("DllMain: PROCESS_DETACH T#%d\n", __kmp_gtid_get_specific()));

    // According to Windows* documentation for DllMain entry point:
    // for DLL_PROCESS_DETACH, lpReserved is used for telling the difference:
    //   lpReserved == NULL when FreeLibrary() is called,
    //   lpReserved != NULL when the process is terminated.
    // When FreeLibrary() is called, worker threads remain alive. So the
    // runtime's state is consistent and executing proper shutdown is OK.
    // When the process is terminated, worker threads have exited or been
    // forcefully terminated by the OS and only the shutdown thread remains.
    // This can leave the runtime in an inconsistent state.
    // Hence, only attempt proper cleanup when FreeLibrary() is called.
    // Otherwise, rely on OS to reclaim resources.
    if (lpReserved == NULL)
      __kmp_internal_end_library(__kmp_gtid_get_specific());

    return TRUE;

  case DLL_THREAD_ATTACH:
    KA_TRACE(10, ("DllMain: THREAD_ATTACH\n"));

    /* if we want to register new siblings all the time here call
     * __kmp_get_gtid(); */
    return TRUE;

  case DLL_THREAD_DETACH:
    KA_TRACE(10, ("DllMain: THREAD_DETACH T#%d\n", __kmp_gtid_get_specific()));

    __kmp_internal_end_thread(__kmp_gtid_get_specific());
    return TRUE;
  }

  return TRUE;
}

#endif /* KMP_OS_WINDOWS */
#endif /* KMP_DYNAMIC_LIB */

/* __kmp_parallel_deo -- Wait until it's our turn. */
void __kmp_parallel_deo(int *gtid_ref, int *cid_ref, ident_t *loc_ref) {
  int gtid = *gtid_ref;
#ifdef BUILD_PARALLEL_ORDERED
  kmp_team_t *team = __kmp_team_from_gtid(gtid);
#endif /* BUILD_PARALLEL_ORDERED */

  if (__kmp_env_consistency_check) {
    if (__kmp_threads[gtid]->th.th_root->r.r_active)
#if KMP_USE_DYNAMIC_LOCK
      __kmp_push_sync(gtid, ct_ordered_in_parallel, loc_ref, NULL, 0);
#else
      __kmp_push_sync(gtid, ct_ordered_in_parallel, loc_ref, NULL);
#endif
  }
#ifdef BUILD_PARALLEL_ORDERED
  if (!team->t.t_serialized) {
    KMP_MB();
    KMP_WAIT(&team->t.t_ordered.dt.t_value, __kmp_tid_from_gtid(gtid), KMP_EQ,
             NULL);
    KMP_MB();
  }
#endif /* BUILD_PARALLEL_ORDERED */
}

/* __kmp_parallel_dxo -- Signal the next task. */
void __kmp_parallel_dxo(int *gtid_ref, int *cid_ref, ident_t *loc_ref) {
  int gtid = *gtid_ref;
#ifdef BUILD_PARALLEL_ORDERED
  int tid = __kmp_tid_from_gtid(gtid);
  kmp_team_t *team = __kmp_team_from_gtid(gtid);
#endif /* BUILD_PARALLEL_ORDERED */

  if (__kmp_env_consistency_check) {
    if (__kmp_threads[gtid]->th.th_root->r.r_active)
      __kmp_pop_sync(gtid, ct_ordered_in_parallel, loc_ref);
  }
#ifdef BUILD_PARALLEL_ORDERED
  if (!team->t.t_serialized) {
    KMP_MB(); /* Flush all pending memory write invalidates.  */

    /* use the tid of the next thread in this team */
    /* TODO replace with general release procedure */
    team->t.t_ordered.dt.t_value = ((tid + 1) % team->t.t_nproc);

    KMP_MB(); /* Flush all pending memory write invalidates.  */
  }
#endif /* BUILD_PARALLEL_ORDERED */
}

/* ------------------------------------------------------------------------ */
/* The BARRIER for a SINGLE process section is always explicit   */

int __kmp_enter_single(int gtid, ident_t *id_ref, int push_ws) {
  int status;
  kmp_info_t *th;
  kmp_team_t *team;

  if (!TCR_4(__kmp_init_parallel))
    __kmp_parallel_initialize();
  __kmp_resume_if_soft_paused();

  th = __kmp_threads[gtid];
  team = th->th.th_team;
  status = 0;

  th->th.th_ident = id_ref;

  if (team->t.t_serialized) {
    status = 1;
  } else {
    kmp_int32 old_this = th->th.th_local.this_construct;

    ++th->th.th_local.this_construct;
    /* try to set team count to thread count--success means thread got the
       single block */
    /* TODO: Should this be acquire or release? */
    if (team->t.t_construct == old_this) {
      status = __kmp_atomic_compare_store_acq(&team->t.t_construct, old_this,
                                              th->th.th_local.this_construct);
    }
#if USE_ITT_BUILD
    if (__itt_metadata_add_ptr && __kmp_forkjoin_frames_mode == 3 &&
        KMP_MASTER_GTID(gtid) && th->th.th_teams_microtask == NULL &&
        team->t.t_active_level == 1) {
      // Only report metadata by primary thread of active team at level 1
      __kmp_itt_metadata_single(id_ref);
    }
#endif /* USE_ITT_BUILD */
  }

  if (__kmp_env_consistency_check) {
    if (status && push_ws) {
      __kmp_push_workshare(gtid, ct_psingle, id_ref);
    } else {
      __kmp_check_workshare(gtid, ct_psingle, id_ref);
    }
  }
#if USE_ITT_BUILD
  if (status) {
    __kmp_itt_single_start(gtid);
  }
#endif /* USE_ITT_BUILD */
  return status;
}

void __kmp_exit_single(int gtid) {
#if USE_ITT_BUILD
  __kmp_itt_single_end(gtid);
#endif /* USE_ITT_BUILD */
  if (__kmp_env_consistency_check)
    __kmp_pop_workshare(gtid, ct_psingle, NULL);
}

/* determine if we can go parallel or must use a serialized parallel region and
 * how many threads we can use
 * set_nproc is the number of threads requested for the team
 * returns 0 if we should serialize or only use one thread,
 * otherwise the number of threads to use
 * The forkjoin lock is held by the caller. */
static int __kmp_reserve_threads(kmp_root_t *root, kmp_team_t *parent_team,
                                 int master_tid, int set_nthreads,
                                 int enter_teams) {
  int capacity;
  int new_nthreads;
  KMP_DEBUG_ASSERT(__kmp_init_serial);
  KMP_DEBUG_ASSERT(root && parent_team);
  kmp_info_t *this_thr = parent_team->t.t_threads[master_tid];

  // If dyn-var is set, dynamically adjust the number of desired threads,
  // according to the method specified by dynamic_mode.
  new_nthreads = set_nthreads;
  if (!get__dynamic_2(parent_team, master_tid)) {
    ;
  }
#ifdef USE_LOAD_BALANCE
  else if (__kmp_global.g.g_dynamic_mode == dynamic_load_balance) {
    new_nthreads = __kmp_load_balance_nproc(root, set_nthreads);
    if (new_nthreads == 1) {
      KC_TRACE(10, ("__kmp_reserve_threads: T#%d load balance reduced "
                    "reservation to 1 thread\n",
                    master_tid));
      return 1;
    }
    if (new_nthreads < set_nthreads) {
      KC_TRACE(10, ("__kmp_reserve_threads: T#%d load balance reduced "
                    "reservation to %d threads\n",
                    master_tid, new_nthreads));
    }
  }
#endif /* USE_LOAD_BALANCE */
  else if (__kmp_global.g.g_dynamic_mode == dynamic_thread_limit) {
    new_nthreads = __kmp_avail_proc - __kmp_nth +
                   (root->r.r_active ? 1 : root->r.r_hot_team->t.t_nproc);
    if (new_nthreads <= 1) {
      KC_TRACE(10, ("__kmp_reserve_threads: T#%d thread limit reduced "
                    "reservation to 1 thread\n",
                    master_tid));
      return 1;
    }
    if (new_nthreads < set_nthreads) {
      KC_TRACE(10, ("__kmp_reserve_threads: T#%d thread limit reduced "
                    "reservation to %d threads\n",
                    master_tid, new_nthreads));
    } else {
      new_nthreads = set_nthreads;
    }
  } else if (__kmp_global.g.g_dynamic_mode == dynamic_random) {
    if (set_nthreads > 2) {
      new_nthreads = __kmp_get_random(parent_team->t.t_threads[master_tid]);
      new_nthreads = (new_nthreads % set_nthreads) + 1;
      if (new_nthreads == 1) {
        KC_TRACE(10, ("__kmp_reserve_threads: T#%d dynamic random reduced "
                      "reservation to 1 thread\n",
                      master_tid));
        return 1;
      }
      if (new_nthreads < set_nthreads) {
        KC_TRACE(10, ("__kmp_reserve_threads: T#%d dynamic random reduced "
                      "reservation to %d threads\n",
                      master_tid, new_nthreads));
      }
    }
  } else {
    KMP_ASSERT(0);
  }

  // Respect KMP_ALL_THREADS/KMP_DEVICE_THREAD_LIMIT.
  if (__kmp_nth + new_nthreads -
          (root->r.r_active ? 1 : root->r.r_hot_team->t.t_nproc) >
      __kmp_max_nth) {
    int tl_nthreads = __kmp_max_nth - __kmp_nth +
                      (root->r.r_active ? 1 : root->r.r_hot_team->t.t_nproc);
    if (tl_nthreads <= 0) {
      tl_nthreads = 1;
    }

    // If dyn-var is false, emit a 1-time warning.
    if (!get__dynamic_2(parent_team, master_tid) && (!__kmp_reserve_warn)) {
      __kmp_reserve_warn = 1;
      __kmp_msg(kmp_ms_warning,
                KMP_MSG(CantFormThrTeam, set_nthreads, tl_nthreads),
                KMP_HNT(Unset_ALL_THREADS), __kmp_msg_null);
    }
    if (tl_nthreads == 1) {
      KC_TRACE(10, ("__kmp_reserve_threads: T#%d KMP_DEVICE_THREAD_LIMIT "
                    "reduced reservation to 1 thread\n",
                    master_tid));
      return 1;
    }
    KC_TRACE(10, ("__kmp_reserve_threads: T#%d KMP_DEVICE_THREAD_LIMIT reduced "
                  "reservation to %d threads\n",
                  master_tid, tl_nthreads));
    new_nthreads = tl_nthreads;
  }

  // Respect OMP_THREAD_LIMIT
  int cg_nthreads = this_thr->th.th_cg_roots->cg_nthreads;
  int max_cg_threads = this_thr->th.th_cg_roots->cg_thread_limit;
  if (cg_nthreads + new_nthreads -
          (root->r.r_active ? 1 : root->r.r_hot_team->t.t_nproc) >
      max_cg_threads) {
    int tl_nthreads = max_cg_threads - cg_nthreads +
                      (root->r.r_active ? 1 : root->r.r_hot_team->t.t_nproc);
    if (tl_nthreads <= 0) {
      tl_nthreads = 1;
    }

    // If dyn-var is false, emit a 1-time warning.
    if (!get__dynamic_2(parent_team, master_tid) && (!__kmp_reserve_warn)) {
      __kmp_reserve_warn = 1;
      __kmp_msg(kmp_ms_warning,
                KMP_MSG(CantFormThrTeam, set_nthreads, tl_nthreads),
                KMP_HNT(Unset_ALL_THREADS), __kmp_msg_null);
    }
    if (tl_nthreads == 1) {
      KC_TRACE(10, ("__kmp_reserve_threads: T#%d OMP_THREAD_LIMIT "
                    "reduced reservation to 1 thread\n",
                    master_tid));
      return 1;
    }
    KC_TRACE(10, ("__kmp_reserve_threads: T#%d OMP_THREAD_LIMIT reduced "
                  "reservation to %d threads\n",
                  master_tid, tl_nthreads));
    new_nthreads = tl_nthreads;
  }

  // Check if the threads array is large enough, or needs expanding.
  // See comment in __kmp_register_root() about the adjustment if
  // __kmp_threads[0] == NULL.
  capacity = __kmp_threads_capacity;
  if (TCR_PTR(__kmp_threads[0]) == NULL) {
    --capacity;
  }
  // If it is not for initializing the hidden helper team, we need to take
  // __kmp_hidden_helper_threads_num out of the capacity because it is included
  // in __kmp_threads_capacity.
  if (__kmp_enable_hidden_helper && !TCR_4(__kmp_init_hidden_helper_threads)) {
    capacity -= __kmp_hidden_helper_threads_num;
  }
  if (__kmp_nth + new_nthreads -
          (root->r.r_active ? 1 : root->r.r_hot_team->t.t_nproc) >
      capacity) {
    // Expand the threads array.
    int slotsRequired = __kmp_nth + new_nthreads -
                        (root->r.r_active ? 1 : root->r.r_hot_team->t.t_nproc) -
                        capacity;
    int slotsAdded = __kmp_expand_threads(slotsRequired);
    if (slotsAdded < slotsRequired) {
      // The threads array was not expanded enough.
      new_nthreads -= (slotsRequired - slotsAdded);
      KMP_ASSERT(new_nthreads >= 1);

      // If dyn-var is false, emit a 1-time warning.
      if (!get__dynamic_2(parent_team, master_tid) && (!__kmp_reserve_warn)) {
        __kmp_reserve_warn = 1;
        if (__kmp_tp_cached) {
          __kmp_msg(kmp_ms_warning,
                    KMP_MSG(CantFormThrTeam, set_nthreads, new_nthreads),
                    KMP_HNT(Set_ALL_THREADPRIVATE, __kmp_tp_capacity),
                    KMP_HNT(PossibleSystemLimitOnThreads), __kmp_msg_null);
        } else {
          __kmp_msg(kmp_ms_warning,
                    KMP_MSG(CantFormThrTeam, set_nthreads, new_nthreads),
                    KMP_HNT(SystemLimitOnThreads), __kmp_msg_null);
        }
      }
    }
  }

#ifdef KMP_DEBUG
  if (new_nthreads == 1) {
    KC_TRACE(10,
             ("__kmp_reserve_threads: T#%d serializing team after reclaiming "
              "dead roots and rechecking; requested %d threads\n",
              __kmp_get_gtid(), set_nthreads));
  } else {
    KC_TRACE(10, ("__kmp_reserve_threads: T#%d allocating %d threads; requested"
                  " %d threads\n",
                  __kmp_get_gtid(), new_nthreads, set_nthreads));
  }
#endif // KMP_DEBUG
  return new_nthreads;
}

/* Allocate threads from the thread pool and assign them to the new team. We are
   assured that there are enough threads available, because we checked on that
   earlier within critical section forkjoin */
static void __kmp_fork_team_threads(kmp_root_t *root, kmp_team_t *team,
                                    kmp_info_t *master_th, int master_gtid,
                                    int fork_teams_workers) {
  int i;
  int use_hot_team;

  KA_TRACE(10, ("__kmp_fork_team_threads: new_nprocs = %d\n", team->t.t_nproc));
  KMP_DEBUG_ASSERT(master_gtid == __kmp_get_gtid());
  KMP_MB();

  /* first, let's setup the primary thread */
  master_th->th.th_info.ds.ds_tid = 0;
  master_th->th.th_team = team;
  master_th->th.th_team_nproc = team->t.t_nproc;
  master_th->th.th_team_master = master_th;
  master_th->th.th_team_serialized = FALSE;
  master_th->th.th_dispatch = &team->t.t_dispatch[0];

/* make sure we are not the optimized hot team */
#if KMP_NESTED_HOT_TEAMS
  use_hot_team = 0;
  kmp_hot_team_ptr_t *hot_teams = master_th->th.th_hot_teams;
  if (hot_teams) { // hot teams array is not allocated if
    // KMP_HOT_TEAMS_MAX_LEVEL=0
    int level = team->t.t_active_level - 1; // index in array of hot teams
    if (master_th->th.th_teams_microtask) { // are we inside the teams?
      if (master_th->th.th_teams_size.nteams > 1) {
        ++level; // level was not increased in teams construct for
        // team_of_masters
      }
      if (team->t.t_pkfn != (microtask_t)__kmp_teams_master &&
          master_th->th.th_teams_level == team->t.t_level) {
        ++level; // level was not increased in teams construct for
        // team_of_workers before the parallel
      } // team->t.t_level will be increased inside parallel
    }
    if (level < __kmp_hot_teams_max_level) {
      if (hot_teams[level].hot_team) {
        // hot team has already been allocated for given level
        KMP_DEBUG_ASSERT(hot_teams[level].hot_team == team);
        use_hot_team = 1; // the team is ready to use
      } else {
        use_hot_team = 0; // AC: threads are not allocated yet
        hot_teams[level].hot_team = team; // remember new hot team
        hot_teams[level].hot_team_nth = team->t.t_nproc;
      }
    } else {
      use_hot_team = 0;
    }
  }
#else
  use_hot_team = team == root->r.r_hot_team;
#endif
  if (!use_hot_team) {

    /* install the primary thread */
    team->t.t_threads[0] = master_th;
    __kmp_initialize_info(master_th, team, 0, master_gtid);

    /* now, install the worker threads */
    for (i = 1; i < team->t.t_nproc; i++) {

      /* fork or reallocate a new thread and install it in team */
      kmp_info_t *thr = __kmp_allocate_thread(root, team, i, OMP_ROLE_NONE);
      team->t.t_threads[i] = thr;
      KMP_DEBUG_ASSERT(thr);
      KMP_DEBUG_ASSERT(thr->th.th_team == team);
      /* align team and thread arrived states */
      KA_TRACE(20, ("__kmp_fork_team_threads: T#%d(%d:%d) init arrived "
                    "T#%d(%d:%d) join =%llu, plain=%llu\n",
                    __kmp_gtid_from_tid(0, team), team->t.t_id, 0,
                    __kmp_gtid_from_tid(i, team), team->t.t_id, i,
                    team->t.t_bar[bs_forkjoin_barrier].b_arrived,
                    team->t.t_bar[bs_plain_barrier].b_arrived));
      thr->th.th_teams_microtask = master_th->th.th_teams_microtask;
      thr->th.th_teams_level = master_th->th.th_teams_level;
      thr->th.th_teams_size = master_th->th.th_teams_size;
      { // Initialize threads' barrier data.
        int b;
        kmp_balign_t *balign = team->t.t_threads[i]->th.th_bar;
        for (b = 0; b < bs_last_barrier; ++b) {
          balign[b].bb.b_arrived = team->t.t_bar[b].b_arrived;
          KMP_DEBUG_ASSERT(balign[b].bb.wait_flag != KMP_BARRIER_PARENT_FLAG);
#if USE_DEBUGGER
          balign[b].bb.b_worker_arrived = team->t.t_bar[b].b_team_arrived;
#endif
        }
      }
    }
#if KMP_AFFINITY_SUPPORTED
    // Do not partition the places list for teams construct workers who
    // haven't actually been forked to do real work yet. This partitioning
    // will take place in the parallel region nested within the teams construct.
    if (!fork_teams_workers) {
      __kmp_partition_places(team);
    }
#endif
  }

  if (__kmp_display_affinity && team->t.t_display_affinity != 1) {
    for (i = 0; i < team->t.t_nproc; i++) {
      kmp_info_t *thr = team->t.t_threads[i];
      if (thr->th.th_prev_num_threads != team->t.t_nproc ||
          thr->th.th_prev_level != team->t.t_level) {
        team->t.t_display_affinity = 1;
        break;
      }
    }
  }

  KMP_MB();
}

static void __kmp_alloc_argv_entries(int argc, kmp_team_t *team,
                                     int realloc); // forward declaration

/* Run a parallel region that has been serialized, so runs only in a team of the
   single primary thread. */
void __kmp_serialized_parallel(ident_t *loc, kmp_int32 global_tid) {
  kmp_info_t *this_thr;
  kmp_team_t *serial_team;

  KC_TRACE(10, ("__kmpc_serialized_parallel: called by T#%d\n", global_tid));

  /* Skip all this code for autopar serialized loops since it results in
     unacceptable overhead */
  if (loc != NULL && (loc->flags & KMP_IDENT_AUTOPAR))
    return;

  if (!TCR_4(__kmp_init_parallel))
    __kmp_parallel_initialize();
  __kmp_resume_if_soft_paused();

  this_thr = __kmp_threads[global_tid];
  serial_team = this_thr->th.th_serial_team;

  /* utilize the serialized team held by this thread */
  KMP_DEBUG_ASSERT(serial_team);
  KMP_MB();

  if (__kmp_tasking_mode != tskm_immediate_exec) {
    KMP_DEBUG_ASSERT(
        this_thr->th.th_task_team ==
        this_thr->th.th_team->t.t_task_team[this_thr->th.th_task_state]);
    KA_TRACE(20, ("__kmpc_serialized_parallel: T#%d pushing task_team %p / "
                  "team %p, new task_team = NULL\n",
                  global_tid, this_thr->th.th_task_team, this_thr->th.th_team));
    this_thr->th.th_task_team = NULL;
  }

  kmp_proc_bind_t proc_bind = this_thr->th.th_set_proc_bind;
  if (this_thr->th.th_current_task->td_icvs.proc_bind == proc_bind_false) {
    proc_bind = proc_bind_false;
  } else if (proc_bind == proc_bind_default) {
    // No proc_bind clause was specified, so use the current value
    // of proc-bind-var for this parallel region.
    proc_bind = this_thr->th.th_current_task->td_icvs.proc_bind;
  }
  // Reset for next parallel region
  this_thr->th.th_set_proc_bind = proc_bind_default;

#if OMPT_SUPPORT
  ompt_data_t ompt_parallel_data = ompt_data_none;
  void *codeptr = OMPT_LOAD_RETURN_ADDRESS(global_tid);
  if (ompt_enabled.enabled &&
      this_thr->th.ompt_thread_info.state != ompt_state_overhead) {

    ompt_task_info_t *parent_task_info;
    parent_task_info = OMPT_CUR_TASK_INFO(this_thr);

    parent_task_info->frame.enter_frame.ptr = OMPT_GET_FRAME_ADDRESS(0);
    if (ompt_enabled.ompt_callback_parallel_begin) {
      int team_size = 1;

      ompt_callbacks.ompt_callback(ompt_callback_parallel_begin)(
          &(parent_task_info->task_data), &(parent_task_info->frame),
          &ompt_parallel_data, team_size,
          ompt_parallel_invoker_program | ompt_parallel_team, codeptr);
    }
  }
#endif // OMPT_SUPPORT

  if (this_thr->th.th_team != serial_team) {
    // Nested level will be an index in the nested nthreads array
    int level = this_thr->th.th_team->t.t_level;

    if (serial_team->t.t_serialized) {
      /* this serial team was already used
         TODO increase performance by making this locks more specific */
      kmp_team_t *new_team;

      __kmp_acquire_bootstrap_lock(&__kmp_forkjoin_lock);

      new_team =
          __kmp_allocate_team(this_thr->th.th_root, 1, 1,
#if OMPT_SUPPORT
                              ompt_parallel_data,
#endif
                              proc_bind, &this_thr->th.th_current_task->td_icvs,
                              0 USE_NESTED_HOT_ARG(NULL));
      __kmp_release_bootstrap_lock(&__kmp_forkjoin_lock);
      KMP_ASSERT(new_team);

      /* setup new serialized team and install it */
      new_team->t.t_threads[0] = this_thr;
      new_team->t.t_parent = this_thr->th.th_team;
      serial_team = new_team;
      this_thr->th.th_serial_team = serial_team;

      KF_TRACE(
          10,
          ("__kmpc_serialized_parallel: T#%d allocated new serial team %p\n",
           global_tid, serial_team));

      /* TODO the above breaks the requirement that if we run out of resources,
         then we can still guarantee that serialized teams are ok, since we may
         need to allocate a new one */
    } else {
      KF_TRACE(
          10,
          ("__kmpc_serialized_parallel: T#%d reusing cached serial team %p\n",
           global_tid, serial_team));
    }

    /* we have to initialize this serial team */
    KMP_DEBUG_ASSERT(serial_team->t.t_threads);
    KMP_DEBUG_ASSERT(serial_team->t.t_threads[0] == this_thr);
    KMP_DEBUG_ASSERT(this_thr->th.th_team != serial_team);
    serial_team->t.t_ident = loc;
    serial_team->t.t_serialized = 1;
    serial_team->t.t_nproc = 1;
    serial_team->t.t_parent = this_thr->th.th_team;
    serial_team->t.t_sched.sched = this_thr->th.th_team->t.t_sched.sched;
    this_thr->th.th_team = serial_team;
    serial_team->t.t_master_tid = this_thr->th.th_info.ds.ds_tid;

    // reset task_team if exists
    if (serial_team->t.t_task_team[this_thr->th.th_task_state]) {
      TCW_4(serial_team->t.t_task_team[this_thr->th.th_task_state]->tt.tt_found_tasks, FALSE);
      TCW_4(serial_team->t.t_task_team[this_thr->th.th_task_state]->tt.tt_found_proxy_tasks, FALSE);
      TCW_4(serial_team->t.t_task_team[this_thr->th.th_task_state]->tt.tt_active, TRUE);
    }

    KF_TRACE(10, ("__kmpc_serialized_parallel: T#%d curtask=%p\n", global_tid,
                  this_thr->th.th_current_task));
    KMP_ASSERT(this_thr->th.th_current_task->td_flags.executing == 1);
    this_thr->th.th_current_task->td_flags.executing = 0;

    __kmp_push_current_task_to_thread(this_thr, serial_team, 0);

    /* TODO: GEH: do ICVs work for nested serialized teams? Don't we need an
       implicit task for each serialized task represented by
       team->t.t_serialized? */
    copy_icvs(&this_thr->th.th_current_task->td_icvs,
              &this_thr->th.th_current_task->td_parent->td_icvs);

    // Thread value exists in the nested nthreads array for the next nested
    // level
    if (__kmp_nested_nth.used && (level + 1 < __kmp_nested_nth.used)) {
      this_thr->th.th_current_task->td_icvs.nproc =
          __kmp_nested_nth.nth[level + 1];
    }

    if (__kmp_nested_proc_bind.used &&
        (level + 1 < __kmp_nested_proc_bind.used)) {
      this_thr->th.th_current_task->td_icvs.proc_bind =
          __kmp_nested_proc_bind.bind_types[level + 1];
    }

#if USE_DEBUGGER
    serial_team->t.t_pkfn = (microtask_t)(~0); // For the debugger.
#endif
    this_thr->th.th_info.ds.ds_tid = 0;

    /* set thread cache values */
    this_thr->th.th_team_nproc = 1;
    this_thr->th.th_team_master = this_thr;
    this_thr->th.th_team_serialized = 1;

    serial_team->t.t_level = serial_team->t.t_parent->t.t_level + 1;
    serial_team->t.t_active_level = serial_team->t.t_parent->t.t_active_level;
    serial_team->t.t_def_allocator = this_thr->th.th_def_allocator; // save

    propagateFPControl(serial_team);

    /* check if we need to allocate dispatch buffers stack */
    KMP_DEBUG_ASSERT(serial_team->t.t_dispatch);
    if (!serial_team->t.t_dispatch->th_disp_buffer) {
      serial_team->t.t_dispatch->th_disp_buffer =
          (dispatch_private_info_t *)__kmp_allocate(
              sizeof(dispatch_private_info_t));
    }
    this_thr->th.th_dispatch = serial_team->t.t_dispatch;

    KMP_MB();

  } else {
    /* this serialized team is already being used,
     * that's fine, just add another nested level */
    KMP_DEBUG_ASSERT(this_thr->th.th_team == serial_team);
    KMP_DEBUG_ASSERT(serial_team->t.t_threads);
    KMP_DEBUG_ASSERT(serial_team->t.t_threads[0] == this_thr);
    ++serial_team->t.t_serialized;
    this_thr->th.th_team_serialized = serial_team->t.t_serialized;

    // Nested level will be an index in the nested nthreads array
    int level = this_thr->th.th_team->t.t_level;
    // Thread value exists in the nested nthreads array for the next nested
    // level
    if (__kmp_nested_nth.used && (level + 1 < __kmp_nested_nth.used)) {
      this_thr->th.th_current_task->td_icvs.nproc =
          __kmp_nested_nth.nth[level + 1];
    }
    serial_team->t.t_level++;
    KF_TRACE(10, ("__kmpc_serialized_parallel: T#%d increasing nesting level "
                  "of serial team %p to %d\n",
                  global_tid, serial_team, serial_team->t.t_level));

    /* allocate/push dispatch buffers stack */
    KMP_DEBUG_ASSERT(serial_team->t.t_dispatch);
    {
      dispatch_private_info_t *disp_buffer =
          (dispatch_private_info_t *)__kmp_allocate(
              sizeof(dispatch_private_info_t));
      disp_buffer->next = serial_team->t.t_dispatch->th_disp_buffer;
      serial_team->t.t_dispatch->th_disp_buffer = disp_buffer;
    }
    this_thr->th.th_dispatch = serial_team->t.t_dispatch;

    KMP_MB();
  }
  KMP_CHECK_UPDATE(serial_team->t.t_cancel_request, cancel_noreq);

  // Perform the display affinity functionality for
  // serialized parallel regions
  if (__kmp_display_affinity) {
    if (this_thr->th.th_prev_level != serial_team->t.t_level ||
        this_thr->th.th_prev_num_threads != 1) {
      // NULL means use the affinity-format-var ICV
      __kmp_aux_display_affinity(global_tid, NULL);
      this_thr->th.th_prev_level = serial_team->t.t_level;
      this_thr->th.th_prev_num_threads = 1;
    }
  }

  if (__kmp_env_consistency_check)
    __kmp_push_parallel(global_tid, NULL);
#if OMPT_SUPPORT
  serial_team->t.ompt_team_info.master_return_address = codeptr;
  if (ompt_enabled.enabled &&
      this_thr->th.ompt_thread_info.state != ompt_state_overhead) {
    OMPT_CUR_TASK_INFO(this_thr)->frame.exit_frame.ptr =
        OMPT_GET_FRAME_ADDRESS(0);

    ompt_lw_taskteam_t lw_taskteam;
    __ompt_lw_taskteam_init(&lw_taskteam, this_thr, global_tid,
                            &ompt_parallel_data, codeptr);

    __ompt_lw_taskteam_link(&lw_taskteam, this_thr, 1);
    // don't use lw_taskteam after linking. content was swaped

    /* OMPT implicit task begin */
    if (ompt_enabled.ompt_callback_implicit_task) {
      ompt_callbacks.ompt_callback(ompt_callback_implicit_task)(
          ompt_scope_begin, OMPT_CUR_TEAM_DATA(this_thr),
          OMPT_CUR_TASK_DATA(this_thr), 1, __kmp_tid_from_gtid(global_tid),
          ompt_task_implicit); // TODO: Can this be ompt_task_initial?
      OMPT_CUR_TASK_INFO(this_thr)->thread_num =
          __kmp_tid_from_gtid(global_tid);
    }

    /* OMPT state */
    this_thr->th.ompt_thread_info.state = ompt_state_work_parallel;
    OMPT_CUR_TASK_INFO(this_thr)->frame.exit_frame.ptr =
        OMPT_GET_FRAME_ADDRESS(0);
  }
#endif
  // If this parallel has been serialized, make sure tasking is enabled for
  // it when there are free agent threads.
  if (__kmp_free_agent_num_threads != 0) {
    __kmp_enable_tasking_in_serial_mode(loc, __kmp_entry_gtid(),
        /*proxy=*/ true, /*detachable=*/ false, /*hidden_helper=*/ false);
  }
}

/* most of the work for a fork */
/* return true if we really went parallel, false if serialized */
int __kmp_fork_call(ident_t *loc, int gtid,
                    enum fork_context_e call_context, // Intel, GNU, ...
                    kmp_int32 argc, microtask_t microtask, launch_t invoker,
                    kmp_va_list ap) {
  void **argv;
  int i;
  int master_tid;
  int master_this_cons;
  kmp_team_t *team;
  kmp_team_t *parent_team;
  kmp_info_t *master_th;
  kmp_root_t *root;
  int nthreads;
  int master_active;
  int master_set_numthreads;
  int level;
  int active_level;
  int teams_level;
#if KMP_NESTED_HOT_TEAMS
  kmp_hot_team_ptr_t **p_hot_teams;
#endif
  { // KMP_TIME_BLOCK
    KMP_TIME_DEVELOPER_PARTITIONED_BLOCK(KMP_fork_call);
    KMP_COUNT_VALUE(OMP_PARALLEL_args, argc);

    KA_TRACE(20, ("__kmp_fork_call: enter T#%d\n", gtid));
    if (__kmp_stkpadding > 0 && __kmp_root[gtid] != NULL) {
      /* Some systems prefer the stack for the root thread(s) to start with */
      /* some gap from the parent stack to prevent false sharing. */
      void *dummy = KMP_ALLOCA(__kmp_stkpadding);
      /* These 2 lines below are so this does not get optimized out */
      if (__kmp_stkpadding > KMP_MAX_STKPADDING)
        __kmp_stkpadding += (short)((kmp_int64)dummy);
    }

    /* initialize if needed */
    KMP_DEBUG_ASSERT(
        __kmp_init_serial); // AC: potentially unsafe, not in sync with shutdown
    if (!TCR_4(__kmp_init_parallel))
      __kmp_parallel_initialize();
    __kmp_resume_if_soft_paused();

    /* setup current data */
    master_th = __kmp_threads[gtid]; // AC: potentially unsafe, not in sync with
    // shutdown
    parent_team = master_th->th.th_team;
    master_tid = master_th->th.th_info.ds.ds_tid;
    master_this_cons = master_th->th.th_local.this_construct;
    root = master_th->th.th_root;
    master_active = root->r.r_active;
    master_set_numthreads = master_th->th.th_set_nproc;

#if OMPT_SUPPORT
    ompt_data_t ompt_parallel_data = ompt_data_none;
    ompt_data_t *parent_task_data;
    ompt_frame_t *ompt_frame;
    ompt_data_t *implicit_task_data;
    void *return_address = NULL;

    if (ompt_enabled.enabled) {
      __ompt_get_task_info_internal(0, NULL, &parent_task_data, &ompt_frame,
                                    NULL, NULL);
      return_address = OMPT_LOAD_RETURN_ADDRESS(gtid);
    }
#endif

    // Assign affinity to root thread if it hasn't happened yet
    __kmp_assign_root_init_mask();

    // Nested level will be an index in the nested nthreads array
    level = parent_team->t.t_level;
    // used to launch non-serial teams even if nested is not allowed
    active_level = parent_team->t.t_active_level;
    // needed to check nesting inside the teams
    teams_level = master_th->th.th_teams_level;
#if KMP_NESTED_HOT_TEAMS
    p_hot_teams = &master_th->th.th_hot_teams;
    if (*p_hot_teams == NULL && __kmp_hot_teams_max_level > 0) {
      *p_hot_teams = (kmp_hot_team_ptr_t *)__kmp_allocate(
          sizeof(kmp_hot_team_ptr_t) * __kmp_hot_teams_max_level);
      (*p_hot_teams)[0].hot_team = root->r.r_hot_team;
      // it is either actual or not needed (when active_level > 0)
      (*p_hot_teams)[0].hot_team_nth = 1;
    }
#endif

#if OMPT_SUPPORT
    if (ompt_enabled.enabled) {
      if (ompt_enabled.ompt_callback_parallel_begin) {
        int team_size = master_set_numthreads
                            ? master_set_numthreads
                            : get__nproc_2(parent_team, master_tid);
        int flags = OMPT_INVOKER(call_context) |
                    ((microtask == (microtask_t)__kmp_teams_master)
                         ? ompt_parallel_league
                         : ompt_parallel_team);
        ompt_callbacks.ompt_callback(ompt_callback_parallel_begin)(
            parent_task_data, ompt_frame, &ompt_parallel_data, team_size, flags,
            return_address);
      }
      master_th->th.ompt_thread_info.state = ompt_state_overhead;
    }
#endif

    master_th->th.th_ident = loc;

    if (master_th->th.th_teams_microtask && ap &&
        microtask != (microtask_t)__kmp_teams_master && level == teams_level) {
      // AC: This is start of parallel that is nested inside teams construct.
      // The team is actual (hot), all workers are ready at the fork barrier.
      // No lock needed to initialize the team a bit, then free workers.
      parent_team->t.t_ident = loc;
      __kmp_alloc_argv_entries(argc, parent_team, TRUE);
      parent_team->t.t_argc = argc;
      argv = (void **)parent_team->t.t_argv;
      for (i = argc - 1; i >= 0; --i)
        *argv++ = va_arg(kmp_va_deref(ap), void *);
      // Increment our nested depth levels, but not increase the serialization
      if (parent_team == master_th->th.th_serial_team) {
        // AC: we are in serialized parallel
        __kmpc_serialized_parallel(loc, gtid);
        KMP_DEBUG_ASSERT(parent_team->t.t_serialized > 1);

        if (call_context == fork_context_gnu) {
          // AC: need to decrement t_serialized for enquiry functions to work
          // correctly, will restore at join time
          parent_team->t.t_serialized--;
          return TRUE;
        }

#if OMPD_SUPPORT
        parent_team->t.t_pkfn = microtask;
#endif

#if OMPT_SUPPORT
        void *dummy;
        void **exit_frame_p;

        ompt_lw_taskteam_t lw_taskteam;

        if (ompt_enabled.enabled) {
          __ompt_lw_taskteam_init(&lw_taskteam, master_th, gtid,
                                  &ompt_parallel_data, return_address);
          exit_frame_p = &(lw_taskteam.ompt_task_info.frame.exit_frame.ptr);

          __ompt_lw_taskteam_link(&lw_taskteam, master_th, 0);
          // don't use lw_taskteam after linking. content was swaped

          /* OMPT implicit task begin */
          implicit_task_data = OMPT_CUR_TASK_DATA(master_th);
          if (ompt_enabled.ompt_callback_implicit_task) {
            OMPT_CUR_TASK_INFO(master_th)->thread_num =
                __kmp_tid_from_gtid(gtid);
            ompt_callbacks.ompt_callback(ompt_callback_implicit_task)(
                ompt_scope_begin, OMPT_CUR_TEAM_DATA(master_th),
                implicit_task_data, 1,
                OMPT_CUR_TASK_INFO(master_th)->thread_num, ompt_task_implicit);
          }

          /* OMPT state */
          master_th->th.ompt_thread_info.state = ompt_state_work_parallel;
        } else {
          exit_frame_p = &dummy;
        }
#endif
        // AC: need to decrement t_serialized for enquiry functions to work
        // correctly, will restore at join time
        parent_team->t.t_serialized--;

        {
          KMP_TIME_PARTITIONED_BLOCK(OMP_parallel);
          KMP_SET_THREAD_STATE_BLOCK(IMPLICIT_TASK);
          
          //Make sure this thread isn't a free agent and doesn't appear on the list 
#ifdef KMP_DEBUG
		  KMP_DEBUG_ASSERT(__kmp_threads[gtid] != NULL &&
            			   __kmp_threads[gtid]->th.th_active_role != OMP_ROLE_FREE_AGENT);
          kmp_info_t *th = CCAST(kmp_info_t *, __kmp_free_agent_list);
          while(th != NULL){
          	KMP_DEBUG_ASSERT(th->th.th_info.ds.ds_gtid != gtid);
			th = th->th.th_next_free_agent;
		  }
#endif
          
          __kmp_invoke_microtask(microtask, gtid, 0, argc, parent_team->t.t_argv
#if OMPT_SUPPORT
                                 ,
                                 exit_frame_p
#endif
          );
        }

#if OMPT_SUPPORT
        if (ompt_enabled.enabled) {
          *exit_frame_p = NULL;
          OMPT_CUR_TASK_INFO(master_th)->frame.exit_frame = ompt_data_none;
          if (ompt_enabled.ompt_callback_implicit_task) {
            ompt_callbacks.ompt_callback(ompt_callback_implicit_task)(
                ompt_scope_end, NULL, implicit_task_data, 1,
                OMPT_CUR_TASK_INFO(master_th)->thread_num, ompt_task_implicit);
          }
          ompt_parallel_data = *OMPT_CUR_TEAM_DATA(master_th);
          __ompt_lw_taskteam_unlink(master_th);
          if (ompt_enabled.ompt_callback_parallel_end) {
            ompt_callbacks.ompt_callback(ompt_callback_parallel_end)(
                &ompt_parallel_data, OMPT_CUR_TASK_DATA(master_th),
                OMPT_INVOKER(call_context) | ompt_parallel_team,
                return_address);
          }
          master_th->th.ompt_thread_info.state = ompt_state_overhead;
        }
#endif
        return TRUE;
      }

      parent_team->t.t_pkfn = microtask;
      parent_team->t.t_invoke = invoker;
      KMP_ATOMIC_INC(&root->r.r_in_parallel);
      parent_team->t.t_active_level++;
      parent_team->t.t_level++;
      parent_team->t.t_def_allocator = master_th->th.th_def_allocator; // save

#if OMPT_SUPPORT
      if (ompt_enabled.enabled) {
        ompt_lw_taskteam_t lw_taskteam;
        __ompt_lw_taskteam_init(&lw_taskteam, master_th, gtid,
                                &ompt_parallel_data, return_address);
        __ompt_lw_taskteam_link(&lw_taskteam, master_th, 1, true);
      }
#endif

      /* Change number of threads in the team if requested */
      if (master_set_numthreads) { // The parallel has num_threads clause
        if (master_set_numthreads <= master_th->th.th_teams_size.nth) {
          // AC: only can reduce number of threads dynamically, can't increase
          kmp_info_t **other_threads = parent_team->t.t_threads;
          // NOTE: if using distributed barrier, we need to run this code block
          // even when the team size appears not to have changed from the max.
          int old_proc = master_th->th.th_teams_size.nth;
          if (__kmp_barrier_release_pattern[bs_forkjoin_barrier] ==
              bp_dist_bar) {
            __kmp_resize_dist_barrier(parent_team, old_proc,
                                      master_set_numthreads);
            __kmp_add_threads_to_team(parent_team, master_set_numthreads);
          }
          parent_team->t.t_nproc = master_set_numthreads;
          for (i = 0; i < master_set_numthreads; ++i) {
            other_threads[i]->th.th_team_nproc = master_set_numthreads;
          }
        }
        // Keep extra threads hot in the team for possible next parallels
        master_th->th.th_set_nproc = 0;
      }

#if USE_DEBUGGER
      if (__kmp_debugging) { // Let debugger override number of threads.
        int nth = __kmp_omp_num_threads(loc);
        if (nth > 0) { // 0 means debugger doesn't want to change num threads
          master_set_numthreads = nth;
        }
      }
#endif

      // Figure out the proc_bind policy for the nested parallel within teams
      kmp_proc_bind_t proc_bind = master_th->th.th_set_proc_bind;
      // proc_bind_default means don't update
      kmp_proc_bind_t proc_bind_icv = proc_bind_default;
      if (master_th->th.th_current_task->td_icvs.proc_bind == proc_bind_false) {
        proc_bind = proc_bind_false;
      } else {
        // No proc_bind clause specified; use current proc-bind-var
        if (proc_bind == proc_bind_default) {
          proc_bind = master_th->th.th_current_task->td_icvs.proc_bind;
        }
        /* else: The proc_bind policy was specified explicitly on parallel
           clause.
           This overrides proc-bind-var for this parallel region, but does not
           change proc-bind-var. */
        // Figure the value of proc-bind-var for the child threads.
        if ((level + 1 < __kmp_nested_proc_bind.used) &&
            (__kmp_nested_proc_bind.bind_types[level + 1] !=
             master_th->th.th_current_task->td_icvs.proc_bind)) {
          proc_bind_icv = __kmp_nested_proc_bind.bind_types[level + 1];
        }
      }
      KMP_CHECK_UPDATE(parent_team->t.t_proc_bind, proc_bind);
      // Need to change the bind-var ICV to correct value for each implicit task
      if (proc_bind_icv != proc_bind_default &&
          master_th->th.th_current_task->td_icvs.proc_bind != proc_bind_icv) {
        kmp_info_t **other_threads = parent_team->t.t_threads;
        for (i = 0; i < master_th->th.th_team_nproc; ++i) {
          other_threads[i]->th.th_current_task->td_icvs.proc_bind =
              proc_bind_icv;
        }
      }
      // Reset for next parallel region
      master_th->th.th_set_proc_bind = proc_bind_default;

#if USE_ITT_BUILD && USE_ITT_NOTIFY
      if (((__itt_frame_submit_v3_ptr && __itt_get_timestamp_ptr) ||
           KMP_ITT_DEBUG) &&
          __kmp_forkjoin_frames_mode == 3 &&
          parent_team->t.t_active_level == 1 // only report frames at level 1
          && master_th->th.th_teams_size.nteams == 1) {
        kmp_uint64 tmp_time = __itt_get_timestamp();
        master_th->th.th_frame_time = tmp_time;
        parent_team->t.t_region_time = tmp_time;
      }
      if (__itt_stack_caller_create_ptr) {
        KMP_DEBUG_ASSERT(parent_team->t.t_stack_id == NULL);
        // create new stack stitching id before entering fork barrier
        parent_team->t.t_stack_id = __kmp_itt_stack_caller_create();
      }
#endif /* USE_ITT_BUILD && USE_ITT_NOTIFY */
#if KMP_AFFINITY_SUPPORTED
      __kmp_partition_places(parent_team);
#endif

      KF_TRACE(10, ("__kmp_fork_call: before internal fork: root=%p, team=%p, "
                    "master_th=%p, gtid=%d\n",
                    root, parent_team, master_th, gtid));
      __kmp_internal_fork(loc, gtid, parent_team);
      KF_TRACE(10, ("__kmp_fork_call: after internal fork: root=%p, team=%p, "
                    "master_th=%p, gtid=%d\n",
                    root, parent_team, master_th, gtid));

      if (call_context == fork_context_gnu)
        return TRUE;

      /* Invoke microtask for PRIMARY thread */
      KA_TRACE(20, ("__kmp_fork_call: T#%d(%d:0) invoke microtask = %p\n", gtid,
                    parent_team->t.t_id, parent_team->t.t_pkfn));

      if (!parent_team->t.t_invoke(gtid)) {
        KMP_ASSERT2(0, "cannot invoke microtask for PRIMARY thread");
      }
      KA_TRACE(20, ("__kmp_fork_call: T#%d(%d:0) done microtask = %p\n", gtid,
                    parent_team->t.t_id, parent_team->t.t_pkfn));
      KMP_MB(); /* Flush all pending memory write invalidates.  */

      KA_TRACE(20, ("__kmp_fork_call: parallel exit T#%d\n", gtid));

      return TRUE;
    } // Parallel closely nested in teams construct

#if KMP_DEBUG
    if (__kmp_tasking_mode != tskm_immediate_exec) {
      KMP_DEBUG_ASSERT(master_th->th.th_task_team ==
                       parent_team->t.t_task_team[master_th->th.th_task_state]);
    }
#endif

    // Need this to happen before we determine the number of threads, not while
    // we are allocating the team
    //__kmp_push_current_task_to_thread(master_th, parent_team, 0);
    int enter_teams = 0;
    if (parent_team->t.t_active_level >=
        master_th->th.th_current_task->td_icvs.max_active_levels) {
      nthreads = 1;
    } else {
      enter_teams = ((ap == NULL && active_level == 0) ||
                     (ap && teams_level > 0 && teams_level == level));
      nthreads = master_set_numthreads
                     ? master_set_numthreads
                     // TODO: get nproc directly from current task
                     : get__nproc_2(parent_team, master_tid);
      // Check if we need to take forkjoin lock? (no need for serialized
      // parallel out of teams construct). This code moved here from
      // __kmp_reserve_threads() to speedup nested serialized parallels.
      if (nthreads > 1) {
        if ((get__max_active_levels(master_th) == 1 &&
             (root->r.r_in_parallel && !enter_teams)) ||
            (__kmp_library == library_serial)) {
          KC_TRACE(10, ("__kmp_fork_call: T#%d serializing team; requested %d"
                        " threads\n",
                        gtid, nthreads));
          nthreads = 1;
        }
      }
      if (nthreads > 1) {
        /* determine how many new threads we can use */
        __kmp_acquire_bootstrap_lock(&__kmp_forkjoin_lock);
        /* AC: If we execute teams from parallel region (on host), then teams
           should be created but each can only have 1 thread if nesting is
           disabled. If teams called from serial region, then teams and their
           threads should be created regardless of the nesting setting. */
        nthreads = __kmp_reserve_threads(root, parent_team, master_tid,
                                         nthreads, enter_teams);
        if (nthreads == 1) {
          // Free lock for single thread execution here; for multi-thread
          // execution it will be freed later after team of threads created
          // and initialized
          __kmp_release_bootstrap_lock(&__kmp_forkjoin_lock);
        }
      }
    }
    KMP_DEBUG_ASSERT(nthreads > 0);

    // If we temporarily changed the set number of threads then restore it now
    master_th->th.th_set_nproc = 0;

    /* create a serialized parallel region? */
    if (nthreads == 1) {
/* josh todo: hypothetical question: what do we do for OS X*? */
#if KMP_OS_LINUX &&                                                            \
    (KMP_ARCH_X86 || KMP_ARCH_X86_64 || KMP_ARCH_ARM || KMP_ARCH_AARCH64)
      void *args[argc];
#else
      void **args = (void **)KMP_ALLOCA(argc * sizeof(void *));
#endif /* KMP_OS_LINUX && ( KMP_ARCH_X86 || KMP_ARCH_X86_64 || KMP_ARCH_ARM || \
          KMP_ARCH_AARCH64) */

      KA_TRACE(20,
               ("__kmp_fork_call: T#%d serializing parallel region\n", gtid));

      __kmpc_serialized_parallel(loc, gtid);

#if OMPD_SUPPORT
      master_th->th.th_serial_team->t.t_pkfn = microtask;
#endif

      if (call_context == fork_context_intel) {
        /* TODO this sucks, use the compiler itself to pass args! :) */
        master_th->th.th_serial_team->t.t_ident = loc;
        if (!ap) {
          // revert change made in __kmpc_serialized_parallel()
          master_th->th.th_serial_team->t.t_level--;
          // Get args from parent team for teams construct

#if OMPT_SUPPORT
          void *dummy;
          void **exit_frame_p;
          ompt_task_info_t *task_info;

          ompt_lw_taskteam_t lw_taskteam;

          if (ompt_enabled.enabled) {
            __ompt_lw_taskteam_init(&lw_taskteam, master_th, gtid,
                                    &ompt_parallel_data, return_address);

            __ompt_lw_taskteam_link(&lw_taskteam, master_th, 0);
            // don't use lw_taskteam after linking. content was swaped

            task_info = OMPT_CUR_TASK_INFO(master_th);
            exit_frame_p = &(task_info->frame.exit_frame.ptr);
            if (ompt_enabled.ompt_callback_implicit_task) {
              OMPT_CUR_TASK_INFO(master_th)->thread_num =
                  __kmp_tid_from_gtid(gtid);
              ompt_callbacks.ompt_callback(ompt_callback_implicit_task)(
                  ompt_scope_begin, OMPT_CUR_TEAM_DATA(master_th),
                  &(task_info->task_data), 1,
                  OMPT_CUR_TASK_INFO(master_th)->thread_num,
                  ompt_task_implicit);
            }

            /* OMPT state */
            master_th->th.ompt_thread_info.state = ompt_state_work_parallel;
          } else {
            exit_frame_p = &dummy;
          }
#endif

          {
            KMP_TIME_PARTITIONED_BLOCK(OMP_parallel);
            KMP_SET_THREAD_STATE_BLOCK(IMPLICIT_TASK);
      
#ifdef KMP_DEBUG
            //Make sure this thread isn't a free agent and doesn't appear on the list
            KMP_DEBUG_ASSERT(__kmp_threads[gtid] != NULL &&
            								 __kmp_threads[gtid]->th.th_active_role != OMP_ROLE_FREE_AGENT);
            kmp_info_t *th = CCAST(kmp_info_t *, __kmp_free_agent_list);
            while(th != NULL){
            	KMP_DEBUG_ASSERT(th->th.th_info.ds.ds_gtid != gtid);
            	th = th->th.th_next_free_agent;
            }
#endif
            __kmp_invoke_microtask(microtask, gtid, 0, argc,
                                   parent_team->t.t_argv
#if OMPT_SUPPORT
                                   ,
                                   exit_frame_p
#endif
            );
          }

#if OMPT_SUPPORT
          if (ompt_enabled.enabled) {
            *exit_frame_p = NULL;
            if (ompt_enabled.ompt_callback_implicit_task) {
              ompt_callbacks.ompt_callback(ompt_callback_implicit_task)(
                  ompt_scope_end, NULL, &(task_info->task_data), 1,
                  OMPT_CUR_TASK_INFO(master_th)->thread_num,
                  ompt_task_implicit);
            }
            ompt_parallel_data = *OMPT_CUR_TEAM_DATA(master_th);
            __ompt_lw_taskteam_unlink(master_th);
            if (ompt_enabled.ompt_callback_parallel_end) {
              ompt_callbacks.ompt_callback(ompt_callback_parallel_end)(
                  &ompt_parallel_data, parent_task_data,
                  OMPT_INVOKER(call_context) | ompt_parallel_team,
                  return_address);
            }
            master_th->th.ompt_thread_info.state = ompt_state_overhead;
          }
#endif
        } else if (microtask == (microtask_t)__kmp_teams_master) {
          KMP_DEBUG_ASSERT(master_th->th.th_team ==
                           master_th->th.th_serial_team);
          team = master_th->th.th_team;
          // team->t.t_pkfn = microtask;
          team->t.t_invoke = invoker;
          __kmp_alloc_argv_entries(argc, team, TRUE);
          team->t.t_argc = argc;
          argv = (void **)team->t.t_argv;
          if (ap) {
            for (i = argc - 1; i >= 0; --i)
              *argv++ = va_arg(kmp_va_deref(ap), void *);
          } else {
            for (i = 0; i < argc; ++i)
              // Get args from parent team for teams construct
              argv[i] = parent_team->t.t_argv[i];
          }
          // AC: revert change made in __kmpc_serialized_parallel()
          //     because initial code in teams should have level=0
          team->t.t_level--;
          // AC: call special invoker for outer "parallel" of teams construct
          invoker(gtid);
#if OMPT_SUPPORT
          if (ompt_enabled.enabled) {
            ompt_task_info_t *task_info = OMPT_CUR_TASK_INFO(master_th);
            if (ompt_enabled.ompt_callback_implicit_task) {
              ompt_callbacks.ompt_callback(ompt_callback_implicit_task)(
                  ompt_scope_end, NULL, &(task_info->task_data), 0,
                  OMPT_CUR_TASK_INFO(master_th)->thread_num, ompt_task_initial);
            }
            if (ompt_enabled.ompt_callback_parallel_end) {
              ompt_callbacks.ompt_callback(ompt_callback_parallel_end)(
                  &ompt_parallel_data, parent_task_data,
                  OMPT_INVOKER(call_context) | ompt_parallel_league,
                  return_address);
            }
            master_th->th.ompt_thread_info.state = ompt_state_overhead;
          }
#endif
        } else {
          argv = args;
          for (i = argc - 1; i >= 0; --i)
            *argv++ = va_arg(kmp_va_deref(ap), void *);
          KMP_MB();

#if OMPT_SUPPORT
          void *dummy;
          void **exit_frame_p;
          ompt_task_info_t *task_info;

          ompt_lw_taskteam_t lw_taskteam;

          if (ompt_enabled.enabled) {
            __ompt_lw_taskteam_init(&lw_taskteam, master_th, gtid,
                                    &ompt_parallel_data, return_address);
            __ompt_lw_taskteam_link(&lw_taskteam, master_th, 0);
            // don't use lw_taskteam after linking. content was swaped
            task_info = OMPT_CUR_TASK_INFO(master_th);
            exit_frame_p = &(task_info->frame.exit_frame.ptr);

            /* OMPT implicit task begin */
            implicit_task_data = OMPT_CUR_TASK_DATA(master_th);
            if (ompt_enabled.ompt_callback_implicit_task) {
              ompt_callbacks.ompt_callback(ompt_callback_implicit_task)(
                  ompt_scope_begin, OMPT_CUR_TEAM_DATA(master_th),
                  implicit_task_data, 1, __kmp_tid_from_gtid(gtid),
                  ompt_task_implicit);
              OMPT_CUR_TASK_INFO(master_th)->thread_num =
                  __kmp_tid_from_gtid(gtid);
            }

            /* OMPT state */
            master_th->th.ompt_thread_info.state = ompt_state_work_parallel;
          } else {
            exit_frame_p = &dummy;
          }
#endif

          {
            KMP_TIME_PARTITIONED_BLOCK(OMP_parallel);
            KMP_SET_THREAD_STATE_BLOCK(IMPLICIT_TASK);
      
#ifdef KMP_DEBUG
            //Make sure this thread isn't a free agent and doesn't appear on the list
            KMP_DEBUG_ASSERT(__kmp_threads[gtid] != NULL &&
            								 __kmp_threads[gtid]->th.th_active_role != OMP_ROLE_FREE_AGENT);
            kmp_info_t *th = CCAST(kmp_info_t *, __kmp_free_agent_list);
            while(th != NULL){
            	KMP_DEBUG_ASSERT(th->th.th_info.ds.ds_gtid != gtid);
            	th = th->th.th_next_free_agent;
            }
#endif
            __kmp_invoke_microtask(microtask, gtid, 0, argc, args
#if OMPT_SUPPORT
                                   ,
                                   exit_frame_p
#endif
            );
          }

#if OMPT_SUPPORT
          if (ompt_enabled.enabled) {
            *exit_frame_p = NULL;
            if (ompt_enabled.ompt_callback_implicit_task) {
              ompt_callbacks.ompt_callback(ompt_callback_implicit_task)(
                  ompt_scope_end, NULL, &(task_info->task_data), 1,
                  OMPT_CUR_TASK_INFO(master_th)->thread_num,
                  ompt_task_implicit);
            }

            ompt_parallel_data = *OMPT_CUR_TEAM_DATA(master_th);
            __ompt_lw_taskteam_unlink(master_th);
            if (ompt_enabled.ompt_callback_parallel_end) {
              ompt_callbacks.ompt_callback(ompt_callback_parallel_end)(
                  &ompt_parallel_data, parent_task_data,
                  OMPT_INVOKER(call_context) | ompt_parallel_team,
                  return_address);
            }
            master_th->th.ompt_thread_info.state = ompt_state_overhead;
          }
#endif
        }
      } else if (call_context == fork_context_gnu) {
#if OMPT_SUPPORT
        if (ompt_enabled.enabled) {
          ompt_lw_taskteam_t lwt;
          __ompt_lw_taskteam_init(&lwt, master_th, gtid, &ompt_parallel_data,
                                  return_address);

          lwt.ompt_task_info.frame.exit_frame = ompt_data_none;
          __ompt_lw_taskteam_link(&lwt, master_th, 1);
        }
// don't use lw_taskteam after linking. content was swaped
#endif

        // we were called from GNU native code
        KA_TRACE(20, ("__kmp_fork_call: T#%d serial exit\n", gtid));
        return FALSE;
      } else {
        KMP_ASSERT2(call_context < fork_context_last,
                    "__kmp_fork_call: unknown fork_context parameter");
      }

      KA_TRACE(20, ("__kmp_fork_call: T#%d serial exit\n", gtid));
      KMP_MB();
      return FALSE;
    } // if (nthreads == 1)

    // GEH: only modify the executing flag in the case when not serialized
    //      serialized case is handled in kmpc_serialized_parallel
    KF_TRACE(10, ("__kmp_fork_call: parent_team_aclevel=%d, master_th=%p, "
                  "curtask=%p, curtask_max_aclevel=%d\n",
                  parent_team->t.t_active_level, master_th,
                  master_th->th.th_current_task,
                  master_th->th.th_current_task->td_icvs.max_active_levels));
    // TODO: GEH - cannot do this assertion because root thread not set up as
    // executing
    // KMP_ASSERT( master_th->th.th_current_task->td_flags.executing == 1 );
    master_th->th.th_current_task->td_flags.executing = 0;

    if (!master_th->th.th_teams_microtask || level > teams_level) {
      /* Increment our nested depth level */
      KMP_ATOMIC_INC(&root->r.r_in_parallel);
    }

    // See if we need to make a copy of the ICVs.
    int nthreads_icv = master_th->th.th_current_task->td_icvs.nproc;
    if ((level + 1 < __kmp_nested_nth.used) &&
        (__kmp_nested_nth.nth[level + 1] != nthreads_icv)) {
      nthreads_icv = __kmp_nested_nth.nth[level + 1];
    } else {
      nthreads_icv = 0; // don't update
    }

    // Figure out the proc_bind_policy for the new team.
    kmp_proc_bind_t proc_bind = master_th->th.th_set_proc_bind;
    // proc_bind_default means don't update
    kmp_proc_bind_t proc_bind_icv = proc_bind_default;
    if (master_th->th.th_current_task->td_icvs.proc_bind == proc_bind_false) {
      proc_bind = proc_bind_false;
    } else {
      // No proc_bind clause specified; use current proc-bind-var for this
      // parallel region
      if (proc_bind == proc_bind_default) {
        proc_bind = master_th->th.th_current_task->td_icvs.proc_bind;
      }
      // Have teams construct take proc_bind value from KMP_TEAMS_PROC_BIND
      if (master_th->th.th_teams_microtask &&
          microtask == (microtask_t)__kmp_teams_master) {
        proc_bind = __kmp_teams_proc_bind;
      }
      /* else: The proc_bind policy was specified explicitly on parallel clause.
         This overrides proc-bind-var for this parallel region, but does not
         change proc-bind-var. */
      // Figure the value of proc-bind-var for the child threads.
      if ((level + 1 < __kmp_nested_proc_bind.used) &&
          (__kmp_nested_proc_bind.bind_types[level + 1] !=
           master_th->th.th_current_task->td_icvs.proc_bind)) {
        // Do not modify the proc bind icv for the two teams construct forks
        // They just let the proc bind icv pass through
        if (!master_th->th.th_teams_microtask ||
            !(microtask == (microtask_t)__kmp_teams_master || ap == NULL))
          proc_bind_icv = __kmp_nested_proc_bind.bind_types[level + 1];
      }
    }

    // Reset for next parallel region
    master_th->th.th_set_proc_bind = proc_bind_default;

    if ((nthreads_icv > 0) || (proc_bind_icv != proc_bind_default)) {
      kmp_internal_control_t new_icvs;
      copy_icvs(&new_icvs, &master_th->th.th_current_task->td_icvs);
      new_icvs.next = NULL;
      if (nthreads_icv > 0) {
        new_icvs.nproc = nthreads_icv;
      }
      if (proc_bind_icv != proc_bind_default) {
        new_icvs.proc_bind = proc_bind_icv;
      }

      /* allocate a new parallel team */
      KF_TRACE(10, ("__kmp_fork_call: before __kmp_allocate_team\n"));
      team = __kmp_allocate_team(root, nthreads, nthreads,
#if OMPT_SUPPORT
                                 ompt_parallel_data,
#endif
                                 proc_bind, &new_icvs,
                                 argc USE_NESTED_HOT_ARG(master_th));
      if (__kmp_barrier_release_pattern[bs_forkjoin_barrier] == bp_dist_bar)
        copy_icvs((kmp_internal_control_t *)team->t.b->team_icvs, &new_icvs);
    } else {
      /* allocate a new parallel team */
      KF_TRACE(10, ("__kmp_fork_call: before __kmp_allocate_team\n"));
      team = __kmp_allocate_team(root, nthreads, nthreads,
#if OMPT_SUPPORT
                                 ompt_parallel_data,
#endif
                                 proc_bind,
                                 &master_th->th.th_current_task->td_icvs,
                                 argc USE_NESTED_HOT_ARG(master_th));
      if (__kmp_barrier_release_pattern[bs_forkjoin_barrier] == bp_dist_bar)
        copy_icvs((kmp_internal_control_t *)team->t.b->team_icvs,
                  &master_th->th.th_current_task->td_icvs);
    }
    KF_TRACE(
        10, ("__kmp_fork_call: after __kmp_allocate_team - team = %p\n", team));

    /* setup the new team */
    KMP_CHECK_UPDATE(team->t.t_master_tid, master_tid);
    KMP_CHECK_UPDATE(team->t.t_master_this_cons, master_this_cons);
    KMP_CHECK_UPDATE(team->t.t_ident, loc);
    KMP_CHECK_UPDATE(team->t.t_parent, parent_team);
    KMP_CHECK_UPDATE_SYNC(team->t.t_pkfn, microtask);
#if OMPT_SUPPORT
    KMP_CHECK_UPDATE_SYNC(team->t.ompt_team_info.master_return_address,
                          return_address);
#endif
    KMP_CHECK_UPDATE(team->t.t_invoke, invoker); // TODO move to root, maybe
    // TODO: parent_team->t.t_level == INT_MAX ???
    if (!master_th->th.th_teams_microtask || level > teams_level) {
      int new_level = parent_team->t.t_level + 1;
      KMP_CHECK_UPDATE(team->t.t_level, new_level);
      new_level = parent_team->t.t_active_level + 1;
      KMP_CHECK_UPDATE(team->t.t_active_level, new_level);
    } else {
      // AC: Do not increase parallel level at start of the teams construct
      int new_level = parent_team->t.t_level;
      KMP_CHECK_UPDATE(team->t.t_level, new_level);
      new_level = parent_team->t.t_active_level;
      KMP_CHECK_UPDATE(team->t.t_active_level, new_level);
    }
    kmp_r_sched_t new_sched = get__sched_2(parent_team, master_tid);
    // set primary thread's schedule as new run-time schedule
    KMP_CHECK_UPDATE(team->t.t_sched.sched, new_sched.sched);

    KMP_CHECK_UPDATE(team->t.t_cancel_request, cancel_noreq);
    KMP_CHECK_UPDATE(team->t.t_def_allocator, master_th->th.th_def_allocator);

    // Update the floating point rounding in the team if required.
    propagateFPControl(team);
#if OMPD_SUPPORT
    if (ompd_state & OMPD_ENABLE_BP)
      ompd_bp_parallel_begin();
#endif

    if (__kmp_tasking_mode != tskm_immediate_exec) {
      // Set primary thread's task team to team's task team. Unless this is hot
      // team, it should be NULL.
      KMP_DEBUG_ASSERT(master_th->th.th_task_team ==
                       parent_team->t.t_task_team[master_th->th.th_task_state]);
      KA_TRACE(20, ("__kmp_fork_call: Primary T#%d pushing task_team %p / team "
                    "%p, new task_team %p / team %p\n",
                    __kmp_gtid_from_thread(master_th),
                    master_th->th.th_task_team, parent_team,
                    team->t.t_task_team[master_th->th.th_task_state], team));

      if (active_level || master_th->th.th_task_team) {
        // Take a memo of primary thread's task_state
        KMP_DEBUG_ASSERT(master_th->th.th_task_state_memo_stack);
        if (master_th->th.th_task_state_top >=
            master_th->th.th_task_state_stack_sz) { // increase size
          kmp_uint32 new_size = 2 * master_th->th.th_task_state_stack_sz;
          kmp_uint8 *old_stack, *new_stack;
          kmp_uint32 i;
          new_stack = (kmp_uint8 *)__kmp_allocate(new_size);
          for (i = 0; i < master_th->th.th_task_state_stack_sz; ++i) {
            new_stack[i] = master_th->th.th_task_state_memo_stack[i];
          }
          for (i = master_th->th.th_task_state_stack_sz; i < new_size;
               ++i) { // zero-init rest of stack
            new_stack[i] = 0;
          }
          old_stack = master_th->th.th_task_state_memo_stack;
          master_th->th.th_task_state_memo_stack = new_stack;
          master_th->th.th_task_state_stack_sz = new_size;
          __kmp_free(old_stack);
        }
        // Store primary thread's task_state on stack
        master_th->th
            .th_task_state_memo_stack[master_th->th.th_task_state_top] =
            master_th->th.th_task_state;
        master_th->th.th_task_state_top++;
#if KMP_NESTED_HOT_TEAMS
        if (master_th->th.th_hot_teams &&
            active_level < __kmp_hot_teams_max_level &&
            team == master_th->th.th_hot_teams[active_level].hot_team) {
          // Restore primary thread's nested state if nested hot team
          master_th->th.th_task_state =
              master_th->th
                  .th_task_state_memo_stack[master_th->th.th_task_state_top];
        } else {
#endif
          master_th->th.th_task_state = 0;
#if KMP_NESTED_HOT_TEAMS
        }
#endif
      }
#if !KMP_NESTED_HOT_TEAMS
      KMP_DEBUG_ASSERT((master_th->th.th_task_team == NULL) ||
                       (team == root->r.r_hot_team));
#endif
    }

    KA_TRACE(
        20,
        ("__kmp_fork_call: T#%d(%d:%d)->(%d:0) created a team of %d threads\n",
         gtid, parent_team->t.t_id, team->t.t_master_tid, team->t.t_id,
         team->t.t_nproc));
    KMP_DEBUG_ASSERT(team != root->r.r_hot_team ||
                     (team->t.t_master_tid == 0 &&
                      (team->t.t_parent == root->r.r_root_team ||
                       team->t.t_parent->t.t_serialized)));
    KMP_MB();

    /* now, setup the arguments */
    argv = (void **)team->t.t_argv;
    if (ap) {
      for (i = argc - 1; i >= 0; --i) {
        void *new_argv = va_arg(kmp_va_deref(ap), void *);
        KMP_CHECK_UPDATE(*argv, new_argv);
        argv++;
      }
    } else {
      for (i = 0; i < argc; ++i) {
        // Get args from parent team for teams construct
        KMP_CHECK_UPDATE(argv[i], team->t.t_parent->t.t_argv[i]);
      }
    }

    /* now actually fork the threads */
    KMP_CHECK_UPDATE(team->t.t_master_active, master_active);
    if (!root->r.r_active) // Only do assignment if it prevents cache ping-pong
      root->r.r_active = TRUE;

    __kmp_fork_team_threads(root, team, master_th, gtid, !ap);
    __kmp_setup_icv_copy(team, nthreads,
                         &master_th->th.th_current_task->td_icvs, loc);

    //Propagate the correct task_state to the workers that were free agents before
    for(i = 1; i < team->t.t_nproc; i++){
    	KMP_DEBUG_ASSERT(team->t.t_threads[i]);
    	team->t.t_threads[i]->th.th_task_state = master_th->th.th_task_state;
    }
#if OMPT_SUPPORT
    master_th->th.ompt_thread_info.state = ompt_state_work_parallel;
#endif

    __kmp_release_bootstrap_lock(&__kmp_forkjoin_lock);

#if USE_ITT_BUILD
    if (team->t.t_active_level == 1 // only report frames at level 1
        && !master_th->th.th_teams_microtask) { // not in teams construct
#if USE_ITT_NOTIFY
      if ((__itt_frame_submit_v3_ptr || KMP_ITT_DEBUG) &&
          (__kmp_forkjoin_frames_mode == 3 ||
           __kmp_forkjoin_frames_mode == 1)) {
        kmp_uint64 tmp_time = 0;
        if (__itt_get_timestamp_ptr)
          tmp_time = __itt_get_timestamp();
        // Internal fork - report frame begin
        master_th->th.th_frame_time = tmp_time;
        if (__kmp_forkjoin_frames_mode == 3)
          team->t.t_region_time = tmp_time;
      } else
// only one notification scheme (either "submit" or "forking/joined", not both)
#endif /* USE_ITT_NOTIFY */
        if ((__itt_frame_begin_v3_ptr || KMP_ITT_DEBUG) &&
            __kmp_forkjoin_frames && !__kmp_forkjoin_frames_mode) {
          // Mark start of "parallel" region for Intel(R) VTune(TM) analyzer.
          __kmp_itt_region_forking(gtid, team->t.t_nproc, 0);
        }
    }
#endif /* USE_ITT_BUILD */

    /* now go on and do the work */
    KMP_DEBUG_ASSERT(team == __kmp_threads[gtid]->th.th_team);
    KMP_MB();
    KF_TRACE(10,
             ("__kmp_internal_fork : root=%p, team=%p, master_th=%p, gtid=%d\n",
              root, team, master_th, gtid));

#if USE_ITT_BUILD
    if (__itt_stack_caller_create_ptr) {
      // create new stack stitching id before entering fork barrier
      if (!enter_teams) {
        KMP_DEBUG_ASSERT(team->t.t_stack_id == NULL);
        team->t.t_stack_id = __kmp_itt_stack_caller_create();
      } else if (parent_team->t.t_serialized) {
        // keep stack stitching id in the serialized parent_team;
        // current team will be used for parallel inside the teams;
        // if parent_team is active, then it already keeps stack stitching id
        // for the league of teams
        KMP_DEBUG_ASSERT(parent_team->t.t_stack_id == NULL);
        parent_team->t.t_stack_id = __kmp_itt_stack_caller_create();
      }
    }
#endif /* USE_ITT_BUILD */

    // AC: skip __kmp_internal_fork at teams construct, let only primary
    // threads execute
    if (ap) {
      __kmp_internal_fork(loc, gtid, team);
      KF_TRACE(10, ("__kmp_internal_fork : after : root=%p, team=%p, "
                    "master_th=%p, gtid=%d\n",
                    root, team, master_th, gtid));
    }

    if (call_context == fork_context_gnu) {
      KA_TRACE(20, ("__kmp_fork_call: parallel exit T#%d\n", gtid));
      return TRUE;
    }

    /* Invoke microtask for PRIMARY thread */
    KA_TRACE(20, ("__kmp_fork_call: T#%d(%d:0) invoke microtask = %p\n", gtid,
                  team->t.t_id, team->t.t_pkfn));
  } // END of timer KMP_fork_call block

#if KMP_STATS_ENABLED
  // If beginning a teams construct, then change thread state
  stats_state_e previous_state = KMP_GET_THREAD_STATE();
  if (!ap) {
    KMP_SET_THREAD_STATE(stats_state_e::TEAMS_REGION);
  }
#endif

  if (!team->t.t_invoke(gtid)) {
    KMP_ASSERT2(0, "cannot invoke microtask for PRIMARY thread");
  }

#if KMP_STATS_ENABLED
  // If was beginning of a teams construct, then reset thread state
  if (!ap) {
    KMP_SET_THREAD_STATE(previous_state);
  }
#endif

  KA_TRACE(20, ("__kmp_fork_call: T#%d(%d:0) done microtask = %p\n", gtid,
                team->t.t_id, team->t.t_pkfn));
  KMP_MB(); /* Flush all pending memory write invalidates.  */

  KA_TRACE(20, ("__kmp_fork_call: parallel exit T#%d\n", gtid));
#if OMPT_SUPPORT
  if (ompt_enabled.enabled) {
    master_th->th.ompt_thread_info.state = ompt_state_overhead;
  }
#endif

  return TRUE;
}

#if OMPT_SUPPORT
static inline void __kmp_join_restore_state(kmp_info_t *thread,
                                            kmp_team_t *team) {
  // restore state outside the region
  thread->th.ompt_thread_info.state =
      ((team->t.t_serialized) ? ompt_state_work_serial
                              : ompt_state_work_parallel);
}

static inline void __kmp_join_ompt(int gtid, kmp_info_t *thread,
                                   kmp_team_t *team, ompt_data_t *parallel_data,
                                   int flags, void *codeptr) {
  ompt_task_info_t *task_info = __ompt_get_task_info_object(0);
  if (ompt_enabled.ompt_callback_parallel_end) {
    ompt_callbacks.ompt_callback(ompt_callback_parallel_end)(
        parallel_data, &(task_info->task_data), flags, codeptr);
  }

  task_info->frame.enter_frame = ompt_data_none;
  __kmp_join_restore_state(thread, team);
}
#endif

static void __kmp_transform_team_threads_to_FA(int gtid){
    int i, b;
    kmp_team_t *team;
    kmp_info_t *new_thr, *this_thr;
    kmp_balign_t *balign;
    if(__kmp_free_agent_num_threads == KMP_ATOMIC_LD_RLX(&__kmp_free_agent_active_nth)) return;
    this_thr = __kmp_threads[gtid];
    team = this_thr->th.th_team;
    for(i = team->t.t_nproc-1; 
  	   (i >= 0 && __kmp_free_agent_active_nth <= __kmp_free_agent_num_threads); i--){
        new_thr = team->t.t_threads[i];
	    if(new_thr == this_thr) continue; //The master never changes its role
	    if(!(new_thr->th.th_potential_roles & OMP_ROLE_FREE_AGENT)) continue;
  
        balign = new_thr->th.th_bar;
	    for(b = 0; b < bs_last_barrier; ++b){
	        if(balign[b].bb.wait_flag == KMP_BARRIER_PARENT_FLAG)
		        balign[b].bb.wait_flag = KMP_BARRIER_SWITCH_TO_OWN_FLAG;
 		    //balign[b].bb.b_go = KMP_INIT_BARRIER_STATE;
		    balign[b].bb.team = NULL;
		    balign[b].bb.leaf_kids = 0;
	    }
	    new_thr->th.th_task_state = 0;
	    kmp_taskdata_t *task = new_thr->th.th_current_task;

  	    __kmp_acquire_bootstrap_lock(&__kmp_free_agent_allowed_teams_lock);
  	    if(new_thr->th.allowed_teams == NULL){
  	        __kmp_init_bootstrap_lock(&new_thr->th.allowed_teams_lock);
  	        new_thr->th.allowed_teams_capacity =
  	            (__kmp_free_agent_allowed_teams_length > 0)
  	            ? __kmp_free_agent_allowed_teams_length*2
  	            : 4;
  		    new_thr->th.allowed_teams = (kmp_task_team_t **)__kmp_allocate(
  			  	  sizeof(kmp_task_team_t *) * new_thr->th.allowed_teams_capacity);
  	    }
  	    else if(new_thr->th.allowed_teams_capacity <= __kmp_free_agent_allowed_teams_length){
  	        __kmp_realloc_thread_allowed_task_team(new_thr, __kmp_free_agent_allowed_teams_length*2, FALSE);
  	    }
  	    new_thr->th.allowed_teams_length = __kmp_free_agent_allowed_teams_length;
  	    __kmp_copy_global_allowed_teams_to_thread(new_thr);
  	    __kmp_release_bootstrap_lock(&__kmp_free_agent_allowed_teams_lock);

  	    task->td_task_id = KMP_GEN_TASK_ID();
  	    task->td_team = NULL;
  	    task->td_ident = NULL;
  	    task->td_taskwait_ident = NULL;
  	    task->td_taskwait_counter = 0;
  	    task->td_taskwait_thread = 0;

  	    task->td_flags.tiedness = TASK_TIED;
  	    task->td_flags.tasktype = TASK_IMPLICIT;
  	    task->td_flags.proxy = TASK_FULL;
  	    task->td_flags.task_serial = 1;
  	    task->td_flags.tasking_ser = (__kmp_tasking_mode == tskm_immediate_exec);
  	    task->td_flags.team_serial = 0;

  	    task->td_depnode = NULL;
  	    task->td_last_tied = task;
  	    task->td_allow_completion_event.pending_events_count = -1;
  	    task->td_allow_completion_event.ed.task = nullptr;

      	KMP_DEBUG_ASSERT(KMP_ATOMIC_LD_ACQ(&task->td_incomplete_child_tasks) == 0);
  	    KMP_DEBUG_ASSERT(task->td_allocated_child_tasks == 0);
	    gtid = new_thr->th.th_info.ds.ds_gtid;
	    if(__kmp_free_agent_list_insert_pt != NULL){
		    KMP_DEBUG_ASSERT(__kmp_free_agent_list != NULL);
		    if(__kmp_free_agent_list_insert_pt->th.th_info.ds.ds_gtid > gtid)
		        __kmp_free_agent_list_insert_pt = NULL;
	    }
	    kmp_info_t **scan;
	    if(__kmp_free_agent_list_insert_pt != NULL)
	        scan = &(__kmp_free_agent_list_insert_pt->th.th_next_free_agent);
	    else
	  	    scan = CCAST(kmp_info_t **, &__kmp_free_agent_list);
	    for(; (*scan != NULL) && ((*scan)->th.th_info.ds.ds_gtid < gtid);
	        scan = &((*scan)->th.th_next_free_agent))
	        ;
        TCW_PTR(new_thr->th.th_next_free_agent, *scan);
	    __kmp_free_agent_list_insert_pt = *scan = new_thr;
	    KMP_DEBUG_ASSERT((new_thr->th.th_next_free_agent == NULL) ||
		  			     (new_thr->th.th_info.ds.ds_gtid < new_thr->th.th_next_free_agent->th.th_info.ds.ds_gtid));
		
	    new_thr->th.th_pending_role = OMP_ROLE_FREE_AGENT;
	    KMP_ATOMIC_INC(&__kmp_free_agent_active_nth);
	    KMP_ATOMIC_ST_REL(&new_thr->th.th_change_role, true);
    }
    KMP_DEBUG_ASSERT(__kmp_free_agent_active_nth <= __kmp_free_agent_num_threads);
    KMP_MB();
}

void __kmp_join_call(ident_t *loc, int gtid
#if OMPT_SUPPORT
                     ,
                     enum fork_context_e fork_context
#endif
                     ,
                     int exit_teams) {
  KMP_TIME_DEVELOPER_PARTITIONED_BLOCK(KMP_join_call);
  kmp_team_t *team;
  kmp_team_t *parent_team;
  kmp_info_t *master_th;
  kmp_root_t *root;
  int master_active;

  KA_TRACE(20, ("__kmp_join_call: enter T#%d\n", gtid));

  /* setup current data */
  master_th = __kmp_threads[gtid];
  root = master_th->th.th_root;
  team = master_th->th.th_team;
  parent_team = team->t.t_parent;

  master_th->th.th_ident = loc;

#if OMPT_SUPPORT
  void *team_microtask = (void *)team->t.t_pkfn;
  // For GOMP interface with serialized parallel, need the
  // __kmpc_end_serialized_parallel to call hooks for OMPT end-implicit-task
  // and end-parallel events.
  if (ompt_enabled.enabled &&
      !(team->t.t_serialized && fork_context == fork_context_gnu)) {
    master_th->th.ompt_thread_info.state = ompt_state_overhead;
  }
#endif

#if KMP_DEBUG
  if (__kmp_tasking_mode != tskm_immediate_exec && !exit_teams) {
    KA_TRACE(20, ("__kmp_join_call: T#%d, old team = %p old task_team = %p, "
                  "th_task_team = %p\n",
                  __kmp_gtid_from_thread(master_th), team,
                  team->t.t_task_team[master_th->th.th_task_state],
                  master_th->th.th_task_team));
    KMP_DEBUG_ASSERT((master_th->th.th_team == master_th->th.th_serial_team) ||
                     (master_th->th.th_task_team ==
                        team->t.t_task_team[master_th->th.th_task_state]));
  }
#endif

  if (team->t.t_serialized) {
    if (master_th->th.th_teams_microtask) {
      // We are in teams construct
      int level = team->t.t_level;
      int tlevel = master_th->th.th_teams_level;
      if (level == tlevel) {
        // AC: we haven't incremented it earlier at start of teams construct,
        //     so do it here - at the end of teams construct
        team->t.t_level++;
      } else if (level == tlevel + 1) {
        // AC: we are exiting parallel inside teams, need to increment
        // serialization in order to restore it in the next call to
        // __kmpc_end_serialized_parallel
        team->t.t_serialized++;
      }
    }
    __kmpc_end_serialized_parallel(loc, gtid);

#if OMPT_SUPPORT
    if (ompt_enabled.enabled) {
      if (fork_context == fork_context_gnu) {
        __ompt_lw_taskteam_unlink(master_th);
      }
      __kmp_join_restore_state(master_th, parent_team);
    }
#endif

    return;
  }

  master_active = team->t.t_master_active;

  if (!exit_teams) {
    // AC: No barrier for internal teams at exit from teams construct.
    //     But there is barrier for external team (league).
    __kmp_internal_join(loc, gtid, team);
#if USE_ITT_BUILD
    if (__itt_stack_caller_create_ptr) {
      KMP_DEBUG_ASSERT(team->t.t_stack_id != NULL);
      // destroy the stack stitching id after join barrier
      __kmp_itt_stack_caller_destroy((__itt_caller)team->t.t_stack_id);
      team->t.t_stack_id = NULL;
    }
#endif
  } else {
    master_th->th.th_task_state =
        0; // AC: no tasking in teams (out of any parallel)
#if USE_ITT_BUILD
    if (__itt_stack_caller_create_ptr && parent_team->t.t_serialized) {
      KMP_DEBUG_ASSERT(parent_team->t.t_stack_id != NULL);
      // destroy the stack stitching id on exit from the teams construct
      // if parent_team is active, then the id will be destroyed later on
      // by master of the league of teams
      __kmp_itt_stack_caller_destroy((__itt_caller)parent_team->t.t_stack_id);
      parent_team->t.t_stack_id = NULL;
    }
#endif

    if (team->t.t_nproc > 1 &&
        __kmp_barrier_gather_pattern[bs_forkjoin_barrier] == bp_dist_bar) {
      team->t.b->update_num_threads(team->t.t_nproc);
      __kmp_add_threads_to_team(team, team->t.t_nproc);
    }
  }

  KMP_MB();

#if OMPT_SUPPORT
  ompt_data_t *parallel_data = &(team->t.ompt_team_info.parallel_data);
  void *codeptr = team->t.ompt_team_info.master_return_address;
#endif

#if USE_ITT_BUILD
  // Mark end of "parallel" region for Intel(R) VTune(TM) analyzer.
  if (team->t.t_active_level == 1 &&
      (!master_th->th.th_teams_microtask || /* not in teams construct */
       master_th->th.th_teams_size.nteams == 1)) {
    master_th->th.th_ident = loc;
    // only one notification scheme (either "submit" or "forking/joined", not
    // both)
    if ((__itt_frame_submit_v3_ptr || KMP_ITT_DEBUG) &&
        __kmp_forkjoin_frames_mode == 3)
      __kmp_itt_frame_submit(gtid, team->t.t_region_time,
                             master_th->th.th_frame_time, 0, loc,
                             master_th->th.th_team_nproc, 1);
    else if ((__itt_frame_end_v3_ptr || KMP_ITT_DEBUG) &&
             !__kmp_forkjoin_frames_mode && __kmp_forkjoin_frames)
      __kmp_itt_region_joined(gtid);
  } // active_level == 1
#endif /* USE_ITT_BUILD */

#if KMP_AFFINITY_SUPPORTED
  if (!exit_teams) {
    // Restore master thread's partition.
    master_th->th.th_first_place = team->t.t_first_place;
    master_th->th.th_last_place = team->t.t_last_place;
  }
#endif // KMP_AFFINITY_SUPPORTED

  if (master_th->th.th_teams_microtask && !exit_teams &&
      team->t.t_pkfn != (microtask_t)__kmp_teams_master &&
      team->t.t_level == master_th->th.th_teams_level + 1) {
// AC: We need to leave the team structure intact at the end of parallel
// inside the teams construct, so that at the next parallel same (hot) team
// works, only adjust nesting levels
#if OMPT_SUPPORT
    ompt_data_t ompt_parallel_data = ompt_data_none;
    if (ompt_enabled.enabled) {
      ompt_task_info_t *task_info = __ompt_get_task_info_object(0);
      if (ompt_enabled.ompt_callback_implicit_task) {
        int ompt_team_size = team->t.t_nproc;
        ompt_callbacks.ompt_callback(ompt_callback_implicit_task)(
            ompt_scope_end, NULL, &(task_info->task_data), ompt_team_size,
            OMPT_CUR_TASK_INFO(master_th)->thread_num, ompt_task_implicit);
      }
      task_info->frame.exit_frame = ompt_data_none;
      task_info->task_data = ompt_data_none;
      ompt_parallel_data = *OMPT_CUR_TEAM_DATA(master_th);
      __ompt_lw_taskteam_unlink(master_th);
    }
#endif
    /* Decrement our nested depth level */
    team->t.t_level--;
    team->t.t_active_level--;
    KMP_ATOMIC_DEC(&root->r.r_in_parallel);

    // Restore number of threads in the team if needed. This code relies on
    // the proper adjustment of th_teams_size.nth after the fork in
    // __kmp_teams_master on each teams primary thread in the case that
    // __kmp_reserve_threads reduced it.
    if (master_th->th.th_team_nproc < master_th->th.th_teams_size.nth) {
      int old_num = master_th->th.th_team_nproc;
      int new_num = master_th->th.th_teams_size.nth;
      kmp_info_t **other_threads = team->t.t_threads;
      team->t.t_nproc = new_num;
      for (int i = 0; i < old_num; ++i) {
        other_threads[i]->th.th_team_nproc = new_num;
      }
      // Adjust states of non-used threads of the team
      for (int i = old_num; i < new_num; ++i) {
        // Re-initialize thread's barrier data.
        KMP_DEBUG_ASSERT(other_threads[i]);
        kmp_balign_t *balign = other_threads[i]->th.th_bar;
        for (int b = 0; b < bs_last_barrier; ++b) {
          balign[b].bb.b_arrived = team->t.t_bar[b].b_arrived;
          KMP_DEBUG_ASSERT(balign[b].bb.wait_flag != KMP_BARRIER_PARENT_FLAG);
#if USE_DEBUGGER
          balign[b].bb.b_worker_arrived = team->t.t_bar[b].b_team_arrived;
#endif
        }
        if (__kmp_tasking_mode != tskm_immediate_exec) {
          // Synchronize thread's task state
          other_threads[i]->th.th_task_state = master_th->th.th_task_state;
        }
      }
    }

#if OMPT_SUPPORT
    if (ompt_enabled.enabled) {
      __kmp_join_ompt(gtid, master_th, parent_team, &ompt_parallel_data,
                      OMPT_INVOKER(fork_context) | ompt_parallel_team, codeptr);
    }
#endif

    return;
  }

  /* do cleanup and restore the parent team */
  master_th->th.th_info.ds.ds_tid = team->t.t_master_tid;
  master_th->th.th_local.this_construct = team->t.t_master_this_cons;

  master_th->th.th_dispatch = &parent_team->t.t_dispatch[team->t.t_master_tid];

  /* jc: The following lock has instructions with REL and ACQ semantics,
     separating the parallel user code called in this parallel region
     from the serial user code called after this function returns. */
  __kmp_acquire_bootstrap_lock(&__kmp_forkjoin_lock);

  if (!master_th->th.th_teams_microtask ||
      team->t.t_level > master_th->th.th_teams_level) {
    /* Decrement our nested depth level */
    KMP_ATOMIC_DEC(&root->r.r_in_parallel);
  }
  KMP_DEBUG_ASSERT(root->r.r_in_parallel >= 0);

#if OMPT_SUPPORT
  if (ompt_enabled.enabled) {
    ompt_task_info_t *task_info = __ompt_get_task_info_object(0);
    if (ompt_enabled.ompt_callback_implicit_task) {
      int flags = (team_microtask == (void *)__kmp_teams_master)
                      ? ompt_task_initial
                      : ompt_task_implicit;
      int ompt_team_size = (flags == ompt_task_initial) ? 0 : team->t.t_nproc;
      ompt_callbacks.ompt_callback(ompt_callback_implicit_task)(
          ompt_scope_end, NULL, &(task_info->task_data), ompt_team_size,
          OMPT_CUR_TASK_INFO(master_th)->thread_num, flags);
    }
    task_info->frame.exit_frame = ompt_data_none;
    task_info->task_data = ompt_data_none;
  }
#endif

  KF_TRACE(10, ("__kmp_join_call1: T#%d, this_thread=%p team=%p\n", 0,
                master_th, team));
  __kmp_pop_current_task_from_thread(master_th);

  master_th->th.th_def_allocator = team->t.t_def_allocator;

#if OMPD_SUPPORT
  if (ompd_state & OMPD_ENABLE_BP)
    ompd_bp_parallel_end();
#endif
  updateHWFPControl(team);

  if (root->r.r_active != master_active)
    root->r.r_active = master_active;

  __kmp_transform_team_threads_to_FA(gtid);
  __kmp_free_team(root, team USE_NESTED_HOT_ARG(
                            master_th)); // this will free worker threads
  

  /* this race was fun to find. make sure the following is in the critical
     region otherwise assertions may fail occasionally since the old team may be
     reallocated and the hierarchy appears inconsistent. it is actually safe to
     run and won't cause any bugs, but will cause those assertion failures. it's
     only one deref&assign so might as well put this in the critical region */
  master_th->th.th_team = parent_team;
  master_th->th.th_team_nproc = parent_team->t.t_nproc;
  master_th->th.th_team_master = parent_team->t.t_threads[0];
  master_th->th.th_team_serialized = parent_team->t.t_serialized;

  /* restore serialized team, if need be */
  if (parent_team->t.t_serialized &&
      parent_team != master_th->th.th_serial_team &&
      parent_team != root->r.r_root_team) {
    __kmp_free_team(root,
                    master_th->th.th_serial_team USE_NESTED_HOT_ARG(NULL));
    master_th->th.th_serial_team = parent_team;
  }

  if (__kmp_tasking_mode != tskm_immediate_exec) {
    if (master_th->th.th_task_state_top >
        0) { // Restore task state from memo stack
      KMP_DEBUG_ASSERT(master_th->th.th_task_state_memo_stack);
      // Remember primary thread's state if we re-use this nested hot team
      master_th->th.th_task_state_memo_stack[master_th->th.th_task_state_top] =
          master_th->th.th_task_state;
      --master_th->th.th_task_state_top; // pop
      // Now restore state at this level
      master_th->th.th_task_state =
          master_th->th
              .th_task_state_memo_stack[master_th->th.th_task_state_top];
    }
    // Copy the task team from the parent team to the primary thread
    master_th->th.th_task_team =
        parent_team->t.t_task_team[master_th->th.th_task_state];
    KA_TRACE(20,
             ("__kmp_join_call: Primary T#%d restoring task_team %p, team %p\n",
              __kmp_gtid_from_thread(master_th), master_th->th.th_task_team,
              parent_team));
  }

  // TODO: GEH - cannot do this assertion because root thread not set up as
  // executing
  // KMP_ASSERT( master_th->th.th_current_task->td_flags.executing == 0 );
  master_th->th.th_current_task->td_flags.executing = 1;

  __kmp_release_bootstrap_lock(&__kmp_forkjoin_lock);

#if KMP_AFFINITY_SUPPORTED
  if (master_th->th.th_team->t.t_level == 0 && __kmp_affinity.flags.reset) {
    __kmp_reset_root_init_mask(gtid);
  }
#endif
#if OMPT_SUPPORT
  int flags =
      OMPT_INVOKER(fork_context) |
      ((team_microtask == (void *)__kmp_teams_master) ? ompt_parallel_league
                                                      : ompt_parallel_team);
  if (ompt_enabled.enabled) {
    __kmp_join_ompt(gtid, master_th, parent_team, parallel_data, flags,
                    codeptr);
  }
#endif

  KMP_MB();
  KA_TRACE(20, ("__kmp_join_call: exit T#%d\n", gtid));
}

/* Check whether we should push an internal control record onto the
   serial team stack.  If so, do it.  */
void __kmp_save_internal_controls(kmp_info_t *thread) {

  if (thread->th.th_team != thread->th.th_serial_team) {
    return;
  }
  if (thread->th.th_team->t.t_serialized > 1) {
    int push = 0;

    if (thread->th.th_team->t.t_control_stack_top == NULL) {
      push = 1;
    } else {
      if (thread->th.th_team->t.t_control_stack_top->serial_nesting_level !=
          thread->th.th_team->t.t_serialized) {
        push = 1;
      }
    }
    if (push) { /* push a record on the serial team's stack */
      kmp_internal_control_t *control =
          (kmp_internal_control_t *)__kmp_allocate(
              sizeof(kmp_internal_control_t));

      copy_icvs(control, &thread->th.th_current_task->td_icvs);

      control->serial_nesting_level = thread->th.th_team->t.t_serialized;

      control->next = thread->th.th_team->t.t_control_stack_top;
      thread->th.th_team->t.t_control_stack_top = control;
    }
  }
}

/* Changes set_nproc */
void __kmp_set_num_threads(int new_nth, int gtid) {
  kmp_info_t *thread;
  kmp_root_t *root;

  KF_TRACE(10, ("__kmp_set_num_threads: new __kmp_nth = %d\n", new_nth));
  KMP_DEBUG_ASSERT(__kmp_init_serial);

  if (new_nth < 1)
    new_nth = 1;
  else if (new_nth > __kmp_max_nth)
    new_nth = __kmp_max_nth;

  KMP_COUNT_VALUE(OMP_set_numthreads, new_nth);
  thread = __kmp_threads[gtid];
  if (thread->th.th_current_task->td_icvs.nproc == new_nth)
    return; // nothing to do

  __kmp_save_internal_controls(thread);

  set__nproc(thread, new_nth);

  // If this omp_set_num_threads() call will cause the hot team size to be
  // reduced (in the absence of a num_threads clause), then reduce it now,
  // rather than waiting for the next parallel region.
  root = thread->th.th_root;
  if (__kmp_init_parallel && (!root->r.r_active) &&
      (root->r.r_hot_team->t.t_nproc > new_nth)
#if KMP_NESTED_HOT_TEAMS
      && __kmp_hot_teams_max_level && !__kmp_hot_teams_mode
#endif
  ) {
    kmp_team_t *hot_team = root->r.r_hot_team;
    int f;

    __kmp_acquire_bootstrap_lock(&__kmp_forkjoin_lock);

    if (__kmp_barrier_release_pattern[bs_forkjoin_barrier] == bp_dist_bar) {
      __kmp_resize_dist_barrier(hot_team, hot_team->t.t_nproc, new_nth);
    }
    // Release the extra threads we don't need any more.
    for (f = new_nth; f < hot_team->t.t_nproc; f++) {
      KMP_DEBUG_ASSERT(hot_team->t.t_threads[f] != NULL);
      if (__kmp_tasking_mode != tskm_immediate_exec) {
        // When decreasing team size, threads no longer in the team should unref
        // task team.
        hot_team->t.t_threads[f]->th.th_task_team = NULL;
      }
      __kmp_free_thread(hot_team->t.t_threads[f]);
      hot_team->t.t_threads[f] = NULL;
    }
    hot_team->t.t_nproc = new_nth;
#if KMP_NESTED_HOT_TEAMS
    if (thread->th.th_hot_teams) {
      KMP_DEBUG_ASSERT(hot_team == thread->th.th_hot_teams[0].hot_team);
      thread->th.th_hot_teams[0].hot_team_nth = new_nth;
    }
#endif

    if (__kmp_barrier_release_pattern[bs_forkjoin_barrier] == bp_dist_bar) {
      hot_team->t.b->update_num_threads(new_nth);
      __kmp_add_threads_to_team(hot_team, new_nth);
    }

    __kmp_release_bootstrap_lock(&__kmp_forkjoin_lock);

    // Update the t_nproc field in the threads that are still active.
    for (f = 0; f < new_nth; f++) {
      KMP_DEBUG_ASSERT(hot_team->t.t_threads[f] != NULL);
      hot_team->t.t_threads[f]->th.th_team_nproc = new_nth;
    }
    // Special flag in case omp_set_num_threads() call
    hot_team->t.t_size_changed = -1;
  }
}

/* Changes max_active_levels */
void __kmp_set_max_active_levels(int gtid, int max_active_levels) {
  kmp_info_t *thread;

  KF_TRACE(10, ("__kmp_set_max_active_levels: new max_active_levels for thread "
                "%d = (%d)\n",
                gtid, max_active_levels));
  KMP_DEBUG_ASSERT(__kmp_init_serial);

  // validate max_active_levels
  if (max_active_levels < 0) {
    KMP_WARNING(ActiveLevelsNegative, max_active_levels);
    // We ignore this call if the user has specified a negative value.
    // The current setting won't be changed. The last valid setting will be
    // used. A warning will be issued (if warnings are allowed as controlled by
    // the KMP_WARNINGS env var).
    KF_TRACE(10, ("__kmp_set_max_active_levels: the call is ignored: new "
                  "max_active_levels for thread %d = (%d)\n",
                  gtid, max_active_levels));
    return;
  }
  if (max_active_levels <= KMP_MAX_ACTIVE_LEVELS_LIMIT) {
    // it's OK, the max_active_levels is within the valid range: [ 0;
    // KMP_MAX_ACTIVE_LEVELS_LIMIT ]
    // We allow a zero value. (implementation defined behavior)
  } else {
    KMP_WARNING(ActiveLevelsExceedLimit, max_active_levels,
                KMP_MAX_ACTIVE_LEVELS_LIMIT);
    max_active_levels = KMP_MAX_ACTIVE_LEVELS_LIMIT;
    // Current upper limit is MAX_INT. (implementation defined behavior)
    // If the input exceeds the upper limit, we correct the input to be the
    // upper limit. (implementation defined behavior)
    // Actually, the flow should never get here until we use MAX_INT limit.
  }
  KF_TRACE(10, ("__kmp_set_max_active_levels: after validation: new "
                "max_active_levels for thread %d = (%d)\n",
                gtid, max_active_levels));

  thread = __kmp_threads[gtid];

  __kmp_save_internal_controls(thread);

  set__max_active_levels(thread, max_active_levels);
}

/* Gets max_active_levels */
int __kmp_get_max_active_levels(int gtid) {
  kmp_info_t *thread;

  KF_TRACE(10, ("__kmp_get_max_active_levels: thread %d\n", gtid));
  KMP_DEBUG_ASSERT(__kmp_init_serial);

  thread = __kmp_threads[gtid];
  KMP_DEBUG_ASSERT(thread->th.th_current_task);
  KF_TRACE(10, ("__kmp_get_max_active_levels: thread %d, curtask=%p, "
                "curtask_maxaclevel=%d\n",
                gtid, thread->th.th_current_task,
                thread->th.th_current_task->td_icvs.max_active_levels));
  return thread->th.th_current_task->td_icvs.max_active_levels;
}

// nteams-var per-device ICV
void __kmp_set_num_teams(int num_teams) {
  if (num_teams > 0)
    __kmp_nteams = num_teams;
}
int __kmp_get_max_teams(void) { return __kmp_nteams; }
// teams-thread-limit-var per-device ICV
void __kmp_set_teams_thread_limit(int limit) {
  if (limit > 0)
    __kmp_teams_thread_limit = limit;
}
int __kmp_get_teams_thread_limit(void) { return __kmp_teams_thread_limit; }

KMP_BUILD_ASSERT(sizeof(kmp_sched_t) == sizeof(int));
KMP_BUILD_ASSERT(sizeof(enum sched_type) == sizeof(int));

/* Changes def_sched_var ICV values (run-time schedule kind and chunk) */
void __kmp_set_schedule(int gtid, kmp_sched_t kind, int chunk) {
  kmp_info_t *thread;
  kmp_sched_t orig_kind;
  //    kmp_team_t *team;

  KF_TRACE(10, ("__kmp_set_schedule: new schedule for thread %d = (%d, %d)\n",
                gtid, (int)kind, chunk));
  KMP_DEBUG_ASSERT(__kmp_init_serial);

  // Check if the kind parameter is valid, correct if needed.
  // Valid parameters should fit in one of two intervals - standard or extended:
  //       <lower>, <valid>, <upper_std>, <lower_ext>, <valid>, <upper>
  // 2008-01-25: 0,  1 - 4,       5,         100,     101 - 102, 103
  orig_kind = kind;
  kind = __kmp_sched_without_mods(kind);

  if (kind <= kmp_sched_lower || kind >= kmp_sched_upper ||
      (kind <= kmp_sched_lower_ext && kind >= kmp_sched_upper_std)) {
    // TODO: Hint needs attention in case we change the default schedule.
    __kmp_msg(kmp_ms_warning, KMP_MSG(ScheduleKindOutOfRange, kind),
              KMP_HNT(DefaultScheduleKindUsed, "static, no chunk"),
              __kmp_msg_null);
    kind = kmp_sched_default;
    chunk = 0; // ignore chunk value in case of bad kind
  }

  thread = __kmp_threads[gtid];

  __kmp_save_internal_controls(thread);

  if (kind < kmp_sched_upper_std) {
    if (kind == kmp_sched_static && chunk < KMP_DEFAULT_CHUNK) {
      // differ static chunked vs. unchunked:  chunk should be invalid to
      // indicate unchunked schedule (which is the default)
      thread->th.th_current_task->td_icvs.sched.r_sched_type = kmp_sch_static;
    } else {
      thread->th.th_current_task->td_icvs.sched.r_sched_type =
          __kmp_sch_map[kind - kmp_sched_lower - 1];
    }
  } else {
    //    __kmp_sch_map[ kind - kmp_sched_lower_ext + kmp_sched_upper_std -
    //    kmp_sched_lower - 2 ];
    thread->th.th_current_task->td_icvs.sched.r_sched_type =
        __kmp_sch_map[kind - kmp_sched_lower_ext + kmp_sched_upper_std -
                      kmp_sched_lower - 2];
  }
  __kmp_sched_apply_mods_intkind(
      orig_kind, &(thread->th.th_current_task->td_icvs.sched.r_sched_type));
  if (kind == kmp_sched_auto || chunk < 1) {
    // ignore parameter chunk for schedule auto
    thread->th.th_current_task->td_icvs.sched.chunk = KMP_DEFAULT_CHUNK;
  } else {
    thread->th.th_current_task->td_icvs.sched.chunk = chunk;
  }
}

/* Gets def_sched_var ICV values */
void __kmp_get_schedule(int gtid, kmp_sched_t *kind, int *chunk) {
  kmp_info_t *thread;
  enum sched_type th_type;

  KF_TRACE(10, ("__kmp_get_schedule: thread %d\n", gtid));
  KMP_DEBUG_ASSERT(__kmp_init_serial);

  thread = __kmp_threads[gtid];

  th_type = thread->th.th_current_task->td_icvs.sched.r_sched_type;
  switch (SCHEDULE_WITHOUT_MODIFIERS(th_type)) {
  case kmp_sch_static:
  case kmp_sch_static_greedy:
  case kmp_sch_static_balanced:
    *kind = kmp_sched_static;
    __kmp_sched_apply_mods_stdkind(kind, th_type);
    *chunk = 0; // chunk was not set, try to show this fact via zero value
    return;
  case kmp_sch_static_chunked:
    *kind = kmp_sched_static;
    break;
  case kmp_sch_dynamic_chunked:
    *kind = kmp_sched_dynamic;
    break;
  case kmp_sch_guided_chunked:
  case kmp_sch_guided_iterative_chunked:
  case kmp_sch_guided_analytical_chunked:
    *kind = kmp_sched_guided;
    break;
  case kmp_sch_auto:
    *kind = kmp_sched_auto;
    break;
  case kmp_sch_trapezoidal:
    *kind = kmp_sched_trapezoidal;
    break;
#if KMP_STATIC_STEAL_ENABLED
  case kmp_sch_static_steal:
    *kind = kmp_sched_static_steal;
    break;
#endif
  default:
    KMP_FATAL(UnknownSchedulingType, th_type);
  }

  __kmp_sched_apply_mods_stdkind(kind, th_type);
  *chunk = thread->th.th_current_task->td_icvs.sched.chunk;
}

int __kmp_get_ancestor_thread_num(int gtid, int level) {

  int ii, dd;
  kmp_team_t *team;
  kmp_info_t *thr;

  KF_TRACE(10, ("__kmp_get_ancestor_thread_num: thread %d %d\n", gtid, level));
  KMP_DEBUG_ASSERT(__kmp_init_serial);

  // validate level
  if (level == 0)
    return 0;
  if (level < 0)
    return -1;
  thr = __kmp_threads[gtid];
  team = thr->th.th_team;
  ii = team->t.t_level;
  if (level > ii)
    return -1;

  if (thr->th.th_teams_microtask) {
    // AC: we are in teams region where multiple nested teams have same level
    int tlevel = thr->th.th_teams_level; // the level of the teams construct
    if (level <=
        tlevel) { // otherwise usual algorithm works (will not touch the teams)
      KMP_DEBUG_ASSERT(ii >= tlevel);
      // AC: As we need to pass by the teams league, we need to artificially
      // increase ii
      if (ii == tlevel) {
        ii += 2; // three teams have same level
      } else {
        ii++; // two teams have same level
      }
    }
  }

  if (ii == level)
    return __kmp_tid_from_gtid(gtid);

  dd = team->t.t_serialized;
  level++;
  while (ii > level) {
    for (dd = team->t.t_serialized; (dd > 0) && (ii > level); dd--, ii--) {
    }
    if ((team->t.t_serialized) && (!dd)) {
      team = team->t.t_parent;
      continue;
    }
    if (ii > level) {
      team = team->t.t_parent;
      dd = team->t.t_serialized;
      ii--;
    }
  }

  return (dd > 1) ? (0) : (team->t.t_master_tid);
}

int __kmp_get_team_size(int gtid, int level) {

  int ii, dd;
  kmp_team_t *team;
  kmp_info_t *thr;

  KF_TRACE(10, ("__kmp_get_team_size: thread %d %d\n", gtid, level));
  KMP_DEBUG_ASSERT(__kmp_init_serial);

  // validate level
  if (level == 0)
    return 1;
  if (level < 0)
    return -1;
  thr = __kmp_threads[gtid];
  team = thr->th.th_team;
  ii = team->t.t_level;
  if (level > ii)
    return -1;

  if (thr->th.th_teams_microtask) {
    // AC: we are in teams region where multiple nested teams have same level
    int tlevel = thr->th.th_teams_level; // the level of the teams construct
    if (level <=
        tlevel) { // otherwise usual algorithm works (will not touch the teams)
      KMP_DEBUG_ASSERT(ii >= tlevel);
      // AC: As we need to pass by the teams league, we need to artificially
      // increase ii
      if (ii == tlevel) {
        ii += 2; // three teams have same level
      } else {
        ii++; // two teams have same level
      }
    }
  }

  while (ii > level) {
    for (dd = team->t.t_serialized; (dd > 0) && (ii > level); dd--, ii--) {
    }
    if (team->t.t_serialized && (!dd)) {
      team = team->t.t_parent;
      continue;
    }
    if (ii > level) {
      team = team->t.t_parent;
      ii--;
    }
  }

  return team->t.t_nproc;
}

kmp_r_sched_t __kmp_get_schedule_global() {
  // This routine created because pairs (__kmp_sched, __kmp_chunk) and
  // (__kmp_static, __kmp_guided) may be changed by kmp_set_defaults
  // independently. So one can get the updated schedule here.

  kmp_r_sched_t r_sched;

  // create schedule from 4 globals: __kmp_sched, __kmp_chunk, __kmp_static,
  // __kmp_guided. __kmp_sched should keep original value, so that user can set
  // KMP_SCHEDULE multiple times, and thus have different run-time schedules in
  // different roots (even in OMP 2.5)
  enum sched_type s = SCHEDULE_WITHOUT_MODIFIERS(__kmp_sched);
  enum sched_type sched_modifiers = SCHEDULE_GET_MODIFIERS(__kmp_sched);
  if (s == kmp_sch_static) {
    // replace STATIC with more detailed schedule (balanced or greedy)
    r_sched.r_sched_type = __kmp_static;
  } else if (s == kmp_sch_guided_chunked) {
    // replace GUIDED with more detailed schedule (iterative or analytical)
    r_sched.r_sched_type = __kmp_guided;
  } else { // (STATIC_CHUNKED), or (DYNAMIC_CHUNKED), or other
    r_sched.r_sched_type = __kmp_sched;
  }
  SCHEDULE_SET_MODIFIERS(r_sched.r_sched_type, sched_modifiers);

  if (__kmp_chunk < KMP_DEFAULT_CHUNK) {
    // __kmp_chunk may be wrong here (if it was not ever set)
    r_sched.chunk = KMP_DEFAULT_CHUNK;
  } else {
    r_sched.chunk = __kmp_chunk;
  }

  return r_sched;
}

/* Allocate (realloc == FALSE) * or reallocate (realloc == TRUE)
   at least argc number of *t_argv entries for the requested team. */
static void __kmp_alloc_argv_entries(int argc, kmp_team_t *team, int realloc) {

  KMP_DEBUG_ASSERT(team);
  if (!realloc || argc > team->t.t_max_argc) {

    KA_TRACE(100, ("__kmp_alloc_argv_entries: team %d: needed entries=%d, "
                   "current entries=%d\n",
                   team->t.t_id, argc, (realloc) ? team->t.t_max_argc : 0));
    /* if previously allocated heap space for args, free them */
    if (realloc && team->t.t_argv != &team->t.t_inline_argv[0])
      __kmp_free((void *)team->t.t_argv);

    if (argc <= KMP_INLINE_ARGV_ENTRIES) {
      /* use unused space in the cache line for arguments */
      team->t.t_max_argc = KMP_INLINE_ARGV_ENTRIES;
      KA_TRACE(100, ("__kmp_alloc_argv_entries: team %d: inline allocate %d "
                     "argv entries\n",
                     team->t.t_id, team->t.t_max_argc));
      team->t.t_argv = &team->t.t_inline_argv[0];
      if (__kmp_storage_map) {
        __kmp_print_storage_map_gtid(
            -1, &team->t.t_inline_argv[0],
            &team->t.t_inline_argv[KMP_INLINE_ARGV_ENTRIES],
            (sizeof(void *) * KMP_INLINE_ARGV_ENTRIES), "team_%d.t_inline_argv",
            team->t.t_id);
      }
    } else {
      /* allocate space for arguments in the heap */
      team->t.t_max_argc = (argc <= (KMP_MIN_MALLOC_ARGV_ENTRIES >> 1))
                               ? KMP_MIN_MALLOC_ARGV_ENTRIES
                               : 2 * argc;
      KA_TRACE(100, ("__kmp_alloc_argv_entries: team %d: dynamic allocate %d "
                     "argv entries\n",
                     team->t.t_id, team->t.t_max_argc));
      team->t.t_argv =
          (void **)__kmp_page_allocate(sizeof(void *) * team->t.t_max_argc);
      if (__kmp_storage_map) {
        __kmp_print_storage_map_gtid(-1, &team->t.t_argv[0],
                                     &team->t.t_argv[team->t.t_max_argc],
                                     sizeof(void *) * team->t.t_max_argc,
                                     "team_%d.t_argv", team->t.t_id);
      }
    }
  }
}

static void __kmp_allocate_team_arrays(kmp_team_t *team, int max_nth) {
  int i;
  int num_disp_buff = max_nth > 1 ? __kmp_dispatch_num_buffers : 2;
  team->t.t_threads =
      (kmp_info_t **)__kmp_allocate(sizeof(kmp_info_t *) * max_nth);
  team->t.t_disp_buffer = (dispatch_shared_info_t *)__kmp_allocate(
      sizeof(dispatch_shared_info_t) * num_disp_buff);
  team->t.t_dispatch =
      (kmp_disp_t *)__kmp_allocate(sizeof(kmp_disp_t) * max_nth);
  team->t.t_implicit_task_taskdata =
      (kmp_taskdata_t *)__kmp_allocate(sizeof(kmp_taskdata_t) * max_nth);
  team->t.t_max_nproc = max_nth;

  /* setup dispatch buffers */
  for (i = 0; i < num_disp_buff; ++i) {
    team->t.t_disp_buffer[i].buffer_index = i;
    team->t.t_disp_buffer[i].doacross_buf_idx = i;
  }
}

static void __kmp_free_team_arrays(kmp_team_t *team) {
  /* Note: this does not free the threads in t_threads (__kmp_free_threads) */
  int i;
  for (i = 0; i < team->t.t_max_nproc; ++i) {
    if (team->t.t_dispatch[i].th_disp_buffer != NULL) {
      __kmp_free(team->t.t_dispatch[i].th_disp_buffer);
      team->t.t_dispatch[i].th_disp_buffer = NULL;
    }
  }
#if KMP_USE_HIER_SCHED
  __kmp_dispatch_free_hierarchies(team);
#endif
  __kmp_free(team->t.t_threads);
  __kmp_free(team->t.t_disp_buffer);
  __kmp_free(team->t.t_dispatch);
  __kmp_free(team->t.t_implicit_task_taskdata);
  team->t.t_threads = NULL;
  team->t.t_disp_buffer = NULL;
  team->t.t_dispatch = NULL;
  team->t.t_implicit_task_taskdata = 0;
}

static void __kmp_reallocate_team_arrays(kmp_team_t *team, int max_nth) {
  kmp_info_t **oldThreads = team->t.t_threads;

  __kmp_free(team->t.t_disp_buffer);
  __kmp_free(team->t.t_dispatch);
  __kmp_free(team->t.t_implicit_task_taskdata);
  __kmp_allocate_team_arrays(team, max_nth);

  KMP_MEMCPY(team->t.t_threads, oldThreads,
             team->t.t_nproc * sizeof(kmp_info_t *));

  __kmp_free(oldThreads);
}

static kmp_internal_control_t __kmp_get_global_icvs(void) {

  kmp_r_sched_t r_sched =
      __kmp_get_schedule_global(); // get current state of scheduling globals

  KMP_DEBUG_ASSERT(__kmp_nested_proc_bind.used > 0);

  kmp_internal_control_t g_icvs = {
    0, // int serial_nesting_level; //corresponds to value of th_team_serialized
    (kmp_int8)__kmp_global.g.g_dynamic, // internal control for dynamic
    // adjustment of threads (per thread)
    (kmp_int8)__kmp_env_blocktime, // int bt_set; //internal control for
    // whether blocktime is explicitly set
    __kmp_dflt_blocktime, // int blocktime; //internal control for blocktime
#if KMP_USE_MONITOR
    __kmp_bt_intervals, // int bt_intervals; //internal control for blocktime
// intervals
#endif
    __kmp_dflt_team_nth, // int nproc; //internal control for # of threads for
    // next parallel region (per thread)
    // (use a max ub on value if __kmp_parallel_initialize not called yet)
    __kmp_cg_max_nth, // int thread_limit;
    __kmp_dflt_max_active_levels, // int max_active_levels; //internal control
    // for max_active_levels
    r_sched, // kmp_r_sched_t sched; //internal control for runtime schedule
    // {sched,chunk} pair
    __kmp_nested_proc_bind.bind_types[0],
    __kmp_default_device,
    NULL // struct kmp_internal_control *next;
  };

  return g_icvs;
}

static kmp_internal_control_t __kmp_get_x_global_icvs(const kmp_team_t *team) {

  kmp_internal_control_t gx_icvs;
  gx_icvs.serial_nesting_level =
      0; // probably =team->t.t_serial like in save_inter_controls
  copy_icvs(&gx_icvs, &team->t.t_threads[0]->th.th_current_task->td_icvs);
  gx_icvs.next = NULL;

  return gx_icvs;
}

static void __kmp_initialize_root(kmp_root_t *root) {
  int f;
  kmp_team_t *root_team;
  kmp_team_t *hot_team;
  int hot_team_max_nth;
  kmp_r_sched_t r_sched =
      __kmp_get_schedule_global(); // get current state of scheduling globals
  kmp_internal_control_t r_icvs = __kmp_get_global_icvs();
  KMP_DEBUG_ASSERT(root);
  KMP_ASSERT(!root->r.r_begin);

  /* setup the root state structure */
  __kmp_init_lock(&root->r.r_begin_lock);
  root->r.r_begin = FALSE;
  root->r.r_active = FALSE;
  root->r.r_in_parallel = 0;
  root->r.r_blocktime = __kmp_dflt_blocktime;
#if KMP_AFFINITY_SUPPORTED
  root->r.r_affinity_assigned = FALSE;
#endif

  /* setup the root team for this task */
  /* allocate the root team structure */
  KF_TRACE(10, ("__kmp_initialize_root: before root_team\n"));

  root_team =
      __kmp_allocate_team(root,
                          1, // new_nproc
                          1, // max_nproc
#if OMPT_SUPPORT
                          ompt_data_none, // root parallel id
#endif
                          __kmp_nested_proc_bind.bind_types[0], &r_icvs,
                          0 // argc
                          USE_NESTED_HOT_ARG(NULL) // primary thread is unknown
      );
#if USE_DEBUGGER
  // Non-NULL value should be assigned to make the debugger display the root
  // team.
  TCW_SYNC_PTR(root_team->t.t_pkfn, (microtask_t)(~0));
#endif

  KF_TRACE(10, ("__kmp_initialize_root: after root_team = %p\n", root_team));

  root->r.r_root_team = root_team;
  root_team->t.t_control_stack_top = NULL;

  /* initialize root team */
  root_team->t.t_threads[0] = NULL;
  root_team->t.t_nproc = 1;
  root_team->t.t_serialized = 1;
  // TODO???: root_team->t.t_max_active_levels = __kmp_dflt_max_active_levels;
  root_team->t.t_sched.sched = r_sched.sched;
  KA_TRACE(
      20,
      ("__kmp_initialize_root: init root team %d arrived: join=%u, plain=%u\n",
       root_team->t.t_id, KMP_INIT_BARRIER_STATE, KMP_INIT_BARRIER_STATE));

  /* setup the  hot team for this task */
  /* allocate the hot team structure */
  KF_TRACE(10, ("__kmp_initialize_root: before hot_team\n"));

  hot_team =
      __kmp_allocate_team(root,
                          1, // new_nproc
                          __kmp_dflt_team_nth_ub * 2, // max_nproc
#if OMPT_SUPPORT
                          ompt_data_none, // root parallel id
#endif
                          __kmp_nested_proc_bind.bind_types[0], &r_icvs,
                          0 // argc
                          USE_NESTED_HOT_ARG(NULL) // primary thread is unknown
      );
  KF_TRACE(10, ("__kmp_initialize_root: after hot_team = %p\n", hot_team));

  root->r.r_hot_team = hot_team;
  root_team->t.t_control_stack_top = NULL;

  /* first-time initialization */
  hot_team->t.t_parent = root_team;

  /* initialize hot team */
  hot_team_max_nth = hot_team->t.t_max_nproc;
  for (f = 0; f < hot_team_max_nth; ++f) {
    hot_team->t.t_threads[f] = NULL;
  }
  hot_team->t.t_nproc = 1;
  // TODO???: hot_team->t.t_max_active_levels = __kmp_dflt_max_active_levels;
  hot_team->t.t_sched.sched = r_sched.sched;
  hot_team->t.t_size_changed = 0;
}

#ifdef KMP_DEBUG

typedef struct kmp_team_list_item {
  kmp_team_p const *entry;
  struct kmp_team_list_item *next;
} kmp_team_list_item_t;
typedef kmp_team_list_item_t *kmp_team_list_t;

static void __kmp_print_structure_team_accum( // Add team to list of teams.
    kmp_team_list_t list, // List of teams.
    kmp_team_p const *team // Team to add.
) {

  // List must terminate with item where both entry and next are NULL.
  // Team is added to the list only once.
  // List is sorted in ascending order by team id.
  // Team id is *not* a key.

  kmp_team_list_t l;

  KMP_DEBUG_ASSERT(list != NULL);
  if (team == NULL) {
    return;
  }

  __kmp_print_structure_team_accum(list, team->t.t_parent);
  __kmp_print_structure_team_accum(list, team->t.t_next_pool);

  // Search list for the team.
  l = list;
  while (l->next != NULL && l->entry != team) {
    l = l->next;
  }
  if (l->next != NULL) {
    return; // Team has been added before, exit.
  }

  // Team is not found. Search list again for insertion point.
  l = list;
  while (l->next != NULL && l->entry->t.t_id <= team->t.t_id) {
    l = l->next;
  }

  // Insert team.
  {
    kmp_team_list_item_t *item = (kmp_team_list_item_t *)KMP_INTERNAL_MALLOC(
        sizeof(kmp_team_list_item_t));
    *item = *l;
    l->entry = team;
    l->next = item;
  }
}

static void __kmp_print_structure_team(char const *title, kmp_team_p const *team

) {
  __kmp_printf("%s", title);
  if (team != NULL) {
    __kmp_printf("%2x %p\n", team->t.t_id, team);
  } else {
    __kmp_printf(" - (nil)\n");
  }
}

static void __kmp_print_structure_thread(char const *title,
                                         kmp_info_p const *thread) {
  __kmp_printf("%s", title);
  if (thread != NULL) {
    __kmp_printf("%2d %p\n", thread->th.th_info.ds.ds_gtid, thread);
  } else {
    __kmp_printf(" - (nil)\n");
  }
}

void __kmp_print_structure(void) {

  kmp_team_list_t list;

  // Initialize list of teams.
  list =
      (kmp_team_list_item_t *)KMP_INTERNAL_MALLOC(sizeof(kmp_team_list_item_t));
  list->entry = NULL;
  list->next = NULL;

  __kmp_printf("\n------------------------------\nGlobal Thread "
               "Table\n------------------------------\n");
  {
    int gtid;
    for (gtid = 0; gtid < __kmp_threads_capacity; ++gtid) {
      __kmp_printf("%2d", gtid);
      if (__kmp_threads != NULL) {
        __kmp_printf(" %p", __kmp_threads[gtid]);
      }
      if (__kmp_root != NULL) {
        __kmp_printf(" %p", __kmp_root[gtid]);
      }
      __kmp_printf("\n");
    }
  }

  // Print out __kmp_threads array.
  __kmp_printf("\n------------------------------\nThreads\n--------------------"
               "----------\n");
  if (__kmp_threads != NULL) {
    int gtid;
    for (gtid = 0; gtid < __kmp_threads_capacity; ++gtid) {
      kmp_info_t const *thread = __kmp_threads[gtid];
      if (thread != NULL) {
        __kmp_printf("GTID %2d %p:\n", gtid, thread);
        __kmp_printf("    Our Root:        %p\n", thread->th.th_root);
        __kmp_print_structure_team("    Our Team:     ", thread->th.th_team);
        __kmp_print_structure_team("    Serial Team:  ",
                                   thread->th.th_serial_team);
        __kmp_printf("    Threads:      %2d\n", thread->th.th_team_nproc);
        __kmp_print_structure_thread("    Primary:      ",
                                     thread->th.th_team_master);
        __kmp_printf("    Serialized?:  %2d\n", thread->th.th_team_serialized);
        __kmp_printf("    Set NProc:    %2d\n", thread->th.th_set_nproc);
        __kmp_printf("    Set Proc Bind: %2d\n", thread->th.th_set_proc_bind);
        __kmp_print_structure_thread("    Next in pool: ",
                                     thread->th.th_next_pool);
        __kmp_printf("\n");
        __kmp_print_structure_team_accum(list, thread->th.th_team);
        __kmp_print_structure_team_accum(list, thread->th.th_serial_team);
      }
    }
  } else {
    __kmp_printf("Threads array is not allocated.\n");
  }

  // Print out __kmp_root array.
  __kmp_printf("\n------------------------------\nUbers\n----------------------"
               "--------\n");
  if (__kmp_root != NULL) {
    int gtid;
    for (gtid = 0; gtid < __kmp_threads_capacity; ++gtid) {
      kmp_root_t const *root = __kmp_root[gtid];
      if (root != NULL) {
        __kmp_printf("GTID %2d %p:\n", gtid, root);
        __kmp_print_structure_team("    Root Team:    ", root->r.r_root_team);
        __kmp_print_structure_team("    Hot Team:     ", root->r.r_hot_team);
        __kmp_print_structure_thread("    Uber Thread:  ",
                                     root->r.r_uber_thread);
        __kmp_printf("    Active?:      %2d\n", root->r.r_active);
        __kmp_printf("    In Parallel:  %2d\n",
                     KMP_ATOMIC_LD_RLX(&root->r.r_in_parallel));
        __kmp_printf("\n");
        __kmp_print_structure_team_accum(list, root->r.r_root_team);
        __kmp_print_structure_team_accum(list, root->r.r_hot_team);
      }
    }
  } else {
    __kmp_printf("Ubers array is not allocated.\n");
  }

  __kmp_printf("\n------------------------------\nTeams\n----------------------"
               "--------\n");
  while (list->next != NULL) {
    kmp_team_p const *team = list->entry;
    int i;
    __kmp_printf("Team %2x %p:\n", team->t.t_id, team);
    __kmp_print_structure_team("    Parent Team:      ", team->t.t_parent);
    __kmp_printf("    Primary TID:      %2d\n", team->t.t_master_tid);
    __kmp_printf("    Max threads:      %2d\n", team->t.t_max_nproc);
    __kmp_printf("    Levels of serial: %2d\n", team->t.t_serialized);
    __kmp_printf("    Number threads:   %2d\n", team->t.t_nproc);
    for (i = 0; i < team->t.t_nproc; ++i) {
      __kmp_printf("    Thread %2d:      ", i);
      __kmp_print_structure_thread("", team->t.t_threads[i]);
    }
    __kmp_print_structure_team("    Next in pool:     ", team->t.t_next_pool);
    __kmp_printf("\n");
    list = list->next;
  }

  // Print out __kmp_thread_pool and __kmp_team_pool.
  __kmp_printf("\n------------------------------\nPools\n----------------------"
               "--------\n");
  __kmp_print_structure_thread("Thread pool:          ",
                               CCAST(kmp_info_t *, __kmp_thread_pool));
  __kmp_print_structure_team("Team pool:            ",
                             CCAST(kmp_team_t *, __kmp_team_pool));
  __kmp_printf("\n");

  // Free team list.
  while (list != NULL) {
    kmp_team_list_item_t *item = list;
    list = list->next;
    KMP_INTERNAL_FREE(item);
  }
}

#endif

//---------------------------------------------------------------------------
//  Stuff for per-thread fast random number generator
//  Table of primes
static const unsigned __kmp_primes[] = {
    0x9e3779b1, 0xffe6cc59, 0x2109f6dd, 0x43977ab5, 0xba5703f5, 0xb495a877,
    0xe1626741, 0x79695e6b, 0xbc98c09f, 0xd5bee2b3, 0x287488f9, 0x3af18231,
    0x9677cd4d, 0xbe3a6929, 0xadc6a877, 0xdcf0674b, 0xbe4d6fe9, 0x5f15e201,
    0x99afc3fd, 0xf3f16801, 0xe222cfff, 0x24ba5fdb, 0x0620452d, 0x79f149e3,
    0xc8b93f49, 0x972702cd, 0xb07dd827, 0x6c97d5ed, 0x085a3d61, 0x46eb5ea7,
    0x3d9910ed, 0x2e687b5b, 0x29609227, 0x6eb081f1, 0x0954c4e1, 0x9d114db9,
    0x542acfa9, 0xb3e6bd7b, 0x0742d917, 0xe9f3ffa7, 0x54581edb, 0xf2480f45,
    0x0bb9288f, 0xef1affc7, 0x85fa0ca7, 0x3ccc14db, 0xe6baf34b, 0x343377f7,
    0x5ca19031, 0xe6d9293b, 0xf0a9f391, 0x5d2e980b, 0xfc411073, 0xc3749363,
    0xb892d829, 0x3549366b, 0x629750ad, 0xb98294e5, 0x892d9483, 0xc235baf3,
    0x3d2402a3, 0x6bdef3c9, 0xbec333cd, 0x40c9520f};

//---------------------------------------------------------------------------
//  __kmp_get_random: Get a random number using a linear congruential method.
unsigned short __kmp_get_random(kmp_info_t *thread) {
  unsigned x = thread->th.th_x;
  unsigned short r = (unsigned short)(x >> 16);

  thread->th.th_x = x * thread->th.th_a + 1;

  KA_TRACE(30, ("__kmp_get_random: THREAD: %d, RETURN: %u\n",
                thread->th.th_info.ds.ds_tid, r));

  return r;
}
//--------------------------------------------------------
// __kmp_init_random: Initialize a random number generator
void __kmp_init_random(kmp_info_t *thread) {
  unsigned seed = thread->th.th_info.ds.ds_tid;

  thread->th.th_a =
      __kmp_primes[seed % (sizeof(__kmp_primes) / sizeof(__kmp_primes[0]))];
  thread->th.th_x = (seed + 1) * thread->th.th_a + 1;
  KA_TRACE(30,
           ("__kmp_init_random: THREAD: %u; A: %u\n", seed, thread->th.th_a));
}

#if KMP_OS_WINDOWS
/* reclaim array entries for root threads that are already dead, returns number
 * reclaimed */
static int __kmp_reclaim_dead_roots(void) {
  int i, r = 0;

  for (i = 0; i < __kmp_threads_capacity; ++i) {
    if (KMP_UBER_GTID(i) &&
        !__kmp_still_running((kmp_info_t *)TCR_SYNC_PTR(__kmp_threads[i])) &&
        !__kmp_root[i]
             ->r.r_active) { // AC: reclaim only roots died in non-active state
      r += __kmp_unregister_root_other_thread(i);
    }
  }
  return r;
}
#endif

/* This function attempts to create free entries in __kmp_threads and
   __kmp_root, and returns the number of free entries generated.

   For Windows* OS static library, the first mechanism used is to reclaim array
   entries for root threads that are already dead.

   On all platforms, expansion is attempted on the arrays __kmp_threads_ and
   __kmp_root, with appropriate update to __kmp_threads_capacity. Array
   capacity is increased by doubling with clipping to __kmp_tp_capacity, if
   threadprivate cache array has been created. Synchronization with
   __kmpc_threadprivate_cached is done using __kmp_tp_cached_lock.

   After any dead root reclamation, if the clipping value allows array expansion
   to result in the generation of a total of nNeed free slots, the function does
   that expansion. If not, nothing is done beyond the possible initial root
   thread reclamation.

   If any argument is negative, the behavior is undefined. */
static int __kmp_expand_threads(int nNeed) {
  int added = 0;
  int minimumRequiredCapacity;
  int newCapacity;
  kmp_info_t **newThreads;
  kmp_root_t **newRoot;

  // All calls to __kmp_expand_threads should be under __kmp_forkjoin_lock, so
  // resizing __kmp_threads does not need additional protection if foreign
  // threads are present

#if KMP_OS_WINDOWS && !KMP_DYNAMIC_LIB
  /* only for Windows static library */
  /* reclaim array entries for root threads that are already dead */
  added = __kmp_reclaim_dead_roots();

  if (nNeed) {
    nNeed -= added;
    if (nNeed < 0)
      nNeed = 0;
  }
#endif
  if (nNeed <= 0)
    return added;

  // Note that __kmp_threads_capacity is not bounded by __kmp_max_nth. If
  // __kmp_max_nth is set to some value less than __kmp_sys_max_nth by the
  // user via KMP_DEVICE_THREAD_LIMIT, then __kmp_threads_capacity may become
  // > __kmp_max_nth in one of two ways:
  //
  // 1) The initialization thread (gtid = 0) exits.  __kmp_threads[0]
  //    may not be reused by another thread, so we may need to increase
  //    __kmp_threads_capacity to __kmp_max_nth + 1.
  //
  // 2) New foreign root(s) are encountered.  We always register new foreign
  //    roots. This may cause a smaller # of threads to be allocated at
  //    subsequent parallel regions, but the worker threads hang around (and
  //    eventually go to sleep) and need slots in the __kmp_threads[] array.
  //
  // Anyway, that is the reason for moving the check to see if
  // __kmp_max_nth was exceeded into __kmp_reserve_threads()
  // instead of having it performed here. -BB

  KMP_DEBUG_ASSERT(__kmp_sys_max_nth >= __kmp_threads_capacity);

  /* compute expansion headroom to check if we can expand */
  if (__kmp_sys_max_nth - __kmp_threads_capacity < nNeed) {
    /* possible expansion too small -- give up */
    return added;
  }
  minimumRequiredCapacity = __kmp_threads_capacity + nNeed;

  newCapacity = __kmp_threads_capacity;
  do {
    newCapacity = newCapacity <= (__kmp_sys_max_nth >> 1) ? (newCapacity << 1)
                                                          : __kmp_sys_max_nth;
  } while (newCapacity < minimumRequiredCapacity);
  newThreads = (kmp_info_t **)__kmp_allocate(
      (sizeof(kmp_info_t *) + sizeof(kmp_root_t *)) * newCapacity + CACHE_LINE);
  newRoot =
      (kmp_root_t **)((char *)newThreads + sizeof(kmp_info_t *) * newCapacity);
  KMP_MEMCPY(newThreads, __kmp_threads,
             __kmp_threads_capacity * sizeof(kmp_info_t *));
  KMP_MEMCPY(newRoot, __kmp_root,
             __kmp_threads_capacity * sizeof(kmp_root_t *));
  // Put old __kmp_threads array on a list. Any ongoing references to the old
  // list will be valid. This list is cleaned up at library shutdown.
  kmp_old_threads_list_t *node =
      (kmp_old_threads_list_t *)__kmp_allocate(sizeof(kmp_old_threads_list_t));
  node->threads = __kmp_threads;
  node->next = __kmp_old_threads_list;
  __kmp_old_threads_list = node;

  *(kmp_info_t * *volatile *)&__kmp_threads = newThreads;
  *(kmp_root_t * *volatile *)&__kmp_root = newRoot;
  added += newCapacity - __kmp_threads_capacity;
  *(volatile int *)&__kmp_threads_capacity = newCapacity;

  if (newCapacity > __kmp_tp_capacity) {
    __kmp_acquire_bootstrap_lock(&__kmp_tp_cached_lock);
    if (__kmp_tp_cached && newCapacity > __kmp_tp_capacity) {
      __kmp_threadprivate_resize_cache(newCapacity);
    } else { // increase __kmp_tp_capacity to correspond with kmp_threads size
      *(volatile int *)&__kmp_tp_capacity = newCapacity;
    }
    __kmp_release_bootstrap_lock(&__kmp_tp_cached_lock);
  }

  return added;
}

/* Register the current thread as a root thread and obtain our gtid. We must
   have the __kmp_initz_lock held at this point. Argument TRUE only if are the
   thread that calls from __kmp_do_serial_initialize() */
int __kmp_register_root(int initial_thread) {
  kmp_info_t *root_thread;
  kmp_root_t *root;
  int gtid;
  int capacity;
  __kmp_acquire_bootstrap_lock(&__kmp_forkjoin_lock);
  KA_TRACE(20, ("__kmp_register_root: entered\n"));
  KMP_MB();

  /* 2007-03-02:
     If initial thread did not invoke OpenMP RTL yet, and this thread is not an
     initial one, "__kmp_all_nth >= __kmp_threads_capacity" condition does not
     work as expected -- it may return false (that means there is at least one
     empty slot in __kmp_threads array), but it is possible the only free slot
     is #0, which is reserved for initial thread and so cannot be used for this
     one. Following code workarounds this bug.

     However, right solution seems to be not reserving slot #0 for initial
     thread because:
     (1) there is no magic in slot #0,
     (2) we cannot detect initial thread reliably (the first thread which does
        serial initialization may be not a real initial thread).
  */
  capacity = __kmp_threads_capacity;
  if (!initial_thread && TCR_PTR(__kmp_threads[0]) == NULL) {
    --capacity;
  }

  // If it is not for initializing the hidden helper team, we need to take
  // __kmp_hidden_helper_threads_num out of the capacity because it is included
  // in __kmp_threads_capacity.
  if (__kmp_enable_hidden_helper && !TCR_4(__kmp_init_hidden_helper_threads)) {
    capacity -= __kmp_hidden_helper_threads_num;
  }

  /* see if there are too many threads */
  if (__kmp_all_nth >= capacity && !__kmp_expand_threads(1)) {
    if (__kmp_tp_cached) {
      __kmp_fatal(KMP_MSG(CantRegisterNewThread),
                  KMP_HNT(Set_ALL_THREADPRIVATE, __kmp_tp_capacity),
                  KMP_HNT(PossibleSystemLimitOnThreads), __kmp_msg_null);
    } else {
      __kmp_fatal(KMP_MSG(CantRegisterNewThread), KMP_HNT(SystemLimitOnThreads),
                  __kmp_msg_null);
    }
  }

  // When hidden helper task is enabled, __kmp_threads is organized as follows:
  // 0: initial thread, also a regular OpenMP thread.
  // [1, __kmp_hidden_helper_threads_num]: slots for hidden helper threads.
  // [__kmp_hidden_helper_threads_num + 1, __kmp_threads_capacity): slots for
  // regular OpenMP threads.
  if (TCR_4(__kmp_init_hidden_helper_threads)) {
    // Find an available thread slot for hidden helper thread. Slots for hidden
    // helper threads start from 1 to __kmp_hidden_helper_threads_num.
    for (gtid = 1; TCR_PTR(__kmp_threads[gtid]) != NULL &&
                   gtid <= __kmp_hidden_helper_threads_num;
         gtid++)
      ;
    KMP_ASSERT(gtid <= __kmp_hidden_helper_threads_num);
    KA_TRACE(1, ("__kmp_register_root: found slot in threads array for "
                 "hidden helper thread: T#%d\n",
                 gtid));
  } else {
    /* find an available thread slot */
    // Don't reassign the zero slot since we need that to only be used by
    // initial thread. Slots for hidden helper threads should also be skipped.
    if (initial_thread && TCR_PTR(__kmp_threads[0]) == NULL) {
      gtid = 0;
    } else {
      for (gtid = __kmp_hidden_helper_threads_num + 1;
           TCR_PTR(__kmp_threads[gtid]) != NULL; gtid++)
        ;
    }
    KA_TRACE(
        1, ("__kmp_register_root: found slot in threads array: T#%d\n", gtid));
    KMP_ASSERT(gtid < __kmp_threads_capacity);
  }

  /* update global accounting */
  __kmp_all_nth++;
  TCW_4(__kmp_nth, __kmp_nth + 1);

  // if __kmp_adjust_gtid_mode is set, then we use method #1 (sp search) for low
  // numbers of procs, and method #2 (keyed API call) for higher numbers.
  if (__kmp_adjust_gtid_mode) {
    if (__kmp_all_nth >= __kmp_tls_gtid_min) {
      if (TCR_4(__kmp_gtid_mode) != 2) {
        TCW_4(__kmp_gtid_mode, 2);
      }
    } else {
      if (TCR_4(__kmp_gtid_mode) != 1) {
        TCW_4(__kmp_gtid_mode, 1);
      }
    }
  }

#ifdef KMP_ADJUST_BLOCKTIME
  /* Adjust blocktime to zero if necessary            */
  /* Middle initialization might not have occurred yet */
  if (!__kmp_env_blocktime && (__kmp_avail_proc > 0)) {
    if (__kmp_nth > __kmp_avail_proc) {
      __kmp_zero_bt = TRUE;
    }
  }
#endif /* KMP_ADJUST_BLOCKTIME */

  /* setup this new hierarchy */
  if (!(root = __kmp_root[gtid])) {
    root = __kmp_root[gtid] = (kmp_root_t *)__kmp_allocate(sizeof(kmp_root_t));
    KMP_DEBUG_ASSERT(!root->r.r_root_team);
  }

#if KMP_STATS_ENABLED
  // Initialize stats as soon as possible (right after gtid assignment).
  __kmp_stats_thread_ptr = __kmp_stats_list->push_back(gtid);
  __kmp_stats_thread_ptr->startLife();
  KMP_SET_THREAD_STATE(SERIAL_REGION);
  KMP_INIT_PARTITIONED_TIMERS(OMP_serial);
#endif
  __kmp_initialize_root(root);

  /* setup new root thread structure */
  if (root->r.r_uber_thread) {
    root_thread = root->r.r_uber_thread;
  } else {
    root_thread = (kmp_info_t *)__kmp_allocate(sizeof(kmp_info_t));
    if (__kmp_storage_map) {
      __kmp_print_thread_storage_map(root_thread, gtid);
    }
    root_thread->th.th_info.ds.ds_gtid = gtid;
    //TODO: Does the second useful thread always have the gtid 9?
    if(gtid == 0) 
    	root_thread->th.th_info.ds.ds_thread_id = 0;
    else
    	root_thread->th.th_info.ds.ds_thread_id = TCR_4(__kmp_init_hidden_helper_threads)
    																						? gtid
    																						: gtid - __kmp_hidden_helper_threads_num;
#if OMPT_SUPPORT
    root_thread->th.ompt_thread_info.thread_data = ompt_data_none;
#endif
    root_thread->th.th_root = root;
    if (__kmp_env_consistency_check) {
      root_thread->th.th_cons = __kmp_allocate_cons_stack(gtid);
    }
#if USE_FAST_MEMORY
    __kmp_initialize_fast_memory(root_thread);
#endif /* USE_FAST_MEMORY */

#if KMP_USE_BGET
    KMP_DEBUG_ASSERT(root_thread->th.th_local.bget_data == NULL);
    __kmp_initialize_bget(root_thread);
#endif
    __kmp_init_random(root_thread); // Initialize random number generator
  }

  /* setup the serial team held in reserve by the root thread */
  if (!root_thread->th.th_serial_team) {
    kmp_internal_control_t r_icvs = __kmp_get_global_icvs();
    KF_TRACE(10, ("__kmp_register_root: before serial_team\n"));
    root_thread->th.th_serial_team = __kmp_allocate_team(
        root, 1, 1,
#if OMPT_SUPPORT
        ompt_data_none, // root parallel id
#endif
        proc_bind_default, &r_icvs, 0 USE_NESTED_HOT_ARG(NULL));
  }
  KMP_ASSERT(root_thread->th.th_serial_team);
  KF_TRACE(10, ("__kmp_register_root: after serial_team = %p\n",
                root_thread->th.th_serial_team));

  /* drop root_thread into place */
  TCW_SYNC_PTR(__kmp_threads[gtid], root_thread);

  root->r.r_root_team->t.t_threads[0] = root_thread;
  root->r.r_hot_team->t.t_threads[0] = root_thread;
  root_thread->th.th_serial_team->t.t_threads[0] = root_thread;
  // AC: the team created in reserve, not for execution (it is unused for now).
  root_thread->th.th_serial_team->t.t_serialized = 0;
  root->r.r_uber_thread = root_thread;

  /* initialize the thread, get it ready to go */
  __kmp_initialize_info(root_thread, root->r.r_root_team, 0, gtid);
  TCW_4(__kmp_init_gtid, TRUE);

  /* prepare the primary thread for get_gtid() */
  __kmp_gtid_set_specific(gtid);

#if USE_ITT_BUILD
  __kmp_itt_thread_name(gtid);
#endif /* USE_ITT_BUILD */

#ifdef KMP_TDATA_GTID
  __kmp_gtid = gtid;
#endif
  __kmp_create_worker(gtid, root_thread, __kmp_stksize);
  KMP_DEBUG_ASSERT(__kmp_gtid_get_specific() == gtid);

  KA_TRACE(20, ("__kmp_register_root: T#%d init T#%d(%d:%d) arrived: join=%u, "
                "plain=%u\n",
                gtid, __kmp_gtid_from_tid(0, root->r.r_hot_team),
                root->r.r_hot_team->t.t_id, 0, KMP_INIT_BARRIER_STATE,
                KMP_INIT_BARRIER_STATE));
  { // Initialize barrier data.
    int b;
    for (b = 0; b < bs_last_barrier; ++b) {
      root_thread->th.th_bar[b].bb.b_arrived = KMP_INIT_BARRIER_STATE;
#if USE_DEBUGGER
      root_thread->th.th_bar[b].bb.b_worker_arrived = 0;
#endif
    }
  }
  KMP_DEBUG_ASSERT(root->r.r_hot_team->t.t_bar[bs_forkjoin_barrier].b_arrived ==
                   KMP_INIT_BARRIER_STATE);

#if KMP_AFFINITY_SUPPORTED
  root_thread->th.th_current_place = KMP_PLACE_UNDEFINED;
  root_thread->th.th_new_place = KMP_PLACE_UNDEFINED;
  root_thread->th.th_first_place = KMP_PLACE_UNDEFINED;
  root_thread->th.th_last_place = KMP_PLACE_UNDEFINED;
#endif /* KMP_AFFINITY_SUPPORTED */
  root_thread->th.th_def_allocator = __kmp_def_allocator;
  root_thread->th.th_prev_level = 0;
  root_thread->th.th_prev_num_threads = 1;

	//The master always holds the worker role
	root_thread->th.th_potential_roles = OMP_ROLE_NONE;
	root_thread->th.th_active_role = OMP_ROLE_NONE;
	root_thread->th.th_pending_role = OMP_ROLE_NONE;
	root_thread->th.th_change_role = false;
	root_thread->th.th_next_free_agent = NULL;

  kmp_cg_root_t *tmp = (kmp_cg_root_t *)__kmp_allocate(sizeof(kmp_cg_root_t));
  tmp->cg_root = root_thread;
  tmp->cg_thread_limit = __kmp_cg_max_nth;
  tmp->cg_nthreads = 1;
  KA_TRACE(100, ("__kmp_register_root: Thread %p created node %p with"
                 " cg_nthreads init to 1\n",
                 root_thread, tmp));
  tmp->up = NULL;
  root_thread->th.th_cg_roots = tmp;

  __kmp_root_counter++;

#if OMPT_SUPPORT
  if (!initial_thread && ompt_enabled.enabled) {

    kmp_info_t *root_thread = ompt_get_thread();

    ompt_set_thread_state(root_thread, ompt_state_overhead);

    if (ompt_enabled.ompt_callback_thread_begin) {
      ompt_callbacks.ompt_callback(ompt_callback_thread_begin)(
          ompt_thread_initial, __ompt_get_thread_data_internal());
    }
    ompt_data_t *task_data;
    ompt_data_t *parallel_data;
    __ompt_get_task_info_internal(0, NULL, &task_data, NULL, &parallel_data,
                                  NULL);
    if (ompt_enabled.ompt_callback_implicit_task) {
      ompt_callbacks.ompt_callback(ompt_callback_implicit_task)(
          ompt_scope_begin, parallel_data, task_data, 1, 1, ompt_task_initial);
    }

    ompt_set_thread_state(root_thread, ompt_state_work_serial);
  }
#endif
#if OMPD_SUPPORT
  if (ompd_state & OMPD_ENABLE_BP)
    ompd_bp_thread_begin();
#endif

  KMP_MB();
  __kmp_release_bootstrap_lock(&__kmp_forkjoin_lock);

  return gtid;
}

#if KMP_NESTED_HOT_TEAMS
static int __kmp_free_hot_teams(kmp_root_t *root, kmp_info_t *thr, int level,
                                const int max_level) {
  int i, n, nth;
  kmp_hot_team_ptr_t *hot_teams = thr->th.th_hot_teams;
  if (!hot_teams || !hot_teams[level].hot_team) {
    return 0;
  }
  KMP_DEBUG_ASSERT(level < max_level);
  kmp_team_t *team = hot_teams[level].hot_team;
  nth = hot_teams[level].hot_team_nth;
  n = nth - 1; // primary thread is not freed
  if (level < max_level - 1) {
    for (i = 0; i < nth; ++i) {
      kmp_info_t *th = team->t.t_threads[i];
      n += __kmp_free_hot_teams(root, th, level + 1, max_level);
      if (i > 0 && th->th.th_hot_teams) {
        __kmp_free(th->th.th_hot_teams);
        th->th.th_hot_teams = NULL;
      }
    }
  }
  __kmp_free_team(root, team, NULL);
  return n;
}
#endif

// Resets a root thread and clear its root and hot teams.
// Returns the number of __kmp_threads entries directly and indirectly freed.
static int __kmp_reset_root(int gtid, kmp_root_t *root) {
  kmp_team_t *root_team = root->r.r_root_team;
  kmp_team_t *hot_team = root->r.r_hot_team;
  int n = hot_team->t.t_nproc;
  int i;

  KMP_DEBUG_ASSERT(!root->r.r_active);

  root->r.r_root_team = NULL;
  root->r.r_hot_team = NULL;
  // __kmp_free_team() does not free hot teams, so we have to clear r_hot_team
  // before call to __kmp_free_team().
  __kmp_free_team(root, root_team USE_NESTED_HOT_ARG(NULL));
#if KMP_NESTED_HOT_TEAMS
  if (__kmp_hot_teams_max_level >
      0) { // need to free nested hot teams and their threads if any
    for (i = 0; i < hot_team->t.t_nproc; ++i) {
      kmp_info_t *th = hot_team->t.t_threads[i];
      if (__kmp_hot_teams_max_level > 1) {
        n += __kmp_free_hot_teams(root, th, 1, __kmp_hot_teams_max_level);
      }
      if (th->th.th_hot_teams) {
        __kmp_free(th->th.th_hot_teams);
        th->th.th_hot_teams = NULL;
      }
    }
  }
#endif
  __kmp_free_team(root, hot_team USE_NESTED_HOT_ARG(NULL));

  // Before we can reap the thread, we need to make certain that all other
  // threads in the teams that had this root as ancestor have stopped trying to
  // steal tasks.
  if (__kmp_tasking_mode != tskm_immediate_exec) {
    __kmp_wait_to_unref_task_teams();
  }

#if KMP_OS_WINDOWS
  /* Close Handle of root duplicated in __kmp_create_worker (tr #62919) */
  KA_TRACE(
      10, ("__kmp_reset_root: free handle, th = %p, handle = %" KMP_UINTPTR_SPEC
           "\n",
           (LPVOID) & (root->r.r_uber_thread->th),
           root->r.r_uber_thread->th.th_info.ds.ds_thread));
  __kmp_free_handle(root->r.r_uber_thread->th.th_info.ds.ds_thread);
#endif /* KMP_OS_WINDOWS */

#if OMPD_SUPPORT
  if (ompd_state & OMPD_ENABLE_BP)
    ompd_bp_thread_end();
#endif

#if OMPT_SUPPORT
  ompt_data_t *task_data;
  ompt_data_t *parallel_data;
  __ompt_get_task_info_internal(0, NULL, &task_data, NULL, &parallel_data,
                                NULL);
  if (ompt_enabled.ompt_callback_implicit_task) {
    ompt_callbacks.ompt_callback(ompt_callback_implicit_task)(
        ompt_scope_end, parallel_data, task_data, 0, 1, ompt_task_initial);
  }
  if (ompt_enabled.ompt_callback_thread_end) {
    ompt_callbacks.ompt_callback(ompt_callback_thread_end)(
        &(root->r.r_uber_thread->th.ompt_thread_info.thread_data));
  }
#endif

  TCW_4(__kmp_nth,
        __kmp_nth - 1); // __kmp_reap_thread will decrement __kmp_all_nth.
  i = root->r.r_uber_thread->th.th_cg_roots->cg_nthreads--;
  KA_TRACE(100, ("__kmp_reset_root: Thread %p decrement cg_nthreads on node %p"
                 " to %d\n",
                 root->r.r_uber_thread, root->r.r_uber_thread->th.th_cg_roots,
                 root->r.r_uber_thread->th.th_cg_roots->cg_nthreads));
  if (i == 1) {
    // need to free contention group structure
    KMP_DEBUG_ASSERT(root->r.r_uber_thread ==
                     root->r.r_uber_thread->th.th_cg_roots->cg_root);
    KMP_DEBUG_ASSERT(root->r.r_uber_thread->th.th_cg_roots->up == NULL);
    __kmp_free(root->r.r_uber_thread->th.th_cg_roots);
    root->r.r_uber_thread->th.th_cg_roots = NULL;
  }
  __kmp_reap_thread(root->r.r_uber_thread, 1);

  // We canot put root thread to __kmp_thread_pool, so we have to reap it
  // instead of freeing.
  root->r.r_uber_thread = NULL;
  /* mark root as no longer in use */
  root->r.r_begin = FALSE;

  return n;
}

void __kmp_unregister_root_current_thread(int gtid) {
  KA_TRACE(1, ("__kmp_unregister_root_current_thread: enter T#%d\n", gtid));
  /* this lock should be ok, since unregister_root_current_thread is never
     called during an abort, only during a normal close. furthermore, if you
     have the forkjoin lock, you should never try to get the initz lock */
  __kmp_acquire_bootstrap_lock(&__kmp_forkjoin_lock);
  if (TCR_4(__kmp_global.g.g_done) || !__kmp_init_serial) {
    KC_TRACE(10, ("__kmp_unregister_root_current_thread: already finished, "
                  "exiting T#%d\n",
                  gtid));
    __kmp_release_bootstrap_lock(&__kmp_forkjoin_lock);
    return;
  }
  kmp_root_t *root = __kmp_root[gtid];

  KMP_DEBUG_ASSERT(__kmp_threads && __kmp_threads[gtid]);
  KMP_ASSERT(KMP_UBER_GTID(gtid));
  KMP_ASSERT(root == __kmp_threads[gtid]->th.th_root);
  KMP_ASSERT(root->r.r_active == FALSE);

  KMP_MB();

  kmp_info_t *thread = __kmp_threads[gtid];
  kmp_team_t *team = thread->th.th_team;
  kmp_task_team_t *task_team = thread->th.th_task_team;

  // we need to wait for the proxy tasks before finishing the thread
  if (task_team != NULL && (task_team->tt.tt_found_proxy_tasks ||
                            task_team->tt.tt_hidden_helper_task_encountered)) {
#if OMPT_SUPPORT
    // the runtime is shutting down so we won't report any events
    thread->th.ompt_thread_info.state = ompt_state_undefined;
#endif
    __kmp_task_team_wait(thread, team USE_ITT_BUILD_ARG(NULL));
  }

  __kmp_reset_root(gtid, root);

  KMP_MB();
  KC_TRACE(10,
           ("__kmp_unregister_root_current_thread: T#%d unregistered\n", gtid));

  __kmp_release_bootstrap_lock(&__kmp_forkjoin_lock);
}

#if KMP_OS_WINDOWS
/* __kmp_forkjoin_lock must be already held
   Unregisters a root thread that is not the current thread.  Returns the number
   of __kmp_threads entries freed as a result. */
static int __kmp_unregister_root_other_thread(int gtid) {
  kmp_root_t *root = __kmp_root[gtid];
  int r;

  KA_TRACE(1, ("__kmp_unregister_root_other_thread: enter T#%d\n", gtid));
  KMP_DEBUG_ASSERT(__kmp_threads && __kmp_threads[gtid]);
  KMP_ASSERT(KMP_UBER_GTID(gtid));
  KMP_ASSERT(root == __kmp_threads[gtid]->th.th_root);
  KMP_ASSERT(root->r.r_active == FALSE);

  r = __kmp_reset_root(gtid, root);
  KC_TRACE(10,
           ("__kmp_unregister_root_other_thread: T#%d unregistered\n", gtid));
  return r;
}
#endif

#if KMP_DEBUG
void __kmp_task_info() {

  kmp_int32 gtid = __kmp_entry_gtid();
  kmp_int32 tid = __kmp_tid_from_gtid(gtid);
  kmp_info_t *this_thr = __kmp_threads[gtid];
  kmp_team_t *steam = this_thr->th.th_serial_team;
  kmp_team_t *team = this_thr->th.th_team;

  __kmp_printf(
      "__kmp_task_info: gtid=%d tid=%d t_thread=%p team=%p steam=%p curtask=%p "
      "ptask=%p\n",
      gtid, tid, this_thr, team, steam, this_thr->th.th_current_task,
      team->t.t_implicit_task_taskdata[tid].td_parent);
}
#endif // KMP_DEBUG

/* TODO optimize with one big memclr, take out what isn't needed, split
   responsibility to workers as much as possible, and delay initialization of
   features as much as possible  */
static void __kmp_initialize_info(kmp_info_t *this_thr, kmp_team_t *team,
                                  int tid, int gtid) {
  /* this_thr->th.th_info.ds.ds_gtid is setup in
     kmp_allocate_thread/create_worker.
     this_thr->th.th_serial_team is setup in __kmp_allocate_thread */
  KMP_DEBUG_ASSERT(this_thr != NULL);
  KMP_DEBUG_ASSERT(this_thr->th.th_serial_team);
  KMP_DEBUG_ASSERT(team);
  KMP_DEBUG_ASSERT(team->t.t_threads);
  KMP_DEBUG_ASSERT(team->t.t_dispatch);
  kmp_info_t *master = team->t.t_threads[0];
  KMP_DEBUG_ASSERT(master);
  KMP_DEBUG_ASSERT(master->th.th_root);

  KMP_MB();

  TCW_SYNC_PTR(this_thr->th.th_team, team);

  this_thr->th.th_info.ds.ds_tid = tid;
  this_thr->th.th_set_nproc = 0;
  if (__kmp_tasking_mode != tskm_immediate_exec)
    // When tasking is possible, threads are not safe to reap until they are
    // done tasking; this will be set when tasking code is exited in wait
    this_thr->th.th_reap_state = KMP_NOT_SAFE_TO_REAP;
  else // no tasking --> always safe to reap
    this_thr->th.th_reap_state = KMP_SAFE_TO_REAP;
  this_thr->th.th_set_proc_bind = proc_bind_default;
#if KMP_AFFINITY_SUPPORTED
  this_thr->th.th_new_place = this_thr->th.th_current_place;
#endif
  this_thr->th.th_root = master->th.th_root;

  /* setup the thread's cache of the team structure */
  this_thr->th.th_team_nproc = team->t.t_nproc;
  this_thr->th.th_team_master = master;
  this_thr->th.th_team_serialized = team->t.t_serialized;

  KMP_DEBUG_ASSERT(team->t.t_implicit_task_taskdata);

  KF_TRACE(10, ("__kmp_initialize_info1: T#%d:%d this_thread=%p curtask=%p\n",
                tid, gtid, this_thr, this_thr->th.th_current_task));

  __kmp_init_implicit_task(this_thr->th.th_team_master->th.th_ident, this_thr,
                           team, tid, TRUE);

  KF_TRACE(10, ("__kmp_initialize_info2: T#%d:%d this_thread=%p curtask=%p\n",
                tid, gtid, this_thr, this_thr->th.th_current_task));
  // TODO: Initialize ICVs from parent; GEH - isn't that already done in
  // __kmp_initialize_team()?

  /* TODO no worksharing in speculative threads */
  this_thr->th.th_dispatch = &team->t.t_dispatch[tid];

  this_thr->th.th_local.this_construct = 0;

  if (!this_thr->th.th_pri_common) {
    this_thr->th.th_pri_common =
        (struct common_table *)__kmp_allocate(sizeof(struct common_table));
    if (__kmp_storage_map) {
      __kmp_print_storage_map_gtid(
          gtid, this_thr->th.th_pri_common, this_thr->th.th_pri_common + 1,
          sizeof(struct common_table), "th_%d.th_pri_common\n", gtid);
    }
    this_thr->th.th_pri_head = NULL;
  }

  if (this_thr != master && // Primary thread's CG root is initialized elsewhere
      this_thr->th.th_cg_roots != master->th.th_cg_roots) { // CG root not set
    // Make new thread's CG root same as primary thread's
    KMP_DEBUG_ASSERT(master->th.th_cg_roots);
    kmp_cg_root_t *tmp = this_thr->th.th_cg_roots;
    if (tmp) {
      // worker changes CG, need to check if old CG should be freed
      int i = tmp->cg_nthreads--;
      KA_TRACE(100, ("__kmp_initialize_info: Thread %p decrement cg_nthreads"
                     " on node %p of thread %p to %d\n",
                     this_thr, tmp, tmp->cg_root, tmp->cg_nthreads));
      if (i == 1) {
        __kmp_free(tmp); // last thread left CG --> free it
      }
    }
    this_thr->th.th_cg_roots = master->th.th_cg_roots;
    // Increment new thread's CG root's counter to add the new thread
    this_thr->th.th_cg_roots->cg_nthreads++;
    KA_TRACE(100, ("__kmp_initialize_info: Thread %p increment cg_nthreads on"
                   " node %p of thread %p to %d\n",
                   this_thr, this_thr->th.th_cg_roots,
                   this_thr->th.th_cg_roots->cg_root,
                   this_thr->th.th_cg_roots->cg_nthreads));
    this_thr->th.th_current_task->td_icvs.thread_limit =
        this_thr->th.th_cg_roots->cg_thread_limit;
  }

  /* Initialize dynamic dispatch */
  {
    volatile kmp_disp_t *dispatch = this_thr->th.th_dispatch;
    // Use team max_nproc since this will never change for the team.
    size_t disp_size =
        sizeof(dispatch_private_info_t) *
        (team->t.t_max_nproc == 1 ? 1 : __kmp_dispatch_num_buffers);
    KD_TRACE(10, ("__kmp_initialize_info: T#%d max_nproc: %d\n", gtid,
                  team->t.t_max_nproc));
    KMP_ASSERT(dispatch);
    KMP_DEBUG_ASSERT(team->t.t_dispatch);
    KMP_DEBUG_ASSERT(dispatch == &team->t.t_dispatch[tid]);

    dispatch->th_disp_index = 0;
    dispatch->th_doacross_buf_idx = 0;
    if (!dispatch->th_disp_buffer) {
      dispatch->th_disp_buffer =
          (dispatch_private_info_t *)__kmp_allocate(disp_size);

      if (__kmp_storage_map) {
        __kmp_print_storage_map_gtid(
            gtid, &dispatch->th_disp_buffer[0],
            &dispatch->th_disp_buffer[team->t.t_max_nproc == 1
                                          ? 1
                                          : __kmp_dispatch_num_buffers],
            disp_size,
            "th_%d.th_dispatch.th_disp_buffer "
            "(team_%d.t_dispatch[%d].th_disp_buffer)",
            gtid, team->t.t_id, gtid);
      }
    } else {
      memset(&dispatch->th_disp_buffer[0], '\0', disp_size);
    }

    dispatch->th_dispatch_pr_current = 0;
    dispatch->th_dispatch_sh_current = 0;

    dispatch->th_deo_fcn = 0; /* ORDERED     */
    dispatch->th_dxo_fcn = 0; /* END ORDERED */
  }

  this_thr->th.th_next_pool = NULL;

  if (!this_thr->th.th_task_state_memo_stack) {
    size_t i;
    this_thr->th.th_task_state_memo_stack =
        (kmp_uint8 *)__kmp_allocate(4 * sizeof(kmp_uint8));
    this_thr->th.th_task_state_top = 0;
    this_thr->th.th_task_state_stack_sz = 4;
    for (i = 0; i < this_thr->th.th_task_state_stack_sz;
         ++i) // zero init the stack
      this_thr->th.th_task_state_memo_stack[i] = 0;
  }
  
  if(KMP_ATOMIC_LD_RLX(&this_thr->th.th_active_role) != OMP_ROLE_FREE_AGENT){
    KMP_DEBUG_ASSERT(!this_thr->th.th_spin_here); 
    KMP_DEBUG_ASSERT(this_thr->th.th_next_waiting == 0);
  }

  KMP_MB();
}

/* allocate a new thread for the requesting team. this is only called from
   within a forkjoin critical section. we will first try to get an available
   thread from the thread pool. if none is available, we will fork a new one
   assuming we are able to create a new one. this should be assured, as the
   caller should check on this first. */
   static
kmp_info_t *__kmp_allocate_thread_common(kmp_root_t *root, kmp_team_t *team,
                                  int new_tid, omp_role_t role) {
  kmp_team_t *serial_team;
  kmp_info_t *new_thr;
  int new_gtid;

  KA_TRACE(20, ("__kmp_allocate_thread: T#%d\n", __kmp_get_gtid()));
  KMP_DEBUG_ASSERT(root);
#if !KMP_NESTED_HOT_TEAMS
  KMP_DEBUG_ASSERT(KMP_MASTER_GTID(__kmp_get_gtid()));
#endif
  KMP_MB();

  /* first, try to get one from the thread pool */
  if (__kmp_thread_pool) {
    new_thr = CCAST(kmp_info_t *, __kmp_thread_pool);
    __kmp_thread_pool = (volatile kmp_info_t *)new_thr->th.th_next_pool;
    if (new_thr == __kmp_thread_pool_insert_pt) {
      __kmp_thread_pool_insert_pt = NULL;
    }
    TCW_4(new_thr->th.th_in_pool, FALSE);
    __kmp_suspend_initialize_thread(new_thr);
    __kmp_lock_suspend_mx(new_thr);
    if (new_thr->th.th_active_in_pool == TRUE) {
      KMP_DEBUG_ASSERT(new_thr->th.th_active == TRUE);
      KMP_ATOMIC_DEC(&__kmp_thread_pool_active_nth);
      new_thr->th.th_active_in_pool = FALSE;
    }
    __kmp_unlock_suspend_mx(new_thr);

    KA_TRACE(20, ("__kmp_allocate_thread: T#%d using thread T#%d\n",
                  __kmp_get_gtid(), new_thr->th.th_info.ds.ds_gtid));
    KMP_ASSERT(!new_thr->th.th_team);
    KMP_DEBUG_ASSERT(__kmp_nth < __kmp_threads_capacity);

    /* setup the thread structure */
    __kmp_initialize_info(new_thr, team, new_tid,
                          new_thr->th.th_info.ds.ds_gtid);
    KMP_DEBUG_ASSERT(new_thr->th.th_serial_team);

    TCW_4(__kmp_nth, __kmp_nth + 1);

    new_thr->th.th_task_state = 0;
    new_thr->th.th_task_state_top = 0;
    new_thr->th.th_task_state_stack_sz = 4;

    if (__kmp_barrier_gather_pattern[bs_forkjoin_barrier] == bp_dist_bar) {
      // Make sure pool thread has transitioned to waiting on own thread struct
      KMP_DEBUG_ASSERT(new_thr->th.th_used_in_team.load() == 0);
      // Thread activated in __kmp_allocate_team when increasing team size
    }

#ifdef KMP_ADJUST_BLOCKTIME
    /* Adjust blocktime back to zero if necessary */
    /* Middle initialization might not have occurred yet */
    if (!__kmp_env_blocktime && (__kmp_avail_proc > 0)) {
      if (__kmp_nth > __kmp_avail_proc) {
        __kmp_zero_bt = TRUE;
      }
    }
#endif /* KMP_ADJUST_BLOCKTIME */

#if KMP_DEBUG
    // If thread entered pool via __kmp_free_thread, wait_flag should !=
    // KMP_BARRIER_PARENT_FLAG.
    int b;
    kmp_balign_t *balign = new_thr->th.th_bar;
    for (b = 0; b < bs_last_barrier; ++b)
      KMP_DEBUG_ASSERT(balign[b].bb.wait_flag != KMP_BARRIER_PARENT_FLAG);
#endif

    KF_TRACE(10, ("__kmp_allocate_thread: T#%d using thread %p T#%d\n",
                  __kmp_get_gtid(), new_thr, new_thr->th.th_info.ds.ds_gtid));

    KMP_MB();
    return new_thr;
  }
  /*If not, try to transform a free agent into a worker*/
  /*This function is already protected by the forkjoin lock since it is required for the thread_pool */
  if(__kmp_free_agent_list && (role != OMP_ROLE_FREE_AGENT)){
    new_thr = CCAST(kmp_info_t *, __kmp_free_agent_list);
    
    __kmp_lock_suspend_mx(new_thr);

    __kmp_acquire_bootstrap_lock(&new_thr->th.allowed_teams_lock);
    new_thr->th.allowed_teams_length = 0;
    __kmp_release_bootstrap_lock(&new_thr->th.allowed_teams_lock);
    
    __kmp_free_agent_list = (volatile kmp_info_t *)new_thr->th.th_next_free_agent;
    if (new_thr == __kmp_free_agent_list_insert_pt) {
      __kmp_free_agent_list_insert_pt = NULL;
    }
    new_thr->th.th_next_free_agent = NULL;

	if(new_thr->th.th_serial_team == NULL){
	  kmp_internal_control_t r_icvs = __kmp_get_x_global_icvs(team);
	  new_thr->th.th_serial_team = serial_team = (kmp_team_t *)__kmp_allocate_team(root, 1, 1,
#if OMPT_SUPPORT
												 ompt_data_none,
#endif
												 proc_bind_default, &r_icvs, 0 USE_NESTED_HOT_ARG(NULL));
	  KMP_ASSERT(serial_team);
	  serial_team->t.t_serialized = 0;
	  serial_team->t.t_threads[0] = new_thr;
 	}
    /* setup the thread structure */
    __kmp_initialize_info(new_thr, team, new_tid,
                          new_thr->th.th_info.ds.ds_gtid);
    KMP_DEBUG_ASSERT(new_thr->th.th_serial_team);
    
    new_thr->th.th_task_state = 0;
    new_thr->th.th_task_state_top = 0;
    new_thr->th.th_task_state_stack_sz = 4;

    if (__kmp_barrier_gather_pattern[bs_forkjoin_barrier] == bp_dist_bar) {
      // Make sure pool thread has transitioned to waiting on own thread struct
      KMP_DEBUG_ASSERT(new_thr->th.th_used_in_team.load() == 0);
      // Thread activated in __kmp_allocate_team when increasing team size
    }
#ifdef KMP_ADJUST_BLOCKTIME
    /* Adjust blocktime back to zero if necessary */
    /* Middle initialization might not have occurred yet */
    if (!__kmp_env_blocktime && (__kmp_avail_proc > 0)) {
      if (__kmp_nth > __kmp_avail_proc) 
        __kmp_zero_bt = TRUE;
    }
#endif /* KMP_ADJUST_BLOCKTIME */
#if KMP_DEBUG
    // If thread entered pool via __kmp_free_thread, wait_flag should !=
    // KMP_BARRIER_PARENT_FLAG.
    int b;
    kmp_balign_t *balign = new_thr->th.th_bar;
    for (b = 0; b < bs_last_barrier; ++b)
      KMP_DEBUG_ASSERT(balign[b].bb.wait_flag != KMP_BARRIER_PARENT_FLAG);
#endif
    //Tell the free agent to change its role when possible
    KMP_ATOMIC_DEC(&__kmp_free_agent_active_nth);
	//If the thread didn't had time to shift fo FA, just say it's not necessary to shift 
	if(KMP_ATOMIC_LD_ACQ(&new_thr->th.th_change_role)){
	    KMP_ATOMIC_ST_REL(&new_thr->th.th_change_role, false);
	}
	else{
        new_thr->th.th_pending_role = role;
        KMP_ATOMIC_ST_REL(&new_thr->th.th_change_role, true);
    }

    __kmp_unlock_suspend_mx(new_thr);
    
    KF_TRACE(10, ("__kmp_allocate_thread: T#%d using thread %p T#%d\n",
                  __kmp_get_gtid(), new_thr, new_thr->th.th_info.ds.ds_gtid));
    KMP_MB();
    return new_thr;
  }

  /* no, well fork a new one */
  KMP_ASSERT(__kmp_nth == __kmp_all_nth);
  KMP_ASSERT(__kmp_all_nth < __kmp_threads_capacity);

#if KMP_USE_MONITOR
  // If this is the first worker thread the RTL is creating, then also
  // launch the monitor thread.  We try to do this as early as possible.
  if (!TCR_4(__kmp_init_monitor)) {
    __kmp_acquire_bootstrap_lock(&__kmp_monitor_lock);
    if (!TCR_4(__kmp_init_monitor)) {
      KF_TRACE(10, ("before __kmp_create_monitor\n"));
      TCW_4(__kmp_init_monitor, 1);
      __kmp_create_monitor(&__kmp_monitor);
      KF_TRACE(10, ("after __kmp_create_monitor\n"));
#if KMP_OS_WINDOWS
      // AC: wait until monitor has started. This is a fix for CQ232808.
      // The reason is that if the library is loaded/unloaded in a loop with
      // small (parallel) work in between, then there is high probability that
      // monitor thread started after the library shutdown. At shutdown it is
      // too late to cope with the problem, because when the primary thread is
      // in DllMain (process detach) the monitor has no chances to start (it is
      // blocked), and primary thread has no means to inform the monitor that
      // the library has gone, because all the memory which the monitor can
      // access is going to be released/reset.
      while (TCR_4(__kmp_init_monitor) < 2) {
        KMP_YIELD(TRUE);
      }
      KF_TRACE(10, ("after monitor thread has started\n"));
#endif
    }
    __kmp_release_bootstrap_lock(&__kmp_monitor_lock);
  }
#endif

  KMP_MB();

  {
    int new_start_gtid = TCR_4(__kmp_init_hidden_helper_threads)
                             ? 1
                             : __kmp_hidden_helper_threads_num + 1;

    for (new_gtid = new_start_gtid; TCR_PTR(__kmp_threads[new_gtid]) != NULL;
         ++new_gtid) {
      KMP_DEBUG_ASSERT(new_gtid < __kmp_threads_capacity);
    }

    if (TCR_4(__kmp_init_hidden_helper_threads)) {
      KMP_DEBUG_ASSERT(new_gtid <= __kmp_hidden_helper_threads_num);
    }
  }
  /* allocate space for it. */
  new_thr = (kmp_info_t *)__kmp_allocate(sizeof(kmp_info_t));

  TCW_SYNC_PTR(__kmp_threads[new_gtid], new_thr);

#if USE_ITT_BUILD && USE_ITT_NOTIFY && KMP_DEBUG
  // suppress race conditions detection on synchronization flags in debug mode
  // this helps to analyze library internals eliminating false positives
  __itt_suppress_mark_range(
      __itt_suppress_range, __itt_suppress_threading_errors,
      &new_thr->th.th_sleep_loc, sizeof(new_thr->th.th_sleep_loc));
  __itt_suppress_mark_range(
      __itt_suppress_range, __itt_suppress_threading_errors,
      &new_thr->th.th_reap_state, sizeof(new_thr->th.th_reap_state));
#if KMP_OS_WINDOWS
  __itt_suppress_mark_range(
      __itt_suppress_range, __itt_suppress_threading_errors,
      &new_thr->th.th_suspend_init, sizeof(new_thr->th.th_suspend_init));
#else
  __itt_suppress_mark_range(__itt_suppress_range,
                            __itt_suppress_threading_errors,
                            &new_thr->th.th_suspend_init_count,
                            sizeof(new_thr->th.th_suspend_init_count));
#endif
  // TODO: check if we need to also suppress b_arrived flags
  __itt_suppress_mark_range(__itt_suppress_range,
                            __itt_suppress_threading_errors,
                            CCAST(kmp_uint64 *, &new_thr->th.th_bar[0].bb.b_go),
                            sizeof(new_thr->th.th_bar[0].bb.b_go));
  __itt_suppress_mark_range(__itt_suppress_range,
                            __itt_suppress_threading_errors,
                            CCAST(kmp_uint64 *, &new_thr->th.th_bar[1].bb.b_go),
                            sizeof(new_thr->th.th_bar[1].bb.b_go));
  __itt_suppress_mark_range(__itt_suppress_range,
                            __itt_suppress_threading_errors,
                            CCAST(kmp_uint64 *, &new_thr->th.th_bar[2].bb.b_go),
                            sizeof(new_thr->th.th_bar[2].bb.b_go));
#endif /* USE_ITT_BUILD && USE_ITT_NOTIFY && KMP_DEBUG */
  if (__kmp_storage_map) {
    __kmp_print_thread_storage_map(new_thr, new_gtid);
  }

  // add the reserve serialized team, initialized from the team's primary thread
  if (team)
  {
    kmp_internal_control_t r_icvs = __kmp_get_x_global_icvs(team);
    KF_TRACE(10, ("__kmp_allocate_thread: before th_serial/serial_team\n"));
    new_thr->th.th_serial_team = serial_team =
        (kmp_team_t *)__kmp_allocate_team(root, 1, 1,
#if OMPT_SUPPORT
                                          ompt_data_none, // root parallel id
#endif
                                          proc_bind_default, &r_icvs,
                                          0 USE_NESTED_HOT_ARG(NULL));
    KMP_ASSERT(serial_team);
    serial_team->t.t_serialized = 0; // AC: the team created in reserve, not for
    // execution (it is unused for now).
    serial_team->t.t_threads[0] = new_thr;
    KF_TRACE(10,
             ("__kmp_allocate_thread: after th_serial/serial_team : new_thr=%p\n",
              new_thr));

    /* setup the thread structures */
    __kmp_initialize_info(new_thr, team, new_tid, new_gtid);
  }

#if USE_FAST_MEMORY
  __kmp_initialize_fast_memory(new_thr);
#endif /* USE_FAST_MEMORY */

#if KMP_USE_BGET
  KMP_DEBUG_ASSERT(new_thr->th.th_local.bget_data == NULL);
  __kmp_initialize_bget(new_thr);
#endif

  __kmp_init_random(new_thr); // Initialize random number generator

  /* Initialize these only once when thread is grabbed for a team allocation */
  KA_TRACE(20,
           ("__kmp_allocate_thread: T#%d init go fork=%u, plain=%u\n",
            __kmp_get_gtid(), KMP_INIT_BARRIER_STATE, KMP_INIT_BARRIER_STATE));

  int b;
  kmp_balign_t *balign = new_thr->th.th_bar;
  for (b = 0; b < bs_last_barrier; ++b) {
    balign[b].bb.b_go = KMP_INIT_BARRIER_STATE;
    balign[b].bb.team = NULL;
    balign[b].bb.wait_flag = KMP_BARRIER_NOT_WAITING;
    balign[b].bb.use_oncore_barrier = 0;
  }

	//TODO: Maybe check an environment variable for the default roles of a thread?
  new_thr->th.th_potential_roles = role;
  new_thr->th.th_pending_role = OMP_ROLE_NONE;
  new_thr->th.th_change_role = false;
  new_thr->th.th_active_role = role;
  new_thr->th.th_next_task = NULL;
  
  TCW_PTR(new_thr->th.th_sleep_loc, NULL);
  new_thr->th.th_sleep_loc_type = flag_unset;

  new_thr->th.th_spin_here = FALSE;
  new_thr->th.th_next_waiting = 0;
#if KMP_OS_UNIX
  new_thr->th.th_blocking = false;
#endif

#if KMP_AFFINITY_SUPPORTED
  new_thr->th.th_current_place = KMP_PLACE_UNDEFINED;
  new_thr->th.th_new_place = KMP_PLACE_UNDEFINED;
  new_thr->th.th_first_place = KMP_PLACE_UNDEFINED;
  new_thr->th.th_last_place = KMP_PLACE_UNDEFINED;
#endif
  new_thr->th.th_def_allocator = __kmp_def_allocator;
  new_thr->th.th_prev_level = 0;
  new_thr->th.th_prev_num_threads = 1;

  TCW_4(new_thr->th.th_in_pool, FALSE);
  new_thr->th.th_active_in_pool = FALSE;
  TCW_4(new_thr->th.th_active, TRUE);

  /* adjust the global counters */
  __kmp_all_nth++;
  __kmp_nth++;

  // if __kmp_adjust_gtid_mode is set, then we use method #1 (sp search) for low
  // numbers of procs, and method #2 (keyed API call) for higher numbers.
  if (__kmp_adjust_gtid_mode) {
    if (__kmp_all_nth >= __kmp_tls_gtid_min) {
      if (TCR_4(__kmp_gtid_mode) != 2) {
        TCW_4(__kmp_gtid_mode, 2);
      }
    } else {
      if (TCR_4(__kmp_gtid_mode) != 1) {
        TCW_4(__kmp_gtid_mode, 1);
      }
    }
  }

#ifdef KMP_ADJUST_BLOCKTIME
  /* Adjust blocktime back to zero if necessary       */
  /* Middle initialization might not have occurred yet */
  if (!__kmp_env_blocktime && (__kmp_avail_proc > 0)) {
    if (__kmp_nth > __kmp_avail_proc) {
      __kmp_zero_bt = TRUE;
    }
  }
#endif /* KMP_ADJUST_BLOCKTIME */

  if (role != OMP_ROLE_FREE_AGENT) {
    //new_thr->th.is_free_agent = false;
    //new_thr->th.fa_swap_to_worker = false;
    //new_thr->th.free_agent_id = -1;
    new_thr->th.th_next_free_agent = NULL;

    /* actually fork it and create the new worker thread */
    KF_TRACE(
        10, ("__kmp_allocate_thread: before __kmp_create_worker: %p\n", new_thr));
    __kmp_create_worker(new_gtid, new_thr, __kmp_stksize);
    KF_TRACE(10,
            ("__kmp_allocate_thread: after __kmp_create_worker: %p\n", new_thr));

    KA_TRACE(20, ("__kmp_allocate_thread: T#%d forked T#%d\n", __kmp_get_gtid(),
                  new_gtid));
  } else {
    /* Worker creation is posponed, we need to keep the gtid */
    new_thr->th.th_info.ds.ds_gtid = new_gtid;
    new_thr->th.th_info.ds.ds_thread_id = TCR_4(__kmp_init_hidden_helper_threads)
    																			? new_gtid
    																			: new_gtid - __kmp_hidden_helper_threads_num;
  }
  KMP_MB();
  return new_thr;
}

kmp_info_t *__kmp_allocate_thread(kmp_root_t *root, kmp_team_t *team,
                                  int new_tid, omp_role_t role) {
  KMP_DEBUG_ASSERT(root && team);
  return __kmp_allocate_thread_common(root, team, new_tid, role);
}

static
kmp_info_t *__kmp_allocate_thread_into_thread_pool(kmp_info_t *new_thr, omp_role_t role, int new_gtid) {
	kmp_info_t **scan;
    
	
	KA_TRACE(20, ("__kmp_allocate_thread_into_thread_pool: T#%d\n", __kmp_get_gtid()));
	KMP_MB();

	new_thr->th.th_potential_roles = role;
	new_thr->th.th_pending_role = OMP_ROLE_NONE;
	new_thr->th.th_change_role = false;
	new_thr->th.th_active_role = OMP_ROLE_NONE;
	new_thr->th.allowed_teams_length = 0;
	new_thr->th.allowed_teams_capacity = 0;
	new_thr->th.th_root = NULL;

	if(__kmp_thread_pool_insert_pt != NULL){
		KMP_DEBUG_ASSERT(__kmp_thread_pool != NULL)
		if(__kmp_thread_pool_insert_pt->th.th_info.ds.ds_gtid > new_gtid){
			__kmp_thread_pool_insert_pt = NULL;
		}
	}

	if(__kmp_thread_pool_insert_pt != NULL){
		scan = &(__kmp_thread_pool_insert_pt->th.th_next_pool);
	}
	else{
		scan = CCAST(kmp_info_t **, &__kmp_thread_pool);
	}
	for(; (*scan != NULL) && ((*scan)->th.th_info.ds.ds_gtid < new_gtid);
			scan = &((*scan)->th.th_next_pool));
	TCW_PTR(new_thr->th.th_next_pool, *scan);
	__kmp_thread_pool_insert_pt = *scan = new_thr;
	KMP_DEBUG_ASSERT((new_thr->th.th_next_pool == NULL) ||
									 (new_thr->th.th_info.ds.ds_gtid <
									  new_thr->th.th_next_pool->th.th_info.ds.ds_gtid));
	TCW_4(new_thr->th.th_in_pool, TRUE);
	__kmp_suspend_initialize_thread(new_thr);
	
	TCW_4(new_thr->th.th_active, TRUE);
	new_thr->th.th_active_in_pool = TRUE;
    KMP_ATOMIC_INC(&__kmp_thread_pool_active_nth);
	//Don't increment __kmp_nth since the thread goes into the thread pool
	TCW_4(__kmp_all_nth, __kmp_all_nth + 1);
	
	if(__kmp_adjust_gtid_mode){
		if(__kmp_all_nth >= __kmp_tls_gtid_min){
			if(TCR_4(__kmp_gtid_mode) != 2){
				TCW_4(__kmp_gtid_mode, 2);
			}
		}
		else{
			if(TCR_4(__kmp_gtid_mode) != 1){
				TCW_4(__kmp_gtid_mode, 1);
			}
		}
	}

#ifdef KMP_ADJUST_BLOCKTIME
	if(!__kmp_env_blocktime && (__kmp_avail_proc > 0)){
		if(__kmp_nth > __kmp_avail_proc){
			__kmp_zero_bt = TRUE;
		}
	}
#endif
	new_thr->th.th_next_free_agent = NULL;
    
	__kmp_create_worker(new_gtid, new_thr, __kmp_stksize);

	KMP_MB();
	return new_thr;
}

static
kmp_info_t *__kmp_allocate_free_agent_thread(kmp_info_t *thread, kmp_root_t *root, int new_gtid, int new_tid) {
  thread->th.th_info.ds.ds_gtid = new_gtid;
  thread->th.th_info.ds.ds_tid = new_tid + 128;
  thread->th.th_root = root;
  thread->th.th_potential_roles = (omp_role_t)(OMP_ROLE_NONE | OMP_ROLE_FREE_AGENT);
  thread->th.th_active_role = OMP_ROLE_FREE_AGENT;
  thread->th.th_pending_role = OMP_ROLE_NONE;
  thread->th.th_change_role = false;
  
  kmp_taskdata_t *task =
    (kmp_taskdata_t *)__kmp_allocate(sizeof(kmp_taskdata_t) * 1);
  thread->th.th_current_task = task;
    
  __kmp_acquire_bootstrap_lock(&__kmp_free_agent_allowed_teams_lock);
  
  thread->th.allowed_teams_capacity = 
      (__kmp_free_agent_allowed_teams_length > 0)
      ? __kmp_free_agent_allowed_teams_length*2
      : 4;
  thread->th.allowed_teams_length = __kmp_free_agent_allowed_teams_length;
  thread->th.allowed_teams = (kmp_task_team_t **)__kmp_allocate(
      sizeof(kmp_task_team_t *) * thread->th.allowed_teams_capacity);
  __kmp_init_bootstrap_lock(&thread->th.allowed_teams_lock);
  __kmp_copy_global_allowed_teams_to_thread(thread);
  
  __kmp_release_bootstrap_lock(&__kmp_free_agent_allowed_teams_lock);

  KF_TRACE(
      10,
      ("__kmp_allocate_free_agent_thread(enter): T#:%d team=%p task=%p, reinit=%s\n",
       new_tid, NULL, task, "FALSE"));

  task->td_task_id = KMP_GEN_TASK_ID();
  task->td_team = NULL;
  task->td_ident = NULL;
  task->td_taskwait_ident = NULL;
  task->td_taskwait_counter = 0;
  task->td_taskwait_thread = 0;
  task->td_allocated_child_tasks = 0;
  task->td_incomplete_child_tasks = 0;

  task->td_flags.tiedness = TASK_TIED;
  task->td_flags.tasktype = TASK_IMPLICIT;
  task->td_flags.proxy = TASK_FULL;

  // All implicit tasks are executed immediately, not deferred
  task->td_flags.task_serial = 1;
  task->td_flags.tasking_ser = (__kmp_tasking_mode == tskm_immediate_exec);
  task->td_flags.team_serial = 0;

  task->td_flags.started = 1;
  task->td_flags.executing = 1;
  task->td_flags.complete = 0;
  task->td_flags.freed = 0;

  task->td_taskgroup = NULL;
  task->td_dephash = NULL;
  task->td_depnode = NULL;
  task->td_last_tied = task;

  // Initialize counter to -1 event, considering that cannot have pending events
  task->td_allow_completion_event.pending_events_count = -1;
  task->td_allow_completion_event.ed.task = nullptr;

  TCW_4(__kmp_all_nth, __kmp_all_nth + 1);
  __kmp_nth++;
  KF_TRACE(10, ("__kmp_allocate_free_agent_thread(exit): T#:%d team=%p task=%p\n", new_tid,
        NULL, task));
  KMP_MB();
  return thread;
}

/* This function assumes that the caller has the forkjoin lock acquired, or that it is called from a
 * safe, serial point (e.g., the middle_init) */
static
kmp_info_t *__kmp_allocate_thread_middle_init(kmp_root_t *root, omp_role_t role, int tid){
	kmp_info_t *new_thr;
	int new_gtid;

	KA_TRACE(20, ("__kmp_allocate_thread_middle_init: T#%d\n", __kmp_get_gtid()));
	KMP_DEBUG_ASSERT(__kmp_all_nth < __kmp_max_nth);
	KMP_MB();
	KMP_ASSERT(__kmp_all_nth < __kmp_threads_capacity);
#if KMP_USE_MONITOR
    if(!TCR_4(__kmp_init_monitor)){
        __kmp_acquire_bootstrap_lock(&__kmp_monitor_lock);
        if(!TCR_4(__kmp_init_monitor)){
            KF_TRACE(10, ("before __kmp_create_monitor\n"));
            TCW_4(__kmp_init_monitor, 1);
            __kmp_create_monitor(&__kmp_monitor);
            KF_TRACE(10, ("after __kmp_create_monitor\n"));
        }
        __kmp_release_bootstrap_lock(&__kmp_monitor_lock);
    }
#endif
	int new_start_gtid = TCR_4(__kmp_init_hidden_helper_threads)
													 ? 1
													 : __kmp_hidden_helper_threads_num + 1;
	for(new_gtid = new_start_gtid; TCR_PTR(__kmp_threads[new_gtid]) != NULL;
		  new_gtid++){
		KMP_DEBUG_ASSERT(new_gtid < __kmp_threads_capacity);
	}
	if(TCR_4(__kmp_init_hidden_helper_threads))
		KMP_DEBUG_ASSERT(new_gtid <= __kmp_hidden_helper_threads_num);
	
	new_thr = (kmp_info_t *)__kmp_allocate(sizeof(kmp_info_t));
	TCW_SYNC_PTR(__kmp_threads[new_gtid], new_thr);

#if USE_ITT_BUILD && USE_NOTIFY && KMP_DEBUG
    __itt_supsress_mark_range(
        __itt_suppress_range, __itt_supsress_threading_errors,
        &new_thr->th.th_sleep_loc, sizeof(new_thr->th.th_sleep_loc));
    __itt_suppresss_mark_range(
        __itt_suppress_range, __itt_suppress_threading_errors,
        &new_thr->th.th_reap_state, sizeof(new_thr->th.th_reap_state));
#if KMP_OS_WINDOWS
    __itt_suppress_mark_range(
        __itt_suppress_range, __itt_suppress_threading_errors,
        &new_thr->th.th_suspend_init, sizeof(new_thr->th.th_suspend_init));
#else
    __itt_suppress_mark_range(
        __itt_suppress_range, __itt_suppress_threading_errors,
        &new_thr->th.th_suspend_init_count, sizeof(new_thr->th.th_suspend_init_count);
#endif
    __itt_suppress_mark_range(
        __itt_suppress_range, __itt_suppress_threading_errors,
        CCAST(kmp_uint64 *, &new_thr->th.th_bar[0].bb.b_go),
        sizeof(new_thr->th.th_bar[0].bb.b_go);
    __itt_suppress_mark_range(
        __itt_suppress_range, __itt_suppress_threading_errors,
        CCAST(kmp_uint64 *, &new_thr->th.th_bar[1].bb.b_go),
        sizeof(new_thr->th.th_bar[1].bb.b_go);
    __itt_suppress_mark_range(
        __itt_suppress_range, __itt_suppress_threading_errors,
        CCAST(kmp_uint64 *, &new_thr->th.th_bar[2].bb.b_go),
        sizeof(new_thr->th.th_bar[2].bb.b_go);
#endif
	if(__kmp_storage_map)
		__kmp_print_thread_storage_map(new_thr, new_gtid);
	//Allocate a serial team for this thread. It will be needed when this thread
	//acts as a regular worker.
	kmp_team_t *serial_team;
	kmp_internal_control_t r_icvs = __kmp_get_x_global_icvs(__kmp_threads[0]->th.th_team);
	new_thr->th.th_serial_team = serial_team =
										 (kmp_team_t *)__kmp_allocate_team(__kmp_threads[0]->th.th_root, 1, 1,
#if OMPT_SUPPORT
										 ompt_data_none,
#endif
										 proc_bind_default, &r_icvs, 0 USE_NESTED_HOT_ARG(NULL));
	KMP_ASSERT(serial_team);
	serial_team->t.t_serialized = 0;
	serial_team->t.t_threads[0] = new_thr;

#if USE_FAST_MEMORY
	__kmp_initialize_fast_memory(new_thr);
#endif
#if KMP_USE_BGET
	KMP_DEBUG_ASSERT(new_thr->th.th_local.bget_data == NULL)
	__kmp_initialize_bget(new_thr);
#endif
	__kmp_init_random(new_thr);
	int b;
	kmp_balign_t *balign = new_thr->th.th_bar;
	for(b = 0; b < bs_last_barrier; b++){
		balign[b].bb.b_go = KMP_INIT_BARRIER_STATE;
		balign[b].bb.team = NULL;
		balign[b].bb.wait_flag = KMP_BARRIER_NOT_WAITING;
		balign[b].bb.use_oncore_barrier = 0;
		balign[b].bb.leaf_kids = 0;
	}


	TCW_PTR(new_thr->th.th_sleep_loc, NULL);
	new_thr->th.th_sleep_loc_type = flag_unset;
	new_thr->th.th_spin_here = FALSE;
	new_thr->th.th_next_waiting = 0;
#if KMP_OS_UNIX
	new_thr->th.th_blocking = false;
#endif
#if KMP_AFFINITY_SUPPORTED
	new_thr->th.th_current_place = KMP_PLACE_UNDEFINED;
	new_thr->th.th_new_place = KMP_PLACE_UNDEFINED;
	new_thr->th.th_first_place = KMP_PLACE_UNDEFINED;
	new_thr->th.th_last_place = KMP_PLACE_UNDEFINED;
#endif
	new_thr->th.th_def_allocator = __kmp_def_allocator;
	new_thr->th.th_prev_level = 0;
	new_thr->th.th_prev_num_threads = 1;

	new_thr->th.th_reap_state = KMP_SAFE_TO_REAP;
	new_thr->th.th_team = NULL;
	new_thr->th.th_dispatch = NULL;
	new_thr->th.th_cg_roots = NULL;
	new_thr->th.th_current_task = NULL;
    new_thr->th.th_next_task = NULL;

	if(__kmp_adjust_gtid_mode){
		if(__kmp_all_nth >= __kmp_tls_gtid_min){
			if(TCR_4(__kmp_gtid_mode) != 2){
				TCW_4(__kmp_gtid_mode, 2);
			}
		}
		else{
			if(TCR_4(__kmp_gtid_mode) != 1){
				TCW_4(__kmp_gtid_mode, 1);
			}
		}
	}

#ifdef KMP_ADJUST_BLOCKTIME
	if(!__kmp_env_blocktime && (__kmp_avail_proc > 0)){
		if(__kmp_nth > __kmp_avail_proc){
			__kmp_zero_bt = TRUE;
		}
	}
#endif
	if(role != OMP_ROLE_FREE_AGENT)
		return __kmp_allocate_thread_into_thread_pool(new_thr, role, new_gtid);
	
	__kmp_allocate_free_agent_thread(new_thr, root, new_gtid, tid);
	
	//Place the free agent in the list
	kmp_info_t **scan;
	if(__kmp_free_agent_list_insert_pt != NULL)
		scan = &(__kmp_free_agent_list_insert_pt->th.th_next_free_agent);
	else
		scan = CCAST(kmp_info_t **, &__kmp_free_agent_list);
	for(; (*scan != NULL) && ((*scan)->th.th_info.ds.ds_gtid < new_gtid);
			scan = &((*scan)->th.th_next_free_agent));
	TCW_PTR(new_thr->th.th_next_free_agent, *scan);
	__kmp_free_agent_list_insert_pt = *scan = new_thr;
	KMP_DEBUG_ASSERT((new_thr->th.th_next_free_agent == NULL) ||
									 (new_thr->th.th_info.ds.ds_gtid <
									  new_thr->th.th_next_free_agent->th.th_info.ds.ds_gtid));
	
	/*actual fork and creation of the thread*/
  KF_TRACE(10,
  				("__kmp_do_middle_initialize: before __kmp_create_worker: %p\n", new_thr));
	__kmp_create_worker(new_gtid, new_thr, __kmp_stksize);
  KF_TRACE(10,
          ("__kmp_do_middle_initialize: after __kmp_create_worker: %p\n", new_thr));
  KMP_ATOMIC_INC(&__kmp_free_agent_active_nth);

  return new_thr;
}

/* Reinitialize team for reuse.
   The hot team code calls this case at every fork barrier, so EPCC barrier
   test are extremely sensitive to changes in it, esp. writes to the team
   struct, which cause a cache invalidation in all threads.
   IF YOU TOUCH THIS ROUTINE, RUN EPCC C SYNCBENCH ON A BIG-IRON MACHINE!!! */
static void __kmp_reinitialize_team(kmp_team_t *team,
                                    kmp_internal_control_t *new_icvs,
                                    ident_t *loc) {
  KF_TRACE(10, ("__kmp_reinitialize_team: enter this_thread=%p team=%p\n",
                team->t.t_threads[0], team));
  KMP_DEBUG_ASSERT(team && new_icvs);
  KMP_DEBUG_ASSERT((!TCR_4(__kmp_init_parallel)) || new_icvs->nproc);
  KMP_CHECK_UPDATE(team->t.t_ident, loc);

  KMP_CHECK_UPDATE(team->t.t_id, KMP_GEN_TEAM_ID());
  // Copy ICVs to the primary thread's implicit taskdata
  __kmp_init_implicit_task(loc, team->t.t_threads[0], team, 0, FALSE);
  copy_icvs(&team->t.t_implicit_task_taskdata[0].td_icvs, new_icvs);

  KF_TRACE(10, ("__kmp_reinitialize_team: exit this_thread=%p team=%p\n",
                team->t.t_threads[0], team));
}

/* Initialize the team data structure.
   This assumes the t_threads and t_max_nproc are already set.
   Also, we don't touch the arguments */
static void __kmp_initialize_team(kmp_team_t *team, int new_nproc,
                                  kmp_internal_control_t *new_icvs,
                                  ident_t *loc) {
  KF_TRACE(10, ("__kmp_initialize_team: enter: team=%p\n", team));

  /* verify */
  KMP_DEBUG_ASSERT(team);
  KMP_DEBUG_ASSERT(new_nproc <= team->t.t_max_nproc);
  KMP_DEBUG_ASSERT(team->t.t_threads);
  KMP_MB();

  team->t.t_master_tid = 0; /* not needed */
  /* team->t.t_master_bar;        not needed */
  team->t.t_serialized = new_nproc > 1 ? 0 : 1;
  team->t.t_nproc = new_nproc;

  /* team->t.t_parent     = NULL; TODO not needed & would mess up hot team */
  team->t.t_next_pool = NULL;
  /* memset( team->t.t_threads, 0, sizeof(kmp_info_t*)*new_nproc ); would mess
   * up hot team */

  TCW_SYNC_PTR(team->t.t_pkfn, NULL); /* not needed */
  team->t.t_invoke = NULL; /* not needed */

  // TODO???: team->t.t_max_active_levels       = new_max_active_levels;
  team->t.t_sched.sched = new_icvs->sched.sched;

#if KMP_ARCH_X86 || KMP_ARCH_X86_64
  team->t.t_fp_control_saved = FALSE; /* not needed */
  team->t.t_x87_fpu_control_word = 0; /* not needed */
  team->t.t_mxcsr = 0; /* not needed */
#endif /* KMP_ARCH_X86 || KMP_ARCH_X86_64 */

  team->t.t_construct = 0;

  team->t.t_ordered.dt.t_value = 0;
  team->t.t_master_active = FALSE;

#ifdef KMP_DEBUG
  team->t.t_copypriv_data = NULL; /* not necessary, but nice for debugging */
#endif
#if KMP_OS_WINDOWS
  team->t.t_copyin_counter = 0; /* for barrier-free copyin implementation */
#endif

  team->t.t_control_stack_top = NULL;

  __kmp_reinitialize_team(team, new_icvs, loc);

  KMP_MB();
  KF_TRACE(10, ("__kmp_initialize_team: exit: team=%p\n", team));
}

#if (KMP_OS_LINUX || KMP_OS_FREEBSD) && KMP_AFFINITY_SUPPORTED
/* Sets full mask for thread and returns old mask, no changes to structures. */
static void
__kmp_set_thread_affinity_mask_full_tmp(kmp_affin_mask_t *old_mask) {
  if (KMP_AFFINITY_CAPABLE()) {
    int status;
    if (old_mask != NULL) {
      status = __kmp_get_system_affinity(old_mask, TRUE);
      int error = errno;
      if (status != 0) {
        __kmp_fatal(KMP_MSG(ChangeThreadAffMaskError), KMP_ERR(error),
                    __kmp_msg_null);
      }
    }
    __kmp_set_system_affinity(__kmp_affin_fullMask, TRUE);
  }
}
#endif

#if KMP_AFFINITY_SUPPORTED

// __kmp_partition_places() is the heart of the OpenMP 4.0 affinity mechanism.
// It calculates the worker + primary thread's partition based upon the parent
// thread's partition, and binds each worker to a thread in their partition.
// The primary thread's partition should already include its current binding.
static void __kmp_partition_places(kmp_team_t *team, int update_master_only) {
  // Do not partition places for the hidden helper team
  if (KMP_HIDDEN_HELPER_TEAM(team))
    return;
  // Copy the primary thread's place partition to the team struct
  kmp_info_t *master_th = team->t.t_threads[0];
  KMP_DEBUG_ASSERT(master_th != NULL);
  kmp_proc_bind_t proc_bind = team->t.t_proc_bind;
  int first_place = master_th->th.th_first_place;
  int last_place = master_th->th.th_last_place;
  int masters_place = master_th->th.th_current_place;
  int num_masks = __kmp_affinity.num_masks;
  team->t.t_first_place = first_place;
  team->t.t_last_place = last_place;

  KA_TRACE(20, ("__kmp_partition_places: enter: proc_bind = %d T#%d(%d:0) "
                "bound to place %d partition = [%d,%d]\n",
                proc_bind, __kmp_gtid_from_thread(team->t.t_threads[0]),
                team->t.t_id, masters_place, first_place, last_place));

  switch (proc_bind) {

  case proc_bind_default:
    // Serial teams might have the proc_bind policy set to proc_bind_default.
    // Not an issue -- we don't rebind primary thread for any proc_bind policy.
    KMP_DEBUG_ASSERT(team->t.t_nproc == 1);
    break;

  case proc_bind_primary: {
    int f;
    int n_th = team->t.t_nproc;
    for (f = 1; f < n_th; f++) {
      kmp_info_t *th = team->t.t_threads[f];
      KMP_DEBUG_ASSERT(th != NULL);
      th->th.th_first_place = first_place;
      th->th.th_last_place = last_place;
      th->th.th_new_place = masters_place;
      if (__kmp_display_affinity && masters_place != th->th.th_current_place &&
          team->t.t_display_affinity != 1) {
        team->t.t_display_affinity = 1;
      }

      KA_TRACE(100, ("__kmp_partition_places: primary: T#%d(%d:%d) place %d "
                     "partition = [%d,%d]\n",
                     __kmp_gtid_from_thread(team->t.t_threads[f]), team->t.t_id,
                     f, masters_place, first_place, last_place));
    }
  } break;

  case proc_bind_close: {
    int f;
    int n_th = team->t.t_nproc;
    int n_places;
    if (first_place <= last_place) {
      n_places = last_place - first_place + 1;
    } else {
      n_places = num_masks - first_place + last_place + 1;
    }
    if (n_th <= n_places) {
      int place = masters_place;
      for (f = 1; f < n_th; f++) {
        kmp_info_t *th = team->t.t_threads[f];
        KMP_DEBUG_ASSERT(th != NULL);

        if (place == last_place) {
          place = first_place;
        } else if (place == (num_masks - 1)) {
          place = 0;
        } else {
          place++;
        }
        th->th.th_first_place = first_place;
        th->th.th_last_place = last_place;
        th->th.th_new_place = place;
        if (__kmp_display_affinity && place != th->th.th_current_place &&
            team->t.t_display_affinity != 1) {
          team->t.t_display_affinity = 1;
        }

        KA_TRACE(100, ("__kmp_partition_places: close: T#%d(%d:%d) place %d "
                       "partition = [%d,%d]\n",
                       __kmp_gtid_from_thread(team->t.t_threads[f]),
                       team->t.t_id, f, place, first_place, last_place));
      }
    } else {
      int S, rem, gap, s_count;
      S = n_th / n_places;
      s_count = 0;
      rem = n_th - (S * n_places);
      gap = rem > 0 ? n_places / rem : n_places;
      int place = masters_place;
      int gap_ct = gap;
      for (f = 0; f < n_th; f++) {
        kmp_info_t *th = team->t.t_threads[f];
        KMP_DEBUG_ASSERT(th != NULL);

        th->th.th_first_place = first_place;
        th->th.th_last_place = last_place;
        th->th.th_new_place = place;
        if (__kmp_display_affinity && place != th->th.th_current_place &&
            team->t.t_display_affinity != 1) {
          team->t.t_display_affinity = 1;
        }
        s_count++;

        if ((s_count == S) && rem && (gap_ct == gap)) {
          // do nothing, add an extra thread to place on next iteration
        } else if ((s_count == S + 1) && rem && (gap_ct == gap)) {
          // we added an extra thread to this place; move to next place
          if (place == last_place) {
            place = first_place;
          } else if (place == (num_masks - 1)) {
            place = 0;
          } else {
            place++;
          }
          s_count = 0;
          gap_ct = 1;
          rem--;
        } else if (s_count == S) { // place full; don't add extra
          if (place == last_place) {
            place = first_place;
          } else if (place == (num_masks - 1)) {
            place = 0;
          } else {
            place++;
          }
          gap_ct++;
          s_count = 0;
        }

        KA_TRACE(100,
                 ("__kmp_partition_places: close: T#%d(%d:%d) place %d "
                  "partition = [%d,%d]\n",
                  __kmp_gtid_from_thread(team->t.t_threads[f]), team->t.t_id, f,
                  th->th.th_new_place, first_place, last_place));
      }
      KMP_DEBUG_ASSERT(place == masters_place);
    }
  } break;

  case proc_bind_spread: {
    int f;
    int n_th = team->t.t_nproc;
    int n_places;
    int thidx;
    if (first_place <= last_place) {
      n_places = last_place - first_place + 1;
    } else {
      n_places = num_masks - first_place + last_place + 1;
    }
    if (n_th <= n_places) {
      int place = -1;

      if (n_places != num_masks) {
        int S = n_places / n_th;
        int s_count, rem, gap, gap_ct;

        place = masters_place;
        rem = n_places - n_th * S;
        gap = rem ? n_th / rem : 1;
        gap_ct = gap;
        thidx = n_th;
        if (update_master_only == 1)
          thidx = 1;
        for (f = 0; f < thidx; f++) {
          kmp_info_t *th = team->t.t_threads[f];
          KMP_DEBUG_ASSERT(th != NULL);

          th->th.th_first_place = place;
          th->th.th_new_place = place;
          if (__kmp_display_affinity && place != th->th.th_current_place &&
              team->t.t_display_affinity != 1) {
            team->t.t_display_affinity = 1;
          }
          s_count = 1;
          while (s_count < S) {
            if (place == last_place) {
              place = first_place;
            } else if (place == (num_masks - 1)) {
              place = 0;
            } else {
              place++;
            }
            s_count++;
          }
          if (rem && (gap_ct == gap)) {
            if (place == last_place) {
              place = first_place;
            } else if (place == (num_masks - 1)) {
              place = 0;
            } else {
              place++;
            }
            rem--;
            gap_ct = 0;
          }
          th->th.th_last_place = place;
          gap_ct++;

          if (place == last_place) {
            place = first_place;
          } else if (place == (num_masks - 1)) {
            place = 0;
          } else {
            place++;
          }

          KA_TRACE(100,
                   ("__kmp_partition_places: spread: T#%d(%d:%d) place %d "
                    "partition = [%d,%d], num_masks: %u\n",
                    __kmp_gtid_from_thread(team->t.t_threads[f]), team->t.t_id,
                    f, th->th.th_new_place, th->th.th_first_place,
                    th->th.th_last_place, num_masks));
        }
      } else {
        /* Having uniform space of available computation places I can create
           T partitions of round(P/T) size and put threads into the first
           place of each partition. */
        double current = static_cast<double>(masters_place);
        double spacing =
            (static_cast<double>(n_places + 1) / static_cast<double>(n_th));
        int first, last;
        kmp_info_t *th;

        thidx = n_th + 1;
        if (update_master_only == 1)
          thidx = 1;
        for (f = 0; f < thidx; f++) {
          first = static_cast<int>(current);
          last = static_cast<int>(current + spacing) - 1;
          KMP_DEBUG_ASSERT(last >= first);
          if (first >= n_places) {
            if (masters_place) {
              first -= n_places;
              last -= n_places;
              if (first == (masters_place + 1)) {
                KMP_DEBUG_ASSERT(f == n_th);
                first--;
              }
              if (last == masters_place) {
                KMP_DEBUG_ASSERT(f == (n_th - 1));
                last--;
              }
            } else {
              KMP_DEBUG_ASSERT(f == n_th);
              first = 0;
              last = 0;
            }
          }
          if (last >= n_places) {
            last = (n_places - 1);
          }
          place = first;
          current += spacing;
          if (f < n_th) {
            KMP_DEBUG_ASSERT(0 <= first);
            KMP_DEBUG_ASSERT(n_places > first);
            KMP_DEBUG_ASSERT(0 <= last);
            KMP_DEBUG_ASSERT(n_places > last);
            KMP_DEBUG_ASSERT(last_place >= first_place);
            th = team->t.t_threads[f];
            KMP_DEBUG_ASSERT(th);
            th->th.th_first_place = first;
            th->th.th_new_place = place;
            th->th.th_last_place = last;
            if (__kmp_display_affinity && place != th->th.th_current_place &&
                team->t.t_display_affinity != 1) {
              team->t.t_display_affinity = 1;
            }
            KA_TRACE(100,
                     ("__kmp_partition_places: spread: T#%d(%d:%d) place %d "
                      "partition = [%d,%d], spacing = %.4f\n",
                      __kmp_gtid_from_thread(team->t.t_threads[f]),
                      team->t.t_id, f, th->th.th_new_place,
                      th->th.th_first_place, th->th.th_last_place, spacing));
          }
        }
      }
      KMP_DEBUG_ASSERT(update_master_only || place == masters_place);
    } else {
      int S, rem, gap, s_count;
      S = n_th / n_places;
      s_count = 0;
      rem = n_th - (S * n_places);
      gap = rem > 0 ? n_places / rem : n_places;
      int place = masters_place;
      int gap_ct = gap;
      thidx = n_th;
      if (update_master_only == 1)
        thidx = 1;
      for (f = 0; f < thidx; f++) {
        kmp_info_t *th = team->t.t_threads[f];
        KMP_DEBUG_ASSERT(th != NULL);

        th->th.th_first_place = place;
        th->th.th_last_place = place;
        th->th.th_new_place = place;
        if (__kmp_display_affinity && place != th->th.th_current_place &&
            team->t.t_display_affinity != 1) {
          team->t.t_display_affinity = 1;
        }
        s_count++;

        if ((s_count == S) && rem && (gap_ct == gap)) {
          // do nothing, add an extra thread to place on next iteration
        } else if ((s_count == S + 1) && rem && (gap_ct == gap)) {
          // we added an extra thread to this place; move on to next place
          if (place == last_place) {
            place = first_place;
          } else if (place == (num_masks - 1)) {
            place = 0;
          } else {
            place++;
          }
          s_count = 0;
          gap_ct = 1;
          rem--;
        } else if (s_count == S) { // place is full; don't add extra thread
          if (place == last_place) {
            place = first_place;
          } else if (place == (num_masks - 1)) {
            place = 0;
          } else {
            place++;
          }
          gap_ct++;
          s_count = 0;
        }

        KA_TRACE(100, ("__kmp_partition_places: spread: T#%d(%d:%d) place %d "
                       "partition = [%d,%d]\n",
                       __kmp_gtid_from_thread(team->t.t_threads[f]),
                       team->t.t_id, f, th->th.th_new_place,
                       th->th.th_first_place, th->th.th_last_place));
      }
      KMP_DEBUG_ASSERT(update_master_only || place == masters_place);
    }
  } break;

  default:
    break;
  }

  KA_TRACE(20, ("__kmp_partition_places: exit T#%d\n", team->t.t_id));
}

#endif // KMP_AFFINITY_SUPPORTED

/* allocate a new team data structure to use.  take one off of the free pool if
   available */
kmp_team_t *
__kmp_allocate_team(kmp_root_t *root, int new_nproc, int max_nproc,
#if OMPT_SUPPORT
                    ompt_data_t ompt_parallel_data,
#endif
                    kmp_proc_bind_t new_proc_bind,
                    kmp_internal_control_t *new_icvs,
                    int argc USE_NESTED_HOT_ARG(kmp_info_t *master)) {
  KMP_TIME_DEVELOPER_PARTITIONED_BLOCK(KMP_allocate_team);
  int f;
  kmp_team_t *team;
  int use_hot_team = !root->r.r_active;
  int level = 0;
  int do_place_partition = 1;

  KA_TRACE(20, ("__kmp_allocate_team: called\n"));
  KMP_DEBUG_ASSERT(new_nproc >= 1 && argc >= 0);
  KMP_DEBUG_ASSERT(max_nproc >= new_nproc);
  KMP_MB();

#if KMP_NESTED_HOT_TEAMS
  kmp_hot_team_ptr_t *hot_teams;
  if (master) {
    team = master->th.th_team;
    level = team->t.t_active_level;
    if (master->th.th_teams_microtask) { // in teams construct?
      if (master->th.th_teams_size.nteams > 1 &&
          ( // #teams > 1
              team->t.t_pkfn ==
                  (microtask_t)__kmp_teams_master || // inner fork of the teams
              master->th.th_teams_level <
                  team->t.t_level)) { // or nested parallel inside the teams
        ++level; // not increment if #teams==1, or for outer fork of the teams;
        // increment otherwise
      }
      // Do not perform the place partition if inner fork of the teams
      // Wait until nested parallel region encountered inside teams construct
      if ((master->th.th_teams_size.nteams == 1 &&
           master->th.th_teams_level >= team->t.t_level) ||
          (team->t.t_pkfn == (microtask_t)__kmp_teams_master))
        do_place_partition = 0;
    }
    hot_teams = master->th.th_hot_teams;
    if (level < __kmp_hot_teams_max_level && hot_teams &&
        hot_teams[level].hot_team) {
      // hot team has already been allocated for given level
      use_hot_team = 1;
    } else {
      use_hot_team = 0;
    }
  } else {
    // check we won't access uninitialized hot_teams, just in case
    KMP_DEBUG_ASSERT(new_nproc == 1);
  }
#endif
  // Optimization to use a "hot" team
  if (use_hot_team && new_nproc > 1) {
    KMP_DEBUG_ASSERT(new_nproc <= max_nproc);
#if KMP_NESTED_HOT_TEAMS
    team = hot_teams[level].hot_team;
#else
    team = root->r.r_hot_team;
#endif
#if KMP_DEBUG
    if (__kmp_tasking_mode != tskm_immediate_exec) {
      KA_TRACE(20, ("__kmp_allocate_team: hot team task_team[0] = %p "
                    "task_team[1] = %p before reinit\n",
                    team->t.t_task_team[0], team->t.t_task_team[1]));
    }
#endif

    if (team->t.t_nproc != new_nproc &&
        __kmp_barrier_release_pattern[bs_forkjoin_barrier] == bp_dist_bar) {
      // Distributed barrier may need a resize
      int old_nthr = team->t.t_nproc;
      __kmp_resize_dist_barrier(team, old_nthr, new_nproc);
    }
    //Return threads to the team when needed.
    int th_to_visit = (team->t.t_nproc >= new_nproc)
    										? new_nproc 
    										: team->t.t_nproc ;
    kmp_info_t *th;
    kmp_info_t *last_th = NULL;
	kmp_info_t *list_p = CCAST(kmp_info_t *, __kmp_free_agent_list);
	for( f = 1; 
			 (f < th_to_visit) && (list_p != NULL);
			 f++){
		th = team->t.t_threads[f];
		if(!(th->th.th_active_role == OMP_ROLE_FREE_AGENT ||
			 (th->th.th_change_role && th->th.th_pending_role == OMP_ROLE_FREE_AGENT)))
			continue;
		while(list_p != th){
			last_th = list_p;
			list_p = list_p->th.th_next_free_agent;
		}
		if(last_th == NULL){
			__kmp_free_agent_list = list_p = th->th.th_next_free_agent;
		}
		else{
			last_th->th.th_next_free_agent = th->th.th_next_free_agent;
			list_p = list_p->th.th_next_free_agent;
		}
		if(th == __kmp_free_agent_list_insert_pt)
			__kmp_free_agent_list_insert_pt = NULL;

	    th->th.th_next_free_agent = NULL;
	    KMP_DEBUG_ASSERT((last_th == NULL) ||
	                     ((last_th->th.th_next_free_agent == NULL) ||
	                     (last_th->th.th_info.ds.ds_gtid <
	                      last_th->th.th_next_free_agent->th.th_info.ds.ds_gtid)));
        __kmp_acquire_bootstrap_lock(&th->th.allowed_teams_lock);
        th->th.allowed_teams_length = 0;
        __kmp_release_bootstrap_lock(&th->th.allowed_teams_lock);

		__kmp_initialize_info(th, team, f, th->th.th_info.ds.ds_gtid);
		th->th.th_task_state = master->th.th_task_state;
		th->th.th_task_state_top = 0;
		th->th.th_task_state_stack_sz = 4;
		if(__kmp_barrier_gather_pattern[bs_forkjoin_barrier] == bp_dist_bar)
			KMP_DEBUG_ASSERT(th->th.th_used_in_team.load() == 0);
		if(__kmp_tasking_mode != tskm_immediate_exec)
			th->th.th_task_team = NULL;
		kmp_balign_t *balign = th->th.th_bar;
		for(int b = 0;b < bs_last_barrier; b++){
			balign[b].bb.b_arrived = team->t.t_bar[b].b_arrived;
			KMP_DEBUG_ASSERT(balign[b].bb.wait_flag != KMP_BARRIER_PARENT_FLAG);
#if USE_DEBUGGER
			balign[b].bb.b_worker_arrived = team->t.t_bar[b].b_team_arrived;
#endif
		}
		th->th.th_pending_role = OMP_ROLE_NONE;
		KMP_ATOMIC_DEC(&__kmp_free_agent_active_nth);
		KMP_ATOMIC_ST_SEQ(&th->th.th_change_role, true);
	}

    // If not doing the place partition, then reset the team's proc bind
    // to indicate that partitioning of all threads still needs to take place
    if (do_place_partition == 0)
      team->t.t_proc_bind = proc_bind_default;
    // Has the number of threads changed?
    /* Let's assume the most common case is that the number of threads is
       unchanged, and put that case first. */
    if (team->t.t_nproc == new_nproc) { // Check changes in number of threads
      KA_TRACE(20, ("__kmp_allocate_team: reusing hot team\n"));
      // This case can mean that omp_set_num_threads() was called and the hot
      // team size was already reduced, so we check the special flag
      if (team->t.t_size_changed == -1) {
        team->t.t_size_changed = 1;
      } else {
        KMP_CHECK_UPDATE(team->t.t_size_changed, 0);
      }

      // TODO???: team->t.t_max_active_levels = new_max_active_levels;
      kmp_r_sched_t new_sched = new_icvs->sched;
      // set primary thread's schedule as new run-time schedule
      KMP_CHECK_UPDATE(team->t.t_sched.sched, new_sched.sched);
#if KMP_DEBUG
      //KMP_DEBUG_ASSERT(master == team->t.t_threads[0]);
#endif

      __kmp_reinitialize_team(team, new_icvs,
                              root->r.r_uber_thread->th.th_ident);

      KF_TRACE(10, ("__kmp_allocate_team2: T#%d, this_thread=%p team=%p\n", 0,
                    team->t.t_threads[0], team));
      __kmp_push_current_task_to_thread(team->t.t_threads[0], team, 0);

#if KMP_AFFINITY_SUPPORTED
      if ((team->t.t_size_changed == 0) &&
          (team->t.t_proc_bind == new_proc_bind)) {
        if (new_proc_bind == proc_bind_spread) {
          if (do_place_partition) {
            // add flag to update only master for spread
            __kmp_partition_places(team, 1);
          }
        }
        KA_TRACE(200, ("__kmp_allocate_team: reusing hot team #%d bindings: "
                       "proc_bind = %d, partition = [%d,%d]\n",
                       team->t.t_id, new_proc_bind, team->t.t_first_place,
                       team->t.t_last_place));
      } else {
        if (do_place_partition) {
          KMP_CHECK_UPDATE(team->t.t_proc_bind, new_proc_bind);
          __kmp_partition_places(team);
        }
      }
#else
      KMP_CHECK_UPDATE(team->t.t_proc_bind, new_proc_bind);
#endif /* KMP_AFFINITY_SUPPORTED */
    } else if (team->t.t_nproc > new_nproc) {
      KA_TRACE(20,
               ("__kmp_allocate_team: decreasing hot team thread count to %d\n",
                new_nproc));

      team->t.t_size_changed = 1;
      if (__kmp_barrier_release_pattern[bs_forkjoin_barrier] == bp_dist_bar) {
        // Barrier size already reduced earlier in this function
        // Activate team threads via th_used_in_team
        __kmp_add_threads_to_team(team, new_nproc);
      }
#if KMP_NESTED_HOT_TEAMS
      if (__kmp_hot_teams_mode == 0) {
        // AC: saved number of threads should correspond to team's value in this
        // mode, can be bigger in mode 1, when hot team has threads in reserve
        KMP_DEBUG_ASSERT(hot_teams[level].hot_team_nth == team->t.t_nproc);
        hot_teams[level].hot_team_nth = new_nproc;
#endif // KMP_NESTED_HOT_TEAMS
        /* release the extra threads we don't need any more */
        for (f = new_nproc; f < team->t.t_nproc; f++) {
          kmp_info_t *thr = team->t.t_threads[f];
          KMP_DEBUG_ASSERT(thr);
          if (__kmp_tasking_mode != tskm_immediate_exec) {
            // When decreasing team size, threads no longer in the team should
            // unref task team.
            thr->th.th_task_team = NULL;
          }
          if(!((thr->th.th_active_role == OMP_ROLE_FREE_AGENT) ||
              (thr->th.th_change_role && thr->th.th_pending_role == OMP_ROLE_FREE_AGENT))){ 
            __kmp_free_thread(team->t.t_threads[f]);
          }
          team->t.t_threads[f] = NULL;
        }
#if KMP_NESTED_HOT_TEAMS
      } // (__kmp_hot_teams_mode == 0)
      else {
        // When keeping extra threads in team, switch threads to wait on own
        // b_go flag
        for (f = new_nproc; f < team->t.t_nproc; ++f) {
          KMP_DEBUG_ASSERT(team->t.t_threads[f]);
          kmp_balign_t *balign = team->t.t_threads[f]->th.th_bar;
          for (int b = 0; b < bs_last_barrier; ++b) {
            if (balign[b].bb.wait_flag == KMP_BARRIER_PARENT_FLAG) {
              balign[b].bb.wait_flag = KMP_BARRIER_SWITCH_TO_OWN_FLAG;
            }
            KMP_CHECK_UPDATE(balign[b].bb.leaf_kids, 0);
          }
        }
      }
#endif // KMP_NESTED_HOT_TEAMS
      team->t.t_nproc = new_nproc;
      // TODO???: team->t.t_max_active_levels = new_max_active_levels;
      KMP_CHECK_UPDATE(team->t.t_sched.sched, new_icvs->sched.sched);
      __kmp_reinitialize_team(team, new_icvs,
                              root->r.r_uber_thread->th.th_ident);

      // Update remaining threads
      for (f = 0; f < new_nproc; ++f) {
        team->t.t_threads[f]->th.th_team_nproc = new_nproc;
      }

      // restore the current task state of the primary thread: should be the
      // implicit task
      KF_TRACE(10, ("__kmp_allocate_team: T#%d, this_thread=%p team=%p\n", 0,
                    team->t.t_threads[0], team));

      __kmp_push_current_task_to_thread(team->t.t_threads[0], team, 0);

#ifdef KMP_DEBUG
      for (f = 0; f < team->t.t_nproc; f++) {
        KMP_DEBUG_ASSERT(team->t.t_threads[f] &&
                         team->t.t_threads[f]->th.th_team_nproc ==
                             team->t.t_nproc);
      }
#endif

      if (do_place_partition) {
        KMP_CHECK_UPDATE(team->t.t_proc_bind, new_proc_bind);
#if KMP_AFFINITY_SUPPORTED
        __kmp_partition_places(team);
#endif
      }
    } else { // team->t.t_nproc < new_nproc
#if (KMP_OS_LINUX || KMP_OS_FREEBSD) && KMP_AFFINITY_SUPPORTED
      kmp_affin_mask_t *old_mask;
      if (KMP_AFFINITY_CAPABLE()) {
        KMP_CPU_ALLOC(old_mask);
      }
#endif

      KA_TRACE(20,
               ("__kmp_allocate_team: increasing hot team thread count to %d\n",
                new_nproc));
      int old_nproc = team->t.t_nproc; // save old value and use to update only
      team->t.t_size_changed = 1;

#if KMP_NESTED_HOT_TEAMS
      int avail_threads = hot_teams[level].hot_team_nth;
      if (new_nproc < avail_threads)
        avail_threads = new_nproc;
      kmp_info_t **other_threads = team->t.t_threads;
      for (f = team->t.t_nproc; f < avail_threads; ++f) {
        // Adjust barrier data of reserved threads (if any) of the team
        // Other data will be set in __kmp_initialize_info() below.
        int b;
        kmp_balign_t *balign = other_threads[f]->th.th_bar;
        for (b = 0; b < bs_last_barrier; ++b) {
          balign[b].bb.b_arrived = team->t.t_bar[b].b_arrived;
          KMP_DEBUG_ASSERT(balign[b].bb.wait_flag != KMP_BARRIER_PARENT_FLAG);
#if USE_DEBUGGER
          balign[b].bb.b_worker_arrived = team->t.t_bar[b].b_team_arrived;
#endif
        }
      }
      if (hot_teams[level].hot_team_nth >= new_nproc) {
        // we have all needed threads in reserve, no need to allocate any
        // this only possible in mode 1, cannot have reserved threads in mode 0
        KMP_DEBUG_ASSERT(__kmp_hot_teams_mode == 1);
        team->t.t_nproc = new_nproc; // just get reserved threads involved
      } else {
        // We may have some threads in reserve, but not enough;
        // get reserved threads involved if any.
        team->t.t_nproc = hot_teams[level].hot_team_nth;
        hot_teams[level].hot_team_nth = new_nproc; // adjust hot team max size
#endif // KMP_NESTED_HOT_TEAMS
        if (team->t.t_max_nproc < new_nproc) {
          /* reallocate larger arrays */
          __kmp_reallocate_team_arrays(team, new_nproc);
          __kmp_reinitialize_team(team, new_icvs, NULL);
        }

#if (KMP_OS_LINUX || KMP_OS_FREEBSD) && KMP_AFFINITY_SUPPORTED
        /* Temporarily set full mask for primary thread before creation of
           workers. The reason is that workers inherit the affinity from the
           primary thread, so if a lot of workers are created on the single
           core quickly, they don't get a chance to set their own affinity for
           a long time. */
        __kmp_set_thread_affinity_mask_full_tmp(old_mask);
#endif

        /* allocate new threads for the hot team */
        for (f = team->t.t_nproc; f < new_nproc; f++) {
          kmp_info_t *new_worker = __kmp_allocate_thread(root, team, f, OMP_ROLE_NONE);
          KMP_DEBUG_ASSERT(new_worker);
          team->t.t_threads[f] = new_worker;

          KA_TRACE(20,
                   ("__kmp_allocate_team: team %d init T#%d arrived: "
                    "join=%llu, plain=%llu\n",
                    team->t.t_id, __kmp_gtid_from_tid(f, team), team->t.t_id, f,
                    team->t.t_bar[bs_forkjoin_barrier].b_arrived,
                    team->t.t_bar[bs_plain_barrier].b_arrived));

          { // Initialize barrier data for new threads.
            int b;
            kmp_balign_t *balign = new_worker->th.th_bar;
            for (b = 0; b < bs_last_barrier; ++b) {
              balign[b].bb.b_arrived = team->t.t_bar[b].b_arrived;
              KMP_DEBUG_ASSERT(balign[b].bb.wait_flag !=
                               KMP_BARRIER_PARENT_FLAG);
#if USE_DEBUGGER
              balign[b].bb.b_worker_arrived = team->t.t_bar[b].b_team_arrived;
#endif
            }
          }
        }

#if (KMP_OS_LINUX || KMP_OS_FREEBSD) && KMP_AFFINITY_SUPPORTED
        if (KMP_AFFINITY_CAPABLE()) {
          /* Restore initial primary thread's affinity mask */
          __kmp_set_system_affinity(old_mask, TRUE);
          KMP_CPU_FREE(old_mask);
        }
#endif
#if KMP_NESTED_HOT_TEAMS
      } // end of check of t_nproc vs. new_nproc vs. hot_team_nth
#endif // KMP_NESTED_HOT_TEAMS
      if (__kmp_barrier_release_pattern[bs_forkjoin_barrier] == bp_dist_bar) {
        // Barrier size already increased earlier in this function
        // Activate team threads via th_used_in_team
        __kmp_add_threads_to_team(team, new_nproc);
      }
      /* make sure everyone is syncronized */
      // new threads below
      __kmp_initialize_team(team, new_nproc, new_icvs,
                            root->r.r_uber_thread->th.th_ident);

      /* reinitialize the threads */
      KMP_DEBUG_ASSERT(team->t.t_nproc == new_nproc);
      for (f = 0; f < team->t.t_nproc; ++f)
        __kmp_initialize_info(team->t.t_threads[f], team, f,
                              __kmp_gtid_from_tid(f, team));

      if (level) { // set th_task_state for new threads in nested hot team
        // __kmp_initialize_info() no longer zeroes th_task_state, so we should
        // only need to set the th_task_state for the new threads. th_task_state
        // for primary thread will not be accurate until after this in
        // __kmp_fork_call(), so we look to the primary thread's memo_stack to
        // get the correct value.
        for (f = old_nproc; f < team->t.t_nproc; ++f)
          team->t.t_threads[f]->th.th_task_state =
              team->t.t_threads[0]->th.th_task_state_memo_stack[level];
      } else { // set th_task_state for new threads in non-nested hot team
        // copy primary thread's state
        kmp_uint8 old_state = team->t.t_threads[0]->th.th_task_state;
        for (f = old_nproc; f < team->t.t_nproc; ++f)
          team->t.t_threads[f]->th.th_task_state = old_state;
      }

#ifdef KMP_DEBUG
      for (f = 0; f < team->t.t_nproc; ++f) {
        KMP_DEBUG_ASSERT(team->t.t_threads[f] &&
                         team->t.t_threads[f]->th.th_team_nproc ==
                             team->t.t_nproc);
      }
#endif

      if (do_place_partition) {
        KMP_CHECK_UPDATE(team->t.t_proc_bind, new_proc_bind);
#if KMP_AFFINITY_SUPPORTED
        __kmp_partition_places(team);
#endif
      }
    } // Check changes in number of threads
#ifdef KMP_DEBUG
    //Make sure the threads in the team doesn't appear on the free agent list
    //They may hold the free agent role at this moment, but they must change it later
    for(f = 0; f < new_nproc; f++){
    	kmp_info_t *thr = team->t.t_threads[f];
			KMP_DEBUG_ASSERT(thr->th.th_active_role != OMP_ROLE_FREE_AGENT ||
								 		  (thr->th.th_pending_role == OMP_ROLE_NONE &&
											 thr->th.th_change_role));
    	int thr_gtid = thr->th.th_info.ds.ds_gtid;
    	kmp_info_t *fa = CCAST(kmp_info_t *, __kmp_free_agent_list);
    	while(fa != NULL){
    		KMP_DEBUG_ASSERT(fa->th.th_info.ds.ds_gtid != thr_gtid);
    		fa = fa->th.th_next_free_agent;
    	}
    }
#endif

    kmp_info_t *master = team->t.t_threads[0];
    if (master->th.th_teams_microtask) {
      for (f = 1; f < new_nproc; ++f) {
        // propagate teams construct specific info to workers
        kmp_info_t *thr = team->t.t_threads[f];
        thr->th.th_teams_microtask = master->th.th_teams_microtask;
        thr->th.th_teams_level = master->th.th_teams_level;
        thr->th.th_teams_size = master->th.th_teams_size;
      }
    }
#if KMP_NESTED_HOT_TEAMS
    if (level) {
      // Sync barrier state for nested hot teams, not needed for outermost hot
      // team.
      for (f = 1; f < new_nproc; ++f) {
        kmp_info_t *thr = team->t.t_threads[f];
        int b;
        kmp_balign_t *balign = thr->th.th_bar;
        for (b = 0; b < bs_last_barrier; ++b) {
          balign[b].bb.b_arrived = team->t.t_bar[b].b_arrived;
          KMP_DEBUG_ASSERT(balign[b].bb.wait_flag != KMP_BARRIER_PARENT_FLAG);
#if USE_DEBUGGER
          balign[b].bb.b_worker_arrived = team->t.t_bar[b].b_team_arrived;
#endif
        }
      }
    }
#endif // KMP_NESTED_HOT_TEAMS

    /* reallocate space for arguments if necessary */
    __kmp_alloc_argv_entries(argc, team, TRUE);
    KMP_CHECK_UPDATE(team->t.t_argc, argc);
    // The hot team re-uses the previous task team,
    // if untouched during the previous release->gather phase.

    KF_TRACE(10, (" hot_team = %p\n", team));

#if KMP_DEBUG
    if (__kmp_tasking_mode != tskm_immediate_exec) {
      KA_TRACE(20, ("__kmp_allocate_team: hot team task_team[0] = %p "
                    "task_team[1] = %p after reinit\n",
                    team->t.t_task_team[0], team->t.t_task_team[1]));
    }
#endif

#if OMPT_SUPPORT
    __ompt_team_assign_id(team, ompt_parallel_data);
#endif

    KMP_MB();

    return team;
  }

  /* next, let's try to take one from the team pool */
  KMP_MB();
  for (team = CCAST(kmp_team_t *, __kmp_team_pool); (team);) {
    /* TODO: consider resizing undersized teams instead of reaping them, now
       that we have a resizing mechanism */
    if (team->t.t_max_nproc >= max_nproc) {
      /* take this team from the team pool */
      __kmp_team_pool = team->t.t_next_pool;

      if (max_nproc > 1 &&
          __kmp_barrier_gather_pattern[bs_forkjoin_barrier] == bp_dist_bar) {
        if (!team->t.b) { // Allocate barrier structure
          team->t.b = distributedBarrier::allocate(__kmp_dflt_team_nth_ub);
        }
      }

      /* setup the team for fresh use */
      team->t.t_threads[0] = master;
      __kmp_initialize_team(team, new_nproc, new_icvs, NULL);

      KA_TRACE(20, ("__kmp_allocate_team: setting task_team[0] %p and "
                    "task_team[1] %p to NULL\n",
                    &team->t.t_task_team[0], &team->t.t_task_team[1]));
      team->t.t_task_team[0] = NULL;
      team->t.t_task_team[1] = NULL;

      /* reallocate space for arguments if necessary */
      __kmp_alloc_argv_entries(argc, team, TRUE);
      KMP_CHECK_UPDATE(team->t.t_argc, argc);

      KA_TRACE(
          20, ("__kmp_allocate_team: team %d init arrived: join=%u, plain=%u\n",
               team->t.t_id, KMP_INIT_BARRIER_STATE, KMP_INIT_BARRIER_STATE));
      { // Initialize barrier data.
        int b;
        for (b = 0; b < bs_last_barrier; ++b) {
          team->t.t_bar[b].b_arrived = KMP_INIT_BARRIER_STATE;
#if USE_DEBUGGER
          team->t.t_bar[b].b_master_arrived = 0;
          team->t.t_bar[b].b_team_arrived = 0;
#endif
        }
      }

      team->t.t_proc_bind = new_proc_bind;

      KA_TRACE(20, ("__kmp_allocate_team: using team from pool %d.\n",
                    team->t.t_id));

#if OMPT_SUPPORT
      __ompt_team_assign_id(team, ompt_parallel_data);
#endif

      KMP_MB();
      return team;
    }

    /* reap team if it is too small, then loop back and check the next one */
    // not sure if this is wise, but, will be redone during the hot-teams
    // rewrite.
    /* TODO: Use technique to find the right size hot-team, don't reap them */
    team = __kmp_reap_team(team);
    __kmp_team_pool = team;
  }

  /* nothing available in the pool, no matter, make a new team! */
  KMP_MB();
  team = (kmp_team_t *)__kmp_allocate(sizeof(kmp_team_t));

  /* and set it up */
  team->t.t_max_nproc = max_nproc;
  if (max_nproc > 1 &&
      __kmp_barrier_gather_pattern[bs_forkjoin_barrier] == bp_dist_bar) {
    // Allocate barrier structure
    team->t.b = distributedBarrier::allocate(__kmp_dflt_team_nth_ub);
  }

  /* NOTE well, for some reason allocating one big buffer and dividing it up
     seems to really hurt performance a lot on the P4, so, let's not use this */
  __kmp_allocate_team_arrays(team, max_nproc);

  KA_TRACE(20, ("__kmp_allocate_team: making a new team\n"));
  __kmp_initialize_team(team, new_nproc, new_icvs, NULL);

  KA_TRACE(20, ("__kmp_allocate_team: setting task_team[0] %p and task_team[1] "
                "%p to NULL\n",
                &team->t.t_task_team[0], &team->t.t_task_team[1]));
  team->t.t_task_team[0] = NULL; // to be removed, as __kmp_allocate zeroes
  // memory, no need to duplicate
  team->t.t_task_team[1] = NULL; // to be removed, as __kmp_allocate zeroes
  // memory, no need to duplicate

  if (__kmp_storage_map) {
    __kmp_print_team_storage_map("team", team, team->t.t_id, new_nproc);
  }

  /* allocate space for arguments */
  __kmp_alloc_argv_entries(argc, team, FALSE);
  team->t.t_argc = argc;

  KA_TRACE(20,
           ("__kmp_allocate_team: team %d init arrived: join=%u, plain=%u\n",
            team->t.t_id, KMP_INIT_BARRIER_STATE, KMP_INIT_BARRIER_STATE));
  { // Initialize barrier data.
    int b;
    for (b = 0; b < bs_last_barrier; ++b) {
      team->t.t_bar[b].b_arrived = KMP_INIT_BARRIER_STATE;
#if USE_DEBUGGER
      team->t.t_bar[b].b_master_arrived = 0;
      team->t.t_bar[b].b_team_arrived = 0;
#endif
    }
  }

  team->t.t_proc_bind = new_proc_bind;

#if OMPT_SUPPORT
  __ompt_team_assign_id(team, ompt_parallel_data);
  team->t.ompt_serialized_team_info = NULL;
#endif

  KMP_MB();

  KA_TRACE(20, ("__kmp_allocate_team: done creating a new team %d.\n",
                team->t.t_id));

  return team;
}

/* TODO implement hot-teams at all levels */
/* TODO implement lazy thread release on demand (disband request) */

/* free the team.  return it to the team pool.  release all the threads
 * associated with it */
void __kmp_free_team(kmp_root_t *root,
                     kmp_team_t *team USE_NESTED_HOT_ARG(kmp_info_t *master)) {
  int f;
  KA_TRACE(20, ("__kmp_free_team: T#%d freeing team %d\n", __kmp_get_gtid(),
                team->t.t_id));

  /* verify state */
  KMP_DEBUG_ASSERT(root);
  KMP_DEBUG_ASSERT(team);
  KMP_DEBUG_ASSERT(team->t.t_nproc <= team->t.t_max_nproc);
  KMP_DEBUG_ASSERT(team->t.t_threads);

  int use_hot_team = team == root->r.r_hot_team;
#if KMP_NESTED_HOT_TEAMS
  int level;
  if (master) {
    level = team->t.t_active_level - 1;
    if (master->th.th_teams_microtask) { // in teams construct?
      if (master->th.th_teams_size.nteams > 1) {
        ++level; // level was not increased in teams construct for
        // team_of_masters
      }
      if (team->t.t_pkfn != (microtask_t)__kmp_teams_master &&
          master->th.th_teams_level == team->t.t_level) {
        ++level; // level was not increased in teams construct for
        // team_of_workers before the parallel
      } // team->t.t_level will be increased inside parallel
    }
#if KMP_DEBUG
    kmp_hot_team_ptr_t *hot_teams = master->th.th_hot_teams;
#endif
    if (level < __kmp_hot_teams_max_level) {
      KMP_DEBUG_ASSERT(team == hot_teams[level].hot_team);
      use_hot_team = 1;
    }
  }
#endif // KMP_NESTED_HOT_TEAMS

  /* team is done working */
  TCW_SYNC_PTR(team->t.t_pkfn,
               NULL); // Important for Debugging Support Library.
#if KMP_OS_WINDOWS
  team->t.t_copyin_counter = 0; // init counter for possible reuse
#endif
  // Do not reset pointer to parent team to NULL for hot teams.

  /* if we are non-hot team, release our threads */
  if (!use_hot_team) {
    if (__kmp_tasking_mode != tskm_immediate_exec) {
      // Wait for threads to reach reapable state
      for (f = 1; f < team->t.t_nproc; ++f) {
        KMP_DEBUG_ASSERT(team->t.t_threads[f]);
        kmp_info_t *th = team->t.t_threads[f];
        if(th->th.th_active_role != OMP_ROLE_NONE) continue;
        volatile kmp_uint32 *state = &th->th.th_reap_state;
        while (*state != KMP_SAFE_TO_REAP) {
#if KMP_OS_WINDOWS
          // On Windows a thread can be killed at any time, check this
          DWORD ecode;
          if (!__kmp_is_thread_alive(th, &ecode)) {
            *state = KMP_SAFE_TO_REAP; // reset the flag for dead thread
            break;
          }
#endif
          // first check if thread is sleeping
          kmp_flag_64<> fl(&th->th.th_bar[bs_forkjoin_barrier].bb.b_go, th);
          if (fl.is_sleeping())
            fl.resume(__kmp_gtid_from_thread(th));
          KMP_CPU_PAUSE();
        }
      }

      // Delete task teams
      int tt_idx;
      for (tt_idx = 0; tt_idx < 2; ++tt_idx) {
        kmp_task_team_t *task_team = team->t.t_task_team[tt_idx];
        if (task_team != NULL) {
          for (f = 0; f < team->t.t_nproc; ++f) { // threads unref task teams
            KMP_DEBUG_ASSERT(team->t.t_threads[f]);
            team->t.t_threads[f]->th.th_task_team = NULL;
          }
          KA_TRACE(
              20,
              ("__kmp_free_team: T#%d deactivating task_team %p on team %d\n",
               __kmp_get_gtid(), task_team, team->t.t_id));
#if KMP_NESTED_HOT_TEAMS
          __kmp_free_task_team(master, task_team);
#endif
          team->t.t_task_team[tt_idx] = NULL;
        }
      }
    }

    // Reset pointer to parent team only for non-hot teams.
    team->t.t_parent = NULL;
    team->t.t_level = 0;
    team->t.t_active_level = 0;

    /* free the worker threads */
    for (f = 1; f < team->t.t_nproc; ++f) {
      kmp_info_t *thr = team->t.t_threads[f];
      KMP_DEBUG_ASSERT(thr);
      if (__kmp_barrier_gather_pattern[bs_forkjoin_barrier] == bp_dist_bar) {
        KMP_COMPARE_AND_STORE_ACQ32(&(thr->th.th_used_in_team),
                                    1, 2);
      }
      if((thr->th.th_active_role == OMP_ROLE_FREE_AGENT) || 
         (thr->th.th_change_role && thr->th.th_pending_role == OMP_ROLE_FREE_AGENT))
         continue;
      __kmp_free_thread(thr);
    }

    if (__kmp_barrier_gather_pattern[bs_forkjoin_barrier] == bp_dist_bar) {
      if (team->t.b) {
        // wake up thread at old location
        team->t.b->go_release();
        if (__kmp_dflt_blocktime != KMP_MAX_BLOCKTIME) {
          for (f = 1; f < team->t.t_nproc; ++f) {
            if (team->t.b->sleep[f].sleep) {
              __kmp_atomic_resume_64(
                  team->t.t_threads[f]->th.th_info.ds.ds_gtid,
                  (kmp_atomic_flag_64<> *)NULL);
            }
          }
        }
        // Wait for threads to be removed from team
        for (int f = 1; f < team->t.t_nproc; ++f) {
          while (team->t.t_threads[f]->th.th_used_in_team.load() != 0)
            KMP_CPU_PAUSE();
        }
      }
    }

    for (f = 1; f < team->t.t_nproc; ++f) {
      team->t.t_threads[f] = NULL;
    }

    if (team->t.t_max_nproc > 1 &&
        __kmp_barrier_gather_pattern[bs_forkjoin_barrier] == bp_dist_bar) {
      distributedBarrier::deallocate(team->t.b);
      team->t.b = NULL;
    }
    /* put the team back in the team pool */
    /* TODO limit size of team pool, call reap_team if pool too large */
    team->t.t_next_pool = CCAST(kmp_team_t *, __kmp_team_pool);
    __kmp_team_pool = (volatile kmp_team_t *)team;
  } else { // Check if team was created for primary threads in teams construct
    // See if first worker is a CG root
    KMP_DEBUG_ASSERT(team->t.t_threads[1] &&
                     team->t.t_threads[1]->th.th_cg_roots);
    if (team->t.t_threads[1]->th.th_cg_roots->cg_root == team->t.t_threads[1]) {
      // Clean up the CG root nodes on workers so that this team can be re-used
      for (f = 1; f < team->t.t_nproc; ++f) {
        kmp_info_t *thr = team->t.t_threads[f];
        KMP_DEBUG_ASSERT(thr && thr->th.th_cg_roots &&
                         thr->th.th_cg_roots->cg_root == thr);
        // Pop current CG root off list
        kmp_cg_root_t *tmp = thr->th.th_cg_roots;
        thr->th.th_cg_roots = tmp->up;
        KA_TRACE(100, ("__kmp_free_team: Thread %p popping node %p and moving"
                       " up to node %p. cg_nthreads was %d\n",
                       thr, tmp, thr->th.th_cg_roots, tmp->cg_nthreads));
        int i = tmp->cg_nthreads--;
        if (i == 1) {
          __kmp_free(tmp); // free CG if we are the last thread in it
        }
        // Restore current task's thread_limit from CG root
        if (thr->th.th_cg_roots)
          thr->th.th_current_task->td_icvs.thread_limit =
              thr->th.th_cg_roots->cg_thread_limit;
      }
    }
  }

  KMP_MB();
}

/* reap the team.  destroy it, reclaim all its resources and free its memory */
kmp_team_t *__kmp_reap_team(kmp_team_t *team) {
  kmp_team_t *next_pool = team->t.t_next_pool;

  KMP_DEBUG_ASSERT(team);
  KMP_DEBUG_ASSERT(team->t.t_dispatch);
  KMP_DEBUG_ASSERT(team->t.t_disp_buffer);
  KMP_DEBUG_ASSERT(team->t.t_threads);
  KMP_DEBUG_ASSERT(team->t.t_argv);

  /* TODO clean the threads that are a part of this? */

  /* free stuff */
  __kmp_free_team_arrays(team);
  if (team->t.t_argv != &team->t.t_inline_argv[0])
    __kmp_free((void *)team->t.t_argv);
  __kmp_free(team);

  KMP_MB();
  return next_pool;
}

// Free the thread.  Don't reap it, just place it on the pool of available
// threads.
//
// Changes for Quad issue 527845: We need a predictable OMP tid <-> gtid
// binding for the affinity mechanism to be useful.
//
// Now, we always keep the free list (__kmp_thread_pool) sorted by gtid.
// However, we want to avoid a potential performance problem by always
// scanning through the list to find the correct point at which to insert
// the thread (potential N**2 behavior).  To do this we keep track of the
// last place a thread struct was inserted (__kmp_thread_pool_insert_pt).
// With single-level parallelism, threads will always be added to the tail
// of the list, kept track of by __kmp_thread_pool_insert_pt.  With nested
// parallelism, all bets are off and we may need to scan through the entire
// free list.
//
// This change also has a potentially large performance benefit, for some
// applications.  Previously, as threads were freed from the hot team, they
// would be placed back on the free list in inverse order.  If the hot team
// grew back to it's original size, then the freed thread would be placed
// back on the hot team in reverse order.  This could cause bad cache
// locality problems on programs where the size of the hot team regularly
// grew and shrunk.
//
// Now, for single-level parallelism, the OMP tid is always == gtid.
void __kmp_free_thread(kmp_info_t *this_th) {
  int gtid;
  kmp_info_t **scan;

  KA_TRACE(20, ("__kmp_free_thread: T#%d putting T#%d back on free pool.\n",
                __kmp_get_gtid(), this_th->th.th_info.ds.ds_gtid));

  KMP_DEBUG_ASSERT(this_th);

  // When moving thread to pool, switch thread to wait on own b_go flag, and
  // uninitialized (NULL team).
  int b;
  kmp_balign_t *balign = this_th->th.th_bar;
  for (b = 0; b < bs_last_barrier; ++b) {
    if (balign[b].bb.wait_flag == KMP_BARRIER_PARENT_FLAG)
      balign[b].bb.wait_flag = KMP_BARRIER_SWITCH_TO_OWN_FLAG;
    balign[b].bb.team = NULL;
    balign[b].bb.leaf_kids = 0;
  }
  this_th->th.th_task_state = 0;
  this_th->th.th_reap_state = KMP_SAFE_TO_REAP;
  
  //Don't add active free agents or threads that will shift its role to FA soon
  if(!(KMP_ATOMIC_LD_ACQ(&this_th->th.th_active_role) == OMP_ROLE_FREE_AGENT ||
  	 (KMP_ATOMIC_LD_ACQ(&this_th->th.th_change_role) && this_th->th.th_pending_role == OMP_ROLE_FREE_AGENT))){
  	/* put thread back on the free pool */
	  TCW_PTR(this_th->th.th_team, NULL);
	  TCW_PTR(this_th->th.th_root, NULL);
 	  TCW_PTR(this_th->th.th_dispatch, NULL); /* NOT NEEDED */

 	  this_th->th.th_active_role = OMP_ROLE_NONE;

	  while (this_th->th.th_cg_roots) {
  	    this_th->th.th_cg_roots->cg_nthreads--;
    	KA_TRACE(100, ("__kmp_free_thread: Thread %p decrement cg_nthreads on node"
      	             " %p of thread  %p to %d\n",
        	           this_th, this_th->th.th_cg_roots,
                       this_th->th.th_cg_roots->cg_root,
            	       this_th->th.th_cg_roots->cg_nthreads));
	    kmp_cg_root_t *tmp = this_th->th.th_cg_roots;
        if (tmp->cg_root == this_th) { // Thread is a cg_root
    	  KMP_DEBUG_ASSERT(tmp->cg_nthreads == 0);
          KA_TRACE(5, ("__kmp_free_thread: Thread %p freeing node %p\n", this_th, tmp));
	      this_th->th.th_cg_roots = tmp->up;
    	  __kmp_free(tmp);
    	} else { // Worker thread
          if (tmp->cg_nthreads == 0) { // last thread leaves contention group
        	__kmp_free(tmp);
	      }
  	      this_th->th.th_cg_roots = NULL;
    	  break;
    	}
  	  }

	  /* If the implicit task assigned to this thread can be used by other threads
  	 * -> multiple threads can share the data and try to free the task at
		 * __kmp_reap_thread at exit. This duplicate use of the task data can happen
  	 * with higher probability when hot team is disabled but can occurs even when
	   * the hot team is enabled */
  	__kmp_free_implicit_task(this_th);
  	this_th->th.th_current_task = NULL;

	  // If the __kmp_thread_pool_insert_pt is already past the new insert
	  // point, then we need to re-scan the entire list.
  	gtid = this_th->th.th_info.ds.ds_gtid;
	  if (__kmp_thread_pool_insert_pt != NULL) {
  	    KMP_DEBUG_ASSERT(__kmp_thread_pool != NULL);
    	if (__kmp_thread_pool_insert_pt->th.th_info.ds.ds_gtid > gtid) {
      	    __kmp_thread_pool_insert_pt = NULL;
	    }
  	}

	  // Scan down the list to find the place to insert the thread.
  	// scan is the address of a link in the list, possibly the address of
  	// __kmp_thread_pool itself.
  	//
  	// In the absence of nested parallelism, the for loop will have 0 iterations.
  	if (__kmp_thread_pool_insert_pt != NULL) {
    	scan = &(__kmp_thread_pool_insert_pt->th.th_next_pool);
	  } else {
  	  scan = CCAST(kmp_info_t **, &__kmp_thread_pool);
	  }
  	for (; (*scan != NULL) && ((*scan)->th.th_info.ds.ds_gtid < gtid);
    	   scan = &((*scan)->th.th_next_pool))
	    ;

  	// Insert the new element on the list, and set __kmp_thread_pool_insert_pt
	  // to its address.
  	TCW_PTR(this_th->th.th_next_pool, *scan);
	  __kmp_thread_pool_insert_pt = *scan = this_th;
  	KMP_DEBUG_ASSERT((this_th->th.th_next_pool == NULL) ||
    	               (this_th->th.th_info.ds.ds_gtid <
      	              this_th->th.th_next_pool->th.th_info.ds.ds_gtid));
	  TCW_4(this_th->th.th_in_pool, TRUE);
	  __kmp_suspend_initialize_thread(this_th);
  	__kmp_lock_suspend_mx(this_th);
	  if (this_th->th.th_active == TRUE) {
  	  KMP_ATOMIC_INC(&__kmp_thread_pool_active_nth);
    	this_th->th.th_active_in_pool = TRUE;
	  }
#if KMP_DEBUG
  	else {
    	KMP_DEBUG_ASSERT(this_th->th.th_active_in_pool == FALSE);
	  }
#endif
  	__kmp_unlock_suspend_mx(this_th);

	  TCW_4(__kmp_nth, __kmp_nth - 1);
	}
#ifdef KMP_ADJUST_BLOCKTIME
  /* Adjust blocktime back to user setting or default if necessary */
  /* Middle initialization might never have occurred                */
  if (!__kmp_env_blocktime && (__kmp_avail_proc > 0)) {
    KMP_DEBUG_ASSERT(__kmp_avail_proc > 0);
    if (__kmp_nth <= __kmp_avail_proc) {
      __kmp_zero_bt = FALSE;
    }
  }
#endif /* KMP_ADJUST_BLOCKTIME */

  KMP_MB();
}

/* ------------------------------------------------------------------------ */

void *__kmp_launch_thread(kmp_info_t *this_thr) {
#if OMP_PROFILING_SUPPORT
  ProfileTraceFile = getenv("LIBOMPTARGET_PROFILE");
  // TODO: add a configuration option for time granularity
  if (ProfileTraceFile)
    llvm::timeTraceProfilerInitialize(500 /* us */, "libomptarget");
#endif

  int gtid = this_thr->th.th_info.ds.ds_gtid;
  /*    void                 *stack_data;*/
  kmp_team_t **volatile pteam;

  KMP_MB();
  KA_TRACE(10, ("__kmp_launch_thread: T#%d start\n", gtid));

  if (__kmp_env_consistency_check) {
    this_thr->th.th_cons = __kmp_allocate_cons_stack(gtid); // ATT: Memory leak?
  }

#if OMPD_SUPPORT
  if (ompd_state & OMPD_ENABLE_BP)
    ompd_bp_thread_begin();
#endif
#if OMPT_SUPPORT
  ompt_data_t *thread_data = nullptr;
  if (ompt_enabled.enabled) {
    thread_data = &(this_thr->th.ompt_thread_info.thread_data);
    *thread_data = ompt_data_none;

    this_thr->th.ompt_thread_info.state = ompt_state_overhead;
    this_thr->th.ompt_thread_info.wait_id = 0;
    this_thr->th.ompt_thread_info.idle_frame = OMPT_GET_FRAME_ADDRESS(0);
    this_thr->th.ompt_thread_info.parallel_flags = 0;
    if (ompt_enabled.ompt_callback_thread_begin) {
      ompt_callbacks.ompt_callback(ompt_callback_thread_begin)(
          (this_thr->th.th_active_role == OMP_ROLE_FREE_AGENT) 
          	? ompt_thread_other : ompt_thread_worker,
          thread_data);
    }
    this_thr->th.ompt_thread_info.state = ompt_state_idle;
  }
#endif

  /* This is the place where threads wait for work */
  while (!TCR_4(__kmp_global.g.g_done)) {
    KMP_DEBUG_ASSERT(this_thr == __kmp_threads[gtid]);
    KMP_MB();

    /* wait for work to do */
    KA_TRACE(20, ("__kmp_launch_thread: T#%d waiting for work\n", gtid));

    /* No tid yet since not part of a team */
    __kmp_fork_barrier(gtid, KMP_GTID_DNE);

#if OMPT_SUPPORT
    if (ompt_enabled.enabled) {
      this_thr->th.ompt_thread_info.state = ompt_state_overhead;
    }
#endif

    pteam = &this_thr->th.th_team;

    /* have we been allocated? */
    if (TCR_SYNC_PTR(*pteam) && !TCR_4(__kmp_global.g.g_done)) {
      /* we were just woken up, so run our new task */
      if (TCR_SYNC_PTR((*pteam)->t.t_pkfn) != NULL) {
        int rc;
        KA_TRACE(20,
                 ("__kmp_launch_thread: T#%d(%d:%d) invoke microtask = %p\n",
                  gtid, (*pteam)->t.t_id, __kmp_tid_from_gtid(gtid),
                  (*pteam)->t.t_pkfn));

        updateHWFPControl(*pteam);

#if OMPT_SUPPORT
        if (ompt_enabled.enabled) {
          this_thr->th.ompt_thread_info.state = ompt_state_work_parallel;
        }
#endif

        rc = (*pteam)->t.t_invoke(gtid);
        KMP_ASSERT(rc);

        KMP_MB();
        KA_TRACE(20, ("__kmp_launch_thread: T#%d(%d:%d) done microtask = %p\n",
                      gtid, (*pteam)->t.t_id, __kmp_tid_from_gtid(gtid),
                      (*pteam)->t.t_pkfn));
      }
#if OMPT_SUPPORT
      if (ompt_enabled.enabled) {
        /* no frame set while outside task */
        __ompt_get_task_info_object(0)->frame.exit_frame = ompt_data_none;

        this_thr->th.ompt_thread_info.state = ompt_state_overhead;
      }
#endif
      /* join barrier after parallel region */
      __kmp_join_barrier(gtid);
    }
  }
  TCR_SYNC_PTR((intptr_t)__kmp_global.g.g_done);

#if OMPD_SUPPORT
  if (ompd_state & OMPD_ENABLE_BP)
    ompd_bp_thread_end();
#endif

#if OMPT_SUPPORT
  if (ompt_enabled.ompt_callback_thread_end) {
    ompt_callbacks.ompt_callback(ompt_callback_thread_end)(thread_data);
  }
#endif

  this_thr->th.th_task_team = NULL;
  /* run the destructors for the threadprivate data for this thread */
  __kmp_common_destroy_gtid(gtid);

  KA_TRACE(10, ("__kmp_launch_thread: T#%d done\n", gtid));
  KMP_MB();

#if OMP_PROFILING_SUPPORT
  llvm::timeTraceProfilerFinishThread();
#endif
  return this_thr;
}

/* ------------------------------------------------------------------------ */

void __kmp_internal_end_dest(void *specific_gtid) {
  // Make sure no significant bits are lost
  int gtid;
  __kmp_type_convert((kmp_intptr_t)specific_gtid - 1, &gtid);

  KA_TRACE(30, ("__kmp_internal_end_dest: T#%d\n", gtid));
  /* NOTE: the gtid is stored as gitd+1 in the thread-local-storage
   * this is because 0 is reserved for the nothing-stored case */

  __kmp_internal_end_thread(gtid);
}

#if KMP_OS_UNIX && KMP_DYNAMIC_LIB

__attribute__((destructor)) void __kmp_internal_end_dtor(void) {
  __kmp_internal_end_atexit();
}

#endif

/* [Windows] josh: when the atexit handler is called, there may still be more
   than one thread alive */
void __kmp_internal_end_atexit(void) {
  KA_TRACE(30, ("__kmp_internal_end_atexit\n"));
  /* [Windows]
     josh: ideally, we want to completely shutdown the library in this atexit
     handler, but stat code that depends on thread specific data for gtid fails
     because that data becomes unavailable at some point during the shutdown, so
     we call __kmp_internal_end_thread instead. We should eventually remove the
     dependency on __kmp_get_specific_gtid in the stat code and use
     __kmp_internal_end_library to cleanly shutdown the library.

     // TODO: Can some of this comment about GVS be removed?
     I suspect that the offending stat code is executed when the calling thread
     tries to clean up a dead root thread's data structures, resulting in GVS
     code trying to close the GVS structures for that thread, but since the stat
     code uses __kmp_get_specific_gtid to get the gtid with the assumption that
     the calling thread is cleaning up itself instead of another thread, it get
     confused. This happens because allowing a thread to unregister and cleanup
     another thread is a recent modification for addressing an issue.
     Based on the current design (20050722), a thread may end up
     trying to unregister another thread only if thread death does not trigger
     the calling of __kmp_internal_end_thread.  For Linux* OS, there is the
     thread specific data destructor function to detect thread death. For
     Windows dynamic, there is DllMain(THREAD_DETACH). For Windows static, there
     is nothing.  Thus, the workaround is applicable only for Windows static
     stat library. */
  __kmp_internal_end_library(-1);
#if KMP_OS_WINDOWS
  __kmp_close_console();
#endif
}

static void __kmp_reap_thread(kmp_info_t *thread, int is_root) {
  // It is assumed __kmp_forkjoin_lock is acquired.

  int gtid;

  KMP_DEBUG_ASSERT(thread != NULL);

  gtid = thread->th.th_info.ds.ds_gtid;

  if (!is_root) {
    if (__kmp_dflt_blocktime != KMP_MAX_BLOCKTIME) {
      /* Assume the threads are at the fork barrier here */
      KA_TRACE(
          20, ("__kmp_reap_thread: releasing T#%d from fork barrier for reap\n",
               gtid));
      if (__kmp_barrier_gather_pattern[bs_forkjoin_barrier] == bp_dist_bar) {
        while (
            !KMP_COMPARE_AND_STORE_ACQ32(&(thread->th.th_used_in_team), 0, 3))
          KMP_CPU_PAUSE();
        __kmp_resume_32(gtid, (kmp_flag_32<false, false> *)NULL);
      } else {
        /* Need release fence here to prevent seg faults for tree forkjoin
           barrier (GEH) */
        kmp_flag_64<> flag(&thread->th.th_bar[bs_forkjoin_barrier].bb.b_go,
                           thread);
        __kmp_release_64(&flag);
      }
    }

    // Terminate OS thread.
    __kmp_reap_worker(thread);

    // The thread was killed asynchronously.  If it was actively
    // spinning in the thread pool, decrement the global count.
    //
    // There is a small timing hole here - if the worker thread was just waking
    // up after sleeping in the pool, had reset it's th_active_in_pool flag but
    // not decremented the global counter __kmp_thread_pool_active_nth yet, then
    // the global counter might not get updated.
    //
    // Currently, this can only happen as the library is unloaded,
    // so there are no harmful side effects.
    if (thread->th.th_active_in_pool) {
      thread->th.th_active_in_pool = FALSE;
      KMP_ATOMIC_DEC(&__kmp_thread_pool_active_nth);
      KMP_DEBUG_ASSERT(__kmp_thread_pool_active_nth >= 0);
    }
  }

  __kmp_free_implicit_task(thread);

// Free the fast memory for tasking
#if USE_FAST_MEMORY
  __kmp_free_fast_memory(thread);
#endif /* USE_FAST_MEMORY */

  __kmp_suspend_uninitialize_thread(thread);

  KMP_DEBUG_ASSERT(__kmp_threads[gtid] == thread);
  TCW_SYNC_PTR(__kmp_threads[gtid], NULL);

  --__kmp_all_nth;
  // __kmp_nth was decremented when thread is added to the pool.

#ifdef KMP_ADJUST_BLOCKTIME
  /* Adjust blocktime back to user setting or default if necessary */
  /* Middle initialization might never have occurred                */
  if (!__kmp_env_blocktime && (__kmp_avail_proc > 0)) {
    KMP_DEBUG_ASSERT(__kmp_avail_proc > 0);
    if (__kmp_nth <= __kmp_avail_proc) {
      __kmp_zero_bt = FALSE;
    }
  }
#endif /* KMP_ADJUST_BLOCKTIME */

  /* free the memory being used */
  if (__kmp_env_consistency_check) {
    if (thread->th.th_cons) {
      __kmp_free_cons_stack(thread->th.th_cons);
      thread->th.th_cons = NULL;
    }
  }

  if (thread->th.th_pri_common != NULL) {
    __kmp_free(thread->th.th_pri_common);
    thread->th.th_pri_common = NULL;
  }

  if (thread->th.th_task_state_memo_stack != NULL) {
    __kmp_free(thread->th.th_task_state_memo_stack);
    thread->th.th_task_state_memo_stack = NULL;
  }

#if KMP_USE_BGET
  if (thread->th.th_local.bget_data != NULL) {
    __kmp_finalize_bget(thread);
  }
#endif

#if KMP_AFFINITY_SUPPORTED
  if (thread->th.th_affin_mask != NULL) {
    KMP_CPU_FREE(thread->th.th_affin_mask);
    thread->th.th_affin_mask = NULL;
  }
#endif /* KMP_AFFINITY_SUPPORTED */

#if KMP_USE_HIER_SCHED
  if (thread->th.th_hier_bar_data != NULL) {
    __kmp_free(thread->th.th_hier_bar_data);
    thread->th.th_hier_bar_data = NULL;
  }
#endif

  __kmp_reap_team(thread->th.th_serial_team);
  thread->th.th_serial_team = NULL;
  __kmp_free(thread);

  KMP_MB();

} // __kmp_reap_thread

static void __kmp_itthash_clean(kmp_info_t *th) {
#if USE_ITT_NOTIFY
  if (__kmp_itt_region_domains.count > 0) {
    for (int i = 0; i < KMP_MAX_FRAME_DOMAINS; ++i) {
      kmp_itthash_entry_t *bucket = __kmp_itt_region_domains.buckets[i];
      while (bucket) {
        kmp_itthash_entry_t *next = bucket->next_in_bucket;
        __kmp_thread_free(th, bucket);
        bucket = next;
      }
    }
  }
  if (__kmp_itt_barrier_domains.count > 0) {
    for (int i = 0; i < KMP_MAX_FRAME_DOMAINS; ++i) {
      kmp_itthash_entry_t *bucket = __kmp_itt_barrier_domains.buckets[i];
      while (bucket) {
        kmp_itthash_entry_t *next = bucket->next_in_bucket;
        __kmp_thread_free(th, bucket);
        bucket = next;
      }
    }
  }
#endif
}

static void __kmp_internal_end(void) {
  int i;

  /* First, unregister the library */
  __kmp_unregister_library();

#if KMP_OS_WINDOWS
  /* In Win static library, we can't tell when a root actually dies, so we
     reclaim the data structures for any root threads that have died but not
     unregistered themselves, in order to shut down cleanly.
     In Win dynamic library we also can't tell when a thread dies.  */
  __kmp_reclaim_dead_roots(); // AC: moved here to always clean resources of
// dead roots
#endif

  for (i = 0; i < __kmp_threads_capacity; i++)
    if (__kmp_root[i])
      if (__kmp_root[i]->r.r_active)
        break;
  KMP_MB(); /* Flush all pending memory write invalidates.  */
  TCW_SYNC_4(__kmp_global.g.g_done, TRUE);

  if (i < __kmp_threads_capacity) {
#if KMP_USE_MONITOR
    // 2009-09-08 (lev): Other alive roots found. Why do we kill the monitor??
    KMP_MB(); /* Flush all pending memory write invalidates.  */

    // Need to check that monitor was initialized before reaping it. If we are
    // called form __kmp_atfork_child (which sets __kmp_init_parallel = 0), then
    // __kmp_monitor will appear to contain valid data, but it is only valid in
    // the parent process, not the child.
    // New behavior (201008): instead of keying off of the flag
    // __kmp_init_parallel, the monitor thread creation is keyed off
    // of the new flag __kmp_init_monitor.
    __kmp_acquire_bootstrap_lock(&__kmp_monitor_lock);
    if (TCR_4(__kmp_init_monitor)) {
      __kmp_reap_monitor(&__kmp_monitor);
      TCW_4(__kmp_init_monitor, 0);
    }
    __kmp_release_bootstrap_lock(&__kmp_monitor_lock);
    KA_TRACE(10, ("__kmp_internal_end: monitor reaped\n"));
#endif // KMP_USE_MONITOR
  } else {
/* TODO move this to cleanup code */
#ifdef KMP_DEBUG
    /* make sure that everything has properly ended */
    for (i = 0; i < __kmp_threads_capacity; i++) {
      if (__kmp_root[i]) {
        //                    KMP_ASSERT( ! KMP_UBER_GTID( i ) );         // AC:
        //                    there can be uber threads alive here
        KMP_ASSERT(!__kmp_root[i]->r.r_active); // TODO: can they be active?
      }
    }
#endif

    KMP_MB();

    // Reap the worker threads.
    // This is valid for now, but be careful if threads are reaped sooner.
    while (__kmp_thread_pool != NULL) { // Loop thru all the thread in the pool.
      // Get the next thread from the pool.
      kmp_info_t *thread = CCAST(kmp_info_t *, __kmp_thread_pool);
      __kmp_thread_pool = thread->th.th_next_pool;
      // Reap it.
      KMP_DEBUG_ASSERT(thread->th.th_reap_state == KMP_SAFE_TO_REAP);
      thread->th.th_next_pool = NULL;
      thread->th.th_in_pool = FALSE;
      __kmp_reap_thread(thread, 0);
    }
    __kmp_thread_pool_insert_pt = NULL;

    // Reap teams.
    while (__kmp_team_pool != NULL) { // Loop thru all the teams in the pool.
      // Get the next team from the pool.
      kmp_team_t *team = CCAST(kmp_team_t *, __kmp_team_pool);
      __kmp_team_pool = team->t.t_next_pool;
      // Reap it.
      team->t.t_next_pool = NULL;
      __kmp_reap_team(team);
    }

    __kmp_reap_task_teams();

#if KMP_OS_UNIX
    // Threads that are not reaped should not access any resources since they
    // are going to be deallocated soon, so the shutdown sequence should wait
    // until all threads either exit the final spin-waiting loop or begin
    // sleeping after the given blocktime.
    for (i = 0; i < __kmp_threads_capacity; i++) {
      kmp_info_t *thr = __kmp_threads[i];
      while (thr && KMP_ATOMIC_LD_ACQ(&thr->th.th_blocking))
        KMP_CPU_PAUSE();
    }
#endif

    for (i = 0; i < __kmp_threads_capacity; ++i) {
      // TBD: Add some checking...
      // Something like KMP_DEBUG_ASSERT( __kmp_thread[ i ] == NULL );
    }

    /* Make sure all threadprivate destructors get run by joining with all
       worker threads before resetting this flag */
    TCW_SYNC_4(__kmp_init_common, FALSE);

    KA_TRACE(10, ("__kmp_internal_end: all workers reaped\n"));
    KMP_MB();

#if KMP_USE_MONITOR
    // See note above: One of the possible fixes for CQ138434 / CQ140126
    //
    // FIXME: push both code fragments down and CSE them?
    // push them into __kmp_cleanup() ?
    __kmp_acquire_bootstrap_lock(&__kmp_monitor_lock);
    if (TCR_4(__kmp_init_monitor)) {
      __kmp_reap_monitor(&__kmp_monitor);
      TCW_4(__kmp_init_monitor, 0);
    }
    __kmp_release_bootstrap_lock(&__kmp_monitor_lock);
    KA_TRACE(10, ("__kmp_internal_end: monitor reaped\n"));
#endif
  } /* else !__kmp_global.t_active */
  TCW_4(__kmp_init_gtid, FALSE);
  KMP_MB(); /* Flush all pending memory write invalidates.  */

  __kmp_cleanup();
#if OMPT_SUPPORT
  ompt_fini();
#endif
}

void __kmp_internal_end_library(int gtid_req) {
  /* if we have already cleaned up, don't try again, it wouldn't be pretty */
  /* this shouldn't be a race condition because __kmp_internal_end() is the
     only place to clear __kmp_serial_init */
  /* we'll check this later too, after we get the lock */
  // 2009-09-06: We do not set g_abort without setting g_done. This check looks
  // redundant, because the next check will work in any case.
  if (__kmp_global.g.g_abort) {
    KA_TRACE(11, ("__kmp_internal_end_library: abort, exiting\n"));
    /* TODO abort? */
    return;
  }
  if (TCR_4(__kmp_global.g.g_done) || !__kmp_init_serial) {
    KA_TRACE(10, ("__kmp_internal_end_library: already finished\n"));
    return;
  }

  // If hidden helper team has been initialized, we need to deinit it
  if (TCR_4(__kmp_init_hidden_helper) &&
      !TCR_4(__kmp_hidden_helper_team_done)) {
    TCW_SYNC_4(__kmp_hidden_helper_team_done, TRUE);
    // First release the main thread to let it continue its work
    __kmp_hidden_helper_main_thread_release();
    // Wait until the hidden helper team has been destroyed
    __kmp_hidden_helper_threads_deinitz_wait();
  }

  KMP_MB(); /* Flush all pending memory write invalidates.  */
  /* find out who we are and what we should do */
  {
    int gtid = (gtid_req >= 0) ? gtid_req : __kmp_gtid_get_specific();
    KA_TRACE(
        10, ("__kmp_internal_end_library: enter T#%d  (%d)\n", gtid, gtid_req));
    if (gtid == KMP_GTID_SHUTDOWN) {
      KA_TRACE(10, ("__kmp_internal_end_library: !__kmp_init_runtime, system "
                    "already shutdown\n"));
      return;
    } else if (gtid == KMP_GTID_MONITOR) {
      KA_TRACE(10, ("__kmp_internal_end_library: monitor thread, gtid not "
                    "registered, or system shutdown\n"));
      return;
    } else if (gtid == KMP_GTID_DNE) {
      KA_TRACE(10, ("__kmp_internal_end_library: gtid not registered or system "
                    "shutdown\n"));
      /* we don't know who we are, but we may still shutdown the library */
    } else if (KMP_UBER_GTID(gtid)) {
      /* unregister ourselves as an uber thread.  gtid is no longer valid */
      if (__kmp_root[gtid]->r.r_active) {
        __kmp_global.g.g_abort = -1;
        TCW_SYNC_4(__kmp_global.g.g_done, TRUE);
        __kmp_unregister_library();
        KA_TRACE(10,
                 ("__kmp_internal_end_library: root still active, abort T#%d\n",
                  gtid));
        return;
      } else {
        __kmp_itthash_clean(__kmp_threads[gtid]);
        KA_TRACE(
            10,
            ("__kmp_internal_end_library: unregistering sibling T#%d\n", gtid));
        __kmp_unregister_root_current_thread(gtid);
      }
    } else {
/* worker threads may call this function through the atexit handler, if they
 * call exit() */
/* For now, skip the usual subsequent processing and just dump the debug buffer.
   TODO: do a thorough shutdown instead */
#ifdef DUMP_DEBUG_ON_EXIT
      if (__kmp_debug_buf)
        __kmp_dump_debug_buffer();
#endif
      // added unregister library call here when we switch to shm linux
      // if we don't, it will leave lots of files in /dev/shm
      // cleanup shared memory file before exiting.
      __kmp_unregister_library();
      return;
    }
  }
  /* synchronize the termination process */
  __kmp_acquire_bootstrap_lock(&__kmp_initz_lock);

  /* have we already finished */
  if (__kmp_global.g.g_abort) {
    KA_TRACE(10, ("__kmp_internal_end_library: abort, exiting\n"));
    /* TODO abort? */
    __kmp_release_bootstrap_lock(&__kmp_initz_lock);
    return;
  }
  if (TCR_4(__kmp_global.g.g_done) || !__kmp_init_serial) {
    __kmp_release_bootstrap_lock(&__kmp_initz_lock);
    return;
  }

  /* We need this lock to enforce mutex between this reading of
     __kmp_threads_capacity and the writing by __kmp_register_root.
     Alternatively, we can use a counter of roots that is atomically updated by
     __kmp_get_global_thread_id_reg, __kmp_do_serial_initialize and
     __kmp_internal_end_*.  */
  __kmp_acquire_bootstrap_lock(&__kmp_forkjoin_lock);

  /* now we can safely conduct the actual termination */
  __kmp_internal_end();

  __kmp_release_bootstrap_lock(&__kmp_forkjoin_lock);
  __kmp_release_bootstrap_lock(&__kmp_initz_lock);

  KA_TRACE(10, ("__kmp_internal_end_library: exit\n"));

#ifdef DUMP_DEBUG_ON_EXIT
  if (__kmp_debug_buf)
    __kmp_dump_debug_buffer();
#endif

#if KMP_OS_WINDOWS
  __kmp_close_console();
#endif

  __kmp_fini_allocator();

} // __kmp_internal_end_library

void __kmp_internal_end_thread(int gtid_req) {
  int i;

  /* if we have already cleaned up, don't try again, it wouldn't be pretty */
  /* this shouldn't be a race condition because __kmp_internal_end() is the
   * only place to clear __kmp_serial_init */
  /* we'll check this later too, after we get the lock */
  // 2009-09-06: We do not set g_abort without setting g_done. This check looks
  // redundant, because the next check will work in any case.
  if (__kmp_global.g.g_abort) {
    KA_TRACE(11, ("__kmp_internal_end_thread: abort, exiting\n"));
    /* TODO abort? */
    return;
  }
  if (TCR_4(__kmp_global.g.g_done) || !__kmp_init_serial) {
    KA_TRACE(10, ("__kmp_internal_end_thread: already finished\n"));
    return;
  }

  // If hidden helper team has been initialized, we need to deinit it
  if (TCR_4(__kmp_init_hidden_helper) &&
      !TCR_4(__kmp_hidden_helper_team_done)) {
    TCW_SYNC_4(__kmp_hidden_helper_team_done, TRUE);
    // First release the main thread to let it continue its work
    __kmp_hidden_helper_main_thread_release();
    // Wait until the hidden helper team has been destroyed
    __kmp_hidden_helper_threads_deinitz_wait();
  }

  KMP_MB(); /* Flush all pending memory write invalidates.  */

  /* find out who we are and what we should do */
  {
    int gtid = (gtid_req >= 0) ? gtid_req : __kmp_gtid_get_specific();
    KA_TRACE(10,
             ("__kmp_internal_end_thread: enter T#%d  (%d)\n", gtid, gtid_req));
    if (gtid == KMP_GTID_SHUTDOWN) {
      KA_TRACE(10, ("__kmp_internal_end_thread: !__kmp_init_runtime, system "
                    "already shutdown\n"));
      return;
    } else if (gtid == KMP_GTID_MONITOR) {
      KA_TRACE(10, ("__kmp_internal_end_thread: monitor thread, gtid not "
                    "registered, or system shutdown\n"));
      return;
    } else if (gtid == KMP_GTID_DNE) {
      KA_TRACE(10, ("__kmp_internal_end_thread: gtid not registered or system "
                    "shutdown\n"));
      return;
      /* we don't know who we are */
    } else if (KMP_UBER_GTID(gtid)) {
      /* unregister ourselves as an uber thread.  gtid is no longer valid */
      if (__kmp_root[gtid]->r.r_active) {
        __kmp_global.g.g_abort = -1;
        TCW_SYNC_4(__kmp_global.g.g_done, TRUE);
        KA_TRACE(10,
                 ("__kmp_internal_end_thread: root still active, abort T#%d\n",
                  gtid));
        return;
      } else {
        KA_TRACE(10, ("__kmp_internal_end_thread: unregistering sibling T#%d\n",
                      gtid));
        __kmp_unregister_root_current_thread(gtid);
      }
    } else {
      /* just a worker thread, let's leave */
      KA_TRACE(10, ("__kmp_internal_end_thread: worker thread T#%d\n", gtid));

      if (gtid >= 0) {
        __kmp_threads[gtid]->th.th_task_team = NULL;
      }

      KA_TRACE(10,
               ("__kmp_internal_end_thread: worker thread done, exiting T#%d\n",
                gtid));
      return;
    }
  }
#if KMP_DYNAMIC_LIB
  if (__kmp_pause_status != kmp_hard_paused)
  // AC: lets not shutdown the dynamic library at the exit of uber thread,
  // because we will better shutdown later in the library destructor.
  {
    KA_TRACE(10, ("__kmp_internal_end_thread: exiting T#%d\n", gtid_req));
    return;
  }
#endif
  /* synchronize the termination process */
  __kmp_acquire_bootstrap_lock(&__kmp_initz_lock);

  /* have we already finished */
  if (__kmp_global.g.g_abort) {
    KA_TRACE(10, ("__kmp_internal_end_thread: abort, exiting\n"));
    /* TODO abort? */
    __kmp_release_bootstrap_lock(&__kmp_initz_lock);
    return;
  }
  if (TCR_4(__kmp_global.g.g_done) || !__kmp_init_serial) {
    __kmp_release_bootstrap_lock(&__kmp_initz_lock);
    return;
  }

  /* We need this lock to enforce mutex between this reading of
     __kmp_threads_capacity and the writing by __kmp_register_root.
     Alternatively, we can use a counter of roots that is atomically updated by
     __kmp_get_global_thread_id_reg, __kmp_do_serial_initialize and
     __kmp_internal_end_*.  */

  /* should we finish the run-time?  are all siblings done? */
  __kmp_acquire_bootstrap_lock(&__kmp_forkjoin_lock);

  for (i = 0; i < __kmp_threads_capacity; ++i) {
    if (KMP_UBER_GTID(i)) {
      KA_TRACE(
          10,
          ("__kmp_internal_end_thread: remaining sibling task: gtid==%d\n", i));
      __kmp_release_bootstrap_lock(&__kmp_forkjoin_lock);
      __kmp_release_bootstrap_lock(&__kmp_initz_lock);
      return;
    }
  }

  /* now we can safely conduct the actual termination */

  __kmp_internal_end();

  __kmp_release_bootstrap_lock(&__kmp_forkjoin_lock);
  __kmp_release_bootstrap_lock(&__kmp_initz_lock);

  KA_TRACE(10, ("__kmp_internal_end_thread: exit T#%d\n", gtid_req));

#ifdef DUMP_DEBUG_ON_EXIT
  if (__kmp_debug_buf)
    __kmp_dump_debug_buffer();
#endif
} // __kmp_internal_end_thread

// -----------------------------------------------------------------------------
// Library registration stuff.

static long __kmp_registration_flag = 0;
// Random value used to indicate library initialization.
static char *__kmp_registration_str = NULL;
// Value to be saved in env var __KMP_REGISTERED_LIB_<pid>.

static inline char *__kmp_reg_status_name() {
/* On RHEL 3u5 if linked statically, getpid() returns different values in
   each thread. If registration and unregistration go in different threads
   (omp_misc_other_root_exit.cpp test case), the name of registered_lib_env
   env var can not be found, because the name will contain different pid. */
// macOS* complains about name being too long with additional getuid()
#if KMP_OS_UNIX && !KMP_OS_DARWIN && KMP_DYNAMIC_LIB
  return __kmp_str_format("__KMP_REGISTERED_LIB_%d_%d", (int)getpid(),
                          (int)getuid());
#else
  return __kmp_str_format("__KMP_REGISTERED_LIB_%d", (int)getpid());
#endif
} // __kmp_reg_status_get

void __kmp_register_library_startup(void) {

  char *name = __kmp_reg_status_name(); // Name of the environment variable.
  int done = 0;
  union {
    double dtime;
    long ltime;
  } time;
#if KMP_ARCH_X86 || KMP_ARCH_X86_64
  __kmp_initialize_system_tick();
#endif
  __kmp_read_system_time(&time.dtime);
  __kmp_registration_flag = 0xCAFE0000L | (time.ltime & 0x0000FFFFL);
  __kmp_registration_str =
      __kmp_str_format("%p-%lx-%s", &__kmp_registration_flag,
                       __kmp_registration_flag, KMP_LIBRARY_FILE);

  KA_TRACE(50, ("__kmp_register_library_startup: %s=\"%s\"\n", name,
                __kmp_registration_str));

  while (!done) {

    char *value = NULL; // Actual value of the environment variable.

#if defined(KMP_USE_SHM)
    char *shm_name = __kmp_str_format("/%s", name);
    int shm_preexist = 0;
    char *data1;
    int fd1 = shm_open(shm_name, O_CREAT | O_EXCL | O_RDWR, 0666);
    if ((fd1 == -1) && (errno == EEXIST)) {
      // file didn't open because it already exists.
      // try opening existing file
      fd1 = shm_open(shm_name, O_RDWR, 0666);
      if (fd1 == -1) { // file didn't open
        // error out here
        __kmp_fatal(KMP_MSG(FunctionError, "Can't open SHM"), KMP_ERR(0),
                    __kmp_msg_null);
      } else {
        // able to open existing file
        shm_preexist = 1;
      }
    } else if (fd1 == -1) { // SHM didn't open; it was due to error other than
      // already exists.
      // error out here.
      __kmp_fatal(KMP_MSG(FunctionError, "Can't open SHM2"), KMP_ERR(errno),
                  __kmp_msg_null);
    }
    if (shm_preexist == 0) {
      // we created SHM now set size
      if (ftruncate(fd1, SHM_SIZE) == -1) {
        // error occured setting size;
        __kmp_fatal(KMP_MSG(FunctionError, "Can't set size of SHM"),
                    KMP_ERR(errno), __kmp_msg_null);
      }
    }
    data1 =
        (char *)mmap(0, SHM_SIZE, PROT_READ | PROT_WRITE, MAP_SHARED, fd1, 0);
    if (data1 == MAP_FAILED) {
      // failed to map shared memory
      __kmp_fatal(KMP_MSG(FunctionError, "Can't map SHM"), KMP_ERR(errno),
                  __kmp_msg_null);
    }
    if (shm_preexist == 0) { // set data to SHM, set value
      KMP_STRCPY_S(data1, SHM_SIZE, __kmp_registration_str);
    }
    // Read value from either what we just wrote or existing file.
    value = __kmp_str_format("%s", data1); // read value from SHM
    munmap(data1, SHM_SIZE);
    close(fd1);
#else // Windows and unix with static library
    // Set environment variable, but do not overwrite if it is exist.
    __kmp_env_set(name, __kmp_registration_str, 0);
    // read value to see if it got set
    value = __kmp_env_get(name);
#endif

    if (value != NULL && strcmp(value, __kmp_registration_str) == 0) {
      done = 1; // Ok, environment variable set successfully, exit the loop.
    } else {
      // Oops. Write failed. Another copy of OpenMP RTL is in memory.
      // Check whether it alive or dead.
      int neighbor = 0; // 0 -- unknown status, 1 -- alive, 2 -- dead.
      char *tail = value;
      char *flag_addr_str = NULL;
      char *flag_val_str = NULL;
      char const *file_name = NULL;
      __kmp_str_split(tail, '-', &flag_addr_str, &tail);
      __kmp_str_split(tail, '-', &flag_val_str, &tail);
      file_name = tail;
      if (tail != NULL) {
        unsigned long *flag_addr = 0;
        unsigned long flag_val = 0;
        KMP_SSCANF(flag_addr_str, "%p", RCAST(void **, &flag_addr));
        KMP_SSCANF(flag_val_str, "%lx", &flag_val);
        if (flag_addr != 0 && flag_val != 0 && strcmp(file_name, "") != 0) {
          // First, check whether environment-encoded address is mapped into
          // addr space.
          // If so, dereference it to see if it still has the right value.
          if (__kmp_is_address_mapped(flag_addr) && *flag_addr == flag_val) {
            neighbor = 1;
          } else {
            // If not, then we know the other copy of the library is no longer
            // running.
            neighbor = 2;
          }
        }
      }
      switch (neighbor) {
      case 0: // Cannot parse environment variable -- neighbor status unknown.
        // Assume it is the incompatible format of future version of the
        // library. Assume the other library is alive.
        // WARN( ... ); // TODO: Issue a warning.
        file_name = "unknown library";
        KMP_FALLTHROUGH();
      // Attention! Falling to the next case. That's intentional.
      case 1: { // Neighbor is alive.
        // Check it is allowed.
        char *duplicate_ok = __kmp_env_get("KMP_DUPLICATE_LIB_OK");
        if (!__kmp_str_match_true(duplicate_ok)) {
          // That's not allowed. Issue fatal error.
          __kmp_fatal(KMP_MSG(DuplicateLibrary, KMP_LIBRARY_FILE, file_name),
                      KMP_HNT(DuplicateLibrary), __kmp_msg_null);
        }
        KMP_INTERNAL_FREE(duplicate_ok);
        __kmp_duplicate_library_ok = 1;
        done = 1; // Exit the loop.
      } break;
      case 2: { // Neighbor is dead.

#if defined(KMP_USE_SHM)
        // close shared memory.
        shm_unlink(shm_name); // this removes file in /dev/shm
#else
        // Clear the variable and try to register library again.
        __kmp_env_unset(name);
#endif
      } break;
      default: {
        KMP_DEBUG_ASSERT(0);
      } break;
      }
    }
    KMP_INTERNAL_FREE((void *)value);
#if defined(KMP_USE_SHM)
    KMP_INTERNAL_FREE((void *)shm_name);
#endif
  } // while
  KMP_INTERNAL_FREE((void *)name);

} // func __kmp_register_library_startup

void __kmp_unregister_library(void) {

  char *name = __kmp_reg_status_name();
  char *value = NULL;

#if defined(KMP_USE_SHM)
  char *shm_name = __kmp_str_format("/%s", name);
  int fd1 = shm_open(shm_name, O_RDONLY, 0666);
  if (fd1 == -1) {
    // file did not open. return.
    return;
  }
  char *data1 = (char *)mmap(0, SHM_SIZE, PROT_READ, MAP_SHARED, fd1, 0);
  if (data1 != MAP_FAILED) {
    value = __kmp_str_format("%s", data1); // read value from SHM
    munmap(data1, SHM_SIZE);
  }
  close(fd1);
#else
  value = __kmp_env_get(name);
#endif

  KMP_DEBUG_ASSERT(__kmp_registration_flag != 0);
  KMP_DEBUG_ASSERT(__kmp_registration_str != NULL);
  if (value != NULL && strcmp(value, __kmp_registration_str) == 0) {
//  Ok, this is our variable. Delete it.
#if defined(KMP_USE_SHM)
    shm_unlink(shm_name); // this removes file in /dev/shm
#else
    __kmp_env_unset(name);
#endif
  }

#if defined(KMP_USE_SHM)
  KMP_INTERNAL_FREE(shm_name);
#endif

  KMP_INTERNAL_FREE(__kmp_registration_str);
  KMP_INTERNAL_FREE(value);
  KMP_INTERNAL_FREE(name);

  __kmp_registration_flag = 0;
  __kmp_registration_str = NULL;

} // __kmp_unregister_library

// End of Library registration stuff.
// -----------------------------------------------------------------------------

#if KMP_MIC_SUPPORTED

static void __kmp_check_mic_type() {
  kmp_cpuid_t cpuid_state = {0};
  kmp_cpuid_t *cs_p = &cpuid_state;
  __kmp_x86_cpuid(1, 0, cs_p);
  // We don't support mic1 at the moment
  if ((cs_p->eax & 0xff0) == 0xB10) {
    __kmp_mic_type = mic2;
  } else if ((cs_p->eax & 0xf0ff0) == 0x50670) {
    __kmp_mic_type = mic3;
  } else {
    __kmp_mic_type = non_mic;
  }
}

#endif /* KMP_MIC_SUPPORTED */

#if KMP_HAVE_UMWAIT
static void __kmp_user_level_mwait_init() {
  struct kmp_cpuid buf;
  __kmp_x86_cpuid(7, 0, &buf);
  __kmp_waitpkg_enabled = ((buf.ecx >> 5) & 1);
  __kmp_umwait_enabled = __kmp_waitpkg_enabled && __kmp_user_level_mwait;
  __kmp_tpause_enabled = __kmp_waitpkg_enabled && (__kmp_tpause_state > 0);
  KF_TRACE(30, ("__kmp_user_level_mwait_init: __kmp_umwait_enabled = %d\n",
                __kmp_umwait_enabled));
}
#elif KMP_HAVE_MWAIT
#ifndef AT_INTELPHIUSERMWAIT
// Spurious, non-existent value that should always fail to return anything.
// Will be replaced with the correct value when we know that.
#define AT_INTELPHIUSERMWAIT 10000
#endif
// getauxval() function is available in RHEL7 and SLES12. If a system with an
// earlier OS is used to build the RTL, we'll use the following internal
// function when the entry is not found.
unsigned long getauxval(unsigned long) KMP_WEAK_ATTRIBUTE_EXTERNAL;
unsigned long getauxval(unsigned long) { return 0; }

static void __kmp_user_level_mwait_init() {
  // When getauxval() and correct value of AT_INTELPHIUSERMWAIT are available
  // use them to find if the user-level mwait is enabled. Otherwise, forcibly
  // set __kmp_mwait_enabled=TRUE on Intel MIC if the environment variable
  // KMP_USER_LEVEL_MWAIT was set to TRUE.
  if (__kmp_mic_type == mic3) {
    unsigned long res = getauxval(AT_INTELPHIUSERMWAIT);
    if ((res & 0x1) || __kmp_user_level_mwait) {
      __kmp_mwait_enabled = TRUE;
      if (__kmp_user_level_mwait) {
        KMP_INFORM(EnvMwaitWarn);
      }
    } else {
      __kmp_mwait_enabled = FALSE;
    }
  }
  KF_TRACE(30, ("__kmp_user_level_mwait_init: __kmp_mic_type = %d, "
                "__kmp_mwait_enabled = %d\n",
                __kmp_mic_type, __kmp_mwait_enabled));
}
#endif /* KMP_HAVE_UMWAIT */

static void __kmp_do_serial_initialize(void) {
  int i, gtid;
  size_t size;

  KA_TRACE(10, ("__kmp_do_serial_initialize: enter\n"));

  KMP_DEBUG_ASSERT(sizeof(kmp_int32) == 4);
  KMP_DEBUG_ASSERT(sizeof(kmp_uint32) == 4);
  KMP_DEBUG_ASSERT(sizeof(kmp_int64) == 8);
  KMP_DEBUG_ASSERT(sizeof(kmp_uint64) == 8);
  KMP_DEBUG_ASSERT(sizeof(kmp_intptr_t) == sizeof(void *));

#if OMPT_SUPPORT
  ompt_pre_init();
#endif
#if OMPD_SUPPORT
  __kmp_env_dump();
  ompd_init();
#endif

  __kmp_validate_locks();

  /* Initialize internal memory allocator */
  __kmp_init_allocator();

  /* Register the library startup via an environment variable or via mapped
     shared memory file and check to see whether another copy of the library is
     already registered. Since forked child process is often terminated, we
     postpone the registration till middle initialization in the child */
  if (__kmp_need_register_serial)
    __kmp_register_library_startup();

  /* TODO reinitialization of library */
  if (TCR_4(__kmp_global.g.g_done)) {
    KA_TRACE(10, ("__kmp_do_serial_initialize: reinitialization of library\n"));
  }

  __kmp_global.g.g_abort = 0;
  TCW_SYNC_4(__kmp_global.g.g_done, FALSE);

/* initialize the locks */
#if KMP_USE_ADAPTIVE_LOCKS
#if KMP_DEBUG_ADAPTIVE_LOCKS
  __kmp_init_speculative_stats();
#endif
#endif
#if KMP_STATS_ENABLED
  __kmp_stats_init();
#endif
  __kmp_init_lock(&__kmp_global_lock);
  __kmp_init_queuing_lock(&__kmp_dispatch_lock);
  __kmp_init_lock(&__kmp_debug_lock);
  __kmp_init_atomic_lock(&__kmp_atomic_lock);
  __kmp_init_atomic_lock(&__kmp_atomic_lock_1i);
  __kmp_init_atomic_lock(&__kmp_atomic_lock_2i);
  __kmp_init_atomic_lock(&__kmp_atomic_lock_4i);
  __kmp_init_atomic_lock(&__kmp_atomic_lock_4r);
  __kmp_init_atomic_lock(&__kmp_atomic_lock_8i);
  __kmp_init_atomic_lock(&__kmp_atomic_lock_8r);
  __kmp_init_atomic_lock(&__kmp_atomic_lock_8c);
  __kmp_init_atomic_lock(&__kmp_atomic_lock_10r);
  __kmp_init_atomic_lock(&__kmp_atomic_lock_16r);
  __kmp_init_atomic_lock(&__kmp_atomic_lock_16c);
  __kmp_init_atomic_lock(&__kmp_atomic_lock_20c);
  __kmp_init_atomic_lock(&__kmp_atomic_lock_32c);
  __kmp_init_bootstrap_lock(&__kmp_forkjoin_lock);
  __kmp_init_bootstrap_lock(&__kmp_exit_lock);
  __kmp_init_bootstrap_lock(&__kmp_free_agent_allowed_teams_lock);
#if KMP_USE_MONITOR
  __kmp_init_bootstrap_lock(&__kmp_monitor_lock);
#endif
  __kmp_init_bootstrap_lock(&__kmp_tp_cached_lock);

  /* conduct initialization and initial setup of configuration */

  __kmp_runtime_initialize();

#if KMP_MIC_SUPPORTED
  __kmp_check_mic_type();
#endif

// Some global variable initialization moved here from kmp_env_initialize()
#ifdef KMP_DEBUG
  kmp_diag = 0;
#endif
  __kmp_abort_delay = 0;

  // From __kmp_init_dflt_team_nth()
  /* assume the entire machine will be used */
  __kmp_dflt_team_nth_ub = __kmp_xproc;
  if (__kmp_dflt_team_nth_ub < KMP_MIN_NTH) {
    __kmp_dflt_team_nth_ub = KMP_MIN_NTH;
  }
  if (__kmp_dflt_team_nth_ub > __kmp_sys_max_nth) {
    __kmp_dflt_team_nth_ub = __kmp_sys_max_nth;
  }
  __kmp_max_nth = __kmp_sys_max_nth;
  __kmp_cg_max_nth = __kmp_sys_max_nth;
  __kmp_teams_max_nth = __kmp_xproc; // set a "reasonable" default
  if (__kmp_teams_max_nth > __kmp_sys_max_nth) {
    __kmp_teams_max_nth = __kmp_sys_max_nth;
  }

  // Three vars below moved here from __kmp_env_initialize() "KMP_BLOCKTIME"
  // part
  __kmp_dflt_blocktime = KMP_DEFAULT_BLOCKTIME;
#if KMP_USE_MONITOR
  __kmp_monitor_wakeups =
      KMP_WAKEUPS_FROM_BLOCKTIME(__kmp_dflt_blocktime, __kmp_monitor_wakeups);
  __kmp_bt_intervals =
      KMP_INTERVALS_FROM_BLOCKTIME(__kmp_dflt_blocktime, __kmp_monitor_wakeups);
#endif
  // From "KMP_LIBRARY" part of __kmp_env_initialize()
  __kmp_library = library_throughput;
  // From KMP_SCHEDULE initialization
  __kmp_static = kmp_sch_static_balanced;
// AC: do not use analytical here, because it is non-monotonous
//__kmp_guided = kmp_sch_guided_iterative_chunked;
//__kmp_auto = kmp_sch_guided_analytical_chunked; // AC: it is the default, no
// need to repeat assignment
// Barrier initialization. Moved here from __kmp_env_initialize() Barrier branch
// bit control and barrier method control parts
#if KMP_FAST_REDUCTION_BARRIER
#define kmp_reduction_barrier_gather_bb ((int)1)
#define kmp_reduction_barrier_release_bb ((int)1)
#define kmp_reduction_barrier_gather_pat __kmp_barrier_gather_pat_dflt
#define kmp_reduction_barrier_release_pat __kmp_barrier_release_pat_dflt
#endif // KMP_FAST_REDUCTION_BARRIER
  for (i = bs_plain_barrier; i < bs_last_barrier; i++) {
    __kmp_barrier_gather_branch_bits[i] = __kmp_barrier_gather_bb_dflt;
    __kmp_barrier_release_branch_bits[i] = __kmp_barrier_release_bb_dflt;
    __kmp_barrier_gather_pattern[i] = __kmp_barrier_gather_pat_dflt;
    __kmp_barrier_release_pattern[i] = __kmp_barrier_release_pat_dflt;
#if KMP_FAST_REDUCTION_BARRIER
    if (i == bs_reduction_barrier) { // tested and confirmed on ALTIX only (
      // lin_64 ): hyper,1
      __kmp_barrier_gather_branch_bits[i] = kmp_reduction_barrier_gather_bb;
      __kmp_barrier_release_branch_bits[i] = kmp_reduction_barrier_release_bb;
      __kmp_barrier_gather_pattern[i] = kmp_reduction_barrier_gather_pat;
      __kmp_barrier_release_pattern[i] = kmp_reduction_barrier_release_pat;
    }
#endif // KMP_FAST_REDUCTION_BARRIER
  }
#if KMP_FAST_REDUCTION_BARRIER
#undef kmp_reduction_barrier_release_pat
#undef kmp_reduction_barrier_gather_pat
#undef kmp_reduction_barrier_release_bb
#undef kmp_reduction_barrier_gather_bb
#endif // KMP_FAST_REDUCTION_BARRIER
#if KMP_MIC_SUPPORTED
  if (__kmp_mic_type == mic2) { // KNC
    // AC: plane=3,2, forkjoin=2,1 are optimal for 240 threads on KNC
    __kmp_barrier_gather_branch_bits[bs_plain_barrier] = 3; // plain gather
    __kmp_barrier_release_branch_bits[bs_forkjoin_barrier] =
        1; // forkjoin release
    __kmp_barrier_gather_pattern[bs_forkjoin_barrier] = bp_hierarchical_bar;
    __kmp_barrier_release_pattern[bs_forkjoin_barrier] = bp_hierarchical_bar;
  }
#if KMP_FAST_REDUCTION_BARRIER
  if (__kmp_mic_type == mic2) { // KNC
    __kmp_barrier_gather_pattern[bs_reduction_barrier] = bp_hierarchical_bar;
    __kmp_barrier_release_pattern[bs_reduction_barrier] = bp_hierarchical_bar;
  }
#endif // KMP_FAST_REDUCTION_BARRIER
#endif // KMP_MIC_SUPPORTED

// From KMP_CHECKS initialization
#ifdef KMP_DEBUG
  __kmp_env_checks = TRUE; /* development versions have the extra checks */
#else
  __kmp_env_checks = FALSE; /* port versions do not have the extra checks */
#endif

  // From "KMP_FOREIGN_THREADS_THREADPRIVATE" initialization
  __kmp_foreign_tp = TRUE;

  __kmp_global.g.g_dynamic = FALSE;
  __kmp_global.g.g_dynamic_mode = dynamic_default;

  __kmp_init_nesting_mode();

  __kmp_env_initialize(NULL);

#if KMP_HAVE_MWAIT || KMP_HAVE_UMWAIT
  __kmp_user_level_mwait_init();
#endif
// Print all messages in message catalog for testing purposes.
#ifdef KMP_DEBUG
  char const *val = __kmp_env_get("KMP_DUMP_CATALOG");
  if (__kmp_str_match_true(val)) {
    kmp_str_buf_t buffer;
    __kmp_str_buf_init(&buffer);
    __kmp_i18n_dump_catalog(&buffer);
    __kmp_printf("%s", buffer.str);
    __kmp_str_buf_free(&buffer);
  }
  __kmp_env_free(&val);
#endif

  __kmp_threads_capacity =
      __kmp_initial_threads_capacity(__kmp_dflt_team_nth_ub);
  // Moved here from __kmp_env_initialize() "KMP_ALL_THREADPRIVATE" part
  __kmp_tp_capacity = __kmp_default_tp_capacity(
      __kmp_dflt_team_nth_ub, __kmp_max_nth, __kmp_allThreadsSpecified);

  // If the library is shut down properly, both pools must be NULL. Just in
  // case, set them to NULL -- some memory may leak, but subsequent code will
  // work even if pools are not freed.
  KMP_DEBUG_ASSERT(__kmp_thread_pool == NULL);
  KMP_DEBUG_ASSERT(__kmp_thread_pool_insert_pt == NULL);
  KMP_DEBUG_ASSERT(__kmp_team_pool == NULL);
  __kmp_thread_pool = NULL;
  __kmp_thread_pool_insert_pt = NULL;
  __kmp_team_pool = NULL;
  __kmp_free_agent_list = NULL;
  __kmp_free_agent_list_insert_pt = NULL;

  /* Allocate all of the variable sized records */
  /* NOTE: __kmp_threads_capacity entries are allocated, but the arrays are
   * expandable */
  /* Since allocation is cache-aligned, just add extra padding at the end */
  __kmp_free_agent_allowed_teams_capacity = __kmp_threads_capacity;
  size =
      (sizeof(kmp_info_t *) + sizeof(kmp_root_t *)) * __kmp_threads_capacity +
      CACHE_LINE;
  __kmp_threads = (kmp_info_t **)__kmp_allocate(size);
  __kmp_root = (kmp_root_t **)((char *)__kmp_threads +
                               sizeof(kmp_info_t *) * __kmp_threads_capacity);
  __kmp_free_agent_allowed_teams = (kmp_task_team_t **)__kmp_allocate(
                sizeof(kmp_task_team_t *) * __kmp_free_agent_allowed_teams_capacity);

  /* init thread counts */
  KMP_DEBUG_ASSERT(__kmp_all_nth ==
                   0); // Asserts fail if the library is reinitializing and
  KMP_DEBUG_ASSERT(__kmp_nth == 0); // something was wrong in termination.
  __kmp_all_nth = 0;
  __kmp_nth = 0;

  /* setup the uber master thread and hierarchy */
  gtid = __kmp_register_root(TRUE);
  KA_TRACE(10, ("__kmp_do_serial_initialize  T#%d\n", gtid));
  KMP_ASSERT(KMP_UBER_GTID(gtid));
  KMP_ASSERT(KMP_INITIAL_GTID(gtid));

  KMP_MB(); /* Flush all pending memory write invalidates.  */

  __kmp_common_initialize();

#if KMP_OS_UNIX
  /* invoke the child fork handler */
  __kmp_register_atfork();
#endif

#if !KMP_DYNAMIC_LIB
  {
    /* Invoke the exit handler when the program finishes, only for static
       library. For dynamic library, we already have _fini and DllMain. */
    int rc = atexit(__kmp_internal_end_atexit);
    if (rc != 0) {
      __kmp_fatal(KMP_MSG(FunctionError, "atexit()"), KMP_ERR(rc),
                  __kmp_msg_null);
    }
  }
#endif

#if KMP_HANDLE_SIGNALS
#if KMP_OS_UNIX
  /* NOTE: make sure that this is called before the user installs their own
     signal handlers so that the user handlers are called first. this way they
     can return false, not call our handler, avoid terminating the library, and
     continue execution where they left off. */
  __kmp_install_signals(FALSE);
#endif /* KMP_OS_UNIX */
#if KMP_OS_WINDOWS
  __kmp_install_signals(TRUE);
#endif /* KMP_OS_WINDOWS */
#endif

  /* we have finished the serial initialization */
  __kmp_init_counter++;

  __kmp_init_serial = TRUE;

  if (__kmp_settings) {
    __kmp_env_print();
  }

  if (__kmp_display_env || __kmp_display_env_verbose) {
    __kmp_env_print_2();
  }

#if OMPT_SUPPORT
  ompt_post_init();
#endif

  KMP_MB();

  KA_TRACE(10, ("__kmp_do_serial_initialize: exit\n"));
}

void __kmp_serial_initialize(void) {
  if (__kmp_init_serial) {
    return;
  }
  __kmp_acquire_bootstrap_lock(&__kmp_initz_lock);
  if (__kmp_init_serial) {
    __kmp_release_bootstrap_lock(&__kmp_initz_lock);
    return;
  }
  __kmp_do_serial_initialize();
  __kmp_release_bootstrap_lock(&__kmp_initz_lock);
}

static void __kmp_do_middle_initialize(void) {
  int i, j;
  int prev_dflt_team_nth;

  if (!__kmp_init_serial) {
    __kmp_do_serial_initialize();
  }

  KA_TRACE(10, ("__kmp_middle_initialize: enter\n"));

  if (UNLIKELY(!__kmp_need_register_serial)) {
    // We are in a forked child process. The registration was skipped during
    // serial initialization in __kmp_atfork_child handler. Do it here.
    __kmp_register_library_startup();
  }

  // Save the previous value for the __kmp_dflt_team_nth so that
  // we can avoid some reinitialization if it hasn't changed.
  prev_dflt_team_nth = __kmp_dflt_team_nth;

#if KMP_AFFINITY_SUPPORTED
  // __kmp_affinity_initialize() will try to set __kmp_ncores to the
  // number of cores on the machine.
  __kmp_affinity_initialize(__kmp_affinity);

  // Run through the __kmp_threads array and set the affinity mask
  // for each root thread that is currently registered with the RTL.
  for (i = 0; i < __kmp_threads_capacity; i++) {
    if (TCR_PTR(__kmp_threads[i]) != NULL) {
      // Free agent threads may have been allocated at this point,
      // and they are not root threads
      if (__kmp_threads[i]->th.th_active_role != OMP_ROLE_FREE_AGENT) {
        __kmp_affinity_set_init_mask(i, TRUE);
      }
    }
  }
#endif /* KMP_AFFINITY_SUPPORTED */

  KMP_ASSERT(__kmp_xproc > 0);
  if (__kmp_avail_proc == 0) {
    __kmp_avail_proc = __kmp_xproc;
  }

  // If there were empty places in num_threads list (OMP_NUM_THREADS=,,2,3),
  // correct them now
  j = 0;
  while ((j < __kmp_nested_nth.used) && !__kmp_nested_nth.nth[j]) {
    __kmp_nested_nth.nth[j] = __kmp_dflt_team_nth = __kmp_dflt_team_nth_ub =
        __kmp_avail_proc;
    j++;
  }

  if (__kmp_dflt_team_nth == 0) {
#ifdef KMP_DFLT_NTH_CORES
    // Default #threads = #cores
    __kmp_dflt_team_nth = __kmp_ncores;
    KA_TRACE(20, ("__kmp_middle_initialize: setting __kmp_dflt_team_nth = "
                  "__kmp_ncores (%d)\n",
                  __kmp_dflt_team_nth));
#else
    // Default #threads = #available OS procs
    __kmp_dflt_team_nth = __kmp_avail_proc;
    KA_TRACE(20, ("__kmp_middle_initialize: setting __kmp_dflt_team_nth = "
                  "__kmp_avail_proc(%d)\n",
                  __kmp_dflt_team_nth));
#endif /* KMP_DFLT_NTH_CORES */
  }

  if (__kmp_dflt_team_nth < KMP_MIN_NTH) {
    __kmp_dflt_team_nth = KMP_MIN_NTH;
  }
  if (__kmp_dflt_team_nth > __kmp_sys_max_nth) {
    __kmp_dflt_team_nth = __kmp_sys_max_nth;
  }

  if (__kmp_nesting_mode > 0)
    __kmp_set_nesting_mode_threads();

  // There's no harm in continuing if the following check fails,
  // but it indicates an error in the previous logic.
  KMP_DEBUG_ASSERT(__kmp_dflt_team_nth <= __kmp_dflt_team_nth_ub);

  if (__kmp_dflt_team_nth != prev_dflt_team_nth) {
    // Run through the __kmp_threads array and set the num threads icv for each
    // root thread that is currently registered with the RTL (which has not
    // already explicitly set its nthreads-var with a call to
    // omp_set_num_threads()).
    for (i = 0; i < __kmp_threads_capacity; i++) {
      kmp_info_t *thread = __kmp_threads[i];
      if (thread == NULL)
        continue;
      if (thread->th.th_current_task->td_icvs.nproc != 0)
        continue;

      set__nproc(__kmp_threads[i], __kmp_dflt_team_nth);
    }
  }
  KA_TRACE(
      20,
      ("__kmp_middle_initialize: final value for __kmp_dflt_team_nth = %d\n",
       __kmp_dflt_team_nth));

#ifdef KMP_ADJUST_BLOCKTIME
  /* Adjust blocktime to zero if necessary  now that __kmp_avail_proc is set */
  if (!__kmp_env_blocktime && (__kmp_avail_proc > 0)) {
    KMP_DEBUG_ASSERT(__kmp_avail_proc > 0);
    if (__kmp_nth > __kmp_avail_proc) {
      __kmp_zero_bt = TRUE;
    }
  }

#endif /* KMP_ADJUST_BLOCKTIME */

	/*Create and leave in the thread pool the threads required for a parallel region*/
	if(__kmp_free_agent_num_threads > 0){
	    int num_workers = __kmp_dflt_team_nth - __kmp_free_agent_num_threads;
    	int num_fa = (num_workers < 0) ? __kmp_free_agent_num_threads : __kmp_dflt_team_nth;

	    kmp_root_t *root = __kmp_threads[0]->th.th_root;
    	for(i = 1; i < num_workers; i++){
	    	__kmp_allocate_thread_middle_init(root, OMP_ROLE_NONE, i);
    	}
	    /*Create and start the initial free agent threads*/
    	for(; i < num_fa; i++){
	    	__kmp_allocate_thread_middle_init(root, OMP_ROLE_FREE_AGENT, i);
        }
    }
  //The root team is a serial team, so enable tasking for it
  //if we have free agent threads.
  if(__kmp_free_agent_num_threads > 0){
  	__kmp_enable_tasking_in_serial_mode(/*loc=*/ NULL, 0,
  			/*proxy=*/ true, /*detachable=*/ false, /*hidden_helper=*/ false);
  	// x86 needs this.
  	propagateFPControl(__kmp_threads[0]->th.th_team);
  }

  /* we have finished middle initialization */
  TCW_SYNC_4(__kmp_init_middle, TRUE);

  KA_TRACE(10, ("__kmp_do_middle_initialize: exit\n"));
}

void __kmp_middle_initialize(void) {
  if (__kmp_init_middle) {
    return;
  }
  __kmp_acquire_bootstrap_lock(&__kmp_initz_lock);
  if (__kmp_init_middle) {
    __kmp_release_bootstrap_lock(&__kmp_initz_lock);
    return;
  }
  __kmp_do_middle_initialize();
  __kmp_release_bootstrap_lock(&__kmp_initz_lock);
}

void __kmp_parallel_initialize(void) {
  int gtid = __kmp_entry_gtid(); // this might be a new root

  /* synchronize parallel initialization (for sibling) */
  if (TCR_4(__kmp_init_parallel))
    return;
  __kmp_acquire_bootstrap_lock(&__kmp_initz_lock);
  if (TCR_4(__kmp_init_parallel)) {
    __kmp_release_bootstrap_lock(&__kmp_initz_lock);
    return;
  }

  /* TODO reinitialization after we have already shut down */
  if (TCR_4(__kmp_global.g.g_done)) {
    KA_TRACE(
        10,
        ("__kmp_parallel_initialize: attempt to init while shutting down\n"));
    __kmp_infinite_loop();
  }

  /* jc: The lock __kmp_initz_lock is already held, so calling
     __kmp_serial_initialize would cause a deadlock.  So we call
     __kmp_do_serial_initialize directly. */
  if (!__kmp_init_middle) {
    __kmp_do_middle_initialize();
  }
  __kmp_assign_root_init_mask();
  __kmp_resume_if_hard_paused();

  /* begin initialization */
  KA_TRACE(10, ("__kmp_parallel_initialize: enter\n"));
  KMP_ASSERT(KMP_UBER_GTID(gtid));

#if KMP_ARCH_X86 || KMP_ARCH_X86_64
  // Save the FP control regs.
  // Worker threads will set theirs to these values at thread startup.
  __kmp_store_x87_fpu_control_word(&__kmp_init_x87_fpu_control_word);
  __kmp_store_mxcsr(&__kmp_init_mxcsr);
  __kmp_init_mxcsr &= KMP_X86_MXCSR_MASK;
#endif /* KMP_ARCH_X86 || KMP_ARCH_X86_64 */

#if KMP_OS_UNIX
#if KMP_HANDLE_SIGNALS
  /*  must be after __kmp_serial_initialize  */
  __kmp_install_signals(TRUE);
#endif
#endif

  __kmp_suspend_initialize();

#if defined(USE_LOAD_BALANCE)
  if (__kmp_global.g.g_dynamic_mode == dynamic_default) {
    __kmp_global.g.g_dynamic_mode = dynamic_load_balance;
  }
#else
  if (__kmp_global.g.g_dynamic_mode == dynamic_default) {
    __kmp_global.g.g_dynamic_mode = dynamic_thread_limit;
  }
#endif

  if (__kmp_version) {
    __kmp_print_version_2();
  }

  /* we have finished parallel initialization */
  TCW_SYNC_4(__kmp_init_parallel, TRUE);

  KMP_MB();
  KA_TRACE(10, ("__kmp_parallel_initialize: exit\n"));

  __kmp_release_bootstrap_lock(&__kmp_initz_lock);
}

void __kmp_hidden_helper_initialize() {
  if (TCR_4(__kmp_init_hidden_helper))
    return;

  // __kmp_parallel_initialize is required before we initialize hidden helper
  if (!TCR_4(__kmp_init_parallel))
    __kmp_parallel_initialize();

  // Double check. Note that this double check should not be placed before
  // __kmp_parallel_initialize as it will cause dead lock.
  __kmp_acquire_bootstrap_lock(&__kmp_initz_lock);
  if (TCR_4(__kmp_init_hidden_helper)) {
    __kmp_release_bootstrap_lock(&__kmp_initz_lock);
    return;
  }

#if KMP_AFFINITY_SUPPORTED
  // Initialize hidden helper affinity settings.
  // The above __kmp_parallel_initialize() will initialize
  // regular affinity (and topology) if not already done.
  if (!__kmp_hh_affinity.flags.initialized)
    __kmp_affinity_initialize(__kmp_hh_affinity);
#endif

  // Set the count of hidden helper tasks to be executed to zero
  KMP_ATOMIC_ST_REL(&__kmp_unexecuted_hidden_helper_tasks, 0);

  // Set the global variable indicating that we're initializing hidden helper
  // team/threads
  TCW_SYNC_4(__kmp_init_hidden_helper_threads, TRUE);

  // Platform independent initialization
  __kmp_do_initialize_hidden_helper_threads();

  // Wait here for the finish of initialization of hidden helper teams
  __kmp_hidden_helper_threads_initz_wait();

  // We have finished hidden helper initialization
  TCW_SYNC_4(__kmp_init_hidden_helper, TRUE);

  __kmp_release_bootstrap_lock(&__kmp_initz_lock);
}

/* ------------------------------------------------------------------------ */

void __kmp_run_before_invoked_task(int gtid, int tid, kmp_info_t *this_thr,
                                   kmp_team_t *team) {
  kmp_disp_t *dispatch;

  KMP_MB();

  /* none of the threads have encountered any constructs, yet. */
  this_thr->th.th_local.this_construct = 0;
#if KMP_CACHE_MANAGE
  KMP_CACHE_PREFETCH(&this_thr->th.th_bar[bs_forkjoin_barrier].bb.b_arrived);
#endif /* KMP_CACHE_MANAGE */
  dispatch = (kmp_disp_t *)TCR_PTR(this_thr->th.th_dispatch);
  KMP_DEBUG_ASSERT(dispatch);
  KMP_DEBUG_ASSERT(team->t.t_dispatch);
  // KMP_DEBUG_ASSERT( this_thr->th.th_dispatch == &team->t.t_dispatch[
  // this_thr->th.th_info.ds.ds_tid ] );

  dispatch->th_disp_index = 0; /* reset the dispatch buffer counter */
  dispatch->th_doacross_buf_idx = 0; // reset doacross dispatch buffer counter
  if (__kmp_env_consistency_check)
    __kmp_push_parallel(gtid, team->t.t_ident);

  KMP_MB(); /* Flush all pending memory write invalidates.  */
}

void __kmp_run_after_invoked_task(int gtid, int tid, kmp_info_t *this_thr,
                                  kmp_team_t *team) {
  if (__kmp_env_consistency_check)
    __kmp_pop_parallel(gtid, team->t.t_ident);

  __kmp_finish_implicit_task(this_thr);
}

int __kmp_invoke_task_func(int gtid) {
  int rc;
  int tid = __kmp_tid_from_gtid(gtid);
  kmp_info_t *this_thr = __kmp_threads[gtid];
  kmp_team_t *team = this_thr->th.th_team;

  __kmp_run_before_invoked_task(gtid, tid, this_thr, team);
#if USE_ITT_BUILD
  if (__itt_stack_caller_create_ptr) {
    // inform ittnotify about entering user's code
    if (team->t.t_stack_id != NULL) {
      __kmp_itt_stack_callee_enter((__itt_caller)team->t.t_stack_id);
    } else {
      KMP_DEBUG_ASSERT(team->t.t_parent->t.t_stack_id != NULL);
      __kmp_itt_stack_callee_enter(
          (__itt_caller)team->t.t_parent->t.t_stack_id);
    }
  }
#endif /* USE_ITT_BUILD */
#if INCLUDE_SSC_MARKS
  SSC_MARK_INVOKING();
#endif

#if OMPT_SUPPORT
  void *dummy;
  void **exit_frame_p;
  ompt_data_t *my_task_data;
  ompt_data_t *my_parallel_data;
  int ompt_team_size;

  if (ompt_enabled.enabled) {
    exit_frame_p = &(team->t.t_implicit_task_taskdata[tid]
                         .ompt_task_info.frame.exit_frame.ptr);
  } else {
    exit_frame_p = &dummy;
  }

  my_task_data =
      &(team->t.t_implicit_task_taskdata[tid].ompt_task_info.task_data);
  my_parallel_data = &(team->t.ompt_team_info.parallel_data);
  if (ompt_enabled.ompt_callback_implicit_task) {
    ompt_team_size = team->t.t_nproc;
    ompt_callbacks.ompt_callback(ompt_callback_implicit_task)(
        ompt_scope_begin, my_parallel_data, my_task_data, ompt_team_size,
        __kmp_tid_from_gtid(gtid), ompt_task_implicit);
    OMPT_CUR_TASK_INFO(this_thr)->thread_num = __kmp_tid_from_gtid(gtid);
  }
#endif

#if KMP_STATS_ENABLED
  stats_state_e previous_state = KMP_GET_THREAD_STATE();
  if (previous_state == stats_state_e::TEAMS_REGION) {
    KMP_PUSH_PARTITIONED_TIMER(OMP_teams);
  } else {
    KMP_PUSH_PARTITIONED_TIMER(OMP_parallel);
  }
  KMP_SET_THREAD_STATE(IMPLICIT_TASK);
#endif

  rc = __kmp_invoke_microtask((microtask_t)TCR_SYNC_PTR(team->t.t_pkfn), gtid,
                              tid, (int)team->t.t_argc, (void **)team->t.t_argv
#if OMPT_SUPPORT
                              ,
                              exit_frame_p
#endif
  );
#if OMPT_SUPPORT
  *exit_frame_p = NULL;
  this_thr->th.ompt_thread_info.parallel_flags |= ompt_parallel_team;
#endif

#if KMP_STATS_ENABLED
  if (previous_state == stats_state_e::TEAMS_REGION) {
    KMP_SET_THREAD_STATE(previous_state);
  }
  KMP_POP_PARTITIONED_TIMER();
#endif

#if USE_ITT_BUILD
  if (__itt_stack_caller_create_ptr) {
    // inform ittnotify about leaving user's code
    if (team->t.t_stack_id != NULL) {
      __kmp_itt_stack_callee_leave((__itt_caller)team->t.t_stack_id);
    } else {
      KMP_DEBUG_ASSERT(team->t.t_parent->t.t_stack_id != NULL);
      __kmp_itt_stack_callee_leave(
          (__itt_caller)team->t.t_parent->t.t_stack_id);
    }
  }
#endif /* USE_ITT_BUILD */
  __kmp_run_after_invoked_task(gtid, tid, this_thr, team);

  return rc;
}

void __kmp_teams_master(int gtid) {
  // This routine is called by all primary threads in teams construct
  kmp_info_t *thr = __kmp_threads[gtid];
  kmp_team_t *team = thr->th.th_team;
  ident_t *loc = team->t.t_ident;
  thr->th.th_set_nproc = thr->th.th_teams_size.nth;
  KMP_DEBUG_ASSERT(thr->th.th_teams_microtask);
  KMP_DEBUG_ASSERT(thr->th.th_set_nproc);
  KA_TRACE(20, ("__kmp_teams_master: T#%d, Tid %d, microtask %p\n", gtid,
                __kmp_tid_from_gtid(gtid), thr->th.th_teams_microtask));

  // This thread is a new CG root.  Set up the proper variables.
  kmp_cg_root_t *tmp = (kmp_cg_root_t *)__kmp_allocate(sizeof(kmp_cg_root_t));
  tmp->cg_root = thr; // Make thr the CG root
  // Init to thread limit stored when league primary threads were forked
  tmp->cg_thread_limit = thr->th.th_current_task->td_icvs.thread_limit;
  tmp->cg_nthreads = 1; // Init counter to one active thread, this one
  KA_TRACE(100, ("__kmp_teams_master: Thread %p created node %p and init"
                 " cg_nthreads to 1\n",
                 thr, tmp));
  tmp->up = thr->th.th_cg_roots;
  thr->th.th_cg_roots = tmp;

// Launch league of teams now, but not let workers execute
// (they hang on fork barrier until next parallel)
#if INCLUDE_SSC_MARKS
  SSC_MARK_FORKING();
#endif
  __kmp_fork_call(loc, gtid, fork_context_intel, team->t.t_argc,
                  (microtask_t)thr->th.th_teams_microtask, // "wrapped" task
                  VOLATILE_CAST(launch_t) __kmp_invoke_task_func, NULL);
#if INCLUDE_SSC_MARKS
  SSC_MARK_JOINING();
#endif
  // If the team size was reduced from the limit, set it to the new size
  if (thr->th.th_team_nproc < thr->th.th_teams_size.nth)
    thr->th.th_teams_size.nth = thr->th.th_team_nproc;
  // AC: last parameter "1" eliminates join barrier which won't work because
  // worker threads are in a fork barrier waiting for more parallel regions
  __kmp_join_call(loc, gtid
#if OMPT_SUPPORT
                  ,
                  fork_context_intel
#endif
                  ,
                  1);
}

int __kmp_invoke_teams_master(int gtid) {
  kmp_info_t *this_thr = __kmp_threads[gtid];
  kmp_team_t *team = this_thr->th.th_team;
#if KMP_DEBUG
  if (!__kmp_threads[gtid]->th.th_team->t.t_serialized)
    KMP_DEBUG_ASSERT((void *)__kmp_threads[gtid]->th.th_team->t.t_pkfn ==
                     (void *)__kmp_teams_master);
#endif
  __kmp_run_before_invoked_task(gtid, 0, this_thr, team);
#if OMPT_SUPPORT
  int tid = __kmp_tid_from_gtid(gtid);
  ompt_data_t *task_data =
      &team->t.t_implicit_task_taskdata[tid].ompt_task_info.task_data;
  ompt_data_t *parallel_data = &team->t.ompt_team_info.parallel_data;
  if (ompt_enabled.ompt_callback_implicit_task) {
    ompt_callbacks.ompt_callback(ompt_callback_implicit_task)(
        ompt_scope_begin, parallel_data, task_data, team->t.t_nproc, tid,
        ompt_task_initial);
    OMPT_CUR_TASK_INFO(this_thr)->thread_num = tid;
  }
#endif
  __kmp_teams_master(gtid);
#if OMPT_SUPPORT
  this_thr->th.ompt_thread_info.parallel_flags |= ompt_parallel_league;
#endif
  __kmp_run_after_invoked_task(gtid, 0, this_thr, team);
  return 1;
}

/* this sets the requested number of threads for the next parallel region
   encountered by this team. since this should be enclosed in the forkjoin
   critical section it should avoid race conditions with asymmetrical nested
   parallelism */

void __kmp_push_num_threads(ident_t *id, int gtid, int num_threads) {
  kmp_info_t *thr = __kmp_threads[gtid];

  if (num_threads > 0)
    thr->th.th_set_nproc = num_threads;
}

static void __kmp_push_thread_limit(kmp_info_t *thr, int num_teams,
                                    int num_threads) {
  KMP_DEBUG_ASSERT(thr);
  // Remember the number of threads for inner parallel regions
  if (!TCR_4(__kmp_init_middle))
    __kmp_middle_initialize(); // get internal globals calculated
  __kmp_assign_root_init_mask();
  KMP_DEBUG_ASSERT(__kmp_avail_proc);
  KMP_DEBUG_ASSERT(__kmp_dflt_team_nth);

  if (num_threads == 0) {
    if (__kmp_teams_thread_limit > 0) {
      num_threads = __kmp_teams_thread_limit;
    } else {
      num_threads = __kmp_avail_proc / num_teams;
    }
    // adjust num_threads w/o warning as it is not user setting
    // num_threads = min(num_threads, nthreads-var, thread-limit-var)
    // no thread_limit clause specified -  do not change thread-limit-var ICV
    if (num_threads > __kmp_dflt_team_nth) {
      num_threads = __kmp_dflt_team_nth; // honor nthreads-var ICV
    }
    if (num_threads > thr->th.th_current_task->td_icvs.thread_limit) {
      num_threads = thr->th.th_current_task->td_icvs.thread_limit;
    } // prevent team size to exceed thread-limit-var
    if (num_teams * num_threads > __kmp_teams_max_nth) {
      num_threads = __kmp_teams_max_nth / num_teams;
    }
    if (num_threads == 0) {
      num_threads = 1;
    }
  } else {
    if (num_threads < 0) {
      __kmp_msg(kmp_ms_warning, KMP_MSG(CantFormThrTeam, num_threads, 1),
                __kmp_msg_null);
      num_threads = 1;
    }
    // This thread will be the primary thread of the league primary threads
    // Store new thread limit; old limit is saved in th_cg_roots list
    thr->th.th_current_task->td_icvs.thread_limit = num_threads;
    // num_threads = min(num_threads, nthreads-var)
    if (num_threads > __kmp_dflt_team_nth) {
      num_threads = __kmp_dflt_team_nth; // honor nthreads-var ICV
    }
    if (num_teams * num_threads > __kmp_teams_max_nth) {
      int new_threads = __kmp_teams_max_nth / num_teams;
      if (new_threads == 0) {
        new_threads = 1;
      }
      if (new_threads != num_threads) {
        if (!__kmp_reserve_warn) { // user asked for too many threads
          __kmp_reserve_warn = 1; // conflicts with KMP_TEAMS_THREAD_LIMIT
          __kmp_msg(kmp_ms_warning,
                    KMP_MSG(CantFormThrTeam, num_threads, new_threads),
                    KMP_HNT(Unset_ALL_THREADS), __kmp_msg_null);
        }
      }
      num_threads = new_threads;
    }
  }
  thr->th.th_teams_size.nth = num_threads;
}

/* this sets the requested number of teams for the teams region and/or
   the number of threads for the next parallel region encountered  */
void __kmp_push_num_teams(ident_t *id, int gtid, int num_teams,
                          int num_threads) {
  kmp_info_t *thr = __kmp_threads[gtid];
  if (num_teams < 0) {
    // OpenMP specification requires requested values to be positive,
    // but people can send us any value, so we'd better check
    __kmp_msg(kmp_ms_warning, KMP_MSG(NumTeamsNotPositive, num_teams, 1),
              __kmp_msg_null);
    num_teams = 1;
  }
  if (num_teams == 0) {
    if (__kmp_nteams > 0) {
      num_teams = __kmp_nteams;
    } else {
      num_teams = 1; // default number of teams is 1.
    }
  }
  if (num_teams > __kmp_teams_max_nth) { // if too many teams requested?
    if (!__kmp_reserve_warn) {
      __kmp_reserve_warn = 1;
      __kmp_msg(kmp_ms_warning,
                KMP_MSG(CantFormThrTeam, num_teams, __kmp_teams_max_nth),
                KMP_HNT(Unset_ALL_THREADS), __kmp_msg_null);
    }
    num_teams = __kmp_teams_max_nth;
  }
  // Set number of teams (number of threads in the outer "parallel" of the
  // teams)
  thr->th.th_set_nproc = thr->th.th_teams_size.nteams = num_teams;

  __kmp_push_thread_limit(thr, num_teams, num_threads);
}

/* This sets the requested number of teams for the teams region and/or
   the number of threads for the next parallel region encountered  */
void __kmp_push_num_teams_51(ident_t *id, int gtid, int num_teams_lb,
                             int num_teams_ub, int num_threads) {
  kmp_info_t *thr = __kmp_threads[gtid];
  KMP_DEBUG_ASSERT(num_teams_lb >= 0 && num_teams_ub >= 0);
  KMP_DEBUG_ASSERT(num_teams_ub >= num_teams_lb);
  KMP_DEBUG_ASSERT(num_threads >= 0);

  if (num_teams_lb > num_teams_ub) {
    __kmp_fatal(KMP_MSG(FailedToCreateTeam, num_teams_lb, num_teams_ub),
                KMP_HNT(SetNewBound, __kmp_teams_max_nth), __kmp_msg_null);
  }

  int num_teams = 1; // defalt number of teams is 1.

  if (num_teams_lb == 0 && num_teams_ub > 0)
    num_teams_lb = num_teams_ub;

  if (num_teams_lb == 0 && num_teams_ub == 0) { // no num_teams clause
    num_teams = (__kmp_nteams > 0) ? __kmp_nteams : num_teams;
    if (num_teams > __kmp_teams_max_nth) {
      if (!__kmp_reserve_warn) {
        __kmp_reserve_warn = 1;
        __kmp_msg(kmp_ms_warning,
                  KMP_MSG(CantFormThrTeam, num_teams, __kmp_teams_max_nth),
                  KMP_HNT(Unset_ALL_THREADS), __kmp_msg_null);
      }
      num_teams = __kmp_teams_max_nth;
    }
  } else if (num_teams_lb == num_teams_ub) { // requires exact number of teams
    num_teams = num_teams_ub;
  } else { // num_teams_lb <= num_teams <= num_teams_ub
    if (num_threads <= 0) {
      if (num_teams_ub > __kmp_teams_max_nth) {
        num_teams = num_teams_lb;
      } else {
        num_teams = num_teams_ub;
      }
    } else {
      num_teams = (num_threads > __kmp_teams_max_nth)
                      ? num_teams
                      : __kmp_teams_max_nth / num_threads;
      if (num_teams < num_teams_lb) {
        num_teams = num_teams_lb;
      } else if (num_teams > num_teams_ub) {
        num_teams = num_teams_ub;
      }
    }
  }
  // Set number of teams (number of threads in the outer "parallel" of the
  // teams)
  thr->th.th_set_nproc = thr->th.th_teams_size.nteams = num_teams;

  __kmp_push_thread_limit(thr, num_teams, num_threads);
}

// Set the proc_bind var to use in the following parallel region.
void __kmp_push_proc_bind(ident_t *id, int gtid, kmp_proc_bind_t proc_bind) {
  kmp_info_t *thr = __kmp_threads[gtid];
  thr->th.th_set_proc_bind = proc_bind;
}

/* Launch the worker threads into the microtask. */

void __kmp_internal_fork(ident_t *id, int gtid, kmp_team_t *team) {
  kmp_info_t *this_thr = __kmp_threads[gtid];

#ifdef KMP_DEBUG
  int f;
#endif /* KMP_DEBUG */

  KMP_DEBUG_ASSERT(team);
  KMP_DEBUG_ASSERT(this_thr->th.th_team == team);
  KMP_ASSERT(KMP_MASTER_GTID(gtid));
  KMP_MB(); /* Flush all pending memory write invalidates.  */

  team->t.t_construct = 0; /* no single directives seen yet */
  team->t.t_ordered.dt.t_value =
      0; /* thread 0 enters the ordered section first */

  /* Reset the identifiers on the dispatch buffer */
  KMP_DEBUG_ASSERT(team->t.t_disp_buffer);
  if (team->t.t_max_nproc > 1) {
    int i;
    for (i = 0; i < __kmp_dispatch_num_buffers; ++i) {
      team->t.t_disp_buffer[i].buffer_index = i;
      team->t.t_disp_buffer[i].doacross_buf_idx = i;
    }
  } else {
    team->t.t_disp_buffer[0].buffer_index = 0;
    team->t.t_disp_buffer[0].doacross_buf_idx = 0;
  }

  KMP_MB(); /* Flush all pending memory write invalidates.  */
  KMP_ASSERT(this_thr->th.th_team == team);

#ifdef KMP_DEBUG
  for (f = 0; f < team->t.t_nproc; f++) {
    KMP_DEBUG_ASSERT(team->t.t_threads[f] &&
                     team->t.t_threads[f]->th.th_team_nproc == team->t.t_nproc);
  }
#endif /* KMP_DEBUG */

  /* release the worker threads so they may begin working */
  __kmp_fork_barrier(gtid, 0);
}

void __kmp_internal_join(ident_t *id, int gtid, kmp_team_t *team) {
  kmp_info_t *this_thr = __kmp_threads[gtid];

  KMP_DEBUG_ASSERT(team);
  KMP_DEBUG_ASSERT(this_thr->th.th_team == team);
  KMP_ASSERT(KMP_MASTER_GTID(gtid));
  KMP_MB(); /* Flush all pending memory write invalidates.  */

  /* Join barrier after fork */

#ifdef KMP_DEBUG
  if (__kmp_threads[gtid] &&
      __kmp_threads[gtid]->th.th_team_nproc != team->t.t_nproc) {
    __kmp_printf("GTID: %d, __kmp_threads[%d]=%p\n", gtid, gtid,
                 __kmp_threads[gtid]);
    __kmp_printf("__kmp_threads[%d]->th.th_team_nproc=%d, TEAM: %p, "
                 "team->t.t_nproc=%d\n",
                 gtid, __kmp_threads[gtid]->th.th_team_nproc, team,
                 team->t.t_nproc);
    __kmp_print_structure();
  }
  KMP_DEBUG_ASSERT(__kmp_threads[gtid] &&
                   __kmp_threads[gtid]->th.th_team_nproc == team->t.t_nproc);
#endif /* KMP_DEBUG */

  __kmp_join_barrier(gtid); /* wait for everyone */
#if OMPT_SUPPORT
  if (ompt_enabled.enabled &&
      this_thr->th.ompt_thread_info.state == ompt_state_wait_barrier_implicit) {
    int ds_tid = this_thr->th.th_info.ds.ds_tid;
    ompt_data_t *task_data = OMPT_CUR_TASK_DATA(this_thr);
    this_thr->th.ompt_thread_info.state = ompt_state_overhead;
#if OMPT_OPTIONAL
    void *codeptr = NULL;
    if (KMP_MASTER_TID(ds_tid) &&
        (ompt_callbacks.ompt_callback(ompt_callback_sync_region_wait) ||
         ompt_callbacks.ompt_callback(ompt_callback_sync_region)))
      codeptr = OMPT_CUR_TEAM_INFO(this_thr)->master_return_address;

    if (ompt_enabled.ompt_callback_sync_region_wait) {
      ompt_callbacks.ompt_callback(ompt_callback_sync_region_wait)(
          ompt_sync_region_barrier_implicit, ompt_scope_end, NULL, task_data,
          codeptr);
    }
    if (ompt_enabled.ompt_callback_sync_region) {
      ompt_callbacks.ompt_callback(ompt_callback_sync_region)(
          ompt_sync_region_barrier_implicit, ompt_scope_end, NULL, task_data,
          codeptr);
    }
#endif
    if (!KMP_MASTER_TID(ds_tid) && ompt_enabled.ompt_callback_implicit_task) {
      ompt_callbacks.ompt_callback(ompt_callback_implicit_task)(
          ompt_scope_end, NULL, task_data, 0, ds_tid,
          ompt_task_implicit); // TODO: Can this be ompt_task_initial?
    }
  }
#endif

  KMP_MB(); /* Flush all pending memory write invalidates.  */
  KMP_ASSERT(this_thr->th.th_team == team);

  KMP_MB();
}

/* ------------------------------------------------------------------------ */

#ifdef USE_LOAD_BALANCE

// Return the worker threads actively spinning in the hot team, if we
// are at the outermost level of parallelism.  Otherwise, return 0.
static int __kmp_active_hot_team_nproc(kmp_root_t *root) {
  int i;
  int retval;
  kmp_team_t *hot_team;

  if (root->r.r_active) {
    return 0;
  }
  hot_team = root->r.r_hot_team;
  if (__kmp_dflt_blocktime == KMP_MAX_BLOCKTIME) {
    return hot_team->t.t_nproc - 1; // Don't count primary thread
  }

  // Skip the primary thread - it is accounted for elsewhere.
  retval = 0;
  for (i = 1; i < hot_team->t.t_nproc; i++) {
    if (hot_team->t.t_threads[i]->th.th_active) {
      retval++;
    }
  }
  return retval;
}

// Perform an automatic adjustment to the number of
// threads used by the next parallel region.
static int __kmp_load_balance_nproc(kmp_root_t *root, int set_nproc) {
  int retval;
  int pool_active;
  int hot_team_active;
  int team_curr_active;
  int system_active;

  KB_TRACE(20, ("__kmp_load_balance_nproc: called root:%p set_nproc:%d\n", root,
                set_nproc));
  KMP_DEBUG_ASSERT(root);
  KMP_DEBUG_ASSERT(root->r.r_root_team->t.t_threads[0]
                       ->th.th_current_task->td_icvs.dynamic == TRUE);
  KMP_DEBUG_ASSERT(set_nproc > 1);

  if (set_nproc == 1) {
    KB_TRACE(20, ("__kmp_load_balance_nproc: serial execution.\n"));
    return 1;
  }

  // Threads that are active in the thread pool, active in the hot team for this
  // particular root (if we are at the outer par level), and the currently
  // executing thread (to become the primary thread) are available to add to the
  // new team, but are currently contributing to the system load, and must be
  // accounted for.
  pool_active = __kmp_thread_pool_active_nth;
  hot_team_active = __kmp_active_hot_team_nproc(root);
  team_curr_active = pool_active + hot_team_active + 1;

  // Check the system load.
  system_active = __kmp_get_load_balance(__kmp_avail_proc + team_curr_active);
  KB_TRACE(30, ("__kmp_load_balance_nproc: system active = %d pool active = %d "
                "hot team active = %d\n",
                system_active, pool_active, hot_team_active));

  if (system_active < 0) {
    // There was an error reading the necessary info from /proc, so use the
    // thread limit algorithm instead. Once we set __kmp_global.g.g_dynamic_mode
    // = dynamic_thread_limit, we shouldn't wind up getting back here.
    __kmp_global.g.g_dynamic_mode = dynamic_thread_limit;
    KMP_WARNING(CantLoadBalUsing, "KMP_DYNAMIC_MODE=thread limit");

    // Make this call behave like the thread limit algorithm.
    retval = __kmp_avail_proc - __kmp_nth +
             (root->r.r_active ? 1 : root->r.r_hot_team->t.t_nproc);
    if (retval > set_nproc) {
      retval = set_nproc;
    }
    if (retval < KMP_MIN_NTH) {
      retval = KMP_MIN_NTH;
    }

    KB_TRACE(20, ("__kmp_load_balance_nproc: thread limit exit. retval:%d\n",
                  retval));
    return retval;
  }

  // There is a slight delay in the load balance algorithm in detecting new
  // running procs. The real system load at this instant should be at least as
  // large as the #active omp thread that are available to add to the team.
  if (system_active < team_curr_active) {
    system_active = team_curr_active;
  }
  retval = __kmp_avail_proc - system_active + team_curr_active;
  if (retval > set_nproc) {
    retval = set_nproc;
  }
  if (retval < KMP_MIN_NTH) {
    retval = KMP_MIN_NTH;
  }

  KB_TRACE(20, ("__kmp_load_balance_nproc: exit. retval:%d\n", retval));
  return retval;
} // __kmp_load_balance_nproc()

#endif /* USE_LOAD_BALANCE */

/* ------------------------------------------------------------------------ */

/* NOTE: this is called with the __kmp_init_lock held */
void __kmp_cleanup(void) {
  int f;

  KA_TRACE(10, ("__kmp_cleanup: enter\n"));

  if (TCR_4(__kmp_init_parallel)) {
#if KMP_HANDLE_SIGNALS
    __kmp_remove_signals();
#endif
    TCW_4(__kmp_init_parallel, FALSE);
  }

  if (TCR_4(__kmp_init_middle)) {
#if KMP_AFFINITY_SUPPORTED
    __kmp_affinity_uninitialize();
#endif /* KMP_AFFINITY_SUPPORTED */
    __kmp_cleanup_hierarchy();
    TCW_4(__kmp_init_middle, FALSE);
  }

  KA_TRACE(10, ("__kmp_cleanup: go serial cleanup\n"));

  if (__kmp_init_serial) {
    __kmp_runtime_destroy();
    __kmp_init_serial = FALSE;
  }

  __kmp_cleanup_threadprivate_caches();

  for (f = 0; f < __kmp_threads_capacity; f++) {
    if (__kmp_root[f] != NULL) {
      __kmp_free(__kmp_root[f]);
      __kmp_root[f] = NULL;
    }
  }
  __kmp_free(__kmp_threads);
  // __kmp_threads and __kmp_root were allocated at once, as single block, so
  // there is no need in freeing __kmp_root.
  __kmp_threads = NULL;
  __kmp_root = NULL;
  __kmp_threads_capacity = 0;

  // Free old __kmp_threads arrays if they exist.
  kmp_old_threads_list_t *ptr = __kmp_old_threads_list;
  while (ptr) {
    kmp_old_threads_list_t *next = ptr->next;
    __kmp_free(ptr->threads);
    __kmp_free(ptr);
    ptr = next;
  }

#if KMP_USE_DYNAMIC_LOCK
  __kmp_cleanup_indirect_user_locks();
#else
  __kmp_cleanup_user_locks();
#endif
#if OMPD_SUPPORT
  if (ompd_state) {
    __kmp_free(ompd_env_block);
    ompd_env_block = NULL;
    ompd_env_block_size = 0;
  }
#endif

#if KMP_AFFINITY_SUPPORTED
  KMP_INTERNAL_FREE(CCAST(char *, __kmp_cpuinfo_file));
  __kmp_cpuinfo_file = NULL;
#endif /* KMP_AFFINITY_SUPPORTED */

#if KMP_USE_ADAPTIVE_LOCKS
#if KMP_DEBUG_ADAPTIVE_LOCKS
  __kmp_print_speculative_stats();
#endif
#endif
  KMP_INTERNAL_FREE(__kmp_nested_nth.nth);
  __kmp_nested_nth.nth = NULL;
  __kmp_nested_nth.size = 0;
  __kmp_nested_nth.used = 0;
  KMP_INTERNAL_FREE(__kmp_nested_proc_bind.bind_types);
  __kmp_nested_proc_bind.bind_types = NULL;
  __kmp_nested_proc_bind.size = 0;
  __kmp_nested_proc_bind.used = 0;
  if (__kmp_affinity_format) {
    KMP_INTERNAL_FREE(__kmp_affinity_format);
    __kmp_affinity_format = NULL;
  }

  __kmp_i18n_catclose();

#if KMP_USE_HIER_SCHED
  __kmp_hier_scheds.deallocate();
#endif

#if KMP_STATS_ENABLED
  __kmp_stats_fini();
#endif

  KA_TRACE(10, ("__kmp_cleanup: exit\n"));
}

/* ------------------------------------------------------------------------ */

int __kmp_ignore_mppbeg(void) {
  char *env;

  if ((env = getenv("KMP_IGNORE_MPPBEG")) != NULL) {
    if (__kmp_str_match_false(env))
      return FALSE;
  }
  // By default __kmpc_begin() is no-op.
  return TRUE;
}

int __kmp_ignore_mppend(void) {
  char *env;

  if ((env = getenv("KMP_IGNORE_MPPEND")) != NULL) {
    if (__kmp_str_match_false(env))
      return FALSE;
  }
  // By default __kmpc_end() is no-op.
  return TRUE;
}

void __kmp_internal_begin(void) {
  int gtid;
  kmp_root_t *root;

  /* this is a very important step as it will register new sibling threads
     and assign these new uber threads a new gtid */
  gtid = __kmp_entry_gtid();
  root = __kmp_threads[gtid]->th.th_root;
  KMP_ASSERT(KMP_UBER_GTID(gtid));

  if (root->r.r_begin)
    return;
  __kmp_acquire_lock(&root->r.r_begin_lock, gtid);
  if (root->r.r_begin) {
    __kmp_release_lock(&root->r.r_begin_lock, gtid);
    return;
  }

  root->r.r_begin = TRUE;

  __kmp_release_lock(&root->r.r_begin_lock, gtid);
}

/* ------------------------------------------------------------------------ */

void __kmp_user_set_library(enum library_type arg) {
  int gtid;
  kmp_root_t *root;
  kmp_info_t *thread;

  /* first, make sure we are initialized so we can get our gtid */

  gtid = __kmp_entry_gtid();
  thread = __kmp_threads[gtid];

  root = thread->th.th_root;

  KA_TRACE(20, ("__kmp_user_set_library: enter T#%d, arg: %d, %d\n", gtid, arg,
                library_serial));
  if (root->r.r_in_parallel) { /* Must be called in serial section of top-level
                                  thread */
    KMP_WARNING(SetLibraryIncorrectCall);
    return;
  }

  switch (arg) {
  case library_serial:
    thread->th.th_set_nproc = 0;
    set__nproc(thread, 1);
    break;
  case library_turnaround:
    thread->th.th_set_nproc = 0;
    set__nproc(thread, __kmp_dflt_team_nth ? __kmp_dflt_team_nth
                                           : __kmp_dflt_team_nth_ub);
    break;
  case library_throughput:
    thread->th.th_set_nproc = 0;
    set__nproc(thread, __kmp_dflt_team_nth ? __kmp_dflt_team_nth
                                           : __kmp_dflt_team_nth_ub);
    break;
  default:
    KMP_FATAL(UnknownLibraryType, arg);
  }

  __kmp_aux_set_library(arg);
}

void __kmp_aux_set_stacksize(size_t arg) {
  if (!__kmp_init_serial)
    __kmp_serial_initialize();

#if KMP_OS_DARWIN
  if (arg & (0x1000 - 1)) {
    arg &= ~(0x1000 - 1);
    if (arg + 0x1000) /* check for overflow if we round up */
      arg += 0x1000;
  }
#endif
  __kmp_acquire_bootstrap_lock(&__kmp_initz_lock);

  /* only change the default stacksize before the first parallel region */
  if (!TCR_4(__kmp_init_parallel)) {
    size_t value = arg; /* argument is in bytes */

    if (value < __kmp_sys_min_stksize)
      value = __kmp_sys_min_stksize;
    else if (value > KMP_MAX_STKSIZE)
      value = KMP_MAX_STKSIZE;

    __kmp_stksize = value;

    __kmp_env_stksize = TRUE; /* was KMP_STACKSIZE specified? */
  }

  __kmp_release_bootstrap_lock(&__kmp_initz_lock);
}

/* set the behaviour of the runtime library */
/* TODO this can cause some odd behaviour with sibling parallelism... */
void __kmp_aux_set_library(enum library_type arg) {
  __kmp_library = arg;

  switch (__kmp_library) {
  case library_serial: {
    KMP_INFORM(LibraryIsSerial);
  } break;
  case library_turnaround:
    if (__kmp_use_yield == 1 && !__kmp_use_yield_exp_set)
      __kmp_use_yield = 2; // only yield when oversubscribed
    break;
  case library_throughput:
    if (__kmp_dflt_blocktime == KMP_MAX_BLOCKTIME)
      __kmp_dflt_blocktime = KMP_DEFAULT_BLOCKTIME;
    break;
  default:
    KMP_FATAL(UnknownLibraryType, arg);
  }
}

/* Getting team information common for all team API */
// Returns NULL if not in teams construct
static kmp_team_t *__kmp_aux_get_team_info(int &teams_serialized) {
  kmp_info_t *thr = __kmp_entry_thread();
  teams_serialized = 0;
  if (thr->th.th_teams_microtask) {
    kmp_team_t *team = thr->th.th_team;
    int tlevel = thr->th.th_teams_level; // the level of the teams construct
    int ii = team->t.t_level;
    teams_serialized = team->t.t_serialized;
    int level = tlevel + 1;
    KMP_DEBUG_ASSERT(ii >= tlevel);
    while (ii > level) {
      for (teams_serialized = team->t.t_serialized;
           (teams_serialized > 0) && (ii > level); teams_serialized--, ii--) {
      }
      if (team->t.t_serialized && (!teams_serialized)) {
        team = team->t.t_parent;
        continue;
      }
      if (ii > level) {
        team = team->t.t_parent;
        ii--;
      }
    }
    return team;
  }
  return NULL;
}

int __kmp_aux_get_team_num() {
  int serialized;
  kmp_team_t *team = __kmp_aux_get_team_info(serialized);
  if (team) {
    if (serialized > 1) {
      return 0; // teams region is serialized ( 1 team of 1 thread ).
    } else {
      return team->t.t_master_tid;
    }
  }
  return 0;
}

int __kmp_aux_get_num_teams() {
  int serialized;
  kmp_team_t *team = __kmp_aux_get_team_info(serialized);
  if (team) {
    if (serialized > 1) {
      return 1;
    } else {
      return team->t.t_parent->t.t_nproc;
    }
  }
  return 1;
}

/* ------------------------------------------------------------------------ */

/*
 * Affinity Format Parser
 *
 * Field is in form of: %[[[0].]size]type
 * % and type are required (%% means print a literal '%')
 * type is either single char or long name surrounded by {},
 * e.g., N or {num_threads}
 * 0 => leading zeros
 * . => right justified when size is specified
 * by default output is left justified
 * size is the *minimum* field length
 * All other characters are printed as is
 *
 * Available field types:
 * L {thread_level}      - omp_get_level()
 * n {thread_num}        - omp_get_thread_num()
 * h {host}              - name of host machine
 * P {process_id}        - process id (integer)
 * T {thread_identifier} - native thread identifier (integer)
 * N {num_threads}       - omp_get_num_threads()
 * A {ancestor_tnum}     - omp_get_ancestor_thread_num(omp_get_level()-1)
 * a {thread_affinity}   - comma separated list of integers or integer ranges
 *                         (values of affinity mask)
 *
 * Implementation-specific field types can be added
 * If a type is unknown, print "undefined"
 */

// Structure holding the short name, long name, and corresponding data type
// for snprintf.  A table of these will represent the entire valid keyword
// field types.
typedef struct kmp_affinity_format_field_t {
  char short_name; // from spec e.g., L -> thread level
  const char *long_name; // from spec thread_level -> thread level
  char field_format; // data type for snprintf (typically 'd' or 's'
  // for integer or string)
} kmp_affinity_format_field_t;

static const kmp_affinity_format_field_t __kmp_affinity_format_table[] = {
#if KMP_AFFINITY_SUPPORTED
    {'A', "thread_affinity", 's'},
#endif
    {'t', "team_num", 'd'},
    {'T', "num_teams", 'd'},
    {'L', "nesting_level", 'd'},
    {'n', "thread_num", 'd'},
    {'N', "num_threads", 'd'},
    {'a', "ancestor_tnum", 'd'},
    {'H', "host", 's'},
    {'P', "process_id", 'd'},
    {'i', "native_thread_id", 'd'}};

// Return the number of characters it takes to hold field
static int __kmp_aux_capture_affinity_field(int gtid, const kmp_info_t *th,
                                            const char **ptr,
                                            kmp_str_buf_t *field_buffer) {
  int rc, format_index, field_value;
  const char *width_left, *width_right;
  bool pad_zeros, right_justify, parse_long_name, found_valid_name;
  static const int FORMAT_SIZE = 20;
  char format[FORMAT_SIZE] = {0};
  char absolute_short_name = 0;

  KMP_DEBUG_ASSERT(gtid >= 0);
  KMP_DEBUG_ASSERT(th);
  KMP_DEBUG_ASSERT(**ptr == '%');
  KMP_DEBUG_ASSERT(field_buffer);

  __kmp_str_buf_clear(field_buffer);

  // Skip the initial %
  (*ptr)++;

  // Check for %% first
  if (**ptr == '%') {
    __kmp_str_buf_cat(field_buffer, "%", 1);
    (*ptr)++; // skip over the second %
    return 1;
  }

  // Parse field modifiers if they are present
  pad_zeros = false;
  if (**ptr == '0') {
    pad_zeros = true;
    (*ptr)++; // skip over 0
  }
  right_justify = false;
  if (**ptr == '.') {
    right_justify = true;
    (*ptr)++; // skip over .
  }
  // Parse width of field: [width_left, width_right)
  width_left = width_right = NULL;
  if (**ptr >= '0' && **ptr <= '9') {
    width_left = *ptr;
    SKIP_DIGITS(*ptr);
    width_right = *ptr;
  }

  // Create the format for KMP_SNPRINTF based on flags parsed above
  format_index = 0;
  format[format_index++] = '%';
  if (!right_justify)
    format[format_index++] = '-';
  if (pad_zeros)
    format[format_index++] = '0';
  if (width_left && width_right) {
    int i = 0;
    // Only allow 8 digit number widths.
    // This also prevents overflowing format variable
    while (i < 8 && width_left < width_right) {
      format[format_index++] = *width_left;
      width_left++;
      i++;
    }
  }

  // Parse a name (long or short)
  // Canonicalize the name into absolute_short_name
  found_valid_name = false;
  parse_long_name = (**ptr == '{');
  if (parse_long_name)
    (*ptr)++; // skip initial left brace
  for (size_t i = 0; i < sizeof(__kmp_affinity_format_table) /
                             sizeof(__kmp_affinity_format_table[0]);
       ++i) {
    char short_name = __kmp_affinity_format_table[i].short_name;
    const char *long_name = __kmp_affinity_format_table[i].long_name;
    char field_format = __kmp_affinity_format_table[i].field_format;
    if (parse_long_name) {
      size_t length = KMP_STRLEN(long_name);
      if (strncmp(*ptr, long_name, length) == 0) {
        found_valid_name = true;
        (*ptr) += length; // skip the long name
      }
    } else if (**ptr == short_name) {
      found_valid_name = true;
      (*ptr)++; // skip the short name
    }
    if (found_valid_name) {
      format[format_index++] = field_format;
      format[format_index++] = '\0';
      absolute_short_name = short_name;
      break;
    }
  }
  if (parse_long_name) {
    if (**ptr != '}') {
      absolute_short_name = 0;
    } else {
      (*ptr)++; // skip over the right brace
    }
  }

  // Attempt to fill the buffer with the requested
  // value using snprintf within __kmp_str_buf_print()
  switch (absolute_short_name) {
  case 't':
    rc = __kmp_str_buf_print(field_buffer, format, __kmp_aux_get_team_num());
    break;
  case 'T':
    rc = __kmp_str_buf_print(field_buffer, format, __kmp_aux_get_num_teams());
    break;
  case 'L':
    rc = __kmp_str_buf_print(field_buffer, format, th->th.th_team->t.t_level);
    break;
  case 'n':
    rc = __kmp_str_buf_print(field_buffer, format, __kmp_tid_from_gtid(gtid));
    break;
  case 'H': {
    static const int BUFFER_SIZE = 256;
    char buf[BUFFER_SIZE];
    __kmp_expand_host_name(buf, BUFFER_SIZE);
    rc = __kmp_str_buf_print(field_buffer, format, buf);
  } break;
  case 'P':
    rc = __kmp_str_buf_print(field_buffer, format, getpid());
    break;
  case 'i':
    rc = __kmp_str_buf_print(field_buffer, format, __kmp_gettid());
    break;
  case 'N':
    rc = __kmp_str_buf_print(field_buffer, format, th->th.th_team->t.t_nproc);
    break;
  case 'a':
    field_value =
        __kmp_get_ancestor_thread_num(gtid, th->th.th_team->t.t_level - 1);
    rc = __kmp_str_buf_print(field_buffer, format, field_value);
    break;
#if KMP_AFFINITY_SUPPORTED
  case 'A': {
    kmp_str_buf_t buf;
    __kmp_str_buf_init(&buf);
    __kmp_affinity_str_buf_mask(&buf, th->th.th_affin_mask);
    rc = __kmp_str_buf_print(field_buffer, format, buf.str);
    __kmp_str_buf_free(&buf);
  } break;
#endif
  default:
    // According to spec, If an implementation does not have info for field
    // type, then "undefined" is printed
    rc = __kmp_str_buf_print(field_buffer, "%s", "undefined");
    // Skip the field
    if (parse_long_name) {
      SKIP_TOKEN(*ptr);
      if (**ptr == '}')
        (*ptr)++;
    } else {
      (*ptr)++;
    }
  }

  KMP_ASSERT(format_index <= FORMAT_SIZE);
  return rc;
}

/*
 * Return number of characters needed to hold the affinity string
 * (not including null byte character)
 * The resultant string is printed to buffer, which the caller can then
 * handle afterwards
 */
size_t __kmp_aux_capture_affinity(int gtid, const char *format,
                                  kmp_str_buf_t *buffer) {
  const char *parse_ptr;
  size_t retval;
  const kmp_info_t *th;
  kmp_str_buf_t field;

  KMP_DEBUG_ASSERT(buffer);
  KMP_DEBUG_ASSERT(gtid >= 0);

  __kmp_str_buf_init(&field);
  __kmp_str_buf_clear(buffer);

  th = __kmp_threads[gtid];
  retval = 0;

  // If format is NULL or zero-length string, then we use
  // affinity-format-var ICV
  parse_ptr = format;
  if (parse_ptr == NULL || *parse_ptr == '\0') {
    parse_ptr = __kmp_affinity_format;
  }
  KMP_DEBUG_ASSERT(parse_ptr);

  while (*parse_ptr != '\0') {
    // Parse a field
    if (*parse_ptr == '%') {
      // Put field in the buffer
      int rc = __kmp_aux_capture_affinity_field(gtid, th, &parse_ptr, &field);
      __kmp_str_buf_catbuf(buffer, &field);
      retval += rc;
    } else {
      // Put literal character in buffer
      __kmp_str_buf_cat(buffer, parse_ptr, 1);
      retval++;
      parse_ptr++;
    }
  }
  __kmp_str_buf_free(&field);
  return retval;
}

// Displays the affinity string to stdout
void __kmp_aux_display_affinity(int gtid, const char *format) {
  kmp_str_buf_t buf;
  __kmp_str_buf_init(&buf);
  __kmp_aux_capture_affinity(gtid, format, &buf);
  __kmp_fprintf(kmp_out, "%s" KMP_END_OF_LINE, buf.str);
  __kmp_str_buf_free(&buf);
}

/* ------------------------------------------------------------------------ */

void __kmp_aux_set_blocktime(int arg, kmp_info_t *thread, int tid) {
  int blocktime = arg; /* argument is in milliseconds */
#if KMP_USE_MONITOR
  int bt_intervals;
#endif
  kmp_int8 bt_set;

  __kmp_save_internal_controls(thread);

  /* Normalize and set blocktime for the teams */
  if (blocktime < KMP_MIN_BLOCKTIME)
    blocktime = KMP_MIN_BLOCKTIME;
  else if (blocktime > KMP_MAX_BLOCKTIME)
    blocktime = KMP_MAX_BLOCKTIME;

  set__blocktime_team(thread->th.th_team, tid, blocktime);
  set__blocktime_team(thread->th.th_serial_team, 0, blocktime);

#if KMP_USE_MONITOR
  /* Calculate and set blocktime intervals for the teams */
  bt_intervals = KMP_INTERVALS_FROM_BLOCKTIME(blocktime, __kmp_monitor_wakeups);

  set__bt_intervals_team(thread->th.th_team, tid, bt_intervals);
  set__bt_intervals_team(thread->th.th_serial_team, 0, bt_intervals);
#endif

  /* Set whether blocktime has been set to "TRUE" */
  bt_set = TRUE;

  set__bt_set_team(thread->th.th_team, tid, bt_set);
  set__bt_set_team(thread->th.th_serial_team, 0, bt_set);
#if KMP_USE_MONITOR
  KF_TRACE(10, ("kmp_set_blocktime: T#%d(%d:%d), blocktime=%d, "
                "bt_intervals=%d, monitor_updates=%d\n",
                __kmp_gtid_from_tid(tid, thread->th.th_team),
                thread->th.th_team->t.t_id, tid, blocktime, bt_intervals,
                __kmp_monitor_wakeups));
#else
  KF_TRACE(10, ("kmp_set_blocktime: T#%d(%d:%d), blocktime=%d\n",
                __kmp_gtid_from_tid(tid, thread->th.th_team),
                thread->th.th_team->t.t_id, tid, blocktime));
#endif
}

void __kmp_aux_set_defaults(char const *str, size_t len) {
  if (!__kmp_init_serial) {
    __kmp_serial_initialize();
  }
  __kmp_env_initialize(str);

  if (__kmp_settings || __kmp_display_env || __kmp_display_env_verbose) {
    __kmp_env_print();
  }
} // __kmp_aux_set_defaults

/* ------------------------------------------------------------------------ */
/* internal fast reduction routines */

PACKED_REDUCTION_METHOD_T
__kmp_determine_reduction_method(
    ident_t *loc, kmp_int32 global_tid, kmp_int32 num_vars, size_t reduce_size,
    void *reduce_data, void (*reduce_func)(void *lhs_data, void *rhs_data),
    kmp_critical_name *lck) {

  // Default reduction method: critical construct ( lck != NULL, like in current
  // PAROPT )
  // If ( reduce_data!=NULL && reduce_func!=NULL ): the tree-reduction method
  // can be selected by RTL
  // If loc->flags contains KMP_IDENT_ATOMIC_REDUCE, the atomic reduce method
  // can be selected by RTL
  // Finally, it's up to OpenMP RTL to make a decision on which method to select
  // among generated by PAROPT.

  PACKED_REDUCTION_METHOD_T retval;

  int team_size;

  KMP_DEBUG_ASSERT(loc); // it would be nice to test ( loc != 0 )
  KMP_DEBUG_ASSERT(lck); // it would be nice to test ( lck != 0 )

#define FAST_REDUCTION_ATOMIC_METHOD_GENERATED                                 \
  (loc &&                                                                      \
   ((loc->flags & (KMP_IDENT_ATOMIC_REDUCE)) == (KMP_IDENT_ATOMIC_REDUCE)))
#define FAST_REDUCTION_TREE_METHOD_GENERATED ((reduce_data) && (reduce_func))

  retval = critical_reduce_block;

  // another choice of getting a team size (with 1 dynamic deference) is slower
  team_size = __kmp_get_team_num_threads(global_tid);
  if (team_size == 1) {

    retval = empty_reduce_block;

  } else {

    int atomic_available = FAST_REDUCTION_ATOMIC_METHOD_GENERATED;

#if KMP_ARCH_X86_64 || KMP_ARCH_PPC64 || KMP_ARCH_AARCH64 ||                   \
    KMP_ARCH_MIPS64 || KMP_ARCH_RISCV64 || KMP_ARCH_LOONGARCH64

#if KMP_OS_LINUX || KMP_OS_DRAGONFLY || KMP_OS_FREEBSD || KMP_OS_NETBSD ||     \
    KMP_OS_OPENBSD || KMP_OS_WINDOWS || KMP_OS_DARWIN || KMP_OS_HURD

    int teamsize_cutoff = 4;

#if KMP_MIC_SUPPORTED
    if (__kmp_mic_type != non_mic) {
      teamsize_cutoff = 8;
    }
#endif
    int tree_available = FAST_REDUCTION_TREE_METHOD_GENERATED;
    if (tree_available) {
      if (team_size <= teamsize_cutoff) {
        if (atomic_available) {
          retval = atomic_reduce_block;
        }
      } else {
        retval = TREE_REDUCE_BLOCK_WITH_REDUCTION_BARRIER;
      }
    } else if (atomic_available) {
      retval = atomic_reduce_block;
    }
#else
#error "Unknown or unsupported OS"
#endif // KMP_OS_LINUX || KMP_OS_DRAGONFLY || KMP_OS_FREEBSD || KMP_OS_NETBSD ||
       // KMP_OS_OPENBSD || KMP_OS_WINDOWS || KMP_OS_DARWIN || KMP_OS_HURD

#elif KMP_ARCH_X86 || KMP_ARCH_ARM || KMP_ARCH_AARCH || KMP_ARCH_MIPS

#if KMP_OS_LINUX || KMP_OS_FREEBSD || KMP_OS_WINDOWS || KMP_OS_HURD

    // basic tuning

    if (atomic_available) {
      if (num_vars <= 2) { // && ( team_size <= 8 ) due to false-sharing ???
        retval = atomic_reduce_block;
      }
    } // otherwise: use critical section

#elif KMP_OS_DARWIN

    int tree_available = FAST_REDUCTION_TREE_METHOD_GENERATED;
    if (atomic_available && (num_vars <= 3)) {
      retval = atomic_reduce_block;
    } else if (tree_available) {
      if ((reduce_size > (9 * sizeof(kmp_real64))) &&
          (reduce_size < (2000 * sizeof(kmp_real64)))) {
        retval = TREE_REDUCE_BLOCK_WITH_PLAIN_BARRIER;
      }
    } // otherwise: use critical section

#else
#error "Unknown or unsupported OS"
#endif

#else
#error "Unknown or unsupported architecture"
#endif
  }

  // KMP_FORCE_REDUCTION

  // If the team is serialized (team_size == 1), ignore the forced reduction
  // method and stay with the unsynchronized method (empty_reduce_block)
  if (__kmp_force_reduction_method != reduction_method_not_defined &&
      team_size != 1) {

    PACKED_REDUCTION_METHOD_T forced_retval = critical_reduce_block;

    int atomic_available, tree_available;

    switch ((forced_retval = __kmp_force_reduction_method)) {
    case critical_reduce_block:
      KMP_ASSERT(lck); // lck should be != 0
      break;

    case atomic_reduce_block:
      atomic_available = FAST_REDUCTION_ATOMIC_METHOD_GENERATED;
      if (!atomic_available) {
        KMP_WARNING(RedMethodNotSupported, "atomic");
        forced_retval = critical_reduce_block;
      }
      break;

    case tree_reduce_block:
      tree_available = FAST_REDUCTION_TREE_METHOD_GENERATED;
      if (!tree_available) {
        KMP_WARNING(RedMethodNotSupported, "tree");
        forced_retval = critical_reduce_block;
      } else {
#if KMP_FAST_REDUCTION_BARRIER
        forced_retval = TREE_REDUCE_BLOCK_WITH_REDUCTION_BARRIER;
#endif
      }
      break;

    default:
      KMP_ASSERT(0); // "unsupported method specified"
    }

    retval = forced_retval;
  }

  KA_TRACE(10, ("reduction method selected=%08x\n", retval));

#undef FAST_REDUCTION_TREE_METHOD_GENERATED
#undef FAST_REDUCTION_ATOMIC_METHOD_GENERATED

  return (retval);
}
// this function is for testing set/get/determine reduce method
kmp_int32 __kmp_get_reduce_method(void) {
  return ((__kmp_entry_thread()->th.th_local.packed_reduction_method) >> 8);
}

// Soft pause sets up threads to ignore blocktime and just go to sleep.
// Spin-wait code checks __kmp_pause_status and reacts accordingly.
void __kmp_soft_pause() { __kmp_pause_status = kmp_soft_paused; }

// Hard pause shuts down the runtime completely.  Resume happens naturally when
// OpenMP is used subsequently.
void __kmp_hard_pause() {
  __kmp_pause_status = kmp_hard_paused;
  __kmp_internal_end_thread(-1);
}

// Soft resume sets __kmp_pause_status, and wakes up all threads.
void __kmp_resume_if_soft_paused() {
  if (__kmp_pause_status == kmp_soft_paused) {
    __kmp_pause_status = kmp_not_paused;

    for (int gtid = 1; gtid < __kmp_threads_capacity; ++gtid) {
      kmp_info_t *thread = __kmp_threads[gtid];
      if (thread) { // Wake it if sleeping
        kmp_flag_64<> fl(&thread->th.th_bar[bs_forkjoin_barrier].bb.b_go,
                         thread);
        if (fl.is_sleeping())
          fl.resume(gtid);
        else if (__kmp_try_suspend_mx(thread)) { // got suspend lock
          __kmp_unlock_suspend_mx(thread); // unlock it; it won't sleep
        } else { // thread holds the lock and may sleep soon
          do { // until either the thread sleeps, or we can get the lock
            if (fl.is_sleeping()) {
              fl.resume(gtid);
              break;
            } else if (__kmp_try_suspend_mx(thread)) {
              __kmp_unlock_suspend_mx(thread);
              break;
            }
          } while (1);
        }
      }
    }
  }
}

// This function is called via __kmpc_pause_resource. Returns 0 if successful.
// TODO: add warning messages
int __kmp_pause_resource(kmp_pause_status_t level) {
  if (level == kmp_not_paused) { // requesting resume
    if (__kmp_pause_status == kmp_not_paused) {
      // error message about runtime not being paused, so can't resume
      return 1;
    } else {
      KMP_DEBUG_ASSERT(__kmp_pause_status == kmp_soft_paused ||
                       __kmp_pause_status == kmp_hard_paused);
      __kmp_pause_status = kmp_not_paused;
      return 0;
    }
  } else if (level == kmp_soft_paused) { // requesting soft pause
    if (__kmp_pause_status != kmp_not_paused) {
      // error message about already being paused
      return 1;
    } else {
      __kmp_soft_pause();
      return 0;
    }
  } else if (level == kmp_hard_paused) { // requesting hard pause
    if (__kmp_pause_status != kmp_not_paused) {
      // error message about already being paused
      return 1;
    } else {
      __kmp_hard_pause();
      return 0;
    }
  } else {
    // error message about invalid level
    return 1;
  }
}

void __kmp_omp_display_env(int verbose) {
  __kmp_acquire_bootstrap_lock(&__kmp_initz_lock);
  if (__kmp_init_serial == 0)
    __kmp_do_serial_initialize();
  __kmp_display_env_impl(!verbose, verbose);
  __kmp_release_bootstrap_lock(&__kmp_initz_lock);
}

// The team size is changing, so distributed barrier must be modified
void __kmp_resize_dist_barrier(kmp_team_t *team, int old_nthreads,
                               int new_nthreads) {
  KMP_DEBUG_ASSERT(__kmp_barrier_release_pattern[bs_forkjoin_barrier] ==
                   bp_dist_bar);
  kmp_info_t **other_threads = team->t.t_threads;

  // We want all the workers to stop waiting on the barrier while we adjust the
  // size of the team.
  for (int f = 1; f < old_nthreads; ++f) {
    KMP_DEBUG_ASSERT(other_threads[f] != NULL);
    // Ignore threads that are already inactive or not present in the team
    if (team->t.t_threads[f]->th.th_used_in_team.load() == 0) {
      // teams construct causes thread_limit to get passed in, and some of
      // those could be inactive; just ignore them
      continue;
    }
    // If thread is transitioning still to in_use state, wait for it
    if (team->t.t_threads[f]->th.th_used_in_team.load() == 3) {
      while (team->t.t_threads[f]->th.th_used_in_team.load() == 3)
        KMP_CPU_PAUSE();
    }
    // The thread should be in_use now
    KMP_DEBUG_ASSERT(team->t.t_threads[f]->th.th_used_in_team.load() == 1);
    // Transition to unused state
    team->t.t_threads[f]->th.th_used_in_team.store(2);
    KMP_DEBUG_ASSERT(team->t.t_threads[f]->th.th_used_in_team.load() == 2);
  }
  // Release all the workers
  team->t.b->go_release();

  KMP_MFENCE();

  // Workers should see transition status 2 and move to 0; but may need to be
  // woken up first
  int count = old_nthreads - 1;
  while (count > 0) {
    count = old_nthreads - 1;
    for (int f = 1; f < old_nthreads; ++f) {
      if (other_threads[f]->th.th_used_in_team.load() != 0) {
        if (__kmp_dflt_blocktime != KMP_MAX_BLOCKTIME) { // Wake up the workers
          kmp_atomic_flag_64<> *flag = (kmp_atomic_flag_64<> *)CCAST(
              void *, other_threads[f]->th.th_sleep_loc);
          __kmp_atomic_resume_64(other_threads[f]->th.th_info.ds.ds_gtid, flag);
        }
      } else {
        KMP_DEBUG_ASSERT(team->t.t_threads[f]->th.th_used_in_team.load() == 0);
        count--;
      }
    }
  }
  // Now update the barrier size
  team->t.b->update_num_threads(new_nthreads);
  team->t.b->go_reset();
}

void __kmp_add_threads_to_team(kmp_team_t *team, int new_nthreads) {
  // Add the threads back to the team
  KMP_DEBUG_ASSERT(team);
  // Threads were paused and pointed at th_used_in_team temporarily during a
  // resize of the team. We're going to set th_used_in_team to 3 to indicate to
  // the thread that it should transition itself back into the team. Then, if
  // blocktime isn't infinite, the thread could be sleeping, so we send a resume
  // to wake it up.
  for (int f = 1; f < new_nthreads; ++f) {
    KMP_DEBUG_ASSERT(team->t.t_threads[f]);
    KMP_COMPARE_AND_STORE_ACQ32(&(team->t.t_threads[f]->th.th_used_in_team), 0,
                                3);
    if (__kmp_dflt_blocktime != KMP_MAX_BLOCKTIME) { // Wake up sleeping threads
      __kmp_resume_32(team->t.t_threads[f]->th.th_info.ds.ds_gtid,
                      (kmp_flag_32<false, false> *)NULL);
    }
  }
  // The threads should be transitioning to the team; when they are done, they
  // should have set th_used_in_team to 1. This loop forces master to wait until
  // all threads have moved into the team and are waiting in the barrier.
  int count = new_nthreads - 1;
  while (count > 0) {
    count = new_nthreads - 1;
    for (int f = 1; f < new_nthreads; ++f) {
      if (team->t.t_threads[f]->th.th_used_in_team.load() == 1) {
        count--;
      }
    }
  }
}

// Globals and functions for hidden helper task
kmp_info_t **__kmp_hidden_helper_threads;
kmp_info_t *__kmp_hidden_helper_main_thread;
std::atomic<kmp_int32> __kmp_unexecuted_hidden_helper_tasks;
#if KMP_OS_LINUX
kmp_int32 __kmp_hidden_helper_threads_num = 8;
kmp_int32 __kmp_enable_hidden_helper = TRUE;
#else
kmp_int32 __kmp_hidden_helper_threads_num = 0;
kmp_int32 __kmp_enable_hidden_helper = FALSE;
#endif

namespace {
std::atomic<kmp_int32> __kmp_hit_hidden_helper_threads_num;

void __kmp_hidden_helper_wrapper_fn(int *gtid, int *) {
  // This is an explicit synchronization on all hidden helper threads in case
  // that when a regular thread pushes a hidden helper task to one hidden
  // helper thread, the thread has not been awaken once since they're released
  // by the main thread after creating the team.
  KMP_ATOMIC_INC(&__kmp_hit_hidden_helper_threads_num);
  while (KMP_ATOMIC_LD_ACQ(&__kmp_hit_hidden_helper_threads_num) !=
         __kmp_hidden_helper_threads_num)
    ;

  // If main thread, then wait for signal
  if (__kmpc_master(nullptr, *gtid)) {
    // First, unset the initial state and release the initial thread
    TCW_4(__kmp_init_hidden_helper_threads, FALSE);
    __kmp_hidden_helper_initz_release();
    __kmp_hidden_helper_main_thread_wait();
    // Now wake up all worker threads
    for (int i = 1; i < __kmp_hit_hidden_helper_threads_num; ++i) {
      __kmp_hidden_helper_worker_thread_signal();
    }
  }
}
} // namespace

void __kmp_hidden_helper_threads_initz_routine() {
  // Create a new root for hidden helper team/threads
  const int gtid = __kmp_register_root(TRUE);
  __kmp_hidden_helper_main_thread = __kmp_threads[gtid];
  __kmp_hidden_helper_threads = &__kmp_threads[gtid];
  __kmp_hidden_helper_main_thread->th.th_set_nproc =
      __kmp_hidden_helper_threads_num;

  KMP_ATOMIC_ST_REL(&__kmp_hit_hidden_helper_threads_num, 0);

  __kmpc_fork_call(nullptr, 0, microtask_t(__kmp_hidden_helper_wrapper_fn));

  // Set the initialization flag to FALSE
  TCW_SYNC_4(__kmp_init_hidden_helper, FALSE);

  __kmp_hidden_helper_threads_deinitz_release();
}

/* Nesting Mode:
   Set via KMP_NESTING_MODE, which takes an integer.
   Note: we skip duplicate topology levels, and skip levels with only
      one entity.
   KMP_NESTING_MODE=0 is the default, and doesn't use nesting mode.
   KMP_NESTING_MODE=1 sets as many nesting levels as there are distinct levels
      in the topology, and initializes the number of threads at each of those
      levels to the number of entities at each level, respectively, below the
      entity at the parent level.
   KMP_NESTING_MODE=N, where N>1, attempts to create up to N nesting levels,
      but starts with nesting OFF -- max-active-levels-var is 1 -- and requires
      the user to turn nesting on explicitly. This is an even more experimental
      option to this experimental feature, and may change or go away in the
      future.
*/

// Allocate space to store nesting levels
void __kmp_init_nesting_mode() {
  int levels = KMP_HW_LAST;
  __kmp_nesting_mode_nlevels = levels;
  __kmp_nesting_nth_level = (int *)KMP_INTERNAL_MALLOC(levels * sizeof(int));
  for (int i = 0; i < levels; ++i)
    __kmp_nesting_nth_level[i] = 0;
  if (__kmp_nested_nth.size < levels) {
    __kmp_nested_nth.nth =
        (int *)KMP_INTERNAL_REALLOC(__kmp_nested_nth.nth, levels * sizeof(int));
    __kmp_nested_nth.size = levels;
  }
}

// Set # threads for top levels of nesting; must be called after topology set
void __kmp_set_nesting_mode_threads() {
  kmp_info_t *thread = __kmp_threads[__kmp_entry_gtid()];

  if (__kmp_nesting_mode == 1)
    __kmp_nesting_mode_nlevels = KMP_MAX_ACTIVE_LEVELS_LIMIT;
  else if (__kmp_nesting_mode > 1)
    __kmp_nesting_mode_nlevels = __kmp_nesting_mode;

  if (__kmp_topology) { // use topology info
    int loc, hw_level;
    for (loc = 0, hw_level = 0; hw_level < __kmp_topology->get_depth() &&
                                loc < __kmp_nesting_mode_nlevels;
         loc++, hw_level++) {
      __kmp_nesting_nth_level[loc] = __kmp_topology->get_ratio(hw_level);
      if (__kmp_nesting_nth_level[loc] == 1)
        loc--;
    }
    // Make sure all cores are used
    if (__kmp_nesting_mode > 1 && loc > 1) {
      int core_level = __kmp_topology->get_level(KMP_HW_CORE);
      int num_cores = __kmp_topology->get_count(core_level);
      int upper_levels = 1;
      for (int level = 0; level < loc - 1; ++level)
        upper_levels *= __kmp_nesting_nth_level[level];
      if (upper_levels * __kmp_nesting_nth_level[loc - 1] < num_cores)
        __kmp_nesting_nth_level[loc - 1] =
            num_cores / __kmp_nesting_nth_level[loc - 2];
    }
    __kmp_nesting_mode_nlevels = loc;
    __kmp_nested_nth.used = __kmp_nesting_mode_nlevels;
  } else { // no topology info available; provide a reasonable guesstimation
    if (__kmp_avail_proc >= 4) {
      __kmp_nesting_nth_level[0] = __kmp_avail_proc / 2;
      __kmp_nesting_nth_level[1] = 2;
      __kmp_nesting_mode_nlevels = 2;
    } else {
      __kmp_nesting_nth_level[0] = __kmp_avail_proc;
      __kmp_nesting_mode_nlevels = 1;
    }
    __kmp_nested_nth.used = __kmp_nesting_mode_nlevels;
  }
  for (int i = 0; i < __kmp_nesting_mode_nlevels; ++i) {
    __kmp_nested_nth.nth[i] = __kmp_nesting_nth_level[i];
  }
  set__nproc(thread, __kmp_nesting_nth_level[0]);
  if (__kmp_nesting_mode > 1 && __kmp_nesting_mode_nlevels > __kmp_nesting_mode)
    __kmp_nesting_mode_nlevels = __kmp_nesting_mode;
  if (get__max_active_levels(thread) > 1) {
    // if max levels was set, set nesting mode levels to same
    __kmp_nesting_mode_nlevels = get__max_active_levels(thread);
  }
  if (__kmp_nesting_mode == 1) // turn on nesting for this case only
    set__max_active_levels(thread, __kmp_nesting_mode_nlevels);
}

<<<<<<< HEAD
//Assumes the lock for the thread pool is already acquired
static kmp_info_t* get_thread_from_thread_pool(int new_gtid){
    if(__kmp_thread_pool == NULL) return NULL;
    kmp_info_t *new_thr = CCAST(kmp_info_t *, __kmp_thread_pool);
    kmp_info_t *prev = NULL;
    //Locate the thread in the thread pool
    while(new_thr != NULL && new_thr->th.th_info.ds.ds_gtid != new_gtid){
        prev = new_thr;
        new_thr = new_thr->th.th_next_pool;
    }
    if(prev == NULL){//We were searching fo the first thread
        __kmp_thread_pool = (volatile kmp_info_t *)new_thr->th.th_next_pool;
    }
    else{
        prev->th.th_next_pool = new_thr->th.th_next_pool;
    }
    if(new_thr == __kmp_thread_pool_insert_pt){
        __kmp_thread_pool_insert_pt = NULL;
    }
    new_thr->th.th_next_pool = NULL;
    TCW_4(new_thr->th.th_in_pool, FALSE);
    if(new_thr->th.th_active_in_pool == TRUE){
        KMP_DEBUG_ASSERT(new_thr->th.th_active == TRUE);
        KMP_ATOMIC_DEC(&__kmp_thread_pool_active_nth);
        new_thr->th.th_active_in_pool = FALSE;
    }

    KMP_DEBUG_ASSERT(__kmp_nth < __kmp_threads_capacity);

    TCW_4(__kmp_nth, __kmp_nth + 1);

    new_thr->th.th_task_state = 0;
    new_thr->th.th_task_state_top = 0;
    new_thr->th.th_task_state_stack_sz = 4;

    if(__kmp_barrier_gather_pattern[bs_forkjoin_barrier] == bp_dist_bar){
        KMP_DEBUG_ASSERT(new_thr->th.th_used_in_team.load() == 0);
    }
#ifdef KMP_ADJUST_BLOCKTIME
    if(!__kmp_env_blocktime && (__kmp_avail_proc > 0)){
        if(__kmp_nth > __kmp_avail_proc){
            __kmp_zero_bt = TRUE;
        }
    }
#endif
#ifdef KMP_DEBUG
    int b;
    kmp_balign_t *balign = new_thr->th.th_bar;
    for(b = 0; b < bs_last_barrier; ++b){
        KMP_DEBUG_ASSERT(balign[b].bb.wait_flag != KMP_BARRIER_PARENT_FLAG);
    }
#endif
    KMP_MB();
    return new_thr;
}

int __kmp_get_num_threads_role(omp_role_t r){
	
	switch(r){
		case OMP_ROLE_FREE_AGENT:
			return __kmp_free_agent_num_threads; //TODO: Number of active or potential?
		case OMP_ROLE_COMMUNICATOR:
			return 0; //TODO: change it when we add communicator's structures.
		default:
			return 0;
	}
	return 0;
}

int __kmp_get_thread_roles(int tid, omp_role_t *r){
	int gtid;
	
	if(tid != 0){
		gtid= TCR_4(__kmp_init_hidden_helper_threads)
							 ? tid
							 : tid + __kmp_hidden_helper_threads_num;
	}
	else{
		gtid = 0;
	}
	kmp_info_t *th = __kmp_threads[gtid];
	*r = th->th.th_potential_roles;
	switch((int)(*r)){
		case 3:
			return 2;
		case 1:
			return 1;
		case 2:
			return 1;
		default:
			return 0;
	}
	return 0;
}

/* This function makes the thread th shift from any role to free agent.
 * It assumes that the forkjoin lock required for the free agent structures is acquired */
static void transform_thread_to_FA(kmp_info_t *th){
    int gtid = th->th.th_info.ds.ds_gtid;
    kmp_taskdata_t *task = (kmp_taskdata_t *)__kmp_allocate(sizeof(kmp_taskdata_t)*1);
	th->th.th_current_task = task;
    task->td_task_id = KMP_GEN_TASK_ID();
    task->td_team = NULL;
    task->td_ident = NULL;
    task->td_taskwait_ident = NULL;
    task->td_taskwait_counter = 0;
    task->td_taskwait_thread = 0;
    task->td_flags.tiedness = TASK_TIED;
    task->td_flags.tasktype = TASK_IMPLICIT;
    task->td_flags.proxy = TASK_FULL;
    task->td_flags.task_serial = 1;
    task->td_flags.tasking_ser = (__kmp_tasking_mode == tskm_immediate_exec);
    task->td_flags.team_serial = 0;
    task->td_flags.started = 1;
    task->td_flags.executing = 1;
    task->td_flags.complete= 0;
    task->td_flags.freed = 0;
    task->td_depnode = NULL;
    task->td_last_tied = task;
    task->td_allow_completion_event.pending_events_count = -1;
    task->td_allow_completion_event.ed.task = nullptr;
    task->td_allocated_child_tasks = 0;
    task->td_incomplete_child_tasks = 0;
    task->td_taskgroup = NULL;
    task->td_dephash = NULL;
    //Place it in the FA list
    if(__kmp_free_agent_list_insert_pt != NULL){
        KMP_DEBUG_ASSERT(__kmp_free_agent_list != NULL);
        if(__kmp_free_agent_list_insert_pt->th.th_info.ds.ds_gtid > gtid){
            __kmp_free_agent_list_insert_pt = NULL;
        }
    }		    
    kmp_info_t **scan;
    if(__kmp_free_agent_list_insert_pt != NULL)
        scan = &(__kmp_free_agent_list_insert_pt->th.th_next_free_agent);
    else
        scan = CCAST(kmp_info_t **, &__kmp_free_agent_list);
    for(; (*scan != NULL) && ((*scan)->th.th_info.ds.ds_gtid < gtid);
            scan = &((*scan)->th.th_next_free_agent));
    TCW_PTR(th->th.th_next_free_agent, *scan);
    __kmp_free_agent_list_insert_pt = *scan = th;
    KMP_DEBUG_ASSERT((th->th.th_next_free_agent == NULL) ||
                                    (th->th.th_info.ds.ds_gtid <
                                     th->th.th_next_free_agent->th.th_info.ds.ds_gtid));
    //Signal the thread to change the role
    KMP_ATOMIC_INC(&__kmp_free_agent_active_nth);
    if(KMP_ATOMIC_LD_ACQ(&th->th.th_change_role) && th->th.th_pending_role == OMP_ROLE_NONE){
        //The thread didn't reach a shifting point and had the change pending.
        KMP_ATOMIC_ST_REL(&th->th.th_change_role, false);
    }
    else{
	    th->th.th_pending_role = OMP_ROLE_FREE_AGENT;
	    KMP_ATOMIC_ST_REL(&th->th.th_change_role, true);
	}
	__kmp_acquire_bootstrap_lock(&__kmp_free_agent_allowed_teams_lock);
    if(th->th.allowed_teams == NULL){
        __kmp_init_bootstrap_lock(&th->th.allowed_teams_lock);
        th->th.allowed_teams_capacity = 
            (__kmp_free_agent_allowed_teams_length > 0)
            ? __kmp_free_agent_allowed_teams_length*2
            : 4;
        th->th.allowed_teams = (kmp_task_team_t **)__kmp_allocate(sizeof(kmp_task_team_t *) * th->th.allowed_teams_capacity);
    }
    else if(th->th.allowed_teams_capacity <= __kmp_free_agent_allowed_teams_length){
        __kmp_realloc_thread_allowed_task_team(th, __kmp_free_agent_allowed_teams_length*2, FALSE);
    }
    th->th.allowed_teams_length = __kmp_free_agent_allowed_teams_length;
    __kmp_copy_global_allowed_teams_to_thread(th);

	__kmp_release_bootstrap_lock(&__kmp_free_agent_allowed_teams_lock);
    KMP_MB();
}

/*This function attemps to give the roles r to the number of therads indicated by how_many.
  If the system doesn't have enough threads to satisfy the petition, it will create additional
  threads if the __kmp_threads array has enough free position. The additional threads will
  be placed into the thread pool. If there's no room for all the threads requested in the 
  __kmp_threads array the function does nothing at all. */
void __kmp_set_thread_roles1(int how_many, omp_role_t r){
	if(__kmp_threads == NULL) return; 
    //Do middle init here if not already done
    __kmp_acquire_bootstrap_lock(&__kmp_initz_lock);
    if (!__kmp_init_middle) {
        __kmp_do_middle_initialize();
    }
    __kmp_release_bootstrap_lock(&__kmp_initz_lock);
	
	int i, gtid;
	kmp_info_t *th;
	omp_role_t act_r;
	if(r == OMP_ROLE_NONE) return;
	if(how_many <= TCR_4(__kmp_all_nth)){ //The runtime currently has enough threads to satisfy the petition.
		if(r & OMP_ROLE_FREE_AGENT){
		    __kmp_free_agent_num_threads = how_many;
		}
		for(i = __kmp_all_nth - 1; i >= __kmp_all_nth - how_many; i--){
			if(i == 0) gtid = 0;
			else{
				gtid = TCR_4(__kmp_init_hidden_helper_threads)
							 ? i
							 : i + __kmp_hidden_helper_threads_num;
			}
			th = __kmp_threads[gtid];
			__kmp_suspend_initialize_thread(th);
			__kmp_lock_suspend_mx(th);
			if((r & OMP_ROLE_FREE_AGENT) && TCR_4(th->th.th_in_pool)){
			    kmp_info_t *new_thr = get_thread_from_thread_pool(gtid);
			    KMP_DEBUG_ASSERT(new_thr == th);
			    transform_thread_to_FA(th);
			    __kmp_unlock_suspend_mx(th);
			    kmp_flag_64<> *flag = RCAST(kmp_flag_64<> *, CCAST(void *, th->th.th_sleep_loc));
			    if(flag && flag->is_sleeping()){
			        flag->resume(gtid);
			   }
			}
			else{
			    __kmp_unlock_suspend_mx(th);
			}
			th->th.th_potential_roles = (omp_role_t)(r | th->th.th_potential_roles);
		}
		//Remove the role from the other threads if they have it
		for(; i >= 0; i--){
			if(i == 0) gtid = 0;
			else{
				gtid = TCR_4(__kmp_init_hidden_helper_threads)
							 ? i
							 : i + __kmp_hidden_helper_threads_num;
			}
			th = __kmp_threads[gtid];
            __kmp_suspend_initialize_thread(th);
        	__kmp_lock_suspend_mx(th);
			act_r = th->th.th_active_role;
			if(act_r != OMP_ROLE_NONE){
				if(act_r & r){//We are actually removing the active role from the thread
					th->th.th_pending_role = OMP_ROLE_NONE;
					if(act_r == OMP_ROLE_FREE_AGENT){
					    KMP_ATOMIC_DEC(&__kmp_free_agent_active_nth);
					}
					KMP_ATOMIC_ST_REL(&th->th.th_change_role, true);
				}
			}
			th->th.th_potential_roles = (omp_role_t)(r & th->th.th_potential_roles);
        	__kmp_unlock_suspend_mx(th);
		}
	}
	else if(how_many <= __kmp_threads_capacity){//We need more threads, and we can create them.
		if(r & OMP_ROLE_FREE_AGENT) {
		    __kmp_free_agent_num_threads = how_many;
		}
		th = __kmp_threads[0];
		th->th.th_potential_roles = (omp_role_t)(r & th->th.th_potential_roles);
		for(i = 1; i < __kmp_all_nth; i++){//Just set the potential roles
			gtid = TCR_4(__kmp_init_hidden_helper_threads)
						 ? i
						 : i + __kmp_hidden_helper_threads_num;
			th = __kmp_threads[gtid];
			th->th.th_potential_roles = (omp_role_t)(r & th->th.th_potential_roles);
		}
		kmp_root *root = __kmp_threads[__kmp_entry_gtid()]->th.th_root;
		for(; i < how_many; ++i){ /*Thread creation with the proper potential roles
			If r==OMP_ROLE_FREE_AGENT the thread will be created as an active free agent
			otherwise, the thread is placed into the thread pool*/			
			th = __kmp_allocate_thread_middle_init(root, r, i);
			KMP_DEBUG_ASSERT(th != NULL);
			KMP_DEBUG_ASSERT(th->th.th_potential_roles == r);
		}
	}
	//The petition cannot be accomplished, so do nothing at all.
	return;	
}

void __kmp_set_thread_roles2(int tid, omp_role_t r){
	if(__kmp_threads == NULL) return; 
    //Do middle init here if not already done
    __kmp_acquire_bootstrap_lock(&__kmp_initz_lock);
    if (!__kmp_init_middle) {
        __kmp_do_middle_initialize();
    }
    __kmp_release_bootstrap_lock(&__kmp_initz_lock);
	
	int gtid;
	int tmp = 1;
	if(tid != 0){
		gtid = TCR_4(__kmp_init_hidden_helper_threads)
							 ? tid
							 : tid + __kmp_hidden_helper_threads_num;
	}
	else {
		gtid = 0;
	}
	kmp_info_t *th = __kmp_threads[gtid];
	__kmp_acquire_bootstrap_lock(&__kmp_forkjoin_lock);
	if(th == NULL){
	    kmp_root *root = __kmp_threads[0]->th.th_root;
	    th = __kmp_allocate_thread_middle_init(root, r, tid);
		KMP_DEBUG_ASSERT(th != NULL);
		KMP_DEBUG_ASSERT(th->th.th_potential_roles == r);
	    //TODO: Get the task teams from a global structure
	    if(r & OMP_ROLE_FREE_AGENT){
			++__kmp_free_agent_num_threads;
	    }
	    __kmp_release_bootstrap_lock(&__kmp_forkjoin_lock);
	    return;
	}
    __kmp_suspend_initialize_thread(th);
	__kmp_lock_suspend_mx(th);
	omp_role_t act_r = th->th.th_active_role;
	if(act_r != OMP_ROLE_NONE){
		if(!(act_r & r)){//We are actually removing the active role from the thread
			th->th.th_pending_role = OMP_ROLE_NONE;
			if(act_r == OMP_ROLE_FREE_AGENT){
			    KMP_ATOMIC_DEC(&__kmp_free_agent_active_nth);
			    kmp_info_t *new_thr = CCAST(kmp_info_t *, __kmp_free_agent_list);
			    kmp_info_t *prev = NULL;
			    while(new_thr != NULL && new_thr != th){
			        prev = new_thr;
			        new_thr = new_thr->th.th_next_free_agent;
			    }
			    if(prev == NULL)
			        __kmp_free_agent_list = new_thr->th.th_next_free_agent;
			    else
			        prev->th.th_next_free_agent = new_thr->th.th_next_free_agent;
			    if(new_thr == __kmp_free_agent_list_insert_pt)
			        __kmp_free_agent_list_insert_pt = NULL;
			    
			    th->th.th_next_free_agent = NULL;
			    KMP_DEBUG_ASSERT((new_thr->th.th_next_free_agent == NULL) ||
			                     (new_thr->th.th_info.ds.ds_gtid < 
			                      new_thr->th.th_next_free_agent->th.th_info.ds.ds_gtid));
			    if(r == OMP_ROLE_NONE){
			    //Removing all the roles from an actual free agent. Placing it into the thread pool
			        kmp_info_t **scan;
			        if(__kmp_thread_pool_insert_pt != NULL){
			            KMP_DEBUG_ASSERT(__kmp_thread_pool != NULL);
			            if(__kmp_thread_pool_insert_pt->th.th_info.ds.ds_gtid > gtid){
			                __kmp_thread_pool_insert_pt = NULL;
			            }
			        }
			        if(__kmp_thread_pool_insert_pt != NULL){
			            scan = &(__kmp_thread_pool_insert_pt->th.th_next_pool);
			        }
			        else{
			            scan = CCAST(kmp_info_t **, &__kmp_thread_pool);
			        }
			        for(; (*scan != NULL) && ((*scan)->th.th_info.ds.ds_gtid < gtid);
			                scan = &((*scan)->th.th_next_pool));
			        TCW_PTR(th->th.th_next_pool, *scan);
			        __kmp_thread_pool_insert_pt = *scan = th;
			        KMP_DEBUG_ASSERT((th->th.th_next_pool == NULL) ||
			                            (th->th.th_info.ds.ds_gtid < th->th.th_next_pool->th.th_info.ds.ds_gtid));
			        TCW_4(th->th.th_in_pool, TRUE);
                    th->th.th_team = NULL;

			        if(th->th.th_active == TRUE){
			            KMP_ATOMIC_INC(&__kmp_thread_pool_active_nth);
			            th->th.th_active_in_pool = TRUE;
			        }
#if KMP_DEBUG
                    else{
                        KMP_DEBUG_ASSERT(th->th.th_active_in_pool == FALSE);
                    }
#endif
                    TCW_4(__kmp_nth, __kmp_nth - 1);
#ifdef KMP_ADJUST_BLOCKTIME
                    if(!__kmp_env_blocktime && (__kmp_avail_proc > 0)){
                        KMP_DEBUG_ASSERT(__kmp_avail_proc > 0);
                        if(__kmp_nth <= __kmp_avail_proc){
                            __kmp_zero_bt = FALSE;
                        }
                    }
#endif
                }
            }
			KMP_ATOMIC_ST_REL(&th->th.th_change_role, true);
		}
	}
	if(th->th.th_potential_roles & OMP_ROLE_FREE_AGENT){
		if(!(r & OMP_ROLE_FREE_AGENT)){ //Decreasing the number of potential FA
			--__kmp_free_agent_num_threads;
		}
	}
	else{
		if(r & OMP_ROLE_FREE_AGENT){//Increasing the number of potential FA
			++__kmp_free_agent_num_threads;
		}
		if(TCR_4(th->th.th_in_pool)){//If the thread is in the thread pool, convert it to a free agent
		    kmp_info_t *new_thr = get_thread_from_thread_pool(th->th.th_info.ds.ds_gtid); //Extract it from the thread pool
		    KMP_DEBUG_ASSERT(new_thr == th);
		    transform_thread_to_FA(th);
            __kmp_unlock_suspend_mx(th);
            kmp_flag_64<> *flag = RCAST(kmp_flag_64<> *,
                        CCAST(void *, th->th.th_sleep_loc));
            if(flag && flag->is_sleeping()){
		        flag->resume(th->th.th_info.ds.ds_gtid);
		    }
            
            tmp = 0;
		}
	}
	th->th.th_potential_roles = r;
    if(tmp)__kmp_unlock_suspend_mx(th);
    __kmp_release_bootstrap_lock(&__kmp_forkjoin_lock);
	KMP_MB();
}

int __kmp_get_thread_id(){
    if(!TCR_4(__kmp_init_gtid)) return KMP_GTID_SHUTDOWN;
	int gtid = __kmp_entry_gtid();
	return __kmp_threads[gtid]->th.th_info.ds.ds_thread_id;
}
=======
// Empty symbols to export (see exports_so.txt) when feature is disabled
extern "C" {
#if !KMP_STATS_ENABLED
void __kmp_reset_stats() {}
#endif
#if !USE_DEBUGGER
int __kmp_omp_debug_struct_info = FALSE;
int __kmp_debugging = FALSE;
#endif
#if !USE_ITT_BUILD || !USE_ITT_NOTIFY
void __kmp_itt_fini_ittlib() {}
void __kmp_itt_init_ittlib() {}
#endif
}

// end of file
>>>>>>> a47bc770
<|MERGE_RESOLUTION|>--- conflicted
+++ resolved
@@ -9849,7 +9849,6 @@
     set__max_active_levels(thread, __kmp_nesting_mode_nlevels);
 }
 
-<<<<<<< HEAD
 //Assumes the lock for the thread pool is already acquired
 static kmp_info_t* get_thread_from_thread_pool(int new_gtid){
     if(__kmp_thread_pool == NULL) return NULL;
@@ -10260,7 +10259,7 @@
 	int gtid = __kmp_entry_gtid();
 	return __kmp_threads[gtid]->th.th_info.ds.ds_thread_id;
 }
-=======
+
 // Empty symbols to export (see exports_so.txt) when feature is disabled
 extern "C" {
 #if !KMP_STATS_ENABLED
@@ -10276,5 +10275,4 @@
 #endif
 }
 
-// end of file
->>>>>>> a47bc770
+// end of file