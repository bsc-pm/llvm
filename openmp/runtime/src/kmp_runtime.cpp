/*
 * kmp_runtime.cpp -- KPTS runtime support library
 */

//===----------------------------------------------------------------------===//
//
// Part of the LLVM Project, under the Apache License v2.0 with LLVM Exceptions.
// See https://llvm.org/LICENSE.txt for license information.
// SPDX-License-Identifier: Apache-2.0 WITH LLVM-exception
//
//===----------------------------------------------------------------------===//

#include "kmp.h"
#include "kmp_affinity.h"
#include "kmp_atomic.h"
#include "kmp_environment.h"
#include "kmp_error.h"
#include "kmp_i18n.h"
#include "kmp_io.h"
#include "kmp_itt.h"
#include "kmp_settings.h"
#include "kmp_stats.h"
#include "kmp_str.h"
#include "kmp_wait_release.h"
#include "kmp_wrapper_getpid.h"
#include "kmp_dispatch.h"
#if KMP_USE_HIER_SCHED
#include "kmp_dispatch_hier.h"
#endif

#if OMPT_SUPPORT
#include "ompt-specific.h"
#endif
#if OMPD_SUPPORT
#include "ompd-specific.h"
#endif

#if OMP_PROFILING_SUPPORT
#include "llvm/Support/TimeProfiler.h"
static char *ProfileTraceFile = nullptr;
#endif

/* these are temporary issues to be dealt with */
#define KMP_USE_PRCTL 0

#if KMP_OS_WINDOWS
#include <process.h>
#endif

#if KMP_OS_WINDOWS
// windows does not need include files as it doesn't use shared memory
#else
#include <sys/mman.h>
#include <sys/stat.h>
#include <fcntl.h>
#define SHM_SIZE 1024
#endif

#if defined(KMP_GOMP_COMPAT)
char const __kmp_version_alt_comp[] =
    KMP_VERSION_PREFIX "alternative compiler support: yes";
#endif /* defined(KMP_GOMP_COMPAT) */

char const __kmp_version_omp_api[] =
    KMP_VERSION_PREFIX "API version: 5.0 (201611)";

#ifdef KMP_DEBUG
char const __kmp_version_lock[] =
    KMP_VERSION_PREFIX "lock type: run time selectable";
#endif /* KMP_DEBUG */

#define KMP_MIN(x, y) ((x) < (y) ? (x) : (y))

/* ------------------------------------------------------------------------ */

#if KMP_USE_MONITOR
kmp_info_t __kmp_monitor;
#endif

/* Forward declarations */

void __kmp_cleanup(void);

static void __kmp_initialize_info(kmp_info_t *, kmp_team_t *, int tid,
                                  int gtid);
static void __kmp_initialize_team(kmp_team_t *team, int new_nproc,
                                  kmp_internal_control_t *new_icvs,
                                  ident_t *loc);
#if KMP_AFFINITY_SUPPORTED
static void __kmp_partition_places(kmp_team_t *team,
                                   int update_master_only = 0);
#endif
static void __kmp_do_serial_initialize(void);
void __kmp_fork_barrier(int gtid, int tid);
void __kmp_join_barrier(int gtid);
void __kmp_setup_icv_copy(kmp_team_t *team, int new_nproc,
                          kmp_internal_control_t *new_icvs, ident_t *loc);

#ifdef USE_LOAD_BALANCE
static int __kmp_load_balance_nproc(kmp_root_t *root, int set_nproc);
#endif

static int __kmp_expand_threads(int nNeed);
#if KMP_OS_WINDOWS
static int __kmp_unregister_root_other_thread(int gtid);
#endif
static void __kmp_reap_thread(kmp_info_t *thread, int is_root);
kmp_info_t *__kmp_thread_pool_insert_pt = NULL;

void __kmp_resize_dist_barrier(kmp_team_t *team, int old_nthreads,
                               int new_nthreads);
void __kmp_add_threads_to_team(kmp_team_t *team, int new_nthreads);

/* Calculate the identifier of the current thread */
/* fast (and somewhat portable) way to get unique identifier of executing
   thread. Returns KMP_GTID_DNE if we haven't been assigned a gtid. */
int __kmp_get_global_thread_id() {
  int i;
  kmp_info_t **other_threads;
  size_t stack_data;
  char *stack_addr;
  size_t stack_size;
  char *stack_base;

  KA_TRACE(
      1000,
      ("*** __kmp_get_global_thread_id: entering, nproc=%d  all_nproc=%d\n",
       __kmp_nth, __kmp_all_nth));

  /* JPH - to handle the case where __kmpc_end(0) is called immediately prior to
     a parallel region, made it return KMP_GTID_DNE to force serial_initialize
     by caller. Had to handle KMP_GTID_DNE at all call-sites, or else guarantee
     __kmp_init_gtid for this to work. */

  if (!TCR_4(__kmp_init_gtid))
    return KMP_GTID_DNE;

#ifdef KMP_TDATA_GTID
  if (TCR_4(__kmp_gtid_mode) >= 3) {
    KA_TRACE(1000, ("*** __kmp_get_global_thread_id: using TDATA\n"));
    return __kmp_gtid;
  }
#endif
  if (TCR_4(__kmp_gtid_mode) >= 2) {
    KA_TRACE(1000, ("*** __kmp_get_global_thread_id: using keyed TLS\n"));
    return __kmp_gtid_get_specific();
  }
  KA_TRACE(1000, ("*** __kmp_get_global_thread_id: using internal alg.\n"));

  stack_addr = (char *)&stack_data;
  other_threads = __kmp_threads;

  /* ATT: The code below is a source of potential bugs due to unsynchronized
     access to __kmp_threads array. For example:
     1. Current thread loads other_threads[i] to thr and checks it, it is
        non-NULL.
     2. Current thread is suspended by OS.
     3. Another thread unregisters and finishes (debug versions of free()
        may fill memory with something like 0xEF).
     4. Current thread is resumed.
     5. Current thread reads junk from *thr.
     TODO: Fix it.  --ln  */

  for (i = 0; i < __kmp_threads_capacity; i++) {

    kmp_info_t *thr = (kmp_info_t *)TCR_SYNC_PTR(other_threads[i]);
    if (!thr)
      continue;

    stack_size = (size_t)TCR_PTR(thr->th.th_info.ds.ds_stacksize);
    stack_base = (char *)TCR_PTR(thr->th.th_info.ds.ds_stackbase);

    /* stack grows down -- search through all of the active threads */

    if (stack_addr <= stack_base) {
      size_t stack_diff = stack_base - stack_addr;

      if (stack_diff <= stack_size) {
        /* The only way we can be closer than the allocated */
        /* stack size is if we are running on this thread. */
        KMP_DEBUG_ASSERT(__kmp_gtid_get_specific() == i);
        return i;
      }
    }
  }

  /* get specific to try and determine our gtid */
  KA_TRACE(1000,
           ("*** __kmp_get_global_thread_id: internal alg. failed to find "
            "thread, using TLS\n"));
  i = __kmp_gtid_get_specific();

  /*fprintf( stderr, "=== %d\n", i );  */ /* GROO */

  /* if we havn't been assigned a gtid, then return code */
  if (i < 0)
    return i;

  /* dynamically updated stack window for uber threads to avoid get_specific
     call */
  if (!TCR_4(other_threads[i]->th.th_info.ds.ds_stackgrow)) {
    KMP_FATAL(StackOverflow, i);
  }

  stack_base = (char *)other_threads[i]->th.th_info.ds.ds_stackbase;
  if (stack_addr > stack_base) {
    TCW_PTR(other_threads[i]->th.th_info.ds.ds_stackbase, stack_addr);
    TCW_PTR(other_threads[i]->th.th_info.ds.ds_stacksize,
            other_threads[i]->th.th_info.ds.ds_stacksize + stack_addr -
                stack_base);
  } else {
    TCW_PTR(other_threads[i]->th.th_info.ds.ds_stacksize,
            stack_base - stack_addr);
  }

  /* Reprint stack bounds for ubermaster since they have been refined */
  if (__kmp_storage_map) {
    char *stack_end = (char *)other_threads[i]->th.th_info.ds.ds_stackbase;
    char *stack_beg = stack_end - other_threads[i]->th.th_info.ds.ds_stacksize;
    __kmp_print_storage_map_gtid(i, stack_beg, stack_end,
                                 other_threads[i]->th.th_info.ds.ds_stacksize,
                                 "th_%d stack (refinement)", i);
  }
  return i;
}

int __kmp_get_global_thread_id_reg() {
  int gtid;

  if (!__kmp_init_serial) {
    gtid = KMP_GTID_DNE;
  } else
#ifdef KMP_TDATA_GTID
      if (TCR_4(__kmp_gtid_mode) >= 3) {
    KA_TRACE(1000, ("*** __kmp_get_global_thread_id_reg: using TDATA\n"));
    gtid = __kmp_gtid;
  } else
#endif
      if (TCR_4(__kmp_gtid_mode) >= 2) {
    KA_TRACE(1000, ("*** __kmp_get_global_thread_id_reg: using keyed TLS\n"));
    gtid = __kmp_gtid_get_specific();
  } else {
    KA_TRACE(1000,
             ("*** __kmp_get_global_thread_id_reg: using internal alg.\n"));
    gtid = __kmp_get_global_thread_id();
  }

  /* we must be a new uber master sibling thread */
  if (gtid == KMP_GTID_DNE) {
    KA_TRACE(10,
             ("__kmp_get_global_thread_id_reg: Encountered new root thread. "
              "Registering a new gtid.\n"));
    __kmp_acquire_bootstrap_lock(&__kmp_initz_lock);
    if (!__kmp_init_serial) {
      __kmp_do_serial_initialize();
      gtid = __kmp_gtid_get_specific();
    } else {
      gtid = __kmp_register_root(FALSE);
    }
    __kmp_release_bootstrap_lock(&__kmp_initz_lock);
    /*__kmp_printf( "+++ %d\n", gtid ); */ /* GROO */
  }

  KMP_DEBUG_ASSERT(gtid >= 0);

  return gtid;
}

/* caller must hold forkjoin_lock */
void __kmp_check_stack_overlap(kmp_info_t *th) {
  int f;
  char *stack_beg = NULL;
  char *stack_end = NULL;
  int gtid;

  KA_TRACE(10, ("__kmp_check_stack_overlap: called\n"));
  if (__kmp_storage_map) {
    stack_end = (char *)th->th.th_info.ds.ds_stackbase;
    stack_beg = stack_end - th->th.th_info.ds.ds_stacksize;

    gtid = __kmp_gtid_from_thread(th);

    if (gtid == KMP_GTID_MONITOR) {
      __kmp_print_storage_map_gtid(
          gtid, stack_beg, stack_end, th->th.th_info.ds.ds_stacksize,
          "th_%s stack (%s)", "mon",
          (th->th.th_info.ds.ds_stackgrow) ? "initial" : "actual");
    } else {
      __kmp_print_storage_map_gtid(
          gtid, stack_beg, stack_end, th->th.th_info.ds.ds_stacksize,
          "th_%d stack (%s)", gtid,
          (th->th.th_info.ds.ds_stackgrow) ? "initial" : "actual");
    }
  }

  /* No point in checking ubermaster threads since they use refinement and
   * cannot overlap */
  gtid = __kmp_gtid_from_thread(th);
  if (__kmp_env_checks == TRUE && !KMP_UBER_GTID(gtid)) {
    KA_TRACE(10,
             ("__kmp_check_stack_overlap: performing extensive checking\n"));
    if (stack_beg == NULL) {
      stack_end = (char *)th->th.th_info.ds.ds_stackbase;
      stack_beg = stack_end - th->th.th_info.ds.ds_stacksize;
    }

    for (f = 0; f < __kmp_threads_capacity; f++) {
      kmp_info_t *f_th = (kmp_info_t *)TCR_SYNC_PTR(__kmp_threads[f]);

      if (f_th && f_th != th) {
        char *other_stack_end =
            (char *)TCR_PTR(f_th->th.th_info.ds.ds_stackbase);
        char *other_stack_beg =
            other_stack_end - (size_t)TCR_PTR(f_th->th.th_info.ds.ds_stacksize);
        if ((stack_beg > other_stack_beg && stack_beg < other_stack_end) ||
            (stack_end > other_stack_beg && stack_end < other_stack_end)) {

          /* Print the other stack values before the abort */
          if (__kmp_storage_map)
            __kmp_print_storage_map_gtid(
                -1, other_stack_beg, other_stack_end,
                (size_t)TCR_PTR(f_th->th.th_info.ds.ds_stacksize),
                "th_%d stack (overlapped)", __kmp_gtid_from_thread(f_th));

          __kmp_fatal(KMP_MSG(StackOverlap), KMP_HNT(ChangeStackLimit),
                      __kmp_msg_null);
        }
      }
    }
  }
  KA_TRACE(10, ("__kmp_check_stack_overlap: returning\n"));
}

/* ------------------------------------------------------------------------ */

void __kmp_infinite_loop(void) {
  static int done = FALSE;

  while (!done) {
    KMP_YIELD(TRUE);
  }
}

#define MAX_MESSAGE 512

void __kmp_print_storage_map_gtid(int gtid, void *p1, void *p2, size_t size,
                                  char const *format, ...) {
  char buffer[MAX_MESSAGE];
  va_list ap;

  va_start(ap, format);
  KMP_SNPRINTF(buffer, sizeof(buffer), "OMP storage map: %p %p%8lu %s\n", p1,
               p2, (unsigned long)size, format);
  __kmp_acquire_bootstrap_lock(&__kmp_stdio_lock);
  __kmp_vprintf(kmp_err, buffer, ap);
#if KMP_PRINT_DATA_PLACEMENT
  int node;
  if (gtid >= 0) {
    if (p1 <= p2 && (char *)p2 - (char *)p1 == size) {
      if (__kmp_storage_map_verbose) {
        node = __kmp_get_host_node(p1);
        if (node < 0) /* doesn't work, so don't try this next time */
          __kmp_storage_map_verbose = FALSE;
        else {
          char *last;
          int lastNode;
          int localProc = __kmp_get_cpu_from_gtid(gtid);

          const int page_size = KMP_GET_PAGE_SIZE();

          p1 = (void *)((size_t)p1 & ~((size_t)page_size - 1));
          p2 = (void *)(((size_t)p2 - 1) & ~((size_t)page_size - 1));
          if (localProc >= 0)
            __kmp_printf_no_lock("  GTID %d localNode %d\n", gtid,
                                 localProc >> 1);
          else
            __kmp_printf_no_lock("  GTID %d\n", gtid);
#if KMP_USE_PRCTL
          /* The more elaborate format is disabled for now because of the prctl
           * hanging bug. */
          do {
            last = p1;
            lastNode = node;
            /* This loop collates adjacent pages with the same host node. */
            do {
              (char *)p1 += page_size;
            } while (p1 <= p2 && (node = __kmp_get_host_node(p1)) == lastNode);
            __kmp_printf_no_lock("    %p-%p memNode %d\n", last, (char *)p1 - 1,
                                 lastNode);
          } while (p1 <= p2);
#else
          __kmp_printf_no_lock("    %p-%p memNode %d\n", p1,
                               (char *)p1 + (page_size - 1),
                               __kmp_get_host_node(p1));
          if (p1 < p2) {
            __kmp_printf_no_lock("    %p-%p memNode %d\n", p2,
                                 (char *)p2 + (page_size - 1),
                                 __kmp_get_host_node(p2));
          }
#endif
        }
      }
    } else
      __kmp_printf_no_lock("  %s\n", KMP_I18N_STR(StorageMapWarning));
  }
#endif /* KMP_PRINT_DATA_PLACEMENT */
  __kmp_release_bootstrap_lock(&__kmp_stdio_lock);
}

void __kmp_warn(char const *format, ...) {
  char buffer[MAX_MESSAGE];
  va_list ap;

  if (__kmp_generate_warnings == kmp_warnings_off) {
    return;
  }

  va_start(ap, format);

  KMP_SNPRINTF(buffer, sizeof(buffer), "OMP warning: %s\n", format);
  __kmp_acquire_bootstrap_lock(&__kmp_stdio_lock);
  __kmp_vprintf(kmp_err, buffer, ap);
  __kmp_release_bootstrap_lock(&__kmp_stdio_lock);

  va_end(ap);
}

void __kmp_abort_process() {
  // Later threads may stall here, but that's ok because abort() will kill them.
  __kmp_acquire_bootstrap_lock(&__kmp_exit_lock);

  if (__kmp_debug_buf) {
    __kmp_dump_debug_buffer();
  }

  if (KMP_OS_WINDOWS) {
    // Let other threads know of abnormal termination and prevent deadlock
    // if abort happened during library initialization or shutdown
    __kmp_global.g.g_abort = SIGABRT;

    /* On Windows* OS by default abort() causes pop-up error box, which stalls
       nightly testing. Unfortunately, we cannot reliably suppress pop-up error
       boxes. _set_abort_behavior() works well, but this function is not
       available in VS7 (this is not problem for DLL, but it is a problem for
       static OpenMP RTL). SetErrorMode (and so, timelimit utility) does not
       help, at least in some versions of MS C RTL.

       It seems following sequence is the only way to simulate abort() and
       avoid pop-up error box. */
    raise(SIGABRT);
    _exit(3); // Just in case, if signal ignored, exit anyway.
  } else {
    __kmp_unregister_library();
    abort();
  }

  __kmp_infinite_loop();
  __kmp_release_bootstrap_lock(&__kmp_exit_lock);

} // __kmp_abort_process

void __kmp_abort_thread(void) {
  // TODO: Eliminate g_abort global variable and this function.
  // In case of abort just call abort(), it will kill all the threads.
  __kmp_infinite_loop();
} // __kmp_abort_thread

/* Print out the storage map for the major kmp_info_t thread data structures
   that are allocated together. */

static void __kmp_print_thread_storage_map(kmp_info_t *thr, int gtid) {
  __kmp_print_storage_map_gtid(gtid, thr, thr + 1, sizeof(kmp_info_t), "th_%d",
                               gtid);

  __kmp_print_storage_map_gtid(gtid, &thr->th.th_info, &thr->th.th_team,
                               sizeof(kmp_desc_t), "th_%d.th_info", gtid);

  __kmp_print_storage_map_gtid(gtid, &thr->th.th_local, &thr->th.th_pri_head,
                               sizeof(kmp_local_t), "th_%d.th_local", gtid);

  __kmp_print_storage_map_gtid(
      gtid, &thr->th.th_bar[0], &thr->th.th_bar[bs_last_barrier],
      sizeof(kmp_balign_t) * bs_last_barrier, "th_%d.th_bar", gtid);

  __kmp_print_storage_map_gtid(gtid, &thr->th.th_bar[bs_plain_barrier],
                               &thr->th.th_bar[bs_plain_barrier + 1],
                               sizeof(kmp_balign_t), "th_%d.th_bar[plain]",
                               gtid);

  __kmp_print_storage_map_gtid(gtid, &thr->th.th_bar[bs_forkjoin_barrier],
                               &thr->th.th_bar[bs_forkjoin_barrier + 1],
                               sizeof(kmp_balign_t), "th_%d.th_bar[forkjoin]",
                               gtid);

#if KMP_FAST_REDUCTION_BARRIER
  __kmp_print_storage_map_gtid(gtid, &thr->th.th_bar[bs_reduction_barrier],
                               &thr->th.th_bar[bs_reduction_barrier + 1],
                               sizeof(kmp_balign_t), "th_%d.th_bar[reduction]",
                               gtid);
#endif // KMP_FAST_REDUCTION_BARRIER
}

/* Print out the storage map for the major kmp_team_t team data structures
   that are allocated together. */

static void __kmp_print_team_storage_map(const char *header, kmp_team_t *team,
                                         int team_id, int num_thr) {
  int num_disp_buff = team->t.t_max_nproc > 1 ? __kmp_dispatch_num_buffers : 2;
  __kmp_print_storage_map_gtid(-1, team, team + 1, sizeof(kmp_team_t), "%s_%d",
                               header, team_id);

  __kmp_print_storage_map_gtid(-1, &team->t.t_bar[0],
                               &team->t.t_bar[bs_last_barrier],
                               sizeof(kmp_balign_team_t) * bs_last_barrier,
                               "%s_%d.t_bar", header, team_id);

  __kmp_print_storage_map_gtid(-1, &team->t.t_bar[bs_plain_barrier],
                               &team->t.t_bar[bs_plain_barrier + 1],
                               sizeof(kmp_balign_team_t), "%s_%d.t_bar[plain]",
                               header, team_id);

  __kmp_print_storage_map_gtid(-1, &team->t.t_bar[bs_forkjoin_barrier],
                               &team->t.t_bar[bs_forkjoin_barrier + 1],
                               sizeof(kmp_balign_team_t),
                               "%s_%d.t_bar[forkjoin]", header, team_id);

#if KMP_FAST_REDUCTION_BARRIER
  __kmp_print_storage_map_gtid(-1, &team->t.t_bar[bs_reduction_barrier],
                               &team->t.t_bar[bs_reduction_barrier + 1],
                               sizeof(kmp_balign_team_t),
                               "%s_%d.t_bar[reduction]", header, team_id);
#endif // KMP_FAST_REDUCTION_BARRIER

  __kmp_print_storage_map_gtid(
      -1, &team->t.t_dispatch[0], &team->t.t_dispatch[num_thr],
      sizeof(kmp_disp_t) * num_thr, "%s_%d.t_dispatch", header, team_id);

  __kmp_print_storage_map_gtid(
      -1, &team->t.t_threads[0], &team->t.t_threads[num_thr],
      sizeof(kmp_info_t *) * num_thr, "%s_%d.t_threads", header, team_id);

  __kmp_print_storage_map_gtid(-1, &team->t.t_disp_buffer[0],
                               &team->t.t_disp_buffer[num_disp_buff],
                               sizeof(dispatch_shared_info_t) * num_disp_buff,
                               "%s_%d.t_disp_buffer", header, team_id);
}

static void __kmp_init_allocator() {
  __kmp_init_memkind();
  __kmp_init_target_mem();
}
static void __kmp_fini_allocator() { __kmp_fini_memkind(); }

/* ------------------------------------------------------------------------ */

#if KMP_DYNAMIC_LIB
#if KMP_OS_WINDOWS

BOOL WINAPI DllMain(HINSTANCE hInstDLL, DWORD fdwReason, LPVOID lpReserved) {
  //__kmp_acquire_bootstrap_lock( &__kmp_initz_lock );

  switch (fdwReason) {

  case DLL_PROCESS_ATTACH:
    KA_TRACE(10, ("DllMain: PROCESS_ATTACH\n"));

    return TRUE;

  case DLL_PROCESS_DETACH:
    KA_TRACE(10, ("DllMain: PROCESS_DETACH T#%d\n", __kmp_gtid_get_specific()));

    // According to Windows* documentation for DllMain entry point:
    // for DLL_PROCESS_DETACH, lpReserved is used for telling the difference:
    //   lpReserved == NULL when FreeLibrary() is called,
    //   lpReserved != NULL when the process is terminated.
    // When FreeLibrary() is called, worker threads remain alive. So the
    // runtime's state is consistent and executing proper shutdown is OK.
    // When the process is terminated, worker threads have exited or been
    // forcefully terminated by the OS and only the shutdown thread remains.
    // This can leave the runtime in an inconsistent state.
    // Hence, only attempt proper cleanup when FreeLibrary() is called.
    // Otherwise, rely on OS to reclaim resources.
    if (lpReserved == NULL)
      __kmp_internal_end_library(__kmp_gtid_get_specific());

    return TRUE;

  case DLL_THREAD_ATTACH:
    KA_TRACE(10, ("DllMain: THREAD_ATTACH\n"));

    /* if we want to register new siblings all the time here call
     * __kmp_get_gtid(); */
    return TRUE;

  case DLL_THREAD_DETACH:
    KA_TRACE(10, ("DllMain: THREAD_DETACH T#%d\n", __kmp_gtid_get_specific()));

    __kmp_internal_end_thread(__kmp_gtid_get_specific());
    return TRUE;
  }

  return TRUE;
}

#endif /* KMP_OS_WINDOWS */
#endif /* KMP_DYNAMIC_LIB */

/* __kmp_parallel_deo -- Wait until it's our turn. */
void __kmp_parallel_deo(int *gtid_ref, int *cid_ref, ident_t *loc_ref) {
  int gtid = *gtid_ref;
#ifdef BUILD_PARALLEL_ORDERED
  kmp_team_t *team = __kmp_team_from_gtid(gtid);
#endif /* BUILD_PARALLEL_ORDERED */

  if (__kmp_env_consistency_check) {
    if (__kmp_threads[gtid]->th.th_root->r.r_active)
#if KMP_USE_DYNAMIC_LOCK
      __kmp_push_sync(gtid, ct_ordered_in_parallel, loc_ref, NULL, 0);
#else
      __kmp_push_sync(gtid, ct_ordered_in_parallel, loc_ref, NULL);
#endif
  }
#ifdef BUILD_PARALLEL_ORDERED
  if (!team->t.t_serialized) {
    KMP_MB();
    KMP_WAIT(&team->t.t_ordered.dt.t_value, __kmp_tid_from_gtid(gtid), KMP_EQ,
             NULL);
    KMP_MB();
  }
#endif /* BUILD_PARALLEL_ORDERED */
}

/* __kmp_parallel_dxo -- Signal the next task. */
void __kmp_parallel_dxo(int *gtid_ref, int *cid_ref, ident_t *loc_ref) {
  int gtid = *gtid_ref;
#ifdef BUILD_PARALLEL_ORDERED
  int tid = __kmp_tid_from_gtid(gtid);
  kmp_team_t *team = __kmp_team_from_gtid(gtid);
#endif /* BUILD_PARALLEL_ORDERED */

  if (__kmp_env_consistency_check) {
    if (__kmp_threads[gtid]->th.th_root->r.r_active)
      __kmp_pop_sync(gtid, ct_ordered_in_parallel, loc_ref);
  }
#ifdef BUILD_PARALLEL_ORDERED
  if (!team->t.t_serialized) {
    KMP_MB(); /* Flush all pending memory write invalidates.  */

    /* use the tid of the next thread in this team */
    /* TODO replace with general release procedure */
    team->t.t_ordered.dt.t_value = ((tid + 1) % team->t.t_nproc);

    KMP_MB(); /* Flush all pending memory write invalidates.  */
  }
#endif /* BUILD_PARALLEL_ORDERED */
}

/* ------------------------------------------------------------------------ */
/* The BARRIER for a SINGLE process section is always explicit   */

int __kmp_enter_single(int gtid, ident_t *id_ref, int push_ws) {
  int status;
  kmp_info_t *th;
  kmp_team_t *team;

  if (!TCR_4(__kmp_init_parallel))
    __kmp_parallel_initialize();
  __kmp_resume_if_soft_paused();

  th = __kmp_threads[gtid];
  team = th->th.th_team;
  status = 0;

  th->th.th_ident = id_ref;

  if (team->t.t_serialized) {
    status = 1;
  } else {
    kmp_int32 old_this = th->th.th_local.this_construct;

    ++th->th.th_local.this_construct;
    /* try to set team count to thread count--success means thread got the
       single block */
    /* TODO: Should this be acquire or release? */
    if (team->t.t_construct == old_this) {
      status = __kmp_atomic_compare_store_acq(&team->t.t_construct, old_this,
                                              th->th.th_local.this_construct);
    }
#if USE_ITT_BUILD
    if (__itt_metadata_add_ptr && __kmp_forkjoin_frames_mode == 3 &&
        KMP_MASTER_GTID(gtid) && th->th.th_teams_microtask == NULL &&
        team->t.t_active_level == 1) {
      // Only report metadata by primary thread of active team at level 1
      __kmp_itt_metadata_single(id_ref);
    }
#endif /* USE_ITT_BUILD */
  }

  if (__kmp_env_consistency_check) {
    if (status && push_ws) {
      __kmp_push_workshare(gtid, ct_psingle, id_ref);
    } else {
      __kmp_check_workshare(gtid, ct_psingle, id_ref);
    }
  }
#if USE_ITT_BUILD
  if (status) {
    __kmp_itt_single_start(gtid);
  }
#endif /* USE_ITT_BUILD */
  return status;
}

void __kmp_exit_single(int gtid) {
#if USE_ITT_BUILD
  __kmp_itt_single_end(gtid);
#endif /* USE_ITT_BUILD */
  if (__kmp_env_consistency_check)
    __kmp_pop_workshare(gtid, ct_psingle, NULL);
}

/* determine if we can go parallel or must use a serialized parallel region and
 * how many threads we can use
 * set_nproc is the number of threads requested for the team
 * returns 0 if we should serialize or only use one thread,
 * otherwise the number of threads to use
 * The forkjoin lock is held by the caller. */
static int __kmp_reserve_threads(kmp_root_t *root, kmp_team_t *parent_team,
                                 int master_tid, int set_nthreads,
                                 int enter_teams) {
  int capacity;
  int new_nthreads;
  KMP_DEBUG_ASSERT(__kmp_init_serial);
  KMP_DEBUG_ASSERT(root && parent_team);
  kmp_info_t *this_thr = parent_team->t.t_threads[master_tid];

  // If dyn-var is set, dynamically adjust the number of desired threads,
  // according to the method specified by dynamic_mode.
  new_nthreads = set_nthreads;
  if (!get__dynamic_2(parent_team, master_tid)) {
    ;
  }
#ifdef USE_LOAD_BALANCE
  else if (__kmp_global.g.g_dynamic_mode == dynamic_load_balance) {
    new_nthreads = __kmp_load_balance_nproc(root, set_nthreads);
    if (new_nthreads == 1) {
      KC_TRACE(10, ("__kmp_reserve_threads: T#%d load balance reduced "
                    "reservation to 1 thread\n",
                    master_tid));
      return 1;
    }
    if (new_nthreads < set_nthreads) {
      KC_TRACE(10, ("__kmp_reserve_threads: T#%d load balance reduced "
                    "reservation to %d threads\n",
                    master_tid, new_nthreads));
    }
  }
#endif /* USE_LOAD_BALANCE */
  else if (__kmp_global.g.g_dynamic_mode == dynamic_thread_limit) {
    new_nthreads = __kmp_avail_proc - __kmp_nth +
                   (root->r.r_active ? 1 : root->r.r_hot_team->t.t_nproc);
    if (new_nthreads <= 1) {
      KC_TRACE(10, ("__kmp_reserve_threads: T#%d thread limit reduced "
                    "reservation to 1 thread\n",
                    master_tid));
      return 1;
    }
    if (new_nthreads < set_nthreads) {
      KC_TRACE(10, ("__kmp_reserve_threads: T#%d thread limit reduced "
                    "reservation to %d threads\n",
                    master_tid, new_nthreads));
    } else {
      new_nthreads = set_nthreads;
    }
  } else if (__kmp_global.g.g_dynamic_mode == dynamic_random) {
    if (set_nthreads > 2) {
      new_nthreads = __kmp_get_random(parent_team->t.t_threads[master_tid]);
      new_nthreads = (new_nthreads % set_nthreads) + 1;
      if (new_nthreads == 1) {
        KC_TRACE(10, ("__kmp_reserve_threads: T#%d dynamic random reduced "
                      "reservation to 1 thread\n",
                      master_tid));
        return 1;
      }
      if (new_nthreads < set_nthreads) {
        KC_TRACE(10, ("__kmp_reserve_threads: T#%d dynamic random reduced "
                      "reservation to %d threads\n",
                      master_tid, new_nthreads));
      }
    }
  } else {
    KMP_ASSERT(0);
  }

  // Respect KMP_ALL_THREADS/KMP_DEVICE_THREAD_LIMIT.
  if (__kmp_nth + new_nthreads -
          (root->r.r_active ? 1 : root->r.r_hot_team->t.t_nproc) >
      __kmp_max_nth) {
    int tl_nthreads = __kmp_max_nth - __kmp_nth +
                      (root->r.r_active ? 1 : root->r.r_hot_team->t.t_nproc);
    if (tl_nthreads <= 0) {
      tl_nthreads = 1;
    }

    // If dyn-var is false, emit a 1-time warning.
    if (!get__dynamic_2(parent_team, master_tid) && (!__kmp_reserve_warn)) {
      __kmp_reserve_warn = 1;
      __kmp_msg(kmp_ms_warning,
                KMP_MSG(CantFormThrTeam, set_nthreads, tl_nthreads),
                KMP_HNT(Unset_ALL_THREADS), __kmp_msg_null);
    }
    if (tl_nthreads == 1) {
      KC_TRACE(10, ("__kmp_reserve_threads: T#%d KMP_DEVICE_THREAD_LIMIT "
                    "reduced reservation to 1 thread\n",
                    master_tid));
      return 1;
    }
    KC_TRACE(10, ("__kmp_reserve_threads: T#%d KMP_DEVICE_THREAD_LIMIT reduced "
                  "reservation to %d threads\n",
                  master_tid, tl_nthreads));
    new_nthreads = tl_nthreads;
  }

  // Respect OMP_THREAD_LIMIT
  int cg_nthreads = this_thr->th.th_cg_roots->cg_nthreads;
  int max_cg_threads = this_thr->th.th_cg_roots->cg_thread_limit;
  if (cg_nthreads + new_nthreads -
          (root->r.r_active ? 1 : root->r.r_hot_team->t.t_nproc) >
      max_cg_threads) {
    int tl_nthreads = max_cg_threads - cg_nthreads +
                      (root->r.r_active ? 1 : root->r.r_hot_team->t.t_nproc);
    if (tl_nthreads <= 0) {
      tl_nthreads = 1;
    }

    // If dyn-var is false, emit a 1-time warning.
    if (!get__dynamic_2(parent_team, master_tid) && (!__kmp_reserve_warn)) {
      __kmp_reserve_warn = 1;
      __kmp_msg(kmp_ms_warning,
                KMP_MSG(CantFormThrTeam, set_nthreads, tl_nthreads),
                KMP_HNT(Unset_ALL_THREADS), __kmp_msg_null);
    }
    if (tl_nthreads == 1) {
      KC_TRACE(10, ("__kmp_reserve_threads: T#%d OMP_THREAD_LIMIT "
                    "reduced reservation to 1 thread\n",
                    master_tid));
      return 1;
    }
    KC_TRACE(10, ("__kmp_reserve_threads: T#%d OMP_THREAD_LIMIT reduced "
                  "reservation to %d threads\n",
                  master_tid, tl_nthreads));
    new_nthreads = tl_nthreads;
  }

  // Check if the threads array is large enough, or needs expanding.
  // See comment in __kmp_register_root() about the adjustment if
  // __kmp_threads[0] == NULL.
  capacity = __kmp_threads_capacity;
  if (TCR_PTR(__kmp_threads[0]) == NULL) {
    --capacity;
  }
  // If it is not for initializing the hidden helper team, we need to take
  // __kmp_hidden_helper_threads_num out of the capacity because it is included
  // in __kmp_threads_capacity.
  if (__kmp_enable_hidden_helper && !TCR_4(__kmp_init_hidden_helper_threads)) {
    capacity -= __kmp_hidden_helper_threads_num;
  }
  if (__kmp_nth + new_nthreads -
          (root->r.r_active ? 1 : root->r.r_hot_team->t.t_nproc) >
      capacity) {
    // Expand the threads array.
    int slotsRequired = __kmp_nth + new_nthreads -
                        (root->r.r_active ? 1 : root->r.r_hot_team->t.t_nproc) -
                        capacity;
    int slotsAdded = __kmp_expand_threads(slotsRequired);
    if (slotsAdded < slotsRequired) {
      // The threads array was not expanded enough.
      new_nthreads -= (slotsRequired - slotsAdded);
      KMP_ASSERT(new_nthreads >= 1);

      // If dyn-var is false, emit a 1-time warning.
      if (!get__dynamic_2(parent_team, master_tid) && (!__kmp_reserve_warn)) {
        __kmp_reserve_warn = 1;
        if (__kmp_tp_cached) {
          __kmp_msg(kmp_ms_warning,
                    KMP_MSG(CantFormThrTeam, set_nthreads, new_nthreads),
                    KMP_HNT(Set_ALL_THREADPRIVATE, __kmp_tp_capacity),
                    KMP_HNT(PossibleSystemLimitOnThreads), __kmp_msg_null);
        } else {
          __kmp_msg(kmp_ms_warning,
                    KMP_MSG(CantFormThrTeam, set_nthreads, new_nthreads),
                    KMP_HNT(SystemLimitOnThreads), __kmp_msg_null);
        }
      }
    }
  }

#ifdef KMP_DEBUG
  if (new_nthreads == 1) {
    KC_TRACE(10,
             ("__kmp_reserve_threads: T#%d serializing team after reclaiming "
              "dead roots and rechecking; requested %d threads\n",
              __kmp_get_gtid(), set_nthreads));
  } else {
    KC_TRACE(10, ("__kmp_reserve_threads: T#%d allocating %d threads; requested"
                  " %d threads\n",
                  __kmp_get_gtid(), new_nthreads, set_nthreads));
  }
#endif // KMP_DEBUG
  return new_nthreads;
}

/* Allocate threads from the thread pool and assign them to the new team. We are
   assured that there are enough threads available, because we checked on that
   earlier within critical section forkjoin */
static void __kmp_fork_team_threads(kmp_root_t *root, kmp_team_t *team,
                                    kmp_info_t *master_th, int master_gtid) {
  int i;
  int use_hot_team;

  KA_TRACE(10, ("__kmp_fork_team_threads: new_nprocs = %d\n", team->t.t_nproc));
  KMP_DEBUG_ASSERT(master_gtid == __kmp_get_gtid());
  KMP_MB();

  /* first, let's setup the primary thread */
  master_th->th.th_info.ds.ds_tid = 0;
  master_th->th.th_team = team;
  master_th->th.th_team_nproc = team->t.t_nproc;
  master_th->th.th_team_master = master_th;
  master_th->th.th_team_serialized = FALSE;
  master_th->th.th_dispatch = &team->t.t_dispatch[0];

/* make sure we are not the optimized hot team */
#if KMP_NESTED_HOT_TEAMS
  use_hot_team = 0;
  kmp_hot_team_ptr_t *hot_teams = master_th->th.th_hot_teams;
  if (hot_teams) { // hot teams array is not allocated if
    // KMP_HOT_TEAMS_MAX_LEVEL=0
    int level = team->t.t_active_level - 1; // index in array of hot teams
    if (master_th->th.th_teams_microtask) { // are we inside the teams?
      if (master_th->th.th_teams_size.nteams > 1) {
        ++level; // level was not increased in teams construct for
        // team_of_masters
      }
      if (team->t.t_pkfn != (microtask_t)__kmp_teams_master &&
          master_th->th.th_teams_level == team->t.t_level) {
        ++level; // level was not increased in teams construct for
        // team_of_workers before the parallel
      } // team->t.t_level will be increased inside parallel
    }
    if (level < __kmp_hot_teams_max_level) {
      if (hot_teams[level].hot_team) {
        // hot team has already been allocated for given level
        KMP_DEBUG_ASSERT(hot_teams[level].hot_team == team);
        use_hot_team = 1; // the team is ready to use
      } else {
        use_hot_team = 0; // AC: threads are not allocated yet
        hot_teams[level].hot_team = team; // remember new hot team
        hot_teams[level].hot_team_nth = team->t.t_nproc;
      }
    } else {
      use_hot_team = 0;
    }
  }
#else
  use_hot_team = team == root->r.r_hot_team;
#endif
  if (!use_hot_team) {

    /* install the primary thread */
    team->t.t_threads[0] = master_th;
    __kmp_initialize_info(master_th, team, 0, master_gtid);

    /* now, install the worker threads */
    for (i = 1; i < team->t.t_nproc; i++) {

      /* fork or reallocate a new thread and install it in team */
      kmp_info_t *thr = __kmp_allocate_thread(root, team, i);
      team->t.t_threads[i] = thr;
      KMP_DEBUG_ASSERT(thr);
      KMP_DEBUG_ASSERT(thr->th.th_team == team);
      /* align team and thread arrived states */
      KA_TRACE(20, ("__kmp_fork_team_threads: T#%d(%d:%d) init arrived "
                    "T#%d(%d:%d) join =%llu, plain=%llu\n",
                    __kmp_gtid_from_tid(0, team), team->t.t_id, 0,
                    __kmp_gtid_from_tid(i, team), team->t.t_id, i,
                    team->t.t_bar[bs_forkjoin_barrier].b_arrived,
                    team->t.t_bar[bs_plain_barrier].b_arrived));
      thr->th.th_teams_microtask = master_th->th.th_teams_microtask;
      thr->th.th_teams_level = master_th->th.th_teams_level;
      thr->th.th_teams_size = master_th->th.th_teams_size;
      { // Initialize threads' barrier data.
        int b;
        kmp_balign_t *balign = team->t.t_threads[i]->th.th_bar;
        for (b = 0; b < bs_last_barrier; ++b) {
          balign[b].bb.b_arrived = team->t.t_bar[b].b_arrived;
          KMP_DEBUG_ASSERT(balign[b].bb.wait_flag != KMP_BARRIER_PARENT_FLAG);
#if USE_DEBUGGER
          balign[b].bb.b_worker_arrived = team->t.t_bar[b].b_team_arrived;
#endif
        }
      }
    }

#if KMP_AFFINITY_SUPPORTED
    __kmp_partition_places(team);
#endif
  }

  if (__kmp_display_affinity && team->t.t_display_affinity != 1) {
    for (i = 0; i < team->t.t_nproc; i++) {
      kmp_info_t *thr = team->t.t_threads[i];
      if (thr->th.th_prev_num_threads != team->t.t_nproc ||
          thr->th.th_prev_level != team->t.t_level) {
        team->t.t_display_affinity = 1;
        break;
      }
    }
  }

  KMP_MB();
}

static void __kmp_alloc_argv_entries(int argc, kmp_team_t *team,
                                     int realloc); // forward declaration

/* Run a parallel region that has been serialized, so runs only in a team of the
   single primary thread. */
void __kmp_serialized_parallel(ident_t *loc, kmp_int32 global_tid) {
  kmp_info_t *this_thr;
  kmp_team_t *serial_team;

  KC_TRACE(10, ("__kmpc_serialized_parallel: called by T#%d\n", global_tid));

  /* Skip all this code for autopar serialized loops since it results in
     unacceptable overhead */
  if (loc != NULL && (loc->flags & KMP_IDENT_AUTOPAR))
    return;

  if (!TCR_4(__kmp_init_parallel))
    __kmp_parallel_initialize();
  __kmp_resume_if_soft_paused();

  this_thr = __kmp_threads[global_tid];
  serial_team = this_thr->th.th_serial_team;

  /* utilize the serialized team held by this thread */
  KMP_DEBUG_ASSERT(serial_team);
  KMP_MB();

  if (__kmp_tasking_mode != tskm_immediate_exec) {
    KMP_DEBUG_ASSERT(
        this_thr->th.th_task_team ==
        this_thr->th.th_team->t.t_task_team[this_thr->th.th_task_state]);
    KA_TRACE(20, ("__kmpc_serialized_parallel: T#%d pushing task_team %p / "
                  "team %p, new task_team = NULL\n",
                  global_tid, this_thr->th.th_task_team, this_thr->th.th_team));
    this_thr->th.th_task_team = NULL;
  }

  kmp_proc_bind_t proc_bind = this_thr->th.th_set_proc_bind;
  if (this_thr->th.th_current_task->td_icvs.proc_bind == proc_bind_false) {
    proc_bind = proc_bind_false;
  } else if (proc_bind == proc_bind_default) {
    // No proc_bind clause was specified, so use the current value
    // of proc-bind-var for this parallel region.
    proc_bind = this_thr->th.th_current_task->td_icvs.proc_bind;
  }
  // Reset for next parallel region
  this_thr->th.th_set_proc_bind = proc_bind_default;

#if OMPT_SUPPORT
  ompt_data_t ompt_parallel_data = ompt_data_none;
  void *codeptr = OMPT_LOAD_RETURN_ADDRESS(global_tid);
  if (ompt_enabled.enabled &&
      this_thr->th.ompt_thread_info.state != ompt_state_overhead) {

    ompt_task_info_t *parent_task_info;
    parent_task_info = OMPT_CUR_TASK_INFO(this_thr);

    parent_task_info->frame.enter_frame.ptr = OMPT_GET_FRAME_ADDRESS(0);
    if (ompt_enabled.ompt_callback_parallel_begin) {
      int team_size = 1;

      ompt_callbacks.ompt_callback(ompt_callback_parallel_begin)(
          &(parent_task_info->task_data), &(parent_task_info->frame),
          &ompt_parallel_data, team_size,
          ompt_parallel_invoker_program | ompt_parallel_team, codeptr);
    }
  }
#endif // OMPT_SUPPORT

  if (this_thr->th.th_team != serial_team) {
    // Nested level will be an index in the nested nthreads array
    int level = this_thr->th.th_team->t.t_level;

    if (serial_team->t.t_serialized) {
      /* this serial team was already used
         TODO increase performance by making this locks more specific */
      kmp_team_t *new_team;

      __kmp_acquire_bootstrap_lock(&__kmp_forkjoin_lock);

      new_team =
          __kmp_allocate_team(this_thr->th.th_root, 1, 1,
#if OMPT_SUPPORT
                              ompt_parallel_data,
#endif
                              proc_bind, &this_thr->th.th_current_task->td_icvs,
                              0 USE_NESTED_HOT_ARG(NULL));
      __kmp_release_bootstrap_lock(&__kmp_forkjoin_lock);
      KMP_ASSERT(new_team);

      /* setup new serialized team and install it */
      new_team->t.t_threads[0] = this_thr;
      new_team->t.t_parent = this_thr->th.th_team;
      serial_team = new_team;
      this_thr->th.th_serial_team = serial_team;

      KF_TRACE(
          10,
          ("__kmpc_serialized_parallel: T#%d allocated new serial team %p\n",
           global_tid, serial_team));

      /* TODO the above breaks the requirement that if we run out of resources,
         then we can still guarantee that serialized teams are ok, since we may
         need to allocate a new one */
    } else {
      KF_TRACE(
          10,
          ("__kmpc_serialized_parallel: T#%d reusing cached serial team %p\n",
           global_tid, serial_team));
    }

    /* we have to initialize this serial team */
    KMP_DEBUG_ASSERT(serial_team->t.t_threads);
    KMP_DEBUG_ASSERT(serial_team->t.t_threads[0] == this_thr);
    KMP_DEBUG_ASSERT(this_thr->th.th_team != serial_team);
    serial_team->t.t_ident = loc;
    serial_team->t.t_serialized = 1;
    serial_team->t.t_nproc = 1;
    serial_team->t.t_parent = this_thr->th.th_team;
    serial_team->t.t_sched.sched = this_thr->th.th_team->t.t_sched.sched;
    this_thr->th.th_team = serial_team;
    serial_team->t.t_master_tid = this_thr->th.th_info.ds.ds_tid;

<<<<<<< HEAD
    // reset task_team if exists
    if (serial_team->t.t_task_team[0]) {
      TCW_4(serial_team->t.t_task_team[0]->tt.tt_found_tasks, FALSE);
      TCW_4(serial_team->t.t_task_team[0]->tt.tt_found_proxy_tasks, FALSE);
      TCW_4(serial_team->t.t_task_team[0]->tt.tt_active, TRUE);
    }

    KF_TRACE(10, ("__kmpc_serialized_parallel: T#d curtask=%p\n", global_tid,
=======
    KF_TRACE(10, ("__kmpc_serialized_parallel: T#%d curtask=%p\n", global_tid,
>>>>>>> 3d210b5b
                  this_thr->th.th_current_task));
    KMP_ASSERT(this_thr->th.th_current_task->td_flags.executing == 1);
    this_thr->th.th_current_task->td_flags.executing = 0;

    __kmp_push_current_task_to_thread(this_thr, serial_team, 0);

    /* TODO: GEH: do ICVs work for nested serialized teams? Don't we need an
       implicit task for each serialized task represented by
       team->t.t_serialized? */
    copy_icvs(&this_thr->th.th_current_task->td_icvs,
              &this_thr->th.th_current_task->td_parent->td_icvs);

    // Thread value exists in the nested nthreads array for the next nested
    // level
    if (__kmp_nested_nth.used && (level + 1 < __kmp_nested_nth.used)) {
      this_thr->th.th_current_task->td_icvs.nproc =
          __kmp_nested_nth.nth[level + 1];
    }

    if (__kmp_nested_proc_bind.used &&
        (level + 1 < __kmp_nested_proc_bind.used)) {
      this_thr->th.th_current_task->td_icvs.proc_bind =
          __kmp_nested_proc_bind.bind_types[level + 1];
    }

#if USE_DEBUGGER
    serial_team->t.t_pkfn = (microtask_t)(~0); // For the debugger.
#endif
    this_thr->th.th_info.ds.ds_tid = 0;

    /* set thread cache values */
    this_thr->th.th_team_nproc = 1;
    this_thr->th.th_team_master = this_thr;
    this_thr->th.th_team_serialized = 1;

    serial_team->t.t_level = serial_team->t.t_parent->t.t_level + 1;
    serial_team->t.t_active_level = serial_team->t.t_parent->t.t_active_level;
    serial_team->t.t_def_allocator = this_thr->th.th_def_allocator; // save

    propagateFPControl(serial_team);

    /* check if we need to allocate dispatch buffers stack */
    KMP_DEBUG_ASSERT(serial_team->t.t_dispatch);
    if (!serial_team->t.t_dispatch->th_disp_buffer) {
      serial_team->t.t_dispatch->th_disp_buffer =
          (dispatch_private_info_t *)__kmp_allocate(
              sizeof(dispatch_private_info_t));
    }
    this_thr->th.th_dispatch = serial_team->t.t_dispatch;

    KMP_MB();

  } else {
    /* this serialized team is already being used,
     * that's fine, just add another nested level */
    KMP_DEBUG_ASSERT(this_thr->th.th_team == serial_team);
    KMP_DEBUG_ASSERT(serial_team->t.t_threads);
    KMP_DEBUG_ASSERT(serial_team->t.t_threads[0] == this_thr);
    ++serial_team->t.t_serialized;
    this_thr->th.th_team_serialized = serial_team->t.t_serialized;

    // Nested level will be an index in the nested nthreads array
    int level = this_thr->th.th_team->t.t_level;
    // Thread value exists in the nested nthreads array for the next nested
    // level
    if (__kmp_nested_nth.used && (level + 1 < __kmp_nested_nth.used)) {
      this_thr->th.th_current_task->td_icvs.nproc =
          __kmp_nested_nth.nth[level + 1];
    }
    serial_team->t.t_level++;
    KF_TRACE(10, ("__kmpc_serialized_parallel: T#%d increasing nesting level "
                  "of serial team %p to %d\n",
                  global_tid, serial_team, serial_team->t.t_level));

    /* allocate/push dispatch buffers stack */
    KMP_DEBUG_ASSERT(serial_team->t.t_dispatch);
    {
      dispatch_private_info_t *disp_buffer =
          (dispatch_private_info_t *)__kmp_allocate(
              sizeof(dispatch_private_info_t));
      disp_buffer->next = serial_team->t.t_dispatch->th_disp_buffer;
      serial_team->t.t_dispatch->th_disp_buffer = disp_buffer;
    }
    this_thr->th.th_dispatch = serial_team->t.t_dispatch;

    KMP_MB();
  }
  KMP_CHECK_UPDATE(serial_team->t.t_cancel_request, cancel_noreq);

  // Perform the display affinity functionality for
  // serialized parallel regions
  if (__kmp_display_affinity) {
    if (this_thr->th.th_prev_level != serial_team->t.t_level ||
        this_thr->th.th_prev_num_threads != 1) {
      // NULL means use the affinity-format-var ICV
      __kmp_aux_display_affinity(global_tid, NULL);
      this_thr->th.th_prev_level = serial_team->t.t_level;
      this_thr->th.th_prev_num_threads = 1;
    }
  }

  if (__kmp_env_consistency_check)
    __kmp_push_parallel(global_tid, NULL);
#if OMPT_SUPPORT
  serial_team->t.ompt_team_info.master_return_address = codeptr;
  if (ompt_enabled.enabled &&
      this_thr->th.ompt_thread_info.state != ompt_state_overhead) {
    OMPT_CUR_TASK_INFO(this_thr)->frame.exit_frame.ptr =
        OMPT_GET_FRAME_ADDRESS(0);

    ompt_lw_taskteam_t lw_taskteam;
    __ompt_lw_taskteam_init(&lw_taskteam, this_thr, global_tid,
                            &ompt_parallel_data, codeptr);

    __ompt_lw_taskteam_link(&lw_taskteam, this_thr, 1);
    // don't use lw_taskteam after linking. content was swaped

    /* OMPT implicit task begin */
    if (ompt_enabled.ompt_callback_implicit_task) {
      ompt_callbacks.ompt_callback(ompt_callback_implicit_task)(
          ompt_scope_begin, OMPT_CUR_TEAM_DATA(this_thr),
          OMPT_CUR_TASK_DATA(this_thr), 1, __kmp_tid_from_gtid(global_tid),
          ompt_task_implicit); // TODO: Can this be ompt_task_initial?
      OMPT_CUR_TASK_INFO(this_thr)->thread_num =
          __kmp_tid_from_gtid(global_tid);
    }

    /* OMPT state */
    this_thr->th.ompt_thread_info.state = ompt_state_work_parallel;
    OMPT_CUR_TASK_INFO(this_thr)->frame.exit_frame.ptr =
        OMPT_GET_FRAME_ADDRESS(0);
  }
#endif
  // If this parallel has been serialized, make sure tasking is enabled for
  // it when there are free agent threads.
  if (__kmp_free_agent_num_threads != 0) {
    __kmp_enable_tasking_in_serial_mode(loc, __kmp_entry_gtid(),
        /*proxy=*/ true, /*detachable=*/ false, /*hidden_helper=*/ false);
  }
}

/* most of the work for a fork */
/* return true if we really went parallel, false if serialized */
int __kmp_fork_call(ident_t *loc, int gtid,
                    enum fork_context_e call_context, // Intel, GNU, ...
                    kmp_int32 argc, microtask_t microtask, launch_t invoker,
                    kmp_va_list ap) {
  void **argv;
  int i;
  int master_tid;
  int master_this_cons;
  kmp_team_t *team;
  kmp_team_t *parent_team;
  kmp_info_t *master_th;
  kmp_root_t *root;
  int nthreads;
  int master_active;
  int master_set_numthreads;
  int level;
  int active_level;
  int teams_level;
#if KMP_NESTED_HOT_TEAMS
  kmp_hot_team_ptr_t **p_hot_teams;
#endif
  { // KMP_TIME_BLOCK
    KMP_TIME_DEVELOPER_PARTITIONED_BLOCK(KMP_fork_call);
    KMP_COUNT_VALUE(OMP_PARALLEL_args, argc);

    KA_TRACE(20, ("__kmp_fork_call: enter T#%d\n", gtid));
    if (__kmp_stkpadding > 0 && __kmp_root[gtid] != NULL) {
      /* Some systems prefer the stack for the root thread(s) to start with */
      /* some gap from the parent stack to prevent false sharing. */
      void *dummy = KMP_ALLOCA(__kmp_stkpadding);
      /* These 2 lines below are so this does not get optimized out */
      if (__kmp_stkpadding > KMP_MAX_STKPADDING)
        __kmp_stkpadding += (short)((kmp_int64)dummy);
    }

    /* initialize if needed */
    KMP_DEBUG_ASSERT(
        __kmp_init_serial); // AC: potentially unsafe, not in sync with shutdown
    if (!TCR_4(__kmp_init_parallel))
      __kmp_parallel_initialize();
    __kmp_resume_if_soft_paused();

    /* setup current data */
    master_th = __kmp_threads[gtid]; // AC: potentially unsafe, not in sync with
    // shutdown
    parent_team = master_th->th.th_team;
    master_tid = master_th->th.th_info.ds.ds_tid;
    master_this_cons = master_th->th.th_local.this_construct;
    root = master_th->th.th_root;
    master_active = root->r.r_active;
    master_set_numthreads = master_th->th.th_set_nproc;

#if OMPT_SUPPORT
    ompt_data_t ompt_parallel_data = ompt_data_none;
    ompt_data_t *parent_task_data;
    ompt_frame_t *ompt_frame;
    ompt_data_t *implicit_task_data;
    void *return_address = NULL;

    if (ompt_enabled.enabled) {
      __ompt_get_task_info_internal(0, NULL, &parent_task_data, &ompt_frame,
                                    NULL, NULL);
      return_address = OMPT_LOAD_RETURN_ADDRESS(gtid);
    }
#endif

    // Assign affinity to root thread if it hasn't happened yet
    __kmp_assign_root_init_mask();

    // Nested level will be an index in the nested nthreads array
    level = parent_team->t.t_level;
    // used to launch non-serial teams even if nested is not allowed
    active_level = parent_team->t.t_active_level;
    // needed to check nesting inside the teams
    teams_level = master_th->th.th_teams_level;
#if KMP_NESTED_HOT_TEAMS
    p_hot_teams = &master_th->th.th_hot_teams;
    if (*p_hot_teams == NULL && __kmp_hot_teams_max_level > 0) {
      *p_hot_teams = (kmp_hot_team_ptr_t *)__kmp_allocate(
          sizeof(kmp_hot_team_ptr_t) * __kmp_hot_teams_max_level);
      (*p_hot_teams)[0].hot_team = root->r.r_hot_team;
      // it is either actual or not needed (when active_level > 0)
      (*p_hot_teams)[0].hot_team_nth = 1;
    }
#endif

#if OMPT_SUPPORT
    if (ompt_enabled.enabled) {
      if (ompt_enabled.ompt_callback_parallel_begin) {
        int team_size = master_set_numthreads
                            ? master_set_numthreads
                            : get__nproc_2(parent_team, master_tid);
        int flags = OMPT_INVOKER(call_context) |
                    ((microtask == (microtask_t)__kmp_teams_master)
                         ? ompt_parallel_league
                         : ompt_parallel_team);
        ompt_callbacks.ompt_callback(ompt_callback_parallel_begin)(
            parent_task_data, ompt_frame, &ompt_parallel_data, team_size, flags,
            return_address);
      }
      master_th->th.ompt_thread_info.state = ompt_state_overhead;
    }
#endif

    master_th->th.th_ident = loc;

    if (master_th->th.th_teams_microtask && ap &&
        microtask != (microtask_t)__kmp_teams_master && level == teams_level) {
      // AC: This is start of parallel that is nested inside teams construct.
      // The team is actual (hot), all workers are ready at the fork barrier.
      // No lock needed to initialize the team a bit, then free workers.
      parent_team->t.t_ident = loc;
      __kmp_alloc_argv_entries(argc, parent_team, TRUE);
      parent_team->t.t_argc = argc;
      argv = (void **)parent_team->t.t_argv;
      for (i = argc - 1; i >= 0; --i)
        *argv++ = va_arg(kmp_va_deref(ap), void *);
      // Increment our nested depth levels, but not increase the serialization
      if (parent_team == master_th->th.th_serial_team) {
        // AC: we are in serialized parallel
        __kmpc_serialized_parallel(loc, gtid);
        KMP_DEBUG_ASSERT(parent_team->t.t_serialized > 1);

        if (call_context == fork_context_gnu) {
          // AC: need to decrement t_serialized for enquiry functions to work
          // correctly, will restore at join time
          parent_team->t.t_serialized--;
          return TRUE;
        }

#if OMPD_SUPPORT
        parent_team->t.t_pkfn = microtask;
#endif

#if OMPT_SUPPORT
        void *dummy;
        void **exit_frame_p;

        ompt_lw_taskteam_t lw_taskteam;

        if (ompt_enabled.enabled) {
          __ompt_lw_taskteam_init(&lw_taskteam, master_th, gtid,
                                  &ompt_parallel_data, return_address);
          exit_frame_p = &(lw_taskteam.ompt_task_info.frame.exit_frame.ptr);

          __ompt_lw_taskteam_link(&lw_taskteam, master_th, 0);
          // don't use lw_taskteam after linking. content was swaped

          /* OMPT implicit task begin */
          implicit_task_data = OMPT_CUR_TASK_DATA(master_th);
          if (ompt_enabled.ompt_callback_implicit_task) {
            OMPT_CUR_TASK_INFO(master_th)->thread_num =
                __kmp_tid_from_gtid(gtid);
            ompt_callbacks.ompt_callback(ompt_callback_implicit_task)(
                ompt_scope_begin, OMPT_CUR_TEAM_DATA(master_th),
                implicit_task_data, 1,
                OMPT_CUR_TASK_INFO(master_th)->thread_num, ompt_task_implicit);
          }

          /* OMPT state */
          master_th->th.ompt_thread_info.state = ompt_state_work_parallel;
        } else {
          exit_frame_p = &dummy;
        }
#endif
        // AC: need to decrement t_serialized for enquiry functions to work
        // correctly, will restore at join time
        parent_team->t.t_serialized--;

        {
          KMP_TIME_PARTITIONED_BLOCK(OMP_parallel);
          KMP_SET_THREAD_STATE_BLOCK(IMPLICIT_TASK);
          __kmp_invoke_microtask(microtask, gtid, 0, argc, parent_team->t.t_argv
#if OMPT_SUPPORT
                                 ,
                                 exit_frame_p
#endif
          );
        }

#if OMPT_SUPPORT
        if (ompt_enabled.enabled) {
          *exit_frame_p = NULL;
          OMPT_CUR_TASK_INFO(master_th)->frame.exit_frame = ompt_data_none;
          if (ompt_enabled.ompt_callback_implicit_task) {
            ompt_callbacks.ompt_callback(ompt_callback_implicit_task)(
                ompt_scope_end, NULL, implicit_task_data, 1,
                OMPT_CUR_TASK_INFO(master_th)->thread_num, ompt_task_implicit);
          }
          ompt_parallel_data = *OMPT_CUR_TEAM_DATA(master_th);
          __ompt_lw_taskteam_unlink(master_th);
          if (ompt_enabled.ompt_callback_parallel_end) {
            ompt_callbacks.ompt_callback(ompt_callback_parallel_end)(
                &ompt_parallel_data, OMPT_CUR_TASK_DATA(master_th),
                OMPT_INVOKER(call_context) | ompt_parallel_team,
                return_address);
          }
          master_th->th.ompt_thread_info.state = ompt_state_overhead;
        }
#endif
        return TRUE;
      }

      parent_team->t.t_pkfn = microtask;
      parent_team->t.t_invoke = invoker;
      KMP_ATOMIC_INC(&root->r.r_in_parallel);
      parent_team->t.t_active_level++;
      parent_team->t.t_level++;
      parent_team->t.t_def_allocator = master_th->th.th_def_allocator; // save

#if OMPT_SUPPORT
      if (ompt_enabled.enabled) {
        ompt_lw_taskteam_t lw_taskteam;
        __ompt_lw_taskteam_init(&lw_taskteam, master_th, gtid,
                                &ompt_parallel_data, return_address);
        __ompt_lw_taskteam_link(&lw_taskteam, master_th, 1, true);
      }
#endif

      /* Change number of threads in the team if requested */
      if (master_set_numthreads) { // The parallel has num_threads clause
        if (master_set_numthreads <= master_th->th.th_teams_size.nth) {
          // AC: only can reduce number of threads dynamically, can't increase
          kmp_info_t **other_threads = parent_team->t.t_threads;
          // NOTE: if using distributed barrier, we need to run this code block
          // even when the team size appears not to have changed from the max.
          int old_proc = master_th->th.th_teams_size.nth;
          if (__kmp_barrier_release_pattern[bs_forkjoin_barrier] ==
              bp_dist_bar) {
            __kmp_resize_dist_barrier(parent_team, old_proc,
                                      master_set_numthreads);
            __kmp_add_threads_to_team(parent_team, master_set_numthreads);
          }
          parent_team->t.t_nproc = master_set_numthreads;
          for (i = 0; i < master_set_numthreads; ++i) {
            other_threads[i]->th.th_team_nproc = master_set_numthreads;
          }
        }
        // Keep extra threads hot in the team for possible next parallels
        master_th->th.th_set_nproc = 0;
      }

#if USE_DEBUGGER
      if (__kmp_debugging) { // Let debugger override number of threads.
        int nth = __kmp_omp_num_threads(loc);
        if (nth > 0) { // 0 means debugger doesn't want to change num threads
          master_set_numthreads = nth;
        }
      }
#endif

#if USE_ITT_BUILD && USE_ITT_NOTIFY
      if (((__itt_frame_submit_v3_ptr && __itt_get_timestamp_ptr) ||
           KMP_ITT_DEBUG) &&
          __kmp_forkjoin_frames_mode == 3 &&
          parent_team->t.t_active_level == 1 // only report frames at level 1
          && master_th->th.th_teams_size.nteams == 1) {
        kmp_uint64 tmp_time = __itt_get_timestamp();
        master_th->th.th_frame_time = tmp_time;
        parent_team->t.t_region_time = tmp_time;
      }
      if (__itt_stack_caller_create_ptr) {
        KMP_DEBUG_ASSERT(parent_team->t.t_stack_id == NULL);
        // create new stack stitching id before entering fork barrier
        parent_team->t.t_stack_id = __kmp_itt_stack_caller_create();
      }
#endif /* USE_ITT_BUILD && USE_ITT_NOTIFY */

      KF_TRACE(10, ("__kmp_fork_call: before internal fork: root=%p, team=%p, "
                    "master_th=%p, gtid=%d\n",
                    root, parent_team, master_th, gtid));
      __kmp_internal_fork(loc, gtid, parent_team);
      KF_TRACE(10, ("__kmp_fork_call: after internal fork: root=%p, team=%p, "
                    "master_th=%p, gtid=%d\n",
                    root, parent_team, master_th, gtid));

      if (call_context == fork_context_gnu)
        return TRUE;

      /* Invoke microtask for PRIMARY thread */
      KA_TRACE(20, ("__kmp_fork_call: T#%d(%d:0) invoke microtask = %p\n", gtid,
                    parent_team->t.t_id, parent_team->t.t_pkfn));

      if (!parent_team->t.t_invoke(gtid)) {
        KMP_ASSERT2(0, "cannot invoke microtask for PRIMARY thread");
      }
      KA_TRACE(20, ("__kmp_fork_call: T#%d(%d:0) done microtask = %p\n", gtid,
                    parent_team->t.t_id, parent_team->t.t_pkfn));
      KMP_MB(); /* Flush all pending memory write invalidates.  */

      KA_TRACE(20, ("__kmp_fork_call: parallel exit T#%d\n", gtid));

      return TRUE;
    } // Parallel closely nested in teams construct

#if KMP_DEBUG
    if (__kmp_tasking_mode != tskm_immediate_exec) {
      KMP_DEBUG_ASSERT(master_th->th.th_task_team ==
                       parent_team->t.t_task_team[master_th->th.th_task_state]);
    }
#endif

    // Need this to happen before we determine the number of threads, not while
    // we are allocating the team
    //__kmp_push_current_task_to_thread(master_th, parent_team, 0);
    int enter_teams = 0;
    if (parent_team->t.t_active_level >=
        master_th->th.th_current_task->td_icvs.max_active_levels) {
      nthreads = 1;
    } else {
      enter_teams = ((ap == NULL && active_level == 0) ||
                     (ap && teams_level > 0 && teams_level == level));
      nthreads = master_set_numthreads
                     ? master_set_numthreads
                     // TODO: get nproc directly from current task
                     : get__nproc_2(parent_team, master_tid);
      // Check if we need to take forkjoin lock? (no need for serialized
      // parallel out of teams construct). This code moved here from
      // __kmp_reserve_threads() to speedup nested serialized parallels.
      if (nthreads > 1) {
        if ((get__max_active_levels(master_th) == 1 &&
             (root->r.r_in_parallel && !enter_teams)) ||
            (__kmp_library == library_serial)) {
          KC_TRACE(10, ("__kmp_fork_call: T#%d serializing team; requested %d"
                        " threads\n",
                        gtid, nthreads));
          nthreads = 1;
        }
      }
      if (nthreads > 1) {
        /* determine how many new threads we can use */
        __kmp_acquire_bootstrap_lock(&__kmp_forkjoin_lock);
        /* AC: If we execute teams from parallel region (on host), then teams
           should be created but each can only have 1 thread if nesting is
           disabled. If teams called from serial region, then teams and their
           threads should be created regardless of the nesting setting. */
        nthreads = __kmp_reserve_threads(root, parent_team, master_tid,
                                         nthreads, enter_teams);
        if (nthreads == 1) {
          // Free lock for single thread execution here; for multi-thread
          // execution it will be freed later after team of threads created
          // and initialized
          __kmp_release_bootstrap_lock(&__kmp_forkjoin_lock);
        }
      }
    }
    KMP_DEBUG_ASSERT(nthreads > 0);

    // If we temporarily changed the set number of threads then restore it now
    master_th->th.th_set_nproc = 0;

    /* create a serialized parallel region? */
    if (nthreads == 1) {
/* josh todo: hypothetical question: what do we do for OS X*? */
#if KMP_OS_LINUX &&                                                            \
    (KMP_ARCH_X86 || KMP_ARCH_X86_64 || KMP_ARCH_ARM || KMP_ARCH_AARCH64)
      void *args[argc];
#else
      void **args = (void **)KMP_ALLOCA(argc * sizeof(void *));
#endif /* KMP_OS_LINUX && ( KMP_ARCH_X86 || KMP_ARCH_X86_64 || KMP_ARCH_ARM || \
          KMP_ARCH_AARCH64) */

      KA_TRACE(20,
               ("__kmp_fork_call: T#%d serializing parallel region\n", gtid));

      __kmpc_serialized_parallel(loc, gtid);

#if OMPD_SUPPORT
      master_th->th.th_serial_team->t.t_pkfn = microtask;
#endif

      if (call_context == fork_context_intel) {
        /* TODO this sucks, use the compiler itself to pass args! :) */
        master_th->th.th_serial_team->t.t_ident = loc;
        if (!ap) {
          // revert change made in __kmpc_serialized_parallel()
          master_th->th.th_serial_team->t.t_level--;
          // Get args from parent team for teams construct

#if OMPT_SUPPORT
          void *dummy;
          void **exit_frame_p;
          ompt_task_info_t *task_info;

          ompt_lw_taskteam_t lw_taskteam;

          if (ompt_enabled.enabled) {
            __ompt_lw_taskteam_init(&lw_taskteam, master_th, gtid,
                                    &ompt_parallel_data, return_address);

            __ompt_lw_taskteam_link(&lw_taskteam, master_th, 0);
            // don't use lw_taskteam after linking. content was swaped

            task_info = OMPT_CUR_TASK_INFO(master_th);
            exit_frame_p = &(task_info->frame.exit_frame.ptr);
            if (ompt_enabled.ompt_callback_implicit_task) {
              OMPT_CUR_TASK_INFO(master_th)->thread_num =
                  __kmp_tid_from_gtid(gtid);
              ompt_callbacks.ompt_callback(ompt_callback_implicit_task)(
                  ompt_scope_begin, OMPT_CUR_TEAM_DATA(master_th),
                  &(task_info->task_data), 1,
                  OMPT_CUR_TASK_INFO(master_th)->thread_num,
                  ompt_task_implicit);
            }

            /* OMPT state */
            master_th->th.ompt_thread_info.state = ompt_state_work_parallel;
          } else {
            exit_frame_p = &dummy;
          }
#endif

          {
            KMP_TIME_PARTITIONED_BLOCK(OMP_parallel);
            KMP_SET_THREAD_STATE_BLOCK(IMPLICIT_TASK);
            __kmp_invoke_microtask(microtask, gtid, 0, argc,
                                   parent_team->t.t_argv
#if OMPT_SUPPORT
                                   ,
                                   exit_frame_p
#endif
            );
          }

#if OMPT_SUPPORT
          if (ompt_enabled.enabled) {
            *exit_frame_p = NULL;
            if (ompt_enabled.ompt_callback_implicit_task) {
              ompt_callbacks.ompt_callback(ompt_callback_implicit_task)(
                  ompt_scope_end, NULL, &(task_info->task_data), 1,
                  OMPT_CUR_TASK_INFO(master_th)->thread_num,
                  ompt_task_implicit);
            }
            ompt_parallel_data = *OMPT_CUR_TEAM_DATA(master_th);
            __ompt_lw_taskteam_unlink(master_th);
            if (ompt_enabled.ompt_callback_parallel_end) {
              ompt_callbacks.ompt_callback(ompt_callback_parallel_end)(
                  &ompt_parallel_data, parent_task_data,
                  OMPT_INVOKER(call_context) | ompt_parallel_team,
                  return_address);
            }
            master_th->th.ompt_thread_info.state = ompt_state_overhead;
          }
#endif
        } else if (microtask == (microtask_t)__kmp_teams_master) {
          KMP_DEBUG_ASSERT(master_th->th.th_team ==
                           master_th->th.th_serial_team);
          team = master_th->th.th_team;
          // team->t.t_pkfn = microtask;
          team->t.t_invoke = invoker;
          __kmp_alloc_argv_entries(argc, team, TRUE);
          team->t.t_argc = argc;
          argv = (void **)team->t.t_argv;
          if (ap) {
            for (i = argc - 1; i >= 0; --i)
              *argv++ = va_arg(kmp_va_deref(ap), void *);
          } else {
            for (i = 0; i < argc; ++i)
              // Get args from parent team for teams construct
              argv[i] = parent_team->t.t_argv[i];
          }
          // AC: revert change made in __kmpc_serialized_parallel()
          //     because initial code in teams should have level=0
          team->t.t_level--;
          // AC: call special invoker for outer "parallel" of teams construct
          invoker(gtid);
#if OMPT_SUPPORT
          if (ompt_enabled.enabled) {
            ompt_task_info_t *task_info = OMPT_CUR_TASK_INFO(master_th);
            if (ompt_enabled.ompt_callback_implicit_task) {
              ompt_callbacks.ompt_callback(ompt_callback_implicit_task)(
                  ompt_scope_end, NULL, &(task_info->task_data), 0,
                  OMPT_CUR_TASK_INFO(master_th)->thread_num, ompt_task_initial);
            }
            if (ompt_enabled.ompt_callback_parallel_end) {
              ompt_callbacks.ompt_callback(ompt_callback_parallel_end)(
                  &ompt_parallel_data, parent_task_data,
                  OMPT_INVOKER(call_context) | ompt_parallel_league,
                  return_address);
            }
            master_th->th.ompt_thread_info.state = ompt_state_overhead;
          }
#endif
        } else {
          argv = args;
          for (i = argc - 1; i >= 0; --i)
            *argv++ = va_arg(kmp_va_deref(ap), void *);
          KMP_MB();

#if OMPT_SUPPORT
          void *dummy;
          void **exit_frame_p;
          ompt_task_info_t *task_info;

          ompt_lw_taskteam_t lw_taskteam;

          if (ompt_enabled.enabled) {
            __ompt_lw_taskteam_init(&lw_taskteam, master_th, gtid,
                                    &ompt_parallel_data, return_address);
            __ompt_lw_taskteam_link(&lw_taskteam, master_th, 0);
            // don't use lw_taskteam after linking. content was swaped
            task_info = OMPT_CUR_TASK_INFO(master_th);
            exit_frame_p = &(task_info->frame.exit_frame.ptr);

            /* OMPT implicit task begin */
            implicit_task_data = OMPT_CUR_TASK_DATA(master_th);
            if (ompt_enabled.ompt_callback_implicit_task) {
              ompt_callbacks.ompt_callback(ompt_callback_implicit_task)(
                  ompt_scope_begin, OMPT_CUR_TEAM_DATA(master_th),
                  implicit_task_data, 1, __kmp_tid_from_gtid(gtid),
                  ompt_task_implicit);
              OMPT_CUR_TASK_INFO(master_th)->thread_num =
                  __kmp_tid_from_gtid(gtid);
            }

            /* OMPT state */
            master_th->th.ompt_thread_info.state = ompt_state_work_parallel;
          } else {
            exit_frame_p = &dummy;
          }
#endif

          {
            KMP_TIME_PARTITIONED_BLOCK(OMP_parallel);
            KMP_SET_THREAD_STATE_BLOCK(IMPLICIT_TASK);
            __kmp_invoke_microtask(microtask, gtid, 0, argc, args
#if OMPT_SUPPORT
                                   ,
                                   exit_frame_p
#endif
            );
          }

#if OMPT_SUPPORT
          if (ompt_enabled.enabled) {
            *exit_frame_p = NULL;
            if (ompt_enabled.ompt_callback_implicit_task) {
              ompt_callbacks.ompt_callback(ompt_callback_implicit_task)(
                  ompt_scope_end, NULL, &(task_info->task_data), 1,
                  OMPT_CUR_TASK_INFO(master_th)->thread_num,
                  ompt_task_implicit);
            }

            ompt_parallel_data = *OMPT_CUR_TEAM_DATA(master_th);
            __ompt_lw_taskteam_unlink(master_th);
            if (ompt_enabled.ompt_callback_parallel_end) {
              ompt_callbacks.ompt_callback(ompt_callback_parallel_end)(
                  &ompt_parallel_data, parent_task_data,
                  OMPT_INVOKER(call_context) | ompt_parallel_team,
                  return_address);
            }
            master_th->th.ompt_thread_info.state = ompt_state_overhead;
          }
#endif
        }
      } else if (call_context == fork_context_gnu) {
#if OMPT_SUPPORT
        ompt_lw_taskteam_t lwt;
        __ompt_lw_taskteam_init(&lwt, master_th, gtid, &ompt_parallel_data,
                                return_address);

        lwt.ompt_task_info.frame.exit_frame = ompt_data_none;
        __ompt_lw_taskteam_link(&lwt, master_th, 1);
// don't use lw_taskteam after linking. content was swaped
#endif

        // we were called from GNU native code
        KA_TRACE(20, ("__kmp_fork_call: T#%d serial exit\n", gtid));
        return FALSE;
      } else {
        KMP_ASSERT2(call_context < fork_context_last,
                    "__kmp_fork_call: unknown fork_context parameter");
      }

      KA_TRACE(20, ("__kmp_fork_call: T#%d serial exit\n", gtid));
      KMP_MB();
      return FALSE;
    } // if (nthreads == 1)

    // GEH: only modify the executing flag in the case when not serialized
    //      serialized case is handled in kmpc_serialized_parallel
    KF_TRACE(10, ("__kmp_fork_call: parent_team_aclevel=%d, master_th=%p, "
                  "curtask=%p, curtask_max_aclevel=%d\n",
                  parent_team->t.t_active_level, master_th,
                  master_th->th.th_current_task,
                  master_th->th.th_current_task->td_icvs.max_active_levels));
    // TODO: GEH - cannot do this assertion because root thread not set up as
    // executing
    // KMP_ASSERT( master_th->th.th_current_task->td_flags.executing == 1 );
    master_th->th.th_current_task->td_flags.executing = 0;

    if (!master_th->th.th_teams_microtask || level > teams_level) {
      /* Increment our nested depth level */
      KMP_ATOMIC_INC(&root->r.r_in_parallel);
    }

    // See if we need to make a copy of the ICVs.
    int nthreads_icv = master_th->th.th_current_task->td_icvs.nproc;
    if ((level + 1 < __kmp_nested_nth.used) &&
        (__kmp_nested_nth.nth[level + 1] != nthreads_icv)) {
      nthreads_icv = __kmp_nested_nth.nth[level + 1];
    } else {
      nthreads_icv = 0; // don't update
    }

    // Figure out the proc_bind_policy for the new team.
    kmp_proc_bind_t proc_bind = master_th->th.th_set_proc_bind;
    kmp_proc_bind_t proc_bind_icv =
        proc_bind_default; // proc_bind_default means don't update
    if (master_th->th.th_current_task->td_icvs.proc_bind == proc_bind_false) {
      proc_bind = proc_bind_false;
    } else {
      if (proc_bind == proc_bind_default) {
        // No proc_bind clause specified; use current proc-bind-var for this
        // parallel region
        proc_bind = master_th->th.th_current_task->td_icvs.proc_bind;
      }
      /* else: The proc_bind policy was specified explicitly on parallel clause.
         This overrides proc-bind-var for this parallel region, but does not
         change proc-bind-var. */
      // Figure the value of proc-bind-var for the child threads.
      if ((level + 1 < __kmp_nested_proc_bind.used) &&
          (__kmp_nested_proc_bind.bind_types[level + 1] !=
           master_th->th.th_current_task->td_icvs.proc_bind)) {
        proc_bind_icv = __kmp_nested_proc_bind.bind_types[level + 1];
      }
    }

    // Reset for next parallel region
    master_th->th.th_set_proc_bind = proc_bind_default;

    if ((nthreads_icv > 0) || (proc_bind_icv != proc_bind_default)) {
      kmp_internal_control_t new_icvs;
      copy_icvs(&new_icvs, &master_th->th.th_current_task->td_icvs);
      new_icvs.next = NULL;
      if (nthreads_icv > 0) {
        new_icvs.nproc = nthreads_icv;
      }
      if (proc_bind_icv != proc_bind_default) {
        new_icvs.proc_bind = proc_bind_icv;
      }

      /* allocate a new parallel team */
      KF_TRACE(10, ("__kmp_fork_call: before __kmp_allocate_team\n"));
      team = __kmp_allocate_team(root, nthreads, nthreads,
#if OMPT_SUPPORT
                                 ompt_parallel_data,
#endif
                                 proc_bind, &new_icvs,
                                 argc USE_NESTED_HOT_ARG(master_th));
      if (__kmp_barrier_release_pattern[bs_forkjoin_barrier] == bp_dist_bar)
        copy_icvs((kmp_internal_control_t *)team->t.b->team_icvs, &new_icvs);
    } else {
      /* allocate a new parallel team */
      KF_TRACE(10, ("__kmp_fork_call: before __kmp_allocate_team\n"));
      team = __kmp_allocate_team(root, nthreads, nthreads,
#if OMPT_SUPPORT
                                 ompt_parallel_data,
#endif
                                 proc_bind,
                                 &master_th->th.th_current_task->td_icvs,
                                 argc USE_NESTED_HOT_ARG(master_th));
      if (__kmp_barrier_release_pattern[bs_forkjoin_barrier] == bp_dist_bar)
        copy_icvs((kmp_internal_control_t *)team->t.b->team_icvs,
                  &master_th->th.th_current_task->td_icvs);
    }
    KF_TRACE(
        10, ("__kmp_fork_call: after __kmp_allocate_team - team = %p\n", team));

    /* setup the new team */
    KMP_CHECK_UPDATE(team->t.t_master_tid, master_tid);
    KMP_CHECK_UPDATE(team->t.t_master_this_cons, master_this_cons);
    KMP_CHECK_UPDATE(team->t.t_ident, loc);
    KMP_CHECK_UPDATE(team->t.t_parent, parent_team);
    KMP_CHECK_UPDATE_SYNC(team->t.t_pkfn, microtask);
#if OMPT_SUPPORT
    KMP_CHECK_UPDATE_SYNC(team->t.ompt_team_info.master_return_address,
                          return_address);
#endif
    KMP_CHECK_UPDATE(team->t.t_invoke, invoker); // TODO move to root, maybe
    // TODO: parent_team->t.t_level == INT_MAX ???
    if (!master_th->th.th_teams_microtask || level > teams_level) {
      int new_level = parent_team->t.t_level + 1;
      KMP_CHECK_UPDATE(team->t.t_level, new_level);
      new_level = parent_team->t.t_active_level + 1;
      KMP_CHECK_UPDATE(team->t.t_active_level, new_level);
    } else {
      // AC: Do not increase parallel level at start of the teams construct
      int new_level = parent_team->t.t_level;
      KMP_CHECK_UPDATE(team->t.t_level, new_level);
      new_level = parent_team->t.t_active_level;
      KMP_CHECK_UPDATE(team->t.t_active_level, new_level);
    }
    kmp_r_sched_t new_sched = get__sched_2(parent_team, master_tid);
    // set primary thread's schedule as new run-time schedule
    KMP_CHECK_UPDATE(team->t.t_sched.sched, new_sched.sched);

    KMP_CHECK_UPDATE(team->t.t_cancel_request, cancel_noreq);
    KMP_CHECK_UPDATE(team->t.t_def_allocator, master_th->th.th_def_allocator);

    // Update the floating point rounding in the team if required.
    propagateFPControl(team);
#if OMPD_SUPPORT
    if (ompd_state & OMPD_ENABLE_BP)
      ompd_bp_parallel_begin();
#endif

    if (__kmp_tasking_mode != tskm_immediate_exec) {
      // Set primary thread's task team to team's task team. Unless this is hot
      // team, it should be NULL.
      KMP_DEBUG_ASSERT(master_th->th.th_task_team ==
                       parent_team->t.t_task_team[master_th->th.th_task_state]);
      KA_TRACE(20, ("__kmp_fork_call: Primary T#%d pushing task_team %p / team "
                    "%p, new task_team %p / team %p\n",
                    __kmp_gtid_from_thread(master_th),
                    master_th->th.th_task_team, parent_team,
                    team->t.t_task_team[master_th->th.th_task_state], team));

      if (active_level || master_th->th.th_task_team) {
        // Take a memo of primary thread's task_state
        KMP_DEBUG_ASSERT(master_th->th.th_task_state_memo_stack);
        if (master_th->th.th_task_state_top >=
            master_th->th.th_task_state_stack_sz) { // increase size
          kmp_uint32 new_size = 2 * master_th->th.th_task_state_stack_sz;
          kmp_uint8 *old_stack, *new_stack;
          kmp_uint32 i;
          new_stack = (kmp_uint8 *)__kmp_allocate(new_size);
          for (i = 0; i < master_th->th.th_task_state_stack_sz; ++i) {
            new_stack[i] = master_th->th.th_task_state_memo_stack[i];
          }
          for (i = master_th->th.th_task_state_stack_sz; i < new_size;
               ++i) { // zero-init rest of stack
            new_stack[i] = 0;
          }
          old_stack = master_th->th.th_task_state_memo_stack;
          master_th->th.th_task_state_memo_stack = new_stack;
          master_th->th.th_task_state_stack_sz = new_size;
          __kmp_free(old_stack);
        }
        // Store primary thread's task_state on stack
        master_th->th
            .th_task_state_memo_stack[master_th->th.th_task_state_top] =
            master_th->th.th_task_state;
        master_th->th.th_task_state_top++;
#if KMP_NESTED_HOT_TEAMS
        if (master_th->th.th_hot_teams &&
            active_level < __kmp_hot_teams_max_level &&
            team == master_th->th.th_hot_teams[active_level].hot_team) {
          // Restore primary thread's nested state if nested hot team
          master_th->th.th_task_state =
              master_th->th
                  .th_task_state_memo_stack[master_th->th.th_task_state_top];
        } else {
#endif
          master_th->th.th_task_state = 0;
#if KMP_NESTED_HOT_TEAMS
        }
#endif
      }
#if !KMP_NESTED_HOT_TEAMS
      KMP_DEBUG_ASSERT((master_th->th.th_task_team == NULL) ||
                       (team == root->r.r_hot_team));
#endif
    }

    KA_TRACE(
        20,
        ("__kmp_fork_call: T#%d(%d:%d)->(%d:0) created a team of %d threads\n",
         gtid, parent_team->t.t_id, team->t.t_master_tid, team->t.t_id,
         team->t.t_nproc));
    KMP_DEBUG_ASSERT(team != root->r.r_hot_team ||
                     (team->t.t_master_tid == 0 &&
                      (team->t.t_parent == root->r.r_root_team ||
                       team->t.t_parent->t.t_serialized)));
    KMP_MB();

    /* now, setup the arguments */
    argv = (void **)team->t.t_argv;
    if (ap) {
      for (i = argc - 1; i >= 0; --i) {
        void *new_argv = va_arg(kmp_va_deref(ap), void *);
        KMP_CHECK_UPDATE(*argv, new_argv);
        argv++;
      }
    } else {
      for (i = 0; i < argc; ++i) {
        // Get args from parent team for teams construct
        KMP_CHECK_UPDATE(argv[i], team->t.t_parent->t.t_argv[i]);
      }
    }

    /* now actually fork the threads */
    KMP_CHECK_UPDATE(team->t.t_master_active, master_active);
    if (!root->r.r_active) // Only do assignment if it prevents cache ping-pong
      root->r.r_active = TRUE;

    __kmp_fork_team_threads(root, team, master_th, gtid);
    __kmp_setup_icv_copy(team, nthreads,
                         &master_th->th.th_current_task->td_icvs, loc);

#if OMPT_SUPPORT
    master_th->th.ompt_thread_info.state = ompt_state_work_parallel;
#endif

    __kmp_release_bootstrap_lock(&__kmp_forkjoin_lock);

#if USE_ITT_BUILD
    if (team->t.t_active_level == 1 // only report frames at level 1
        && !master_th->th.th_teams_microtask) { // not in teams construct
#if USE_ITT_NOTIFY
      if ((__itt_frame_submit_v3_ptr || KMP_ITT_DEBUG) &&
          (__kmp_forkjoin_frames_mode == 3 ||
           __kmp_forkjoin_frames_mode == 1)) {
        kmp_uint64 tmp_time = 0;
        if (__itt_get_timestamp_ptr)
          tmp_time = __itt_get_timestamp();
        // Internal fork - report frame begin
        master_th->th.th_frame_time = tmp_time;
        if (__kmp_forkjoin_frames_mode == 3)
          team->t.t_region_time = tmp_time;
      } else
// only one notification scheme (either "submit" or "forking/joined", not both)
#endif /* USE_ITT_NOTIFY */
          if ((__itt_frame_begin_v3_ptr || KMP_ITT_DEBUG) &&
              __kmp_forkjoin_frames && !__kmp_forkjoin_frames_mode) {
        // Mark start of "parallel" region for Intel(R) VTune(TM) analyzer.
        __kmp_itt_region_forking(gtid, team->t.t_nproc, 0);
      }
    }
#endif /* USE_ITT_BUILD */

    /* now go on and do the work */
    KMP_DEBUG_ASSERT(team == __kmp_threads[gtid]->th.th_team);
    KMP_MB();
    KF_TRACE(10,
             ("__kmp_internal_fork : root=%p, team=%p, master_th=%p, gtid=%d\n",
              root, team, master_th, gtid));

#if USE_ITT_BUILD
    if (__itt_stack_caller_create_ptr) {
      // create new stack stitching id before entering fork barrier
      if (!enter_teams) {
        KMP_DEBUG_ASSERT(team->t.t_stack_id == NULL);
        team->t.t_stack_id = __kmp_itt_stack_caller_create();
      } else if (parent_team->t.t_serialized) {
        // keep stack stitching id in the serialized parent_team;
        // current team will be used for parallel inside the teams;
        // if parent_team is active, then it already keeps stack stitching id
        // for the league of teams
        KMP_DEBUG_ASSERT(parent_team->t.t_stack_id == NULL);
        parent_team->t.t_stack_id = __kmp_itt_stack_caller_create();
      }
    }
#endif /* USE_ITT_BUILD */

    // AC: skip __kmp_internal_fork at teams construct, let only primary
    // threads execute
    if (ap) {
      __kmp_internal_fork(loc, gtid, team);
      KF_TRACE(10, ("__kmp_internal_fork : after : root=%p, team=%p, "
                    "master_th=%p, gtid=%d\n",
                    root, team, master_th, gtid));
    }

    if (call_context == fork_context_gnu) {
      KA_TRACE(20, ("__kmp_fork_call: parallel exit T#%d\n", gtid));
      return TRUE;
    }

    /* Invoke microtask for PRIMARY thread */
    KA_TRACE(20, ("__kmp_fork_call: T#%d(%d:0) invoke microtask = %p\n", gtid,
                  team->t.t_id, team->t.t_pkfn));
  } // END of timer KMP_fork_call block

#if KMP_STATS_ENABLED
  // If beginning a teams construct, then change thread state
  stats_state_e previous_state = KMP_GET_THREAD_STATE();
  if (!ap) {
    KMP_SET_THREAD_STATE(stats_state_e::TEAMS_REGION);
  }
#endif

  if (!team->t.t_invoke(gtid)) {
    KMP_ASSERT2(0, "cannot invoke microtask for PRIMARY thread");
  }

#if KMP_STATS_ENABLED
  // If was beginning of a teams construct, then reset thread state
  if (!ap) {
    KMP_SET_THREAD_STATE(previous_state);
  }
#endif

  KA_TRACE(20, ("__kmp_fork_call: T#%d(%d:0) done microtask = %p\n", gtid,
                team->t.t_id, team->t.t_pkfn));
  KMP_MB(); /* Flush all pending memory write invalidates.  */

  KA_TRACE(20, ("__kmp_fork_call: parallel exit T#%d\n", gtid));
#if OMPT_SUPPORT
  if (ompt_enabled.enabled) {
    master_th->th.ompt_thread_info.state = ompt_state_overhead;
  }
#endif

  return TRUE;
}

#if OMPT_SUPPORT
static inline void __kmp_join_restore_state(kmp_info_t *thread,
                                            kmp_team_t *team) {
  // restore state outside the region
  thread->th.ompt_thread_info.state =
      ((team->t.t_serialized) ? ompt_state_work_serial
                              : ompt_state_work_parallel);
}

static inline void __kmp_join_ompt(int gtid, kmp_info_t *thread,
                                   kmp_team_t *team, ompt_data_t *parallel_data,
                                   int flags, void *codeptr) {
  ompt_task_info_t *task_info = __ompt_get_task_info_object(0);
  if (ompt_enabled.ompt_callback_parallel_end) {
    ompt_callbacks.ompt_callback(ompt_callback_parallel_end)(
        parallel_data, &(task_info->task_data), flags, codeptr);
  }

  task_info->frame.enter_frame = ompt_data_none;
  __kmp_join_restore_state(thread, team);
}
#endif

void __kmp_join_call(ident_t *loc, int gtid
#if OMPT_SUPPORT
                     ,
                     enum fork_context_e fork_context
#endif
                     ,
                     int exit_teams) {
  KMP_TIME_DEVELOPER_PARTITIONED_BLOCK(KMP_join_call);
  kmp_team_t *team;
  kmp_team_t *parent_team;
  kmp_info_t *master_th;
  kmp_root_t *root;
  int master_active;

  KA_TRACE(20, ("__kmp_join_call: enter T#%d\n", gtid));

  /* setup current data */
  master_th = __kmp_threads[gtid];
  root = master_th->th.th_root;
  team = master_th->th.th_team;
  parent_team = team->t.t_parent;

  master_th->th.th_ident = loc;

#if OMPT_SUPPORT
  void *team_microtask = (void *)team->t.t_pkfn;
  // For GOMP interface with serialized parallel, need the
  // __kmpc_end_serialized_parallel to call hooks for OMPT end-implicit-task
  // and end-parallel events.
  if (ompt_enabled.enabled &&
      !(team->t.t_serialized && fork_context == fork_context_gnu)) {
    master_th->th.ompt_thread_info.state = ompt_state_overhead;
  }
#endif

#if KMP_DEBUG
  if (__kmp_tasking_mode != tskm_immediate_exec && !exit_teams) {
    KA_TRACE(20, ("__kmp_join_call: T#%d, old team = %p old task_team = %p, "
                  "th_task_team = %p\n",
                  __kmp_gtid_from_thread(master_th), team,
                  team->t.t_task_team[master_th->th.th_task_state],
                  master_th->th.th_task_team));
    KMP_DEBUG_ASSERT((master_th->th.th_team == master_th->th.th_serial_team) ||
                     (master_th->th.th_task_team ==
                        team->t.t_task_team[master_th->th.th_task_state]));
  }
#endif

  if (team->t.t_serialized) {
    if (master_th->th.th_teams_microtask) {
      // We are in teams construct
      int level = team->t.t_level;
      int tlevel = master_th->th.th_teams_level;
      if (level == tlevel) {
        // AC: we haven't incremented it earlier at start of teams construct,
        //     so do it here - at the end of teams construct
        team->t.t_level++;
      } else if (level == tlevel + 1) {
        // AC: we are exiting parallel inside teams, need to increment
        // serialization in order to restore it in the next call to
        // __kmpc_end_serialized_parallel
        team->t.t_serialized++;
      }
    }
    __kmpc_end_serialized_parallel(loc, gtid);

#if OMPT_SUPPORT
    if (ompt_enabled.enabled) {
      __kmp_join_restore_state(master_th, parent_team);
    }
#endif

    return;
  }

  master_active = team->t.t_master_active;

  if (!exit_teams) {
    // AC: No barrier for internal teams at exit from teams construct.
    //     But there is barrier for external team (league).
    __kmp_internal_join(loc, gtid, team);
#if USE_ITT_BUILD
    if (__itt_stack_caller_create_ptr) {
      KMP_DEBUG_ASSERT(team->t.t_stack_id != NULL);
      // destroy the stack stitching id after join barrier
      __kmp_itt_stack_caller_destroy((__itt_caller)team->t.t_stack_id);
      team->t.t_stack_id = NULL;
    }
#endif
  } else {
    master_th->th.th_task_state =
        0; // AC: no tasking in teams (out of any parallel)
#if USE_ITT_BUILD
    if (__itt_stack_caller_create_ptr && parent_team->t.t_serialized) {
      KMP_DEBUG_ASSERT(parent_team->t.t_stack_id != NULL);
      // destroy the stack stitching id on exit from the teams construct
      // if parent_team is active, then the id will be destroyed later on
      // by master of the league of teams
      __kmp_itt_stack_caller_destroy((__itt_caller)parent_team->t.t_stack_id);
      parent_team->t.t_stack_id = NULL;
    }
#endif

    if (team->t.t_nproc > 1 &&
        __kmp_barrier_gather_pattern[bs_forkjoin_barrier] == bp_dist_bar) {
      team->t.b->update_num_threads(team->t.t_nproc);
      __kmp_add_threads_to_team(team, team->t.t_nproc);
    }
  }

  KMP_MB();

#if OMPT_SUPPORT
  ompt_data_t *parallel_data = &(team->t.ompt_team_info.parallel_data);
  void *codeptr = team->t.ompt_team_info.master_return_address;
#endif

#if USE_ITT_BUILD
  // Mark end of "parallel" region for Intel(R) VTune(TM) analyzer.
  if (team->t.t_active_level == 1 &&
      (!master_th->th.th_teams_microtask || /* not in teams construct */
       master_th->th.th_teams_size.nteams == 1)) {
    master_th->th.th_ident = loc;
    // only one notification scheme (either "submit" or "forking/joined", not
    // both)
    if ((__itt_frame_submit_v3_ptr || KMP_ITT_DEBUG) &&
        __kmp_forkjoin_frames_mode == 3)
      __kmp_itt_frame_submit(gtid, team->t.t_region_time,
                             master_th->th.th_frame_time, 0, loc,
                             master_th->th.th_team_nproc, 1);
    else if ((__itt_frame_end_v3_ptr || KMP_ITT_DEBUG) &&
             !__kmp_forkjoin_frames_mode && __kmp_forkjoin_frames)
      __kmp_itt_region_joined(gtid);
  } // active_level == 1
#endif /* USE_ITT_BUILD */

  if (master_th->th.th_teams_microtask && !exit_teams &&
      team->t.t_pkfn != (microtask_t)__kmp_teams_master &&
      team->t.t_level == master_th->th.th_teams_level + 1) {
// AC: We need to leave the team structure intact at the end of parallel
// inside the teams construct, so that at the next parallel same (hot) team
// works, only adjust nesting levels
#if OMPT_SUPPORT
    ompt_data_t ompt_parallel_data = ompt_data_none;
    if (ompt_enabled.enabled) {
      ompt_task_info_t *task_info = __ompt_get_task_info_object(0);
      if (ompt_enabled.ompt_callback_implicit_task) {
        int ompt_team_size = team->t.t_nproc;
        ompt_callbacks.ompt_callback(ompt_callback_implicit_task)(
            ompt_scope_end, NULL, &(task_info->task_data), ompt_team_size,
            OMPT_CUR_TASK_INFO(master_th)->thread_num, ompt_task_implicit);
      }
      task_info->frame.exit_frame = ompt_data_none;
      task_info->task_data = ompt_data_none;
      ompt_parallel_data = *OMPT_CUR_TEAM_DATA(master_th);
      __ompt_lw_taskteam_unlink(master_th);
    }
#endif
    /* Decrement our nested depth level */
    team->t.t_level--;
    team->t.t_active_level--;
    KMP_ATOMIC_DEC(&root->r.r_in_parallel);

    // Restore number of threads in the team if needed. This code relies on
    // the proper adjustment of th_teams_size.nth after the fork in
    // __kmp_teams_master on each teams primary thread in the case that
    // __kmp_reserve_threads reduced it.
    if (master_th->th.th_team_nproc < master_th->th.th_teams_size.nth) {
      int old_num = master_th->th.th_team_nproc;
      int new_num = master_th->th.th_teams_size.nth;
      kmp_info_t **other_threads = team->t.t_threads;
      team->t.t_nproc = new_num;
      for (int i = 0; i < old_num; ++i) {
        other_threads[i]->th.th_team_nproc = new_num;
      }
      // Adjust states of non-used threads of the team
      for (int i = old_num; i < new_num; ++i) {
        // Re-initialize thread's barrier data.
        KMP_DEBUG_ASSERT(other_threads[i]);
        kmp_balign_t *balign = other_threads[i]->th.th_bar;
        for (int b = 0; b < bs_last_barrier; ++b) {
          balign[b].bb.b_arrived = team->t.t_bar[b].b_arrived;
          KMP_DEBUG_ASSERT(balign[b].bb.wait_flag != KMP_BARRIER_PARENT_FLAG);
#if USE_DEBUGGER
          balign[b].bb.b_worker_arrived = team->t.t_bar[b].b_team_arrived;
#endif
        }
        if (__kmp_tasking_mode != tskm_immediate_exec) {
          // Synchronize thread's task state
          other_threads[i]->th.th_task_state = master_th->th.th_task_state;
        }
      }
    }

#if OMPT_SUPPORT
    if (ompt_enabled.enabled) {
      __kmp_join_ompt(gtid, master_th, parent_team, &ompt_parallel_data,
                      OMPT_INVOKER(fork_context) | ompt_parallel_team, codeptr);
    }
#endif

    return;
  }

  /* do cleanup and restore the parent team */
  master_th->th.th_info.ds.ds_tid = team->t.t_master_tid;
  master_th->th.th_local.this_construct = team->t.t_master_this_cons;

  master_th->th.th_dispatch = &parent_team->t.t_dispatch[team->t.t_master_tid];

  /* jc: The following lock has instructions with REL and ACQ semantics,
     separating the parallel user code called in this parallel region
     from the serial user code called after this function returns. */
  __kmp_acquire_bootstrap_lock(&__kmp_forkjoin_lock);

  if (!master_th->th.th_teams_microtask ||
      team->t.t_level > master_th->th.th_teams_level) {
    /* Decrement our nested depth level */
    KMP_ATOMIC_DEC(&root->r.r_in_parallel);
  }
  KMP_DEBUG_ASSERT(root->r.r_in_parallel >= 0);

#if OMPT_SUPPORT
  if (ompt_enabled.enabled) {
    ompt_task_info_t *task_info = __ompt_get_task_info_object(0);
    if (ompt_enabled.ompt_callback_implicit_task) {
      int flags = (team_microtask == (void *)__kmp_teams_master)
                      ? ompt_task_initial
                      : ompt_task_implicit;
      int ompt_team_size = (flags == ompt_task_initial) ? 0 : team->t.t_nproc;
      ompt_callbacks.ompt_callback(ompt_callback_implicit_task)(
          ompt_scope_end, NULL, &(task_info->task_data), ompt_team_size,
          OMPT_CUR_TASK_INFO(master_th)->thread_num, flags);
    }
    task_info->frame.exit_frame = ompt_data_none;
    task_info->task_data = ompt_data_none;
  }
#endif

  KF_TRACE(10, ("__kmp_join_call1: T#%d, this_thread=%p team=%p\n", 0,
                master_th, team));
  __kmp_pop_current_task_from_thread(master_th);

#if KMP_AFFINITY_SUPPORTED
  // Restore master thread's partition.
  master_th->th.th_first_place = team->t.t_first_place;
  master_th->th.th_last_place = team->t.t_last_place;
#endif // KMP_AFFINITY_SUPPORTED
  master_th->th.th_def_allocator = team->t.t_def_allocator;

#if OMPD_SUPPORT
  if (ompd_state & OMPD_ENABLE_BP)
    ompd_bp_parallel_end();
#endif
  updateHWFPControl(team);

  if (root->r.r_active != master_active)
    root->r.r_active = master_active;

  __kmp_free_team(root, team USE_NESTED_HOT_ARG(
                            master_th)); // this will free worker threads

  /* this race was fun to find. make sure the following is in the critical
     region otherwise assertions may fail occasionally since the old team may be
     reallocated and the hierarchy appears inconsistent. it is actually safe to
     run and won't cause any bugs, but will cause those assertion failures. it's
     only one deref&assign so might as well put this in the critical region */
  master_th->th.th_team = parent_team;
  master_th->th.th_team_nproc = parent_team->t.t_nproc;
  master_th->th.th_team_master = parent_team->t.t_threads[0];
  master_th->th.th_team_serialized = parent_team->t.t_serialized;

  /* restore serialized team, if need be */
  if (parent_team->t.t_serialized &&
      parent_team != master_th->th.th_serial_team &&
      parent_team != root->r.r_root_team) {
    __kmp_free_team(root,
                    master_th->th.th_serial_team USE_NESTED_HOT_ARG(NULL));
    master_th->th.th_serial_team = parent_team;
  }

  if (__kmp_tasking_mode != tskm_immediate_exec) {
    if (master_th->th.th_task_state_top >
        0) { // Restore task state from memo stack
      KMP_DEBUG_ASSERT(master_th->th.th_task_state_memo_stack);
      // Remember primary thread's state if we re-use this nested hot team
      master_th->th.th_task_state_memo_stack[master_th->th.th_task_state_top] =
          master_th->th.th_task_state;
      --master_th->th.th_task_state_top; // pop
      // Now restore state at this level
      master_th->th.th_task_state =
          master_th->th
              .th_task_state_memo_stack[master_th->th.th_task_state_top];
    }
    // Copy the task team from the parent team to the primary thread
    master_th->th.th_task_team =
        parent_team->t.t_task_team[master_th->th.th_task_state];
    KA_TRACE(20,
             ("__kmp_join_call: Primary T#%d restoring task_team %p, team %p\n",
              __kmp_gtid_from_thread(master_th), master_th->th.th_task_team,
              parent_team));
  }

  // TODO: GEH - cannot do this assertion because root thread not set up as
  // executing
  // KMP_ASSERT( master_th->th.th_current_task->td_flags.executing == 0 );
  master_th->th.th_current_task->td_flags.executing = 1;

  __kmp_release_bootstrap_lock(&__kmp_forkjoin_lock);

#if OMPT_SUPPORT
  int flags =
      OMPT_INVOKER(fork_context) |
      ((team_microtask == (void *)__kmp_teams_master) ? ompt_parallel_league
                                                      : ompt_parallel_team);
  if (ompt_enabled.enabled) {
    __kmp_join_ompt(gtid, master_th, parent_team, parallel_data, flags,
                    codeptr);
  }
#endif

  KMP_MB();
  KA_TRACE(20, ("__kmp_join_call: exit T#%d\n", gtid));
}

/* Check whether we should push an internal control record onto the
   serial team stack.  If so, do it.  */
void __kmp_save_internal_controls(kmp_info_t *thread) {

  if (thread->th.th_team != thread->th.th_serial_team) {
    return;
  }
  if (thread->th.th_team->t.t_serialized > 1) {
    int push = 0;

    if (thread->th.th_team->t.t_control_stack_top == NULL) {
      push = 1;
    } else {
      if (thread->th.th_team->t.t_control_stack_top->serial_nesting_level !=
          thread->th.th_team->t.t_serialized) {
        push = 1;
      }
    }
    if (push) { /* push a record on the serial team's stack */
      kmp_internal_control_t *control =
          (kmp_internal_control_t *)__kmp_allocate(
              sizeof(kmp_internal_control_t));

      copy_icvs(control, &thread->th.th_current_task->td_icvs);

      control->serial_nesting_level = thread->th.th_team->t.t_serialized;

      control->next = thread->th.th_team->t.t_control_stack_top;
      thread->th.th_team->t.t_control_stack_top = control;
    }
  }
}

/* Changes set_nproc */
void __kmp_set_num_threads(int new_nth, int gtid) {
  kmp_info_t *thread;
  kmp_root_t *root;

  KF_TRACE(10, ("__kmp_set_num_threads: new __kmp_nth = %d\n", new_nth));
  KMP_DEBUG_ASSERT(__kmp_init_serial);

  if (new_nth < 1)
    new_nth = 1;
  else if (new_nth > __kmp_max_nth)
    new_nth = __kmp_max_nth;

  KMP_COUNT_VALUE(OMP_set_numthreads, new_nth);
  thread = __kmp_threads[gtid];
  if (thread->th.th_current_task->td_icvs.nproc == new_nth)
    return; // nothing to do

  __kmp_save_internal_controls(thread);

  set__nproc(thread, new_nth);

  // If this omp_set_num_threads() call will cause the hot team size to be
  // reduced (in the absence of a num_threads clause), then reduce it now,
  // rather than waiting for the next parallel region.
  root = thread->th.th_root;
  if (__kmp_init_parallel && (!root->r.r_active) &&
      (root->r.r_hot_team->t.t_nproc > new_nth)
#if KMP_NESTED_HOT_TEAMS
      && __kmp_hot_teams_max_level && !__kmp_hot_teams_mode
#endif
  ) {
    kmp_team_t *hot_team = root->r.r_hot_team;
    int f;

    __kmp_acquire_bootstrap_lock(&__kmp_forkjoin_lock);

    if (__kmp_barrier_release_pattern[bs_forkjoin_barrier] == bp_dist_bar) {
      __kmp_resize_dist_barrier(hot_team, hot_team->t.t_nproc, new_nth);
    }
    // Release the extra threads we don't need any more.
    for (f = new_nth; f < hot_team->t.t_nproc; f++) {
      KMP_DEBUG_ASSERT(hot_team->t.t_threads[f] != NULL);
      if (__kmp_tasking_mode != tskm_immediate_exec) {
        // When decreasing team size, threads no longer in the team should unref
        // task team.
        hot_team->t.t_threads[f]->th.th_task_team = NULL;
      }
      __kmp_free_thread(hot_team->t.t_threads[f]);
      hot_team->t.t_threads[f] = NULL;
    }
    hot_team->t.t_nproc = new_nth;
#if KMP_NESTED_HOT_TEAMS
    if (thread->th.th_hot_teams) {
      KMP_DEBUG_ASSERT(hot_team == thread->th.th_hot_teams[0].hot_team);
      thread->th.th_hot_teams[0].hot_team_nth = new_nth;
    }
#endif

    if (__kmp_barrier_release_pattern[bs_forkjoin_barrier] == bp_dist_bar) {
      hot_team->t.b->update_num_threads(new_nth);
      __kmp_add_threads_to_team(hot_team, new_nth);
    }

    __kmp_release_bootstrap_lock(&__kmp_forkjoin_lock);

    // Update the t_nproc field in the threads that are still active.
    for (f = 0; f < new_nth; f++) {
      KMP_DEBUG_ASSERT(hot_team->t.t_threads[f] != NULL);
      hot_team->t.t_threads[f]->th.th_team_nproc = new_nth;
    }
    // Special flag in case omp_set_num_threads() call
    hot_team->t.t_size_changed = -1;
  }
}

/* Changes max_active_levels */
void __kmp_set_max_active_levels(int gtid, int max_active_levels) {
  kmp_info_t *thread;

  KF_TRACE(10, ("__kmp_set_max_active_levels: new max_active_levels for thread "
                "%d = (%d)\n",
                gtid, max_active_levels));
  KMP_DEBUG_ASSERT(__kmp_init_serial);

  // validate max_active_levels
  if (max_active_levels < 0) {
    KMP_WARNING(ActiveLevelsNegative, max_active_levels);
    // We ignore this call if the user has specified a negative value.
    // The current setting won't be changed. The last valid setting will be
    // used. A warning will be issued (if warnings are allowed as controlled by
    // the KMP_WARNINGS env var).
    KF_TRACE(10, ("__kmp_set_max_active_levels: the call is ignored: new "
                  "max_active_levels for thread %d = (%d)\n",
                  gtid, max_active_levels));
    return;
  }
  if (max_active_levels <= KMP_MAX_ACTIVE_LEVELS_LIMIT) {
    // it's OK, the max_active_levels is within the valid range: [ 0;
    // KMP_MAX_ACTIVE_LEVELS_LIMIT ]
    // We allow a zero value. (implementation defined behavior)
  } else {
    KMP_WARNING(ActiveLevelsExceedLimit, max_active_levels,
                KMP_MAX_ACTIVE_LEVELS_LIMIT);
    max_active_levels = KMP_MAX_ACTIVE_LEVELS_LIMIT;
    // Current upper limit is MAX_INT. (implementation defined behavior)
    // If the input exceeds the upper limit, we correct the input to be the
    // upper limit. (implementation defined behavior)
    // Actually, the flow should never get here until we use MAX_INT limit.
  }
  KF_TRACE(10, ("__kmp_set_max_active_levels: after validation: new "
                "max_active_levels for thread %d = (%d)\n",
                gtid, max_active_levels));

  thread = __kmp_threads[gtid];

  __kmp_save_internal_controls(thread);

  set__max_active_levels(thread, max_active_levels);
}

/* Gets max_active_levels */
int __kmp_get_max_active_levels(int gtid) {
  kmp_info_t *thread;

  KF_TRACE(10, ("__kmp_get_max_active_levels: thread %d\n", gtid));
  KMP_DEBUG_ASSERT(__kmp_init_serial);

  thread = __kmp_threads[gtid];
  KMP_DEBUG_ASSERT(thread->th.th_current_task);
  KF_TRACE(10, ("__kmp_get_max_active_levels: thread %d, curtask=%p, "
                "curtask_maxaclevel=%d\n",
                gtid, thread->th.th_current_task,
                thread->th.th_current_task->td_icvs.max_active_levels));
  return thread->th.th_current_task->td_icvs.max_active_levels;
}

// nteams-var per-device ICV
void __kmp_set_num_teams(int num_teams) {
  if (num_teams > 0)
    __kmp_nteams = num_teams;
}
int __kmp_get_max_teams(void) { return __kmp_nteams; }
// teams-thread-limit-var per-device ICV
void __kmp_set_teams_thread_limit(int limit) {
  if (limit > 0)
    __kmp_teams_thread_limit = limit;
}
int __kmp_get_teams_thread_limit(void) { return __kmp_teams_thread_limit; }

KMP_BUILD_ASSERT(sizeof(kmp_sched_t) == sizeof(int));
KMP_BUILD_ASSERT(sizeof(enum sched_type) == sizeof(int));

/* Changes def_sched_var ICV values (run-time schedule kind and chunk) */
void __kmp_set_schedule(int gtid, kmp_sched_t kind, int chunk) {
  kmp_info_t *thread;
  kmp_sched_t orig_kind;
  //    kmp_team_t *team;

  KF_TRACE(10, ("__kmp_set_schedule: new schedule for thread %d = (%d, %d)\n",
                gtid, (int)kind, chunk));
  KMP_DEBUG_ASSERT(__kmp_init_serial);

  // Check if the kind parameter is valid, correct if needed.
  // Valid parameters should fit in one of two intervals - standard or extended:
  //       <lower>, <valid>, <upper_std>, <lower_ext>, <valid>, <upper>
  // 2008-01-25: 0,  1 - 4,       5,         100,     101 - 102, 103
  orig_kind = kind;
  kind = __kmp_sched_without_mods(kind);

  if (kind <= kmp_sched_lower || kind >= kmp_sched_upper ||
      (kind <= kmp_sched_lower_ext && kind >= kmp_sched_upper_std)) {
    // TODO: Hint needs attention in case we change the default schedule.
    __kmp_msg(kmp_ms_warning, KMP_MSG(ScheduleKindOutOfRange, kind),
              KMP_HNT(DefaultScheduleKindUsed, "static, no chunk"),
              __kmp_msg_null);
    kind = kmp_sched_default;
    chunk = 0; // ignore chunk value in case of bad kind
  }

  thread = __kmp_threads[gtid];

  __kmp_save_internal_controls(thread);

  if (kind < kmp_sched_upper_std) {
    if (kind == kmp_sched_static && chunk < KMP_DEFAULT_CHUNK) {
      // differ static chunked vs. unchunked:  chunk should be invalid to
      // indicate unchunked schedule (which is the default)
      thread->th.th_current_task->td_icvs.sched.r_sched_type = kmp_sch_static;
    } else {
      thread->th.th_current_task->td_icvs.sched.r_sched_type =
          __kmp_sch_map[kind - kmp_sched_lower - 1];
    }
  } else {
    //    __kmp_sch_map[ kind - kmp_sched_lower_ext + kmp_sched_upper_std -
    //    kmp_sched_lower - 2 ];
    thread->th.th_current_task->td_icvs.sched.r_sched_type =
        __kmp_sch_map[kind - kmp_sched_lower_ext + kmp_sched_upper_std -
                      kmp_sched_lower - 2];
  }
  __kmp_sched_apply_mods_intkind(
      orig_kind, &(thread->th.th_current_task->td_icvs.sched.r_sched_type));
  if (kind == kmp_sched_auto || chunk < 1) {
    // ignore parameter chunk for schedule auto
    thread->th.th_current_task->td_icvs.sched.chunk = KMP_DEFAULT_CHUNK;
  } else {
    thread->th.th_current_task->td_icvs.sched.chunk = chunk;
  }
}

/* Gets def_sched_var ICV values */
void __kmp_get_schedule(int gtid, kmp_sched_t *kind, int *chunk) {
  kmp_info_t *thread;
  enum sched_type th_type;

  KF_TRACE(10, ("__kmp_get_schedule: thread %d\n", gtid));
  KMP_DEBUG_ASSERT(__kmp_init_serial);

  thread = __kmp_threads[gtid];

  th_type = thread->th.th_current_task->td_icvs.sched.r_sched_type;
  switch (SCHEDULE_WITHOUT_MODIFIERS(th_type)) {
  case kmp_sch_static:
  case kmp_sch_static_greedy:
  case kmp_sch_static_balanced:
    *kind = kmp_sched_static;
    __kmp_sched_apply_mods_stdkind(kind, th_type);
    *chunk = 0; // chunk was not set, try to show this fact via zero value
    return;
  case kmp_sch_static_chunked:
    *kind = kmp_sched_static;
    break;
  case kmp_sch_dynamic_chunked:
    *kind = kmp_sched_dynamic;
    break;
  case kmp_sch_guided_chunked:
  case kmp_sch_guided_iterative_chunked:
  case kmp_sch_guided_analytical_chunked:
    *kind = kmp_sched_guided;
    break;
  case kmp_sch_auto:
    *kind = kmp_sched_auto;
    break;
  case kmp_sch_trapezoidal:
    *kind = kmp_sched_trapezoidal;
    break;
#if KMP_STATIC_STEAL_ENABLED
  case kmp_sch_static_steal:
    *kind = kmp_sched_static_steal;
    break;
#endif
  default:
    KMP_FATAL(UnknownSchedulingType, th_type);
  }

  __kmp_sched_apply_mods_stdkind(kind, th_type);
  *chunk = thread->th.th_current_task->td_icvs.sched.chunk;
}

int __kmp_get_ancestor_thread_num(int gtid, int level) {

  int ii, dd;
  kmp_team_t *team;
  kmp_info_t *thr;

  KF_TRACE(10, ("__kmp_get_ancestor_thread_num: thread %d %d\n", gtid, level));
  KMP_DEBUG_ASSERT(__kmp_init_serial);

  // validate level
  if (level == 0)
    return 0;
  if (level < 0)
    return -1;
  thr = __kmp_threads[gtid];
  team = thr->th.th_team;
  ii = team->t.t_level;
  if (level > ii)
    return -1;

  if (thr->th.th_teams_microtask) {
    // AC: we are in teams region where multiple nested teams have same level
    int tlevel = thr->th.th_teams_level; // the level of the teams construct
    if (level <=
        tlevel) { // otherwise usual algorithm works (will not touch the teams)
      KMP_DEBUG_ASSERT(ii >= tlevel);
      // AC: As we need to pass by the teams league, we need to artificially
      // increase ii
      if (ii == tlevel) {
        ii += 2; // three teams have same level
      } else {
        ii++; // two teams have same level
      }
    }
  }

  if (ii == level)
    return __kmp_tid_from_gtid(gtid);

  dd = team->t.t_serialized;
  level++;
  while (ii > level) {
    for (dd = team->t.t_serialized; (dd > 0) && (ii > level); dd--, ii--) {
    }
    if ((team->t.t_serialized) && (!dd)) {
      team = team->t.t_parent;
      continue;
    }
    if (ii > level) {
      team = team->t.t_parent;
      dd = team->t.t_serialized;
      ii--;
    }
  }

  return (dd > 1) ? (0) : (team->t.t_master_tid);
}

int __kmp_get_team_size(int gtid, int level) {

  int ii, dd;
  kmp_team_t *team;
  kmp_info_t *thr;

  KF_TRACE(10, ("__kmp_get_team_size: thread %d %d\n", gtid, level));
  KMP_DEBUG_ASSERT(__kmp_init_serial);

  // validate level
  if (level == 0)
    return 1;
  if (level < 0)
    return -1;
  thr = __kmp_threads[gtid];
  team = thr->th.th_team;
  ii = team->t.t_level;
  if (level > ii)
    return -1;

  if (thr->th.th_teams_microtask) {
    // AC: we are in teams region where multiple nested teams have same level
    int tlevel = thr->th.th_teams_level; // the level of the teams construct
    if (level <=
        tlevel) { // otherwise usual algorithm works (will not touch the teams)
      KMP_DEBUG_ASSERT(ii >= tlevel);
      // AC: As we need to pass by the teams league, we need to artificially
      // increase ii
      if (ii == tlevel) {
        ii += 2; // three teams have same level
      } else {
        ii++; // two teams have same level
      }
    }
  }

  while (ii > level) {
    for (dd = team->t.t_serialized; (dd > 0) && (ii > level); dd--, ii--) {
    }
    if (team->t.t_serialized && (!dd)) {
      team = team->t.t_parent;
      continue;
    }
    if (ii > level) {
      team = team->t.t_parent;
      ii--;
    }
  }

  return team->t.t_nproc;
}

kmp_r_sched_t __kmp_get_schedule_global() {
  // This routine created because pairs (__kmp_sched, __kmp_chunk) and
  // (__kmp_static, __kmp_guided) may be changed by kmp_set_defaults
  // independently. So one can get the updated schedule here.

  kmp_r_sched_t r_sched;

  // create schedule from 4 globals: __kmp_sched, __kmp_chunk, __kmp_static,
  // __kmp_guided. __kmp_sched should keep original value, so that user can set
  // KMP_SCHEDULE multiple times, and thus have different run-time schedules in
  // different roots (even in OMP 2.5)
  enum sched_type s = SCHEDULE_WITHOUT_MODIFIERS(__kmp_sched);
  enum sched_type sched_modifiers = SCHEDULE_GET_MODIFIERS(__kmp_sched);
  if (s == kmp_sch_static) {
    // replace STATIC with more detailed schedule (balanced or greedy)
    r_sched.r_sched_type = __kmp_static;
  } else if (s == kmp_sch_guided_chunked) {
    // replace GUIDED with more detailed schedule (iterative or analytical)
    r_sched.r_sched_type = __kmp_guided;
  } else { // (STATIC_CHUNKED), or (DYNAMIC_CHUNKED), or other
    r_sched.r_sched_type = __kmp_sched;
  }
  SCHEDULE_SET_MODIFIERS(r_sched.r_sched_type, sched_modifiers);

  if (__kmp_chunk < KMP_DEFAULT_CHUNK) {
    // __kmp_chunk may be wrong here (if it was not ever set)
    r_sched.chunk = KMP_DEFAULT_CHUNK;
  } else {
    r_sched.chunk = __kmp_chunk;
  }

  return r_sched;
}

/* Allocate (realloc == FALSE) * or reallocate (realloc == TRUE)
   at least argc number of *t_argv entries for the requested team. */
static void __kmp_alloc_argv_entries(int argc, kmp_team_t *team, int realloc) {

  KMP_DEBUG_ASSERT(team);
  if (!realloc || argc > team->t.t_max_argc) {

    KA_TRACE(100, ("__kmp_alloc_argv_entries: team %d: needed entries=%d, "
                   "current entries=%d\n",
                   team->t.t_id, argc, (realloc) ? team->t.t_max_argc : 0));
    /* if previously allocated heap space for args, free them */
    if (realloc && team->t.t_argv != &team->t.t_inline_argv[0])
      __kmp_free((void *)team->t.t_argv);

    if (argc <= KMP_INLINE_ARGV_ENTRIES) {
      /* use unused space in the cache line for arguments */
      team->t.t_max_argc = KMP_INLINE_ARGV_ENTRIES;
      KA_TRACE(100, ("__kmp_alloc_argv_entries: team %d: inline allocate %d "
                     "argv entries\n",
                     team->t.t_id, team->t.t_max_argc));
      team->t.t_argv = &team->t.t_inline_argv[0];
      if (__kmp_storage_map) {
        __kmp_print_storage_map_gtid(
            -1, &team->t.t_inline_argv[0],
            &team->t.t_inline_argv[KMP_INLINE_ARGV_ENTRIES],
            (sizeof(void *) * KMP_INLINE_ARGV_ENTRIES), "team_%d.t_inline_argv",
            team->t.t_id);
      }
    } else {
      /* allocate space for arguments in the heap */
      team->t.t_max_argc = (argc <= (KMP_MIN_MALLOC_ARGV_ENTRIES >> 1))
                               ? KMP_MIN_MALLOC_ARGV_ENTRIES
                               : 2 * argc;
      KA_TRACE(100, ("__kmp_alloc_argv_entries: team %d: dynamic allocate %d "
                     "argv entries\n",
                     team->t.t_id, team->t.t_max_argc));
      team->t.t_argv =
          (void **)__kmp_page_allocate(sizeof(void *) * team->t.t_max_argc);
      if (__kmp_storage_map) {
        __kmp_print_storage_map_gtid(-1, &team->t.t_argv[0],
                                     &team->t.t_argv[team->t.t_max_argc],
                                     sizeof(void *) * team->t.t_max_argc,
                                     "team_%d.t_argv", team->t.t_id);
      }
    }
  }
}

static void __kmp_allocate_team_arrays(kmp_team_t *team, int max_nth) {
  int i;
  int num_disp_buff = max_nth > 1 ? __kmp_dispatch_num_buffers : 2;
  team->t.t_threads =
      (kmp_info_t **)__kmp_allocate(sizeof(kmp_info_t *) * max_nth);
  team->t.t_disp_buffer = (dispatch_shared_info_t *)__kmp_allocate(
      sizeof(dispatch_shared_info_t) * num_disp_buff);
  team->t.t_dispatch =
      (kmp_disp_t *)__kmp_allocate(sizeof(kmp_disp_t) * max_nth);
  team->t.t_implicit_task_taskdata =
      (kmp_taskdata_t *)__kmp_allocate(sizeof(kmp_taskdata_t) * max_nth);
  team->t.t_max_nproc = max_nth;

  /* setup dispatch buffers */
  for (i = 0; i < num_disp_buff; ++i) {
    team->t.t_disp_buffer[i].buffer_index = i;
    team->t.t_disp_buffer[i].doacross_buf_idx = i;
  }
}

static void __kmp_free_team_arrays(kmp_team_t *team) {
  /* Note: this does not free the threads in t_threads (__kmp_free_threads) */
  int i;
  for (i = 0; i < team->t.t_max_nproc; ++i) {
    if (team->t.t_dispatch[i].th_disp_buffer != NULL) {
      __kmp_free(team->t.t_dispatch[i].th_disp_buffer);
      team->t.t_dispatch[i].th_disp_buffer = NULL;
    }
  }
#if KMP_USE_HIER_SCHED
  __kmp_dispatch_free_hierarchies(team);
#endif
  __kmp_free(team->t.t_threads);
  __kmp_free(team->t.t_disp_buffer);
  __kmp_free(team->t.t_dispatch);
  __kmp_free(team->t.t_implicit_task_taskdata);
  team->t.t_threads = NULL;
  team->t.t_disp_buffer = NULL;
  team->t.t_dispatch = NULL;
  team->t.t_implicit_task_taskdata = 0;
}

static void __kmp_reallocate_team_arrays(kmp_team_t *team, int max_nth) {
  kmp_info_t **oldThreads = team->t.t_threads;

  __kmp_free(team->t.t_disp_buffer);
  __kmp_free(team->t.t_dispatch);
  __kmp_free(team->t.t_implicit_task_taskdata);
  __kmp_allocate_team_arrays(team, max_nth);

  KMP_MEMCPY(team->t.t_threads, oldThreads,
             team->t.t_nproc * sizeof(kmp_info_t *));

  __kmp_free(oldThreads);
}

static kmp_internal_control_t __kmp_get_global_icvs(void) {

  kmp_r_sched_t r_sched =
      __kmp_get_schedule_global(); // get current state of scheduling globals

  KMP_DEBUG_ASSERT(__kmp_nested_proc_bind.used > 0);

  kmp_internal_control_t g_icvs = {
    0, // int serial_nesting_level; //corresponds to value of th_team_serialized
    (kmp_int8)__kmp_global.g.g_dynamic, // internal control for dynamic
    // adjustment of threads (per thread)
    (kmp_int8)__kmp_env_blocktime, // int bt_set; //internal control for
    // whether blocktime is explicitly set
    __kmp_dflt_blocktime, // int blocktime; //internal control for blocktime
#if KMP_USE_MONITOR
    __kmp_bt_intervals, // int bt_intervals; //internal control for blocktime
// intervals
#endif
    __kmp_dflt_team_nth, // int nproc; //internal control for # of threads for
    // next parallel region (per thread)
    // (use a max ub on value if __kmp_parallel_initialize not called yet)
    __kmp_cg_max_nth, // int thread_limit;
    __kmp_dflt_max_active_levels, // int max_active_levels; //internal control
    // for max_active_levels
    r_sched, // kmp_r_sched_t sched; //internal control for runtime schedule
    // {sched,chunk} pair
    __kmp_nested_proc_bind.bind_types[0],
    __kmp_default_device,
    NULL // struct kmp_internal_control *next;
  };

  return g_icvs;
}

static kmp_internal_control_t __kmp_get_x_global_icvs(const kmp_team_t *team) {

  kmp_internal_control_t gx_icvs;
  gx_icvs.serial_nesting_level =
      0; // probably =team->t.t_serial like in save_inter_controls
  copy_icvs(&gx_icvs, &team->t.t_threads[0]->th.th_current_task->td_icvs);
  gx_icvs.next = NULL;

  return gx_icvs;
}

static void __kmp_initialize_root(kmp_root_t *root) {
  int f;
  kmp_team_t *root_team;
  kmp_team_t *hot_team;
  int hot_team_max_nth;
  kmp_r_sched_t r_sched =
      __kmp_get_schedule_global(); // get current state of scheduling globals
  kmp_internal_control_t r_icvs = __kmp_get_global_icvs();
  KMP_DEBUG_ASSERT(root);
  KMP_ASSERT(!root->r.r_begin);

  /* setup the root state structure */
  __kmp_init_lock(&root->r.r_begin_lock);
  root->r.r_begin = FALSE;
  root->r.r_active = FALSE;
  root->r.r_in_parallel = 0;
  root->r.r_blocktime = __kmp_dflt_blocktime;
#if KMP_AFFINITY_SUPPORTED
  root->r.r_affinity_assigned = FALSE;
#endif

  /* setup the root team for this task */
  /* allocate the root team structure */
  KF_TRACE(10, ("__kmp_initialize_root: before root_team\n"));

  root_team =
      __kmp_allocate_team(root,
                          1, // new_nproc
                          1, // max_nproc
#if OMPT_SUPPORT
                          ompt_data_none, // root parallel id
#endif
                          __kmp_nested_proc_bind.bind_types[0], &r_icvs,
                          0 // argc
                          USE_NESTED_HOT_ARG(NULL) // primary thread is unknown
                          );
#if USE_DEBUGGER
  // Non-NULL value should be assigned to make the debugger display the root
  // team.
  TCW_SYNC_PTR(root_team->t.t_pkfn, (microtask_t)(~0));
#endif

  KF_TRACE(10, ("__kmp_initialize_root: after root_team = %p\n", root_team));

  root->r.r_root_team = root_team;
  root_team->t.t_control_stack_top = NULL;

  /* initialize root team */
  root_team->t.t_threads[0] = NULL;
  root_team->t.t_nproc = 1;
  root_team->t.t_serialized = 1;
  // TODO???: root_team->t.t_max_active_levels = __kmp_dflt_max_active_levels;
  root_team->t.t_sched.sched = r_sched.sched;
  KA_TRACE(
      20,
      ("__kmp_initialize_root: init root team %d arrived: join=%u, plain=%u\n",
       root_team->t.t_id, KMP_INIT_BARRIER_STATE, KMP_INIT_BARRIER_STATE));

  /* setup the  hot team for this task */
  /* allocate the hot team structure */
  KF_TRACE(10, ("__kmp_initialize_root: before hot_team\n"));

  hot_team =
      __kmp_allocate_team(root,
                          1, // new_nproc
                          __kmp_dflt_team_nth_ub * 2, // max_nproc
#if OMPT_SUPPORT
                          ompt_data_none, // root parallel id
#endif
                          __kmp_nested_proc_bind.bind_types[0], &r_icvs,
                          0 // argc
                          USE_NESTED_HOT_ARG(NULL) // primary thread is unknown
                          );
  KF_TRACE(10, ("__kmp_initialize_root: after hot_team = %p\n", hot_team));

  root->r.r_hot_team = hot_team;
  root_team->t.t_control_stack_top = NULL;

  /* first-time initialization */
  hot_team->t.t_parent = root_team;

  /* initialize hot team */
  hot_team_max_nth = hot_team->t.t_max_nproc;
  for (f = 0; f < hot_team_max_nth; ++f) {
    hot_team->t.t_threads[f] = NULL;
  }
  hot_team->t.t_nproc = 1;
  // TODO???: hot_team->t.t_max_active_levels = __kmp_dflt_max_active_levels;
  hot_team->t.t_sched.sched = r_sched.sched;
  hot_team->t.t_size_changed = 0;
}

#ifdef KMP_DEBUG

typedef struct kmp_team_list_item {
  kmp_team_p const *entry;
  struct kmp_team_list_item *next;
} kmp_team_list_item_t;
typedef kmp_team_list_item_t *kmp_team_list_t;

static void __kmp_print_structure_team_accum( // Add team to list of teams.
    kmp_team_list_t list, // List of teams.
    kmp_team_p const *team // Team to add.
) {

  // List must terminate with item where both entry and next are NULL.
  // Team is added to the list only once.
  // List is sorted in ascending order by team id.
  // Team id is *not* a key.

  kmp_team_list_t l;

  KMP_DEBUG_ASSERT(list != NULL);
  if (team == NULL) {
    return;
  }

  __kmp_print_structure_team_accum(list, team->t.t_parent);
  __kmp_print_structure_team_accum(list, team->t.t_next_pool);

  // Search list for the team.
  l = list;
  while (l->next != NULL && l->entry != team) {
    l = l->next;
  }
  if (l->next != NULL) {
    return; // Team has been added before, exit.
  }

  // Team is not found. Search list again for insertion point.
  l = list;
  while (l->next != NULL && l->entry->t.t_id <= team->t.t_id) {
    l = l->next;
  }

  // Insert team.
  {
    kmp_team_list_item_t *item = (kmp_team_list_item_t *)KMP_INTERNAL_MALLOC(
        sizeof(kmp_team_list_item_t));
    *item = *l;
    l->entry = team;
    l->next = item;
  }
}

static void __kmp_print_structure_team(char const *title, kmp_team_p const *team

) {
  __kmp_printf("%s", title);
  if (team != NULL) {
    __kmp_printf("%2x %p\n", team->t.t_id, team);
  } else {
    __kmp_printf(" - (nil)\n");
  }
}

static void __kmp_print_structure_thread(char const *title,
                                         kmp_info_p const *thread) {
  __kmp_printf("%s", title);
  if (thread != NULL) {
    __kmp_printf("%2d %p\n", thread->th.th_info.ds.ds_gtid, thread);
  } else {
    __kmp_printf(" - (nil)\n");
  }
}

void __kmp_print_structure(void) {

  kmp_team_list_t list;

  // Initialize list of teams.
  list =
      (kmp_team_list_item_t *)KMP_INTERNAL_MALLOC(sizeof(kmp_team_list_item_t));
  list->entry = NULL;
  list->next = NULL;

  __kmp_printf("\n------------------------------\nGlobal Thread "
               "Table\n------------------------------\n");
  {
    int gtid;
    for (gtid = 0; gtid < __kmp_threads_capacity; ++gtid) {
      __kmp_printf("%2d", gtid);
      if (__kmp_threads != NULL) {
        __kmp_printf(" %p", __kmp_threads[gtid]);
      }
      if (__kmp_root != NULL) {
        __kmp_printf(" %p", __kmp_root[gtid]);
      }
      __kmp_printf("\n");
    }
  }

  // Print out __kmp_threads array.
  __kmp_printf("\n------------------------------\nThreads\n--------------------"
               "----------\n");
  if (__kmp_threads != NULL) {
    int gtid;
    for (gtid = 0; gtid < __kmp_threads_capacity; ++gtid) {
      kmp_info_t const *thread = __kmp_threads[gtid];
      if (thread != NULL) {
        __kmp_printf("GTID %2d %p:\n", gtid, thread);
        __kmp_printf("    Our Root:        %p\n", thread->th.th_root);
        __kmp_print_structure_team("    Our Team:     ", thread->th.th_team);
        __kmp_print_structure_team("    Serial Team:  ",
                                   thread->th.th_serial_team);
        __kmp_printf("    Threads:      %2d\n", thread->th.th_team_nproc);
        __kmp_print_structure_thread("    Primary:      ",
                                     thread->th.th_team_master);
        __kmp_printf("    Serialized?:  %2d\n", thread->th.th_team_serialized);
        __kmp_printf("    Set NProc:    %2d\n", thread->th.th_set_nproc);
        __kmp_printf("    Set Proc Bind: %2d\n", thread->th.th_set_proc_bind);
        __kmp_print_structure_thread("    Next in pool: ",
                                     thread->th.th_next_pool);
        __kmp_printf("\n");
        __kmp_print_structure_team_accum(list, thread->th.th_team);
        __kmp_print_structure_team_accum(list, thread->th.th_serial_team);
      }
    }
  } else {
    __kmp_printf("Threads array is not allocated.\n");
  }

  // Print out __kmp_root array.
  __kmp_printf("\n------------------------------\nUbers\n----------------------"
               "--------\n");
  if (__kmp_root != NULL) {
    int gtid;
    for (gtid = 0; gtid < __kmp_threads_capacity; ++gtid) {
      kmp_root_t const *root = __kmp_root[gtid];
      if (root != NULL) {
        __kmp_printf("GTID %2d %p:\n", gtid, root);
        __kmp_print_structure_team("    Root Team:    ", root->r.r_root_team);
        __kmp_print_structure_team("    Hot Team:     ", root->r.r_hot_team);
        __kmp_print_structure_thread("    Uber Thread:  ",
                                     root->r.r_uber_thread);
        __kmp_printf("    Active?:      %2d\n", root->r.r_active);
        __kmp_printf("    In Parallel:  %2d\n",
                     KMP_ATOMIC_LD_RLX(&root->r.r_in_parallel));
        __kmp_printf("\n");
        __kmp_print_structure_team_accum(list, root->r.r_root_team);
        __kmp_print_structure_team_accum(list, root->r.r_hot_team);
      }
    }
  } else {
    __kmp_printf("Ubers array is not allocated.\n");
  }

  __kmp_printf("\n------------------------------\nTeams\n----------------------"
               "--------\n");
  while (list->next != NULL) {
    kmp_team_p const *team = list->entry;
    int i;
    __kmp_printf("Team %2x %p:\n", team->t.t_id, team);
    __kmp_print_structure_team("    Parent Team:      ", team->t.t_parent);
    __kmp_printf("    Primary TID:      %2d\n", team->t.t_master_tid);
    __kmp_printf("    Max threads:      %2d\n", team->t.t_max_nproc);
    __kmp_printf("    Levels of serial: %2d\n", team->t.t_serialized);
    __kmp_printf("    Number threads:   %2d\n", team->t.t_nproc);
    for (i = 0; i < team->t.t_nproc; ++i) {
      __kmp_printf("    Thread %2d:      ", i);
      __kmp_print_structure_thread("", team->t.t_threads[i]);
    }
    __kmp_print_structure_team("    Next in pool:     ", team->t.t_next_pool);
    __kmp_printf("\n");
    list = list->next;
  }

  // Print out __kmp_thread_pool and __kmp_team_pool.
  __kmp_printf("\n------------------------------\nPools\n----------------------"
               "--------\n");
  __kmp_print_structure_thread("Thread pool:          ",
                               CCAST(kmp_info_t *, __kmp_thread_pool));
  __kmp_print_structure_team("Team pool:            ",
                             CCAST(kmp_team_t *, __kmp_team_pool));
  __kmp_printf("\n");

  // Free team list.
  while (list != NULL) {
    kmp_team_list_item_t *item = list;
    list = list->next;
    KMP_INTERNAL_FREE(item);
  }
}

#endif

//---------------------------------------------------------------------------
//  Stuff for per-thread fast random number generator
//  Table of primes
static const unsigned __kmp_primes[] = {
    0x9e3779b1, 0xffe6cc59, 0x2109f6dd, 0x43977ab5, 0xba5703f5, 0xb495a877,
    0xe1626741, 0x79695e6b, 0xbc98c09f, 0xd5bee2b3, 0x287488f9, 0x3af18231,
    0x9677cd4d, 0xbe3a6929, 0xadc6a877, 0xdcf0674b, 0xbe4d6fe9, 0x5f15e201,
    0x99afc3fd, 0xf3f16801, 0xe222cfff, 0x24ba5fdb, 0x0620452d, 0x79f149e3,
    0xc8b93f49, 0x972702cd, 0xb07dd827, 0x6c97d5ed, 0x085a3d61, 0x46eb5ea7,
    0x3d9910ed, 0x2e687b5b, 0x29609227, 0x6eb081f1, 0x0954c4e1, 0x9d114db9,
    0x542acfa9, 0xb3e6bd7b, 0x0742d917, 0xe9f3ffa7, 0x54581edb, 0xf2480f45,
    0x0bb9288f, 0xef1affc7, 0x85fa0ca7, 0x3ccc14db, 0xe6baf34b, 0x343377f7,
    0x5ca19031, 0xe6d9293b, 0xf0a9f391, 0x5d2e980b, 0xfc411073, 0xc3749363,
    0xb892d829, 0x3549366b, 0x629750ad, 0xb98294e5, 0x892d9483, 0xc235baf3,
    0x3d2402a3, 0x6bdef3c9, 0xbec333cd, 0x40c9520f};

//---------------------------------------------------------------------------
//  __kmp_get_random: Get a random number using a linear congruential method.
unsigned short __kmp_get_random(kmp_info_t *thread) {
  unsigned x = thread->th.th_x;
  unsigned short r = (unsigned short)(x >> 16);

  thread->th.th_x = x * thread->th.th_a + 1;

  KA_TRACE(30, ("__kmp_get_random: THREAD: %d, RETURN: %u\n",
                thread->th.th_info.ds.ds_tid, r));

  return r;
}
//--------------------------------------------------------
// __kmp_init_random: Initialize a random number generator
void __kmp_init_random(kmp_info_t *thread) {
  unsigned seed = thread->th.th_info.ds.ds_tid;

  thread->th.th_a =
      __kmp_primes[seed % (sizeof(__kmp_primes) / sizeof(__kmp_primes[0]))];
  thread->th.th_x = (seed + 1) * thread->th.th_a + 1;
  KA_TRACE(30,
           ("__kmp_init_random: THREAD: %u; A: %u\n", seed, thread->th.th_a));
}

#if KMP_OS_WINDOWS
/* reclaim array entries for root threads that are already dead, returns number
 * reclaimed */
static int __kmp_reclaim_dead_roots(void) {
  int i, r = 0;

  for (i = 0; i < __kmp_threads_capacity; ++i) {
    if (KMP_UBER_GTID(i) &&
        !__kmp_still_running((kmp_info_t *)TCR_SYNC_PTR(__kmp_threads[i])) &&
        !__kmp_root[i]
             ->r.r_active) { // AC: reclaim only roots died in non-active state
      r += __kmp_unregister_root_other_thread(i);
    }
  }
  return r;
}
#endif

/* This function attempts to create free entries in __kmp_threads and
   __kmp_root, and returns the number of free entries generated.

   For Windows* OS static library, the first mechanism used is to reclaim array
   entries for root threads that are already dead.

   On all platforms, expansion is attempted on the arrays __kmp_threads_ and
   __kmp_root, with appropriate update to __kmp_threads_capacity. Array
   capacity is increased by doubling with clipping to __kmp_tp_capacity, if
   threadprivate cache array has been created. Synchronization with
   __kmpc_threadprivate_cached is done using __kmp_tp_cached_lock.

   After any dead root reclamation, if the clipping value allows array expansion
   to result in the generation of a total of nNeed free slots, the function does
   that expansion. If not, nothing is done beyond the possible initial root
   thread reclamation.

   If any argument is negative, the behavior is undefined. */
static int __kmp_expand_threads(int nNeed) {
  int added = 0;
  int minimumRequiredCapacity;
  int newCapacity;
  kmp_info_t **newThreads;
  kmp_root_t **newRoot;

  // All calls to __kmp_expand_threads should be under __kmp_forkjoin_lock, so
  // resizing __kmp_threads does not need additional protection if foreign
  // threads are present

#if KMP_OS_WINDOWS && !KMP_DYNAMIC_LIB
  /* only for Windows static library */
  /* reclaim array entries for root threads that are already dead */
  added = __kmp_reclaim_dead_roots();

  if (nNeed) {
    nNeed -= added;
    if (nNeed < 0)
      nNeed = 0;
  }
#endif
  if (nNeed <= 0)
    return added;

  // Note that __kmp_threads_capacity is not bounded by __kmp_max_nth. If
  // __kmp_max_nth is set to some value less than __kmp_sys_max_nth by the
  // user via KMP_DEVICE_THREAD_LIMIT, then __kmp_threads_capacity may become
  // > __kmp_max_nth in one of two ways:
  //
  // 1) The initialization thread (gtid = 0) exits.  __kmp_threads[0]
  //    may not be reused by another thread, so we may need to increase
  //    __kmp_threads_capacity to __kmp_max_nth + 1.
  //
  // 2) New foreign root(s) are encountered.  We always register new foreign
  //    roots. This may cause a smaller # of threads to be allocated at
  //    subsequent parallel regions, but the worker threads hang around (and
  //    eventually go to sleep) and need slots in the __kmp_threads[] array.
  //
  // Anyway, that is the reason for moving the check to see if
  // __kmp_max_nth was exceeded into __kmp_reserve_threads()
  // instead of having it performed here. -BB

  KMP_DEBUG_ASSERT(__kmp_sys_max_nth >= __kmp_threads_capacity);

  /* compute expansion headroom to check if we can expand */
  if (__kmp_sys_max_nth - __kmp_threads_capacity < nNeed) {
    /* possible expansion too small -- give up */
    return added;
  }
  minimumRequiredCapacity = __kmp_threads_capacity + nNeed;

  newCapacity = __kmp_threads_capacity;
  do {
    newCapacity = newCapacity <= (__kmp_sys_max_nth >> 1) ? (newCapacity << 1)
                                                          : __kmp_sys_max_nth;
  } while (newCapacity < minimumRequiredCapacity);
  newThreads = (kmp_info_t **)__kmp_allocate(
      (sizeof(kmp_info_t *) + sizeof(kmp_root_t *)) * newCapacity + CACHE_LINE);
  newRoot =
      (kmp_root_t **)((char *)newThreads + sizeof(kmp_info_t *) * newCapacity);
  KMP_MEMCPY(newThreads, __kmp_threads,
             __kmp_threads_capacity * sizeof(kmp_info_t *));
  KMP_MEMCPY(newRoot, __kmp_root,
             __kmp_threads_capacity * sizeof(kmp_root_t *));

  kmp_info_t **temp_threads = __kmp_threads;
  *(kmp_info_t * *volatile *)&__kmp_threads = newThreads;
  *(kmp_root_t * *volatile *)&__kmp_root = newRoot;
  __kmp_free(temp_threads);
  added += newCapacity - __kmp_threads_capacity;
  *(volatile int *)&__kmp_threads_capacity = newCapacity;

  if (newCapacity > __kmp_tp_capacity) {
    __kmp_acquire_bootstrap_lock(&__kmp_tp_cached_lock);
    if (__kmp_tp_cached && newCapacity > __kmp_tp_capacity) {
      __kmp_threadprivate_resize_cache(newCapacity);
    } else { // increase __kmp_tp_capacity to correspond with kmp_threads size
      *(volatile int *)&__kmp_tp_capacity = newCapacity;
    }
    __kmp_release_bootstrap_lock(&__kmp_tp_cached_lock);
  }

  return added;
}

// FIXME - Sort this.
static kmp_info_t *__kmp_allocate_free_agent_thread(kmp_root_t *root, int new_tid);

// Start free agent threads
static void __kmp_create_free_agent_threads(void) {
  int gtid = __kmp_entry_gtid();
  kmp_root_t *root = __kmp_threads[gtid]->th.th_root;

  for (unsigned int i = 0; i < root->r.num_free_agent_threads; i++) {
    kmp_info_t *new_thr = root->r.free_agent_threads[i];
    int new_gtid = new_thr->th.th_info.ds.ds_gtid;
    /* actually fork it and create the new worker thread */
    KF_TRACE(
        10, ("__kmp_create_free_agent_threads: before __kmp_create_worker: %p\n", new_thr));
    __kmp_create_worker(new_gtid, new_thr, __kmp_stksize);
    KF_TRACE(10,
            ("__kmp_create_free_agent_threads: after __kmp_create_worker: %p\n", new_thr));

    KA_TRACE(20, ("__kmp_create_free_agent_threads: T#%d forked T#%d\n", __kmp_get_gtid(),
                  new_gtid));
  }
}

// Allocate free agent threads
static void __kmp_allocate_free_agent_threads(kmp_root_t *root) {
  root->r.num_free_agent_threads = __kmp_free_agent_num_threads;
  root->r.free_agent_threads = (kmp_info_t**)__kmp_allocate(
      sizeof(*root->r.free_agent_threads) * root->r.num_free_agent_threads);
  for (unsigned int i = 0; i < root->r.num_free_agent_threads; i++) {
    root->r.free_agent_threads[i] = __kmp_allocate_free_agent_thread(root, i);
  }
}

/* Register the current thread as a root thread and obtain our gtid. We must
   have the __kmp_initz_lock held at this point. Argument TRUE only if are the
   thread that calls from __kmp_do_serial_initialize() */
int __kmp_register_root(int initial_thread) {
  kmp_info_t *root_thread;
  kmp_root_t *root;
  int gtid;
  int capacity;
  __kmp_acquire_bootstrap_lock(&__kmp_forkjoin_lock);
  KA_TRACE(20, ("__kmp_register_root: entered\n"));
  KMP_MB();

  /* 2007-03-02:
     If initial thread did not invoke OpenMP RTL yet, and this thread is not an
     initial one, "__kmp_all_nth >= __kmp_threads_capacity" condition does not
     work as expected -- it may return false (that means there is at least one
     empty slot in __kmp_threads array), but it is possible the only free slot
     is #0, which is reserved for initial thread and so cannot be used for this
     one. Following code workarounds this bug.

     However, right solution seems to be not reserving slot #0 for initial
     thread because:
     (1) there is no magic in slot #0,
     (2) we cannot detect initial thread reliably (the first thread which does
        serial initialization may be not a real initial thread).
  */
  capacity = __kmp_threads_capacity;
  if (!initial_thread && TCR_PTR(__kmp_threads[0]) == NULL) {
    --capacity;
  }

  // If it is not for initializing the hidden helper team, we need to take
  // __kmp_hidden_helper_threads_num out of the capacity because it is included
  // in __kmp_threads_capacity.
  if (__kmp_enable_hidden_helper && !TCR_4(__kmp_init_hidden_helper_threads)) {
    capacity -= __kmp_hidden_helper_threads_num;
  }

  /* see if there are too many threads */
  if (__kmp_all_nth >= capacity && !__kmp_expand_threads(1)) {
    if (__kmp_tp_cached) {
      __kmp_fatal(KMP_MSG(CantRegisterNewThread),
                  KMP_HNT(Set_ALL_THREADPRIVATE, __kmp_tp_capacity),
                  KMP_HNT(PossibleSystemLimitOnThreads), __kmp_msg_null);
    } else {
      __kmp_fatal(KMP_MSG(CantRegisterNewThread), KMP_HNT(SystemLimitOnThreads),
                  __kmp_msg_null);
    }
  }

  // When hidden helper task is enabled, __kmp_threads is organized as follows:
  // 0: initial thread, also a regular OpenMP thread.
  // [1, __kmp_hidden_helper_threads_num]: slots for hidden helper threads.
  // [__kmp_hidden_helper_threads_num + 1, __kmp_threads_capacity): slots for
  // regular OpenMP threads.
  if (TCR_4(__kmp_init_hidden_helper_threads)) {
    // Find an available thread slot for hidden helper thread. Slots for hidden
    // helper threads start from 1 to __kmp_hidden_helper_threads_num.
    for (gtid = 1; TCR_PTR(__kmp_threads[gtid]) != NULL &&
                   gtid <= __kmp_hidden_helper_threads_num;
         gtid++)
      ;
    KMP_ASSERT(gtid <= __kmp_hidden_helper_threads_num);
    KA_TRACE(1, ("__kmp_register_root: found slot in threads array for "
                 "hidden helper thread: T#%d\n",
                 gtid));
  } else {
    /* find an available thread slot */
    // Don't reassign the zero slot since we need that to only be used by
    // initial thread. Slots for hidden helper threads should also be skipped.
    if (initial_thread && TCR_PTR(__kmp_threads[0]) == NULL) {
      gtid = 0;
    } else {
      for (gtid = __kmp_hidden_helper_threads_num + 1;
           TCR_PTR(__kmp_threads[gtid]) != NULL; gtid++)
        ;
    }
    KA_TRACE(
        1, ("__kmp_register_root: found slot in threads array: T#%d\n", gtid));
    KMP_ASSERT(gtid < __kmp_threads_capacity);
  }

  /* update global accounting */
  __kmp_all_nth++;
  TCW_4(__kmp_nth, __kmp_nth + 1);

  // if __kmp_adjust_gtid_mode is set, then we use method #1 (sp search) for low
  // numbers of procs, and method #2 (keyed API call) for higher numbers.
  if (__kmp_adjust_gtid_mode) {
    if (__kmp_all_nth >= __kmp_tls_gtid_min) {
      if (TCR_4(__kmp_gtid_mode) != 2) {
        TCW_4(__kmp_gtid_mode, 2);
      }
    } else {
      if (TCR_4(__kmp_gtid_mode) != 1) {
        TCW_4(__kmp_gtid_mode, 1);
      }
    }
  }

#ifdef KMP_ADJUST_BLOCKTIME
  /* Adjust blocktime to zero if necessary            */
  /* Middle initialization might not have occurred yet */
  if (!__kmp_env_blocktime && (__kmp_avail_proc > 0)) {
    if (__kmp_nth > __kmp_avail_proc) {
      __kmp_zero_bt = TRUE;
    }
  }
#endif /* KMP_ADJUST_BLOCKTIME */

  /* setup this new hierarchy */
  if (!(root = __kmp_root[gtid])) {
    root = __kmp_root[gtid] = (kmp_root_t *)__kmp_allocate(sizeof(kmp_root_t));
    KMP_DEBUG_ASSERT(!root->r.r_root_team);
  }

#if KMP_STATS_ENABLED
  // Initialize stats as soon as possible (right after gtid assignment).
  __kmp_stats_thread_ptr = __kmp_stats_list->push_back(gtid);
  __kmp_stats_thread_ptr->startLife();
  KMP_SET_THREAD_STATE(SERIAL_REGION);
  KMP_INIT_PARTITIONED_TIMERS(OMP_serial);
#endif
  __kmp_initialize_root(root);

  /* setup new root thread structure */
  if (root->r.r_uber_thread) {
    root_thread = root->r.r_uber_thread;
  } else {
    root_thread = (kmp_info_t *)__kmp_allocate(sizeof(kmp_info_t));
    if (__kmp_storage_map) {
      __kmp_print_thread_storage_map(root_thread, gtid);
    }
    root_thread->th.th_info.ds.ds_gtid = gtid;
#if OMPT_SUPPORT
    root_thread->th.ompt_thread_info.thread_data = ompt_data_none;
#endif
    root_thread->th.th_root = root;
    if (__kmp_env_consistency_check) {
      root_thread->th.th_cons = __kmp_allocate_cons_stack(gtid);
    }
#if USE_FAST_MEMORY
    __kmp_initialize_fast_memory(root_thread);
#endif /* USE_FAST_MEMORY */

#if KMP_USE_BGET
    KMP_DEBUG_ASSERT(root_thread->th.th_local.bget_data == NULL);
    __kmp_initialize_bget(root_thread);
#endif
    __kmp_init_random(root_thread); // Initialize random number generator
  }

  /* setup the serial team held in reserve by the root thread */
  if (!root_thread->th.th_serial_team) {
    kmp_internal_control_t r_icvs = __kmp_get_global_icvs();
    KF_TRACE(10, ("__kmp_register_root: before serial_team\n"));
    root_thread->th.th_serial_team = __kmp_allocate_team(
        root, 1, 1,
#if OMPT_SUPPORT
        ompt_data_none, // root parallel id
#endif
        proc_bind_default, &r_icvs, 0 USE_NESTED_HOT_ARG(NULL));
  }
  KMP_ASSERT(root_thread->th.th_serial_team);
  KF_TRACE(10, ("__kmp_register_root: after serial_team = %p\n",
                root_thread->th.th_serial_team));

  /* drop root_thread into place */
  TCW_SYNC_PTR(__kmp_threads[gtid], root_thread);

  root->r.r_root_team->t.t_threads[0] = root_thread;
  root->r.r_hot_team->t.t_threads[0] = root_thread;
  root_thread->th.th_serial_team->t.t_threads[0] = root_thread;
  // AC: the team created in reserve, not for execution (it is unused for now).
  root_thread->th.th_serial_team->t.t_serialized = 0;
  root->r.r_uber_thread = root_thread;

  /* initialize the thread, get it ready to go */
  __kmp_initialize_info(root_thread, root->r.r_root_team, 0, gtid);
  TCW_4(__kmp_init_gtid, TRUE);

  /* prepare the primary thread for get_gtid() */
  __kmp_gtid_set_specific(gtid);

#if USE_ITT_BUILD
  __kmp_itt_thread_name(gtid);
#endif /* USE_ITT_BUILD */

#ifdef KMP_TDATA_GTID
  __kmp_gtid = gtid;
#endif
  __kmp_create_worker(gtid, root_thread, __kmp_stksize);
  KMP_DEBUG_ASSERT(__kmp_gtid_get_specific() == gtid);

  KA_TRACE(20, ("__kmp_register_root: T#%d init T#%d(%d:%d) arrived: join=%u, "
                "plain=%u\n",
                gtid, __kmp_gtid_from_tid(0, root->r.r_hot_team),
                root->r.r_hot_team->t.t_id, 0, KMP_INIT_BARRIER_STATE,
                KMP_INIT_BARRIER_STATE));
  { // Initialize barrier data.
    int b;
    for (b = 0; b < bs_last_barrier; ++b) {
      root_thread->th.th_bar[b].bb.b_arrived = KMP_INIT_BARRIER_STATE;
#if USE_DEBUGGER
      root_thread->th.th_bar[b].bb.b_worker_arrived = 0;
#endif
    }
  }
  KMP_DEBUG_ASSERT(root->r.r_hot_team->t.t_bar[bs_forkjoin_barrier].b_arrived ==
                   KMP_INIT_BARRIER_STATE);

#if KMP_AFFINITY_SUPPORTED
  root_thread->th.th_current_place = KMP_PLACE_UNDEFINED;
  root_thread->th.th_new_place = KMP_PLACE_UNDEFINED;
  root_thread->th.th_first_place = KMP_PLACE_UNDEFINED;
  root_thread->th.th_last_place = KMP_PLACE_UNDEFINED;
#endif /* KMP_AFFINITY_SUPPORTED */
  root_thread->th.th_def_allocator = __kmp_def_allocator;
  root_thread->th.th_prev_level = 0;
  root_thread->th.th_prev_num_threads = 1;

  kmp_cg_root_t *tmp = (kmp_cg_root_t *)__kmp_allocate(sizeof(kmp_cg_root_t));
  tmp->cg_root = root_thread;
  tmp->cg_thread_limit = __kmp_cg_max_nth;
  tmp->cg_nthreads = 1;
  KA_TRACE(100, ("__kmp_register_root: Thread %p created node %p with"
                 " cg_nthreads init to 1\n",
                 root_thread, tmp));
  tmp->up = NULL;
  root_thread->th.th_cg_roots = tmp;

  __kmp_root_counter++;

#if OMPT_SUPPORT
  if (!initial_thread && ompt_enabled.enabled) {

    kmp_info_t *root_thread = ompt_get_thread();

    ompt_set_thread_state(root_thread, ompt_state_overhead);

    if (ompt_enabled.ompt_callback_thread_begin) {
      ompt_callbacks.ompt_callback(ompt_callback_thread_begin)(
          ompt_thread_initial, __ompt_get_thread_data_internal());
    }
    ompt_data_t *task_data;
    ompt_data_t *parallel_data;
    __ompt_get_task_info_internal(0, NULL, &task_data, NULL, &parallel_data,
                                  NULL);
    if (ompt_enabled.ompt_callback_implicit_task) {
      ompt_callbacks.ompt_callback(ompt_callback_implicit_task)(
          ompt_scope_begin, parallel_data, task_data, 1, 1, ompt_task_initial);
    }

    ompt_set_thread_state(root_thread, ompt_state_work_serial);
  }
#endif
#if OMPD_SUPPORT
  if (ompd_state & OMPD_ENABLE_BP)
    ompd_bp_thread_begin();
#endif

  bool thread_starts_active = __kmp_free_agent_thread_start == kmp_free_agent_active;
  root->r.is_free_agent_thread_active = (bool*)__kmp_allocate(
      sizeof(*root->r.is_free_agent_thread_active) * __kmp_free_agent_num_threads);
  // FIXME: Maybe there is a "calloc" like allocate?
  for (unsigned int i = 0; i < __kmp_free_agent_num_threads; i++) {
    root->r.is_free_agent_thread_active[i] = thread_starts_active;
  }

  __kmp_allocate_free_agent_threads(root);

  // The root team is a serial team, so enable tasking for it
  // if we have free agent threads.
  if (__kmp_free_agent_num_threads != 0) {
    __kmp_enable_tasking_in_serial_mode(/*loc=*/ NULL, gtid,
        /*proxy=*/ true, /*detachable=*/ false, /*hidden_helper=*/ false);
    // x86 needs this.
    propagateFPControl(root_thread->th.th_team);
  }

  KMP_MB();
  __kmp_release_bootstrap_lock(&__kmp_forkjoin_lock);

  return gtid;
}

#if KMP_NESTED_HOT_TEAMS
static int __kmp_free_hot_teams(kmp_root_t *root, kmp_info_t *thr, int level,
                                const int max_level) {
  int i, n, nth;
  kmp_hot_team_ptr_t *hot_teams = thr->th.th_hot_teams;
  if (!hot_teams || !hot_teams[level].hot_team) {
    return 0;
  }
  KMP_DEBUG_ASSERT(level < max_level);
  kmp_team_t *team = hot_teams[level].hot_team;
  nth = hot_teams[level].hot_team_nth;
  n = nth - 1; // primary thread is not freed
  if (level < max_level - 1) {
    for (i = 0; i < nth; ++i) {
      kmp_info_t *th = team->t.t_threads[i];
      n += __kmp_free_hot_teams(root, th, level + 1, max_level);
      if (i > 0 && th->th.th_hot_teams) {
        __kmp_free(th->th.th_hot_teams);
        th->th.th_hot_teams = NULL;
      }
    }
  }
  __kmp_free_team(root, team, NULL);
  return n;
}
#endif

// Resets a root thread and clear its root and hot teams.
// Returns the number of __kmp_threads entries directly and indirectly freed.
static int __kmp_reset_root(int gtid, kmp_root_t *root) {
  kmp_team_t *root_team = root->r.r_root_team;
  kmp_team_t *hot_team = root->r.r_hot_team;
  int n = hot_team->t.t_nproc;
  int i;

  KMP_DEBUG_ASSERT(!root->r.r_active);

  root->r.r_root_team = NULL;
  root->r.r_hot_team = NULL;
  // __kmp_free_team() does not free hot teams, so we have to clear r_hot_team
  // before call to __kmp_free_team().
  __kmp_free_team(root, root_team USE_NESTED_HOT_ARG(NULL));
#if KMP_NESTED_HOT_TEAMS
  if (__kmp_hot_teams_max_level >
      0) { // need to free nested hot teams and their threads if any
    for (i = 0; i < hot_team->t.t_nproc; ++i) {
      kmp_info_t *th = hot_team->t.t_threads[i];
      if (__kmp_hot_teams_max_level > 1) {
        n += __kmp_free_hot_teams(root, th, 1, __kmp_hot_teams_max_level);
      }
      if (th->th.th_hot_teams) {
        __kmp_free(th->th.th_hot_teams);
        th->th.th_hot_teams = NULL;
      }
    }
  }
#endif
  __kmp_free_team(root, hot_team USE_NESTED_HOT_ARG(NULL));

  // Before we can reap the thread, we need to make certain that all other
  // threads in the teams that had this root as ancestor have stopped trying to
  // steal tasks.
  if (__kmp_tasking_mode != tskm_immediate_exec) {
    __kmp_wait_to_unref_task_teams();
  }

#if KMP_OS_WINDOWS
  /* Close Handle of root duplicated in __kmp_create_worker (tr #62919) */
  KA_TRACE(
      10, ("__kmp_reset_root: free handle, th = %p, handle = %" KMP_UINTPTR_SPEC
           "\n",
           (LPVOID) & (root->r.r_uber_thread->th),
           root->r.r_uber_thread->th.th_info.ds.ds_thread));
  __kmp_free_handle(root->r.r_uber_thread->th.th_info.ds.ds_thread);
#endif /* KMP_OS_WINDOWS */

#if OMPD_SUPPORT
  if (ompd_state & OMPD_ENABLE_BP)
    ompd_bp_thread_end();
#endif

#if OMPT_SUPPORT
  ompt_data_t *task_data;
  ompt_data_t *parallel_data;
  __ompt_get_task_info_internal(0, NULL, &task_data, NULL, &parallel_data,
                                NULL);
  if (ompt_enabled.ompt_callback_implicit_task) {
    ompt_callbacks.ompt_callback(ompt_callback_implicit_task)(
        ompt_scope_end, parallel_data, task_data, 0, 1, ompt_task_initial);
  }
  if (ompt_enabled.ompt_callback_thread_end) {
    ompt_callbacks.ompt_callback(ompt_callback_thread_end)(
        &(root->r.r_uber_thread->th.ompt_thread_info.thread_data));
  }
#endif

  TCW_4(__kmp_nth,
        __kmp_nth - 1); // __kmp_reap_thread will decrement __kmp_all_nth.
  i = root->r.r_uber_thread->th.th_cg_roots->cg_nthreads--;
  KA_TRACE(100, ("__kmp_reset_root: Thread %p decrement cg_nthreads on node %p"
                 " to %d\n",
                 root->r.r_uber_thread, root->r.r_uber_thread->th.th_cg_roots,
                 root->r.r_uber_thread->th.th_cg_roots->cg_nthreads));
  if (i == 1) {
    // need to free contention group structure
    KMP_DEBUG_ASSERT(root->r.r_uber_thread ==
                     root->r.r_uber_thread->th.th_cg_roots->cg_root);
    KMP_DEBUG_ASSERT(root->r.r_uber_thread->th.th_cg_roots->up == NULL);
    __kmp_free(root->r.r_uber_thread->th.th_cg_roots);
    root->r.r_uber_thread->th.th_cg_roots = NULL;
  }
  __kmp_reap_thread(root->r.r_uber_thread, 1);

  // We canot put root thread to __kmp_thread_pool, so we have to reap it
  // instead of freeing.
  root->r.r_uber_thread = NULL;
  /* mark root as no longer in use */
  root->r.r_begin = FALSE;

  return n;
}

void __kmp_unregister_root_current_thread(int gtid) {
  KA_TRACE(1, ("__kmp_unregister_root_current_thread: enter T#%d\n", gtid));
  /* this lock should be ok, since unregister_root_current_thread is never
     called during an abort, only during a normal close. furthermore, if you
     have the forkjoin lock, you should never try to get the initz lock */
  __kmp_acquire_bootstrap_lock(&__kmp_forkjoin_lock);
  if (TCR_4(__kmp_global.g.g_done) || !__kmp_init_serial) {
    KC_TRACE(10, ("__kmp_unregister_root_current_thread: already finished, "
                  "exiting T#%d\n",
                  gtid));
    __kmp_release_bootstrap_lock(&__kmp_forkjoin_lock);
    return;
  }
  kmp_root_t *root = __kmp_root[gtid];

  KMP_DEBUG_ASSERT(__kmp_threads && __kmp_threads[gtid]);
  KMP_ASSERT(KMP_UBER_GTID(gtid));
  KMP_ASSERT(root == __kmp_threads[gtid]->th.th_root);
  KMP_ASSERT(root->r.r_active == FALSE);

  KMP_MB();

  kmp_info_t *thread = __kmp_threads[gtid];
  kmp_team_t *team = thread->th.th_team;
  kmp_task_team_t *task_team = thread->th.th_task_team;

  // we need to wait for the proxy tasks before finishing the thread
  if (task_team != NULL && task_team->tt.tt_found_proxy_tasks) {
#if OMPT_SUPPORT
    // the runtime is shutting down so we won't report any events
    thread->th.ompt_thread_info.state = ompt_state_undefined;
#endif
    __kmp_task_team_wait(thread, team USE_ITT_BUILD_ARG(NULL));
  }

  __kmp_reset_root(gtid, root);

  KMP_MB();
  KC_TRACE(10,
           ("__kmp_unregister_root_current_thread: T#%d unregistered\n", gtid));

  __kmp_release_bootstrap_lock(&__kmp_forkjoin_lock);
}

#if KMP_OS_WINDOWS
/* __kmp_forkjoin_lock must be already held
   Unregisters a root thread that is not the current thread.  Returns the number
   of __kmp_threads entries freed as a result. */
static int __kmp_unregister_root_other_thread(int gtid) {
  kmp_root_t *root = __kmp_root[gtid];
  int r;

  KA_TRACE(1, ("__kmp_unregister_root_other_thread: enter T#%d\n", gtid));
  KMP_DEBUG_ASSERT(__kmp_threads && __kmp_threads[gtid]);
  KMP_ASSERT(KMP_UBER_GTID(gtid));
  KMP_ASSERT(root == __kmp_threads[gtid]->th.th_root);
  KMP_ASSERT(root->r.r_active == FALSE);

  r = __kmp_reset_root(gtid, root);
  KC_TRACE(10,
           ("__kmp_unregister_root_other_thread: T#%d unregistered\n", gtid));
  return r;
}
#endif

#if KMP_DEBUG
void __kmp_task_info() {

  kmp_int32 gtid = __kmp_entry_gtid();
  kmp_int32 tid = __kmp_tid_from_gtid(gtid);
  kmp_info_t *this_thr = __kmp_threads[gtid];
  kmp_team_t *steam = this_thr->th.th_serial_team;
  kmp_team_t *team = this_thr->th.th_team;

  __kmp_printf(
      "__kmp_task_info: gtid=%d tid=%d t_thread=%p team=%p steam=%p curtask=%p "
      "ptask=%p\n",
      gtid, tid, this_thr, team, steam, this_thr->th.th_current_task,
      team->t.t_implicit_task_taskdata[tid].td_parent);
}
#endif // KMP_DEBUG

/* TODO optimize with one big memclr, take out what isn't needed, split
   responsibility to workers as much as possible, and delay initialization of
   features as much as possible  */
static void __kmp_initialize_info(kmp_info_t *this_thr, kmp_team_t *team,
                                  int tid, int gtid) {
  /* this_thr->th.th_info.ds.ds_gtid is setup in
     kmp_allocate_thread/create_worker.
     this_thr->th.th_serial_team is setup in __kmp_allocate_thread */
  KMP_DEBUG_ASSERT(this_thr != NULL);
  KMP_DEBUG_ASSERT(this_thr->th.th_serial_team);
  KMP_DEBUG_ASSERT(team);
  KMP_DEBUG_ASSERT(team->t.t_threads);
  KMP_DEBUG_ASSERT(team->t.t_dispatch);
  kmp_info_t *master = team->t.t_threads[0];
  KMP_DEBUG_ASSERT(master);
  KMP_DEBUG_ASSERT(master->th.th_root);

  KMP_MB();

  TCW_SYNC_PTR(this_thr->th.th_team, team);

  this_thr->th.th_info.ds.ds_tid = tid;
  this_thr->th.th_set_nproc = 0;
  if (__kmp_tasking_mode != tskm_immediate_exec)
    // When tasking is possible, threads are not safe to reap until they are
    // done tasking; this will be set when tasking code is exited in wait
    this_thr->th.th_reap_state = KMP_NOT_SAFE_TO_REAP;
  else // no tasking --> always safe to reap
    this_thr->th.th_reap_state = KMP_SAFE_TO_REAP;
  this_thr->th.th_set_proc_bind = proc_bind_default;
#if KMP_AFFINITY_SUPPORTED
  this_thr->th.th_new_place = this_thr->th.th_current_place;
#endif
  this_thr->th.th_root = master->th.th_root;

  /* setup the thread's cache of the team structure */
  this_thr->th.th_team_nproc = team->t.t_nproc;
  this_thr->th.th_team_master = master;
  this_thr->th.th_team_serialized = team->t.t_serialized;

  KMP_DEBUG_ASSERT(team->t.t_implicit_task_taskdata);

  KF_TRACE(10, ("__kmp_initialize_info1: T#%d:%d this_thread=%p curtask=%p\n",
                tid, gtid, this_thr, this_thr->th.th_current_task));

  __kmp_init_implicit_task(this_thr->th.th_team_master->th.th_ident, this_thr,
                           team, tid, TRUE);

  KF_TRACE(10, ("__kmp_initialize_info2: T#%d:%d this_thread=%p curtask=%p\n",
                tid, gtid, this_thr, this_thr->th.th_current_task));
  // TODO: Initialize ICVs from parent; GEH - isn't that already done in
  // __kmp_initialize_team()?

  /* TODO no worksharing in speculative threads */
  this_thr->th.th_dispatch = &team->t.t_dispatch[tid];

  this_thr->th.th_local.this_construct = 0;

  if (!this_thr->th.th_pri_common) {
    this_thr->th.th_pri_common =
        (struct common_table *)__kmp_allocate(sizeof(struct common_table));
    if (__kmp_storage_map) {
      __kmp_print_storage_map_gtid(
          gtid, this_thr->th.th_pri_common, this_thr->th.th_pri_common + 1,
          sizeof(struct common_table), "th_%d.th_pri_common\n", gtid);
    }
    this_thr->th.th_pri_head = NULL;
  }

  if (this_thr != master && // Primary thread's CG root is initialized elsewhere
      this_thr->th.th_cg_roots != master->th.th_cg_roots) { // CG root not set
    // Make new thread's CG root same as primary thread's
    KMP_DEBUG_ASSERT(master->th.th_cg_roots);
    kmp_cg_root_t *tmp = this_thr->th.th_cg_roots;
    if (tmp) {
      // worker changes CG, need to check if old CG should be freed
      int i = tmp->cg_nthreads--;
      KA_TRACE(100, ("__kmp_initialize_info: Thread %p decrement cg_nthreads"
                     " on node %p of thread %p to %d\n",
                     this_thr, tmp, tmp->cg_root, tmp->cg_nthreads));
      if (i == 1) {
        __kmp_free(tmp); // last thread left CG --> free it
      }
    }
    this_thr->th.th_cg_roots = master->th.th_cg_roots;
    // Increment new thread's CG root's counter to add the new thread
    this_thr->th.th_cg_roots->cg_nthreads++;
    KA_TRACE(100, ("__kmp_initialize_info: Thread %p increment cg_nthreads on"
                   " node %p of thread %p to %d\n",
                   this_thr, this_thr->th.th_cg_roots,
                   this_thr->th.th_cg_roots->cg_root,
                   this_thr->th.th_cg_roots->cg_nthreads));
    this_thr->th.th_current_task->td_icvs.thread_limit =
        this_thr->th.th_cg_roots->cg_thread_limit;
  }

  /* Initialize dynamic dispatch */
  {
    volatile kmp_disp_t *dispatch = this_thr->th.th_dispatch;
    // Use team max_nproc since this will never change for the team.
    size_t disp_size =
        sizeof(dispatch_private_info_t) *
        (team->t.t_max_nproc == 1 ? 1 : __kmp_dispatch_num_buffers);
    KD_TRACE(10, ("__kmp_initialize_info: T#%d max_nproc: %d\n", gtid,
                  team->t.t_max_nproc));
    KMP_ASSERT(dispatch);
    KMP_DEBUG_ASSERT(team->t.t_dispatch);
    KMP_DEBUG_ASSERT(dispatch == &team->t.t_dispatch[tid]);

    dispatch->th_disp_index = 0;
    dispatch->th_doacross_buf_idx = 0;
    if (!dispatch->th_disp_buffer) {
      dispatch->th_disp_buffer =
          (dispatch_private_info_t *)__kmp_allocate(disp_size);

      if (__kmp_storage_map) {
        __kmp_print_storage_map_gtid(
            gtid, &dispatch->th_disp_buffer[0],
            &dispatch->th_disp_buffer[team->t.t_max_nproc == 1
                                          ? 1
                                          : __kmp_dispatch_num_buffers],
            disp_size,
            "th_%d.th_dispatch.th_disp_buffer "
            "(team_%d.t_dispatch[%d].th_disp_buffer)",
            gtid, team->t.t_id, gtid);
      }
    } else {
      memset(&dispatch->th_disp_buffer[0], '\0', disp_size);
    }

    dispatch->th_dispatch_pr_current = 0;
    dispatch->th_dispatch_sh_current = 0;

    dispatch->th_deo_fcn = 0; /* ORDERED     */
    dispatch->th_dxo_fcn = 0; /* END ORDERED */
  }

  this_thr->th.th_next_pool = NULL;

  if (!this_thr->th.th_task_state_memo_stack) {
    size_t i;
    this_thr->th.th_task_state_memo_stack =
        (kmp_uint8 *)__kmp_allocate(4 * sizeof(kmp_uint8));
    this_thr->th.th_task_state_top = 0;
    this_thr->th.th_task_state_stack_sz = 4;
    for (i = 0; i < this_thr->th.th_task_state_stack_sz;
         ++i) // zero init the stack
      this_thr->th.th_task_state_memo_stack[i] = 0;
  }

  KMP_DEBUG_ASSERT(!this_thr->th.th_spin_here);
  KMP_DEBUG_ASSERT(this_thr->th.th_next_waiting == 0);

  KMP_MB();
}

/* allocate a new thread for the requesting team. this is only called from
   within a forkjoin critical section. we will first try to get an available
   thread from the thread pool. if none is available, we will fork a new one
   assuming we are able to create a new one. this should be assured, as the
   caller should check on this first. */
   static
kmp_info_t *__kmp_allocate_thread_common(kmp_root_t *root, kmp_team_t *team,
                                  int new_tid, bool is_free_agent) {
  kmp_team_t *serial_team;
  kmp_info_t *new_thr;
  int new_gtid;

  KA_TRACE(20, ("__kmp_allocate_thread: T#%d\n", __kmp_get_gtid()));
  KMP_DEBUG_ASSERT(root);
#if !KMP_NESTED_HOT_TEAMS
  KMP_DEBUG_ASSERT(KMP_MASTER_GTID(__kmp_get_gtid()));
#endif
  KMP_MB();

  /* first, try to get one from the thread pool */
  if (__kmp_thread_pool) {
    new_thr = CCAST(kmp_info_t *, __kmp_thread_pool);
    __kmp_thread_pool = (volatile kmp_info_t *)new_thr->th.th_next_pool;
    if (new_thr == __kmp_thread_pool_insert_pt) {
      __kmp_thread_pool_insert_pt = NULL;
    }
    TCW_4(new_thr->th.th_in_pool, FALSE);
    __kmp_suspend_initialize_thread(new_thr);
    __kmp_lock_suspend_mx(new_thr);
    if (new_thr->th.th_active_in_pool == TRUE) {
      KMP_DEBUG_ASSERT(new_thr->th.th_active == TRUE);
      KMP_ATOMIC_DEC(&__kmp_thread_pool_active_nth);
      new_thr->th.th_active_in_pool = FALSE;
    }
    __kmp_unlock_suspend_mx(new_thr);

    KA_TRACE(20, ("__kmp_allocate_thread: T#%d using thread T#%d\n",
                  __kmp_get_gtid(), new_thr->th.th_info.ds.ds_gtid));
    KMP_ASSERT(!new_thr->th.th_team);
    KMP_DEBUG_ASSERT(__kmp_nth < __kmp_threads_capacity);

    /* setup the thread structure */
    __kmp_initialize_info(new_thr, team, new_tid,
                          new_thr->th.th_info.ds.ds_gtid);
    KMP_DEBUG_ASSERT(new_thr->th.th_serial_team);

    TCW_4(__kmp_nth, __kmp_nth + 1);

    new_thr->th.th_task_state = 0;
    new_thr->th.th_task_state_top = 0;
    new_thr->th.th_task_state_stack_sz = 4;

    if (__kmp_barrier_gather_pattern[bs_forkjoin_barrier] == bp_dist_bar) {
      // Make sure pool thread has transitioned to waiting on own thread struct
      KMP_DEBUG_ASSERT(new_thr->th.th_used_in_team.load() == 0);
      // Thread activated in __kmp_allocate_team when increasing team size
    }

#ifdef KMP_ADJUST_BLOCKTIME
    /* Adjust blocktime back to zero if necessary */
    /* Middle initialization might not have occurred yet */
    if (!__kmp_env_blocktime && (__kmp_avail_proc > 0)) {
      if (__kmp_nth > __kmp_avail_proc) {
        __kmp_zero_bt = TRUE;
      }
    }
#endif /* KMP_ADJUST_BLOCKTIME */

#if KMP_DEBUG
    // If thread entered pool via __kmp_free_thread, wait_flag should !=
    // KMP_BARRIER_PARENT_FLAG.
    int b;
    kmp_balign_t *balign = new_thr->th.th_bar;
    for (b = 0; b < bs_last_barrier; ++b)
      KMP_DEBUG_ASSERT(balign[b].bb.wait_flag != KMP_BARRIER_PARENT_FLAG);
#endif

    KF_TRACE(10, ("__kmp_allocate_thread: T#%d using thread %p T#%d\n",
                  __kmp_get_gtid(), new_thr, new_thr->th.th_info.ds.ds_gtid));

    KMP_MB();
    return new_thr;
  }

  /* no, well fork a new one */
  KMP_ASSERT(__kmp_nth == __kmp_all_nth);
  KMP_ASSERT(__kmp_all_nth < __kmp_threads_capacity);

#if KMP_USE_MONITOR
  // If this is the first worker thread the RTL is creating, then also
  // launch the monitor thread.  We try to do this as early as possible.
  if (!TCR_4(__kmp_init_monitor)) {
    __kmp_acquire_bootstrap_lock(&__kmp_monitor_lock);
    if (!TCR_4(__kmp_init_monitor)) {
      KF_TRACE(10, ("before __kmp_create_monitor\n"));
      TCW_4(__kmp_init_monitor, 1);
      __kmp_create_monitor(&__kmp_monitor);
      KF_TRACE(10, ("after __kmp_create_monitor\n"));
#if KMP_OS_WINDOWS
      // AC: wait until monitor has started. This is a fix for CQ232808.
      // The reason is that if the library is loaded/unloaded in a loop with
      // small (parallel) work in between, then there is high probability that
      // monitor thread started after the library shutdown. At shutdown it is
      // too late to cope with the problem, because when the primary thread is
      // in DllMain (process detach) the monitor has no chances to start (it is
      // blocked), and primary thread has no means to inform the monitor that
      // the library has gone, because all the memory which the monitor can
      // access is going to be released/reset.
      while (TCR_4(__kmp_init_monitor) < 2) {
        KMP_YIELD(TRUE);
      }
      KF_TRACE(10, ("after monitor thread has started\n"));
#endif
    }
    __kmp_release_bootstrap_lock(&__kmp_monitor_lock);
  }
#endif

  KMP_MB();

  {
    int new_start_gtid = TCR_4(__kmp_init_hidden_helper_threads)
                             ? 1
                             : __kmp_hidden_helper_threads_num + 1;

    for (new_gtid = new_start_gtid; TCR_PTR(__kmp_threads[new_gtid]) != NULL;
         ++new_gtid) {
      KMP_DEBUG_ASSERT(new_gtid < __kmp_threads_capacity);
    }

    if (TCR_4(__kmp_init_hidden_helper_threads)) {
      KMP_DEBUG_ASSERT(new_gtid <= __kmp_hidden_helper_threads_num);
    }
  }

  /* allocate space for it. */
  new_thr = (kmp_info_t *)__kmp_allocate(sizeof(kmp_info_t));

  TCW_SYNC_PTR(__kmp_threads[new_gtid], new_thr);

#if USE_ITT_BUILD && USE_ITT_NOTIFY && KMP_DEBUG
  // suppress race conditions detection on synchronization flags in debug mode
  // this helps to analyze library internals eliminating false positives
  __itt_suppress_mark_range(
      __itt_suppress_range, __itt_suppress_threading_errors,
      &new_thr->th.th_sleep_loc, sizeof(new_thr->th.th_sleep_loc));
  __itt_suppress_mark_range(
      __itt_suppress_range, __itt_suppress_threading_errors,
      &new_thr->th.th_reap_state, sizeof(new_thr->th.th_reap_state));
#if KMP_OS_WINDOWS
  __itt_suppress_mark_range(
      __itt_suppress_range, __itt_suppress_threading_errors,
      &new_thr->th.th_suspend_init, sizeof(new_thr->th.th_suspend_init));
#else
  __itt_suppress_mark_range(__itt_suppress_range,
                            __itt_suppress_threading_errors,
                            &new_thr->th.th_suspend_init_count,
                            sizeof(new_thr->th.th_suspend_init_count));
#endif
  // TODO: check if we need to also suppress b_arrived flags
  __itt_suppress_mark_range(__itt_suppress_range,
                            __itt_suppress_threading_errors,
                            CCAST(kmp_uint64 *, &new_thr->th.th_bar[0].bb.b_go),
                            sizeof(new_thr->th.th_bar[0].bb.b_go));
  __itt_suppress_mark_range(__itt_suppress_range,
                            __itt_suppress_threading_errors,
                            CCAST(kmp_uint64 *, &new_thr->th.th_bar[1].bb.b_go),
                            sizeof(new_thr->th.th_bar[1].bb.b_go));
  __itt_suppress_mark_range(__itt_suppress_range,
                            __itt_suppress_threading_errors,
                            CCAST(kmp_uint64 *, &new_thr->th.th_bar[2].bb.b_go),
                            sizeof(new_thr->th.th_bar[2].bb.b_go));
#endif /* USE_ITT_BUILD && USE_ITT_NOTIFY && KMP_DEBUG */
  if (__kmp_storage_map) {
    __kmp_print_thread_storage_map(new_thr, new_gtid);
  }

  // add the reserve serialized team, initialized from the team's primary thread
  if (team)
  {
    kmp_internal_control_t r_icvs = __kmp_get_x_global_icvs(team);
    KF_TRACE(10, ("__kmp_allocate_thread: before th_serial/serial_team\n"));
    new_thr->th.th_serial_team = serial_team =
        (kmp_team_t *)__kmp_allocate_team(root, 1, 1,
#if OMPT_SUPPORT
                                          ompt_data_none, // root parallel id
#endif
                                          proc_bind_default, &r_icvs,
                                          0 USE_NESTED_HOT_ARG(NULL));
  KMP_ASSERT(serial_team);
  serial_team->t.t_serialized = 0; // AC: the team created in reserve, not for
  // execution (it is unused for now).
  serial_team->t.t_threads[0] = new_thr;
  KF_TRACE(10,
           ("__kmp_allocate_thread: after th_serial/serial_team : new_thr=%p\n",
            new_thr));

  /* setup the thread structures */
  __kmp_initialize_info(new_thr, team, new_tid, new_gtid);
  }

#if USE_FAST_MEMORY
  __kmp_initialize_fast_memory(new_thr);
#endif /* USE_FAST_MEMORY */

#if KMP_USE_BGET
  KMP_DEBUG_ASSERT(new_thr->th.th_local.bget_data == NULL);
  __kmp_initialize_bget(new_thr);
#endif

  __kmp_init_random(new_thr); // Initialize random number generator

  /* Initialize these only once when thread is grabbed for a team allocation */
  KA_TRACE(20,
           ("__kmp_allocate_thread: T#%d init go fork=%u, plain=%u\n",
            __kmp_get_gtid(), KMP_INIT_BARRIER_STATE, KMP_INIT_BARRIER_STATE));

  int b;
  kmp_balign_t *balign = new_thr->th.th_bar;
  for (b = 0; b < bs_last_barrier; ++b) {
    balign[b].bb.b_go = KMP_INIT_BARRIER_STATE;
    balign[b].bb.team = NULL;
    balign[b].bb.wait_flag = KMP_BARRIER_NOT_WAITING;
    balign[b].bb.use_oncore_barrier = 0;
  }

  TCW_PTR(new_thr->th.th_sleep_loc, NULL);
  new_thr->th.th_sleep_loc_type = flag_unset;

  new_thr->th.th_spin_here = FALSE;
  new_thr->th.th_next_waiting = 0;
#if KMP_OS_UNIX
  new_thr->th.th_blocking = false;
#endif

#if KMP_AFFINITY_SUPPORTED
  new_thr->th.th_current_place = KMP_PLACE_UNDEFINED;
  new_thr->th.th_new_place = KMP_PLACE_UNDEFINED;
  new_thr->th.th_first_place = KMP_PLACE_UNDEFINED;
  new_thr->th.th_last_place = KMP_PLACE_UNDEFINED;
#endif
  new_thr->th.th_def_allocator = __kmp_def_allocator;
  new_thr->th.th_prev_level = 0;
  new_thr->th.th_prev_num_threads = 1;

  TCW_4(new_thr->th.th_in_pool, FALSE);
  new_thr->th.th_active_in_pool = FALSE;
  TCW_4(new_thr->th.th_active, TRUE);

  /* adjust the global counters */
  __kmp_all_nth++;
  __kmp_nth++;

  // if __kmp_adjust_gtid_mode is set, then we use method #1 (sp search) for low
  // numbers of procs, and method #2 (keyed API call) for higher numbers.
  if (__kmp_adjust_gtid_mode) {
    if (__kmp_all_nth >= __kmp_tls_gtid_min) {
      if (TCR_4(__kmp_gtid_mode) != 2) {
        TCW_4(__kmp_gtid_mode, 2);
      }
    } else {
      if (TCR_4(__kmp_gtid_mode) != 1) {
        TCW_4(__kmp_gtid_mode, 1);
      }
    }
  }

#ifdef KMP_ADJUST_BLOCKTIME
  /* Adjust blocktime back to zero if necessary       */
  /* Middle initialization might not have occurred yet */
  if (!__kmp_env_blocktime && (__kmp_avail_proc > 0)) {
    if (__kmp_nth > __kmp_avail_proc) {
      __kmp_zero_bt = TRUE;
    }
  }
#endif /* KMP_ADJUST_BLOCKTIME */

  if (!is_free_agent) {
    new_thr->th.is_free_agent = false;

    /* actually fork it and create the new worker thread */
    KF_TRACE(
        10, ("__kmp_allocate_thread: before __kmp_create_worker: %p\n", new_thr));
    __kmp_create_worker(new_gtid, new_thr, __kmp_stksize);
    KF_TRACE(10,
            ("__kmp_allocate_thread: after __kmp_create_worker: %p\n", new_thr));

    KA_TRACE(20, ("__kmp_allocate_thread: T#%d forked T#%d\n", __kmp_get_gtid(),
                  new_gtid));
  } else {
    /* Worker creation is posponed, we need to keep the gtid */
    new_thr->th.th_info.ds.ds_gtid = new_gtid;
  }
  KMP_MB();
  return new_thr;
}

kmp_info_t *__kmp_allocate_thread(kmp_root_t *root, kmp_team_t *team,
                                  int new_tid) {
  KMP_DEBUG_ASSERT(root && team);
  return __kmp_allocate_thread_common(root, team, new_tid, false);
}

static
kmp_info_t *__kmp_allocate_free_agent_thread(kmp_root_t *root, int new_tid) {
  // FIXME - Copied from __kmp_init_implicit_task.
  kmp_info_t *thread = __kmp_allocate_thread_common(root, NULL, new_tid, true);
  // Free agent threads don't have a team so __kmp_allocate_thread_common won't
  // give it a root.
  thread->th.th_root = root;
  thread->th.is_free_agent = true;
  thread->th.is_free_agent_active = &root->r.is_free_agent_thread_active[new_tid];
  thread->th.free_agent_id = new_tid;
  kmp_taskdata_t *task =
    (kmp_taskdata_t *)__kmp_allocate(sizeof(kmp_taskdata_t) * 1);
  thread->th.th_current_task = task;

  thread->th.allowed_teams_capacity = 2;
  thread->th.allowed_teams_length = 0;
  thread->th.allowed_teams = (kmp_task_team_t **)__kmp_allocate(
      sizeof(kmp_task_team_t *) * thread->th.allowed_teams_capacity);
  __kmp_init_bootstrap_lock(&thread->th.allowed_teams_lock);

  KF_TRACE(
      10,
      ("__kmp_allocate_free_agent_thread(enter): T#:%d team=%p task=%p, reinit=%s\n",
       new_tid, NULL, task, "FALSE"));

  task->td_task_id = KMP_GEN_TASK_ID();
  task->td_team = NULL;
  //    task->td_parent   = NULL;  // fix for CQ230101 (broken parent task info
  //    in debugger)
  task->td_ident = NULL;
  task->td_taskwait_ident = NULL;
  task->td_taskwait_counter = 0;
  task->td_taskwait_thread = 0;

  task->td_flags.tiedness = TASK_TIED;
  task->td_flags.tasktype = TASK_IMPLICIT;
  task->td_flags.proxy = TASK_FULL;

  // All implicit tasks are executed immediately, not deferred
  task->td_flags.task_serial = 1;
  task->td_flags.tasking_ser = (__kmp_tasking_mode == tskm_immediate_exec);
  task->td_flags.team_serial = 0;

  task->td_flags.started = 1;
  task->td_flags.executing = 1;
  task->td_flags.complete = 0;
  task->td_flags.freed = 0;

  task->td_depnode = NULL;
  task->td_last_tied = task;

  // Initialize counter to -1 event, considering that cannot have pending events
  task->td_allow_completion_event.pending_events_count = -1;
  task->td_allow_completion_event.ed.task = nullptr;

  KMP_DEBUG_ASSERT(task->td_incomplete_child_tasks == 0);
  KMP_DEBUG_ASSERT(task->td_allocated_child_tasks == 0);

  KF_TRACE(10, ("__kmp_allocate_free_agent_thread(exit): T#:%d team=%p task=%p\n", new_tid,
        NULL, task));
  return thread;
}

/* Reinitialize team for reuse.
   The hot team code calls this case at every fork barrier, so EPCC barrier
   test are extremely sensitive to changes in it, esp. writes to the team
   struct, which cause a cache invalidation in all threads.
   IF YOU TOUCH THIS ROUTINE, RUN EPCC C SYNCBENCH ON A BIG-IRON MACHINE!!! */
static void __kmp_reinitialize_team(kmp_team_t *team,
                                    kmp_internal_control_t *new_icvs,
                                    ident_t *loc) {
  KF_TRACE(10, ("__kmp_reinitialize_team: enter this_thread=%p team=%p\n",
                team->t.t_threads[0], team));
  KMP_DEBUG_ASSERT(team && new_icvs);
  KMP_DEBUG_ASSERT((!TCR_4(__kmp_init_parallel)) || new_icvs->nproc);
  KMP_CHECK_UPDATE(team->t.t_ident, loc);

  KMP_CHECK_UPDATE(team->t.t_id, KMP_GEN_TEAM_ID());
  // Copy ICVs to the primary thread's implicit taskdata
  __kmp_init_implicit_task(loc, team->t.t_threads[0], team, 0, FALSE);
  copy_icvs(&team->t.t_implicit_task_taskdata[0].td_icvs, new_icvs);

  KF_TRACE(10, ("__kmp_reinitialize_team: exit this_thread=%p team=%p\n",
                team->t.t_threads[0], team));
}

/* Initialize the team data structure.
   This assumes the t_threads and t_max_nproc are already set.
   Also, we don't touch the arguments */
static void __kmp_initialize_team(kmp_team_t *team, int new_nproc,
                                  kmp_internal_control_t *new_icvs,
                                  ident_t *loc) {
  KF_TRACE(10, ("__kmp_initialize_team: enter: team=%p\n", team));

  /* verify */
  KMP_DEBUG_ASSERT(team);
  KMP_DEBUG_ASSERT(new_nproc <= team->t.t_max_nproc);
  KMP_DEBUG_ASSERT(team->t.t_threads);
  KMP_MB();

  team->t.t_master_tid = 0; /* not needed */
  /* team->t.t_master_bar;        not needed */
  team->t.t_serialized = new_nproc > 1 ? 0 : 1;
  team->t.t_nproc = new_nproc;

  /* team->t.t_parent     = NULL; TODO not needed & would mess up hot team */
  team->t.t_next_pool = NULL;
  /* memset( team->t.t_threads, 0, sizeof(kmp_info_t*)*new_nproc ); would mess
   * up hot team */

  TCW_SYNC_PTR(team->t.t_pkfn, NULL); /* not needed */
  team->t.t_invoke = NULL; /* not needed */

  // TODO???: team->t.t_max_active_levels       = new_max_active_levels;
  team->t.t_sched.sched = new_icvs->sched.sched;

#if KMP_ARCH_X86 || KMP_ARCH_X86_64
  team->t.t_fp_control_saved = FALSE; /* not needed */
  team->t.t_x87_fpu_control_word = 0; /* not needed */
  team->t.t_mxcsr = 0; /* not needed */
#endif /* KMP_ARCH_X86 || KMP_ARCH_X86_64 */

  team->t.t_construct = 0;

  team->t.t_ordered.dt.t_value = 0;
  team->t.t_master_active = FALSE;

#ifdef KMP_DEBUG
  team->t.t_copypriv_data = NULL; /* not necessary, but nice for debugging */
#endif
#if KMP_OS_WINDOWS
  team->t.t_copyin_counter = 0; /* for barrier-free copyin implementation */
#endif

  team->t.t_control_stack_top = NULL;

  __kmp_reinitialize_team(team, new_icvs, loc);

  KMP_MB();
  KF_TRACE(10, ("__kmp_initialize_team: exit: team=%p\n", team));
}

#if (KMP_OS_LINUX || KMP_OS_FREEBSD) && KMP_AFFINITY_SUPPORTED
/* Sets full mask for thread and returns old mask, no changes to structures. */
static void
__kmp_set_thread_affinity_mask_full_tmp(kmp_affin_mask_t *old_mask) {
  if (KMP_AFFINITY_CAPABLE()) {
    int status;
    if (old_mask != NULL) {
      status = __kmp_get_system_affinity(old_mask, TRUE);
      int error = errno;
      if (status != 0) {
        __kmp_fatal(KMP_MSG(ChangeThreadAffMaskError), KMP_ERR(error),
                    __kmp_msg_null);
      }
    }
    __kmp_set_system_affinity(__kmp_affin_fullMask, TRUE);
  }
}
#endif

#if KMP_AFFINITY_SUPPORTED

// __kmp_partition_places() is the heart of the OpenMP 4.0 affinity mechanism.
// It calculates the worker + primary thread's partition based upon the parent
// thread's partition, and binds each worker to a thread in their partition.
// The primary thread's partition should already include its current binding.
static void __kmp_partition_places(kmp_team_t *team, int update_master_only) {
  // Do not partition places for the hidden helper team
  if (KMP_HIDDEN_HELPER_TEAM(team))
    return;
  // Copy the primary thread's place partition to the team struct
  kmp_info_t *master_th = team->t.t_threads[0];
  KMP_DEBUG_ASSERT(master_th != NULL);
  kmp_proc_bind_t proc_bind = team->t.t_proc_bind;
  int first_place = master_th->th.th_first_place;
  int last_place = master_th->th.th_last_place;
  int masters_place = master_th->th.th_current_place;
  team->t.t_first_place = first_place;
  team->t.t_last_place = last_place;

  KA_TRACE(20, ("__kmp_partition_places: enter: proc_bind = %d T#%d(%d:0) "
                "bound to place %d partition = [%d,%d]\n",
                proc_bind, __kmp_gtid_from_thread(team->t.t_threads[0]),
                team->t.t_id, masters_place, first_place, last_place));

  switch (proc_bind) {

  case proc_bind_default:
    // Serial teams might have the proc_bind policy set to proc_bind_default.
    // Not an issue -- we don't rebind primary thread for any proc_bind policy.
    KMP_DEBUG_ASSERT(team->t.t_nproc == 1);
    break;

  case proc_bind_primary: {
    int f;
    int n_th = team->t.t_nproc;
    for (f = 1; f < n_th; f++) {
      kmp_info_t *th = team->t.t_threads[f];
      KMP_DEBUG_ASSERT(th != NULL);
      th->th.th_first_place = first_place;
      th->th.th_last_place = last_place;
      th->th.th_new_place = masters_place;
      if (__kmp_display_affinity && masters_place != th->th.th_current_place &&
          team->t.t_display_affinity != 1) {
        team->t.t_display_affinity = 1;
      }

      KA_TRACE(100, ("__kmp_partition_places: primary: T#%d(%d:%d) place %d "
                     "partition = [%d,%d]\n",
                     __kmp_gtid_from_thread(team->t.t_threads[f]), team->t.t_id,
                     f, masters_place, first_place, last_place));
    }
  } break;

  case proc_bind_close: {
    int f;
    int n_th = team->t.t_nproc;
    int n_places;
    if (first_place <= last_place) {
      n_places = last_place - first_place + 1;
    } else {
      n_places = __kmp_affinity_num_masks - first_place + last_place + 1;
    }
    if (n_th <= n_places) {
      int place = masters_place;
      for (f = 1; f < n_th; f++) {
        kmp_info_t *th = team->t.t_threads[f];
        KMP_DEBUG_ASSERT(th != NULL);

        if (place == last_place) {
          place = first_place;
        } else if (place == (int)(__kmp_affinity_num_masks - 1)) {
          place = 0;
        } else {
          place++;
        }
        th->th.th_first_place = first_place;
        th->th.th_last_place = last_place;
        th->th.th_new_place = place;
        if (__kmp_display_affinity && place != th->th.th_current_place &&
            team->t.t_display_affinity != 1) {
          team->t.t_display_affinity = 1;
        }

        KA_TRACE(100, ("__kmp_partition_places: close: T#%d(%d:%d) place %d "
                       "partition = [%d,%d]\n",
                       __kmp_gtid_from_thread(team->t.t_threads[f]),
                       team->t.t_id, f, place, first_place, last_place));
      }
    } else {
      int S, rem, gap, s_count;
      S = n_th / n_places;
      s_count = 0;
      rem = n_th - (S * n_places);
      gap = rem > 0 ? n_places / rem : n_places;
      int place = masters_place;
      int gap_ct = gap;
      for (f = 0; f < n_th; f++) {
        kmp_info_t *th = team->t.t_threads[f];
        KMP_DEBUG_ASSERT(th != NULL);

        th->th.th_first_place = first_place;
        th->th.th_last_place = last_place;
        th->th.th_new_place = place;
        if (__kmp_display_affinity && place != th->th.th_current_place &&
            team->t.t_display_affinity != 1) {
          team->t.t_display_affinity = 1;
        }
        s_count++;

        if ((s_count == S) && rem && (gap_ct == gap)) {
          // do nothing, add an extra thread to place on next iteration
        } else if ((s_count == S + 1) && rem && (gap_ct == gap)) {
          // we added an extra thread to this place; move to next place
          if (place == last_place) {
            place = first_place;
          } else if (place == (int)(__kmp_affinity_num_masks - 1)) {
            place = 0;
          } else {
            place++;
          }
          s_count = 0;
          gap_ct = 1;
          rem--;
        } else if (s_count == S) { // place full; don't add extra
          if (place == last_place) {
            place = first_place;
          } else if (place == (int)(__kmp_affinity_num_masks - 1)) {
            place = 0;
          } else {
            place++;
          }
          gap_ct++;
          s_count = 0;
        }

        KA_TRACE(100,
                 ("__kmp_partition_places: close: T#%d(%d:%d) place %d "
                  "partition = [%d,%d]\n",
                  __kmp_gtid_from_thread(team->t.t_threads[f]), team->t.t_id, f,
                  th->th.th_new_place, first_place, last_place));
      }
      KMP_DEBUG_ASSERT(place == masters_place);
    }
  } break;

  case proc_bind_spread: {
    int f;
    int n_th = team->t.t_nproc;
    int n_places;
    int thidx;
    if (first_place <= last_place) {
      n_places = last_place - first_place + 1;
    } else {
      n_places = __kmp_affinity_num_masks - first_place + last_place + 1;
    }
    if (n_th <= n_places) {
      int place = -1;

      if (n_places != static_cast<int>(__kmp_affinity_num_masks)) {
        int S = n_places / n_th;
        int s_count, rem, gap, gap_ct;

        place = masters_place;
        rem = n_places - n_th * S;
        gap = rem ? n_th / rem : 1;
        gap_ct = gap;
        thidx = n_th;
        if (update_master_only == 1)
          thidx = 1;
        for (f = 0; f < thidx; f++) {
          kmp_info_t *th = team->t.t_threads[f];
          KMP_DEBUG_ASSERT(th != NULL);

          th->th.th_first_place = place;
          th->th.th_new_place = place;
          if (__kmp_display_affinity && place != th->th.th_current_place &&
              team->t.t_display_affinity != 1) {
            team->t.t_display_affinity = 1;
          }
          s_count = 1;
          while (s_count < S) {
            if (place == last_place) {
              place = first_place;
            } else if (place == (int)(__kmp_affinity_num_masks - 1)) {
              place = 0;
            } else {
              place++;
            }
            s_count++;
          }
          if (rem && (gap_ct == gap)) {
            if (place == last_place) {
              place = first_place;
            } else if (place == (int)(__kmp_affinity_num_masks - 1)) {
              place = 0;
            } else {
              place++;
            }
            rem--;
            gap_ct = 0;
          }
          th->th.th_last_place = place;
          gap_ct++;

          if (place == last_place) {
            place = first_place;
          } else if (place == (int)(__kmp_affinity_num_masks - 1)) {
            place = 0;
          } else {
            place++;
          }

          KA_TRACE(100,
                   ("__kmp_partition_places: spread: T#%d(%d:%d) place %d "
                    "partition = [%d,%d], __kmp_affinity_num_masks: %u\n",
                    __kmp_gtid_from_thread(team->t.t_threads[f]), team->t.t_id,
                    f, th->th.th_new_place, th->th.th_first_place,
                    th->th.th_last_place, __kmp_affinity_num_masks));
        }
      } else {
        /* Having uniform space of available computation places I can create
           T partitions of round(P/T) size and put threads into the first
           place of each partition. */
        double current = static_cast<double>(masters_place);
        double spacing =
            (static_cast<double>(n_places + 1) / static_cast<double>(n_th));
        int first, last;
        kmp_info_t *th;

        thidx = n_th + 1;
        if (update_master_only == 1)
          thidx = 1;
        for (f = 0; f < thidx; f++) {
          first = static_cast<int>(current);
          last = static_cast<int>(current + spacing) - 1;
          KMP_DEBUG_ASSERT(last >= first);
          if (first >= n_places) {
            if (masters_place) {
              first -= n_places;
              last -= n_places;
              if (first == (masters_place + 1)) {
                KMP_DEBUG_ASSERT(f == n_th);
                first--;
              }
              if (last == masters_place) {
                KMP_DEBUG_ASSERT(f == (n_th - 1));
                last--;
              }
            } else {
              KMP_DEBUG_ASSERT(f == n_th);
              first = 0;
              last = 0;
            }
          }
          if (last >= n_places) {
            last = (n_places - 1);
          }
          place = first;
          current += spacing;
          if (f < n_th) {
            KMP_DEBUG_ASSERT(0 <= first);
            KMP_DEBUG_ASSERT(n_places > first);
            KMP_DEBUG_ASSERT(0 <= last);
            KMP_DEBUG_ASSERT(n_places > last);
            KMP_DEBUG_ASSERT(last_place >= first_place);
            th = team->t.t_threads[f];
            KMP_DEBUG_ASSERT(th);
            th->th.th_first_place = first;
            th->th.th_new_place = place;
            th->th.th_last_place = last;
            if (__kmp_display_affinity && place != th->th.th_current_place &&
                team->t.t_display_affinity != 1) {
              team->t.t_display_affinity = 1;
            }
            KA_TRACE(100,
                     ("__kmp_partition_places: spread: T#%d(%d:%d) place %d "
                      "partition = [%d,%d], spacing = %.4f\n",
                      __kmp_gtid_from_thread(team->t.t_threads[f]),
                      team->t.t_id, f, th->th.th_new_place,
                      th->th.th_first_place, th->th.th_last_place, spacing));
          }
        }
      }
      KMP_DEBUG_ASSERT(update_master_only || place == masters_place);
    } else {
      int S, rem, gap, s_count;
      S = n_th / n_places;
      s_count = 0;
      rem = n_th - (S * n_places);
      gap = rem > 0 ? n_places / rem : n_places;
      int place = masters_place;
      int gap_ct = gap;
      thidx = n_th;
      if (update_master_only == 1)
        thidx = 1;
      for (f = 0; f < thidx; f++) {
        kmp_info_t *th = team->t.t_threads[f];
        KMP_DEBUG_ASSERT(th != NULL);

        th->th.th_first_place = place;
        th->th.th_last_place = place;
        th->th.th_new_place = place;
        if (__kmp_display_affinity && place != th->th.th_current_place &&
            team->t.t_display_affinity != 1) {
          team->t.t_display_affinity = 1;
        }
        s_count++;

        if ((s_count == S) && rem && (gap_ct == gap)) {
          // do nothing, add an extra thread to place on next iteration
        } else if ((s_count == S + 1) && rem && (gap_ct == gap)) {
          // we added an extra thread to this place; move on to next place
          if (place == last_place) {
            place = first_place;
          } else if (place == (int)(__kmp_affinity_num_masks - 1)) {
            place = 0;
          } else {
            place++;
          }
          s_count = 0;
          gap_ct = 1;
          rem--;
        } else if (s_count == S) { // place is full; don't add extra thread
          if (place == last_place) {
            place = first_place;
          } else if (place == (int)(__kmp_affinity_num_masks - 1)) {
            place = 0;
          } else {
            place++;
          }
          gap_ct++;
          s_count = 0;
        }

        KA_TRACE(100, ("__kmp_partition_places: spread: T#%d(%d:%d) place %d "
                       "partition = [%d,%d]\n",
                       __kmp_gtid_from_thread(team->t.t_threads[f]),
                       team->t.t_id, f, th->th.th_new_place,
                       th->th.th_first_place, th->th.th_last_place));
      }
      KMP_DEBUG_ASSERT(update_master_only || place == masters_place);
    }
  } break;

  default:
    break;
  }

  KA_TRACE(20, ("__kmp_partition_places: exit T#%d\n", team->t.t_id));
}

#endif // KMP_AFFINITY_SUPPORTED

/* allocate a new team data structure to use.  take one off of the free pool if
   available */
kmp_team_t *
__kmp_allocate_team(kmp_root_t *root, int new_nproc, int max_nproc,
#if OMPT_SUPPORT
                    ompt_data_t ompt_parallel_data,
#endif
                    kmp_proc_bind_t new_proc_bind,
                    kmp_internal_control_t *new_icvs,
                    int argc USE_NESTED_HOT_ARG(kmp_info_t *master)) {
  KMP_TIME_DEVELOPER_PARTITIONED_BLOCK(KMP_allocate_team);
  int f;
  kmp_team_t *team;
  int use_hot_team = !root->r.r_active;
  int level = 0;

  KA_TRACE(20, ("__kmp_allocate_team: called\n"));
  KMP_DEBUG_ASSERT(new_nproc >= 1 && argc >= 0);
  KMP_DEBUG_ASSERT(max_nproc >= new_nproc);
  KMP_MB();

#if KMP_NESTED_HOT_TEAMS
  kmp_hot_team_ptr_t *hot_teams;
  if (master) {
    team = master->th.th_team;
    level = team->t.t_active_level;
    if (master->th.th_teams_microtask) { // in teams construct?
      if (master->th.th_teams_size.nteams > 1 &&
          ( // #teams > 1
              team->t.t_pkfn ==
                  (microtask_t)__kmp_teams_master || // inner fork of the teams
              master->th.th_teams_level <
                  team->t.t_level)) { // or nested parallel inside the teams
        ++level; // not increment if #teams==1, or for outer fork of the teams;
        // increment otherwise
      }
    }
    hot_teams = master->th.th_hot_teams;
    if (level < __kmp_hot_teams_max_level && hot_teams &&
        hot_teams[level].hot_team) {
      // hot team has already been allocated for given level
      use_hot_team = 1;
    } else {
      use_hot_team = 0;
    }
  } else {
    // check we won't access uninitialized hot_teams, just in case
    KMP_DEBUG_ASSERT(new_nproc == 1);
  }
#endif
  // Optimization to use a "hot" team
  if (use_hot_team && new_nproc > 1) {
    KMP_DEBUG_ASSERT(new_nproc <= max_nproc);
#if KMP_NESTED_HOT_TEAMS
    team = hot_teams[level].hot_team;
#else
    team = root->r.r_hot_team;
#endif
#if KMP_DEBUG
    if (__kmp_tasking_mode != tskm_immediate_exec) {
      KA_TRACE(20, ("__kmp_allocate_team: hot team task_team[0] = %p "
                    "task_team[1] = %p before reinit\n",
                    team->t.t_task_team[0], team->t.t_task_team[1]));
    }
#endif

    if (team->t.t_nproc != new_nproc &&
        __kmp_barrier_release_pattern[bs_forkjoin_barrier] == bp_dist_bar) {
      // Distributed barrier may need a resize
      int old_nthr = team->t.t_nproc;
      __kmp_resize_dist_barrier(team, old_nthr, new_nproc);
    }

    // Has the number of threads changed?
    /* Let's assume the most common case is that the number of threads is
       unchanged, and put that case first. */
    if (team->t.t_nproc == new_nproc) { // Check changes in number of threads
      KA_TRACE(20, ("__kmp_allocate_team: reusing hot team\n"));
      // This case can mean that omp_set_num_threads() was called and the hot
      // team size was already reduced, so we check the special flag
      if (team->t.t_size_changed == -1) {
        team->t.t_size_changed = 1;
      } else {
        KMP_CHECK_UPDATE(team->t.t_size_changed, 0);
      }

      // TODO???: team->t.t_max_active_levels = new_max_active_levels;
      kmp_r_sched_t new_sched = new_icvs->sched;
      // set primary thread's schedule as new run-time schedule
      KMP_CHECK_UPDATE(team->t.t_sched.sched, new_sched.sched);

      __kmp_reinitialize_team(team, new_icvs,
                              root->r.r_uber_thread->th.th_ident);

      KF_TRACE(10, ("__kmp_allocate_team2: T#%d, this_thread=%p team=%p\n", 0,
                    team->t.t_threads[0], team));
      __kmp_push_current_task_to_thread(team->t.t_threads[0], team, 0);

#if KMP_AFFINITY_SUPPORTED
      if ((team->t.t_size_changed == 0) &&
          (team->t.t_proc_bind == new_proc_bind)) {
        if (new_proc_bind == proc_bind_spread) {
          __kmp_partition_places(
              team, 1); // add flag to update only master for spread
        }
        KA_TRACE(200, ("__kmp_allocate_team: reusing hot team #%d bindings: "
                       "proc_bind = %d, partition = [%d,%d]\n",
                       team->t.t_id, new_proc_bind, team->t.t_first_place,
                       team->t.t_last_place));
      } else {
        KMP_CHECK_UPDATE(team->t.t_proc_bind, new_proc_bind);
        __kmp_partition_places(team);
      }
#else
      KMP_CHECK_UPDATE(team->t.t_proc_bind, new_proc_bind);
#endif /* KMP_AFFINITY_SUPPORTED */
    } else if (team->t.t_nproc > new_nproc) {
      KA_TRACE(20,
               ("__kmp_allocate_team: decreasing hot team thread count to %d\n",
                new_nproc));

      team->t.t_size_changed = 1;
      if (__kmp_barrier_release_pattern[bs_forkjoin_barrier] == bp_dist_bar) {
        // Barrier size already reduced earlier in this function
        // Activate team threads via th_used_in_team
        __kmp_add_threads_to_team(team, new_nproc);
      }
#if KMP_NESTED_HOT_TEAMS
      if (__kmp_hot_teams_mode == 0) {
        // AC: saved number of threads should correspond to team's value in this
        // mode, can be bigger in mode 1, when hot team has threads in reserve
        KMP_DEBUG_ASSERT(hot_teams[level].hot_team_nth == team->t.t_nproc);
        hot_teams[level].hot_team_nth = new_nproc;
#endif // KMP_NESTED_HOT_TEAMS
        /* release the extra threads we don't need any more */
        for (f = new_nproc; f < team->t.t_nproc; f++) {
          KMP_DEBUG_ASSERT(team->t.t_threads[f]);
          if (__kmp_tasking_mode != tskm_immediate_exec) {
            // When decreasing team size, threads no longer in the team should
            // unref task team.
            team->t.t_threads[f]->th.th_task_team = NULL;
          }
          __kmp_free_thread(team->t.t_threads[f]);
          team->t.t_threads[f] = NULL;
        }
#if KMP_NESTED_HOT_TEAMS
      } // (__kmp_hot_teams_mode == 0)
      else {
        // When keeping extra threads in team, switch threads to wait on own
        // b_go flag
        for (f = new_nproc; f < team->t.t_nproc; ++f) {
          KMP_DEBUG_ASSERT(team->t.t_threads[f]);
          kmp_balign_t *balign = team->t.t_threads[f]->th.th_bar;
          for (int b = 0; b < bs_last_barrier; ++b) {
            if (balign[b].bb.wait_flag == KMP_BARRIER_PARENT_FLAG) {
              balign[b].bb.wait_flag = KMP_BARRIER_SWITCH_TO_OWN_FLAG;
            }
            KMP_CHECK_UPDATE(balign[b].bb.leaf_kids, 0);
          }
        }
      }
#endif // KMP_NESTED_HOT_TEAMS
      team->t.t_nproc = new_nproc;
      // TODO???: team->t.t_max_active_levels = new_max_active_levels;
      KMP_CHECK_UPDATE(team->t.t_sched.sched, new_icvs->sched.sched);
      __kmp_reinitialize_team(team, new_icvs,
                              root->r.r_uber_thread->th.th_ident);

      // Update remaining threads
      for (f = 0; f < new_nproc; ++f) {
        team->t.t_threads[f]->th.th_team_nproc = new_nproc;
      }

      // restore the current task state of the primary thread: should be the
      // implicit task
      KF_TRACE(10, ("__kmp_allocate_team: T#%d, this_thread=%p team=%p\n", 0,
                    team->t.t_threads[0], team));

      __kmp_push_current_task_to_thread(team->t.t_threads[0], team, 0);

#ifdef KMP_DEBUG
      for (f = 0; f < team->t.t_nproc; f++) {
        KMP_DEBUG_ASSERT(team->t.t_threads[f] &&
                         team->t.t_threads[f]->th.th_team_nproc ==
                             team->t.t_nproc);
      }
#endif

      KMP_CHECK_UPDATE(team->t.t_proc_bind, new_proc_bind);
#if KMP_AFFINITY_SUPPORTED
      __kmp_partition_places(team);
#endif
    } else { // team->t.t_nproc < new_nproc
#if (KMP_OS_LINUX || KMP_OS_FREEBSD) && KMP_AFFINITY_SUPPORTED
      kmp_affin_mask_t *old_mask;
      if (KMP_AFFINITY_CAPABLE()) {
        KMP_CPU_ALLOC(old_mask);
      }
#endif

      KA_TRACE(20,
               ("__kmp_allocate_team: increasing hot team thread count to %d\n",
                new_nproc));
      int old_nproc = team->t.t_nproc; // save old value and use to update only
      team->t.t_size_changed = 1;

#if KMP_NESTED_HOT_TEAMS
      int avail_threads = hot_teams[level].hot_team_nth;
      if (new_nproc < avail_threads)
        avail_threads = new_nproc;
      kmp_info_t **other_threads = team->t.t_threads;
      for (f = team->t.t_nproc; f < avail_threads; ++f) {
        // Adjust barrier data of reserved threads (if any) of the team
        // Other data will be set in __kmp_initialize_info() below.
        int b;
        kmp_balign_t *balign = other_threads[f]->th.th_bar;
        for (b = 0; b < bs_last_barrier; ++b) {
          balign[b].bb.b_arrived = team->t.t_bar[b].b_arrived;
          KMP_DEBUG_ASSERT(balign[b].bb.wait_flag != KMP_BARRIER_PARENT_FLAG);
#if USE_DEBUGGER
          balign[b].bb.b_worker_arrived = team->t.t_bar[b].b_team_arrived;
#endif
        }
      }
      if (hot_teams[level].hot_team_nth >= new_nproc) {
        // we have all needed threads in reserve, no need to allocate any
        // this only possible in mode 1, cannot have reserved threads in mode 0
        KMP_DEBUG_ASSERT(__kmp_hot_teams_mode == 1);
        team->t.t_nproc = new_nproc; // just get reserved threads involved
      } else {
        // We may have some threads in reserve, but not enough;
        // get reserved threads involved if any.
        team->t.t_nproc = hot_teams[level].hot_team_nth;
        hot_teams[level].hot_team_nth = new_nproc; // adjust hot team max size
#endif // KMP_NESTED_HOT_TEAMS
        if (team->t.t_max_nproc < new_nproc) {
          /* reallocate larger arrays */
          __kmp_reallocate_team_arrays(team, new_nproc);
          __kmp_reinitialize_team(team, new_icvs, NULL);
        }

#if (KMP_OS_LINUX || KMP_OS_FREEBSD) && KMP_AFFINITY_SUPPORTED
        /* Temporarily set full mask for primary thread before creation of
           workers. The reason is that workers inherit the affinity from the
           primary thread, so if a lot of workers are created on the single
           core quickly, they don't get a chance to set their own affinity for
           a long time. */
        __kmp_set_thread_affinity_mask_full_tmp(old_mask);
#endif

        /* allocate new threads for the hot team */
        for (f = team->t.t_nproc; f < new_nproc; f++) {
          kmp_info_t *new_worker = __kmp_allocate_thread(root, team, f);
          KMP_DEBUG_ASSERT(new_worker);
          team->t.t_threads[f] = new_worker;

          KA_TRACE(20,
                   ("__kmp_allocate_team: team %d init T#%d arrived: "
                    "join=%llu, plain=%llu\n",
                    team->t.t_id, __kmp_gtid_from_tid(f, team), team->t.t_id, f,
                    team->t.t_bar[bs_forkjoin_barrier].b_arrived,
                    team->t.t_bar[bs_plain_barrier].b_arrived));

          { // Initialize barrier data for new threads.
            int b;
            kmp_balign_t *balign = new_worker->th.th_bar;
            for (b = 0; b < bs_last_barrier; ++b) {
              balign[b].bb.b_arrived = team->t.t_bar[b].b_arrived;
              KMP_DEBUG_ASSERT(balign[b].bb.wait_flag !=
                               KMP_BARRIER_PARENT_FLAG);
#if USE_DEBUGGER
              balign[b].bb.b_worker_arrived = team->t.t_bar[b].b_team_arrived;
#endif
            }
          }
        }

#if (KMP_OS_LINUX || KMP_OS_FREEBSD) && KMP_AFFINITY_SUPPORTED
        if (KMP_AFFINITY_CAPABLE()) {
          /* Restore initial primary thread's affinity mask */
          __kmp_set_system_affinity(old_mask, TRUE);
          KMP_CPU_FREE(old_mask);
        }
#endif
#if KMP_NESTED_HOT_TEAMS
      } // end of check of t_nproc vs. new_nproc vs. hot_team_nth
#endif // KMP_NESTED_HOT_TEAMS
      if (__kmp_barrier_release_pattern[bs_forkjoin_barrier] == bp_dist_bar) {
        // Barrier size already increased earlier in this function
        // Activate team threads via th_used_in_team
        __kmp_add_threads_to_team(team, new_nproc);
      }
      /* make sure everyone is syncronized */
      // new threads below
      __kmp_initialize_team(team, new_nproc, new_icvs,
                            root->r.r_uber_thread->th.th_ident);

      /* reinitialize the threads */
      KMP_DEBUG_ASSERT(team->t.t_nproc == new_nproc);
      for (f = 0; f < team->t.t_nproc; ++f)
        __kmp_initialize_info(team->t.t_threads[f], team, f,
                              __kmp_gtid_from_tid(f, team));

      if (level) { // set th_task_state for new threads in nested hot team
        // __kmp_initialize_info() no longer zeroes th_task_state, so we should
        // only need to set the th_task_state for the new threads. th_task_state
        // for primary thread will not be accurate until after this in
        // __kmp_fork_call(), so we look to the primary thread's memo_stack to
        // get the correct value.
        for (f = old_nproc; f < team->t.t_nproc; ++f)
          team->t.t_threads[f]->th.th_task_state =
              team->t.t_threads[0]->th.th_task_state_memo_stack[level];
      } else { // set th_task_state for new threads in non-nested hot team
        // copy primary thread's state
        kmp_uint8 old_state = team->t.t_threads[0]->th.th_task_state;
        for (f = old_nproc; f < team->t.t_nproc; ++f)
          team->t.t_threads[f]->th.th_task_state = old_state;
      }

#ifdef KMP_DEBUG
      for (f = 0; f < team->t.t_nproc; ++f) {
        KMP_DEBUG_ASSERT(team->t.t_threads[f] &&
                         team->t.t_threads[f]->th.th_team_nproc ==
                             team->t.t_nproc);
      }
#endif

      KMP_CHECK_UPDATE(team->t.t_proc_bind, new_proc_bind);
#if KMP_AFFINITY_SUPPORTED
      __kmp_partition_places(team);
#endif
    } // Check changes in number of threads

    kmp_info_t *master = team->t.t_threads[0];
    if (master->th.th_teams_microtask) {
      for (f = 1; f < new_nproc; ++f) {
        // propagate teams construct specific info to workers
        kmp_info_t *thr = team->t.t_threads[f];
        thr->th.th_teams_microtask = master->th.th_teams_microtask;
        thr->th.th_teams_level = master->th.th_teams_level;
        thr->th.th_teams_size = master->th.th_teams_size;
      }
    }
#if KMP_NESTED_HOT_TEAMS
    if (level) {
      // Sync barrier state for nested hot teams, not needed for outermost hot
      // team.
      for (f = 1; f < new_nproc; ++f) {
        kmp_info_t *thr = team->t.t_threads[f];
        int b;
        kmp_balign_t *balign = thr->th.th_bar;
        for (b = 0; b < bs_last_barrier; ++b) {
          balign[b].bb.b_arrived = team->t.t_bar[b].b_arrived;
          KMP_DEBUG_ASSERT(balign[b].bb.wait_flag != KMP_BARRIER_PARENT_FLAG);
#if USE_DEBUGGER
          balign[b].bb.b_worker_arrived = team->t.t_bar[b].b_team_arrived;
#endif
        }
      }
    }
#endif // KMP_NESTED_HOT_TEAMS

    /* reallocate space for arguments if necessary */
    __kmp_alloc_argv_entries(argc, team, TRUE);
    KMP_CHECK_UPDATE(team->t.t_argc, argc);
    // The hot team re-uses the previous task team,
    // if untouched during the previous release->gather phase.

    KF_TRACE(10, (" hot_team = %p\n", team));

#if KMP_DEBUG
    if (__kmp_tasking_mode != tskm_immediate_exec) {
      KA_TRACE(20, ("__kmp_allocate_team: hot team task_team[0] = %p "
                    "task_team[1] = %p after reinit\n",
                    team->t.t_task_team[0], team->t.t_task_team[1]));
    }
#endif

#if OMPT_SUPPORT
    __ompt_team_assign_id(team, ompt_parallel_data);
#endif

    KMP_MB();

    return team;
  }

  /* next, let's try to take one from the team pool */
  KMP_MB();
  for (team = CCAST(kmp_team_t *, __kmp_team_pool); (team);) {
    /* TODO: consider resizing undersized teams instead of reaping them, now
       that we have a resizing mechanism */
    if (team->t.t_max_nproc >= max_nproc) {
      /* take this team from the team pool */
      __kmp_team_pool = team->t.t_next_pool;

      if (max_nproc > 1 &&
          __kmp_barrier_gather_pattern[bs_forkjoin_barrier] == bp_dist_bar) {
        if (!team->t.b) { // Allocate barrier structure
          team->t.b = distributedBarrier::allocate(__kmp_dflt_team_nth_ub);
        }
      }

      /* setup the team for fresh use */
      __kmp_initialize_team(team, new_nproc, new_icvs, NULL);

      KA_TRACE(20, ("__kmp_allocate_team: setting task_team[0] %p and "
                    "task_team[1] %p to NULL\n",
                    &team->t.t_task_team[0], &team->t.t_task_team[1]));
      team->t.t_task_team[0] = NULL;
      team->t.t_task_team[1] = NULL;

      /* reallocate space for arguments if necessary */
      __kmp_alloc_argv_entries(argc, team, TRUE);
      KMP_CHECK_UPDATE(team->t.t_argc, argc);

      KA_TRACE(
          20, ("__kmp_allocate_team: team %d init arrived: join=%u, plain=%u\n",
               team->t.t_id, KMP_INIT_BARRIER_STATE, KMP_INIT_BARRIER_STATE));
      { // Initialize barrier data.
        int b;
        for (b = 0; b < bs_last_barrier; ++b) {
          team->t.t_bar[b].b_arrived = KMP_INIT_BARRIER_STATE;
#if USE_DEBUGGER
          team->t.t_bar[b].b_master_arrived = 0;
          team->t.t_bar[b].b_team_arrived = 0;
#endif
        }
      }

      team->t.t_proc_bind = new_proc_bind;

      KA_TRACE(20, ("__kmp_allocate_team: using team from pool %d.\n",
                    team->t.t_id));

#if OMPT_SUPPORT
      __ompt_team_assign_id(team, ompt_parallel_data);
#endif

      KMP_MB();

      return team;
    }

    /* reap team if it is too small, then loop back and check the next one */
    // not sure if this is wise, but, will be redone during the hot-teams
    // rewrite.
    /* TODO: Use technique to find the right size hot-team, don't reap them */
    team = __kmp_reap_team(team);
    __kmp_team_pool = team;
  }

  /* nothing available in the pool, no matter, make a new team! */
  KMP_MB();
  team = (kmp_team_t *)__kmp_allocate(sizeof(kmp_team_t));

  /* and set it up */
  team->t.t_max_nproc = max_nproc;
  if (max_nproc > 1 &&
      __kmp_barrier_gather_pattern[bs_forkjoin_barrier] == bp_dist_bar) {
    // Allocate barrier structure
    team->t.b = distributedBarrier::allocate(__kmp_dflt_team_nth_ub);
  }

  /* NOTE well, for some reason allocating one big buffer and dividing it up
     seems to really hurt performance a lot on the P4, so, let's not use this */
  __kmp_allocate_team_arrays(team, max_nproc);

  KA_TRACE(20, ("__kmp_allocate_team: making a new team\n"));
  __kmp_initialize_team(team, new_nproc, new_icvs, NULL);

  KA_TRACE(20, ("__kmp_allocate_team: setting task_team[0] %p and task_team[1] "
                "%p to NULL\n",
                &team->t.t_task_team[0], &team->t.t_task_team[1]));
  team->t.t_task_team[0] = NULL; // to be removed, as __kmp_allocate zeroes
  // memory, no need to duplicate
  team->t.t_task_team[1] = NULL; // to be removed, as __kmp_allocate zeroes
  // memory, no need to duplicate

  if (__kmp_storage_map) {
    __kmp_print_team_storage_map("team", team, team->t.t_id, new_nproc);
  }

  /* allocate space for arguments */
  __kmp_alloc_argv_entries(argc, team, FALSE);
  team->t.t_argc = argc;

  KA_TRACE(20,
           ("__kmp_allocate_team: team %d init arrived: join=%u, plain=%u\n",
            team->t.t_id, KMP_INIT_BARRIER_STATE, KMP_INIT_BARRIER_STATE));
  { // Initialize barrier data.
    int b;
    for (b = 0; b < bs_last_barrier; ++b) {
      team->t.t_bar[b].b_arrived = KMP_INIT_BARRIER_STATE;
#if USE_DEBUGGER
      team->t.t_bar[b].b_master_arrived = 0;
      team->t.t_bar[b].b_team_arrived = 0;
#endif
    }
  }

  team->t.t_proc_bind = new_proc_bind;

#if OMPT_SUPPORT
  __ompt_team_assign_id(team, ompt_parallel_data);
  team->t.ompt_serialized_team_info = NULL;
#endif

  KMP_MB();

  KA_TRACE(20, ("__kmp_allocate_team: done creating a new team %d.\n",
                team->t.t_id));

  return team;
}

/* TODO implement hot-teams at all levels */
/* TODO implement lazy thread release on demand (disband request) */

/* free the team.  return it to the team pool.  release all the threads
 * associated with it */
void __kmp_free_team(kmp_root_t *root,
                     kmp_team_t *team USE_NESTED_HOT_ARG(kmp_info_t *master)) {
  int f;
  KA_TRACE(20, ("__kmp_free_team: T#%d freeing team %d\n", __kmp_get_gtid(),
                team->t.t_id));

  /* verify state */
  KMP_DEBUG_ASSERT(root);
  KMP_DEBUG_ASSERT(team);
  KMP_DEBUG_ASSERT(team->t.t_nproc <= team->t.t_max_nproc);
  KMP_DEBUG_ASSERT(team->t.t_threads);

  int use_hot_team = team == root->r.r_hot_team;
#if KMP_NESTED_HOT_TEAMS
  int level;
  if (master) {
    level = team->t.t_active_level - 1;
    if (master->th.th_teams_microtask) { // in teams construct?
      if (master->th.th_teams_size.nteams > 1) {
        ++level; // level was not increased in teams construct for
        // team_of_masters
      }
      if (team->t.t_pkfn != (microtask_t)__kmp_teams_master &&
          master->th.th_teams_level == team->t.t_level) {
        ++level; // level was not increased in teams construct for
        // team_of_workers before the parallel
      } // team->t.t_level will be increased inside parallel
    }
#if KMP_DEBUG
    kmp_hot_team_ptr_t *hot_teams = master->th.th_hot_teams;
#endif
    if (level < __kmp_hot_teams_max_level) {
      KMP_DEBUG_ASSERT(team == hot_teams[level].hot_team);
      use_hot_team = 1;
    }
  }
#endif // KMP_NESTED_HOT_TEAMS

  /* team is done working */
  TCW_SYNC_PTR(team->t.t_pkfn,
               NULL); // Important for Debugging Support Library.
#if KMP_OS_WINDOWS
  team->t.t_copyin_counter = 0; // init counter for possible reuse
#endif
  // Do not reset pointer to parent team to NULL for hot teams.

  /* if we are non-hot team, release our threads */
  if (!use_hot_team) {
    if (__kmp_tasking_mode != tskm_immediate_exec) {
      // Wait for threads to reach reapable state
      for (f = 1; f < team->t.t_nproc; ++f) {
        KMP_DEBUG_ASSERT(team->t.t_threads[f]);
        kmp_info_t *th = team->t.t_threads[f];
        volatile kmp_uint32 *state = &th->th.th_reap_state;
        while (*state != KMP_SAFE_TO_REAP) {
#if KMP_OS_WINDOWS
          // On Windows a thread can be killed at any time, check this
          DWORD ecode;
          if (!__kmp_is_thread_alive(th, &ecode)) {
            *state = KMP_SAFE_TO_REAP; // reset the flag for dead thread
            break;
          }
#endif
          // first check if thread is sleeping
          kmp_flag_64<> fl(&th->th.th_bar[bs_forkjoin_barrier].bb.b_go, th);
          if (fl.is_sleeping())
            fl.resume(__kmp_gtid_from_thread(th));
          KMP_CPU_PAUSE();
        }
      }

      // Delete task teams
      int tt_idx;
      for (tt_idx = 0; tt_idx < 2; ++tt_idx) {
        kmp_task_team_t *task_team = team->t.t_task_team[tt_idx];
        if (task_team != NULL) {
          for (f = 0; f < team->t.t_nproc; ++f) { // threads unref task teams
            KMP_DEBUG_ASSERT(team->t.t_threads[f]);
            team->t.t_threads[f]->th.th_task_team = NULL;
          }
          KA_TRACE(
              20,
              ("__kmp_free_team: T#%d deactivating task_team %p on team %d\n",
               __kmp_get_gtid(), task_team, team->t.t_id));
#if KMP_NESTED_HOT_TEAMS
          __kmp_free_task_team(master, task_team);
#endif
          team->t.t_task_team[tt_idx] = NULL;
        }
      }
    }

    // Reset pointer to parent team only for non-hot teams.
    team->t.t_parent = NULL;
    team->t.t_level = 0;
    team->t.t_active_level = 0;

    /* free the worker threads */
    for (f = 1; f < team->t.t_nproc; ++f) {
      KMP_DEBUG_ASSERT(team->t.t_threads[f]);
      if (__kmp_barrier_gather_pattern[bs_forkjoin_barrier] == bp_dist_bar) {
        KMP_COMPARE_AND_STORE_ACQ32(&(team->t.t_threads[f]->th.th_used_in_team),
                                    1, 2);
      }
      __kmp_free_thread(team->t.t_threads[f]);
    }

    if (__kmp_barrier_gather_pattern[bs_forkjoin_barrier] == bp_dist_bar) {
      if (team->t.b) {
        // wake up thread at old location
        team->t.b->go_release();
        if (__kmp_dflt_blocktime != KMP_MAX_BLOCKTIME) {
          for (f = 1; f < team->t.t_nproc; ++f) {
            if (team->t.b->sleep[f].sleep) {
              __kmp_atomic_resume_64(
                  team->t.t_threads[f]->th.th_info.ds.ds_gtid,
                  (kmp_atomic_flag_64<> *)NULL);
            }
          }
        }
        // Wait for threads to be removed from team
        for (int f = 1; f < team->t.t_nproc; ++f) {
          while (team->t.t_threads[f]->th.th_used_in_team.load() != 0)
            KMP_CPU_PAUSE();
        }
      }
    }

    for (f = 1; f < team->t.t_nproc; ++f) {
      team->t.t_threads[f] = NULL;
    }

    if (team->t.t_max_nproc > 1 &&
        __kmp_barrier_gather_pattern[bs_forkjoin_barrier] == bp_dist_bar) {
      distributedBarrier::deallocate(team->t.b);
      team->t.b = NULL;
    }
    /* put the team back in the team pool */
    /* TODO limit size of team pool, call reap_team if pool too large */
    team->t.t_next_pool = CCAST(kmp_team_t *, __kmp_team_pool);
    __kmp_team_pool = (volatile kmp_team_t *)team;
  } else { // Check if team was created for primary threads in teams construct
    // See if first worker is a CG root
    KMP_DEBUG_ASSERT(team->t.t_threads[1] &&
                     team->t.t_threads[1]->th.th_cg_roots);
    if (team->t.t_threads[1]->th.th_cg_roots->cg_root == team->t.t_threads[1]) {
      // Clean up the CG root nodes on workers so that this team can be re-used
      for (f = 1; f < team->t.t_nproc; ++f) {
        kmp_info_t *thr = team->t.t_threads[f];
        KMP_DEBUG_ASSERT(thr && thr->th.th_cg_roots &&
                         thr->th.th_cg_roots->cg_root == thr);
        // Pop current CG root off list
        kmp_cg_root_t *tmp = thr->th.th_cg_roots;
        thr->th.th_cg_roots = tmp->up;
        KA_TRACE(100, ("__kmp_free_team: Thread %p popping node %p and moving"
                       " up to node %p. cg_nthreads was %d\n",
                       thr, tmp, thr->th.th_cg_roots, tmp->cg_nthreads));
        int i = tmp->cg_nthreads--;
        if (i == 1) {
          __kmp_free(tmp); // free CG if we are the last thread in it
        }
        // Restore current task's thread_limit from CG root
        if (thr->th.th_cg_roots)
          thr->th.th_current_task->td_icvs.thread_limit =
              thr->th.th_cg_roots->cg_thread_limit;
      }
    }
  }

  KMP_MB();
}

/* reap the team.  destroy it, reclaim all its resources and free its memory */
kmp_team_t *__kmp_reap_team(kmp_team_t *team) {
  kmp_team_t *next_pool = team->t.t_next_pool;

  KMP_DEBUG_ASSERT(team);
  KMP_DEBUG_ASSERT(team->t.t_dispatch);
  KMP_DEBUG_ASSERT(team->t.t_disp_buffer);
  KMP_DEBUG_ASSERT(team->t.t_threads);
  KMP_DEBUG_ASSERT(team->t.t_argv);

  /* TODO clean the threads that are a part of this? */

  /* free stuff */
  __kmp_free_team_arrays(team);
  if (team->t.t_argv != &team->t.t_inline_argv[0])
    __kmp_free((void *)team->t.t_argv);
  __kmp_free(team);

  KMP_MB();
  return next_pool;
}

// Free the thread.  Don't reap it, just place it on the pool of available
// threads.
//
// Changes for Quad issue 527845: We need a predictable OMP tid <-> gtid
// binding for the affinity mechanism to be useful.
//
// Now, we always keep the free list (__kmp_thread_pool) sorted by gtid.
// However, we want to avoid a potential performance problem by always
// scanning through the list to find the correct point at which to insert
// the thread (potential N**2 behavior).  To do this we keep track of the
// last place a thread struct was inserted (__kmp_thread_pool_insert_pt).
// With single-level parallelism, threads will always be added to the tail
// of the list, kept track of by __kmp_thread_pool_insert_pt.  With nested
// parallelism, all bets are off and we may need to scan through the entire
// free list.
//
// This change also has a potentially large performance benefit, for some
// applications.  Previously, as threads were freed from the hot team, they
// would be placed back on the free list in inverse order.  If the hot team
// grew back to it's original size, then the freed thread would be placed
// back on the hot team in reverse order.  This could cause bad cache
// locality problems on programs where the size of the hot team regularly
// grew and shrunk.
//
// Now, for single-level parallelism, the OMP tid is always == gtid.
void __kmp_free_thread(kmp_info_t *this_th) {
  int gtid;
  kmp_info_t **scan;

  KA_TRACE(20, ("__kmp_free_thread: T#%d putting T#%d back on free pool.\n",
                __kmp_get_gtid(), this_th->th.th_info.ds.ds_gtid));

  KMP_DEBUG_ASSERT(this_th);

  // When moving thread to pool, switch thread to wait on own b_go flag, and
  // uninitialized (NULL team).
  int b;
  kmp_balign_t *balign = this_th->th.th_bar;
  for (b = 0; b < bs_last_barrier; ++b) {
    if (balign[b].bb.wait_flag == KMP_BARRIER_PARENT_FLAG)
      balign[b].bb.wait_flag = KMP_BARRIER_SWITCH_TO_OWN_FLAG;
    balign[b].bb.team = NULL;
    balign[b].bb.leaf_kids = 0;
  }
  this_th->th.th_task_state = 0;
  this_th->th.th_reap_state = KMP_SAFE_TO_REAP;

  /* put thread back on the free pool */
  TCW_PTR(this_th->th.th_team, NULL);
  TCW_PTR(this_th->th.th_root, NULL);
  TCW_PTR(this_th->th.th_dispatch, NULL); /* NOT NEEDED */

  while (this_th->th.th_cg_roots) {
    this_th->th.th_cg_roots->cg_nthreads--;
    KA_TRACE(100, ("__kmp_free_thread: Thread %p decrement cg_nthreads on node"
                   " %p of thread  %p to %d\n",
                   this_th, this_th->th.th_cg_roots,
                   this_th->th.th_cg_roots->cg_root,
                   this_th->th.th_cg_roots->cg_nthreads));
    kmp_cg_root_t *tmp = this_th->th.th_cg_roots;
    if (tmp->cg_root == this_th) { // Thread is a cg_root
      KMP_DEBUG_ASSERT(tmp->cg_nthreads == 0);
      KA_TRACE(
          5, ("__kmp_free_thread: Thread %p freeing node %p\n", this_th, tmp));
      this_th->th.th_cg_roots = tmp->up;
      __kmp_free(tmp);
    } else { // Worker thread
      if (tmp->cg_nthreads == 0) { // last thread leaves contention group
        __kmp_free(tmp);
      }
      this_th->th.th_cg_roots = NULL;
      break;
    }
  }

  /* If the implicit task assigned to this thread can be used by other threads
   * -> multiple threads can share the data and try to free the task at
   * __kmp_reap_thread at exit. This duplicate use of the task data can happen
   * with higher probability when hot team is disabled but can occurs even when
   * the hot team is enabled */
  __kmp_free_implicit_task(this_th);
  this_th->th.th_current_task = NULL;

  // If the __kmp_thread_pool_insert_pt is already past the new insert
  // point, then we need to re-scan the entire list.
  gtid = this_th->th.th_info.ds.ds_gtid;
  if (__kmp_thread_pool_insert_pt != NULL) {
    KMP_DEBUG_ASSERT(__kmp_thread_pool != NULL);
    if (__kmp_thread_pool_insert_pt->th.th_info.ds.ds_gtid > gtid) {
      __kmp_thread_pool_insert_pt = NULL;
    }
  }

  // Scan down the list to find the place to insert the thread.
  // scan is the address of a link in the list, possibly the address of
  // __kmp_thread_pool itself.
  //
  // In the absence of nested parallelism, the for loop will have 0 iterations.
  if (__kmp_thread_pool_insert_pt != NULL) {
    scan = &(__kmp_thread_pool_insert_pt->th.th_next_pool);
  } else {
    scan = CCAST(kmp_info_t **, &__kmp_thread_pool);
  }
  for (; (*scan != NULL) && ((*scan)->th.th_info.ds.ds_gtid < gtid);
       scan = &((*scan)->th.th_next_pool))
    ;

  // Insert the new element on the list, and set __kmp_thread_pool_insert_pt
  // to its address.
  TCW_PTR(this_th->th.th_next_pool, *scan);
  __kmp_thread_pool_insert_pt = *scan = this_th;
  KMP_DEBUG_ASSERT((this_th->th.th_next_pool == NULL) ||
                   (this_th->th.th_info.ds.ds_gtid <
                    this_th->th.th_next_pool->th.th_info.ds.ds_gtid));
  TCW_4(this_th->th.th_in_pool, TRUE);
  __kmp_suspend_initialize_thread(this_th);
  __kmp_lock_suspend_mx(this_th);
  if (this_th->th.th_active == TRUE) {
    KMP_ATOMIC_INC(&__kmp_thread_pool_active_nth);
    this_th->th.th_active_in_pool = TRUE;
  }
#if KMP_DEBUG
  else {
    KMP_DEBUG_ASSERT(this_th->th.th_active_in_pool == FALSE);
  }
#endif
  __kmp_unlock_suspend_mx(this_th);

  TCW_4(__kmp_nth, __kmp_nth - 1);

#ifdef KMP_ADJUST_BLOCKTIME
  /* Adjust blocktime back to user setting or default if necessary */
  /* Middle initialization might never have occurred                */
  if (!__kmp_env_blocktime && (__kmp_avail_proc > 0)) {
    KMP_DEBUG_ASSERT(__kmp_avail_proc > 0);
    if (__kmp_nth <= __kmp_avail_proc) {
      __kmp_zero_bt = FALSE;
    }
  }
#endif /* KMP_ADJUST_BLOCKTIME */

  KMP_MB();
}

/* ------------------------------------------------------------------------ */

void *__kmp_launch_thread(kmp_info_t *this_thr) {
#if OMP_PROFILING_SUPPORT
  ProfileTraceFile = getenv("LIBOMPTARGET_PROFILE");
  // TODO: add a configuration option for time granularity
  if (ProfileTraceFile)
    llvm::timeTraceProfilerInitialize(500 /* us */, "libomptarget");
#endif

  int gtid = this_thr->th.th_info.ds.ds_gtid;
  /*    void                 *stack_data;*/
  kmp_team_t **volatile pteam;

  KMP_MB();
  KA_TRACE(10, ("__kmp_launch_thread: T#%d start\n", gtid));

  if (__kmp_env_consistency_check) {
    this_thr->th.th_cons = __kmp_allocate_cons_stack(gtid); // ATT: Memory leak?
  }

#if OMPD_SUPPORT
  if (ompd_state & OMPD_ENABLE_BP)
    ompd_bp_thread_begin();
#endif

#if OMPT_SUPPORT
  ompt_data_t *thread_data = nullptr;
  if (ompt_enabled.enabled) {
    thread_data = &(this_thr->th.ompt_thread_info.thread_data);
    *thread_data = ompt_data_none;

    this_thr->th.ompt_thread_info.state = ompt_state_overhead;
    this_thr->th.ompt_thread_info.wait_id = 0;
    this_thr->th.ompt_thread_info.idle_frame = OMPT_GET_FRAME_ADDRESS(0);
    this_thr->th.ompt_thread_info.parallel_flags = 0;
    if (ompt_enabled.ompt_callback_thread_begin) {
      ompt_callbacks.ompt_callback(ompt_callback_thread_begin)(
          this_thr->th.is_free_agent ? ompt_thread_other : ompt_thread_worker,
          thread_data);
    }
    this_thr->th.ompt_thread_info.state = ompt_state_idle;
  }
#endif

  /* This is the place where threads wait for work */
  while (!TCR_4(__kmp_global.g.g_done)) {
    KMP_DEBUG_ASSERT(this_thr == __kmp_threads[gtid]);
    KMP_MB();

    /* wait for work to do */
    KA_TRACE(20, ("__kmp_launch_thread: T#%d waiting for work\n", gtid));

    /* No tid yet since not part of a team */
    __kmp_fork_barrier(gtid, KMP_GTID_DNE);

#if OMPT_SUPPORT
    if (ompt_enabled.enabled) {
      this_thr->th.ompt_thread_info.state = ompt_state_overhead;
    }
#endif

    pteam = &this_thr->th.th_team;

    /* have we been allocated? */
    if (TCR_SYNC_PTR(*pteam) && !TCR_4(__kmp_global.g.g_done)) {
      /* we were just woken up, so run our new task */
      if (TCR_SYNC_PTR((*pteam)->t.t_pkfn) != NULL) {
        int rc;
        KA_TRACE(20,
                 ("__kmp_launch_thread: T#%d(%d:%d) invoke microtask = %p\n",
                  gtid, (*pteam)->t.t_id, __kmp_tid_from_gtid(gtid),
                  (*pteam)->t.t_pkfn));

        updateHWFPControl(*pteam);

#if OMPT_SUPPORT
        if (ompt_enabled.enabled) {
          this_thr->th.ompt_thread_info.state = ompt_state_work_parallel;
        }
#endif

        rc = (*pteam)->t.t_invoke(gtid);
        KMP_ASSERT(rc);

        KMP_MB();
        KA_TRACE(20, ("__kmp_launch_thread: T#%d(%d:%d) done microtask = %p\n",
                      gtid, (*pteam)->t.t_id, __kmp_tid_from_gtid(gtid),
                      (*pteam)->t.t_pkfn));
      }
#if OMPT_SUPPORT
      if (ompt_enabled.enabled) {
        /* no frame set while outside task */
        __ompt_get_task_info_object(0)->frame.exit_frame = ompt_data_none;

        this_thr->th.ompt_thread_info.state = ompt_state_overhead;
      }
#endif
      /* join barrier after parallel region */
      __kmp_join_barrier(gtid);
    }
  }
  TCR_SYNC_PTR((intptr_t)__kmp_global.g.g_done);

#if OMPD_SUPPORT
  if (ompd_state & OMPD_ENABLE_BP)
    ompd_bp_thread_end();
#endif

#if OMPT_SUPPORT
  if (ompt_enabled.ompt_callback_thread_end) {
    ompt_callbacks.ompt_callback(ompt_callback_thread_end)(thread_data);
  }
#endif

  this_thr->th.th_task_team = NULL;
  /* run the destructors for the threadprivate data for this thread */
  __kmp_common_destroy_gtid(gtid);

  KA_TRACE(10, ("__kmp_launch_thread: T#%d done\n", gtid));
  KMP_MB();

#if OMP_PROFILING_SUPPORT
  llvm::timeTraceProfilerFinishThread();
#endif
  return this_thr;
}

/* ------------------------------------------------------------------------ */

void __kmp_internal_end_dest(void *specific_gtid) {
  // Make sure no significant bits are lost
  int gtid;
  __kmp_type_convert((kmp_intptr_t)specific_gtid - 1, &gtid);

  KA_TRACE(30, ("__kmp_internal_end_dest: T#%d\n", gtid));
  /* NOTE: the gtid is stored as gitd+1 in the thread-local-storage
   * this is because 0 is reserved for the nothing-stored case */

  __kmp_internal_end_thread(gtid);
}

#if KMP_OS_UNIX && KMP_DYNAMIC_LIB

__attribute__((destructor)) void __kmp_internal_end_dtor(void) {
  __kmp_internal_end_atexit();
}

#endif

/* [Windows] josh: when the atexit handler is called, there may still be more
   than one thread alive */
void __kmp_internal_end_atexit(void) {
  KA_TRACE(30, ("__kmp_internal_end_atexit\n"));
  /* [Windows]
     josh: ideally, we want to completely shutdown the library in this atexit
     handler, but stat code that depends on thread specific data for gtid fails
     because that data becomes unavailable at some point during the shutdown, so
     we call __kmp_internal_end_thread instead. We should eventually remove the
     dependency on __kmp_get_specific_gtid in the stat code and use
     __kmp_internal_end_library to cleanly shutdown the library.

     // TODO: Can some of this comment about GVS be removed?
     I suspect that the offending stat code is executed when the calling thread
     tries to clean up a dead root thread's data structures, resulting in GVS
     code trying to close the GVS structures for that thread, but since the stat
     code uses __kmp_get_specific_gtid to get the gtid with the assumption that
     the calling thread is cleaning up itself instead of another thread, it get
     confused. This happens because allowing a thread to unregister and cleanup
     another thread is a recent modification for addressing an issue.
     Based on the current design (20050722), a thread may end up
     trying to unregister another thread only if thread death does not trigger
     the calling of __kmp_internal_end_thread.  For Linux* OS, there is the
     thread specific data destructor function to detect thread death. For
     Windows dynamic, there is DllMain(THREAD_DETACH). For Windows static, there
     is nothing.  Thus, the workaround is applicable only for Windows static
     stat library. */
  __kmp_internal_end_library(-1);
#if KMP_OS_WINDOWS
  __kmp_close_console();
#endif
}

static void __kmp_reap_thread(kmp_info_t *thread, int is_root) {
  // It is assumed __kmp_forkjoin_lock is acquired.

  int gtid;

  KMP_DEBUG_ASSERT(thread != NULL);

  gtid = thread->th.th_info.ds.ds_gtid;

  if (!is_root) {
    if (__kmp_dflt_blocktime != KMP_MAX_BLOCKTIME) {
      /* Assume the threads are at the fork barrier here */
      KA_TRACE(
          20, ("__kmp_reap_thread: releasing T#%d from fork barrier for reap\n",
               gtid));
      if (__kmp_barrier_gather_pattern[bs_forkjoin_barrier] == bp_dist_bar) {
        while (
            !KMP_COMPARE_AND_STORE_ACQ32(&(thread->th.th_used_in_team), 0, 3))
          KMP_CPU_PAUSE();
        __kmp_resume_32(gtid, (kmp_flag_32<false, false> *)NULL);
      } else {
        /* Need release fence here to prevent seg faults for tree forkjoin
           barrier (GEH) */
        kmp_flag_64<> flag(&thread->th.th_bar[bs_forkjoin_barrier].bb.b_go,
                           thread);
        __kmp_release_64(&flag);
      }
    }

    // Terminate OS thread.
    __kmp_reap_worker(thread);

    // The thread was killed asynchronously.  If it was actively
    // spinning in the thread pool, decrement the global count.
    //
    // There is a small timing hole here - if the worker thread was just waking
    // up after sleeping in the pool, had reset it's th_active_in_pool flag but
    // not decremented the global counter __kmp_thread_pool_active_nth yet, then
    // the global counter might not get updated.
    //
    // Currently, this can only happen as the library is unloaded,
    // so there are no harmful side effects.
    if (thread->th.th_active_in_pool) {
      thread->th.th_active_in_pool = FALSE;
      KMP_ATOMIC_DEC(&__kmp_thread_pool_active_nth);
      KMP_DEBUG_ASSERT(__kmp_thread_pool_active_nth >= 0);
    }
  }

  __kmp_free_implicit_task(thread);

// Free the fast memory for tasking
#if USE_FAST_MEMORY
  __kmp_free_fast_memory(thread);
#endif /* USE_FAST_MEMORY */

  __kmp_suspend_uninitialize_thread(thread);

  KMP_DEBUG_ASSERT(__kmp_threads[gtid] == thread);
  TCW_SYNC_PTR(__kmp_threads[gtid], NULL);

  --__kmp_all_nth;
  // __kmp_nth was decremented when thread is added to the pool.

#ifdef KMP_ADJUST_BLOCKTIME
  /* Adjust blocktime back to user setting or default if necessary */
  /* Middle initialization might never have occurred                */
  if (!__kmp_env_blocktime && (__kmp_avail_proc > 0)) {
    KMP_DEBUG_ASSERT(__kmp_avail_proc > 0);
    if (__kmp_nth <= __kmp_avail_proc) {
      __kmp_zero_bt = FALSE;
    }
  }
#endif /* KMP_ADJUST_BLOCKTIME */

  /* free the memory being used */
  if (__kmp_env_consistency_check) {
    if (thread->th.th_cons) {
      __kmp_free_cons_stack(thread->th.th_cons);
      thread->th.th_cons = NULL;
    }
  }

  if (thread->th.th_pri_common != NULL) {
    __kmp_free(thread->th.th_pri_common);
    thread->th.th_pri_common = NULL;
  }

  if (thread->th.th_task_state_memo_stack != NULL) {
    __kmp_free(thread->th.th_task_state_memo_stack);
    thread->th.th_task_state_memo_stack = NULL;
  }

#if KMP_USE_BGET
  if (thread->th.th_local.bget_data != NULL) {
    __kmp_finalize_bget(thread);
  }
#endif

#if KMP_AFFINITY_SUPPORTED
  if (thread->th.th_affin_mask != NULL) {
    KMP_CPU_FREE(thread->th.th_affin_mask);
    thread->th.th_affin_mask = NULL;
  }
#endif /* KMP_AFFINITY_SUPPORTED */

#if KMP_USE_HIER_SCHED
  if (thread->th.th_hier_bar_data != NULL) {
    __kmp_free(thread->th.th_hier_bar_data);
    thread->th.th_hier_bar_data = NULL;
  }
#endif

  __kmp_reap_team(thread->th.th_serial_team);
  thread->th.th_serial_team = NULL;
  __kmp_free(thread);

  KMP_MB();

} // __kmp_reap_thread

static void __kmp_internal_end(void) {
  int i;

  /* First, unregister the library */
  __kmp_unregister_library();

#if KMP_OS_WINDOWS
  /* In Win static library, we can't tell when a root actually dies, so we
     reclaim the data structures for any root threads that have died but not
     unregistered themselves, in order to shut down cleanly.
     In Win dynamic library we also can't tell when a thread dies.  */
  __kmp_reclaim_dead_roots(); // AC: moved here to always clean resources of
// dead roots
#endif

  for (i = 0; i < __kmp_threads_capacity; i++)
    if (__kmp_root[i])
      if (__kmp_root[i]->r.r_active)
        break;
  KMP_MB(); /* Flush all pending memory write invalidates.  */
  TCW_SYNC_4(__kmp_global.g.g_done, TRUE);

  if (i < __kmp_threads_capacity) {
#if KMP_USE_MONITOR
    // 2009-09-08 (lev): Other alive roots found. Why do we kill the monitor??
    KMP_MB(); /* Flush all pending memory write invalidates.  */

    // Need to check that monitor was initialized before reaping it. If we are
    // called form __kmp_atfork_child (which sets __kmp_init_parallel = 0), then
    // __kmp_monitor will appear to contain valid data, but it is only valid in
    // the parent process, not the child.
    // New behavior (201008): instead of keying off of the flag
    // __kmp_init_parallel, the monitor thread creation is keyed off
    // of the new flag __kmp_init_monitor.
    __kmp_acquire_bootstrap_lock(&__kmp_monitor_lock);
    if (TCR_4(__kmp_init_monitor)) {
      __kmp_reap_monitor(&__kmp_monitor);
      TCW_4(__kmp_init_monitor, 0);
    }
    __kmp_release_bootstrap_lock(&__kmp_monitor_lock);
    KA_TRACE(10, ("__kmp_internal_end: monitor reaped\n"));
#endif // KMP_USE_MONITOR
  } else {
/* TODO move this to cleanup code */
#ifdef KMP_DEBUG
    /* make sure that everything has properly ended */
    for (i = 0; i < __kmp_threads_capacity; i++) {
      if (__kmp_root[i]) {
        //                    KMP_ASSERT( ! KMP_UBER_GTID( i ) );         // AC:
        //                    there can be uber threads alive here
        KMP_ASSERT(!__kmp_root[i]->r.r_active); // TODO: can they be active?
      }
    }
#endif

    KMP_MB();

    // Reap the worker threads.
    // This is valid for now, but be careful if threads are reaped sooner.
    while (__kmp_thread_pool != NULL) { // Loop thru all the thread in the pool.
      // Get the next thread from the pool.
      kmp_info_t *thread = CCAST(kmp_info_t *, __kmp_thread_pool);
      __kmp_thread_pool = thread->th.th_next_pool;
      // Reap it.
      KMP_DEBUG_ASSERT(thread->th.th_reap_state == KMP_SAFE_TO_REAP);
      thread->th.th_next_pool = NULL;
      thread->th.th_in_pool = FALSE;
      __kmp_reap_thread(thread, 0);
    }
    __kmp_thread_pool_insert_pt = NULL;

    // Reap teams.
    while (__kmp_team_pool != NULL) { // Loop thru all the teams in the pool.
      // Get the next team from the pool.
      kmp_team_t *team = CCAST(kmp_team_t *, __kmp_team_pool);
      __kmp_team_pool = team->t.t_next_pool;
      // Reap it.
      team->t.t_next_pool = NULL;
      __kmp_reap_team(team);
    }

    __kmp_reap_task_teams();

#if KMP_OS_UNIX
    // Threads that are not reaped should not access any resources since they
    // are going to be deallocated soon, so the shutdown sequence should wait
    // until all threads either exit the final spin-waiting loop or begin
    // sleeping after the given blocktime.
    for (i = 0; i < __kmp_threads_capacity; i++) {
      kmp_info_t *thr = __kmp_threads[i];
      while (thr && KMP_ATOMIC_LD_ACQ(&thr->th.th_blocking))
        KMP_CPU_PAUSE();
    }
#endif

    for (i = 0; i < __kmp_threads_capacity; ++i) {
      // TBD: Add some checking...
      // Something like KMP_DEBUG_ASSERT( __kmp_thread[ i ] == NULL );
    }

    /* Make sure all threadprivate destructors get run by joining with all
       worker threads before resetting this flag */
    TCW_SYNC_4(__kmp_init_common, FALSE);

    KA_TRACE(10, ("__kmp_internal_end: all workers reaped\n"));
    KMP_MB();

#if KMP_USE_MONITOR
    // See note above: One of the possible fixes for CQ138434 / CQ140126
    //
    // FIXME: push both code fragments down and CSE them?
    // push them into __kmp_cleanup() ?
    __kmp_acquire_bootstrap_lock(&__kmp_monitor_lock);
    if (TCR_4(__kmp_init_monitor)) {
      __kmp_reap_monitor(&__kmp_monitor);
      TCW_4(__kmp_init_monitor, 0);
    }
    __kmp_release_bootstrap_lock(&__kmp_monitor_lock);
    KA_TRACE(10, ("__kmp_internal_end: monitor reaped\n"));
#endif
  } /* else !__kmp_global.t_active */
  TCW_4(__kmp_init_gtid, FALSE);
  KMP_MB(); /* Flush all pending memory write invalidates.  */

  __kmp_cleanup();
#if OMPT_SUPPORT
  ompt_fini();
#endif
}

void __kmp_internal_end_library(int gtid_req) {
  /* if we have already cleaned up, don't try again, it wouldn't be pretty */
  /* this shouldn't be a race condition because __kmp_internal_end() is the
     only place to clear __kmp_serial_init */
  /* we'll check this later too, after we get the lock */
  // 2009-09-06: We do not set g_abort without setting g_done. This check looks
  // redundant, because the next check will work in any case.
  if (__kmp_global.g.g_abort) {
    KA_TRACE(11, ("__kmp_internal_end_library: abort, exiting\n"));
    /* TODO abort? */
    return;
  }
  if (TCR_4(__kmp_global.g.g_done) || !__kmp_init_serial) {
    KA_TRACE(10, ("__kmp_internal_end_library: already finished\n"));
    return;
  }

  // If hidden helper team has been initialized, we need to deinit it
  if (TCR_4(__kmp_init_hidden_helper) &&
      !TCR_4(__kmp_hidden_helper_team_done)) {
    TCW_SYNC_4(__kmp_hidden_helper_team_done, TRUE);
    // First release the main thread to let it continue its work
    __kmp_hidden_helper_main_thread_release();
    // Wait until the hidden helper team has been destroyed
    __kmp_hidden_helper_threads_deinitz_wait();
  }

  KMP_MB(); /* Flush all pending memory write invalidates.  */
  /* find out who we are and what we should do */
  {
    int gtid = (gtid_req >= 0) ? gtid_req : __kmp_gtid_get_specific();
    KA_TRACE(
        10, ("__kmp_internal_end_library: enter T#%d  (%d)\n", gtid, gtid_req));
    if (gtid == KMP_GTID_SHUTDOWN) {
      KA_TRACE(10, ("__kmp_internal_end_library: !__kmp_init_runtime, system "
                    "already shutdown\n"));
      return;
    } else if (gtid == KMP_GTID_MONITOR) {
      KA_TRACE(10, ("__kmp_internal_end_library: monitor thread, gtid not "
                    "registered, or system shutdown\n"));
      return;
    } else if (gtid == KMP_GTID_DNE) {
      KA_TRACE(10, ("__kmp_internal_end_library: gtid not registered or system "
                    "shutdown\n"));
      /* we don't know who we are, but we may still shutdown the library */
    } else if (KMP_UBER_GTID(gtid)) {
      /* unregister ourselves as an uber thread.  gtid is no longer valid */
      if (__kmp_root[gtid]->r.r_active) {
        __kmp_global.g.g_abort = -1;
        TCW_SYNC_4(__kmp_global.g.g_done, TRUE);
        __kmp_unregister_library();
        KA_TRACE(10,
                 ("__kmp_internal_end_library: root still active, abort T#%d\n",
                  gtid));
        return;
      } else {
        KA_TRACE(
            10,
            ("__kmp_internal_end_library: unregistering sibling T#%d\n", gtid));
        __kmp_unregister_root_current_thread(gtid);
      }
    } else {
/* worker threads may call this function through the atexit handler, if they
 * call exit() */
/* For now, skip the usual subsequent processing and just dump the debug buffer.
   TODO: do a thorough shutdown instead */
#ifdef DUMP_DEBUG_ON_EXIT
      if (__kmp_debug_buf)
        __kmp_dump_debug_buffer();
#endif
      // added unregister library call here when we switch to shm linux
      // if we don't, it will leave lots of files in /dev/shm
      // cleanup shared memory file before exiting.
      __kmp_unregister_library();
      return;
    }
  }
  /* synchronize the termination process */
  __kmp_acquire_bootstrap_lock(&__kmp_initz_lock);

  /* have we already finished */
  if (__kmp_global.g.g_abort) {
    KA_TRACE(10, ("__kmp_internal_end_library: abort, exiting\n"));
    /* TODO abort? */
    __kmp_release_bootstrap_lock(&__kmp_initz_lock);
    return;
  }
  if (TCR_4(__kmp_global.g.g_done) || !__kmp_init_serial) {
    __kmp_release_bootstrap_lock(&__kmp_initz_lock);
    return;
  }

  /* We need this lock to enforce mutex between this reading of
     __kmp_threads_capacity and the writing by __kmp_register_root.
     Alternatively, we can use a counter of roots that is atomically updated by
     __kmp_get_global_thread_id_reg, __kmp_do_serial_initialize and
     __kmp_internal_end_*.  */
  __kmp_acquire_bootstrap_lock(&__kmp_forkjoin_lock);

  /* now we can safely conduct the actual termination */
  __kmp_internal_end();

  __kmp_release_bootstrap_lock(&__kmp_forkjoin_lock);
  __kmp_release_bootstrap_lock(&__kmp_initz_lock);

  KA_TRACE(10, ("__kmp_internal_end_library: exit\n"));

#ifdef DUMP_DEBUG_ON_EXIT
  if (__kmp_debug_buf)
    __kmp_dump_debug_buffer();
#endif

#if KMP_OS_WINDOWS
  __kmp_close_console();
#endif

  __kmp_fini_allocator();

} // __kmp_internal_end_library

void __kmp_internal_end_thread(int gtid_req) {
  int i;

  /* if we have already cleaned up, don't try again, it wouldn't be pretty */
  /* this shouldn't be a race condition because __kmp_internal_end() is the
   * only place to clear __kmp_serial_init */
  /* we'll check this later too, after we get the lock */
  // 2009-09-06: We do not set g_abort without setting g_done. This check looks
  // redundant, because the next check will work in any case.
  if (__kmp_global.g.g_abort) {
    KA_TRACE(11, ("__kmp_internal_end_thread: abort, exiting\n"));
    /* TODO abort? */
    return;
  }
  if (TCR_4(__kmp_global.g.g_done) || !__kmp_init_serial) {
    KA_TRACE(10, ("__kmp_internal_end_thread: already finished\n"));
    return;
  }

  // If hidden helper team has been initialized, we need to deinit it
  if (TCR_4(__kmp_init_hidden_helper) &&
      !TCR_4(__kmp_hidden_helper_team_done)) {
    TCW_SYNC_4(__kmp_hidden_helper_team_done, TRUE);
    // First release the main thread to let it continue its work
    __kmp_hidden_helper_main_thread_release();
    // Wait until the hidden helper team has been destroyed
    __kmp_hidden_helper_threads_deinitz_wait();
  }

  KMP_MB(); /* Flush all pending memory write invalidates.  */

  /* find out who we are and what we should do */
  {
    int gtid = (gtid_req >= 0) ? gtid_req : __kmp_gtid_get_specific();
    KA_TRACE(10,
             ("__kmp_internal_end_thread: enter T#%d  (%d)\n", gtid, gtid_req));
    if (gtid == KMP_GTID_SHUTDOWN) {
      KA_TRACE(10, ("__kmp_internal_end_thread: !__kmp_init_runtime, system "
                    "already shutdown\n"));
      return;
    } else if (gtid == KMP_GTID_MONITOR) {
      KA_TRACE(10, ("__kmp_internal_end_thread: monitor thread, gtid not "
                    "registered, or system shutdown\n"));
      return;
    } else if (gtid == KMP_GTID_DNE) {
      KA_TRACE(10, ("__kmp_internal_end_thread: gtid not registered or system "
                    "shutdown\n"));
      return;
      /* we don't know who we are */
    } else if (KMP_UBER_GTID(gtid)) {
      /* unregister ourselves as an uber thread.  gtid is no longer valid */
      if (__kmp_root[gtid]->r.r_active) {
        __kmp_global.g.g_abort = -1;
        TCW_SYNC_4(__kmp_global.g.g_done, TRUE);
        KA_TRACE(10,
                 ("__kmp_internal_end_thread: root still active, abort T#%d\n",
                  gtid));
        return;
      } else {
        KA_TRACE(10, ("__kmp_internal_end_thread: unregistering sibling T#%d\n",
                      gtid));
        __kmp_unregister_root_current_thread(gtid);
      }
    } else {
      /* just a worker thread, let's leave */
      KA_TRACE(10, ("__kmp_internal_end_thread: worker thread T#%d\n", gtid));

      if (gtid >= 0) {
        __kmp_threads[gtid]->th.th_task_team = NULL;
      }

      KA_TRACE(10,
               ("__kmp_internal_end_thread: worker thread done, exiting T#%d\n",
                gtid));
      return;
    }
  }
#if KMP_DYNAMIC_LIB
  if (__kmp_pause_status != kmp_hard_paused)
  // AC: lets not shutdown the dynamic library at the exit of uber thread,
  // because we will better shutdown later in the library destructor.
  {
    KA_TRACE(10, ("__kmp_internal_end_thread: exiting T#%d\n", gtid_req));
    return;
  }
#endif
  /* synchronize the termination process */
  __kmp_acquire_bootstrap_lock(&__kmp_initz_lock);

  /* have we already finished */
  if (__kmp_global.g.g_abort) {
    KA_TRACE(10, ("__kmp_internal_end_thread: abort, exiting\n"));
    /* TODO abort? */
    __kmp_release_bootstrap_lock(&__kmp_initz_lock);
    return;
  }
  if (TCR_4(__kmp_global.g.g_done) || !__kmp_init_serial) {
    __kmp_release_bootstrap_lock(&__kmp_initz_lock);
    return;
  }

  /* We need this lock to enforce mutex between this reading of
     __kmp_threads_capacity and the writing by __kmp_register_root.
     Alternatively, we can use a counter of roots that is atomically updated by
     __kmp_get_global_thread_id_reg, __kmp_do_serial_initialize and
     __kmp_internal_end_*.  */

  /* should we finish the run-time?  are all siblings done? */
  __kmp_acquire_bootstrap_lock(&__kmp_forkjoin_lock);

  for (i = 0; i < __kmp_threads_capacity; ++i) {
    if (KMP_UBER_GTID(i)) {
      KA_TRACE(
          10,
          ("__kmp_internal_end_thread: remaining sibling task: gtid==%d\n", i));
      __kmp_release_bootstrap_lock(&__kmp_forkjoin_lock);
      __kmp_release_bootstrap_lock(&__kmp_initz_lock);
      return;
    }
  }

  /* now we can safely conduct the actual termination */

  __kmp_internal_end();

  __kmp_release_bootstrap_lock(&__kmp_forkjoin_lock);
  __kmp_release_bootstrap_lock(&__kmp_initz_lock);

  KA_TRACE(10, ("__kmp_internal_end_thread: exit T#%d\n", gtid_req));

#ifdef DUMP_DEBUG_ON_EXIT
  if (__kmp_debug_buf)
    __kmp_dump_debug_buffer();
#endif
} // __kmp_internal_end_thread

// -----------------------------------------------------------------------------
// Library registration stuff.

static long __kmp_registration_flag = 0;
// Random value used to indicate library initialization.
static char *__kmp_registration_str = NULL;
// Value to be saved in env var __KMP_REGISTERED_LIB_<pid>.

static inline char *__kmp_reg_status_name() {
/* On RHEL 3u5 if linked statically, getpid() returns different values in
   each thread. If registration and unregistration go in different threads
   (omp_misc_other_root_exit.cpp test case), the name of registered_lib_env
   env var can not be found, because the name will contain different pid. */
// macOS* complains about name being too long with additional getuid()
#if KMP_OS_UNIX && !KMP_OS_DARWIN && KMP_DYNAMIC_LIB
  return __kmp_str_format("__KMP_REGISTERED_LIB_%d_%d", (int)getpid(),
                          (int)getuid());
#else
  return __kmp_str_format("__KMP_REGISTERED_LIB_%d", (int)getpid());
#endif
} // __kmp_reg_status_get

void __kmp_register_library_startup(void) {

  char *name = __kmp_reg_status_name(); // Name of the environment variable.
  int done = 0;
  union {
    double dtime;
    long ltime;
  } time;
#if KMP_ARCH_X86 || KMP_ARCH_X86_64
  __kmp_initialize_system_tick();
#endif
  __kmp_read_system_time(&time.dtime);
  __kmp_registration_flag = 0xCAFE0000L | (time.ltime & 0x0000FFFFL);
  __kmp_registration_str =
      __kmp_str_format("%p-%lx-%s", &__kmp_registration_flag,
                       __kmp_registration_flag, KMP_LIBRARY_FILE);

  KA_TRACE(50, ("__kmp_register_library_startup: %s=\"%s\"\n", name,
                __kmp_registration_str));

  while (!done) {

    char *value = NULL; // Actual value of the environment variable.

#if KMP_OS_UNIX && KMP_DYNAMIC_LIB // shared memory is with dynamic library
    char *shm_name = __kmp_str_format("/%s", name);
    int shm_preexist = 0;
    char *data1;
    int fd1 = shm_open(shm_name, O_CREAT | O_EXCL | O_RDWR, 0666);
    if ((fd1 == -1) && (errno == EEXIST)) {
      // file didn't open because it already exists.
      // try opening existing file
      fd1 = shm_open(shm_name, O_RDWR, 0666);
      if (fd1 == -1) { // file didn't open
        // error out here
        __kmp_fatal(KMP_MSG(FunctionError, "Can't open SHM"), KMP_ERR(0),
                    __kmp_msg_null);
      } else {
        // able to open existing file
        shm_preexist = 1;
      }
    } else if (fd1 == -1) { // SHM didn't open; it was due to error other than
      // already exists.
      // error out here.
      __kmp_fatal(KMP_MSG(FunctionError, "Can't open SHM2"), KMP_ERR(errno),
                  __kmp_msg_null);
    }
    if (shm_preexist == 0) {
      // we created SHM now set size
      if (ftruncate(fd1, SHM_SIZE) == -1) {
        // error occured setting size;
        __kmp_fatal(KMP_MSG(FunctionError, "Can't set size of SHM"),
                    KMP_ERR(errno), __kmp_msg_null);
      }
    }
    data1 =
        (char *)mmap(0, SHM_SIZE, PROT_READ | PROT_WRITE, MAP_SHARED, fd1, 0);
    if (data1 == MAP_FAILED) {
      // failed to map shared memory
      __kmp_fatal(KMP_MSG(FunctionError, "Can't map SHM"), KMP_ERR(errno),
                  __kmp_msg_null);
    }
    if (shm_preexist == 0) { // set data to SHM, set value
      KMP_STRCPY_S(data1, SHM_SIZE, __kmp_registration_str);
    }
    // Read value from either what we just wrote or existing file.
    value = __kmp_str_format("%s", data1); // read value from SHM
    munmap(data1, SHM_SIZE);
    close(fd1);
#else // Windows and unix with static library
    // Set environment variable, but do not overwrite if it is exist.
    __kmp_env_set(name, __kmp_registration_str, 0);
    // read value to see if it got set
    value = __kmp_env_get(name);
#endif

    if (value != NULL && strcmp(value, __kmp_registration_str) == 0) {
      done = 1; // Ok, environment variable set successfully, exit the loop.
    } else {
      // Oops. Write failed. Another copy of OpenMP RTL is in memory.
      // Check whether it alive or dead.
      int neighbor = 0; // 0 -- unknown status, 1 -- alive, 2 -- dead.
      char *tail = value;
      char *flag_addr_str = NULL;
      char *flag_val_str = NULL;
      char const *file_name = NULL;
      __kmp_str_split(tail, '-', &flag_addr_str, &tail);
      __kmp_str_split(tail, '-', &flag_val_str, &tail);
      file_name = tail;
      if (tail != NULL) {
        unsigned long *flag_addr = 0;
        unsigned long flag_val = 0;
        KMP_SSCANF(flag_addr_str, "%p", RCAST(void **, &flag_addr));
        KMP_SSCANF(flag_val_str, "%lx", &flag_val);
        if (flag_addr != 0 && flag_val != 0 && strcmp(file_name, "") != 0) {
          // First, check whether environment-encoded address is mapped into
          // addr space.
          // If so, dereference it to see if it still has the right value.
          if (__kmp_is_address_mapped(flag_addr) && *flag_addr == flag_val) {
            neighbor = 1;
          } else {
            // If not, then we know the other copy of the library is no longer
            // running.
            neighbor = 2;
          }
        }
      }
      switch (neighbor) {
      case 0: // Cannot parse environment variable -- neighbor status unknown.
        // Assume it is the incompatible format of future version of the
        // library. Assume the other library is alive.
        // WARN( ... ); // TODO: Issue a warning.
        file_name = "unknown library";
        KMP_FALLTHROUGH();
      // Attention! Falling to the next case. That's intentional.
      case 1: { // Neighbor is alive.
        // Check it is allowed.
        char *duplicate_ok = __kmp_env_get("KMP_DUPLICATE_LIB_OK");
        if (!__kmp_str_match_true(duplicate_ok)) {
          // That's not allowed. Issue fatal error.
          __kmp_fatal(KMP_MSG(DuplicateLibrary, KMP_LIBRARY_FILE, file_name),
                      KMP_HNT(DuplicateLibrary), __kmp_msg_null);
        }
        KMP_INTERNAL_FREE(duplicate_ok);
        __kmp_duplicate_library_ok = 1;
        done = 1; // Exit the loop.
      } break;
      case 2: { // Neighbor is dead.

#if KMP_OS_UNIX && KMP_DYNAMIC_LIB // shared memory is with dynamic library
        // close shared memory.
        shm_unlink(shm_name); // this removes file in /dev/shm
#else
        // Clear the variable and try to register library again.
        __kmp_env_unset(name);
#endif
      } break;
      default: {
        KMP_DEBUG_ASSERT(0);
      } break;
      }
    }
    KMP_INTERNAL_FREE((void *)value);
#if KMP_OS_UNIX && KMP_DYNAMIC_LIB // shared memory is with dynamic library
    KMP_INTERNAL_FREE((void *)shm_name);
#endif
  } // while
  KMP_INTERNAL_FREE((void *)name);

} // func __kmp_register_library_startup

void __kmp_unregister_library(void) {

  char *name = __kmp_reg_status_name();
  char *value = NULL;

#if KMP_OS_UNIX && KMP_DYNAMIC_LIB // shared memory is with dynamic library
  char *shm_name = __kmp_str_format("/%s", name);
  int fd1 = shm_open(shm_name, O_RDONLY, 0666);
  if (fd1 == -1) {
    // file did not open. return.
    return;
  }
  char *data1 = (char *)mmap(0, SHM_SIZE, PROT_READ, MAP_SHARED, fd1, 0);
  if (data1 != MAP_FAILED) {
    value = __kmp_str_format("%s", data1); // read value from SHM
    munmap(data1, SHM_SIZE);
  }
  close(fd1);
#else
  value = __kmp_env_get(name);
#endif

  KMP_DEBUG_ASSERT(__kmp_registration_flag != 0);
  KMP_DEBUG_ASSERT(__kmp_registration_str != NULL);
  if (value != NULL && strcmp(value, __kmp_registration_str) == 0) {
//  Ok, this is our variable. Delete it.
#if KMP_OS_UNIX && KMP_DYNAMIC_LIB // shared memory is with dynamic library
    shm_unlink(shm_name); // this removes file in /dev/shm
#else
    __kmp_env_unset(name);
#endif
  }

#if KMP_OS_UNIX && KMP_DYNAMIC_LIB // shared memory is with dynamic library
  KMP_INTERNAL_FREE(shm_name);
#endif

  KMP_INTERNAL_FREE(__kmp_registration_str);
  KMP_INTERNAL_FREE(value);
  KMP_INTERNAL_FREE(name);

  __kmp_registration_flag = 0;
  __kmp_registration_str = NULL;

} // __kmp_unregister_library

// End of Library registration stuff.
// -----------------------------------------------------------------------------

#if KMP_MIC_SUPPORTED

static void __kmp_check_mic_type() {
  kmp_cpuid_t cpuid_state = {0};
  kmp_cpuid_t *cs_p = &cpuid_state;
  __kmp_x86_cpuid(1, 0, cs_p);
  // We don't support mic1 at the moment
  if ((cs_p->eax & 0xff0) == 0xB10) {
    __kmp_mic_type = mic2;
  } else if ((cs_p->eax & 0xf0ff0) == 0x50670) {
    __kmp_mic_type = mic3;
  } else {
    __kmp_mic_type = non_mic;
  }
}

#endif /* KMP_MIC_SUPPORTED */

#if KMP_HAVE_UMWAIT
static void __kmp_user_level_mwait_init() {
  struct kmp_cpuid buf;
  __kmp_x86_cpuid(7, 0, &buf);
  __kmp_umwait_enabled = ((buf.ecx >> 5) & 1) && __kmp_user_level_mwait;
  KF_TRACE(30, ("__kmp_user_level_mwait_init: __kmp_umwait_enabled = %d\n",
                __kmp_umwait_enabled));
}
#elif KMP_HAVE_MWAIT
#ifndef AT_INTELPHIUSERMWAIT
// Spurious, non-existent value that should always fail to return anything.
// Will be replaced with the correct value when we know that.
#define AT_INTELPHIUSERMWAIT 10000
#endif
// getauxval() function is available in RHEL7 and SLES12. If a system with an
// earlier OS is used to build the RTL, we'll use the following internal
// function when the entry is not found.
unsigned long getauxval(unsigned long) KMP_WEAK_ATTRIBUTE_EXTERNAL;
unsigned long getauxval(unsigned long) { return 0; }

static void __kmp_user_level_mwait_init() {
  // When getauxval() and correct value of AT_INTELPHIUSERMWAIT are available
  // use them to find if the user-level mwait is enabled. Otherwise, forcibly
  // set __kmp_mwait_enabled=TRUE on Intel MIC if the environment variable
  // KMP_USER_LEVEL_MWAIT was set to TRUE.
  if (__kmp_mic_type == mic3) {
    unsigned long res = getauxval(AT_INTELPHIUSERMWAIT);
    if ((res & 0x1) || __kmp_user_level_mwait) {
      __kmp_mwait_enabled = TRUE;
      if (__kmp_user_level_mwait) {
        KMP_INFORM(EnvMwaitWarn);
      }
    } else {
      __kmp_mwait_enabled = FALSE;
    }
  }
  KF_TRACE(30, ("__kmp_user_level_mwait_init: __kmp_mic_type = %d, "
                "__kmp_mwait_enabled = %d\n",
                __kmp_mic_type, __kmp_mwait_enabled));
}
#endif /* KMP_HAVE_UMWAIT */

static void __kmp_do_serial_initialize(void) {
  int i, gtid;
  size_t size;

  KA_TRACE(10, ("__kmp_do_serial_initialize: enter\n"));

  KMP_DEBUG_ASSERT(sizeof(kmp_int32) == 4);
  KMP_DEBUG_ASSERT(sizeof(kmp_uint32) == 4);
  KMP_DEBUG_ASSERT(sizeof(kmp_int64) == 8);
  KMP_DEBUG_ASSERT(sizeof(kmp_uint64) == 8);
  KMP_DEBUG_ASSERT(sizeof(kmp_intptr_t) == sizeof(void *));

#if OMPT_SUPPORT
  ompt_pre_init();
#endif
#if OMPD_SUPPORT
  __kmp_env_dump();
  ompd_init();
#endif

  __kmp_validate_locks();

  /* Initialize internal memory allocator */
  __kmp_init_allocator();

  /* Register the library startup via an environment variable and check to see
     whether another copy of the library is already registered. */

  __kmp_register_library_startup();

  /* TODO reinitialization of library */
  if (TCR_4(__kmp_global.g.g_done)) {
    KA_TRACE(10, ("__kmp_do_serial_initialize: reinitialization of library\n"));
  }

  __kmp_global.g.g_abort = 0;
  TCW_SYNC_4(__kmp_global.g.g_done, FALSE);

/* initialize the locks */
#if KMP_USE_ADAPTIVE_LOCKS
#if KMP_DEBUG_ADAPTIVE_LOCKS
  __kmp_init_speculative_stats();
#endif
#endif
#if KMP_STATS_ENABLED
  __kmp_stats_init();
#endif
  __kmp_init_lock(&__kmp_global_lock);
  __kmp_init_queuing_lock(&__kmp_dispatch_lock);
  __kmp_init_lock(&__kmp_debug_lock);
  __kmp_init_atomic_lock(&__kmp_atomic_lock);
  __kmp_init_atomic_lock(&__kmp_atomic_lock_1i);
  __kmp_init_atomic_lock(&__kmp_atomic_lock_2i);
  __kmp_init_atomic_lock(&__kmp_atomic_lock_4i);
  __kmp_init_atomic_lock(&__kmp_atomic_lock_4r);
  __kmp_init_atomic_lock(&__kmp_atomic_lock_8i);
  __kmp_init_atomic_lock(&__kmp_atomic_lock_8r);
  __kmp_init_atomic_lock(&__kmp_atomic_lock_8c);
  __kmp_init_atomic_lock(&__kmp_atomic_lock_10r);
  __kmp_init_atomic_lock(&__kmp_atomic_lock_16r);
  __kmp_init_atomic_lock(&__kmp_atomic_lock_16c);
  __kmp_init_atomic_lock(&__kmp_atomic_lock_20c);
  __kmp_init_atomic_lock(&__kmp_atomic_lock_32c);
  __kmp_init_bootstrap_lock(&__kmp_forkjoin_lock);
  __kmp_init_bootstrap_lock(&__kmp_exit_lock);
#if KMP_USE_MONITOR
  __kmp_init_bootstrap_lock(&__kmp_monitor_lock);
#endif
  __kmp_init_bootstrap_lock(&__kmp_tp_cached_lock);

  /* conduct initialization and initial setup of configuration */

  __kmp_runtime_initialize();

#if KMP_MIC_SUPPORTED
  __kmp_check_mic_type();
#endif

// Some global variable initialization moved here from kmp_env_initialize()
#ifdef KMP_DEBUG
  kmp_diag = 0;
#endif
  __kmp_abort_delay = 0;

  // From __kmp_init_dflt_team_nth()
  /* assume the entire machine will be used */
  __kmp_dflt_team_nth_ub = __kmp_xproc;
  if (__kmp_dflt_team_nth_ub < KMP_MIN_NTH) {
    __kmp_dflt_team_nth_ub = KMP_MIN_NTH;
  }
  if (__kmp_dflt_team_nth_ub > __kmp_sys_max_nth) {
    __kmp_dflt_team_nth_ub = __kmp_sys_max_nth;
  }
  __kmp_max_nth = __kmp_sys_max_nth;
  __kmp_cg_max_nth = __kmp_sys_max_nth;
  __kmp_teams_max_nth = __kmp_xproc; // set a "reasonable" default
  if (__kmp_teams_max_nth > __kmp_sys_max_nth) {
    __kmp_teams_max_nth = __kmp_sys_max_nth;
  }

  // Three vars below moved here from __kmp_env_initialize() "KMP_BLOCKTIME"
  // part
  __kmp_dflt_blocktime = KMP_DEFAULT_BLOCKTIME;
#if KMP_USE_MONITOR
  __kmp_monitor_wakeups =
      KMP_WAKEUPS_FROM_BLOCKTIME(__kmp_dflt_blocktime, __kmp_monitor_wakeups);
  __kmp_bt_intervals =
      KMP_INTERVALS_FROM_BLOCKTIME(__kmp_dflt_blocktime, __kmp_monitor_wakeups);
#endif
  // From "KMP_LIBRARY" part of __kmp_env_initialize()
  __kmp_library = library_throughput;
  // From KMP_SCHEDULE initialization
  __kmp_static = kmp_sch_static_balanced;
// AC: do not use analytical here, because it is non-monotonous
//__kmp_guided = kmp_sch_guided_iterative_chunked;
//__kmp_auto = kmp_sch_guided_analytical_chunked; // AC: it is the default, no
// need to repeat assignment
// Barrier initialization. Moved here from __kmp_env_initialize() Barrier branch
// bit control and barrier method control parts
#if KMP_FAST_REDUCTION_BARRIER
#define kmp_reduction_barrier_gather_bb ((int)1)
#define kmp_reduction_barrier_release_bb ((int)1)
#define kmp_reduction_barrier_gather_pat __kmp_barrier_gather_pat_dflt
#define kmp_reduction_barrier_release_pat __kmp_barrier_release_pat_dflt
#endif // KMP_FAST_REDUCTION_BARRIER
  for (i = bs_plain_barrier; i < bs_last_barrier; i++) {
    __kmp_barrier_gather_branch_bits[i] = __kmp_barrier_gather_bb_dflt;
    __kmp_barrier_release_branch_bits[i] = __kmp_barrier_release_bb_dflt;
    __kmp_barrier_gather_pattern[i] = __kmp_barrier_gather_pat_dflt;
    __kmp_barrier_release_pattern[i] = __kmp_barrier_release_pat_dflt;
#if KMP_FAST_REDUCTION_BARRIER
    if (i == bs_reduction_barrier) { // tested and confirmed on ALTIX only (
      // lin_64 ): hyper,1
      __kmp_barrier_gather_branch_bits[i] = kmp_reduction_barrier_gather_bb;
      __kmp_barrier_release_branch_bits[i] = kmp_reduction_barrier_release_bb;
      __kmp_barrier_gather_pattern[i] = kmp_reduction_barrier_gather_pat;
      __kmp_barrier_release_pattern[i] = kmp_reduction_barrier_release_pat;
    }
#endif // KMP_FAST_REDUCTION_BARRIER
  }
#if KMP_FAST_REDUCTION_BARRIER
#undef kmp_reduction_barrier_release_pat
#undef kmp_reduction_barrier_gather_pat
#undef kmp_reduction_barrier_release_bb
#undef kmp_reduction_barrier_gather_bb
#endif // KMP_FAST_REDUCTION_BARRIER
#if KMP_MIC_SUPPORTED
  if (__kmp_mic_type == mic2) { // KNC
    // AC: plane=3,2, forkjoin=2,1 are optimal for 240 threads on KNC
    __kmp_barrier_gather_branch_bits[bs_plain_barrier] = 3; // plain gather
    __kmp_barrier_release_branch_bits[bs_forkjoin_barrier] =
        1; // forkjoin release
    __kmp_barrier_gather_pattern[bs_forkjoin_barrier] = bp_hierarchical_bar;
    __kmp_barrier_release_pattern[bs_forkjoin_barrier] = bp_hierarchical_bar;
  }
#if KMP_FAST_REDUCTION_BARRIER
  if (__kmp_mic_type == mic2) { // KNC
    __kmp_barrier_gather_pattern[bs_reduction_barrier] = bp_hierarchical_bar;
    __kmp_barrier_release_pattern[bs_reduction_barrier] = bp_hierarchical_bar;
  }
#endif // KMP_FAST_REDUCTION_BARRIER
#endif // KMP_MIC_SUPPORTED

// From KMP_CHECKS initialization
#ifdef KMP_DEBUG
  __kmp_env_checks = TRUE; /* development versions have the extra checks */
#else
  __kmp_env_checks = FALSE; /* port versions do not have the extra checks */
#endif

  // From "KMP_FOREIGN_THREADS_THREADPRIVATE" initialization
  __kmp_foreign_tp = TRUE;

  __kmp_global.g.g_dynamic = FALSE;
  __kmp_global.g.g_dynamic_mode = dynamic_default;

  __kmp_init_nesting_mode();

  __kmp_env_initialize(NULL);

#if KMP_HAVE_MWAIT || KMP_HAVE_UMWAIT
  __kmp_user_level_mwait_init();
#endif
// Print all messages in message catalog for testing purposes.
#ifdef KMP_DEBUG
  char const *val = __kmp_env_get("KMP_DUMP_CATALOG");
  if (__kmp_str_match_true(val)) {
    kmp_str_buf_t buffer;
    __kmp_str_buf_init(&buffer);
    __kmp_i18n_dump_catalog(&buffer);
    __kmp_printf("%s", buffer.str);
    __kmp_str_buf_free(&buffer);
  }
  __kmp_env_free(&val);
#endif

  __kmp_threads_capacity =
      __kmp_initial_threads_capacity(__kmp_dflt_team_nth_ub);
  // Moved here from __kmp_env_initialize() "KMP_ALL_THREADPRIVATE" part
  __kmp_tp_capacity = __kmp_default_tp_capacity(
      __kmp_dflt_team_nth_ub, __kmp_max_nth, __kmp_allThreadsSpecified);

  // If the library is shut down properly, both pools must be NULL. Just in
  // case, set them to NULL -- some memory may leak, but subsequent code will
  // work even if pools are not freed.
  KMP_DEBUG_ASSERT(__kmp_thread_pool == NULL);
  KMP_DEBUG_ASSERT(__kmp_thread_pool_insert_pt == NULL);
  KMP_DEBUG_ASSERT(__kmp_team_pool == NULL);
  __kmp_thread_pool = NULL;
  __kmp_thread_pool_insert_pt = NULL;
  __kmp_team_pool = NULL;

  /* Allocate all of the variable sized records */
  /* NOTE: __kmp_threads_capacity entries are allocated, but the arrays are
   * expandable */
  /* Since allocation is cache-aligned, just add extra padding at the end */
  size =
      (sizeof(kmp_info_t *) + sizeof(kmp_root_t *)) * __kmp_threads_capacity +
      CACHE_LINE;
  __kmp_threads = (kmp_info_t **)__kmp_allocate(size);
  __kmp_root = (kmp_root_t **)((char *)__kmp_threads +
                               sizeof(kmp_info_t *) * __kmp_threads_capacity);

  /* init thread counts */
  KMP_DEBUG_ASSERT(__kmp_all_nth ==
                   0); // Asserts fail if the library is reinitializing and
  KMP_DEBUG_ASSERT(__kmp_nth == 0); // something was wrong in termination.
  __kmp_all_nth = 0;
  __kmp_nth = 0;

  /* setup the uber master thread and hierarchy */
  gtid = __kmp_register_root(TRUE);
  KA_TRACE(10, ("__kmp_do_serial_initialize  T#%d\n", gtid));
  KMP_ASSERT(KMP_UBER_GTID(gtid));
  KMP_ASSERT(KMP_INITIAL_GTID(gtid));

  KMP_MB(); /* Flush all pending memory write invalidates.  */

  __kmp_common_initialize();

#if KMP_OS_UNIX
  /* invoke the child fork handler */
  __kmp_register_atfork();
#endif

#if !KMP_DYNAMIC_LIB
  {
    /* Invoke the exit handler when the program finishes, only for static
       library. For dynamic library, we already have _fini and DllMain. */
    int rc = atexit(__kmp_internal_end_atexit);
    if (rc != 0) {
      __kmp_fatal(KMP_MSG(FunctionError, "atexit()"), KMP_ERR(rc),
                  __kmp_msg_null);
    }
  }
#endif

#if KMP_HANDLE_SIGNALS
#if KMP_OS_UNIX
  /* NOTE: make sure that this is called before the user installs their own
     signal handlers so that the user handlers are called first. this way they
     can return false, not call our handler, avoid terminating the library, and
     continue execution where they left off. */
  __kmp_install_signals(FALSE);
#endif /* KMP_OS_UNIX */
#if KMP_OS_WINDOWS
  __kmp_install_signals(TRUE);
#endif /* KMP_OS_WINDOWS */
#endif

  /* we have finished the serial initialization */
  __kmp_init_counter++;

  __kmp_init_serial = TRUE;

  if (__kmp_settings) {
    __kmp_env_print();
  }

  if (__kmp_display_env || __kmp_display_env_verbose) {
    __kmp_env_print_2();
  }

#if OMPT_SUPPORT
  ompt_post_init();
#endif

  KMP_MB();

  KA_TRACE(10, ("__kmp_do_serial_initialize: exit\n"));
}

void __kmp_serial_initialize(void) {
  if (__kmp_init_serial) {
    return;
  }
  __kmp_acquire_bootstrap_lock(&__kmp_initz_lock);
  if (__kmp_init_serial) {
    __kmp_release_bootstrap_lock(&__kmp_initz_lock);
    return;
  }
  __kmp_do_serial_initialize();
  __kmp_release_bootstrap_lock(&__kmp_initz_lock);
}

static void __kmp_do_middle_initialize(void) {
  int i, j;
  int prev_dflt_team_nth;

  if (!__kmp_init_serial) {
    __kmp_do_serial_initialize();
  }

  KA_TRACE(10, ("__kmp_middle_initialize: enter\n"));

  // Save the previous value for the __kmp_dflt_team_nth so that
  // we can avoid some reinitialization if it hasn't changed.
  prev_dflt_team_nth = __kmp_dflt_team_nth;

#if KMP_AFFINITY_SUPPORTED
  // __kmp_affinity_initialize() will try to set __kmp_ncores to the
  // number of cores on the machine.
  __kmp_affinity_initialize();

  // Run through the __kmp_threads array and set the affinity mask
  // for each root thread that is currently registered with the RTL.
  for (i = 0; i < __kmp_threads_capacity; i++) {
    if (TCR_PTR(__kmp_threads[i]) != NULL) {
      // Free agent threads may have been allocated at this point,
      // and they are not root threads
      if (!__kmp_threads[i]->th.is_free_agent) {
        __kmp_affinity_set_init_mask(i, TRUE);
      }
    }
  }
#endif /* KMP_AFFINITY_SUPPORTED */

  KMP_ASSERT(__kmp_xproc > 0);
  if (__kmp_avail_proc == 0) {
    __kmp_avail_proc = __kmp_xproc;
  }

  // If there were empty places in num_threads list (OMP_NUM_THREADS=,,2,3),
  // correct them now
  j = 0;
  while ((j < __kmp_nested_nth.used) && !__kmp_nested_nth.nth[j]) {
    __kmp_nested_nth.nth[j] = __kmp_dflt_team_nth = __kmp_dflt_team_nth_ub =
        __kmp_avail_proc;
    j++;
  }

  if (__kmp_dflt_team_nth == 0) {
#ifdef KMP_DFLT_NTH_CORES
    // Default #threads = #cores
    __kmp_dflt_team_nth = __kmp_ncores;
    KA_TRACE(20, ("__kmp_middle_initialize: setting __kmp_dflt_team_nth = "
                  "__kmp_ncores (%d)\n",
                  __kmp_dflt_team_nth));
#else
    // Default #threads = #available OS procs
    __kmp_dflt_team_nth = __kmp_avail_proc;
    KA_TRACE(20, ("__kmp_middle_initialize: setting __kmp_dflt_team_nth = "
                  "__kmp_avail_proc(%d)\n",
                  __kmp_dflt_team_nth));
#endif /* KMP_DFLT_NTH_CORES */
  }

  if (__kmp_dflt_team_nth < KMP_MIN_NTH) {
    __kmp_dflt_team_nth = KMP_MIN_NTH;
  }
  if (__kmp_dflt_team_nth > __kmp_sys_max_nth) {
    __kmp_dflt_team_nth = __kmp_sys_max_nth;
  }

  if (__kmp_nesting_mode > 0)
    __kmp_set_nesting_mode_threads();

  // There's no harm in continuing if the following check fails,
  // but it indicates an error in the previous logic.
  KMP_DEBUG_ASSERT(__kmp_dflt_team_nth <= __kmp_dflt_team_nth_ub);

  if (__kmp_dflt_team_nth != prev_dflt_team_nth) {
    // Run through the __kmp_threads array and set the num threads icv for each
    // root thread that is currently registered with the RTL (which has not
    // already explicitly set its nthreads-var with a call to
    // omp_set_num_threads()).
    for (i = 0; i < __kmp_threads_capacity; i++) {
      kmp_info_t *thread = __kmp_threads[i];
      if (thread == NULL)
        continue;
      if (thread->th.th_current_task->td_icvs.nproc != 0)
        continue;

      set__nproc(__kmp_threads[i], __kmp_dflt_team_nth);
    }
  }
  KA_TRACE(
      20,
      ("__kmp_middle_initialize: final value for __kmp_dflt_team_nth = %d\n",
       __kmp_dflt_team_nth));

#ifdef KMP_ADJUST_BLOCKTIME
  /* Adjust blocktime to zero if necessary  now that __kmp_avail_proc is set */
  if (!__kmp_env_blocktime && (__kmp_avail_proc > 0)) {
    KMP_DEBUG_ASSERT(__kmp_avail_proc > 0);
    if (__kmp_nth > __kmp_avail_proc) {
      __kmp_zero_bt = TRUE;
    }
  }

#endif /* KMP_ADJUST_BLOCKTIME */

  /* Create and start free agent threads here. */
  __kmp_create_free_agent_threads();

  /* we have finished middle initialization */
  TCW_SYNC_4(__kmp_init_middle, TRUE);

  KA_TRACE(10, ("__kmp_do_middle_initialize: exit\n"));
}

void __kmp_middle_initialize(void) {
  if (__kmp_init_middle) {
    return;
  }
  __kmp_acquire_bootstrap_lock(&__kmp_initz_lock);
  if (__kmp_init_middle) {
    __kmp_release_bootstrap_lock(&__kmp_initz_lock);
    return;
  }
  __kmp_do_middle_initialize();
  __kmp_release_bootstrap_lock(&__kmp_initz_lock);
}

void __kmp_parallel_initialize(void) {
  int gtid = __kmp_entry_gtid(); // this might be a new root

  /* synchronize parallel initialization (for sibling) */
  if (TCR_4(__kmp_init_parallel))
    return;
  __kmp_acquire_bootstrap_lock(&__kmp_initz_lock);
  if (TCR_4(__kmp_init_parallel)) {
    __kmp_release_bootstrap_lock(&__kmp_initz_lock);
    return;
  }

  /* TODO reinitialization after we have already shut down */
  if (TCR_4(__kmp_global.g.g_done)) {
    KA_TRACE(
        10,
        ("__kmp_parallel_initialize: attempt to init while shutting down\n"));
    __kmp_infinite_loop();
  }

  /* jc: The lock __kmp_initz_lock is already held, so calling
     __kmp_serial_initialize would cause a deadlock.  So we call
     __kmp_do_serial_initialize directly. */
  if (!__kmp_init_middle) {
    __kmp_do_middle_initialize();
  }
  __kmp_assign_root_init_mask();
  __kmp_resume_if_hard_paused();

  /* begin initialization */
  KA_TRACE(10, ("__kmp_parallel_initialize: enter\n"));
  KMP_ASSERT(KMP_UBER_GTID(gtid));

#if KMP_ARCH_X86 || KMP_ARCH_X86_64
  // Save the FP control regs.
  // Worker threads will set theirs to these values at thread startup.
  __kmp_store_x87_fpu_control_word(&__kmp_init_x87_fpu_control_word);
  __kmp_store_mxcsr(&__kmp_init_mxcsr);
  __kmp_init_mxcsr &= KMP_X86_MXCSR_MASK;
#endif /* KMP_ARCH_X86 || KMP_ARCH_X86_64 */

#if KMP_OS_UNIX
#if KMP_HANDLE_SIGNALS
  /*  must be after __kmp_serial_initialize  */
  __kmp_install_signals(TRUE);
#endif
#endif

  __kmp_suspend_initialize();

#if defined(USE_LOAD_BALANCE)
  if (__kmp_global.g.g_dynamic_mode == dynamic_default) {
    __kmp_global.g.g_dynamic_mode = dynamic_load_balance;
  }
#else
  if (__kmp_global.g.g_dynamic_mode == dynamic_default) {
    __kmp_global.g.g_dynamic_mode = dynamic_thread_limit;
  }
#endif

  if (__kmp_version) {
    __kmp_print_version_2();
  }

  /* we have finished parallel initialization */
  TCW_SYNC_4(__kmp_init_parallel, TRUE);

  KMP_MB();
  KA_TRACE(10, ("__kmp_parallel_initialize: exit\n"));

  __kmp_release_bootstrap_lock(&__kmp_initz_lock);
}

void __kmp_hidden_helper_initialize() {
  if (TCR_4(__kmp_init_hidden_helper))
    return;

  // __kmp_parallel_initialize is required before we initialize hidden helper
  if (!TCR_4(__kmp_init_parallel))
    __kmp_parallel_initialize();

  // Double check. Note that this double check should not be placed before
  // __kmp_parallel_initialize as it will cause dead lock.
  __kmp_acquire_bootstrap_lock(&__kmp_initz_lock);
  if (TCR_4(__kmp_init_hidden_helper)) {
    __kmp_release_bootstrap_lock(&__kmp_initz_lock);
    return;
  }

  // Set the count of hidden helper tasks to be executed to zero
  KMP_ATOMIC_ST_REL(&__kmp_unexecuted_hidden_helper_tasks, 0);

  // Set the global variable indicating that we're initializing hidden helper
  // team/threads
  TCW_SYNC_4(__kmp_init_hidden_helper_threads, TRUE);

  // Platform independent initialization
  __kmp_do_initialize_hidden_helper_threads();

  // Wait here for the finish of initialization of hidden helper teams
  __kmp_hidden_helper_threads_initz_wait();

  // We have finished hidden helper initialization
  TCW_SYNC_4(__kmp_init_hidden_helper, TRUE);

  __kmp_release_bootstrap_lock(&__kmp_initz_lock);
}

/* ------------------------------------------------------------------------ */

void __kmp_run_before_invoked_task(int gtid, int tid, kmp_info_t *this_thr,
                                   kmp_team_t *team) {
  kmp_disp_t *dispatch;

  KMP_MB();

  /* none of the threads have encountered any constructs, yet. */
  this_thr->th.th_local.this_construct = 0;
#if KMP_CACHE_MANAGE
  KMP_CACHE_PREFETCH(&this_thr->th.th_bar[bs_forkjoin_barrier].bb.b_arrived);
#endif /* KMP_CACHE_MANAGE */
  dispatch = (kmp_disp_t *)TCR_PTR(this_thr->th.th_dispatch);
  KMP_DEBUG_ASSERT(dispatch);
  KMP_DEBUG_ASSERT(team->t.t_dispatch);
  // KMP_DEBUG_ASSERT( this_thr->th.th_dispatch == &team->t.t_dispatch[
  // this_thr->th.th_info.ds.ds_tid ] );

  dispatch->th_disp_index = 0; /* reset the dispatch buffer counter */
  dispatch->th_doacross_buf_idx = 0; // reset doacross dispatch buffer counter
  if (__kmp_env_consistency_check)
    __kmp_push_parallel(gtid, team->t.t_ident);

  KMP_MB(); /* Flush all pending memory write invalidates.  */
}

void __kmp_run_after_invoked_task(int gtid, int tid, kmp_info_t *this_thr,
                                  kmp_team_t *team) {
  if (__kmp_env_consistency_check)
    __kmp_pop_parallel(gtid, team->t.t_ident);

  __kmp_finish_implicit_task(this_thr);
}

int __kmp_invoke_task_func(int gtid) {
  int rc;
  int tid = __kmp_tid_from_gtid(gtid);
  kmp_info_t *this_thr = __kmp_threads[gtid];
  kmp_team_t *team = this_thr->th.th_team;

  __kmp_run_before_invoked_task(gtid, tid, this_thr, team);
#if USE_ITT_BUILD
  if (__itt_stack_caller_create_ptr) {
    // inform ittnotify about entering user's code
    if (team->t.t_stack_id != NULL) {
      __kmp_itt_stack_callee_enter((__itt_caller)team->t.t_stack_id);
    } else {
      KMP_DEBUG_ASSERT(team->t.t_parent->t.t_stack_id != NULL);
      __kmp_itt_stack_callee_enter(
          (__itt_caller)team->t.t_parent->t.t_stack_id);
    }
  }
#endif /* USE_ITT_BUILD */
#if INCLUDE_SSC_MARKS
  SSC_MARK_INVOKING();
#endif

#if OMPT_SUPPORT
  void *dummy;
  void **exit_frame_p;
  ompt_data_t *my_task_data;
  ompt_data_t *my_parallel_data;
  int ompt_team_size;

  if (ompt_enabled.enabled) {
    exit_frame_p = &(team->t.t_implicit_task_taskdata[tid]
                         .ompt_task_info.frame.exit_frame.ptr);
  } else {
    exit_frame_p = &dummy;
  }

  my_task_data =
      &(team->t.t_implicit_task_taskdata[tid].ompt_task_info.task_data);
  my_parallel_data = &(team->t.ompt_team_info.parallel_data);
  if (ompt_enabled.ompt_callback_implicit_task) {
    ompt_team_size = team->t.t_nproc;
    ompt_callbacks.ompt_callback(ompt_callback_implicit_task)(
        ompt_scope_begin, my_parallel_data, my_task_data, ompt_team_size,
        __kmp_tid_from_gtid(gtid), ompt_task_implicit);
    OMPT_CUR_TASK_INFO(this_thr)->thread_num = __kmp_tid_from_gtid(gtid);
  }
#endif

#if KMP_STATS_ENABLED
  stats_state_e previous_state = KMP_GET_THREAD_STATE();
  if (previous_state == stats_state_e::TEAMS_REGION) {
    KMP_PUSH_PARTITIONED_TIMER(OMP_teams);
  } else {
    KMP_PUSH_PARTITIONED_TIMER(OMP_parallel);
  }
  KMP_SET_THREAD_STATE(IMPLICIT_TASK);
#endif

  rc = __kmp_invoke_microtask((microtask_t)TCR_SYNC_PTR(team->t.t_pkfn), gtid,
                              tid, (int)team->t.t_argc, (void **)team->t.t_argv
#if OMPT_SUPPORT
                              ,
                              exit_frame_p
#endif
  );
#if OMPT_SUPPORT
  *exit_frame_p = NULL;
  this_thr->th.ompt_thread_info.parallel_flags |= ompt_parallel_team;
#endif

#if KMP_STATS_ENABLED
  if (previous_state == stats_state_e::TEAMS_REGION) {
    KMP_SET_THREAD_STATE(previous_state);
  }
  KMP_POP_PARTITIONED_TIMER();
#endif

#if USE_ITT_BUILD
  if (__itt_stack_caller_create_ptr) {
    // inform ittnotify about leaving user's code
    if (team->t.t_stack_id != NULL) {
      __kmp_itt_stack_callee_leave((__itt_caller)team->t.t_stack_id);
    } else {
      KMP_DEBUG_ASSERT(team->t.t_parent->t.t_stack_id != NULL);
      __kmp_itt_stack_callee_leave(
          (__itt_caller)team->t.t_parent->t.t_stack_id);
    }
  }
#endif /* USE_ITT_BUILD */
  __kmp_run_after_invoked_task(gtid, tid, this_thr, team);

  return rc;
}

void __kmp_teams_master(int gtid) {
  // This routine is called by all primary threads in teams construct
  kmp_info_t *thr = __kmp_threads[gtid];
  kmp_team_t *team = thr->th.th_team;
  ident_t *loc = team->t.t_ident;
  thr->th.th_set_nproc = thr->th.th_teams_size.nth;
  KMP_DEBUG_ASSERT(thr->th.th_teams_microtask);
  KMP_DEBUG_ASSERT(thr->th.th_set_nproc);
  KA_TRACE(20, ("__kmp_teams_master: T#%d, Tid %d, microtask %p\n", gtid,
                __kmp_tid_from_gtid(gtid), thr->th.th_teams_microtask));

  // This thread is a new CG root.  Set up the proper variables.
  kmp_cg_root_t *tmp = (kmp_cg_root_t *)__kmp_allocate(sizeof(kmp_cg_root_t));
  tmp->cg_root = thr; // Make thr the CG root
  // Init to thread limit stored when league primary threads were forked
  tmp->cg_thread_limit = thr->th.th_current_task->td_icvs.thread_limit;
  tmp->cg_nthreads = 1; // Init counter to one active thread, this one
  KA_TRACE(100, ("__kmp_teams_master: Thread %p created node %p and init"
                 " cg_nthreads to 1\n",
                 thr, tmp));
  tmp->up = thr->th.th_cg_roots;
  thr->th.th_cg_roots = tmp;

// Launch league of teams now, but not let workers execute
// (they hang on fork barrier until next parallel)
#if INCLUDE_SSC_MARKS
  SSC_MARK_FORKING();
#endif
  __kmp_fork_call(loc, gtid, fork_context_intel, team->t.t_argc,
                  (microtask_t)thr->th.th_teams_microtask, // "wrapped" task
                  VOLATILE_CAST(launch_t) __kmp_invoke_task_func, NULL);
#if INCLUDE_SSC_MARKS
  SSC_MARK_JOINING();
#endif
  // If the team size was reduced from the limit, set it to the new size
  if (thr->th.th_team_nproc < thr->th.th_teams_size.nth)
    thr->th.th_teams_size.nth = thr->th.th_team_nproc;
  // AC: last parameter "1" eliminates join barrier which won't work because
  // worker threads are in a fork barrier waiting for more parallel regions
  __kmp_join_call(loc, gtid
#if OMPT_SUPPORT
                  ,
                  fork_context_intel
#endif
                  ,
                  1);
}

int __kmp_invoke_teams_master(int gtid) {
  kmp_info_t *this_thr = __kmp_threads[gtid];
  kmp_team_t *team = this_thr->th.th_team;
#if KMP_DEBUG
  if (!__kmp_threads[gtid]->th.th_team->t.t_serialized)
    KMP_DEBUG_ASSERT((void *)__kmp_threads[gtid]->th.th_team->t.t_pkfn ==
                     (void *)__kmp_teams_master);
#endif
  __kmp_run_before_invoked_task(gtid, 0, this_thr, team);
#if OMPT_SUPPORT
  int tid = __kmp_tid_from_gtid(gtid);
  ompt_data_t *task_data =
      &team->t.t_implicit_task_taskdata[tid].ompt_task_info.task_data;
  ompt_data_t *parallel_data = &team->t.ompt_team_info.parallel_data;
  if (ompt_enabled.ompt_callback_implicit_task) {
    ompt_callbacks.ompt_callback(ompt_callback_implicit_task)(
        ompt_scope_begin, parallel_data, task_data, team->t.t_nproc, tid,
        ompt_task_initial);
    OMPT_CUR_TASK_INFO(this_thr)->thread_num = tid;
  }
#endif
  __kmp_teams_master(gtid);
#if OMPT_SUPPORT
  this_thr->th.ompt_thread_info.parallel_flags |= ompt_parallel_league;
#endif
  __kmp_run_after_invoked_task(gtid, 0, this_thr, team);
  return 1;
}

/* this sets the requested number of threads for the next parallel region
   encountered by this team. since this should be enclosed in the forkjoin
   critical section it should avoid race conditions with asymmetrical nested
   parallelism */

void __kmp_push_num_threads(ident_t *id, int gtid, int num_threads) {
  kmp_info_t *thr = __kmp_threads[gtid];

  if (num_threads > 0)
    thr->th.th_set_nproc = num_threads;
}

static void __kmp_push_thread_limit(kmp_info_t *thr, int num_teams,
                                    int num_threads) {
  KMP_DEBUG_ASSERT(thr);
  // Remember the number of threads for inner parallel regions
  if (!TCR_4(__kmp_init_middle))
    __kmp_middle_initialize(); // get internal globals calculated
  __kmp_assign_root_init_mask();
  KMP_DEBUG_ASSERT(__kmp_avail_proc);
  KMP_DEBUG_ASSERT(__kmp_dflt_team_nth);

  if (num_threads == 0) {
    if (__kmp_teams_thread_limit > 0) {
      num_threads = __kmp_teams_thread_limit;
    } else {
      num_threads = __kmp_avail_proc / num_teams;
    }
    // adjust num_threads w/o warning as it is not user setting
    // num_threads = min(num_threads, nthreads-var, thread-limit-var)
    // no thread_limit clause specified -  do not change thread-limit-var ICV
    if (num_threads > __kmp_dflt_team_nth) {
      num_threads = __kmp_dflt_team_nth; // honor nthreads-var ICV
    }
    if (num_threads > thr->th.th_current_task->td_icvs.thread_limit) {
      num_threads = thr->th.th_current_task->td_icvs.thread_limit;
    } // prevent team size to exceed thread-limit-var
    if (num_teams * num_threads > __kmp_teams_max_nth) {
      num_threads = __kmp_teams_max_nth / num_teams;
    }
    if (num_threads == 0) {
      num_threads = 1;
    }
  } else {
    // This thread will be the primary thread of the league primary threads
    // Store new thread limit; old limit is saved in th_cg_roots list
    thr->th.th_current_task->td_icvs.thread_limit = num_threads;
    // num_threads = min(num_threads, nthreads-var)
    if (num_threads > __kmp_dflt_team_nth) {
      num_threads = __kmp_dflt_team_nth; // honor nthreads-var ICV
    }
    if (num_teams * num_threads > __kmp_teams_max_nth) {
      int new_threads = __kmp_teams_max_nth / num_teams;
      if (new_threads == 0) {
        new_threads = 1;
      }
      if (new_threads != num_threads) {
        if (!__kmp_reserve_warn) { // user asked for too many threads
          __kmp_reserve_warn = 1; // conflicts with KMP_TEAMS_THREAD_LIMIT
          __kmp_msg(kmp_ms_warning,
                    KMP_MSG(CantFormThrTeam, num_threads, new_threads),
                    KMP_HNT(Unset_ALL_THREADS), __kmp_msg_null);
        }
      }
      num_threads = new_threads;
    }
  }
  thr->th.th_teams_size.nth = num_threads;
}

/* this sets the requested number of teams for the teams region and/or
   the number of threads for the next parallel region encountered  */
void __kmp_push_num_teams(ident_t *id, int gtid, int num_teams,
                          int num_threads) {
  kmp_info_t *thr = __kmp_threads[gtid];
  KMP_DEBUG_ASSERT(num_teams >= 0);
  KMP_DEBUG_ASSERT(num_threads >= 0);

  if (num_teams == 0) {
    if (__kmp_nteams > 0) {
      num_teams = __kmp_nteams;
    } else {
      num_teams = 1; // default number of teams is 1.
    }
  }
  if (num_teams > __kmp_teams_max_nth) { // if too many teams requested?
    if (!__kmp_reserve_warn) {
      __kmp_reserve_warn = 1;
      __kmp_msg(kmp_ms_warning,
                KMP_MSG(CantFormThrTeam, num_teams, __kmp_teams_max_nth),
                KMP_HNT(Unset_ALL_THREADS), __kmp_msg_null);
    }
    num_teams = __kmp_teams_max_nth;
  }
  // Set number of teams (number of threads in the outer "parallel" of the
  // teams)
  thr->th.th_set_nproc = thr->th.th_teams_size.nteams = num_teams;

  __kmp_push_thread_limit(thr, num_teams, num_threads);
}

/* This sets the requested number of teams for the teams region and/or
   the number of threads for the next parallel region encountered  */
void __kmp_push_num_teams_51(ident_t *id, int gtid, int num_teams_lb,
                             int num_teams_ub, int num_threads) {
  kmp_info_t *thr = __kmp_threads[gtid];
  KMP_DEBUG_ASSERT(num_teams_lb >= 0 && num_teams_ub >= 0);
  KMP_DEBUG_ASSERT(num_teams_ub >= num_teams_lb);
  KMP_DEBUG_ASSERT(num_threads >= 0);

  if (num_teams_lb > num_teams_ub) {
    __kmp_fatal(KMP_MSG(FailedToCreateTeam, num_teams_lb, num_teams_ub),
                KMP_HNT(SetNewBound, __kmp_teams_max_nth), __kmp_msg_null);
  }

  int num_teams = 1; // defalt number of teams is 1.

  if (num_teams_lb == 0 && num_teams_ub > 0)
    num_teams_lb = num_teams_ub;

  if (num_teams_lb == 0 && num_teams_ub == 0) { // no num_teams clause
    num_teams = (__kmp_nteams > 0) ? __kmp_nteams : num_teams;
    if (num_teams > __kmp_teams_max_nth) {
      if (!__kmp_reserve_warn) {
        __kmp_reserve_warn = 1;
        __kmp_msg(kmp_ms_warning,
                  KMP_MSG(CantFormThrTeam, num_teams, __kmp_teams_max_nth),
                  KMP_HNT(Unset_ALL_THREADS), __kmp_msg_null);
      }
      num_teams = __kmp_teams_max_nth;
    }
  } else if (num_teams_lb == num_teams_ub) { // requires exact number of teams
    num_teams = num_teams_ub;
  } else { // num_teams_lb <= num_teams <= num_teams_ub
    if (num_threads == 0) {
      if (num_teams_ub > __kmp_teams_max_nth) {
        num_teams = num_teams_lb;
      } else {
        num_teams = num_teams_ub;
      }
    } else {
      num_teams = (num_threads > __kmp_teams_max_nth)
                      ? num_teams
                      : __kmp_teams_max_nth / num_threads;
      if (num_teams < num_teams_lb) {
        num_teams = num_teams_lb;
      } else if (num_teams > num_teams_ub) {
        num_teams = num_teams_ub;
      }
    }
  }
  // Set number of teams (number of threads in the outer "parallel" of the
  // teams)
  thr->th.th_set_nproc = thr->th.th_teams_size.nteams = num_teams;

  __kmp_push_thread_limit(thr, num_teams, num_threads);
}

// Set the proc_bind var to use in the following parallel region.
void __kmp_push_proc_bind(ident_t *id, int gtid, kmp_proc_bind_t proc_bind) {
  kmp_info_t *thr = __kmp_threads[gtid];
  thr->th.th_set_proc_bind = proc_bind;
}

/* Launch the worker threads into the microtask. */

void __kmp_internal_fork(ident_t *id, int gtid, kmp_team_t *team) {
  kmp_info_t *this_thr = __kmp_threads[gtid];

#ifdef KMP_DEBUG
  int f;
#endif /* KMP_DEBUG */

  KMP_DEBUG_ASSERT(team);
  KMP_DEBUG_ASSERT(this_thr->th.th_team == team);
  KMP_ASSERT(KMP_MASTER_GTID(gtid));
  KMP_MB(); /* Flush all pending memory write invalidates.  */

  team->t.t_construct = 0; /* no single directives seen yet */
  team->t.t_ordered.dt.t_value =
      0; /* thread 0 enters the ordered section first */

  /* Reset the identifiers on the dispatch buffer */
  KMP_DEBUG_ASSERT(team->t.t_disp_buffer);
  if (team->t.t_max_nproc > 1) {
    int i;
    for (i = 0; i < __kmp_dispatch_num_buffers; ++i) {
      team->t.t_disp_buffer[i].buffer_index = i;
      team->t.t_disp_buffer[i].doacross_buf_idx = i;
    }
  } else {
    team->t.t_disp_buffer[0].buffer_index = 0;
    team->t.t_disp_buffer[0].doacross_buf_idx = 0;
  }

  KMP_MB(); /* Flush all pending memory write invalidates.  */
  KMP_ASSERT(this_thr->th.th_team == team);

#ifdef KMP_DEBUG
  for (f = 0; f < team->t.t_nproc; f++) {
    KMP_DEBUG_ASSERT(team->t.t_threads[f] &&
                     team->t.t_threads[f]->th.th_team_nproc == team->t.t_nproc);
  }
#endif /* KMP_DEBUG */

  /* release the worker threads so they may begin working */
  __kmp_fork_barrier(gtid, 0);
}

void __kmp_internal_join(ident_t *id, int gtid, kmp_team_t *team) {
  kmp_info_t *this_thr = __kmp_threads[gtid];

  KMP_DEBUG_ASSERT(team);
  KMP_DEBUG_ASSERT(this_thr->th.th_team == team);
  KMP_ASSERT(KMP_MASTER_GTID(gtid));
  KMP_MB(); /* Flush all pending memory write invalidates.  */

  /* Join barrier after fork */

#ifdef KMP_DEBUG
  if (__kmp_threads[gtid] &&
      __kmp_threads[gtid]->th.th_team_nproc != team->t.t_nproc) {
    __kmp_printf("GTID: %d, __kmp_threads[%d]=%p\n", gtid, gtid,
                 __kmp_threads[gtid]);
    __kmp_printf("__kmp_threads[%d]->th.th_team_nproc=%d, TEAM: %p, "
                 "team->t.t_nproc=%d\n",
                 gtid, __kmp_threads[gtid]->th.th_team_nproc, team,
                 team->t.t_nproc);
    __kmp_print_structure();
  }
  KMP_DEBUG_ASSERT(__kmp_threads[gtid] &&
                   __kmp_threads[gtid]->th.th_team_nproc == team->t.t_nproc);
#endif /* KMP_DEBUG */

  __kmp_join_barrier(gtid); /* wait for everyone */
#if OMPT_SUPPORT
  if (ompt_enabled.enabled &&
      this_thr->th.ompt_thread_info.state == ompt_state_wait_barrier_implicit) {
    int ds_tid = this_thr->th.th_info.ds.ds_tid;
    ompt_data_t *task_data = OMPT_CUR_TASK_DATA(this_thr);
    this_thr->th.ompt_thread_info.state = ompt_state_overhead;
#if OMPT_OPTIONAL
    void *codeptr = NULL;
    if (KMP_MASTER_TID(ds_tid) &&
        (ompt_callbacks.ompt_callback(ompt_callback_sync_region_wait) ||
         ompt_callbacks.ompt_callback(ompt_callback_sync_region)))
      codeptr = OMPT_CUR_TEAM_INFO(this_thr)->master_return_address;

    if (ompt_enabled.ompt_callback_sync_region_wait) {
      ompt_callbacks.ompt_callback(ompt_callback_sync_region_wait)(
          ompt_sync_region_barrier_implicit, ompt_scope_end, NULL, task_data,
          codeptr);
    }
    if (ompt_enabled.ompt_callback_sync_region) {
      ompt_callbacks.ompt_callback(ompt_callback_sync_region)(
          ompt_sync_region_barrier_implicit, ompt_scope_end, NULL, task_data,
          codeptr);
    }
#endif
    if (!KMP_MASTER_TID(ds_tid) && ompt_enabled.ompt_callback_implicit_task) {
      ompt_callbacks.ompt_callback(ompt_callback_implicit_task)(
          ompt_scope_end, NULL, task_data, 0, ds_tid,
          ompt_task_implicit); // TODO: Can this be ompt_task_initial?
    }
  }
#endif

  KMP_MB(); /* Flush all pending memory write invalidates.  */
  KMP_ASSERT(this_thr->th.th_team == team);
}

/* ------------------------------------------------------------------------ */

#ifdef USE_LOAD_BALANCE

// Return the worker threads actively spinning in the hot team, if we
// are at the outermost level of parallelism.  Otherwise, return 0.
static int __kmp_active_hot_team_nproc(kmp_root_t *root) {
  int i;
  int retval;
  kmp_team_t *hot_team;

  if (root->r.r_active) {
    return 0;
  }
  hot_team = root->r.r_hot_team;
  if (__kmp_dflt_blocktime == KMP_MAX_BLOCKTIME) {
    return hot_team->t.t_nproc - 1; // Don't count primary thread
  }

  // Skip the primary thread - it is accounted for elsewhere.
  retval = 0;
  for (i = 1; i < hot_team->t.t_nproc; i++) {
    if (hot_team->t.t_threads[i]->th.th_active) {
      retval++;
    }
  }
  return retval;
}

// Perform an automatic adjustment to the number of
// threads used by the next parallel region.
static int __kmp_load_balance_nproc(kmp_root_t *root, int set_nproc) {
  int retval;
  int pool_active;
  int hot_team_active;
  int team_curr_active;
  int system_active;

  KB_TRACE(20, ("__kmp_load_balance_nproc: called root:%p set_nproc:%d\n", root,
                set_nproc));
  KMP_DEBUG_ASSERT(root);
  KMP_DEBUG_ASSERT(root->r.r_root_team->t.t_threads[0]
                       ->th.th_current_task->td_icvs.dynamic == TRUE);
  KMP_DEBUG_ASSERT(set_nproc > 1);

  if (set_nproc == 1) {
    KB_TRACE(20, ("__kmp_load_balance_nproc: serial execution.\n"));
    return 1;
  }

  // Threads that are active in the thread pool, active in the hot team for this
  // particular root (if we are at the outer par level), and the currently
  // executing thread (to become the primary thread) are available to add to the
  // new team, but are currently contributing to the system load, and must be
  // accounted for.
  pool_active = __kmp_thread_pool_active_nth;
  hot_team_active = __kmp_active_hot_team_nproc(root);
  team_curr_active = pool_active + hot_team_active + 1;

  // Check the system load.
  system_active = __kmp_get_load_balance(__kmp_avail_proc + team_curr_active);
  KB_TRACE(30, ("__kmp_load_balance_nproc: system active = %d pool active = %d "
                "hot team active = %d\n",
                system_active, pool_active, hot_team_active));

  if (system_active < 0) {
    // There was an error reading the necessary info from /proc, so use the
    // thread limit algorithm instead. Once we set __kmp_global.g.g_dynamic_mode
    // = dynamic_thread_limit, we shouldn't wind up getting back here.
    __kmp_global.g.g_dynamic_mode = dynamic_thread_limit;
    KMP_WARNING(CantLoadBalUsing, "KMP_DYNAMIC_MODE=thread limit");

    // Make this call behave like the thread limit algorithm.
    retval = __kmp_avail_proc - __kmp_nth +
             (root->r.r_active ? 1 : root->r.r_hot_team->t.t_nproc);
    if (retval > set_nproc) {
      retval = set_nproc;
    }
    if (retval < KMP_MIN_NTH) {
      retval = KMP_MIN_NTH;
    }

    KB_TRACE(20, ("__kmp_load_balance_nproc: thread limit exit. retval:%d\n",
                  retval));
    return retval;
  }

  // There is a slight delay in the load balance algorithm in detecting new
  // running procs. The real system load at this instant should be at least as
  // large as the #active omp thread that are available to add to the team.
  if (system_active < team_curr_active) {
    system_active = team_curr_active;
  }
  retval = __kmp_avail_proc - system_active + team_curr_active;
  if (retval > set_nproc) {
    retval = set_nproc;
  }
  if (retval < KMP_MIN_NTH) {
    retval = KMP_MIN_NTH;
  }

  KB_TRACE(20, ("__kmp_load_balance_nproc: exit. retval:%d\n", retval));
  return retval;
} // __kmp_load_balance_nproc()

#endif /* USE_LOAD_BALANCE */

/* ------------------------------------------------------------------------ */

/* NOTE: this is called with the __kmp_init_lock held */
void __kmp_cleanup(void) {
  int f;

  KA_TRACE(10, ("__kmp_cleanup: enter\n"));

  if (TCR_4(__kmp_init_parallel)) {
#if KMP_HANDLE_SIGNALS
    __kmp_remove_signals();
#endif
    TCW_4(__kmp_init_parallel, FALSE);
  }

  if (TCR_4(__kmp_init_middle)) {
#if KMP_AFFINITY_SUPPORTED
    __kmp_affinity_uninitialize();
#endif /* KMP_AFFINITY_SUPPORTED */
    __kmp_cleanup_hierarchy();
    TCW_4(__kmp_init_middle, FALSE);
  }

  KA_TRACE(10, ("__kmp_cleanup: go serial cleanup\n"));

  if (__kmp_init_serial) {
    __kmp_runtime_destroy();
    __kmp_init_serial = FALSE;
  }

  __kmp_cleanup_threadprivate_caches();

  for (f = 0; f < __kmp_threads_capacity; f++) {
    if (__kmp_root[f] != NULL) {
      __kmp_free(__kmp_root[f]);
      __kmp_root[f] = NULL;
    }
  }
  __kmp_free(__kmp_threads);
  // __kmp_threads and __kmp_root were allocated at once, as single block, so
  // there is no need in freeing __kmp_root.
  __kmp_threads = NULL;
  __kmp_root = NULL;
  __kmp_threads_capacity = 0;

#if KMP_USE_DYNAMIC_LOCK
  __kmp_cleanup_indirect_user_locks();
#else
  __kmp_cleanup_user_locks();
#endif
#if OMPD_SUPPORT
  if (ompd_state) {
    __kmp_free(ompd_env_block);
    ompd_env_block = NULL;
    ompd_env_block_size = 0;
  }
#endif

#if KMP_AFFINITY_SUPPORTED
  KMP_INTERNAL_FREE(CCAST(char *, __kmp_cpuinfo_file));
  __kmp_cpuinfo_file = NULL;
#endif /* KMP_AFFINITY_SUPPORTED */

#if KMP_USE_ADAPTIVE_LOCKS
#if KMP_DEBUG_ADAPTIVE_LOCKS
  __kmp_print_speculative_stats();
#endif
#endif
  KMP_INTERNAL_FREE(__kmp_nested_nth.nth);
  __kmp_nested_nth.nth = NULL;
  __kmp_nested_nth.size = 0;
  __kmp_nested_nth.used = 0;
  KMP_INTERNAL_FREE(__kmp_nested_proc_bind.bind_types);
  __kmp_nested_proc_bind.bind_types = NULL;
  __kmp_nested_proc_bind.size = 0;
  __kmp_nested_proc_bind.used = 0;
  if (__kmp_affinity_format) {
    KMP_INTERNAL_FREE(__kmp_affinity_format);
    __kmp_affinity_format = NULL;
  }

  __kmp_i18n_catclose();

#if KMP_USE_HIER_SCHED
  __kmp_hier_scheds.deallocate();
#endif

#if KMP_STATS_ENABLED
  __kmp_stats_fini();
#endif

  KA_TRACE(10, ("__kmp_cleanup: exit\n"));
}

/* ------------------------------------------------------------------------ */

int __kmp_ignore_mppbeg(void) {
  char *env;

  if ((env = getenv("KMP_IGNORE_MPPBEG")) != NULL) {
    if (__kmp_str_match_false(env))
      return FALSE;
  }
  // By default __kmpc_begin() is no-op.
  return TRUE;
}

int __kmp_ignore_mppend(void) {
  char *env;

  if ((env = getenv("KMP_IGNORE_MPPEND")) != NULL) {
    if (__kmp_str_match_false(env))
      return FALSE;
  }
  // By default __kmpc_end() is no-op.
  return TRUE;
}

void __kmp_internal_begin(void) {
  int gtid;
  kmp_root_t *root;

  /* this is a very important step as it will register new sibling threads
     and assign these new uber threads a new gtid */
  gtid = __kmp_entry_gtid();
  root = __kmp_threads[gtid]->th.th_root;
  KMP_ASSERT(KMP_UBER_GTID(gtid));

  if (root->r.r_begin)
    return;
  __kmp_acquire_lock(&root->r.r_begin_lock, gtid);
  if (root->r.r_begin) {
    __kmp_release_lock(&root->r.r_begin_lock, gtid);
    return;
  }

  root->r.r_begin = TRUE;

  __kmp_release_lock(&root->r.r_begin_lock, gtid);
}

/* ------------------------------------------------------------------------ */

void __kmp_user_set_library(enum library_type arg) {
  int gtid;
  kmp_root_t *root;
  kmp_info_t *thread;

  /* first, make sure we are initialized so we can get our gtid */

  gtid = __kmp_entry_gtid();
  thread = __kmp_threads[gtid];

  root = thread->th.th_root;

  KA_TRACE(20, ("__kmp_user_set_library: enter T#%d, arg: %d, %d\n", gtid, arg,
                library_serial));
  if (root->r.r_in_parallel) { /* Must be called in serial section of top-level
                                  thread */
    KMP_WARNING(SetLibraryIncorrectCall);
    return;
  }

  switch (arg) {
  case library_serial:
    thread->th.th_set_nproc = 0;
    set__nproc(thread, 1);
    break;
  case library_turnaround:
    thread->th.th_set_nproc = 0;
    set__nproc(thread, __kmp_dflt_team_nth ? __kmp_dflt_team_nth
                                           : __kmp_dflt_team_nth_ub);
    break;
  case library_throughput:
    thread->th.th_set_nproc = 0;
    set__nproc(thread, __kmp_dflt_team_nth ? __kmp_dflt_team_nth
                                           : __kmp_dflt_team_nth_ub);
    break;
  default:
    KMP_FATAL(UnknownLibraryType, arg);
  }

  __kmp_aux_set_library(arg);
}

void __kmp_aux_set_stacksize(size_t arg) {
  if (!__kmp_init_serial)
    __kmp_serial_initialize();

#if KMP_OS_DARWIN
  if (arg & (0x1000 - 1)) {
    arg &= ~(0x1000 - 1);
    if (arg + 0x1000) /* check for overflow if we round up */
      arg += 0x1000;
  }
#endif
  __kmp_acquire_bootstrap_lock(&__kmp_initz_lock);

  /* only change the default stacksize before the first parallel region */
  if (!TCR_4(__kmp_init_parallel)) {
    size_t value = arg; /* argument is in bytes */

    if (value < __kmp_sys_min_stksize)
      value = __kmp_sys_min_stksize;
    else if (value > KMP_MAX_STKSIZE)
      value = KMP_MAX_STKSIZE;

    __kmp_stksize = value;

    __kmp_env_stksize = TRUE; /* was KMP_STACKSIZE specified? */
  }

  __kmp_release_bootstrap_lock(&__kmp_initz_lock);
}

/* set the behaviour of the runtime library */
/* TODO this can cause some odd behaviour with sibling parallelism... */
void __kmp_aux_set_library(enum library_type arg) {
  __kmp_library = arg;

  switch (__kmp_library) {
  case library_serial: {
    KMP_INFORM(LibraryIsSerial);
  } break;
  case library_turnaround:
    if (__kmp_use_yield == 1 && !__kmp_use_yield_exp_set)
      __kmp_use_yield = 2; // only yield when oversubscribed
    break;
  case library_throughput:
    if (__kmp_dflt_blocktime == KMP_MAX_BLOCKTIME)
      __kmp_dflt_blocktime = 200;
    break;
  default:
    KMP_FATAL(UnknownLibraryType, arg);
  }
}

/* Getting team information common for all team API */
// Returns NULL if not in teams construct
static kmp_team_t *__kmp_aux_get_team_info(int &teams_serialized) {
  kmp_info_t *thr = __kmp_entry_thread();
  teams_serialized = 0;
  if (thr->th.th_teams_microtask) {
    kmp_team_t *team = thr->th.th_team;
    int tlevel = thr->th.th_teams_level; // the level of the teams construct
    int ii = team->t.t_level;
    teams_serialized = team->t.t_serialized;
    int level = tlevel + 1;
    KMP_DEBUG_ASSERT(ii >= tlevel);
    while (ii > level) {
      for (teams_serialized = team->t.t_serialized;
           (teams_serialized > 0) && (ii > level); teams_serialized--, ii--) {
      }
      if (team->t.t_serialized && (!teams_serialized)) {
        team = team->t.t_parent;
        continue;
      }
      if (ii > level) {
        team = team->t.t_parent;
        ii--;
      }
    }
    return team;
  }
  return NULL;
}

int __kmp_aux_get_team_num() {
  int serialized;
  kmp_team_t *team = __kmp_aux_get_team_info(serialized);
  if (team) {
    if (serialized > 1) {
      return 0; // teams region is serialized ( 1 team of 1 thread ).
    } else {
      return team->t.t_master_tid;
    }
  }
  return 0;
}

int __kmp_aux_get_num_teams() {
  int serialized;
  kmp_team_t *team = __kmp_aux_get_team_info(serialized);
  if (team) {
    if (serialized > 1) {
      return 1;
    } else {
      return team->t.t_parent->t.t_nproc;
    }
  }
  return 1;
}

/* ------------------------------------------------------------------------ */

/*
 * Affinity Format Parser
 *
 * Field is in form of: %[[[0].]size]type
 * % and type are required (%% means print a literal '%')
 * type is either single char or long name surrounded by {},
 * e.g., N or {num_threads}
 * 0 => leading zeros
 * . => right justified when size is specified
 * by default output is left justified
 * size is the *minimum* field length
 * All other characters are printed as is
 *
 * Available field types:
 * L {thread_level}      - omp_get_level()
 * n {thread_num}        - omp_get_thread_num()
 * h {host}              - name of host machine
 * P {process_id}        - process id (integer)
 * T {thread_identifier} - native thread identifier (integer)
 * N {num_threads}       - omp_get_num_threads()
 * A {ancestor_tnum}     - omp_get_ancestor_thread_num(omp_get_level()-1)
 * a {thread_affinity}   - comma separated list of integers or integer ranges
 *                         (values of affinity mask)
 *
 * Implementation-specific field types can be added
 * If a type is unknown, print "undefined"
 */

// Structure holding the short name, long name, and corresponding data type
// for snprintf.  A table of these will represent the entire valid keyword
// field types.
typedef struct kmp_affinity_format_field_t {
  char short_name; // from spec e.g., L -> thread level
  const char *long_name; // from spec thread_level -> thread level
  char field_format; // data type for snprintf (typically 'd' or 's'
  // for integer or string)
} kmp_affinity_format_field_t;

static const kmp_affinity_format_field_t __kmp_affinity_format_table[] = {
#if KMP_AFFINITY_SUPPORTED
    {'A', "thread_affinity", 's'},
#endif
    {'t', "team_num", 'd'},
    {'T', "num_teams", 'd'},
    {'L', "nesting_level", 'd'},
    {'n', "thread_num", 'd'},
    {'N', "num_threads", 'd'},
    {'a', "ancestor_tnum", 'd'},
    {'H', "host", 's'},
    {'P', "process_id", 'd'},
    {'i', "native_thread_id", 'd'}};

// Return the number of characters it takes to hold field
static int __kmp_aux_capture_affinity_field(int gtid, const kmp_info_t *th,
                                            const char **ptr,
                                            kmp_str_buf_t *field_buffer) {
  int rc, format_index, field_value;
  const char *width_left, *width_right;
  bool pad_zeros, right_justify, parse_long_name, found_valid_name;
  static const int FORMAT_SIZE = 20;
  char format[FORMAT_SIZE] = {0};
  char absolute_short_name = 0;

  KMP_DEBUG_ASSERT(gtid >= 0);
  KMP_DEBUG_ASSERT(th);
  KMP_DEBUG_ASSERT(**ptr == '%');
  KMP_DEBUG_ASSERT(field_buffer);

  __kmp_str_buf_clear(field_buffer);

  // Skip the initial %
  (*ptr)++;

  // Check for %% first
  if (**ptr == '%') {
    __kmp_str_buf_cat(field_buffer, "%", 1);
    (*ptr)++; // skip over the second %
    return 1;
  }

  // Parse field modifiers if they are present
  pad_zeros = false;
  if (**ptr == '0') {
    pad_zeros = true;
    (*ptr)++; // skip over 0
  }
  right_justify = false;
  if (**ptr == '.') {
    right_justify = true;
    (*ptr)++; // skip over .
  }
  // Parse width of field: [width_left, width_right)
  width_left = width_right = NULL;
  if (**ptr >= '0' && **ptr <= '9') {
    width_left = *ptr;
    SKIP_DIGITS(*ptr);
    width_right = *ptr;
  }

  // Create the format for KMP_SNPRINTF based on flags parsed above
  format_index = 0;
  format[format_index++] = '%';
  if (!right_justify)
    format[format_index++] = '-';
  if (pad_zeros)
    format[format_index++] = '0';
  if (width_left && width_right) {
    int i = 0;
    // Only allow 8 digit number widths.
    // This also prevents overflowing format variable
    while (i < 8 && width_left < width_right) {
      format[format_index++] = *width_left;
      width_left++;
      i++;
    }
  }

  // Parse a name (long or short)
  // Canonicalize the name into absolute_short_name
  found_valid_name = false;
  parse_long_name = (**ptr == '{');
  if (parse_long_name)
    (*ptr)++; // skip initial left brace
  for (size_t i = 0; i < sizeof(__kmp_affinity_format_table) /
                             sizeof(__kmp_affinity_format_table[0]);
       ++i) {
    char short_name = __kmp_affinity_format_table[i].short_name;
    const char *long_name = __kmp_affinity_format_table[i].long_name;
    char field_format = __kmp_affinity_format_table[i].field_format;
    if (parse_long_name) {
      size_t length = KMP_STRLEN(long_name);
      if (strncmp(*ptr, long_name, length) == 0) {
        found_valid_name = true;
        (*ptr) += length; // skip the long name
      }
    } else if (**ptr == short_name) {
      found_valid_name = true;
      (*ptr)++; // skip the short name
    }
    if (found_valid_name) {
      format[format_index++] = field_format;
      format[format_index++] = '\0';
      absolute_short_name = short_name;
      break;
    }
  }
  if (parse_long_name) {
    if (**ptr != '}') {
      absolute_short_name = 0;
    } else {
      (*ptr)++; // skip over the right brace
    }
  }

  // Attempt to fill the buffer with the requested
  // value using snprintf within __kmp_str_buf_print()
  switch (absolute_short_name) {
  case 't':
    rc = __kmp_str_buf_print(field_buffer, format, __kmp_aux_get_team_num());
    break;
  case 'T':
    rc = __kmp_str_buf_print(field_buffer, format, __kmp_aux_get_num_teams());
    break;
  case 'L':
    rc = __kmp_str_buf_print(field_buffer, format, th->th.th_team->t.t_level);
    break;
  case 'n':
    rc = __kmp_str_buf_print(field_buffer, format, __kmp_tid_from_gtid(gtid));
    break;
  case 'H': {
    static const int BUFFER_SIZE = 256;
    char buf[BUFFER_SIZE];
    __kmp_expand_host_name(buf, BUFFER_SIZE);
    rc = __kmp_str_buf_print(field_buffer, format, buf);
  } break;
  case 'P':
    rc = __kmp_str_buf_print(field_buffer, format, getpid());
    break;
  case 'i':
    rc = __kmp_str_buf_print(field_buffer, format, __kmp_gettid());
    break;
  case 'N':
    rc = __kmp_str_buf_print(field_buffer, format, th->th.th_team->t.t_nproc);
    break;
  case 'a':
    field_value =
        __kmp_get_ancestor_thread_num(gtid, th->th.th_team->t.t_level - 1);
    rc = __kmp_str_buf_print(field_buffer, format, field_value);
    break;
#if KMP_AFFINITY_SUPPORTED
  case 'A': {
    kmp_str_buf_t buf;
    __kmp_str_buf_init(&buf);
    __kmp_affinity_str_buf_mask(&buf, th->th.th_affin_mask);
    rc = __kmp_str_buf_print(field_buffer, format, buf.str);
    __kmp_str_buf_free(&buf);
  } break;
#endif
  default:
    // According to spec, If an implementation does not have info for field
    // type, then "undefined" is printed
    rc = __kmp_str_buf_print(field_buffer, "%s", "undefined");
    // Skip the field
    if (parse_long_name) {
      SKIP_TOKEN(*ptr);
      if (**ptr == '}')
        (*ptr)++;
    } else {
      (*ptr)++;
    }
  }

  KMP_ASSERT(format_index <= FORMAT_SIZE);
  return rc;
}

/*
 * Return number of characters needed to hold the affinity string
 * (not including null byte character)
 * The resultant string is printed to buffer, which the caller can then
 * handle afterwards
 */
size_t __kmp_aux_capture_affinity(int gtid, const char *format,
                                  kmp_str_buf_t *buffer) {
  const char *parse_ptr;
  size_t retval;
  const kmp_info_t *th;
  kmp_str_buf_t field;

  KMP_DEBUG_ASSERT(buffer);
  KMP_DEBUG_ASSERT(gtid >= 0);

  __kmp_str_buf_init(&field);
  __kmp_str_buf_clear(buffer);

  th = __kmp_threads[gtid];
  retval = 0;

  // If format is NULL or zero-length string, then we use
  // affinity-format-var ICV
  parse_ptr = format;
  if (parse_ptr == NULL || *parse_ptr == '\0') {
    parse_ptr = __kmp_affinity_format;
  }
  KMP_DEBUG_ASSERT(parse_ptr);

  while (*parse_ptr != '\0') {
    // Parse a field
    if (*parse_ptr == '%') {
      // Put field in the buffer
      int rc = __kmp_aux_capture_affinity_field(gtid, th, &parse_ptr, &field);
      __kmp_str_buf_catbuf(buffer, &field);
      retval += rc;
    } else {
      // Put literal character in buffer
      __kmp_str_buf_cat(buffer, parse_ptr, 1);
      retval++;
      parse_ptr++;
    }
  }
  __kmp_str_buf_free(&field);
  return retval;
}

// Displays the affinity string to stdout
void __kmp_aux_display_affinity(int gtid, const char *format) {
  kmp_str_buf_t buf;
  __kmp_str_buf_init(&buf);
  __kmp_aux_capture_affinity(gtid, format, &buf);
  __kmp_fprintf(kmp_out, "%s" KMP_END_OF_LINE, buf.str);
  __kmp_str_buf_free(&buf);
}

/* ------------------------------------------------------------------------ */

void __kmp_aux_set_blocktime(int arg, kmp_info_t *thread, int tid) {
  int blocktime = arg; /* argument is in milliseconds */
#if KMP_USE_MONITOR
  int bt_intervals;
#endif
  kmp_int8 bt_set;

  __kmp_save_internal_controls(thread);

  /* Normalize and set blocktime for the teams */
  if (blocktime < KMP_MIN_BLOCKTIME)
    blocktime = KMP_MIN_BLOCKTIME;
  else if (blocktime > KMP_MAX_BLOCKTIME)
    blocktime = KMP_MAX_BLOCKTIME;

  set__blocktime_team(thread->th.th_team, tid, blocktime);
  set__blocktime_team(thread->th.th_serial_team, 0, blocktime);

#if KMP_USE_MONITOR
  /* Calculate and set blocktime intervals for the teams */
  bt_intervals = KMP_INTERVALS_FROM_BLOCKTIME(blocktime, __kmp_monitor_wakeups);

  set__bt_intervals_team(thread->th.th_team, tid, bt_intervals);
  set__bt_intervals_team(thread->th.th_serial_team, 0, bt_intervals);
#endif

  /* Set whether blocktime has been set to "TRUE" */
  bt_set = TRUE;

  set__bt_set_team(thread->th.th_team, tid, bt_set);
  set__bt_set_team(thread->th.th_serial_team, 0, bt_set);
#if KMP_USE_MONITOR
  KF_TRACE(10, ("kmp_set_blocktime: T#%d(%d:%d), blocktime=%d, "
                "bt_intervals=%d, monitor_updates=%d\n",
                __kmp_gtid_from_tid(tid, thread->th.th_team),
                thread->th.th_team->t.t_id, tid, blocktime, bt_intervals,
                __kmp_monitor_wakeups));
#else
  KF_TRACE(10, ("kmp_set_blocktime: T#%d(%d:%d), blocktime=%d\n",
                __kmp_gtid_from_tid(tid, thread->th.th_team),
                thread->th.th_team->t.t_id, tid, blocktime));
#endif
}

void __kmp_aux_set_defaults(char const *str, size_t len) {
  if (!__kmp_init_serial) {
    __kmp_serial_initialize();
  }
  __kmp_env_initialize(str);

  if (__kmp_settings || __kmp_display_env || __kmp_display_env_verbose) {
    __kmp_env_print();
  }
} // __kmp_aux_set_defaults

/* ------------------------------------------------------------------------ */
/* internal fast reduction routines */

PACKED_REDUCTION_METHOD_T
__kmp_determine_reduction_method(
    ident_t *loc, kmp_int32 global_tid, kmp_int32 num_vars, size_t reduce_size,
    void *reduce_data, void (*reduce_func)(void *lhs_data, void *rhs_data),
    kmp_critical_name *lck) {

  // Default reduction method: critical construct ( lck != NULL, like in current
  // PAROPT )
  // If ( reduce_data!=NULL && reduce_func!=NULL ): the tree-reduction method
  // can be selected by RTL
  // If loc->flags contains KMP_IDENT_ATOMIC_REDUCE, the atomic reduce method
  // can be selected by RTL
  // Finally, it's up to OpenMP RTL to make a decision on which method to select
  // among generated by PAROPT.

  PACKED_REDUCTION_METHOD_T retval;

  int team_size;

  KMP_DEBUG_ASSERT(loc); // it would be nice to test ( loc != 0 )
  KMP_DEBUG_ASSERT(lck); // it would be nice to test ( lck != 0 )

#define FAST_REDUCTION_ATOMIC_METHOD_GENERATED                                 \
  ((loc->flags & (KMP_IDENT_ATOMIC_REDUCE)) == (KMP_IDENT_ATOMIC_REDUCE))
#define FAST_REDUCTION_TREE_METHOD_GENERATED ((reduce_data) && (reduce_func))

  retval = critical_reduce_block;

  // another choice of getting a team size (with 1 dynamic deference) is slower
  team_size = __kmp_get_team_num_threads(global_tid);
  if (team_size == 1) {

    retval = empty_reduce_block;

  } else {

    int atomic_available = FAST_REDUCTION_ATOMIC_METHOD_GENERATED;

#if KMP_ARCH_X86_64 || KMP_ARCH_PPC64 || KMP_ARCH_AARCH64 ||                   \
    KMP_ARCH_MIPS64 || KMP_ARCH_RISCV64

#if KMP_OS_LINUX || KMP_OS_DRAGONFLY || KMP_OS_FREEBSD || KMP_OS_NETBSD ||     \
    KMP_OS_OPENBSD || KMP_OS_WINDOWS || KMP_OS_DARWIN || KMP_OS_HURD

    int teamsize_cutoff = 4;

#if KMP_MIC_SUPPORTED
    if (__kmp_mic_type != non_mic) {
      teamsize_cutoff = 8;
    }
#endif
    int tree_available = FAST_REDUCTION_TREE_METHOD_GENERATED;
    if (tree_available) {
      if (team_size <= teamsize_cutoff) {
        if (atomic_available) {
          retval = atomic_reduce_block;
        }
      } else {
        retval = TREE_REDUCE_BLOCK_WITH_REDUCTION_BARRIER;
      }
    } else if (atomic_available) {
      retval = atomic_reduce_block;
    }
#else
#error "Unknown or unsupported OS"
#endif // KMP_OS_LINUX || KMP_OS_DRAGONFLY || KMP_OS_FREEBSD || KMP_OS_NETBSD ||
       // KMP_OS_OPENBSD || KMP_OS_WINDOWS || KMP_OS_DARWIN || KMP_OS_HURD

#elif KMP_ARCH_X86 || KMP_ARCH_ARM || KMP_ARCH_AARCH || KMP_ARCH_MIPS

#if KMP_OS_LINUX || KMP_OS_FREEBSD || KMP_OS_WINDOWS || KMP_OS_HURD

    // basic tuning

    if (atomic_available) {
      if (num_vars <= 2) { // && ( team_size <= 8 ) due to false-sharing ???
        retval = atomic_reduce_block;
      }
    } // otherwise: use critical section

#elif KMP_OS_DARWIN

    int tree_available = FAST_REDUCTION_TREE_METHOD_GENERATED;
    if (atomic_available && (num_vars <= 3)) {
      retval = atomic_reduce_block;
    } else if (tree_available) {
      if ((reduce_size > (9 * sizeof(kmp_real64))) &&
          (reduce_size < (2000 * sizeof(kmp_real64)))) {
        retval = TREE_REDUCE_BLOCK_WITH_PLAIN_BARRIER;
      }
    } // otherwise: use critical section

#else
#error "Unknown or unsupported OS"
#endif

#else
#error "Unknown or unsupported architecture"
#endif
  }

  // KMP_FORCE_REDUCTION

  // If the team is serialized (team_size == 1), ignore the forced reduction
  // method and stay with the unsynchronized method (empty_reduce_block)
  if (__kmp_force_reduction_method != reduction_method_not_defined &&
      team_size != 1) {

    PACKED_REDUCTION_METHOD_T forced_retval = critical_reduce_block;

    int atomic_available, tree_available;

    switch ((forced_retval = __kmp_force_reduction_method)) {
    case critical_reduce_block:
      KMP_ASSERT(lck); // lck should be != 0
      break;

    case atomic_reduce_block:
      atomic_available = FAST_REDUCTION_ATOMIC_METHOD_GENERATED;
      if (!atomic_available) {
        KMP_WARNING(RedMethodNotSupported, "atomic");
        forced_retval = critical_reduce_block;
      }
      break;

    case tree_reduce_block:
      tree_available = FAST_REDUCTION_TREE_METHOD_GENERATED;
      if (!tree_available) {
        KMP_WARNING(RedMethodNotSupported, "tree");
        forced_retval = critical_reduce_block;
      } else {
#if KMP_FAST_REDUCTION_BARRIER
        forced_retval = TREE_REDUCE_BLOCK_WITH_REDUCTION_BARRIER;
#endif
      }
      break;

    default:
      KMP_ASSERT(0); // "unsupported method specified"
    }

    retval = forced_retval;
  }

  KA_TRACE(10, ("reduction method selected=%08x\n", retval));

#undef FAST_REDUCTION_TREE_METHOD_GENERATED
#undef FAST_REDUCTION_ATOMIC_METHOD_GENERATED

  return (retval);
}
// this function is for testing set/get/determine reduce method
kmp_int32 __kmp_get_reduce_method(void) {
  return ((__kmp_entry_thread()->th.th_local.packed_reduction_method) >> 8);
}

// Soft pause sets up threads to ignore blocktime and just go to sleep.
// Spin-wait code checks __kmp_pause_status and reacts accordingly.
void __kmp_soft_pause() { __kmp_pause_status = kmp_soft_paused; }

// Hard pause shuts down the runtime completely.  Resume happens naturally when
// OpenMP is used subsequently.
void __kmp_hard_pause() {
  __kmp_pause_status = kmp_hard_paused;
  __kmp_internal_end_thread(-1);
}

// Soft resume sets __kmp_pause_status, and wakes up all threads.
void __kmp_resume_if_soft_paused() {
  if (__kmp_pause_status == kmp_soft_paused) {
    __kmp_pause_status = kmp_not_paused;

    for (int gtid = 1; gtid < __kmp_threads_capacity; ++gtid) {
      kmp_info_t *thread = __kmp_threads[gtid];
      if (thread) { // Wake it if sleeping
        kmp_flag_64<> fl(&thread->th.th_bar[bs_forkjoin_barrier].bb.b_go,
                         thread);
        if (fl.is_sleeping())
          fl.resume(gtid);
        else if (__kmp_try_suspend_mx(thread)) { // got suspend lock
          __kmp_unlock_suspend_mx(thread); // unlock it; it won't sleep
        } else { // thread holds the lock and may sleep soon
          do { // until either the thread sleeps, or we can get the lock
            if (fl.is_sleeping()) {
              fl.resume(gtid);
              break;
            } else if (__kmp_try_suspend_mx(thread)) {
              __kmp_unlock_suspend_mx(thread);
              break;
            }
          } while (1);
        }
      }
    }
  }
}

// This function is called via __kmpc_pause_resource. Returns 0 if successful.
// TODO: add warning messages
int __kmp_pause_resource(kmp_pause_status_t level) {
  if (level == kmp_not_paused) { // requesting resume
    if (__kmp_pause_status == kmp_not_paused) {
      // error message about runtime not being paused, so can't resume
      return 1;
    } else {
      KMP_DEBUG_ASSERT(__kmp_pause_status == kmp_soft_paused ||
                       __kmp_pause_status == kmp_hard_paused);
      __kmp_pause_status = kmp_not_paused;
      return 0;
    }
  } else if (level == kmp_soft_paused) { // requesting soft pause
    if (__kmp_pause_status != kmp_not_paused) {
      // error message about already being paused
      return 1;
    } else {
      __kmp_soft_pause();
      return 0;
    }
  } else if (level == kmp_hard_paused) { // requesting hard pause
    if (__kmp_pause_status != kmp_not_paused) {
      // error message about already being paused
      return 1;
    } else {
      __kmp_hard_pause();
      return 0;
    }
  } else {
    // error message about invalid level
    return 1;
  }
}

void __kmp_omp_display_env(int verbose) {
  __kmp_acquire_bootstrap_lock(&__kmp_initz_lock);
  if (__kmp_init_serial == 0)
    __kmp_do_serial_initialize();
  __kmp_display_env_impl(!verbose, verbose);
  __kmp_release_bootstrap_lock(&__kmp_initz_lock);
}

// The team size is changing, so distributed barrier must be modified
void __kmp_resize_dist_barrier(kmp_team_t *team, int old_nthreads,
                               int new_nthreads) {
  KMP_DEBUG_ASSERT(__kmp_barrier_release_pattern[bs_forkjoin_barrier] ==
                   bp_dist_bar);
  kmp_info_t **other_threads = team->t.t_threads;

  // We want all the workers to stop waiting on the barrier while we adjust the
  // size of the team.
  for (int f = 1; f < old_nthreads; ++f) {
    KMP_DEBUG_ASSERT(other_threads[f] != NULL);
    // Ignore threads that are already inactive or not present in the team
    if (team->t.t_threads[f]->th.th_used_in_team.load() == 0) {
      // teams construct causes thread_limit to get passed in, and some of
      // those could be inactive; just ignore them
      continue;
    }
    // If thread is transitioning still to in_use state, wait for it
    if (team->t.t_threads[f]->th.th_used_in_team.load() == 3) {
      while (team->t.t_threads[f]->th.th_used_in_team.load() == 3)
        KMP_CPU_PAUSE();
    }
    // The thread should be in_use now
    KMP_DEBUG_ASSERT(team->t.t_threads[f]->th.th_used_in_team.load() == 1);
    // Transition to unused state
    team->t.t_threads[f]->th.th_used_in_team.store(2);
    KMP_DEBUG_ASSERT(team->t.t_threads[f]->th.th_used_in_team.load() == 2);
  }
  // Release all the workers
  kmp_uint64 new_value; // new value for go
  new_value = team->t.b->go_release();

  KMP_MFENCE();

  // Workers should see transition status 2 and move to 0; but may need to be
  // woken up first
  size_t my_go_index;
  int count = old_nthreads - 1;
  while (count > 0) {
    count = old_nthreads - 1;
    for (int f = 1; f < old_nthreads; ++f) {
      my_go_index = f / team->t.b->threads_per_go;
      if (other_threads[f]->th.th_used_in_team.load() != 0) {
        if (__kmp_dflt_blocktime != KMP_MAX_BLOCKTIME) { // Wake up the workers
          kmp_atomic_flag_64<> *flag = (kmp_atomic_flag_64<> *)CCAST(
              void *, other_threads[f]->th.th_sleep_loc);
          __kmp_atomic_resume_64(other_threads[f]->th.th_info.ds.ds_gtid, flag);
        }
      } else {
        KMP_DEBUG_ASSERT(team->t.t_threads[f]->th.th_used_in_team.load() == 0);
        count--;
      }
    }
  }
  // Now update the barrier size
  team->t.b->update_num_threads(new_nthreads);
  team->t.b->go_reset();
}

void __kmp_add_threads_to_team(kmp_team_t *team, int new_nthreads) {
  // Add the threads back to the team
  KMP_DEBUG_ASSERT(team);
  // Threads were paused and pointed at th_used_in_team temporarily during a
  // resize of the team. We're going to set th_used_in_team to 3 to indicate to
  // the thread that it should transition itself back into the team. Then, if
  // blocktime isn't infinite, the thread could be sleeping, so we send a resume
  // to wake it up.
  for (int f = 1; f < new_nthreads; ++f) {
    KMP_DEBUG_ASSERT(team->t.t_threads[f]);
    KMP_COMPARE_AND_STORE_ACQ32(&(team->t.t_threads[f]->th.th_used_in_team), 0,
                                3);
    if (__kmp_dflt_blocktime != KMP_MAX_BLOCKTIME) { // Wake up sleeping threads
      __kmp_resume_32(team->t.t_threads[f]->th.th_info.ds.ds_gtid,
                      (kmp_flag_32<false, false> *)NULL);
    }
  }
  // The threads should be transitioning to the team; when they are done, they
  // should have set th_used_in_team to 1. This loop forces master to wait until
  // all threads have moved into the team and are waiting in the barrier.
  int count = new_nthreads - 1;
  while (count > 0) {
    count = new_nthreads - 1;
    for (int f = 1; f < new_nthreads; ++f) {
      if (team->t.t_threads[f]->th.th_used_in_team.load() == 1) {
        count--;
      }
    }
  }
}

// Globals and functions for hidden helper task
kmp_info_t **__kmp_hidden_helper_threads;
kmp_info_t *__kmp_hidden_helper_main_thread;
std::atomic<kmp_int32> __kmp_unexecuted_hidden_helper_tasks;
#if KMP_OS_LINUX
kmp_int32 __kmp_hidden_helper_threads_num = 8;
kmp_int32 __kmp_enable_hidden_helper = TRUE;
#else
kmp_int32 __kmp_hidden_helper_threads_num = 0;
kmp_int32 __kmp_enable_hidden_helper = FALSE;
#endif

namespace {
std::atomic<kmp_int32> __kmp_hit_hidden_helper_threads_num;

void __kmp_hidden_helper_wrapper_fn(int *gtid, int *) {
  // This is an explicit synchronization on all hidden helper threads in case
  // that when a regular thread pushes a hidden helper task to one hidden
  // helper thread, the thread has not been awaken once since they're released
  // by the main thread after creating the team.
  KMP_ATOMIC_INC(&__kmp_hit_hidden_helper_threads_num);
  while (KMP_ATOMIC_LD_ACQ(&__kmp_hit_hidden_helper_threads_num) !=
         __kmp_hidden_helper_threads_num)
    ;

  // If main thread, then wait for signal
  if (__kmpc_master(nullptr, *gtid)) {
    // First, unset the initial state and release the initial thread
    TCW_4(__kmp_init_hidden_helper_threads, FALSE);
    __kmp_hidden_helper_initz_release();
    __kmp_hidden_helper_main_thread_wait();
    // Now wake up all worker threads
    for (int i = 1; i < __kmp_hit_hidden_helper_threads_num; ++i) {
      __kmp_hidden_helper_worker_thread_signal();
    }
  }
}
} // namespace

void __kmp_hidden_helper_threads_initz_routine() {
  // Create a new root for hidden helper team/threads
  const int gtid = __kmp_register_root(TRUE);
  __kmp_hidden_helper_main_thread = __kmp_threads[gtid];
  __kmp_hidden_helper_threads = &__kmp_threads[gtid];
  __kmp_hidden_helper_main_thread->th.th_set_nproc =
      __kmp_hidden_helper_threads_num;

  KMP_ATOMIC_ST_REL(&__kmp_hit_hidden_helper_threads_num, 0);

  __kmpc_fork_call(nullptr, 0, microtask_t(__kmp_hidden_helper_wrapper_fn));

  // Set the initialization flag to FALSE
  TCW_SYNC_4(__kmp_init_hidden_helper, FALSE);

  __kmp_hidden_helper_threads_deinitz_release();
}

/* Nesting Mode:
   Set via KMP_NESTING_MODE, which takes an integer.
   Note: we skip duplicate topology levels, and skip levels with only
      one entity.
   KMP_NESTING_MODE=0 is the default, and doesn't use nesting mode.
   KMP_NESTING_MODE=1 sets as many nesting levels as there are distinct levels
      in the topology, and initializes the number of threads at each of those
      levels to the number of entities at each level, respectively, below the
      entity at the parent level.
   KMP_NESTING_MODE=N, where N>1, attempts to create up to N nesting levels,
      but starts with nesting OFF -- max-active-levels-var is 1 -- and requires
      the user to turn nesting on explicitly. This is an even more experimental
      option to this experimental feature, and may change or go away in the
      future.
*/

// Allocate space to store nesting levels
void __kmp_init_nesting_mode() {
  int levels = KMP_HW_LAST;
  __kmp_nesting_mode_nlevels = levels;
  __kmp_nesting_nth_level = (int *)KMP_INTERNAL_MALLOC(levels * sizeof(int));
  for (int i = 0; i < levels; ++i)
    __kmp_nesting_nth_level[i] = 0;
  if (__kmp_nested_nth.size < levels) {
    __kmp_nested_nth.nth =
        (int *)KMP_INTERNAL_REALLOC(__kmp_nested_nth.nth, levels * sizeof(int));
    __kmp_nested_nth.size = levels;
  }
}

// Set # threads for top levels of nesting; must be called after topology set
void __kmp_set_nesting_mode_threads() {
  kmp_info_t *thread = __kmp_threads[__kmp_entry_gtid()];

  if (__kmp_nesting_mode == 1)
    __kmp_nesting_mode_nlevels = KMP_MAX_ACTIVE_LEVELS_LIMIT;
  else if (__kmp_nesting_mode > 1)
    __kmp_nesting_mode_nlevels = __kmp_nesting_mode;

  if (__kmp_topology) { // use topology info
    int loc, hw_level;
    for (loc = 0, hw_level = 0; hw_level < __kmp_topology->get_depth() &&
                                loc < __kmp_nesting_mode_nlevels;
         loc++, hw_level++) {
      __kmp_nesting_nth_level[loc] = __kmp_topology->get_ratio(hw_level);
      if (__kmp_nesting_nth_level[loc] == 1)
        loc--;
    }
    // Make sure all cores are used
    if (__kmp_nesting_mode > 1 && loc > 1) {
      int core_level = __kmp_topology->get_level(KMP_HW_CORE);
      int num_cores = __kmp_topology->get_count(core_level);
      int upper_levels = 1;
      for (int level = 0; level < loc - 1; ++level)
        upper_levels *= __kmp_nesting_nth_level[level];
      if (upper_levels * __kmp_nesting_nth_level[loc - 1] < num_cores)
        __kmp_nesting_nth_level[loc - 1] =
            num_cores / __kmp_nesting_nth_level[loc - 2];
    }
    __kmp_nesting_mode_nlevels = loc;
    __kmp_nested_nth.used = __kmp_nesting_mode_nlevels;
  } else { // no topology info available; provide a reasonable guesstimation
    if (__kmp_avail_proc >= 4) {
      __kmp_nesting_nth_level[0] = __kmp_avail_proc / 2;
      __kmp_nesting_nth_level[1] = 2;
      __kmp_nesting_mode_nlevels = 2;
    } else {
      __kmp_nesting_nth_level[0] = __kmp_avail_proc;
      __kmp_nesting_mode_nlevels = 1;
    }
    __kmp_nested_nth.used = __kmp_nesting_mode_nlevels;
  }
  for (int i = 0; i < __kmp_nesting_mode_nlevels; ++i) {
    __kmp_nested_nth.nth[i] = __kmp_nesting_nth_level[i];
  }
  set__nproc(thread, __kmp_nesting_nth_level[0]);
  if (__kmp_nesting_mode > 1 && __kmp_nesting_mode_nlevels > __kmp_nesting_mode)
    __kmp_nesting_mode_nlevels = __kmp_nesting_mode;
  if (get__max_active_levels(thread) > 1) {
    // if max levels was set, set nesting mode levels to same
    __kmp_nesting_mode_nlevels = get__max_active_levels(thread);
  }
  if (__kmp_nesting_mode == 1) // turn on nesting for this case only
    set__max_active_levels(thread, __kmp_nesting_mode_nlevels);
}

unsigned int __kmp_get_num_free_agent_threads() {
  // Ensure the runtime has been initialized here.
  (void)__kmp_entry_gtid();
  return __kmp_free_agent_num_threads;
}

void __kmp_set_free_agent_thread_active_status(unsigned int thread_num,
                                               bool active) {
  // The runtime may initialize here if needed.
  int gtid = __kmp_entry_gtid();
  // FIXME: Should this be a hard error rather than silently ignore it?
  if (thread_num >= __kmp_free_agent_num_threads)
    return;
  __kmp_threads[gtid]->th.th_root->r.is_free_agent_thread_active[thread_num] =
      active;

  if (active) {
    kmp_info_t *free_agent_thread =
      __kmp_threads[gtid]->th.th_root->r.free_agent_threads[thread_num];
    __kmp_null_resume_wrapper(
        free_agent_thread->th.th_info.ds.ds_gtid,
        free_agent_thread->th.th_sleep_loc);
  }
}

int __kmp_get_free_agent_id() {
  // The runtime may initialize here if needed.
  int gtid = __kmp_entry_gtid();
  if (__kmp_threads[gtid]->th.is_free_agent) {
    return __kmp_threads[gtid]->th.free_agent_id;
  } else
    return -1;
}<|MERGE_RESOLUTION|>--- conflicted
+++ resolved
@@ -1144,7 +1144,6 @@
     this_thr->th.th_team = serial_team;
     serial_team->t.t_master_tid = this_thr->th.th_info.ds.ds_tid;
 
-<<<<<<< HEAD
     // reset task_team if exists
     if (serial_team->t.t_task_team[0]) {
       TCW_4(serial_team->t.t_task_team[0]->tt.tt_found_tasks, FALSE);
@@ -1152,10 +1151,7 @@
       TCW_4(serial_team->t.t_task_team[0]->tt.tt_active, TRUE);
     }
 
-    KF_TRACE(10, ("__kmpc_serialized_parallel: T#d curtask=%p\n", global_tid,
-=======
     KF_TRACE(10, ("__kmpc_serialized_parallel: T#%d curtask=%p\n", global_tid,
->>>>>>> 3d210b5b
                   this_thr->th.th_current_task));
     KMP_ASSERT(this_thr->th.th_current_task->td_flags.executing == 1);
     this_thr->th.th_current_task->td_flags.executing = 0;
