/*
 * kmp_tasking.cpp -- OpenMP 3.0 tasking support.
 */

//===----------------------------------------------------------------------===//
//
// Part of the LLVM Project, under the Apache License v2.0 with LLVM Exceptions.
// See https://llvm.org/LICENSE.txt for license information.
// SPDX-License-Identifier: Apache-2.0 WITH LLVM-exception
//
//===----------------------------------------------------------------------===//

#include "kmp.h"
#include "kmp_i18n.h"
#include "kmp_itt.h"
#include "kmp_stats.h"
#include "kmp_wait_release.h"
#include "kmp_taskdeps.h"

#if OMPT_SUPPORT
#include "ompt-specific.h"
#endif

#include "tsan_annotations.h"

/* forward declaration */
static void __kmp_enable_tasking(kmp_task_team_t *task_team,
                                 kmp_info_t *this_thr);
static void __kmp_alloc_task_deque(kmp_info_t *thread,
                                   kmp_thread_data_t *thread_data);
static int __kmp_realloc_task_threads_data(kmp_info_t *thread,
                                           kmp_task_team_t *task_team);
static void __kmp_bottom_half_finish_proxy(kmp_int32 gtid, kmp_task_t *ptask);

#ifdef BUILD_TIED_TASK_STACK

//  __kmp_trace_task_stack: print the tied tasks from the task stack in order
//  from top do bottom
//
//  gtid: global thread identifier for thread containing stack
//  thread_data: thread data for task team thread containing stack
//  threshold: value above which the trace statement triggers
//  location: string identifying call site of this function (for trace)
static void __kmp_trace_task_stack(kmp_int32 gtid,
                                   kmp_thread_data_t *thread_data,
                                   int threshold, char *location) {
  kmp_task_stack_t *task_stack = &thread_data->td.td_susp_tied_tasks;
  kmp_taskdata_t **stack_top = task_stack->ts_top;
  kmp_int32 entries = task_stack->ts_entries;
  kmp_taskdata_t *tied_task;

  KA_TRACE(
      threshold,
      ("__kmp_trace_task_stack(start): location = %s, gtid = %d, entries = %d, "
       "first_block = %p, stack_top = %p \n",
       location, gtid, entries, task_stack->ts_first_block, stack_top));

  KMP_DEBUG_ASSERT(stack_top != NULL);
  KMP_DEBUG_ASSERT(entries > 0);

  while (entries != 0) {
    KMP_DEBUG_ASSERT(stack_top != &task_stack->ts_first_block.sb_block[0]);
    // fix up ts_top if we need to pop from previous block
    if (entries & TASK_STACK_INDEX_MASK == 0) {
      kmp_stack_block_t *stack_block = (kmp_stack_block_t *)(stack_top);

      stack_block = stack_block->sb_prev;
      stack_top = &stack_block->sb_block[TASK_STACK_BLOCK_SIZE];
    }

    // finish bookkeeping
    stack_top--;
    entries--;

    tied_task = *stack_top;

    KMP_DEBUG_ASSERT(tied_task != NULL);
    KMP_DEBUG_ASSERT(tied_task->td_flags.tasktype == TASK_TIED);

    KA_TRACE(threshold,
             ("__kmp_trace_task_stack(%s):             gtid=%d, entry=%d, "
              "stack_top=%p, tied_task=%p\n",
              location, gtid, entries, stack_top, tied_task));
  }
  KMP_DEBUG_ASSERT(stack_top == &task_stack->ts_first_block.sb_block[0]);

  KA_TRACE(threshold,
           ("__kmp_trace_task_stack(exit): location = %s, gtid = %d\n",
            location, gtid));
}

//  __kmp_init_task_stack: initialize the task stack for the first time
//  after a thread_data structure is created.
//  It should not be necessary to do this again (assuming the stack works).
//
//  gtid: global thread identifier of calling thread
//  thread_data: thread data for task team thread containing stack
static void __kmp_init_task_stack(kmp_int32 gtid,
                                  kmp_thread_data_t *thread_data) {
  kmp_task_stack_t *task_stack = &thread_data->td.td_susp_tied_tasks;
  kmp_stack_block_t *first_block;

  // set up the first block of the stack
  first_block = &task_stack->ts_first_block;
  task_stack->ts_top = (kmp_taskdata_t **)first_block;
  memset((void *)first_block, '\0',
         TASK_STACK_BLOCK_SIZE * sizeof(kmp_taskdata_t *));

  // initialize the stack to be empty
  task_stack->ts_entries = TASK_STACK_EMPTY;
  first_block->sb_next = NULL;
  first_block->sb_prev = NULL;
}

//  __kmp_free_task_stack: free the task stack when thread_data is destroyed.
//
//  gtid: global thread identifier for calling thread
//  thread_data: thread info for thread containing stack
static void __kmp_free_task_stack(kmp_int32 gtid,
                                  kmp_thread_data_t *thread_data) {
  kmp_task_stack_t *task_stack = &thread_data->td.td_susp_tied_tasks;
  kmp_stack_block_t *stack_block = &task_stack->ts_first_block;

  KMP_DEBUG_ASSERT(task_stack->ts_entries == TASK_STACK_EMPTY);
  // free from the second block of the stack
  while (stack_block != NULL) {
    kmp_stack_block_t *next_block = (stack_block) ? stack_block->sb_next : NULL;

    stack_block->sb_next = NULL;
    stack_block->sb_prev = NULL;
    if (stack_block != &task_stack->ts_first_block) {
      __kmp_thread_free(thread,
                        stack_block); // free the block, if not the first
    }
    stack_block = next_block;
  }
  // initialize the stack to be empty
  task_stack->ts_entries = 0;
  task_stack->ts_top = NULL;
}

//  __kmp_push_task_stack: Push the tied task onto the task stack.
//     Grow the stack if necessary by allocating another block.
//
//  gtid: global thread identifier for calling thread
//  thread: thread info for thread containing stack
//  tied_task: the task to push on the stack
static void __kmp_push_task_stack(kmp_int32 gtid, kmp_info_t *thread,
                                  kmp_taskdata_t *tied_task) {
  // GEH - need to consider what to do if tt_threads_data not allocated yet
  kmp_thread_data_t *thread_data =
      &thread->th.th_task_team->tt.tt_threads_data[__kmp_tid_from_gtid(gtid)];
  kmp_task_stack_t *task_stack = &thread_data->td.td_susp_tied_tasks;

  if (tied_task->td_flags.team_serial || tied_task->td_flags.tasking_ser) {
    return; // Don't push anything on stack if team or team tasks are serialized
  }

  KMP_DEBUG_ASSERT(tied_task->td_flags.tasktype == TASK_TIED);
  KMP_DEBUG_ASSERT(task_stack->ts_top != NULL);

  KA_TRACE(20,
           ("__kmp_push_task_stack(enter): GTID: %d; THREAD: %p; TASK: %p\n",
            gtid, thread, tied_task));
  // Store entry
  *(task_stack->ts_top) = tied_task;

  // Do bookkeeping for next push
  task_stack->ts_top++;
  task_stack->ts_entries++;

  if (task_stack->ts_entries & TASK_STACK_INDEX_MASK == 0) {
    // Find beginning of this task block
    kmp_stack_block_t *stack_block =
        (kmp_stack_block_t *)(task_stack->ts_top - TASK_STACK_BLOCK_SIZE);

    // Check if we already have a block
    if (stack_block->sb_next !=
        NULL) { // reset ts_top to beginning of next block
      task_stack->ts_top = &stack_block->sb_next->sb_block[0];
    } else { // Alloc new block and link it up
      kmp_stack_block_t *new_block = (kmp_stack_block_t *)__kmp_thread_calloc(
          thread, sizeof(kmp_stack_block_t));

      task_stack->ts_top = &new_block->sb_block[0];
      stack_block->sb_next = new_block;
      new_block->sb_prev = stack_block;
      new_block->sb_next = NULL;

      KA_TRACE(
          30,
          ("__kmp_push_task_stack(): GTID: %d; TASK: %p; Alloc new block: %p\n",
           gtid, tied_task, new_block));
    }
  }
  KA_TRACE(20, ("__kmp_push_task_stack(exit): GTID: %d; TASK: %p\n", gtid,
                tied_task));
}

//  __kmp_pop_task_stack: Pop the tied task from the task stack.  Don't return
//  the task, just check to make sure it matches the ending task passed in.
//
//  gtid: global thread identifier for the calling thread
//  thread: thread info structure containing stack
//  tied_task: the task popped off the stack
//  ending_task: the task that is ending (should match popped task)
static void __kmp_pop_task_stack(kmp_int32 gtid, kmp_info_t *thread,
                                 kmp_taskdata_t *ending_task) {
  // GEH - need to consider what to do if tt_threads_data not allocated yet
  kmp_thread_data_t *thread_data =
      &thread->th.th_task_team->tt_threads_data[__kmp_tid_from_gtid(gtid)];
  kmp_task_stack_t *task_stack = &thread_data->td.td_susp_tied_tasks;
  kmp_taskdata_t *tied_task;

  if (ending_task->td_flags.team_serial || ending_task->td_flags.tasking_ser) {
    // Don't pop anything from stack if team or team tasks are serialized
    return;
  }

  KMP_DEBUG_ASSERT(task_stack->ts_top != NULL);
  KMP_DEBUG_ASSERT(task_stack->ts_entries > 0);

  KA_TRACE(20, ("__kmp_pop_task_stack(enter): GTID: %d; THREAD: %p\n", gtid,
                thread));

  // fix up ts_top if we need to pop from previous block
  if (task_stack->ts_entries & TASK_STACK_INDEX_MASK == 0) {
    kmp_stack_block_t *stack_block = (kmp_stack_block_t *)(task_stack->ts_top);

    stack_block = stack_block->sb_prev;
    task_stack->ts_top = &stack_block->sb_block[TASK_STACK_BLOCK_SIZE];
  }

  // finish bookkeeping
  task_stack->ts_top--;
  task_stack->ts_entries--;

  tied_task = *(task_stack->ts_top);

  KMP_DEBUG_ASSERT(tied_task != NULL);
  KMP_DEBUG_ASSERT(tied_task->td_flags.tasktype == TASK_TIED);
  KMP_DEBUG_ASSERT(tied_task == ending_task); // If we built the stack correctly

  KA_TRACE(20, ("__kmp_pop_task_stack(exit): GTID: %d; TASK: %p\n", gtid,
                tied_task));
  return;
}
#endif /* BUILD_TIED_TASK_STACK */

// returns 1 if new task is allowed to execute, 0 otherwise
// checks Task Scheduling constraint (if requested) and
// mutexinoutset dependencies if any
static bool __kmp_task_is_allowed(int gtid, const kmp_int32 is_constrained,
                                  const kmp_taskdata_t *tasknew,
                                  const kmp_taskdata_t *taskcurr) {
  if (is_constrained && (tasknew->td_flags.tiedness == TASK_TIED)) {
    // Check if the candidate obeys the Task Scheduling Constraints (TSC)
    // only descendant of all deferred tied tasks can be scheduled, checking
    // the last one is enough, as it in turn is the descendant of all others
    kmp_taskdata_t *current = taskcurr->td_last_tied;
    KMP_DEBUG_ASSERT(current != NULL);
    // check if the task is not suspended on barrier
    if (current->td_flags.tasktype == TASK_EXPLICIT ||
        current->td_taskwait_thread > 0) { // <= 0 on barrier
      kmp_int32 level = current->td_level;
      kmp_taskdata_t *parent = tasknew->td_parent;
      while (parent != current && parent->td_level > level) {
        // check generation up to the level of the current task
        parent = parent->td_parent;
        KMP_DEBUG_ASSERT(parent != NULL);
      }
      if (parent != current)
        return false;
    }
  }
  // Check mutexinoutset dependencies, acquire locks
  kmp_depnode_t *node = tasknew->td_depnode;
  if (UNLIKELY(node && (node->dn.mtx_num_locks > 0))) {
    for (int i = 0; i < node->dn.mtx_num_locks; ++i) {
      KMP_DEBUG_ASSERT(node->dn.mtx_locks[i] != NULL);
      if (__kmp_test_lock(node->dn.mtx_locks[i], gtid))
        continue;
      // could not get the lock, release previous locks
      for (int j = i - 1; j >= 0; --j)
        __kmp_release_lock(node->dn.mtx_locks[j], gtid);
      return false;
    }
    // negative num_locks means all locks acquired successfully
    node->dn.mtx_num_locks = -node->dn.mtx_num_locks;
  }
  return true;
}

// __kmp_realloc_task_deque:
// Re-allocates a task deque for a particular thread, copies the content from
// the old deque and adjusts the necessary data structures relating to the
// deque. This operation must be done with the deque_lock being held
static void __kmp_realloc_task_deque(kmp_info_t *thread,
                                     kmp_thread_data_t *thread_data) {
  kmp_int32 size = TASK_DEQUE_SIZE(thread_data->td);
  KMP_DEBUG_ASSERT(TCR_4(thread_data->td.td_deque_ntasks) == size);
  kmp_int32 new_size = 2 * size;

  KE_TRACE(10, ("__kmp_realloc_task_deque: T#%d reallocating deque[from %d to "
                "%d] for thread_data %p\n",
                __kmp_gtid_from_thread(thread), size, new_size, thread_data));

  kmp_taskdata_t **new_deque =
      (kmp_taskdata_t **)__kmp_allocate(new_size * sizeof(kmp_taskdata_t *));

  int i, j;
  for (i = thread_data->td.td_deque_head, j = 0; j < size;
       i = (i + 1) & TASK_DEQUE_MASK(thread_data->td), j++)
    new_deque[j] = thread_data->td.td_deque[i];

  __kmp_free(thread_data->td.td_deque);

  thread_data->td.td_deque_head = 0;
  thread_data->td.td_deque_tail = size;
  thread_data->td.td_deque = new_deque;
  thread_data->td.td_deque_size = new_size;
}

//  __kmp_push_task: Add a task to the thread's deque
static kmp_int32 __kmp_push_task(kmp_int32 gtid, kmp_task_t *task) {
  kmp_info_t *thread = __kmp_threads[gtid];
  kmp_taskdata_t *taskdata = KMP_TASK_TO_TASKDATA(task);

  // We don't need to map to shadow gtid if it is already hidden helper thread
  if (taskdata->td_flags.hidden_helper && !KMP_HIDDEN_HELPER_THREAD(gtid)) {
    gtid = KMP_GTID_TO_SHADOW_GTID(gtid);
    thread = __kmp_threads[gtid];
  }

  kmp_task_team_t *task_team = thread->th.th_task_team;
  kmp_int32 tid = __kmp_tid_from_gtid(gtid);
  kmp_thread_data_t *thread_data;

  KA_TRACE(20,
           ("__kmp_push_task: T#%d trying to push task %p.\n", gtid, taskdata));

  if (UNLIKELY(taskdata->td_flags.tiedness == TASK_UNTIED)) {
    // untied task needs to increment counter so that the task structure is not
    // freed prematurely
    kmp_int32 counter = 1 + KMP_ATOMIC_INC(&taskdata->td_untied_count);
    KMP_DEBUG_USE_VAR(counter);
    KA_TRACE(
        20,
        ("__kmp_push_task: T#%d untied_count (%d) incremented for task %p\n",
         gtid, counter, taskdata));
  }

  // The first check avoids building task_team thread data if serialized
<<<<<<< HEAD
  if (taskdata->td_flags.task_serial &&
      (!task_team || !task_team->tt.tt_found_proxy_tasks)) {
=======
  if (UNLIKELY(taskdata->td_flags.task_serial)) {
>>>>>>> eea06c79
    KA_TRACE(20, ("__kmp_push_task: T#%d team serialized; returning "
                  "TASK_NOT_PUSHED for task %p\n",
                  gtid, taskdata));
    return TASK_NOT_PUSHED;
  }

  // Now that serialized tasks have returned, we can assume that we are not in
  // immediate exec mode
  KMP_DEBUG_ASSERT(__kmp_tasking_mode != tskm_immediate_exec);
  if (UNLIKELY(!KMP_TASKING_ENABLED(task_team))) {
    __kmp_enable_tasking(task_team, thread);
  }
  KMP_DEBUG_ASSERT(TCR_4(task_team->tt.tt_found_tasks) == TRUE);
  KMP_DEBUG_ASSERT(TCR_PTR(task_team->tt.tt_threads_data) != NULL);

  // Find tasking deque specific to encountering thread
  thread_data = &task_team->tt.tt_threads_data[tid];

  // No lock needed since only owner can allocate. If the task is hidden_helper,
  // we don't need it either because we have initialized the dequeue for hidden
  // helper thread data.
  if (UNLIKELY(thread_data->td.td_deque == NULL)) {
    __kmp_alloc_task_deque(thread, thread_data);
  }

  int locked = 0;
  // Check if deque is full
  if (TCR_4(thread_data->td.td_deque_ntasks) >=
      TASK_DEQUE_SIZE(thread_data->td)) {
    if (__kmp_enable_task_throttling &&
        __kmp_task_is_allowed(gtid, __kmp_task_stealing_constraint, taskdata,
                              thread->th.th_current_task)) {
      KA_TRACE(20, ("__kmp_push_task: T#%d deque is full; returning "
                    "TASK_NOT_PUSHED for task %p\n",
                    gtid, taskdata));
      return TASK_NOT_PUSHED;
    } else {
      __kmp_acquire_bootstrap_lock(&thread_data->td.td_deque_lock);
      locked = 1;
      if (TCR_4(thread_data->td.td_deque_ntasks) >=
          TASK_DEQUE_SIZE(thread_data->td)) {
        // expand deque to push the task which is not allowed to execute
        __kmp_realloc_task_deque(thread, thread_data);
      }
    }
  }
  // Lock the deque for the task push operation
  if (!locked) {
    __kmp_acquire_bootstrap_lock(&thread_data->td.td_deque_lock);
    // Need to recheck as we can get a proxy task from thread outside of OpenMP
    if (TCR_4(thread_data->td.td_deque_ntasks) >=
        TASK_DEQUE_SIZE(thread_data->td)) {
      if (__kmp_enable_task_throttling &&
          __kmp_task_is_allowed(gtid, __kmp_task_stealing_constraint, taskdata,
                                thread->th.th_current_task)) {
        __kmp_release_bootstrap_lock(&thread_data->td.td_deque_lock);
        KA_TRACE(20, ("__kmp_push_task: T#%d deque is full on 2nd check; "
                      "returning TASK_NOT_PUSHED for task %p\n",
                      gtid, taskdata));
        return TASK_NOT_PUSHED;
      } else {
        // expand deque to push the task which is not allowed to execute
        __kmp_realloc_task_deque(thread, thread_data);
      }
    }
  }
  // Must have room since no thread can add tasks but calling thread
  KMP_DEBUG_ASSERT(TCR_4(thread_data->td.td_deque_ntasks) <
                   TASK_DEQUE_SIZE(thread_data->td));

  thread_data->td.td_deque[thread_data->td.td_deque_tail] =
      taskdata; // Push taskdata
  // Wrap index.
  thread_data->td.td_deque_tail =
      (thread_data->td.td_deque_tail + 1) & TASK_DEQUE_MASK(thread_data->td);
  TCW_4(thread_data->td.td_deque_ntasks,
        TCR_4(thread_data->td.td_deque_ntasks) + 1); // Adjust task count
  KMP_FSYNC_RELEASING(thread->th.th_current_task); // releasing self
  KMP_FSYNC_RELEASING(taskdata); // releasing child
  KA_TRACE(20, ("__kmp_push_task: T#%d returning TASK_SUCCESSFULLY_PUSHED: "
                "task=%p ntasks=%d head=%u tail=%u\n",
                gtid, taskdata, thread_data->td.td_deque_ntasks,
                thread_data->td.td_deque_head, thread_data->td.td_deque_tail));

  auto hidden_helper = taskdata->td_flags.hidden_helper;

  __kmp_release_bootstrap_lock(&thread_data->td.td_deque_lock);

<<<<<<< HEAD
  // Traverse all the free agent threads, if we find one that is sleeping, resume it
  // so we give it a chance to execute the task.
  for (unsigned int i = 0; i < __kmp_free_agent_num_threads; i++) {
    kmp_info_t *free_agent_thread =
      __kmp_threads[gtid]->th.th_root->r.free_agent_threads[i];
    if (*free_agent_thread->th.is_free_agent_active) {
      kmp_flag_64 *flag = RCAST(kmp_flag_64 *,
          CCAST(void *, free_agent_thread->th.th_sleep_loc));
      if (flag && flag->is_sleeping()) {
        flag->resume(free_agent_thread->th.th_info.ds.ds_gtid);
        break;
      }
    }
=======
  // Signal one worker thread to execute the task
  if (UNLIKELY(hidden_helper)) {
    // Wake hidden helper threads up if they're sleeping
    __kmp_hidden_helper_worker_thread_signal();
>>>>>>> eea06c79
  }

  return TASK_SUCCESSFULLY_PUSHED;
}

// __kmp_pop_current_task_from_thread: set up current task from called thread
// when team ends
//
// this_thr: thread structure to set current_task in.
void __kmp_pop_current_task_from_thread(kmp_info_t *this_thr) {
  KF_TRACE(10, ("__kmp_pop_current_task_from_thread(enter): T#%d "
                "this_thread=%p, curtask=%p, "
                "curtask_parent=%p\n",
                0, this_thr, this_thr->th.th_current_task,
                this_thr->th.th_current_task->td_parent));

  this_thr->th.th_current_task = this_thr->th.th_current_task->td_parent;

  KF_TRACE(10, ("__kmp_pop_current_task_from_thread(exit): T#%d "
                "this_thread=%p, curtask=%p, "
                "curtask_parent=%p\n",
                0, this_thr, this_thr->th.th_current_task,
                this_thr->th.th_current_task->td_parent));
}

// __kmp_push_current_task_to_thread: set up current task in called thread for a
// new team
//
// this_thr: thread structure to set up
// team: team for implicit task data
// tid: thread within team to set up
void __kmp_push_current_task_to_thread(kmp_info_t *this_thr, kmp_team_t *team,
                                       int tid) {
  // current task of the thread is a parent of the new just created implicit
  // tasks of new team
  KF_TRACE(10, ("__kmp_push_current_task_to_thread(enter): T#%d this_thread=%p "
                "curtask=%p "
                "parent_task=%p\n",
                tid, this_thr, this_thr->th.th_current_task,
                team->t.t_implicit_task_taskdata[tid].td_parent));

  KMP_DEBUG_ASSERT(this_thr != NULL);

  if (tid == 0) {
    if (this_thr->th.th_current_task != &team->t.t_implicit_task_taskdata[0]) {
      team->t.t_implicit_task_taskdata[0].td_parent =
          this_thr->th.th_current_task;
      this_thr->th.th_current_task = &team->t.t_implicit_task_taskdata[0];
    }
  } else {
    team->t.t_implicit_task_taskdata[tid].td_parent =
        team->t.t_implicit_task_taskdata[0].td_parent;
    this_thr->th.th_current_task = &team->t.t_implicit_task_taskdata[tid];
  }

  KF_TRACE(10, ("__kmp_push_current_task_to_thread(exit): T#%d this_thread=%p "
                "curtask=%p "
                "parent_task=%p\n",
                tid, this_thr, this_thr->th.th_current_task,
                team->t.t_implicit_task_taskdata[tid].td_parent));
}

// __kmp_task_start: bookkeeping for a task starting execution
//
// GTID: global thread id of calling thread
// task: task starting execution
// current_task: task suspending
static void __kmp_task_start(kmp_int32 gtid, kmp_task_t *task,
                             kmp_taskdata_t *current_task) {
  kmp_taskdata_t *taskdata = KMP_TASK_TO_TASKDATA(task);
  kmp_info_t *thread = __kmp_threads[gtid];

  KA_TRACE(10,
           ("__kmp_task_start(enter): T#%d starting task %p: current_task=%p\n",
            gtid, taskdata, current_task));

  KMP_DEBUG_ASSERT(taskdata->td_flags.tasktype == TASK_EXPLICIT);

  // mark currently executing task as suspended
  // TODO: GEH - make sure root team implicit task is initialized properly.
  // KMP_DEBUG_ASSERT( current_task -> td_flags.executing == 1 );
  current_task->td_flags.executing = 0;

// Add task to stack if tied
#ifdef BUILD_TIED_TASK_STACK
  if (taskdata->td_flags.tiedness == TASK_TIED) {
    __kmp_push_task_stack(gtid, thread, taskdata);
  }
#endif /* BUILD_TIED_TASK_STACK */

  // mark starting task as executing and as current task
  thread->th.th_current_task = taskdata;

  KMP_DEBUG_ASSERT(taskdata->td_flags.started == 0 ||
                   taskdata->td_flags.tiedness == TASK_UNTIED);
  KMP_DEBUG_ASSERT(taskdata->td_flags.executing == 0 ||
                   taskdata->td_flags.tiedness == TASK_UNTIED);
  taskdata->td_flags.started = 1;
  taskdata->td_flags.executing = 1;
  KMP_DEBUG_ASSERT(taskdata->td_flags.complete == 0);
  KMP_DEBUG_ASSERT(taskdata->td_flags.freed == 0);

  // GEH TODO: shouldn't we pass some sort of location identifier here?
  // APT: yes, we will pass location here.
  // need to store current thread state (in a thread or taskdata structure)
  // before setting work_state, otherwise wrong state is set after end of task

  KA_TRACE(10, ("__kmp_task_start(exit): T#%d task=%p\n", gtid, taskdata));

  return;
}

#if OMPT_SUPPORT
//------------------------------------------------------------------------------
// __ompt_task_init:
//   Initialize OMPT fields maintained by a task. This will only be called after
//   ompt_start_tool, so we already know whether ompt is enabled or not.

static inline void __ompt_task_init(kmp_taskdata_t *task, int tid) {
  // The calls to __ompt_task_init already have the ompt_enabled condition.
  task->ompt_task_info.task_data.value = 0;
  task->ompt_task_info.frame.exit_frame = ompt_data_none;
  task->ompt_task_info.frame.enter_frame = ompt_data_none;
  task->ompt_task_info.frame.exit_frame_flags =
      ompt_frame_runtime | ompt_frame_framepointer;
  task->ompt_task_info.frame.enter_frame_flags =
      ompt_frame_runtime | ompt_frame_framepointer;
}

// __ompt_task_start:
//   Build and trigger task-begin event
static inline void __ompt_task_start(kmp_task_t *task,
                                     kmp_taskdata_t *current_task,
                                     kmp_int32 gtid) {
  kmp_taskdata_t *taskdata = KMP_TASK_TO_TASKDATA(task);
  ompt_task_status_t status = ompt_task_switch;
  if (__kmp_threads[gtid]->th.ompt_thread_info.ompt_task_yielded) {
    status = ompt_task_yield;
    __kmp_threads[gtid]->th.ompt_thread_info.ompt_task_yielded = 0;
  }
  /* let OMPT know that we're about to run this task */
  if (ompt_enabled.ompt_callback_task_schedule) {
    ompt_callbacks.ompt_callback(ompt_callback_task_schedule)(
        &(current_task->ompt_task_info.task_data), status,
        &(taskdata->ompt_task_info.task_data));
  }
  taskdata->ompt_task_info.scheduling_parent = current_task;
}

// __ompt_task_finish:
//   Build and trigger final task-schedule event
static inline void __ompt_task_finish(kmp_task_t *task,
                                      kmp_taskdata_t *resumed_task,
                                      ompt_task_status_t status) {
  if (ompt_enabled.ompt_callback_task_schedule) {
    kmp_taskdata_t *taskdata = KMP_TASK_TO_TASKDATA(task);
    if (__kmp_omp_cancellation && taskdata->td_taskgroup &&
        taskdata->td_taskgroup->cancel_request == cancel_taskgroup) {
      status = ompt_task_cancel;
    }

    /* let OMPT know that we're returning to the callee task */
    ompt_callbacks.ompt_callback(ompt_callback_task_schedule)(
        &(taskdata->ompt_task_info.task_data), status,
        (resumed_task ? &(resumed_task->ompt_task_info.task_data) : NULL));
  }
}
#endif

template <bool ompt>
static void __kmpc_omp_task_begin_if0_template(ident_t *loc_ref, kmp_int32 gtid,
                                               kmp_task_t *task,
                                               void *frame_address,
                                               void *return_address) {
  kmp_taskdata_t *taskdata = KMP_TASK_TO_TASKDATA(task);
  kmp_taskdata_t *current_task = __kmp_threads[gtid]->th.th_current_task;

  KA_TRACE(10, ("__kmpc_omp_task_begin_if0(enter): T#%d loc=%p task=%p "
                "current_task=%p\n",
                gtid, loc_ref, taskdata, current_task));

  if (UNLIKELY(taskdata->td_flags.tiedness == TASK_UNTIED)) {
    // untied task needs to increment counter so that the task structure is not
    // freed prematurely
    kmp_int32 counter = 1 + KMP_ATOMIC_INC(&taskdata->td_untied_count);
    KMP_DEBUG_USE_VAR(counter);
    KA_TRACE(20, ("__kmpc_omp_task_begin_if0: T#%d untied_count (%d) "
                  "incremented for task %p\n",
                  gtid, counter, taskdata));
  }

  taskdata->td_flags.task_serial =
      1; // Execute this task immediately, not deferred.
  __kmp_task_start(gtid, task, current_task);

#if OMPT_SUPPORT
  if (ompt) {
    if (current_task->ompt_task_info.frame.enter_frame.ptr == NULL) {
      current_task->ompt_task_info.frame.enter_frame.ptr =
          taskdata->ompt_task_info.frame.exit_frame.ptr = frame_address;
      current_task->ompt_task_info.frame.enter_frame_flags =
          taskdata->ompt_task_info.frame.exit_frame_flags =
              ompt_frame_application | ompt_frame_framepointer;
    }
    if (ompt_enabled.ompt_callback_task_create) {
      ompt_task_info_t *parent_info = &(current_task->ompt_task_info);
      ompt_callbacks.ompt_callback(ompt_callback_task_create)(
          &(parent_info->task_data), &(parent_info->frame),
          &(taskdata->ompt_task_info.task_data),
          ompt_task_explicit | TASK_TYPE_DETAILS_FORMAT(taskdata), 0,
          return_address);
    }
    __ompt_task_start(task, current_task, gtid);
  }
#endif // OMPT_SUPPORT

  KA_TRACE(10, ("__kmpc_omp_task_begin_if0(exit): T#%d loc=%p task=%p,\n", gtid,
                loc_ref, taskdata));
}

#if OMPT_SUPPORT
OMPT_NOINLINE
static void __kmpc_omp_task_begin_if0_ompt(ident_t *loc_ref, kmp_int32 gtid,
                                           kmp_task_t *task,
                                           void *frame_address,
                                           void *return_address) {
  __kmpc_omp_task_begin_if0_template<true>(loc_ref, gtid, task, frame_address,
                                           return_address);
}
#endif // OMPT_SUPPORT

// __kmpc_omp_task_begin_if0: report that a given serialized task has started
// execution
//
// loc_ref: source location information; points to beginning of task block.
// gtid: global thread number.
// task: task thunk for the started task.
void __kmpc_omp_task_begin_if0(ident_t *loc_ref, kmp_int32 gtid,
                               kmp_task_t *task) {
#if OMPT_SUPPORT
  if (UNLIKELY(ompt_enabled.enabled)) {
    OMPT_STORE_RETURN_ADDRESS(gtid);
    __kmpc_omp_task_begin_if0_ompt(loc_ref, gtid, task,
                                   OMPT_GET_FRAME_ADDRESS(1),
                                   OMPT_LOAD_RETURN_ADDRESS(gtid));
    return;
  }
#endif
  __kmpc_omp_task_begin_if0_template<false>(loc_ref, gtid, task, NULL, NULL);
}

#ifdef TASK_UNUSED
// __kmpc_omp_task_begin: report that a given task has started execution
// NEVER GENERATED BY COMPILER, DEPRECATED!!!
void __kmpc_omp_task_begin(ident_t *loc_ref, kmp_int32 gtid, kmp_task_t *task) {
  kmp_taskdata_t *current_task = __kmp_threads[gtid]->th.th_current_task;

  KA_TRACE(
      10,
      ("__kmpc_omp_task_begin(enter): T#%d loc=%p task=%p current_task=%p\n",
       gtid, loc_ref, KMP_TASK_TO_TASKDATA(task), current_task));

  __kmp_task_start(gtid, task, current_task);

  KA_TRACE(10, ("__kmpc_omp_task_begin(exit): T#%d loc=%p task=%p,\n", gtid,
                loc_ref, KMP_TASK_TO_TASKDATA(task)));
  return;
}
#endif // TASK_UNUSED

// __kmp_free_task: free the current task space and the space for shareds
//
// gtid: Global thread ID of calling thread
// taskdata: task to free
// thread: thread data structure of caller
static void __kmp_free_task(kmp_int32 gtid, kmp_taskdata_t *taskdata,
                            kmp_info_t *thread) {
  KA_TRACE(30, ("__kmp_free_task: T#%d freeing data from task %p\n", gtid,
                taskdata));

  // Check to make sure all flags and counters have the correct values
  KMP_DEBUG_ASSERT(taskdata->td_flags.tasktype == TASK_EXPLICIT);
  KMP_DEBUG_ASSERT(taskdata->td_flags.executing == 0);
  KMP_DEBUG_ASSERT(taskdata->td_flags.complete == 1);
  KMP_DEBUG_ASSERT(taskdata->td_flags.freed == 0);
  KMP_DEBUG_ASSERT(taskdata->td_allocated_child_tasks == 0 ||
                   taskdata->td_flags.task_serial == 1);
  KMP_DEBUG_ASSERT(taskdata->td_incomplete_child_tasks == 0);

  taskdata->td_flags.freed = 1;
  ANNOTATE_HAPPENS_BEFORE(taskdata);
// deallocate the taskdata and shared variable blocks associated with this task
#if USE_FAST_MEMORY
  __kmp_fast_free(thread, taskdata);
#else /* ! USE_FAST_MEMORY */
  __kmp_thread_free(thread, taskdata);
#endif
  KA_TRACE(20, ("__kmp_free_task: T#%d freed task %p\n", gtid, taskdata));
}

// __kmp_free_task_and_ancestors: free the current task and ancestors without
// children
//
// gtid: Global thread ID of calling thread
// taskdata: task to free
// thread: thread data structure of caller
static void __kmp_free_task_and_ancestors(kmp_int32 gtid,
                                          kmp_taskdata_t *taskdata,
                                          kmp_info_t *thread) {
  // Proxy tasks must always be allowed to free their parents
  // because they can be run in background even in serial mode.
  kmp_int32 team_serial =
      (taskdata->td_flags.team_serial || taskdata->td_flags.tasking_ser) &&
      !taskdata->td_flags.proxy;
  KMP_DEBUG_ASSERT(taskdata->td_flags.tasktype == TASK_EXPLICIT);

  kmp_int32 children = KMP_ATOMIC_DEC(&taskdata->td_allocated_child_tasks) - 1;
  KMP_DEBUG_ASSERT(children >= 0);

  // Now, go up the ancestor tree to see if any ancestors can now be freed.
  while (children == 0) {
    kmp_taskdata_t *parent_taskdata = taskdata->td_parent;

    KA_TRACE(20, ("__kmp_free_task_and_ancestors(enter): T#%d task %p complete "
                  "and freeing itself\n",
                  gtid, taskdata));

    // --- Deallocate my ancestor task ---
    __kmp_free_task(gtid, taskdata, thread);

    taskdata = parent_taskdata;

    if (team_serial)
      return;
    // Stop checking ancestors at implicit task instead of walking up ancestor
    // tree to avoid premature deallocation of ancestors.
    if (taskdata->td_flags.tasktype == TASK_IMPLICIT) {
      if (taskdata->td_dephash) { // do we need to cleanup dephash?
        int children = KMP_ATOMIC_LD_ACQ(&taskdata->td_incomplete_child_tasks);
        kmp_tasking_flags_t flags_old = taskdata->td_flags;
        if (children == 0 && flags_old.complete == 1) {
          kmp_tasking_flags_t flags_new = flags_old;
          flags_new.complete = 0;
          if (KMP_COMPARE_AND_STORE_ACQ32(
                  RCAST(kmp_int32 *, &taskdata->td_flags),
                  *RCAST(kmp_int32 *, &flags_old),
                  *RCAST(kmp_int32 *, &flags_new))) {
            KA_TRACE(100, ("__kmp_free_task_and_ancestors: T#%d cleans "
                           "dephash of implicit task %p\n",
                           gtid, taskdata));
            // cleanup dephash of finished implicit task
            __kmp_dephash_free_entries(thread, taskdata->td_dephash);
          }
        }
      }
      return;
    }
    // Predecrement simulated by "- 1" calculation
    children = KMP_ATOMIC_DEC(&taskdata->td_allocated_child_tasks) - 1;
    KMP_DEBUG_ASSERT(children >= 0);
  }

  KA_TRACE(
      20, ("__kmp_free_task_and_ancestors(exit): T#%d task %p has %d children; "
           "not freeing it yet\n",
           gtid, taskdata, children));
}

// __kmp_task_finish: bookkeeping to do when a task finishes execution
//
// gtid: global thread ID for calling thread
// task: task to be finished
// resumed_task: task to be resumed.  (may be NULL if task is serialized)
//
// template<ompt>: effectively ompt_enabled.enabled!=0
// the version with ompt=false is inlined, allowing to optimize away all ompt
// code in this case
template <bool ompt>
static void __kmp_task_finish(kmp_int32 gtid, kmp_task_t *task,
                              kmp_taskdata_t *resumed_task) {
  kmp_taskdata_t *taskdata = KMP_TASK_TO_TASKDATA(task);
  kmp_info_t *thread = __kmp_threads[gtid];
  kmp_task_team_t *task_team =
      thread->th.th_task_team; // might be NULL for serial teams...
  kmp_int32 children = 0;

  KA_TRACE(10, ("__kmp_task_finish(enter): T#%d finishing task %p and resuming "
                "task %p\n",
                gtid, taskdata, resumed_task));

  KMP_DEBUG_ASSERT(taskdata->td_flags.tasktype == TASK_EXPLICIT);

// Pop task from stack if tied
#ifdef BUILD_TIED_TASK_STACK
  if (taskdata->td_flags.tiedness == TASK_TIED) {
    __kmp_pop_task_stack(gtid, thread, taskdata);
  }
#endif /* BUILD_TIED_TASK_STACK */

  if (UNLIKELY(taskdata->td_flags.tiedness == TASK_UNTIED)) {
    // untied task needs to check the counter so that the task structure is not
    // freed prematurely
    kmp_int32 counter = KMP_ATOMIC_DEC(&taskdata->td_untied_count) - 1;
    KA_TRACE(
        20,
        ("__kmp_task_finish: T#%d untied_count (%d) decremented for task %p\n",
         gtid, counter, taskdata));
    if (counter > 0) {
      // untied task is not done, to be continued possibly by other thread, do
      // not free it now
      if (resumed_task == NULL) {
        KMP_DEBUG_ASSERT(taskdata->td_flags.task_serial);
        resumed_task = taskdata->td_parent; // In a serialized task, the resumed
        // task is the parent
      }
      thread->th.th_current_task = resumed_task; // restore current_task
      resumed_task->td_flags.executing = 1; // resume previous task
      KA_TRACE(10, ("__kmp_task_finish(exit): T#%d partially done task %p, "
                    "resuming task %p\n",
                    gtid, taskdata, resumed_task));
      return;
    }
  }

  // bookkeeping for resuming task:
  // GEH - note tasking_ser => task_serial
  KMP_DEBUG_ASSERT(
      (taskdata->td_flags.tasking_ser || taskdata->td_flags.task_serial) ==
      taskdata->td_flags.task_serial);
  if (taskdata->td_flags.task_serial) {
    if (resumed_task == NULL) {
      resumed_task = taskdata->td_parent; // In a serialized task, the resumed
      // task is the parent
    }
  } else {
    KMP_DEBUG_ASSERT(resumed_task !=
                     NULL); // verify that resumed task is passed as argument
  }

  /* If the tasks' destructor thunk flag has been set, we need to invoke the
     destructor thunk that has been generated by the compiler. The code is
     placed here, since at this point other tasks might have been released
     hence overlapping the destructor invocations with some other work in the
     released tasks.  The OpenMP spec is not specific on when the destructors
     are invoked, so we should be free to choose. */
  if (UNLIKELY(taskdata->td_flags.destructors_thunk)) {
    kmp_routine_entry_t destr_thunk = task->data1.destructors;
    KMP_ASSERT(destr_thunk);
    destr_thunk(gtid, task);
  }

  KMP_DEBUG_ASSERT(taskdata->td_flags.complete == 0);
  KMP_DEBUG_ASSERT(taskdata->td_flags.started == 1);
  KMP_DEBUG_ASSERT(taskdata->td_flags.freed == 0);

  // Remove task finish event
  kmp_uint32 pending_events_count
    = KMP_TEST_THEN_ADD32(&taskdata->td_allow_completion_event.pending_events_count, -1);

  bool detach = pending_events_count != 1;
#if OMPT_SUPPORT
  if (detach && ompt)
    __ompt_task_finish(task, resumed_task, ompt_task_detach);
#endif

  if (!detach) {
    taskdata->td_flags.complete = 1; // mark the task as completed

#if OMPT_SUPPORT
    // This is not a detached task, we are done here
    if (ompt)
      __ompt_task_finish(task, resumed_task, ompt_task_complete);
#endif

    // Only need to keep track of count if team parallel and tasking not
    // serialized, or task is detachable and event has already been fulfilled
<<<<<<< HEAD
    if (!(taskdata->td_flags.team_serial || taskdata->td_flags.tasking_ser)
        || taskdata->td_flags.detachable == TASK_DETACHABLE
        || __kmp_free_agent_num_threads != 0) {
=======
    if (!(taskdata->td_flags.team_serial || taskdata->td_flags.tasking_ser) ||
        taskdata->td_flags.detachable == TASK_DETACHABLE ||
        taskdata->td_flags.hidden_helper) {
>>>>>>> eea06c79
      // Predecrement simulated by "- 1" calculation
      children =
          KMP_ATOMIC_DEC(&taskdata->td_parent->td_incomplete_child_tasks) - 1;
      KMP_DEBUG_ASSERT(children >= 0);
      if (taskdata->td_taskgroup)
        KMP_ATOMIC_DEC(&taskdata->td_taskgroup->count);
      __kmp_release_deps(gtid, taskdata);
    } else if (task_team && task_team->tt.tt_found_proxy_tasks) {
      // if we found proxy tasks there could exist a dependency chain
      // with the proxy task as origin
      __kmp_release_deps(gtid, taskdata);
    }
    // td_flags.executing must be marked as 0 after __kmp_release_deps has been
    // called. Othertwise, if a task is executed immediately from the
    // release_deps code, the flag will be reset to 1 again by this same
    // function
    KMP_DEBUG_ASSERT(taskdata->td_flags.executing == 1);
    taskdata->td_flags.executing = 0; // suspend the finishing task
  }

  KA_TRACE(
      20, ("__kmp_task_finish: T#%d finished task %p, %d incomplete children\n",
           gtid, taskdata, children));

  // Free this task and then ancestor tasks if they have no children.
  // Restore th_current_task first as suggested by John:
  // johnmc: if an asynchronous inquiry peers into the runtime system
  // it doesn't see the freed task as the current task.
  thread->th.th_current_task = resumed_task;
  if (!detach)
    __kmp_free_task_and_ancestors(gtid, taskdata, thread);

  // TODO: GEH - make sure root team implicit task is initialized properly.
  // KMP_DEBUG_ASSERT( resumed_task->td_flags.executing == 0 );
  resumed_task->td_flags.executing = 1; // resume previous task

  KA_TRACE(
      10, ("__kmp_task_finish(exit): T#%d finished task %p, resuming task %p\n",
           gtid, taskdata, resumed_task));

  return;
}

template <bool ompt>
static void __kmpc_omp_task_complete_if0_template(ident_t *loc_ref,
                                                  kmp_int32 gtid,
                                                  kmp_task_t *task) {
  KA_TRACE(10, ("__kmpc_omp_task_complete_if0(enter): T#%d loc=%p task=%p\n",
                gtid, loc_ref, KMP_TASK_TO_TASKDATA(task)));
  KMP_DEBUG_ASSERT(gtid >= 0);
  // this routine will provide task to resume
  __kmp_task_finish<ompt>(gtid, task, NULL);

  KA_TRACE(10, ("__kmpc_omp_task_complete_if0(exit): T#%d loc=%p task=%p\n",
                gtid, loc_ref, KMP_TASK_TO_TASKDATA(task)));

#if OMPT_SUPPORT
  if (ompt) {
    ompt_frame_t *ompt_frame;
    __ompt_get_task_info_internal(0, NULL, NULL, &ompt_frame, NULL, NULL);
    ompt_frame->enter_frame = ompt_data_none;
    ompt_frame->enter_frame_flags =
        ompt_frame_runtime | ompt_frame_framepointer;
  }
#endif

  return;
}

#if OMPT_SUPPORT
OMPT_NOINLINE
void __kmpc_omp_task_complete_if0_ompt(ident_t *loc_ref, kmp_int32 gtid,
                                       kmp_task_t *task) {
  __kmpc_omp_task_complete_if0_template<true>(loc_ref, gtid, task);
}
#endif // OMPT_SUPPORT

// __kmpc_omp_task_complete_if0: report that a task has completed execution
//
// loc_ref: source location information; points to end of task block.
// gtid: global thread number.
// task: task thunk for the completed task.
void __kmpc_omp_task_complete_if0(ident_t *loc_ref, kmp_int32 gtid,
                                  kmp_task_t *task) {
#if OMPT_SUPPORT
  if (UNLIKELY(ompt_enabled.enabled)) {
    __kmpc_omp_task_complete_if0_ompt(loc_ref, gtid, task);
    return;
  }
#endif
  __kmpc_omp_task_complete_if0_template<false>(loc_ref, gtid, task);
}

#ifdef TASK_UNUSED
// __kmpc_omp_task_complete: report that a task has completed execution
// NEVER GENERATED BY COMPILER, DEPRECATED!!!
void __kmpc_omp_task_complete(ident_t *loc_ref, kmp_int32 gtid,
                              kmp_task_t *task) {
  KA_TRACE(10, ("__kmpc_omp_task_complete(enter): T#%d loc=%p task=%p\n", gtid,
                loc_ref, KMP_TASK_TO_TASKDATA(task)));

  __kmp_task_finish<false>(gtid, task,
                           NULL); // Not sure how to find task to resume

  KA_TRACE(10, ("__kmpc_omp_task_complete(exit): T#%d loc=%p task=%p\n", gtid,
                loc_ref, KMP_TASK_TO_TASKDATA(task)));
  return;
}
#endif // TASK_UNUSED

// __kmp_init_implicit_task: Initialize the appropriate fields in the implicit
// task for a given thread
//
// loc_ref:  reference to source location of parallel region
// this_thr:  thread data structure corresponding to implicit task
// team: team for this_thr
// tid: thread id of given thread within team
// set_curr_task: TRUE if need to push current task to thread
// NOTE: Routine does not set up the implicit task ICVS.  This is assumed to
// have already been done elsewhere.
// TODO: Get better loc_ref.  Value passed in may be NULL
void __kmp_init_implicit_task(ident_t *loc_ref, kmp_info_t *this_thr,
                              kmp_team_t *team, int tid, int set_curr_task) {
  kmp_taskdata_t *task = &team->t.t_implicit_task_taskdata[tid];

  KF_TRACE(
      10,
      ("__kmp_init_implicit_task(enter): T#:%d team=%p task=%p, reinit=%s\n",
       tid, team, task, set_curr_task ? "TRUE" : "FALSE"));

  task->td_task_id = KMP_GEN_TASK_ID();
  task->td_team = team;
  //    task->td_parent   = NULL;  // fix for CQ230101 (broken parent task info
  //    in debugger)
  task->td_ident = loc_ref;
  task->td_taskwait_ident = NULL;
  task->td_taskwait_counter = 0;
  task->td_taskwait_thread = 0;

  task->td_flags.tiedness = TASK_TIED;
  task->td_flags.tasktype = TASK_IMPLICIT;
  task->td_flags.proxy = TASK_FULL;

  // All implicit tasks are executed immediately, not deferred
  task->td_flags.task_serial = 1;
  task->td_flags.tasking_ser = (__kmp_tasking_mode == tskm_immediate_exec);
  task->td_flags.team_serial = (team->t.t_serialized) ? 1 : 0;

  task->td_flags.started = 1;
  task->td_flags.executing = 1;
  task->td_flags.complete = 0;
  task->td_flags.freed = 0;

  task->td_depnode = NULL;
  task->td_last_tied = task;

  // Initialize counter to -1 event, considering that cannot have pending events
  task->td_allow_completion_event.pending_events_count = -1;
  task->td_allow_completion_event.ed.task = nullptr;

  if (set_curr_task) { // only do this init first time thread is created
    KMP_ATOMIC_ST_REL(&task->td_incomplete_child_tasks, 0);
    // Not used: don't need to deallocate implicit task
    KMP_ATOMIC_ST_REL(&task->td_allocated_child_tasks, 0);
    task->td_taskgroup = NULL; // An implicit task does not have taskgroup
    task->td_dephash = NULL;
    __kmp_push_current_task_to_thread(this_thr, team, tid);
  } else {
    KMP_DEBUG_ASSERT(task->td_incomplete_child_tasks == 0);
    KMP_DEBUG_ASSERT(task->td_allocated_child_tasks == 0);
  }

#if OMPT_SUPPORT
  if (UNLIKELY(ompt_enabled.enabled))
    __ompt_task_init(task, tid);
#endif

  KF_TRACE(10, ("__kmp_init_implicit_task(exit): T#:%d team=%p task=%p\n", tid,
                team, task));
}

// __kmp_finish_implicit_task: Release resources associated to implicit tasks
// at the end of parallel regions. Some resources are kept for reuse in the next
// parallel region.
//
// thread:  thread data structure corresponding to implicit task
void __kmp_finish_implicit_task(kmp_info_t *thread) {
  kmp_taskdata_t *task = thread->th.th_current_task;
  if (task->td_dephash) {
    int children;
    task->td_flags.complete = 1;
    children = KMP_ATOMIC_LD_ACQ(&task->td_incomplete_child_tasks);
    kmp_tasking_flags_t flags_old = task->td_flags;
    if (children == 0 && flags_old.complete == 1) {
      kmp_tasking_flags_t flags_new = flags_old;
      flags_new.complete = 0;
      if (KMP_COMPARE_AND_STORE_ACQ32(RCAST(kmp_int32 *, &task->td_flags),
                                      *RCAST(kmp_int32 *, &flags_old),
                                      *RCAST(kmp_int32 *, &flags_new))) {
        KA_TRACE(100, ("__kmp_finish_implicit_task: T#%d cleans "
                       "dephash of implicit task %p\n",
                       thread->th.th_info.ds.ds_gtid, task));
        __kmp_dephash_free_entries(thread, task->td_dephash);
      }
    }
  }
}

// __kmp_free_implicit_task: Release resources associated to implicit tasks
// when these are destroyed regions
//
// thread:  thread data structure corresponding to implicit task
void __kmp_free_implicit_task(kmp_info_t *thread) {
  kmp_taskdata_t *task = thread->th.th_current_task;
  if (task && task->td_dephash) {
    __kmp_dephash_free(thread, task->td_dephash);
    task->td_dephash = NULL;
  }
}

// Round up a size to a power of two specified by val: Used to insert padding
// between structures co-allocated using a single malloc() call
static size_t __kmp_round_up_to_val(size_t size, size_t val) {
  if (size & (val - 1)) {
    size &= ~(val - 1);
    if (size <= KMP_SIZE_T_MAX - val) {
      size += val; // Round up if there is no overflow.
    }
  }
  return size;
} // __kmp_round_up_to_va

// __kmp_enable_tasking_in_serial_mode: This is used when a TASK_PROXY, TASK_DETACHABLE
// or hidden_helper task is allocated to ensure we have tasking enabled.
// Also is used by TAMPI to tell the runtime tasks (detachable) with events will be made
//
// loc_ref: source location information
// gtid: global thread number.
// proxy: allocated proxy task
// detachable: allocated detachable task
// hidden_helper: allocated hidden_helper task
void __kmp_enable_tasking_in_serial_mode(
    ident_t *loc_ref, kmp_int32 gtid,
    bool proxy, bool detachable, bool hidden_helper) {
  kmp_info_t *thread = __kmp_threads[gtid];
  kmp_team_t *team = thread->th.th_team;
  kmp_info_t *encountering_thread = thread;

  /* are we running in a sequential parallel or tskm_immediate_exec... we need
     tasking support enabled */
  if ((encountering_thread->th.th_task_team) == NULL) {
    /* This should only happen if the team is serialized
        setup a task team and propagate it to the thread */
    KMP_DEBUG_ASSERT(team->t.t_serialized);
    KA_TRACE(30,
             ("T#%d creating task team in __kmp_task_alloc for proxy task\n",
              gtid));
    __kmp_task_team_setup(
        encountering_thread, team,
        1); // 1 indicates setup the current team regardless of nthreads
    encountering_thread->th.th_task_team =
        team->t.t_task_team[encountering_thread->th.th_task_state];
  }
  kmp_task_team_t *task_team = encountering_thread->th.th_task_team;

  /* tasking must be enabled now as the task might not be pushed */
  if (!KMP_TASKING_ENABLED(task_team)) {
    KA_TRACE(
        30,
        ("T#%d enabling tasking in __kmp_task_alloc for proxy task\n", gtid));
    __kmp_enable_tasking(task_team, encountering_thread);
    kmp_int32 tid = encountering_thread->th.th_info.ds.ds_tid;
    kmp_thread_data_t *thread_data = &task_team->tt.tt_threads_data[tid];
    // No lock needed since only owner can allocate
    if (thread_data->td.td_deque == NULL) {
      __kmp_alloc_task_deque(encountering_thread, thread_data);
    }
  }
  if ((proxy || detachable) &&
      task_team->tt.tt_found_proxy_tasks == FALSE)
    TCW_4(task_team->tt.tt_found_proxy_tasks, TRUE);
  if (hidden_helper &&
      task_team->tt.tt_hidden_helper_task_encountered == FALSE)
    TCW_4(task_team->tt.tt_hidden_helper_task_encountered, TRUE);
}

// __kmp_task_alloc: Allocate the taskdata and task data structures for a task
//
// loc_ref: source location information
// gtid: global thread number.
// flags: include tiedness & task type (explicit vs. implicit) of the ''new''
// task encountered. Converted from kmp_int32 to kmp_tasking_flags_t in routine.
// sizeof_kmp_task_t:  Size in bytes of kmp_task_t data structure including
// private vars accessed in task.
// sizeof_shareds:  Size in bytes of array of pointers to shared vars accessed
// in task.
// task_entry: Pointer to task code entry point generated by compiler.
// returns: a pointer to the allocated kmp_task_t structure (task).
kmp_task_t *__kmp_task_alloc(ident_t *loc_ref, kmp_int32 gtid,
                             kmp_tasking_flags_t *flags,
                             size_t sizeof_kmp_task_t, size_t sizeof_shareds,
                             kmp_routine_entry_t task_entry) {
  kmp_task_t *task;
  kmp_taskdata_t *taskdata;
  kmp_info_t *thread = __kmp_threads[gtid];
  kmp_info_t *encountering_thread = thread;
  kmp_team_t *team = thread->th.th_team;
  kmp_taskdata_t *parent_task = thread->th.th_current_task;
  if (thread->th.is_free_agent) {
    // GROSS HACK because free agent threads do not belong to a team but they
    // can execute tasks that create new tasks that logically belong to the same
    // team as the parent task.
    team = parent_task->td_team;
  }
  size_t shareds_offset;

  if (UNLIKELY(!TCR_4(__kmp_init_middle)))
    __kmp_middle_initialize();

  if (flags->hidden_helper) {
    if (__kmp_enable_hidden_helper) {
      if (!TCR_4(__kmp_init_hidden_helper))
        __kmp_hidden_helper_initialize();

      // For a hidden helper task encountered by a regular thread, we will push
      // the task to the (gtid%__kmp_hidden_helper_threads_num)-th hidden helper
      // thread.
      if (!KMP_HIDDEN_HELPER_THREAD(gtid)) {
        thread = __kmp_threads[KMP_GTID_TO_SHADOW_GTID(gtid)];
        // We don't change the parent-child relation for hidden helper task as
        // we need that to do per-task-region synchronization.
      }
    } else {
      // If the hidden helper task is not enabled, reset the flag to FALSE.
      flags->hidden_helper = FALSE;
    }
  }

  KA_TRACE(10, ("__kmp_task_alloc(enter): T#%d loc=%p, flags=(0x%x) "
                "sizeof_task=%ld sizeof_shared=%ld entry=%p\n",
                gtid, loc_ref, *((kmp_int32 *)flags), sizeof_kmp_task_t,
                sizeof_shareds, task_entry));

  KMP_DEBUG_ASSERT(parent_task);
  if (parent_task->td_flags.final) {
    if (flags->merged_if0) {
    }
    flags->final = 1;
  }

  if (flags->tiedness == TASK_UNTIED && !team->t.t_serialized) {
    // Untied task encountered causes the TSC algorithm to check entire deque of
    // the victim thread. If no untied task encountered, then checking the head
    // of the deque should be enough.
    KMP_CHECK_UPDATE(
        encountering_thread->th.th_task_team->tt.tt_untied_task_encountered, 1);
  }

  // Detachable tasks are not proxy tasks yet but could be in the future. Doing
  // the tasking setup
  // when that happens is too late.
  if (UNLIKELY(flags->proxy == TASK_PROXY ||
               flags->detachable == TASK_DETACHABLE || flags->hidden_helper)) {
    if (flags->proxy == TASK_PROXY) {
      flags->tiedness = TASK_UNTIED;
      flags->merged_if0 = 1;
    }
    __kmp_enable_tasking_in_serial_mode(
      loc_ref, gtid,
      flags->proxy == TASK_PROXY, flags->detachable == TASK_DETACHABLE,
      flags->hidden_helper);
  }

  // Calculate shared structure offset including padding after kmp_task_t struct
  // to align pointers in shared struct
  shareds_offset = sizeof(kmp_taskdata_t) + sizeof_kmp_task_t;
  shareds_offset = __kmp_round_up_to_val(shareds_offset, sizeof(void *));

  // Allocate a kmp_taskdata_t block and a kmp_task_t block.
  KA_TRACE(30, ("__kmp_task_alloc: T#%d First malloc size: %ld\n", gtid,
                shareds_offset));
  KA_TRACE(30, ("__kmp_task_alloc: T#%d Second malloc size: %ld\n", gtid,
                sizeof_shareds));

  // Avoid double allocation here by combining shareds with taskdata
#if USE_FAST_MEMORY
  taskdata = (kmp_taskdata_t *)__kmp_fast_allocate(
      encountering_thread, shareds_offset + sizeof_shareds);
#else /* ! USE_FAST_MEMORY */
  taskdata = (kmp_taskdata_t *)__kmp_thread_malloc(
      encountering_thread, shareds_offset + sizeof_shareds);
#endif /* USE_FAST_MEMORY */
  ANNOTATE_HAPPENS_AFTER(taskdata);

  task = KMP_TASKDATA_TO_TASK(taskdata);

// Make sure task & taskdata are aligned appropriately
#if KMP_ARCH_X86 || KMP_ARCH_PPC64 || !KMP_HAVE_QUAD
  KMP_DEBUG_ASSERT((((kmp_uintptr_t)taskdata) & (sizeof(double) - 1)) == 0);
  KMP_DEBUG_ASSERT((((kmp_uintptr_t)task) & (sizeof(double) - 1)) == 0);
#else
  KMP_DEBUG_ASSERT((((kmp_uintptr_t)taskdata) & (sizeof(_Quad) - 1)) == 0);
  KMP_DEBUG_ASSERT((((kmp_uintptr_t)task) & (sizeof(_Quad) - 1)) == 0);
#endif
  if (sizeof_shareds > 0) {
    // Avoid double allocation here by combining shareds with taskdata
    task->shareds = &((char *)taskdata)[shareds_offset];
    // Make sure shareds struct is aligned to pointer size
    KMP_DEBUG_ASSERT((((kmp_uintptr_t)task->shareds) & (sizeof(void *) - 1)) ==
                     0);
  } else {
    task->shareds = NULL;
  }
  task->routine = task_entry;
  task->part_id = 0; // AC: Always start with 0 part id

  taskdata->td_task_id = KMP_GEN_TASK_ID();
  taskdata->td_team = thread->th.th_team;
  taskdata->td_alloc_thread = encountering_thread;
  taskdata->td_parent = parent_task;
  taskdata->td_level = parent_task->td_level + 1; // increment nesting level
  KMP_ATOMIC_ST_RLX(&taskdata->td_untied_count, 0);
  taskdata->td_ident = loc_ref;
  taskdata->td_taskwait_ident = NULL;
  taskdata->td_taskwait_counter = 0;
  taskdata->td_taskwait_thread = 0;
  KMP_DEBUG_ASSERT(taskdata->td_parent != NULL);
  // avoid copying icvs for proxy tasks
  if (flags->proxy == TASK_FULL)
    copy_icvs(&taskdata->td_icvs, &taskdata->td_parent->td_icvs);

  taskdata->td_flags.tiedness = flags->tiedness;
  taskdata->td_flags.final = flags->final;
  taskdata->td_flags.merged_if0 = flags->merged_if0;
  taskdata->td_flags.destructors_thunk = flags->destructors_thunk;
  taskdata->td_flags.proxy = flags->proxy;
  taskdata->td_flags.detachable = flags->detachable;
  taskdata->td_flags.hidden_helper = flags->hidden_helper;
  taskdata->encountering_gtid = gtid;
  taskdata->td_task_team = thread->th.th_task_team;
  taskdata->td_size_alloc = shareds_offset + sizeof_shareds;
  taskdata->td_flags.tasktype = TASK_EXPLICIT;

  // GEH - TODO: fix this to copy parent task's value of tasking_ser flag
  taskdata->td_flags.tasking_ser = (__kmp_tasking_mode == tskm_immediate_exec);

  // GEH - TODO: fix this to copy parent task's value of team_serial flag
  taskdata->td_flags.team_serial = (team->t.t_serialized) ? 1 : 0;

  // GEH - Note we serialize the task if the team is serialized to make sure
  // implicit parallel region tasks are not left until program termination to
  // execute. Also, it helps locality to execute immediately.

  taskdata->td_flags.task_serial =
      (parent_task->td_flags.final || taskdata->td_flags.team_serial ||
       taskdata->td_flags.tasking_ser || flags->merged_if0);

  taskdata->td_flags.started = 0;
  taskdata->td_flags.executing = 0;
  taskdata->td_flags.complete = 0;
  taskdata->td_flags.freed = 0;

  taskdata->td_flags.native = flags->native;

  KMP_ATOMIC_ST_RLX(&taskdata->td_incomplete_child_tasks, 0);
  // start at one because counts current task and children
  KMP_ATOMIC_ST_RLX(&taskdata->td_allocated_child_tasks, 1);
  taskdata->td_taskgroup =
      parent_task->td_taskgroup; // task inherits taskgroup from the parent task
  taskdata->td_dephash = NULL;
  taskdata->td_depnode = NULL;
  if (flags->tiedness == TASK_UNTIED)
    taskdata->td_last_tied = NULL; // will be set when the task is scheduled
  else
    taskdata->td_last_tied = taskdata;

  // Initialize counter to 1 event, the task finish event
  taskdata->td_allow_completion_event.pending_events_count = 1;
  taskdata->td_allow_completion_event.ed.task = task;

#if OMPT_SUPPORT
  if (UNLIKELY(ompt_enabled.enabled))
    __ompt_task_init(taskdata, gtid);
#endif
<<<<<<< HEAD
// Only need to keep track of child task counts if team parallel and tasking not
// serialized or if it is a proxy or detachable task
  if (flags->proxy == TASK_PROXY || flags->detachable == TASK_DETACHABLE ||
      !(taskdata->td_flags.team_serial || taskdata->td_flags.tasking_ser) ||
      __kmp_free_agent_num_threads != 0) {
=======
  // Only need to keep track of child task counts if team parallel and tasking
  // not serialized or if it is a proxy or detachable or hidden helper task
  if (flags->proxy == TASK_PROXY || flags->detachable == TASK_DETACHABLE ||
      flags->hidden_helper ||
      !(taskdata->td_flags.team_serial || taskdata->td_flags.tasking_ser)) {
>>>>>>> eea06c79
    KMP_ATOMIC_INC(&parent_task->td_incomplete_child_tasks);
    if (parent_task->td_taskgroup)
      KMP_ATOMIC_INC(&parent_task->td_taskgroup->count);
    // Only need to keep track of allocated child tasks for explicit tasks since
    // implicit not deallocated
    if (taskdata->td_parent->td_flags.tasktype == TASK_EXPLICIT) {
      KMP_ATOMIC_INC(&taskdata->td_parent->td_allocated_child_tasks);
    }
  }

  if (flags->hidden_helper) {
    taskdata->td_flags.task_serial = FALSE;
    // Increment the number of hidden helper tasks to be executed
    KMP_ATOMIC_INC(&__kmp_unexecuted_hidden_helper_tasks);
  }

  KA_TRACE(20, ("__kmp_task_alloc(exit): T#%d created task %p parent=%p\n",
                gtid, taskdata, taskdata->td_parent));
  ANNOTATE_HAPPENS_BEFORE(task);

  return task;
}

kmp_task_t *__kmpc_omp_task_alloc(ident_t *loc_ref, kmp_int32 gtid,
                                  kmp_int32 flags, size_t sizeof_kmp_task_t,
                                  size_t sizeof_shareds,
                                  kmp_routine_entry_t task_entry) {
  kmp_task_t *retval;
  kmp_tasking_flags_t *input_flags = (kmp_tasking_flags_t *)&flags;
  __kmp_assert_valid_gtid(gtid);
  input_flags->native = FALSE;
  // __kmp_task_alloc() sets up all other runtime flags
  KA_TRACE(10, ("__kmpc_omp_task_alloc(enter): T#%d loc=%p, flags=(%s %s %s) "
                "sizeof_task=%ld sizeof_shared=%ld entry=%p\n",
                gtid, loc_ref, input_flags->tiedness ? "tied  " : "untied",
                input_flags->proxy ? "proxy" : "",
                input_flags->detachable ? "detachable" : "", sizeof_kmp_task_t,
                sizeof_shareds, task_entry));

  retval = __kmp_task_alloc(loc_ref, gtid, input_flags, sizeof_kmp_task_t,
                            sizeof_shareds, task_entry);

  KA_TRACE(20, ("__kmpc_omp_task_alloc(exit): T#%d retval %p\n", gtid, retval));

  return retval;
}

kmp_task_t *__kmpc_omp_target_task_alloc(ident_t *loc_ref, kmp_int32 gtid,
                                         kmp_int32 flags,
                                         size_t sizeof_kmp_task_t,
                                         size_t sizeof_shareds,
                                         kmp_routine_entry_t task_entry,
                                         kmp_int64 device_id) {
  if (__kmp_enable_hidden_helper) {
    auto &input_flags = reinterpret_cast<kmp_tasking_flags_t &>(flags);
    input_flags.hidden_helper = TRUE;
  }

  return __kmpc_omp_task_alloc(loc_ref, gtid, flags, sizeof_kmp_task_t,
                               sizeof_shareds, task_entry);
}

/*!
@ingroup TASKING
@param loc_ref location of the original task directive
@param gtid Global Thread ID of encountering thread
@param new_task task thunk allocated by __kmpc_omp_task_alloc() for the ''new
task''
@param naffins Number of affinity items
@param affin_list List of affinity items
@return Returns non-zero if registering affinity information was not successful.
 Returns 0 if registration was successful
This entry registers the affinity information attached to a task with the task
thunk structure kmp_taskdata_t.
*/
kmp_int32
__kmpc_omp_reg_task_with_affinity(ident_t *loc_ref, kmp_int32 gtid,
                                  kmp_task_t *new_task, kmp_int32 naffins,
                                  kmp_task_affinity_info_t *affin_list) {
  return 0;
}

//  __kmp_invoke_task: invoke the specified task
//
// gtid: global thread ID of caller
// task: the task to invoke
// current_task: the task to resume after task invocation
static void __kmp_invoke_task(kmp_int32 gtid, kmp_task_t *task,
                              kmp_taskdata_t *current_task) {
  kmp_taskdata_t *taskdata = KMP_TASK_TO_TASKDATA(task);
  kmp_info_t *thread;
  int discard = 0 /* false */;
  KA_TRACE(
      30, ("__kmp_invoke_task(enter): T#%d invoking task %p, current_task=%p\n",
           gtid, taskdata, current_task));
  KMP_DEBUG_ASSERT(task);
  if (UNLIKELY(taskdata->td_flags.proxy == TASK_PROXY &&
               taskdata->td_flags.complete == 1)) {
    // This is a proxy task that was already completed but it needs to run
    // its bottom-half finish
    KA_TRACE(
        30,
        ("__kmp_invoke_task: T#%d running bottom finish for proxy task %p\n",
         gtid, taskdata));

    __kmp_bottom_half_finish_proxy(gtid, task);

    KA_TRACE(30, ("__kmp_invoke_task(exit): T#%d completed bottom finish for "
                  "proxy task %p, resuming task %p\n",
                  gtid, taskdata, current_task));

    return;
  }

#if OMPT_SUPPORT
  // For untied tasks, the first task executed only calls __kmpc_omp_task and
  // does not execute code.
  ompt_thread_info_t oldInfo;
  if (UNLIKELY(ompt_enabled.enabled)) {
    // Store the threads states and restore them after the task
    thread = __kmp_threads[gtid];
    oldInfo = thread->th.ompt_thread_info;
    thread->th.ompt_thread_info.wait_id = 0;
    thread->th.ompt_thread_info.state = (thread->th.th_team_serialized)
                                            ? ompt_state_work_serial
                                            : ompt_state_work_parallel;
    taskdata->ompt_task_info.frame.exit_frame.ptr = OMPT_GET_FRAME_ADDRESS(0);
  }
#endif

  // Decreament the counter of hidden helper tasks to be executed
  if (taskdata->td_flags.hidden_helper) {
    // Hidden helper tasks can only be executed by hidden helper threads
    KMP_ASSERT(KMP_HIDDEN_HELPER_THREAD(gtid));
    KMP_ATOMIC_DEC(&__kmp_unexecuted_hidden_helper_tasks);
  }

  // Proxy tasks are not handled by the runtime
  if (taskdata->td_flags.proxy != TASK_PROXY) {
    ANNOTATE_HAPPENS_AFTER(task);
    __kmp_task_start(gtid, task, current_task); // OMPT only if not discarded
  }

  // TODO: cancel tasks if the parallel region has also been cancelled
  // TODO: check if this sequence can be hoisted above __kmp_task_start
  // if cancellation has been enabled for this run ...
  if (UNLIKELY(__kmp_omp_cancellation)) {
    thread = __kmp_threads[gtid];
    kmp_team_t *this_team = thread->th.th_team;
    kmp_taskgroup_t *taskgroup = taskdata->td_taskgroup;
    if ((taskgroup && taskgroup->cancel_request) ||
        (this_team->t.t_cancel_request == cancel_parallel)) {
#if OMPT_SUPPORT && OMPT_OPTIONAL
      ompt_data_t *task_data;
      if (UNLIKELY(ompt_enabled.ompt_callback_cancel)) {
        __ompt_get_task_info_internal(0, NULL, &task_data, NULL, NULL, NULL);
        ompt_callbacks.ompt_callback(ompt_callback_cancel)(
            task_data,
            ((taskgroup && taskgroup->cancel_request) ? ompt_cancel_taskgroup
                                                      : ompt_cancel_parallel) |
                ompt_cancel_discarded_task,
            NULL);
      }
#endif
      KMP_COUNT_BLOCK(TASK_cancelled);
      // this task belongs to a task group and we need to cancel it
      discard = 1 /* true */;
    }
  }

  // Invoke the task routine and pass in relevant data.
  // Thunks generated by gcc take a different argument list.
  if (!discard) {
    if (taskdata->td_flags.tiedness == TASK_UNTIED) {
      taskdata->td_last_tied = current_task->td_last_tied;
      KMP_DEBUG_ASSERT(taskdata->td_last_tied);
    }
#if KMP_STATS_ENABLED
    KMP_COUNT_BLOCK(TASK_executed);
    switch (KMP_GET_THREAD_STATE()) {
    case FORK_JOIN_BARRIER:
      KMP_PUSH_PARTITIONED_TIMER(OMP_task_join_bar);
      break;
    case PLAIN_BARRIER:
      KMP_PUSH_PARTITIONED_TIMER(OMP_task_plain_bar);
      break;
    case TASKYIELD:
      KMP_PUSH_PARTITIONED_TIMER(OMP_task_taskyield);
      break;
    case TASKWAIT:
      KMP_PUSH_PARTITIONED_TIMER(OMP_task_taskwait);
      break;
    case TASKGROUP:
      KMP_PUSH_PARTITIONED_TIMER(OMP_task_taskgroup);
      break;
    default:
      KMP_PUSH_PARTITIONED_TIMER(OMP_task_immediate);
      break;
    }
#endif // KMP_STATS_ENABLED

// OMPT task begin
#if OMPT_SUPPORT
    if (UNLIKELY(ompt_enabled.enabled))
      __ompt_task_start(task, current_task, gtid);
#endif

#if OMPD_SUPPORT
    if (ompd_state & OMPD_ENABLE_BP)
      ompd_bp_task_begin();
#endif

#if USE_ITT_BUILD && USE_ITT_NOTIFY
    kmp_uint64 cur_time;
    kmp_int32 kmp_itt_count_task =
        __kmp_forkjoin_frames_mode == 3 && !taskdata->td_flags.task_serial &&
        current_task->td_flags.tasktype == TASK_IMPLICIT;
    if (kmp_itt_count_task) {
      thread = __kmp_threads[gtid];
      // Time outer level explicit task on barrier for adjusting imbalance time
      if (thread->th.th_bar_arrive_time)
        cur_time = __itt_get_timestamp();
      else
        kmp_itt_count_task = 0; // thread is not on a barrier - skip timing
    }
    KMP_FSYNC_ACQUIRED(taskdata); // acquired self (new task)
#endif

#ifdef KMP_GOMP_COMPAT
    if (taskdata->td_flags.native) {
      ((void (*)(void *))(*(task->routine)))(task->shareds);
    } else
#endif /* KMP_GOMP_COMPAT */
    {
      (*(task->routine))(gtid, task);
    }
    KMP_POP_PARTITIONED_TIMER();

#if USE_ITT_BUILD && USE_ITT_NOTIFY
    if (kmp_itt_count_task) {
      // Barrier imbalance - adjust arrive time with the task duration
      thread->th.th_bar_arrive_time += (__itt_get_timestamp() - cur_time);
    }
    KMP_FSYNC_CANCEL(taskdata); // destroy self (just executed)
    KMP_FSYNC_RELEASING(taskdata->td_parent); // releasing parent
#endif
  }

#if OMPD_SUPPORT
  if (ompd_state & OMPD_ENABLE_BP)
    ompd_bp_task_end();
#endif

  // Proxy tasks are not handled by the runtime
  if (taskdata->td_flags.proxy != TASK_PROXY) {
    ANNOTATE_HAPPENS_BEFORE(taskdata->td_parent);
#if OMPT_SUPPORT
    if (UNLIKELY(ompt_enabled.enabled)) {
      thread->th.ompt_thread_info = oldInfo;
      if (taskdata->td_flags.tiedness == TASK_TIED) {
        taskdata->ompt_task_info.frame.exit_frame = ompt_data_none;
      }
      __kmp_task_finish<true>(gtid, task, current_task);
    } else
#endif
      __kmp_task_finish<false>(gtid, task, current_task);
  }

  KA_TRACE(
      30,
      ("__kmp_invoke_task(exit): T#%d completed task %p, resuming task %p\n",
       gtid, taskdata, current_task));
  return;
}

// __kmpc_omp_task_parts: Schedule a thread-switchable task for execution
//
// loc_ref: location of original task pragma (ignored)
// gtid: Global Thread ID of encountering thread
// new_task: task thunk allocated by __kmp_omp_task_alloc() for the ''new task''
// Returns:
//    TASK_CURRENT_NOT_QUEUED (0) if did not suspend and queue current task to
//    be resumed later.
//    TASK_CURRENT_QUEUED (1) if suspended and queued the current task to be
//    resumed later.
kmp_int32 __kmpc_omp_task_parts(ident_t *loc_ref, kmp_int32 gtid,
                                kmp_task_t *new_task) {
  kmp_taskdata_t *new_taskdata = KMP_TASK_TO_TASKDATA(new_task);

  KA_TRACE(10, ("__kmpc_omp_task_parts(enter): T#%d loc=%p task=%p\n", gtid,
                loc_ref, new_taskdata));

#if OMPT_SUPPORT
  kmp_taskdata_t *parent;
  if (UNLIKELY(ompt_enabled.enabled)) {
    parent = new_taskdata->td_parent;
    if (ompt_enabled.ompt_callback_task_create) {
      ompt_callbacks.ompt_callback(ompt_callback_task_create)(
          &(parent->ompt_task_info.task_data), &(parent->ompt_task_info.frame),
          &(new_taskdata->ompt_task_info.task_data), ompt_task_explicit, 0,
          OMPT_GET_RETURN_ADDRESS(0));
    }
  }
#endif

  /* Should we execute the new task or queue it? For now, let's just always try
     to queue it.  If the queue fills up, then we'll execute it.  */

  if (__kmp_push_task(gtid, new_task) == TASK_NOT_PUSHED) // if cannot defer
  { // Execute this task immediately
    kmp_taskdata_t *current_task = __kmp_threads[gtid]->th.th_current_task;
    new_taskdata->td_flags.task_serial = 1;
    __kmp_invoke_task(gtid, new_task, current_task);
  }

  KA_TRACE(
      10,
      ("__kmpc_omp_task_parts(exit): T#%d returning TASK_CURRENT_NOT_QUEUED: "
       "loc=%p task=%p, return: TASK_CURRENT_NOT_QUEUED\n",
       gtid, loc_ref, new_taskdata));

  ANNOTATE_HAPPENS_BEFORE(new_task);
#if OMPT_SUPPORT
  if (UNLIKELY(ompt_enabled.enabled)) {
    parent->ompt_task_info.frame.enter_frame = ompt_data_none;
  }
#endif
  return TASK_CURRENT_NOT_QUEUED;
}

// __kmp_omp_task: Schedule a non-thread-switchable task for execution
//
// gtid: Global Thread ID of encountering thread
// new_task:non-thread-switchable task thunk allocated by __kmp_omp_task_alloc()
// serialize_immediate: if TRUE then if the task is executed immediately its
// execution will be serialized
// Returns:
//    TASK_CURRENT_NOT_QUEUED (0) if did not suspend and queue current task to
//    be resumed later.
//    TASK_CURRENT_QUEUED (1) if suspended and queued the current task to be
//    resumed later.
kmp_int32 __kmp_omp_task(kmp_int32 gtid, kmp_task_t *new_task,
                         bool serialize_immediate) {
  kmp_taskdata_t *new_taskdata = KMP_TASK_TO_TASKDATA(new_task);

  /* Should we execute the new task or queue it? For now, let's just always try
     to queue it.  If the queue fills up, then we'll execute it.  */
  if (new_taskdata->td_flags.proxy == TASK_PROXY ||
      __kmp_push_task(gtid, new_task) == TASK_NOT_PUSHED) // if cannot defer
  { // Execute this task immediately
    kmp_taskdata_t *current_task = __kmp_threads[gtid]->th.th_current_task;
    if (serialize_immediate)
      new_taskdata->td_flags.task_serial = 1;
    __kmp_invoke_task(gtid, new_task, current_task);
  }

  ANNOTATE_HAPPENS_BEFORE(new_task);
  return TASK_CURRENT_NOT_QUEUED;
}

// __kmpc_omp_task: Wrapper around __kmp_omp_task to schedule a
// non-thread-switchable task from the parent thread only!
//
// loc_ref: location of original task pragma (ignored)
// gtid: Global Thread ID of encountering thread
// new_task: non-thread-switchable task thunk allocated by
// __kmp_omp_task_alloc()
// Returns:
//    TASK_CURRENT_NOT_QUEUED (0) if did not suspend and queue current task to
//    be resumed later.
//    TASK_CURRENT_QUEUED (1) if suspended and queued the current task to be
//    resumed later.
kmp_int32 __kmpc_omp_task(ident_t *loc_ref, kmp_int32 gtid,
                          kmp_task_t *new_task) {
  kmp_int32 res;
  KMP_SET_THREAD_STATE_BLOCK(EXPLICIT_TASK);

#if KMP_DEBUG || OMPT_SUPPORT
  kmp_taskdata_t *new_taskdata = KMP_TASK_TO_TASKDATA(new_task);
#endif
  KA_TRACE(10, ("__kmpc_omp_task(enter): T#%d loc=%p task=%p\n", gtid, loc_ref,
                new_taskdata));
  __kmp_assert_valid_gtid(gtid);

#if OMPT_SUPPORT
  kmp_taskdata_t *parent = NULL;
  if (UNLIKELY(ompt_enabled.enabled)) {
    if (!new_taskdata->td_flags.started) {
      OMPT_STORE_RETURN_ADDRESS(gtid);
      parent = new_taskdata->td_parent;
      if (!parent->ompt_task_info.frame.enter_frame.ptr) {
        parent->ompt_task_info.frame.enter_frame.ptr =
            OMPT_GET_FRAME_ADDRESS(0);
      }
      if (ompt_enabled.ompt_callback_task_create) {
        ompt_callbacks.ompt_callback(ompt_callback_task_create)(
            &(parent->ompt_task_info.task_data),
            &(parent->ompt_task_info.frame),
            &(new_taskdata->ompt_task_info.task_data),
            ompt_task_explicit | TASK_TYPE_DETAILS_FORMAT(new_taskdata), 0,
            OMPT_LOAD_RETURN_ADDRESS(gtid));
      }
    } else {
      // We are scheduling the continuation of an UNTIED task.
      // Scheduling back to the parent task.
      __ompt_task_finish(new_task,
                         new_taskdata->ompt_task_info.scheduling_parent,
                         ompt_task_switch);
      new_taskdata->ompt_task_info.frame.exit_frame = ompt_data_none;
    }
  }
#endif

  res = __kmp_omp_task(gtid, new_task, true);

  KA_TRACE(10, ("__kmpc_omp_task(exit): T#%d returning "
                "TASK_CURRENT_NOT_QUEUED: loc=%p task=%p\n",
                gtid, loc_ref, new_taskdata));
#if OMPT_SUPPORT
  if (UNLIKELY(ompt_enabled.enabled && parent != NULL)) {
    parent->ompt_task_info.frame.enter_frame = ompt_data_none;
  }
#endif
  return res;
}

// __kmp_omp_taskloop_task: Wrapper around __kmp_omp_task to schedule
// a taskloop task with the correct OMPT return address
//
// loc_ref: location of original task pragma (ignored)
// gtid: Global Thread ID of encountering thread
// new_task: non-thread-switchable task thunk allocated by
// __kmp_omp_task_alloc()
// codeptr_ra: return address for OMPT callback
// Returns:
//    TASK_CURRENT_NOT_QUEUED (0) if did not suspend and queue current task to
//    be resumed later.
//    TASK_CURRENT_QUEUED (1) if suspended and queued the current task to be
//    resumed later.
kmp_int32 __kmp_omp_taskloop_task(ident_t *loc_ref, kmp_int32 gtid,
                                  kmp_task_t *new_task, void *codeptr_ra) {
  kmp_int32 res;
  KMP_SET_THREAD_STATE_BLOCK(EXPLICIT_TASK);

#if KMP_DEBUG || OMPT_SUPPORT
  kmp_taskdata_t *new_taskdata = KMP_TASK_TO_TASKDATA(new_task);
#endif
  KA_TRACE(10, ("__kmpc_omp_task(enter): T#%d loc=%p task=%p\n", gtid, loc_ref,
                new_taskdata));

#if OMPT_SUPPORT
  kmp_taskdata_t *parent = NULL;
  if (UNLIKELY(ompt_enabled.enabled && !new_taskdata->td_flags.started)) {
    parent = new_taskdata->td_parent;
    if (!parent->ompt_task_info.frame.enter_frame.ptr)
      parent->ompt_task_info.frame.enter_frame.ptr = OMPT_GET_FRAME_ADDRESS(0);
    if (ompt_enabled.ompt_callback_task_create) {
      ompt_callbacks.ompt_callback(ompt_callback_task_create)(
          &(parent->ompt_task_info.task_data), &(parent->ompt_task_info.frame),
          &(new_taskdata->ompt_task_info.task_data),
          ompt_task_explicit | TASK_TYPE_DETAILS_FORMAT(new_taskdata), 0,
          codeptr_ra);
    }
  }
#endif

  res = __kmp_omp_task(gtid, new_task, true);

  KA_TRACE(10, ("__kmpc_omp_task(exit): T#%d returning "
                "TASK_CURRENT_NOT_QUEUED: loc=%p task=%p\n",
                gtid, loc_ref, new_taskdata));
#if OMPT_SUPPORT
  if (UNLIKELY(ompt_enabled.enabled && parent != NULL)) {
    parent->ompt_task_info.frame.enter_frame = ompt_data_none;
  }
#endif
  return res;
}

template <bool ompt>
static kmp_int32 __kmpc_omp_taskwait_template(ident_t *loc_ref, kmp_int32 gtid,
                                              void *frame_address,
                                              void *return_address) {
  kmp_taskdata_t *taskdata = nullptr;
  kmp_info_t *thread;
  int thread_finished = FALSE;
  KMP_SET_THREAD_STATE_BLOCK(TASKWAIT);

  KA_TRACE(10, ("__kmpc_omp_taskwait(enter): T#%d loc=%p\n", gtid, loc_ref));
  KMP_DEBUG_ASSERT(gtid >= 0);

  if (__kmp_tasking_mode != tskm_immediate_exec) {
    thread = __kmp_threads[gtid];
    taskdata = thread->th.th_current_task;

#if OMPT_SUPPORT && OMPT_OPTIONAL
    ompt_data_t *my_task_data;
    ompt_data_t *my_parallel_data;

    if (ompt) {
      my_task_data = &(taskdata->ompt_task_info.task_data);
      my_parallel_data = OMPT_CUR_TEAM_DATA(thread);

      taskdata->ompt_task_info.frame.enter_frame.ptr = frame_address;

      if (ompt_enabled.ompt_callback_sync_region) {
        ompt_callbacks.ompt_callback(ompt_callback_sync_region)(
            ompt_sync_region_taskwait, ompt_scope_begin, my_parallel_data,
            my_task_data, return_address);
      }

      if (ompt_enabled.ompt_callback_sync_region_wait) {
        ompt_callbacks.ompt_callback(ompt_callback_sync_region_wait)(
            ompt_sync_region_taskwait, ompt_scope_begin, my_parallel_data,
            my_task_data, return_address);
      }
    }
#endif // OMPT_SUPPORT && OMPT_OPTIONAL

// Debugger: The taskwait is active. Store location and thread encountered the
// taskwait.
#if USE_ITT_BUILD
// Note: These values are used by ITT events as well.
#endif /* USE_ITT_BUILD */
    taskdata->td_taskwait_counter += 1;
    taskdata->td_taskwait_ident = loc_ref;
    taskdata->td_taskwait_thread = gtid + 1;

#if USE_ITT_BUILD
    void *itt_sync_obj = NULL;
#if USE_ITT_NOTIFY
    KMP_ITT_TASKWAIT_STARTING(itt_sync_obj);
#endif /* USE_ITT_NOTIFY */
#endif /* USE_ITT_BUILD */

    bool must_wait =
        !taskdata->td_flags.team_serial && !taskdata->td_flags.final;

    must_wait = must_wait || (thread->th.th_task_team != NULL &&
                              thread->th.th_task_team->tt.tt_found_proxy_tasks);
    // If hidden helper thread is encountered, we must enable wait here.
    must_wait =
        must_wait ||
        (__kmp_enable_hidden_helper && thread->th.th_task_team != NULL &&
         thread->th.th_task_team->tt.tt_hidden_helper_task_encountered);

    if (must_wait) {
      kmp_flag_32<false, false> flag(
          RCAST(std::atomic<kmp_uint32> *,
                &(taskdata->td_incomplete_child_tasks)),
          0U);
      while (KMP_ATOMIC_LD_ACQ(&taskdata->td_incomplete_child_tasks) != 0) {
        flag.execute_tasks(thread, gtid, FALSE,
                           &thread_finished USE_ITT_BUILD_ARG(itt_sync_obj),
                           __kmp_task_stealing_constraint);
      }
    }
#if USE_ITT_BUILD
    KMP_ITT_TASKWAIT_FINISHED(itt_sync_obj);
    KMP_FSYNC_ACQUIRED(taskdata); // acquire self - sync with children
#endif /* USE_ITT_BUILD */

    // Debugger:  The taskwait is completed. Location remains, but thread is
    // negated.
    taskdata->td_taskwait_thread = -taskdata->td_taskwait_thread;

#if OMPT_SUPPORT && OMPT_OPTIONAL
    if (ompt) {
      if (ompt_enabled.ompt_callback_sync_region_wait) {
        ompt_callbacks.ompt_callback(ompt_callback_sync_region_wait)(
            ompt_sync_region_taskwait, ompt_scope_end, my_parallel_data,
            my_task_data, return_address);
      }
      if (ompt_enabled.ompt_callback_sync_region) {
        ompt_callbacks.ompt_callback(ompt_callback_sync_region)(
            ompt_sync_region_taskwait, ompt_scope_end, my_parallel_data,
            my_task_data, return_address);
      }
      taskdata->ompt_task_info.frame.enter_frame = ompt_data_none;
    }
#endif // OMPT_SUPPORT && OMPT_OPTIONAL

    ANNOTATE_HAPPENS_AFTER(taskdata);
  }

  KA_TRACE(10, ("__kmpc_omp_taskwait(exit): T#%d task %p finished waiting, "
                "returning TASK_CURRENT_NOT_QUEUED\n",
                gtid, taskdata));

  return TASK_CURRENT_NOT_QUEUED;
}

#if OMPT_SUPPORT && OMPT_OPTIONAL
OMPT_NOINLINE
static kmp_int32 __kmpc_omp_taskwait_ompt(ident_t *loc_ref, kmp_int32 gtid,
                                          void *frame_address,
                                          void *return_address) {
  return __kmpc_omp_taskwait_template<true>(loc_ref, gtid, frame_address,
                                            return_address);
}
#endif // OMPT_SUPPORT && OMPT_OPTIONAL

// __kmpc_omp_taskwait: Wait until all tasks generated by the current task are
// complete
kmp_int32 __kmpc_omp_taskwait(ident_t *loc_ref, kmp_int32 gtid) {
#if OMPT_SUPPORT && OMPT_OPTIONAL
  if (UNLIKELY(ompt_enabled.enabled)) {
    OMPT_STORE_RETURN_ADDRESS(gtid);
    return __kmpc_omp_taskwait_ompt(loc_ref, gtid, OMPT_GET_FRAME_ADDRESS(0),
                                    OMPT_LOAD_RETURN_ADDRESS(gtid));
  }
#endif
  return __kmpc_omp_taskwait_template<false>(loc_ref, gtid, NULL, NULL);
}

// __kmpc_omp_taskyield: switch to a different task
kmp_int32 __kmpc_omp_taskyield(ident_t *loc_ref, kmp_int32 gtid, int end_part) {
  kmp_taskdata_t *taskdata = NULL;
  kmp_info_t *thread;
  int thread_finished = FALSE;

  KMP_COUNT_BLOCK(OMP_TASKYIELD);
  KMP_SET_THREAD_STATE_BLOCK(TASKYIELD);

  KA_TRACE(10, ("__kmpc_omp_taskyield(enter): T#%d loc=%p end_part = %d\n",
                gtid, loc_ref, end_part));
  __kmp_assert_valid_gtid(gtid);

  if (__kmp_tasking_mode != tskm_immediate_exec && __kmp_init_parallel) {
    thread = __kmp_threads[gtid];
    taskdata = thread->th.th_current_task;
// Should we model this as a task wait or not?
// Debugger: The taskwait is active. Store location and thread encountered the
// taskwait.
#if USE_ITT_BUILD
// Note: These values are used by ITT events as well.
#endif /* USE_ITT_BUILD */
    taskdata->td_taskwait_counter += 1;
    taskdata->td_taskwait_ident = loc_ref;
    taskdata->td_taskwait_thread = gtid + 1;

#if USE_ITT_BUILD
    void *itt_sync_obj = NULL;
#if USE_ITT_NOTIFY
    KMP_ITT_TASKWAIT_STARTING(itt_sync_obj);
#endif /* USE_ITT_NOTIFY */
#endif /* USE_ITT_BUILD */
    if (!taskdata->td_flags.team_serial) {
      kmp_task_team_t *task_team = thread->th.th_task_team;
      if (task_team != NULL) {
        if (KMP_TASKING_ENABLED(task_team)) {
#if OMPT_SUPPORT
          if (UNLIKELY(ompt_enabled.enabled))
            thread->th.ompt_thread_info.ompt_task_yielded = 1;
#endif
          __kmp_execute_tasks_32(
              thread, gtid, (kmp_flag_32<> *)NULL, FALSE,
              &thread_finished USE_ITT_BUILD_ARG(itt_sync_obj),
              __kmp_task_stealing_constraint);
#if OMPT_SUPPORT
          if (UNLIKELY(ompt_enabled.enabled))
            thread->th.ompt_thread_info.ompt_task_yielded = 0;
#endif
        }
      }
    }
#if USE_ITT_BUILD
    KMP_ITT_TASKWAIT_FINISHED(itt_sync_obj);
#endif /* USE_ITT_BUILD */

    // Debugger:  The taskwait is completed. Location remains, but thread is
    // negated.
    taskdata->td_taskwait_thread = -taskdata->td_taskwait_thread;
  }

  KA_TRACE(10, ("__kmpc_omp_taskyield(exit): T#%d task %p resuming, "
                "returning TASK_CURRENT_NOT_QUEUED\n",
                gtid, taskdata));

  return TASK_CURRENT_NOT_QUEUED;
}

// Task Reduction implementation
//
// Note: initial implementation didn't take into account the possibility
// to specify omp_orig for initializer of the UDR (user defined reduction).
// Corrected implementation takes into account the omp_orig object.
// Compiler is free to use old implementation if omp_orig is not specified.

/*!
@ingroup BASIC_TYPES
@{
*/

/*!
Flags for special info per task reduction item.
*/
typedef struct kmp_taskred_flags {
  /*! 1 - use lazy alloc/init (e.g. big objects, #tasks < #threads) */
  unsigned lazy_priv : 1;
  unsigned reserved31 : 31;
} kmp_taskred_flags_t;

/*!
Internal struct for reduction data item related info set up by compiler.
*/
typedef struct kmp_task_red_input {
  void *reduce_shar; /**< shared between tasks item to reduce into */
  size_t reduce_size; /**< size of data item in bytes */
  // three compiler-generated routines (init, fini are optional):
  void *reduce_init; /**< data initialization routine (single parameter) */
  void *reduce_fini; /**< data finalization routine */
  void *reduce_comb; /**< data combiner routine */
  kmp_taskred_flags_t flags; /**< flags for additional info from compiler */
} kmp_task_red_input_t;

/*!
Internal struct for reduction data item related info saved by the library.
*/
typedef struct kmp_taskred_data {
  void *reduce_shar; /**< shared between tasks item to reduce into */
  size_t reduce_size; /**< size of data item */
  kmp_taskred_flags_t flags; /**< flags for additional info from compiler */
  void *reduce_priv; /**< array of thread specific items */
  void *reduce_pend; /**< end of private data for faster comparison op */
  // three compiler-generated routines (init, fini are optional):
  void *reduce_comb; /**< data combiner routine */
  void *reduce_init; /**< data initialization routine (two parameters) */
  void *reduce_fini; /**< data finalization routine */
  void *reduce_orig; /**< original item (can be used in UDR initializer) */
} kmp_taskred_data_t;

/*!
Internal struct for reduction data item related info set up by compiler.

New interface: added reduce_orig field to provide omp_orig for UDR initializer.
*/
typedef struct kmp_taskred_input {
  void *reduce_shar; /**< shared between tasks item to reduce into */
  void *reduce_orig; /**< original reduction item used for initialization */
  size_t reduce_size; /**< size of data item */
  // three compiler-generated routines (init, fini are optional):
  void *reduce_init; /**< data initialization routine (two parameters) */
  void *reduce_fini; /**< data finalization routine */
  void *reduce_comb; /**< data combiner routine */
  kmp_taskred_flags_t flags; /**< flags for additional info from compiler */
} kmp_taskred_input_t;
/*!
@}
*/

template <typename T> void __kmp_assign_orig(kmp_taskred_data_t &item, T &src);
template <>
void __kmp_assign_orig<kmp_task_red_input_t>(kmp_taskred_data_t &item,
                                             kmp_task_red_input_t &src) {
  item.reduce_orig = NULL;
}
template <>
void __kmp_assign_orig<kmp_taskred_input_t>(kmp_taskred_data_t &item,
                                            kmp_taskred_input_t &src) {
  if (src.reduce_orig != NULL) {
    item.reduce_orig = src.reduce_orig;
  } else {
    item.reduce_orig = src.reduce_shar;
  } // non-NULL reduce_orig means new interface used
}

template <typename T> void __kmp_call_init(kmp_taskred_data_t &item, size_t j);
template <>
void __kmp_call_init<kmp_task_red_input_t>(kmp_taskred_data_t &item,
                                           size_t offset) {
  ((void (*)(void *))item.reduce_init)((char *)(item.reduce_priv) + offset);
}
template <>
void __kmp_call_init<kmp_taskred_input_t>(kmp_taskred_data_t &item,
                                          size_t offset) {
  ((void (*)(void *, void *))item.reduce_init)(
      (char *)(item.reduce_priv) + offset, item.reduce_orig);
}

template <typename T>
void *__kmp_task_reduction_init(int gtid, int num, T *data) {
  __kmp_assert_valid_gtid(gtid);
  kmp_info_t *thread = __kmp_threads[gtid];
  kmp_taskgroup_t *tg = thread->th.th_current_task->td_taskgroup;
  kmp_uint32 nth = thread->th.th_team_nproc;
  kmp_taskred_data_t *arr;

  // check input data just in case
  KMP_ASSERT(tg != NULL);
  KMP_ASSERT(data != NULL);
  KMP_ASSERT(num > 0);
  if (nth == 1) {
    KA_TRACE(10, ("__kmpc_task_reduction_init: T#%d, tg %p, exiting nth=1\n",
                  gtid, tg));
    return (void *)tg;
  }
  KA_TRACE(10, ("__kmpc_task_reduction_init: T#%d, taskgroup %p, #items %d\n",
                gtid, tg, num));
  arr = (kmp_taskred_data_t *)__kmp_thread_malloc(
      thread, num * sizeof(kmp_taskred_data_t));
  for (int i = 0; i < num; ++i) {
    size_t size = data[i].reduce_size - 1;
    // round the size up to cache line per thread-specific item
    size += CACHE_LINE - size % CACHE_LINE;
    KMP_ASSERT(data[i].reduce_comb != NULL); // combiner is mandatory
    arr[i].reduce_shar = data[i].reduce_shar;
    arr[i].reduce_size = size;
    arr[i].flags = data[i].flags;
    arr[i].reduce_comb = data[i].reduce_comb;
    arr[i].reduce_init = data[i].reduce_init;
    arr[i].reduce_fini = data[i].reduce_fini;
    __kmp_assign_orig<T>(arr[i], data[i]);
    if (!arr[i].flags.lazy_priv) {
      // allocate cache-line aligned block and fill it with zeros
      arr[i].reduce_priv = __kmp_allocate(nth * size);
      arr[i].reduce_pend = (char *)(arr[i].reduce_priv) + nth * size;
      if (arr[i].reduce_init != NULL) {
        // initialize all thread-specific items
        for (size_t j = 0; j < nth; ++j) {
          __kmp_call_init<T>(arr[i], j * size);
        }
      }
    } else {
      // only allocate space for pointers now,
      // objects will be lazily allocated/initialized if/when requested
      // note that __kmp_allocate zeroes the allocated memory
      arr[i].reduce_priv = __kmp_allocate(nth * sizeof(void *));
    }
  }
  tg->reduce_data = (void *)arr;
  tg->reduce_num_data = num;
  return (void *)tg;
}

/*!
@ingroup TASKING
@param gtid      Global thread ID
@param num       Number of data items to reduce
@param data      Array of data for reduction
@return The taskgroup identifier

Initialize task reduction for the taskgroup.

Note: this entry supposes the optional compiler-generated initializer routine
has single parameter - pointer to object to be initialized. That means
the reduction either does not use omp_orig object, or the omp_orig is accessible
without help of the runtime library.
*/
void *__kmpc_task_reduction_init(int gtid, int num, void *data) {
  return __kmp_task_reduction_init(gtid, num, (kmp_task_red_input_t *)data);
}

/*!
@ingroup TASKING
@param gtid      Global thread ID
@param num       Number of data items to reduce
@param data      Array of data for reduction
@return The taskgroup identifier

Initialize task reduction for the taskgroup.

Note: this entry supposes the optional compiler-generated initializer routine
has two parameters, pointer to object to be initialized and pointer to omp_orig
*/
void *__kmpc_taskred_init(int gtid, int num, void *data) {
  return __kmp_task_reduction_init(gtid, num, (kmp_taskred_input_t *)data);
}

// Copy task reduction data (except for shared pointers).
template <typename T>
void __kmp_task_reduction_init_copy(kmp_info_t *thr, int num, T *data,
                                    kmp_taskgroup_t *tg, void *reduce_data) {
  kmp_taskred_data_t *arr;
  KA_TRACE(20, ("__kmp_task_reduction_init_copy: Th %p, init taskgroup %p,"
                " from data %p\n",
                thr, tg, reduce_data));
  arr = (kmp_taskred_data_t *)__kmp_thread_malloc(
      thr, num * sizeof(kmp_taskred_data_t));
  // threads will share private copies, thunk routines, sizes, flags, etc.:
  KMP_MEMCPY(arr, reduce_data, num * sizeof(kmp_taskred_data_t));
  for (int i = 0; i < num; ++i) {
    arr[i].reduce_shar = data[i].reduce_shar; // init unique shared pointers
  }
  tg->reduce_data = (void *)arr;
  tg->reduce_num_data = num;
}

/*!
@ingroup TASKING
@param gtid    Global thread ID
@param tskgrp  The taskgroup ID (optional)
@param data    Shared location of the item
@return The pointer to per-thread data

Get thread-specific location of data item
*/
void *__kmpc_task_reduction_get_th_data(int gtid, void *tskgrp, void *data) {
  __kmp_assert_valid_gtid(gtid);
  kmp_info_t *thread = __kmp_threads[gtid];
  kmp_int32 nth = thread->th.th_team_nproc;
  if (nth == 1)
    return data; // nothing to do

  kmp_taskgroup_t *tg = (kmp_taskgroup_t *)tskgrp;
  if (tg == NULL)
    tg = thread->th.th_current_task->td_taskgroup;
  KMP_ASSERT(tg != NULL);
  kmp_taskred_data_t *arr = (kmp_taskred_data_t *)(tg->reduce_data);
  kmp_int32 num = tg->reduce_num_data;
  kmp_int32 tid = thread->th.th_info.ds.ds_tid;

  KMP_ASSERT(data != NULL);
  while (tg != NULL) {
    for (int i = 0; i < num; ++i) {
      if (!arr[i].flags.lazy_priv) {
        if (data == arr[i].reduce_shar ||
            (data >= arr[i].reduce_priv && data < arr[i].reduce_pend))
          return (char *)(arr[i].reduce_priv) + tid * arr[i].reduce_size;
      } else {
        // check shared location first
        void **p_priv = (void **)(arr[i].reduce_priv);
        if (data == arr[i].reduce_shar)
          goto found;
        // check if we get some thread specific location as parameter
        for (int j = 0; j < nth; ++j)
          if (data == p_priv[j])
            goto found;
        continue; // not found, continue search
      found:
        if (p_priv[tid] == NULL) {
          // allocate thread specific object lazily
          p_priv[tid] = __kmp_allocate(arr[i].reduce_size);
          if (arr[i].reduce_init != NULL) {
            if (arr[i].reduce_orig != NULL) { // new interface
              ((void (*)(void *, void *))arr[i].reduce_init)(
                  p_priv[tid], arr[i].reduce_orig);
            } else { // old interface (single parameter)
              ((void (*)(void *))arr[i].reduce_init)(p_priv[tid]);
            }
          }
        }
        return p_priv[tid];
      }
    }
    tg = tg->parent;
    arr = (kmp_taskred_data_t *)(tg->reduce_data);
    num = tg->reduce_num_data;
  }
  KMP_ASSERT2(0, "Unknown task reduction item");
  return NULL; // ERROR, this line never executed
}

// Finalize task reduction.
// Called from __kmpc_end_taskgroup()
static void __kmp_task_reduction_fini(kmp_info_t *th, kmp_taskgroup_t *tg) {
  kmp_int32 nth = th->th.th_team_nproc;
  KMP_DEBUG_ASSERT(nth > 1); // should not be called if nth == 1
  kmp_taskred_data_t *arr = (kmp_taskred_data_t *)tg->reduce_data;
  kmp_int32 num = tg->reduce_num_data;
  for (int i = 0; i < num; ++i) {
    void *sh_data = arr[i].reduce_shar;
    void (*f_fini)(void *) = (void (*)(void *))(arr[i].reduce_fini);
    void (*f_comb)(void *, void *) =
        (void (*)(void *, void *))(arr[i].reduce_comb);
    if (!arr[i].flags.lazy_priv) {
      void *pr_data = arr[i].reduce_priv;
      size_t size = arr[i].reduce_size;
      for (int j = 0; j < nth; ++j) {
        void *priv_data = (char *)pr_data + j * size;
        f_comb(sh_data, priv_data); // combine results
        if (f_fini)
          f_fini(priv_data); // finalize if needed
      }
    } else {
      void **pr_data = (void **)(arr[i].reduce_priv);
      for (int j = 0; j < nth; ++j) {
        if (pr_data[j] != NULL) {
          f_comb(sh_data, pr_data[j]); // combine results
          if (f_fini)
            f_fini(pr_data[j]); // finalize if needed
          __kmp_free(pr_data[j]);
        }
      }
    }
    __kmp_free(arr[i].reduce_priv);
  }
  __kmp_thread_free(th, arr);
  tg->reduce_data = NULL;
  tg->reduce_num_data = 0;
}

// Cleanup task reduction data for parallel or worksharing,
// do not touch task private data other threads still working with.
// Called from __kmpc_end_taskgroup()
static void __kmp_task_reduction_clean(kmp_info_t *th, kmp_taskgroup_t *tg) {
  __kmp_thread_free(th, tg->reduce_data);
  tg->reduce_data = NULL;
  tg->reduce_num_data = 0;
}

template <typename T>
void *__kmp_task_reduction_modifier_init(ident_t *loc, int gtid, int is_ws,
                                         int num, T *data) {
  __kmp_assert_valid_gtid(gtid);
  kmp_info_t *thr = __kmp_threads[gtid];
  kmp_int32 nth = thr->th.th_team_nproc;
  __kmpc_taskgroup(loc, gtid); // form new taskgroup first
  if (nth == 1) {
    KA_TRACE(10,
             ("__kmpc_reduction_modifier_init: T#%d, tg %p, exiting nth=1\n",
              gtid, thr->th.th_current_task->td_taskgroup));
    return (void *)thr->th.th_current_task->td_taskgroup;
  }
  kmp_team_t *team = thr->th.th_team;
  void *reduce_data;
  kmp_taskgroup_t *tg;
  reduce_data = KMP_ATOMIC_LD_RLX(&team->t.t_tg_reduce_data[is_ws]);
  if (reduce_data == NULL &&
      __kmp_atomic_compare_store(&team->t.t_tg_reduce_data[is_ws], reduce_data,
                                 (void *)1)) {
    // single thread enters this block to initialize common reduction data
    KMP_DEBUG_ASSERT(reduce_data == NULL);
    // first initialize own data, then make a copy other threads can use
    tg = (kmp_taskgroup_t *)__kmp_task_reduction_init<T>(gtid, num, data);
    reduce_data = __kmp_thread_malloc(thr, num * sizeof(kmp_taskred_data_t));
    KMP_MEMCPY(reduce_data, tg->reduce_data, num * sizeof(kmp_taskred_data_t));
    // fini counters should be 0 at this point
    KMP_DEBUG_ASSERT(KMP_ATOMIC_LD_RLX(&team->t.t_tg_fini_counter[0]) == 0);
    KMP_DEBUG_ASSERT(KMP_ATOMIC_LD_RLX(&team->t.t_tg_fini_counter[1]) == 0);
    KMP_ATOMIC_ST_REL(&team->t.t_tg_reduce_data[is_ws], reduce_data);
  } else {
    while (
        (reduce_data = KMP_ATOMIC_LD_ACQ(&team->t.t_tg_reduce_data[is_ws])) ==
        (void *)1) { // wait for task reduction initialization
      KMP_CPU_PAUSE();
    }
    KMP_DEBUG_ASSERT(reduce_data > (void *)1); // should be valid pointer here
    tg = thr->th.th_current_task->td_taskgroup;
    __kmp_task_reduction_init_copy<T>(thr, num, data, tg, reduce_data);
  }
  return tg;
}

/*!
@ingroup TASKING
@param loc       Source location info
@param gtid      Global thread ID
@param is_ws     Is 1 if the reduction is for worksharing, 0 otherwise
@param num       Number of data items to reduce
@param data      Array of data for reduction
@return The taskgroup identifier

Initialize task reduction for a parallel or worksharing.

Note: this entry supposes the optional compiler-generated initializer routine
has single parameter - pointer to object to be initialized. That means
the reduction either does not use omp_orig object, or the omp_orig is accessible
without help of the runtime library.
*/
void *__kmpc_task_reduction_modifier_init(ident_t *loc, int gtid, int is_ws,
                                          int num, void *data) {
  return __kmp_task_reduction_modifier_init(loc, gtid, is_ws, num,
                                            (kmp_task_red_input_t *)data);
}

/*!
@ingroup TASKING
@param loc       Source location info
@param gtid      Global thread ID
@param is_ws     Is 1 if the reduction is for worksharing, 0 otherwise
@param num       Number of data items to reduce
@param data      Array of data for reduction
@return The taskgroup identifier

Initialize task reduction for a parallel or worksharing.

Note: this entry supposes the optional compiler-generated initializer routine
has two parameters, pointer to object to be initialized and pointer to omp_orig
*/
void *__kmpc_taskred_modifier_init(ident_t *loc, int gtid, int is_ws, int num,
                                   void *data) {
  return __kmp_task_reduction_modifier_init(loc, gtid, is_ws, num,
                                            (kmp_taskred_input_t *)data);
}

/*!
@ingroup TASKING
@param loc       Source location info
@param gtid      Global thread ID
@param is_ws     Is 1 if the reduction is for worksharing, 0 otherwise

Finalize task reduction for a parallel or worksharing.
*/
void __kmpc_task_reduction_modifier_fini(ident_t *loc, int gtid, int is_ws) {
  __kmpc_end_taskgroup(loc, gtid);
}

// __kmpc_taskgroup: Start a new taskgroup
void __kmpc_taskgroup(ident_t *loc, int gtid) {
  __kmp_assert_valid_gtid(gtid);
  kmp_info_t *thread = __kmp_threads[gtid];
  kmp_taskdata_t *taskdata = thread->th.th_current_task;
  kmp_taskgroup_t *tg_new =
      (kmp_taskgroup_t *)__kmp_thread_malloc(thread, sizeof(kmp_taskgroup_t));
  KA_TRACE(10, ("__kmpc_taskgroup: T#%d loc=%p group=%p\n", gtid, loc, tg_new));
  KMP_ATOMIC_ST_RLX(&tg_new->count, 0);
  KMP_ATOMIC_ST_RLX(&tg_new->cancel_request, cancel_noreq);
  tg_new->parent = taskdata->td_taskgroup;
  tg_new->reduce_data = NULL;
  tg_new->reduce_num_data = 0;
  tg_new->gomp_data = NULL;
  taskdata->td_taskgroup = tg_new;

#if OMPT_SUPPORT && OMPT_OPTIONAL
  if (UNLIKELY(ompt_enabled.ompt_callback_sync_region)) {
    void *codeptr = OMPT_LOAD_RETURN_ADDRESS(gtid);
    if (!codeptr)
      codeptr = OMPT_GET_RETURN_ADDRESS(0);
    kmp_team_t *team = thread->th.th_team;
    ompt_data_t my_task_data = taskdata->ompt_task_info.task_data;
    // FIXME: I think this is wrong for lwt!
    ompt_data_t my_parallel_data = team->t.ompt_team_info.parallel_data;

    ompt_callbacks.ompt_callback(ompt_callback_sync_region)(
        ompt_sync_region_taskgroup, ompt_scope_begin, &(my_parallel_data),
        &(my_task_data), codeptr);
  }
#endif
}

// __kmpc_end_taskgroup: Wait until all tasks generated by the current task
//                       and its descendants are complete
void __kmpc_end_taskgroup(ident_t *loc, int gtid) {
  __kmp_assert_valid_gtid(gtid);
  kmp_info_t *thread = __kmp_threads[gtid];
  kmp_taskdata_t *taskdata = thread->th.th_current_task;
  kmp_taskgroup_t *taskgroup = taskdata->td_taskgroup;
  int thread_finished = FALSE;

#if OMPT_SUPPORT && OMPT_OPTIONAL
  kmp_team_t *team;
  ompt_data_t my_task_data;
  ompt_data_t my_parallel_data;
  void *codeptr = nullptr;
  if (UNLIKELY(ompt_enabled.enabled)) {
    team = thread->th.th_team;
    my_task_data = taskdata->ompt_task_info.task_data;
    // FIXME: I think this is wrong for lwt!
    my_parallel_data = team->t.ompt_team_info.parallel_data;
    codeptr = OMPT_LOAD_RETURN_ADDRESS(gtid);
    if (!codeptr)
      codeptr = OMPT_GET_RETURN_ADDRESS(0);
  }
#endif

  KA_TRACE(10, ("__kmpc_end_taskgroup(enter): T#%d loc=%p\n", gtid, loc));
  KMP_DEBUG_ASSERT(taskgroup != NULL);
  KMP_SET_THREAD_STATE_BLOCK(TASKGROUP);

  if (__kmp_tasking_mode != tskm_immediate_exec) {
    // mark task as waiting not on a barrier
    taskdata->td_taskwait_counter += 1;
    taskdata->td_taskwait_ident = loc;
    taskdata->td_taskwait_thread = gtid + 1;
#if USE_ITT_BUILD
    // For ITT the taskgroup wait is similar to taskwait until we need to
    // distinguish them
    void *itt_sync_obj = NULL;
#if USE_ITT_NOTIFY
    KMP_ITT_TASKWAIT_STARTING(itt_sync_obj);
#endif /* USE_ITT_NOTIFY */
#endif /* USE_ITT_BUILD */

#if OMPT_SUPPORT && OMPT_OPTIONAL
    if (UNLIKELY(ompt_enabled.ompt_callback_sync_region_wait)) {
      ompt_callbacks.ompt_callback(ompt_callback_sync_region_wait)(
          ompt_sync_region_taskgroup, ompt_scope_begin, &(my_parallel_data),
          &(my_task_data), codeptr);
    }
#endif

    if (!taskdata->td_flags.team_serial ||
        (thread->th.th_task_team != NULL &&
         thread->th.th_task_team->tt.tt_found_proxy_tasks)) {
      kmp_flag_32<false, false> flag(
          RCAST(std::atomic<kmp_uint32> *, &(taskgroup->count)), 0U);
      while (KMP_ATOMIC_LD_ACQ(&taskgroup->count) != 0) {
        flag.execute_tasks(thread, gtid, FALSE,
                           &thread_finished USE_ITT_BUILD_ARG(itt_sync_obj),
                           __kmp_task_stealing_constraint);
      }
    }
    taskdata->td_taskwait_thread = -taskdata->td_taskwait_thread; // end waiting

#if OMPT_SUPPORT && OMPT_OPTIONAL
    if (UNLIKELY(ompt_enabled.ompt_callback_sync_region_wait)) {
      ompt_callbacks.ompt_callback(ompt_callback_sync_region_wait)(
          ompt_sync_region_taskgroup, ompt_scope_end, &(my_parallel_data),
          &(my_task_data), codeptr);
    }
#endif

#if USE_ITT_BUILD
    KMP_ITT_TASKWAIT_FINISHED(itt_sync_obj);
    KMP_FSYNC_ACQUIRED(taskdata); // acquire self - sync with descendants
#endif /* USE_ITT_BUILD */
  }
  KMP_DEBUG_ASSERT(taskgroup->count == 0);

  if (taskgroup->reduce_data != NULL &&
      !taskgroup->gomp_data) { // need to reduce?
    int cnt;
    void *reduce_data;
    kmp_team_t *t = thread->th.th_team;
    kmp_taskred_data_t *arr = (kmp_taskred_data_t *)taskgroup->reduce_data;
    // check if <priv> data of the first reduction variable shared for the team
    void *priv0 = arr[0].reduce_priv;
    if ((reduce_data = KMP_ATOMIC_LD_ACQ(&t->t.t_tg_reduce_data[0])) != NULL &&
        ((kmp_taskred_data_t *)reduce_data)[0].reduce_priv == priv0) {
      // finishing task reduction on parallel
      cnt = KMP_ATOMIC_INC(&t->t.t_tg_fini_counter[0]);
      if (cnt == thread->th.th_team_nproc - 1) {
        // we are the last thread passing __kmpc_reduction_modifier_fini()
        // finalize task reduction:
        __kmp_task_reduction_fini(thread, taskgroup);
        // cleanup fields in the team structure:
        // TODO: is relaxed store enough here (whole barrier should follow)?
        __kmp_thread_free(thread, reduce_data);
        KMP_ATOMIC_ST_REL(&t->t.t_tg_reduce_data[0], NULL);
        KMP_ATOMIC_ST_REL(&t->t.t_tg_fini_counter[0], 0);
      } else {
        // we are not the last thread passing __kmpc_reduction_modifier_fini(),
        // so do not finalize reduction, just clean own copy of the data
        __kmp_task_reduction_clean(thread, taskgroup);
      }
    } else if ((reduce_data = KMP_ATOMIC_LD_ACQ(&t->t.t_tg_reduce_data[1])) !=
                   NULL &&
               ((kmp_taskred_data_t *)reduce_data)[0].reduce_priv == priv0) {
      // finishing task reduction on worksharing
      cnt = KMP_ATOMIC_INC(&t->t.t_tg_fini_counter[1]);
      if (cnt == thread->th.th_team_nproc - 1) {
        // we are the last thread passing __kmpc_reduction_modifier_fini()
        __kmp_task_reduction_fini(thread, taskgroup);
        // cleanup fields in team structure:
        // TODO: is relaxed store enough here (whole barrier should follow)?
        __kmp_thread_free(thread, reduce_data);
        KMP_ATOMIC_ST_REL(&t->t.t_tg_reduce_data[1], NULL);
        KMP_ATOMIC_ST_REL(&t->t.t_tg_fini_counter[1], 0);
      } else {
        // we are not the last thread passing __kmpc_reduction_modifier_fini(),
        // so do not finalize reduction, just clean own copy of the data
        __kmp_task_reduction_clean(thread, taskgroup);
      }
    } else {
      // finishing task reduction on taskgroup
      __kmp_task_reduction_fini(thread, taskgroup);
    }
  }
  // Restore parent taskgroup for the current task
  taskdata->td_taskgroup = taskgroup->parent;
  __kmp_thread_free(thread, taskgroup);

  KA_TRACE(10, ("__kmpc_end_taskgroup(exit): T#%d task %p finished waiting\n",
                gtid, taskdata));
  ANNOTATE_HAPPENS_AFTER(taskdata);

#if OMPT_SUPPORT && OMPT_OPTIONAL
  if (UNLIKELY(ompt_enabled.ompt_callback_sync_region)) {
    ompt_callbacks.ompt_callback(ompt_callback_sync_region)(
        ompt_sync_region_taskgroup, ompt_scope_end, &(my_parallel_data),
        &(my_task_data), codeptr);
  }
#endif
}

// __kmp_remove_my_task: remove a task from my own deque
static kmp_task_t *__kmp_remove_my_task(kmp_info_t *thread, kmp_int32 gtid,
                                        kmp_task_team_t *task_team,
                                        kmp_int32 is_constrained) {
  kmp_task_t *task;
  kmp_taskdata_t *taskdata;
  kmp_thread_data_t *thread_data;
  kmp_uint32 tail;

  KMP_DEBUG_ASSERT(__kmp_tasking_mode != tskm_immediate_exec);
  KMP_DEBUG_ASSERT(task_team->tt.tt_threads_data !=
                   NULL); // Caller should check this condition

  thread_data = &task_team->tt.tt_threads_data[__kmp_tid_from_gtid(gtid)];

  KA_TRACE(10, ("__kmp_remove_my_task(enter): T#%d ntasks=%d head=%u tail=%u\n",
                gtid, thread_data->td.td_deque_ntasks,
                thread_data->td.td_deque_head, thread_data->td.td_deque_tail));

  if (TCR_4(thread_data->td.td_deque_ntasks) == 0) {
    KA_TRACE(10,
             ("__kmp_remove_my_task(exit #1): T#%d No tasks to remove: "
              "ntasks=%d head=%u tail=%u\n",
              gtid, thread_data->td.td_deque_ntasks,
              thread_data->td.td_deque_head, thread_data->td.td_deque_tail));
    return NULL;
  }

  __kmp_acquire_bootstrap_lock(&thread_data->td.td_deque_lock);

  if (TCR_4(thread_data->td.td_deque_ntasks) == 0) {
    __kmp_release_bootstrap_lock(&thread_data->td.td_deque_lock);
    KA_TRACE(10,
             ("__kmp_remove_my_task(exit #2): T#%d No tasks to remove: "
              "ntasks=%d head=%u tail=%u\n",
              gtid, thread_data->td.td_deque_ntasks,
              thread_data->td.td_deque_head, thread_data->td.td_deque_tail));
    return NULL;
  }

  tail = (thread_data->td.td_deque_tail - 1) &
         TASK_DEQUE_MASK(thread_data->td); // Wrap index.
  taskdata = thread_data->td.td_deque[tail];

  if (!__kmp_task_is_allowed(gtid, is_constrained, taskdata,
                             thread->th.th_current_task)) {
    // The TSC does not allow to steal victim task
    __kmp_release_bootstrap_lock(&thread_data->td.td_deque_lock);
    KA_TRACE(10,
             ("__kmp_remove_my_task(exit #3): T#%d TSC blocks tail task: "
              "ntasks=%d head=%u tail=%u\n",
              gtid, thread_data->td.td_deque_ntasks,
              thread_data->td.td_deque_head, thread_data->td.td_deque_tail));
    return NULL;
  }

  thread_data->td.td_deque_tail = tail;
  TCW_4(thread_data->td.td_deque_ntasks, thread_data->td.td_deque_ntasks - 1);

  __kmp_release_bootstrap_lock(&thread_data->td.td_deque_lock);

  KA_TRACE(10, ("__kmp_remove_my_task(exit #4): T#%d task %p removed: "
                "ntasks=%d head=%u tail=%u\n",
                gtid, taskdata, thread_data->td.td_deque_ntasks,
                thread_data->td.td_deque_head, thread_data->td.td_deque_tail));

  task = KMP_TASKDATA_TO_TASK(taskdata);
  return task;
}

// __kmp_steal_task: remove a task from another thread's deque
// Assume that calling thread has already checked existence of
// task_team thread_data before calling this routine.
static kmp_task_t *__kmp_steal_task(kmp_info_t *victim_thr, kmp_int32 gtid,
                                    kmp_task_team_t *task_team,
                                    std::atomic<kmp_int32> *unfinished_threads,
                                    int *thread_finished,
                                    kmp_int32 is_constrained) {
  kmp_task_t *task;
  kmp_taskdata_t *taskdata;
  kmp_taskdata_t *current;
  kmp_thread_data_t *victim_td, *threads_data;
  kmp_int32 target;
  kmp_int32 victim_tid;

  KMP_DEBUG_ASSERT(__kmp_tasking_mode != tskm_immediate_exec);

  threads_data = task_team->tt.tt_threads_data;
  KMP_DEBUG_ASSERT(threads_data != NULL); // Caller should check this condition

  victim_tid = victim_thr->th.th_info.ds.ds_tid;
  victim_td = &threads_data[victim_tid];

  KA_TRACE(10, ("__kmp_steal_task(enter): T#%d try to steal from T#%d: "
                "task_team=%p ntasks=%d head=%u tail=%u\n",
                gtid, __kmp_gtid_from_thread(victim_thr), task_team,
                victim_td->td.td_deque_ntasks, victim_td->td.td_deque_head,
                victim_td->td.td_deque_tail));

  if (TCR_4(victim_td->td.td_deque_ntasks) == 0) {
    KA_TRACE(10, ("__kmp_steal_task(exit #1): T#%d could not steal from T#%d: "
                  "task_team=%p ntasks=%d head=%u tail=%u\n",
                  gtid, __kmp_gtid_from_thread(victim_thr), task_team,
                  victim_td->td.td_deque_ntasks, victim_td->td.td_deque_head,
                  victim_td->td.td_deque_tail));
    return NULL;
  }

  __kmp_acquire_bootstrap_lock(&victim_td->td.td_deque_lock);

  int ntasks = TCR_4(victim_td->td.td_deque_ntasks);
  // Check again after we acquire the lock
  if (ntasks == 0) {
    __kmp_release_bootstrap_lock(&victim_td->td.td_deque_lock);
    KA_TRACE(10, ("__kmp_steal_task(exit #2): T#%d could not steal from T#%d: "
                  "task_team=%p ntasks=%d head=%u tail=%u\n",
                  gtid, __kmp_gtid_from_thread(victim_thr), task_team, ntasks,
                  victim_td->td.td_deque_head, victim_td->td.td_deque_tail));
    return NULL;
  }

  KMP_DEBUG_ASSERT(victim_td->td.td_deque != NULL);
  current = __kmp_threads[gtid]->th.th_current_task;
  taskdata = victim_td->td.td_deque[victim_td->td.td_deque_head];
  if (__kmp_task_is_allowed(gtid, is_constrained, taskdata, current)) {
    // Bump head pointer and Wrap.
    victim_td->td.td_deque_head =
        (victim_td->td.td_deque_head + 1) & TASK_DEQUE_MASK(victim_td->td);
  } else {
    if (!task_team->tt.tt_untied_task_encountered) {
      // The TSC does not allow to steal victim task
      __kmp_release_bootstrap_lock(&victim_td->td.td_deque_lock);
      KA_TRACE(10, ("__kmp_steal_task(exit #3): T#%d could not steal from "
                    "T#%d: task_team=%p ntasks=%d head=%u tail=%u\n",
                    gtid, __kmp_gtid_from_thread(victim_thr), task_team, ntasks,
                    victim_td->td.td_deque_head, victim_td->td.td_deque_tail));
      return NULL;
    }
    int i;
    // walk through victim's deque trying to steal any task
    target = victim_td->td.td_deque_head;
    taskdata = NULL;
    for (i = 1; i < ntasks; ++i) {
      target = (target + 1) & TASK_DEQUE_MASK(victim_td->td);
      taskdata = victim_td->td.td_deque[target];
      if (__kmp_task_is_allowed(gtid, is_constrained, taskdata, current)) {
        break; // found victim task
      } else {
        taskdata = NULL;
      }
    }
    if (taskdata == NULL) {
      // No appropriate candidate to steal found
      __kmp_release_bootstrap_lock(&victim_td->td.td_deque_lock);
      KA_TRACE(10, ("__kmp_steal_task(exit #4): T#%d could not steal from "
                    "T#%d: task_team=%p ntasks=%d head=%u tail=%u\n",
                    gtid, __kmp_gtid_from_thread(victim_thr), task_team, ntasks,
                    victim_td->td.td_deque_head, victim_td->td.td_deque_tail));
      return NULL;
    }
    int prev = target;
    for (i = i + 1; i < ntasks; ++i) {
      // shift remaining tasks in the deque left by 1
      target = (target + 1) & TASK_DEQUE_MASK(victim_td->td);
      victim_td->td.td_deque[prev] = victim_td->td.td_deque[target];
      prev = target;
    }
    KMP_DEBUG_ASSERT(
        victim_td->td.td_deque_tail ==
        (kmp_uint32)((target + 1) & TASK_DEQUE_MASK(victim_td->td)));
    victim_td->td.td_deque_tail = target; // tail -= 1 (wrapped))
  }
  if (*thread_finished) {
<<<<<<< HEAD
    // Free agent threads do not increment.
    if (!__kmp_threads[gtid]->th.is_free_agent) {
      // We need to un-mark this victim as a finished victim.  This must be done
      // before releasing the lock, or else other threads (starting with the
      // master victim) might be prematurely released from the barrier!!!
      kmp_int32 count;
=======
    // We need to un-mark this victim as a finished victim.  This must be done
    // before releasing the lock, or else other threads (starting with the
    // primary thread victim) might be prematurely released from the barrier!!!
    kmp_int32 count;
>>>>>>> eea06c79

      count = KMP_ATOMIC_INC(unfinished_threads);

      KA_TRACE(20, ("__kmp_steal_task: T#%d inc unfinished_threads to %d: "
                   "task_team=%p\n",
                   gtid, count + 1, task_team));

      *thread_finished = FALSE;
    }
  }
  TCW_4(victim_td->td.td_deque_ntasks, ntasks - 1);

  __kmp_release_bootstrap_lock(&victim_td->td.td_deque_lock);

  KMP_COUNT_BLOCK(TASK_stolen);
  KA_TRACE(10,
           ("__kmp_steal_task(exit #5): T#%d stole task %p from T#%d: "
            "task_team=%p ntasks=%d head=%u tail=%u\n",
            gtid, taskdata, __kmp_gtid_from_thread(victim_thr), task_team,
            ntasks, victim_td->td.td_deque_head, victim_td->td.td_deque_tail));

  task = KMP_TASKDATA_TO_TASK(taskdata);
  return task;
}

// __kmp_execute_tasks_template: Choose and execute tasks until either the
// condition is statisfied (return true) or there are none left (return false).
//
// final_spin is TRUE if this is the spin at the release barrier.
// thread_finished indicates whether the thread is finished executing all
// the tasks it has on its deque, and is at the release barrier.
// spinner is the location on which to spin.
// spinner == NULL means only execute a single task and return.
// checker is the value to check to terminate the spin.
template <class C>
static inline int __kmp_execute_tasks_template(
    kmp_info_t *thread, kmp_int32 gtid, C *flag, int final_spin,
    int *thread_finished USE_ITT_BUILD_ARG(void *itt_sync_obj),
    kmp_int32 is_constrained) {
  kmp_task_team_t *task_team = thread->th.th_task_team;
  kmp_thread_data_t *threads_data;
  kmp_task_t *task;
  kmp_info_t *other_thread;
  kmp_taskdata_t *current_task = thread->th.th_current_task;
  std::atomic<kmp_int32> *unfinished_threads;
  kmp_int32 nthreads, victim_tid = -2, use_own_tasks = 1, new_victim = 0,
                      tid = thread->th.th_info.ds.ds_tid;

  // Assuming free agent threads have tid 0
  KMP_DEBUG_ASSERT(!thread->th.is_free_agent || tid == 0);

  KMP_DEBUG_ASSERT(__kmp_tasking_mode != tskm_immediate_exec);
  KMP_DEBUG_ASSERT(thread == __kmp_threads[gtid]);

  if (task_team == NULL || current_task == NULL)
    return FALSE;

  KA_TRACE(15, ("__kmp_execute_tasks_template(enter): T#%d final_spin=%d "
                "*thread_finished=%d\n",
                gtid, final_spin, *thread_finished));

  thread->th.th_reap_state = KMP_NOT_SAFE_TO_REAP;
  threads_data = (kmp_thread_data_t *)TCR_PTR(task_team->tt.tt_threads_data);

  KMP_DEBUG_ASSERT(threads_data != NULL);

  nthreads = task_team->tt.tt_nproc;
  unfinished_threads = &(task_team->tt.tt_unfinished_threads);
<<<<<<< HEAD

  // FIXME: We are not sure about this why it happens. Looks like free agent
  // threads can be here even if there are no proxy tasks and this is a serial
  // team.
  KMP_DEBUG_ASSERT(thread->th.is_free_agent || nthreads > 1 ||
                   task_team->tt.tt_found_proxy_tasks);
=======
  KMP_DEBUG_ASSERT(nthreads > 1 || task_team->tt.tt_found_proxy_tasks ||
                   task_team->tt.tt_hidden_helper_task_encountered);
>>>>>>> eea06c79
  KMP_DEBUG_ASSERT(*unfinished_threads >= 0);

  // Used by free agent threads to perform a steal of
  // every thread of the team one time before exit.
  int free_agent_victim_tid = -1;

  // Free agent threads use victim_tid as last_stolen directly
  if (thread->th.is_free_agent) {
    victim_tid = -1;
    tid = thread->th.free_agent_id % nthreads;
    free_agent_victim_tid = (tid + 1) % nthreads;
  }

  while (1) { // Outer loop keeps trying to find tasks in case of single thread
    // getting tasks from target constructs
    while (1) { // Inner loop to find a task and execute it
      handleServices();
      task = NULL;
      if (use_own_tasks) { // check on own queue first
        if (thread->th.is_free_agent) {
          // Free agent threads own queue is tid 0
          task = __kmp_steal_task(threads_data[tid].td.td_thr, gtid, task_team,
                                  unfinished_threads, thread_finished,
                                  is_constrained);
        } else {
          task = __kmp_remove_my_task(thread, gtid, task_team, is_constrained);
        }
      }
      if ((task == NULL) && (nthreads > 1)) { // Steal a task
        int asleep = 1;
        use_own_tasks = 0;
        // Try to steal from the last place I stole from successfully
        // if this is not a free agent thread.
        if (victim_tid == -2) { // haven't stolen anything yet
          victim_tid = threads_data[tid].td.td_deque_last_stolen;
          if (victim_tid !=
              -1) // if we have a last stolen from victim, get the thread
            other_thread = threads_data[victim_tid].td.td_thr;
        }
        // victim_tid is either -1 or a real tid.
        KMP_DEBUG_ASSERT(victim_tid != -2);
        if (victim_tid != -1) { // found last victim
          asleep = 0;
        } else if (!new_victim) { // no recent steals and we haven't already
          // used a new victim; select a random thread
          do { // Find a different thread to steal work from.
            // Pick a random thread. Initial plan was to cycle through all the
            // threads, and only return if we tried to steal from every thread,
            // and failed.  Arch says that's not such a great idea.
            if (thread->th.is_free_agent) {
              victim_tid = free_agent_victim_tid;
            } else {
              victim_tid = __kmp_get_random(thread) % (nthreads - 1);
              if (victim_tid >= tid) {
                ++victim_tid; // Adjusts random distribution to exclude self
              }
            }
            // Found a potential victim
            other_thread = threads_data[victim_tid].td.td_thr;
            // There is a slight chance that __kmp_enable_tasking() did not wake
            // up all threads waiting at the barrier.  If victim is sleeping,
            // then wake it up. Since we were going to pay the cache miss
            // penalty for referencing another thread's kmp_info_t struct
            // anyway,
            // the check shouldn't cost too much performance at this point. In
            // extra barrier mode, tasks do not sleep at the separate tasking
            // barrier, so this isn't a problem.
            asleep = 0;
            if ((__kmp_tasking_mode == tskm_task_teams) &&
                (__kmp_dflt_blocktime != KMP_MAX_BLOCKTIME) &&
                (TCR_PTR(CCAST(void *, other_thread->th.th_sleep_loc)) !=
                 NULL)) {
              asleep = 1;
              __kmp_null_resume_wrapper(__kmp_gtid_from_thread(other_thread),
                                        other_thread->th.th_sleep_loc);
              // A sleeping thread should not have any tasks on it's queue.
              // There is a slight possibility that it resumes, steals a task
              // from another thread, which spawns more tasks, all in the time
              // that it takes this thread to check => don't write an assertion
              // that the victim's queue is empty.  Try stealing from a
              // different thread.
            }
          } while (asleep);
        }

        if (!asleep) {
          // We have a victim to try to steal from
          task = __kmp_steal_task(other_thread, gtid, task_team,
                                  unfinished_threads, thread_finished,
                                  is_constrained);
        }
        if (task != NULL) { // set last stolen to victim
          if (!thread->th.is_free_agent) {
            if (threads_data[tid].td.td_deque_last_stolen != victim_tid)
              threads_data[tid].td.td_deque_last_stolen = victim_tid;
          }
          // The pre-refactored code did not try more than 1 successful new
          // victim, unless the last one generated more local tasks;
          // new_victim keeps track of this
          new_victim = 1;
        } else { // No tasks found; unset last_stolen
          if (thread->th.is_free_agent) {
            // free agent threads use victim_tid as last_stolen directly
            victim_tid = -1;
          } else {
            KMP_CHECK_UPDATE(threads_data[tid].td.td_deque_last_stolen, -1);
            victim_tid = -2; // no successful victim found
          }
        }
      }

      if (task == NULL)
        break; // break out of tasking loop

// Found a task; execute it
#if USE_ITT_BUILD && USE_ITT_NOTIFY
      if (__itt_sync_create_ptr || KMP_ITT_DEBUG) {
        if (itt_sync_obj == NULL) { // we are at fork barrier where we could not
          // get the object reliably
          itt_sync_obj = __kmp_itt_barrier_object(gtid, bs_forkjoin_barrier);
        }
        __kmp_itt_task_starting(itt_sync_obj);
      }
#endif /* USE_ITT_BUILD && USE_ITT_NOTIFY */
        KA_TRACE(20, ("__kmp_execute_tasks_template: T#%d team %p\n",
                      gtid, thread->th.th_team));
      __kmp_invoke_task(gtid, task, current_task);
#if USE_ITT_BUILD
      if (itt_sync_obj != NULL)
        __kmp_itt_task_finished(itt_sync_obj);
#endif /* USE_ITT_BUILD */
      // If this thread is only partway through the barrier and the condition is
      // met, then return now, so that the barrier gather/release pattern can
      // proceed. If this thread is in the last spin loop in the barrier,
      // waiting to be released, we know that the termination condition will not
      // be satisfied, so don't waste any cycles checking it.
      if (flag == NULL || (!final_spin && flag->done_check())) {
        KA_TRACE(
            15,
            ("__kmp_execute_tasks_template: T#%d spin condition satisfied\n",
             gtid));
        return TRUE;
      }
      if (thread->th.is_free_agent && !*thread->th.is_free_agent_active) {
        return TRUE;
      }

      if (thread->th.th_task_team == NULL) {
        break;
      }
      KMP_YIELD(__kmp_library == library_throughput); // Yield before next task
      // If execution of a stolen task results in more tasks being placed on our
      // run queue, reset use_own_tasks
      if (!use_own_tasks && TCR_4(threads_data[tid].td.td_deque_ntasks) != 0) {
        KA_TRACE(20, ("__kmp_execute_tasks_template: T#%d stolen task spawned "
                      "other tasks, restart\n",
                      gtid));
        use_own_tasks = 1;
        new_victim = 0;
      }
    }

    if (!final_spin && __kmp_free_agent_num_threads != 0 &&
        KMP_ATOMIC_LD_ACQ(&current_task->td_incomplete_child_tasks) == 0) {
      // So this is like a taskwait but we could not find a task (perhaps a
      // free agent got a chance to execute it first)
      KA_TRACE(15, ("__kmp_execute_tasks_template: T#%d spin condition "
                    "satisfied without having executed any task\n",
                    gtid));
      return TRUE;
    }

    // The task source has been exhausted. If in final spin loop of barrier,
    // check if termination condition is satisfied. The work queue may be empty
    // but there might be proxy tasks still executing.
    if (final_spin &&
        KMP_ATOMIC_LD_ACQ(&current_task->td_incomplete_child_tasks) == 0) {
      if (thread->th.is_free_agent && !*thread_finished) {
        // Free agent threads do not decrement
        *thread_finished = TRUE;
      // First, decrement the #unfinished threads, if that has not already been
      // done.  This decrement might be to the spin location, and result in the
      // termination condition being satisfied.
      } else if (!thread->th.is_free_agent && !*thread_finished) {
        // At least one free agent thread is in my task_team. It can potencially
        // create tasks so I stay here.
        if (KMP_ATOMIC_LD_ACQ(&task_team->tt.tt_unfinished_free_agents) == 0) {
          kmp_int32 count;

          count = KMP_ATOMIC_DEC(unfinished_threads) - 1;
          KA_TRACE(20, ("__kmp_execute_tasks_template: T#%d dec "
                        "unfinished_threads to %d task_team=%p\n",
                        gtid, count, task_team));
          *thread_finished = TRUE;
        }
      }

      // It is now unsafe to reference thread->th.th_team !!!
      // Decrementing task_team->tt.tt_unfinished_threads can allow the primary
      // thread to pass through the barrier, where it might reset each thread's
      // th.th_team field for the next parallel region. If we can steal more
      // work, we know that this has not happened yet.
      if (flag != NULL && flag->done_check()) {
        KA_TRACE(
            15,
            ("__kmp_execute_tasks_template: T#%d spin condition satisfied\n",
             gtid));
        return TRUE;
      }
    }

    // If this thread's task team is NULL, primary thread has recognized that
    // there are no more tasks; bail out
    if (thread->th.th_task_team == NULL) {
      KA_TRACE(15,
               ("__kmp_execute_tasks_template: T#%d no more tasks\n", gtid));
      return FALSE;
    }

    // We could be getting tasks from target constructs; if this is the only
    // thread, keep trying to execute tasks from own queue
<<<<<<< HEAD
    if (nthreads == 1 && !thread->th.is_free_agent) {
=======
    if (nthreads == 1 &&
        KMP_ATOMIC_LD_ACQ(&current_task->td_incomplete_child_tasks))
>>>>>>> eea06c79
      use_own_tasks = 1;
    } else if (thread->th.is_free_agent) {
      free_agent_victim_tid = (free_agent_victim_tid + 1) % nthreads;
      if (free_agent_victim_tid == tid)
        return FALSE;
    } else {
      KA_TRACE(15,
               ("__kmp_execute_tasks_template: T#%d can't find work\n", gtid));
      return FALSE;
    }
  }
}

template <bool C, bool S>
int __kmp_execute_tasks_32(
    kmp_info_t *thread, kmp_int32 gtid, kmp_flag_32<C, S> *flag, int final_spin,
    int *thread_finished USE_ITT_BUILD_ARG(void *itt_sync_obj),
    kmp_int32 is_constrained) {
  return __kmp_execute_tasks_template(
      thread, gtid, flag, final_spin,
      thread_finished USE_ITT_BUILD_ARG(itt_sync_obj), is_constrained);
}

template <bool C, bool S>
int __kmp_execute_tasks_64(
    kmp_info_t *thread, kmp_int32 gtid, kmp_flag_64<C, S> *flag, int final_spin,
    int *thread_finished USE_ITT_BUILD_ARG(void *itt_sync_obj),
    kmp_int32 is_constrained) {
  return __kmp_execute_tasks_template(
      thread, gtid, flag, final_spin,
      thread_finished USE_ITT_BUILD_ARG(itt_sync_obj), is_constrained);
}

int __kmp_execute_tasks_oncore(
    kmp_info_t *thread, kmp_int32 gtid, kmp_flag_oncore *flag, int final_spin,
    int *thread_finished USE_ITT_BUILD_ARG(void *itt_sync_obj),
    kmp_int32 is_constrained) {
  return __kmp_execute_tasks_template(
      thread, gtid, flag, final_spin,
      thread_finished USE_ITT_BUILD_ARG(itt_sync_obj), is_constrained);
}

template int
__kmp_execute_tasks_32<false, false>(kmp_info_t *, kmp_int32,
                                     kmp_flag_32<false, false> *, int,
                                     int *USE_ITT_BUILD_ARG(void *), kmp_int32);

template int __kmp_execute_tasks_64<false, true>(kmp_info_t *, kmp_int32,
                                                 kmp_flag_64<false, true> *,
                                                 int,
                                                 int *USE_ITT_BUILD_ARG(void *),
                                                 kmp_int32);

template int __kmp_execute_tasks_64<true, false>(kmp_info_t *, kmp_int32,
                                                 kmp_flag_64<true, false> *,
                                                 int,
                                                 int *USE_ITT_BUILD_ARG(void *),
                                                 kmp_int32);

// __kmp_enable_tasking: Allocate task team and resume threads sleeping at the
// next barrier so they can assist in executing enqueued tasks.
// First thread in allocates the task team atomically.
static void __kmp_enable_tasking(kmp_task_team_t *task_team,
                                 kmp_info_t *this_thr) {
  kmp_thread_data_t *threads_data;
  int nthreads, i, is_init_thread;

  KA_TRACE(10, ("__kmp_enable_tasking(enter): T#%d\n",
                __kmp_gtid_from_thread(this_thr)));

  KMP_DEBUG_ASSERT(task_team != NULL);
  KMP_DEBUG_ASSERT(this_thr->th.th_team != NULL);

  nthreads = task_team->tt.tt_nproc;
  KMP_DEBUG_ASSERT(nthreads > 0);
  KMP_DEBUG_ASSERT(nthreads == this_thr->th.th_team->t.t_nproc);

  // Allocate or increase the size of threads_data if necessary
  is_init_thread = __kmp_realloc_task_threads_data(this_thr, task_team);

  if (!is_init_thread) {
    // Some other thread already set up the array.
    KA_TRACE(
        20,
        ("__kmp_enable_tasking(exit): T#%d: threads array already set up.\n",
         __kmp_gtid_from_thread(this_thr)));
    return;
  }
  threads_data = (kmp_thread_data_t *)TCR_PTR(task_team->tt.tt_threads_data);
  KMP_DEBUG_ASSERT(threads_data != NULL);

  if (__kmp_tasking_mode == tskm_task_teams &&
      (__kmp_dflt_blocktime != KMP_MAX_BLOCKTIME)) {
    // Release any threads sleeping at the barrier, so that they can steal
    // tasks and execute them.  In extra barrier mode, tasks do not sleep
    // at the separate tasking barrier, so this isn't a problem.
    for (i = 0; i < nthreads; i++) {
      volatile void *sleep_loc;
      kmp_info_t *thread = threads_data[i].td.td_thr;

      if (i == this_thr->th.th_info.ds.ds_tid) {
        continue;
      }
      // Since we haven't locked the thread's suspend mutex lock at this
      // point, there is a small window where a thread might be putting
      // itself to sleep, but hasn't set the th_sleep_loc field yet.
      // To work around this, __kmp_execute_tasks_template() periodically checks
      // see if other threads are sleeping (using the same random mechanism that
      // is used for task stealing) and awakens them if they are.
      if ((sleep_loc = TCR_PTR(CCAST(void *, thread->th.th_sleep_loc))) !=
          NULL) {
        KF_TRACE(50, ("__kmp_enable_tasking: T#%d waking up thread T#%d\n",
                      __kmp_gtid_from_thread(this_thr),
                      __kmp_gtid_from_thread(thread)));
        __kmp_null_resume_wrapper(__kmp_gtid_from_thread(thread), sleep_loc);
      } else {
        KF_TRACE(50, ("__kmp_enable_tasking: T#%d don't wake up thread T#%d\n",
                      __kmp_gtid_from_thread(this_thr),
                      __kmp_gtid_from_thread(thread)));
      }
    }
  }

  KA_TRACE(10, ("__kmp_enable_tasking(exit): T#%d\n",
                __kmp_gtid_from_thread(this_thr)));
}

/* // TODO: Check the comment consistency
 * Utility routines for "task teams".  A task team (kmp_task_t) is kind of
 * like a shadow of the kmp_team_t data struct, with a different lifetime.
 * After a child * thread checks into a barrier and calls __kmp_release() from
 * the particular variant of __kmp_<barrier_kind>_barrier_gather(), it can no
 * longer assume that the kmp_team_t structure is intact (at any moment, the
 * primary thread may exit the barrier code and free the team data structure,
 * and return the threads to the thread pool).
 *
 * This does not work with the tasking code, as the thread is still
 * expected to participate in the execution of any tasks that may have been
 * spawned my a member of the team, and the thread still needs access to all
 * to each thread in the team, so that it can steal work from it.
 *
 * Enter the existence of the kmp_task_team_t struct.  It employs a reference
 * counting mechanism, and is allocated by the primary thread before calling
 * __kmp_<barrier_kind>_release, and then is release by the last thread to
 * exit __kmp_<barrier_kind>_release at the next barrier.  I.e. the lifetimes
 * of the kmp_task_team_t structs for consecutive barriers can overlap
 * (and will, unless the primary thread is the last thread to exit the barrier
 * release phase, which is not typical). The existence of such a struct is
 * useful outside the context of tasking.
 *
 * We currently use the existence of the threads array as an indicator that
 * tasks were spawned since the last barrier.  If the structure is to be
 * useful outside the context of tasking, then this will have to change, but
 * not setting the field minimizes the performance impact of tasking on
 * barriers, when no explicit tasks were spawned (pushed, actually).
 */

static kmp_task_team_t *__kmp_free_task_teams =
    NULL; // Free list for task_team data structures
// Lock for task team data structures
kmp_bootstrap_lock_t __kmp_task_team_lock =
    KMP_BOOTSTRAP_LOCK_INITIALIZER(__kmp_task_team_lock);

// __kmp_alloc_task_deque:
// Allocates a task deque for a particular thread, and initialize the necessary
// data structures relating to the deque.  This only happens once per thread
// per task team since task teams are recycled. No lock is needed during
// allocation since each thread allocates its own deque.
static void __kmp_alloc_task_deque(kmp_info_t *thread,
                                   kmp_thread_data_t *thread_data) {
  __kmp_init_bootstrap_lock(&thread_data->td.td_deque_lock);
  KMP_DEBUG_ASSERT(thread_data->td.td_deque == NULL);

  // Initialize last stolen task field to "none"
  thread_data->td.td_deque_last_stolen = -1;

  KMP_DEBUG_ASSERT(TCR_4(thread_data->td.td_deque_ntasks) == 0);
  KMP_DEBUG_ASSERT(thread_data->td.td_deque_head == 0);
  KMP_DEBUG_ASSERT(thread_data->td.td_deque_tail == 0);

  KE_TRACE(
      10,
      ("__kmp_alloc_task_deque: T#%d allocating deque[%d] for thread_data %p\n",
       __kmp_gtid_from_thread(thread), INITIAL_TASK_DEQUE_SIZE, thread_data));
  // Allocate space for task deque, and zero the deque
  // Cannot use __kmp_thread_calloc() because threads not around for
  // kmp_reap_task_team( ).
  thread_data->td.td_deque = (kmp_taskdata_t **)__kmp_allocate(
      INITIAL_TASK_DEQUE_SIZE * sizeof(kmp_taskdata_t *));
  thread_data->td.td_deque_size = INITIAL_TASK_DEQUE_SIZE;
}

// __kmp_free_task_deque:
// Deallocates a task deque for a particular thread. Happens at library
// deallocation so don't need to reset all thread data fields.
static void __kmp_free_task_deque(kmp_thread_data_t *thread_data) {
  if (thread_data->td.td_deque != NULL) {
    __kmp_acquire_bootstrap_lock(&thread_data->td.td_deque_lock);
    TCW_4(thread_data->td.td_deque_ntasks, 0);
    __kmp_free(thread_data->td.td_deque);
    thread_data->td.td_deque = NULL;
    __kmp_release_bootstrap_lock(&thread_data->td.td_deque_lock);
  }

#ifdef BUILD_TIED_TASK_STACK
  // GEH: Figure out what to do here for td_susp_tied_tasks
  if (thread_data->td.td_susp_tied_tasks.ts_entries != TASK_STACK_EMPTY) {
    __kmp_free_task_stack(__kmp_thread_from_gtid(gtid), thread_data);
  }
#endif // BUILD_TIED_TASK_STACK
}

// __kmp_realloc_task_threads_data:
// Allocates a threads_data array for a task team, either by allocating an
// initial array or enlarging an existing array.  Only the first thread to get
// the lock allocs or enlarges the array and re-initializes the array elements.
// That thread returns "TRUE", the rest return "FALSE".
// Assumes that the new array size is given by task_team -> tt.tt_nproc.
// The current size is given by task_team -> tt.tt_max_threads.
static int __kmp_realloc_task_threads_data(kmp_info_t *thread,
                                           kmp_task_team_t *task_team) {
  kmp_thread_data_t **threads_data_p;
  kmp_int32 nthreads, maxthreads;
  int is_init_thread = FALSE;

  if (TCR_4(task_team->tt.tt_found_tasks)) {
    // Already reallocated and initialized.
    return FALSE;
  }

  threads_data_p = &task_team->tt.tt_threads_data;
  nthreads = task_team->tt.tt_nproc;
  maxthreads = task_team->tt.tt_max_threads;

  // All threads must lock when they encounter the first task of the implicit
  // task region to make sure threads_data fields are (re)initialized before
  // used.
  __kmp_acquire_bootstrap_lock(&task_team->tt.tt_threads_lock);

  if (!TCR_4(task_team->tt.tt_found_tasks)) {
    // first thread to enable tasking
    kmp_team_t *team = thread->th.th_team;
    int i;

    is_init_thread = TRUE;
    if (maxthreads < nthreads) {

      if (*threads_data_p != NULL) {
        kmp_thread_data_t *old_data = *threads_data_p;
        kmp_thread_data_t *new_data = NULL;

        KE_TRACE(
            10,
            ("__kmp_realloc_task_threads_data: T#%d reallocating "
             "threads data for task_team %p, new_size = %d, old_size = %d\n",
             __kmp_gtid_from_thread(thread), task_team, nthreads, maxthreads));
        // Reallocate threads_data to have more elements than current array
        // Cannot use __kmp_thread_realloc() because threads not around for
        // kmp_reap_task_team( ).  Note all new array entries are initialized
        // to zero by __kmp_allocate().
        new_data = (kmp_thread_data_t *)__kmp_allocate(
            nthreads * sizeof(kmp_thread_data_t));
        // copy old data to new data
        KMP_MEMCPY_S((void *)new_data, nthreads * sizeof(kmp_thread_data_t),
                     (void *)old_data, maxthreads * sizeof(kmp_thread_data_t));

#ifdef BUILD_TIED_TASK_STACK
        // GEH: Figure out if this is the right thing to do
        for (i = maxthreads; i < nthreads; i++) {
          kmp_thread_data_t *thread_data = &(*threads_data_p)[i];
          __kmp_init_task_stack(__kmp_gtid_from_thread(thread), thread_data);
        }
#endif // BUILD_TIED_TASK_STACK
       // Install the new data and free the old data
        (*threads_data_p) = new_data;
        __kmp_free(old_data);
      } else {
        KE_TRACE(10, ("__kmp_realloc_task_threads_data: T#%d allocating "
                      "threads data for task_team %p, size = %d\n",
                      __kmp_gtid_from_thread(thread), task_team, nthreads));
        // Make the initial allocate for threads_data array, and zero entries
        // Cannot use __kmp_thread_calloc() because threads not around for
        // kmp_reap_task_team( ).
        ANNOTATE_IGNORE_WRITES_BEGIN();
        *threads_data_p = (kmp_thread_data_t *)__kmp_allocate(
            nthreads * sizeof(kmp_thread_data_t));
        ANNOTATE_IGNORE_WRITES_END();
#ifdef BUILD_TIED_TASK_STACK
        // GEH: Figure out if this is the right thing to do
        for (i = 0; i < nthreads; i++) {
          kmp_thread_data_t *thread_data = &(*threads_data_p)[i];
          __kmp_init_task_stack(__kmp_gtid_from_thread(thread), thread_data);
        }
#endif // BUILD_TIED_TASK_STACK
      }
      task_team->tt.tt_max_threads = nthreads;
    } else {
      // If array has (more than) enough elements, go ahead and use it
      KMP_DEBUG_ASSERT(*threads_data_p != NULL);
    }

    // initialize threads_data pointers back to thread_info structures
    for (i = 0; i < nthreads; i++) {
      kmp_thread_data_t *thread_data = &(*threads_data_p)[i];
      thread_data->td.td_thr = team->t.t_threads[i];

      if (thread_data->td.td_deque_last_stolen >= nthreads) {
        // The last stolen field survives across teams / barrier, and the number
        // of threads may have changed.  It's possible (likely?) that a new
        // parallel region will exhibit the same behavior as previous region.
        thread_data->td.td_deque_last_stolen = -1;
      }
    }

    KMP_MB();
    TCW_SYNC_4(task_team->tt.tt_found_tasks, TRUE);
  }

  __kmp_release_bootstrap_lock(&task_team->tt.tt_threads_lock);
  return is_init_thread;
}

// __kmp_free_task_threads_data:
// Deallocates a threads_data array for a task team, including any attached
// tasking deques.  Only occurs at library shutdown.
static void __kmp_free_task_threads_data(kmp_task_team_t *task_team) {
  __kmp_acquire_bootstrap_lock(&task_team->tt.tt_threads_lock);
  if (task_team->tt.tt_threads_data != NULL) {
    int i;
    for (i = 0; i < task_team->tt.tt_max_threads; i++) {
      __kmp_free_task_deque(&task_team->tt.tt_threads_data[i]);
    }
    __kmp_free(task_team->tt.tt_threads_data);
    task_team->tt.tt_threads_data = NULL;
  }
  __kmp_release_bootstrap_lock(&task_team->tt.tt_threads_lock);
}

// __kmp_allocate_task_team:
// Allocates a task team associated with a specific team, taking it from
// the global task team free list if possible.  Also initializes data
// structures.
static kmp_task_team_t *__kmp_allocate_task_team(kmp_info_t *thread,
                                                 kmp_team_t *team) {
  kmp_task_team_t *task_team = NULL;
  int nthreads;

  KA_TRACE(20, ("__kmp_allocate_task_team: T#%d entering; team = %p\n",
                (thread ? __kmp_gtid_from_thread(thread) : -1), team));

  if (TCR_PTR(__kmp_free_task_teams) != NULL) {
    // Take a task team from the task team pool
    __kmp_acquire_bootstrap_lock(&__kmp_task_team_lock);
    if (__kmp_free_task_teams != NULL) {
      task_team = __kmp_free_task_teams;
      TCW_PTR(__kmp_free_task_teams, task_team->tt.tt_next);
      task_team->tt.tt_next = NULL;
    }
    __kmp_release_bootstrap_lock(&__kmp_task_team_lock);
  }

  if (task_team == NULL) {
    KE_TRACE(10, ("__kmp_allocate_task_team: T#%d allocating "
                  "task team for team %p\n",
                  __kmp_gtid_from_thread(thread), team));
    // Allocate a new task team if one is not available. Cannot use
    // __kmp_thread_malloc because threads not around for kmp_reap_task_team.
    task_team = (kmp_task_team_t *)__kmp_allocate(sizeof(kmp_task_team_t));
    __kmp_init_bootstrap_lock(&task_team->tt.tt_threads_lock);
#if USE_ITT_BUILD && USE_ITT_NOTIFY && KMP_DEBUG
    // suppress race conditions detection on synchronization flags in debug mode
    // this helps to analyze library internals eliminating false positives
    __itt_suppress_mark_range(
        __itt_suppress_range, __itt_suppress_threading_errors,
        &task_team->tt.tt_found_tasks, sizeof(task_team->tt.tt_found_tasks));
    __itt_suppress_mark_range(__itt_suppress_range,
                              __itt_suppress_threading_errors,
                              CCAST(kmp_uint32 *, &task_team->tt.tt_active),
                              sizeof(task_team->tt.tt_active));
#endif /* USE_ITT_BUILD && USE_ITT_NOTIFY && KMP_DEBUG */
    // Note: __kmp_allocate zeroes returned memory, othewise we would need:
    // task_team->tt.tt_threads_data = NULL;
    // task_team->tt.tt_max_threads = 0;
    // task_team->tt.tt_next = NULL;
  }

  TCW_4(task_team->tt.tt_found_tasks, FALSE);
  TCW_4(task_team->tt.tt_found_proxy_tasks, FALSE);
  task_team->tt.tt_nproc = nthreads = team->t.t_nproc;

  KMP_ATOMIC_ST_REL(&task_team->tt.tt_unfinished_threads, nthreads);
<<<<<<< HEAD
  KMP_ATOMIC_ST_REL(&task_team->tt.tt_unfinished_free_agents, 0);
=======
  TCW_4(task_team->tt.tt_hidden_helper_task_encountered, FALSE);
>>>>>>> eea06c79
  TCW_4(task_team->tt.tt_active, TRUE);

  KA_TRACE(20, ("__kmp_allocate_task_team: T#%d exiting; task_team = %p "
                "unfinished_threads init'd to %d\n",
                (thread ? __kmp_gtid_from_thread(thread) : -1), task_team,
                KMP_ATOMIC_LD_RLX(&task_team->tt.tt_unfinished_threads)));
  return task_team;
}

// __kmp_free_task_team:
// Frees the task team associated with a specific thread, and adds it
// to the global task team free list.
void __kmp_free_task_team(kmp_info_t *thread, kmp_task_team_t *task_team) {
  KA_TRACE(20, ("__kmp_free_task_team: T#%d task_team = %p\n",
                thread ? __kmp_gtid_from_thread(thread) : -1, task_team));

  // Put task team back on free list
  __kmp_acquire_bootstrap_lock(&__kmp_task_team_lock);

  KMP_DEBUG_ASSERT(task_team->tt.tt_next == NULL);
  task_team->tt.tt_next = __kmp_free_task_teams;
  TCW_PTR(__kmp_free_task_teams, task_team);

  __kmp_release_bootstrap_lock(&__kmp_task_team_lock);
}

// __kmp_reap_task_teams:
// Free all the task teams on the task team free list.
// Should only be done during library shutdown.
// Cannot do anything that needs a thread structure or gtid since they are
// already gone.
void __kmp_reap_task_teams(void) {
  kmp_task_team_t *task_team;

  if (TCR_PTR(__kmp_free_task_teams) != NULL) {
    // Free all task_teams on the free list
    __kmp_acquire_bootstrap_lock(&__kmp_task_team_lock);
    while ((task_team = __kmp_free_task_teams) != NULL) {
      __kmp_free_task_teams = task_team->tt.tt_next;
      task_team->tt.tt_next = NULL;

      // Free threads_data if necessary
      if (task_team->tt.tt_threads_data != NULL) {
        __kmp_free_task_threads_data(task_team);
      }
      __kmp_free(task_team);
    }
    __kmp_release_bootstrap_lock(&__kmp_task_team_lock);
  }
}

// __kmp_wait_to_unref_task_teams:
// Some threads could still be in the fork barrier release code, possibly
// trying to steal tasks.  Wait for each thread to unreference its task team.
void __kmp_wait_to_unref_task_teams(void) {
  kmp_info_t *thread;
  kmp_uint32 spins;
  int done;

  KMP_INIT_YIELD(spins);

  for (;;) {
    done = TRUE;

    // TODO: GEH - this may be is wrong because some sync would be necessary
    // in case threads are added to the pool during the traversal. Need to
    // verify that lock for thread pool is held when calling this routine.
    for (thread = CCAST(kmp_info_t *, __kmp_thread_pool); thread != NULL;
         thread = thread->th.th_next_pool) {
#if KMP_OS_WINDOWS
      DWORD exit_val;
#endif
      if (TCR_PTR(thread->th.th_task_team) == NULL) {
        KA_TRACE(10, ("__kmp_wait_to_unref_task_team: T#%d task_team == NULL\n",
                      __kmp_gtid_from_thread(thread)));
        continue;
      }
#if KMP_OS_WINDOWS
      // TODO: GEH - add this check for Linux* OS / OS X* as well?
      if (!__kmp_is_thread_alive(thread, &exit_val)) {
        thread->th.th_task_team = NULL;
        continue;
      }
#endif

      done = FALSE; // Because th_task_team pointer is not NULL for this thread

      KA_TRACE(10, ("__kmp_wait_to_unref_task_team: Waiting for T#%d to "
                    "unreference task_team\n",
                    __kmp_gtid_from_thread(thread)));

      if (__kmp_dflt_blocktime != KMP_MAX_BLOCKTIME) {
        volatile void *sleep_loc;
        // If the thread is sleeping, awaken it.
        if ((sleep_loc = TCR_PTR(CCAST(void *, thread->th.th_sleep_loc))) !=
            NULL) {
          KA_TRACE(
              10,
              ("__kmp_wait_to_unref_task_team: T#%d waking up thread T#%d\n",
               __kmp_gtid_from_thread(thread), __kmp_gtid_from_thread(thread)));
          __kmp_null_resume_wrapper(__kmp_gtid_from_thread(thread), sleep_loc);
        }
      }
    }
    if (done) {
      break;
    }

    // If oversubscribed or have waited a bit, yield.
    KMP_YIELD_OVERSUB_ELSE_SPIN(spins);
  }
}

// __kmp_task_team_setup:  Create a task_team for the current team, but use
// an already created, unused one if it already exists.
void __kmp_task_team_setup(kmp_info_t *this_thr, kmp_team_t *team, int always) {
  KMP_DEBUG_ASSERT(__kmp_tasking_mode != tskm_immediate_exec);

  // If this task_team hasn't been created yet, allocate it. It will be used in
  // the region after the next.
  // If it exists, it is the current task team and shouldn't be touched yet as
  // it may still be in use.
  if (team->t.t_task_team[this_thr->th.th_task_state] == NULL &&
      (always || team->t.t_nproc > 1)) {
    team->t.t_task_team[this_thr->th.th_task_state] =
        __kmp_allocate_task_team(this_thr, team);
    KA_TRACE(20, ("__kmp_task_team_setup: Primary T#%d created new task_team %p"
                  " for team %d at parity=%d\n",
                  __kmp_gtid_from_thread(this_thr),
                  team->t.t_task_team[this_thr->th.th_task_state], team->t.t_id,
                  this_thr->th.th_task_state));
  }

  kmp_task_team_t* other_task_team = NULL;

  // After threads exit the release, they will call sync, and then point to this
  // other task_team; make sure it is allocated and properly initialized. As
  // threads spin in the barrier release phase, they will continue to use the
  // previous task_team struct(above), until they receive the signal to stop
  // checking for tasks (they can't safely reference the kmp_team_t struct,
  // which could be reallocated by the primary thread). No task teams are formed
  // for serialized teams.
  if (team->t.t_nproc > 1) {
    int other_team = 1 - this_thr->th.th_task_state;
    KMP_DEBUG_ASSERT(other_team >= 0 && other_team < 2);
    if (team->t.t_task_team[other_team] == NULL) { // setup other team as well
      team->t.t_task_team[other_team] =
          __kmp_allocate_task_team(this_thr, team);
      KA_TRACE(20, ("__kmp_task_team_setup: Primary T#%d created second new "
                    "task_team %p for team %d at parity=%d\n",
                    __kmp_gtid_from_thread(this_thr),
<<<<<<< HEAD
                    team->t.t_task_team[other_team],
                    ((team != NULL) ? team->t.t_id : -1), other_team));
      other_task_team = team->t.t_task_team[other_team];
=======
                    team->t.t_task_team[other_team], team->t.t_id, other_team));
>>>>>>> eea06c79
    } else { // Leave the old task team struct in place for the upcoming region;
      // adjust as needed
      kmp_task_team_t *task_team = team->t.t_task_team[other_team];
      if (!task_team->tt.tt_active ||
          team->t.t_nproc != task_team->tt.tt_nproc) {
        TCW_4(task_team->tt.tt_nproc, team->t.t_nproc);
        TCW_4(task_team->tt.tt_found_tasks, FALSE);
        TCW_4(task_team->tt.tt_found_proxy_tasks, FALSE);
        KMP_ATOMIC_ST_REL(&task_team->tt.tt_unfinished_threads,
                          team->t.t_nproc);
        TCW_4(task_team->tt.tt_active, TRUE);
      }
      // if team size has changed, the first thread to enable tasking will
      // realloc threads_data if necessary
      KA_TRACE(20, ("__kmp_task_team_setup: Primary T#%d reset next task_team "
                    "%p for team %d at parity=%d\n",
                    __kmp_gtid_from_thread(this_thr),
                    team->t.t_task_team[other_team], team->t.t_id, other_team));
    }
  }

  // For regular thread, task enabling should be called when the task is going
  // to be pushed to a dequeue. However, for the hidden helper thread, we need
  // it ahead of time so that some operations can be performed without race
  // condition.
  if (this_thr == __kmp_hidden_helper_main_thread) {
    for (int i = 0; i < 2; ++i) {
      kmp_task_team_t *task_team = team->t.t_task_team[i];
      if (KMP_TASKING_ENABLED(task_team)) {
        continue;
      }
      __kmp_enable_tasking(task_team, this_thr);
      for (int j = 0; j < task_team->tt.tt_nproc; ++j) {
        kmp_thread_data_t *thread_data = &task_team->tt.tt_threads_data[j];
        if (thread_data->td.td_deque == NULL) {
          __kmp_alloc_task_deque(__kmp_hidden_helper_threads[j], thread_data);
        }
      }
    }
  }

  // Allow free agent threads to use this task team
  kmp_task_team_t* task_team = team->t.t_task_team[this_thr->th.th_task_state];

  for (unsigned int i = 0; i < __kmp_free_agent_num_threads; i++) {
    kmp_info_t *free_agent = this_thr->th.th_root->r.free_agent_threads[i];
    __kmp_acquire_bootstrap_lock(&free_agent->th.allowed_teams_lock);
    __kmp_add_allowed_task_team(free_agent, task_team);
    if (other_task_team)
      __kmp_add_allowed_task_team(free_agent, other_task_team);
    __kmp_release_bootstrap_lock(&free_agent->th.allowed_teams_lock);
  }
}

// __kmp_task_team_sync: Propagation of task team data from team to threads
// which happens just after the release phase of a team barrier.  This may be
// called by any thread, but only for teams with # threads > 1.
void __kmp_task_team_sync(kmp_info_t *this_thr, kmp_team_t *team) {
  KMP_DEBUG_ASSERT(__kmp_tasking_mode != tskm_immediate_exec);

  // Toggle the th_task_state field, to switch which task_team this thread
  // refers to
  this_thr->th.th_task_state = (kmp_uint8)(1 - this_thr->th.th_task_state);

  // It is now safe to propagate the task team pointer from the team struct to
  // the current thread.
  TCW_PTR(this_thr->th.th_task_team,
          team->t.t_task_team[this_thr->th.th_task_state]);
  KA_TRACE(20,
           ("__kmp_task_team_sync: Thread T#%d task team switched to task_team "
            "%p from Team #%d (parity=%d)\n",
            __kmp_gtid_from_thread(this_thr), this_thr->th.th_task_team,
            team->t.t_id, this_thr->th.th_task_state));
}

// __kmp_task_team_wait: Primary thread waits for outstanding tasks after the
// barrier gather phase. Only called by primary thread if #threads in team > 1
// or if proxy tasks were created.
//
// wait is a flag that defaults to 1 (see kmp.h), but waiting can be turned off
// by passing in 0 optionally as the last argument. When wait is zero, primary
// thread does not wait for unfinished_threads to reach 0.
void __kmp_task_team_wait(
    kmp_info_t *this_thr,
    kmp_team_t *team USE_ITT_BUILD_ARG(void *itt_sync_obj), int wait) {
  kmp_task_team_t *task_team = team->t.t_task_team[this_thr->th.th_task_state];

  KMP_DEBUG_ASSERT(__kmp_tasking_mode != tskm_immediate_exec);
  KMP_DEBUG_ASSERT(task_team == this_thr->th.th_task_team);

  if ((task_team != NULL) && KMP_TASKING_ENABLED(task_team)) {
    if (wait) {
      KA_TRACE(20, ("__kmp_task_team_wait: Primary T#%d waiting for all tasks "
                    "(for unfinished_threads to reach 0) on task_team = %p\n",
                    __kmp_gtid_from_thread(this_thr), task_team));
      // Worker threads may have dropped through to release phase, but could
      // still be executing tasks. Wait here for tasks to complete. To avoid
      // memory contention, only primary thread checks termination condition.
      kmp_flag_32<false, false> flag(
          RCAST(std::atomic<kmp_uint32> *,
                &task_team->tt.tt_unfinished_threads),
          0U);
      flag.wait(this_thr, TRUE USE_ITT_BUILD_ARG(itt_sync_obj));


      // This team is not allowed anymore for free agent threads
      for (unsigned int i = 0; i < __kmp_free_agent_num_threads; i++) {
        kmp_info_t *free_agent = this_thr->th.th_root->r.free_agent_threads[i];
        __kmp_acquire_bootstrap_lock(&free_agent->th.allowed_teams_lock);
        __kmp_remove_allowed_task_team(free_agent, task_team);
        __kmp_release_bootstrap_lock(&free_agent->th.allowed_teams_lock);
      }
      if (__kmp_free_agent_num_threads > 0) {
        std::atomic<kmp_int32> *unfinished_threads;
        unfinished_threads = &(task_team->tt.tt_unfinished_threads);
        kmp_int32 count =  KMP_ATOMIC_INC(unfinished_threads);
        KMP_ASSERT(count == 0);

      }
      kmp_flag_32 spin_flag(RCAST(
          std::atomic<kmp_uint32> *, &task_team->tt.tt_unfinished_free_agents), 0U);
      spin_flag.wait(this_thr, TRUE USE_ITT_BUILD_ARG(itt_sync_obj));
    }
    // Deactivate the old task team, so that the worker threads will stop
    // referencing it while spinning.
    KA_TRACE(
        20,
        ("__kmp_task_team_wait: Primary T#%d deactivating task_team %p: "
         "setting active to false, setting local and team's pointer to NULL\n",
         __kmp_gtid_from_thread(this_thr), task_team));
    KMP_DEBUG_ASSERT(task_team->tt.tt_nproc > 1 ||
                     task_team->tt.tt_found_proxy_tasks == TRUE);
    TCW_SYNC_4(task_team->tt.tt_found_proxy_tasks, FALSE);
    KMP_CHECK_UPDATE(task_team->tt.tt_untied_task_encountered, 0);
    TCW_SYNC_4(task_team->tt.tt_active, FALSE);
    KMP_MB();

    TCW_PTR(this_thr->th.th_task_team, NULL);
  }

  // TODO: USE KMP_YIELD??
}

// __kmp_tasking_barrier:
// This routine is called only when __kmp_tasking_mode == tskm_extra_barrier.
// Internal function to execute all tasks prior to a regular barrier or a join
// barrier. It is a full barrier itself, which unfortunately turns regular
// barriers into double barriers and join barriers into 1 1/2 barriers.
void __kmp_tasking_barrier(kmp_team_t *team, kmp_info_t *thread, int gtid) {
  std::atomic<kmp_uint32> *spin = RCAST(
      std::atomic<kmp_uint32> *,
      &team->t.t_task_team[thread->th.th_task_state]->tt.tt_unfinished_threads);
  int flag = FALSE;
  KMP_DEBUG_ASSERT(__kmp_tasking_mode == tskm_extra_barrier);

#if USE_ITT_BUILD
  KMP_FSYNC_SPIN_INIT(spin, NULL);
#endif /* USE_ITT_BUILD */
  kmp_flag_32<false, false> spin_flag(spin, 0U);
  while (!spin_flag.execute_tasks(thread, gtid, TRUE,
                                  &flag USE_ITT_BUILD_ARG(NULL), 0)) {
#if USE_ITT_BUILD
    // TODO: What about itt_sync_obj??
    KMP_FSYNC_SPIN_PREPARE(RCAST(void *, spin));
#endif /* USE_ITT_BUILD */

    if (TCR_4(__kmp_global.g.g_done)) {
      if (__kmp_global.g.g_abort)
        __kmp_abort_thread();
      break;
    }
    KMP_YIELD(TRUE);
  }
#if USE_ITT_BUILD
  KMP_FSYNC_SPIN_ACQUIRED(RCAST(void *, spin));
#endif /* USE_ITT_BUILD */
}

// __kmp_give_task puts a task into a given thread queue if:
//  - the queue for that thread was created
//  - there's space in that queue
// Because of this, __kmp_push_task needs to check if there's space after
// getting the lock
static bool __kmp_give_task(kmp_info_t *thread, kmp_int32 tid, kmp_task_t *task,
                            kmp_int32 pass) {
  kmp_taskdata_t *taskdata = KMP_TASK_TO_TASKDATA(task);
  kmp_task_team_t *task_team = taskdata->td_task_team;

  KA_TRACE(20, ("__kmp_give_task: trying to give task %p to thread %d.\n",
                taskdata, tid));

  // If task_team is NULL something went really bad...
  KMP_DEBUG_ASSERT(task_team != NULL);

  bool result = false;
  kmp_thread_data_t *thread_data = &task_team->tt.tt_threads_data[tid];

  if (thread_data->td.td_deque == NULL) {
    // There's no queue in this thread, go find another one
    // We're guaranteed that at least one thread has a queue
    KA_TRACE(30,
             ("__kmp_give_task: thread %d has no queue while giving task %p.\n",
              tid, taskdata));
    return result;
  }

  if (TCR_4(thread_data->td.td_deque_ntasks) >=
      TASK_DEQUE_SIZE(thread_data->td)) {
    KA_TRACE(
        30,
        ("__kmp_give_task: queue is full while giving task %p to thread %d.\n",
         taskdata, tid));

    // if this deque is bigger than the pass ratio give a chance to another
    // thread
    if (TASK_DEQUE_SIZE(thread_data->td) / INITIAL_TASK_DEQUE_SIZE >= pass)
      return result;

    __kmp_acquire_bootstrap_lock(&thread_data->td.td_deque_lock);
    if (TCR_4(thread_data->td.td_deque_ntasks) >=
        TASK_DEQUE_SIZE(thread_data->td)) {
      // expand deque to push the task which is not allowed to execute
      __kmp_realloc_task_deque(thread, thread_data);
    }

  } else {

    __kmp_acquire_bootstrap_lock(&thread_data->td.td_deque_lock);

    if (TCR_4(thread_data->td.td_deque_ntasks) >=
        TASK_DEQUE_SIZE(thread_data->td)) {
      KA_TRACE(30, ("__kmp_give_task: queue is full while giving task %p to "
                    "thread %d.\n",
                    taskdata, tid));

      // if this deque is bigger than the pass ratio give a chance to another
      // thread
      if (TASK_DEQUE_SIZE(thread_data->td) / INITIAL_TASK_DEQUE_SIZE >= pass)
        goto release_and_exit;

      __kmp_realloc_task_deque(thread, thread_data);
    }
  }

  // lock is held here, and there is space in the deque

  thread_data->td.td_deque[thread_data->td.td_deque_tail] = taskdata;
  // Wrap index.
  thread_data->td.td_deque_tail =
      (thread_data->td.td_deque_tail + 1) & TASK_DEQUE_MASK(thread_data->td);
  TCW_4(thread_data->td.td_deque_ntasks,
        TCR_4(thread_data->td.td_deque_ntasks) + 1);

  result = true;
  KA_TRACE(30, ("__kmp_give_task: successfully gave task %p to thread %d.\n",
                taskdata, tid));

release_and_exit:
  __kmp_release_bootstrap_lock(&thread_data->td.td_deque_lock);

  return result;
}

/* The finish of the proxy tasks is divided in two pieces:
    - the top half is the one that can be done from a thread outside the team
    - the bottom half must be run from a thread within the team

   In order to run the bottom half the task gets queued back into one of the
   threads of the team. Once the td_incomplete_child_task counter of the parent
   is decremented the threads can leave the barriers. So, the bottom half needs
   to be queued before the counter is decremented. The top half is therefore
   divided in two parts:
    - things that can be run before queuing the bottom half
    - things that must be run after queuing the bottom half

   This creates a second race as the bottom half can free the task before the
   second top half is executed. To avoid this we use the
   td_incomplete_child_task of the proxy task to synchronize the top and bottom
   half. */
static void __kmp_first_top_half_finish_proxy(kmp_taskdata_t *taskdata) {
  KMP_DEBUG_ASSERT(taskdata->td_flags.tasktype == TASK_EXPLICIT);
  KMP_DEBUG_ASSERT(taskdata->td_flags.proxy == TASK_PROXY);
  KMP_DEBUG_ASSERT(taskdata->td_flags.complete == 0);
  KMP_DEBUG_ASSERT(taskdata->td_flags.freed == 0);

  taskdata->td_flags.complete = 1; // mark the task as completed

  if (taskdata->td_taskgroup)
    KMP_ATOMIC_DEC(&taskdata->td_taskgroup->count);

  // Create an imaginary children for this task so the bottom half cannot
  // release the task before we have completed the second top half
  KMP_ATOMIC_INC(&taskdata->td_incomplete_child_tasks);
}

static void __kmp_second_top_half_finish_proxy(kmp_taskdata_t *taskdata) {
  kmp_int32 children = 0;

  // Predecrement simulated by "- 1" calculation
  children =
      KMP_ATOMIC_DEC(&taskdata->td_parent->td_incomplete_child_tasks) - 1;
  KMP_DEBUG_ASSERT(children >= 0);

  // Remove the imaginary children
  KMP_ATOMIC_DEC(&taskdata->td_incomplete_child_tasks);
}

static void __kmp_bottom_half_finish_proxy(kmp_int32 gtid, kmp_task_t *ptask) {
  kmp_taskdata_t *taskdata = KMP_TASK_TO_TASKDATA(ptask);
  kmp_info_t *thread = __kmp_threads[gtid];

  KMP_DEBUG_ASSERT(taskdata->td_flags.proxy == TASK_PROXY);
  KMP_DEBUG_ASSERT(taskdata->td_flags.complete ==
                   1); // top half must run before bottom half

  // We need to wait to make sure the top half is finished
  // Spinning here should be ok as this should happen quickly
  while (KMP_ATOMIC_LD_ACQ(&taskdata->td_incomplete_child_tasks) > 0)
    ;

  __kmp_release_deps(gtid, taskdata);
  __kmp_free_task_and_ancestors(gtid, taskdata, thread);
}

/*!
@ingroup TASKING
@param gtid Global Thread ID of encountering thread
@param ptask Task which execution is completed

Execute the completion of a proxy task from a thread of that is part of the
team. Run first and bottom halves directly.
*/
void __kmpc_proxy_task_completed(kmp_int32 gtid, kmp_task_t *ptask) {
  KMP_DEBUG_ASSERT(ptask != NULL);
  kmp_taskdata_t *taskdata = KMP_TASK_TO_TASKDATA(ptask);
  KA_TRACE(
      10, ("__kmp_proxy_task_completed(enter): T#%d proxy task %p completing\n",
           gtid, taskdata));
  __kmp_assert_valid_gtid(gtid);
  KMP_DEBUG_ASSERT(taskdata->td_flags.proxy == TASK_PROXY);

  __kmp_first_top_half_finish_proxy(taskdata);
  __kmp_second_top_half_finish_proxy(taskdata);
  __kmp_bottom_half_finish_proxy(gtid, ptask);

  KA_TRACE(10,
           ("__kmp_proxy_task_completed(exit): T#%d proxy task %p completing\n",
            gtid, taskdata));
}

/*!
@ingroup TASKING
@param ptask Task which execution is completed

Execute the completion of a proxy task from a thread that could not belong to
the team.
*/
void __kmpc_proxy_task_completed_ooo(kmp_task_t *ptask) {
  KMP_DEBUG_ASSERT(ptask != NULL);
  kmp_taskdata_t *taskdata = KMP_TASK_TO_TASKDATA(ptask);

  KA_TRACE(
      10,
      ("__kmp_proxy_task_completed_ooo(enter): proxy task completing ooo %p\n",
       taskdata));

  KMP_DEBUG_ASSERT(taskdata->td_flags.proxy == TASK_PROXY);

  __kmp_first_top_half_finish_proxy(taskdata);

  // Enqueue task to complete bottom half completion from a thread within the
  // corresponding team
  kmp_team_t *team = taskdata->td_team;
  kmp_int32 nthreads = team->t.t_nproc;
  kmp_info_t *thread;

  // This should be similar to start_k = __kmp_get_random( thread ) % nthreads
  // but we cannot use __kmp_get_random here
  kmp_int32 start_k = 0;
  kmp_int32 pass = 1;
  kmp_int32 k = start_k;

  do {
    // For now we're just linearly trying to find a thread
    thread = team->t.t_threads[k];
    k = (k + 1) % nthreads;

    // we did a full pass through all the threads
    if (k == start_k)
      pass = pass << 1;

  } while (!__kmp_give_task(thread, k, ptask, pass));

  __kmp_second_top_half_finish_proxy(taskdata);

  KA_TRACE(
      10,
      ("__kmp_proxy_task_completed_ooo(exit): proxy task completing ooo %p\n",
       taskdata));
}

kmp_event_t *__kmpc_task_allow_completion_event(ident_t *loc_ref, int gtid,
                                                kmp_task_t *task) {
  kmp_taskdata_t *td = KMP_TASK_TO_TASKDATA(task);

  KMP_DEBUG_ASSERT(td->td_allow_completion_event.ed.task != nullptr);
  KMP_DEBUG_ASSERT(td->td_allow_completion_event.pending_events_count != -1);

  kmp_uint32 pending_events_count
    = KMP_TEST_THEN_ADD32( &td->td_allow_completion_event.pending_events_count, 1);

  KMP_DEBUG_ASSERT(pending_events_count != 0);

  return &td->td_allow_completion_event;
}

void __kmp_fulfill_event(kmp_event_t *event) {

  KMP_DEBUG_ASSERT(event->ed.task != nullptr);

  kmp_task_t *ptask = event->ed.task;
  kmp_taskdata_t *taskdata = KMP_TASK_TO_TASKDATA(ptask);
  int gtid = __kmp_get_gtid();

  kmp_uint32 pending_events_count
    = KMP_TEST_THEN_ADD32(&taskdata->td_allow_completion_event.pending_events_count, -1);

  KMP_DEBUG_ASSERT(pending_events_count != 0);

  bool fulfilled = pending_events_count == 1;
#if OMPT_SUPPORT
  // The OMPT event must occur under mutual exclusion,
  // otherwise the tool might access ptask after free
  if (!fulfilled && UNLIKELY(ompt_enabled.enabled))
    __ompt_task_finish(ptask, NULL, ompt_task_early_fulfill);
#endif

  if (fulfilled) {
    // task finished execution
    KMP_DEBUG_ASSERT(taskdata->td_flags.executing == 1);
    taskdata->td_flags.executing = 0; // suspend the finishing task
    taskdata->td_flags.proxy = TASK_PROXY; // proxify!

#if OMPT_SUPPORT
      // We free ptask afterwards and know the task is finished,
      // so locking is not necessary
      if (UNLIKELY(ompt_enabled.enabled))
        __ompt_task_finish(ptask, NULL, ompt_task_late_fulfill);
#endif
    // If the task detached complete the proxy task
    if (gtid >= 0) {
      kmp_team_t *team = taskdata->td_team;
      kmp_info_t *thread = __kmp_get_thread();
      if (thread->th.th_team == team) {
        __kmpc_proxy_task_completed(gtid, ptask);
        return;
      }
    }
    // fallback
    __kmpc_proxy_task_completed_ooo(ptask);
  }
}

// __kmp_task_dup_alloc: Allocate the taskdata and make a copy of source task
// for taskloop
//
// thread:   allocating thread
// task_src: pointer to source task to be duplicated
// returns:  a pointer to the allocated kmp_task_t structure (task).
kmp_task_t *__kmp_task_dup_alloc(kmp_info_t *thread, kmp_task_t *task_src) {
  kmp_task_t *task;
  kmp_taskdata_t *taskdata;
  kmp_taskdata_t *taskdata_src = KMP_TASK_TO_TASKDATA(task_src);
  kmp_taskdata_t *parent_task = taskdata_src->td_parent; // same parent task
  size_t shareds_offset;
  size_t task_size;

  KA_TRACE(10, ("__kmp_task_dup_alloc(enter): Th %p, source task %p\n", thread,
                task_src));
  KMP_DEBUG_ASSERT(taskdata_src->td_flags.proxy ==
                   TASK_FULL); // it should not be proxy task
  KMP_DEBUG_ASSERT(taskdata_src->td_flags.tasktype == TASK_EXPLICIT);
  task_size = taskdata_src->td_size_alloc;

  // Allocate a kmp_taskdata_t block and a kmp_task_t block.
  KA_TRACE(30, ("__kmp_task_dup_alloc: Th %p, malloc size %ld\n", thread,
                task_size));
#if USE_FAST_MEMORY
  taskdata = (kmp_taskdata_t *)__kmp_fast_allocate(thread, task_size);
#else
  taskdata = (kmp_taskdata_t *)__kmp_thread_malloc(thread, task_size);
#endif /* USE_FAST_MEMORY */
  KMP_MEMCPY(taskdata, taskdata_src, task_size);

  task = KMP_TASKDATA_TO_TASK(taskdata);

  // Initialize new task (only specific fields not affected by memcpy)
  taskdata->td_task_id = KMP_GEN_TASK_ID();
  if (task->shareds != NULL) { // need setup shareds pointer
    shareds_offset = (char *)task_src->shareds - (char *)taskdata_src;
    task->shareds = &((char *)taskdata)[shareds_offset];
    KMP_DEBUG_ASSERT((((kmp_uintptr_t)task->shareds) & (sizeof(void *) - 1)) ==
                     0);
  }
  taskdata->td_alloc_thread = thread;
  taskdata->td_parent = parent_task;
  // task inherits the taskgroup from the parent task
  taskdata->td_taskgroup = parent_task->td_taskgroup;
  // tied task needs to initialize the td_last_tied at creation,
  // untied one does this when it is scheduled for execution
  if (taskdata->td_flags.tiedness == TASK_TIED)
    taskdata->td_last_tied = taskdata;

  // Only need to keep track of child task counts if team parallel and tasking
  // not serialized
  if (!(taskdata->td_flags.team_serial || taskdata->td_flags.tasking_ser)
      || __kmp_free_agent_num_threads != 0) {
    KMP_ATOMIC_INC(&parent_task->td_incomplete_child_tasks);
    if (parent_task->td_taskgroup)
      KMP_ATOMIC_INC(&parent_task->td_taskgroup->count);
    // Only need to keep track of allocated child tasks for explicit tasks since
    // implicit not deallocated
    if (taskdata->td_parent->td_flags.tasktype == TASK_EXPLICIT)
      KMP_ATOMIC_INC(&taskdata->td_parent->td_allocated_child_tasks);
  }

  KA_TRACE(20,
           ("__kmp_task_dup_alloc(exit): Th %p, created task %p, parent=%p\n",
            thread, taskdata, taskdata->td_parent));
#if OMPT_SUPPORT
  if (UNLIKELY(ompt_enabled.enabled))
    __ompt_task_init(taskdata, thread->th.th_info.ds.ds_gtid);
#endif
  return task;
}

// Routine optionally generated by the compiler for setting the lastprivate flag
// and calling needed constructors for private/firstprivate objects
// (used to form taskloop tasks from pattern task)
// Parameters: dest task, src task, lastprivate flag.
typedef void (*p_task_dup_t)(kmp_task_t *, kmp_task_t *, kmp_int32);

KMP_BUILD_ASSERT(sizeof(long) == 4 || sizeof(long) == 8);

// class to encapsulate manipulating loop bounds in a taskloop task.
// this abstracts away the Intel vs GOMP taskloop interface for setting/getting
// the loop bound variables.
class kmp_taskloop_bounds_t {
  kmp_task_t *task;
  const kmp_taskdata_t *taskdata;
  size_t lower_offset;
  size_t upper_offset;

public:
  kmp_taskloop_bounds_t(kmp_task_t *_task, kmp_uint64 *lb, kmp_uint64 *ub)
      : task(_task), taskdata(KMP_TASK_TO_TASKDATA(task)),
        lower_offset((char *)lb - (char *)task),
        upper_offset((char *)ub - (char *)task) {
    KMP_DEBUG_ASSERT((char *)lb > (char *)_task);
    KMP_DEBUG_ASSERT((char *)ub > (char *)_task);
  }
  kmp_taskloop_bounds_t(kmp_task_t *_task, const kmp_taskloop_bounds_t &bounds)
      : task(_task), taskdata(KMP_TASK_TO_TASKDATA(_task)),
        lower_offset(bounds.lower_offset), upper_offset(bounds.upper_offset) {}
  size_t get_lower_offset() const { return lower_offset; }
  size_t get_upper_offset() const { return upper_offset; }
  kmp_uint64 get_lb() const {
    kmp_int64 retval;
#if defined(KMP_GOMP_COMPAT)
    // Intel task just returns the lower bound normally
    if (!taskdata->td_flags.native) {
      retval = *(kmp_int64 *)((char *)task + lower_offset);
    } else {
      // GOMP task has to take into account the sizeof(long)
      if (taskdata->td_size_loop_bounds == 4) {
        kmp_int32 *lb = RCAST(kmp_int32 *, task->shareds);
        retval = (kmp_int64)*lb;
      } else {
        kmp_int64 *lb = RCAST(kmp_int64 *, task->shareds);
        retval = (kmp_int64)*lb;
      }
    }
#else
    (void)taskdata;
    retval = *(kmp_int64 *)((char *)task + lower_offset);
#endif // defined(KMP_GOMP_COMPAT)
    return retval;
  }
  kmp_uint64 get_ub() const {
    kmp_int64 retval;
#if defined(KMP_GOMP_COMPAT)
    // Intel task just returns the upper bound normally
    if (!taskdata->td_flags.native) {
      retval = *(kmp_int64 *)((char *)task + upper_offset);
    } else {
      // GOMP task has to take into account the sizeof(long)
      if (taskdata->td_size_loop_bounds == 4) {
        kmp_int32 *ub = RCAST(kmp_int32 *, task->shareds) + 1;
        retval = (kmp_int64)*ub;
      } else {
        kmp_int64 *ub = RCAST(kmp_int64 *, task->shareds) + 1;
        retval = (kmp_int64)*ub;
      }
    }
#else
    retval = *(kmp_int64 *)((char *)task + upper_offset);
#endif // defined(KMP_GOMP_COMPAT)
    return retval;
  }
  void set_lb(kmp_uint64 lb) {
#if defined(KMP_GOMP_COMPAT)
    // Intel task just sets the lower bound normally
    if (!taskdata->td_flags.native) {
      *(kmp_uint64 *)((char *)task + lower_offset) = lb;
    } else {
      // GOMP task has to take into account the sizeof(long)
      if (taskdata->td_size_loop_bounds == 4) {
        kmp_uint32 *lower = RCAST(kmp_uint32 *, task->shareds);
        *lower = (kmp_uint32)lb;
      } else {
        kmp_uint64 *lower = RCAST(kmp_uint64 *, task->shareds);
        *lower = (kmp_uint64)lb;
      }
    }
#else
    *(kmp_uint64 *)((char *)task + lower_offset) = lb;
#endif // defined(KMP_GOMP_COMPAT)
  }
  void set_ub(kmp_uint64 ub) {
#if defined(KMP_GOMP_COMPAT)
    // Intel task just sets the upper bound normally
    if (!taskdata->td_flags.native) {
      *(kmp_uint64 *)((char *)task + upper_offset) = ub;
    } else {
      // GOMP task has to take into account the sizeof(long)
      if (taskdata->td_size_loop_bounds == 4) {
        kmp_uint32 *upper = RCAST(kmp_uint32 *, task->shareds) + 1;
        *upper = (kmp_uint32)ub;
      } else {
        kmp_uint64 *upper = RCAST(kmp_uint64 *, task->shareds) + 1;
        *upper = (kmp_uint64)ub;
      }
    }
#else
    *(kmp_uint64 *)((char *)task + upper_offset) = ub;
#endif // defined(KMP_GOMP_COMPAT)
  }
};

// __kmp_taskloop_linear: Start tasks of the taskloop linearly
//
// loc        Source location information
// gtid       Global thread ID
// task       Pattern task, exposes the loop iteration range
// lb         Pointer to loop lower bound in task structure
// ub         Pointer to loop upper bound in task structure
// st         Loop stride
// ub_glob    Global upper bound (used for lastprivate check)
// num_tasks  Number of tasks to execute
// grainsize  Number of loop iterations per task
// extras     Number of chunks with grainsize+1 iterations
// last_chunk Reduction of grainsize for last task
// tc         Iterations count
// task_dup   Tasks duplication routine
// codeptr_ra Return address for OMPT events
void __kmp_taskloop_linear(ident_t *loc, int gtid, kmp_task_t *task,
                           kmp_uint64 *lb, kmp_uint64 *ub, kmp_int64 st,
                           kmp_uint64 ub_glob, kmp_uint64 num_tasks,
                           kmp_uint64 grainsize, kmp_uint64 extras,
                           kmp_int64 last_chunk, kmp_uint64 tc,
#if OMPT_SUPPORT
                           void *codeptr_ra,
#endif
                           void *task_dup) {
  KMP_COUNT_BLOCK(OMP_TASKLOOP);
  KMP_TIME_PARTITIONED_BLOCK(OMP_taskloop_scheduling);
  p_task_dup_t ptask_dup = (p_task_dup_t)task_dup;
  // compiler provides global bounds here
  kmp_taskloop_bounds_t task_bounds(task, lb, ub);
  kmp_uint64 lower = task_bounds.get_lb();
  kmp_uint64 upper = task_bounds.get_ub();
  kmp_uint64 i;
  kmp_info_t *thread = __kmp_threads[gtid];
  kmp_taskdata_t *current_task = thread->th.th_current_task;
  kmp_task_t *next_task;
  kmp_int32 lastpriv = 0;

  KMP_DEBUG_ASSERT(tc == num_tasks * grainsize +
                             (last_chunk < 0 ? last_chunk : extras));
  KMP_DEBUG_ASSERT(num_tasks > extras);
  KMP_DEBUG_ASSERT(num_tasks > 0);
  KA_TRACE(20, ("__kmp_taskloop_linear: T#%d: %lld tasks, grainsize %lld, "
                "extras %lld, last_chunk %lld, i=%lld,%lld(%d)%lld, dup %p\n",
                gtid, num_tasks, grainsize, extras, last_chunk, lower, upper,
                ub_glob, st, task_dup));

  // Launch num_tasks tasks, assign grainsize iterations each task
  for (i = 0; i < num_tasks; ++i) {
    kmp_uint64 chunk_minus_1;
    if (extras == 0) {
      chunk_minus_1 = grainsize - 1;
    } else {
      chunk_minus_1 = grainsize;
      --extras; // first extras iterations get bigger chunk (grainsize+1)
    }
    upper = lower + st * chunk_minus_1;
    if (upper > *ub) {
      upper = *ub;
    }
    if (i == num_tasks - 1) {
      // schedule the last task, set lastprivate flag if needed
      if (st == 1) { // most common case
        KMP_DEBUG_ASSERT(upper == *ub);
        if (upper == ub_glob)
          lastpriv = 1;
      } else if (st > 0) { // positive loop stride
        KMP_DEBUG_ASSERT((kmp_uint64)st > *ub - upper);
        if ((kmp_uint64)st > ub_glob - upper)
          lastpriv = 1;
      } else { // negative loop stride
        KMP_DEBUG_ASSERT(upper + st < *ub);
        if (upper - ub_glob < (kmp_uint64)(-st))
          lastpriv = 1;
      }
    }
    next_task = __kmp_task_dup_alloc(thread, task); // allocate new task
    kmp_taskdata_t *next_taskdata = KMP_TASK_TO_TASKDATA(next_task);
    kmp_taskloop_bounds_t next_task_bounds =
        kmp_taskloop_bounds_t(next_task, task_bounds);

    // adjust task-specific bounds
    next_task_bounds.set_lb(lower);
    if (next_taskdata->td_flags.native) {
      next_task_bounds.set_ub(upper + (st > 0 ? 1 : -1));
    } else {
      next_task_bounds.set_ub(upper);
    }
    if (ptask_dup != NULL) // set lastprivate flag, construct firstprivates,
                           // etc.
      ptask_dup(next_task, task, lastpriv);
    KA_TRACE(40,
             ("__kmp_taskloop_linear: T#%d; task #%llu: task %p: lower %lld, "
              "upper %lld stride %lld, (offsets %p %p)\n",
              gtid, i, next_task, lower, upper, st,
              next_task_bounds.get_lower_offset(),
              next_task_bounds.get_upper_offset()));
#if OMPT_SUPPORT
    __kmp_omp_taskloop_task(NULL, gtid, next_task,
                            codeptr_ra); // schedule new task
#else
    __kmp_omp_task(gtid, next_task, true); // schedule new task
#endif
    lower = upper + st; // adjust lower bound for the next iteration
  }
  // free the pattern task and exit
  __kmp_task_start(gtid, task, current_task); // make internal bookkeeping
  // do not execute the pattern task, just do internal bookkeeping
  __kmp_task_finish<false>(gtid, task, current_task);
}

// Structure to keep taskloop parameters for auxiliary task
// kept in the shareds of the task structure.
typedef struct __taskloop_params {
  kmp_task_t *task;
  kmp_uint64 *lb;
  kmp_uint64 *ub;
  void *task_dup;
  kmp_int64 st;
  kmp_uint64 ub_glob;
  kmp_uint64 num_tasks;
  kmp_uint64 grainsize;
  kmp_uint64 extras;
  kmp_int64 last_chunk;
  kmp_uint64 tc;
  kmp_uint64 num_t_min;
#if OMPT_SUPPORT
  void *codeptr_ra;
#endif
} __taskloop_params_t;

void __kmp_taskloop_recur(ident_t *, int, kmp_task_t *, kmp_uint64 *,
                          kmp_uint64 *, kmp_int64, kmp_uint64, kmp_uint64,
                          kmp_uint64, kmp_uint64, kmp_int64, kmp_uint64,
                          kmp_uint64,
#if OMPT_SUPPORT
                          void *,
#endif
                          void *);

// Execute part of the taskloop submitted as a task.
int __kmp_taskloop_task(int gtid, void *ptask) {
  __taskloop_params_t *p =
      (__taskloop_params_t *)((kmp_task_t *)ptask)->shareds;
  kmp_task_t *task = p->task;
  kmp_uint64 *lb = p->lb;
  kmp_uint64 *ub = p->ub;
  void *task_dup = p->task_dup;
  //  p_task_dup_t ptask_dup = (p_task_dup_t)task_dup;
  kmp_int64 st = p->st;
  kmp_uint64 ub_glob = p->ub_glob;
  kmp_uint64 num_tasks = p->num_tasks;
  kmp_uint64 grainsize = p->grainsize;
  kmp_uint64 extras = p->extras;
  kmp_int64 last_chunk = p->last_chunk;
  kmp_uint64 tc = p->tc;
  kmp_uint64 num_t_min = p->num_t_min;
#if OMPT_SUPPORT
  void *codeptr_ra = p->codeptr_ra;
#endif
#if KMP_DEBUG
  kmp_taskdata_t *taskdata = KMP_TASK_TO_TASKDATA(task);
  KMP_DEBUG_ASSERT(task != NULL);
  KA_TRACE(20,
           ("__kmp_taskloop_task: T#%d, task %p: %lld tasks, grainsize"
            " %lld, extras %lld, last_chunk %lld, i=%lld,%lld(%d), dup %p\n",
            gtid, taskdata, num_tasks, grainsize, extras, last_chunk, *lb, *ub,
            st, task_dup));
#endif
  KMP_DEBUG_ASSERT(num_tasks * 2 + 1 > num_t_min);
  if (num_tasks > num_t_min)
    __kmp_taskloop_recur(NULL, gtid, task, lb, ub, st, ub_glob, num_tasks,
                         grainsize, extras, last_chunk, tc, num_t_min,
#if OMPT_SUPPORT
                         codeptr_ra,
#endif
                         task_dup);
  else
    __kmp_taskloop_linear(NULL, gtid, task, lb, ub, st, ub_glob, num_tasks,
                          grainsize, extras, last_chunk, tc,
#if OMPT_SUPPORT
                          codeptr_ra,
#endif
                          task_dup);

  KA_TRACE(40, ("__kmp_taskloop_task(exit): T#%d\n", gtid));
  return 0;
}

// Schedule part of the taskloop as a task,
// execute the rest of the taskloop.
//
// loc        Source location information
// gtid       Global thread ID
// task       Pattern task, exposes the loop iteration range
// lb         Pointer to loop lower bound in task structure
// ub         Pointer to loop upper bound in task structure
// st         Loop stride
// ub_glob    Global upper bound (used for lastprivate check)
// num_tasks  Number of tasks to execute
// grainsize  Number of loop iterations per task
// extras     Number of chunks with grainsize+1 iterations
// last_chunk Reduction of grainsize for last task
// tc         Iterations count
// num_t_min  Threshold to launch tasks recursively
// task_dup   Tasks duplication routine
// codeptr_ra Return address for OMPT events
void __kmp_taskloop_recur(ident_t *loc, int gtid, kmp_task_t *task,
                          kmp_uint64 *lb, kmp_uint64 *ub, kmp_int64 st,
                          kmp_uint64 ub_glob, kmp_uint64 num_tasks,
                          kmp_uint64 grainsize, kmp_uint64 extras,
                          kmp_int64 last_chunk, kmp_uint64 tc,
                          kmp_uint64 num_t_min,
#if OMPT_SUPPORT
                          void *codeptr_ra,
#endif
                          void *task_dup) {
  kmp_taskdata_t *taskdata = KMP_TASK_TO_TASKDATA(task);
  KMP_DEBUG_ASSERT(task != NULL);
  KMP_DEBUG_ASSERT(num_tasks > num_t_min);
  KA_TRACE(20,
           ("__kmp_taskloop_recur: T#%d, task %p: %lld tasks, grainsize"
            " %lld, extras %lld, last_chunk %lld, i=%lld,%lld(%d), dup %p\n",
            gtid, taskdata, num_tasks, grainsize, extras, last_chunk, *lb, *ub,
            st, task_dup));
  p_task_dup_t ptask_dup = (p_task_dup_t)task_dup;
  kmp_uint64 lower = *lb;
  kmp_info_t *thread = __kmp_threads[gtid];
  //  kmp_taskdata_t *current_task = thread->th.th_current_task;
  kmp_task_t *next_task;
  size_t lower_offset =
      (char *)lb - (char *)task; // remember offset of lb in the task structure
  size_t upper_offset =
      (char *)ub - (char *)task; // remember offset of ub in the task structure

  KMP_DEBUG_ASSERT(tc == num_tasks * grainsize +
                             (last_chunk < 0 ? last_chunk : extras));
  KMP_DEBUG_ASSERT(num_tasks > extras);
  KMP_DEBUG_ASSERT(num_tasks > 0);

  // split the loop in two halves
  kmp_uint64 lb1, ub0, tc0, tc1, ext0, ext1;
  kmp_int64 last_chunk0 = 0, last_chunk1 = 0;
  kmp_uint64 gr_size0 = grainsize;
  kmp_uint64 n_tsk0 = num_tasks >> 1; // num_tasks/2 to execute
  kmp_uint64 n_tsk1 = num_tasks - n_tsk0; // to schedule as a task
  if (last_chunk < 0) {
    ext0 = ext1 = 0;
    last_chunk1 = last_chunk;
    tc0 = grainsize * n_tsk0;
    tc1 = tc - tc0;
  } else if (n_tsk0 <= extras) {
    gr_size0++; // integrate extras into grainsize
    ext0 = 0; // no extra iters in 1st half
    ext1 = extras - n_tsk0; // remaining extras
    tc0 = gr_size0 * n_tsk0;
    tc1 = tc - tc0;
  } else { // n_tsk0 > extras
    ext1 = 0; // no extra iters in 2nd half
    ext0 = extras;
    tc1 = grainsize * n_tsk1;
    tc0 = tc - tc1;
  }
  ub0 = lower + st * (tc0 - 1);
  lb1 = ub0 + st;

  // create pattern task for 2nd half of the loop
  next_task = __kmp_task_dup_alloc(thread, task); // duplicate the task
  // adjust lower bound (upper bound is not changed) for the 2nd half
  *(kmp_uint64 *)((char *)next_task + lower_offset) = lb1;
  if (ptask_dup != NULL) // construct firstprivates, etc.
    ptask_dup(next_task, task, 0);
  *ub = ub0; // adjust upper bound for the 1st half

  // create auxiliary task for 2nd half of the loop
  // make sure new task has same parent task as the pattern task
  kmp_taskdata_t *current_task = thread->th.th_current_task;
  thread->th.th_current_task = taskdata->td_parent;
  kmp_task_t *new_task =
      __kmpc_omp_task_alloc(loc, gtid, 1, 3 * sizeof(void *),
                            sizeof(__taskloop_params_t), &__kmp_taskloop_task);
  // restore current task
  thread->th.th_current_task = current_task;
  __taskloop_params_t *p = (__taskloop_params_t *)new_task->shareds;
  p->task = next_task;
  p->lb = (kmp_uint64 *)((char *)next_task + lower_offset);
  p->ub = (kmp_uint64 *)((char *)next_task + upper_offset);
  p->task_dup = task_dup;
  p->st = st;
  p->ub_glob = ub_glob;
  p->num_tasks = n_tsk1;
  p->grainsize = grainsize;
  p->extras = ext1;
  p->last_chunk = last_chunk1;
  p->tc = tc1;
  p->num_t_min = num_t_min;
#if OMPT_SUPPORT
  p->codeptr_ra = codeptr_ra;
#endif

#if OMPT_SUPPORT
  // schedule new task with correct return address for OMPT events
  __kmp_omp_taskloop_task(NULL, gtid, new_task, codeptr_ra);
#else
  __kmp_omp_task(gtid, new_task, true); // schedule new task
#endif

  // execute the 1st half of current subrange
  if (n_tsk0 > num_t_min)
    __kmp_taskloop_recur(loc, gtid, task, lb, ub, st, ub_glob, n_tsk0, gr_size0,
                         ext0, last_chunk0, tc0, num_t_min,
#if OMPT_SUPPORT
                         codeptr_ra,
#endif
                         task_dup);
  else
    __kmp_taskloop_linear(loc, gtid, task, lb, ub, st, ub_glob, n_tsk0,
                          gr_size0, ext0, last_chunk0, tc0,
#if OMPT_SUPPORT
                          codeptr_ra,
#endif
                          task_dup);

  KA_TRACE(40, ("__kmp_taskloop_recur(exit): T#%d\n", gtid));
}

static void __kmp_taskloop(ident_t *loc, int gtid, kmp_task_t *task, int if_val,
                           kmp_uint64 *lb, kmp_uint64 *ub, kmp_int64 st,
                           int nogroup, int sched, kmp_uint64 grainsize,
                           int modifier, void *task_dup) {
  kmp_taskdata_t *taskdata = KMP_TASK_TO_TASKDATA(task);
  KMP_DEBUG_ASSERT(task != NULL);
  if (nogroup == 0) {
#if OMPT_SUPPORT && OMPT_OPTIONAL
    OMPT_STORE_RETURN_ADDRESS(gtid);
#endif
    __kmpc_taskgroup(loc, gtid);
  }

  // =========================================================================
  // calculate loop parameters
  kmp_taskloop_bounds_t task_bounds(task, lb, ub);
  kmp_uint64 tc;
  // compiler provides global bounds here
  kmp_uint64 lower = task_bounds.get_lb();
  kmp_uint64 upper = task_bounds.get_ub();
  kmp_uint64 ub_glob = upper; // global upper used to calc lastprivate flag
  kmp_uint64 num_tasks = 0, extras = 0;
  kmp_int64 last_chunk =
      0; // reduce grainsize of last task by last_chunk in strict mode
  kmp_uint64 num_tasks_min = __kmp_taskloop_min_tasks;
  kmp_info_t *thread = __kmp_threads[gtid];
  kmp_taskdata_t *current_task = thread->th.th_current_task;

  KA_TRACE(20, ("__kmp_taskloop: T#%d, task %p, lb %lld, ub %lld, st %lld, "
                "grain %llu(%d, %d), dup %p\n",
                gtid, taskdata, lower, upper, st, grainsize, sched, modifier,
                task_dup));

  // compute trip count
  if (st == 1) { // most common case
    tc = upper - lower + 1;
  } else if (st < 0) {
    tc = (lower - upper) / (-st) + 1;
  } else { // st > 0
    tc = (upper - lower) / st + 1;
  }
  if (tc == 0) {
    KA_TRACE(20, ("__kmp_taskloop(exit): T#%d zero-trip loop\n", gtid));
    // free the pattern task and exit
    __kmp_task_start(gtid, task, current_task);
    // do not execute anything for zero-trip loop
    __kmp_task_finish<false>(gtid, task, current_task);
    return;
  }

#if OMPT_SUPPORT && OMPT_OPTIONAL
  ompt_team_info_t *team_info = __ompt_get_teaminfo(0, NULL);
  ompt_task_info_t *task_info = __ompt_get_task_info_object(0);
  if (ompt_enabled.ompt_callback_work) {
    ompt_callbacks.ompt_callback(ompt_callback_work)(
        ompt_work_taskloop, ompt_scope_begin, &(team_info->parallel_data),
        &(task_info->task_data), tc, OMPT_GET_RETURN_ADDRESS(0));
  }
#endif

  if (num_tasks_min == 0)
    // TODO: can we choose better default heuristic?
    num_tasks_min =
        KMP_MIN(thread->th.th_team_nproc * 10, INITIAL_TASK_DEQUE_SIZE);

  // compute num_tasks/grainsize based on the input provided
  switch (sched) {
  case 0: // no schedule clause specified, we can choose the default
    // let's try to schedule (team_size*10) tasks
    grainsize = thread->th.th_team_nproc * 10;
    KMP_FALLTHROUGH();
  case 2: // num_tasks provided
    if (grainsize > tc) {
      num_tasks = tc; // too big num_tasks requested, adjust values
      grainsize = 1;
      extras = 0;
    } else {
      num_tasks = grainsize;
      grainsize = tc / num_tasks;
      extras = tc % num_tasks;
    }
    break;
  case 1: // grainsize provided
    if (grainsize > tc) {
      num_tasks = 1;
      grainsize = tc; // too big grainsize requested, adjust values
      extras = 0;
    } else {
      if (modifier) {
        num_tasks = (tc + grainsize - 1) / grainsize;
        last_chunk = tc - (num_tasks * grainsize);
        extras = 0;
      } else {
        num_tasks = tc / grainsize;
        // adjust grainsize for balanced distribution of iterations
        grainsize = tc / num_tasks;
        extras = tc % num_tasks;
      }
    }
    break;
  default:
    KMP_ASSERT2(0, "unknown scheduling of taskloop");
  }

  KMP_DEBUG_ASSERT(tc == num_tasks * grainsize +
                             (last_chunk < 0 ? last_chunk : extras));
  KMP_DEBUG_ASSERT(num_tasks > extras);
  KMP_DEBUG_ASSERT(num_tasks > 0);
  // =========================================================================

  // check if clause value first
  // Also require GOMP_taskloop to reduce to linear (taskdata->td_flags.native)
  if (if_val == 0) { // if(0) specified, mark task as serial
    taskdata->td_flags.task_serial = 1;
    taskdata->td_flags.tiedness = TASK_TIED; // AC: serial task cannot be untied
    // always start serial tasks linearly
    __kmp_taskloop_linear(loc, gtid, task, lb, ub, st, ub_glob, num_tasks,
                          grainsize, extras, last_chunk, tc,
#if OMPT_SUPPORT
                          OMPT_GET_RETURN_ADDRESS(0),
#endif
                          task_dup);
    // !taskdata->td_flags.native => currently force linear spawning of tasks
    // for GOMP_taskloop
  } else if (num_tasks > num_tasks_min && !taskdata->td_flags.native) {
    KA_TRACE(20, ("__kmp_taskloop: T#%d, go recursive: tc %llu, #tasks %llu"
                  "(%lld), grain %llu, extras %llu, last_chunk %lld\n",
                  gtid, tc, num_tasks, num_tasks_min, grainsize, extras,
                  last_chunk));
    __kmp_taskloop_recur(loc, gtid, task, lb, ub, st, ub_glob, num_tasks,
                         grainsize, extras, last_chunk, tc, num_tasks_min,
#if OMPT_SUPPORT
                         OMPT_GET_RETURN_ADDRESS(0),
#endif
                         task_dup);
  } else {
    KA_TRACE(20, ("__kmp_taskloop: T#%d, go linear: tc %llu, #tasks %llu"
                  "(%lld), grain %llu, extras %llu, last_chunk %lld\n",
                  gtid, tc, num_tasks, num_tasks_min, grainsize, extras,
                  last_chunk));
    __kmp_taskloop_linear(loc, gtid, task, lb, ub, st, ub_glob, num_tasks,
                          grainsize, extras, last_chunk, tc,
#if OMPT_SUPPORT
                          OMPT_GET_RETURN_ADDRESS(0),
#endif
                          task_dup);
  }

#if OMPT_SUPPORT && OMPT_OPTIONAL
  if (ompt_enabled.ompt_callback_work) {
    ompt_callbacks.ompt_callback(ompt_callback_work)(
        ompt_work_taskloop, ompt_scope_end, &(team_info->parallel_data),
        &(task_info->task_data), tc, OMPT_GET_RETURN_ADDRESS(0));
  }
#endif

  if (nogroup == 0) {
#if OMPT_SUPPORT && OMPT_OPTIONAL
    OMPT_STORE_RETURN_ADDRESS(gtid);
#endif
    __kmpc_end_taskgroup(loc, gtid);
  }
  KA_TRACE(20, ("__kmp_taskloop(exit): T#%d\n", gtid));
}

/*!
@ingroup TASKING
@param loc       Source location information
@param gtid      Global thread ID
@param task      Task structure
@param if_val    Value of the if clause
@param lb        Pointer to loop lower bound in task structure
@param ub        Pointer to loop upper bound in task structure
@param st        Loop stride
@param nogroup   Flag, 1 if nogroup clause specified, 0 otherwise
@param sched     Schedule specified 0/1/2 for none/grainsize/num_tasks
@param grainsize Schedule value if specified
@param task_dup  Tasks duplication routine

Execute the taskloop construct.
*/
void __kmpc_taskloop(ident_t *loc, int gtid, kmp_task_t *task, int if_val,
                     kmp_uint64 *lb, kmp_uint64 *ub, kmp_int64 st, int nogroup,
                     int sched, kmp_uint64 grainsize, void *task_dup) {
  __kmp_assert_valid_gtid(gtid);
  KA_TRACE(20, ("__kmpc_taskloop(enter): T#%d\n", gtid));
  __kmp_taskloop(loc, gtid, task, if_val, lb, ub, st, nogroup, sched, grainsize,
                 0, task_dup);
  KA_TRACE(20, ("__kmpc_taskloop(exit): T#%d\n", gtid));
}

<<<<<<< HEAD
// These two functions assume the mutex of allowed_teams has been acquire.
void __kmp_add_allowed_task_team(kmp_info_t *free_agent,
                                 kmp_task_team_t *task_team) {
  // Realloc if needed.
  if (free_agent->th.allowed_teams_length ==
      free_agent->th.allowed_teams_capacity) {
    free_agent->th.allowed_teams_capacity *= 2;
    kmp_task_team_t **new_buffer = (kmp_task_team_t **)__kmp_allocate(
        sizeof(kmp_task_team_t *) * free_agent->th.allowed_teams_capacity);
    KMP_MEMCPY_S(
        new_buffer,
        sizeof(kmp_task_team_t *) * free_agent->th.allowed_teams_capacity,
        free_agent->th.allowed_teams,
        sizeof(kmp_task_team_t *) * free_agent->th.allowed_teams_length);
    free_agent->th.allowed_teams = new_buffer;
    KMP_ASSERT(free_agent->th.allowed_teams_length + 1 <
               free_agent->th.allowed_teams_capacity);
  }

  free_agent->th.allowed_teams[free_agent->th.allowed_teams_length] = task_team;
  free_agent->th.allowed_teams_length++;
}

void __kmp_remove_allowed_task_team(kmp_info_t *free_agent,
                                    kmp_task_team_t *task_team) {
  for (int i = 0; i < free_agent->th.allowed_teams_length; i++) {
    if (free_agent->th.allowed_teams[i] == task_team) {
      free_agent->th.allowed_teams[i]
        = reinterpret_cast<kmp_task_team_t*>(
            reinterpret_cast<kmp_uintptr_t>(task_team) | 1);
      return;
    }
  }
=======
/*!
@ingroup TASKING
@param loc       Source location information
@param gtid      Global thread ID
@param task      Task structure
@param if_val    Value of the if clause
@param lb        Pointer to loop lower bound in task structure
@param ub        Pointer to loop upper bound in task structure
@param st        Loop stride
@param nogroup   Flag, 1 if nogroup clause specified, 0 otherwise
@param sched     Schedule specified 0/1/2 for none/grainsize/num_tasks
@param grainsize Schedule value if specified
@param modifer   Modifier 'strict' for sched, 1 if present, 0 otherwise
@param task_dup  Tasks duplication routine

Execute the taskloop construct.
*/
void __kmpc_taskloop_5(ident_t *loc, int gtid, kmp_task_t *task, int if_val,
                       kmp_uint64 *lb, kmp_uint64 *ub, kmp_int64 st,
                       int nogroup, int sched, kmp_uint64 grainsize,
                       int modifier, void *task_dup) {
  __kmp_assert_valid_gtid(gtid);
  KA_TRACE(20, ("__kmpc_taskloop_5(enter): T#%d\n", gtid));
  __kmp_taskloop(loc, gtid, task, if_val, lb, ub, st, nogroup, sched, grainsize,
                 modifier, task_dup);
  KA_TRACE(20, ("__kmpc_taskloop_5(exit): T#%d\n", gtid));
>>>>>>> eea06c79
}<|MERGE_RESOLUTION|>--- conflicted
+++ resolved
@@ -351,12 +351,8 @@
   }
 
   // The first check avoids building task_team thread data if serialized
-<<<<<<< HEAD
   if (taskdata->td_flags.task_serial &&
       (!task_team || !task_team->tt.tt_found_proxy_tasks)) {
-=======
-  if (UNLIKELY(taskdata->td_flags.task_serial)) {
->>>>>>> eea06c79
     KA_TRACE(20, ("__kmp_push_task: T#%d team serialized; returning "
                   "TASK_NOT_PUSHED for task %p\n",
                   gtid, taskdata));
@@ -445,26 +441,25 @@
 
   __kmp_release_bootstrap_lock(&thread_data->td.td_deque_lock);
 
-<<<<<<< HEAD
+  // Signal one worker thread to execute the task
+  if (UNLIKELY(hidden_helper)) {
+    // Wake hidden helper threads up if they're sleeping
+    __kmp_hidden_helper_worker_thread_signal();
+  }
+
   // Traverse all the free agent threads, if we find one that is sleeping, resume it
   // so we give it a chance to execute the task.
   for (unsigned int i = 0; i < __kmp_free_agent_num_threads; i++) {
     kmp_info_t *free_agent_thread =
       __kmp_threads[gtid]->th.th_root->r.free_agent_threads[i];
     if (*free_agent_thread->th.is_free_agent_active) {
-      kmp_flag_64 *flag = RCAST(kmp_flag_64 *,
+      kmp_flag_64<> *flag = RCAST(kmp_flag_64<> *,
           CCAST(void *, free_agent_thread->th.th_sleep_loc));
       if (flag && flag->is_sleeping()) {
         flag->resume(free_agent_thread->th.th_info.ds.ds_gtid);
         break;
       }
     }
-=======
-  // Signal one worker thread to execute the task
-  if (UNLIKELY(hidden_helper)) {
-    // Wake hidden helper threads up if they're sleeping
-    __kmp_hidden_helper_worker_thread_signal();
->>>>>>> eea06c79
   }
 
   return TASK_SUCCESSFULLY_PUSHED;
@@ -941,15 +936,10 @@
 
     // Only need to keep track of count if team parallel and tasking not
     // serialized, or task is detachable and event has already been fulfilled
-<<<<<<< HEAD
-    if (!(taskdata->td_flags.team_serial || taskdata->td_flags.tasking_ser)
-        || taskdata->td_flags.detachable == TASK_DETACHABLE
-        || __kmp_free_agent_num_threads != 0) {
-=======
     if (!(taskdata->td_flags.team_serial || taskdata->td_flags.tasking_ser) ||
         taskdata->td_flags.detachable == TASK_DETACHABLE ||
-        taskdata->td_flags.hidden_helper) {
->>>>>>> eea06c79
+        taskdata->td_flags.hidden_helper ||
+        __kmp_free_agent_num_threads != 0) {
       // Predecrement simulated by "- 1" calculation
       children =
           KMP_ATOMIC_DEC(&taskdata->td_parent->td_incomplete_child_tasks) - 1;
@@ -1434,19 +1424,12 @@
   if (UNLIKELY(ompt_enabled.enabled))
     __ompt_task_init(taskdata, gtid);
 #endif
-<<<<<<< HEAD
-// Only need to keep track of child task counts if team parallel and tasking not
-// serialized or if it is a proxy or detachable task
-  if (flags->proxy == TASK_PROXY || flags->detachable == TASK_DETACHABLE ||
-      !(taskdata->td_flags.team_serial || taskdata->td_flags.tasking_ser) ||
-      __kmp_free_agent_num_threads != 0) {
-=======
   // Only need to keep track of child task counts if team parallel and tasking
   // not serialized or if it is a proxy or detachable or hidden helper task
   if (flags->proxy == TASK_PROXY || flags->detachable == TASK_DETACHABLE ||
       flags->hidden_helper ||
-      !(taskdata->td_flags.team_serial || taskdata->td_flags.tasking_ser)) {
->>>>>>> eea06c79
+      !(taskdata->td_flags.team_serial || taskdata->td_flags.tasking_ser) ||
+      __kmp_free_agent_num_threads != 0) {
     KMP_ATOMIC_INC(&parent_task->td_incomplete_child_tasks);
     if (parent_task->td_taskgroup)
       KMP_ATOMIC_INC(&parent_task->td_taskgroup->count);
@@ -2896,19 +2879,12 @@
     victim_td->td.td_deque_tail = target; // tail -= 1 (wrapped))
   }
   if (*thread_finished) {
-<<<<<<< HEAD
     // Free agent threads do not increment.
     if (!__kmp_threads[gtid]->th.is_free_agent) {
       // We need to un-mark this victim as a finished victim.  This must be done
       // before releasing the lock, or else other threads (starting with the
-      // master victim) might be prematurely released from the barrier!!!
+      // primary thread victim) might be prematurely released from the barrier!!!
       kmp_int32 count;
-=======
-    // We need to un-mark this victim as a finished victim.  This must be done
-    // before releasing the lock, or else other threads (starting with the
-    // primary thread victim) might be prematurely released from the barrier!!!
-    kmp_int32 count;
->>>>>>> eea06c79
 
       count = KMP_ATOMIC_INC(unfinished_threads);
 
@@ -2977,17 +2953,13 @@
 
   nthreads = task_team->tt.tt_nproc;
   unfinished_threads = &(task_team->tt.tt_unfinished_threads);
-<<<<<<< HEAD
 
   // FIXME: We are not sure about this why it happens. Looks like free agent
   // threads can be here even if there are no proxy tasks and this is a serial
   // team.
   KMP_DEBUG_ASSERT(thread->th.is_free_agent || nthreads > 1 ||
-                   task_team->tt.tt_found_proxy_tasks);
-=======
-  KMP_DEBUG_ASSERT(nthreads > 1 || task_team->tt.tt_found_proxy_tasks ||
+                   task_team->tt.tt_found_proxy_tasks ||
                    task_team->tt.tt_hidden_helper_task_encountered);
->>>>>>> eea06c79
   KMP_DEBUG_ASSERT(*unfinished_threads >= 0);
 
   // Used by free agent threads to perform a steal of
@@ -3209,12 +3181,9 @@
 
     // We could be getting tasks from target constructs; if this is the only
     // thread, keep trying to execute tasks from own queue
-<<<<<<< HEAD
-    if (nthreads == 1 && !thread->th.is_free_agent) {
-=======
     if (nthreads == 1 &&
-        KMP_ATOMIC_LD_ACQ(&current_task->td_incomplete_child_tasks))
->>>>>>> eea06c79
+        !thread->th.is_free_agent &&
+        KMP_ATOMIC_LD_ACQ(&current_task->td_incomplete_child_tasks)) {
       use_own_tasks = 1;
     } else if (thread->th.is_free_agent) {
       free_agent_victim_tid = (free_agent_victim_tid + 1) % nthreads;
@@ -3606,11 +3575,8 @@
   task_team->tt.tt_nproc = nthreads = team->t.t_nproc;
 
   KMP_ATOMIC_ST_REL(&task_team->tt.tt_unfinished_threads, nthreads);
-<<<<<<< HEAD
   KMP_ATOMIC_ST_REL(&task_team->tt.tt_unfinished_free_agents, 0);
-=======
   TCW_4(task_team->tt.tt_hidden_helper_task_encountered, FALSE);
->>>>>>> eea06c79
   TCW_4(task_team->tt.tt_active, TRUE);
 
   KA_TRACE(20, ("__kmp_allocate_task_team: T#%d exiting; task_team = %p "
@@ -3762,13 +3728,8 @@
       KA_TRACE(20, ("__kmp_task_team_setup: Primary T#%d created second new "
                     "task_team %p for team %d at parity=%d\n",
                     __kmp_gtid_from_thread(this_thr),
-<<<<<<< HEAD
-                    team->t.t_task_team[other_team],
-                    ((team != NULL) ? team->t.t_id : -1), other_team));
+                    team->t.t_task_team[other_team], team->t.t_id, other_team));
       other_task_team = team->t.t_task_team[other_team];
-=======
-                    team->t.t_task_team[other_team], team->t.t_id, other_team));
->>>>>>> eea06c79
     } else { // Leave the old task team struct in place for the upcoming region;
       // adjust as needed
       kmp_task_team_t *task_team = team->t.t_task_team[other_team];
@@ -3888,7 +3849,7 @@
         KMP_ASSERT(count == 0);
 
       }
-      kmp_flag_32 spin_flag(RCAST(
+      kmp_flag_32<false, false> spin_flag(RCAST(
           std::atomic<kmp_uint32> *, &task_team->tt.tt_unfinished_free_agents), 0U);
       spin_flag.wait(this_thr, TRUE USE_ITT_BUILD_ARG(itt_sync_obj));
     }
@@ -4935,7 +4896,34 @@
   KA_TRACE(20, ("__kmpc_taskloop(exit): T#%d\n", gtid));
 }
 
-<<<<<<< HEAD
+/*!
+@ingroup TASKING
+@param loc       Source location information
+@param gtid      Global thread ID
+@param task      Task structure
+@param if_val    Value of the if clause
+@param lb        Pointer to loop lower bound in task structure
+@param ub        Pointer to loop upper bound in task structure
+@param st        Loop stride
+@param nogroup   Flag, 1 if nogroup clause specified, 0 otherwise
+@param sched     Schedule specified 0/1/2 for none/grainsize/num_tasks
+@param grainsize Schedule value if specified
+@param modifer   Modifier 'strict' for sched, 1 if present, 0 otherwise
+@param task_dup  Tasks duplication routine
+
+Execute the taskloop construct.
+*/
+void __kmpc_taskloop_5(ident_t *loc, int gtid, kmp_task_t *task, int if_val,
+                       kmp_uint64 *lb, kmp_uint64 *ub, kmp_int64 st,
+                       int nogroup, int sched, kmp_uint64 grainsize,
+                       int modifier, void *task_dup) {
+  __kmp_assert_valid_gtid(gtid);
+  KA_TRACE(20, ("__kmpc_taskloop_5(enter): T#%d\n", gtid));
+  __kmp_taskloop(loc, gtid, task, if_val, lb, ub, st, nogroup, sched, grainsize,
+                 modifier, task_dup);
+  KA_TRACE(20, ("__kmpc_taskloop_5(exit): T#%d\n", gtid));
+}
+
 // These two functions assume the mutex of allowed_teams has been acquire.
 void __kmp_add_allowed_task_team(kmp_info_t *free_agent,
                                  kmp_task_team_t *task_team) {
@@ -4969,32 +4957,4 @@
       return;
     }
   }
-=======
-/*!
-@ingroup TASKING
-@param loc       Source location information
-@param gtid      Global thread ID
-@param task      Task structure
-@param if_val    Value of the if clause
-@param lb        Pointer to loop lower bound in task structure
-@param ub        Pointer to loop upper bound in task structure
-@param st        Loop stride
-@param nogroup   Flag, 1 if nogroup clause specified, 0 otherwise
-@param sched     Schedule specified 0/1/2 for none/grainsize/num_tasks
-@param grainsize Schedule value if specified
-@param modifer   Modifier 'strict' for sched, 1 if present, 0 otherwise
-@param task_dup  Tasks duplication routine
-
-Execute the taskloop construct.
-*/
-void __kmpc_taskloop_5(ident_t *loc, int gtid, kmp_task_t *task, int if_val,
-                       kmp_uint64 *lb, kmp_uint64 *ub, kmp_int64 st,
-                       int nogroup, int sched, kmp_uint64 grainsize,
-                       int modifier, void *task_dup) {
-  __kmp_assert_valid_gtid(gtid);
-  KA_TRACE(20, ("__kmpc_taskloop_5(enter): T#%d\n", gtid));
-  __kmp_taskloop(loc, gtid, task, if_val, lb, ub, st, nogroup, sched, grainsize,
-                 modifier, task_dup);
-  KA_TRACE(20, ("__kmpc_taskloop_5(exit): T#%d\n", gtid));
->>>>>>> eea06c79
 }