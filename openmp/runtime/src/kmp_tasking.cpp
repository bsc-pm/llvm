--- conflicted
+++ resolved
@@ -443,13 +443,6 @@
 
   __kmp_release_bootstrap_lock(&thread_data->td.td_deque_lock);
 
-<<<<<<< HEAD
-  // Signal one worker thread to execute the task
-  if (UNLIKELY(hidden_helper)) {
-    // Wake hidden helper threads up if they're sleeping
-    __kmp_hidden_helper_worker_thread_signal();
-  }
-
   // Traverse all the free agent threads, if we find one that is sleeping, resume it
   // so we give it a chance to execute the task.
   for (unsigned int i = 0; i < __kmp_free_agent_num_threads; i++) {
@@ -465,8 +458,6 @@
     }
   }
 
-=======
->>>>>>> c2494297
   return TASK_SUCCESSFULLY_PUSHED;
 }
 
@@ -845,6 +836,7 @@
   bool ret = !(flags.team_serial || flags.tasking_ser);
   ret = ret || flags.proxy == TASK_PROXY ||
         flags.detachable == TASK_DETACHABLE || flags.hidden_helper;
+  ret = ret || __kmp_free_agent_num_threads != 0;
   ret = ret ||
         KMP_ATOMIC_LD_ACQ(&taskdata->td_parent->td_incomplete_child_tasks) > 0;
   return ret;
@@ -956,19 +948,9 @@
     if (ompt)
       __ompt_task_finish(task, resumed_task, ompt_task_complete);
 #endif
-<<<<<<< HEAD
-
-    // Only need to keep track of count if team parallel and tasking not
-    // serialized, or task is detachable and event has already been fulfilled
-    if (!(taskdata->td_flags.team_serial || taskdata->td_flags.tasking_ser) ||
-        taskdata->td_flags.detachable == TASK_DETACHABLE ||
-        taskdata->td_flags.hidden_helper ||
-        __kmp_free_agent_num_threads != 0) {
-=======
     // TODO: What would be the balance between the conditions in the function
     // and an atomic operation?
     if (__kmp_track_children_task(taskdata)) {
->>>>>>> c2494297
       __kmp_release_deps(gtid, taskdata);
       // Predecrement simulated by "- 1" calculation
 #if KMP_DEBUG
@@ -1439,18 +1421,9 @@
   if (UNLIKELY(ompt_enabled.enabled))
     __ompt_task_init(taskdata, gtid);
 #endif
-<<<<<<< HEAD
-  // Only need to keep track of child task counts if team parallel and tasking
-  // not serialized or if it is a proxy or detachable or hidden helper task
-  if (flags->proxy == TASK_PROXY || flags->detachable == TASK_DETACHABLE ||
-      flags->hidden_helper ||
-      !(taskdata->td_flags.team_serial || taskdata->td_flags.tasking_ser) ||
-      __kmp_free_agent_num_threads != 0) {
-=======
   // TODO: What would be the balance between the conditions in the function and
   // an atomic operation?
   if (__kmp_track_children_task(taskdata)) {
->>>>>>> c2494297
     KMP_ATOMIC_INC(&parent_task->td_incomplete_child_tasks);
     if (parent_task->td_taskgroup)
       KMP_ATOMIC_INC(&parent_task->td_taskgroup->count);
