/*
 * kmp_tasking.cpp -- OpenMP 3.0 tasking support.
 */

//===----------------------------------------------------------------------===//
//
// Part of the LLVM Project, under the Apache License v2.0 with LLVM Exceptions.
// See https://llvm.org/LICENSE.txt for license information.
// SPDX-License-Identifier: Apache-2.0 WITH LLVM-exception
//
//===----------------------------------------------------------------------===//

#include "kmp.h"
#include "kmp_i18n.h"
#include "kmp_itt.h"
#include "kmp_stats.h"
#include "kmp_wait_release.h"
#include "kmp_taskdeps.h"

#if OMPT_SUPPORT
#include "ompt-specific.h"
#endif

#if ENABLE_LIBOMPTARGET
// Declaration of synchronization function from libomptarget.
extern "C" void __tgt_target_nowait_query(void **) KMP_WEAK_ATTRIBUTE_INTERNAL;
#endif

/* forward declaration */
static void __kmp_enable_tasking(kmp_task_team_t *task_team,
                                 kmp_info_t *this_thr);
static void __kmp_alloc_task_deque(kmp_info_t *thread,
                                   kmp_thread_data_t *thread_data);
static int __kmp_realloc_task_threads_data(kmp_info_t *thread,
                                           kmp_task_team_t *task_team);
static void __kmp_bottom_half_finish_proxy(kmp_int32 gtid, kmp_task_t *ptask);

static void wake_up_one_free_agent(){
    if(KMP_ATOMIC_LD_RLX(&__kmp_free_agent_active_nth) == 0) return;
    kmp_info_t *free_agent = CCAST(kmp_info_t *,__kmp_free_agent_list);
    while(free_agent != NULL){
        kmp_flag_64<> *flag = RCAST(kmp_flag_64<> *,
            CCAST(void *, free_agent->th.th_sleep_loc));
        if(flag && flag->is_sleeping()){
            flag->resume(free_agent->th.th_info.ds.ds_gtid);
            return;
        }
        free_agent = free_agent->th.th_next_free_agent;
    }
}

#ifdef BUILD_TIED_TASK_STACK

//  __kmp_trace_task_stack: print the tied tasks from the task stack in order
//  from top do bottom
//
//  gtid: global thread identifier for thread containing stack
//  thread_data: thread data for task team thread containing stack
//  threshold: value above which the trace statement triggers
//  location: string identifying call site of this function (for trace)
static void __kmp_trace_task_stack(kmp_int32 gtid,
                                   kmp_thread_data_t *thread_data,
                                   int threshold, char *location) {
  kmp_task_stack_t *task_stack = &thread_data->td.td_susp_tied_tasks;
  kmp_taskdata_t **stack_top = task_stack->ts_top;
  kmp_int32 entries = task_stack->ts_entries;
  kmp_taskdata_t *tied_task;

  KA_TRACE(
      threshold,
      ("__kmp_trace_task_stack(start): location = %s, gtid = %d, entries = %d, "
       "first_block = %p, stack_top = %p \n",
       location, gtid, entries, task_stack->ts_first_block, stack_top));

  KMP_DEBUG_ASSERT(stack_top != NULL);
  KMP_DEBUG_ASSERT(entries > 0);

  while (entries != 0) {
    KMP_DEBUG_ASSERT(stack_top != &task_stack->ts_first_block.sb_block[0]);
    // fix up ts_top if we need to pop from previous block
    if (entries & TASK_STACK_INDEX_MASK == 0) {
      kmp_stack_block_t *stack_block = (kmp_stack_block_t *)(stack_top);

      stack_block = stack_block->sb_prev;
      stack_top = &stack_block->sb_block[TASK_STACK_BLOCK_SIZE];
    }

    // finish bookkeeping
    stack_top--;
    entries--;

    tied_task = *stack_top;

    KMP_DEBUG_ASSERT(tied_task != NULL);
    KMP_DEBUG_ASSERT(tied_task->td_flags.tasktype == TASK_TIED);

    KA_TRACE(threshold,
             ("__kmp_trace_task_stack(%s):             gtid=%d, entry=%d, "
              "stack_top=%p, tied_task=%p\n",
              location, gtid, entries, stack_top, tied_task));
  }
  KMP_DEBUG_ASSERT(stack_top == &task_stack->ts_first_block.sb_block[0]);

  KA_TRACE(threshold,
           ("__kmp_trace_task_stack(exit): location = %s, gtid = %d\n",
            location, gtid));
}

//  __kmp_init_task_stack: initialize the task stack for the first time
//  after a thread_data structure is created.
//  It should not be necessary to do this again (assuming the stack works).
//
//  gtid: global thread identifier of calling thread
//  thread_data: thread data for task team thread containing stack
static void __kmp_init_task_stack(kmp_int32 gtid,
                                  kmp_thread_data_t *thread_data) {
  kmp_task_stack_t *task_stack = &thread_data->td.td_susp_tied_tasks;
  kmp_stack_block_t *first_block;

  // set up the first block of the stack
  first_block = &task_stack->ts_first_block;
  task_stack->ts_top = (kmp_taskdata_t **)first_block;
  memset((void *)first_block, '\0',
         TASK_STACK_BLOCK_SIZE * sizeof(kmp_taskdata_t *));

  // initialize the stack to be empty
  task_stack->ts_entries = TASK_STACK_EMPTY;
  first_block->sb_next = NULL;
  first_block->sb_prev = NULL;
}

//  __kmp_free_task_stack: free the task stack when thread_data is destroyed.
//
//  gtid: global thread identifier for calling thread
//  thread_data: thread info for thread containing stack
static void __kmp_free_task_stack(kmp_int32 gtid,
                                  kmp_thread_data_t *thread_data) {
  kmp_task_stack_t *task_stack = &thread_data->td.td_susp_tied_tasks;
  kmp_stack_block_t *stack_block = &task_stack->ts_first_block;

  KMP_DEBUG_ASSERT(task_stack->ts_entries == TASK_STACK_EMPTY);
  // free from the second block of the stack
  while (stack_block != NULL) {
    kmp_stack_block_t *next_block = (stack_block) ? stack_block->sb_next : NULL;

    stack_block->sb_next = NULL;
    stack_block->sb_prev = NULL;
    if (stack_block != &task_stack->ts_first_block) {
      __kmp_thread_free(thread,
                        stack_block); // free the block, if not the first
    }
    stack_block = next_block;
  }
  // initialize the stack to be empty
  task_stack->ts_entries = 0;
  task_stack->ts_top = NULL;
}

//  __kmp_push_task_stack: Push the tied task onto the task stack.
//     Grow the stack if necessary by allocating another block.
//
//  gtid: global thread identifier for calling thread
//  thread: thread info for thread containing stack
//  tied_task: the task to push on the stack
static void __kmp_push_task_stack(kmp_int32 gtid, kmp_info_t *thread,
                                  kmp_taskdata_t *tied_task) {
  // GEH - need to consider what to do if tt_threads_data not allocated yet
  kmp_thread_data_t *thread_data =
      &thread->th.th_task_team->tt.tt_threads_data[__kmp_tid_from_gtid(gtid)];
  kmp_task_stack_t *task_stack = &thread_data->td.td_susp_tied_tasks;

  if (tied_task->td_flags.team_serial || tied_task->td_flags.tasking_ser) {
    return; // Don't push anything on stack if team or team tasks are serialized
  }

  KMP_DEBUG_ASSERT(tied_task->td_flags.tasktype == TASK_TIED);
  KMP_DEBUG_ASSERT(task_stack->ts_top != NULL);

  KA_TRACE(20,
           ("__kmp_push_task_stack(enter): GTID: %d; THREAD: %p; TASK: %p\n",
            gtid, thread, tied_task));
  // Store entry
  *(task_stack->ts_top) = tied_task;

  // Do bookkeeping for next push
  task_stack->ts_top++;
  task_stack->ts_entries++;

  if (task_stack->ts_entries & TASK_STACK_INDEX_MASK == 0) {
    // Find beginning of this task block
    kmp_stack_block_t *stack_block =
        (kmp_stack_block_t *)(task_stack->ts_top - TASK_STACK_BLOCK_SIZE);

    // Check if we already have a block
    if (stack_block->sb_next !=
        NULL) { // reset ts_top to beginning of next block
      task_stack->ts_top = &stack_block->sb_next->sb_block[0];
    } else { // Alloc new block and link it up
      kmp_stack_block_t *new_block = (kmp_stack_block_t *)__kmp_thread_calloc(
          thread, sizeof(kmp_stack_block_t));

      task_stack->ts_top = &new_block->sb_block[0];
      stack_block->sb_next = new_block;
      new_block->sb_prev = stack_block;
      new_block->sb_next = NULL;

      KA_TRACE(
          30,
          ("__kmp_push_task_stack(): GTID: %d; TASK: %p; Alloc new block: %p\n",
           gtid, tied_task, new_block));
    }
  }
  KA_TRACE(20, ("__kmp_push_task_stack(exit): GTID: %d; TASK: %p\n", gtid,
                tied_task));
}

//  __kmp_pop_task_stack: Pop the tied task from the task stack.  Don't return
//  the task, just check to make sure it matches the ending task passed in.
//
//  gtid: global thread identifier for the calling thread
//  thread: thread info structure containing stack
//  tied_task: the task popped off the stack
//  ending_task: the task that is ending (should match popped task)
static void __kmp_pop_task_stack(kmp_int32 gtid, kmp_info_t *thread,
                                 kmp_taskdata_t *ending_task) {
  // GEH - need to consider what to do if tt_threads_data not allocated yet
  kmp_thread_data_t *thread_data =
      &thread->th.th_task_team->tt_threads_data[__kmp_tid_from_gtid(gtid)];
  kmp_task_stack_t *task_stack = &thread_data->td.td_susp_tied_tasks;
  kmp_taskdata_t *tied_task;

  if (ending_task->td_flags.team_serial || ending_task->td_flags.tasking_ser) {
    // Don't pop anything from stack if team or team tasks are serialized
    return;
  }

  KMP_DEBUG_ASSERT(task_stack->ts_top != NULL);
  KMP_DEBUG_ASSERT(task_stack->ts_entries > 0);

  KA_TRACE(20, ("__kmp_pop_task_stack(enter): GTID: %d; THREAD: %p\n", gtid,
                thread));

  // fix up ts_top if we need to pop from previous block
  if (task_stack->ts_entries & TASK_STACK_INDEX_MASK == 0) {
    kmp_stack_block_t *stack_block = (kmp_stack_block_t *)(task_stack->ts_top);

    stack_block = stack_block->sb_prev;
    task_stack->ts_top = &stack_block->sb_block[TASK_STACK_BLOCK_SIZE];
  }

  // finish bookkeeping
  task_stack->ts_top--;
  task_stack->ts_entries--;

  tied_task = *(task_stack->ts_top);

  KMP_DEBUG_ASSERT(tied_task != NULL);
  KMP_DEBUG_ASSERT(tied_task->td_flags.tasktype == TASK_TIED);
  KMP_DEBUG_ASSERT(tied_task == ending_task); // If we built the stack correctly

  KA_TRACE(20, ("__kmp_pop_task_stack(exit): GTID: %d; TASK: %p\n", gtid,
                tied_task));
  return;
}
#endif /* BUILD_TIED_TASK_STACK */

// returns 1 if new task is allowed to execute, 0 otherwise
// checks Task Scheduling constraint (if requested) and
// mutexinoutset dependencies if any
static bool __kmp_task_is_allowed(int gtid, const kmp_int32 is_constrained,
                                  const kmp_taskdata_t *tasknew,
                                  const kmp_taskdata_t *taskcurr) {
  if (is_constrained && (tasknew->td_flags.tiedness == TASK_TIED)) {
    // Check if the candidate obeys the Task Scheduling Constraints (TSC)
    // only descendant of all deferred tied tasks can be scheduled, checking
    // the last one is enough, as it in turn is the descendant of all others
    kmp_taskdata_t *current = taskcurr->td_last_tied;
    KMP_DEBUG_ASSERT(current != NULL);
    // check if the task is not suspended on barrier
    if (current->td_flags.tasktype == TASK_EXPLICIT ||
        current->td_taskwait_thread > 0) { // <= 0 on barrier
      kmp_int32 level = current->td_level;
      kmp_taskdata_t *parent = tasknew->td_parent;
      while (parent != current && parent->td_level > level) {
        // check generation up to the level of the current task
        parent = parent->td_parent;
        KMP_DEBUG_ASSERT(parent != NULL);
      }
      if (parent != current)
        return false;
    }
  }
  //If the thread is acting as a Free Agent, the task must be suitable for free agent execution
  if(__kmp_threads[gtid]->th.th_active_role == OMP_ROLE_FREE_AGENT){
    if((tasknew->td_flags.free_agent == FREE_AGENT_CLAUSE_FALSE) ||
       (tasknew->td_flags.free_agent == FREE_AGENT_CLAUSE_UNSET && !__kmp_free_agent_clause_dflt))
      return false;
  }
  // Check mutexinoutset dependencies, acquire locks
  kmp_depnode_t *node = tasknew->td_depnode;
  if (UNLIKELY(node && (node->dn.mtx_num_locks > 0))) {
    for (int i = 0; i < node->dn.mtx_num_locks; ++i) {
      KMP_DEBUG_ASSERT(node->dn.mtx_locks[i] != NULL);
      if (__kmp_test_lock(node->dn.mtx_locks[i], gtid))
        continue;
      // could not get the lock, release previous locks
      for (int j = i - 1; j >= 0; --j)
        __kmp_release_lock(node->dn.mtx_locks[j], gtid);
      return false;
    }
    // negative num_locks means all locks acquired successfully
    node->dn.mtx_num_locks = -node->dn.mtx_num_locks;
  }
  return true;
}

// __kmp_realloc_task_deque:
// Re-allocates a task deque for a particular thread, copies the content from
// the old deque and adjusts the necessary data structures relating to the
// deque. This operation must be done with the deque_lock being held
static void __kmp_realloc_task_deque(kmp_info_t *thread,
                                     kmp_thread_data_t *thread_data) {
  kmp_int32 size = TASK_DEQUE_SIZE(thread_data->td);
  KMP_DEBUG_ASSERT(TCR_4(thread_data->td.td_deque_ntasks) == size);
  kmp_int32 new_size = 2 * size;

  KE_TRACE(10, ("__kmp_realloc_task_deque: T#%d reallocating deque[from %d to "
                "%d] for thread_data %p\n",
                __kmp_gtid_from_thread(thread), size, new_size, thread_data));

  kmp_taskdata_t **new_deque =
      (kmp_taskdata_t **)__kmp_allocate(new_size * sizeof(kmp_taskdata_t *));

  int i, j;
  for (i = thread_data->td.td_deque_head, j = 0; j < size;
       i = (i + 1) & TASK_DEQUE_MASK(thread_data->td), j++)
    new_deque[j] = thread_data->td.td_deque[i];

  __kmp_free(thread_data->td.td_deque);

  thread_data->td.td_deque_head = 0;
  thread_data->td.td_deque_tail = size;
  thread_data->td.td_deque = new_deque;
  thread_data->td.td_deque_size = new_size;
}

static kmp_task_pri_t *__kmp_alloc_task_pri_list() {
  kmp_task_pri_t *l = (kmp_task_pri_t *)__kmp_allocate(sizeof(kmp_task_pri_t));
  kmp_thread_data_t *thread_data = &l->td;
  __kmp_init_bootstrap_lock(&thread_data->td.td_deque_lock);
  thread_data->td.td_deque_last_stolen = -1;
  KE_TRACE(20, ("__kmp_alloc_task_pri_list: T#%d allocating deque[%d] "
                "for thread_data %p\n",
                __kmp_get_gtid(), INITIAL_TASK_DEQUE_SIZE, thread_data));
  thread_data->td.td_deque = (kmp_taskdata_t **)__kmp_allocate(
      INITIAL_TASK_DEQUE_SIZE * sizeof(kmp_taskdata_t *));
  thread_data->td.td_deque_size = INITIAL_TASK_DEQUE_SIZE;
  return l;
}

// The function finds the deque of priority tasks with given priority, or
// allocates a new deque and put it into sorted (high -> low) list of deques.
// Deques of non-default priority tasks are shared between all threads in team,
// as opposed to per-thread deques of tasks with default priority.
// The function is called under the lock task_team->tt.tt_task_pri_lock.
static kmp_thread_data_t *
__kmp_get_priority_deque_data(kmp_task_team_t *task_team, kmp_int32 pri) {
  kmp_thread_data_t *thread_data;
  kmp_task_pri_t *lst = task_team->tt.tt_task_pri_list;
  if (lst->priority == pri) {
    // Found queue of tasks with given priority.
    thread_data = &lst->td;
  } else if (lst->priority < pri) {
    // All current priority queues contain tasks with lower priority.
    // Allocate new one for given priority tasks.
    kmp_task_pri_t *list = __kmp_alloc_task_pri_list();
    thread_data = &list->td;
    list->priority = pri;
    list->next = lst;
    task_team->tt.tt_task_pri_list = list;
  } else { // task_team->tt.tt_task_pri_list->priority > pri
    kmp_task_pri_t *next_queue = lst->next;
    while (next_queue && next_queue->priority > pri) {
      lst = next_queue;
      next_queue = lst->next;
    }
    // lst->priority > pri && (next == NULL || pri >= next->priority)
    if (next_queue == NULL) {
      // No queue with pri priority, need to allocate new one.
      kmp_task_pri_t *list = __kmp_alloc_task_pri_list();
      thread_data = &list->td;
      list->priority = pri;
      list->next = NULL;
      lst->next = list;
    } else if (next_queue->priority == pri) {
      // Found queue of tasks with given priority.
      thread_data = &next_queue->td;
    } else { // lst->priority > pri > next->priority
      // insert newly allocated between existed queues
      kmp_task_pri_t *list = __kmp_alloc_task_pri_list();
      thread_data = &list->td;
      list->priority = pri;
      list->next = next_queue;
      lst->next = list;
    }
  }
  return thread_data;
}

//  __kmp_push_priority_task: Add a task to the team's priority task deque
static kmp_int32 __kmp_push_priority_task(kmp_int32 gtid, kmp_info_t *thread,
                                          kmp_taskdata_t *taskdata,
                                          kmp_task_team_t *task_team,
                                          kmp_int32 pri) {
  kmp_thread_data_t *thread_data = NULL;
  KA_TRACE(20,
           ("__kmp_push_priority_task: T#%d trying to push task %p, pri %d.\n",
            gtid, taskdata, pri));

  // Find task queue specific to priority value
  kmp_task_pri_t *lst = task_team->tt.tt_task_pri_list;
  if (UNLIKELY(lst == NULL)) {
    __kmp_acquire_bootstrap_lock(&task_team->tt.tt_task_pri_lock);
    if (task_team->tt.tt_task_pri_list == NULL) {
      // List of queues is still empty, allocate one.
      kmp_task_pri_t *list = __kmp_alloc_task_pri_list();
      thread_data = &list->td;
      list->priority = pri;
      list->next = NULL;
      task_team->tt.tt_task_pri_list = list;
    } else {
      // Other thread initialized a queue. Check if it fits and get thread_data.
      thread_data = __kmp_get_priority_deque_data(task_team, pri);
    }
    __kmp_release_bootstrap_lock(&task_team->tt.tt_task_pri_lock);
  } else {
    if (lst->priority == pri) {
      // Found queue of tasks with given priority.
      thread_data = &lst->td;
    } else {
      __kmp_acquire_bootstrap_lock(&task_team->tt.tt_task_pri_lock);
      thread_data = __kmp_get_priority_deque_data(task_team, pri);
      __kmp_release_bootstrap_lock(&task_team->tt.tt_task_pri_lock);
    }
  }
  KMP_DEBUG_ASSERT(thread_data);

  __kmp_acquire_bootstrap_lock(&thread_data->td.td_deque_lock);
  // Check if deque is full
  if (TCR_4(thread_data->td.td_deque_ntasks) >=
      TASK_DEQUE_SIZE(thread_data->td)) {
    if (__kmp_enable_task_throttling &&
        __kmp_task_is_allowed(gtid, __kmp_task_stealing_constraint, taskdata,
                              thread->th.th_current_task)) {
      __kmp_release_bootstrap_lock(&thread_data->td.td_deque_lock);
      KA_TRACE(20, ("__kmp_push_priority_task: T#%d deque is full; returning "
                    "TASK_NOT_PUSHED for task %p\n",
                    gtid, taskdata));
      return TASK_NOT_PUSHED;
    } else {
      // expand deque to push the task which is not allowed to execute
      __kmp_realloc_task_deque(thread, thread_data);
    }
  }
  KMP_DEBUG_ASSERT(TCR_4(thread_data->td.td_deque_ntasks) <
                   TASK_DEQUE_SIZE(thread_data->td));
  // Push taskdata.
  thread_data->td.td_deque[thread_data->td.td_deque_tail] = taskdata;
  // Wrap index.
  thread_data->td.td_deque_tail =
      (thread_data->td.td_deque_tail + 1) & TASK_DEQUE_MASK(thread_data->td);
  TCW_4(thread_data->td.td_deque_ntasks,
        TCR_4(thread_data->td.td_deque_ntasks) + 1); // Adjust task count
  KMP_FSYNC_RELEASING(thread->th.th_current_task); // releasing self
  KMP_FSYNC_RELEASING(taskdata); // releasing child
  KA_TRACE(20, ("__kmp_push_priority_task: T#%d returning "
                "TASK_SUCCESSFULLY_PUSHED: task=%p ntasks=%d head=%u tail=%u\n",
                gtid, taskdata, thread_data->td.td_deque_ntasks,
                thread_data->td.td_deque_head, thread_data->td.td_deque_tail));
  __kmp_release_bootstrap_lock(&thread_data->td.td_deque_lock);
  task_team->tt.tt_num_task_pri++; // atomic inc
  
  wake_up_one_free_agent();

  return TASK_SUCCESSFULLY_PUSHED;
}

//  __kmp_push_task: Add a task to the thread's deque
static kmp_int32 __kmp_push_task(kmp_int32 gtid, kmp_task_t *task) {
  kmp_info_t *thread = __kmp_threads[gtid];
  kmp_taskdata_t *taskdata = KMP_TASK_TO_TASKDATA(task);

  // If we encounter a hidden helper task, and the current thread is not a
  // hidden helper thread, we have to give the task to any hidden helper thread
  // starting from its shadow one.
  if (UNLIKELY(taskdata->td_flags.hidden_helper &&
               !KMP_HIDDEN_HELPER_THREAD(gtid))) {
    kmp_int32 shadow_gtid = KMP_GTID_TO_SHADOW_GTID(gtid);
    __kmpc_give_task(task, __kmp_tid_from_gtid(shadow_gtid));
    // Signal the hidden helper threads.
    __kmp_hidden_helper_worker_thread_signal();
    return TASK_SUCCESSFULLY_PUSHED;
  }

  kmp_task_team_t *task_team = thread->th.th_task_team;
  kmp_int32 tid;
  kmp_thread_data_t *thread_data;
  if(thread->th.th_active_role == OMP_ROLE_FREE_AGENT)
  	tid = thread->th.victim_tid;
  else  tid = __kmp_tid_from_gtid(gtid);

  KA_TRACE(20,
           ("__kmp_push_task: T#%d trying to push task %p.\n", gtid, taskdata));

  if (UNLIKELY(taskdata->td_flags.tiedness == TASK_UNTIED)) {
    // untied task needs to increment counter so that the task structure is not
    // freed prematurely
    kmp_int32 counter = 1 + KMP_ATOMIC_INC(&taskdata->td_untied_count);
    KMP_DEBUG_USE_VAR(counter);
    KA_TRACE(
        20,
        ("__kmp_push_task: T#%d untied_count (%d) incremented for task %p\n",
         gtid, counter, taskdata));
  }

  // The first check avoids building task_team thread data if serialized
  if (taskdata->td_flags.task_serial &&
      (!task_team || !task_team->tt.tt_found_proxy_tasks)) {
    KA_TRACE(20, ("__kmp_push_task: T#%d team serialized; returning "
                  "TASK_NOT_PUSHED for task %p\n",
                  gtid, taskdata));
    return TASK_NOT_PUSHED;
  }

  // Now that serialized tasks have returned, we can assume that we are not in
  // immediate exec mode
  KMP_DEBUG_ASSERT(__kmp_tasking_mode != tskm_immediate_exec);
  if (UNLIKELY(!KMP_TASKING_ENABLED(task_team))) {
    __kmp_enable_tasking(task_team, thread);
  }
  KMP_DEBUG_ASSERT(TCR_4(task_team->tt.tt_found_tasks) == TRUE);
  KMP_DEBUG_ASSERT(TCR_PTR(task_team->tt.tt_threads_data) != NULL);

  if (taskdata->td_flags.priority_specified && task->data2.priority > 0 &&
      __kmp_max_task_priority > 0) {
    int pri = KMP_MIN(task->data2.priority, __kmp_max_task_priority);
    return __kmp_push_priority_task(gtid, thread, taskdata, task_team, pri);
  }

  // Find tasking deque specific to encountering thread
  thread_data = &task_team->tt.tt_threads_data[tid];

  // No lock needed since only owner can allocate. If the task is hidden_helper,
  // we don't need it either because we have initialized the dequeue for hidden
  // helper thread data.
  if (UNLIKELY(thread_data->td.td_deque == NULL)) {
    __kmp_alloc_task_deque(thread, thread_data);
  }

  int locked = 0;
  // Check if deque is full
  if (TCR_4(thread_data->td.td_deque_ntasks) >=
      TASK_DEQUE_SIZE(thread_data->td)) {
    if (__kmp_enable_task_throttling &&
        __kmp_task_is_allowed(gtid, __kmp_task_stealing_constraint, taskdata,
                              thread->th.th_current_task)) {
      KA_TRACE(20, ("__kmp_push_task: T#%d deque is full; returning "
                    "TASK_NOT_PUSHED for task %p\n",
                    gtid, taskdata));
      return TASK_NOT_PUSHED;
    } else {
      __kmp_acquire_bootstrap_lock(&thread_data->td.td_deque_lock);
      locked = 1;
      if (TCR_4(thread_data->td.td_deque_ntasks) >=
          TASK_DEQUE_SIZE(thread_data->td)) {
        // expand deque to push the task which is not allowed to execute
        __kmp_realloc_task_deque(thread, thread_data);
      }
    }
  }
  // Lock the deque for the task push operation
  if (!locked) {
    __kmp_acquire_bootstrap_lock(&thread_data->td.td_deque_lock);
    // Need to recheck as we can get a proxy task from thread outside of OpenMP
    if (TCR_4(thread_data->td.td_deque_ntasks) >=
        TASK_DEQUE_SIZE(thread_data->td)) {
      if (__kmp_enable_task_throttling &&
          __kmp_task_is_allowed(gtid, __kmp_task_stealing_constraint, taskdata,
                                thread->th.th_current_task)) {
        __kmp_release_bootstrap_lock(&thread_data->td.td_deque_lock);
        KA_TRACE(20, ("__kmp_push_task: T#%d deque is full on 2nd check; "
                      "returning TASK_NOT_PUSHED for task %p\n",
                      gtid, taskdata));
        return TASK_NOT_PUSHED;
      } else {
        // expand deque to push the task which is not allowed to execute
        __kmp_realloc_task_deque(thread, thread_data);
      }
    }
  }
  // Must have room since no thread can add tasks but calling thread
  KMP_DEBUG_ASSERT(TCR_4(thread_data->td.td_deque_ntasks) <
                   TASK_DEQUE_SIZE(thread_data->td));

  thread_data->td.td_deque[thread_data->td.td_deque_tail] =
      taskdata; // Push taskdata
  // Wrap index.
  thread_data->td.td_deque_tail =
      (thread_data->td.td_deque_tail + 1) & TASK_DEQUE_MASK(thread_data->td);
  TCW_4(thread_data->td.td_deque_ntasks,
        TCR_4(thread_data->td.td_deque_ntasks) + 1); // Adjust task count
  KMP_FSYNC_RELEASING(thread->th.th_current_task); // releasing self
  KMP_FSYNC_RELEASING(taskdata); // releasing child
  KA_TRACE(20, ("__kmp_push_task: T#%d returning TASK_SUCCESSFULLY_PUSHED: "
                "task=%p ntasks=%d head=%u tail=%u\n",
                gtid, taskdata, thread_data->td.td_deque_ntasks,
                thread_data->td.td_deque_head, thread_data->td.td_deque_tail));

  __kmp_release_bootstrap_lock(&thread_data->td.td_deque_lock);

  // Traverse all the free agent threads, if we find one that is sleeping, resume it
  // so we give it a chance to execute the task.
  //TODO: Do we need this with the new implementation?
  wake_up_one_free_agent();

  return TASK_SUCCESSFULLY_PUSHED;
}

// __kmp_pop_current_task_from_thread: set up current task from called thread
// when team ends
//
// this_thr: thread structure to set current_task in.
void __kmp_pop_current_task_from_thread(kmp_info_t *this_thr) {
  KF_TRACE(10, ("__kmp_pop_current_task_from_thread(enter): T#%d "
                "this_thread=%p, curtask=%p, "
                "curtask_parent=%p\n",
                0, this_thr, this_thr->th.th_current_task,
                this_thr->th.th_current_task->td_parent));

  this_thr->th.th_current_task = this_thr->th.th_current_task->td_parent;
  KF_TRACE(10, ("__kmp_pop_current_task_from_thread(exit): T#%d "
                "this_thread=%p, curtask=%p, "
                "curtask_parent=%p\n",
                0, this_thr, this_thr->th.th_current_task,
                this_thr->th.th_current_task->td_parent));
}

// __kmp_push_current_task_to_thread: set up current task in called thread for a
// new team
//
// this_thr: thread structure to set up
// team: team for implicit task data
// tid: thread within team to set up
void __kmp_push_current_task_to_thread(kmp_info_t *this_thr, kmp_team_t *team,
                                       int tid) {
  // current task of the thread is a parent of the new just created implicit
  // tasks of new team
  KF_TRACE(10, ("__kmp_push_current_task_to_thread(enter): T#%d this_thread=%p "
                "curtask=%p "
                "parent_task=%p\n",
                tid, this_thr, this_thr->th.th_current_task,
                team->t.t_implicit_task_taskdata[tid].td_parent));

  KMP_DEBUG_ASSERT(this_thr != NULL);

  if (tid == 0) {
    if (this_thr->th.th_current_task != &team->t.t_implicit_task_taskdata[0]) {
      team->t.t_implicit_task_taskdata[0].td_parent =
          this_thr->th.th_current_task;
      this_thr->th.th_current_task = &team->t.t_implicit_task_taskdata[0];
    }
  } else {
    team->t.t_implicit_task_taskdata[tid].td_parent =
        team->t.t_implicit_task_taskdata[0].td_parent;
    if(KMP_ATOMIC_LD_ACQ(&this_thr->th.th_active_role) == OMP_ROLE_FREE_AGENT){
        this_thr->th.th_next_task = &team->t.t_implicit_task_taskdata[tid];
    }
    else{
        this_thr->th.th_current_task = &team->t.t_implicit_task_taskdata[tid];
    }
  }

  KF_TRACE(10, ("__kmp_push_current_task_to_thread(exit): T#%d this_thread=%p "
                "curtask=%p "
                "parent_task=%p\n",
                tid, this_thr, this_thr->th.th_current_task,
                team->t.t_implicit_task_taskdata[tid].td_parent));
}

// __kmp_task_start: bookkeeping for a task starting execution
//
// GTID: global thread id of calling thread
// task: task starting execution
// current_task: task suspending
static void __kmp_task_start(kmp_int32 gtid, kmp_task_t *task,
                             kmp_taskdata_t *current_task) {
  kmp_taskdata_t *taskdata = KMP_TASK_TO_TASKDATA(task);
  kmp_info_t *thread = __kmp_threads[gtid];

  KA_TRACE(10,
           ("__kmp_task_start(enter): T#%d starting task %p: current_task=%p\n",
            gtid, taskdata, current_task));

  KMP_DEBUG_ASSERT(taskdata->td_flags.tasktype == TASK_EXPLICIT);

  // mark currently executing task as suspended
  // TODO: GEH - make sure root team implicit task is initialized properly.
  // KMP_DEBUG_ASSERT( current_task -> td_flags.executing == 1 );
  current_task->td_flags.executing = 0;

// Add task to stack if tied
#ifdef BUILD_TIED_TASK_STACK
  if (taskdata->td_flags.tiedness == TASK_TIED) {
    __kmp_push_task_stack(gtid, thread, taskdata);
  }
#endif /* BUILD_TIED_TASK_STACK */

  // mark starting task as executing and as current task
  thread->th.th_current_task = taskdata;
  KMP_DEBUG_ASSERT(taskdata->td_flags.started == 0 ||
                   taskdata->td_flags.tiedness == TASK_UNTIED);
  KMP_DEBUG_ASSERT(taskdata->td_flags.executing == 0 ||
                   taskdata->td_flags.tiedness == TASK_UNTIED);
  taskdata->td_flags.started = 1;
  taskdata->td_flags.executing = 1;
  KMP_DEBUG_ASSERT(taskdata->td_flags.complete == 0);
  KMP_DEBUG_ASSERT(taskdata->td_flags.freed == 0);

  // GEH TODO: shouldn't we pass some sort of location identifier here?
  // APT: yes, we will pass location here.
  // need to store current thread state (in a thread or taskdata structure)
  // before setting work_state, otherwise wrong state is set after end of task

  KA_TRACE(10, ("__kmp_task_start(exit): T#%d task=%p\n", gtid, taskdata));

  return;
}

#if OMPT_SUPPORT
//------------------------------------------------------------------------------
// __ompt_task_init:
//   Initialize OMPT fields maintained by a task. This will only be called after
//   ompt_start_tool, so we already know whether ompt is enabled or not.

static inline void __ompt_task_init(kmp_taskdata_t *task, int tid) {
  // The calls to __ompt_task_init already have the ompt_enabled condition.
  task->ompt_task_info.task_data.value = 0;
  task->ompt_task_info.frame.exit_frame = ompt_data_none;
  task->ompt_task_info.frame.enter_frame = ompt_data_none;
  task->ompt_task_info.frame.exit_frame_flags =
      ompt_frame_runtime | ompt_frame_framepointer;
  task->ompt_task_info.frame.enter_frame_flags =
      ompt_frame_runtime | ompt_frame_framepointer;
  task->ompt_task_info.dispatch_chunk.start = 0;
  task->ompt_task_info.dispatch_chunk.iterations = 0;
}

// __ompt_task_start:
//   Build and trigger task-begin event
static inline void __ompt_task_start(kmp_task_t *task,
                                     kmp_taskdata_t *current_task,
                                     kmp_int32 gtid) {
  kmp_taskdata_t *taskdata = KMP_TASK_TO_TASKDATA(task);
  ompt_task_status_t status = ompt_task_switch;
  if (__kmp_threads[gtid]->th.ompt_thread_info.ompt_task_yielded) {
    status = ompt_task_yield;
    __kmp_threads[gtid]->th.ompt_thread_info.ompt_task_yielded = 0;
  }
  /* let OMPT know that we're about to run this task */
  if (ompt_enabled.ompt_callback_task_schedule) {
    ompt_callbacks.ompt_callback(ompt_callback_task_schedule)(
        &(current_task->ompt_task_info.task_data), status,
        &(taskdata->ompt_task_info.task_data));
  }
  taskdata->ompt_task_info.scheduling_parent = current_task;
}

// __ompt_task_finish:
//   Build and trigger final task-schedule event
static inline void __ompt_task_finish(kmp_task_t *task,
                                      kmp_taskdata_t *resumed_task,
                                      ompt_task_status_t status) {
  if (ompt_enabled.ompt_callback_task_schedule) {
    kmp_taskdata_t *taskdata = KMP_TASK_TO_TASKDATA(task);
    if (__kmp_omp_cancellation && taskdata->td_taskgroup &&
        taskdata->td_taskgroup->cancel_request == cancel_taskgroup) {
      status = ompt_task_cancel;
    }

    /* let OMPT know that we're returning to the callee task */
    ompt_callbacks.ompt_callback(ompt_callback_task_schedule)(
        &(taskdata->ompt_task_info.task_data), status,
        (resumed_task ? &(resumed_task->ompt_task_info.task_data) : NULL));
  }
}
#endif

template <bool ompt>
static void __kmpc_omp_task_begin_if0_template(ident_t *loc_ref, kmp_int32 gtid,
                                               kmp_task_t *task,
                                               void *frame_address,
                                               void *return_address) {
  kmp_taskdata_t *taskdata = KMP_TASK_TO_TASKDATA(task);
  kmp_taskdata_t *current_task = __kmp_threads[gtid]->th.th_current_task;

  KA_TRACE(10, ("__kmpc_omp_task_begin_if0(enter): T#%d loc=%p task=%p "
                "current_task=%p\n",
                gtid, loc_ref, taskdata, current_task));

  if (UNLIKELY(taskdata->td_flags.tiedness == TASK_UNTIED)) {
    // untied task needs to increment counter so that the task structure is not
    // freed prematurely
    kmp_int32 counter = 1 + KMP_ATOMIC_INC(&taskdata->td_untied_count);
    KMP_DEBUG_USE_VAR(counter);
    KA_TRACE(20, ("__kmpc_omp_task_begin_if0: T#%d untied_count (%d) "
                  "incremented for task %p\n",
                  gtid, counter, taskdata));
  }

  taskdata->td_flags.task_serial =
      1; // Execute this task immediately, not deferred.
  __kmp_task_start(gtid, task, current_task);

#if OMPT_SUPPORT
  if (ompt) {
    if (current_task->ompt_task_info.frame.enter_frame.ptr == NULL) {
      current_task->ompt_task_info.frame.enter_frame.ptr =
          taskdata->ompt_task_info.frame.exit_frame.ptr = frame_address;
      current_task->ompt_task_info.frame.enter_frame_flags =
          taskdata->ompt_task_info.frame.exit_frame_flags =
              ompt_frame_application | ompt_frame_framepointer;
    }
    if (ompt_enabled.ompt_callback_task_create) {
      ompt_task_info_t *parent_info = &(current_task->ompt_task_info);
      ompt_callbacks.ompt_callback(ompt_callback_task_create)(
          &(parent_info->task_data), &(parent_info->frame),
          &(taskdata->ompt_task_info.task_data),
          ompt_task_explicit | TASK_TYPE_DETAILS_FORMAT(taskdata), 0,
          return_address);
    }
    __ompt_task_start(task, current_task, gtid);
  }
#endif // OMPT_SUPPORT

  KA_TRACE(10, ("__kmpc_omp_task_begin_if0(exit): T#%d loc=%p task=%p,\n", gtid,
                loc_ref, taskdata));
}

#if OMPT_SUPPORT
OMPT_NOINLINE
static void __kmpc_omp_task_begin_if0_ompt(ident_t *loc_ref, kmp_int32 gtid,
                                           kmp_task_t *task,
                                           void *frame_address,
                                           void *return_address) {
  __kmpc_omp_task_begin_if0_template<true>(loc_ref, gtid, task, frame_address,
                                           return_address);
}
#endif // OMPT_SUPPORT

// __kmpc_omp_task_begin_if0: report that a given serialized task has started
// execution
//
// loc_ref: source location information; points to beginning of task block.
// gtid: global thread number.
// task: task thunk for the started task.
void __kmpc_omp_task_begin_if0(ident_t *loc_ref, kmp_int32 gtid,
                               kmp_task_t *task) {
#if OMPT_SUPPORT
  if (UNLIKELY(ompt_enabled.enabled)) {
    OMPT_STORE_RETURN_ADDRESS(gtid);
    __kmpc_omp_task_begin_if0_ompt(loc_ref, gtid, task,
                                   OMPT_GET_FRAME_ADDRESS(1),
                                   OMPT_LOAD_RETURN_ADDRESS(gtid));
    return;
  }
#endif
  __kmpc_omp_task_begin_if0_template<false>(loc_ref, gtid, task, NULL, NULL);
}

#ifdef TASK_UNUSED
// __kmpc_omp_task_begin: report that a given task has started execution
// NEVER GENERATED BY COMPILER, DEPRECATED!!!
void __kmpc_omp_task_begin(ident_t *loc_ref, kmp_int32 gtid, kmp_task_t *task) {
  kmp_taskdata_t *current_task = __kmp_threads[gtid]->th.th_current_task;

  KA_TRACE(
      10,
      ("__kmpc_omp_task_begin(enter): T#%d loc=%p task=%p current_task=%p\n",
       gtid, loc_ref, KMP_TASK_TO_TASKDATA(task), current_task));

  __kmp_task_start(gtid, task, current_task);

  KA_TRACE(10, ("__kmpc_omp_task_begin(exit): T#%d loc=%p task=%p,\n", gtid,
                loc_ref, KMP_TASK_TO_TASKDATA(task)));
  return;
}
#endif // TASK_UNUSED

// __kmp_free_task: free the current task space and the space for shareds
//
// gtid: Global thread ID of calling thread
// taskdata: task to free
// thread: thread data structure of caller
static void __kmp_free_task(kmp_int32 gtid, kmp_taskdata_t *taskdata,
                            kmp_info_t *thread) {
  KA_TRACE(30, ("__kmp_free_task: T#%d freeing data from task %p\n", gtid,
                taskdata));

  // Check to make sure all flags and counters have the correct values
  KMP_DEBUG_ASSERT(taskdata->td_flags.tasktype == TASK_EXPLICIT);
  KMP_DEBUG_ASSERT(taskdata->td_flags.executing == 0);
  KMP_DEBUG_ASSERT(taskdata->td_flags.complete == 1);
  KMP_DEBUG_ASSERT(taskdata->td_flags.freed == 0);
  KMP_DEBUG_ASSERT(taskdata->td_allocated_child_tasks == 0 ||
                   taskdata->td_flags.task_serial == 1);
  KMP_DEBUG_ASSERT(taskdata->td_incomplete_child_tasks == 0);
  kmp_task_t *task = KMP_TASKDATA_TO_TASK(taskdata);
  // Clear data to not be re-used later by mistake.
  task->data1.destructors = NULL;
  task->data2.priority = 0;

  taskdata->td_flags.freed = 1;
// deallocate the taskdata and shared variable blocks associated with this task
#if USE_FAST_MEMORY
  __kmp_fast_free(thread, taskdata);
#else /* ! USE_FAST_MEMORY */
  __kmp_thread_free(thread, taskdata);
#endif
  KA_TRACE(20, ("__kmp_free_task: T#%d freed task %p\n", gtid, taskdata));
}

// __kmp_free_task_and_ancestors: free the current task and ancestors without
// children
//
// gtid: Global thread ID of calling thread
// taskdata: task to free
// thread: thread data structure of caller
static void __kmp_free_task_and_ancestors(kmp_int32 gtid,
                                          kmp_taskdata_t *taskdata,
                                          kmp_info_t *thread) {
  // Proxy tasks must always be allowed to free their parents
  // because they can be run in background even in serial mode.
  kmp_int32 team_serial =
      (taskdata->td_flags.team_serial || taskdata->td_flags.tasking_ser) &&
      !taskdata->td_flags.proxy;
  KMP_DEBUG_ASSERT(taskdata->td_flags.tasktype == TASK_EXPLICIT);

  kmp_int32 children = KMP_ATOMIC_DEC(&taskdata->td_allocated_child_tasks) - 1;
  KMP_DEBUG_ASSERT(children >= 0);

  // Now, go up the ancestor tree to see if any ancestors can now be freed.
  while (children == 0) {
    kmp_taskdata_t *parent_taskdata = taskdata->td_parent;

    KA_TRACE(20, ("__kmp_free_task_and_ancestors(enter): T#%d task %p complete "
                  "and freeing itself\n",
                  gtid, taskdata));

    // --- Deallocate my ancestor task ---
    __kmp_free_task(gtid, taskdata, thread);

    taskdata = parent_taskdata;

    if (team_serial)
      return;
    // Stop checking ancestors at implicit task instead of walking up ancestor
    // tree to avoid premature deallocation of ancestors.
    if (taskdata->td_flags.tasktype == TASK_IMPLICIT) {
      if (taskdata->td_dephash) { // do we need to cleanup dephash?
        int children_ = KMP_ATOMIC_LD_ACQ(&taskdata->td_incomplete_child_tasks);
        kmp_tasking_flags_t flags_old = taskdata->td_flags;
        if (children_ == 0 && flags_old.complete == 1) {
          kmp_tasking_flags_t flags_new = flags_old;
          flags_new.complete = 0;
          if (KMP_COMPARE_AND_STORE_ACQ32(
                  RCAST(kmp_int32 *, &taskdata->td_flags),
                  *RCAST(kmp_int32 *, &flags_old),
                  *RCAST(kmp_int32 *, &flags_new))) {
            KA_TRACE(100, ("__kmp_free_task_and_ancestors: T#%d cleans "
                           "dephash of implicit task %p\n",
                           gtid, taskdata));
            // cleanup dephash of finished implicit task
            __kmp_dephash_free_entries(thread, taskdata->td_dephash);
          }
        }
      }
      return;
    }
    // Predecrement simulated by "- 1" calculation
    children = KMP_ATOMIC_DEC(&taskdata->td_allocated_child_tasks) - 1;
    KMP_DEBUG_ASSERT(children >= 0);
  }

  KA_TRACE(
      20, ("__kmp_free_task_and_ancestors(exit): T#%d task %p has %d children; "
           "not freeing it yet\n",
           gtid, taskdata, children));
}

// Only need to keep track of child task counts if any of the following:
// 1. team parallel and tasking not serialized;
// 2. it is a proxy or detachable or hidden helper task
// 3. the children counter of its parent task is greater than 0.
// The reason for the 3rd one is for serialized team that found detached task,
// hidden helper task, T. In this case, the execution of T is still deferred,
// and it is also possible that a regular task depends on T. In this case, if we
// don't track the children, task synchronization will be broken.
static bool __kmp_track_children_task(kmp_taskdata_t *taskdata) {
  kmp_tasking_flags_t flags = taskdata->td_flags;
  bool ret = !(flags.team_serial || flags.tasking_ser);
  ret = ret || flags.proxy == TASK_PROXY ||
        flags.detachable == TASK_DETACHABLE || flags.hidden_helper;
  ret = ret ||
        KMP_ATOMIC_LD_ACQ(&taskdata->td_parent->td_incomplete_child_tasks) > 0;
  ret = ret ||
  		  __kmp_free_agent_num_threads != 0;
  return ret;
}

// __kmp_task_finish: bookkeeping to do when a task finishes execution
//
// gtid: global thread ID for calling thread
// task: task to be finished
// resumed_task: task to be resumed.  (may be NULL if task is serialized)
//
// template<ompt>: effectively ompt_enabled.enabled!=0
// the version with ompt=false is inlined, allowing to optimize away all ompt
// code in this case
template <bool ompt>
static void __kmp_task_finish(kmp_int32 gtid, kmp_task_t *task,
                              kmp_taskdata_t *resumed_task) {
  kmp_taskdata_t *taskdata = KMP_TASK_TO_TASKDATA(task);
  kmp_info_t *thread = __kmp_threads[gtid];
  kmp_task_team_t *task_team =
      thread->th.th_task_team; // might be NULL for serial teams...
#if KMP_DEBUG
  kmp_int32 children = 0;
#endif
  KA_TRACE(10, ("__kmp_task_finish(enter): T#%d finishing task %p and resuming "
                "task %p\n",
                gtid, taskdata, resumed_task));

  KMP_DEBUG_ASSERT(taskdata->td_flags.tasktype == TASK_EXPLICIT);

// Pop task from stack if tied
#ifdef BUILD_TIED_TASK_STACK
  if (taskdata->td_flags.tiedness == TASK_TIED) {
    __kmp_pop_task_stack(gtid, thread, taskdata);
  }
#endif /* BUILD_TIED_TASK_STACK */

  if (UNLIKELY(taskdata->td_flags.tiedness == TASK_UNTIED)) {
    // untied task needs to check the counter so that the task structure is not
    // freed prematurely
    kmp_int32 counter = KMP_ATOMIC_DEC(&taskdata->td_untied_count) - 1;
    KA_TRACE(
        20,
        ("__kmp_task_finish: T#%d untied_count (%d) decremented for task %p\n",
         gtid, counter, taskdata));
    if (counter > 0) {
      // untied task is not done, to be continued possibly by other thread, do
      // not free it now
      if (resumed_task == NULL) {
        KMP_DEBUG_ASSERT(taskdata->td_flags.task_serial);
        resumed_task = taskdata->td_parent; // In a serialized task, the resumed
        // task is the parent
      }
      thread->th.th_current_task = resumed_task; // restore current_task
      resumed_task->td_flags.executing = 1; // resume previous task
      KA_TRACE(10, ("__kmp_task_finish(exit): T#%d partially done task %p, "
                    "resuming task %p\n",
                    gtid, taskdata, resumed_task));
      return;
    }
  }

  // bookkeeping for resuming task:
  // GEH - note tasking_ser => task_serial
  KMP_DEBUG_ASSERT(
      (taskdata->td_flags.tasking_ser || taskdata->td_flags.task_serial) ==
      taskdata->td_flags.task_serial);
  if (taskdata->td_flags.task_serial) {
    if (resumed_task == NULL) {
      resumed_task = taskdata->td_parent; // In a serialized task, the resumed
      // task is the parent
    }
  } else {
    KMP_DEBUG_ASSERT(resumed_task !=
                     NULL); // verify that resumed task is passed as argument
  }

  /* If the tasks' destructor thunk flag has been set, we need to invoke the
     destructor thunk that has been generated by the compiler. The code is
     placed here, since at this point other tasks might have been released
     hence overlapping the destructor invocations with some other work in the
     released tasks.  The OpenMP spec is not specific on when the destructors
     are invoked, so we should be free to choose. */
  if (UNLIKELY(taskdata->td_flags.destructors_thunk)) {
    kmp_routine_entry_t destr_thunk = task->data1.destructors;
    KMP_ASSERT(destr_thunk);
    destr_thunk(gtid, task);
  }

  KMP_DEBUG_ASSERT(taskdata->td_flags.complete == 0);
  KMP_DEBUG_ASSERT(taskdata->td_flags.started == 1);
  KMP_DEBUG_ASSERT(taskdata->td_flags.freed == 0);

  // Remove task finish event
  kmp_uint32 pending_events_count
    = KMP_TEST_THEN_ADD32(&taskdata->td_allow_completion_event.pending_events_count, -1);
  bool completed = pending_events_count == 1;
  if (!completed) {
    // task finished execution
    KMP_DEBUG_ASSERT(taskdata->td_flags.executing == 1);
    taskdata->td_flags.executing = 0; // suspend the finishing task

#if OMPT_SUPPORT
    // For a detached task, which is not completed, we switch back
    // the omp_fulfill_event signals completion
    // locking is necessary to avoid a race with ompt_task_late_fulfill
    if (ompt)
      __ompt_task_finish(task, resumed_task, ompt_task_detach);
#endif

    // no access to taskdata after this point!
    // __kmp_fulfill_event might free taskdata at any time from now

    taskdata->td_flags.proxy = TASK_PROXY; // proxify!
  }

  // Tasks with valid target async handles must be re-enqueued.
  if (taskdata->td_target_data.async_handle != NULL) {
    // Note: no need to translate gtid to its shadow. If the current thread is a
    // hidden helper one, then the gtid is already correct. Otherwise, hidden
    // helper threads are disabled, and gtid refers to a OpenMP thread.
    __kmpc_give_task(task, __kmp_tid_from_gtid(gtid));
    if (KMP_HIDDEN_HELPER_THREAD(gtid))
      __kmp_hidden_helper_worker_thread_signal();
    completed = false;
  }

  if (completed) {
    taskdata->td_flags.complete = 1; // mark the task as completed

#if OMPT_SUPPORT
    // This is not a detached task, we are done here
    if (ompt)
      __ompt_task_finish(task, resumed_task, ompt_task_complete);
#endif
    // TODO: What would be the balance between the conditions in the function
    // and an atomic operation?
    if (__kmp_track_children_task(taskdata)) {
      __kmp_release_deps(gtid, taskdata);
      // Predecrement simulated by "- 1" calculation
#if KMP_DEBUG
      children = -1 +
#endif
          KMP_ATOMIC_DEC(&taskdata->td_parent->td_incomplete_child_tasks);
      KMP_DEBUG_ASSERT(children >= 0);
      if (taskdata->td_taskgroup)
        KMP_ATOMIC_DEC(&taskdata->td_taskgroup->count);
    } else if (task_team && (task_team->tt.tt_found_proxy_tasks ||
                             task_team->tt.tt_hidden_helper_task_encountered)) {
      // if we found proxy or hidden helper tasks there could exist a dependency
      // chain with the proxy task as origin
      __kmp_release_deps(gtid, taskdata);
    }
    // td_flags.executing must be marked as 0 after __kmp_release_deps has been
    // called. Othertwise, if a task is executed immediately from the
    // release_deps code, the flag will be reset to 1 again by this same
    // function
    KMP_DEBUG_ASSERT(taskdata->td_flags.executing == 1);
    taskdata->td_flags.executing = 0; // suspend the finishing task

    // Decrement the counter of hidden helper tasks to be executed.
    if (taskdata->td_flags.hidden_helper) {
      // Hidden helper tasks can only be executed by hidden helper threads.
      KMP_ASSERT(KMP_HIDDEN_HELPER_THREAD(gtid));
      KMP_ATOMIC_DEC(&__kmp_unexecuted_hidden_helper_tasks);
    }
  }

  KA_TRACE(
      20, ("__kmp_task_finish: T#%d finished task %p, %d incomplete children\n",
           gtid, taskdata, children));

  // Free this task and then ancestor tasks if they have no children.
  // Restore th_current_task first as suggested by John:
  // johnmc: if an asynchronous inquiry peers into the runtime system
  // it doesn't see the freed task as the current task.
  thread->th.th_current_task = resumed_task;
  if (completed)
    __kmp_free_task_and_ancestors(gtid, taskdata, thread);

  // TODO: GEH - make sure root team implicit task is initialized properly.
  // KMP_DEBUG_ASSERT( resumed_task->td_flags.executing == 0 );
  resumed_task->td_flags.executing = 1; // resume previous task

  KA_TRACE(
      10, ("__kmp_task_finish(exit): T#%d finished task %p, resuming task %p\n",
           gtid, taskdata, resumed_task));

  return;
}

template <bool ompt>
static void __kmpc_omp_task_complete_if0_template(ident_t *loc_ref,
                                                  kmp_int32 gtid,
                                                  kmp_task_t *task) {
  KA_TRACE(10, ("__kmpc_omp_task_complete_if0(enter): T#%d loc=%p task=%p\n",
                gtid, loc_ref, KMP_TASK_TO_TASKDATA(task)));
  KMP_DEBUG_ASSERT(gtid >= 0);
  // this routine will provide task to resume
  __kmp_task_finish<ompt>(gtid, task, NULL);

  KA_TRACE(10, ("__kmpc_omp_task_complete_if0(exit): T#%d loc=%p task=%p\n",
                gtid, loc_ref, KMP_TASK_TO_TASKDATA(task)));

#if OMPT_SUPPORT
  if (ompt) {
    ompt_frame_t *ompt_frame;
    __ompt_get_task_info_internal(0, NULL, NULL, &ompt_frame, NULL, NULL);
    ompt_frame->enter_frame = ompt_data_none;
    ompt_frame->enter_frame_flags =
        ompt_frame_runtime | ompt_frame_framepointer;
  }
#endif

  return;
}

#if OMPT_SUPPORT
OMPT_NOINLINE
void __kmpc_omp_task_complete_if0_ompt(ident_t *loc_ref, kmp_int32 gtid,
                                       kmp_task_t *task) {
  __kmpc_omp_task_complete_if0_template<true>(loc_ref, gtid, task);
}
#endif // OMPT_SUPPORT

// __kmpc_omp_task_complete_if0: report that a task has completed execution
//
// loc_ref: source location information; points to end of task block.
// gtid: global thread number.
// task: task thunk for the completed task.
void __kmpc_omp_task_complete_if0(ident_t *loc_ref, kmp_int32 gtid,
                                  kmp_task_t *task) {
#if OMPT_SUPPORT
  if (UNLIKELY(ompt_enabled.enabled)) {
    __kmpc_omp_task_complete_if0_ompt(loc_ref, gtid, task);
    return;
  }
#endif
  __kmpc_omp_task_complete_if0_template<false>(loc_ref, gtid, task);
}

#ifdef TASK_UNUSED
// __kmpc_omp_task_complete: report that a task has completed execution
// NEVER GENERATED BY COMPILER, DEPRECATED!!!
void __kmpc_omp_task_complete(ident_t *loc_ref, kmp_int32 gtid,
                              kmp_task_t *task) {
  KA_TRACE(10, ("__kmpc_omp_task_complete(enter): T#%d loc=%p task=%p\n", gtid,
                loc_ref, KMP_TASK_TO_TASKDATA(task)));

  __kmp_task_finish<false>(gtid, task,
                           NULL); // Not sure how to find task to resume

  KA_TRACE(10, ("__kmpc_omp_task_complete(exit): T#%d loc=%p task=%p\n", gtid,
                loc_ref, KMP_TASK_TO_TASKDATA(task)));
  return;
}
#endif // TASK_UNUSED

// __kmp_init_implicit_task: Initialize the appropriate fields in the implicit
// task for a given thread
//
// loc_ref:  reference to source location of parallel region
// this_thr:  thread data structure corresponding to implicit task
// team: team for this_thr
// tid: thread id of given thread within team
// set_curr_task: TRUE if need to push current task to thread
// NOTE: Routine does not set up the implicit task ICVS.  This is assumed to
// have already been done elsewhere.
// TODO: Get better loc_ref.  Value passed in may be NULL
void __kmp_init_implicit_task(ident_t *loc_ref, kmp_info_t *this_thr,
                              kmp_team_t *team, int tid, int set_curr_task) {
  kmp_taskdata_t *task = &team->t.t_implicit_task_taskdata[tid];

  KF_TRACE(
      10,
      ("__kmp_init_implicit_task(enter): T#:%d team=%p task=%p, reinit=%s\n",
       tid, team, task, set_curr_task ? "TRUE" : "FALSE"));

  task->td_task_id = KMP_GEN_TASK_ID();
  task->td_team = team;
  //    task->td_parent   = NULL;  // fix for CQ230101 (broken parent task info
  //    in debugger)
  task->td_ident = loc_ref;
  task->td_taskwait_ident = NULL;
  task->td_taskwait_counter = 0;
  task->td_taskwait_thread = 0;

  task->td_flags.tiedness = TASK_TIED;
  task->td_flags.tasktype = TASK_IMPLICIT;
  task->td_flags.proxy = TASK_FULL;

  // All implicit tasks are executed immediately, not deferred
  task->td_flags.task_serial = 1;
  task->td_flags.tasking_ser = (__kmp_tasking_mode == tskm_immediate_exec);
  task->td_flags.team_serial = (team->t.t_serialized) ? 1 : 0;

  task->td_flags.started = 1;
  task->td_flags.executing = 1;
  task->td_flags.complete = 0;
  task->td_flags.freed = 0;

  task->td_depnode = NULL;
  task->td_last_tied = task;

  // Initialize counter to -1 event, considering that cannot have pending events
  task->td_allow_completion_event.pending_events_count = -1;
  task->td_allow_completion_event.ed.task = nullptr;

  if (set_curr_task) { // only do this init first time thread is created
    KMP_ATOMIC_ST_REL(&task->td_incomplete_child_tasks, 0);
    // Not used: don't need to deallocate implicit task
    KMP_ATOMIC_ST_REL(&task->td_allocated_child_tasks, 0);
    task->td_taskgroup = NULL; // An implicit task does not have taskgroup
    task->td_dephash = NULL;
    __kmp_push_current_task_to_thread(this_thr, team, tid);
  } else {
    KMP_DEBUG_ASSERT(KMP_ATOMIC_LD_ACQ(&task->td_incomplete_child_tasks) == 0);
    KMP_DEBUG_ASSERT(task->td_allocated_child_tasks == 0);
  }

#if OMPT_SUPPORT
  if (UNLIKELY(ompt_enabled.enabled))
    __ompt_task_init(task, tid);
#endif

  KF_TRACE(10, ("__kmp_init_implicit_task(exit): T#:%d team=%p task=%p\n", tid,
                team, task));
}

// __kmp_finish_implicit_task: Release resources associated to implicit tasks
// at the end of parallel regions. Some resources are kept for reuse in the next
// parallel region.
//
// thread:  thread data structure corresponding to implicit task
void __kmp_finish_implicit_task(kmp_info_t *thread) {
  kmp_taskdata_t *task = thread->th.th_current_task;
  if (task->td_dephash) {
    int children;
    task->td_flags.complete = 1;
    children = KMP_ATOMIC_LD_ACQ(&task->td_incomplete_child_tasks);
    kmp_tasking_flags_t flags_old = task->td_flags;
    if (children == 0 && flags_old.complete == 1) {
      kmp_tasking_flags_t flags_new = flags_old;
      flags_new.complete = 0;
      if (KMP_COMPARE_AND_STORE_ACQ32(RCAST(kmp_int32 *, &task->td_flags),
                                      *RCAST(kmp_int32 *, &flags_old),
                                      *RCAST(kmp_int32 *, &flags_new))) {
        KA_TRACE(100, ("__kmp_finish_implicit_task: T#%d cleans "
                       "dephash of implicit task %p\n",
                       thread->th.th_info.ds.ds_gtid, task));
        __kmp_dephash_free_entries(thread, task->td_dephash);
      }
    }
  }
}

// __kmp_free_implicit_task: Release resources associated to implicit tasks
// when these are destroyed regions
//
// thread:  thread data structure corresponding to implicit task
void __kmp_free_implicit_task(kmp_info_t *thread) {
  kmp_taskdata_t *task = thread->th.th_current_task;
  if (task && task->td_dephash) {
    __kmp_dephash_free(thread, task->td_dephash);
    task->td_dephash = NULL;
  }
}

// Round up a size to a power of two specified by val: Used to insert padding
// between structures co-allocated using a single malloc() call
static size_t __kmp_round_up_to_val(size_t size, size_t val) {
  if (size & (val - 1)) {
    size &= ~(val - 1);
    if (size <= KMP_SIZE_T_MAX - val) {
      size += val; // Round up if there is no overflow.
    }
  }
  return size;
} // __kmp_round_up_to_va

// __kmp_enable_tasking_in_serial_mode: This is used when a TASK_PROXY, TASK_DETACHABLE
// or hidden_helper task is allocated to ensure we have tasking enabled.
// Also is used by TAMPI to tell the runtime tasks (detachable) with events will be made
//
// loc_ref: source location information
// gtid: global thread number.
// proxy: allocated proxy task
// detachable: allocated detachable task
// hidden_helper: allocated hidden_helper task
void __kmp_enable_tasking_in_serial_mode(
    ident_t *loc_ref, kmp_int32 gtid,
    bool proxy, bool detachable, bool hidden_helper) {
  kmp_info_t *thread = __kmp_threads[gtid];
  kmp_team_t *team = thread->th.th_team;

  /* are we running in a sequential parallel or tskm_immediate_exec... we need
     tasking support enabled */
  if ((thread->th.th_task_team) == NULL) {
    /* This should only happen if the team is serialized
        setup a task team and propagate it to the thread */
    KMP_DEBUG_ASSERT(team->t.t_serialized);
    KA_TRACE(30,
             ("T#%d creating task team in __kmp_task_alloc for proxy task\n",
              gtid));
    // 1 indicates setup the current team regardless of nthreads
    __kmp_task_team_setup(thread, team, 1);
    thread->th.th_task_team = team->t.t_task_team[thread->th.th_task_state];
  }
  kmp_task_team_t *task_team = thread->th.th_task_team;

  /* tasking must be enabled now as the task might not be pushed */
  if (!KMP_TASKING_ENABLED(task_team)) {
    KA_TRACE(
        30,
        ("T#%d enabling tasking in __kmp_task_alloc for proxy task\n", gtid));
    __kmp_enable_tasking(task_team, thread);
    kmp_int32 tid = thread->th.th_info.ds.ds_tid;
    kmp_thread_data_t *thread_data = &task_team->tt.tt_threads_data[tid];
    // No lock needed since only owner can allocate
    if (thread_data->td.td_deque == NULL) {
      __kmp_alloc_task_deque(thread, thread_data);
    }
  }
  if ((proxy || detachable) &&
      task_team->tt.tt_found_proxy_tasks == FALSE)
    TCW_4(task_team->tt.tt_found_proxy_tasks, TRUE);
  if (hidden_helper &&
      task_team->tt.tt_hidden_helper_task_encountered == FALSE)
    TCW_4(task_team->tt.tt_hidden_helper_task_encountered, TRUE);
}

// __kmp_task_alloc: Allocate the taskdata and task data structures for a task
//
// loc_ref: source location information
// gtid: global thread number.
// flags: include tiedness & task type (explicit vs. implicit) of the ''new''
// task encountered. Converted from kmp_int32 to kmp_tasking_flags_t in routine.
// sizeof_kmp_task_t:  Size in bytes of kmp_task_t data structure including
// private vars accessed in task.
// sizeof_shareds:  Size in bytes of array of pointers to shared vars accessed
// in task.
// task_entry: Pointer to task code entry point generated by compiler.
// returns: a pointer to the allocated kmp_task_t structure (task).
kmp_task_t *__kmp_task_alloc(ident_t *loc_ref, kmp_int32 gtid,
                             kmp_tasking_flags_t *flags,
                             size_t sizeof_kmp_task_t, size_t sizeof_shareds,
                             kmp_routine_entry_t task_entry) {
  kmp_task_t *task;
  kmp_taskdata_t *taskdata;
  kmp_info_t *thread = __kmp_threads[gtid];
  kmp_team_t *team = thread->th.th_team;
  kmp_taskdata_t *parent_task = thread->th.th_current_task;
  if (thread->th.th_active_role == OMP_ROLE_FREE_AGENT) {
    // GROSS HACK because free agent threads do not belong to a team but they
    // can execute tasks that create new tasks that logically belong to the same
    // team as the parent task.
    team = parent_task->td_team;
  }
  size_t shareds_offset;

  if (UNLIKELY(!TCR_4(__kmp_init_middle)))
    __kmp_middle_initialize();

  if (flags->hidden_helper) {
    if (__kmp_enable_hidden_helper) {
      if (!TCR_4(__kmp_init_hidden_helper))
        __kmp_hidden_helper_initialize();
    } else {
      // If the hidden helper task is not enabled, reset the flag to FALSE.
      flags->hidden_helper = FALSE;
    }
  }

  KA_TRACE(10, ("__kmp_task_alloc(enter): T#%d loc=%p, flags=(0x%x) "
                "sizeof_task=%ld sizeof_shared=%ld entry=%p\n",
                gtid, loc_ref, *((kmp_int32 *)flags), sizeof_kmp_task_t,
                sizeof_shareds, task_entry));

  KMP_DEBUG_ASSERT(parent_task);
  if (parent_task->td_flags.final) {
    if (flags->merged_if0) {
    }
    flags->final = 1;
  }

  if (flags->tiedness == TASK_UNTIED && !team->t.t_serialized) {
    // Untied task encountered causes the TSC algorithm to check entire deque of
    // the victim thread. If no untied task encountered, then checking the head
    // of the deque should be enough.
    KMP_CHECK_UPDATE(thread->th.th_task_team->tt.tt_untied_task_encountered, 1);
  }

  // Detachable tasks are not proxy tasks yet but could be in the future. Doing
  // the tasking setup
  // when that happens is too late.
  if (UNLIKELY(flags->proxy == TASK_PROXY ||
               flags->detachable == TASK_DETACHABLE || flags->hidden_helper)) {
    if (flags->proxy == TASK_PROXY) {
      flags->tiedness = TASK_UNTIED;
      flags->merged_if0 = 1;
    }
    __kmp_enable_tasking_in_serial_mode(
      loc_ref, gtid,
      flags->proxy == TASK_PROXY, flags->detachable == TASK_DETACHABLE,
      flags->hidden_helper);
  }

  // Calculate shared structure offset including padding after kmp_task_t struct
  // to align pointers in shared struct
  shareds_offset = sizeof(kmp_taskdata_t) + sizeof_kmp_task_t;
  shareds_offset = __kmp_round_up_to_val(shareds_offset, sizeof(void *));

  // Allocate a kmp_taskdata_t block and a kmp_task_t block.
  KA_TRACE(30, ("__kmp_task_alloc: T#%d First malloc size: %ld\n", gtid,
                shareds_offset));
  KA_TRACE(30, ("__kmp_task_alloc: T#%d Second malloc size: %ld\n", gtid,
                sizeof_shareds));

  // Avoid double allocation here by combining shareds with taskdata
#if USE_FAST_MEMORY
  taskdata = (kmp_taskdata_t *)__kmp_fast_allocate(thread, shareds_offset +
                                                               sizeof_shareds);
#else /* ! USE_FAST_MEMORY */
  taskdata = (kmp_taskdata_t *)__kmp_thread_malloc(thread, shareds_offset +
                                                               sizeof_shareds);
#endif /* USE_FAST_MEMORY */

  task = KMP_TASKDATA_TO_TASK(taskdata);

// Make sure task & taskdata are aligned appropriately
#if KMP_ARCH_X86 || KMP_ARCH_PPC64 || !KMP_HAVE_QUAD
  KMP_DEBUG_ASSERT((((kmp_uintptr_t)taskdata) & (sizeof(double) - 1)) == 0);
  KMP_DEBUG_ASSERT((((kmp_uintptr_t)task) & (sizeof(double) - 1)) == 0);
#else
  KMP_DEBUG_ASSERT((((kmp_uintptr_t)taskdata) & (sizeof(_Quad) - 1)) == 0);
  KMP_DEBUG_ASSERT((((kmp_uintptr_t)task) & (sizeof(_Quad) - 1)) == 0);
#endif
  if (sizeof_shareds > 0) {
    // Avoid double allocation here by combining shareds with taskdata
    task->shareds = &((char *)taskdata)[shareds_offset];
    // Make sure shareds struct is aligned to pointer size
    KMP_DEBUG_ASSERT((((kmp_uintptr_t)task->shareds) & (sizeof(void *) - 1)) ==
                     0);
  } else {
    task->shareds = NULL;
  }
  task->routine = task_entry;
  task->part_id = 0; // AC: Always start with 0 part id

  taskdata->td_task_id = KMP_GEN_TASK_ID();
  taskdata->td_team = thread->th.th_team;
  taskdata->td_alloc_thread = thread;
  taskdata->td_parent = parent_task;
  taskdata->td_level = parent_task->td_level + 1; // increment nesting level
  KMP_ATOMIC_ST_RLX(&taskdata->td_untied_count, 0);
  taskdata->td_ident = loc_ref;
  taskdata->td_taskwait_ident = NULL;
  taskdata->td_taskwait_counter = 0;
  taskdata->td_taskwait_thread = 0;
  KMP_DEBUG_ASSERT(taskdata->td_parent != NULL);
  // avoid copying icvs for proxy tasks
  if (flags->proxy == TASK_FULL)
    copy_icvs(&taskdata->td_icvs, &taskdata->td_parent->td_icvs);

  taskdata->td_flags = *flags;
  taskdata->td_task_team = thread->th.th_task_team;
  taskdata->td_size_alloc = shareds_offset + sizeof_shareds;
  taskdata->td_flags.tasktype = TASK_EXPLICIT;
  // If it is hidden helper task, we need to set the team and task team
  // correspondingly.
  if (flags->hidden_helper) {
    kmp_info_t *shadow_thread = __kmp_threads[KMP_GTID_TO_SHADOW_GTID(gtid)];
    taskdata->td_team = shadow_thread->th.th_team;
    taskdata->td_task_team = shadow_thread->th.th_task_team;
  }

  // GEH - TODO: fix this to copy parent task's value of tasking_ser flag
  taskdata->td_flags.tasking_ser = (__kmp_tasking_mode == tskm_immediate_exec);

  // GEH - TODO: fix this to copy parent task's value of team_serial flag
  taskdata->td_flags.team_serial = (team->t.t_serialized) ? 1 : 0;

  // GEH - Note we serialize the task if the team is serialized to make sure
  // implicit parallel region tasks are not left until program termination to
  // execute. Also, it helps locality to execute immediately.

  taskdata->td_flags.task_serial =
      (parent_task->td_flags.final || taskdata->td_flags.team_serial ||
       taskdata->td_flags.tasking_ser || flags->merged_if0);

  taskdata->td_flags.started = 0;
  taskdata->td_flags.executing = 0;
  taskdata->td_flags.complete = 0;
  taskdata->td_flags.freed = 0;

  KMP_ATOMIC_ST_RLX(&taskdata->td_incomplete_child_tasks, 0);
  // start at one because counts current task and children
  KMP_ATOMIC_ST_RLX(&taskdata->td_allocated_child_tasks, 1);
  taskdata->td_taskgroup =
      parent_task->td_taskgroup; // task inherits taskgroup from the parent task
  taskdata->td_dephash = NULL;
  taskdata->td_depnode = NULL;
  taskdata->td_target_data.async_handle = NULL;
  if (flags->tiedness == TASK_UNTIED)
    taskdata->td_last_tied = NULL; // will be set when the task is scheduled
  else
    taskdata->td_last_tied = taskdata;

  // Initialize counter to 1 event, the task finish event
  taskdata->td_allow_completion_event.pending_events_count = 1;
  taskdata->td_allow_completion_event.ed.task = task;

#if OMPT_SUPPORT
  if (UNLIKELY(ompt_enabled.enabled))
    __ompt_task_init(taskdata, gtid);
#endif
  // TODO: What would be the balance between the conditions in the function and
  // an atomic operation?
  kmp_task_team_t *task_team =
      thread->th.th_task_team; // might be NULL for serial teams...
  if (__kmp_track_children_task(taskdata) || (task_team && task_team->tt.tt_found_proxy_tasks)) {
    KMP_ATOMIC_INC(&parent_task->td_incomplete_child_tasks);
    if (parent_task->td_taskgroup)
      KMP_ATOMIC_INC(&parent_task->td_taskgroup->count);
    // Only need to keep track of allocated child tasks for explicit tasks since
    // implicit not deallocated
    if (taskdata->td_parent->td_flags.tasktype == TASK_EXPLICIT) {
      KMP_ATOMIC_INC(&taskdata->td_parent->td_allocated_child_tasks);
    }
    if (flags->hidden_helper) {
      taskdata->td_flags.task_serial = FALSE;
      // Increment the number of hidden helper tasks to be executed
      KMP_ATOMIC_INC(&__kmp_unexecuted_hidden_helper_tasks);
    }
  }

  KA_TRACE(20, ("__kmp_task_alloc(exit): T#%d created task %p parent=%p\n",
                gtid, taskdata, taskdata->td_parent));

  return task;
}

kmp_task_t *__kmpc_omp_task_alloc(ident_t *loc_ref, kmp_int32 gtid,
                                  kmp_int32 flags, size_t sizeof_kmp_task_t,
                                  size_t sizeof_shareds,
                                  kmp_routine_entry_t task_entry) {
  kmp_task_t *retval;
  kmp_tasking_flags_t *input_flags = (kmp_tasking_flags_t *)&flags;
  __kmp_assert_valid_gtid(gtid);
  input_flags->native = FALSE;
  // __kmp_task_alloc() sets up all other runtime flags
  KA_TRACE(10, ("__kmpc_omp_task_alloc(enter): T#%d loc=%p, flags=(%s %s %s) "
                "sizeof_task=%ld sizeof_shared=%ld entry=%p\n",
                gtid, loc_ref, input_flags->tiedness ? "tied  " : "untied",
                input_flags->proxy ? "proxy" : "",
                input_flags->detachable ? "detachable" : "", sizeof_kmp_task_t,
                sizeof_shareds, task_entry));

  retval = __kmp_task_alloc(loc_ref, gtid, input_flags, sizeof_kmp_task_t,
                            sizeof_shareds, task_entry);

  KA_TRACE(20, ("__kmpc_omp_task_alloc(exit): T#%d retval %p\n", gtid, retval));

  return retval;
}

kmp_task_t *__kmpc_omp_target_task_alloc(ident_t *loc_ref, kmp_int32 gtid,
                                         kmp_int32 flags,
                                         size_t sizeof_kmp_task_t,
                                         size_t sizeof_shareds,
                                         kmp_routine_entry_t task_entry,
                                         kmp_int64 device_id) {
  auto &input_flags = reinterpret_cast<kmp_tasking_flags_t &>(flags);
  // target task is untied defined in the specification
  input_flags.tiedness = TASK_UNTIED;

  if (__kmp_enable_hidden_helper)
    input_flags.hidden_helper = TRUE;

  return __kmpc_omp_task_alloc(loc_ref, gtid, flags, sizeof_kmp_task_t,
                               sizeof_shareds, task_entry);
}

/*!
@ingroup TASKING
@param loc_ref location of the original task directive
@param gtid Global Thread ID of encountering thread
@param new_task task thunk allocated by __kmpc_omp_task_alloc() for the ''new
task''
@param naffins Number of affinity items
@param affin_list List of affinity items
@return Returns non-zero if registering affinity information was not successful.
 Returns 0 if registration was successful
This entry registers the affinity information attached to a task with the task
thunk structure kmp_taskdata_t.
*/
kmp_int32
__kmpc_omp_reg_task_with_affinity(ident_t *loc_ref, kmp_int32 gtid,
                                  kmp_task_t *new_task, kmp_int32 naffins,
                                  kmp_task_affinity_info_t *affin_list) {
  return 0;
}

//  __kmp_invoke_task: invoke the specified task
//
// gtid: global thread ID of caller
// task: the task to invoke
// current_task: the task to resume after task invocation
static void __kmp_invoke_task(kmp_int32 gtid, kmp_task_t *task,
                              kmp_taskdata_t *current_task) {
  kmp_taskdata_t *taskdata = KMP_TASK_TO_TASKDATA(task);
  kmp_info_t *thread;
  int discard = 0 /* false */;
  KA_TRACE(
      30, ("__kmp_invoke_task(enter): T#%d invoking task %p, current_task=%p\n",
           gtid, taskdata, current_task));
  KMP_DEBUG_ASSERT(task);
  if (UNLIKELY(taskdata->td_flags.proxy == TASK_PROXY &&
               taskdata->td_flags.complete == 1)) {
    // This is a proxy task that was already completed but it needs to run
    // its bottom-half finish
    KA_TRACE(
        30,
        ("__kmp_invoke_task: T#%d running bottom finish for proxy task %p\n",
         gtid, taskdata));

    __kmp_bottom_half_finish_proxy(gtid, task);

    KA_TRACE(30, ("__kmp_invoke_task(exit): T#%d completed bottom finish for "
                  "proxy task %p, resuming task %p\n",
                  gtid, taskdata, current_task));

    return;
  }

#if OMPT_SUPPORT
  // For untied tasks, the first task executed only calls __kmpc_omp_task and
  // does not execute code.
  ompt_thread_info_t oldInfo;
  if (UNLIKELY(ompt_enabled.enabled)) {
    // Store the threads states and restore them after the task
    thread = __kmp_threads[gtid];
    oldInfo = thread->th.ompt_thread_info;
    thread->th.ompt_thread_info.wait_id = 0;
    thread->th.ompt_thread_info.state = (thread->th.th_team_serialized)
                                            ? ompt_state_work_serial
                                            : ompt_state_work_parallel;
    taskdata->ompt_task_info.frame.exit_frame.ptr = OMPT_GET_FRAME_ADDRESS(0);
  }
#endif

  // Proxy tasks are not handled by the runtime
  if (taskdata->td_flags.proxy != TASK_PROXY) {
    __kmp_task_start(gtid, task, current_task); // OMPT only if not discarded
  }

  // TODO: cancel tasks if the parallel region has also been cancelled
  // TODO: check if this sequence can be hoisted above __kmp_task_start
  // if cancellation has been enabled for this run ...
  if (UNLIKELY(__kmp_omp_cancellation)) {
    thread = __kmp_threads[gtid];
    kmp_team_t *this_team = thread->th.th_team;
    kmp_taskgroup_t *taskgroup = taskdata->td_taskgroup;
    if ((taskgroup && taskgroup->cancel_request) ||
        (this_team->t.t_cancel_request == cancel_parallel)) {
#if OMPT_SUPPORT && OMPT_OPTIONAL
      ompt_data_t *task_data;
      if (UNLIKELY(ompt_enabled.ompt_callback_cancel)) {
        __ompt_get_task_info_internal(0, NULL, &task_data, NULL, NULL, NULL);
        ompt_callbacks.ompt_callback(ompt_callback_cancel)(
            task_data,
            ((taskgroup && taskgroup->cancel_request) ? ompt_cancel_taskgroup
                                                      : ompt_cancel_parallel) |
                ompt_cancel_discarded_task,
            NULL);
      }
#endif
      KMP_COUNT_BLOCK(TASK_cancelled);
      // this task belongs to a task group and we need to cancel it
      discard = 1 /* true */;
    }
  }

  // Invoke the task routine and pass in relevant data.
  // Thunks generated by gcc take a different argument list.
  if (!discard) {
    if (taskdata->td_flags.tiedness == TASK_UNTIED) {
      taskdata->td_last_tied = current_task->td_last_tied;
      KMP_DEBUG_ASSERT(taskdata->td_last_tied);
    }
#if KMP_STATS_ENABLED
    KMP_COUNT_BLOCK(TASK_executed);
    switch (KMP_GET_THREAD_STATE()) {
    case FORK_JOIN_BARRIER:
      KMP_PUSH_PARTITIONED_TIMER(OMP_task_join_bar);
      break;
    case PLAIN_BARRIER:
      KMP_PUSH_PARTITIONED_TIMER(OMP_task_plain_bar);
      break;
    case TASKYIELD:
      KMP_PUSH_PARTITIONED_TIMER(OMP_task_taskyield);
      break;
    case TASKWAIT:
      KMP_PUSH_PARTITIONED_TIMER(OMP_task_taskwait);
      break;
    case TASKGROUP:
      KMP_PUSH_PARTITIONED_TIMER(OMP_task_taskgroup);
      break;
    default:
      KMP_PUSH_PARTITIONED_TIMER(OMP_task_immediate);
      break;
    }
#endif // KMP_STATS_ENABLED

// OMPT task begin
#if OMPT_SUPPORT
    if (UNLIKELY(ompt_enabled.enabled))
      __ompt_task_start(task, current_task, gtid);
#endif
#if OMPT_SUPPORT && OMPT_OPTIONAL
    if (UNLIKELY(ompt_enabled.ompt_callback_dispatch &&
                 taskdata->ompt_task_info.dispatch_chunk.iterations > 0)) {
      ompt_data_t instance = ompt_data_none;
      instance.ptr = &(taskdata->ompt_task_info.dispatch_chunk);
      ompt_team_info_t *team_info = __ompt_get_teaminfo(0, NULL);
      ompt_callbacks.ompt_callback(ompt_callback_dispatch)(
          &(team_info->parallel_data), &(taskdata->ompt_task_info.task_data),
          ompt_dispatch_taskloop_chunk, instance);
      taskdata->ompt_task_info.dispatch_chunk = {0, 0};
    }
#endif // OMPT_SUPPORT && OMPT_OPTIONAL

#if OMPD_SUPPORT
    if (ompd_state & OMPD_ENABLE_BP)
      ompd_bp_task_begin();
#endif

#if USE_ITT_BUILD && USE_ITT_NOTIFY
    kmp_uint64 cur_time;
    kmp_int32 kmp_itt_count_task =
        __kmp_forkjoin_frames_mode == 3 && !taskdata->td_flags.task_serial &&
        current_task->td_flags.tasktype == TASK_IMPLICIT;
    if (kmp_itt_count_task) {
      thread = __kmp_threads[gtid];
      // Time outer level explicit task on barrier for adjusting imbalance time
      if (thread->th.th_bar_arrive_time)
        cur_time = __itt_get_timestamp();
      else
        kmp_itt_count_task = 0; // thread is not on a barrier - skip timing
    }
    KMP_FSYNC_ACQUIRED(taskdata); // acquired self (new task)
#endif

#if ENABLE_LIBOMPTARGET
    if (taskdata->td_target_data.async_handle != NULL) {
      // If we have a valid target async handle, that means that we have already
      // executed the task routine once. We must query for the handle completion
      // instead of re-executing the routine.
      __tgt_target_nowait_query(&taskdata->td_target_data.async_handle);
    } else
#endif
    if (task->routine != NULL) {
#ifdef KMP_GOMP_COMPAT
      if (taskdata->td_flags.native) {
        ((void (*)(void *))(*(task->routine)))(task->shareds);
      } else
#endif /* KMP_GOMP_COMPAT */
      {
        (*(task->routine))(gtid, task);
      }
    }
    KMP_POP_PARTITIONED_TIMER();

#if USE_ITT_BUILD && USE_ITT_NOTIFY
    if (kmp_itt_count_task) {
      // Barrier imbalance - adjust arrive time with the task duration
      thread->th.th_bar_arrive_time += (__itt_get_timestamp() - cur_time);
    }
    KMP_FSYNC_CANCEL(taskdata); // destroy self (just executed)
    KMP_FSYNC_RELEASING(taskdata->td_parent); // releasing parent
#endif
  }

#if OMPD_SUPPORT
  if (ompd_state & OMPD_ENABLE_BP)
    ompd_bp_task_end();
#endif

  // Proxy tasks are not handled by the runtime
  if (taskdata->td_flags.proxy != TASK_PROXY) {
#if OMPT_SUPPORT
    if (UNLIKELY(ompt_enabled.enabled)) {
      thread->th.ompt_thread_info = oldInfo;
      if (taskdata->td_flags.tiedness == TASK_TIED) {
        taskdata->ompt_task_info.frame.exit_frame = ompt_data_none;
      }
      __kmp_task_finish<true>(gtid, task, current_task);
    } else
#endif
      __kmp_task_finish<false>(gtid, task, current_task);
  }

  KA_TRACE(
      30,
      ("__kmp_invoke_task(exit): T#%d completed task %p, resuming task %p\n",
       gtid, taskdata, current_task));
  return;
}

// __kmpc_omp_task_parts: Schedule a thread-switchable task for execution
//
// loc_ref: location of original task pragma (ignored)
// gtid: Global Thread ID of encountering thread
// new_task: task thunk allocated by __kmp_omp_task_alloc() for the ''new task''
// Returns:
//    TASK_CURRENT_NOT_QUEUED (0) if did not suspend and queue current task to
//    be resumed later.
//    TASK_CURRENT_QUEUED (1) if suspended and queued the current task to be
//    resumed later.
kmp_int32 __kmpc_omp_task_parts(ident_t *loc_ref, kmp_int32 gtid,
                                kmp_task_t *new_task) {
  kmp_taskdata_t *new_taskdata = KMP_TASK_TO_TASKDATA(new_task);

  KA_TRACE(10, ("__kmpc_omp_task_parts(enter): T#%d loc=%p task=%p\n", gtid,
                loc_ref, new_taskdata));

#if OMPT_SUPPORT
  kmp_taskdata_t *parent;
  if (UNLIKELY(ompt_enabled.enabled)) {
    parent = new_taskdata->td_parent;
    if (ompt_enabled.ompt_callback_task_create) {
      ompt_callbacks.ompt_callback(ompt_callback_task_create)(
          &(parent->ompt_task_info.task_data), &(parent->ompt_task_info.frame),
          &(new_taskdata->ompt_task_info.task_data), ompt_task_explicit, 0,
          OMPT_GET_RETURN_ADDRESS(0));
    }
  }
#endif

  /* Should we execute the new task or queue it? For now, let's just always try
     to queue it.  If the queue fills up, then we'll execute it.  */

  if (__kmp_push_task(gtid, new_task) == TASK_NOT_PUSHED) // if cannot defer
  { // Execute this task immediately
    kmp_taskdata_t *current_task = __kmp_threads[gtid]->th.th_current_task;
    new_taskdata->td_flags.task_serial = 1;
    __kmp_invoke_task(gtid, new_task, current_task);
  }

  KA_TRACE(
      10,
      ("__kmpc_omp_task_parts(exit): T#%d returning TASK_CURRENT_NOT_QUEUED: "
       "loc=%p task=%p, return: TASK_CURRENT_NOT_QUEUED\n",
       gtid, loc_ref, new_taskdata));

#if OMPT_SUPPORT
  if (UNLIKELY(ompt_enabled.enabled)) {
    parent->ompt_task_info.frame.enter_frame = ompt_data_none;
  }
#endif
  return TASK_CURRENT_NOT_QUEUED;
}

// __kmp_omp_task: Schedule a non-thread-switchable task for execution
//
// gtid: Global Thread ID of encountering thread
// new_task:non-thread-switchable task thunk allocated by __kmp_omp_task_alloc()
// serialize_immediate: if TRUE then if the task is executed immediately its
// execution will be serialized
// Returns:
//    TASK_CURRENT_NOT_QUEUED (0) if did not suspend and queue current task to
//    be resumed later.
//    TASK_CURRENT_QUEUED (1) if suspended and queued the current task to be
//    resumed later.
kmp_int32 __kmp_omp_task(kmp_int32 gtid, kmp_task_t *new_task,
                         bool serialize_immediate) {
  kmp_taskdata_t *new_taskdata = KMP_TASK_TO_TASKDATA(new_task);

  /* Should we execute the new task or queue it? For now, let's just always try
     to queue it.  If the queue fills up, then we'll execute it.  */
  if (new_taskdata->td_flags.proxy == TASK_PROXY ||
      __kmp_push_task(gtid, new_task) == TASK_NOT_PUSHED) // if cannot defer
  { // Execute this task immediately
    kmp_taskdata_t *current_task = __kmp_threads[gtid]->th.th_current_task;
    if (serialize_immediate)
      new_taskdata->td_flags.task_serial = 1;
    __kmp_invoke_task(gtid, new_task, current_task);
  } else if (__kmp_dflt_blocktime != KMP_MAX_BLOCKTIME &&
             __kmp_wpolicy_passive) {
    kmp_info_t *this_thr = __kmp_threads[gtid];
    kmp_team_t *team = (this_thr->th.th_active_role == OMP_ROLE_FREE_AGENT) 
                       ? this_thr->th.th_task_team->tt.tt_threads_data[this_thr->th.victim_tid].td.td_thr->th.th_team 
                       : this_thr->th.th_team;
    kmp_int32 nthreads = team->t.t_nproc;
    for (int i = 0; i < nthreads; ++i) {
      kmp_info_t *thread = team->t.t_threads[i];
      if (thread == this_thr)
        continue;
      if (thread->th.th_sleep_loc != NULL) {
        __kmp_null_resume_wrapper(thread);
        break; // awake one thread at a time
      }
    }
  }
  return TASK_CURRENT_NOT_QUEUED;
}

// __kmpc_omp_task: Wrapper around __kmp_omp_task to schedule a
// non-thread-switchable task from the parent thread only!
//
// loc_ref: location of original task pragma (ignored)
// gtid: Global Thread ID of encountering thread
// new_task: non-thread-switchable task thunk allocated by
// __kmp_omp_task_alloc()
// Returns:
//    TASK_CURRENT_NOT_QUEUED (0) if did not suspend and queue current task to
//    be resumed later.
//    TASK_CURRENT_QUEUED (1) if suspended and queued the current task to be
//    resumed later.
kmp_int32 __kmpc_omp_task(ident_t *loc_ref, kmp_int32 gtid,
                          kmp_task_t *new_task) {
  kmp_int32 res;
  KMP_SET_THREAD_STATE_BLOCK(EXPLICIT_TASK);

#if KMP_DEBUG || OMPT_SUPPORT
  kmp_taskdata_t *new_taskdata = KMP_TASK_TO_TASKDATA(new_task);
#endif
  KA_TRACE(10, ("__kmpc_omp_task(enter): T#%d loc=%p task=%p\n", gtid, loc_ref,
                new_taskdata));
  __kmp_assert_valid_gtid(gtid);

#if OMPT_SUPPORT
  kmp_taskdata_t *parent = NULL;
  if (UNLIKELY(ompt_enabled.enabled)) {
    if (!new_taskdata->td_flags.started) {
      OMPT_STORE_RETURN_ADDRESS(gtid);
      parent = new_taskdata->td_parent;
      if (!parent->ompt_task_info.frame.enter_frame.ptr) {
        parent->ompt_task_info.frame.enter_frame.ptr =
            OMPT_GET_FRAME_ADDRESS(0);
      }
      if (ompt_enabled.ompt_callback_task_create) {
        ompt_callbacks.ompt_callback(ompt_callback_task_create)(
            &(parent->ompt_task_info.task_data),
            &(parent->ompt_task_info.frame),
            &(new_taskdata->ompt_task_info.task_data),
            ompt_task_explicit | TASK_TYPE_DETAILS_FORMAT(new_taskdata), 0,
            OMPT_LOAD_RETURN_ADDRESS(gtid));
      }
    } else {
      // We are scheduling the continuation of an UNTIED task.
      // Scheduling back to the parent task.
      __ompt_task_finish(new_task,
                         new_taskdata->ompt_task_info.scheduling_parent,
                         ompt_task_switch);
      new_taskdata->ompt_task_info.frame.exit_frame = ompt_data_none;
    }
  }
#endif

  res = __kmp_omp_task(gtid, new_task, true);

  KA_TRACE(10, ("__kmpc_omp_task(exit): T#%d returning "
                "TASK_CURRENT_NOT_QUEUED: loc=%p task=%p\n",
                gtid, loc_ref, new_taskdata));
#if OMPT_SUPPORT
  if (UNLIKELY(ompt_enabled.enabled && parent != NULL)) {
    parent->ompt_task_info.frame.enter_frame = ompt_data_none;
  }
#endif
  return res;
}

// __kmp_omp_taskloop_task: Wrapper around __kmp_omp_task to schedule
// a taskloop task with the correct OMPT return address
//
// loc_ref: location of original task pragma (ignored)
// gtid: Global Thread ID of encountering thread
// new_task: non-thread-switchable task thunk allocated by
// __kmp_omp_task_alloc()
// codeptr_ra: return address for OMPT callback
// Returns:
//    TASK_CURRENT_NOT_QUEUED (0) if did not suspend and queue current task to
//    be resumed later.
//    TASK_CURRENT_QUEUED (1) if suspended and queued the current task to be
//    resumed later.
kmp_int32 __kmp_omp_taskloop_task(ident_t *loc_ref, kmp_int32 gtid,
                                  kmp_task_t *new_task, void *codeptr_ra) {
  kmp_int32 res;
  KMP_SET_THREAD_STATE_BLOCK(EXPLICIT_TASK);

#if KMP_DEBUG || OMPT_SUPPORT
  kmp_taskdata_t *new_taskdata = KMP_TASK_TO_TASKDATA(new_task);
#endif
  KA_TRACE(10, ("__kmpc_omp_task(enter): T#%d loc=%p task=%p\n", gtid, loc_ref,
                new_taskdata));

#if OMPT_SUPPORT
  kmp_taskdata_t *parent = NULL;
  if (UNLIKELY(ompt_enabled.enabled && !new_taskdata->td_flags.started)) {
    parent = new_taskdata->td_parent;
    if (!parent->ompt_task_info.frame.enter_frame.ptr)
      parent->ompt_task_info.frame.enter_frame.ptr = OMPT_GET_FRAME_ADDRESS(0);
    if (ompt_enabled.ompt_callback_task_create) {
      ompt_callbacks.ompt_callback(ompt_callback_task_create)(
          &(parent->ompt_task_info.task_data), &(parent->ompt_task_info.frame),
          &(new_taskdata->ompt_task_info.task_data),
          ompt_task_explicit | TASK_TYPE_DETAILS_FORMAT(new_taskdata), 0,
          codeptr_ra);
    }
  }
#endif

  res = __kmp_omp_task(gtid, new_task, true);

  KA_TRACE(10, ("__kmpc_omp_task(exit): T#%d returning "
                "TASK_CURRENT_NOT_QUEUED: loc=%p task=%p\n",
                gtid, loc_ref, new_taskdata));
#if OMPT_SUPPORT
  if (UNLIKELY(ompt_enabled.enabled && parent != NULL)) {
    parent->ompt_task_info.frame.enter_frame = ompt_data_none;
  }
#endif
  return res;
}

template <bool ompt>
static kmp_int32 __kmpc_omp_taskwait_template(ident_t *loc_ref, kmp_int32 gtid,
                                              void *frame_address,
                                              void *return_address) {
  kmp_taskdata_t *taskdata = nullptr;
  kmp_info_t *thread;
  int thread_finished = FALSE;
  KMP_SET_THREAD_STATE_BLOCK(TASKWAIT);

  KA_TRACE(10, ("__kmpc_omp_taskwait(enter): T#%d loc=%p\n", gtid, loc_ref));
  KMP_DEBUG_ASSERT(gtid >= 0);

  if (__kmp_tasking_mode != tskm_immediate_exec) {
    thread = __kmp_threads[gtid];
    taskdata = thread->th.th_current_task;

#if OMPT_SUPPORT && OMPT_OPTIONAL
    ompt_data_t *my_task_data;
    ompt_data_t *my_parallel_data;

    if (ompt) {
      my_task_data = &(taskdata->ompt_task_info.task_data);
      my_parallel_data = OMPT_CUR_TEAM_DATA(thread);

      taskdata->ompt_task_info.frame.enter_frame.ptr = frame_address;

      if (ompt_enabled.ompt_callback_sync_region) {
        ompt_callbacks.ompt_callback(ompt_callback_sync_region)(
            ompt_sync_region_taskwait, ompt_scope_begin, my_parallel_data,
            my_task_data, return_address);
      }

      if (ompt_enabled.ompt_callback_sync_region_wait) {
        ompt_callbacks.ompt_callback(ompt_callback_sync_region_wait)(
            ompt_sync_region_taskwait, ompt_scope_begin, my_parallel_data,
            my_task_data, return_address);
      }
    }
#endif // OMPT_SUPPORT && OMPT_OPTIONAL

// Debugger: The taskwait is active. Store location and thread encountered the
// taskwait.
#if USE_ITT_BUILD
// Note: These values are used by ITT events as well.
#endif /* USE_ITT_BUILD */
    taskdata->td_taskwait_counter += 1;
    taskdata->td_taskwait_ident = loc_ref;
    taskdata->td_taskwait_thread = gtid + 1;

#if USE_ITT_BUILD
    void *itt_sync_obj = NULL;
#if USE_ITT_NOTIFY
    KMP_ITT_TASKWAIT_STARTING(itt_sync_obj);
#endif /* USE_ITT_NOTIFY */
#endif /* USE_ITT_BUILD */

    bool must_wait =
        !taskdata->td_flags.team_serial && !taskdata->td_flags.final;

    must_wait = must_wait || (thread->th.th_task_team != NULL &&
                              thread->th.th_task_team->tt.tt_found_proxy_tasks);
    // If hidden helper thread is encountered, we must enable wait here.
    must_wait =
        must_wait ||
        (__kmp_enable_hidden_helper && thread->th.th_task_team != NULL &&
         thread->th.th_task_team->tt.tt_hidden_helper_task_encountered);

    if (must_wait) {
      kmp_flag_32<false, false> flag(
          RCAST(std::atomic<kmp_uint32> *,
                &(taskdata->td_incomplete_child_tasks)),
          0U);
      while (KMP_ATOMIC_LD_ACQ(&taskdata->td_incomplete_child_tasks) != 0) {
        flag.execute_tasks(thread, gtid, FALSE,
                           &thread_finished USE_ITT_BUILD_ARG(itt_sync_obj),
                           __kmp_task_stealing_constraint);
      }
    }
#if USE_ITT_BUILD
    KMP_ITT_TASKWAIT_FINISHED(itt_sync_obj);
    KMP_FSYNC_ACQUIRED(taskdata); // acquire self - sync with children
#endif /* USE_ITT_BUILD */

    // Debugger:  The taskwait is completed. Location remains, but thread is
    // negated.
    taskdata->td_taskwait_thread = -taskdata->td_taskwait_thread;

#if OMPT_SUPPORT && OMPT_OPTIONAL
    if (ompt) {
      if (ompt_enabled.ompt_callback_sync_region_wait) {
        ompt_callbacks.ompt_callback(ompt_callback_sync_region_wait)(
            ompt_sync_region_taskwait, ompt_scope_end, my_parallel_data,
            my_task_data, return_address);
      }
      if (ompt_enabled.ompt_callback_sync_region) {
        ompt_callbacks.ompt_callback(ompt_callback_sync_region)(
            ompt_sync_region_taskwait, ompt_scope_end, my_parallel_data,
            my_task_data, return_address);
      }
      taskdata->ompt_task_info.frame.enter_frame = ompt_data_none;
    }
#endif // OMPT_SUPPORT && OMPT_OPTIONAL

  }

  KA_TRACE(10, ("__kmpc_omp_taskwait(exit): T#%d task %p finished waiting, "
                "returning TASK_CURRENT_NOT_QUEUED\n",
                gtid, taskdata));

  return TASK_CURRENT_NOT_QUEUED;
}

#if OMPT_SUPPORT && OMPT_OPTIONAL
OMPT_NOINLINE
static kmp_int32 __kmpc_omp_taskwait_ompt(ident_t *loc_ref, kmp_int32 gtid,
                                          void *frame_address,
                                          void *return_address) {
  return __kmpc_omp_taskwait_template<true>(loc_ref, gtid, frame_address,
                                            return_address);
}
#endif // OMPT_SUPPORT && OMPT_OPTIONAL

// __kmpc_omp_taskwait: Wait until all tasks generated by the current task are
// complete
kmp_int32 __kmpc_omp_taskwait(ident_t *loc_ref, kmp_int32 gtid) {
#if OMPT_SUPPORT && OMPT_OPTIONAL
  if (UNLIKELY(ompt_enabled.enabled)) {
    OMPT_STORE_RETURN_ADDRESS(gtid);
    return __kmpc_omp_taskwait_ompt(loc_ref, gtid, OMPT_GET_FRAME_ADDRESS(0),
                                    OMPT_LOAD_RETURN_ADDRESS(gtid));
  }
#endif
  return __kmpc_omp_taskwait_template<false>(loc_ref, gtid, NULL, NULL);
}

// __kmpc_omp_taskyield: switch to a different task
kmp_int32 __kmpc_omp_taskyield(ident_t *loc_ref, kmp_int32 gtid, int end_part) {
  kmp_taskdata_t *taskdata = NULL;
  kmp_info_t *thread;
  int thread_finished = FALSE;

  KMP_COUNT_BLOCK(OMP_TASKYIELD);
  KMP_SET_THREAD_STATE_BLOCK(TASKYIELD);

  KA_TRACE(10, ("__kmpc_omp_taskyield(enter): T#%d loc=%p end_part = %d\n",
                gtid, loc_ref, end_part));
  __kmp_assert_valid_gtid(gtid);

  if (__kmp_tasking_mode != tskm_immediate_exec && __kmp_init_parallel) {
    thread = __kmp_threads[gtid];
    taskdata = thread->th.th_current_task;
// Should we model this as a task wait or not?
// Debugger: The taskwait is active. Store location and thread encountered the
// taskwait.
#if USE_ITT_BUILD
// Note: These values are used by ITT events as well.
#endif /* USE_ITT_BUILD */
    taskdata->td_taskwait_counter += 1;
    taskdata->td_taskwait_ident = loc_ref;
    taskdata->td_taskwait_thread = gtid + 1;

#if USE_ITT_BUILD
    void *itt_sync_obj = NULL;
#if USE_ITT_NOTIFY
    KMP_ITT_TASKWAIT_STARTING(itt_sync_obj);
#endif /* USE_ITT_NOTIFY */
#endif /* USE_ITT_BUILD */
    if (!taskdata->td_flags.team_serial) {
      kmp_task_team_t *task_team = thread->th.th_task_team;
      if (task_team != NULL) {
        if (KMP_TASKING_ENABLED(task_team)) {
#if OMPT_SUPPORT
          if (UNLIKELY(ompt_enabled.enabled))
            thread->th.ompt_thread_info.ompt_task_yielded = 1;
#endif
          __kmp_execute_tasks_32(
              thread, gtid, (kmp_flag_32<> *)NULL, FALSE,
              &thread_finished USE_ITT_BUILD_ARG(itt_sync_obj),
              __kmp_task_stealing_constraint);
#if OMPT_SUPPORT
          if (UNLIKELY(ompt_enabled.enabled))
            thread->th.ompt_thread_info.ompt_task_yielded = 0;
#endif
        }
      }
    }
#if USE_ITT_BUILD
    KMP_ITT_TASKWAIT_FINISHED(itt_sync_obj);
#endif /* USE_ITT_BUILD */

    // Debugger:  The taskwait is completed. Location remains, but thread is
    // negated.
    taskdata->td_taskwait_thread = -taskdata->td_taskwait_thread;
  }

  KA_TRACE(10, ("__kmpc_omp_taskyield(exit): T#%d task %p resuming, "
                "returning TASK_CURRENT_NOT_QUEUED\n",
                gtid, taskdata));

  return TASK_CURRENT_NOT_QUEUED;
}

// Task Reduction implementation
//
// Note: initial implementation didn't take into account the possibility
// to specify omp_orig for initializer of the UDR (user defined reduction).
// Corrected implementation takes into account the omp_orig object.
// Compiler is free to use old implementation if omp_orig is not specified.

/*!
@ingroup BASIC_TYPES
@{
*/

/*!
Flags for special info per task reduction item.
*/
typedef struct kmp_taskred_flags {
  /*! 1 - use lazy alloc/init (e.g. big objects, num tasks < num threads) */
  unsigned lazy_priv : 1;
  unsigned reserved31 : 31;
} kmp_taskred_flags_t;

/*!
Internal struct for reduction data item related info set up by compiler.
*/
typedef struct kmp_task_red_input {
  void *reduce_shar; /**< shared between tasks item to reduce into */
  size_t reduce_size; /**< size of data item in bytes */
  // three compiler-generated routines (init, fini are optional):
  void *reduce_init; /**< data initialization routine (single parameter) */
  void *reduce_fini; /**< data finalization routine */
  void *reduce_comb; /**< data combiner routine */
  kmp_taskred_flags_t flags; /**< flags for additional info from compiler */
} kmp_task_red_input_t;

/*!
Internal struct for reduction data item related info saved by the library.
*/
typedef struct kmp_taskred_data {
  void *reduce_shar; /**< shared between tasks item to reduce into */
  size_t reduce_size; /**< size of data item */
  kmp_taskred_flags_t flags; /**< flags for additional info from compiler */
  void *reduce_priv; /**< array of thread specific items */
  void *reduce_pend; /**< end of private data for faster comparison op */
  // three compiler-generated routines (init, fini are optional):
  void *reduce_comb; /**< data combiner routine */
  void *reduce_init; /**< data initialization routine (two parameters) */
  void *reduce_fini; /**< data finalization routine */
  void *reduce_orig; /**< original item (can be used in UDR initializer) */
} kmp_taskred_data_t;

/*!
Internal struct for reduction data item related info set up by compiler.

New interface: added reduce_orig field to provide omp_orig for UDR initializer.
*/
typedef struct kmp_taskred_input {
  void *reduce_shar; /**< shared between tasks item to reduce into */
  void *reduce_orig; /**< original reduction item used for initialization */
  size_t reduce_size; /**< size of data item */
  // three compiler-generated routines (init, fini are optional):
  void *reduce_init; /**< data initialization routine (two parameters) */
  void *reduce_fini; /**< data finalization routine */
  void *reduce_comb; /**< data combiner routine */
  kmp_taskred_flags_t flags; /**< flags for additional info from compiler */
} kmp_taskred_input_t;
/*!
@}
*/

template <typename T> void __kmp_assign_orig(kmp_taskred_data_t &item, T &src);
template <>
void __kmp_assign_orig<kmp_task_red_input_t>(kmp_taskred_data_t &item,
                                             kmp_task_red_input_t &src) {
  item.reduce_orig = NULL;
}
template <>
void __kmp_assign_orig<kmp_taskred_input_t>(kmp_taskred_data_t &item,
                                            kmp_taskred_input_t &src) {
  if (src.reduce_orig != NULL) {
    item.reduce_orig = src.reduce_orig;
  } else {
    item.reduce_orig = src.reduce_shar;
  } // non-NULL reduce_orig means new interface used
}

template <typename T> void __kmp_call_init(kmp_taskred_data_t &item, size_t j);
template <>
void __kmp_call_init<kmp_task_red_input_t>(kmp_taskred_data_t &item,
                                           size_t offset) {
  ((void (*)(void *))item.reduce_init)((char *)(item.reduce_priv) + offset);
}
template <>
void __kmp_call_init<kmp_taskred_input_t>(kmp_taskred_data_t &item,
                                          size_t offset) {
  ((void (*)(void *, void *))item.reduce_init)(
      (char *)(item.reduce_priv) + offset, item.reduce_orig);
}

template <typename T>
void *__kmp_task_reduction_init(int gtid, int num, T *data) {
  __kmp_assert_valid_gtid(gtid);
  kmp_info_t *thread = __kmp_threads[gtid];
  kmp_taskgroup_t *tg = thread->th.th_current_task->td_taskgroup;
  kmp_uint32 nth = thread->th.th_team_nproc;
  kmp_taskred_data_t *arr;

  // check input data just in case
  KMP_ASSERT(tg != NULL);
  KMP_ASSERT(data != NULL);
  KMP_ASSERT(num > 0);
  if (nth == 1) {
    KA_TRACE(10, ("__kmpc_task_reduction_init: T#%d, tg %p, exiting nth=1\n",
                  gtid, tg));
    return (void *)tg;
  }
  KA_TRACE(10, ("__kmpc_task_reduction_init: T#%d, taskgroup %p, #items %d\n",
                gtid, tg, num));
  arr = (kmp_taskred_data_t *)__kmp_thread_malloc(
      thread, num * sizeof(kmp_taskred_data_t));
  for (int i = 0; i < num; ++i) {
    size_t size = data[i].reduce_size - 1;
    // round the size up to cache line per thread-specific item
    size += CACHE_LINE - size % CACHE_LINE;
    KMP_ASSERT(data[i].reduce_comb != NULL); // combiner is mandatory
    arr[i].reduce_shar = data[i].reduce_shar;
    arr[i].reduce_size = size;
    arr[i].flags = data[i].flags;
    arr[i].reduce_comb = data[i].reduce_comb;
    arr[i].reduce_init = data[i].reduce_init;
    arr[i].reduce_fini = data[i].reduce_fini;
    __kmp_assign_orig<T>(arr[i], data[i]);
    if (!arr[i].flags.lazy_priv) {
      // allocate cache-line aligned block and fill it with zeros
      arr[i].reduce_priv = __kmp_allocate(nth * size);
      arr[i].reduce_pend = (char *)(arr[i].reduce_priv) + nth * size;
      if (arr[i].reduce_init != NULL) {
        // initialize all thread-specific items
        for (size_t j = 0; j < nth; ++j) {
          __kmp_call_init<T>(arr[i], j * size);
        }
      }
    } else {
      // only allocate space for pointers now,
      // objects will be lazily allocated/initialized if/when requested
      // note that __kmp_allocate zeroes the allocated memory
      arr[i].reduce_priv = __kmp_allocate(nth * sizeof(void *));
    }
  }
  tg->reduce_data = (void *)arr;
  tg->reduce_num_data = num;
  return (void *)tg;
}

/*!
@ingroup TASKING
@param gtid      Global thread ID
@param num       Number of data items to reduce
@param data      Array of data for reduction
@return The taskgroup identifier

Initialize task reduction for the taskgroup.

Note: this entry supposes the optional compiler-generated initializer routine
has single parameter - pointer to object to be initialized. That means
the reduction either does not use omp_orig object, or the omp_orig is accessible
without help of the runtime library.
*/
void *__kmpc_task_reduction_init(int gtid, int num, void *data) {
  return __kmp_task_reduction_init(gtid, num, (kmp_task_red_input_t *)data);
}

/*!
@ingroup TASKING
@param gtid      Global thread ID
@param num       Number of data items to reduce
@param data      Array of data for reduction
@return The taskgroup identifier

Initialize task reduction for the taskgroup.

Note: this entry supposes the optional compiler-generated initializer routine
has two parameters, pointer to object to be initialized and pointer to omp_orig
*/
void *__kmpc_taskred_init(int gtid, int num, void *data) {
  return __kmp_task_reduction_init(gtid, num, (kmp_taskred_input_t *)data);
}

// Copy task reduction data (except for shared pointers).
template <typename T>
void __kmp_task_reduction_init_copy(kmp_info_t *thr, int num, T *data,
                                    kmp_taskgroup_t *tg, void *reduce_data) {
  kmp_taskred_data_t *arr;
  KA_TRACE(20, ("__kmp_task_reduction_init_copy: Th %p, init taskgroup %p,"
                " from data %p\n",
                thr, tg, reduce_data));
  arr = (kmp_taskred_data_t *)__kmp_thread_malloc(
      thr, num * sizeof(kmp_taskred_data_t));
  // threads will share private copies, thunk routines, sizes, flags, etc.:
  KMP_MEMCPY(arr, reduce_data, num * sizeof(kmp_taskred_data_t));
  for (int i = 0; i < num; ++i) {
    arr[i].reduce_shar = data[i].reduce_shar; // init unique shared pointers
  }
  tg->reduce_data = (void *)arr;
  tg->reduce_num_data = num;
}

/*!
@ingroup TASKING
@param gtid    Global thread ID
@param tskgrp  The taskgroup ID (optional)
@param data    Shared location of the item
@return The pointer to per-thread data

Get thread-specific location of data item
*/
void *__kmpc_task_reduction_get_th_data(int gtid, void *tskgrp, void *data) {
  __kmp_assert_valid_gtid(gtid);
  kmp_info_t *thread = __kmp_threads[gtid];
  kmp_int32 nth = thread->th.th_team_nproc;
  if (nth == 1)
    return data; // nothing to do

  kmp_taskgroup_t *tg = (kmp_taskgroup_t *)tskgrp;
  if (tg == NULL)
    tg = thread->th.th_current_task->td_taskgroup;
  KMP_ASSERT(tg != NULL);
  kmp_taskred_data_t *arr = (kmp_taskred_data_t *)(tg->reduce_data);
  kmp_int32 num = tg->reduce_num_data;
  kmp_int32 tid = thread->th.th_info.ds.ds_tid;

  KMP_ASSERT(data != NULL);
  while (tg != NULL) {
    for (int i = 0; i < num; ++i) {
      if (!arr[i].flags.lazy_priv) {
        if (data == arr[i].reduce_shar ||
            (data >= arr[i].reduce_priv && data < arr[i].reduce_pend))
          return (char *)(arr[i].reduce_priv) + tid * arr[i].reduce_size;
      } else {
        // check shared location first
        void **p_priv = (void **)(arr[i].reduce_priv);
        if (data == arr[i].reduce_shar)
          goto found;
        // check if we get some thread specific location as parameter
        for (int j = 0; j < nth; ++j)
          if (data == p_priv[j])
            goto found;
        continue; // not found, continue search
      found:
        if (p_priv[tid] == NULL) {
          // allocate thread specific object lazily
          p_priv[tid] = __kmp_allocate(arr[i].reduce_size);
          if (arr[i].reduce_init != NULL) {
            if (arr[i].reduce_orig != NULL) { // new interface
              ((void (*)(void *, void *))arr[i].reduce_init)(
                  p_priv[tid], arr[i].reduce_orig);
            } else { // old interface (single parameter)
              ((void (*)(void *))arr[i].reduce_init)(p_priv[tid]);
            }
          }
        }
        return p_priv[tid];
      }
    }
    tg = tg->parent;
    arr = (kmp_taskred_data_t *)(tg->reduce_data);
    num = tg->reduce_num_data;
  }
  KMP_ASSERT2(0, "Unknown task reduction item");
  return NULL; // ERROR, this line never executed
}

// Finalize task reduction.
// Called from __kmpc_end_taskgroup()
static void __kmp_task_reduction_fini(kmp_info_t *th, kmp_taskgroup_t *tg) {
  kmp_int32 nth = th->th.th_team_nproc;
  KMP_DEBUG_ASSERT(nth > 1); // should not be called if nth == 1
  kmp_taskred_data_t *arr = (kmp_taskred_data_t *)tg->reduce_data;
  kmp_int32 num = tg->reduce_num_data;
  for (int i = 0; i < num; ++i) {
    void *sh_data = arr[i].reduce_shar;
    void (*f_fini)(void *) = (void (*)(void *))(arr[i].reduce_fini);
    void (*f_comb)(void *, void *) =
        (void (*)(void *, void *))(arr[i].reduce_comb);
    if (!arr[i].flags.lazy_priv) {
      void *pr_data = arr[i].reduce_priv;
      size_t size = arr[i].reduce_size;
      for (int j = 0; j < nth; ++j) {
        void *priv_data = (char *)pr_data + j * size;
        f_comb(sh_data, priv_data); // combine results
        if (f_fini)
          f_fini(priv_data); // finalize if needed
      }
    } else {
      void **pr_data = (void **)(arr[i].reduce_priv);
      for (int j = 0; j < nth; ++j) {
        if (pr_data[j] != NULL) {
          f_comb(sh_data, pr_data[j]); // combine results
          if (f_fini)
            f_fini(pr_data[j]); // finalize if needed
          __kmp_free(pr_data[j]);
        }
      }
    }
    __kmp_free(arr[i].reduce_priv);
  }
  __kmp_thread_free(th, arr);
  tg->reduce_data = NULL;
  tg->reduce_num_data = 0;
}

// Cleanup task reduction data for parallel or worksharing,
// do not touch task private data other threads still working with.
// Called from __kmpc_end_taskgroup()
static void __kmp_task_reduction_clean(kmp_info_t *th, kmp_taskgroup_t *tg) {
  __kmp_thread_free(th, tg->reduce_data);
  tg->reduce_data = NULL;
  tg->reduce_num_data = 0;
}

template <typename T>
void *__kmp_task_reduction_modifier_init(ident_t *loc, int gtid, int is_ws,
                                         int num, T *data) {
  __kmp_assert_valid_gtid(gtid);
  kmp_info_t *thr = __kmp_threads[gtid];
  kmp_int32 nth = thr->th.th_team_nproc;
  __kmpc_taskgroup(loc, gtid); // form new taskgroup first
  if (nth == 1) {
    KA_TRACE(10,
             ("__kmpc_reduction_modifier_init: T#%d, tg %p, exiting nth=1\n",
              gtid, thr->th.th_current_task->td_taskgroup));
    return (void *)thr->th.th_current_task->td_taskgroup;
  }
  kmp_team_t *team = thr->th.th_team;
  void *reduce_data;
  kmp_taskgroup_t *tg;
  reduce_data = KMP_ATOMIC_LD_RLX(&team->t.t_tg_reduce_data[is_ws]);
  if (reduce_data == NULL &&
      __kmp_atomic_compare_store(&team->t.t_tg_reduce_data[is_ws], reduce_data,
                                 (void *)1)) {
    // single thread enters this block to initialize common reduction data
    KMP_DEBUG_ASSERT(reduce_data == NULL);
    // first initialize own data, then make a copy other threads can use
    tg = (kmp_taskgroup_t *)__kmp_task_reduction_init<T>(gtid, num, data);
    reduce_data = __kmp_thread_malloc(thr, num * sizeof(kmp_taskred_data_t));
    KMP_MEMCPY(reduce_data, tg->reduce_data, num * sizeof(kmp_taskred_data_t));
    // fini counters should be 0 at this point
    KMP_DEBUG_ASSERT(KMP_ATOMIC_LD_RLX(&team->t.t_tg_fini_counter[0]) == 0);
    KMP_DEBUG_ASSERT(KMP_ATOMIC_LD_RLX(&team->t.t_tg_fini_counter[1]) == 0);
    KMP_ATOMIC_ST_REL(&team->t.t_tg_reduce_data[is_ws], reduce_data);
  } else {
    while (
        (reduce_data = KMP_ATOMIC_LD_ACQ(&team->t.t_tg_reduce_data[is_ws])) ==
        (void *)1) { // wait for task reduction initialization
      KMP_CPU_PAUSE();
    }
    KMP_DEBUG_ASSERT(reduce_data > (void *)1); // should be valid pointer here
    tg = thr->th.th_current_task->td_taskgroup;
    __kmp_task_reduction_init_copy<T>(thr, num, data, tg, reduce_data);
  }
  return tg;
}

/*!
@ingroup TASKING
@param loc       Source location info
@param gtid      Global thread ID
@param is_ws     Is 1 if the reduction is for worksharing, 0 otherwise
@param num       Number of data items to reduce
@param data      Array of data for reduction
@return The taskgroup identifier

Initialize task reduction for a parallel or worksharing.

Note: this entry supposes the optional compiler-generated initializer routine
has single parameter - pointer to object to be initialized. That means
the reduction either does not use omp_orig object, or the omp_orig is accessible
without help of the runtime library.
*/
void *__kmpc_task_reduction_modifier_init(ident_t *loc, int gtid, int is_ws,
                                          int num, void *data) {
  return __kmp_task_reduction_modifier_init(loc, gtid, is_ws, num,
                                            (kmp_task_red_input_t *)data);
}

/*!
@ingroup TASKING
@param loc       Source location info
@param gtid      Global thread ID
@param is_ws     Is 1 if the reduction is for worksharing, 0 otherwise
@param num       Number of data items to reduce
@param data      Array of data for reduction
@return The taskgroup identifier

Initialize task reduction for a parallel or worksharing.

Note: this entry supposes the optional compiler-generated initializer routine
has two parameters, pointer to object to be initialized and pointer to omp_orig
*/
void *__kmpc_taskred_modifier_init(ident_t *loc, int gtid, int is_ws, int num,
                                   void *data) {
  return __kmp_task_reduction_modifier_init(loc, gtid, is_ws, num,
                                            (kmp_taskred_input_t *)data);
}

/*!
@ingroup TASKING
@param loc       Source location info
@param gtid      Global thread ID
@param is_ws     Is 1 if the reduction is for worksharing, 0 otherwise

Finalize task reduction for a parallel or worksharing.
*/
void __kmpc_task_reduction_modifier_fini(ident_t *loc, int gtid, int is_ws) {
  __kmpc_end_taskgroup(loc, gtid);
}

// __kmpc_taskgroup: Start a new taskgroup
void __kmpc_taskgroup(ident_t *loc, int gtid) {
  __kmp_assert_valid_gtid(gtid);
  kmp_info_t *thread = __kmp_threads[gtid];
  kmp_taskdata_t *taskdata = thread->th.th_current_task;
  kmp_taskgroup_t *tg_new =
      (kmp_taskgroup_t *)__kmp_thread_malloc(thread, sizeof(kmp_taskgroup_t));
  KA_TRACE(10, ("__kmpc_taskgroup: T#%d loc=%p group=%p\n", gtid, loc, tg_new));
  KMP_ATOMIC_ST_RLX(&tg_new->count, 0);
  KMP_ATOMIC_ST_RLX(&tg_new->cancel_request, cancel_noreq);
  tg_new->parent = taskdata->td_taskgroup;
  tg_new->reduce_data = NULL;
  tg_new->reduce_num_data = 0;
  tg_new->gomp_data = NULL;
  taskdata->td_taskgroup = tg_new;

#if OMPT_SUPPORT && OMPT_OPTIONAL
  if (UNLIKELY(ompt_enabled.ompt_callback_sync_region)) {
    void *codeptr = OMPT_LOAD_RETURN_ADDRESS(gtid);
    if (!codeptr)
      codeptr = OMPT_GET_RETURN_ADDRESS(0);
    kmp_team_t *team = thread->th.th_team;
    ompt_data_t my_task_data = taskdata->ompt_task_info.task_data;
    // FIXME: I think this is wrong for lwt!
    ompt_data_t my_parallel_data = team->t.ompt_team_info.parallel_data;

    ompt_callbacks.ompt_callback(ompt_callback_sync_region)(
        ompt_sync_region_taskgroup, ompt_scope_begin, &(my_parallel_data),
        &(my_task_data), codeptr);
  }
#endif
}

// __kmpc_end_taskgroup: Wait until all tasks generated by the current task
//                       and its descendants are complete
void __kmpc_end_taskgroup(ident_t *loc, int gtid) {
  __kmp_assert_valid_gtid(gtid);
  kmp_info_t *thread = __kmp_threads[gtid];
  kmp_taskdata_t *taskdata = thread->th.th_current_task;
  kmp_taskgroup_t *taskgroup = taskdata->td_taskgroup;
  int thread_finished = FALSE;

#if OMPT_SUPPORT && OMPT_OPTIONAL
  kmp_team_t *team;
  ompt_data_t my_task_data;
  ompt_data_t my_parallel_data;
  void *codeptr = nullptr;
  if (UNLIKELY(ompt_enabled.enabled)) {
    team = thread->th.th_team;
    my_task_data = taskdata->ompt_task_info.task_data;
    // FIXME: I think this is wrong for lwt!
    my_parallel_data = team->t.ompt_team_info.parallel_data;
    codeptr = OMPT_LOAD_RETURN_ADDRESS(gtid);
    if (!codeptr)
      codeptr = OMPT_GET_RETURN_ADDRESS(0);
  }
#endif

  KA_TRACE(10, ("__kmpc_end_taskgroup(enter): T#%d loc=%p\n", gtid, loc));
  KMP_DEBUG_ASSERT(taskgroup != NULL);
  KMP_SET_THREAD_STATE_BLOCK(TASKGROUP);

  if (__kmp_tasking_mode != tskm_immediate_exec) {
    // mark task as waiting not on a barrier
    taskdata->td_taskwait_counter += 1;
    taskdata->td_taskwait_ident = loc;
    taskdata->td_taskwait_thread = gtid + 1;
#if USE_ITT_BUILD
    // For ITT the taskgroup wait is similar to taskwait until we need to
    // distinguish them
    void *itt_sync_obj = NULL;
#if USE_ITT_NOTIFY
    KMP_ITT_TASKWAIT_STARTING(itt_sync_obj);
#endif /* USE_ITT_NOTIFY */
#endif /* USE_ITT_BUILD */

#if OMPT_SUPPORT && OMPT_OPTIONAL
    if (UNLIKELY(ompt_enabled.ompt_callback_sync_region_wait)) {
      ompt_callbacks.ompt_callback(ompt_callback_sync_region_wait)(
          ompt_sync_region_taskgroup, ompt_scope_begin, &(my_parallel_data),
          &(my_task_data), codeptr);
    }
#endif

    if (!taskdata->td_flags.team_serial ||
        (thread->th.th_task_team != NULL &&
         (thread->th.th_task_team->tt.tt_found_proxy_tasks ||
          thread->th.th_task_team->tt.tt_hidden_helper_task_encountered))) {
      kmp_flag_32<false, false> flag(
          RCAST(std::atomic<kmp_uint32> *, &(taskgroup->count)), 0U);
      while (KMP_ATOMIC_LD_ACQ(&taskgroup->count) != 0) {
        flag.execute_tasks(thread, gtid, FALSE,
                           &thread_finished USE_ITT_BUILD_ARG(itt_sync_obj),
                           __kmp_task_stealing_constraint);
      }
    }
    taskdata->td_taskwait_thread = -taskdata->td_taskwait_thread; // end waiting

#if OMPT_SUPPORT && OMPT_OPTIONAL
    if (UNLIKELY(ompt_enabled.ompt_callback_sync_region_wait)) {
      ompt_callbacks.ompt_callback(ompt_callback_sync_region_wait)(
          ompt_sync_region_taskgroup, ompt_scope_end, &(my_parallel_data),
          &(my_task_data), codeptr);
    }
#endif

#if USE_ITT_BUILD
    KMP_ITT_TASKWAIT_FINISHED(itt_sync_obj);
    KMP_FSYNC_ACQUIRED(taskdata); // acquire self - sync with descendants
#endif /* USE_ITT_BUILD */
  }
  KMP_DEBUG_ASSERT(taskgroup->count == 0);

  if (taskgroup->reduce_data != NULL &&
      !taskgroup->gomp_data) { // need to reduce?
    int cnt;
    void *reduce_data;
    kmp_team_t *t = thread->th.th_team;
    kmp_taskred_data_t *arr = (kmp_taskred_data_t *)taskgroup->reduce_data;
    // check if <priv> data of the first reduction variable shared for the team
    void *priv0 = arr[0].reduce_priv;
    if ((reduce_data = KMP_ATOMIC_LD_ACQ(&t->t.t_tg_reduce_data[0])) != NULL &&
        ((kmp_taskred_data_t *)reduce_data)[0].reduce_priv == priv0) {
      // finishing task reduction on parallel
      cnt = KMP_ATOMIC_INC(&t->t.t_tg_fini_counter[0]);
      if (cnt == thread->th.th_team_nproc - 1) {
        // we are the last thread passing __kmpc_reduction_modifier_fini()
        // finalize task reduction:
        __kmp_task_reduction_fini(thread, taskgroup);
        // cleanup fields in the team structure:
        // TODO: is relaxed store enough here (whole barrier should follow)?
        __kmp_thread_free(thread, reduce_data);
        KMP_ATOMIC_ST_REL(&t->t.t_tg_reduce_data[0], NULL);
        KMP_ATOMIC_ST_REL(&t->t.t_tg_fini_counter[0], 0);
      } else {
        // we are not the last thread passing __kmpc_reduction_modifier_fini(),
        // so do not finalize reduction, just clean own copy of the data
        __kmp_task_reduction_clean(thread, taskgroup);
      }
    } else if ((reduce_data = KMP_ATOMIC_LD_ACQ(&t->t.t_tg_reduce_data[1])) !=
                   NULL &&
               ((kmp_taskred_data_t *)reduce_data)[0].reduce_priv == priv0) {
      // finishing task reduction on worksharing
      cnt = KMP_ATOMIC_INC(&t->t.t_tg_fini_counter[1]);
      if (cnt == thread->th.th_team_nproc - 1) {
        // we are the last thread passing __kmpc_reduction_modifier_fini()
        __kmp_task_reduction_fini(thread, taskgroup);
        // cleanup fields in team structure:
        // TODO: is relaxed store enough here (whole barrier should follow)?
        __kmp_thread_free(thread, reduce_data);
        KMP_ATOMIC_ST_REL(&t->t.t_tg_reduce_data[1], NULL);
        KMP_ATOMIC_ST_REL(&t->t.t_tg_fini_counter[1], 0);
      } else {
        // we are not the last thread passing __kmpc_reduction_modifier_fini(),
        // so do not finalize reduction, just clean own copy of the data
        __kmp_task_reduction_clean(thread, taskgroup);
      }
    } else {
      // finishing task reduction on taskgroup
      __kmp_task_reduction_fini(thread, taskgroup);
    }
  }
  // Restore parent taskgroup for the current task
  taskdata->td_taskgroup = taskgroup->parent;
  __kmp_thread_free(thread, taskgroup);

  KA_TRACE(10, ("__kmpc_end_taskgroup(exit): T#%d task %p finished waiting\n",
                gtid, taskdata));

#if OMPT_SUPPORT && OMPT_OPTIONAL
  if (UNLIKELY(ompt_enabled.ompt_callback_sync_region)) {
    ompt_callbacks.ompt_callback(ompt_callback_sync_region)(
        ompt_sync_region_taskgroup, ompt_scope_end, &(my_parallel_data),
        &(my_task_data), codeptr);
  }
#endif
}

static kmp_task_t *__kmp_get_priority_task(kmp_int32 gtid,
                                           kmp_task_team_t *task_team,
                                           kmp_int32 is_constrained) {
  kmp_task_t *task = NULL;
  kmp_taskdata_t *taskdata;
  kmp_taskdata_t *current;
  kmp_thread_data_t *thread_data;
  int ntasks = task_team->tt.tt_num_task_pri;
  if (ntasks == 0) {
    KA_TRACE(
        20, ("__kmp_get_priority_task(exit #1): T#%d No tasks to get\n", gtid));
    return NULL;
  }
  do {
    // decrement num_tasks to "reserve" one task to get for execution
    //if (__kmp_atomic_compare_store(&task_team->tt.tt_num_task_pri, ntasks,
    //                               ntasks - 1))
      if(task_team->tt.tt_num_task_pri.compare_exchange_strong(ntasks, ntasks - 1,
            std::memory_order_acq_rel, std::memory_order_relaxed))
      break;
  } while (ntasks > 0);
  if (ntasks == 0) {
    KA_TRACE(20, ("__kmp_get_priority_task(exit #2): T#%d No tasks to get\n",
                  __kmp_get_gtid()));
    return NULL;
  }
  // We got a "ticket" to get a "reserved" priority task
  int deque_ntasks;
  kmp_task_pri_t *list = task_team->tt.tt_task_pri_list;
  do {
    KMP_ASSERT(list != NULL);
    thread_data = &list->td;
    __kmp_acquire_bootstrap_lock(&thread_data->td.td_deque_lock);
    deque_ntasks = thread_data->td.td_deque_ntasks;
    if (deque_ntasks == 0) {
      __kmp_release_bootstrap_lock(&thread_data->td.td_deque_lock);
      KA_TRACE(20, ("__kmp_get_priority_task: T#%d No tasks to get from %p\n",
                    __kmp_get_gtid(), thread_data));
      list = list->next;
    }
  } while (deque_ntasks == 0);
  KMP_DEBUG_ASSERT(deque_ntasks);
  int target = thread_data->td.td_deque_head;
  current = __kmp_threads[gtid]->th.th_current_task;
  taskdata = thread_data->td.td_deque[target];
  if (__kmp_task_is_allowed(gtid, is_constrained, taskdata, current)) {
    // Bump head pointer and Wrap.
    thread_data->td.td_deque_head =
        (target + 1) & TASK_DEQUE_MASK(thread_data->td);
  } else {
    if (!task_team->tt.tt_untied_task_encountered && __kmp_threads[gtid]->th.th_active_role != OMP_ROLE_FREE_AGENT) {
      // The TSC does not allow to steal victim task
      __kmp_release_bootstrap_lock(&thread_data->td.td_deque_lock);
      KA_TRACE(20, ("__kmp_get_priority_task(exit #3): T#%d could not get task "
                    "from %p: task_team=%p ntasks=%d head=%u tail=%u\n",
                    gtid, thread_data, task_team, deque_ntasks, target,
                    thread_data->td.td_deque_tail));
      task_team->tt.tt_num_task_pri++; // atomic inc, restore value
      return NULL;
    }
    int i;
    // walk through the deque trying to steal any task
    taskdata = NULL;
    for (i = 1; i < deque_ntasks; ++i) {
      target = (target + 1) & TASK_DEQUE_MASK(thread_data->td);
      taskdata = thread_data->td.td_deque[target];
      if (__kmp_task_is_allowed(gtid, is_constrained, taskdata, current)) {
        break; // found task to execute
      } else {
        taskdata = NULL;
      }
    }
    if (taskdata == NULL) {
      // No appropriate candidate found to execute
      __kmp_release_bootstrap_lock(&thread_data->td.td_deque_lock);
      KA_TRACE(
          10, ("__kmp_get_priority_task(exit #4): T#%d could not get task from "
               "%p: task_team=%p ntasks=%d head=%u tail=%u\n",
               gtid, thread_data, task_team, deque_ntasks,
               thread_data->td.td_deque_head, thread_data->td.td_deque_tail));
      task_team->tt.tt_num_task_pri++; // atomic inc, restore value
      return NULL;
    }
    int prev = target;
    for (i = i + 1; i < deque_ntasks; ++i) {
      // shift remaining tasks in the deque left by 1
      target = (target + 1) & TASK_DEQUE_MASK(thread_data->td);
      thread_data->td.td_deque[prev] = thread_data->td.td_deque[target];
      prev = target;
    }
    KMP_DEBUG_ASSERT(
        thread_data->td.td_deque_tail ==
        (kmp_uint32)((target + 1) & TASK_DEQUE_MASK(thread_data->td)));
    thread_data->td.td_deque_tail = target; // tail -= 1 (wrapped))
  }
  thread_data->td.td_deque_ntasks = deque_ntasks - 1;
  __kmp_release_bootstrap_lock(&thread_data->td.td_deque_lock);
  task = KMP_TASKDATA_TO_TASK(taskdata);
  return task;
}

// __kmp_remove_my_task: remove a task from my own deque
static kmp_task_t *__kmp_remove_my_task(kmp_info_t *thread, kmp_int32 gtid,
                                        kmp_task_team_t *task_team,
                                        kmp_int32 is_constrained) {
  kmp_task_t *task;
  kmp_taskdata_t *taskdata;
  kmp_thread_data_t *thread_data;
  kmp_uint32 tail;

  KMP_DEBUG_ASSERT(__kmp_tasking_mode != tskm_immediate_exec);
  KMP_DEBUG_ASSERT(task_team->tt.tt_threads_data !=
                   NULL); // Caller should check this condition

  thread_data = &task_team->tt.tt_threads_data[__kmp_tid_from_gtid(gtid)];

  KA_TRACE(10, ("__kmp_remove_my_task(enter): T#%d ntasks=%d head=%u tail=%u\n",
                gtid, thread_data->td.td_deque_ntasks,
                thread_data->td.td_deque_head, thread_data->td.td_deque_tail));

  if (TCR_4(thread_data->td.td_deque_ntasks) == 0) {
    KA_TRACE(10,
             ("__kmp_remove_my_task(exit #1): T#%d No tasks to remove: "
              "ntasks=%d head=%u tail=%u\n",
              gtid, thread_data->td.td_deque_ntasks,
              thread_data->td.td_deque_head, thread_data->td.td_deque_tail));
    return NULL;
  }

  __kmp_acquire_bootstrap_lock(&thread_data->td.td_deque_lock);

  if (TCR_4(thread_data->td.td_deque_ntasks) == 0) {
    __kmp_release_bootstrap_lock(&thread_data->td.td_deque_lock);
    KA_TRACE(10,
             ("__kmp_remove_my_task(exit #2): T#%d No tasks to remove: "
              "ntasks=%d head=%u tail=%u\n",
              gtid, thread_data->td.td_deque_ntasks,
              thread_data->td.td_deque_head, thread_data->td.td_deque_tail));
    return NULL;
  }

  tail = (thread_data->td.td_deque_tail - 1) &
         TASK_DEQUE_MASK(thread_data->td); // Wrap index.
  taskdata = thread_data->td.td_deque[tail];

  if (!__kmp_task_is_allowed(gtid, is_constrained, taskdata,
                             thread->th.th_current_task)) {
    // The TSC does not allow to steal victim task
    __kmp_release_bootstrap_lock(&thread_data->td.td_deque_lock);
    KA_TRACE(10,
             ("__kmp_remove_my_task(exit #3): T#%d TSC blocks tail task: "
              "ntasks=%d head=%u tail=%u\n",
              gtid, thread_data->td.td_deque_ntasks,
              thread_data->td.td_deque_head, thread_data->td.td_deque_tail));
    return NULL;
  }

  thread_data->td.td_deque_tail = tail;
  TCW_4(thread_data->td.td_deque_ntasks, thread_data->td.td_deque_ntasks - 1);

  __kmp_release_bootstrap_lock(&thread_data->td.td_deque_lock);

  wake_up_one_free_agent();

  KA_TRACE(10, ("__kmp_remove_my_task(exit #4): T#%d task %p removed: "
                "ntasks=%d head=%u tail=%u\n",
                gtid, taskdata, thread_data->td.td_deque_ntasks,
                thread_data->td.td_deque_head, thread_data->td.td_deque_tail));

  task = KMP_TASKDATA_TO_TASK(taskdata);
  
    return task;
}

// __kmp_steal_task: remove a task from another thread's deque
// Assume that calling thread has already checked existence of
// task_team thread_data before calling this routine.
static kmp_task_t *__kmp_steal_task(kmp_info_t *victim_thr, kmp_int32 gtid,
                                    kmp_task_team_t *task_team,
                                    std::atomic<kmp_int32> *unfinished_threads,
                                    int *thread_finished,
                                    kmp_int32 is_constrained) {
  kmp_task_t *task;
  kmp_taskdata_t *taskdata;
  kmp_taskdata_t *current;
  kmp_thread_data_t *victim_td, *threads_data;
  kmp_int32 target;
  kmp_int32 victim_tid;
    
  KMP_DEBUG_ASSERT(victim_thr != NULL);
  KMP_DEBUG_ASSERT(__kmp_tasking_mode != tskm_immediate_exec);

  threads_data = task_team->tt.tt_threads_data;
  KMP_DEBUG_ASSERT(threads_data != NULL); // Caller should check this condition

  victim_tid = victim_thr->th.th_info.ds.ds_tid;
  if(victim_tid >= victim_thr->th.th_team->t.t_nproc){
    return NULL;
  }
  victim_td = &threads_data[victim_tid];

  KA_TRACE(10, ("__kmp_steal_task(enter): T#%d try to steal from T#%d: "
                "task_team=%p ntasks=%d head=%u tail=%u\n",
                gtid, __kmp_gtid_from_thread(victim_thr), task_team,
                victim_td->td.td_deque_ntasks, victim_td->td.td_deque_head,
                victim_td->td.td_deque_tail));

  if (TCR_4(victim_td->td.td_deque_ntasks) == 0) {
    KA_TRACE(10, ("__kmp_steal_task(exit #1): T#%d could not steal from T#%d: "
                  "task_team=%p ntasks=%d head=%u tail=%u\n",
                  gtid, __kmp_gtid_from_thread(victim_thr), task_team,
                  victim_td->td.td_deque_ntasks, victim_td->td.td_deque_head,
                  victim_td->td.td_deque_tail));
    return NULL;
  }

  __kmp_acquire_bootstrap_lock(&victim_td->td.td_deque_lock);

  int ntasks = TCR_4(victim_td->td.td_deque_ntasks);
  // Check again after we acquire the lock
  if (ntasks == 0) {
    __kmp_release_bootstrap_lock(&victim_td->td.td_deque_lock);
    KA_TRACE(10, ("__kmp_steal_task(exit #2): T#%d could not steal from T#%d: "
                  "task_team=%p ntasks=%d head=%u tail=%u\n",
                  gtid, __kmp_gtid_from_thread(victim_thr), task_team, ntasks,
                  victim_td->td.td_deque_head, victim_td->td.td_deque_tail));
    return NULL;
  }

  KMP_DEBUG_ASSERT(victim_td->td.td_deque != NULL);
  current = __kmp_threads[gtid]->th.th_current_task;
  taskdata = victim_td->td.td_deque[victim_td->td.td_deque_head];
  if (__kmp_task_is_allowed(gtid, is_constrained, taskdata, current)) {
    // Bump head pointer and Wrap.
    victim_td->td.td_deque_head =
        (victim_td->td.td_deque_head + 1) & TASK_DEQUE_MASK(victim_td->td);
  } else {
    if (!task_team->tt.tt_untied_task_encountered && __kmp_threads[gtid]->th.th_active_role != OMP_ROLE_FREE_AGENT) {
      // The TSC does not allow to steal victim task
      __kmp_release_bootstrap_lock(&victim_td->td.td_deque_lock);
      KA_TRACE(10, ("__kmp_steal_task(exit #3): T#%d could not steal from "
                    "T#%d: task_team=%p ntasks=%d head=%u tail=%u\n",
                    gtid, __kmp_gtid_from_thread(victim_thr), task_team, ntasks,
                    victim_td->td.td_deque_head, victim_td->td.td_deque_tail));
      return NULL;
    }
    int i;
    // walk through victim's deque trying to steal any task
    target = victim_td->td.td_deque_head;
    taskdata = NULL;
    for (i = 1; i < ntasks; ++i) {
      target = (target + 1) & TASK_DEQUE_MASK(victim_td->td);
      taskdata = victim_td->td.td_deque[target];
      if (__kmp_task_is_allowed(gtid, is_constrained, taskdata, current)) {
        break; // found victim task
      } else {
        taskdata = NULL;
      }
    }
    if (taskdata == NULL) {
      // No appropriate candidate to steal found
      __kmp_release_bootstrap_lock(&victim_td->td.td_deque_lock);
      KA_TRACE(10, ("__kmp_steal_task(exit #4): T#%d could not steal from "
                    "T#%d: task_team=%p ntasks=%d head=%u tail=%u\n",
                    gtid, __kmp_gtid_from_thread(victim_thr), task_team, ntasks,
                    victim_td->td.td_deque_head, victim_td->td.td_deque_tail));
      return NULL;
    }
    int prev = target;
    for (i = i + 1; i < ntasks; ++i) {
      // shift remaining tasks in the deque left by 1
      target = (target + 1) & TASK_DEQUE_MASK(victim_td->td);
      victim_td->td.td_deque[prev] = victim_td->td.td_deque[target];
      prev = target;
    }
    KMP_DEBUG_ASSERT(
        victim_td->td.td_deque_tail ==
        (kmp_uint32)((target + 1) & TASK_DEQUE_MASK(victim_td->td)));
    victim_td->td.td_deque_tail = target; // tail -= 1 (wrapped))
  }
  if (*thread_finished) {
    // Free agent threads do not increment.
    if (__kmp_threads[gtid]->th.th_active_role != OMP_ROLE_FREE_AGENT) {
      // We need to un-mark this victim as a finished victim.  This must be done
      // before releasing the lock, or else other threads (starting with the
      // primary thread victim) might be prematurely released from the barrier!!!
#if KMP_DEBUG
      //KMP_DEBUG_ASSERT(*unfinished_threads >= 0);
      kmp_int32 count =
#endif
          KMP_ATOMIC_INC(unfinished_threads);
      KA_TRACE(
          20,
          ("__kmp_steal_task: T#%d inc unfinished_threads to %d: task_team=%p\n",
          gtid, count + 1, task_team));
      *thread_finished = FALSE;
    }
  }
  TCW_4(victim_td->td.td_deque_ntasks, ntasks - 1);

  __kmp_release_bootstrap_lock(&victim_td->td.td_deque_lock);

  KMP_COUNT_BLOCK(TASK_stolen);
  KA_TRACE(10,
           ("__kmp_steal_task(exit #5): T#%d stole task %p from T#%d: "
            "task_team=%p ntasks=%d head=%u tail=%u\n",
            gtid, taskdata, __kmp_gtid_from_thread(victim_thr), task_team,
            ntasks, victim_td->td.td_deque_head, victim_td->td.td_deque_tail));

  task = KMP_TASKDATA_TO_TASK(taskdata);
  return task;
}

// __kmp_execute_tasks_template: Choose and execute tasks until either the
// condition is statisfied (return true) or there are none left (return false).
//
// final_spin is TRUE if this is the spin at the release barrier.
// thread_finished indicates whether the thread is finished executing all
// the tasks it has on its deque, and is at the release barrier.
// spinner is the location on which to spin.
// spinner == NULL means only execute a single task and return.
// checker is the value to check to terminate the spin.
template <class C>
static inline int __kmp_execute_tasks_template(
    kmp_info_t *thread, kmp_int32 gtid, C *flag, int final_spin,
    int *thread_finished USE_ITT_BUILD_ARG(void *itt_sync_obj),
    kmp_int32 is_constrained) {
  kmp_task_team_t *task_team = thread->th.th_task_team;
  kmp_thread_data_t *threads_data;
  kmp_task_t *task;
  kmp_info_t *other_thread;
  kmp_taskdata_t *current_task = thread->th.th_current_task;
  std::atomic<kmp_int32> *unfinished_threads;
  kmp_int32 nthreads, victim_tid = -2, use_own_tasks = 1, new_victim = 0,
                      tid = thread->th.th_info.ds.ds_tid;

  KMP_DEBUG_ASSERT(__kmp_tasking_mode != tskm_immediate_exec);
  KMP_DEBUG_ASSERT(thread == __kmp_threads[gtid]);

  if (task_team == NULL || current_task == NULL)
    return FALSE;

  KA_TRACE(15, ("__kmp_execute_tasks_template(enter): T#%d final_spin=%d "
                "*thread_finished=%d\n",
                gtid, final_spin, *thread_finished));

  thread->th.th_reap_state = KMP_NOT_SAFE_TO_REAP;
  threads_data = (kmp_thread_data_t *)TCR_PTR(task_team->tt.tt_threads_data);

  KMP_DEBUG_ASSERT(threads_data != NULL);

  nthreads = task_team->tt.tt_nproc;
  unfinished_threads = &(task_team->tt.tt_unfinished_threads);

  // FIXME: We are not sure about this why it happens. Looks like free agent
  // threads can be here even if there are no proxy tasks and this is a serial
  // team.
  KMP_DEBUG_ASSERT(thread->th.th_active_role == OMP_ROLE_FREE_AGENT ||
  								 nthreads > 1 || task_team->tt.tt_found_proxy_tasks ||
                   task_team->tt.tt_hidden_helper_task_encountered);
  KMP_DEBUG_ASSERT(*unfinished_threads >= 0);

  // Used by free agent threads to perform a steal of
  // every thread of the team one time before exit.
  int free_agent_victim_tid = -1;

  // Free agent threads use victim_tid as last_stolen directly
  if (thread->th.th_active_role == OMP_ROLE_FREE_AGENT) {
    victim_tid = -1;
    tid = tid % nthreads;
    free_agent_victim_tid = (tid + 1) % nthreads;
  }

  while (1) { // Outer loop keeps trying to find tasks in case of single thread
    // getting tasks from target constructs
    while (1) { // Inner loop to find a task and execute it
      handleServices();
      task = NULL;
      if (task_team->tt.tt_num_task_pri) { // get priority task first
        task = __kmp_get_priority_task(gtid, task_team, is_constrained);
      }
      if (task == NULL && use_own_tasks) { // check on own queue first
        if (thread->th.th_active_role == OMP_ROLE_FREE_AGENT) {
            if(KMP_ATOMIC_LD_ACQ(&thread->th.th_change_role)) return FALSE;
            task = __kmp_steal_task(threads_data[tid].td.td_thr, gtid, task_team,
                                      unfinished_threads, thread_finished,
                                      is_constrained);
            if(task) thread->th.victim_tid = tid;
        } 
        else {
          task = __kmp_remove_my_task(thread, gtid, task_team, is_constrained);
        }
      }

      if ((task == NULL) && (nthreads > 1)) { // Steal a task finally
        int asleep = 1;
        use_own_tasks = 0;
        // Try to steal from the last place I stole from successfully
        // if this is not a free agent thread.
        if (victim_tid == -2) { // haven't stolen anything yet
          victim_tid = threads_data[tid].td.td_deque_last_stolen;
          if (victim_tid !=
              -1){ // if we have a last stolen from victim, get the thread
            other_thread = threads_data[victim_tid].td.td_thr;
          }
        }
        // victim_tid is either -1 or a real tid.
        KMP_DEBUG_ASSERT(victim_tid != -2);
        if (victim_tid != -1) { // found last victim
          asleep = 0;
        } else if (!new_victim) { // no recent steals and we haven't already
          // used a new victim; select a random thread
          do { // Find a different thread to steal work from.
            // Pick a random thread. Initial plan was to cycle through all the
            // threads, and only return if we tried to steal from every thread,
            // and failed.  Arch says that's not such a great idea.
            if (thread->th.th_active_role == OMP_ROLE_FREE_AGENT) {
              victim_tid = free_agent_victim_tid;
              thread->th.victim_tid = victim_tid;
            } else {
              victim_tid = __kmp_get_random(thread) % (nthreads - 1);
              if (victim_tid >= tid) {
                ++victim_tid; // Adjusts random distribution to exclude self
              }
            }
            // Found a potential victim
            other_thread = threads_data[victim_tid].td.td_thr;
            // There is a slight chance that __kmp_enable_tasking() did not wake
            // up all threads waiting at the barrier.  If victim is sleeping,
            // then wake it up. Since we were going to pay the cache miss
            // penalty for referencing another thread's kmp_info_t struct
            // anyway,
            // the check shouldn't cost too much performance at this point. In
            // extra barrier mode, tasks do not sleep at the separate tasking
            // barrier, so this isn't a problem.
            asleep = 0;
            if ((__kmp_tasking_mode == tskm_task_teams) &&
                (__kmp_dflt_blocktime != KMP_MAX_BLOCKTIME) &&
                (TCR_PTR(CCAST(void *, other_thread->th.th_sleep_loc)) !=
                 NULL)) {
              asleep = 1;
              __kmp_null_resume_wrapper(other_thread);
              // A sleeping thread should not have any tasks on it's queue.
              // There is a slight possibility that it resumes, steals a task
              // from another thread, which spawns more tasks, all in the time
              // that it takes this thread to check => don't write an assertion
              // that the victim's queue is empty.  Try stealing from a
              // different thread.
            }
          } while (asleep);
        }

        if (!asleep) {
          // We have a victim to try to steal from
          task = __kmp_steal_task(other_thread, gtid, task_team,
                                  unfinished_threads, thread_finished,
                                  is_constrained);
        }
        if (task != NULL) { // set last stolen to victim
          if (thread->th.th_active_role != OMP_ROLE_FREE_AGENT) {
            if (threads_data[tid].td.td_deque_last_stolen != victim_tid)
              threads_data[tid].td.td_deque_last_stolen = victim_tid;
          }
          // The pre-refactored code did not try more than 1 successful new
          // victim, unless the last one generated more local tasks;
          // new_victim keeps track of this
          new_victim = 1;
        } else { // No tasks found; unset last_stolen
          if (thread->th.th_active_role == OMP_ROLE_FREE_AGENT) {
            // free agent threads use victim_tid as last_stolen directly
            victim_tid = -1;
          } else {
            KMP_CHECK_UPDATE(threads_data[tid].td.td_deque_last_stolen, -1);
            victim_tid = -2; // no successful victim found
          }
        }
      }

      if (task == NULL)
        break; // break out of tasking loop

// Found a task; execute it
#if USE_ITT_BUILD && USE_ITT_NOTIFY
      if (__itt_sync_create_ptr || KMP_ITT_DEBUG) {
        if (itt_sync_obj == NULL) { // we are at fork barrier where we could not
          // get the object reliably
          itt_sync_obj = __kmp_itt_barrier_object(gtid, bs_forkjoin_barrier);
        }
        __kmp_itt_task_starting(itt_sync_obj);
      }
#endif /* USE_ITT_BUILD && USE_ITT_NOTIFY */
        KA_TRACE(20, ("__kmp_execute_tasks_template: T#%d team %p\n",
                      gtid, thread->th.th_team));
      __kmp_invoke_task(gtid, task, current_task);
#if USE_ITT_BUILD
      if (itt_sync_obj != NULL)
        __kmp_itt_task_finished(itt_sync_obj);
#endif /* USE_ITT_BUILD */
      // If this thread is only partway through the barrier and the condition is
      // met, then return now, so that the barrier gather/release pattern can
      // proceed. If this thread is in the last spin loop in the barrier,
      // waiting to be released, we know that the termination condition will not
      // be satisfied, so don't waste any cycles checking it.
      if (flag == NULL || (!final_spin && flag->done_check())) {
        KA_TRACE(
            15,
            ("__kmp_execute_tasks_template: T#%d spin condition satisfied\n",
             gtid));
        return TRUE;
      }

      if (thread->th.th_task_team == NULL) {
        break;
      }
      KMP_YIELD(__kmp_library == library_throughput); // Yield before next task
      // If execution of a stolen task results in more tasks being placed on our
      // run queue, reset use_own_tasks
      if (!use_own_tasks && TCR_4(threads_data[tid].td.td_deque_ntasks) != 0) {
        KA_TRACE(20, ("__kmp_execute_tasks_template: T#%d stolen task spawned "
                      "other tasks, restart\n",
                      gtid));
        use_own_tasks = 1;
        new_victim = 0;
      }
    }

    if (!final_spin && __kmp_free_agent_active_nth != 0 &&
        KMP_ATOMIC_LD_ACQ(&current_task->td_incomplete_child_tasks) == 0) {
      // So this is like a taskwait but we could not find a task (perhaps a
      // free agent got a chance to execute it first)
      KA_TRACE(15, ("__kmp_execute_tasks_template: T#%d spin condition "
                    "satisfied without having executed any task\n",
                    gtid));
      return TRUE;
    }

    // The task source has been exhausted. If in final spin loop of barrier,
    // check if termination condition is satisfied. The work queue may be empty
    // but there might be proxy tasks still executing.
    if (final_spin &&
        KMP_ATOMIC_LD_ACQ(&current_task->td_incomplete_child_tasks) == 0) {
      if (thread->th.th_active_role == OMP_ROLE_FREE_AGENT
      	  && !*thread_finished) {
        // Free agent threads do not decrement
        *thread_finished = TRUE;
      // First, decrement the #unfinished threads, if that has not already been
      // done.  This decrement might be to the spin location, and result in the
      // termination condition being satisfied.
      } else if (thread->th.th_active_role != OMP_ROLE_FREE_AGENT && !*thread_finished) {
        // At least one free agent thread is in my task_team. It can potencially
        // create tasks so I stay here.
        if (KMP_ATOMIC_LD_ACQ(&task_team->tt.tt_unfinished_free_agents) == 0) {
#if KMP_DEBUG
          //KMP_DEBUG_ASSERT(*unfinished_threads > 0);
          kmp_int32 count = -1 +
#endif
              KMP_ATOMIC_DEC(unfinished_threads);
          KA_TRACE(20, ("__kmp_execute_tasks_template: T#%d dec "
                        "unfinished_threads to %d task_team=%p\n",
                        gtid, count, task_team));
          *thread_finished = TRUE;
        }
      }

      // It is now unsafe to reference thread->th.th_team !!!
      // Decrementing task_team->tt.tt_unfinished_threads can allow the primary
      // thread to pass through the barrier, where it might reset each thread's
      // th.th_team field for the next parallel region. If we can steal more
      // work, we know that this has not happened yet.
      if (flag != NULL && flag->done_check()) {
        KA_TRACE(
            15,
            ("__kmp_execute_tasks_template: T#%d spin condition satisfied\n",
             gtid));
        return TRUE;
      }
    }

    // If this thread's task team is NULL, primary thread has recognized that
    // there are no more tasks; bail out
    if (thread->th.th_task_team == NULL) {
      KA_TRACE(15,
               ("__kmp_execute_tasks_template: T#%d no more tasks\n", gtid));
      return FALSE;
    }

    // Check the flag again to see if it has already done in case to be trapped
    // into infinite loop when a if0 task depends on a hidden helper task
    // outside any parallel region. Detached tasks are not impacted in this case
    // because the only thread executing this function has to execute the proxy
    // task so it is in another code path that has the same check.
    if (flag == NULL || (!final_spin && flag->done_check())) {
      KA_TRACE(15,
               ("__kmp_execute_tasks_template: T#%d spin condition satisfied\n",
                gtid));
      return TRUE;
    }

    // We could be getting tasks from target constructs; if this is the only
    // thread, keep trying to execute tasks from own queue
    if (nthreads == 1 &&
        thread->th.th_active_role != OMP_ROLE_FREE_AGENT &&
        KMP_ATOMIC_LD_ACQ(&current_task->td_incomplete_child_tasks)) {
      use_own_tasks = 1;
    } else if (thread->th.th_active_role == OMP_ROLE_FREE_AGENT) {
      free_agent_victim_tid = (free_agent_victim_tid + 1) % nthreads;
      if (free_agent_victim_tid == tid)
        return FALSE;
    } else {
      KA_TRACE(15,
               ("__kmp_execute_tasks_template: T#%d can't find work\n", gtid));
      return FALSE;
    }
  }
}

template <bool C, bool S>
int __kmp_execute_tasks_32(
    kmp_info_t *thread, kmp_int32 gtid, kmp_flag_32<C, S> *flag, int final_spin,
    int *thread_finished USE_ITT_BUILD_ARG(void *itt_sync_obj),
    kmp_int32 is_constrained) {
  return __kmp_execute_tasks_template(
      thread, gtid, flag, final_spin,
      thread_finished USE_ITT_BUILD_ARG(itt_sync_obj), is_constrained);
}

template <bool C, bool S>
int __kmp_execute_tasks_64(
    kmp_info_t *thread, kmp_int32 gtid, kmp_flag_64<C, S> *flag, int final_spin,
    int *thread_finished USE_ITT_BUILD_ARG(void *itt_sync_obj),
    kmp_int32 is_constrained) {
  return __kmp_execute_tasks_template(
      thread, gtid, flag, final_spin,
      thread_finished USE_ITT_BUILD_ARG(itt_sync_obj), is_constrained);
}

template <bool C, bool S>
int __kmp_atomic_execute_tasks_64(
    kmp_info_t *thread, kmp_int32 gtid, kmp_atomic_flag_64<C, S> *flag,
    int final_spin, int *thread_finished USE_ITT_BUILD_ARG(void *itt_sync_obj),
    kmp_int32 is_constrained) {
  return __kmp_execute_tasks_template(
      thread, gtid, flag, final_spin,
      thread_finished USE_ITT_BUILD_ARG(itt_sync_obj), is_constrained);
}

int __kmp_execute_tasks_oncore(
    kmp_info_t *thread, kmp_int32 gtid, kmp_flag_oncore *flag, int final_spin,
    int *thread_finished USE_ITT_BUILD_ARG(void *itt_sync_obj),
    kmp_int32 is_constrained) {
  return __kmp_execute_tasks_template(
      thread, gtid, flag, final_spin,
      thread_finished USE_ITT_BUILD_ARG(itt_sync_obj), is_constrained);
}

template int
__kmp_execute_tasks_32<false, false>(kmp_info_t *, kmp_int32,
                                     kmp_flag_32<false, false> *, int,
                                     int *USE_ITT_BUILD_ARG(void *), kmp_int32);

template int __kmp_execute_tasks_64<false, true>(kmp_info_t *, kmp_int32,
                                                 kmp_flag_64<false, true> *,
                                                 int,
                                                 int *USE_ITT_BUILD_ARG(void *),
                                                 kmp_int32);

template int __kmp_execute_tasks_64<true, false>(kmp_info_t *, kmp_int32,
                                                 kmp_flag_64<true, false> *,
                                                 int,
                                                 int *USE_ITT_BUILD_ARG(void *),
                                                 kmp_int32);

template int __kmp_atomic_execute_tasks_64<false, true>(
    kmp_info_t *, kmp_int32, kmp_atomic_flag_64<false, true> *, int,
    int *USE_ITT_BUILD_ARG(void *), kmp_int32);

template int __kmp_atomic_execute_tasks_64<true, false>(
    kmp_info_t *, kmp_int32, kmp_atomic_flag_64<true, false> *, int,
    int *USE_ITT_BUILD_ARG(void *), kmp_int32);

// __kmp_enable_tasking: Allocate task team and resume threads sleeping at the
// next barrier so they can assist in executing enqueued tasks.
// First thread in allocates the task team atomically.
static void __kmp_enable_tasking(kmp_task_team_t *task_team,
                                 kmp_info_t *this_thr) {
  kmp_thread_data_t *threads_data;
  int nthreads, i, is_init_thread;

  KA_TRACE(10, ("__kmp_enable_tasking(enter): T#%d\n",
                __kmp_gtid_from_thread(this_thr)));

  KMP_DEBUG_ASSERT(task_team != NULL);
  KMP_DEBUG_ASSERT(this_thr->th.th_team != NULL);

  nthreads = task_team->tt.tt_nproc;
  KMP_DEBUG_ASSERT(nthreads > 0);
  KMP_DEBUG_ASSERT(nthreads == this_thr->th.th_team->t.t_nproc);

  // Allocate or increase the size of threads_data if necessary
  is_init_thread = __kmp_realloc_task_threads_data(this_thr, task_team);

  if (!is_init_thread) {
    // Some other thread already set up the array.
    KA_TRACE(
        20,
        ("__kmp_enable_tasking(exit): T#%d: threads array already set up.\n",
         __kmp_gtid_from_thread(this_thr)));
    return;
  }
  threads_data = (kmp_thread_data_t *)TCR_PTR(task_team->tt.tt_threads_data);
  KMP_DEBUG_ASSERT(threads_data != NULL);

  if (__kmp_tasking_mode == tskm_task_teams &&
      (__kmp_dflt_blocktime != KMP_MAX_BLOCKTIME)) {
    // Release any threads sleeping at the barrier, so that they can steal
    // tasks and execute them.  In extra barrier mode, tasks do not sleep
    // at the separate tasking barrier, so this isn't a problem.
    for (i = 0; i < nthreads; i++) {
      void *sleep_loc;
      kmp_info_t *thread = threads_data[i].td.td_thr;

      if (i == this_thr->th.th_info.ds.ds_tid) {
        continue;
      }
      // Since we haven't locked the thread's suspend mutex lock at this
      // point, there is a small window where a thread might be putting
      // itself to sleep, but hasn't set the th_sleep_loc field yet.
      // To work around this, __kmp_execute_tasks_template() periodically checks
      // see if other threads are sleeping (using the same random mechanism that
      // is used for task stealing) and awakens them if they are.
      if ((sleep_loc = TCR_PTR(CCAST(void *, thread->th.th_sleep_loc))) !=
          NULL) {
        KF_TRACE(50, ("__kmp_enable_tasking: T#%d waking up thread T#%d\n",
                      __kmp_gtid_from_thread(this_thr),
                      __kmp_gtid_from_thread(thread)));
        __kmp_null_resume_wrapper(thread);
      } else {
        KF_TRACE(50, ("__kmp_enable_tasking: T#%d don't wake up thread T#%d\n",
                      __kmp_gtid_from_thread(this_thr),
                      __kmp_gtid_from_thread(thread)));
      }
    }
  }

  KA_TRACE(10, ("__kmp_enable_tasking(exit): T#%d\n",
                __kmp_gtid_from_thread(this_thr)));
}

/* // TODO: Check the comment consistency
 * Utility routines for "task teams".  A task team (kmp_task_t) is kind of
 * like a shadow of the kmp_team_t data struct, with a different lifetime.
 * After a child * thread checks into a barrier and calls __kmp_release() from
 * the particular variant of __kmp_<barrier_kind>_barrier_gather(), it can no
 * longer assume that the kmp_team_t structure is intact (at any moment, the
 * primary thread may exit the barrier code and free the team data structure,
 * and return the threads to the thread pool).
 *
 * This does not work with the tasking code, as the thread is still
 * expected to participate in the execution of any tasks that may have been
 * spawned my a member of the team, and the thread still needs access to all
 * to each thread in the team, so that it can steal work from it.
 *
 * Enter the existence of the kmp_task_team_t struct.  It employs a reference
 * counting mechanism, and is allocated by the primary thread before calling
 * __kmp_<barrier_kind>_release, and then is release by the last thread to
 * exit __kmp_<barrier_kind>_release at the next barrier.  I.e. the lifetimes
 * of the kmp_task_team_t structs for consecutive barriers can overlap
 * (and will, unless the primary thread is the last thread to exit the barrier
 * release phase, which is not typical). The existence of such a struct is
 * useful outside the context of tasking.
 *
 * We currently use the existence of the threads array as an indicator that
 * tasks were spawned since the last barrier.  If the structure is to be
 * useful outside the context of tasking, then this will have to change, but
 * not setting the field minimizes the performance impact of tasking on
 * barriers, when no explicit tasks were spawned (pushed, actually).
 */

static kmp_task_team_t *__kmp_free_task_teams =
    NULL; // Free list for task_team data structures
// Lock for task team data structures
kmp_bootstrap_lock_t __kmp_task_team_lock =
    KMP_BOOTSTRAP_LOCK_INITIALIZER(__kmp_task_team_lock);

// __kmp_alloc_task_deque:
// Allocates a task deque for a particular thread, and initialize the necessary
// data structures relating to the deque.  This only happens once per thread
// per task team since task teams are recycled. No lock is needed during
// allocation since each thread allocates its own deque.
static void __kmp_alloc_task_deque(kmp_info_t *thread,
                                   kmp_thread_data_t *thread_data) {
  __kmp_init_bootstrap_lock(&thread_data->td.td_deque_lock);
  KMP_DEBUG_ASSERT(thread_data->td.td_deque == NULL);

  // Initialize last stolen task field to "none"
  thread_data->td.td_deque_last_stolen = -1;

  KMP_DEBUG_ASSERT(TCR_4(thread_data->td.td_deque_ntasks) == 0);
  KMP_DEBUG_ASSERT(thread_data->td.td_deque_head == 0);
  KMP_DEBUG_ASSERT(thread_data->td.td_deque_tail == 0);

  KE_TRACE(
      10,
      ("__kmp_alloc_task_deque: T#%d allocating deque[%d] for thread_data %p\n",
       __kmp_gtid_from_thread(thread), INITIAL_TASK_DEQUE_SIZE, thread_data));
  // Allocate space for task deque, and zero the deque
  // Cannot use __kmp_thread_calloc() because threads not around for
  // kmp_reap_task_team( ).
  thread_data->td.td_deque = (kmp_taskdata_t **)__kmp_allocate(
      INITIAL_TASK_DEQUE_SIZE * sizeof(kmp_taskdata_t *));
  thread_data->td.td_deque_size = INITIAL_TASK_DEQUE_SIZE;
}

// __kmp_free_task_deque:
// Deallocates a task deque for a particular thread. Happens at library
// deallocation so don't need to reset all thread data fields.
static void __kmp_free_task_deque(kmp_thread_data_t *thread_data) {
  if (thread_data->td.td_deque != NULL) {
    __kmp_acquire_bootstrap_lock(&thread_data->td.td_deque_lock);
    TCW_4(thread_data->td.td_deque_ntasks, 0);
    __kmp_free(thread_data->td.td_deque);
    thread_data->td.td_deque = NULL;
    __kmp_release_bootstrap_lock(&thread_data->td.td_deque_lock);
  }

#ifdef BUILD_TIED_TASK_STACK
  // GEH: Figure out what to do here for td_susp_tied_tasks
  if (thread_data->td.td_susp_tied_tasks.ts_entries != TASK_STACK_EMPTY) {
    __kmp_free_task_stack(__kmp_thread_from_gtid(gtid), thread_data);
  }
#endif // BUILD_TIED_TASK_STACK
}

// __kmp_realloc_task_threads_data:
// Allocates a threads_data array for a task team, either by allocating an
// initial array or enlarging an existing array.  Only the first thread to get
// the lock allocs or enlarges the array and re-initializes the array elements.
// That thread returns "TRUE", the rest return "FALSE".
// Assumes that the new array size is given by task_team -> tt.tt_nproc.
// The current size is given by task_team -> tt.tt_max_threads.
static int __kmp_realloc_task_threads_data(kmp_info_t *thread,
                                           kmp_task_team_t *task_team) {
  kmp_thread_data_t **threads_data_p;
  kmp_int32 nthreads, maxthreads;
  int is_init_thread = FALSE;

  if (TCR_4(task_team->tt.tt_found_tasks)) {
    // Already reallocated and initialized.
    return FALSE;
  }

  threads_data_p = &task_team->tt.tt_threads_data;
  nthreads = task_team->tt.tt_nproc;
  maxthreads = task_team->tt.tt_max_threads;

  // All threads must lock when they encounter the first task of the implicit
  // task region to make sure threads_data fields are (re)initialized before
  // used.
  __kmp_acquire_bootstrap_lock(&task_team->tt.tt_threads_lock);

  if (!TCR_4(task_team->tt.tt_found_tasks)) {
    // first thread to enable tasking
    kmp_team_t *team = thread->th.th_team;
    int i;

    is_init_thread = TRUE;
    if (maxthreads < nthreads) {

      if (*threads_data_p != NULL) {
        kmp_thread_data_t *old_data = *threads_data_p;
        kmp_thread_data_t *new_data = NULL;

        KE_TRACE(
            10,
            ("__kmp_realloc_task_threads_data: T#%d reallocating "
             "threads data for task_team %p, new_size = %d, old_size = %d\n",
             __kmp_gtid_from_thread(thread), task_team, nthreads, maxthreads));
        // Reallocate threads_data to have more elements than current array
        // Cannot use __kmp_thread_realloc() because threads not around for
        // kmp_reap_task_team( ).  Note all new array entries are initialized
        // to zero by __kmp_allocate().
        new_data = (kmp_thread_data_t *)__kmp_allocate(
            nthreads * sizeof(kmp_thread_data_t));
        // copy old data to new data
        KMP_MEMCPY_S((void *)new_data, nthreads * sizeof(kmp_thread_data_t),
                     (void *)old_data, maxthreads * sizeof(kmp_thread_data_t));

#ifdef BUILD_TIED_TASK_STACK
        // GEH: Figure out if this is the right thing to do
        for (i = maxthreads; i < nthreads; i++) {
          kmp_thread_data_t *thread_data = &(*threads_data_p)[i];
          __kmp_init_task_stack(__kmp_gtid_from_thread(thread), thread_data);
        }
#endif // BUILD_TIED_TASK_STACK
       // Install the new data and free the old data
        (*threads_data_p) = new_data;
        __kmp_free(old_data);
      } else {
        KE_TRACE(10, ("__kmp_realloc_task_threads_data: T#%d allocating "
                      "threads data for task_team %p, size = %d\n",
                      __kmp_gtid_from_thread(thread), task_team, nthreads));
        // Make the initial allocate for threads_data array, and zero entries
        // Cannot use __kmp_thread_calloc() because threads not around for
        // kmp_reap_task_team( ).
        *threads_data_p = (kmp_thread_data_t *)__kmp_allocate(
            nthreads * sizeof(kmp_thread_data_t));
#ifdef BUILD_TIED_TASK_STACK
        // GEH: Figure out if this is the right thing to do
        for (i = 0; i < nthreads; i++) {
          kmp_thread_data_t *thread_data = &(*threads_data_p)[i];
          __kmp_init_task_stack(__kmp_gtid_from_thread(thread), thread_data);
        }
#endif // BUILD_TIED_TASK_STACK
      }
      task_team->tt.tt_max_threads = nthreads;
    } else {
      // If array has (more than) enough elements, go ahead and use it
      KMP_DEBUG_ASSERT(*threads_data_p != NULL);
    }

    // initialize threads_data pointers back to thread_info structures
    for (i = 0; i < nthreads; i++) {
      kmp_thread_data_t *thread_data = &(*threads_data_p)[i];
      thread_data->td.td_thr = team->t.t_threads[i];

      if (thread_data->td.td_deque_last_stolen >= nthreads) {
        // The last stolen field survives across teams / barrier, and the number
        // of threads may have changed.  It's possible (likely?) that a new
        // parallel region will exhibit the same behavior as previous region.
        thread_data->td.td_deque_last_stolen = -1;
      }
    }

    KMP_MB();
    TCW_SYNC_4(task_team->tt.tt_found_tasks, TRUE);
  }

  __kmp_release_bootstrap_lock(&task_team->tt.tt_threads_lock);
  return is_init_thread;
}

// __kmp_free_task_threads_data:
// Deallocates a threads_data array for a task team, including any attached
// tasking deques.  Only occurs at library shutdown.
static void __kmp_free_task_threads_data(kmp_task_team_t *task_team) {
  __kmp_acquire_bootstrap_lock(&task_team->tt.tt_threads_lock);
  if (task_team->tt.tt_threads_data != NULL) {
    int i;
    for (i = 0; i < task_team->tt.tt_max_threads; i++) {
      __kmp_free_task_deque(&task_team->tt.tt_threads_data[i]);
    }
    __kmp_free(task_team->tt.tt_threads_data);
    task_team->tt.tt_threads_data = NULL;
  }
  __kmp_release_bootstrap_lock(&task_team->tt.tt_threads_lock);
}

// __kmp_free_task_pri_list:
// Deallocates tasking deques used for priority tasks.
// Only occurs at library shutdown.
static void __kmp_free_task_pri_list(kmp_task_team_t *task_team) {
  __kmp_acquire_bootstrap_lock(&task_team->tt.tt_task_pri_lock);
  if (task_team->tt.tt_task_pri_list != NULL) {
    kmp_task_pri_t *list = task_team->tt.tt_task_pri_list;
    while (list != NULL) {
      kmp_task_pri_t *next = list->next;
      __kmp_free_task_deque(&list->td);
      __kmp_free(list);
      list = next;
    }
    task_team->tt.tt_task_pri_list = NULL;
  }
  __kmp_release_bootstrap_lock(&task_team->tt.tt_task_pri_lock);
}

// __kmp_allocate_task_team:
// Allocates a task team associated with a specific team, taking it from
// the global task team free list if possible.  Also initializes data
// structures.
static kmp_task_team_t *__kmp_allocate_task_team(kmp_info_t *thread,
                                                 kmp_team_t *team) {
  kmp_task_team_t *task_team = NULL;
  int nthreads;

  KA_TRACE(20, ("__kmp_allocate_task_team: T#%d entering; team = %p\n",
                (thread ? __kmp_gtid_from_thread(thread) : -1), team));

  if (TCR_PTR(__kmp_free_task_teams) != NULL) {
    // Take a task team from the task team pool
    __kmp_acquire_bootstrap_lock(&__kmp_task_team_lock);
    if (__kmp_free_task_teams != NULL) {
      task_team = __kmp_free_task_teams;
      TCW_PTR(__kmp_free_task_teams, task_team->tt.tt_next);
      task_team->tt.tt_next = NULL;
    }
    __kmp_release_bootstrap_lock(&__kmp_task_team_lock);
  }

  if (task_team == NULL) {
    KE_TRACE(10, ("__kmp_allocate_task_team: T#%d allocating "
                  "task team for team %p\n",
                  __kmp_gtid_from_thread(thread), team));
    // Allocate a new task team if one is not available. Cannot use
    // __kmp_thread_malloc because threads not around for kmp_reap_task_team.
    task_team = (kmp_task_team_t *)__kmp_allocate(sizeof(kmp_task_team_t));
    __kmp_init_bootstrap_lock(&task_team->tt.tt_threads_lock);
    __kmp_init_bootstrap_lock(&task_team->tt.tt_task_pri_lock);
#if USE_ITT_BUILD && USE_ITT_NOTIFY && KMP_DEBUG
    // suppress race conditions detection on synchronization flags in debug mode
    // this helps to analyze library internals eliminating false positives
    __itt_suppress_mark_range(
        __itt_suppress_range, __itt_suppress_threading_errors,
        &task_team->tt.tt_found_tasks, sizeof(task_team->tt.tt_found_tasks));
    __itt_suppress_mark_range(__itt_suppress_range,
                              __itt_suppress_threading_errors,
                              CCAST(kmp_uint32 *, &task_team->tt.tt_active),
                              sizeof(task_team->tt.tt_active));
#endif /* USE_ITT_BUILD && USE_ITT_NOTIFY && KMP_DEBUG */
    // Note: __kmp_allocate zeroes returned memory, othewise we would need:
    // task_team->tt.tt_threads_data = NULL;
    // task_team->tt.tt_max_threads = 0;
    // task_team->tt.tt_next = NULL;
  }

  TCW_4(task_team->tt.tt_found_tasks, FALSE);
  TCW_4(task_team->tt.tt_found_proxy_tasks, FALSE);
  TCW_4(task_team->tt.tt_hidden_helper_task_encountered, FALSE);
  task_team->tt.tt_nproc = nthreads = team->t.t_nproc;

  KMP_ATOMIC_ST_REL(&task_team->tt.tt_unfinished_threads, nthreads);
  KMP_ATOMIC_ST_REL(&task_team->tt.tt_unfinished_free_agents, 0);
  TCW_4(task_team->tt.tt_hidden_helper_task_encountered, FALSE);
  TCW_4(task_team->tt.tt_active, TRUE);

  KA_TRACE(20, ("__kmp_allocate_task_team: T#%d exiting; task_team = %p "
                "unfinished_threads init'd to %d\n",
                (thread ? __kmp_gtid_from_thread(thread) : -1), task_team,
                KMP_ATOMIC_LD_RLX(&task_team->tt.tt_unfinished_threads)));
  return task_team;
}

// __kmp_free_task_team:
// Frees the task team associated with a specific thread, and adds it
// to the global task team free list.
void __kmp_free_task_team(kmp_info_t *thread, kmp_task_team_t *task_team) {
  KA_TRACE(20, ("__kmp_free_task_team: T#%d task_team = %p\n",
                thread ? __kmp_gtid_from_thread(thread) : -1, task_team));

  // Put task team back on free list
  __kmp_acquire_bootstrap_lock(&__kmp_task_team_lock);

  KMP_DEBUG_ASSERT(task_team->tt.tt_next == NULL);
  task_team->tt.tt_next = __kmp_free_task_teams;
  TCW_PTR(__kmp_free_task_teams, task_team);

  __kmp_release_bootstrap_lock(&__kmp_task_team_lock);
}

// __kmp_reap_task_teams:
// Free all the task teams on the task team free list.
// Should only be done during library shutdown.
// Cannot do anything that needs a thread structure or gtid since they are
// already gone.
void __kmp_reap_task_teams(void) {
  kmp_task_team_t *task_team;

  if (TCR_PTR(__kmp_free_task_teams) != NULL) {
    // Free all task_teams on the free list
    __kmp_acquire_bootstrap_lock(&__kmp_task_team_lock);
    while ((task_team = __kmp_free_task_teams) != NULL) {
      __kmp_free_task_teams = task_team->tt.tt_next;
      task_team->tt.tt_next = NULL;

      // Free threads_data if necessary
      if (task_team->tt.tt_threads_data != NULL) {
        __kmp_free_task_threads_data(task_team);
      }
      if (task_team->tt.tt_task_pri_list != NULL) {
        __kmp_free_task_pri_list(task_team);
      }
      __kmp_free(task_team);
    }
    __kmp_release_bootstrap_lock(&__kmp_task_team_lock);
  }
}

// __kmp_wait_to_unref_task_teams:
// Some threads could still be in the fork barrier release code, possibly
// trying to steal tasks.  Wait for each thread to unreference its task team.
void __kmp_wait_to_unref_task_teams(void) {
  kmp_info_t *thread;
  kmp_uint32 spins;
  kmp_uint64 time;
  int done;

  KMP_INIT_YIELD(spins);
  KMP_INIT_BACKOFF(time);

  for (;;) {
    done = TRUE;

    // TODO: GEH - this may be is wrong because some sync would be necessary
    // in case threads are added to the pool during the traversal. Need to
    // verify that lock for thread pool is held when calling this routine.
    for (thread = CCAST(kmp_info_t *, __kmp_thread_pool); thread != NULL;
         thread = thread->th.th_next_pool) {
#if KMP_OS_WINDOWS
      DWORD exit_val;
#endif
      if (TCR_PTR(thread->th.th_task_team) == NULL) {
        KA_TRACE(10, ("__kmp_wait_to_unref_task_team: T#%d task_team == NULL\n",
                      __kmp_gtid_from_thread(thread)));
        continue;
      }
#if KMP_OS_WINDOWS
      // TODO: GEH - add this check for Linux* OS / OS X* as well?
      if (!__kmp_is_thread_alive(thread, &exit_val)) {
        thread->th.th_task_team = NULL;
        continue;
      }
#endif

      done = FALSE; // Because th_task_team pointer is not NULL for this thread

      KA_TRACE(10, ("__kmp_wait_to_unref_task_team: Waiting for T#%d to "
                    "unreference task_team\n",
                    __kmp_gtid_from_thread(thread)));

      if (__kmp_dflt_blocktime != KMP_MAX_BLOCKTIME) {
        void *sleep_loc;
        // If the thread is sleeping, awaken it.
        if ((sleep_loc = TCR_PTR(CCAST(void *, thread->th.th_sleep_loc))) !=
            NULL) {
          KA_TRACE(
              10,
              ("__kmp_wait_to_unref_task_team: T#%d waking up thread T#%d\n",
               __kmp_gtid_from_thread(thread), __kmp_gtid_from_thread(thread)));
          __kmp_null_resume_wrapper(thread);
        }
      }
    }
    if (done) {
      break;
    }

    // If oversubscribed or have waited a bit, yield.
    KMP_YIELD_OVERSUB_ELSE_SPIN(spins, time);
  }
}

// __kmp_task_team_setup:  Create a task_team for the current team, but use
// an already created, unused one if it already exists.
void __kmp_task_team_setup(kmp_info_t *this_thr, kmp_team_t *team, int always) {
  KMP_DEBUG_ASSERT(__kmp_tasking_mode != tskm_immediate_exec);

  // If this task_team hasn't been created yet, allocate it. It will be used in
  // the region after the next.
  // If it exists, it is the current task team and shouldn't be touched yet as
  // it may still be in use.
  if (team->t.t_task_team[this_thr->th.th_task_state] == NULL &&
      (always || team->t.t_nproc > 1)) {
    team->t.t_task_team[this_thr->th.th_task_state] =
        __kmp_allocate_task_team(this_thr, team);
    KA_TRACE(20, ("__kmp_task_team_setup: Primary T#%d created new task_team %p"
                  " for team %d at parity=%d\n",
                  __kmp_gtid_from_thread(this_thr),
                  team->t.t_task_team[this_thr->th.th_task_state], team->t.t_id,
                  this_thr->th.th_task_state));
  }

  kmp_task_team_t* other_task_team = NULL;

  // After threads exit the release, they will call sync, and then point to this
  // other task_team; make sure it is allocated and properly initialized. As
  // threads spin in the barrier release phase, they will continue to use the
  // previous task_team struct(above), until they receive the signal to stop
  // checking for tasks (they can't safely reference the kmp_team_t struct,
  // which could be reallocated by the primary thread). No task teams are formed
  // for serialized teams.
  if (team->t.t_nproc > 1) {
    int other_team = 1 - this_thr->th.th_task_state;
    KMP_DEBUG_ASSERT(other_team >= 0 && other_team < 2);
    if (team->t.t_task_team[other_team] == NULL) { // setup other team as well
      team->t.t_task_team[other_team] =
          __kmp_allocate_task_team(this_thr, team);
      KA_TRACE(20, ("__kmp_task_team_setup: Primary T#%d created second new "
                    "task_team %p for team %d at parity=%d\n",
                    __kmp_gtid_from_thread(this_thr),
                    team->t.t_task_team[other_team], team->t.t_id, other_team));
      //other_task_team = team->t.t_task_team[other_team];
    } else { // Leave the old task team struct in place for the upcoming region;
      // adjust as needed
      kmp_task_team_t *task_team = team->t.t_task_team[other_team];
      if (!task_team->tt.tt_active ||
          team->t.t_nproc != task_team->tt.tt_nproc) {
        TCW_4(task_team->tt.tt_nproc, team->t.t_nproc);
        TCW_4(task_team->tt.tt_found_tasks, FALSE);
        TCW_4(task_team->tt.tt_found_proxy_tasks, FALSE);
        TCW_4(task_team->tt.tt_hidden_helper_task_encountered, FALSE);
        KMP_ATOMIC_ST_REL(&task_team->tt.tt_unfinished_threads,
                          team->t.t_nproc);
        TCW_4(task_team->tt.tt_active, TRUE);
      }
      // if team size has changed, the first thread to enable tasking will
      // realloc threads_data if necessary
      KA_TRACE(20, ("__kmp_task_team_setup: Primary T#%d reset next task_team "
                    "%p for team %d at parity=%d\n",
                    __kmp_gtid_from_thread(this_thr),
                    team->t.t_task_team[other_team], team->t.t_id, other_team));
    }
    other_task_team = team->t.t_task_team[other_team];
  }

  // For regular thread, task enabling should be called when the task is going
  // to be pushed to a dequeue. However, for the hidden helper thread, we need
  // it ahead of time so that some operations can be performed without race
  // condition.
  if (this_thr == __kmp_hidden_helper_main_thread) {
    for (int i = 0; i < 2; ++i) {
      kmp_task_team_t *task_team = team->t.t_task_team[i];
      if (KMP_TASKING_ENABLED(task_team)) {
        continue;
      }
      __kmp_enable_tasking(task_team, this_thr);
      for (int j = 0; j < task_team->tt.tt_nproc; ++j) {
        kmp_thread_data_t *thread_data = &task_team->tt.tt_threads_data[j];
        if (thread_data->td.td_deque == NULL) {
          __kmp_alloc_task_deque(__kmp_hidden_helper_threads[j], thread_data);
        }
      }
    }
  }

  __kmp_acquire_bootstrap_lock(&__kmp_forkjoin_lock);
  __kmp_acquire_bootstrap_lock(&__kmp_free_agent_allowed_teams_lock);
  kmp_task_team_t* task_team = team->t.t_task_team[this_thr->th.th_task_state];
  __kmp_add_global_allowed_task_team(task_team);
  
  // Allow free agent threads to use this task team
  if(KMP_ATOMIC_LD_RLX(&__kmp_free_agent_active_nth) > 0){//Only if at least one free agent exists

  	kmp_info_t *free_agent = CCAST(kmp_info_t *,__kmp_free_agent_list);
  	while(free_agent != NULL){
    	__kmp_acquire_bootstrap_lock(&free_agent->th.allowed_teams_lock);
    	__kmp_add_allowed_task_team(free_agent, task_team);
    	if (other_task_team)
     		__kmp_add_allowed_task_team(free_agent, other_task_team);
    	__kmp_release_bootstrap_lock(&free_agent->th.allowed_teams_lock);
    	free_agent = free_agent->th.th_next_free_agent;
  	}
  }
  __kmp_release_bootstrap_lock(&__kmp_free_agent_allowed_teams_lock);
  __kmp_release_bootstrap_lock(&__kmp_forkjoin_lock);
}

// __kmp_task_team_sync: Propagation of task team data from team to threads
// which happens just after the release phase of a team barrier.  This may be
// called by any thread, but only for teams with # threads > 1.
void __kmp_task_team_sync(kmp_info_t *this_thr, kmp_team_t *team) {
  KMP_DEBUG_ASSERT(__kmp_tasking_mode != tskm_immediate_exec);

  // Toggle the th_task_state field, to switch which task_team this thread
  // refers to
  this_thr->th.th_task_state = (kmp_uint8)(1 - this_thr->th.th_task_state);

  // It is now safe to propagate the task team pointer from the team struct to
  // the current thread.
  TCW_PTR(this_thr->th.th_task_team,
          team->t.t_task_team[this_thr->th.th_task_state]);
  KA_TRACE(20,
           ("__kmp_task_team_sync: Thread T#%d task team switched to task_team "
            "%p from Team #%d (parity=%d)\n",
            __kmp_gtid_from_thread(this_thr), this_thr->th.th_task_team,
            team->t.t_id, this_thr->th.th_task_state));
}

// __kmp_task_team_wait: Primary thread waits for outstanding tasks after the
// barrier gather phase. Only called by primary thread if #threads in team > 1
// or if proxy tasks were created.
//
// wait is a flag that defaults to 1 (see kmp.h), but waiting can be turned off
// by passing in 0 optionally as the last argument. When wait is zero, primary
// thread does not wait for unfinished_threads to reach 0.
void __kmp_task_team_wait(
    kmp_info_t *this_thr,
    kmp_team_t *team USE_ITT_BUILD_ARG(void *itt_sync_obj), int wait) {
  kmp_task_team_t *task_team = team->t.t_task_team[this_thr->th.th_task_state];

  KMP_DEBUG_ASSERT(__kmp_tasking_mode != tskm_immediate_exec);
  KMP_DEBUG_ASSERT(task_team == this_thr->th.th_task_team);

  if (task_team != NULL){
    if(KMP_TASKING_ENABLED(task_team)) {
        if (wait) {
          KA_TRACE(20, ("__kmp_task_team_wait: Primary T#%d waiting for all tasks "
                        "(for unfinished_threads to reach 0) on task_team = %p\n",
                        __kmp_gtid_from_thread(this_thr), task_team));
          // Worker threads may have dropped through to release phase, but could
          // still be executing tasks. Wait here for tasks to complete. To avoid
          // memory contention, only primary thread checks termination condition.
          kmp_flag_32<false, false> flag(
              RCAST(std::atomic<kmp_uint32> *,
                    &task_team->tt.tt_unfinished_threads),
              0U);
          flag.wait(this_thr, TRUE USE_ITT_BUILD_ARG(itt_sync_obj));


          // This team is not allowed anymore for free agent threads
          __kmp_acquire_bootstrap_lock(&__kmp_free_agent_allowed_teams_lock);
          __kmp_remove_global_allowed_task_team(task_team);
          if(KMP_ATOMIC_LD_RLX(&__kmp_free_agent_active_nth) > 0){
            kmp_info_t *free_agent = CCAST(kmp_info_t *,__kmp_free_agent_list);
            while(free_agent != NULL){
              __kmp_acquire_bootstrap_lock(&free_agent->th.allowed_teams_lock);
              __kmp_remove_allowed_task_team(free_agent, task_team);
              __kmp_release_bootstrap_lock(&free_agent->th.allowed_teams_lock);
              free_agent = free_agent->th.th_next_free_agent;
            }
            
            std::atomic<kmp_int32> *unfinished_threads;
            unfinished_threads = &(task_team->tt.tt_unfinished_threads);
            //KMP_DEBUG_ASSERT(*unfinished_threads >= 0);
            kmp_int32 count =  KMP_ATOMIC_INC(unfinished_threads);
            KMP_ASSERT(count == 0);
          }
          __kmp_release_bootstrap_lock(&__kmp_free_agent_allowed_teams_lock);
          kmp_flag_32<false, false> spin_flag(RCAST(
              std::atomic<kmp_uint32> *, &task_team->tt.tt_unfinished_free_agents), 0U);
          spin_flag.wait(this_thr, TRUE USE_ITT_BUILD_ARG(itt_sync_obj));
        }
        // Deactivate the old task team, so that the worker threads will stop
        // referencing it while spinning.
        KA_TRACE(
            20,
            ("__kmp_task_team_wait: Primary T#%d deactivating task_team %p: "
             "setting active to false, setting local and team's pointer to NULL\n",
             __kmp_gtid_from_thread(this_thr), task_team));
        KMP_DEBUG_ASSERT(task_team->tt.tt_nproc > 1 ||
                         task_team->tt.tt_found_proxy_tasks == TRUE ||
                         task_team->tt.tt_hidden_helper_task_encountered == TRUE);
        TCW_SYNC_4(task_team->tt.tt_found_proxy_tasks, FALSE);
		TCW_SYNC_4(task_team->tt.tt_hidden_helper_task_encountered, FALSE);
        KMP_CHECK_UPDATE(task_team->tt.tt_untied_task_encountered, 0);
        TCW_SYNC_4(task_team->tt.tt_active, FALSE);
        KMP_MB();

        TCW_PTR(this_thr->th.th_task_team, NULL);
    }
    else{
        __kmp_acquire_bootstrap_lock(&__kmp_free_agent_allowed_teams_lock);
        __kmp_remove_global_allowed_task_team(task_team);
        __kmp_release_bootstrap_lock(&__kmp_free_agent_allowed_teams_lock);
    }
  }
}

// __kmp_tasking_barrier:
// This routine is called only when __kmp_tasking_mode == tskm_extra_barrier.
// Internal function to execute all tasks prior to a regular barrier or a join
// barrier. It is a full barrier itself, which unfortunately turns regular
// barriers into double barriers and join barriers into 1 1/2 barriers.
void __kmp_tasking_barrier(kmp_team_t *team, kmp_info_t *thread, int gtid) {
  std::atomic<kmp_uint32> *spin = RCAST(
      std::atomic<kmp_uint32> *,
      &team->t.t_task_team[thread->th.th_task_state]->tt.tt_unfinished_threads);
  int flag = FALSE;
  KMP_DEBUG_ASSERT(__kmp_tasking_mode == tskm_extra_barrier);

#if USE_ITT_BUILD
  KMP_FSYNC_SPIN_INIT(spin, NULL);
#endif /* USE_ITT_BUILD */
  kmp_flag_32<false, false> spin_flag(spin, 0U);
  while (!spin_flag.execute_tasks(thread, gtid, TRUE,
                                  &flag USE_ITT_BUILD_ARG(NULL), 0)) {
#if USE_ITT_BUILD
    // TODO: What about itt_sync_obj??
    KMP_FSYNC_SPIN_PREPARE(RCAST(void *, spin));
#endif /* USE_ITT_BUILD */

    if (TCR_4(__kmp_global.g.g_done)) {
      if (__kmp_global.g.g_abort)
        __kmp_abort_thread();
      break;
    }
    KMP_YIELD(TRUE);
  }
#if USE_ITT_BUILD
  KMP_FSYNC_SPIN_ACQUIRED(RCAST(void *, spin));
#endif /* USE_ITT_BUILD */
}

// __kmp_give_task puts a task into a given thread queue if:
//  - the queue for that thread was created
//  - there's space in that queue
// Because of this, __kmp_push_task needs to check if there's space after
// getting the lock
static bool __kmp_give_task(kmp_info_t *thread, kmp_int32 tid, kmp_task_t *task,
                            kmp_int32 pass) {
  kmp_taskdata_t *taskdata = KMP_TASK_TO_TASKDATA(task);
  kmp_task_team_t *task_team = taskdata->td_task_team;

  KA_TRACE(20, ("__kmp_give_task: trying to give task %p to thread %d.\n",
                taskdata, tid));

  // If task_team is NULL something went really bad...
  KMP_DEBUG_ASSERT(task_team != NULL);

  bool result = false;
  kmp_thread_data_t *thread_data = &task_team->tt.tt_threads_data[tid];

  if (thread_data->td.td_deque == NULL) {
    // There's no queue in this thread, go find another one
    // We're guaranteed that at least one thread has a queue
    KA_TRACE(30,
             ("__kmp_give_task: thread %d has no queue while giving task %p.\n",
              tid, taskdata));
    return result;
  }

  if (TCR_4(thread_data->td.td_deque_ntasks) >=
      TASK_DEQUE_SIZE(thread_data->td)) {
    KA_TRACE(
        30,
        ("__kmp_give_task: queue is full while giving task %p to thread %d.\n",
         taskdata, tid));

    // if this deque is bigger than the pass ratio give a chance to another
    // thread
    if (TASK_DEQUE_SIZE(thread_data->td) / INITIAL_TASK_DEQUE_SIZE >= pass)
      return result;

    __kmp_acquire_bootstrap_lock(&thread_data->td.td_deque_lock);
    if (TCR_4(thread_data->td.td_deque_ntasks) >=
        TASK_DEQUE_SIZE(thread_data->td)) {
      // expand deque to push the task which is not allowed to execute
      __kmp_realloc_task_deque(thread, thread_data);
    }

  } else {

    __kmp_acquire_bootstrap_lock(&thread_data->td.td_deque_lock);

    if (TCR_4(thread_data->td.td_deque_ntasks) >=
        TASK_DEQUE_SIZE(thread_data->td)) {
      KA_TRACE(30, ("__kmp_give_task: queue is full while giving task %p to "
                    "thread %d.\n",
                    taskdata, tid));

      // if this deque is bigger than the pass ratio give a chance to another
      // thread
      if (TASK_DEQUE_SIZE(thread_data->td) / INITIAL_TASK_DEQUE_SIZE >= pass)
        goto release_and_exit;

      __kmp_realloc_task_deque(thread, thread_data);
    }
  }

  // lock is held here, and there is space in the deque

  thread_data->td.td_deque[thread_data->td.td_deque_tail] = taskdata;
  // Wrap index.
  thread_data->td.td_deque_tail =
      (thread_data->td.td_deque_tail + 1) & TASK_DEQUE_MASK(thread_data->td);
  TCW_4(thread_data->td.td_deque_ntasks,
        TCR_4(thread_data->td.td_deque_ntasks) + 1);

  result = true;
  KA_TRACE(30, ("__kmp_give_task: successfully gave task %p to thread %d.\n",
                taskdata, tid));

release_and_exit:
  __kmp_release_bootstrap_lock(&thread_data->td.td_deque_lock);

  return result;
}

#define PROXY_TASK_FLAG 0x40000000
/* The finish of the proxy tasks is divided in two pieces:
    - the top half is the one that can be done from a thread outside the team
    - the bottom half must be run from a thread within the team

   In order to run the bottom half the task gets queued back into one of the
   threads of the team. Once the td_incomplete_child_task counter of the parent
   is decremented the threads can leave the barriers. So, the bottom half needs
   to be queued before the counter is decremented. The top half is therefore
   divided in two parts:
    - things that can be run before queuing the bottom half
    - things that must be run after queuing the bottom half

   This creates a second race as the bottom half can free the task before the
   second top half is executed. To avoid this we use the
   td_incomplete_child_task of the proxy task to synchronize the top and bottom
   half. */
static void __kmp_first_top_half_finish_proxy(kmp_taskdata_t *taskdata) {
  KMP_DEBUG_ASSERT(taskdata->td_flags.tasktype == TASK_EXPLICIT);
  KMP_DEBUG_ASSERT(taskdata->td_flags.proxy == TASK_PROXY);
  KMP_DEBUG_ASSERT(taskdata->td_flags.complete == 0);
  KMP_DEBUG_ASSERT(taskdata->td_flags.freed == 0);

  taskdata->td_flags.complete = 1; // mark the task as completed

  if (taskdata->td_taskgroup)
    KMP_ATOMIC_DEC(&taskdata->td_taskgroup->count);

  // Create an imaginary children for this task so the bottom half cannot
  // release the task before we have completed the second top half
  KMP_ATOMIC_OR(&taskdata->td_incomplete_child_tasks, PROXY_TASK_FLAG);
}

static void __kmp_second_top_half_finish_proxy(kmp_taskdata_t *taskdata) {
#if KMP_DEBUG
  kmp_int32 children = 0;
  // Predecrement simulated by "- 1" calculation
  children = -1 +
#endif
      KMP_ATOMIC_DEC(&taskdata->td_parent->td_incomplete_child_tasks);
  KMP_DEBUG_ASSERT(children >= 0);

  // Remove the imaginary children
  KMP_ATOMIC_AND(&taskdata->td_incomplete_child_tasks, ~PROXY_TASK_FLAG);
}

static void __kmp_bottom_half_finish_proxy(kmp_int32 gtid, kmp_task_t *ptask) {
  kmp_taskdata_t *taskdata = KMP_TASK_TO_TASKDATA(ptask);
  kmp_info_t *thread = __kmp_threads[gtid];

  KMP_DEBUG_ASSERT(taskdata->td_flags.proxy == TASK_PROXY);
  KMP_DEBUG_ASSERT(taskdata->td_flags.complete ==
                   1); // top half must run before bottom half

  // We need to wait to make sure the top half is finished
  // Spinning here should be ok as this should happen quickly
  while ((KMP_ATOMIC_LD_ACQ(&taskdata->td_incomplete_child_tasks) &
          PROXY_TASK_FLAG) > 0)
    ;

  __kmp_release_deps(gtid, taskdata);
  __kmp_free_task_and_ancestors(gtid, taskdata, thread);
}

/*!
@ingroup TASKING
@param gtid Global Thread ID of encountering thread
@param ptask Task which execution is completed

Execute the completion of a proxy task from a thread of that is part of the
team. Run first and bottom halves directly.
*/
void __kmpc_proxy_task_completed(kmp_int32 gtid, kmp_task_t *ptask) {
  KMP_DEBUG_ASSERT(ptask != NULL);
  kmp_taskdata_t *taskdata = KMP_TASK_TO_TASKDATA(ptask);
  KA_TRACE(
      10, ("__kmp_proxy_task_completed(enter): T#%d proxy task %p completing\n",
           gtid, taskdata));
  __kmp_assert_valid_gtid(gtid);
  KMP_DEBUG_ASSERT(taskdata->td_flags.proxy == TASK_PROXY);

  __kmp_first_top_half_finish_proxy(taskdata);
  __kmp_second_top_half_finish_proxy(taskdata);
  __kmp_bottom_half_finish_proxy(gtid, ptask);

  KA_TRACE(10,
           ("__kmp_proxy_task_completed(exit): T#%d proxy task %p completing\n",
            gtid, taskdata));
}

void __kmpc_give_task(kmp_task_t *ptask, kmp_int32 start = 0) {
  KMP_DEBUG_ASSERT(ptask != NULL);
  kmp_taskdata_t *taskdata = KMP_TASK_TO_TASKDATA(ptask);

  // Enqueue task to complete bottom half completion from a thread within the
  // corresponding team
  kmp_team_t *team = taskdata->td_team;
  kmp_int32 nthreads = team->t.t_nproc;
  kmp_info_t *thread;

  // This should be similar to start_k = __kmp_get_random( thread ) % nthreads
  // but we cannot use __kmp_get_random here
  kmp_int32 start_k = start % nthreads;
  kmp_int32 pass = 1;
  kmp_int32 k = start_k;

  do {
    // For now we're just linearly trying to find a thread
    thread = team->t.t_threads[k];
    k = (k + 1) % nthreads;

    // we did a full pass through all the threads
    if (k == start_k)
      pass = pass << 1;

  } while (!__kmp_give_task(thread, k, ptask, pass));

  if (__kmp_dflt_blocktime != KMP_MAX_BLOCKTIME && __kmp_wpolicy_passive) {
    // awake at least one thread to execute given task
    for (int i = 0; i < nthreads; ++i) {
      thread = team->t.t_threads[i];
      if (thread->th.th_sleep_loc != NULL) {
        __kmp_null_resume_wrapper(thread);
        break;
      }
    }
  }
}

/*!
@ingroup TASKING
@param ptask Task which execution is completed

Execute the completion of a proxy task from a thread that could not belong to
the team.
*/
void __kmpc_proxy_task_completed_ooo(kmp_task_t *ptask) {
  KMP_DEBUG_ASSERT(ptask != NULL);
  kmp_taskdata_t *taskdata = KMP_TASK_TO_TASKDATA(ptask);

  KA_TRACE(
      10,
      ("__kmp_proxy_task_completed_ooo(enter): proxy task completing ooo %p\n",
       taskdata));

  KMP_DEBUG_ASSERT(taskdata->td_flags.proxy == TASK_PROXY);

  __kmp_first_top_half_finish_proxy(taskdata);

  __kmpc_give_task(ptask);

  __kmp_second_top_half_finish_proxy(taskdata);

  KA_TRACE(
      10,
      ("__kmp_proxy_task_completed_ooo(exit): proxy task completing ooo %p\n",
       taskdata));
}

kmp_event_t *__kmpc_task_allow_completion_event(ident_t *loc_ref, int gtid,
                                                kmp_task_t *task) {
  kmp_taskdata_t *td = KMP_TASK_TO_TASKDATA(task);

  KMP_DEBUG_ASSERT(td->td_allow_completion_event.ed.task != nullptr);
  KMP_DEBUG_ASSERT(td->td_allow_completion_event.pending_events_count != -1);

  kmp_uint32 pending_events_count
    = KMP_TEST_THEN_ADD32( &td->td_allow_completion_event.pending_events_count, 1);

  KMP_DEBUG_ASSERT(pending_events_count != 0);

  return &td->td_allow_completion_event;
}

void __kmp_fulfill_event(kmp_event_t *event) {

  KMP_DEBUG_ASSERT(event->ed.task != nullptr);

  kmp_task_t *ptask = event->ed.task;
  kmp_taskdata_t *taskdata = KMP_TASK_TO_TASKDATA(ptask);
  int gtid = __kmp_get_gtid();

  kmp_uint32 pending_events_count
    = KMP_TEST_THEN_ADD32(&taskdata->td_allow_completion_event.pending_events_count, -1);

  KMP_DEBUG_ASSERT(pending_events_count != 0);

  bool fulfilled = pending_events_count == 1;
#if OMPT_SUPPORT
  // The OMPT event must occur under mutual exclusion,
  // otherwise the tool might access ptask after free
  if (!fulfilled && UNLIKELY(ompt_enabled.enabled))
    __ompt_task_finish(ptask, NULL, ompt_task_early_fulfill);
#endif

  if (fulfilled) {
#if OMPT_SUPPORT
      // We free ptask afterwards and know the task is finished,
      // so locking is not necessary
      if (UNLIKELY(ompt_enabled.enabled))
        __ompt_task_finish(ptask, NULL, ompt_task_late_fulfill);
#endif
    // If the task detached complete the proxy task
    if (gtid >= 0) {
      kmp_team_t *team = taskdata->td_team;
      kmp_info_t *thread = __kmp_get_thread();
      if (thread->th.th_team == team) {
        __kmpc_proxy_task_completed(gtid, ptask);
        return;
      }
    }
    // fallback
    __kmpc_proxy_task_completed_ooo(ptask);
  }
}

// __kmp_task_dup_alloc: Allocate the taskdata and make a copy of source task
// for taskloop
//
// thread:   allocating thread
// task_src: pointer to source task to be duplicated
// returns:  a pointer to the allocated kmp_task_t structure (task).
kmp_task_t *__kmp_task_dup_alloc(kmp_info_t *thread, kmp_task_t *task_src) {
  kmp_task_t *task;
  kmp_taskdata_t *taskdata;
  kmp_taskdata_t *taskdata_src = KMP_TASK_TO_TASKDATA(task_src);
  kmp_taskdata_t *parent_task = taskdata_src->td_parent; // same parent task
  size_t shareds_offset;
  size_t task_size;

  KA_TRACE(10, ("__kmp_task_dup_alloc(enter): Th %p, source task %p\n", thread,
                task_src));
  KMP_DEBUG_ASSERT(taskdata_src->td_flags.proxy ==
                   TASK_FULL); // it should not be proxy task
  KMP_DEBUG_ASSERT(taskdata_src->td_flags.tasktype == TASK_EXPLICIT);
  task_size = taskdata_src->td_size_alloc;

  // Allocate a kmp_taskdata_t block and a kmp_task_t block.
  KA_TRACE(30, ("__kmp_task_dup_alloc: Th %p, malloc size %ld\n", thread,
                task_size));
#if USE_FAST_MEMORY
  taskdata = (kmp_taskdata_t *)__kmp_fast_allocate(thread, task_size);
#else
  taskdata = (kmp_taskdata_t *)__kmp_thread_malloc(thread, task_size);
#endif /* USE_FAST_MEMORY */
  KMP_MEMCPY(taskdata, taskdata_src, task_size);

  task = KMP_TASKDATA_TO_TASK(taskdata);

  // Initialize new task (only specific fields not affected by memcpy)
  taskdata->td_task_id = KMP_GEN_TASK_ID();
  if (task->shareds != NULL) { // need setup shareds pointer
    shareds_offset = (char *)task_src->shareds - (char *)taskdata_src;
    task->shareds = &((char *)taskdata)[shareds_offset];
    KMP_DEBUG_ASSERT((((kmp_uintptr_t)task->shareds) & (sizeof(void *) - 1)) ==
                     0);
  }
  taskdata->td_alloc_thread = thread;
  taskdata->td_parent = parent_task;
  // task inherits the taskgroup from the parent task
  taskdata->td_taskgroup = parent_task->td_taskgroup;
  // tied task needs to initialize the td_last_tied at creation,
  // untied one does this when it is scheduled for execution
  if (taskdata->td_flags.tiedness == TASK_TIED)
    taskdata->td_last_tied = taskdata;

  // Only need to keep track of child task counts if team parallel and tasking
  // not serialized
  if (!(taskdata->td_flags.team_serial || taskdata->td_flags.tasking_ser)
      || __kmp_free_agent_num_threads != 0) {
    KMP_ATOMIC_INC(&parent_task->td_incomplete_child_tasks);
    if (parent_task->td_taskgroup)
      KMP_ATOMIC_INC(&parent_task->td_taskgroup->count);
    // Only need to keep track of allocated child tasks for explicit tasks since
    // implicit not deallocated
    if (taskdata->td_parent->td_flags.tasktype == TASK_EXPLICIT)
      KMP_ATOMIC_INC(&taskdata->td_parent->td_allocated_child_tasks);
  }

  KA_TRACE(20,
           ("__kmp_task_dup_alloc(exit): Th %p, created task %p, parent=%p\n",
            thread, taskdata, taskdata->td_parent));
#if OMPT_SUPPORT
  if (UNLIKELY(ompt_enabled.enabled))
    __ompt_task_init(taskdata, thread->th.th_info.ds.ds_gtid);
#endif
  return task;
}

// Routine optionally generated by the compiler for setting the lastprivate flag
// and calling needed constructors for private/firstprivate objects
// (used to form taskloop tasks from pattern task)
// Parameters: dest task, src task, lastprivate flag.
typedef void (*p_task_dup_t)(kmp_task_t *, kmp_task_t *, kmp_int32);

KMP_BUILD_ASSERT(sizeof(long) == 4 || sizeof(long) == 8);

// class to encapsulate manipulating loop bounds in a taskloop task.
// this abstracts away the Intel vs GOMP taskloop interface for setting/getting
// the loop bound variables.
class kmp_taskloop_bounds_t {
  kmp_task_t *task;
  const kmp_taskdata_t *taskdata;
  size_t lower_offset;
  size_t upper_offset;

public:
  kmp_taskloop_bounds_t(kmp_task_t *_task, kmp_uint64 *lb, kmp_uint64 *ub)
      : task(_task), taskdata(KMP_TASK_TO_TASKDATA(task)),
        lower_offset((char *)lb - (char *)task),
        upper_offset((char *)ub - (char *)task) {
    KMP_DEBUG_ASSERT((char *)lb > (char *)_task);
    KMP_DEBUG_ASSERT((char *)ub > (char *)_task);
  }
  kmp_taskloop_bounds_t(kmp_task_t *_task, const kmp_taskloop_bounds_t &bounds)
      : task(_task), taskdata(KMP_TASK_TO_TASKDATA(_task)),
        lower_offset(bounds.lower_offset), upper_offset(bounds.upper_offset) {}
  size_t get_lower_offset() const { return lower_offset; }
  size_t get_upper_offset() const { return upper_offset; }
  kmp_uint64 get_lb() const {
    kmp_int64 retval;
#if defined(KMP_GOMP_COMPAT)
    // Intel task just returns the lower bound normally
    if (!taskdata->td_flags.native) {
      retval = *(kmp_int64 *)((char *)task + lower_offset);
    } else {
      // GOMP task has to take into account the sizeof(long)
      if (taskdata->td_size_loop_bounds == 4) {
        kmp_int32 *lb = RCAST(kmp_int32 *, task->shareds);
        retval = (kmp_int64)*lb;
      } else {
        kmp_int64 *lb = RCAST(kmp_int64 *, task->shareds);
        retval = (kmp_int64)*lb;
      }
    }
#else
    (void)taskdata;
    retval = *(kmp_int64 *)((char *)task + lower_offset);
#endif // defined(KMP_GOMP_COMPAT)
    return retval;
  }
  kmp_uint64 get_ub() const {
    kmp_int64 retval;
#if defined(KMP_GOMP_COMPAT)
    // Intel task just returns the upper bound normally
    if (!taskdata->td_flags.native) {
      retval = *(kmp_int64 *)((char *)task + upper_offset);
    } else {
      // GOMP task has to take into account the sizeof(long)
      if (taskdata->td_size_loop_bounds == 4) {
        kmp_int32 *ub = RCAST(kmp_int32 *, task->shareds) + 1;
        retval = (kmp_int64)*ub;
      } else {
        kmp_int64 *ub = RCAST(kmp_int64 *, task->shareds) + 1;
        retval = (kmp_int64)*ub;
      }
    }
#else
    retval = *(kmp_int64 *)((char *)task + upper_offset);
#endif // defined(KMP_GOMP_COMPAT)
    return retval;
  }
  void set_lb(kmp_uint64 lb) {
#if defined(KMP_GOMP_COMPAT)
    // Intel task just sets the lower bound normally
    if (!taskdata->td_flags.native) {
      *(kmp_uint64 *)((char *)task + lower_offset) = lb;
    } else {
      // GOMP task has to take into account the sizeof(long)
      if (taskdata->td_size_loop_bounds == 4) {
        kmp_uint32 *lower = RCAST(kmp_uint32 *, task->shareds);
        *lower = (kmp_uint32)lb;
      } else {
        kmp_uint64 *lower = RCAST(kmp_uint64 *, task->shareds);
        *lower = (kmp_uint64)lb;
      }
    }
#else
    *(kmp_uint64 *)((char *)task + lower_offset) = lb;
#endif // defined(KMP_GOMP_COMPAT)
  }
  void set_ub(kmp_uint64 ub) {
#if defined(KMP_GOMP_COMPAT)
    // Intel task just sets the upper bound normally
    if (!taskdata->td_flags.native) {
      *(kmp_uint64 *)((char *)task + upper_offset) = ub;
    } else {
      // GOMP task has to take into account the sizeof(long)
      if (taskdata->td_size_loop_bounds == 4) {
        kmp_uint32 *upper = RCAST(kmp_uint32 *, task->shareds) + 1;
        *upper = (kmp_uint32)ub;
      } else {
        kmp_uint64 *upper = RCAST(kmp_uint64 *, task->shareds) + 1;
        *upper = (kmp_uint64)ub;
      }
    }
#else
    *(kmp_uint64 *)((char *)task + upper_offset) = ub;
#endif // defined(KMP_GOMP_COMPAT)
  }
};

// __kmp_taskloop_linear: Start tasks of the taskloop linearly
//
// loc        Source location information
// gtid       Global thread ID
// task       Pattern task, exposes the loop iteration range
// lb         Pointer to loop lower bound in task structure
// ub         Pointer to loop upper bound in task structure
// st         Loop stride
// ub_glob    Global upper bound (used for lastprivate check)
// num_tasks  Number of tasks to execute
// grainsize  Number of loop iterations per task
// extras     Number of chunks with grainsize+1 iterations
// last_chunk Reduction of grainsize for last task
// tc         Iterations count
// task_dup   Tasks duplication routine
// codeptr_ra Return address for OMPT events
void __kmp_taskloop_linear(ident_t *loc, int gtid, kmp_task_t *task,
                           kmp_uint64 *lb, kmp_uint64 *ub, kmp_int64 st,
                           kmp_uint64 ub_glob, kmp_uint64 num_tasks,
                           kmp_uint64 grainsize, kmp_uint64 extras,
                           kmp_int64 last_chunk, kmp_uint64 tc,
#if OMPT_SUPPORT
                           void *codeptr_ra,
#endif
                           void *task_dup) {
  KMP_COUNT_BLOCK(OMP_TASKLOOP);
  KMP_TIME_PARTITIONED_BLOCK(OMP_taskloop_scheduling);
  p_task_dup_t ptask_dup = (p_task_dup_t)task_dup;
  // compiler provides global bounds here
  kmp_taskloop_bounds_t task_bounds(task, lb, ub);
  kmp_uint64 lower = task_bounds.get_lb();
  kmp_uint64 upper = task_bounds.get_ub();
  kmp_uint64 i;
  kmp_info_t *thread = __kmp_threads[gtid];
  kmp_taskdata_t *current_task = thread->th.th_current_task;
  kmp_task_t *next_task;
  kmp_int32 lastpriv = 0;

  KMP_DEBUG_ASSERT(tc == num_tasks * grainsize +
                             (last_chunk < 0 ? last_chunk : extras));
  KMP_DEBUG_ASSERT(num_tasks > extras);
  KMP_DEBUG_ASSERT(num_tasks > 0);
  KA_TRACE(20, ("__kmp_taskloop_linear: T#%d: %lld tasks, grainsize %lld, "
                "extras %lld, last_chunk %lld, i=%lld,%lld(%d)%lld, dup %p\n",
                gtid, num_tasks, grainsize, extras, last_chunk, lower, upper,
                ub_glob, st, task_dup));

  // Launch num_tasks tasks, assign grainsize iterations each task
  for (i = 0; i < num_tasks; ++i) {
    kmp_uint64 chunk_minus_1;
    if (extras == 0) {
      chunk_minus_1 = grainsize - 1;
    } else {
      chunk_minus_1 = grainsize;
      --extras; // first extras iterations get bigger chunk (grainsize+1)
    }
    upper = lower + st * chunk_minus_1;
    if (upper > *ub) {
      upper = *ub;
    }
    if (i == num_tasks - 1) {
      // schedule the last task, set lastprivate flag if needed
      if (st == 1) { // most common case
        KMP_DEBUG_ASSERT(upper == *ub);
        if (upper == ub_glob)
          lastpriv = 1;
      } else if (st > 0) { // positive loop stride
        KMP_DEBUG_ASSERT((kmp_uint64)st > *ub - upper);
        if ((kmp_uint64)st > ub_glob - upper)
          lastpriv = 1;
      } else { // negative loop stride
        KMP_DEBUG_ASSERT(upper + st < *ub);
        if (upper - ub_glob < (kmp_uint64)(-st))
          lastpriv = 1;
      }
    }
    next_task = __kmp_task_dup_alloc(thread, task); // allocate new task
    kmp_taskdata_t *next_taskdata = KMP_TASK_TO_TASKDATA(next_task);
    kmp_taskloop_bounds_t next_task_bounds =
        kmp_taskloop_bounds_t(next_task, task_bounds);

    // adjust task-specific bounds
    next_task_bounds.set_lb(lower);
    if (next_taskdata->td_flags.native) {
      next_task_bounds.set_ub(upper + (st > 0 ? 1 : -1));
    } else {
      next_task_bounds.set_ub(upper);
    }
    if (ptask_dup != NULL) // set lastprivate flag, construct firstprivates,
                           // etc.
      ptask_dup(next_task, task, lastpriv);
    KA_TRACE(40,
             ("__kmp_taskloop_linear: T#%d; task #%llu: task %p: lower %lld, "
              "upper %lld stride %lld, (offsets %p %p)\n",
              gtid, i, next_task, lower, upper, st,
              next_task_bounds.get_lower_offset(),
              next_task_bounds.get_upper_offset()));
#if OMPT_SUPPORT
    __kmp_omp_taskloop_task(NULL, gtid, next_task,
                            codeptr_ra); // schedule new task
#if OMPT_OPTIONAL
    if (ompt_enabled.ompt_callback_dispatch) {
      OMPT_GET_DISPATCH_CHUNK(next_taskdata->ompt_task_info.dispatch_chunk,
                              lower, upper, st);
    }
#endif // OMPT_OPTIONAL
#else
    __kmp_omp_task(gtid, next_task, true); // schedule new task
#endif
    lower = upper + st; // adjust lower bound for the next iteration
  }
  // free the pattern task and exit
  __kmp_task_start(gtid, task, current_task); // make internal bookkeeping
  // do not execute the pattern task, just do internal bookkeeping
  __kmp_task_finish<false>(gtid, task, current_task);
}

// Structure to keep taskloop parameters for auxiliary task
// kept in the shareds of the task structure.
typedef struct __taskloop_params {
  kmp_task_t *task;
  kmp_uint64 *lb;
  kmp_uint64 *ub;
  void *task_dup;
  kmp_int64 st;
  kmp_uint64 ub_glob;
  kmp_uint64 num_tasks;
  kmp_uint64 grainsize;
  kmp_uint64 extras;
  kmp_int64 last_chunk;
  kmp_uint64 tc;
  kmp_uint64 num_t_min;
#if OMPT_SUPPORT
  void *codeptr_ra;
#endif
} __taskloop_params_t;

void __kmp_taskloop_recur(ident_t *, int, kmp_task_t *, kmp_uint64 *,
                          kmp_uint64 *, kmp_int64, kmp_uint64, kmp_uint64,
                          kmp_uint64, kmp_uint64, kmp_int64, kmp_uint64,
                          kmp_uint64,
#if OMPT_SUPPORT
                          void *,
#endif
                          void *);

// Execute part of the taskloop submitted as a task.
int __kmp_taskloop_task(int gtid, void *ptask) {
  __taskloop_params_t *p =
      (__taskloop_params_t *)((kmp_task_t *)ptask)->shareds;
  kmp_task_t *task = p->task;
  kmp_uint64 *lb = p->lb;
  kmp_uint64 *ub = p->ub;
  void *task_dup = p->task_dup;
  //  p_task_dup_t ptask_dup = (p_task_dup_t)task_dup;
  kmp_int64 st = p->st;
  kmp_uint64 ub_glob = p->ub_glob;
  kmp_uint64 num_tasks = p->num_tasks;
  kmp_uint64 grainsize = p->grainsize;
  kmp_uint64 extras = p->extras;
  kmp_int64 last_chunk = p->last_chunk;
  kmp_uint64 tc = p->tc;
  kmp_uint64 num_t_min = p->num_t_min;
#if OMPT_SUPPORT
  void *codeptr_ra = p->codeptr_ra;
#endif
#if KMP_DEBUG
  kmp_taskdata_t *taskdata = KMP_TASK_TO_TASKDATA(task);
  KMP_DEBUG_ASSERT(task != NULL);
  KA_TRACE(20,
           ("__kmp_taskloop_task: T#%d, task %p: %lld tasks, grainsize"
            " %lld, extras %lld, last_chunk %lld, i=%lld,%lld(%d), dup %p\n",
            gtid, taskdata, num_tasks, grainsize, extras, last_chunk, *lb, *ub,
            st, task_dup));
#endif
  KMP_DEBUG_ASSERT(num_tasks * 2 + 1 > num_t_min);
  if (num_tasks > num_t_min)
    __kmp_taskloop_recur(NULL, gtid, task, lb, ub, st, ub_glob, num_tasks,
                         grainsize, extras, last_chunk, tc, num_t_min,
#if OMPT_SUPPORT
                         codeptr_ra,
#endif
                         task_dup);
  else
    __kmp_taskloop_linear(NULL, gtid, task, lb, ub, st, ub_glob, num_tasks,
                          grainsize, extras, last_chunk, tc,
#if OMPT_SUPPORT
                          codeptr_ra,
#endif
                          task_dup);

  KA_TRACE(40, ("__kmp_taskloop_task(exit): T#%d\n", gtid));
  return 0;
}

// Schedule part of the taskloop as a task,
// execute the rest of the taskloop.
//
// loc        Source location information
// gtid       Global thread ID
// task       Pattern task, exposes the loop iteration range
// lb         Pointer to loop lower bound in task structure
// ub         Pointer to loop upper bound in task structure
// st         Loop stride
// ub_glob    Global upper bound (used for lastprivate check)
// num_tasks  Number of tasks to execute
// grainsize  Number of loop iterations per task
// extras     Number of chunks with grainsize+1 iterations
// last_chunk Reduction of grainsize for last task
// tc         Iterations count
// num_t_min  Threshold to launch tasks recursively
// task_dup   Tasks duplication routine
// codeptr_ra Return address for OMPT events
void __kmp_taskloop_recur(ident_t *loc, int gtid, kmp_task_t *task,
                          kmp_uint64 *lb, kmp_uint64 *ub, kmp_int64 st,
                          kmp_uint64 ub_glob, kmp_uint64 num_tasks,
                          kmp_uint64 grainsize, kmp_uint64 extras,
                          kmp_int64 last_chunk, kmp_uint64 tc,
                          kmp_uint64 num_t_min,
#if OMPT_SUPPORT
                          void *codeptr_ra,
#endif
                          void *task_dup) {
  kmp_taskdata_t *taskdata = KMP_TASK_TO_TASKDATA(task);
  KMP_DEBUG_ASSERT(task != NULL);
  KMP_DEBUG_ASSERT(num_tasks > num_t_min);
  KA_TRACE(20,
           ("__kmp_taskloop_recur: T#%d, task %p: %lld tasks, grainsize"
            " %lld, extras %lld, last_chunk %lld, i=%lld,%lld(%d), dup %p\n",
            gtid, taskdata, num_tasks, grainsize, extras, last_chunk, *lb, *ub,
            st, task_dup));
  p_task_dup_t ptask_dup = (p_task_dup_t)task_dup;
  kmp_uint64 lower = *lb;
  kmp_info_t *thread = __kmp_threads[gtid];
  //  kmp_taskdata_t *current_task = thread->th.th_current_task;
  kmp_task_t *next_task;
  size_t lower_offset =
      (char *)lb - (char *)task; // remember offset of lb in the task structure
  size_t upper_offset =
      (char *)ub - (char *)task; // remember offset of ub in the task structure

  KMP_DEBUG_ASSERT(tc == num_tasks * grainsize +
                             (last_chunk < 0 ? last_chunk : extras));
  KMP_DEBUG_ASSERT(num_tasks > extras);
  KMP_DEBUG_ASSERT(num_tasks > 0);

  // split the loop in two halves
  kmp_uint64 lb1, ub0, tc0, tc1, ext0, ext1;
  kmp_int64 last_chunk0 = 0, last_chunk1 = 0;
  kmp_uint64 gr_size0 = grainsize;
  kmp_uint64 n_tsk0 = num_tasks >> 1; // num_tasks/2 to execute
  kmp_uint64 n_tsk1 = num_tasks - n_tsk0; // to schedule as a task
  if (last_chunk < 0) {
    ext0 = ext1 = 0;
    last_chunk1 = last_chunk;
    tc0 = grainsize * n_tsk0;
    tc1 = tc - tc0;
  } else if (n_tsk0 <= extras) {
    gr_size0++; // integrate extras into grainsize
    ext0 = 0; // no extra iters in 1st half
    ext1 = extras - n_tsk0; // remaining extras
    tc0 = gr_size0 * n_tsk0;
    tc1 = tc - tc0;
  } else { // n_tsk0 > extras
    ext1 = 0; // no extra iters in 2nd half
    ext0 = extras;
    tc1 = grainsize * n_tsk1;
    tc0 = tc - tc1;
  }
  ub0 = lower + st * (tc0 - 1);
  lb1 = ub0 + st;

  // create pattern task for 2nd half of the loop
  next_task = __kmp_task_dup_alloc(thread, task); // duplicate the task
  // adjust lower bound (upper bound is not changed) for the 2nd half
  *(kmp_uint64 *)((char *)next_task + lower_offset) = lb1;
  if (ptask_dup != NULL) // construct firstprivates, etc.
    ptask_dup(next_task, task, 0);
  *ub = ub0; // adjust upper bound for the 1st half

  // create auxiliary task for 2nd half of the loop
  // make sure new task has same parent task as the pattern task
  kmp_taskdata_t *current_task = thread->th.th_current_task;
  thread->th.th_current_task = taskdata->td_parent;
  kmp_task_t *new_task =
      __kmpc_omp_task_alloc(loc, gtid, 1, 3 * sizeof(void *),
                            sizeof(__taskloop_params_t), &__kmp_taskloop_task);
  // restore current task
  thread->th.th_current_task = current_task;
  __taskloop_params_t *p = (__taskloop_params_t *)new_task->shareds;
  p->task = next_task;
  p->lb = (kmp_uint64 *)((char *)next_task + lower_offset);
  p->ub = (kmp_uint64 *)((char *)next_task + upper_offset);
  p->task_dup = task_dup;
  p->st = st;
  p->ub_glob = ub_glob;
  p->num_tasks = n_tsk1;
  p->grainsize = grainsize;
  p->extras = ext1;
  p->last_chunk = last_chunk1;
  p->tc = tc1;
  p->num_t_min = num_t_min;
#if OMPT_SUPPORT
  p->codeptr_ra = codeptr_ra;
#endif

#if OMPT_SUPPORT
  // schedule new task with correct return address for OMPT events
  __kmp_omp_taskloop_task(NULL, gtid, new_task, codeptr_ra);
#else
  __kmp_omp_task(gtid, new_task, true); // schedule new task
#endif

  // execute the 1st half of current subrange
  if (n_tsk0 > num_t_min)
    __kmp_taskloop_recur(loc, gtid, task, lb, ub, st, ub_glob, n_tsk0, gr_size0,
                         ext0, last_chunk0, tc0, num_t_min,
#if OMPT_SUPPORT
                         codeptr_ra,
#endif
                         task_dup);
  else
    __kmp_taskloop_linear(loc, gtid, task, lb, ub, st, ub_glob, n_tsk0,
                          gr_size0, ext0, last_chunk0, tc0,
#if OMPT_SUPPORT
                          codeptr_ra,
#endif
                          task_dup);

  KA_TRACE(40, ("__kmp_taskloop_recur(exit): T#%d\n", gtid));
}

static void __kmp_taskloop(ident_t *loc, int gtid, kmp_task_t *task, int if_val,
                           kmp_uint64 *lb, kmp_uint64 *ub, kmp_int64 st,
                           int nogroup, int sched, kmp_uint64 grainsize,
                           int modifier, void *task_dup) {
  kmp_taskdata_t *taskdata = KMP_TASK_TO_TASKDATA(task);
  KMP_DEBUG_ASSERT(task != NULL);
  if (nogroup == 0) {
#if OMPT_SUPPORT && OMPT_OPTIONAL
    OMPT_STORE_RETURN_ADDRESS(gtid);
#endif
    __kmpc_taskgroup(loc, gtid);
  }

  // =========================================================================
  // calculate loop parameters
  kmp_taskloop_bounds_t task_bounds(task, lb, ub);
  kmp_uint64 tc;
  // compiler provides global bounds here
  kmp_uint64 lower = task_bounds.get_lb();
  kmp_uint64 upper = task_bounds.get_ub();
  kmp_uint64 ub_glob = upper; // global upper used to calc lastprivate flag
  kmp_uint64 num_tasks = 0, extras = 0;
  kmp_int64 last_chunk =
      0; // reduce grainsize of last task by last_chunk in strict mode
  kmp_uint64 num_tasks_min = __kmp_taskloop_min_tasks;
  kmp_info_t *thread = __kmp_threads[gtid];
  kmp_taskdata_t *current_task = thread->th.th_current_task;

  KA_TRACE(20, ("__kmp_taskloop: T#%d, task %p, lb %lld, ub %lld, st %lld, "
                "grain %llu(%d, %d), dup %p\n",
                gtid, taskdata, lower, upper, st, grainsize, sched, modifier,
                task_dup));

  // compute trip count
  if (st == 1) { // most common case
    tc = upper - lower + 1;
  } else if (st < 0) {
    tc = (lower - upper) / (-st) + 1;
  } else { // st > 0
    tc = (upper - lower) / st + 1;
  }
  if (tc == 0) {
    KA_TRACE(20, ("__kmp_taskloop(exit): T#%d zero-trip loop\n", gtid));
    // free the pattern task and exit
    __kmp_task_start(gtid, task, current_task);
    // do not execute anything for zero-trip loop
    __kmp_task_finish<false>(gtid, task, current_task);
    return;
  }

#if OMPT_SUPPORT && OMPT_OPTIONAL
  ompt_team_info_t *team_info = __ompt_get_teaminfo(0, NULL);
  ompt_task_info_t *task_info = __ompt_get_task_info_object(0);
  if (ompt_enabled.ompt_callback_work) {
    ompt_callbacks.ompt_callback(ompt_callback_work)(
        ompt_work_taskloop, ompt_scope_begin, &(team_info->parallel_data),
        &(task_info->task_data), tc, OMPT_GET_RETURN_ADDRESS(0));
  }
#endif

  if (num_tasks_min == 0)
    // TODO: can we choose better default heuristic?
    num_tasks_min =
        KMP_MIN(thread->th.th_team_nproc * 10, INITIAL_TASK_DEQUE_SIZE);

  // compute num_tasks/grainsize based on the input provided
  switch (sched) {
  case 0: // no schedule clause specified, we can choose the default
    // let's try to schedule (team_size*10) tasks
    grainsize = thread->th.th_team_nproc * 10;
    KMP_FALLTHROUGH();
  case 2: // num_tasks provided
    if (grainsize > tc) {
      num_tasks = tc; // too big num_tasks requested, adjust values
      grainsize = 1;
      extras = 0;
    } else {
      num_tasks = grainsize;
      grainsize = tc / num_tasks;
      extras = tc % num_tasks;
    }
    break;
  case 1: // grainsize provided
    if (grainsize > tc) {
      num_tasks = 1;
      grainsize = tc; // too big grainsize requested, adjust values
      extras = 0;
    } else {
      if (modifier) {
        num_tasks = (tc + grainsize - 1) / grainsize;
        last_chunk = tc - (num_tasks * grainsize);
        extras = 0;
      } else {
        num_tasks = tc / grainsize;
        // adjust grainsize for balanced distribution of iterations
        grainsize = tc / num_tasks;
        extras = tc % num_tasks;
      }
    }
    break;
  default:
    KMP_ASSERT2(0, "unknown scheduling of taskloop");
  }

  KMP_DEBUG_ASSERT(tc == num_tasks * grainsize +
                             (last_chunk < 0 ? last_chunk : extras));
  KMP_DEBUG_ASSERT(num_tasks > extras);
  KMP_DEBUG_ASSERT(num_tasks > 0);
  // =========================================================================

  // check if clause value first
  // Also require GOMP_taskloop to reduce to linear (taskdata->td_flags.native)
  if (if_val == 0) { // if(0) specified, mark task as serial
    taskdata->td_flags.task_serial = 1;
    taskdata->td_flags.tiedness = TASK_TIED; // AC: serial task cannot be untied
    // always start serial tasks linearly
    __kmp_taskloop_linear(loc, gtid, task, lb, ub, st, ub_glob, num_tasks,
                          grainsize, extras, last_chunk, tc,
#if OMPT_SUPPORT
                          OMPT_GET_RETURN_ADDRESS(0),
#endif
                          task_dup);
    // !taskdata->td_flags.native => currently force linear spawning of tasks
    // for GOMP_taskloop
  } else if (num_tasks > num_tasks_min && !taskdata->td_flags.native) {
    KA_TRACE(20, ("__kmp_taskloop: T#%d, go recursive: tc %llu, #tasks %llu"
                  "(%lld), grain %llu, extras %llu, last_chunk %lld\n",
                  gtid, tc, num_tasks, num_tasks_min, grainsize, extras,
                  last_chunk));
    __kmp_taskloop_recur(loc, gtid, task, lb, ub, st, ub_glob, num_tasks,
                         grainsize, extras, last_chunk, tc, num_tasks_min,
#if OMPT_SUPPORT
                         OMPT_GET_RETURN_ADDRESS(0),
#endif
                         task_dup);
  } else {
    KA_TRACE(20, ("__kmp_taskloop: T#%d, go linear: tc %llu, #tasks %llu"
                  "(%lld), grain %llu, extras %llu, last_chunk %lld\n",
                  gtid, tc, num_tasks, num_tasks_min, grainsize, extras,
                  last_chunk));
    __kmp_taskloop_linear(loc, gtid, task, lb, ub, st, ub_glob, num_tasks,
                          grainsize, extras, last_chunk, tc,
#if OMPT_SUPPORT
                          OMPT_GET_RETURN_ADDRESS(0),
#endif
                          task_dup);
  }

#if OMPT_SUPPORT && OMPT_OPTIONAL
  if (ompt_enabled.ompt_callback_work) {
    ompt_callbacks.ompt_callback(ompt_callback_work)(
        ompt_work_taskloop, ompt_scope_end, &(team_info->parallel_data),
        &(task_info->task_data), tc, OMPT_GET_RETURN_ADDRESS(0));
  }
#endif

  if (nogroup == 0) {
#if OMPT_SUPPORT && OMPT_OPTIONAL
    OMPT_STORE_RETURN_ADDRESS(gtid);
#endif
    __kmpc_end_taskgroup(loc, gtid);
  }
  KA_TRACE(20, ("__kmp_taskloop(exit): T#%d\n", gtid));
}

/*!
@ingroup TASKING
@param loc       Source location information
@param gtid      Global thread ID
@param task      Task structure
@param if_val    Value of the if clause
@param lb        Pointer to loop lower bound in task structure
@param ub        Pointer to loop upper bound in task structure
@param st        Loop stride
@param nogroup   Flag, 1 if nogroup clause specified, 0 otherwise
@param sched     Schedule specified 0/1/2 for none/grainsize/num_tasks
@param grainsize Schedule value if specified
@param task_dup  Tasks duplication routine

Execute the taskloop construct.
*/
void __kmpc_taskloop(ident_t *loc, int gtid, kmp_task_t *task, int if_val,
                     kmp_uint64 *lb, kmp_uint64 *ub, kmp_int64 st, int nogroup,
                     int sched, kmp_uint64 grainsize, void *task_dup) {
  __kmp_assert_valid_gtid(gtid);
  KA_TRACE(20, ("__kmpc_taskloop(enter): T#%d\n", gtid));
  //KMP_DEBUG_ASSERT(__kmp_threads[gtid]->th.th_task_team != NULL);
  __kmp_taskloop(loc, gtid, task, if_val, lb, ub, st, nogroup, sched, grainsize,
                 0, task_dup);
  KA_TRACE(20, ("__kmpc_taskloop(exit): T#%d\n", gtid));
}

/*!
@ingroup TASKING
@param loc       Source location information
@param gtid      Global thread ID
@param task      Task structure
@param if_val    Value of the if clause
@param lb        Pointer to loop lower bound in task structure
@param ub        Pointer to loop upper bound in task structure
@param st        Loop stride
@param nogroup   Flag, 1 if nogroup clause specified, 0 otherwise
@param sched     Schedule specified 0/1/2 for none/grainsize/num_tasks
@param grainsize Schedule value if specified
@param modifier  Modifier 'strict' for sched, 1 if present, 0 otherwise
@param task_dup  Tasks duplication routine

Execute the taskloop construct.
*/
void __kmpc_taskloop_5(ident_t *loc, int gtid, kmp_task_t *task, int if_val,
                       kmp_uint64 *lb, kmp_uint64 *ub, kmp_int64 st,
                       int nogroup, int sched, kmp_uint64 grainsize,
                       int modifier, void *task_dup) {
  __kmp_assert_valid_gtid(gtid);
  KA_TRACE(20, ("__kmpc_taskloop_5(enter): T#%d\n", gtid));
  __kmp_taskloop(loc, gtid, task, if_val, lb, ub, st, nogroup, sched, grainsize,
                 modifier, task_dup);
  KA_TRACE(20, ("__kmpc_taskloop_5(exit): T#%d\n", gtid));
}

<<<<<<< HEAD
// These functions assume the global lock of allowed_teams and the one
// for the free agent have been acquired.
void __kmp_realloc_global_allowed_task_team(){
    __kmp_free_agent_allowed_teams_capacity *= 2;
    kmp_task_team_t **new_buffer = (kmp_task_team_t **)__kmp_allocate(
        sizeof(kmp_task_team_t *) * __kmp_free_agent_allowed_teams_capacity);
    KMP_MEMCPY_S(
        new_buffer,
        sizeof(kmp_task_team_t *) * __kmp_free_agent_allowed_teams_capacity,
        __kmp_free_agent_allowed_teams,
        sizeof(kmp_task_team_t *) * __kmp_free_agent_allowed_teams_length);
    __kmp_free_agent_allowed_teams = new_buffer;
    KMP_ASSERT(__kmp_free_agent_allowed_teams_length + 1 < 
               __kmp_free_agent_allowed_teams_capacity);
    KMP_MB();
}

void __kmp_add_global_allowed_task_team(kmp_task_team_t *task_team) {
  if(__kmp_free_agent_allowed_teams_length == __kmp_free_agent_allowed_teams_capacity){
    __kmp_realloc_global_allowed_task_team();
    KMP_DEBUG_ASSERT(__kmp_free_agent_allowed_teams_length <
                     __kmp_free_agent_allowed_teams_capacity);
  }
  __kmp_free_agent_allowed_teams[__kmp_free_agent_allowed_teams_length] = task_team;
  __kmp_free_agent_allowed_teams_length++;
}

void __kmp_realloc_thread_allowed_task_team(kmp_info_t *this_thr, int capacity, int copy){
    this_thr->th.allowed_teams_capacity = capacity;
    kmp_task_team_t **new_buffer = (kmp_task_team_t **)__kmp_allocate(
        sizeof(kmp_task_team_t *) * this_thr->th.allowed_teams_capacity);
    if(copy){
        KMP_MEMCPY_S(
            new_buffer,
            sizeof(kmp_task_team_t *) * this_thr->th.allowed_teams_capacity,
            this_thr->th.allowed_teams,
            sizeof(kmp_task_team_t *) * this_thr->th.allowed_teams_length);
    }
    this_thr->th.allowed_teams = new_buffer;
    KMP_ASSERT(this_thr->th.allowed_teams_length + 1 < 
               this_thr->th.allowed_teams_capacity);
    KMP_MB();
}

void __kmp_add_allowed_task_team(kmp_info_t *free_agent,
                                 kmp_task_team_t *task_team) {
  // Realloc if needed.
  if (free_agent->th.allowed_teams_length ==
      free_agent->th.allowed_teams_capacity) {
      __kmp_realloc_thread_allowed_task_team(free_agent, free_agent->th.allowed_teams_length*2, TRUE);
  }

  free_agent->th.allowed_teams[free_agent->th.allowed_teams_length] = task_team;
  free_agent->th.allowed_teams_length++;
}

void __kmp_remove_global_allowed_task_team(kmp_task_team_t *task_team) {
  KMP_DEBUG_ASSERT(__kmp_free_agent_allowed_teams_length > 0);
  int i;
  //Remove the task team
  for(i = 0; i < __kmp_free_agent_allowed_teams_length; i++){
    if(__kmp_free_agent_allowed_teams[i] == task_team){
        __kmp_free_agent_allowed_teams[i] = NULL;
        break;
    }
  }
  //Compact the vector
  int count = i;
  for(; i < __kmp_free_agent_allowed_teams_length; i++){
    kmp_task_team_t *tt = __kmp_free_agent_allowed_teams[i];
    if(tt != NULL){
        __kmp_free_agent_allowed_teams[count++] = tt;
    }
  }
  __kmp_free_agent_allowed_teams_length = count;
}

void __kmp_remove_allowed_task_team(kmp_info_t *free_agent,
                                    kmp_task_team_t *task_team) {
  int i;
  for (i = 0; i < free_agent->th.allowed_teams_length; i++) {
    if (free_agent->th.allowed_teams[i] == task_team) {
      free_agent->th.allowed_teams[i] = NULL;
      free_agent->th.allowed_teams_length--;
      return;
    }
  }
}

void __kmp_copy_global_allowed_teams_to_thread(kmp_info_t *this_thr){
    KMP_DEBUG_ASSERT(this_thr->th.allowed_teams_length == __kmp_free_agent_allowed_teams_length);
    memcpy(this_thr->th.allowed_teams, 
           __kmp_free_agent_allowed_teams,
           sizeof(kmp_task_team *) * __kmp_free_agent_allowed_teams_length);
    KMP_MB();
=======
/*!
@ingroup TASKING
@param gtid Global Thread ID of current thread
@return Returns a pointer to the thread's current task async handle. If no task
is present or gtid is invalid, returns NULL.

Acqurires a pointer to the target async handle from the current task.
*/
void **__kmpc_omp_get_target_async_handle_ptr(kmp_int32 gtid) {
  if (gtid == KMP_GTID_DNE)
    return NULL;

  kmp_info_t *thread = __kmp_thread_from_gtid(gtid);
  kmp_taskdata_t *taskdata = thread->th.th_current_task;

  if (!taskdata)
    return NULL;

  return &taskdata->td_target_data.async_handle;
}

/*!
@ingroup TASKING
@param gtid Global Thread ID of current thread
@return Returns TRUE if the current task being executed of the given thread has
a task team allocated to it. Otherwise, returns FALSE.

Checks if the current thread has a task team.
*/
bool __kmpc_omp_has_task_team(kmp_int32 gtid) {
  if (gtid == KMP_GTID_DNE)
    return FALSE;

  kmp_info_t *thread = __kmp_thread_from_gtid(gtid);
  kmp_taskdata_t *taskdata = thread->th.th_current_task;

  if (!taskdata)
    return FALSE;

  return taskdata->td_task_team != NULL;
>>>>>>> 2901dc8c
}<|MERGE_RESOLUTION|>--- conflicted
+++ resolved
@@ -5364,7 +5364,48 @@
   KA_TRACE(20, ("__kmpc_taskloop_5(exit): T#%d\n", gtid));
 }
 
-<<<<<<< HEAD
+/*!
+@ingroup TASKING
+@param gtid Global Thread ID of current thread
+@return Returns a pointer to the thread's current task async handle. If no task
+is present or gtid is invalid, returns NULL.
+
+Acqurires a pointer to the target async handle from the current task.
+*/
+void **__kmpc_omp_get_target_async_handle_ptr(kmp_int32 gtid) {
+  if (gtid == KMP_GTID_DNE)
+    return NULL;
+
+  kmp_info_t *thread = __kmp_thread_from_gtid(gtid);
+  kmp_taskdata_t *taskdata = thread->th.th_current_task;
+
+  if (!taskdata)
+    return NULL;
+
+  return &taskdata->td_target_data.async_handle;
+}
+
+/*!
+@ingroup TASKING
+@param gtid Global Thread ID of current thread
+@return Returns TRUE if the current task being executed of the given thread has
+a task team allocated to it. Otherwise, returns FALSE.
+
+Checks if the current thread has a task team.
+*/
+bool __kmpc_omp_has_task_team(kmp_int32 gtid) {
+  if (gtid == KMP_GTID_DNE)
+    return FALSE;
+
+  kmp_info_t *thread = __kmp_thread_from_gtid(gtid);
+  kmp_taskdata_t *taskdata = thread->th.th_current_task;
+
+  if (!taskdata)
+    return FALSE;
+
+  return taskdata->td_task_team != NULL;
+}
+
 // These functions assume the global lock of allowed_teams and the one
 // for the free agent have been acquired.
 void __kmp_realloc_global_allowed_task_team(){
@@ -5460,46 +5501,4 @@
            __kmp_free_agent_allowed_teams,
            sizeof(kmp_task_team *) * __kmp_free_agent_allowed_teams_length);
     KMP_MB();
-=======
-/*!
-@ingroup TASKING
-@param gtid Global Thread ID of current thread
-@return Returns a pointer to the thread's current task async handle. If no task
-is present or gtid is invalid, returns NULL.
-
-Acqurires a pointer to the target async handle from the current task.
-*/
-void **__kmpc_omp_get_target_async_handle_ptr(kmp_int32 gtid) {
-  if (gtid == KMP_GTID_DNE)
-    return NULL;
-
-  kmp_info_t *thread = __kmp_thread_from_gtid(gtid);
-  kmp_taskdata_t *taskdata = thread->th.th_current_task;
-
-  if (!taskdata)
-    return NULL;
-
-  return &taskdata->td_target_data.async_handle;
-}
-
-/*!
-@ingroup TASKING
-@param gtid Global Thread ID of current thread
-@return Returns TRUE if the current task being executed of the given thread has
-a task team allocated to it. Otherwise, returns FALSE.
-
-Checks if the current thread has a task team.
-*/
-bool __kmpc_omp_has_task_team(kmp_int32 gtid) {
-  if (gtid == KMP_GTID_DNE)
-    return FALSE;
-
-  kmp_info_t *thread = __kmp_thread_from_gtid(gtid);
-  kmp_taskdata_t *taskdata = thread->th.th_current_task;
-
-  if (!taskdata)
-    return FALSE;
-
-  return taskdata->td_task_team != NULL;
->>>>>>> 2901dc8c
 }