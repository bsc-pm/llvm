--- conflicted
+++ resolved
@@ -1170,36 +1170,33 @@
     bool proxy, bool detachable, bool hidden_helper) {
   kmp_info_t *thread = __kmp_threads[gtid];
   kmp_team_t *team = thread->th.th_team;
-  kmp_info_t *encountering_thread = thread;
 
   /* are we running in a sequential parallel or tskm_immediate_exec... we need
      tasking support enabled */
-  if ((encountering_thread->th.th_task_team) == NULL) {
+  if ((thread->th.th_task_team) == NULL) {
     /* This should only happen if the team is serialized
         setup a task team and propagate it to the thread */
     KMP_DEBUG_ASSERT(team->t.t_serialized);
     KA_TRACE(30,
              ("T#%d creating task team in __kmp_task_alloc for proxy task\n",
               gtid));
-    __kmp_task_team_setup(
-        encountering_thread, team,
-        1); // 1 indicates setup the current team regardless of nthreads
-    encountering_thread->th.th_task_team =
-        team->t.t_task_team[encountering_thread->th.th_task_state];
-  }
-  kmp_task_team_t *task_team = encountering_thread->th.th_task_team;
+    // 1 indicates setup the current team regardless of nthreads
+    __kmp_task_team_setup(thread, team, 1);
+    thread->th.th_task_team = team->t.t_task_team[thread->th.th_task_state];
+  }
+  kmp_task_team_t *task_team = thread->th.th_task_team;
 
   /* tasking must be enabled now as the task might not be pushed */
   if (!KMP_TASKING_ENABLED(task_team)) {
     KA_TRACE(
         30,
         ("T#%d enabling tasking in __kmp_task_alloc for proxy task\n", gtid));
-    __kmp_enable_tasking(task_team, encountering_thread);
-    kmp_int32 tid = encountering_thread->th.th_info.ds.ds_tid;
+    __kmp_enable_tasking(task_team, thread);
+    kmp_int32 tid = thread->th.th_info.ds.ds_tid;
     kmp_thread_data_t *thread_data = &task_team->tt.tt_threads_data[tid];
     // No lock needed since only owner can allocate
     if (thread_data->td.td_deque == NULL) {
-      __kmp_alloc_task_deque(encountering_thread, thread_data);
+      __kmp_alloc_task_deque(thread, thread_data);
     }
   }
   if ((proxy || detachable) &&
@@ -1274,48 +1271,10 @@
       flags->tiedness = TASK_UNTIED;
       flags->merged_if0 = 1;
     }
-<<<<<<< HEAD
     __kmp_enable_tasking_in_serial_mode(
       loc_ref, gtid,
       flags->proxy == TASK_PROXY, flags->detachable == TASK_DETACHABLE,
       flags->hidden_helper);
-=======
-    /* are we running in a sequential parallel or tskm_immediate_exec... we need
-       tasking support enabled */
-    if ((thread->th.th_task_team) == NULL) {
-      /* This should only happen if the team is serialized
-          setup a task team and propagate it to the thread */
-      KMP_DEBUG_ASSERT(team->t.t_serialized);
-      KA_TRACE(30,
-               ("T#%d creating task team in __kmp_task_alloc for proxy task\n",
-                gtid));
-      // 1 indicates setup the current team regardless of nthreads
-      __kmp_task_team_setup(thread, team, 1);
-      thread->th.th_task_team = team->t.t_task_team[thread->th.th_task_state];
-    }
-    kmp_task_team_t *task_team = thread->th.th_task_team;
-
-    /* tasking must be enabled now as the task might not be pushed */
-    if (!KMP_TASKING_ENABLED(task_team)) {
-      KA_TRACE(
-          30,
-          ("T#%d enabling tasking in __kmp_task_alloc for proxy task\n", gtid));
-      __kmp_enable_tasking(task_team, thread);
-      kmp_int32 tid = thread->th.th_info.ds.ds_tid;
-      kmp_thread_data_t *thread_data = &task_team->tt.tt_threads_data[tid];
-      // No lock needed since only owner can allocate
-      if (thread_data->td.td_deque == NULL) {
-        __kmp_alloc_task_deque(thread, thread_data);
-      }
-    }
-
-    if ((flags->proxy == TASK_PROXY || flags->detachable == TASK_DETACHABLE) &&
-        task_team->tt.tt_found_proxy_tasks == FALSE)
-      TCW_4(task_team->tt.tt_found_proxy_tasks, TRUE);
-    if (flags->hidden_helper &&
-        task_team->tt.tt_hidden_helper_task_encountered == FALSE)
-      TCW_4(task_team->tt.tt_hidden_helper_task_encountered, TRUE);
->>>>>>> 9c3345ad
   }
 
   // Calculate shared structure offset including padding after kmp_task_t struct
