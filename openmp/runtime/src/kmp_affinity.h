/*
 * kmp_affinity.h -- header for affinity management
 */

//===----------------------------------------------------------------------===//
//
// Part of the LLVM Project, under the Apache License v2.0 with LLVM Exceptions.
// See https://llvm.org/LICENSE.txt for license information.
// SPDX-License-Identifier: Apache-2.0 WITH LLVM-exception
//
//===----------------------------------------------------------------------===//

#ifndef KMP_AFFINITY_H
#define KMP_AFFINITY_H

#include "kmp.h"
#include "kmp_os.h"
#include <limits>

#if KMP_AFFINITY_SUPPORTED
#if KMP_USE_HWLOC
class KMPHwlocAffinity : public KMPAffinity {
public:
  class Mask : public KMPAffinity::Mask {
    hwloc_cpuset_t mask;

  public:
    Mask() {
      mask = hwloc_bitmap_alloc();
      this->zero();
    }
    ~Mask() { hwloc_bitmap_free(mask); }
    void set(int i) override { hwloc_bitmap_set(mask, i); }
    bool is_set(int i) const override { return hwloc_bitmap_isset(mask, i); }
    void clear(int i) override { hwloc_bitmap_clr(mask, i); }
    void zero() override { hwloc_bitmap_zero(mask); }
    bool empty() const override { return hwloc_bitmap_iszero(mask); }
    void copy(const KMPAffinity::Mask *src) override {
      const Mask *convert = static_cast<const Mask *>(src);
      hwloc_bitmap_copy(mask, convert->mask);
    }
    void bitwise_and(const KMPAffinity::Mask *rhs) override {
      const Mask *convert = static_cast<const Mask *>(rhs);
      hwloc_bitmap_and(mask, mask, convert->mask);
    }
    void bitwise_or(const KMPAffinity::Mask *rhs) override {
      const Mask *convert = static_cast<const Mask *>(rhs);
      hwloc_bitmap_or(mask, mask, convert->mask);
    }
    void bitwise_not() override { hwloc_bitmap_not(mask, mask); }
    bool is_equal(const KMPAffinity::Mask *rhs) const override {
      const Mask *convert = static_cast<const Mask *>(rhs);
      return hwloc_bitmap_isequal(mask, convert->mask);
    }
    int begin() const override { return hwloc_bitmap_first(mask); }
    int end() const override { return -1; }
    int next(int previous) const override {
      return hwloc_bitmap_next(mask, previous);
    }
    int get_system_affinity(bool abort_on_error) override {
      KMP_ASSERT2(KMP_AFFINITY_CAPABLE(),
                  "Illegal get affinity operation when not capable");
      long retval =
          hwloc_get_cpubind(__kmp_hwloc_topology, mask, HWLOC_CPUBIND_THREAD);
      if (retval >= 0) {
        return 0;
      }
      int error = errno;
      if (abort_on_error) {
        __kmp_fatal(KMP_MSG(FunctionError, "hwloc_get_cpubind()"),
                    KMP_ERR(error), __kmp_msg_null);
      }
      return error;
    }
    int set_system_affinity(bool abort_on_error) const override {
      KMP_ASSERT2(KMP_AFFINITY_CAPABLE(),
                  "Illegal set affinity operation when not capable");
      long retval =
          hwloc_set_cpubind(__kmp_hwloc_topology, mask, HWLOC_CPUBIND_THREAD);
      if (retval >= 0) {
        return 0;
      }
      int error = errno;
      if (abort_on_error) {
        __kmp_fatal(KMP_MSG(FunctionError, "hwloc_set_cpubind()"),
                    KMP_ERR(error), __kmp_msg_null);
      }
      return error;
    }
#if KMP_OS_WINDOWS
    int set_process_affinity(bool abort_on_error) const override {
      KMP_ASSERT2(KMP_AFFINITY_CAPABLE(),
                  "Illegal set process affinity operation when not capable");
      int error = 0;
      const hwloc_topology_support *support =
          hwloc_topology_get_support(__kmp_hwloc_topology);
      if (support->cpubind->set_proc_cpubind) {
        int retval;
        retval = hwloc_set_cpubind(__kmp_hwloc_topology, mask,
                                   HWLOC_CPUBIND_PROCESS);
        if (retval >= 0)
          return 0;
        error = errno;
        if (abort_on_error)
          __kmp_fatal(KMP_MSG(FunctionError, "hwloc_set_cpubind()"),
                      KMP_ERR(error), __kmp_msg_null);
      }
      return error;
    }
#endif
    int get_proc_group() const override {
      int group = -1;
#if KMP_OS_WINDOWS
      if (__kmp_num_proc_groups == 1) {
        return 1;
      }
      for (int i = 0; i < __kmp_num_proc_groups; i++) {
        // On windows, the long type is always 32 bits
        unsigned long first_32_bits = hwloc_bitmap_to_ith_ulong(mask, i * 2);
        unsigned long second_32_bits =
            hwloc_bitmap_to_ith_ulong(mask, i * 2 + 1);
        if (first_32_bits == 0 && second_32_bits == 0) {
          continue;
        }
        if (group >= 0) {
          return -1;
        }
        group = i;
      }
#endif /* KMP_OS_WINDOWS */
      return group;
    }
  };
  void determine_capable(const char *var) override {
    const hwloc_topology_support *topology_support;
    if (__kmp_hwloc_topology == NULL) {
      if (hwloc_topology_init(&__kmp_hwloc_topology) < 0) {
        __kmp_hwloc_error = TRUE;
        if (__kmp_affinity.flags.verbose) {
          KMP_WARNING(AffHwlocErrorOccurred, var, "hwloc_topology_init()");
        }
      }
      if (hwloc_topology_load(__kmp_hwloc_topology) < 0) {
        __kmp_hwloc_error = TRUE;
        if (__kmp_affinity.flags.verbose) {
          KMP_WARNING(AffHwlocErrorOccurred, var, "hwloc_topology_load()");
        }
      }
    }
    topology_support = hwloc_topology_get_support(__kmp_hwloc_topology);
    // Is the system capable of setting/getting this thread's affinity?
    // Also, is topology discovery possible? (pu indicates ability to discover
    // processing units). And finally, were there no errors when calling any
    // hwloc_* API functions?
    if (topology_support && topology_support->cpubind->set_thisthread_cpubind &&
        topology_support->cpubind->get_thisthread_cpubind &&
        topology_support->discovery->pu && !__kmp_hwloc_error) {
      // enables affinity according to KMP_AFFINITY_CAPABLE() macro
      KMP_AFFINITY_ENABLE(TRUE);
    } else {
      // indicate that hwloc didn't work and disable affinity
      __kmp_hwloc_error = TRUE;
      KMP_AFFINITY_DISABLE();
    }
  }
  void bind_thread(int which) override {
    KMP_ASSERT2(KMP_AFFINITY_CAPABLE(),
                "Illegal set affinity operation when not capable");
    KMPAffinity::Mask *mask;
    KMP_CPU_ALLOC_ON_STACK(mask);
    KMP_CPU_ZERO(mask);
    KMP_CPU_SET(which, mask);
    __kmp_set_system_affinity(mask, TRUE);
    KMP_CPU_FREE_FROM_STACK(mask);
  }
  KMPAffinity::Mask *allocate_mask() override { return new Mask(); }
  void deallocate_mask(KMPAffinity::Mask *m) override { delete m; }
  KMPAffinity::Mask *allocate_mask_array(int num) override {
    return new Mask[num];
  }
  void deallocate_mask_array(KMPAffinity::Mask *array) override {
    Mask *hwloc_array = static_cast<Mask *>(array);
    delete[] hwloc_array;
  }
  KMPAffinity::Mask *index_mask_array(KMPAffinity::Mask *array,
                                      int index) override {
    Mask *hwloc_array = static_cast<Mask *>(array);
    return &(hwloc_array[index]);
  }
  api_type get_api_type() const override { return HWLOC; }
};
#endif /* KMP_USE_HWLOC */

#if KMP_OS_LINUX || KMP_OS_FREEBSD || KMP_OS_NETBSD || KMP_OS_DRAGONFLY
#if KMP_OS_LINUX
/* On some of the older OS's that we build on, these constants aren't present
   in <asm/unistd.h> #included from <sys.syscall.h>. They must be the same on
   all systems of the same arch where they are defined, and they cannot change.
   stone forever. */
#include <sys/syscall.h>
#if KMP_ARCH_X86 || KMP_ARCH_ARM
#ifndef __NR_sched_setaffinity
#define __NR_sched_setaffinity 241
#elif __NR_sched_setaffinity != 241
#error Wrong code for setaffinity system call.
#endif /* __NR_sched_setaffinity */
#ifndef __NR_sched_getaffinity
#define __NR_sched_getaffinity 242
#elif __NR_sched_getaffinity != 242
#error Wrong code for getaffinity system call.
#endif /* __NR_sched_getaffinity */
#elif KMP_ARCH_AARCH64
#ifndef __NR_sched_setaffinity
#define __NR_sched_setaffinity 122
#elif __NR_sched_setaffinity != 122
#error Wrong code for setaffinity system call.
#endif /* __NR_sched_setaffinity */
#ifndef __NR_sched_getaffinity
#define __NR_sched_getaffinity 123
#elif __NR_sched_getaffinity != 123
#error Wrong code for getaffinity system call.
#endif /* __NR_sched_getaffinity */
#elif KMP_ARCH_X86_64
#ifndef __NR_sched_setaffinity
#define __NR_sched_setaffinity 203
#elif __NR_sched_setaffinity != 203
#error Wrong code for setaffinity system call.
#endif /* __NR_sched_setaffinity */
#ifndef __NR_sched_getaffinity
#define __NR_sched_getaffinity 204
#elif __NR_sched_getaffinity != 204
#error Wrong code for getaffinity system call.
#endif /* __NR_sched_getaffinity */
#elif KMP_ARCH_PPC64
#ifndef __NR_sched_setaffinity
#define __NR_sched_setaffinity 222
#elif __NR_sched_setaffinity != 222
#error Wrong code for setaffinity system call.
#endif /* __NR_sched_setaffinity */
#ifndef __NR_sched_getaffinity
#define __NR_sched_getaffinity 223
#elif __NR_sched_getaffinity != 223
#error Wrong code for getaffinity system call.
#endif /* __NR_sched_getaffinity */
#elif KMP_ARCH_MIPS
#ifndef __NR_sched_setaffinity
#define __NR_sched_setaffinity 4239
#elif __NR_sched_setaffinity != 4239
#error Wrong code for setaffinity system call.
#endif /* __NR_sched_setaffinity */
#ifndef __NR_sched_getaffinity
#define __NR_sched_getaffinity 4240
#elif __NR_sched_getaffinity != 4240
#error Wrong code for getaffinity system call.
#endif /* __NR_sched_getaffinity */
#elif KMP_ARCH_MIPS64
#ifndef __NR_sched_setaffinity
#define __NR_sched_setaffinity 5195
#elif __NR_sched_setaffinity != 5195
#error Wrong code for setaffinity system call.
#endif /* __NR_sched_setaffinity */
#ifndef __NR_sched_getaffinity
#define __NR_sched_getaffinity 5196
#elif __NR_sched_getaffinity != 5196
#error Wrong code for getaffinity system call.
#endif /* __NR_sched_getaffinity */
#elif KMP_ARCH_LOONGARCH64
#ifndef __NR_sched_setaffinity
#define __NR_sched_setaffinity 122
#elif __NR_sched_setaffinity != 122
#error Wrong code for setaffinity system call.
#endif /* __NR_sched_setaffinity */
#ifndef __NR_sched_getaffinity
#define __NR_sched_getaffinity 123
#elif __NR_sched_getaffinity != 123
#error Wrong code for getaffinity system call.
#endif /* __NR_sched_getaffinity */
#elif KMP_ARCH_RISCV64
#ifndef __NR_sched_setaffinity
#define __NR_sched_setaffinity 122
#elif __NR_sched_setaffinity != 122
#error Wrong code for setaffinity system call.
#endif /* __NR_sched_setaffinity */
#ifndef __NR_sched_getaffinity
#define __NR_sched_getaffinity 123
#elif __NR_sched_getaffinity != 123
#error Wrong code for getaffinity system call.
#endif /* __NR_sched_getaffinity */
#elif KMP_ARCH_VE
#ifndef __NR_sched_setaffinity
#define __NR_sched_setaffinity 203
#elif __NR_sched_setaffinity != 203
#error Wrong code for setaffinity system call.
#endif /* __NR_sched_setaffinity */
#ifndef __NR_sched_getaffinity
#define __NR_sched_getaffinity 204
#elif __NR_sched_getaffinity != 204
#error Wrong code for getaffinity system call.
#endif /* __NR_sched_getaffinity */
#elif KMP_ARCH_S390X
#ifndef __NR_sched_setaffinity
#define __NR_sched_setaffinity 239
#elif __NR_sched_setaffinity != 239
#error Wrong code for setaffinity system call.
#endif /* __NR_sched_setaffinity */
#ifndef __NR_sched_getaffinity
#define __NR_sched_getaffinity 240
#elif __NR_sched_getaffinity != 240
#error Wrong code for getaffinity system call.
#endif /* __NR_sched_getaffinity */
#else
#error Unknown or unsupported architecture
#endif /* KMP_ARCH_* */
#elif KMP_OS_FREEBSD || KMP_OS_DRAGONFLY
#include <pthread.h>
#include <pthread_np.h>
#elif KMP_OS_NETBSD
#include <pthread.h>
#include <sched.h>
#endif
class KMPNativeAffinity : public KMPAffinity {
  class Mask : public KMPAffinity::Mask {
    typedef unsigned long mask_t;
    typedef decltype(__kmp_affin_mask_size) mask_size_type;
    static const unsigned int BITS_PER_MASK_T = sizeof(mask_t) * CHAR_BIT;
    static const mask_t ONE = 1;
    mask_size_type get_num_mask_types() const {
      return __kmp_affin_mask_size / sizeof(mask_t);
    }

  public:
    mask_t *mask;
    Mask() { mask = (mask_t *)__kmp_allocate(__kmp_affin_mask_size); }
    ~Mask() {
      if (mask)
        __kmp_free(mask);
    }
    void set(int i) override {
      mask[i / BITS_PER_MASK_T] |= (ONE << (i % BITS_PER_MASK_T));
    }
    bool is_set(int i) const override {
      return (mask[i / BITS_PER_MASK_T] & (ONE << (i % BITS_PER_MASK_T)));
    }
    void clear(int i) override {
      mask[i / BITS_PER_MASK_T] &= ~(ONE << (i % BITS_PER_MASK_T));
    }
    void zero() override {
      mask_size_type e = get_num_mask_types();
      for (mask_size_type i = 0; i < e; ++i)
        mask[i] = (mask_t)0;
    }
    bool empty() const override {
      mask_size_type e = get_num_mask_types();
      for (mask_size_type i = 0; i < e; ++i)
        if (mask[i] != (mask_t)0)
          return false;
      return true;
    }
    void copy(const KMPAffinity::Mask *src) override {
      const Mask *convert = static_cast<const Mask *>(src);
      mask_size_type e = get_num_mask_types();
      for (mask_size_type i = 0; i < e; ++i)
        mask[i] = convert->mask[i];
    }
    void bitwise_and(const KMPAffinity::Mask *rhs) override {
      const Mask *convert = static_cast<const Mask *>(rhs);
      mask_size_type e = get_num_mask_types();
      for (mask_size_type i = 0; i < e; ++i)
        mask[i] &= convert->mask[i];
    }
    void bitwise_or(const KMPAffinity::Mask *rhs) override {
      const Mask *convert = static_cast<const Mask *>(rhs);
      mask_size_type e = get_num_mask_types();
      for (mask_size_type i = 0; i < e; ++i)
        mask[i] |= convert->mask[i];
    }
    void bitwise_not() override {
      mask_size_type e = get_num_mask_types();
      for (mask_size_type i = 0; i < e; ++i)
        mask[i] = ~(mask[i]);
    }
    bool is_equal(const KMPAffinity::Mask *rhs) const override {
      const Mask *convert = static_cast<const Mask *>(rhs);
      mask_size_type e = get_num_mask_types();
      for (mask_size_type i = 0; i < e; ++i)
        if (mask[i] != convert->mask[i])
          return false;
      return true;
    }
    int begin() const override {
      int retval = 0;
      while (retval < end() && !is_set(retval))
        ++retval;
      return retval;
    }
    int end() const override {
      int e;
      __kmp_type_convert(get_num_mask_types() * BITS_PER_MASK_T, &e);
      return e;
    }
    int next(int previous) const override {
      int retval = previous + 1;
      while (retval < end() && !is_set(retval))
        ++retval;
      return retval;
    }
    int get_system_affinity(bool abort_on_error) override {
      KMP_ASSERT2(KMP_AFFINITY_CAPABLE(),
                  "Illegal get affinity operation when not capable");
#if KMP_OS_LINUX
#if defined(KMP_OMPV_ENABLED)
      int r = pthread_getaffinity_np(pthread_self(), __kmp_affin_mask_size,
                                     reinterpret_cast<cpu_set_t *>(mask));
      int retval = (r == 0 ? 0 : -1);
#else
      long retval =
          syscall(__NR_sched_getaffinity, 0, __kmp_affin_mask_size, mask);
<<<<<<< HEAD
#endif // KMP_OMPV_ENABLED
#elif KMP_OS_FREEBSD
=======
#elif KMP_OS_FREEBSD || KMP_OS_NETBSD || KMP_OS_DRAGONFLY
>>>>>>> 4e3310a8
      int r = pthread_getaffinity_np(pthread_self(), __kmp_affin_mask_size,
                                     reinterpret_cast<cpuset_t *>(mask));
      int retval = (r == 0 ? 0 : -1);
#endif
      if (retval >= 0) {
        return 0;
      }
      int error = errno;
      if (abort_on_error) {
        __kmp_fatal(KMP_MSG(FunctionError, "pthread_getaffinity_np()"),
                    KMP_ERR(error), __kmp_msg_null);
      }
      return error;
    }
    int set_system_affinity(bool abort_on_error) const override {
      KMP_ASSERT2(KMP_AFFINITY_CAPABLE(),
                  "Illegal set affinity operation when not capable");
#if KMP_OS_LINUX
#if defined(KMP_OMPV_ENABLED)
      int r = pthread_setaffinity_np(pthread_self(), __kmp_affin_mask_size,
                                     reinterpret_cast<cpu_set_t *>(mask));
      int retval = (r == 0 ? 0 : -1);
#else
      long retval =
          syscall(__NR_sched_setaffinity, 0, __kmp_affin_mask_size, mask);
<<<<<<< HEAD
#endif // KMP_OMPV_ENABLED
#elif KMP_OS_FREEBSD
=======
#elif KMP_OS_FREEBSD || KMP_OS_NETBSD || KMP_OS_DRAGONFLY
>>>>>>> 4e3310a8
      int r = pthread_setaffinity_np(pthread_self(), __kmp_affin_mask_size,
                                     reinterpret_cast<cpuset_t *>(mask));
      int retval = (r == 0 ? 0 : -1);
#endif
      if (retval >= 0) {
        return 0;
      }
      int error = errno;
      if (abort_on_error) {
        __kmp_fatal(KMP_MSG(FunctionError, "pthread_setaffinity_np()"),
                    KMP_ERR(error), __kmp_msg_null);
      }
      return error;
    }
  };
  void determine_capable(const char *env_var) override {
    __kmp_affinity_determine_capable(env_var);
  }
  void bind_thread(int which) override { __kmp_affinity_bind_thread(which); }
  KMPAffinity::Mask *allocate_mask() override {
    KMPNativeAffinity::Mask *retval = new Mask();
    return retval;
  }
  void deallocate_mask(KMPAffinity::Mask *m) override {
    KMPNativeAffinity::Mask *native_mask =
        static_cast<KMPNativeAffinity::Mask *>(m);
    delete native_mask;
  }
  KMPAffinity::Mask *allocate_mask_array(int num) override {
    return new Mask[num];
  }
  void deallocate_mask_array(KMPAffinity::Mask *array) override {
    Mask *linux_array = static_cast<Mask *>(array);
    delete[] linux_array;
  }
  KMPAffinity::Mask *index_mask_array(KMPAffinity::Mask *array,
                                      int index) override {
    Mask *linux_array = static_cast<Mask *>(array);
    return &(linux_array[index]);
  }
  api_type get_api_type() const override { return NATIVE_OS; }
};
#endif /* KMP_OS_LINUX || KMP_OS_FREEBSD || KMP_OS_NETBSD || KMP_OS_DRAGONFLY  \
        */

#if KMP_OS_WINDOWS
class KMPNativeAffinity : public KMPAffinity {
  class Mask : public KMPAffinity::Mask {
    typedef ULONG_PTR mask_t;
    static const int BITS_PER_MASK_T = sizeof(mask_t) * CHAR_BIT;
    mask_t *mask;

  public:
    Mask() {
      mask = (mask_t *)__kmp_allocate(sizeof(mask_t) * __kmp_num_proc_groups);
    }
    ~Mask() {
      if (mask)
        __kmp_free(mask);
    }
    void set(int i) override {
      mask[i / BITS_PER_MASK_T] |= ((mask_t)1 << (i % BITS_PER_MASK_T));
    }
    bool is_set(int i) const override {
      return (mask[i / BITS_PER_MASK_T] & ((mask_t)1 << (i % BITS_PER_MASK_T)));
    }
    void clear(int i) override {
      mask[i / BITS_PER_MASK_T] &= ~((mask_t)1 << (i % BITS_PER_MASK_T));
    }
    void zero() override {
      for (int i = 0; i < __kmp_num_proc_groups; ++i)
        mask[i] = 0;
    }
    bool empty() const override {
      for (size_t i = 0; i < __kmp_num_proc_groups; ++i)
        if (mask[i])
          return false;
      return true;
    }
    void copy(const KMPAffinity::Mask *src) override {
      const Mask *convert = static_cast<const Mask *>(src);
      for (int i = 0; i < __kmp_num_proc_groups; ++i)
        mask[i] = convert->mask[i];
    }
    void bitwise_and(const KMPAffinity::Mask *rhs) override {
      const Mask *convert = static_cast<const Mask *>(rhs);
      for (int i = 0; i < __kmp_num_proc_groups; ++i)
        mask[i] &= convert->mask[i];
    }
    void bitwise_or(const KMPAffinity::Mask *rhs) override {
      const Mask *convert = static_cast<const Mask *>(rhs);
      for (int i = 0; i < __kmp_num_proc_groups; ++i)
        mask[i] |= convert->mask[i];
    }
    void bitwise_not() override {
      for (int i = 0; i < __kmp_num_proc_groups; ++i)
        mask[i] = ~(mask[i]);
    }
    bool is_equal(const KMPAffinity::Mask *rhs) const override {
      const Mask *convert = static_cast<const Mask *>(rhs);
      for (size_t i = 0; i < __kmp_num_proc_groups; ++i)
        if (mask[i] != convert->mask[i])
          return false;
      return true;
    }
    int begin() const override {
      int retval = 0;
      while (retval < end() && !is_set(retval))
        ++retval;
      return retval;
    }
    int end() const override { return __kmp_num_proc_groups * BITS_PER_MASK_T; }
    int next(int previous) const override {
      int retval = previous + 1;
      while (retval < end() && !is_set(retval))
        ++retval;
      return retval;
    }
    int set_process_affinity(bool abort_on_error) const override {
      if (__kmp_num_proc_groups <= 1) {
        if (!SetProcessAffinityMask(GetCurrentProcess(), *mask)) {
          DWORD error = GetLastError();
          if (abort_on_error) {
            __kmp_fatal(KMP_MSG(CantSetThreadAffMask), KMP_ERR(error),
                        __kmp_msg_null);
          }
          return error;
        }
      }
      return 0;
    }
    int set_system_affinity(bool abort_on_error) const override {
      if (__kmp_num_proc_groups > 1) {
        // Check for a valid mask.
        GROUP_AFFINITY ga;
        int group = get_proc_group();
        if (group < 0) {
          if (abort_on_error) {
            KMP_FATAL(AffinityInvalidMask, "kmp_set_affinity");
          }
          return -1;
        }
        // Transform the bit vector into a GROUP_AFFINITY struct
        // and make the system call to set affinity.
        ga.Group = group;
        ga.Mask = mask[group];
        ga.Reserved[0] = ga.Reserved[1] = ga.Reserved[2] = 0;

        KMP_DEBUG_ASSERT(__kmp_SetThreadGroupAffinity != NULL);
        if (__kmp_SetThreadGroupAffinity(GetCurrentThread(), &ga, NULL) == 0) {
          DWORD error = GetLastError();
          if (abort_on_error) {
            __kmp_fatal(KMP_MSG(CantSetThreadAffMask), KMP_ERR(error),
                        __kmp_msg_null);
          }
          return error;
        }
      } else {
        if (!SetThreadAffinityMask(GetCurrentThread(), *mask)) {
          DWORD error = GetLastError();
          if (abort_on_error) {
            __kmp_fatal(KMP_MSG(CantSetThreadAffMask), KMP_ERR(error),
                        __kmp_msg_null);
          }
          return error;
        }
      }
      return 0;
    }
    int get_system_affinity(bool abort_on_error) override {
      if (__kmp_num_proc_groups > 1) {
        this->zero();
        GROUP_AFFINITY ga;
        KMP_DEBUG_ASSERT(__kmp_GetThreadGroupAffinity != NULL);
        if (__kmp_GetThreadGroupAffinity(GetCurrentThread(), &ga) == 0) {
          DWORD error = GetLastError();
          if (abort_on_error) {
            __kmp_fatal(KMP_MSG(FunctionError, "GetThreadGroupAffinity()"),
                        KMP_ERR(error), __kmp_msg_null);
          }
          return error;
        }
        if ((ga.Group < 0) || (ga.Group > __kmp_num_proc_groups) ||
            (ga.Mask == 0)) {
          return -1;
        }
        mask[ga.Group] = ga.Mask;
      } else {
        mask_t newMask, sysMask, retval;
        if (!GetProcessAffinityMask(GetCurrentProcess(), &newMask, &sysMask)) {
          DWORD error = GetLastError();
          if (abort_on_error) {
            __kmp_fatal(KMP_MSG(FunctionError, "GetProcessAffinityMask()"),
                        KMP_ERR(error), __kmp_msg_null);
          }
          return error;
        }
        retval = SetThreadAffinityMask(GetCurrentThread(), newMask);
        if (!retval) {
          DWORD error = GetLastError();
          if (abort_on_error) {
            __kmp_fatal(KMP_MSG(FunctionError, "SetThreadAffinityMask()"),
                        KMP_ERR(error), __kmp_msg_null);
          }
          return error;
        }
        newMask = SetThreadAffinityMask(GetCurrentThread(), retval);
        if (!newMask) {
          DWORD error = GetLastError();
          if (abort_on_error) {
            __kmp_fatal(KMP_MSG(FunctionError, "SetThreadAffinityMask()"),
                        KMP_ERR(error), __kmp_msg_null);
          }
        }
        *mask = retval;
      }
      return 0;
    }
    int get_proc_group() const override {
      int group = -1;
      if (__kmp_num_proc_groups == 1) {
        return 1;
      }
      for (int i = 0; i < __kmp_num_proc_groups; i++) {
        if (mask[i] == 0)
          continue;
        if (group >= 0)
          return -1;
        group = i;
      }
      return group;
    }
  };
  void determine_capable(const char *env_var) override {
    __kmp_affinity_determine_capable(env_var);
  }
  void bind_thread(int which) override { __kmp_affinity_bind_thread(which); }
  KMPAffinity::Mask *allocate_mask() override { return new Mask(); }
  void deallocate_mask(KMPAffinity::Mask *m) override { delete m; }
  KMPAffinity::Mask *allocate_mask_array(int num) override {
    return new Mask[num];
  }
  void deallocate_mask_array(KMPAffinity::Mask *array) override {
    Mask *windows_array = static_cast<Mask *>(array);
    delete[] windows_array;
  }
  KMPAffinity::Mask *index_mask_array(KMPAffinity::Mask *array,
                                      int index) override {
    Mask *windows_array = static_cast<Mask *>(array);
    return &(windows_array[index]);
  }
  api_type get_api_type() const override { return NATIVE_OS; }
};
#endif /* KMP_OS_WINDOWS */
#endif /* KMP_AFFINITY_SUPPORTED */

// Describe an attribute for a level in the machine topology
struct kmp_hw_attr_t {
  int core_type : 8;
  int core_eff : 8;
  unsigned valid : 1;
  unsigned reserved : 15;

  static const int UNKNOWN_CORE_EFF = -1;

  kmp_hw_attr_t()
      : core_type(KMP_HW_CORE_TYPE_UNKNOWN), core_eff(UNKNOWN_CORE_EFF),
        valid(0), reserved(0) {}
  void set_core_type(kmp_hw_core_type_t type) {
    valid = 1;
    core_type = type;
  }
  void set_core_eff(int eff) {
    valid = 1;
    core_eff = eff;
  }
  kmp_hw_core_type_t get_core_type() const {
    return (kmp_hw_core_type_t)core_type;
  }
  int get_core_eff() const { return core_eff; }
  bool is_core_type_valid() const {
    return core_type != KMP_HW_CORE_TYPE_UNKNOWN;
  }
  bool is_core_eff_valid() const { return core_eff != UNKNOWN_CORE_EFF; }
  operator bool() const { return valid; }
  void clear() {
    core_type = KMP_HW_CORE_TYPE_UNKNOWN;
    core_eff = UNKNOWN_CORE_EFF;
    valid = 0;
  }
  bool contains(const kmp_hw_attr_t &other) const {
    if (!valid && !other.valid)
      return true;
    if (valid && other.valid) {
      if (other.is_core_type_valid()) {
        if (!is_core_type_valid() || (get_core_type() != other.get_core_type()))
          return false;
      }
      if (other.is_core_eff_valid()) {
        if (!is_core_eff_valid() || (get_core_eff() != other.get_core_eff()))
          return false;
      }
      return true;
    }
    return false;
  }
#if KMP_AFFINITY_SUPPORTED
  bool contains(const kmp_affinity_attrs_t &attr) const {
    if (!valid && !attr.valid)
      return true;
    if (valid && attr.valid) {
      if (attr.core_type != KMP_HW_CORE_TYPE_UNKNOWN)
        return (is_core_type_valid() &&
                (get_core_type() == (kmp_hw_core_type_t)attr.core_type));
      if (attr.core_eff != UNKNOWN_CORE_EFF)
        return (is_core_eff_valid() && (get_core_eff() == attr.core_eff));
      return true;
    }
    return false;
  }
#endif // KMP_AFFINITY_SUPPORTED
  bool operator==(const kmp_hw_attr_t &rhs) const {
    return (rhs.valid == valid && rhs.core_eff == core_eff &&
            rhs.core_type == core_type);
  }
  bool operator!=(const kmp_hw_attr_t &rhs) const { return !operator==(rhs); }
};

#if KMP_AFFINITY_SUPPORTED
KMP_BUILD_ASSERT(sizeof(kmp_hw_attr_t) == sizeof(kmp_affinity_attrs_t));
#endif

class kmp_hw_thread_t {
public:
  static const int UNKNOWN_ID = -1;
  static const int MULTIPLE_ID = -2;
  static int compare_ids(const void *a, const void *b);
  static int compare_compact(const void *a, const void *b);
  int ids[KMP_HW_LAST];
  int sub_ids[KMP_HW_LAST];
  bool leader;
  int os_id;
  kmp_hw_attr_t attrs;

  void print() const;
  void clear() {
    for (int i = 0; i < (int)KMP_HW_LAST; ++i)
      ids[i] = UNKNOWN_ID;
    leader = false;
    attrs.clear();
  }
};

class kmp_topology_t {

  struct flags_t {
    int uniform : 1;
    int reserved : 31;
  };

  int depth;

  // The following arrays are all 'depth' long and have been
  // allocated to hold up to KMP_HW_LAST number of objects if
  // needed so layers can be added without reallocation of any array

  // Orderd array of the types in the topology
  kmp_hw_t *types;

  // Keep quick topology ratios, for non-uniform topologies,
  // this ratio holds the max number of itemAs per itemB
  // e.g., [ 4 packages | 6 cores / package | 2 threads / core ]
  int *ratio;

  // Storage containing the absolute number of each topology layer
  int *count;

  // The number of core efficiencies. This is only useful for hybrid
  // topologies. Core efficiencies will range from 0 to num efficiencies - 1
  int num_core_efficiencies;
  int num_core_types;
  kmp_hw_core_type_t core_types[KMP_HW_MAX_NUM_CORE_TYPES];

  // The hardware threads array
  // hw_threads is num_hw_threads long
  // Each hw_thread's ids and sub_ids are depth deep
  int num_hw_threads;
  kmp_hw_thread_t *hw_threads;

  // Equivalence hash where the key is the hardware topology item
  // and the value is the equivalent hardware topology type in the
  // types[] array, if the value is KMP_HW_UNKNOWN, then there is no
  // known equivalence for the topology type
  kmp_hw_t equivalent[KMP_HW_LAST];

  // Flags describing the topology
  flags_t flags;

  // Compact value used during sort_compact()
  int compact;

  // Insert a new topology layer after allocation
  void _insert_layer(kmp_hw_t type, const int *ids);

#if KMP_GROUP_AFFINITY
  // Insert topology information about Windows Processor groups
  void _insert_windows_proc_groups();
#endif

  // Count each item & get the num x's per y
  // e.g., get the number of cores and the number of threads per core
  // for each (x, y) in (KMP_HW_* , KMP_HW_*)
  void _gather_enumeration_information();

  // Remove layers that don't add information to the topology.
  // This is done by having the layer take on the id = UNKNOWN_ID (-1)
  void _remove_radix1_layers();

  // Find out if the topology is uniform
  void _discover_uniformity();

  // Set all the sub_ids for each hardware thread
  void _set_sub_ids();

  // Set global affinity variables describing the number of threads per
  // core, the number of packages, the number of cores per package, and
  // the number of cores.
  void _set_globals();

  // Set the last level cache equivalent type
  void _set_last_level_cache();

  // Return the number of cores with a particular attribute, 'attr'.
  // If 'find_all' is true, then find all cores on the machine, otherwise find
  // all cores per the layer 'above'
  int _get_ncores_with_attr(const kmp_hw_attr_t &attr, int above,
                            bool find_all = false) const;

public:
  // Force use of allocate()/deallocate()
  kmp_topology_t() = delete;
  kmp_topology_t(const kmp_topology_t &t) = delete;
  kmp_topology_t(kmp_topology_t &&t) = delete;
  kmp_topology_t &operator=(const kmp_topology_t &t) = delete;
  kmp_topology_t &operator=(kmp_topology_t &&t) = delete;

  static kmp_topology_t *allocate(int nproc, int ndepth, const kmp_hw_t *types);
  static void deallocate(kmp_topology_t *);

  // Functions used in create_map() routines
  kmp_hw_thread_t &at(int index) {
    KMP_DEBUG_ASSERT(index >= 0 && index < num_hw_threads);
    return hw_threads[index];
  }
  const kmp_hw_thread_t &at(int index) const {
    KMP_DEBUG_ASSERT(index >= 0 && index < num_hw_threads);
    return hw_threads[index];
  }
  int get_num_hw_threads() const { return num_hw_threads; }
  void sort_ids() {
    qsort(hw_threads, num_hw_threads, sizeof(kmp_hw_thread_t),
          kmp_hw_thread_t::compare_ids);
  }
  // Check if the hardware ids are unique, if they are
  // return true, otherwise return false
  bool check_ids() const;

  // Function to call after the create_map() routine
  void canonicalize();
  void canonicalize(int pkgs, int cores_per_pkg, int thr_per_core, int cores);

// Functions used after canonicalize() called

#if KMP_AFFINITY_SUPPORTED
  // Set the granularity for affinity settings
  void set_granularity(kmp_affinity_t &stgs) const;
  bool is_close(int hwt1, int hwt2, const kmp_affinity_t &stgs) const;
  bool restrict_to_mask(const kmp_affin_mask_t *mask);
  bool filter_hw_subset();
#endif
  bool is_uniform() const { return flags.uniform; }
  // Tell whether a type is a valid type in the topology
  // returns KMP_HW_UNKNOWN when there is no equivalent type
  kmp_hw_t get_equivalent_type(kmp_hw_t type) const {
    if (type == KMP_HW_UNKNOWN)
      return KMP_HW_UNKNOWN;
    return equivalent[type];
  }
  // Set type1 = type2
  void set_equivalent_type(kmp_hw_t type1, kmp_hw_t type2) {
    KMP_DEBUG_ASSERT_VALID_HW_TYPE(type1);
    KMP_DEBUG_ASSERT_VALID_HW_TYPE(type2);
    kmp_hw_t real_type2 = equivalent[type2];
    if (real_type2 == KMP_HW_UNKNOWN)
      real_type2 = type2;
    equivalent[type1] = real_type2;
    // This loop is required since any of the types may have been set to
    // be equivalent to type1.  They all must be checked and reset to type2.
    KMP_FOREACH_HW_TYPE(type) {
      if (equivalent[type] == type1) {
        equivalent[type] = real_type2;
      }
    }
  }
  // Calculate number of types corresponding to level1
  // per types corresponding to level2 (e.g., number of threads per core)
  int calculate_ratio(int level1, int level2) const {
    KMP_DEBUG_ASSERT(level1 >= 0 && level1 < depth);
    KMP_DEBUG_ASSERT(level2 >= 0 && level2 < depth);
    int r = 1;
    for (int level = level1; level > level2; --level)
      r *= ratio[level];
    return r;
  }
  int get_ratio(int level) const {
    KMP_DEBUG_ASSERT(level >= 0 && level < depth);
    return ratio[level];
  }
  int get_depth() const { return depth; };
  kmp_hw_t get_type(int level) const {
    KMP_DEBUG_ASSERT(level >= 0 && level < depth);
    return types[level];
  }
  int get_level(kmp_hw_t type) const {
    KMP_DEBUG_ASSERT_VALID_HW_TYPE(type);
    int eq_type = equivalent[type];
    if (eq_type == KMP_HW_UNKNOWN)
      return -1;
    for (int i = 0; i < depth; ++i)
      if (types[i] == eq_type)
        return i;
    return -1;
  }
  int get_count(int level) const {
    KMP_DEBUG_ASSERT(level >= 0 && level < depth);
    return count[level];
  }
  // Return the total number of cores with attribute 'attr'
  int get_ncores_with_attr(const kmp_hw_attr_t &attr) const {
    return _get_ncores_with_attr(attr, -1, true);
  }
  // Return the number of cores with attribute
  // 'attr' per topology level 'above'
  int get_ncores_with_attr_per(const kmp_hw_attr_t &attr, int above) const {
    return _get_ncores_with_attr(attr, above, false);
  }

#if KMP_AFFINITY_SUPPORTED
  friend int kmp_hw_thread_t::compare_compact(const void *a, const void *b);
  void sort_compact(kmp_affinity_t &affinity) {
    compact = affinity.compact;
    qsort(hw_threads, num_hw_threads, sizeof(kmp_hw_thread_t),
          kmp_hw_thread_t::compare_compact);
  }
#endif
  void print(const char *env_var = "KMP_AFFINITY") const;
  void dump() const;
};
extern kmp_topology_t *__kmp_topology;

class kmp_hw_subset_t {
  const static size_t MAX_ATTRS = KMP_HW_MAX_NUM_CORE_EFFS;

public:
  // Describe a machine topology item in KMP_HW_SUBSET
  struct item_t {
    kmp_hw_t type;
    int num_attrs;
    int num[MAX_ATTRS];
    int offset[MAX_ATTRS];
    kmp_hw_attr_t attr[MAX_ATTRS];
  };
  // Put parenthesis around max to avoid accidental use of Windows max macro.
  const static int USE_ALL = (std::numeric_limits<int>::max)();

private:
  int depth;
  int capacity;
  item_t *items;
  kmp_uint64 set;
  bool absolute;
  // The set must be able to handle up to KMP_HW_LAST number of layers
  KMP_BUILD_ASSERT(sizeof(set) * 8 >= KMP_HW_LAST);
  // Sorting the KMP_HW_SUBSET items to follow topology order
  // All unknown topology types will be at the beginning of the subset
  static int hw_subset_compare(const void *i1, const void *i2) {
    kmp_hw_t type1 = ((const item_t *)i1)->type;
    kmp_hw_t type2 = ((const item_t *)i2)->type;
    int level1 = __kmp_topology->get_level(type1);
    int level2 = __kmp_topology->get_level(type2);
    return level1 - level2;
  }

public:
  // Force use of allocate()/deallocate()
  kmp_hw_subset_t() = delete;
  kmp_hw_subset_t(const kmp_hw_subset_t &t) = delete;
  kmp_hw_subset_t(kmp_hw_subset_t &&t) = delete;
  kmp_hw_subset_t &operator=(const kmp_hw_subset_t &t) = delete;
  kmp_hw_subset_t &operator=(kmp_hw_subset_t &&t) = delete;

  static kmp_hw_subset_t *allocate() {
    int initial_capacity = 5;
    kmp_hw_subset_t *retval =
        (kmp_hw_subset_t *)__kmp_allocate(sizeof(kmp_hw_subset_t));
    retval->depth = 0;
    retval->capacity = initial_capacity;
    retval->set = 0ull;
    retval->absolute = false;
    retval->items = (item_t *)__kmp_allocate(sizeof(item_t) * initial_capacity);
    return retval;
  }
  static void deallocate(kmp_hw_subset_t *subset) {
    __kmp_free(subset->items);
    __kmp_free(subset);
  }
  void set_absolute() { absolute = true; }
  bool is_absolute() const { return absolute; }
  void push_back(int num, kmp_hw_t type, int offset, kmp_hw_attr_t attr) {
    for (int i = 0; i < depth; ++i) {
      // Found an existing item for this layer type
      // Add the num, offset, and attr to this item
      if (items[i].type == type) {
        int idx = items[i].num_attrs++;
        if ((size_t)idx >= MAX_ATTRS)
          return;
        items[i].num[idx] = num;
        items[i].offset[idx] = offset;
        items[i].attr[idx] = attr;
        return;
      }
    }
    if (depth == capacity - 1) {
      capacity *= 2;
      item_t *new_items = (item_t *)__kmp_allocate(sizeof(item_t) * capacity);
      for (int i = 0; i < depth; ++i)
        new_items[i] = items[i];
      __kmp_free(items);
      items = new_items;
    }
    items[depth].num_attrs = 1;
    items[depth].type = type;
    items[depth].num[0] = num;
    items[depth].offset[0] = offset;
    items[depth].attr[0] = attr;
    depth++;
    set |= (1ull << type);
  }
  int get_depth() const { return depth; }
  const item_t &at(int index) const {
    KMP_DEBUG_ASSERT(index >= 0 && index < depth);
    return items[index];
  }
  item_t &at(int index) {
    KMP_DEBUG_ASSERT(index >= 0 && index < depth);
    return items[index];
  }
  void remove(int index) {
    KMP_DEBUG_ASSERT(index >= 0 && index < depth);
    set &= ~(1ull << items[index].type);
    for (int j = index + 1; j < depth; ++j) {
      items[j - 1] = items[j];
    }
    depth--;
  }
  void sort() {
    KMP_DEBUG_ASSERT(__kmp_topology);
    qsort(items, depth, sizeof(item_t), hw_subset_compare);
  }
  bool specified(kmp_hw_t type) const { return ((set & (1ull << type)) > 0); }
  void dump() const {
    printf("**********************\n");
    printf("*** kmp_hw_subset: ***\n");
    printf("* depth: %d\n", depth);
    printf("* items:\n");
    for (int i = 0; i < depth; ++i) {
      printf(" type: %s\n", __kmp_hw_get_keyword(items[i].type));
      for (int j = 0; j < items[i].num_attrs; ++j) {
        printf("  num: %d, offset: %d, attr: ", items[i].num[j],
               items[i].offset[j]);
        if (!items[i].attr[j]) {
          printf(" (none)\n");
        } else {
          printf(
              " core_type = %s, core_eff = %d\n",
              __kmp_hw_get_core_type_string(items[i].attr[j].get_core_type()),
              items[i].attr[j].get_core_eff());
        }
      }
    }
    printf("* set: 0x%llx\n", set);
    printf("* absolute: %d\n", absolute);
    printf("**********************\n");
  }
};
extern kmp_hw_subset_t *__kmp_hw_subset;

/* A structure for holding machine-specific hierarchy info to be computed once
   at init. This structure represents a mapping of threads to the actual machine
   hierarchy, or to our best guess at what the hierarchy might be, for the
   purpose of performing an efficient barrier. In the worst case, when there is
   no machine hierarchy information, it produces a tree suitable for a barrier,
   similar to the tree used in the hyper barrier. */
class hierarchy_info {
public:
  /* Good default values for number of leaves and branching factor, given no
     affinity information. Behaves a bit like hyper barrier. */
  static const kmp_uint32 maxLeaves = 4;
  static const kmp_uint32 minBranch = 4;
  /** Number of levels in the hierarchy. Typical levels are threads/core,
      cores/package or socket, packages/node, nodes/machine, etc. We don't want
      to get specific with nomenclature. When the machine is oversubscribed we
      add levels to duplicate the hierarchy, doubling the thread capacity of the
      hierarchy each time we add a level. */
  kmp_uint32 maxLevels;

  /** This is specifically the depth of the machine configuration hierarchy, in
      terms of the number of levels along the longest path from root to any
      leaf. It corresponds to the number of entries in numPerLevel if we exclude
      all but one trailing 1. */
  kmp_uint32 depth;
  kmp_uint32 base_num_threads;
  enum init_status { initialized = 0, not_initialized = 1, initializing = 2 };
  volatile kmp_int8 uninitialized; // 0=initialized, 1=not initialized,
  // 2=initialization in progress
  volatile kmp_int8 resizing; // 0=not resizing, 1=resizing

  /** Level 0 corresponds to leaves. numPerLevel[i] is the number of children
      the parent of a node at level i has. For example, if we have a machine
      with 4 packages, 4 cores/package and 2 HT per core, then numPerLevel =
      {2, 4, 4, 1, 1}. All empty levels are set to 1. */
  kmp_uint32 *numPerLevel;
  kmp_uint32 *skipPerLevel;

  void deriveLevels() {
    int hier_depth = __kmp_topology->get_depth();
    for (int i = hier_depth - 1, level = 0; i >= 0; --i, ++level) {
      numPerLevel[level] = __kmp_topology->get_ratio(i);
    }
  }

  hierarchy_info()
      : maxLevels(7), depth(1), uninitialized(not_initialized), resizing(0) {}

  void fini() {
    if (!uninitialized && numPerLevel) {
      __kmp_free(numPerLevel);
      numPerLevel = NULL;
      uninitialized = not_initialized;
    }
  }

  void init(int num_addrs) {
    kmp_int8 bool_result = KMP_COMPARE_AND_STORE_ACQ8(
        &uninitialized, not_initialized, initializing);
    if (bool_result == 0) { // Wait for initialization
      while (TCR_1(uninitialized) != initialized)
        KMP_CPU_PAUSE();
      return;
    }
    KMP_DEBUG_ASSERT(bool_result == 1);

    /* Added explicit initialization of the data fields here to prevent usage of
       dirty value observed when static library is re-initialized multiple times
       (e.g. when non-OpenMP thread repeatedly launches/joins thread that uses
       OpenMP). */
    depth = 1;
    resizing = 0;
    maxLevels = 7;
    numPerLevel =
        (kmp_uint32 *)__kmp_allocate(maxLevels * 2 * sizeof(kmp_uint32));
    skipPerLevel = &(numPerLevel[maxLevels]);
    for (kmp_uint32 i = 0; i < maxLevels;
         ++i) { // init numPerLevel[*] to 1 item per level
      numPerLevel[i] = 1;
      skipPerLevel[i] = 1;
    }

    // Sort table by physical ID
    if (__kmp_topology && __kmp_topology->get_depth() > 0) {
      deriveLevels();
    } else {
      numPerLevel[0] = maxLeaves;
      numPerLevel[1] = num_addrs / maxLeaves;
      if (num_addrs % maxLeaves)
        numPerLevel[1]++;
    }

    base_num_threads = num_addrs;
    for (int i = maxLevels - 1; i >= 0;
         --i) // count non-empty levels to get depth
      if (numPerLevel[i] != 1 || depth > 1) // only count one top-level '1'
        depth++;

    kmp_uint32 branch = minBranch;
    if (numPerLevel[0] == 1)
      branch = num_addrs / maxLeaves;
    if (branch < minBranch)
      branch = minBranch;
    for (kmp_uint32 d = 0; d < depth - 1; ++d) { // optimize hierarchy width
      while (numPerLevel[d] > branch ||
             (d == 0 && numPerLevel[d] > maxLeaves)) { // max 4 on level 0!
        if (numPerLevel[d] & 1)
          numPerLevel[d]++;
        numPerLevel[d] = numPerLevel[d] >> 1;
        if (numPerLevel[d + 1] == 1)
          depth++;
        numPerLevel[d + 1] = numPerLevel[d + 1] << 1;
      }
      if (numPerLevel[0] == 1) {
        branch = branch >> 1;
        if (branch < 4)
          branch = minBranch;
      }
    }

    for (kmp_uint32 i = 1; i < depth; ++i)
      skipPerLevel[i] = numPerLevel[i - 1] * skipPerLevel[i - 1];
    // Fill in hierarchy in the case of oversubscription
    for (kmp_uint32 i = depth; i < maxLevels; ++i)
      skipPerLevel[i] = 2 * skipPerLevel[i - 1];

    uninitialized = initialized; // One writer
  }

  // Resize the hierarchy if nproc changes to something larger than before
  void resize(kmp_uint32 nproc) {
    kmp_int8 bool_result = KMP_COMPARE_AND_STORE_ACQ8(&resizing, 0, 1);
    while (bool_result == 0) { // someone else is trying to resize
      KMP_CPU_PAUSE();
      if (nproc <= base_num_threads) // happy with other thread's resize
        return;
      else // try to resize
        bool_result = KMP_COMPARE_AND_STORE_ACQ8(&resizing, 0, 1);
    }
    KMP_DEBUG_ASSERT(bool_result != 0);
    if (nproc <= base_num_threads)
      return; // happy with other thread's resize

    // Calculate new maxLevels
    kmp_uint32 old_sz = skipPerLevel[depth - 1];
    kmp_uint32 incs = 0, old_maxLevels = maxLevels;
    // First see if old maxLevels is enough to contain new size
    for (kmp_uint32 i = depth; i < maxLevels && nproc > old_sz; ++i) {
      skipPerLevel[i] = 2 * skipPerLevel[i - 1];
      numPerLevel[i - 1] *= 2;
      old_sz *= 2;
      depth++;
    }
    if (nproc > old_sz) { // Not enough space, need to expand hierarchy
      while (nproc > old_sz) {
        old_sz *= 2;
        incs++;
        depth++;
      }
      maxLevels += incs;

      // Resize arrays
      kmp_uint32 *old_numPerLevel = numPerLevel;
      kmp_uint32 *old_skipPerLevel = skipPerLevel;
      numPerLevel = skipPerLevel = NULL;
      numPerLevel =
          (kmp_uint32 *)__kmp_allocate(maxLevels * 2 * sizeof(kmp_uint32));
      skipPerLevel = &(numPerLevel[maxLevels]);

      // Copy old elements from old arrays
      for (kmp_uint32 i = 0; i < old_maxLevels; ++i) {
        // init numPerLevel[*] to 1 item per level
        numPerLevel[i] = old_numPerLevel[i];
        skipPerLevel[i] = old_skipPerLevel[i];
      }

      // Init new elements in arrays to 1
      for (kmp_uint32 i = old_maxLevels; i < maxLevels; ++i) {
        // init numPerLevel[*] to 1 item per level
        numPerLevel[i] = 1;
        skipPerLevel[i] = 1;
      }

      // Free old arrays
      __kmp_free(old_numPerLevel);
    }

    // Fill in oversubscription levels of hierarchy
    for (kmp_uint32 i = old_maxLevels; i < maxLevels; ++i)
      skipPerLevel[i] = 2 * skipPerLevel[i - 1];

    base_num_threads = nproc;
    resizing = 0; // One writer
  }
};
#endif // KMP_AFFINITY_H<|MERGE_RESOLUTION|>--- conflicted
+++ resolved
@@ -415,12 +415,8 @@
 #else
       long retval =
           syscall(__NR_sched_getaffinity, 0, __kmp_affin_mask_size, mask);
-<<<<<<< HEAD
 #endif // KMP_OMPV_ENABLED
-#elif KMP_OS_FREEBSD
-=======
 #elif KMP_OS_FREEBSD || KMP_OS_NETBSD || KMP_OS_DRAGONFLY
->>>>>>> 4e3310a8
       int r = pthread_getaffinity_np(pthread_self(), __kmp_affin_mask_size,
                                      reinterpret_cast<cpuset_t *>(mask));
       int retval = (r == 0 ? 0 : -1);
@@ -446,12 +442,8 @@
 #else
       long retval =
           syscall(__NR_sched_setaffinity, 0, __kmp_affin_mask_size, mask);
-<<<<<<< HEAD
 #endif // KMP_OMPV_ENABLED
-#elif KMP_OS_FREEBSD
-=======
 #elif KMP_OS_FREEBSD || KMP_OS_NETBSD || KMP_OS_DRAGONFLY
->>>>>>> 4e3310a8
       int r = pthread_setaffinity_np(pthread_self(), __kmp_affin_mask_size,
                                      reinterpret_cast<cpuset_t *>(mask));
       int retval = (r == 0 ? 0 : -1);
