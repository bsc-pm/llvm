//===----RTLs/amdgpu/src/rtl.cpp - Target RTLs Implementation ----- C++ -*-===//
//
// Part of the LLVM Project, under the Apache License v2.0 with LLVM Exceptions.
// See https://llvm.org/LICENSE.txt for license information.
// SPDX-License-Identifier: Apache-2.0 WITH LLVM-exception
//
//===----------------------------------------------------------------------===//
//
// RTL NextGen for AMDGPU machine
//
//===----------------------------------------------------------------------===//

#include <atomic>
#include <cassert>
#include <cstddef>
#include <deque>
#include <mutex>
#include <string>
#include <system_error>
#include <unistd.h>
#include <unordered_map>

#include "Debug.h"
#include "Environment.h"
#include "GlobalHandler.h"
#include "OmptCallback.h"
#include "PluginInterface.h"
#include "Utilities.h"
#include "UtilitiesRTL.h"
#include "omptarget.h"

#include "llvm/ADT/SmallString.h"
#include "llvm/ADT/SmallVector.h"
#include "llvm/ADT/StringRef.h"
#include "llvm/BinaryFormat/ELF.h"
#include "llvm/Frontend/OpenMP/OMPConstants.h"
#include "llvm/Frontend/OpenMP/OMPGridValues.h"
#include "llvm/Support/Error.h"
#include "llvm/Support/FileSystem.h"
#include "llvm/Support/MemoryBuffer.h"
#include "llvm/Support/Program.h"
#include "llvm/Support/raw_ostream.h"

#if defined(__has_include)
#if __has_include("hsa/hsa.h")
#include "hsa/hsa.h"
#include "hsa/hsa_ext_amd.h"
#elif __has_include("hsa.h")
#include "hsa.h"
#include "hsa_ext_amd.h"
#endif
#else
#include "hsa/hsa.h"
#include "hsa/hsa_ext_amd.h"
#endif

namespace llvm {
namespace omp {
namespace target {
namespace plugin {

/// Forward declarations for all specialized data structures.
struct AMDGPUKernelTy;
struct AMDGPUDeviceTy;
struct AMDGPUPluginTy;
struct AMDGPUStreamTy;
struct AMDGPUEventTy;
struct AMDGPUStreamManagerTy;
struct AMDGPUEventManagerTy;
struct AMDGPUDeviceImageTy;
struct AMDGPUMemoryManagerTy;
struct AMDGPUMemoryPoolTy;

namespace utils {

/// Iterate elements using an HSA iterate function. Do not use this function
/// directly but the specialized ones below instead.
template <typename ElemTy, typename IterFuncTy, typename CallbackTy>
hsa_status_t iterate(IterFuncTy Func, CallbackTy Cb) {
  auto L = [](ElemTy Elem, void *Data) -> hsa_status_t {
    CallbackTy *Unwrapped = static_cast<CallbackTy *>(Data);
    return (*Unwrapped)(Elem);
  };
  return Func(L, static_cast<void *>(&Cb));
}

/// Iterate elements using an HSA iterate function passing a parameter. Do not
/// use this function directly but the specialized ones below instead.
template <typename ElemTy, typename IterFuncTy, typename IterFuncArgTy,
          typename CallbackTy>
hsa_status_t iterate(IterFuncTy Func, IterFuncArgTy FuncArg, CallbackTy Cb) {
  auto L = [](ElemTy Elem, void *Data) -> hsa_status_t {
    CallbackTy *Unwrapped = static_cast<CallbackTy *>(Data);
    return (*Unwrapped)(Elem);
  };
  return Func(FuncArg, L, static_cast<void *>(&Cb));
}

/// Iterate elements using an HSA iterate function passing a parameter. Do not
/// use this function directly but the specialized ones below instead.
template <typename Elem1Ty, typename Elem2Ty, typename IterFuncTy,
          typename IterFuncArgTy, typename CallbackTy>
hsa_status_t iterate(IterFuncTy Func, IterFuncArgTy FuncArg, CallbackTy Cb) {
  auto L = [](Elem1Ty Elem1, Elem2Ty Elem2, void *Data) -> hsa_status_t {
    CallbackTy *Unwrapped = static_cast<CallbackTy *>(Data);
    return (*Unwrapped)(Elem1, Elem2);
  };
  return Func(FuncArg, L, static_cast<void *>(&Cb));
}

/// Iterate agents.
template <typename CallbackTy> Error iterateAgents(CallbackTy Callback) {
  hsa_status_t Status = iterate<hsa_agent_t>(hsa_iterate_agents, Callback);
  return Plugin::check(Status, "Error in hsa_iterate_agents: %s");
}

/// Iterate ISAs of an agent.
template <typename CallbackTy>
Error iterateAgentISAs(hsa_agent_t Agent, CallbackTy Cb) {
  hsa_status_t Status = iterate<hsa_isa_t>(hsa_agent_iterate_isas, Agent, Cb);
  return Plugin::check(Status, "Error in hsa_agent_iterate_isas: %s");
}

/// Iterate memory pools of an agent.
template <typename CallbackTy>
Error iterateAgentMemoryPools(hsa_agent_t Agent, CallbackTy Cb) {
  hsa_status_t Status = iterate<hsa_amd_memory_pool_t>(
      hsa_amd_agent_iterate_memory_pools, Agent, Cb);
  return Plugin::check(Status,
                       "Error in hsa_amd_agent_iterate_memory_pools: %s");
}

} // namespace utils

/// Utility class representing generic resource references to AMDGPU resources.
template <typename ResourceTy>
struct AMDGPUResourceRef : public GenericDeviceResourceRef {
  /// The underlying handle type for resources.
  using HandleTy = ResourceTy *;

  /// Create an empty reference to an invalid resource.
  AMDGPUResourceRef() : Resource(nullptr) {}

  /// Create a reference to an existing resource.
  AMDGPUResourceRef(HandleTy Resource) : Resource(Resource) {}

  virtual ~AMDGPUResourceRef() {}

  /// Create a new resource and save the reference. The reference must be empty
  /// before calling to this function.
  Error create(GenericDeviceTy &Device) override;

  /// Destroy the referenced resource and invalidate the reference. The
  /// reference must be to a valid resource before calling to this function.
  Error destroy(GenericDeviceTy &Device) override {
    if (!Resource)
      return Plugin::error("Destroying an invalid resource");

    if (auto Err = Resource->deinit())
      return Err;

    delete Resource;

    Resource = nullptr;
    return Plugin::success();
  }

  /// Get the underlying resource handle.
  operator HandleTy() const { return Resource; }

private:
  /// The handle to the actual resource.
  HandleTy Resource;
};

/// Class holding an HSA memory pool.
struct AMDGPUMemoryPoolTy {
  /// Create a memory pool from an HSA memory pool.
  AMDGPUMemoryPoolTy(hsa_amd_memory_pool_t MemoryPool)
      : MemoryPool(MemoryPool), GlobalFlags(0) {}

  /// Initialize the memory pool retrieving its properties.
  Error init() {
    if (auto Err = getAttr(HSA_AMD_MEMORY_POOL_INFO_SEGMENT, Segment))
      return Err;

    if (auto Err = getAttr(HSA_AMD_MEMORY_POOL_INFO_GLOBAL_FLAGS, GlobalFlags))
      return Err;

    return Plugin::success();
  }

  /// Getter of the HSA memory pool.
  hsa_amd_memory_pool_t get() const { return MemoryPool; }

  /// Indicate the segment which belongs to.
  bool isGlobal() const { return (Segment == HSA_AMD_SEGMENT_GLOBAL); }
  bool isReadOnly() const { return (Segment == HSA_AMD_SEGMENT_READONLY); }
  bool isPrivate() const { return (Segment == HSA_AMD_SEGMENT_PRIVATE); }
  bool isGroup() const { return (Segment == HSA_AMD_SEGMENT_GROUP); }

  /// Indicate if it is fine-grained memory. Valid only for global.
  bool isFineGrained() const {
    assert(isGlobal() && "Not global memory");
    return (GlobalFlags & HSA_AMD_MEMORY_POOL_GLOBAL_FLAG_FINE_GRAINED);
  }

  /// Indicate if it is coarse-grained memory. Valid only for global.
  bool isCoarseGrained() const {
    assert(isGlobal() && "Not global memory");
    return (GlobalFlags & HSA_AMD_MEMORY_POOL_GLOBAL_FLAG_COARSE_GRAINED);
  }

  /// Indicate if it supports storing kernel arguments. Valid only for global.
  bool supportsKernelArgs() const {
    assert(isGlobal() && "Not global memory");
    return (GlobalFlags & HSA_AMD_MEMORY_POOL_GLOBAL_FLAG_KERNARG_INIT);
  }

  /// Allocate memory on the memory pool.
  Error allocate(size_t Size, void **PtrStorage) {
    hsa_status_t Status =
        hsa_amd_memory_pool_allocate(MemoryPool, Size, 0, PtrStorage);
    return Plugin::check(Status, "Error in hsa_amd_memory_pool_allocate: %s");
  }

  /// Return memory to the memory pool.
  Error deallocate(void *Ptr) {
    hsa_status_t Status = hsa_amd_memory_pool_free(Ptr);
    return Plugin::check(Status, "Error in hsa_amd_memory_pool_free: %s");
  }

  /// Allow the device to access a specific allocation.
  Error enableAccess(void *Ptr, int64_t Size,
                     const llvm::SmallVector<hsa_agent_t> &Agents) const {
#ifdef OMPTARGET_DEBUG
    for (hsa_agent_t Agent : Agents) {
      hsa_amd_memory_pool_access_t Access;
      if (auto Err =
              getAttr(Agent, HSA_AMD_AGENT_MEMORY_POOL_INFO_ACCESS, Access))
        return Err;

      // The agent is not allowed to access the memory pool in any case. Do not
      // continue because otherwise it result in undefined behavior.
      if (Access == HSA_AMD_MEMORY_POOL_ACCESS_NEVER_ALLOWED)
        return Plugin::error("An agent is not allowed to access a memory pool");
    }
#endif

    // We can access but it is disabled by default. Enable the access then.
    hsa_status_t Status =
        hsa_amd_agents_allow_access(Agents.size(), Agents.data(), nullptr, Ptr);
    return Plugin::check(Status, "Error in hsa_amd_agents_allow_access: %s");
  }

  /// Get attribute from the memory pool.
  template <typename Ty>
  Error getAttr(hsa_amd_memory_pool_info_t Kind, Ty &Value) const {
    hsa_status_t Status;
    Status = hsa_amd_memory_pool_get_info(MemoryPool, Kind, &Value);
    return Plugin::check(Status, "Error in hsa_amd_memory_pool_get_info: %s");
  }

  template <typename Ty>
  hsa_status_t getAttrRaw(hsa_amd_memory_pool_info_t Kind, Ty &Value) const {
    return hsa_amd_memory_pool_get_info(MemoryPool, Kind, &Value);
  }

  /// Get attribute from the memory pool relating to an agent.
  template <typename Ty>
  Error getAttr(hsa_agent_t Agent, hsa_amd_agent_memory_pool_info_t Kind,
                Ty &Value) const {
    hsa_status_t Status;
    Status =
        hsa_amd_agent_memory_pool_get_info(Agent, MemoryPool, Kind, &Value);
    return Plugin::check(Status,
                         "Error in hsa_amd_agent_memory_pool_get_info: %s");
  }

private:
  /// The HSA memory pool.
  hsa_amd_memory_pool_t MemoryPool;

  /// The segment where the memory pool belongs to.
  hsa_amd_segment_t Segment;

  /// The global flags of memory pool. Only valid if the memory pool belongs to
  /// the global segment.
  uint32_t GlobalFlags;
};

/// Class that implements a memory manager that gets memory from a specific
/// memory pool.
struct AMDGPUMemoryManagerTy : public DeviceAllocatorTy {

  /// Create an empty memory manager.
  AMDGPUMemoryManagerTy() : MemoryPool(nullptr), MemoryManager(nullptr) {}

  /// Initialize the memory manager from a memory pool.
  Error init(AMDGPUMemoryPoolTy &MemoryPool) {
    const uint32_t Threshold = 1 << 30;
    this->MemoryManager = new MemoryManagerTy(*this, Threshold);
    this->MemoryPool = &MemoryPool;
    return Plugin::success();
  }

  /// Deinitialize the memory manager and free its allocations.
  Error deinit() {
    assert(MemoryManager && "Invalid memory manager");

    // Delete and invalidate the memory manager. At this point, the memory
    // manager will deallocate all its allocations.
    delete MemoryManager;
    MemoryManager = nullptr;

    return Plugin::success();
  }

  /// Reuse or allocate memory through the memory manager.
  Error allocate(size_t Size, void **PtrStorage) {
    assert(MemoryManager && "Invalid memory manager");
    assert(PtrStorage && "Invalid pointer storage");

    *PtrStorage = MemoryManager->allocate(Size, nullptr);
    if (*PtrStorage == nullptr)
      return Plugin::error("Failure to allocate from AMDGPU memory manager");

    return Plugin::success();
  }

  /// Release an allocation to be reused.
  Error deallocate(void *Ptr) {
    assert(Ptr && "Invalid pointer");

    if (MemoryManager->free(Ptr))
      return Plugin::error("Failure to deallocate from AMDGPU memory manager");

    return Plugin::success();
  }

private:
  /// Allocation callback that will be called once the memory manager does not
  /// have more previously allocated buffers.
  void *allocate(size_t Size, void *HstPtr, TargetAllocTy Kind) override;

  /// Deallocation callack that will be called by the memory manager.
  int free(void *TgtPtr, TargetAllocTy Kind) override {
    if (auto Err = MemoryPool->deallocate(TgtPtr)) {
      consumeError(std::move(Err));
      return OFFLOAD_FAIL;
    }
    return OFFLOAD_SUCCESS;
  }

  /// The memory pool used to allocate memory.
  AMDGPUMemoryPoolTy *MemoryPool;

  /// Reference to the actual memory manager.
  MemoryManagerTy *MemoryManager;
};

/// Class implementing the AMDGPU device images' properties.
struct AMDGPUDeviceImageTy : public DeviceImageTy {
  /// Create the AMDGPU image with the id and the target image pointer.
  AMDGPUDeviceImageTy(int32_t ImageId, const __tgt_device_image *TgtImage)
      : DeviceImageTy(ImageId, TgtImage) {}

  /// Prepare and load the executable corresponding to the image.
  Error loadExecutable(const AMDGPUDeviceTy &Device);

  /// Unload the executable.
  Error unloadExecutable() {
    hsa_status_t Status = hsa_executable_destroy(Executable);
    if (auto Err = Plugin::check(Status, "Error in hsa_executable_destroy: %s"))
      return Err;

    Status = hsa_code_object_destroy(CodeObject);
    return Plugin::check(Status, "Error in hsa_code_object_destroy: %s");
  }

  /// Get the executable.
  hsa_executable_t getExecutable() const { return Executable; }

  /// Get to Code Object Version of the ELF
  uint16_t getELFABIVersion() const { return ELFABIVersion; }

  /// Find an HSA device symbol by its name on the executable.
  Expected<hsa_executable_symbol_t>
  findDeviceSymbol(GenericDeviceTy &Device, StringRef SymbolName) const;

  /// Get additional info for kernel, e.g., register spill counts
  std::optional<utils::KernelMetaDataTy>
  getKernelInfo(StringRef Identifier) const {
    auto It = KernelInfoMap.find(Identifier);

    if (It == KernelInfoMap.end())
      return {};

    return It->second;
  }

private:
  /// The exectuable loaded on the agent.
  hsa_executable_t Executable;
  hsa_code_object_t CodeObject;
  StringMap<utils::KernelMetaDataTy> KernelInfoMap;
  uint16_t ELFABIVersion;
};

/// Class implementing the AMDGPU kernel functionalities which derives from the
/// generic kernel class.
struct AMDGPUKernelTy : public GenericKernelTy {
  /// Create an AMDGPU kernel with a name and an execution mode.
  AMDGPUKernelTy(const char *Name) : GenericKernelTy(Name) {}

  /// Initialize the AMDGPU kernel.
  Error initImpl(GenericDeviceTy &Device, DeviceImageTy &Image) override {
    AMDGPUDeviceImageTy &AMDImage = static_cast<AMDGPUDeviceImageTy &>(Image);

    // Kernel symbols have a ".kd" suffix.
    std::string KernelName(getName());
    KernelName += ".kd";

    // Find the symbol on the device executable.
    auto SymbolOrErr = AMDImage.findDeviceSymbol(Device, KernelName);
    if (!SymbolOrErr)
      return SymbolOrErr.takeError();

    hsa_executable_symbol_t Symbol = *SymbolOrErr;
    hsa_symbol_kind_t SymbolType;
    hsa_status_t Status;

    // Retrieve different properties of the kernel symbol.
    std::pair<hsa_executable_symbol_info_t, void *> RequiredInfos[] = {
        {HSA_EXECUTABLE_SYMBOL_INFO_TYPE, &SymbolType},
        {HSA_EXECUTABLE_SYMBOL_INFO_KERNEL_OBJECT, &KernelObject},
        {HSA_EXECUTABLE_SYMBOL_INFO_KERNEL_KERNARG_SEGMENT_SIZE, &ArgsSize},
        {HSA_EXECUTABLE_SYMBOL_INFO_KERNEL_GROUP_SEGMENT_SIZE, &GroupSize},
        {HSA_EXECUTABLE_SYMBOL_INFO_KERNEL_PRIVATE_SEGMENT_SIZE, &PrivateSize}};

    for (auto &Info : RequiredInfos) {
      Status = hsa_executable_symbol_get_info(Symbol, Info.first, Info.second);
      if (auto Err = Plugin::check(
              Status, "Error in hsa_executable_symbol_get_info: %s"))
        return Err;
    }

    // Make sure it is a kernel symbol.
    if (SymbolType != HSA_SYMBOL_KIND_KERNEL)
      return Plugin::error("Symbol %s is not a kernel function");

    // TODO: Read the kernel descriptor for the max threads per block. May be
    // read from the image.

    ImplicitArgsSize = utils::getImplicitArgsSize(AMDImage.getELFABIVersion());
    DP("ELFABIVersion: %d\n", AMDImage.getELFABIVersion());

    // Get additional kernel info read from image
    KernelInfo = AMDImage.getKernelInfo(getName());
    if (!KernelInfo.has_value())
      INFO(OMP_INFOTYPE_PLUGIN_KERNEL, Device.getDeviceId(),
           "Could not read extra information for kernel %s.", getName());

    return Plugin::success();
  }

  /// Launch the AMDGPU kernel function.
  Error launchImpl(GenericDeviceTy &GenericDevice, uint32_t NumThreads,
                   uint64_t NumBlocks, KernelArgsTy &KernelArgs, void *Args,
                   AsyncInfoWrapperTy &AsyncInfoWrapper) const override;

  /// Print more elaborate kernel launch info for AMDGPU
  Error printLaunchInfoDetails(GenericDeviceTy &GenericDevice,
                               KernelArgsTy &KernelArgs, uint32_t NumThreads,
                               uint64_t NumBlocks) const override;

  /// Get group and private segment kernel size.
  uint32_t getGroupSize() const { return GroupSize; }
  uint32_t getPrivateSize() const { return PrivateSize; }

  /// Get the HSA kernel object representing the kernel function.
  uint64_t getKernelObject() const { return KernelObject; }

  /// Get the size of implicitargs based on the code object version
  /// @return 56 for cov4 and 256 for cov5
  uint32_t getImplicitArgsSize() const { return ImplicitArgsSize; }

private:
  /// The kernel object to execute.
  uint64_t KernelObject;

  /// The args, group and private segments sizes required by a kernel instance.
  uint32_t ArgsSize;
  uint32_t GroupSize;
  uint32_t PrivateSize;

  /// The size of implicit kernel arguments.
  uint32_t ImplicitArgsSize;

  /// Additional Info for the AMD GPU Kernel
  std::optional<utils::KernelMetaDataTy> KernelInfo;
};

/// Class representing an HSA signal. Signals are used to define dependencies
/// between asynchronous operations: kernel launches and memory transfers.
struct AMDGPUSignalTy {
  /// Create an empty signal.
  AMDGPUSignalTy() : HSASignal({0}), UseCount() {}
  AMDGPUSignalTy(AMDGPUDeviceTy &Device) : HSASignal({0}), UseCount() {}

  /// Initialize the signal with an initial value.
  Error init(uint32_t InitialValue = 1) {
    hsa_status_t Status =
        hsa_amd_signal_create(InitialValue, 0, nullptr, 0, &HSASignal);
    return Plugin::check(Status, "Error in hsa_signal_create: %s");
  }

  /// Deinitialize the signal.
  Error deinit() {
    hsa_status_t Status = hsa_signal_destroy(HSASignal);
    return Plugin::check(Status, "Error in hsa_signal_destroy: %s");
  }

  /// Wait until the signal gets a zero value.
  Error wait(const uint64_t ActiveTimeout = 0, RPCServerTy *RPCServer = nullptr,
             GenericDeviceTy *Device = nullptr) const {
    if (ActiveTimeout && !RPCServer) {
      hsa_signal_value_t Got = 1;
      Got = hsa_signal_wait_scacquire(HSASignal, HSA_SIGNAL_CONDITION_EQ, 0,
                                      ActiveTimeout, HSA_WAIT_STATE_ACTIVE);
      if (Got == 0)
        return Plugin::success();
    }

    // If there is an RPC device attached to this stream we run it as a server.
    uint64_t Timeout = RPCServer ? 8192 : UINT64_MAX;
    auto WaitState = RPCServer ? HSA_WAIT_STATE_ACTIVE : HSA_WAIT_STATE_BLOCKED;
    while (hsa_signal_wait_scacquire(HSASignal, HSA_SIGNAL_CONDITION_EQ, 0,
                                     Timeout, WaitState) != 0) {
      if (RPCServer && Device)
        if (auto Err = RPCServer->runServer(*Device))
          return Err;
    }
    return Plugin::success();
  }

  /// Load the value on the signal.
  hsa_signal_value_t load() const {
    return hsa_signal_load_scacquire(HSASignal);
  }

  /// Signal decrementing by one.
  void signal() {
    assert(load() > 0 && "Invalid signal value");
    hsa_signal_subtract_screlease(HSASignal, 1);
  }

  /// Reset the signal value before reusing the signal. Do not call this
  /// function if the signal is being currently used by any watcher, such as a
  /// plugin thread or the HSA runtime.
  void reset() { hsa_signal_store_screlease(HSASignal, 1); }

  /// Increase the number of concurrent uses.
  void increaseUseCount() { UseCount.increase(); }

  /// Decrease the number of concurrent uses and return whether was the last.
  bool decreaseUseCount() { return UseCount.decrease(); }

  hsa_signal_t get() const { return HSASignal; }

private:
  /// The underlying HSA signal.
  hsa_signal_t HSASignal;

  /// Reference counter for tracking the concurrent use count. This is mainly
  /// used for knowing how many streams are using the signal.
  RefCountTy<> UseCount;
};

/// Classes for holding AMDGPU signals and managing signals.
using AMDGPUSignalRef = AMDGPUResourceRef<AMDGPUSignalTy>;
using AMDGPUSignalManagerTy = GenericDeviceResourceManagerTy<AMDGPUSignalRef>;

/// Class holding an HSA queue to submit kernel and barrier packets.
struct AMDGPUQueueTy {
  /// Create an empty queue.
  AMDGPUQueueTy() : Queue(nullptr), Mutex(), NumUsers(0) {}

  /// Lazily initialize a new queue belonging to a specific agent.
  Error init(hsa_agent_t Agent, int32_t QueueSize) {
    if (Queue)
      return Plugin::success();
    hsa_status_t Status =
        hsa_queue_create(Agent, QueueSize, HSA_QUEUE_TYPE_MULTI, callbackError,
                         nullptr, UINT32_MAX, UINT32_MAX, &Queue);
    return Plugin::check(Status, "Error in hsa_queue_create: %s");
  }

  /// Deinitialize the queue and destroy its resources.
  Error deinit() {
    std::lock_guard<std::mutex> Lock(Mutex);
    if (!Queue)
      return Plugin::success();
    hsa_status_t Status = hsa_queue_destroy(Queue);
    return Plugin::check(Status, "Error in hsa_queue_destroy: %s");
  }

  /// Returns the number of streams, this queue is currently assigned to.
  bool getUserCount() const { return NumUsers; }

  /// Returns if the underlying HSA queue is initialized.
  bool isInitialized() { return Queue != nullptr; }

  /// Decrement user count of the queue object.
  void removeUser() { --NumUsers; }

  /// Increase user count of the queue object.
  void addUser() { ++NumUsers; }

  /// Push a kernel launch to the queue. The kernel launch requires an output
  /// signal and can define an optional input signal (nullptr if none).
  Error pushKernelLaunch(const AMDGPUKernelTy &Kernel, void *KernelArgs,
                         uint32_t NumThreads, uint64_t NumBlocks,
                         uint32_t GroupSize, AMDGPUSignalTy *OutputSignal,
                         AMDGPUSignalTy *InputSignal) {
    assert(OutputSignal && "Invalid kernel output signal");

    // Lock the queue during the packet publishing process. Notice this blocks
    // the addition of other packets to the queue. The following piece of code
    // should be lightweight; do not block the thread, allocate memory, etc.
    std::lock_guard<std::mutex> Lock(Mutex);
    assert(Queue && "Interacted with a non-initialized queue!");

    // Avoid defining the input dependency if already satisfied.
    if (InputSignal && !InputSignal->load())
      InputSignal = nullptr;

    // Add a barrier packet before the kernel packet in case there is a pending
    // preceding operation. The barrier packet will delay the processing of
    // subsequent queue's packets until the barrier input signal are satisfied.
    // No need output signal needed because the dependency is already guaranteed
    // by the queue barrier itself.
    if (InputSignal)
      if (auto Err = pushBarrierImpl(nullptr, InputSignal))
        return Err;

    // Now prepare the kernel packet.
    uint64_t PacketId;
    hsa_kernel_dispatch_packet_t *Packet = acquirePacket(PacketId);
    assert(Packet && "Invalid packet");

    // The first 32 bits of the packet are written after the other fields
    uint16_t Setup = UINT16_C(1) << HSA_KERNEL_DISPATCH_PACKET_SETUP_DIMENSIONS;
    Packet->workgroup_size_x = NumThreads;
    Packet->workgroup_size_y = 1;
    Packet->workgroup_size_z = 1;
    Packet->reserved0 = 0;
    Packet->grid_size_x = NumBlocks * NumThreads;
    Packet->grid_size_y = 1;
    Packet->grid_size_z = 1;
    Packet->private_segment_size = Kernel.getPrivateSize();
    Packet->group_segment_size = GroupSize;
    Packet->kernel_object = Kernel.getKernelObject();
    Packet->kernarg_address = KernelArgs;
    Packet->reserved2 = 0;
    Packet->completion_signal = OutputSignal->get();

    // Publish the packet. Do not modify the packet after this point.
    publishKernelPacket(PacketId, Setup, Packet);

    return Plugin::success();
  }

  /// Push a barrier packet that will wait up to two input signals. All signals
  /// are optional (nullptr if none).
  Error pushBarrier(AMDGPUSignalTy *OutputSignal,
                    const AMDGPUSignalTy *InputSignal1,
                    const AMDGPUSignalTy *InputSignal2) {
    // Lock the queue during the packet publishing process.
    std::lock_guard<std::mutex> Lock(Mutex);
    assert(Queue && "Interacted with a non-initialized queue!");

    // Push the barrier with the lock acquired.
    return pushBarrierImpl(OutputSignal, InputSignal1, InputSignal2);
  }

private:
  /// Push a barrier packet that will wait up to two input signals. Assumes the
  /// the queue lock is acquired.
  Error pushBarrierImpl(AMDGPUSignalTy *OutputSignal,
                        const AMDGPUSignalTy *InputSignal1,
                        const AMDGPUSignalTy *InputSignal2 = nullptr) {
    // Add a queue barrier waiting on both the other stream's operation and the
    // last operation on the current stream (if any).
    uint64_t PacketId;
    hsa_barrier_and_packet_t *Packet =
        (hsa_barrier_and_packet_t *)acquirePacket(PacketId);
    assert(Packet && "Invalid packet");

    Packet->reserved0 = 0;
    Packet->reserved1 = 0;
    Packet->dep_signal[0] = {0};
    Packet->dep_signal[1] = {0};
    Packet->dep_signal[2] = {0};
    Packet->dep_signal[3] = {0};
    Packet->dep_signal[4] = {0};
    Packet->reserved2 = 0;
    Packet->completion_signal = {0};

    // Set input and output dependencies if needed.
    if (OutputSignal)
      Packet->completion_signal = OutputSignal->get();
    if (InputSignal1)
      Packet->dep_signal[0] = InputSignal1->get();
    if (InputSignal2)
      Packet->dep_signal[1] = InputSignal2->get();

    // Publish the packet. Do not modify the packet after this point.
    publishBarrierPacket(PacketId, Packet);

    return Plugin::success();
  }

  /// Acquire a packet from the queue. This call may block the thread if there
  /// is no space in the underlying HSA queue. It may need to wait until the HSA
  /// runtime processes some packets. Assumes the queue lock is acquired.
  hsa_kernel_dispatch_packet_t *acquirePacket(uint64_t &PacketId) {
    // Increase the queue index with relaxed memory order. Notice this will need
    // another subsequent atomic operation with acquire order.
    PacketId = hsa_queue_add_write_index_relaxed(Queue, 1);

    // Wait for the package to be available. Notice the atomic operation uses
    // the acquire memory order.
    while (PacketId - hsa_queue_load_read_index_scacquire(Queue) >= Queue->size)
      ;

    // Return the packet reference.
    const uint32_t Mask = Queue->size - 1; // The size is a power of 2.
    return (hsa_kernel_dispatch_packet_t *)Queue->base_address +
           (PacketId & Mask);
  }

  /// Publish the kernel packet so that the HSA runtime can start processing
  /// the kernel launch. Do not modify the packet once this function is called.
  /// Assumes the queue lock is acquired.
  void publishKernelPacket(uint64_t PacketId, uint16_t Setup,
                           hsa_kernel_dispatch_packet_t *Packet) {
    uint32_t *PacketPtr = reinterpret_cast<uint32_t *>(Packet);

    uint16_t Header = HSA_PACKET_TYPE_KERNEL_DISPATCH << HSA_PACKET_HEADER_TYPE;
    Header |= HSA_FENCE_SCOPE_SYSTEM << HSA_PACKET_HEADER_ACQUIRE_FENCE_SCOPE;
    Header |= HSA_FENCE_SCOPE_SYSTEM << HSA_PACKET_HEADER_RELEASE_FENCE_SCOPE;

    // Publish the packet. Do not modify the package after this point.
    uint32_t HeaderWord = Header | (Setup << 16u);
    __atomic_store_n(PacketPtr, HeaderWord, __ATOMIC_RELEASE);

    // Signal the doorbell about the published packet.
    hsa_signal_store_relaxed(Queue->doorbell_signal, PacketId);
  }

  /// Publish the barrier packet so that the HSA runtime can start processing
  /// the barrier. Next packets in the queue will not be processed until all
  /// barrier dependencies (signals) are satisfied. Assumes the queue is locked
  void publishBarrierPacket(uint64_t PacketId,
                            hsa_barrier_and_packet_t *Packet) {
    uint32_t *PacketPtr = reinterpret_cast<uint32_t *>(Packet);
    uint16_t Setup = 0;
    uint16_t Header = HSA_PACKET_TYPE_BARRIER_AND << HSA_PACKET_HEADER_TYPE;
    Header |= HSA_FENCE_SCOPE_SYSTEM << HSA_PACKET_HEADER_ACQUIRE_FENCE_SCOPE;
    Header |= HSA_FENCE_SCOPE_SYSTEM << HSA_PACKET_HEADER_RELEASE_FENCE_SCOPE;

    // Publish the packet. Do not modify the package after this point.
    uint32_t HeaderWord = Header | (Setup << 16u);
    __atomic_store_n(PacketPtr, HeaderWord, __ATOMIC_RELEASE);

    // Signal the doorbell about the published packet.
    hsa_signal_store_relaxed(Queue->doorbell_signal, PacketId);
  }

  /// Callack that will be called when an error is detected on the HSA queue.
  static void callbackError(hsa_status_t Status, hsa_queue_t *Source, void *) {
    auto Err = Plugin::check(Status, "Received error in queue %p: %s", Source);
    FATAL_MESSAGE(1, "%s", toString(std::move(Err)).data());
  }

  /// The HSA queue.
  hsa_queue_t *Queue;

  /// Mutex to protect the acquiring and publishing of packets. For the moment,
  /// we need this mutex to prevent publishing packets that are not ready to be
  /// published in a multi-thread scenario. Without a queue lock, a thread T1
  /// could acquire packet P and thread T2 acquire packet P+1. Thread T2 could
  /// publish its packet P+1 (signaling the queue's doorbell) before packet P
  /// from T1 is ready to be processed. That scenario should be invalid. Thus,
  /// we use the following mutex to make packet acquiring and publishing atomic.
  /// TODO: There are other more advanced approaches to avoid this mutex using
  /// atomic operations. We can further investigate it if this is a bottleneck.
  std::mutex Mutex;

  /// The number of streams, this queue is currently assigned to. A queue is
  /// considered idle when this is zero, otherwise: busy.
  uint32_t NumUsers;
};

/// Struct that implements a stream of asynchronous operations for AMDGPU
/// devices. This class relies on signals to implement streams and define the
/// dependencies between asynchronous operations.
struct AMDGPUStreamTy {
private:
  /// Utility struct holding arguments for async H2H memory copies.
  struct MemcpyArgsTy {
    void *Dst;
    const void *Src;
    size_t Size;
  };

  /// Utility struct holding arguments for freeing buffers to memory managers.
  struct ReleaseBufferArgsTy {
    void *Buffer;
    AMDGPUMemoryManagerTy *MemoryManager;
  };

  /// Utility struct holding arguments for releasing signals to signal managers.
  struct ReleaseSignalArgsTy {
    AMDGPUSignalTy *Signal;
    AMDGPUSignalManagerTy *SignalManager;
  };

  /// The stream is composed of N stream's slots. The struct below represents
  /// the fields of each slot. Each slot has a signal and an optional action
  /// function. When appending an HSA asynchronous operation to the stream, one
  /// slot is consumed and used to store the operation's information. The
  /// operation's output signal is set to the consumed slot's signal. If there
  /// is a previous asynchronous operation on the previous slot, the HSA async
  /// operation's input signal is set to the signal of the previous slot. This
  /// way, we obtain a chain of dependant async operations. The action is a
  /// function that will be executed eventually after the operation is
  /// completed, e.g., for releasing a buffer.
  struct StreamSlotTy {
    /// The output signal of the stream operation. May be used by the subsequent
    /// operation as input signal.
    AMDGPUSignalTy *Signal;

    /// The action that must be performed after the operation's completion. Set
    /// to nullptr when there is no action to perform.
    Error (*ActionFunction)(void *);

    /// Space for the action's arguments. A pointer to these arguments is passed
    /// to the action function. Notice the space of arguments is limited.
    union {
      MemcpyArgsTy MemcpyArgs;
      ReleaseBufferArgsTy ReleaseBufferArgs;
      ReleaseSignalArgsTy ReleaseSignalArgs;
    } ActionArgs;

    /// Create an empty slot.
    StreamSlotTy() : Signal(nullptr), ActionFunction(nullptr) {}

    /// Schedule a host memory copy action on the slot.
    Error schedHostMemoryCopy(void *Dst, const void *Src, size_t Size) {
      ActionFunction = memcpyAction;
      ActionArgs.MemcpyArgs = MemcpyArgsTy{Dst, Src, Size};
      return Plugin::success();
    }

    /// Schedule a release buffer action on the slot.
    Error schedReleaseBuffer(void *Buffer, AMDGPUMemoryManagerTy &Manager) {
      ActionFunction = releaseBufferAction;
      ActionArgs.ReleaseBufferArgs = ReleaseBufferArgsTy{Buffer, &Manager};
      return Plugin::success();
    }

    /// Schedule a signal release action on the slot.
    Error schedReleaseSignal(AMDGPUSignalTy *SignalToRelease,
                             AMDGPUSignalManagerTy *SignalManager) {
      ActionFunction = releaseSignalAction;
      ActionArgs.ReleaseSignalArgs =
          ReleaseSignalArgsTy{SignalToRelease, SignalManager};
      return Plugin::success();
    }

    // Perform the action if needed.
    Error performAction() {
      if (!ActionFunction)
        return Plugin::success();

      // Perform the action.
      if (ActionFunction == memcpyAction) {
        if (auto Err = memcpyAction(&ActionArgs))
          return Err;
      } else if (ActionFunction == releaseBufferAction) {
        if (auto Err = releaseBufferAction(&ActionArgs))
          return Err;
      } else if (ActionFunction == releaseSignalAction) {
        if (auto Err = releaseSignalAction(&ActionArgs))
          return Err;
      } else {
        return Plugin::error("Unknown action function!");
      }

      // Invalidate the action.
      ActionFunction = nullptr;

      return Plugin::success();
    }
  };

  /// The device agent where the stream was created.
  hsa_agent_t Agent;

  /// The queue that the stream uses to launch kernels.
  AMDGPUQueueTy *Queue;

  /// The manager of signals to reuse signals.
  AMDGPUSignalManagerTy &SignalManager;

  /// A reference to the associated device.
  GenericDeviceTy &Device;

  /// Array of stream slots. Use std::deque because it can dynamically grow
  /// without invalidating the already inserted elements. For instance, the
  /// std::vector may invalidate the elements by reallocating the internal
  /// array if there is not enough space on new insertions.
  std::deque<StreamSlotTy> Slots;

  /// The next available slot on the queue. This is reset to zero each time the
  /// stream is synchronized. It also indicates the current number of consumed
  /// slots at a given time.
  uint32_t NextSlot;

  /// The synchronization id. This number is increased each time the stream is
  /// synchronized. It is useful to detect if an AMDGPUEventTy points to an
  /// operation that was already finalized in a previous stream sycnhronize.
  uint32_t SyncCycle;

  /// A pointer associated with an RPC server running on the given device. If
  /// RPC is not being used this will be a null pointer. Otherwise, this
  /// indicates that an RPC server is expected to be run on this stream.
  RPCServerTy *RPCServer;

  /// Mutex to protect stream's management.
  mutable std::mutex Mutex;

  /// Timeout hint for HSA actively waiting for signal value to change
  const uint64_t StreamBusyWaitMicroseconds;

  /// Return the current number of asychronous operations on the stream.
  uint32_t size() const { return NextSlot; }

  /// Return the last valid slot on the stream.
  uint32_t last() const { return size() - 1; }

  /// Consume one slot from the stream. Since the stream uses signals on demand
  /// and releases them once the slot is no longer used, the function requires
  /// an idle signal for the new consumed slot.
  std::pair<uint32_t, AMDGPUSignalTy *> consume(AMDGPUSignalTy *OutputSignal) {
    // Double the stream size if needed. Since we use std::deque, this operation
    // does not invalidate the already added slots.
    if (Slots.size() == NextSlot)
      Slots.resize(Slots.size() * 2);

    // Update the next available slot and the stream size.
    uint32_t Curr = NextSlot++;

    // Retrieve the input signal, if any, of the current operation.
    AMDGPUSignalTy *InputSignal = (Curr > 0) ? Slots[Curr - 1].Signal : nullptr;

    // Set the output signal of the current slot.
    Slots[Curr].Signal = OutputSignal;

    return std::make_pair(Curr, InputSignal);
  }

  /// Complete all pending post actions and reset the stream after synchronizing
  /// or positively querying the stream.
  Error complete() {
    for (uint32_t Slot = 0; Slot < NextSlot; ++Slot) {
      // Take the post action of the operation if any.
      if (auto Err = Slots[Slot].performAction())
        return Err;

      // Release the slot's signal if possible. Otherwise, another user will.
      if (Slots[Slot].Signal->decreaseUseCount())
        if (auto Err = SignalManager.returnResource(Slots[Slot].Signal))
          return Err;

      Slots[Slot].Signal = nullptr;
    }

    // Reset the stream slots to zero.
    NextSlot = 0;

    // Increase the synchronization id since the stream completed a sync cycle.
    SyncCycle += 1;

    return Plugin::success();
  }

  /// Make the current stream wait on a specific operation of another stream.
  /// The idea is to make the current stream waiting on two signals: 1) the last
  /// signal of the current stream, and 2) the last signal of the other stream.
  /// Use a barrier packet with two input signals.
  Error waitOnStreamOperation(AMDGPUStreamTy &OtherStream, uint32_t Slot) {
    if (Queue == nullptr)
      return Plugin::error("Target queue was nullptr");

    /// The signal that we must wait from the other stream.
    AMDGPUSignalTy *OtherSignal = OtherStream.Slots[Slot].Signal;

    // Prevent the release of the other stream's signal.
    OtherSignal->increaseUseCount();

    // Retrieve an available signal for the operation's output.
    AMDGPUSignalTy *OutputSignal = nullptr;
    if (auto Err = SignalManager.getResource(OutputSignal))
      return Err;
    OutputSignal->reset();
    OutputSignal->increaseUseCount();

    // Consume stream slot and compute dependencies.
    auto [Curr, InputSignal] = consume(OutputSignal);

    // Setup the post action to release the signal.
    if (auto Err = Slots[Curr].schedReleaseSignal(OtherSignal, &SignalManager))
      return Err;

    // Push a barrier into the queue with both input signals.
    return Queue->pushBarrier(OutputSignal, InputSignal, OtherSignal);
  }

  /// Callback for running a specific asynchronous operation. This callback is
  /// used for hsa_amd_signal_async_handler. The argument is the operation that
  /// should be executed. Notice we use the post action mechanism to codify the
  /// asynchronous operation.
  static bool asyncActionCallback(hsa_signal_value_t Value, void *Args) {
    StreamSlotTy *Slot = reinterpret_cast<StreamSlotTy *>(Args);
    assert(Slot && "Invalid slot");
    assert(Slot->Signal && "Invalid signal");

    // This thread is outside the stream mutex. Make sure the thread sees the
    // changes on the slot.
    std::atomic_thread_fence(std::memory_order_acquire);

    // Peform the operation.
    if (auto Err = Slot->performAction())
      FATAL_MESSAGE(1, "Error peforming post action: %s",
                    toString(std::move(Err)).data());

    // Signal the output signal to notify the asycnhronous operation finalized.
    Slot->Signal->signal();

    // Unregister callback.
    return false;
  }

  // Callback for host-to-host memory copies. This is an asynchronous action.
  static Error memcpyAction(void *Data) {
    MemcpyArgsTy *Args = reinterpret_cast<MemcpyArgsTy *>(Data);
    assert(Args && "Invalid arguments");
    assert(Args->Dst && "Invalid destination buffer");
    assert(Args->Src && "Invalid source buffer");

    std::memcpy(Args->Dst, Args->Src, Args->Size);

    return Plugin::success();
  }

  /// Releasing a memory buffer to a memory manager. This is a post completion
  /// action. There are two kinds of memory buffers:
  ///   1. For kernel arguments. This buffer can be freed after receiving the
  ///   kernel completion signal.
  ///   2. For H2D tranfers that need pinned memory space for staging. This
  ///   buffer can be freed after receiving the transfer completion signal.
  ///   3. For D2H tranfers that need pinned memory space for staging. This
  ///   buffer cannot be freed after receiving the transfer completion signal
  ///   because of the following asynchronous H2H callback.
  ///      For this reason, This action can only be taken at
  ///      AMDGPUStreamTy::complete()
  /// Because of the case 3, all releaseBufferActions are taken at
  /// AMDGPUStreamTy::complete() in the current implementation.
  static Error releaseBufferAction(void *Data) {
    ReleaseBufferArgsTy *Args = reinterpret_cast<ReleaseBufferArgsTy *>(Data);
    assert(Args && "Invalid arguments");
    assert(Args->MemoryManager && "Invalid memory manager");
    assert(Args->Buffer && "Invalid buffer");

    // Release the allocation to the memory manager.
    return Args->MemoryManager->deallocate(Args->Buffer);
  }

  /// Releasing a signal object back to SignalManager. This is a post completion
  /// action. This action can only be taken at AMDGPUStreamTy::complete()
  static Error releaseSignalAction(void *Data) {
    ReleaseSignalArgsTy *Args = reinterpret_cast<ReleaseSignalArgsTy *>(Data);
    assert(Args && "Invalid arguments");
    assert(Args->Signal && "Invalid signal");
    assert(Args->SignalManager && "Invalid signal manager");

    // Release the signal if needed.
    if (Args->Signal->decreaseUseCount())
      if (auto Err = Args->SignalManager->returnResource(Args->Signal))
        return Err;

    return Plugin::success();
  }

public:
  /// Create an empty stream associated with a specific device.
  AMDGPUStreamTy(AMDGPUDeviceTy &Device);

  /// Intialize the stream's signals.
  Error init() { return Plugin::success(); }

  /// Deinitialize the stream's signals.
  Error deinit() { return Plugin::success(); }

  /// Attach an RPC server to this stream.
  void setRPCServer(RPCServerTy *Server) { RPCServer = Server; }

  /// Push a asynchronous kernel to the stream. The kernel arguments must be
  /// placed in a special allocation for kernel args and must keep alive until
  /// the kernel finalizes. Once the kernel is finished, the stream will release
  /// the kernel args buffer to the specified memory manager.
  Error pushKernelLaunch(const AMDGPUKernelTy &Kernel, void *KernelArgs,
                         uint32_t NumThreads, uint64_t NumBlocks,
                         uint32_t GroupSize,
                         AMDGPUMemoryManagerTy &MemoryManager) {
    if (Queue == nullptr)
      return Plugin::error("Target queue was nullptr");

    // Retrieve an available signal for the operation's output.
    AMDGPUSignalTy *OutputSignal = nullptr;
    if (auto Err = SignalManager.getResource(OutputSignal))
      return Err;
    OutputSignal->reset();
    OutputSignal->increaseUseCount();

    std::lock_guard<std::mutex> StreamLock(Mutex);

    // Consume stream slot and compute dependencies.
    auto [Curr, InputSignal] = consume(OutputSignal);

    // Setup the post action to release the kernel args buffer.
    if (auto Err = Slots[Curr].schedReleaseBuffer(KernelArgs, MemoryManager))
      return Err;

    // Push the kernel with the output signal and an input signal (optional)
    return Queue->pushKernelLaunch(Kernel, KernelArgs, NumThreads, NumBlocks,
                                   GroupSize, OutputSignal, InputSignal);
  }

  /// Push an asynchronous memory copy between pinned memory buffers.
  Error pushPinnedMemoryCopyAsync(void *Dst, const void *Src,
                                  uint64_t CopySize) {
    // Retrieve an available signal for the operation's output.
    AMDGPUSignalTy *OutputSignal = nullptr;
    if (auto Err = SignalManager.getResource(OutputSignal))
      return Err;
    OutputSignal->reset();
    OutputSignal->increaseUseCount();

    std::lock_guard<std::mutex> Lock(Mutex);

    // Consume stream slot and compute dependencies.
    auto [Curr, InputSignal] = consume(OutputSignal);

    // Avoid defining the input dependency if already satisfied.
    if (InputSignal && !InputSignal->load())
      InputSignal = nullptr;

    // Issue the async memory copy.
    hsa_status_t Status;
    if (InputSignal) {
      hsa_signal_t InputSignalRaw = InputSignal->get();
      Status = hsa_amd_memory_async_copy(Dst, Agent, Src, Agent, CopySize, 1,
                                         &InputSignalRaw, OutputSignal->get());
    } else
      Status = hsa_amd_memory_async_copy(Dst, Agent, Src, Agent, CopySize, 0,
                                         nullptr, OutputSignal->get());
    return Plugin::check(Status, "Error in hsa_amd_memory_async_copy: %s");
  }

  /// Push an asynchronous memory copy device-to-host involving an unpinned
  /// memory buffer. The operation consists of a two-step copy from the
  /// device buffer to an intermediate pinned host buffer, and then, to a
  /// unpinned host buffer. Both operations are asynchronous and dependant.
  /// The intermediate pinned buffer will be released to the specified memory
  /// manager once the operation completes.
  Error pushMemoryCopyD2HAsync(void *Dst, const void *Src, void *Inter,
                               uint64_t CopySize,
                               AMDGPUMemoryManagerTy &MemoryManager) {
    // Retrieve available signals for the operation's outputs.
    AMDGPUSignalTy *OutputSignals[2] = {};
    if (auto Err = SignalManager.getResources(/*Num=*/2, OutputSignals))
      return Err;
    for (auto Signal : OutputSignals) {
      Signal->reset();
      Signal->increaseUseCount();
    }

    std::lock_guard<std::mutex> Lock(Mutex);

    // Consume stream slot and compute dependencies.
    auto [Curr, InputSignal] = consume(OutputSignals[0]);

    // Avoid defining the input dependency if already satisfied.
    if (InputSignal && !InputSignal->load())
      InputSignal = nullptr;

    // Setup the post action for releasing the intermediate buffer.
    if (auto Err = Slots[Curr].schedReleaseBuffer(Inter, MemoryManager))
      return Err;

    // Issue the first step: device to host transfer. Avoid defining the input
    // dependency if already satisfied.
    hsa_status_t Status;
    if (InputSignal) {
      hsa_signal_t InputSignalRaw = InputSignal->get();
      Status =
          hsa_amd_memory_async_copy(Inter, Agent, Src, Agent, CopySize, 1,
                                    &InputSignalRaw, OutputSignals[0]->get());
    } else {
      Status = hsa_amd_memory_async_copy(Inter, Agent, Src, Agent, CopySize, 0,
                                         nullptr, OutputSignals[0]->get());
    }

    if (auto Err =
            Plugin::check(Status, "Error in hsa_amd_memory_async_copy: %s"))
      return Err;

    // Consume another stream slot and compute dependencies.
    std::tie(Curr, InputSignal) = consume(OutputSignals[1]);
    assert(InputSignal && "Invalid input signal");

    // The std::memcpy is done asynchronously using an async handler. We store
    // the function's information in the action but it's not actually an action.
    if (auto Err = Slots[Curr].schedHostMemoryCopy(Dst, Inter, CopySize))
      return Err;

    // Make changes on this slot visible to the async handler's thread.
    std::atomic_thread_fence(std::memory_order_release);

    // Issue the second step: host to host transfer.
    Status = hsa_amd_signal_async_handler(
        InputSignal->get(), HSA_SIGNAL_CONDITION_EQ, 0, asyncActionCallback,
        (void *)&Slots[Curr]);

    return Plugin::check(Status, "Error in hsa_amd_signal_async_handler: %s");
  }

  /// Push an asynchronous memory copy host-to-device involving an unpinned
  /// memory buffer. The operation consists of a two-step copy from the
  /// unpinned host buffer to an intermediate pinned host buffer, and then, to
  /// the pinned host buffer. Both operations are asynchronous and dependant.
  /// The intermediate pinned buffer will be released to the specified memory
  /// manager once the operation completes.
  Error pushMemoryCopyH2DAsync(void *Dst, const void *Src, void *Inter,
                               uint64_t CopySize,
                               AMDGPUMemoryManagerTy &MemoryManager) {
    // Retrieve available signals for the operation's outputs.
    AMDGPUSignalTy *OutputSignals[2] = {};
    if (auto Err = SignalManager.getResources(/*Num=*/2, OutputSignals))
      return Err;
    for (auto Signal : OutputSignals) {
      Signal->reset();
      Signal->increaseUseCount();
    }

    AMDGPUSignalTy *OutputSignal = OutputSignals[0];

    std::lock_guard<std::mutex> Lock(Mutex);

    // Consume stream slot and compute dependencies.
    auto [Curr, InputSignal] = consume(OutputSignal);

    // Avoid defining the input dependency if already satisfied.
    if (InputSignal && !InputSignal->load())
      InputSignal = nullptr;

    // Issue the first step: host to host transfer.
    if (InputSignal) {
      // The std::memcpy is done asynchronously using an async handler. We store
      // the function's information in the action but it is not actually a
      // post action.
      if (auto Err = Slots[Curr].schedHostMemoryCopy(Inter, Src, CopySize))
        return Err;

      // Make changes on this slot visible to the async handler's thread.
      std::atomic_thread_fence(std::memory_order_release);

      hsa_status_t Status = hsa_amd_signal_async_handler(
          InputSignal->get(), HSA_SIGNAL_CONDITION_EQ, 0, asyncActionCallback,
          (void *)&Slots[Curr]);

      if (auto Err = Plugin::check(Status,
                                   "Error in hsa_amd_signal_async_handler: %s"))
        return Err;

      // Let's use now the second output signal.
      OutputSignal = OutputSignals[1];

      // Consume another stream slot and compute dependencies.
      std::tie(Curr, InputSignal) = consume(OutputSignal);
    } else {
      // All preceding operations completed, copy the memory synchronously.
      std::memcpy(Inter, Src, CopySize);

      // Return the second signal because it will not be used.
      OutputSignals[1]->decreaseUseCount();
      if (auto Err = SignalManager.returnResource(OutputSignals[1]))
        return Err;
    }

    // Setup the post action to release the intermediate pinned buffer.
    if (auto Err = Slots[Curr].schedReleaseBuffer(Inter, MemoryManager))
      return Err;

    // Issue the second step: host to device transfer. Avoid defining the input
    // dependency if already satisfied.
    hsa_status_t Status;
    if (InputSignal && InputSignal->load()) {
      hsa_signal_t InputSignalRaw = InputSignal->get();
      Status = hsa_amd_memory_async_copy(Dst, Agent, Inter, Agent, CopySize, 1,
                                         &InputSignalRaw, OutputSignal->get());
    } else
      Status = hsa_amd_memory_async_copy(Dst, Agent, Inter, Agent, CopySize, 0,
                                         nullptr, OutputSignal->get());

    return Plugin::check(Status, "Error in hsa_amd_memory_async_copy: %s");
  }

  // AMDGPUDeviceTy is incomplete here, passing the underlying agent instead
  Error pushMemoryCopyD2DAsync(void *Dst, hsa_agent_t DstAgent, const void *Src,
                               hsa_agent_t SrcAgent, uint64_t CopySize) {
    AMDGPUSignalTy *OutputSignal;
    if (auto Err = SignalManager.getResources(/*Num=*/1, &OutputSignal))
      return Err;
    OutputSignal->reset();
    OutputSignal->increaseUseCount();

    std::lock_guard<std::mutex> Lock(Mutex);

    // Consume stream slot and compute dependencies.
    auto [Curr, InputSignal] = consume(OutputSignal);

    // Avoid defining the input dependency if already satisfied.
    if (InputSignal && !InputSignal->load())
      InputSignal = nullptr;

    // The agents need to have access to the corresponding memory
    // This is presently only true if the pointers were originally
    // allocated by this runtime or the caller made the appropriate
    // access calls.

    hsa_status_t Status;
    if (InputSignal && InputSignal->load()) {
      hsa_signal_t InputSignalRaw = InputSignal->get();
      Status =
          hsa_amd_memory_async_copy(Dst, DstAgent, Src, SrcAgent, CopySize, 1,
                                    &InputSignalRaw, OutputSignal->get());
    } else
      Status = hsa_amd_memory_async_copy(Dst, DstAgent, Src, SrcAgent, CopySize,
                                         0, nullptr, OutputSignal->get());

    return Plugin::check(Status, "Error in D2D hsa_amd_memory_async_copy: %s");
  }

  /// Synchronize with the stream. The current thread waits until all operations
  /// are finalized and it performs the pending post actions (i.e., releasing
  /// intermediate buffers).
  Error synchronize() {
    std::lock_guard<std::mutex> Lock(Mutex);

    // No need to synchronize anything.
    if (size() == 0)
      return Plugin::success();

    // Wait until all previous operations on the stream have completed.
    if (auto Err = Slots[last()].Signal->wait(StreamBusyWaitMicroseconds,
                                              RPCServer, &Device))
      return Err;

    // Reset the stream and perform all pending post actions.
    return complete();
  }

  /// Query the stream and complete pending post actions if operations finished.
  /// Return whether all the operations completed. This operation does not block
  /// the calling thread.
  Expected<bool> query() {
    std::lock_guard<std::mutex> Lock(Mutex);

    // No need to query anything.
    if (size() == 0)
      return true;

    // The last operation did not complete yet. Return directly.
    if (Slots[last()].Signal->load())
      return false;

    // Reset the stream and perform all pending post actions.
    if (auto Err = complete())
      return std::move(Err);

    return true;
  }

  /// Record the state of the stream on an event.
  Error recordEvent(AMDGPUEventTy &Event) const;

  /// Make the stream wait on an event.
  Error waitEvent(const AMDGPUEventTy &Event);

  friend struct AMDGPUStreamManagerTy;
};

/// Class representing an event on AMDGPU. The event basically stores some
/// information regarding the state of the recorded stream.
struct AMDGPUEventTy {
  /// Create an empty event.
  AMDGPUEventTy(AMDGPUDeviceTy &Device)
      : RecordedStream(nullptr), RecordedSlot(-1), RecordedSyncCycle(-1) {}

  /// Initialize and deinitialize.
  Error init() { return Plugin::success(); }
  Error deinit() { return Plugin::success(); }

  /// Record the state of a stream on the event.
  Error record(AMDGPUStreamTy &Stream) {
    std::lock_guard<std::mutex> Lock(Mutex);

    // Ignore the last recorded stream.
    RecordedStream = &Stream;

    return Stream.recordEvent(*this);
  }

  /// Make a stream wait on the current event.
  Error wait(AMDGPUStreamTy &Stream) {
    std::lock_guard<std::mutex> Lock(Mutex);

    if (!RecordedStream)
      return Plugin::error("Event does not have any recorded stream");

    // Synchronizing the same stream. Do nothing.
    if (RecordedStream == &Stream)
      return Plugin::success();

    // No need to wait anything, the recorded stream already finished the
    // corresponding operation.
    if (RecordedSlot < 0)
      return Plugin::success();

    return Stream.waitEvent(*this);
  }

protected:
  /// The stream registered in this event.
  AMDGPUStreamTy *RecordedStream;

  /// The recordered operation on the recorded stream.
  int64_t RecordedSlot;

  /// The sync cycle when the stream was recorded. Used to detect stale events.
  int64_t RecordedSyncCycle;

  /// Mutex to safely access event fields.
  mutable std::mutex Mutex;

  friend struct AMDGPUStreamTy;
};

Error AMDGPUStreamTy::recordEvent(AMDGPUEventTy &Event) const {
  std::lock_guard<std::mutex> Lock(Mutex);

  if (size() > 0) {
    // Record the synchronize identifier (to detect stale recordings) and
    // the last valid stream's operation.
    Event.RecordedSyncCycle = SyncCycle;
    Event.RecordedSlot = last();

    assert(Event.RecordedSyncCycle >= 0 && "Invalid recorded sync cycle");
    assert(Event.RecordedSlot >= 0 && "Invalid recorded slot");
  } else {
    // The stream is empty, everything already completed, record nothing.
    Event.RecordedSyncCycle = -1;
    Event.RecordedSlot = -1;
  }
  return Plugin::success();
}

Error AMDGPUStreamTy::waitEvent(const AMDGPUEventTy &Event) {
  // Retrieve the recorded stream on the event.
  AMDGPUStreamTy &RecordedStream = *Event.RecordedStream;

  std::scoped_lock<std::mutex, std::mutex> Lock(Mutex, RecordedStream.Mutex);

  // The recorded stream already completed the operation because the synchronize
  // identifier is already outdated.
  if (RecordedStream.SyncCycle != (uint32_t)Event.RecordedSyncCycle)
    return Plugin::success();

  // Again, the recorded stream already completed the operation, the last
  // operation's output signal is satisfied.
  if (!RecordedStream.Slots[Event.RecordedSlot].Signal->load())
    return Plugin::success();

  // Otherwise, make the current stream wait on the other stream's operation.
  return waitOnStreamOperation(RecordedStream, Event.RecordedSlot);
}

struct AMDGPUStreamManagerTy final
    : GenericDeviceResourceManagerTy<AMDGPUResourceRef<AMDGPUStreamTy>> {
  using ResourceRef = AMDGPUResourceRef<AMDGPUStreamTy>;
  using ResourcePoolTy = GenericDeviceResourceManagerTy<ResourceRef>;

  AMDGPUStreamManagerTy(GenericDeviceTy &Device, hsa_agent_t HSAAgent)
      : GenericDeviceResourceManagerTy(Device),
        OMPX_QueueTracking("LIBOMPTARGET_AMDGPU_HSA_QUEUE_BUSY_TRACKING", true),
        NextQueue(0), Agent(HSAAgent) {}

  Error init(uint32_t InitialSize, int NumHSAQueues, int HSAQueueSize) {
    Queues = std::vector<AMDGPUQueueTy>(NumHSAQueues);
    QueueSize = HSAQueueSize;
    MaxNumQueues = NumHSAQueues;
    // Initialize one queue eagerly
    if (auto Err = Queues.front().init(Agent, QueueSize))
      return Err;

    return GenericDeviceResourceManagerTy::init(InitialSize);
  }

  /// Deinitialize the resource pool and delete all resources. This function
  /// must be called before the destructor.
  Error deinit() override {
    // De-init all queues
    for (AMDGPUQueueTy &Queue : Queues) {
      if (auto Err = Queue.deinit())
        return Err;
    }

    return GenericDeviceResourceManagerTy::deinit();
  }

  /// Get a single stream from the pool or create new resources.
  virtual Error getResource(AMDGPUStreamTy *&StreamHandle) override {
    return getResourcesImpl(1, &StreamHandle, [this](AMDGPUStreamTy *&Handle) {
      return assignNextQueue(Handle);
    });
  }

  /// Return stream to the pool.
  virtual Error returnResource(AMDGPUStreamTy *StreamHandle) override {
    return returnResourceImpl(StreamHandle, [](AMDGPUStreamTy *Handle) {
      Handle->Queue->removeUser();
      return Plugin::success();
    });
  }

private:
  /// Search for and assign an prefereably idle queue to the given Stream. If
  /// there is no queue without current users, choose the queue with the lowest
  /// user count. If utilization is ignored: use round robin selection.
  inline Error assignNextQueue(AMDGPUStreamTy *Stream) {
    // Start from zero when tracking utilization, otherwise: round robin policy.
    uint32_t Index = OMPX_QueueTracking ? 0 : NextQueue++ % MaxNumQueues;

    if (OMPX_QueueTracking) {
      // Find the least used queue.
      for (uint32_t I = 0; I < MaxNumQueues; ++I) {
        // Early exit when an initialized queue is idle.
        if (Queues[I].isInitialized() && Queues[I].getUserCount() == 0) {
          Index = I;
          break;
        }

        // Update the least used queue.
        if (Queues[Index].getUserCount() > Queues[I].getUserCount())
          Index = I;
      }
    }

    // Make sure the queue is initialized, then add user & assign.
    if (auto Err = Queues[Index].init(Agent, QueueSize))
      return Err;
    Queues[Index].addUser();
    Stream->Queue = &Queues[Index];

    return Plugin::success();
  }

  /// Envar for controlling the tracking of busy HSA queues.
  BoolEnvar OMPX_QueueTracking;

  /// The next queue index to use for round robin selection.
  uint32_t NextQueue;

  /// The queues which are assigned to requested streams.
  std::vector<AMDGPUQueueTy> Queues;

  /// The corresponding device as HSA agent.
  hsa_agent_t Agent;

  /// The maximum number of queues.
  int MaxNumQueues;

  /// The size of created queues.
  int QueueSize;
};

/// Abstract class that holds the common members of the actual kernel devices
/// and the host device. Both types should inherit from this class.
struct AMDGenericDeviceTy {
  AMDGenericDeviceTy() {}

  virtual ~AMDGenericDeviceTy() {}

  /// Create all memory pools which the device has access to and classify them.
  Error initMemoryPools() {
    // Retrieve all memory pools from the device agent(s).
    Error Err = retrieveAllMemoryPools();
    if (Err)
      return Err;

    for (AMDGPUMemoryPoolTy *MemoryPool : AllMemoryPools) {
      // Initialize the memory pool and retrieve some basic info.
      Error Err = MemoryPool->init();
      if (Err)
        return Err;

      if (!MemoryPool->isGlobal())
        continue;

      // Classify the memory pools depending on their properties.
      if (MemoryPool->isFineGrained()) {
        FineGrainedMemoryPools.push_back(MemoryPool);
        if (MemoryPool->supportsKernelArgs())
          ArgsMemoryPools.push_back(MemoryPool);
      } else if (MemoryPool->isCoarseGrained()) {
        CoarseGrainedMemoryPools.push_back(MemoryPool);
      }
    }
    return Plugin::success();
  }

  /// Destroy all memory pools.
  Error deinitMemoryPools() {
    for (AMDGPUMemoryPoolTy *Pool : AllMemoryPools)
      delete Pool;

    AllMemoryPools.clear();
    FineGrainedMemoryPools.clear();
    CoarseGrainedMemoryPools.clear();
    ArgsMemoryPools.clear();

    return Plugin::success();
  }

  /// Retrieve and construct all memory pools from the device agent(s).
  virtual Error retrieveAllMemoryPools() = 0;

  /// Get the device agent.
  virtual hsa_agent_t getAgent() const = 0;

protected:
  /// Array of all memory pools available to the host agents.
  llvm::SmallVector<AMDGPUMemoryPoolTy *> AllMemoryPools;

  /// Array of fine-grained memory pools available to the host agents.
  llvm::SmallVector<AMDGPUMemoryPoolTy *> FineGrainedMemoryPools;

  /// Array of coarse-grained memory pools available to the host agents.
  llvm::SmallVector<AMDGPUMemoryPoolTy *> CoarseGrainedMemoryPools;

  /// Array of kernel args memory pools available to the host agents.
  llvm::SmallVector<AMDGPUMemoryPoolTy *> ArgsMemoryPools;
};

/// Class representing the host device. This host device may have more than one
/// HSA host agent. We aggregate all its resources into the same instance.
struct AMDHostDeviceTy : public AMDGenericDeviceTy {
  /// Create a host device from an array of host agents.
  AMDHostDeviceTy(const llvm::SmallVector<hsa_agent_t> &HostAgents)
      : AMDGenericDeviceTy(), Agents(HostAgents), ArgsMemoryManager(),
        PinnedMemoryManager() {
    assert(HostAgents.size() && "No host agent found");
  }

  /// Initialize the host device memory pools and the memory managers for
  /// kernel args and host pinned memory allocations.
  Error init() {
    if (auto Err = initMemoryPools())
      return Err;

    if (auto Err = ArgsMemoryManager.init(getArgsMemoryPool()))
      return Err;

    if (auto Err = PinnedMemoryManager.init(getFineGrainedMemoryPool()))
      return Err;

    return Plugin::success();
  }

  /// Deinitialize memory pools and managers.
  Error deinit() {
    if (auto Err = deinitMemoryPools())
      return Err;

    if (auto Err = ArgsMemoryManager.deinit())
      return Err;

    if (auto Err = PinnedMemoryManager.deinit())
      return Err;

    return Plugin::success();
  }

  /// Retrieve and construct all memory pools from the host agents.
  Error retrieveAllMemoryPools() override {
    // Iterate through the available pools across the host agents.
    for (hsa_agent_t Agent : Agents) {
      Error Err = utils::iterateAgentMemoryPools(
          Agent, [&](hsa_amd_memory_pool_t HSAMemoryPool) {
            AMDGPUMemoryPoolTy *MemoryPool =
                new AMDGPUMemoryPoolTy(HSAMemoryPool);
            AllMemoryPools.push_back(MemoryPool);
            return HSA_STATUS_SUCCESS;
          });
      if (Err)
        return Err;
    }
    return Plugin::success();
  }

  /// Get one of the host agents. Return always the first agent.
  hsa_agent_t getAgent() const override { return Agents[0]; }

  /// Get a memory pool for fine-grained allocations.
  AMDGPUMemoryPoolTy &getFineGrainedMemoryPool() {
    assert(!FineGrainedMemoryPools.empty() && "No fine-grained mempool");
    // Retrive any memory pool.
    return *FineGrainedMemoryPools[0];
  }

  AMDGPUMemoryPoolTy &getCoarseGrainedMemoryPool() {
    assert(!CoarseGrainedMemoryPools.empty() && "No coarse-grained mempool");
    // Retrive any memory pool.
    return *CoarseGrainedMemoryPools[0];
  }

  /// Get a memory pool for kernel args allocations.
  AMDGPUMemoryPoolTy &getArgsMemoryPool() {
    assert(!ArgsMemoryPools.empty() && "No kernelargs mempool");
    // Retrieve any memory pool.
    return *ArgsMemoryPools[0];
  }

  /// Getters for kernel args and host pinned memory managers.
  AMDGPUMemoryManagerTy &getArgsMemoryManager() { return ArgsMemoryManager; }
  AMDGPUMemoryManagerTy &getPinnedMemoryManager() {
    return PinnedMemoryManager;
  }

private:
  /// Array of agents on the host side.
  const llvm::SmallVector<hsa_agent_t> Agents;

  // Memory manager for kernel arguments.
  AMDGPUMemoryManagerTy ArgsMemoryManager;

  // Memory manager for pinned memory.
  AMDGPUMemoryManagerTy PinnedMemoryManager;
};

/// Class implementing the AMDGPU device functionalities which derives from the
/// generic device class.
struct AMDGPUDeviceTy : public GenericDeviceTy, AMDGenericDeviceTy {
  // Create an AMDGPU device with a device id and default AMDGPU grid values.
  AMDGPUDeviceTy(int32_t DeviceId, int32_t NumDevices,
                 AMDHostDeviceTy &HostDevice, hsa_agent_t Agent)
      : GenericDeviceTy(DeviceId, NumDevices, {0}), AMDGenericDeviceTy(),
        OMPX_NumQueues("LIBOMPTARGET_AMDGPU_NUM_HSA_QUEUES", 4),
        OMPX_QueueSize("LIBOMPTARGET_AMDGPU_HSA_QUEUE_SIZE", 512),
        OMPX_DefaultTeamsPerCU("LIBOMPTARGET_AMDGPU_TEAMS_PER_CU", 4),
        OMPX_MaxAsyncCopyBytes("LIBOMPTARGET_AMDGPU_MAX_ASYNC_COPY_BYTES",
                               1 * 1024 * 1024), // 1MB
        OMPX_InitialNumSignals("LIBOMPTARGET_AMDGPU_NUM_INITIAL_HSA_SIGNALS",
                               64),
        OMPX_StreamBusyWait("LIBOMPTARGET_AMDGPU_STREAM_BUSYWAIT", 2000000),
        AMDGPUStreamManager(*this, Agent), AMDGPUEventManager(*this),
        AMDGPUSignalManager(*this), Agent(Agent), HostDevice(HostDevice) {}

  ~AMDGPUDeviceTy() {}

  /// Initialize the device, its resources and get its properties.
  Error initImpl(GenericPluginTy &Plugin) override {
    // First setup all the memory pools.
    if (auto Err = initMemoryPools())
      return Err;

    char GPUName[64];
    if (auto Err = getDeviceAttr(HSA_AGENT_INFO_NAME, GPUName))
      return Err;
    ComputeUnitKind = GPUName;

    // Get the wavefront size.
    uint32_t WavefrontSize = 0;
    if (auto Err = getDeviceAttr(HSA_AGENT_INFO_WAVEFRONT_SIZE, WavefrontSize))
      return Err;
    GridValues.GV_Warp_Size = WavefrontSize;

<<<<<<< HEAD
    // Get the frequency of the steady clock.
    // NOTE: rocm >= 5.3.0 is required but this will never come
    // to cte-amd
    // if (auto Err = getDeviceAttr(HSA_AMD_AGENT_INFO_TIMESTAMP_FREQUENCY,
    //                              ClockFrequency))
    //   return Err;
=======
    // Get the frequency of the steady clock. If the attribute is missing
    // assume running on an older libhsa and default to 0, omp_get_wtime
    // will be inaccurate but otherwise programs can still run.
    if (auto Err = getDeviceAttrRaw(HSA_AMD_AGENT_INFO_TIMESTAMP_FREQUENCY,
                                    ClockFrequency))
      ClockFrequency = 0;
>>>>>>> 0eb51681

    // Load the grid values dependending on the wavefront.
    if (WavefrontSize == 32)
      GridValues = getAMDGPUGridValues<32>();
    else if (WavefrontSize == 64)
      GridValues = getAMDGPUGridValues<64>();
    else
      return Plugin::error("Unexpected AMDGPU wavefront %d", WavefrontSize);

    // Get maximum number of workitems per workgroup.
    uint16_t WorkgroupMaxDim[3];
    if (auto Err =
            getDeviceAttr(HSA_AGENT_INFO_WORKGROUP_MAX_DIM, WorkgroupMaxDim))
      return Err;
    GridValues.GV_Max_WG_Size = WorkgroupMaxDim[0];

    // Get maximum number of workgroups.
    hsa_dim3_t GridMaxDim;
    if (auto Err = getDeviceAttr(HSA_AGENT_INFO_GRID_MAX_DIM, GridMaxDim))
      return Err;

    GridValues.GV_Max_Teams = GridMaxDim.x / GridValues.GV_Max_WG_Size;
    if (GridValues.GV_Max_Teams == 0)
      return Plugin::error("Maximum number of teams cannot be zero");

    // Compute the default number of teams.
    uint32_t ComputeUnits = 0;
    if (auto Err =
            getDeviceAttr(HSA_AMD_AGENT_INFO_COMPUTE_UNIT_COUNT, ComputeUnits))
      return Err;
    GridValues.GV_Default_Num_Teams = ComputeUnits * OMPX_DefaultTeamsPerCU;

    uint32_t WavesPerCU = 0;
    if (auto Err =
            getDeviceAttr(HSA_AMD_AGENT_INFO_MAX_WAVES_PER_CU, WavesPerCU))
      return Err;
    HardwareParallelism = ComputeUnits * WavesPerCU;

    // Get maximum size of any device queues and maximum number of queues.
    uint32_t MaxQueueSize;
    if (auto Err = getDeviceAttr(HSA_AGENT_INFO_QUEUE_MAX_SIZE, MaxQueueSize))
      return Err;

    uint32_t MaxQueues;
    if (auto Err = getDeviceAttr(HSA_AGENT_INFO_QUEUES_MAX, MaxQueues))
      return Err;

    // Compute the number of queues and their size.
    OMPX_NumQueues = std::max(1U, std::min(OMPX_NumQueues.get(), MaxQueues));
    OMPX_QueueSize = std::min(OMPX_QueueSize.get(), MaxQueueSize);

    // Initialize stream pool.
    if (auto Err = AMDGPUStreamManager.init(OMPX_InitialNumStreams,
                                            OMPX_NumQueues, OMPX_QueueSize))
      return Err;

    // Initialize event pool.
    if (auto Err = AMDGPUEventManager.init(OMPX_InitialNumEvents))
      return Err;

    // Initialize signal pool.
    if (auto Err = AMDGPUSignalManager.init(OMPX_InitialNumSignals))
      return Err;

    return Plugin::success();
  }

  /// Deinitialize the device and release its resources.
  Error deinitImpl() override {
    // Deinitialize the stream and event pools.
    if (auto Err = AMDGPUStreamManager.deinit())
      return Err;

    if (auto Err = AMDGPUEventManager.deinit())
      return Err;

    if (auto Err = AMDGPUSignalManager.deinit())
      return Err;

    // Close modules if necessary.
    if (!LoadedImages.empty()) {
      // Each image has its own module.
      for (DeviceImageTy *Image : LoadedImages) {
        AMDGPUDeviceImageTy &AMDImage =
            static_cast<AMDGPUDeviceImageTy &>(*Image);

        // Unload the executable of the image.
        if (auto Err = AMDImage.unloadExecutable())
          return Err;
      }
    }

    // Invalidate agent reference.
    Agent = {0};

    return Plugin::success();
  }

  const uint64_t getStreamBusyWaitMicroseconds() const {
    return OMPX_StreamBusyWait;
  }

  Expected<std::unique_ptr<MemoryBuffer>>
  doJITPostProcessing(std::unique_ptr<MemoryBuffer> MB) const override {

    // TODO: We should try to avoid materialization but there seems to be no
    // good linker interface w/o file i/o.
    SmallString<128> LinkerOutputFilePath;
    std::error_code EC = sys::fs::createTemporaryFile(
        "amdgpu-pre-link-jit", ".out", LinkerOutputFilePath);
    if (EC)
      return createStringError(EC,
                               "Failed to create temporary file for linker");

    SmallString<128> LinkerInputFilePath = LinkerOutputFilePath;
    LinkerInputFilePath.pop_back_n(2);

    auto FD = raw_fd_ostream(LinkerInputFilePath.data(), EC);
    if (EC)
      return createStringError(EC, "Failed to open temporary file for linker");
    FD.write(MB->getBufferStart(), MB->getBufferSize());
    FD.close();

    const auto &ErrorOrPath = sys::findProgramByName("lld");
    if (!ErrorOrPath)
      return createStringError(inconvertibleErrorCode(),
                               "Failed to find `lld` on the PATH.");

    std::string LLDPath = ErrorOrPath.get();
    INFO(OMP_INFOTYPE_PLUGIN_KERNEL, getDeviceId(),
         "Using `%s` to link JITed amdgcn ouput.", LLDPath.c_str());

    std::string MCPU = "-plugin-opt=mcpu=" + getComputeUnitKind();

    StringRef Args[] = {LLDPath,
                        "-flavor",
                        "gnu",
                        "--no-undefined",
                        "-shared",
                        MCPU,
                        "-o",
                        LinkerOutputFilePath.data(),
                        LinkerInputFilePath.data()};

    std::string Error;
    int RC = sys::ExecuteAndWait(LLDPath, Args, std::nullopt, {}, 0, 0, &Error);
    if (RC)
      return createStringError(inconvertibleErrorCode(),
                               "Linking optimized bitcode failed: %s",
                               Error.c_str());

    return std::move(
        MemoryBuffer::getFileOrSTDIN(LinkerOutputFilePath.data()).get());
  }

  /// See GenericDeviceTy::getComputeUnitKind().
  std::string getComputeUnitKind() const override { return ComputeUnitKind; }

  /// Returns the clock frequency for the given AMDGPU device.
  uint64_t getClockFrequency() const override { return ClockFrequency; }

  /// Allocate and construct an AMDGPU kernel.
  Expected<GenericKernelTy &>
  constructKernel(const __tgt_offload_entry &KernelEntry) override {
    // Allocate and construct the AMDGPU kernel.
    AMDGPUKernelTy *AMDGPUKernel = Plugin::get().allocate<AMDGPUKernelTy>();
    if (!AMDGPUKernel)
      return Plugin::error("Failed to allocate memory for AMDGPU kernel");

    new (AMDGPUKernel) AMDGPUKernelTy(KernelEntry.name);

    return *AMDGPUKernel;
  }

  /// Set the current context to this device's context. Do nothing since the
  /// AMDGPU devices do not have the concept of contexts.
  Error setContext() override { return Plugin::success(); }

  /// AMDGPU returns the product of the number of compute units and the waves
  /// per compute unit.
  uint64_t getHardwareParallelism() const override {
    return HardwareParallelism;
  }

  /// We want to set up the RPC server for host services to the GPU if it is
  /// availible.
  bool shouldSetupRPCServer() const override {
    return libomptargetSupportsRPC();
  }

  /// The RPC interface should have enough space for all availible parallelism.
  uint64_t requestedRPCPortCount() const override {
    return getHardwareParallelism();
  }

  /// Get the stream of the asynchronous info sructure or get a new one.
  Error getStream(AsyncInfoWrapperTy &AsyncInfoWrapper,
                  AMDGPUStreamTy *&Stream) {
    // Get the stream (if any) from the async info.
    Stream = AsyncInfoWrapper.getQueueAs<AMDGPUStreamTy *>();
    if (!Stream) {
      // There was no stream; get an idle one.
      if (auto Err = AMDGPUStreamManager.getResource(Stream))
        return Err;

      // Modify the async info's stream.
      AsyncInfoWrapper.setQueueAs<AMDGPUStreamTy *>(Stream);
    }
    return Plugin::success();
  }

  /// Load the binary image into the device and allocate an image object.
  Expected<DeviceImageTy *> loadBinaryImpl(const __tgt_device_image *TgtImage,
                                           int32_t ImageId) override {
    // Allocate and initialize the image object.
    AMDGPUDeviceImageTy *AMDImage =
        Plugin::get().allocate<AMDGPUDeviceImageTy>();
    new (AMDImage) AMDGPUDeviceImageTy(ImageId, TgtImage);

    // Load the HSA executable.
    if (Error Err = AMDImage->loadExecutable(*this))
      return std::move(Err);

    return AMDImage;
  }

  /// Allocate memory on the device or related to the device.
  void *allocate(size_t Size, void *, TargetAllocTy Kind) override;

  /// Deallocate memory on the device or related to the device.
  int free(void *TgtPtr, TargetAllocTy Kind) override {
    if (TgtPtr == nullptr)
      return OFFLOAD_SUCCESS;

    AMDGPUMemoryPoolTy *MemoryPool = nullptr;
    switch (Kind) {
    case TARGET_ALLOC_DEFAULT:
    case TARGET_ALLOC_DEVICE:
      MemoryPool = CoarseGrainedMemoryPools[0];
      break;
    case TARGET_ALLOC_HOST:
      MemoryPool = &HostDevice.getFineGrainedMemoryPool();
      break;
    case TARGET_ALLOC_SHARED:
      MemoryPool = &HostDevice.getFineGrainedMemoryPool();
      break;
    }

    if (!MemoryPool) {
      REPORT("No memory pool for the specified allocation kind\n");
      return OFFLOAD_FAIL;
    }

    if (Error Err = MemoryPool->deallocate(TgtPtr)) {
      REPORT("%s\n", toString(std::move(Err)).data());
      return OFFLOAD_FAIL;
    }

    return OFFLOAD_SUCCESS;
  }

  /// Synchronize current thread with the pending operations on the async info.
  Error synchronizeImpl(__tgt_async_info &AsyncInfo) override {
    AMDGPUStreamTy *Stream =
        reinterpret_cast<AMDGPUStreamTy *>(AsyncInfo.Queue);
    assert(Stream && "Invalid stream");

    if (auto Err = Stream->synchronize())
      return Err;

    // Once the stream is synchronized, return it to stream pool and reset
    // AsyncInfo. This is to make sure the synchronization only works for its
    // own tasks.
    AsyncInfo.Queue = nullptr;
    return AMDGPUStreamManager.returnResource(Stream);
  }

  /// Query for the completion of the pending operations on the async info.
  Error queryAsyncImpl(__tgt_async_info &AsyncInfo) override {
    AMDGPUStreamTy *Stream =
        reinterpret_cast<AMDGPUStreamTy *>(AsyncInfo.Queue);
    assert(Stream && "Invalid stream");

    auto CompletedOrErr = Stream->query();
    if (!CompletedOrErr)
      return CompletedOrErr.takeError();

    // Return if it the stream did not complete yet.
    if (!(*CompletedOrErr))
      return Plugin::success();

    // Once the stream is completed, return it to stream pool and reset
    // AsyncInfo. This is to make sure the synchronization only works for its
    // own tasks.
    AsyncInfo.Queue = nullptr;
    return AMDGPUStreamManager.returnResource(Stream);
  }

  /// Pin the host buffer and return the device pointer that should be used for
  /// device transfers.
  Expected<void *> dataLockImpl(void *HstPtr, int64_t Size) override {
    void *PinnedPtr = nullptr;

    hsa_status_t Status =
        hsa_amd_memory_lock(HstPtr, Size, nullptr, 0, &PinnedPtr);
    if (auto Err = Plugin::check(Status, "Error in hsa_amd_memory_lock: %s\n"))
      return std::move(Err);

    return PinnedPtr;
  }

  /// Unpin the host buffer.
  Error dataUnlockImpl(void *HstPtr) override {
    hsa_status_t Status = hsa_amd_memory_unlock(HstPtr);
    return Plugin::check(Status, "Error in hsa_amd_memory_unlock: %s\n");
  }

  /// Check through the HSA runtime whether the \p HstPtr buffer is pinned.
  Expected<bool> isPinnedPtrImpl(void *HstPtr, void *&BaseHstPtr,
                                 void *&BaseDevAccessiblePtr,
                                 size_t &BaseSize) const override {
    hsa_amd_pointer_info_t Info;
    Info.size = sizeof(hsa_amd_pointer_info_t);

    hsa_status_t Status =
        hsa_amd_pointer_info(HstPtr, &Info, /* Allocator */ nullptr,
                             /* Number of accessible agents (out) */ nullptr,
                             /* Accessible agents */ nullptr);
    if (auto Err = Plugin::check(Status, "Error in hsa_amd_pointer_info: %s"))
      return std::move(Err);

    // The buffer may be locked or allocated through HSA allocators. Assume that
    // the buffer is host pinned if the runtime reports a HSA type.
    if (Info.type != HSA_EXT_POINTER_TYPE_LOCKED &&
        Info.type != HSA_EXT_POINTER_TYPE_HSA)
      return false;

    assert(Info.hostBaseAddress && "Invalid host pinned address");
    assert(Info.agentBaseAddress && "Invalid agent pinned address");
    assert(Info.sizeInBytes > 0 && "Invalid pinned allocation size");

    // Save the allocation info in the output parameters.
    BaseHstPtr = Info.hostBaseAddress;
    BaseDevAccessiblePtr = Info.agentBaseAddress;
    BaseSize = Info.sizeInBytes;

    return true;
  }

  /// Submit data to the device (host to device transfer).
  Error dataSubmitImpl(void *TgtPtr, const void *HstPtr, int64_t Size,
                       AsyncInfoWrapperTy &AsyncInfoWrapper) override {
    AMDGPUStreamTy *Stream = nullptr;
    void *PinnedPtr = nullptr;

    // Use one-step asynchronous operation when host memory is already pinned.
    if (void *PinnedPtr =
            PinnedAllocs.getDeviceAccessiblePtrFromPinnedBuffer(HstPtr)) {
      if (auto Err = getStream(AsyncInfoWrapper, Stream))
        return Err;
      return Stream->pushPinnedMemoryCopyAsync(TgtPtr, PinnedPtr, Size);
    }

    // For large transfers use synchronous behavior.
    if (Size >= OMPX_MaxAsyncCopyBytes) {
      if (AsyncInfoWrapper.hasQueue())
        if (auto Err = synchronize(AsyncInfoWrapper))
          return Err;

      hsa_status_t Status;
      Status = hsa_amd_memory_lock(const_cast<void *>(HstPtr), Size, nullptr, 0,
                                   &PinnedPtr);
      if (auto Err =
              Plugin::check(Status, "Error in hsa_amd_memory_lock: %s\n"))
        return Err;

      AMDGPUSignalTy Signal;
      if (auto Err = Signal.init())
        return Err;

      Status = hsa_amd_memory_async_copy(TgtPtr, Agent, PinnedPtr, Agent, Size,
                                         0, nullptr, Signal.get());
      if (auto Err =
              Plugin::check(Status, "Error in hsa_amd_memory_async_copy: %s"))
        return Err;

      if (auto Err = Signal.wait(getStreamBusyWaitMicroseconds()))
        return Err;

      if (auto Err = Signal.deinit())
        return Err;

      Status = hsa_amd_memory_unlock(const_cast<void *>(HstPtr));
      return Plugin::check(Status, "Error in hsa_amd_memory_unlock: %s\n");
    }

    // Otherwise, use two-step copy with an intermediate pinned host buffer.
    AMDGPUMemoryManagerTy &PinnedMemoryManager =
        HostDevice.getPinnedMemoryManager();
    if (auto Err = PinnedMemoryManager.allocate(Size, &PinnedPtr))
      return Err;

    if (auto Err = getStream(AsyncInfoWrapper, Stream))
      return Err;

    return Stream->pushMemoryCopyH2DAsync(TgtPtr, HstPtr, PinnedPtr, Size,
                                          PinnedMemoryManager);
  }

  /// Retrieve data from the device (device to host transfer).
  Error dataRetrieveImpl(void *HstPtr, const void *TgtPtr, int64_t Size,
                         AsyncInfoWrapperTy &AsyncInfoWrapper) override {
    AMDGPUStreamTy *Stream = nullptr;
    void *PinnedPtr = nullptr;

    // Use one-step asynchronous operation when host memory is already pinned.
    if (void *PinnedPtr =
            PinnedAllocs.getDeviceAccessiblePtrFromPinnedBuffer(HstPtr)) {
      if (auto Err = getStream(AsyncInfoWrapper, Stream))
        return Err;

      return Stream->pushPinnedMemoryCopyAsync(PinnedPtr, TgtPtr, Size);
    }

    // For large transfers use synchronous behavior.
    if (Size >= OMPX_MaxAsyncCopyBytes) {
      if (AsyncInfoWrapper.hasQueue())
        if (auto Err = synchronize(AsyncInfoWrapper))
          return Err;

      hsa_status_t Status;
      Status = hsa_amd_memory_lock(const_cast<void *>(HstPtr), Size, nullptr, 0,
                                   &PinnedPtr);
      if (auto Err =
              Plugin::check(Status, "Error in hsa_amd_memory_lock: %s\n"))
        return Err;

      AMDGPUSignalTy Signal;
      if (auto Err = Signal.init())
        return Err;

      Status = hsa_amd_memory_async_copy(PinnedPtr, Agent, TgtPtr, Agent, Size,
                                         0, nullptr, Signal.get());
      if (auto Err =
              Plugin::check(Status, "Error in hsa_amd_memory_async_copy: %s"))
        return Err;

      if (auto Err = Signal.wait(getStreamBusyWaitMicroseconds()))
        return Err;

      if (auto Err = Signal.deinit())
        return Err;

      Status = hsa_amd_memory_unlock(const_cast<void *>(HstPtr));
      return Plugin::check(Status, "Error in hsa_amd_memory_unlock: %s\n");
    }

    // Otherwise, use two-step copy with an intermediate pinned host buffer.
    AMDGPUMemoryManagerTy &PinnedMemoryManager =
        HostDevice.getPinnedMemoryManager();
    if (auto Err = PinnedMemoryManager.allocate(Size, &PinnedPtr))
      return Err;

    if (auto Err = getStream(AsyncInfoWrapper, Stream))
      return Err;

    return Stream->pushMemoryCopyD2HAsync(HstPtr, TgtPtr, PinnedPtr, Size,
                                          PinnedMemoryManager);
  }

  /// Exchange data between two devices within the plugin.
  Error dataExchangeImpl(const void *SrcPtr, GenericDeviceTy &DstGenericDevice,
                         void *DstPtr, int64_t Size,
                         AsyncInfoWrapperTy &AsyncInfoWrapper) override {
    AMDGPUDeviceTy &DstDevice = static_cast<AMDGPUDeviceTy &>(DstGenericDevice);

    AMDGPUStreamTy *Stream = nullptr;
    if (auto Err = getStream(AsyncInfoWrapper, Stream))
      return Err;
    if (Size <= 0)
      return Plugin::success();

    return Stream->pushMemoryCopyD2DAsync(DstPtr, DstDevice.getAgent(), SrcPtr,
                                          getAgent(), (uint64_t)Size);
  }

  /// Initialize the async info for interoperability purposes.
  Error initAsyncInfoImpl(AsyncInfoWrapperTy &AsyncInfoWrapper) override {
    // TODO: Implement this function.
    return Plugin::success();
  }

  /// Initialize the device info for interoperability purposes.
  Error initDeviceInfoImpl(__tgt_device_info *DeviceInfo) override {
    DeviceInfo->Context = nullptr;

    if (!DeviceInfo->Device)
      DeviceInfo->Device = reinterpret_cast<void *>(Agent.handle);

    return Plugin::success();
  }

  /// Create an event.
  Error createEventImpl(void **EventPtrStorage) override {
    AMDGPUEventTy **Event = reinterpret_cast<AMDGPUEventTy **>(EventPtrStorage);
    return AMDGPUEventManager.getResource(*Event);
  }

  /// Destroy a previously created event.
  Error destroyEventImpl(void *EventPtr) override {
    AMDGPUEventTy *Event = reinterpret_cast<AMDGPUEventTy *>(EventPtr);
    return AMDGPUEventManager.returnResource(Event);
  }

  /// Record the event.
  Error recordEventImpl(void *EventPtr,
                        AsyncInfoWrapperTy &AsyncInfoWrapper) override {
    AMDGPUEventTy *Event = reinterpret_cast<AMDGPUEventTy *>(EventPtr);
    assert(Event && "Invalid event");

    AMDGPUStreamTy *Stream = nullptr;
    if (auto Err = getStream(AsyncInfoWrapper, Stream))
      return Err;

    return Event->record(*Stream);
  }

  /// Make the stream wait on the event.
  Error waitEventImpl(void *EventPtr,
                      AsyncInfoWrapperTy &AsyncInfoWrapper) override {
    AMDGPUEventTy *Event = reinterpret_cast<AMDGPUEventTy *>(EventPtr);

    AMDGPUStreamTy *Stream = nullptr;
    if (auto Err = getStream(AsyncInfoWrapper, Stream))
      return Err;

    return Event->wait(*Stream);
  }

  /// Synchronize the current thread with the event.
  Error syncEventImpl(void *EventPtr) override {
    return Plugin::error("Synchronize event not implemented");
  }

  /// Print information about the device.
  Error obtainInfoImpl(InfoQueueTy &Info) override {
    char TmpChar[1000];
    const char *TmpCharPtr = "Unknown";
    uint16_t Major, Minor;
    uint32_t TmpUInt, TmpUInt2;
    uint32_t CacheSize[4];
    size_t TmpSt;
    bool TmpBool;
    uint16_t WorkgrpMaxDim[3];
    hsa_dim3_t GridMaxDim;
    hsa_status_t Status, Status2;

    Status = hsa_system_get_info(HSA_SYSTEM_INFO_VERSION_MAJOR, &Major);
    Status2 = hsa_system_get_info(HSA_SYSTEM_INFO_VERSION_MINOR, &Minor);
    if (Status == HSA_STATUS_SUCCESS && Status2 == HSA_STATUS_SUCCESS)
      Info.add("HSA Runtime Version",
               std::to_string(Major) + "." + std::to_string(Minor));

    Info.add("HSA OpenMP Device Number", DeviceId);

    Status = getDeviceAttrRaw(HSA_AMD_AGENT_INFO_PRODUCT_NAME, TmpChar);
    if (Status == HSA_STATUS_SUCCESS)
      Info.add("Product Name", TmpChar);

    Status = getDeviceAttrRaw(HSA_AGENT_INFO_NAME, TmpChar);
    if (Status == HSA_STATUS_SUCCESS)
      Info.add("Device Name", TmpChar);

    Status = getDeviceAttrRaw(HSA_AGENT_INFO_VENDOR_NAME, TmpChar);
    if (Status == HSA_STATUS_SUCCESS)
      Info.add("Vendor Name", TmpChar);

    hsa_device_type_t DevType;
    Status = getDeviceAttrRaw(HSA_AGENT_INFO_DEVICE, DevType);
    if (Status == HSA_STATUS_SUCCESS) {
      switch (DevType) {
      case HSA_DEVICE_TYPE_CPU:
        TmpCharPtr = "CPU";
        break;
      case HSA_DEVICE_TYPE_GPU:
        TmpCharPtr = "GPU";
        break;
      case HSA_DEVICE_TYPE_DSP:
        TmpCharPtr = "DSP";
        break;
      }
      Info.add("Device Type", TmpCharPtr);
    }

    Status = getDeviceAttrRaw(HSA_AGENT_INFO_QUEUES_MAX, TmpUInt);
    if (Status == HSA_STATUS_SUCCESS)
      Info.add("Max Queues", TmpUInt);

    Status = getDeviceAttrRaw(HSA_AGENT_INFO_QUEUE_MIN_SIZE, TmpUInt);
    if (Status == HSA_STATUS_SUCCESS)
      Info.add("Queue Min Size", TmpUInt);

    Status = getDeviceAttrRaw(HSA_AGENT_INFO_QUEUE_MAX_SIZE, TmpUInt);
    if (Status == HSA_STATUS_SUCCESS)
      Info.add("Queue Max Size", TmpUInt);

    // FIXME: This is deprecated according to HSA documentation. But using
    // hsa_agent_iterate_caches and hsa_cache_get_info breaks execution during
    // runtime.
    Status = getDeviceAttrRaw(HSA_AGENT_INFO_CACHE_SIZE, CacheSize);
    if (Status == HSA_STATUS_SUCCESS) {
      Info.add("Cache");

      for (int I = 0; I < 4; I++)
        if (CacheSize[I])
          Info.add<InfoLevel2>("L" + std::to_string(I), CacheSize[I]);
    }

    Status = getDeviceAttrRaw(HSA_AMD_AGENT_INFO_CACHELINE_SIZE, TmpUInt);
    if (Status == HSA_STATUS_SUCCESS)
      Info.add("Cacheline Size", TmpUInt);

    Status = getDeviceAttrRaw(HSA_AMD_AGENT_INFO_MAX_CLOCK_FREQUENCY, TmpUInt);
    if (Status == HSA_STATUS_SUCCESS)
      Info.add("Max Clock Freq", TmpUInt, "MHz");

    Status = getDeviceAttrRaw(HSA_AMD_AGENT_INFO_COMPUTE_UNIT_COUNT, TmpUInt);
    if (Status == HSA_STATUS_SUCCESS)
      Info.add("Compute Units", TmpUInt);

    Status = getDeviceAttrRaw(HSA_AMD_AGENT_INFO_NUM_SIMDS_PER_CU, TmpUInt);
    if (Status == HSA_STATUS_SUCCESS)
      Info.add("SIMD per CU", TmpUInt);

    Status = getDeviceAttrRaw(HSA_AGENT_INFO_FAST_F16_OPERATION, TmpBool);
    if (Status == HSA_STATUS_SUCCESS)
      Info.add("Fast F16 Operation", TmpBool);

    Status = getDeviceAttrRaw(HSA_AGENT_INFO_WAVEFRONT_SIZE, TmpUInt2);
    if (Status == HSA_STATUS_SUCCESS)
      Info.add("Wavefront Size", TmpUInt2);

    Status = getDeviceAttrRaw(HSA_AGENT_INFO_WORKGROUP_MAX_SIZE, TmpUInt);
    if (Status == HSA_STATUS_SUCCESS)
      Info.add("Workgroup Max Size", TmpUInt);

    Status = getDeviceAttrRaw(HSA_AGENT_INFO_WORKGROUP_MAX_DIM, WorkgrpMaxDim);
    if (Status == HSA_STATUS_SUCCESS) {
      Info.add("Workgroup Max Size per Dimension");
      Info.add<InfoLevel2>("x", WorkgrpMaxDim[0]);
      Info.add<InfoLevel2>("y", WorkgrpMaxDim[1]);
      Info.add<InfoLevel2>("z", WorkgrpMaxDim[2]);
    }

    Status = getDeviceAttrRaw(
        (hsa_agent_info_t)HSA_AMD_AGENT_INFO_MAX_WAVES_PER_CU, TmpUInt);
    if (Status == HSA_STATUS_SUCCESS) {
      Info.add("Max Waves Per CU", TmpUInt);
      Info.add("Max Work-item Per CU", TmpUInt * TmpUInt2);
    }

    Status = getDeviceAttrRaw(HSA_AGENT_INFO_GRID_MAX_SIZE, TmpUInt);
    if (Status == HSA_STATUS_SUCCESS)
      Info.add("Grid Max Size", TmpUInt);

    Status = getDeviceAttrRaw(HSA_AGENT_INFO_GRID_MAX_DIM, GridMaxDim);
    if (Status == HSA_STATUS_SUCCESS) {
      Info.add("Grid Max Size per Dimension");
      Info.add<InfoLevel2>("x", GridMaxDim.x);
      Info.add<InfoLevel2>("y", GridMaxDim.y);
      Info.add<InfoLevel2>("z", GridMaxDim.z);
    }

    Status = getDeviceAttrRaw(HSA_AGENT_INFO_FBARRIER_MAX_SIZE, TmpUInt);
    if (Status == HSA_STATUS_SUCCESS)
      Info.add("Max fbarriers/Workgrp", TmpUInt);

    Info.add("Memory Pools");
    for (AMDGPUMemoryPoolTy *Pool : AllMemoryPools) {
      std::string TmpStr, TmpStr2;

      if (Pool->isGlobal())
        TmpStr = "Global";
      else if (Pool->isReadOnly())
        TmpStr = "ReadOnly";
      else if (Pool->isPrivate())
        TmpStr = "Private";
      else if (Pool->isGroup())
        TmpStr = "Group";
      else
        TmpStr = "Unknown";

      Info.add<InfoLevel2>(std::string("Pool ") + TmpStr);

      if (Pool->isGlobal()) {
        if (Pool->isFineGrained())
          TmpStr2 += "Fine Grained ";
        if (Pool->isCoarseGrained())
          TmpStr2 += "Coarse Grained ";
        if (Pool->supportsKernelArgs())
          TmpStr2 += "Kernarg ";

        Info.add<InfoLevel3>("Flags", TmpStr2);
      }

      Status = Pool->getAttrRaw(HSA_AMD_MEMORY_POOL_INFO_SIZE, TmpSt);
      if (Status == HSA_STATUS_SUCCESS)
        Info.add<InfoLevel3>("Size", TmpSt, "bytes");

      Status = Pool->getAttrRaw(HSA_AMD_MEMORY_POOL_INFO_RUNTIME_ALLOC_ALLOWED,
                                TmpBool);
      if (Status == HSA_STATUS_SUCCESS)
        Info.add<InfoLevel3>("Allocatable", TmpBool);

      Status = Pool->getAttrRaw(HSA_AMD_MEMORY_POOL_INFO_RUNTIME_ALLOC_GRANULE,
                                TmpSt);
      if (Status == HSA_STATUS_SUCCESS)
        Info.add<InfoLevel3>("Runtime Alloc Granule", TmpSt, "bytes");

      Status = Pool->getAttrRaw(
          HSA_AMD_MEMORY_POOL_INFO_RUNTIME_ALLOC_ALIGNMENT, TmpSt);
      if (Status == HSA_STATUS_SUCCESS)
        Info.add<InfoLevel3>("Runtime Alloc Alignment", TmpSt, "bytes");

      Status =
          Pool->getAttrRaw(HSA_AMD_MEMORY_POOL_INFO_ACCESSIBLE_BY_ALL, TmpBool);
      if (Status == HSA_STATUS_SUCCESS)
        Info.add<InfoLevel3>("Accessable by all", TmpBool);
    }

    Info.add("ISAs");
    auto Err = utils::iterateAgentISAs(getAgent(), [&](hsa_isa_t ISA) {
      Status = hsa_isa_get_info_alt(ISA, HSA_ISA_INFO_NAME, TmpChar);
      if (Status == HSA_STATUS_SUCCESS)
        Info.add<InfoLevel2>("Name", TmpChar);

      return Status;
    });

    // Silently consume the error.
    if (Err)
      consumeError(std::move(Err));

    return Plugin::success();
  }

  /// Getters and setters for stack and heap sizes.
  Error getDeviceStackSize(uint64_t &Value) override {
    Value = 0;
    return Plugin::success();
  }
  Error setDeviceStackSize(uint64_t Value) override {
    return Plugin::success();
  }
  Error getDeviceHeapSize(uint64_t &Value) override {
    Value = DeviceMemoryPoolSize;
    return Plugin::success();
  }
  Error setDeviceHeapSize(uint64_t Value) override {
    for (DeviceImageTy *Image : LoadedImages)
      if (auto Err = setupDeviceMemoryPool(Plugin::get(), *Image, Value))
        return Err;
    DeviceMemoryPoolSize = Value;
    return Plugin::success();
  }
  Error getDeviceMemorySize(uint64_t &Value) override {
    for (AMDGPUMemoryPoolTy *Pool : AllMemoryPools) {
      if (Pool->isGlobal()) {
        hsa_status_t Status =
            Pool->getAttrRaw(HSA_AMD_MEMORY_POOL_INFO_SIZE, Value);
        return Plugin::check(Status, "Error in getting device memory size: %s");
      }
    }
    return Plugin::error("getDeviceMemorySize:: no global pool");
  }

  /// AMDGPU-specific function to get device attributes.
  template <typename Ty> Error getDeviceAttr(uint32_t Kind, Ty &Value) {
    hsa_status_t Status =
        hsa_agent_get_info(Agent, (hsa_agent_info_t)Kind, &Value);
    return Plugin::check(Status, "Error in hsa_agent_get_info: %s");
  }

  template <typename Ty>
  hsa_status_t getDeviceAttrRaw(uint32_t Kind, Ty &Value) {
    return hsa_agent_get_info(Agent, (hsa_agent_info_t)Kind, &Value);
  }

  /// Get the device agent.
  hsa_agent_t getAgent() const override { return Agent; }

  /// Get the signal manager.
  AMDGPUSignalManagerTy &getSignalManager() { return AMDGPUSignalManager; }

  /// Retrieve and construct all memory pools of the device agent.
  Error retrieveAllMemoryPools() override {
    // Iterate through the available pools of the device agent.
    return utils::iterateAgentMemoryPools(
        Agent, [&](hsa_amd_memory_pool_t HSAMemoryPool) {
          AMDGPUMemoryPoolTy *MemoryPool =
              Plugin::get().allocate<AMDGPUMemoryPoolTy>();
          new (MemoryPool) AMDGPUMemoryPoolTy(HSAMemoryPool);
          AllMemoryPools.push_back(MemoryPool);
          return HSA_STATUS_SUCCESS;
        });
  }

private:
  using AMDGPUEventRef = AMDGPUResourceRef<AMDGPUEventTy>;
  using AMDGPUEventManagerTy = GenericDeviceResourceManagerTy<AMDGPUEventRef>;

  /// Envar for controlling the number of HSA queues per device. High number of
  /// queues may degrade performance.
  UInt32Envar OMPX_NumQueues;

  /// Envar for controlling the size of each HSA queue. The size is the number
  /// of HSA packets a queue is expected to hold. It is also the number of HSA
  /// packets that can be pushed into each queue without waiting the driver to
  /// process them.
  UInt32Envar OMPX_QueueSize;

  /// Envar for controlling the default number of teams relative to the number
  /// of compute units (CUs) the device has:
  ///   #default_teams = OMPX_DefaultTeamsPerCU * #CUs.
  UInt32Envar OMPX_DefaultTeamsPerCU;

  /// Envar specifying the maximum size in bytes where the memory copies are
  /// asynchronous operations. Up to this transfer size, the memory copies are
  /// asychronous operations pushed to the corresponding stream. For larger
  /// transfers, they are synchronous transfers.
  UInt32Envar OMPX_MaxAsyncCopyBytes;

  /// Envar controlling the initial number of HSA signals per device. There is
  /// one manager of signals per device managing several pre-allocated signals.
  /// These signals are mainly used by AMDGPU streams. If needed, more signals
  /// will be created.
  UInt32Envar OMPX_InitialNumSignals;

  /// Environment variables to set the time to wait in active state before
  /// switching to blocked state. The default 2000000 busywaits for 2 seconds
  /// before going into a blocking HSA wait state. The unit for these variables
  /// are microseconds.
  UInt32Envar OMPX_StreamBusyWait;

  /// Stream manager for AMDGPU streams.
  AMDGPUStreamManagerTy AMDGPUStreamManager;

  /// Event manager for AMDGPU events.
  AMDGPUEventManagerTy AMDGPUEventManager;

  /// Signal manager for AMDGPU signals.
  AMDGPUSignalManagerTy AMDGPUSignalManager;

  /// The agent handler corresponding to the device.
  hsa_agent_t Agent;

  /// The GPU architecture.
  std::string ComputeUnitKind;

  /// The frequency of the steady clock inside the device.
  uint64_t ClockFrequency;

  /// The total number of concurrent work items that can be running on the GPU.
  uint64_t HardwareParallelism;

  /// Reference to the host device.
  AMDHostDeviceTy &HostDevice;

  /// The current size of the global device memory pool (managed by us).
  uint64_t DeviceMemoryPoolSize = 1L << 29L /* 512MB */;
};

Error AMDGPUDeviceImageTy::loadExecutable(const AMDGPUDeviceTy &Device) {
  hsa_status_t Status;
  Status = hsa_code_object_deserialize(getStart(), getSize(), "", &CodeObject);
  if (auto Err =
          Plugin::check(Status, "Error in hsa_code_object_deserialize: %s"))
    return Err;

  Status = hsa_executable_create_alt(
      HSA_PROFILE_FULL, HSA_DEFAULT_FLOAT_ROUNDING_MODE_ZERO, "", &Executable);
  if (auto Err =
          Plugin::check(Status, "Error in hsa_executable_create_alt: %s"))
    return Err;

  Status = hsa_executable_load_code_object(Executable, Device.getAgent(),
                                           CodeObject, "");
  if (auto Err =
          Plugin::check(Status, "Error in hsa_executable_load_code_object: %s"))
    return Err;

  Status = hsa_executable_freeze(Executable, "");
  if (auto Err = Plugin::check(Status, "Error in hsa_executable_freeze: %s"))
    return Err;

  uint32_t Result;
  Status = hsa_executable_validate(Executable, &Result);
  if (auto Err = Plugin::check(Status, "Error in hsa_executable_validate: %s"))
    return Err;

  if (Result)
    return Plugin::error("Loaded HSA executable does not validate");

  if (auto Err = utils::readAMDGPUMetaDataFromImage(
          getMemoryBuffer(), KernelInfoMap, ELFABIVersion))
    return Err;

  return Plugin::success();
}

Expected<hsa_executable_symbol_t>
AMDGPUDeviceImageTy::findDeviceSymbol(GenericDeviceTy &Device,
                                      StringRef SymbolName) const {

  AMDGPUDeviceTy &AMDGPUDevice = static_cast<AMDGPUDeviceTy &>(Device);
  hsa_agent_t Agent = AMDGPUDevice.getAgent();

  hsa_executable_symbol_t Symbol;
  hsa_status_t Status = hsa_executable_get_symbol_by_name(
      Executable, SymbolName.data(), &Agent, &Symbol);
  if (auto Err = Plugin::check(
          Status, "Error in hsa_executable_get_symbol_by_name(%s): %s",
          SymbolName.data()))
    return std::move(Err);

  return Symbol;
}

template <typename ResourceTy>
Error AMDGPUResourceRef<ResourceTy>::create(GenericDeviceTy &Device) {
  if (Resource)
    return Plugin::error("Creating an existing resource");

  AMDGPUDeviceTy &AMDGPUDevice = static_cast<AMDGPUDeviceTy &>(Device);

  Resource = new ResourceTy(AMDGPUDevice);

  return Resource->init();
}

AMDGPUStreamTy::AMDGPUStreamTy(AMDGPUDeviceTy &Device)
    : Agent(Device.getAgent()), Queue(nullptr),
      SignalManager(Device.getSignalManager()), Device(Device),
      // Initialize the std::deque with some empty positions.
      Slots(32), NextSlot(0), SyncCycle(0), RPCServer(nullptr),
      StreamBusyWaitMicroseconds(Device.getStreamBusyWaitMicroseconds()) {}

/// Class implementing the AMDGPU-specific functionalities of the global
/// handler.
struct AMDGPUGlobalHandlerTy final : public GenericGlobalHandlerTy {
  /// Get the metadata of a global from the device. The name and size of the
  /// global is read from DeviceGlobal and the address of the global is written
  /// to DeviceGlobal.
  Error getGlobalMetadataFromDevice(GenericDeviceTy &Device,
                                    DeviceImageTy &Image,
                                    GlobalTy &DeviceGlobal) override {
    AMDGPUDeviceImageTy &AMDImage = static_cast<AMDGPUDeviceImageTy &>(Image);

    // Find the symbol on the device executable.
    auto SymbolOrErr =
        AMDImage.findDeviceSymbol(Device, DeviceGlobal.getName());
    if (!SymbolOrErr)
      return SymbolOrErr.takeError();

    hsa_executable_symbol_t Symbol = *SymbolOrErr;
    hsa_symbol_kind_t SymbolType;
    hsa_status_t Status;
    uint64_t SymbolAddr;
    uint32_t SymbolSize;

    // Retrieve the type, address and size of the symbol.
    std::pair<hsa_executable_symbol_info_t, void *> RequiredInfos[] = {
        {HSA_EXECUTABLE_SYMBOL_INFO_TYPE, &SymbolType},
        {HSA_EXECUTABLE_SYMBOL_INFO_VARIABLE_ADDRESS, &SymbolAddr},
        {HSA_EXECUTABLE_SYMBOL_INFO_VARIABLE_SIZE, &SymbolSize}};

    for (auto &Info : RequiredInfos) {
      Status = hsa_executable_symbol_get_info(Symbol, Info.first, Info.second);
      if (auto Err = Plugin::check(
              Status, "Error in hsa_executable_symbol_get_info: %s"))
        return Err;
    }

    // Check the size of the symbol.
    if (SymbolSize != DeviceGlobal.getSize())
      return Plugin::error(
          "Failed to load global '%s' due to size mismatch (%zu != %zu)",
          DeviceGlobal.getName().data(), SymbolSize,
          (size_t)DeviceGlobal.getSize());

    // Store the symbol address on the device global metadata.
    DeviceGlobal.setPtr(reinterpret_cast<void *>(SymbolAddr));

    return Plugin::success();
  }
};

/// Class implementing the AMDGPU-specific functionalities of the plugin.
struct AMDGPUPluginTy final : public GenericPluginTy {
  /// Create an AMDGPU plugin and initialize the AMDGPU driver.
  AMDGPUPluginTy()
      : GenericPluginTy(getTripleArch()), Initialized(false),
        HostDevice(nullptr) {}

  /// This class should not be copied.
  AMDGPUPluginTy(const AMDGPUPluginTy &) = delete;
  AMDGPUPluginTy(AMDGPUPluginTy &&) = delete;

  /// Initialize the plugin and return the number of devices.
  Expected<int32_t> initImpl() override {
    hsa_status_t Status = hsa_init();
    if (Status != HSA_STATUS_SUCCESS) {
      // Cannot call hsa_success_string.
      DP("Failed to initialize AMDGPU's HSA library\n");
      return 0;
    }

    // The initialization of HSA was successful. It should be safe to call
    // HSA functions from now on, e.g., hsa_shut_down.
    Initialized = true;

#ifdef OMPT_SUPPORT
    ompt::connectLibrary();
#endif

    // Register event handler to detect memory errors on the devices.
    Status = hsa_amd_register_system_event_handler(eventHandler, nullptr);
    if (auto Err = Plugin::check(
            Status, "Error in hsa_amd_register_system_event_handler: %s"))
      return std::move(Err);

    // List of host (CPU) agents.
    llvm::SmallVector<hsa_agent_t> HostAgents;

    // Count the number of available agents.
    auto Err = utils::iterateAgents([&](hsa_agent_t Agent) {
      // Get the device type of the agent.
      hsa_device_type_t DeviceType;
      hsa_status_t Status =
          hsa_agent_get_info(Agent, HSA_AGENT_INFO_DEVICE, &DeviceType);
      if (Status != HSA_STATUS_SUCCESS)
        return Status;

      // Classify the agents into kernel (GPU) and host (CPU) kernels.
      if (DeviceType == HSA_DEVICE_TYPE_GPU) {
        // Ensure that the GPU agent supports kernel dispatch packets.
        hsa_agent_feature_t Features;
        Status = hsa_agent_get_info(Agent, HSA_AGENT_INFO_FEATURE, &Features);
        if (Features & HSA_AGENT_FEATURE_KERNEL_DISPATCH)
          KernelAgents.push_back(Agent);
      } else if (DeviceType == HSA_DEVICE_TYPE_CPU) {
        HostAgents.push_back(Agent);
      }
      return HSA_STATUS_SUCCESS;
    });

    if (Err)
      return std::move(Err);

    int32_t NumDevices = KernelAgents.size();
    if (NumDevices == 0) {
      // Do not initialize if there are no devices.
      DP("There are no devices supporting AMDGPU.\n");
      return 0;
    }

    // There are kernel agents but there is no host agent. That should be
    // treated as an error.
    if (HostAgents.empty())
      return Plugin::error("No AMDGPU host agents");

    // Initialize the host device using host agents.
    HostDevice = allocate<AMDHostDeviceTy>();
    new (HostDevice) AMDHostDeviceTy(HostAgents);

    // Setup the memory pools of available for the host.
    if (auto Err = HostDevice->init())
      return std::move(Err);

    return NumDevices;
  }

  /// Deinitialize the plugin.
  Error deinitImpl() override {
    // The HSA runtime was not initialized, so nothing from the plugin was
    // actually initialized.
    if (!Initialized)
      return Plugin::success();

    if (HostDevice)
      if (auto Err = HostDevice->deinit())
        return Err;

    // Finalize the HSA runtime.
    hsa_status_t Status = hsa_shut_down();
    return Plugin::check(Status, "Error in hsa_shut_down: %s");
  }

  Triple::ArchType getTripleArch() const override { return Triple::amdgcn; }

  /// Get the ELF code for recognizing the compatible image binary.
  uint16_t getMagicElfBits() const override { return ELF::EM_AMDGPU; }

  /// Check whether the image is compatible with an AMDGPU device.
  Expected<bool> isImageCompatible(__tgt_image_info *Info) const override {
    for (hsa_agent_t Agent : KernelAgents) {
      std::string Target;
      auto Err = utils::iterateAgentISAs(Agent, [&](hsa_isa_t ISA) {
        uint32_t Length;
        hsa_status_t Status;
        Status = hsa_isa_get_info_alt(ISA, HSA_ISA_INFO_NAME_LENGTH, &Length);
        if (Status != HSA_STATUS_SUCCESS)
          return Status;

        llvm::SmallVector<char> ISAName(Length);
        Status = hsa_isa_get_info_alt(ISA, HSA_ISA_INFO_NAME, ISAName.begin());
        if (Status != HSA_STATUS_SUCCESS)
          return Status;

        llvm::StringRef TripleTarget(ISAName.begin(), Length);
        if (TripleTarget.consume_front("amdgcn-amd-amdhsa"))
          Target = TripleTarget.ltrim('-').rtrim('\0').str();
        return HSA_STATUS_SUCCESS;
      });
      if (Err)
        return std::move(Err);

      if (!utils::isImageCompatibleWithEnv(Info, Target))
        return false;
    }
    return true;
  }

  bool isDataExchangable(int32_t SrcDeviceId, int32_t DstDeviceId) override {
    return true;
  }

  /// Get the host device instance.
  AMDHostDeviceTy &getHostDevice() {
    assert(HostDevice && "Host device not initialized");
    return *HostDevice;
  }

  /// Get the kernel agent with the corresponding agent id.
  hsa_agent_t getKernelAgent(int32_t AgentId) const {
    assert((uint32_t)AgentId < KernelAgents.size() && "Invalid agent id");
    return KernelAgents[AgentId];
  }

  /// Get the list of the available kernel agents.
  const llvm::SmallVector<hsa_agent_t> &getKernelAgents() const {
    return KernelAgents;
  }

private:
  /// Event handler that will be called by ROCr if an event is detected.
  static hsa_status_t eventHandler(const hsa_amd_event_t *Event, void *) {
    if (Event->event_type != HSA_AMD_GPU_MEMORY_FAULT_EVENT)
      return HSA_STATUS_SUCCESS;

    SmallVector<std::string> Reasons;
    uint32_t ReasonsMask = Event->memory_fault.fault_reason_mask;
    if (ReasonsMask & HSA_AMD_MEMORY_FAULT_PAGE_NOT_PRESENT)
      Reasons.emplace_back("Page not present or supervisor privilege");
    if (ReasonsMask & HSA_AMD_MEMORY_FAULT_READ_ONLY)
      Reasons.emplace_back("Write access to a read-only page");
    if (ReasonsMask & HSA_AMD_MEMORY_FAULT_NX)
      Reasons.emplace_back("Execute access to a page marked NX");
    if (ReasonsMask & HSA_AMD_MEMORY_FAULT_HOST_ONLY)
      Reasons.emplace_back("GPU attempted access to a host only page");
    if (ReasonsMask & HSA_AMD_MEMORY_FAULT_DRAMECC)
      Reasons.emplace_back("DRAM ECC failure");
    if (ReasonsMask & HSA_AMD_MEMORY_FAULT_IMPRECISE)
      Reasons.emplace_back("Can't determine the exact fault address");
    if (ReasonsMask & HSA_AMD_MEMORY_FAULT_SRAMECC)
      Reasons.emplace_back("SRAM ECC failure (ie registers, no fault address)");
    if (ReasonsMask & HSA_AMD_MEMORY_FAULT_HANG)
      Reasons.emplace_back("GPU reset following unspecified hang");

    // If we do not know the reason, say so, otherwise remove the trailing comma
    // and space.
    if (Reasons.empty())
      Reasons.emplace_back("Unknown (" + std::to_string(ReasonsMask) + ")");

    uint32_t Node = -1;
    hsa_agent_get_info(Event->memory_fault.agent, HSA_AGENT_INFO_NODE, &Node);

    // Abort the execution since we do not recover from this error.
    FATAL_MESSAGE(1,
                  "Memory access fault by GPU %" PRIu32 " (agent 0x%" PRIx64
                  ") at virtual address %p. Reasons: %s",
                  Node, Event->memory_fault.agent.handle,
                  (void *)Event->memory_fault.virtual_address,
                  llvm::join(Reasons, ", ").c_str());

    return HSA_STATUS_ERROR;
  }

  /// Indicate whether the HSA runtime was correctly initialized. Even if there
  /// is no available devices this boolean will be true. It indicates whether
  /// we can safely call HSA functions (e.g., hsa_shut_down).
  bool Initialized;

  /// Arrays of the available GPU and CPU agents. These arrays of handles should
  /// not be here but in the AMDGPUDeviceTy structures directly. However, the
  /// HSA standard does not provide API functions to retirve agents directly,
  /// only iterating functions. We cache the agents here for convenience.
  llvm::SmallVector<hsa_agent_t> KernelAgents;

  /// The device representing all HSA host agents.
  AMDHostDeviceTy *HostDevice;
};

Error AMDGPUKernelTy::launchImpl(GenericDeviceTy &GenericDevice,
                                 uint32_t NumThreads, uint64_t NumBlocks,
                                 KernelArgsTy &KernelArgs, void *Args,
                                 AsyncInfoWrapperTy &AsyncInfoWrapper) const {
  const uint32_t KernelArgsSize = KernelArgs.NumArgs * sizeof(void *);

  if (ArgsSize < KernelArgsSize)
    return Plugin::error("Mismatch of kernel arguments size");

  // The args size reported by HSA may or may not contain the implicit args.
  // For now, assume that HSA does not consider the implicit arguments when
  // reporting the arguments of a kernel. In the worst case, we can waste
  // 56 bytes per allocation.
  uint32_t AllArgsSize = KernelArgsSize + ImplicitArgsSize;

  AMDHostDeviceTy &HostDevice = Plugin::get<AMDGPUPluginTy>().getHostDevice();
  AMDGPUMemoryManagerTy &ArgsMemoryManager = HostDevice.getArgsMemoryManager();

  void *AllArgs = nullptr;
  if (auto Err = ArgsMemoryManager.allocate(AllArgsSize, &AllArgs))
    return Err;

  // Account for user requested dynamic shared memory.
  uint32_t GroupSize = getGroupSize();
  if (uint32_t MaxDynCGroupMem = std::max(
          KernelArgs.DynCGroupMem, GenericDevice.getDynamicMemorySize())) {
    GroupSize += MaxDynCGroupMem;
  }

  // Initialize implicit arguments.
  utils::AMDGPUImplicitArgsTy *ImplArgs =
      reinterpret_cast<utils::AMDGPUImplicitArgsTy *>(
          advanceVoidPtr(AllArgs, KernelArgsSize));

  // Initialize the implicit arguments to zero.
  std::memset(ImplArgs, 0, ImplicitArgsSize);

  // Copy the explicit arguments.
  // TODO: We should expose the args memory manager alloc to the common part as
  // 	   alternative to copying them twice.
  if (KernelArgs.NumArgs)
    std::memcpy(AllArgs, *static_cast<void **>(Args),
                sizeof(void *) * KernelArgs.NumArgs);

  AMDGPUDeviceTy &AMDGPUDevice = static_cast<AMDGPUDeviceTy &>(GenericDevice);

  AMDGPUStreamTy *Stream = nullptr;
  if (auto Err = AMDGPUDevice.getStream(AsyncInfoWrapper, Stream))
    return Err;

  // If this kernel requires an RPC server we attach its pointer to the stream.
  if (GenericDevice.getRPCServer())
    Stream->setRPCServer(GenericDevice.getRPCServer());

  // Only COV5 implicitargs needs to be set. COV4 implicitargs are not used.
  if (getImplicitArgsSize() == sizeof(utils::AMDGPUImplicitArgsTy)) {
    ImplArgs->BlockCountX = NumBlocks;
    ImplArgs->GroupSizeX = NumThreads;
    ImplArgs->GroupSizeY = 1;
    ImplArgs->GroupSizeZ = 1;
    ImplArgs->GridDims = 1;
  }

  // Push the kernel launch into the stream.
  return Stream->pushKernelLaunch(*this, AllArgs, NumThreads, NumBlocks,
                                  GroupSize, ArgsMemoryManager);
}

Error AMDGPUKernelTy::printLaunchInfoDetails(GenericDeviceTy &GenericDevice,
                                             KernelArgsTy &KernelArgs,
                                             uint32_t NumThreads,
                                             uint64_t NumBlocks) const {
  // Only do all this when the output is requested
  if (!(getInfoLevel() & OMP_INFOTYPE_PLUGIN_KERNEL))
    return Plugin::success();

  // We don't have data to print additional info, but no hard error
  if (!KernelInfo.has_value())
    return Plugin::success();

  // General Info
  auto NumGroups = NumBlocks;
  auto ThreadsPerGroup = NumThreads;

  // Kernel Arguments Info
  auto ArgNum = KernelArgs.NumArgs;
  auto LoopTripCount = KernelArgs.Tripcount;

  // Details for AMDGPU kernels (read from image)
  // https://www.llvm.org/docs/AMDGPUUsage.html#code-object-v4-metadata
  auto GroupSegmentSize = (*KernelInfo).GroupSegmentList;
  auto SGPRCount = (*KernelInfo).SGPRCount;
  auto VGPRCount = (*KernelInfo).VGPRCount;
  auto SGPRSpillCount = (*KernelInfo).SGPRSpillCount;
  auto VGPRSpillCount = (*KernelInfo).VGPRSpillCount;
  auto MaxFlatWorkgroupSize = (*KernelInfo).MaxFlatWorkgroupSize;

  // Prints additional launch info that contains the following.
  // Num Args: The number of kernel arguments
  // Teams x Thrds: The number of teams and the number of threads actually
  // running.
  // MaxFlatWorkgroupSize: Maximum flat work-group size supported by the
  // kernel in work-items
  // LDS Usage: Amount of bytes used in LDS storage
  // S/VGPR Count: the number of S/V GPRs occupied by the kernel
  // S/VGPR Spill Count: how many S/VGPRs are spilled by the kernel
  // Tripcount: loop tripcount for the kernel
  INFO(OMP_INFOTYPE_PLUGIN_KERNEL, GenericDevice.getDeviceId(),
       "#Args: %d Teams x Thrds: %4lux%4u (MaxFlatWorkGroupSize: %u) LDS "
       "Usage: %uB #SGPRs/VGPRs: %u/%u #SGPR/VGPR Spills: %u/%u Tripcount: "
       "%lu\n",
       ArgNum, NumGroups, ThreadsPerGroup, MaxFlatWorkgroupSize,
       GroupSegmentSize, SGPRCount, VGPRCount, SGPRSpillCount, VGPRSpillCount,
       LoopTripCount);

  return Plugin::success();
}

GenericPluginTy *Plugin::createPlugin() { return new AMDGPUPluginTy(); }

GenericDeviceTy *Plugin::createDevice(int32_t DeviceId, int32_t NumDevices) {
  AMDGPUPluginTy &Plugin = get<AMDGPUPluginTy &>();
  return new AMDGPUDeviceTy(DeviceId, NumDevices, Plugin.getHostDevice(),
                            Plugin.getKernelAgent(DeviceId));
}

GenericGlobalHandlerTy *Plugin::createGlobalHandler() {
  return new AMDGPUGlobalHandlerTy();
}

template <typename... ArgsTy>
Error Plugin::check(int32_t Code, const char *ErrFmt, ArgsTy... Args) {
  hsa_status_t ResultCode = static_cast<hsa_status_t>(Code);
  if (ResultCode == HSA_STATUS_SUCCESS || ResultCode == HSA_STATUS_INFO_BREAK)
    return Error::success();

  const char *Desc = "Unknown error";
  hsa_status_t Ret = hsa_status_string(ResultCode, &Desc);
  if (Ret != HSA_STATUS_SUCCESS)
    REPORT("Unrecognized " GETNAME(TARGET_NAME) " error code %d\n", Code);

  return createStringError<ArgsTy..., const char *>(inconvertibleErrorCode(),
                                                    ErrFmt, Args..., Desc);
}

void *AMDGPUMemoryManagerTy::allocate(size_t Size, void *HstPtr,
                                      TargetAllocTy Kind) {
  // Allocate memory from the pool.
  void *Ptr = nullptr;
  if (auto Err = MemoryPool->allocate(Size, &Ptr)) {
    consumeError(std::move(Err));
    return nullptr;
  }
  assert(Ptr && "Invalid pointer");

  auto &KernelAgents = Plugin::get<AMDGPUPluginTy>().getKernelAgents();

  // Allow all kernel agents to access the allocation.
  if (auto Err = MemoryPool->enableAccess(Ptr, Size, KernelAgents)) {
    REPORT("%s\n", toString(std::move(Err)).data());
    return nullptr;
  }
  return Ptr;
}

void *AMDGPUDeviceTy::allocate(size_t Size, void *, TargetAllocTy Kind) {
  if (Size == 0)
    return nullptr;

  // Find the correct memory pool.
  AMDGPUMemoryPoolTy *MemoryPool = nullptr;
  switch (Kind) {
  case TARGET_ALLOC_DEFAULT:
  case TARGET_ALLOC_DEVICE:
    MemoryPool = CoarseGrainedMemoryPools[0];
    break;
  case TARGET_ALLOC_HOST:
    MemoryPool = &HostDevice.getFineGrainedMemoryPool();
    break;
  case TARGET_ALLOC_SHARED:
    MemoryPool = &HostDevice.getFineGrainedMemoryPool();
    break;
  }

  if (!MemoryPool) {
    REPORT("No memory pool for the specified allocation kind\n");
    return nullptr;
  }

  // Allocate from the corresponding memory pool.
  void *Alloc = nullptr;
  if (Error Err = MemoryPool->allocate(Size, &Alloc)) {
    REPORT("%s\n", toString(std::move(Err)).data());
    return nullptr;
  }

  if (Alloc) {
    auto &KernelAgents = Plugin::get<AMDGPUPluginTy>().getKernelAgents();
    // Inherently necessary for host or shared allocations
    // Also enabled for device memory to allow device to device memcpy

    // Enable all kernel agents to access the buffer.
    if (auto Err = MemoryPool->enableAccess(Alloc, Size, KernelAgents)) {
      REPORT("%s\n", toString(std::move(Err)).data());
      return nullptr;
    }
  }

  return Alloc;
}

} // namespace plugin
} // namespace target
} // namespace omp
} // namespace llvm<|MERGE_RESOLUTION|>--- conflicted
+++ resolved
@@ -1810,21 +1810,12 @@
       return Err;
     GridValues.GV_Warp_Size = WavefrontSize;
 
-<<<<<<< HEAD
-    // Get the frequency of the steady clock.
-    // NOTE: rocm >= 5.3.0 is required but this will never come
-    // to cte-amd
-    // if (auto Err = getDeviceAttr(HSA_AMD_AGENT_INFO_TIMESTAMP_FREQUENCY,
-    //                              ClockFrequency))
-    //   return Err;
-=======
     // Get the frequency of the steady clock. If the attribute is missing
     // assume running on an older libhsa and default to 0, omp_get_wtime
     // will be inaccurate but otherwise programs can still run.
     if (auto Err = getDeviceAttrRaw(HSA_AMD_AGENT_INFO_TIMESTAMP_FREQUENCY,
                                     ClockFrequency))
       ClockFrequency = 0;
->>>>>>> 0eb51681
 
     // Load the grid values dependending on the wavefront.
     if (WavefrontSize == 32)
