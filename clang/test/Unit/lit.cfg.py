# -*- Python -*-

# Configuration file for the 'lit' test runner.

import os
import platform
import subprocess

import lit.formats
import lit.util

# name: The name of this test suite.
config.name = "Clang-Unit"

# suffixes: A list of file extensions to treat as test files.
config.suffixes = []

# test_source_root: The root path where tests are located.
# test_exec_root: The root path where tests should be run.
config.test_exec_root = os.path.join(config.clang_obj_root, "unittests")
config.test_source_root = config.test_exec_root

# testFormat: The test format to use to interpret tests.
config.test_format = lit.formats.GoogleTest(config.llvm_build_mode, "Tests")

# Propagate the temp directory. Windows requires this because it uses \Windows\
# if none of these are present.
if "TMP" in os.environ:
    config.environment["TMP"] = os.environ["TMP"]
if "TEMP" in os.environ:
    config.environment["TEMP"] = os.environ["TEMP"]

if "HOME" in os.environ:
    config.environment["HOME"] = os.environ["HOME"]

# Propagate sanitizer options.
for var in [
<<<<<<< HEAD
    'ASAN_SYMBOLIZER_PATH',
    'HWASAN_SYMBOLIZER_PATH',
    'MSAN_SYMBOLIZER_PATH',
    'TSAN_SYMBOLIZER_PATH',
    'UBSAN_SYMBOLIZER_PATH',
    'ASAN_OPTIONS',
    'HWASAN_OPTIONS',
    'MSAN_OPTIONS',
    'TSAN_OPTIONS',
    'UBSAN_OPTIONS',
    'NANOS6_CONFIG_OVERRIDE',
=======
    "ASAN_SYMBOLIZER_PATH",
    "HWASAN_SYMBOLIZER_PATH",
    "MSAN_SYMBOLIZER_PATH",
    "TSAN_SYMBOLIZER_PATH",
    "UBSAN_SYMBOLIZER_PATH",
    "ASAN_OPTIONS",
    "HWASAN_OPTIONS",
    "MSAN_OPTIONS",
    "TSAN_OPTIONS",
    "UBSAN_OPTIONS",
>>>>>>> 3d91caec
]:
    if var in os.environ:
        config.environment[var] = os.environ[var]


def find_shlibpath_var():
    if platform.system() in ["Linux", "FreeBSD", "NetBSD", "OpenBSD", "SunOS"]:
        yield "LD_LIBRARY_PATH"
    elif platform.system() == "Darwin":
        yield "DYLD_LIBRARY_PATH"
    elif platform.system() == "Windows":
        yield "PATH"
    elif platform.system() == "AIX":
        yield "LIBPATH"


for shlibpath_var in find_shlibpath_var():
    # in stand-alone builds, shlibdir is clang's build tree
    # while llvm_libs_dir is installed LLVM (and possibly older clang)
    shlibpath = os.path.pathsep.join(
        (
            config.shlibdir,
            config.llvm_libs_dir,
            config.environment.get(shlibpath_var, ""),
        )
    )
    config.environment[shlibpath_var] = shlibpath
    break
else:
    lit_config.warning(
        "unable to inject shared library path on '{}'".format(platform.system())
    )

# It is not realistically possible to account for all options that could
# possibly be present in system and user configuration files, so disable
# default configs for the test runs.
config.environment["CLANG_NO_DEFAULT_CONFIG"] = "1"<|MERGE_RESOLUTION|>--- conflicted
+++ resolved
@@ -35,19 +35,6 @@
 
 # Propagate sanitizer options.
 for var in [
-<<<<<<< HEAD
-    'ASAN_SYMBOLIZER_PATH',
-    'HWASAN_SYMBOLIZER_PATH',
-    'MSAN_SYMBOLIZER_PATH',
-    'TSAN_SYMBOLIZER_PATH',
-    'UBSAN_SYMBOLIZER_PATH',
-    'ASAN_OPTIONS',
-    'HWASAN_OPTIONS',
-    'MSAN_OPTIONS',
-    'TSAN_OPTIONS',
-    'UBSAN_OPTIONS',
-    'NANOS6_CONFIG_OVERRIDE',
-=======
     "ASAN_SYMBOLIZER_PATH",
     "HWASAN_SYMBOLIZER_PATH",
     "MSAN_SYMBOLIZER_PATH",
@@ -58,7 +45,7 @@
     "MSAN_OPTIONS",
     "TSAN_OPTIONS",
     "UBSAN_OPTIONS",
->>>>>>> 3d91caec
+    'NANOS6_CONFIG_OVERRIDE',
 ]:
     if var in os.environ:
         config.environment[var] = os.environ[var]
