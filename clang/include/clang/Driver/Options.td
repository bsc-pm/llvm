//===--- Options.td - Options for clang -----------------------------------===//
//
// Part of the LLVM Project, under the Apache License v2.0 with LLVM Exceptions.
// See https://llvm.org/LICENSE.txt for license information.
// SPDX-License-Identifier: Apache-2.0 WITH LLVM-exception
//
//===----------------------------------------------------------------------===//
//
//  This file defines the options accepted by clang.
//
//===----------------------------------------------------------------------===//

// Include the common option parsing interfaces.
include "llvm/Option/OptParser.td"

/////////
// Flags

// The option is a "driver"-only option, and should not be forwarded to other
// tools via `-Xarch` options.
def NoXarchOption : OptionFlag;

// LinkerInput - The option is a linker input.
def LinkerInput : OptionFlag;

// NoArgumentUnused - Don't report argument unused warnings for this option; this
// is useful for options like -static or -dynamic which a user may always end up
// passing, even if the platform defaults to (or only supports) that option.
def NoArgumentUnused : OptionFlag;

// Unsupported - The option is unsupported, and the driver will reject command
// lines that use it.
def Unsupported : OptionFlag;

// Ignored - The option is unsupported, and the driver will silently ignore it.
def Ignored : OptionFlag;

// CoreOption - This is considered a "core" Clang option, available in both
// clang and clang-cl modes.
def CoreOption : OptionFlag;

// CLOption - This is a cl.exe compatibility option. Options with this flag
// are made available when the driver is running in CL compatibility mode.
def CLOption : OptionFlag;

// CC1Option - This option should be accepted by clang -cc1.
def CC1Option : OptionFlag;

// CC1AsOption - This option should be accepted by clang -cc1as.
def CC1AsOption : OptionFlag;

// DXCOption - This is a dxc.exe compatibility option. Options with this flag
// are made available when the driver is running in DXC compatibility mode.
def DXCOption : OptionFlag;

// CLDXCOption - This is a cl.exe/dxc.exe compatibility option. Options with this flag
// are made available when the driver is running in CL/DXC compatibility mode.
def CLDXCOption : OptionFlag;

// NoDriverOption - This option should not be accepted by the driver.
def NoDriverOption : OptionFlag;

// If an option affects linking, but has a primary group (so Link_Group cannot
// be used), add this flag.
def LinkOption : OptionFlag;

// FlangOption - This is considered a "core" Flang option, available in
// flang mode.
def FlangOption : OptionFlag;

// FlangOnlyOption - This option should only be used by Flang (i.e. it is not
// available for Clang)
def FlangOnlyOption : OptionFlag;

// FC1Option - This option should be accepted by flang -fc1.
def FC1Option : OptionFlag;

// A short name to show in documentation. The name will be interpreted as rST.
class DocName<string name> { string DocName = name; }

// A brief description to show in documentation, interpreted as rST.
class DocBrief<code descr> { code DocBrief = descr; }

// Indicates that this group should be flattened into its parent when generating
// documentation.
class DocFlatten { bit DocFlatten = 1; }

// Indicates that this warning is ignored, but accepted with a warning for
// GCC compatibility.
class IgnoredGCCCompat : Flags<[HelpHidden]> {}

/////////
// Groups

def Action_Group : OptionGroup<"<action group>">, DocName<"Actions">,
                   DocBrief<[{The action to perform on the input.}]>;

// Meta-group for options which are only used for compilation,
// and not linking etc.
def CompileOnly_Group : OptionGroup<"<CompileOnly group>">,
                        DocName<"Compilation flags">, DocBrief<[{
Flags controlling the behavior of Clang during compilation. These flags have
no effect during actions that do not perform compilation.}]>;

def Preprocessor_Group : OptionGroup<"<Preprocessor group>">,
                         Group<CompileOnly_Group>,
                         DocName<"Preprocessor flags">, DocBrief<[{
Flags controlling the behavior of the Clang preprocessor.}]>;

def IncludePath_Group : OptionGroup<"<I/i group>">, Group<Preprocessor_Group>,
                        DocName<"Include path management">,
                        DocBrief<[{
Flags controlling how ``#include``\s are resolved to files.}]>;

def I_Group : OptionGroup<"<I group>">, Group<IncludePath_Group>, DocFlatten;
def i_Group : OptionGroup<"<i group>">, Group<IncludePath_Group>, DocFlatten;
def clang_i_Group : OptionGroup<"<clang i group>">, Group<i_Group>, DocFlatten;

def M_Group : OptionGroup<"<M group>">, Group<Preprocessor_Group>,
              DocName<"Dependency file generation">, DocBrief<[{
Flags controlling generation of a dependency file for ``make``-like build
systems.}]>;

def d_Group : OptionGroup<"<d group>">, Group<Preprocessor_Group>,
              DocName<"Dumping preprocessor state">, DocBrief<[{
Flags allowing the state of the preprocessor to be dumped in various ways.}]>;

def Diag_Group : OptionGroup<"<W/R group>">, Group<CompileOnly_Group>,
                 DocName<"Diagnostic flags">, DocBrief<[{
Flags controlling which warnings, errors, and remarks Clang will generate.
See the :doc:`full list of warning and remark flags <DiagnosticsReference>`.}]>;

def R_Group : OptionGroup<"<R group>">, Group<Diag_Group>, DocFlatten;
def R_value_Group : OptionGroup<"<R (with value) group>">, Group<R_Group>,
                    DocFlatten;
def W_Group : OptionGroup<"<W group>">, Group<Diag_Group>, DocFlatten;
def W_value_Group : OptionGroup<"<W (with value) group>">, Group<W_Group>,
                    DocFlatten;

def f_Group : OptionGroup<"<f group>">, Group<CompileOnly_Group>,
              DocName<"Target-independent compilation options">;

def f_clang_Group : OptionGroup<"<f (clang-only) group>">,
                    Group<CompileOnly_Group>, DocFlatten;
def pedantic_Group : OptionGroup<"<pedantic group>">, Group<f_Group>,
                     DocFlatten;
def opencl_Group : OptionGroup<"<opencl group>">, Group<f_Group>,
                   DocName<"OpenCL flags">;

def sycl_Group : OptionGroup<"<SYCL group>">, Group<f_Group>,
                 DocName<"SYCL flags">;

def m_Group : OptionGroup<"<m group>">, Group<CompileOnly_Group>,
              DocName<"Target-dependent compilation options">;

// Feature groups - these take command line options that correspond directly to
// target specific features and can be translated directly from command line
// options.
def m_aarch64_Features_Group : OptionGroup<"<aarch64 features group>">,
                               Group<m_Group>, DocName<"AARCH64">;
def m_amdgpu_Features_Group : OptionGroup<"<amdgpu features group>">,
                              Group<m_Group>, DocName<"AMDGPU">;
def m_arm_Features_Group : OptionGroup<"<arm features group>">,
                           Group<m_Group>, DocName<"ARM">;
def m_hexagon_Features_Group : OptionGroup<"<hexagon features group>">,
                               Group<m_Group>, DocName<"Hexagon">;
def m_sparc_Features_Group : OptionGroup<"<sparc features group>">,
                               Group<m_Group>, DocName<"SPARC">;
// The features added by this group will not be added to target features.
// These are explicitly handled.
def m_hexagon_Features_HVX_Group : OptionGroup<"<hexagon features group>">,
                                   Group<m_Group>, DocName<"Hexagon">;
def m_m68k_Features_Group: OptionGroup<"<m68k features group>">,
                           Group<m_Group>, DocName<"M68k">;
def m_mips_Features_Group : OptionGroup<"<mips features group>">,
                            Group<m_Group>, DocName<"MIPS">;
def m_ppc_Features_Group : OptionGroup<"<ppc features group>">,
                           Group<m_Group>, DocName<"PowerPC">;
def m_wasm_Features_Group : OptionGroup<"<wasm features group>">,
                            Group<m_Group>, DocName<"WebAssembly">;
// The features added by this group will not be added to target features.
// These are explicitly handled.
def m_wasm_Features_Driver_Group : OptionGroup<"<wasm driver features group>">,
                                   Group<m_Group>, DocName<"WebAssembly Driver">;
def m_x86_Features_Group : OptionGroup<"<x86 features group>">,
                           Group<m_Group>, Flags<[CoreOption]>, DocName<"X86">;
def m_riscv_Features_Group : OptionGroup<"<riscv features group>">,
                             Group<m_Group>, DocName<"RISC-V">;

def m_libc_Group : OptionGroup<"<m libc group>">, Group<m_mips_Features_Group>,
                   Flags<[HelpHidden]>;

def O_Group : OptionGroup<"<O group>">, Group<CompileOnly_Group>,
              DocName<"Optimization level">, DocBrief<[{
Flags controlling how much optimization should be performed.}]>;

def DebugInfo_Group : OptionGroup<"<g group>">, Group<CompileOnly_Group>,
                      DocName<"Debug information generation">, DocBrief<[{
Flags controlling how much and what kind of debug information should be
generated.}]>;

def g_Group : OptionGroup<"<g group>">, Group<DebugInfo_Group>,
              DocName<"Kind and level of debug information">;
def gN_Group : OptionGroup<"<gN group>">, Group<g_Group>,
               DocName<"Debug level">;
def ggdbN_Group : OptionGroup<"<ggdbN group>">, Group<gN_Group>, DocFlatten;
def gTune_Group : OptionGroup<"<gTune group>">, Group<g_Group>,
                  DocName<"Debugger to tune debug information for">;
def g_flags_Group : OptionGroup<"<g flags group>">, Group<DebugInfo_Group>,
                    DocName<"Debug information flags">;

def StaticAnalyzer_Group : OptionGroup<"<Static analyzer group>">,
                           DocName<"Static analyzer flags">, DocBrief<[{
Flags controlling the behavior of the Clang Static Analyzer.}]>;

// gfortran options that we recognize in the driver and pass along when
// invoking GCC to compile Fortran code.
def gfortran_Group : OptionGroup<"<gfortran group>">,
                     DocName<"Fortran compilation flags">, DocBrief<[{
Flags that will be passed onto the ``gfortran`` compiler when Clang is given
a Fortran input.}]>;

def Link_Group : OptionGroup<"<T/e/s/t/u group>">, DocName<"Linker flags">,
                 DocBrief<[{Flags that are passed on to the linker}]>;
def T_Group : OptionGroup<"<T group>">, Group<Link_Group>, DocFlatten;
def u_Group : OptionGroup<"<u group>">, Group<Link_Group>, DocFlatten;

def reserved_lib_Group : OptionGroup<"<reserved libs group>">,
                         Flags<[Unsupported]>;

// Temporary groups for clang options which we know we don't support,
// but don't want to verbosely warn the user about.
def clang_ignored_f_Group : OptionGroup<"<clang ignored f group>">,
  Group<f_Group>, Flags<[Ignored]>;
def clang_ignored_m_Group : OptionGroup<"<clang ignored m group>">,
  Group<m_Group>, Flags<[Ignored]>;

// Unsupported flang groups
def flang_ignored_w_Group : OptionGroup<"<flang ignored W group>">,
  Group<W_Group>, Flags<[FlangOnlyOption, Ignored]>;

// Group for clang options in the process of deprecation.
// Please include the version that deprecated the flag as comment to allow
// easier garbage collection.
def clang_ignored_legacy_options_Group : OptionGroup<"<clang legacy flags>">,
  Group<f_Group>, Flags<[Ignored]>;

// Retired with clang-5.0
def : Flag<["-"], "fslp-vectorize-aggressive">, Group<clang_ignored_legacy_options_Group>;
def : Flag<["-"], "fno-slp-vectorize-aggressive">, Group<clang_ignored_legacy_options_Group>;

// Retired with clang-10.0. Previously controlled X86 MPX ISA.
def mmpx : Flag<["-"], "mmpx">, Group<clang_ignored_legacy_options_Group>;
def mno_mpx : Flag<["-"], "mno-mpx">, Group<clang_ignored_legacy_options_Group>;

// Retired with clang-16.0, to provide a deprecation period; it should
// be removed in Clang 18 or later.
def enable_trivial_var_init_zero : Flag<["-"], "enable-trivial-auto-var-init-zero-knowing-it-will-be-removed-from-clang">,
  Flags<[CC1Option, CoreOption, NoArgumentUnused]>,
  Group<clang_ignored_legacy_options_Group>;

// Group that ignores all gcc optimizations that won't be implemented
def clang_ignored_gcc_optimization_f_Group : OptionGroup<
  "<clang_ignored_gcc_optimization_f_Group>">, Group<f_Group>, Flags<[Ignored]>;

class DiagnosticOpts<string base>
  : KeyPathAndMacro<"DiagnosticOpts->", base, "DIAG_"> {}
class LangOpts<string base>
  : KeyPathAndMacro<"LangOpts->", base, "LANG_"> {}
class TargetOpts<string base>
  : KeyPathAndMacro<"TargetOpts->", base, "TARGET_"> {}
class FrontendOpts<string base>
  : KeyPathAndMacro<"FrontendOpts.", base, "FRONTEND_"> {}
class PreprocessorOutputOpts<string base>
  : KeyPathAndMacro<"PreprocessorOutputOpts.", base, "PREPROCESSOR_OUTPUT_"> {}
class DependencyOutputOpts<string base>
  : KeyPathAndMacro<"DependencyOutputOpts.", base, "DEPENDENCY_OUTPUT_"> {}
class CodeGenOpts<string base>
  : KeyPathAndMacro<"CodeGenOpts.", base, "CODEGEN_"> {}
class HeaderSearchOpts<string base>
  : KeyPathAndMacro<"HeaderSearchOpts->", base, "HEADER_SEARCH_"> {}
class PreprocessorOpts<string base>
  : KeyPathAndMacro<"PreprocessorOpts->", base, "PREPROCESSOR_"> {}
class FileSystemOpts<string base>
  : KeyPathAndMacro<"FileSystemOpts.", base, "FILE_SYSTEM_"> {}
class AnalyzerOpts<string base>
  : KeyPathAndMacro<"AnalyzerOpts->", base, "ANALYZER_"> {}
class MigratorOpts<string base>
  : KeyPathAndMacro<"MigratorOpts.", base, "MIGRATOR_"> {}

// A boolean option which is opt-in in CC1. The positive option exists in CC1 and
// Args.hasArg(OPT_ffoo) can be used to check that the flag is enabled.
// This is useful if the option is usually disabled.
// Use this only when the option cannot be declared via BoolFOption.
multiclass OptInCC1FFlag<string name, string pos_prefix, string neg_prefix="",
                      string help="", list<OptionFlag> flags=[]> {
  def f#NAME : Flag<["-"], "f"#name>, Flags<[CC1Option] # flags>,
               Group<f_Group>, HelpText<pos_prefix # help>;
  def fno_#NAME : Flag<["-"], "fno-"#name>, Flags<flags>,
                  Group<f_Group>, HelpText<neg_prefix # help>;
}

// A boolean option which is opt-out in CC1. The negative option exists in CC1 and
// Args.hasArg(OPT_fno_foo) can be used to check that the flag is disabled.
// Use this only when the option cannot be declared via BoolFOption.
multiclass OptOutCC1FFlag<string name, string pos_prefix, string neg_prefix,
                       string help="", list<OptionFlag> flags=[]> {
  def f#NAME : Flag<["-"], "f"#name>, Flags<flags>,
               Group<f_Group>, HelpText<pos_prefix # help>;
  def fno_#NAME : Flag<["-"], "fno-"#name>, Flags<[CC1Option] # flags>,
                  Group<f_Group>, HelpText<neg_prefix # help>;
}

// A boolean option which is opt-in in FC1. The positive option exists in FC1 and
// Args.hasArg(OPT_ffoo) can be used to check that the flag is enabled.
// This is useful if the option is usually disabled.
multiclass OptInFC1FFlag<string name, string pos_prefix, string neg_prefix="",
                      string help="", list<OptionFlag> flags=[]> {
  def f#NAME : Flag<["-"], "f"#name>, Flags<[FC1Option] # flags>,
               Group<f_Group>, HelpText<pos_prefix # help>;
  def fno_#NAME : Flag<["-"], "fno-"#name>, Flags<flags>,
                  Group<f_Group>, HelpText<neg_prefix # help>;
}

// A boolean option which is opt-out in FC1. The negative option exists in FC1 and
// Args.hasArg(OPT_fno_foo) can be used to check that the flag is disabled.
multiclass OptOutFC1FFlag<string name, string pos_prefix, string neg_prefix,
                       string help="", list<OptionFlag> flags=[]> {
  def f#NAME : Flag<["-"], "f"#name>, Flags<flags>,
               Group<f_Group>, HelpText<pos_prefix # help>;
  def fno_#NAME : Flag<["-"], "fno-"#name>, Flags<[FC1Option] # flags>,
                  Group<f_Group>, HelpText<neg_prefix # help>;
}

// Creates a positive and negative flags where both of them are prefixed with
// "m", have help text specified for positive and negative option, and a Group
// optionally specified by the opt_group argument, otherwise Group<m_Group>.
multiclass SimpleMFlag<string name, string pos_prefix, string neg_prefix,
                       string help, OptionGroup opt_group = m_Group> {
  def m#NAME : Flag<["-"], "m"#name>, Group<opt_group>,
    HelpText<pos_prefix # help>;
  def mno_#NAME : Flag<["-"], "mno-"#name>, Group<opt_group>,
    HelpText<neg_prefix # help>;
}

//===----------------------------------------------------------------------===//
// BoolOption
//===----------------------------------------------------------------------===//

// The default value of a marshalled key path.
class Default<code value> { code Value = value; }

// Convenience variables for boolean defaults.
def DefaultTrue : Default<"true"> {}
def DefaultFalse : Default<"false"> {}

// The value set to the key path when the flag is present on the command line.
class Set<bit value> { bit Value = value; }
def SetTrue : Set<true> {}
def SetFalse : Set<false> {}

// Definition of single command line flag. This is an implementation detail, use
// SetTrueBy or SetFalseBy instead.
class FlagDef<bit polarity, bit value, list<OptionFlag> option_flags,
              string help, list<code> implied_by_expressions = []> {
  // The polarity. Besides spelling, this also decides whether the TableGen
  // record will be prefixed with "no_".
  bit Polarity = polarity;

  // The value assigned to key path when the flag is present on command line.
  bit Value = value;

  // OptionFlags that control visibility of the flag in different tools.
  list<OptionFlag> OptionFlags = option_flags;

  // The help text associated with the flag.
  string Help = help;

  // List of expressions that, when true, imply this flag.
  list<code> ImpliedBy = implied_by_expressions;
}

// Additional information to be appended to both positive and negative flag.
class BothFlags<list<OptionFlag> option_flags, string help = ""> {
  list<OptionFlag> OptionFlags = option_flags;
  string Help = help;
}

// Functor that appends the suffix to the base flag definition.
class ApplySuffix<FlagDef flag, BothFlags suffix> {
  FlagDef Result
    = FlagDef<flag.Polarity, flag.Value,
              flag.OptionFlags # suffix.OptionFlags,
              flag.Help # suffix.Help, flag.ImpliedBy>;
}

// Definition of the command line flag with positive spelling, e.g. "-ffoo".
class PosFlag<Set value, list<OptionFlag> flags = [], string help = "",
              list<code> implied_by_expressions = []>
  : FlagDef<true, value.Value, flags, help, implied_by_expressions> {}

// Definition of the command line flag with negative spelling, e.g. "-fno-foo".
class NegFlag<Set value, list<OptionFlag> flags = [], string help = "",
              list<code> implied_by_expressions = []>
  : FlagDef<false, value.Value, flags, help, implied_by_expressions> {}

// Expanded FlagDef that's convenient for creation of TableGen records.
class FlagDefExpanded<FlagDef flag, string prefix, string name, string spelling>
  : FlagDef<flag.Polarity, flag.Value, flag.OptionFlags, flag.Help,
            flag.ImpliedBy> {
  // Name of the TableGen record.
  string RecordName = prefix # !if(flag.Polarity, "", "no_") # name;

  // Spelling of the flag.
  string Spelling = prefix # !if(flag.Polarity, "", "no-") # spelling;

  // Can the flag be implied by another flag?
  bit CanBeImplied = !not(!empty(flag.ImpliedBy));

  // C++ code that will be assigned to the keypath when the flag is present.
  code ValueAsCode = !if(flag.Value, "true", "false");
}

// TableGen record for a single marshalled flag.
class MarshalledFlagRec<FlagDefExpanded flag, FlagDefExpanded other,
                        FlagDefExpanded implied, KeyPathAndMacro kpm,
                        Default default>
  : Flag<["-"], flag.Spelling>, Flags<flag.OptionFlags>, HelpText<flag.Help>,
    MarshallingInfoBooleanFlag<kpm, default.Value, flag.ValueAsCode,
                               other.ValueAsCode, other.RecordName>,
    ImpliedByAnyOf<implied.ImpliedBy, implied.ValueAsCode> {}

// Generates TableGen records for two command line flags that control the same
// key path via the marshalling infrastructure.
// Names of the records consist of the specified prefix, "no_" for the negative
// flag, and NAME.
// Used for -cc1 frontend options. Driver-only options do not map to
// CompilerInvocation.
multiclass BoolOption<string prefix = "", string spelling_base,
                      KeyPathAndMacro kpm, Default default,
                      FlagDef flag1_base, FlagDef flag2_base,
                      BothFlags suffix = BothFlags<[], "">> {
  defvar flag1 = FlagDefExpanded<ApplySuffix<flag1_base, suffix>.Result, prefix,
                                 NAME, spelling_base>;

  defvar flag2 = FlagDefExpanded<ApplySuffix<flag2_base, suffix>.Result, prefix,
                                 NAME, spelling_base>;

  // The flags must have different polarity, different values, and only
  // one can be implied.
  assert !xor(flag1.Polarity, flag2.Polarity),
         "the flags must have different polarity: flag1: " #
             flag1.Polarity # ", flag2: " # flag2.Polarity;
  assert !ne(flag1.Value, flag2.Value),
         "the flags must have different values: flag1: " #
             flag1.Value # ", flag2: " # flag2.Value;
  assert !not(!and(flag1.CanBeImplied, flag2.CanBeImplied)),
         "only one of the flags can be implied: flag1: " #
             flag1.CanBeImplied # ", flag2: " # flag2.CanBeImplied;

  defvar implied = !if(flag1.CanBeImplied, flag1, flag2);

  def flag1.RecordName : MarshalledFlagRec<flag1, flag2, implied, kpm, default>;
  def flag2.RecordName : MarshalledFlagRec<flag2, flag1, implied, kpm, default>;
}

/// Creates a BoolOption where both of the flags are prefixed with "f", are in
/// the Group<f_Group>.
/// Used for -cc1 frontend options. Driver-only options do not map to
/// CompilerInvocation.
multiclass BoolFOption<string flag_base, KeyPathAndMacro kpm,
                       Default default, FlagDef flag1, FlagDef flag2,
                       BothFlags both = BothFlags<[], "">> {
  defm NAME : BoolOption<"f", flag_base, kpm, default, flag1, flag2, both>,
              Group<f_Group>;
}

// Creates a BoolOption where both of the flags are prefixed with "g" and have
// the Group<g_Group>.
// Used for -cc1 frontend options. Driver-only options do not map to
// CompilerInvocation.
multiclass BoolGOption<string flag_base, KeyPathAndMacro kpm,
                       Default default, FlagDef flag1, FlagDef flag2,
                       BothFlags both = BothFlags<[], "">> {
  defm NAME : BoolOption<"g", flag_base, kpm, default, flag1, flag2, both>,
              Group<g_Group>;
}

// Works like BoolOption except without marshalling
multiclass BoolOptionWithoutMarshalling<string prefix = "", string spelling_base,
                                        FlagDef flag1_base, FlagDef flag2_base,
                                        BothFlags suffix = BothFlags<[], "">> {
  defvar flag1 = FlagDefExpanded<ApplySuffix<flag1_base, suffix>.Result, prefix,
                                 NAME, spelling_base>;

  defvar flag2 = FlagDefExpanded<ApplySuffix<flag2_base, suffix>.Result, prefix,
                                 NAME, spelling_base>;

  // The flags must have different polarity, different values, and only
  // one can be implied.
  assert !xor(flag1.Polarity, flag2.Polarity),
         "the flags must have different polarity: flag1: " #
             flag1.Polarity # ", flag2: " # flag2.Polarity;
  assert !ne(flag1.Value, flag2.Value),
         "the flags must have different values: flag1: " #
             flag1.Value # ", flag2: " # flag2.Value;
  assert !not(!and(flag1.CanBeImplied, flag2.CanBeImplied)),
         "only one of the flags can be implied: flag1: " #
             flag1.CanBeImplied # ", flag2: " # flag2.CanBeImplied;

  defvar implied = !if(flag1.CanBeImplied, flag1, flag2);

  def flag1.RecordName : Flag<["-"], flag1.Spelling>, Flags<flag1.OptionFlags>,
                         HelpText<flag1.Help>,
                         ImpliedByAnyOf<implied.ImpliedBy, implied.ValueAsCode>
                         {}
  def flag2.RecordName : Flag<["-"], flag2.Spelling>, Flags<flag2.OptionFlags>,
                         HelpText<flag2.Help>,
                         ImpliedByAnyOf<implied.ImpliedBy, implied.ValueAsCode>
                         {}
}

// FIXME: Diagnose if target does not support protected visibility.
class MarshallingInfoVisibility<KeyPathAndMacro kpm, code default>
  : MarshallingInfoEnum<kpm, default>,
    Values<"default,hidden,internal,protected">,
    NormalizedValues<["DefaultVisibility", "HiddenVisibility",
                      "HiddenVisibility", "ProtectedVisibility"]> {}

// Key paths that are constant during parsing of options with the same key path prefix.
defvar cplusplus = LangOpts<"CPlusPlus">;
defvar cpp11 = LangOpts<"CPlusPlus11">;
defvar cpp17 = LangOpts<"CPlusPlus17">;
defvar cpp20 = LangOpts<"CPlusPlus20">;
defvar c99 = LangOpts<"C99">;
defvar c2x = LangOpts<"C2x">;
defvar lang_std = LangOpts<"LangStd">;
defvar open_cl = LangOpts<"OpenCL">;
defvar cuda = LangOpts<"CUDA">;
defvar render_script = LangOpts<"RenderScript">;
defvar hip = LangOpts<"HIP">;
defvar gnu_mode = LangOpts<"GNUMode">;
defvar asm_preprocessor = LangOpts<"AsmPreprocessor">;
defvar hlsl = LangOpts<"HLSL">;

defvar std = !strconcat("LangStandard::getLangStandardForKind(", lang_std.KeyPath, ")");

/////////
// Options

// The internal option ID must be a valid C++ identifier and results in a
// clang::driver::options::OPT_XX enum constant for XX.
//
// We want to unambiguously be able to refer to options from the driver source
// code, for this reason the option name is mangled into an ID. This mangling
// isn't guaranteed to have an inverse, but for practical purposes it does.
//
// The mangling scheme is to ignore the leading '-', and perform the following
// substitutions:
//   _ => __
//   - => _
//   / => _SLASH
//   # => _HASH
//   ? => _QUESTION
//   , => _COMMA
//   = => _EQ
//   C++ => CXX
//   . => _

// Developer Driver Options

def internal_Group : OptionGroup<"<clang internal options>">, Flags<[HelpHidden]>;
def internal_driver_Group : OptionGroup<"<clang driver internal options>">,
  Group<internal_Group>, HelpText<"DRIVER OPTIONS">;
def internal_debug_Group :
  OptionGroup<"<clang debug/development internal options>">,
  Group<internal_Group>, HelpText<"DEBUG/DEVELOPMENT OPTIONS">;

class InternalDriverOpt : Group<internal_driver_Group>,
  Flags<[NoXarchOption, HelpHidden]>;
def driver_mode : Joined<["--"], "driver-mode=">, Group<internal_driver_Group>,
  Flags<[CoreOption, NoXarchOption, HelpHidden]>,
  HelpText<"Set the driver mode to either 'gcc', 'g++', 'cpp', or 'cl'">;
def rsp_quoting : Joined<["--"], "rsp-quoting=">, Group<internal_driver_Group>,
  Flags<[CoreOption, NoXarchOption, HelpHidden]>,
  HelpText<"Set the rsp quoting to either 'posix', or 'windows'">;
def ccc_gcc_name : Separate<["-"], "ccc-gcc-name">, InternalDriverOpt,
  HelpText<"Name for native GCC compiler">,
  MetaVarName<"<gcc-path>">;

class InternalDebugOpt : Group<internal_debug_Group>,
  Flags<[NoXarchOption, HelpHidden, CoreOption]>;
def ccc_install_dir : Separate<["-"], "ccc-install-dir">, InternalDebugOpt,
  HelpText<"Simulate installation in the given directory">;
def ccc_print_phases : Flag<["-"], "ccc-print-phases">, InternalDebugOpt,
  HelpText<"Dump list of actions to perform">;
def ccc_print_bindings : Flag<["-"], "ccc-print-bindings">, InternalDebugOpt,
  HelpText<"Show bindings of tools to actions">;

def ccc_arcmt_check : Flag<["-"], "ccc-arcmt-check">, InternalDriverOpt,
  HelpText<"Check for ARC migration issues that need manual handling">;
def ccc_arcmt_modify : Flag<["-"], "ccc-arcmt-modify">, InternalDriverOpt,
  HelpText<"Apply modifications to files to conform to ARC">;
def ccc_arcmt_migrate : Separate<["-"], "ccc-arcmt-migrate">, InternalDriverOpt,
  HelpText<"Apply modifications and produces temporary files that conform to ARC">;
def arcmt_migrate_report_output : Separate<["-"], "arcmt-migrate-report-output">,
  HelpText<"Output path for the plist report">,  Flags<[CC1Option]>,
  MarshallingInfoString<FrontendOpts<"ARCMTMigrateReportOut">>;
def arcmt_migrate_emit_arc_errors : Flag<["-"], "arcmt-migrate-emit-errors">,
  HelpText<"Emit ARC errors even if the migrator can fix them">, Flags<[CC1Option]>,
  MarshallingInfoFlag<FrontendOpts<"ARCMTMigrateEmitARCErrors">>;
def gen_reproducer_eq: Joined<["-"], "gen-reproducer=">, Flags<[NoArgumentUnused, CoreOption]>,
  HelpText<"Emit reproducer on (option: off, crash (default), error, always)">;
def gen_reproducer: Flag<["-"], "gen-reproducer">, InternalDebugOpt,
  Alias<gen_reproducer_eq>, AliasArgs<["always"]>,
  HelpText<"Auto-generates preprocessed source files and a reproduction script">;
def gen_cdb_fragment_path: Separate<["-"], "gen-cdb-fragment-path">, InternalDebugOpt,
  HelpText<"Emit a compilation database fragment to the specified directory">;

def round_trip_args : Flag<["-"], "round-trip-args">, Flags<[CC1Option, NoDriverOption]>,
  HelpText<"Enable command line arguments round-trip.">;
def no_round_trip_args : Flag<["-"], "no-round-trip-args">, Flags<[CC1Option, NoDriverOption]>,
  HelpText<"Disable command line arguments round-trip.">;

def _migrate : Flag<["--"], "migrate">, Flags<[NoXarchOption]>,
  HelpText<"Run the migrator">;
def ccc_objcmt_migrate : Separate<["-"], "ccc-objcmt-migrate">,
  InternalDriverOpt,
  HelpText<"Apply modifications and produces temporary files to migrate to "
   "modern ObjC syntax">;

def objcmt_migrate_literals : Flag<["-"], "objcmt-migrate-literals">, Flags<[CC1Option]>,
  HelpText<"Enable migration to modern ObjC literals">,
  MarshallingInfoBitfieldFlag<FrontendOpts<"ObjCMTAction">, "FrontendOptions::ObjCMT_Literals">;
def objcmt_migrate_subscripting : Flag<["-"], "objcmt-migrate-subscripting">, Flags<[CC1Option]>,
  HelpText<"Enable migration to modern ObjC subscripting">,
  MarshallingInfoBitfieldFlag<FrontendOpts<"ObjCMTAction">, "FrontendOptions::ObjCMT_Subscripting">;
def objcmt_migrate_property : Flag<["-"], "objcmt-migrate-property">, Flags<[CC1Option]>,
  HelpText<"Enable migration to modern ObjC property">,
  MarshallingInfoBitfieldFlag<FrontendOpts<"ObjCMTAction">, "FrontendOptions::ObjCMT_Property">;
def objcmt_migrate_all : Flag<["-"], "objcmt-migrate-all">, Flags<[CC1Option]>,
  HelpText<"Enable migration to modern ObjC">,
  MarshallingInfoBitfieldFlag<FrontendOpts<"ObjCMTAction">, "FrontendOptions::ObjCMT_MigrateDecls">;
def objcmt_migrate_readonly_property : Flag<["-"], "objcmt-migrate-readonly-property">, Flags<[CC1Option]>,
  HelpText<"Enable migration to modern ObjC readonly property">,
  MarshallingInfoBitfieldFlag<FrontendOpts<"ObjCMTAction">, "FrontendOptions::ObjCMT_ReadonlyProperty">;
def objcmt_migrate_readwrite_property : Flag<["-"], "objcmt-migrate-readwrite-property">, Flags<[CC1Option]>,
  HelpText<"Enable migration to modern ObjC readwrite property">,
  MarshallingInfoBitfieldFlag<FrontendOpts<"ObjCMTAction">, "FrontendOptions::ObjCMT_ReadwriteProperty">;
def objcmt_migrate_property_dot_syntax : Flag<["-"], "objcmt-migrate-property-dot-syntax">, Flags<[CC1Option]>,
  HelpText<"Enable migration of setter/getter messages to property-dot syntax">,
  MarshallingInfoBitfieldFlag<FrontendOpts<"ObjCMTAction">, "FrontendOptions::ObjCMT_PropertyDotSyntax">;
def objcmt_migrate_annotation : Flag<["-"], "objcmt-migrate-annotation">, Flags<[CC1Option]>,
  HelpText<"Enable migration to property and method annotations">,
  MarshallingInfoBitfieldFlag<FrontendOpts<"ObjCMTAction">, "FrontendOptions::ObjCMT_Annotation">;
def objcmt_migrate_instancetype : Flag<["-"], "objcmt-migrate-instancetype">, Flags<[CC1Option]>,
  HelpText<"Enable migration to infer instancetype for method result type">,
  MarshallingInfoBitfieldFlag<FrontendOpts<"ObjCMTAction">, "FrontendOptions::ObjCMT_Instancetype">;
def objcmt_migrate_nsmacros : Flag<["-"], "objcmt-migrate-ns-macros">, Flags<[CC1Option]>,
  HelpText<"Enable migration to NS_ENUM/NS_OPTIONS macros">,
  MarshallingInfoBitfieldFlag<FrontendOpts<"ObjCMTAction">, "FrontendOptions::ObjCMT_NsMacros">;
def objcmt_migrate_protocol_conformance : Flag<["-"], "objcmt-migrate-protocol-conformance">, Flags<[CC1Option]>,
  HelpText<"Enable migration to add protocol conformance on classes">,
  MarshallingInfoBitfieldFlag<FrontendOpts<"ObjCMTAction">, "FrontendOptions::ObjCMT_ProtocolConformance">;
def objcmt_atomic_property : Flag<["-"], "objcmt-atomic-property">, Flags<[CC1Option]>,
  HelpText<"Make migration to 'atomic' properties">,
  MarshallingInfoBitfieldFlag<FrontendOpts<"ObjCMTAction">, "FrontendOptions::ObjCMT_AtomicProperty">;
def objcmt_returns_innerpointer_property : Flag<["-"], "objcmt-returns-innerpointer-property">, Flags<[CC1Option]>,
  HelpText<"Enable migration to annotate property with NS_RETURNS_INNER_POINTER">,
  MarshallingInfoBitfieldFlag<FrontendOpts<"ObjCMTAction">, "FrontendOptions::ObjCMT_ReturnsInnerPointerProperty">;
def objcmt_ns_nonatomic_iosonly: Flag<["-"], "objcmt-ns-nonatomic-iosonly">, Flags<[CC1Option]>,
  HelpText<"Enable migration to use NS_NONATOMIC_IOSONLY macro for setting property's 'atomic' attribute">,
  MarshallingInfoBitfieldFlag<FrontendOpts<"ObjCMTAction">, "FrontendOptions::ObjCMT_NsAtomicIOSOnlyProperty">;
def objcmt_migrate_designated_init : Flag<["-"], "objcmt-migrate-designated-init">, Flags<[CC1Option]>,
  HelpText<"Enable migration to infer NS_DESIGNATED_INITIALIZER for initializer methods">,
  MarshallingInfoBitfieldFlag<FrontendOpts<"ObjCMTAction">, "FrontendOptions::ObjCMT_DesignatedInitializer">;

def objcmt_allowlist_dir_path: Joined<["-"], "objcmt-allowlist-dir-path=">, Flags<[CC1Option]>,
  HelpText<"Only modify files with a filename contained in the provided directory path">,
  MarshallingInfoString<FrontendOpts<"ObjCMTAllowListPath">>;
def : Joined<["-"], "objcmt-whitelist-dir-path=">, Flags<[CC1Option]>,
  HelpText<"Alias for -objcmt-allowlist-dir-path">,
  Alias<objcmt_allowlist_dir_path>;
// The misspelt "white-list" [sic] alias is due for removal.
def : Joined<["-"], "objcmt-white-list-dir-path=">, Flags<[CC1Option]>,
  Alias<objcmt_allowlist_dir_path>;

// Make sure all other -ccc- options are rejected.
def ccc_ : Joined<["-"], "ccc-">, Group<internal_Group>, Flags<[Unsupported]>;

// Standard Options

def _HASH_HASH_HASH : Flag<["-"], "###">, Flags<[NoXarchOption, CoreOption, FlangOption]>,
    HelpText<"Print (but do not run) the commands to run for this compilation">;
def _DASH_DASH : Option<["--"], "", KIND_REMAINING_ARGS>,
    Flags<[NoXarchOption, CoreOption]>;
def A : JoinedOrSeparate<["-"], "A">, Flags<[RenderJoined]>, Group<gfortran_Group>;
def B : JoinedOrSeparate<["-"], "B">, MetaVarName<"<prefix>">,
    HelpText<"Search $prefix$file for executables, libraries, and data files. "
    "If $prefix is a directory, search $prefix/$file">;
def gcc_install_dir_EQ : Joined<["--"], "gcc-install-dir=">,
  HelpText<"Use GCC installation in the specified directory. The directory ends with path components like 'lib{,32,64}/gcc{,-cross}/$triple/$version'. "
  "Note: executables (e.g. ld) used by the compiler are not overridden by the selected GCC installation">;
def gcc_toolchain : Joined<["--"], "gcc-toolchain=">, Flags<[NoXarchOption]>,
  HelpText<"Specify a directory where Clang can find 'include' and 'lib{,32,64}/gcc{,-cross}/$triple/$version'. "
  "Clang will use the GCC installation with the largest version">;
def CC : Flag<["-"], "CC">, Flags<[CC1Option]>, Group<Preprocessor_Group>,
    HelpText<"Include comments from within macros in preprocessed output">,
    MarshallingInfoFlag<PreprocessorOutputOpts<"ShowMacroComments">>;
def C : Flag<["-"], "C">, Flags<[CC1Option]>, Group<Preprocessor_Group>,
    HelpText<"Include comments in preprocessed output">,
    MarshallingInfoFlag<PreprocessorOutputOpts<"ShowComments">>;
def D : JoinedOrSeparate<["-"], "D">, Group<Preprocessor_Group>,
    Flags<[CC1Option, FlangOption, FC1Option]>, MetaVarName<"<macro>=<value>">,
    HelpText<"Define <macro> to <value> (or 1 if <value> omitted)">;
def E : Flag<["-"], "E">, Flags<[NoXarchOption,CC1Option, FlangOption, FC1Option]>, Group<Action_Group>,
    HelpText<"Only run the preprocessor">;
def F : JoinedOrSeparate<["-"], "F">, Flags<[RenderJoined,CC1Option]>,
    HelpText<"Add directory to framework include search path">;
def G : JoinedOrSeparate<["-"], "G">, Flags<[NoXarchOption]>, Group<m_Group>,
    MetaVarName<"<size>">, HelpText<"Put objects of at most <size> bytes "
    "into small data section (MIPS / Hexagon)">;
def G_EQ : Joined<["-"], "G=">, Flags<[NoXarchOption]>, Group<m_Group>, Alias<G>;
def H : Flag<["-"], "H">, Flags<[CC1Option]>, Group<Preprocessor_Group>,
    HelpText<"Show header includes and nesting depth">,
    MarshallingInfoFlag<DependencyOutputOpts<"ShowHeaderIncludes">>;
def fshow_skipped_includes : Flag<["-"], "fshow-skipped-includes">,
  Flags<[CC1Option]>, HelpText<"Show skipped includes in -H output.">,
  DocBrief<[{#include files may be "skipped" due to include guard optimization
             or #pragma once. This flag makes -H show also such includes.}]>,
  MarshallingInfoFlag<DependencyOutputOpts<"ShowSkippedHeaderIncludes">>;

def I_ : Flag<["-"], "I-">, Group<I_Group>,
    HelpText<"Restrict all prior -I flags to double-quoted inclusion and "
             "remove current directory from include path">;
def I : JoinedOrSeparate<["-"], "I">, Group<I_Group>,
    Flags<[CC1Option,CC1AsOption,FlangOption,FC1Option]>, MetaVarName<"<dir>">,
    HelpText<"Add directory to the end of the list of include search paths">,
    DocBrief<[{Add directory to include search path. For C++ inputs, if
there are multiple -I options, these directories are searched
in the order they are given before the standard system directories
are searched. If the same directory is in the SYSTEM include search
paths, for example if also specified with -isystem, the -I option
will be ignored}]>;
def L : JoinedOrSeparate<["-"], "L">, Flags<[RenderJoined]>, Group<Link_Group>,
    MetaVarName<"<dir>">, HelpText<"Add directory to library search path">;
def MD : Flag<["-"], "MD">, Group<M_Group>,
    HelpText<"Write a depfile containing user and system headers">;
def MMD : Flag<["-"], "MMD">, Group<M_Group>,
    HelpText<"Write a depfile containing user headers">;
def M : Flag<["-"], "M">, Group<M_Group>,
    HelpText<"Like -MD, but also implies -E and writes to stdout by default">;
def MM : Flag<["-"], "MM">, Group<M_Group>,
    HelpText<"Like -MMD, but also implies -E and writes to stdout by default">;
def MF : JoinedOrSeparate<["-"], "MF">, Group<M_Group>,
    HelpText<"Write depfile output from -MMD, -MD, -MM, or -M to <file>">,
    MetaVarName<"<file>">;
def MG : Flag<["-"], "MG">, Group<M_Group>, Flags<[CC1Option]>,
    HelpText<"Add missing headers to depfile">,
    MarshallingInfoFlag<DependencyOutputOpts<"AddMissingHeaderDeps">>;
def MJ : JoinedOrSeparate<["-"], "MJ">, Group<M_Group>,
    HelpText<"Write a compilation database entry per input">;
def MP : Flag<["-"], "MP">, Group<M_Group>, Flags<[CC1Option]>,
    HelpText<"Create phony target for each dependency (other than main file)">,
    MarshallingInfoFlag<DependencyOutputOpts<"UsePhonyTargets">>;
def MQ : JoinedOrSeparate<["-"], "MQ">, Group<M_Group>, Flags<[CC1Option]>,
    HelpText<"Specify name of main file output to quote in depfile">;
def MT : JoinedOrSeparate<["-"], "MT">, Group<M_Group>, Flags<[CC1Option]>,
    HelpText<"Specify name of main file output in depfile">,
    MarshallingInfoStringVector<DependencyOutputOpts<"Targets">>;
def MV : Flag<["-"], "MV">, Group<M_Group>, Flags<[CC1Option]>,
    HelpText<"Use NMake/Jom format for the depfile">,
    MarshallingInfoFlag<DependencyOutputOpts<"OutputFormat">, "DependencyOutputFormat::Make">,
    Normalizer<"makeFlagToValueNormalizer(DependencyOutputFormat::NMake)">;
def Mach : Flag<["-"], "Mach">, Group<Link_Group>;
def O0 : Flag<["-"], "O0">, Group<O_Group>, Flags<[CC1Option, FC1Option, HelpHidden]>;
def O4 : Flag<["-"], "O4">, Group<O_Group>, Flags<[CC1Option, FC1Option, HelpHidden]>;
def ObjCXX : Flag<["-"], "ObjC++">, Flags<[NoXarchOption]>,
  HelpText<"Treat source input files as Objective-C++ inputs">;
def ObjC : Flag<["-"], "ObjC">, Flags<[NoXarchOption]>,
  HelpText<"Treat source input files as Objective-C inputs">;
def O : Joined<["-"], "O">, Group<O_Group>, Flags<[CC1Option,FC1Option]>;
def O_flag : Flag<["-"], "O">, Flags<[CC1Option,FC1Option]>, Alias<O>, AliasArgs<["1"]>;
def Ofast : Joined<["-"], "Ofast">, Group<O_Group>, Flags<[CC1Option, FlangOption]>;
def P : Flag<["-"], "P">, Flags<[CC1Option,FlangOption,FC1Option]>, Group<Preprocessor_Group>,
  HelpText<"Disable linemarker output in -E mode">,
  MarshallingInfoNegativeFlag<PreprocessorOutputOpts<"ShowLineMarkers">>;
def Qy : Flag<["-"], "Qy">, Flags<[CC1Option]>,
  HelpText<"Emit metadata containing compiler name and version">;
def Qn : Flag<["-"], "Qn">, Flags<[CC1Option]>,
  HelpText<"Do not emit metadata containing compiler name and version">;
def : Flag<["-"], "fident">, Group<f_Group>, Alias<Qy>,
  Flags<[CoreOption, CC1Option]>;
def : Flag<["-"], "fno-ident">, Group<f_Group>, Alias<Qn>,
  Flags<[CoreOption, CC1Option]>;
def Qunused_arguments : Flag<["-"], "Qunused-arguments">, Flags<[NoXarchOption, CoreOption]>,
  HelpText<"Don't emit warning for unused driver arguments">;
def Q : Flag<["-"], "Q">, IgnoredGCCCompat;
def Rpass_EQ : Joined<["-"], "Rpass=">, Group<R_value_Group>, Flags<[CC1Option]>,
  HelpText<"Report transformations performed by optimization passes whose "
           "name matches the given POSIX regular expression">;
def Rpass_missed_EQ : Joined<["-"], "Rpass-missed=">, Group<R_value_Group>,
  Flags<[CC1Option]>,
  HelpText<"Report missed transformations by optimization passes whose "
           "name matches the given POSIX regular expression">;
def Rpass_analysis_EQ : Joined<["-"], "Rpass-analysis=">, Group<R_value_Group>,
  Flags<[CC1Option]>,
  HelpText<"Report transformation analysis from optimization passes whose "
           "name matches the given POSIX regular expression">;
def R_Joined : Joined<["-"], "R">, Group<R_Group>, Flags<[CC1Option, CoreOption]>,
  MetaVarName<"<remark>">, HelpText<"Enable the specified remark">;
def S : Flag<["-"], "S">, Flags<[NoXarchOption,CC1Option,FlangOption,FC1Option]>, Group<Action_Group>,
  HelpText<"Only run preprocess and compilation steps">;
def T : JoinedOrSeparate<["-"], "T">, Group<T_Group>,
  MetaVarName<"<script>">, HelpText<"Specify <script> as linker script">;
def U : JoinedOrSeparate<["-"], "U">, Group<Preprocessor_Group>,
  Flags<[CC1Option, FlangOption, FC1Option]>, MetaVarName<"<macro>">, HelpText<"Undefine macro <macro>">;
def V : JoinedOrSeparate<["-"], "V">, Flags<[NoXarchOption, Unsupported]>;
def Wa_COMMA : CommaJoined<["-"], "Wa,">,
  HelpText<"Pass the comma separated arguments in <arg> to the assembler">,
  MetaVarName<"<arg>">;
def Wall : Flag<["-"], "Wall">, Group<W_Group>, Flags<[CC1Option, HelpHidden]>;
def WCL4 : Flag<["-"], "WCL4">, Group<W_Group>, Flags<[CC1Option, HelpHidden]>;
def Wsystem_headers : Flag<["-"], "Wsystem-headers">, Group<W_Group>, Flags<[CC1Option, HelpHidden]>;
def Wno_system_headers : Flag<["-"], "Wno-system-headers">, Group<W_Group>, Flags<[CC1Option, HelpHidden]>;
def Wdeprecated : Flag<["-"], "Wdeprecated">, Group<W_Group>, Flags<[CC1Option]>,
  HelpText<"Enable warnings for deprecated constructs and define __DEPRECATED">;
def Wno_deprecated : Flag<["-"], "Wno-deprecated">, Group<W_Group>, Flags<[CC1Option]>;
def Wl_COMMA : CommaJoined<["-"], "Wl,">, Flags<[LinkerInput, RenderAsInput]>,
  HelpText<"Pass the comma separated arguments in <arg> to the linker">,
  MetaVarName<"<arg>">, Group<Link_Group>;
// FIXME: This is broken; these should not be Joined arguments.
def Wno_nonportable_cfstrings : Joined<["-"], "Wno-nonportable-cfstrings">, Group<W_Group>,
  Flags<[CC1Option]>;
def Wnonportable_cfstrings : Joined<["-"], "Wnonportable-cfstrings">, Group<W_Group>,
  Flags<[CC1Option]>;
def Wp_COMMA : CommaJoined<["-"], "Wp,">,
  HelpText<"Pass the comma separated arguments in <arg> to the preprocessor">,
  MetaVarName<"<arg>">, Group<Preprocessor_Group>;
def Wundef_prefix_EQ : CommaJoined<["-"], "Wundef-prefix=">, Group<W_value_Group>,
  Flags<[CC1Option, CoreOption, HelpHidden]>, MetaVarName<"<arg>">,
  HelpText<"Enable warnings for undefined macros with a prefix in the comma separated list <arg>">,
  MarshallingInfoStringVector<DiagnosticOpts<"UndefPrefixes">>;
def Wwrite_strings : Flag<["-"], "Wwrite-strings">, Group<W_Group>, Flags<[CC1Option, HelpHidden]>;
def Wno_write_strings : Flag<["-"], "Wno-write-strings">, Group<W_Group>, Flags<[CC1Option, HelpHidden]>;
def W_Joined : Joined<["-"], "W">, Group<W_Group>, Flags<[CC1Option, CoreOption, FC1Option, FlangOption]>,
  MetaVarName<"<warning>">, HelpText<"Enable the specified warning">;
def Xanalyzer : Separate<["-"], "Xanalyzer">,
  HelpText<"Pass <arg> to the static analyzer">, MetaVarName<"<arg>">,
  Group<StaticAnalyzer_Group>;
def Xarch__ : JoinedAndSeparate<["-"], "Xarch_">, Flags<[NoXarchOption]>;
def Xarch_host : Separate<["-"], "Xarch_host">, Flags<[NoXarchOption]>,
  HelpText<"Pass <arg> to the CUDA/HIP host compilation">, MetaVarName<"<arg>">;
def Xarch_device : Separate<["-"], "Xarch_device">, Flags<[NoXarchOption]>,
  HelpText<"Pass <arg> to the CUDA/HIP device compilation">, MetaVarName<"<arg>">;
def Xassembler : Separate<["-"], "Xassembler">,
  HelpText<"Pass <arg> to the assembler">, MetaVarName<"<arg>">,
  Group<CompileOnly_Group>;
def Xclang : Separate<["-"], "Xclang">,
  HelpText<"Pass <arg> to clang -cc1">, MetaVarName<"<arg>">,
  Flags<[NoXarchOption, CoreOption]>, Group<CompileOnly_Group>;
def : Joined<["-"], "Xclang=">, Group<CompileOnly_Group>, Flags<[NoXarchOption, CoreOption]>, Alias<Xclang>,
  HelpText<"Alias for -Xclang">, MetaVarName<"<arg>">;
def Xcuda_fatbinary : Separate<["-"], "Xcuda-fatbinary">,
  HelpText<"Pass <arg> to fatbinary invocation">, MetaVarName<"<arg>">;
def Xcuda_ptxas : Separate<["-"], "Xcuda-ptxas">,
  HelpText<"Pass <arg> to the ptxas assembler">, MetaVarName<"<arg>">;
def Xopenmp_target : Separate<["-"], "Xopenmp-target">, Group<CompileOnly_Group>,
  HelpText<"Pass <arg> to the target offloading toolchain.">, MetaVarName<"<arg>">;
def Xopenmp_target_EQ : JoinedAndSeparate<["-"], "Xopenmp-target=">, Group<CompileOnly_Group>,
  HelpText<"Pass <arg> to the target offloading toolchain identified by <triple>.">,
  MetaVarName<"<triple> <arg>">;
def z : Separate<["-"], "z">, Flags<[LinkerInput]>,
  HelpText<"Pass -z <arg> to the linker">, MetaVarName<"<arg>">,
  Group<Link_Group>;
def offload_link : Flag<["--"], "offload-link">, Group<Link_Group>,
  HelpText<"Use the new offloading linker to perform the link job.">;
def Xlinker : Separate<["-"], "Xlinker">, Flags<[LinkerInput, RenderAsInput]>,
  HelpText<"Pass <arg> to the linker">, MetaVarName<"<arg>">,
  Group<Link_Group>;
def Xoffload_linker : JoinedAndSeparate<["-"], "Xoffload-linker">,
  HelpText<"Pass <arg> to the offload linkers or the ones idenfied by -<triple>">,
  MetaVarName<"<triple> <arg>">, Group<Link_Group>;
def Xpreprocessor : Separate<["-"], "Xpreprocessor">, Group<Preprocessor_Group>,
  HelpText<"Pass <arg> to the preprocessor">, MetaVarName<"<arg>">;
def X_Flag : Flag<["-"], "X">, Group<Link_Group>;
// Used by some macOS projects. IgnoredGCCCompat is a misnomer since GCC doesn't allow it.
def : Flag<["-"], "Xparser">, IgnoredGCCCompat;
// FIXME -Xcompiler is misused by some ChromeOS packages. Remove it after a while.
def : Flag<["-"], "Xcompiler">, IgnoredGCCCompat;
def Z_Flag : Flag<["-"], "Z">, Group<Link_Group>;
def all__load : Flag<["-"], "all_load">;
def allowable__client : Separate<["-"], "allowable_client">;
def ansi : Flag<["-", "--"], "ansi">, Group<CompileOnly_Group>;
def arch__errors__fatal : Flag<["-"], "arch_errors_fatal">;
def arch : Separate<["-"], "arch">, Flags<[NoXarchOption]>;
def arch__only : Separate<["-"], "arch_only">;
def autocomplete : Joined<["--"], "autocomplete=">;
def bind__at__load : Flag<["-"], "bind_at_load">;
def bundle__loader : Separate<["-"], "bundle_loader">;
def bundle : Flag<["-"], "bundle">;
def b : JoinedOrSeparate<["-"], "b">, Flags<[LinkerInput]>,
  HelpText<"Pass -b <arg> to the linker on AIX">, MetaVarName<"<arg>">,
  Group<Link_Group>;
// OpenCL-only Options
def cl_opt_disable : Flag<["-"], "cl-opt-disable">, Group<opencl_Group>, Flags<[CC1Option]>,
  HelpText<"OpenCL only. This option disables all optimizations. By default optimizations are enabled.">;
def cl_strict_aliasing : Flag<["-"], "cl-strict-aliasing">, Group<opencl_Group>, Flags<[CC1Option]>,
  HelpText<"OpenCL only. This option is added for compatibility with OpenCL 1.0.">;
def cl_single_precision_constant : Flag<["-"], "cl-single-precision-constant">, Group<opencl_Group>, Flags<[CC1Option]>,
  HelpText<"OpenCL only. Treat double precision floating-point constant as single precision constant.">,
  MarshallingInfoFlag<LangOpts<"SinglePrecisionConstants">>;
def cl_finite_math_only : Flag<["-"], "cl-finite-math-only">, Group<opencl_Group>, Flags<[CC1Option]>,
  HelpText<"OpenCL only. Allow floating-point optimizations that assume arguments and results are not NaNs or +-Inf.">,
  MarshallingInfoFlag<LangOpts<"CLFiniteMathOnly">>;
def cl_kernel_arg_info : Flag<["-"], "cl-kernel-arg-info">, Group<opencl_Group>, Flags<[CC1Option]>,
  HelpText<"OpenCL only. Generate kernel argument metadata.">,
  MarshallingInfoFlag<CodeGenOpts<"EmitOpenCLArgMetadata">>;
def cl_unsafe_math_optimizations : Flag<["-"], "cl-unsafe-math-optimizations">, Group<opencl_Group>, Flags<[CC1Option]>,
  HelpText<"OpenCL only. Allow unsafe floating-point optimizations.  Also implies -cl-no-signed-zeros and -cl-mad-enable.">,
  MarshallingInfoFlag<LangOpts<"CLUnsafeMath">>;
def cl_fast_relaxed_math : Flag<["-"], "cl-fast-relaxed-math">, Group<opencl_Group>, Flags<[CC1Option]>,
  HelpText<"OpenCL only. Sets -cl-finite-math-only and -cl-unsafe-math-optimizations, and defines __FAST_RELAXED_MATH__.">,
  MarshallingInfoFlag<LangOpts<"FastRelaxedMath">>;
def cl_mad_enable : Flag<["-"], "cl-mad-enable">, Group<opencl_Group>, Flags<[CC1Option]>,
  HelpText<"OpenCL only. Allow use of less precise MAD computations in the generated binary.">,
  MarshallingInfoFlag<CodeGenOpts<"LessPreciseFPMAD">>,
  ImpliedByAnyOf<[cl_unsafe_math_optimizations.KeyPath, cl_fast_relaxed_math.KeyPath]>;
def cl_no_signed_zeros : Flag<["-"], "cl-no-signed-zeros">, Group<opencl_Group>, Flags<[CC1Option]>,
  HelpText<"OpenCL only. Allow use of less precise no signed zeros computations in the generated binary.">,
  MarshallingInfoFlag<LangOpts<"CLNoSignedZero">>;
def cl_std_EQ : Joined<["-"], "cl-std=">, Group<opencl_Group>, Flags<[CC1Option]>,
  HelpText<"OpenCL language standard to compile for.">,
  Values<"cl,CL,cl1.0,CL1.0,cl1.1,CL1.1,cl1.2,CL1.2,cl2.0,CL2.0,cl3.0,CL3.0,clc++,CLC++,clc++1.0,CLC++1.0,clc++2021,CLC++2021">;
def cl_denorms_are_zero : Flag<["-"], "cl-denorms-are-zero">, Group<opencl_Group>,
  HelpText<"OpenCL only. Allow denormals to be flushed to zero.">;
def cl_fp32_correctly_rounded_divide_sqrt : Flag<["-"], "cl-fp32-correctly-rounded-divide-sqrt">, Group<opencl_Group>, Flags<[CC1Option]>,
  HelpText<"OpenCL only. Specify that single precision floating-point divide and sqrt used in the program source are correctly rounded.">,
  MarshallingInfoFlag<CodeGenOpts<"OpenCLCorrectlyRoundedDivSqrt">>;
def cl_uniform_work_group_size : Flag<["-"], "cl-uniform-work-group-size">, Group<opencl_Group>, Flags<[CC1Option]>,
  HelpText<"OpenCL only. Defines that the global work-size be a multiple of the work-group size specified to clEnqueueNDRangeKernel">,
  MarshallingInfoFlag<CodeGenOpts<"UniformWGSize">>;
def cl_no_stdinc : Flag<["-"], "cl-no-stdinc">, Group<opencl_Group>,
  HelpText<"OpenCL only. Disables all standard includes containing non-native compiler types and functions.">;
def cl_ext_EQ : CommaJoined<["-"], "cl-ext=">, Group<opencl_Group>, Flags<[CC1Option]>,
  HelpText<"OpenCL only. Enable or disable OpenCL extensions/optional features. The argument is a comma-separated "
           "sequence of one or more extension names, each prefixed by '+' or '-'.">,
  MarshallingInfoStringVector<TargetOpts<"OpenCLExtensionsAsWritten">>;

def client__name : JoinedOrSeparate<["-"], "client_name">;
def combine : Flag<["-", "--"], "combine">, Flags<[NoXarchOption, Unsupported]>;
def compatibility__version : JoinedOrSeparate<["-"], "compatibility_version">;
def config : Joined<["--"], "config=">, Flags<[NoXarchOption, CoreOption]>, MetaVarName<"<file>">,
  HelpText<"Specify configuration file">;
def : Separate<["--"], "config">, Alias<config>;
def no_default_config : Flag<["--"], "no-default-config">, Flags<[NoXarchOption, CoreOption]>,
  HelpText<"Disable loading default configuration files">;
def config_system_dir_EQ : Joined<["--"], "config-system-dir=">, Flags<[NoXarchOption, CoreOption, HelpHidden]>,
  HelpText<"System directory for configuration files">;
def config_user_dir_EQ : Joined<["--"], "config-user-dir=">, Flags<[NoXarchOption, CoreOption, HelpHidden]>,
  HelpText<"User directory for configuration files">;
def coverage : Flag<["-", "--"], "coverage">, Group<Link_Group>, Flags<[CoreOption]>;
def cpp_precomp : Flag<["-"], "cpp-precomp">, Group<clang_ignored_f_Group>;
def current__version : JoinedOrSeparate<["-"], "current_version">;
def cxx_isystem : JoinedOrSeparate<["-"], "cxx-isystem">, Group<clang_i_Group>,
  HelpText<"Add directory to the C++ SYSTEM include search path">, Flags<[CC1Option]>,
  MetaVarName<"<directory>">;
def c : Flag<["-"], "c">, Flags<[NoXarchOption, FlangOption]>, Group<Action_Group>,
  HelpText<"Only run preprocess, compile, and assemble steps">;
defm convergent_functions : BoolFOption<"convergent-functions",
  LangOpts<"ConvergentFunctions">, DefaultFalse,
  NegFlag<SetFalse, [], "Assume all functions may be convergent.">,
  PosFlag<SetTrue, [CC1Option]>>;

def gpu_use_aux_triple_only : Flag<["--"], "gpu-use-aux-triple-only">,
  InternalDriverOpt, HelpText<"Prepare '-aux-triple' only without populating "
                              "'-aux-target-cpu' and '-aux-target-feature'.">;
def cuda_include_ptx_EQ : Joined<["--"], "cuda-include-ptx=">, Flags<[NoXarchOption]>,
  HelpText<"Include PTX for the following GPU architecture (e.g. sm_35) or 'all'. May be specified more than once.">;
def no_cuda_include_ptx_EQ : Joined<["--"], "no-cuda-include-ptx=">, Flags<[NoXarchOption]>,
  HelpText<"Do not include PTX for the following GPU architecture (e.g. sm_35) or 'all'. May be specified more than once.">;
def offload_arch_EQ : Joined<["--"], "offload-arch=">, Flags<[NoXarchOption]>,
  HelpText<"Specify an offloading device architecture for CUDA, HIP, or OpenMP. (e.g. sm_35). "
           "If 'native' is used the compiler will detect locally installed architectures. "
           "For HIP offloading, the device architecture can be followed by target ID features "
           "delimited by a colon (e.g. gfx908:xnack+:sramecc-). May be specified more than once.">;
def cuda_gpu_arch_EQ : Joined<["--"], "cuda-gpu-arch=">, Flags<[NoXarchOption]>,
  Alias<offload_arch_EQ>;
def cuda_feature_EQ : Joined<["--"], "cuda-feature=">, HelpText<"Manually specify the CUDA feature to use">;
def hip_link : Flag<["--"], "hip-link">,
  HelpText<"Link clang-offload-bundler bundles for HIP">;
def no_hip_rt: Flag<["-"], "no-hip-rt">,
  HelpText<"Do not link against HIP runtime libraries">;
def no_offload_arch_EQ : Joined<["--"], "no-offload-arch=">, Flags<[NoXarchOption]>,
  HelpText<"Remove CUDA/HIP offloading device architecture (e.g. sm_35, gfx906) from the list of devices to compile for. "
           "'all' resets the list to its default value.">;
def emit_static_lib : Flag<["--"], "emit-static-lib">,
  HelpText<"Enable linker job to emit a static library.">;
def no_cuda_gpu_arch_EQ : Joined<["--"], "no-cuda-gpu-arch=">, Flags<[NoXarchOption]>,
  Alias<no_offload_arch_EQ>;
def cuda_noopt_device_debug : Flag<["--"], "cuda-noopt-device-debug">,
  HelpText<"Enable device-side debug info generation. Disables ptxas optimizations.">;
def no_cuda_version_check : Flag<["--"], "no-cuda-version-check">,
  HelpText<"Don't error out if the detected version of the CUDA install is "
           "too low for the requested CUDA gpu architecture.">;
def no_cuda_noopt_device_debug : Flag<["--"], "no-cuda-noopt-device-debug">;
def cuda_path_EQ : Joined<["--"], "cuda-path=">, Group<i_Group>,
  HelpText<"CUDA installation path">;
def cuda_path_ignore_env : Flag<["--"], "cuda-path-ignore-env">, Group<i_Group>,
  HelpText<"Ignore environment variables to detect CUDA installation">;
def ptxas_path_EQ : Joined<["--"], "ptxas-path=">, Group<i_Group>,
  HelpText<"Path to ptxas (used for compiling CUDA code)">;
def fgpu_flush_denormals_to_zero : Flag<["-"], "fgpu-flush-denormals-to-zero">,
  HelpText<"Flush denormal floating point values to zero in CUDA/HIP device mode.">;
def fno_gpu_flush_denormals_to_zero : Flag<["-"], "fno-gpu-flush-denormals-to-zero">;
def fcuda_flush_denormals_to_zero : Flag<["-"], "fcuda-flush-denormals-to-zero">,
  Alias<fgpu_flush_denormals_to_zero>;
def fno_cuda_flush_denormals_to_zero : Flag<["-"], "fno-cuda-flush-denormals-to-zero">,
  Alias<fno_gpu_flush_denormals_to_zero>;
defm gpu_rdc : BoolFOption<"gpu-rdc",
  LangOpts<"GPURelocatableDeviceCode">, DefaultFalse,
  PosFlag<SetTrue, [CC1Option], "Generate relocatable device code, also known as separate compilation mode">,
  NegFlag<SetFalse>>;
def : Flag<["-"], "fcuda-rdc">, Alias<fgpu_rdc>;
def : Flag<["-"], "fno-cuda-rdc">, Alias<fno_gpu_rdc>;
defm cuda_short_ptr : BoolFOption<"cuda-short-ptr",
  TargetOpts<"NVPTXUseShortPointers">, DefaultFalse,
  PosFlag<SetTrue, [CC1Option], "Use 32-bit pointers for accessing const/local/shared address spaces">,
  NegFlag<SetFalse>>;
def fgpu_default_stream_EQ : Joined<["-"], "fgpu-default-stream=">,
  HelpText<"Specify default stream. The default value is 'legacy'. (HIP only)">,
  Flags<[CC1Option]>,
  Values<"legacy,per-thread">,
  NormalizedValuesScope<"LangOptions::GPUDefaultStreamKind">,
  NormalizedValues<["Legacy", "PerThread"]>,
  MarshallingInfoEnum<LangOpts<"GPUDefaultStream">, "Legacy">;
def rocm_path_EQ : Joined<["--"], "rocm-path=">, Group<i_Group>,
  HelpText<"ROCm installation path, used for finding and automatically linking required bitcode libraries.">;
def hip_path_EQ : Joined<["--"], "hip-path=">, Group<i_Group>,
  HelpText<"HIP runtime installation path, used for finding HIP version and adding HIP include path.">;
def amdgpu_arch_tool_EQ : Joined<["--"], "amdgpu-arch-tool=">, Group<i_Group>,
  HelpText<"Tool used for detecting AMD GPU arch in the system.">;
def nvptx_arch_tool_EQ : Joined<["--"], "nvptx-arch-tool=">, Group<i_Group>,
  HelpText<"Tool used for detecting NVIDIA GPU arch in the system.">;
def rocm_device_lib_path_EQ : Joined<["--"], "rocm-device-lib-path=">, Group<Link_Group>,
  HelpText<"ROCm device library path. Alternative to rocm-path.">;
def : Joined<["--"], "hip-device-lib-path=">, Alias<rocm_device_lib_path_EQ>;
def hip_device_lib_EQ : Joined<["--"], "hip-device-lib=">, Group<Link_Group>,
  HelpText<"HIP device library">;
def hip_version_EQ : Joined<["--"], "hip-version=">,
  HelpText<"HIP version in the format of major.minor.patch">;
def fhip_dump_offload_linker_script : Flag<["-"], "fhip-dump-offload-linker-script">,
  Group<f_Group>, Flags<[NoArgumentUnused, HelpHidden]>;
defm hip_new_launch_api : BoolFOption<"hip-new-launch-api",
  LangOpts<"HIPUseNewLaunchAPI">, DefaultFalse,
  PosFlag<SetTrue, [CC1Option], "Use">, NegFlag<SetFalse, [], "Don't use">,
  BothFlags<[], " new kernel launching API for HIP">>;
defm hip_fp32_correctly_rounded_divide_sqrt : BoolFOption<"hip-fp32-correctly-rounded-divide-sqrt",
  CodeGenOpts<"HIPCorrectlyRoundedDivSqrt">, DefaultTrue,
  PosFlag<SetTrue, [], "Specify">,
  NegFlag<SetFalse, [CC1Option], "Don't specify">,
  BothFlags<[], " that single precision floating-point divide and sqrt used in "
  "the program source are correctly rounded (HIP device compilation only)">>,
  ShouldParseIf<hip.KeyPath>;
defm hip_kernel_arg_name : BoolFOption<"hip-kernel-arg-name",
  CodeGenOpts<"HIPSaveKernelArgName">, DefaultFalse,
  PosFlag<SetTrue, [CC1Option], "Specify">,
  NegFlag<SetFalse, [], "Don't specify">,
  BothFlags<[], " that kernel argument names are preserved (HIP only)">>,
  ShouldParseIf<hip.KeyPath>;
def hipspv_pass_plugin_EQ : Joined<["--"], "hipspv-pass-plugin=">,
  Group<Link_Group>, MetaVarName<"<dsopath>">,
  HelpText<"path to a pass plugin for HIP to SPIR-V passes.">;
defm gpu_allow_device_init : BoolFOption<"gpu-allow-device-init",
  LangOpts<"GPUAllowDeviceInit">, DefaultFalse,
  PosFlag<SetTrue, [CC1Option], "Allow">, NegFlag<SetFalse, [], "Don't allow">,
  BothFlags<[], " device side init function in HIP (experimental)">>,
  ShouldParseIf<hip.KeyPath>;
defm gpu_defer_diag : BoolFOption<"gpu-defer-diag",
  LangOpts<"GPUDeferDiag">, DefaultFalse,
  PosFlag<SetTrue, [CC1Option], "Defer">, NegFlag<SetFalse, [], "Don't defer">,
  BothFlags<[], " host/device related diagnostic messages for CUDA/HIP">>;
defm gpu_exclude_wrong_side_overloads : BoolFOption<"gpu-exclude-wrong-side-overloads",
  LangOpts<"GPUExcludeWrongSideOverloads">, DefaultFalse,
  PosFlag<SetTrue, [CC1Option], "Always exclude wrong side overloads">,
  NegFlag<SetFalse, [], "Exclude wrong side overloads only if there are same side overloads">,
  BothFlags<[HelpHidden], " in overloading resolution for CUDA/HIP">>;
def gpu_max_threads_per_block_EQ : Joined<["--"], "gpu-max-threads-per-block=">,
  Flags<[CC1Option]>,
  HelpText<"Default max threads per block for kernel launch bounds for HIP">,
  MarshallingInfoInt<LangOpts<"GPUMaxThreadsPerBlock">, "1024">,
  ShouldParseIf<hip.KeyPath>;
def fgpu_inline_threshold_EQ : Joined<["-"], "fgpu-inline-threshold=">,
  Flags<[HelpHidden]>,
  HelpText<"Inline threshold for device compilation for CUDA/HIP">;
def gpu_instrument_lib_EQ : Joined<["--"], "gpu-instrument-lib=">,
  HelpText<"Instrument device library for HIP, which is a LLVM bitcode containing "
  "__cyg_profile_func_enter and __cyg_profile_func_exit">;
def fgpu_sanitize : Flag<["-"], "fgpu-sanitize">, Group<f_Group>,
  HelpText<"Enable sanitizer for AMDGPU target">;
def fno_gpu_sanitize : Flag<["-"], "fno-gpu-sanitize">, Group<f_Group>;
def gpu_bundle_output : Flag<["--"], "gpu-bundle-output">,
  Group<f_Group>, HelpText<"Bundle output files of HIP device compilation">;
def no_gpu_bundle_output : Flag<["--"], "no-gpu-bundle-output">,
  Group<f_Group>, HelpText<"Do not bundle output files of HIP device compilation">;
def cuid_EQ : Joined<["-"], "cuid=">, Flags<[CC1Option]>,
  HelpText<"An ID for compilation unit, which should be the same for the same "
           "compilation unit but different for different compilation units. "
           "It is used to externalize device-side static variables for single "
           "source offloading languages CUDA and HIP so that they can be "
           "accessed by the host code of the same compilation unit.">,
  MarshallingInfoString<LangOpts<"CUID">>;
def fuse_cuid_EQ : Joined<["-"], "fuse-cuid=">,
  HelpText<"Method to generate ID's for compilation units for single source "
           "offloading languages CUDA and HIP: 'hash' (ID's generated by hashing "
           "file path and command line options) | 'random' (ID's generated as "
           "random numbers) | 'none' (disabled). Default is 'hash'. This option "
           "will be overridden by option '-cuid=[ID]' if it is specified." >;
def libomptarget_amdgpu_bc_path_EQ : Joined<["--"], "libomptarget-amdgpu-bc-path=">, Group<i_Group>,
  HelpText<"Path to libomptarget-amdgcn bitcode library">;
def libomptarget_amdgcn_bc_path_EQ : Joined<["--"], "libomptarget-amdgcn-bc-path=">, Group<i_Group>,
  HelpText<"Path to libomptarget-amdgcn bitcode library">, Alias<libomptarget_amdgpu_bc_path_EQ>;
def libomptarget_nvptx_bc_path_EQ : Joined<["--"], "libomptarget-nvptx-bc-path=">, Group<i_Group>,
  HelpText<"Path to libomptarget-nvptx bitcode library">;
def dD : Flag<["-"], "dD">, Group<d_Group>, Flags<[CC1Option]>,
  HelpText<"Print macro definitions in -E mode in addition to normal output">;
def dI : Flag<["-"], "dI">, Group<d_Group>, Flags<[CC1Option]>,
  HelpText<"Print include directives in -E mode in addition to normal output">,
  MarshallingInfoFlag<PreprocessorOutputOpts<"ShowIncludeDirectives">>;
def dM : Flag<["-"], "dM">, Group<d_Group>, Flags<[CC1Option]>,
  HelpText<"Print macro definitions in -E mode instead of normal output">;
def dead__strip : Flag<["-"], "dead_strip">;
def dependency_file : Separate<["-"], "dependency-file">, Flags<[CC1Option]>,
  HelpText<"Filename (or -) to write dependency output to">,
  MarshallingInfoString<DependencyOutputOpts<"OutputFile">>;
def dependency_dot : Separate<["-"], "dependency-dot">, Flags<[CC1Option]>,
  HelpText<"Filename to write DOT-formatted header dependencies to">,
  MarshallingInfoString<DependencyOutputOpts<"DOTOutputFile">>;
def module_dependency_dir : Separate<["-"], "module-dependency-dir">,
  Flags<[CC1Option]>, HelpText<"Directory to dump module dependencies to">,
  MarshallingInfoString<DependencyOutputOpts<"ModuleDependencyOutputDir">>;
def dsym_dir : JoinedOrSeparate<["-"], "dsym-dir">,
  Flags<[NoXarchOption, RenderAsInput]>,
  HelpText<"Directory to output dSYM's (if any) to">, MetaVarName<"<dir>">;
def dumpmachine : Flag<["-"], "dumpmachine">;
def dumpspecs : Flag<["-"], "dumpspecs">, Flags<[Unsupported]>;
def dumpversion : Flag<["-"], "dumpversion">;
def dylib__file : Separate<["-"], "dylib_file">;
def dylinker__install__name : JoinedOrSeparate<["-"], "dylinker_install_name">;
def dylinker : Flag<["-"], "dylinker">;
def dynamiclib : Flag<["-"], "dynamiclib">;
def dynamic : Flag<["-"], "dynamic">, Flags<[NoArgumentUnused]>;
def d_Flag : Flag<["-"], "d">, Group<d_Group>;
def d_Joined : Joined<["-"], "d">, Group<d_Group>;
def emit_ast : Flag<["-"], "emit-ast">, Flags<[CoreOption]>,
  HelpText<"Emit Clang AST files for source inputs">;
def emit_llvm : Flag<["-"], "emit-llvm">, Flags<[CC1Option, FC1Option, FlangOption]>, Group<Action_Group>,
  HelpText<"Use the LLVM representation for assembler and object files">;
def emit_interface_stubs : Flag<["-"], "emit-interface-stubs">, Flags<[CC1Option]>, Group<Action_Group>,
  HelpText<"Generate Interface Stub Files.">;
def emit_merged_ifs : Flag<["-"], "emit-merged-ifs">,
  Flags<[CC1Option]>, Group<Action_Group>,
  HelpText<"Generate Interface Stub Files, emit merged text not binary.">;
def end_no_unused_arguments : Flag<["--"], "end-no-unused-arguments">, Flags<[CoreOption]>,
  HelpText<"Start emitting warnings for unused driver arguments">;
def interface_stub_version_EQ : JoinedOrSeparate<["-"], "interface-stub-version=">, Flags<[CC1Option]>;
def exported__symbols__list : Separate<["-"], "exported_symbols_list">;
def extract_api : Flag<["-"], "extract-api">, Flags<[CC1Option]>, Group<Action_Group>,
  HelpText<"Extract API information">;
def product_name_EQ: Joined<["--"], "product-name=">, Flags<[CC1Option]>,
  MarshallingInfoString<FrontendOpts<"ProductName">>;
def extract_api_ignores_EQ: CommaJoined<["--"], "extract-api-ignores=">, Flags<[CC1Option]>,
    HelpText<"Comma separated list of files containing a new line separated list of API symbols to ignore when extracting API information.">,
    MarshallingInfoStringVector<FrontendOpts<"ExtractAPIIgnoresFileList">>;
def e : JoinedOrSeparate<["-"], "e">, Flags<[LinkerInput]>, Group<Link_Group>;
def fmax_tokens_EQ : Joined<["-"], "fmax-tokens=">, Group<f_Group>, Flags<[CC1Option]>,
  HelpText<"Max total number of preprocessed tokens for -Wmax-tokens.">,
  MarshallingInfoInt<LangOpts<"MaxTokens">>;
def fPIC : Flag<["-"], "fPIC">, Group<f_Group>;
def fno_PIC : Flag<["-"], "fno-PIC">, Group<f_Group>;
def fPIE : Flag<["-"], "fPIE">, Group<f_Group>;
def fno_PIE : Flag<["-"], "fno-PIE">, Group<f_Group>;
defm access_control : BoolFOption<"access-control",
  LangOpts<"AccessControl">, DefaultTrue,
  NegFlag<SetFalse, [CC1Option], "Disable C++ access control">,
  PosFlag<SetTrue>>;
def falign_functions : Flag<["-"], "falign-functions">, Group<f_Group>;
def falign_functions_EQ : Joined<["-"], "falign-functions=">, Group<f_Group>;
def falign_loops_EQ : Joined<["-"], "falign-loops=">, Group<f_Group>, Flags<[CC1Option]>, MetaVarName<"<N>">,
  HelpText<"N must be a power of two. Align loops to the boundary">,
  MarshallingInfoInt<CodeGenOpts<"LoopAlignment">>;
def fno_align_functions: Flag<["-"], "fno-align-functions">, Group<f_Group>;
defm allow_editor_placeholders : BoolFOption<"allow-editor-placeholders",
  LangOpts<"AllowEditorPlaceholders">, DefaultFalse,
  PosFlag<SetTrue, [CC1Option], "Treat editor placeholders as valid source code">,
  NegFlag<SetFalse>>;
def fallow_unsupported : Flag<["-"], "fallow-unsupported">, Group<f_Group>;
def fapple_kext : Flag<["-"], "fapple-kext">, Group<f_Group>, Flags<[CC1Option]>,
  HelpText<"Use Apple's kernel extensions ABI">,
  MarshallingInfoFlag<LangOpts<"AppleKext">>;
def fstrict_flex_arrays_EQ : Joined<["-"], "fstrict-flex-arrays=">, Group<f_Group>,
  MetaVarName<"<n>">, Values<"0,1,2,3">,
  LangOpts<"StrictFlexArraysLevel">,
  Flags<[CC1Option]>,
  NormalizedValuesScope<"LangOptions::StrictFlexArraysLevelKind">,
  NormalizedValues<["Default", "OneZeroOrIncomplete", "ZeroOrIncomplete", "IncompleteOnly"]>,
  HelpText<"Enable optimizations based on the strict definition of flexible arrays">,
  MarshallingInfoEnum<LangOpts<"StrictFlexArraysLevel">, "Default">;
defm apple_pragma_pack : BoolFOption<"apple-pragma-pack",
  LangOpts<"ApplePragmaPack">, DefaultFalse,
  PosFlag<SetTrue, [CC1Option], "Enable Apple gcc-compatible #pragma pack handling">,
  NegFlag<SetFalse>>;
defm xl_pragma_pack : BoolFOption<"xl-pragma-pack",
  LangOpts<"XLPragmaPack">, DefaultFalse,
  PosFlag<SetTrue, [CC1Option], "Enable IBM XL #pragma pack handling">,
  NegFlag<SetFalse>>;
def shared_libsan : Flag<["-"], "shared-libsan">,
  HelpText<"Dynamically link the sanitizer runtime">;
def static_libsan : Flag<["-"], "static-libsan">,
  HelpText<"Statically link the sanitizer runtime (Not supported for ASan, TSan or UBSan on darwin)">;
def : Flag<["-"], "shared-libasan">, Alias<shared_libsan>;
def fasm : Flag<["-"], "fasm">, Group<f_Group>;

def fassume_sane_operator_new : Flag<["-"], "fassume-sane-operator-new">, Group<f_Group>;
def fastcp : Flag<["-"], "fastcp">, Group<f_Group>;
def fastf : Flag<["-"], "fastf">, Group<f_Group>;
def fast : Flag<["-"], "fast">, Group<f_Group>;
def fasynchronous_unwind_tables : Flag<["-"], "fasynchronous-unwind-tables">, Group<f_Group>;

defm double_square_bracket_attributes : BoolFOption<"double-square-bracket-attributes",
  LangOpts<"DoubleSquareBracketAttributes">, Default<!strconcat(cpp11.KeyPath, "||", c2x.KeyPath)>,
  PosFlag<SetTrue, [], "Enable">, NegFlag<SetFalse, [], "Disable">,
  BothFlags<[NoXarchOption, CC1Option], " '[[]]' attributes in all C and C++ language modes">>;

defm autolink : BoolFOption<"autolink",
  CodeGenOpts<"Autolink">, DefaultTrue,
  NegFlag<SetFalse, [CC1Option], "Disable generation of linker directives for automatic library linking">,
  PosFlag<SetTrue>>;

// In the future this option will be supported by other offloading
// languages and accept other values such as CPU/GPU architectures,
// offload kinds and target aliases.
def offload_EQ : CommaJoined<["--"], "offload=">, Flags<[NoXarchOption]>,
  HelpText<"Specify comma-separated list of offloading target triples (CUDA and HIP only)">;

// C++ Coroutines
defm coroutines : BoolFOption<"coroutines",
  LangOpts<"Coroutines">, Default<cpp20.KeyPath>,
  PosFlag<SetTrue, [CC1Option], "Enable support for the C++ Coroutines">,
  NegFlag<SetFalse>>;

defm coro_aligned_allocation : BoolFOption<"coro-aligned-allocation",
  LangOpts<"CoroAlignedAllocation">, DefaultFalse,
  PosFlag<SetTrue, [CC1Option], "Prefer aligned allocation for C++ Coroutines">,
  NegFlag<SetFalse>>;

defm experimental_library : BoolFOption<"experimental-library",
  LangOpts<"ExperimentalLibrary">, DefaultFalse,
  PosFlag<SetTrue, [CC1Option, CoreOption], "Control whether unstable and experimental library features are enabled. "
          "This option enables various library features that are either experimental (also known as TSes), or have been "
          "but are not stable yet in the selected Standard Library implementation. It is not recommended to use this option "
          "in production code, since neither ABI nor API stability are guaranteed. This is intended to provide a preview "
          "of features that will ship in the future for experimentation purposes">,
  NegFlag<SetFalse>>;

def fembed_offload_object_EQ : Joined<["-"], "fembed-offload-object=">,
  Group<f_Group>, Flags<[NoXarchOption, CC1Option, FC1Option]>,
  HelpText<"Embed Offloading device-side binary into host object file as a section.">,
  MarshallingInfoStringVector<CodeGenOpts<"OffloadObjects">>;
def fembed_bitcode_EQ : Joined<["-"], "fembed-bitcode=">,
    Group<f_Group>, Flags<[NoXarchOption, CC1Option, CC1AsOption]>, MetaVarName<"<option>">,
    HelpText<"Embed LLVM bitcode">,
    Values<"off,all,bitcode,marker">, NormalizedValuesScope<"CodeGenOptions">,
    NormalizedValues<["Embed_Off", "Embed_All", "Embed_Bitcode", "Embed_Marker"]>,
    MarshallingInfoEnum<CodeGenOpts<"EmbedBitcode">, "Embed_Off">;
def fembed_bitcode : Flag<["-"], "fembed-bitcode">, Group<f_Group>,
  Alias<fembed_bitcode_EQ>, AliasArgs<["all"]>,
  HelpText<"Embed LLVM IR bitcode as data">;
def fembed_bitcode_marker : Flag<["-"], "fembed-bitcode-marker">,
  Alias<fembed_bitcode_EQ>, AliasArgs<["marker"]>,
  HelpText<"Embed placeholder LLVM IR data as a marker">;
defm gnu_inline_asm : BoolFOption<"gnu-inline-asm",
  LangOpts<"GNUAsm">, DefaultTrue,
  NegFlag<SetFalse, [CC1Option], "Disable GNU style inline asm">, PosFlag<SetTrue>>;

def fprofile_sample_use : Flag<["-"], "fprofile-sample-use">, Group<f_Group>,
    Flags<[CoreOption]>;
def fno_profile_sample_use : Flag<["-"], "fno-profile-sample-use">, Group<f_Group>,
    Flags<[CoreOption]>;
def fprofile_sample_use_EQ : Joined<["-"], "fprofile-sample-use=">,
    Group<f_Group>, Flags<[NoXarchOption, CC1Option]>,
    HelpText<"Enable sample-based profile guided optimizations">,
    MarshallingInfoString<CodeGenOpts<"SampleProfileFile">>;
def fprofile_sample_accurate : Flag<["-"], "fprofile-sample-accurate">,
    Group<f_Group>, Flags<[NoXarchOption, CC1Option]>,
    HelpText<"Specifies that the sample profile is accurate">,
    DocBrief<[{Specifies that the sample profile is accurate. If the sample
               profile is accurate, callsites without profile samples are marked
               as cold. Otherwise, treat callsites without profile samples as if
               we have no profile}]>,
   MarshallingInfoFlag<CodeGenOpts<"ProfileSampleAccurate">>;
def fsample_profile_use_profi : Flag<["-"], "fsample-profile-use-profi">,
    Flags<[NoXarchOption, CC1Option]>, Group<f_Group>,
    HelpText<"Use profi to infer block and edge counts">,
    DocBrief<[{Infer block and edge counts. If the profiles have errors or missing
               blocks caused by sampling, profile inference (profi) can convert
               basic block counts to branch probabilites to fix them by extended
               and re-engineered classic MCMF (min-cost max-flow) approach.}]>;
def fno_profile_sample_accurate : Flag<["-"], "fno-profile-sample-accurate">,
  Group<f_Group>, Flags<[NoXarchOption]>;
def fauto_profile : Flag<["-"], "fauto-profile">, Group<f_Group>,
    Alias<fprofile_sample_use>;
def fno_auto_profile : Flag<["-"], "fno-auto-profile">, Group<f_Group>,
    Alias<fno_profile_sample_use>;
def fauto_profile_EQ : Joined<["-"], "fauto-profile=">,
    Alias<fprofile_sample_use_EQ>;
def fauto_profile_accurate : Flag<["-"], "fauto-profile-accurate">,
    Group<f_Group>, Alias<fprofile_sample_accurate>;
def fno_auto_profile_accurate : Flag<["-"], "fno-auto-profile-accurate">,
    Group<f_Group>, Alias<fno_profile_sample_accurate>;
def fdebug_compilation_dir_EQ : Joined<["-"], "fdebug-compilation-dir=">,
    Group<f_Group>, Flags<[CC1Option, CC1AsOption, CoreOption]>,
    HelpText<"The compilation directory to embed in the debug info">,
    MarshallingInfoString<CodeGenOpts<"DebugCompilationDir">>;
def fdebug_compilation_dir : Separate<["-"], "fdebug-compilation-dir">,
    Group<f_Group>, Flags<[CC1Option, CC1AsOption, CoreOption]>,
    Alias<fdebug_compilation_dir_EQ>;
def fcoverage_compilation_dir_EQ : Joined<["-"], "fcoverage-compilation-dir=">,
    Group<f_Group>, Flags<[CC1Option, CC1AsOption, CoreOption]>,
    HelpText<"The compilation directory to embed in the coverage mapping.">,
    MarshallingInfoString<CodeGenOpts<"CoverageCompilationDir">>;
def ffile_compilation_dir_EQ : Joined<["-"], "ffile-compilation-dir=">, Group<f_Group>,
    Flags<[CoreOption]>,
    HelpText<"The compilation directory to embed in the debug info and coverage mapping.">;
defm debug_info_for_profiling : BoolFOption<"debug-info-for-profiling",
  CodeGenOpts<"DebugInfoForProfiling">, DefaultFalse,
  PosFlag<SetTrue, [CC1Option], "Emit extra debug info to make sample profile more accurate">,
  NegFlag<SetFalse>>;
def fprofile_instr_generate : Flag<["-"], "fprofile-instr-generate">,
    Group<f_Group>, Flags<[CoreOption]>,
    HelpText<"Generate instrumented code to collect execution counts into default.profraw file (overridden by '=' form of option or LLVM_PROFILE_FILE env var)">;
def fprofile_instr_generate_EQ : Joined<["-"], "fprofile-instr-generate=">,
    Group<f_Group>, Flags<[CoreOption]>, MetaVarName<"<file>">,
    HelpText<"Generate instrumented code to collect execution counts into <file> (overridden by LLVM_PROFILE_FILE env var)">;
def fprofile_instr_use : Flag<["-"], "fprofile-instr-use">, Group<f_Group>,
    Flags<[CoreOption]>;
def fprofile_instr_use_EQ : Joined<["-"], "fprofile-instr-use=">,
    Group<f_Group>, Flags<[CoreOption]>,
    HelpText<"Use instrumentation data for profile-guided optimization">;
def fprofile_remapping_file_EQ : Joined<["-"], "fprofile-remapping-file=">,
    Group<f_Group>, Flags<[CC1Option, CoreOption]>, MetaVarName<"<file>">,
    HelpText<"Use the remappings described in <file> to match the profile data against names in the program">,
    MarshallingInfoString<CodeGenOpts<"ProfileRemappingFile">>;
defm coverage_mapping : BoolFOption<"coverage-mapping",
  CodeGenOpts<"CoverageMapping">, DefaultFalse,
  PosFlag<SetTrue, [CC1Option], "Generate coverage mapping to enable code coverage analysis">,
  NegFlag<SetFalse, [], "Disable code coverage analysis">, BothFlags<[CoreOption]>>;
def fprofile_generate : Flag<["-"], "fprofile-generate">,
    Group<f_Group>, Flags<[CoreOption]>,
    HelpText<"Generate instrumented code to collect execution counts into default.profraw (overridden by LLVM_PROFILE_FILE env var)">;
def fprofile_generate_EQ : Joined<["-"], "fprofile-generate=">,
    Group<f_Group>, Flags<[CoreOption]>, MetaVarName<"<directory>">,
    HelpText<"Generate instrumented code to collect execution counts into <directory>/default.profraw (overridden by LLVM_PROFILE_FILE env var)">;
def fcs_profile_generate : Flag<["-"], "fcs-profile-generate">,
    Group<f_Group>, Flags<[CoreOption]>,
    HelpText<"Generate instrumented code to collect context sensitive execution counts into default.profraw (overridden by LLVM_PROFILE_FILE env var)">;
def fcs_profile_generate_EQ : Joined<["-"], "fcs-profile-generate=">,
    Group<f_Group>, Flags<[CoreOption]>, MetaVarName<"<directory>">,
    HelpText<"Generate instrumented code to collect context sensitive execution counts into <directory>/default.profraw (overridden by LLVM_PROFILE_FILE env var)">;
def fprofile_use : Flag<["-"], "fprofile-use">, Group<f_Group>,
    Flags<[CoreOption]>, Alias<fprofile_instr_use>;
def fprofile_use_EQ : Joined<["-"], "fprofile-use=">,
    Group<f_Group>, Flags<[NoXarchOption, CoreOption]>,
    MetaVarName<"<pathname>">,
    HelpText<"Use instrumentation data for profile-guided optimization. If pathname is a directory, it reads from <pathname>/default.profdata. Otherwise, it reads from file <pathname>.">;
def fno_profile_instr_generate : Flag<["-"], "fno-profile-instr-generate">,
    Group<f_Group>, Flags<[CoreOption]>,
    HelpText<"Disable generation of profile instrumentation.">;
def fno_profile_generate : Flag<["-"], "fno-profile-generate">,
    Group<f_Group>, Flags<[CoreOption]>,
    HelpText<"Disable generation of profile instrumentation.">;
def fno_profile_instr_use : Flag<["-"], "fno-profile-instr-use">,
    Group<f_Group>, Flags<[CoreOption]>,
    HelpText<"Disable using instrumentation data for profile-guided optimization">;
def fno_profile_use : Flag<["-"], "fno-profile-use">,
    Alias<fno_profile_instr_use>;
defm profile_arcs : BoolFOption<"profile-arcs",
  CodeGenOpts<"EmitGcovArcs">, DefaultFalse,
  PosFlag<SetTrue, [CC1Option, LinkOption]>, NegFlag<SetFalse>>;
defm test_coverage : BoolFOption<"test-coverage",
  CodeGenOpts<"EmitGcovNotes">, DefaultFalse,
  PosFlag<SetTrue, [CC1Option]>, NegFlag<SetFalse>>;
def fprofile_filter_files_EQ : Joined<["-"], "fprofile-filter-files=">,
    Group<f_Group>, Flags<[CC1Option, CoreOption]>,
    HelpText<"Instrument only functions from files where names match any regex separated by a semi-colon">,
    MarshallingInfoString<CodeGenOpts<"ProfileFilterFiles">>,
    ShouldParseIf<!strconcat(fprofile_arcs.KeyPath, "||", ftest_coverage.KeyPath)>;
def fprofile_exclude_files_EQ : Joined<["-"], "fprofile-exclude-files=">,
    Group<f_Group>, Flags<[CC1Option, CoreOption]>,
    HelpText<"Instrument only functions from files where names don't match all the regexes separated by a semi-colon">,
    MarshallingInfoString<CodeGenOpts<"ProfileExcludeFiles">>,
    ShouldParseIf<!strconcat(fprofile_arcs.KeyPath, "||", ftest_coverage.KeyPath)>;
def fprofile_update_EQ : Joined<["-"], "fprofile-update=">,
    Group<f_Group>, Flags<[CC1Option, CoreOption]>, Values<"atomic,prefer-atomic,single">,
    MetaVarName<"<method>">, HelpText<"Set update method of profile counters">,
    MarshallingInfoFlag<CodeGenOpts<"AtomicProfileUpdate">>;
defm pseudo_probe_for_profiling : BoolFOption<"pseudo-probe-for-profiling",
  CodeGenOpts<"PseudoProbeForProfiling">, DefaultFalse,
  PosFlag<SetTrue, [], "Emit">, NegFlag<SetFalse, [], "Do not emit">,
  BothFlags<[NoXarchOption, CC1Option], " pseudo probes for sample profiling">>;
def forder_file_instrumentation : Flag<["-"], "forder-file-instrumentation">,
    Group<f_Group>, Flags<[CC1Option, CoreOption]>,
    HelpText<"Generate instrumented code to collect order file into default.profraw file (overridden by '=' form of option or LLVM_PROFILE_FILE env var)">;
def fprofile_list_EQ : Joined<["-"], "fprofile-list=">,
    Group<f_Group>, Flags<[CC1Option, CoreOption]>,
    HelpText<"Filename defining the list of functions/files to instrument">,
    MarshallingInfoStringVector<LangOpts<"ProfileListFiles">>;
def fprofile_function_groups : Joined<["-"], "fprofile-function-groups=">,
  Group<f_Group>, Flags<[CC1Option]>, MetaVarName<"<N>">,
  HelpText<"Partition functions into N groups and select only functions in group i to be instrumented using -fprofile-selected-function-group">,
  MarshallingInfoInt<CodeGenOpts<"ProfileTotalFunctionGroups">, "1">;
def fprofile_selected_function_group :
  Joined<["-"], "fprofile-selected-function-group=">, Group<f_Group>,
  Flags<[CC1Option]>, MetaVarName<"<i>">,
  HelpText<"Partition functions into N groups using -fprofile-function-groups and select only functions in group i to be instrumented. The valid range is 0 to N-1 inclusive">,
  MarshallingInfoInt<CodeGenOpts<"ProfileSelectedFunctionGroup">>;
def fswift_async_fp_EQ : Joined<["-"], "fswift-async-fp=">,
    Group<f_Group>, Flags<[CC1Option, CC1AsOption, CoreOption]>, MetaVarName<"<option>">,
    HelpText<"Control emission of Swift async extended frame info">,
    Values<"auto,always,never">,
    NormalizedValuesScope<"CodeGenOptions::SwiftAsyncFramePointerKind">,
    NormalizedValues<["Auto", "Always", "Never"]>,
    MarshallingInfoEnum<CodeGenOpts<"SwiftAsyncFramePointer">, "Always">;

defm addrsig : BoolFOption<"addrsig",
  CodeGenOpts<"Addrsig">, DefaultFalse,
  PosFlag<SetTrue, [CC1Option], "Emit">, NegFlag<SetFalse, [], "Don't emit">,
  BothFlags<[CoreOption], " an address-significance table">>;
defm blocks : OptInCC1FFlag<"blocks", "Enable the 'blocks' language feature", "", "", [CoreOption]>;
def fbootclasspath_EQ : Joined<["-"], "fbootclasspath=">, Group<f_Group>;
defm borland_extensions : BoolFOption<"borland-extensions",
  LangOpts<"Borland">, DefaultFalse,
  PosFlag<SetTrue, [CC1Option], "Accept non-standard constructs supported by the Borland compiler">,
  NegFlag<SetFalse>>;
def fbuiltin : Flag<["-"], "fbuiltin">, Group<f_Group>, Flags<[CoreOption]>;
def fbuiltin_module_map : Flag <["-"], "fbuiltin-module-map">, Group<f_Group>,
  Flags<[NoXarchOption]>, HelpText<"Load the clang builtins module map file.">;
defm caret_diagnostics : BoolFOption<"caret-diagnostics",
  DiagnosticOpts<"ShowCarets">, DefaultTrue,
  NegFlag<SetFalse, [CC1Option]>, PosFlag<SetTrue>>;
def fclang_abi_compat_EQ : Joined<["-"], "fclang-abi-compat=">, Group<f_clang_Group>,
  Flags<[CC1Option]>, MetaVarName<"<version>">, Values<"<major>.<minor>,latest">,
  HelpText<"Attempt to match the ABI of Clang <version>">;
def fclasspath_EQ : Joined<["-"], "fclasspath=">, Group<f_Group>;
def fcolor_diagnostics : Flag<["-"], "fcolor-diagnostics">, Group<f_Group>,
  Flags<[CoreOption, CC1Option, FlangOption, FC1Option]>,
  HelpText<"Enable colors in diagnostics">;
def fno_color_diagnostics : Flag<["-"], "fno-color-diagnostics">, Group<f_Group>,
  Flags<[CoreOption, FlangOption]>, HelpText<"Disable colors in diagnostics">;
def : Flag<["-"], "fdiagnostics-color">, Group<f_Group>, Flags<[CoreOption]>, Alias<fcolor_diagnostics>;
def : Flag<["-"], "fno-diagnostics-color">, Group<f_Group>, Flags<[CoreOption]>, Alias<fno_color_diagnostics>;
def fdiagnostics_color_EQ : Joined<["-"], "fdiagnostics-color=">, Group<f_Group>;
def fansi_escape_codes : Flag<["-"], "fansi-escape-codes">, Group<f_Group>,
  Flags<[CoreOption, CC1Option]>, HelpText<"Use ANSI escape codes for diagnostics">,
  MarshallingInfoFlag<DiagnosticOpts<"UseANSIEscapeCodes">>;
def fcomment_block_commands : CommaJoined<["-"], "fcomment-block-commands=">, Group<f_clang_Group>, Flags<[CC1Option]>,
  HelpText<"Treat each comma separated argument in <arg> as a documentation comment block command">,
  MetaVarName<"<arg>">, MarshallingInfoStringVector<LangOpts<"CommentOpts.BlockCommandNames">>;
def fparse_all_comments : Flag<["-"], "fparse-all-comments">, Group<f_clang_Group>, Flags<[CC1Option]>,
  MarshallingInfoFlag<LangOpts<"CommentOpts.ParseAllComments">>;
def frecord_command_line : Flag<["-"], "frecord-command-line">,
  Group<f_clang_Group>;
def fno_record_command_line : Flag<["-"], "fno-record-command-line">,
  Group<f_clang_Group>;
def : Flag<["-"], "frecord-gcc-switches">, Alias<frecord_command_line>;
def : Flag<["-"], "fno-record-gcc-switches">, Alias<fno_record_command_line>;
def fcommon : Flag<["-"], "fcommon">, Group<f_Group>,
  Flags<[CoreOption, CC1Option]>, HelpText<"Place uninitialized global variables in a common block">,
  MarshallingInfoNegativeFlag<CodeGenOpts<"NoCommon">>;
def fcompile_resource_EQ : Joined<["-"], "fcompile-resource=">, Group<f_Group>;
defm complete_member_pointers : BoolOption<"f", "complete-member-pointers",
  LangOpts<"CompleteMemberPointers">, DefaultFalse,
  PosFlag<SetTrue, [CC1Option], "Require">, NegFlag<SetFalse, [], "Do not require">,
  BothFlags<[CoreOption], " member pointer base types to be complete if they"
            " would be significant under the Microsoft ABI">>,
  Group<f_clang_Group>;
def fcf_runtime_abi_EQ : Joined<["-"], "fcf-runtime-abi=">, Group<f_Group>,
    Flags<[CC1Option]>, Values<"unspecified,standalone,objc,swift,swift-5.0,swift-4.2,swift-4.1">,
    NormalizedValuesScope<"LangOptions::CoreFoundationABI">,
    NormalizedValues<["ObjectiveC", "ObjectiveC", "ObjectiveC", "Swift5_0", "Swift5_0", "Swift4_2", "Swift4_1"]>,
    MarshallingInfoEnum<LangOpts<"CFRuntime">, "ObjectiveC">;
defm constant_cfstrings : BoolFOption<"constant-cfstrings",
  LangOpts<"NoConstantCFStrings">, DefaultFalse,
  NegFlag<SetTrue, [CC1Option], "Disable creation of CodeFoundation-type constant strings">,
  PosFlag<SetFalse>>;
def fconstant_string_class_EQ : Joined<["-"], "fconstant-string-class=">, Group<f_Group>;
def fconstexpr_depth_EQ : Joined<["-"], "fconstexpr-depth=">, Group<f_Group>;
def fconstexpr_steps_EQ : Joined<["-"], "fconstexpr-steps=">, Group<f_Group>;
def fexperimental_new_constant_interpreter : Flag<["-"], "fexperimental-new-constant-interpreter">, Group<f_Group>,
  HelpText<"Enable the experimental new constant interpreter">, Flags<[CC1Option]>,
  MarshallingInfoFlag<LangOpts<"EnableNewConstInterp">>;
def fconstexpr_backtrace_limit_EQ : Joined<["-"], "fconstexpr-backtrace-limit=">,
                                    Group<f_Group>;
def fcrash_diagnostics_EQ : Joined<["-"], "fcrash-diagnostics=">, Group<f_clang_Group>, Flags<[NoArgumentUnused, CoreOption]>,
  HelpText<"Set level of crash diagnostic reporting, (option: off, compiler, all)">;
def fcrash_diagnostics : Flag<["-"], "fcrash-diagnostics">, Group<f_clang_Group>, Flags<[NoArgumentUnused, CoreOption]>,
  HelpText<"Enable crash diagnostic reporting (default)">, Alias<fcrash_diagnostics_EQ>, AliasArgs<["compiler"]>;
def fno_crash_diagnostics : Flag<["-"], "fno-crash-diagnostics">, Group<f_clang_Group>, Flags<[NoArgumentUnused, CoreOption]>,
  Alias<gen_reproducer_eq>, AliasArgs<["off"]>,
  HelpText<"Disable auto-generation of preprocessed source files and a script for reproduction during a clang crash">;
def fcrash_diagnostics_dir : Joined<["-"], "fcrash-diagnostics-dir=">,
  Group<f_clang_Group>, Flags<[NoArgumentUnused, CoreOption]>,
  HelpText<"Put crash-report files in <dir>">, MetaVarName<"<dir>">;
def fcreate_profile : Flag<["-"], "fcreate-profile">, Group<f_Group>;
defm cxx_exceptions: BoolFOption<"cxx-exceptions",
  LangOpts<"CXXExceptions">, DefaultFalse,
  PosFlag<SetTrue, [CC1Option], "Enable C++ exceptions">, NegFlag<SetFalse>>;
defm async_exceptions: BoolFOption<"async-exceptions",
  LangOpts<"EHAsynch">, DefaultFalse,
  PosFlag<SetTrue, [CC1Option], "Enable EH Asynchronous exceptions">, NegFlag<SetFalse>>;
defm cxx_modules : BoolFOption<"cxx-modules",
  LangOpts<"CPlusPlusModules">, Default<cpp20.KeyPath>,
  NegFlag<SetFalse, [CC1Option], "Disable">, PosFlag<SetTrue, [], "Enable">,
  BothFlags<[NoXarchOption], " modules for C++">>,
  ShouldParseIf<cplusplus.KeyPath>;
def fdebug_pass_arguments : Flag<["-"], "fdebug-pass-arguments">, Group<f_Group>;
def fdebug_pass_structure : Flag<["-"], "fdebug-pass-structure">, Group<f_Group>;
def fdepfile_entry : Joined<["-"], "fdepfile-entry=">,
    Group<f_clang_Group>, Flags<[CC1Option]>;
def fdiagnostics_fixit_info : Flag<["-"], "fdiagnostics-fixit-info">, Group<f_clang_Group>;
def fno_diagnostics_fixit_info : Flag<["-"], "fno-diagnostics-fixit-info">, Group<f_Group>,
  Flags<[CC1Option]>, HelpText<"Do not include fixit information in diagnostics">,
  MarshallingInfoNegativeFlag<DiagnosticOpts<"ShowFixits">>;
def fdiagnostics_parseable_fixits : Flag<["-"], "fdiagnostics-parseable-fixits">, Group<f_clang_Group>,
    Flags<[CoreOption, CC1Option]>, HelpText<"Print fix-its in machine parseable form">,
    MarshallingInfoFlag<DiagnosticOpts<"ShowParseableFixits">>;
def fdiagnostics_print_source_range_info : Flag<["-"], "fdiagnostics-print-source-range-info">,
    Group<f_clang_Group>,  Flags<[CC1Option]>,
    HelpText<"Print source range spans in numeric form">,
    MarshallingInfoFlag<DiagnosticOpts<"ShowSourceRanges">>;
defm diagnostics_show_hotness : BoolFOption<"diagnostics-show-hotness",
  CodeGenOpts<"DiagnosticsWithHotness">, DefaultFalse,
  PosFlag<SetTrue, [CC1Option], "Enable profile hotness information in diagnostic line">,
  NegFlag<SetFalse>>;
def fdiagnostics_hotness_threshold_EQ : Joined<["-"], "fdiagnostics-hotness-threshold=">,
    Group<f_Group>, Flags<[CC1Option]>, MetaVarName<"<value>">,
    HelpText<"Prevent optimization remarks from being output if they do not have at least this profile count. "
    "Use 'auto' to apply the threshold from profile summary">;
def fdiagnostics_misexpect_tolerance_EQ : Joined<["-"], "fdiagnostics-misexpect-tolerance=">,
    Group<f_Group>, Flags<[CC1Option]>, MetaVarName<"<value>">,
    HelpText<"Prevent misexpect diagnostics from being output if the profile counts are within N% of the expected. ">;
defm diagnostics_show_option : BoolFOption<"diagnostics-show-option",
    DiagnosticOpts<"ShowOptionNames">, DefaultTrue,
    NegFlag<SetFalse, [CC1Option]>, PosFlag<SetTrue, [], "Print option name with mappable diagnostics">>;
defm diagnostics_show_note_include_stack : BoolFOption<"diagnostics-show-note-include-stack",
    DiagnosticOpts<"ShowNoteIncludeStack">, DefaultFalse,
    PosFlag<SetTrue, [], "Display include stacks for diagnostic notes">,
    NegFlag<SetFalse>, BothFlags<[CC1Option]>>;
def fdiagnostics_format_EQ : Joined<["-"], "fdiagnostics-format=">, Group<f_clang_Group>;
def fdiagnostics_show_category_EQ : Joined<["-"], "fdiagnostics-show-category=">, Group<f_clang_Group>;
def fdiagnostics_show_template_tree : Flag<["-"], "fdiagnostics-show-template-tree">,
    Group<f_Group>, Flags<[CC1Option]>,
    HelpText<"Print a template comparison tree for differing templates">,
    MarshallingInfoFlag<DiagnosticOpts<"ShowTemplateTree">>;
def fdiscard_value_names : Flag<["-"], "fdiscard-value-names">, Group<f_clang_Group>,
  HelpText<"Discard value names in LLVM IR">, Flags<[NoXarchOption]>;
def fno_discard_value_names : Flag<["-"], "fno-discard-value-names">, Group<f_clang_Group>,
  HelpText<"Do not discard value names in LLVM IR">, Flags<[NoXarchOption]>;
defm dollars_in_identifiers : BoolFOption<"dollars-in-identifiers",
  LangOpts<"DollarIdents">, Default<!strconcat("!", asm_preprocessor.KeyPath)>,
  PosFlag<SetTrue, [], "Allow">, NegFlag<SetFalse, [], "Disallow">,
  BothFlags<[CC1Option], " '$' in identifiers">>;
def fdwarf2_cfi_asm : Flag<["-"], "fdwarf2-cfi-asm">, Group<clang_ignored_f_Group>;
def fno_dwarf2_cfi_asm : Flag<["-"], "fno-dwarf2-cfi-asm">, Group<clang_ignored_f_Group>;
defm dwarf_directory_asm : BoolFOption<"dwarf-directory-asm",
  CodeGenOpts<"NoDwarfDirectoryAsm">, DefaultFalse,
  NegFlag<SetTrue, [CC1Option]>, PosFlag<SetFalse>>;
defm elide_constructors : BoolFOption<"elide-constructors",
  LangOpts<"ElideConstructors">, DefaultTrue,
  NegFlag<SetFalse, [CC1Option], "Disable C++ copy constructor elision">,
  PosFlag<SetTrue>>;
def fno_elide_type : Flag<["-"], "fno-elide-type">, Group<f_Group>,
    Flags<[CC1Option]>,
    HelpText<"Do not elide types when printing diagnostics">,
    MarshallingInfoNegativeFlag<DiagnosticOpts<"ElideType">>;
def feliminate_unused_debug_symbols : Flag<["-"], "feliminate-unused-debug-symbols">, Group<f_Group>;
defm eliminate_unused_debug_types : OptOutCC1FFlag<"eliminate-unused-debug-types",
  "Do not emit ", "Emit ", " debug info for defined but unused types">;
def femit_all_decls : Flag<["-"], "femit-all-decls">, Group<f_Group>, Flags<[CC1Option]>,
  HelpText<"Emit all declarations, even if unused">,
  MarshallingInfoFlag<LangOpts<"EmitAllDecls">>;
defm emulated_tls : BoolFOption<"emulated-tls",
  CodeGenOpts<"EmulatedTLS">, DefaultFalse,
  PosFlag<SetTrue, [CC1Option], "Use emutls functions to access thread_local variables">,
  NegFlag<SetFalse>>;
def fencoding_EQ : Joined<["-"], "fencoding=">, Group<f_Group>;
def ferror_limit_EQ : Joined<["-"], "ferror-limit=">, Group<f_Group>, Flags<[CoreOption]>;
defm exceptions : BoolFOption<"exceptions",
  LangOpts<"Exceptions">, DefaultFalse,
  PosFlag<SetTrue, [CC1Option], "Enable">, NegFlag<SetFalse, [], "Disable">,
  BothFlags<[], " support for exception handling">>;
def fdwarf_exceptions : Flag<["-"], "fdwarf-exceptions">, Group<f_Group>,
  HelpText<"Use DWARF style exceptions">;
def fsjlj_exceptions : Flag<["-"], "fsjlj-exceptions">, Group<f_Group>,
  HelpText<"Use SjLj style exceptions">;
def fseh_exceptions : Flag<["-"], "fseh-exceptions">, Group<f_Group>,
  HelpText<"Use SEH style exceptions">;
def fwasm_exceptions : Flag<["-"], "fwasm-exceptions">, Group<f_Group>,
  HelpText<"Use WebAssembly style exceptions">;
def exception_model : Separate<["-"], "exception-model">,
  Flags<[CC1Option, NoDriverOption]>, HelpText<"The exception model">,
  Values<"dwarf,sjlj,seh,wasm">,
  NormalizedValuesScope<"LangOptions::ExceptionHandlingKind">,
  NormalizedValues<["DwarfCFI", "SjLj", "WinEH", "Wasm"]>,
  MarshallingInfoEnum<LangOpts<"ExceptionHandling">, "None">;
def exception_model_EQ : Joined<["-"], "exception-model=">,
  Flags<[CC1Option, NoDriverOption]>, Alias<exception_model>;
def fignore_exceptions : Flag<["-"], "fignore-exceptions">, Group<f_Group>, Flags<[CC1Option]>,
  HelpText<"Enable support for ignoring exception handling constructs">,
  MarshallingInfoFlag<LangOpts<"IgnoreExceptions">>;
def fexcess_precision_EQ : Joined<["-"], "fexcess-precision=">, Group<f_Group>,
  Flags<[CoreOption]>,
  HelpText<"Allows control over excess precision on targets where native "
  "support for the precision types is not available. By default, excess "
  "precision is used to calculate intermediate results following the "
  "rules specified in ISO C99.">,
  Values<"standard,fast,none">, NormalizedValuesScope<"LangOptions">,
  NormalizedValues<["FPP_Standard", "FPP_Fast", "FPP_None"]>;
def ffloat16_excess_precision_EQ : Joined<["-"], "ffloat16-excess-precision=">,
  Group<f_Group>, Flags<[CC1Option, NoDriverOption]>,
  HelpText<"Allows control over excess precision on targets where native "
  "support for Float16 precision types is not available. By default, excess "
  "precision is used to calculate intermediate results following the "
  "rules specified in ISO C99.">,
  Values<"standard,fast,none">, NormalizedValuesScope<"LangOptions">,
  NormalizedValues<["FPP_Standard", "FPP_Fast", "FPP_None"]>,
  MarshallingInfoEnum<LangOpts<"Float16ExcessPrecision">, "FPP_Standard">;
def : Flag<["-"], "fexpensive-optimizations">, Group<clang_ignored_gcc_optimization_f_Group>;
def : Flag<["-"], "fno-expensive-optimizations">, Group<clang_ignored_gcc_optimization_f_Group>;
def fextdirs_EQ : Joined<["-"], "fextdirs=">, Group<f_Group>;
def : Flag<["-"], "fdefer-pop">, Group<clang_ignored_gcc_optimization_f_Group>;
def : Flag<["-"], "fno-defer-pop">, Group<clang_ignored_gcc_optimization_f_Group>;
def : Flag<["-"], "fextended-identifiers">, Group<clang_ignored_f_Group>;
def : Flag<["-"], "fno-extended-identifiers">, Group<f_Group>, Flags<[Unsupported]>;
def fhosted : Flag<["-"], "fhosted">, Group<f_Group>;
def fdenormal_fp_math_EQ : Joined<["-"], "fdenormal-fp-math=">, Group<f_Group>, Flags<[CC1Option]>;
def ffile_reproducible : Flag<["-"], "ffile-reproducible">, Group<f_Group>,
  Flags<[CoreOption, CC1Option]>,
  HelpText<"Use the target's platform-specific path separator character when "
           "expanding the __FILE__ macro">;
def fno_file_reproducible : Flag<["-"], "fno-file-reproducible">,
  Group<f_Group>, Flags<[CoreOption, CC1Option]>,
  HelpText<"Use the host's platform-specific path separator character when "
           "expanding the __FILE__ macro">;
def ffp_eval_method_EQ : Joined<["-"], "ffp-eval-method=">, Group<f_Group>, Flags<[CC1Option]>,
  HelpText<"Specifies the evaluation method to use for floating-point arithmetic.">,
  Values<"source,double,extended">, NormalizedValuesScope<"LangOptions">,
  NormalizedValues<["FEM_Source", "FEM_Double", "FEM_Extended"]>,
  MarshallingInfoEnum<LangOpts<"FPEvalMethod">, "FEM_UnsetOnCommandLine">;
def ffp_model_EQ : Joined<["-"], "ffp-model=">, Group<f_Group>, Flags<[NoXarchOption]>,
  HelpText<"Controls the semantics of floating-point calculations.">;
def ffp_exception_behavior_EQ : Joined<["-"], "ffp-exception-behavior=">, Group<f_Group>, Flags<[CC1Option]>,
  HelpText<"Specifies the exception behavior of floating-point operations.">,
  Values<"ignore,maytrap,strict">, NormalizedValuesScope<"LangOptions">,
  NormalizedValues<["FPE_Ignore", "FPE_MayTrap", "FPE_Strict"]>,
  MarshallingInfoEnum<LangOpts<"FPExceptionMode">, "FPE_Default">;
defm fast_math : BoolFOption<"fast-math",
  LangOpts<"FastMath">, DefaultFalse,
  PosFlag<SetTrue, [CC1Option, FC1Option, FlangOption], "Allow aggressive, lossy floating-point optimizations",
          [cl_fast_relaxed_math.KeyPath]>,
  NegFlag<SetFalse>>;
defm math_errno : BoolFOption<"math-errno",
  LangOpts<"MathErrno">, DefaultFalse,
  PosFlag<SetTrue, [CC1Option], "Require math functions to indicate errors by setting errno">,
  NegFlag<SetFalse>>,
  ShouldParseIf<!strconcat("!", open_cl.KeyPath)>;
def fextend_args_EQ : Joined<["-"], "fextend-arguments=">, Group<f_Group>,
  Flags<[CC1Option, NoArgumentUnused]>,
  HelpText<"Controls how scalar integer arguments are extended in calls "
           "to unprototyped and varargs functions">,
  Values<"32,64">,
  NormalizedValues<["ExtendTo32", "ExtendTo64"]>,
  NormalizedValuesScope<"LangOptions::ExtendArgsKind">,
  MarshallingInfoEnum<LangOpts<"ExtendIntArgs">,"ExtendTo32">;
def fbracket_depth_EQ : Joined<["-"], "fbracket-depth=">, Group<f_Group>, Flags<[CoreOption]>;
def fsignaling_math : Flag<["-"], "fsignaling-math">, Group<f_Group>;
def fno_signaling_math : Flag<["-"], "fno-signaling-math">, Group<f_Group>;
defm jump_tables : BoolFOption<"jump-tables",
  CodeGenOpts<"NoUseJumpTables">, DefaultFalse,
  NegFlag<SetTrue, [CC1Option], "Do not use">, PosFlag<SetFalse, [], "Use">,
  BothFlags<[], " jump tables for lowering switches">>;
defm force_enable_int128 : BoolFOption<"force-enable-int128",
  TargetOpts<"ForceEnableInt128">, DefaultFalse,
  PosFlag<SetTrue, [CC1Option], "Enable">, NegFlag<SetFalse, [], "Disable">,
  BothFlags<[], " support for int128_t type">>;
defm keep_static_consts : BoolFOption<"keep-static-consts",
  CodeGenOpts<"KeepStaticConsts">, DefaultFalse,
  PosFlag<SetTrue, [CC1Option], "Keep">, NegFlag<SetFalse, [], "Don't keep">,
  BothFlags<[NoXarchOption], " static const variables if unused">>;
defm fixed_point : BoolFOption<"fixed-point",
  LangOpts<"FixedPoint">, DefaultFalse,
  PosFlag<SetTrue, [CC1Option], "Enable">, NegFlag<SetFalse, [], "Disable">,
  BothFlags<[], " fixed point types">>, ShouldParseIf<!strconcat("!", cplusplus.KeyPath)>;
defm cxx_static_destructors : BoolFOption<"c++-static-destructors",
  LangOpts<"RegisterStaticDestructors">, DefaultTrue,
  NegFlag<SetFalse, [CC1Option], "Disable C++ static destructor registration">,
  PosFlag<SetTrue>>;
def fsymbol_partition_EQ : Joined<["-"], "fsymbol-partition=">, Group<f_Group>,
  Flags<[CC1Option]>, MarshallingInfoString<CodeGenOpts<"SymbolPartition">>;

defm memory_profile : OptInCC1FFlag<"memory-profile", "Enable", "Disable", " heap memory profiling">;
def fmemory_profile_EQ : Joined<["-"], "fmemory-profile=">,
    Group<f_Group>, Flags<[CC1Option]>, MetaVarName<"<directory>">,
    HelpText<"Enable heap memory profiling and dump results into <directory>">;

// Begin sanitizer flags. These should all be core options exposed in all driver
// modes.
let Flags = [CC1Option, CoreOption] in {

def fsanitize_EQ : CommaJoined<["-"], "fsanitize=">, Group<f_clang_Group>,
                   MetaVarName<"<check>">,
                   HelpText<"Turn on runtime checks for various forms of undefined "
                            "or suspicious behavior. See user manual for available checks">;
def fno_sanitize_EQ : CommaJoined<["-"], "fno-sanitize=">, Group<f_clang_Group>,
                      Flags<[CoreOption, NoXarchOption]>;

def fsanitize_ignorelist_EQ : Joined<["-"], "fsanitize-ignorelist=">,
  Group<f_clang_Group>, HelpText<"Path to ignorelist file for sanitizers">;
def : Joined<["-"], "fsanitize-blacklist=">,
  Group<f_clang_Group>, Flags<[HelpHidden]>, Alias<fsanitize_ignorelist_EQ>,
  HelpText<"Alias for -fsanitize-ignorelist=">;

def fsanitize_system_ignorelist_EQ : Joined<["-"], "fsanitize-system-ignorelist=">,
  HelpText<"Path to system ignorelist file for sanitizers">, Flags<[CC1Option]>;

def fno_sanitize_ignorelist : Flag<["-"], "fno-sanitize-ignorelist">,
  Group<f_clang_Group>, HelpText<"Don't use ignorelist file for sanitizers">;
def : Flag<["-"], "fno-sanitize-blacklist">,
  Group<f_clang_Group>, Flags<[HelpHidden]>, Alias<fno_sanitize_ignorelist>;

def fsanitize_coverage : CommaJoined<["-"], "fsanitize-coverage=">,
  Group<f_clang_Group>,
  HelpText<"Specify the type of coverage instrumentation for Sanitizers">;
def fno_sanitize_coverage : CommaJoined<["-"], "fno-sanitize-coverage=">,
  Group<f_clang_Group>, Flags<[CoreOption, NoXarchOption]>,
  HelpText<"Disable features of coverage instrumentation for Sanitizers">,
  Values<"func,bb,edge,indirect-calls,trace-bb,trace-cmp,trace-div,trace-gep,"
         "8bit-counters,trace-pc,trace-pc-guard,no-prune,inline-8bit-counters,"
         "inline-bool-flag">;
def fsanitize_coverage_allowlist : Joined<["-"], "fsanitize-coverage-allowlist=">,
    Group<f_clang_Group>, Flags<[CoreOption, NoXarchOption]>,
    HelpText<"Restrict sanitizer coverage instrumentation exclusively to modules and functions that match the provided special case list, except the blocked ones">,
    MarshallingInfoStringVector<CodeGenOpts<"SanitizeCoverageAllowlistFiles">>;
def fsanitize_coverage_ignorelist : Joined<["-"], "fsanitize-coverage-ignorelist=">,
    Group<f_clang_Group>, Flags<[CoreOption, NoXarchOption]>,
    HelpText<"Disable sanitizer coverage instrumentation for modules and functions "
             "that match the provided special case list, even the allowed ones">,
    MarshallingInfoStringVector<CodeGenOpts<"SanitizeCoverageIgnorelistFiles">>;
def fexperimental_sanitize_metadata_EQ : CommaJoined<["-"], "fexperimental-sanitize-metadata=">,
  Group<f_Group>,
  HelpText<"Specify the type of metadata to emit for binary analysis sanitizers">;
def fno_experimental_sanitize_metadata_EQ : CommaJoined<["-"], "fno-experimental-sanitize-metadata=">,
  Group<f_Group>, Flags<[CoreOption]>,
  HelpText<"Disable emitting metadata for binary analysis sanitizers">;
def fexperimental_sanitize_metadata_ignorelist_EQ : Joined<["-"], "fexperimental-sanitize-metadata-ignorelist=">,
    Group<f_Group>, Flags<[CoreOption]>,
    HelpText<"Disable sanitizer metadata for modules and functions that match the provided special case list">,
    MarshallingInfoStringVector<CodeGenOpts<"SanitizeMetadataIgnorelistFiles">>;
def fsanitize_memory_track_origins_EQ : Joined<["-"], "fsanitize-memory-track-origins=">,
                                        Group<f_clang_Group>,
                                        HelpText<"Enable origins tracking in MemorySanitizer">,
                                        MarshallingInfoInt<CodeGenOpts<"SanitizeMemoryTrackOrigins">>;
def fsanitize_memory_track_origins : Flag<["-"], "fsanitize-memory-track-origins">,
                                     Group<f_clang_Group>,
                                     Alias<fsanitize_memory_track_origins_EQ>, AliasArgs<["2"]>,
                                     HelpText<"Enable origins tracking in MemorySanitizer">;
def fno_sanitize_memory_track_origins : Flag<["-"], "fno-sanitize-memory-track-origins">,
                                        Group<f_clang_Group>,
                                        Flags<[CoreOption, NoXarchOption]>,
                                        HelpText<"Disable origins tracking in MemorySanitizer">;
def fsanitize_address_outline_instrumentation : Flag<["-"], "fsanitize-address-outline-instrumentation">,
                                                Group<f_clang_Group>,
                                                HelpText<"Always generate function calls for address sanitizer instrumentation">;
def fno_sanitize_address_outline_instrumentation : Flag<["-"], "fno-sanitize-address-outline-instrumentation">,
                                                   Group<f_clang_Group>,
                                                   HelpText<"Use default code inlining logic for the address sanitizer">;
def fsanitize_memtag_mode_EQ : Joined<["-"], "fsanitize-memtag-mode=">,
                                        Group<f_clang_Group>,
                                        HelpText<"Set default MTE mode to 'sync' (default) or 'async'">;
def fsanitize_hwaddress_experimental_aliasing
  : Flag<["-"], "fsanitize-hwaddress-experimental-aliasing">,
    Group<f_clang_Group>,
    HelpText<"Enable aliasing mode in HWAddressSanitizer">;
def fno_sanitize_hwaddress_experimental_aliasing
  : Flag<["-"], "fno-sanitize-hwaddress-experimental-aliasing">,
    Group<f_clang_Group>, Flags<[CoreOption, NoXarchOption]>,
    HelpText<"Disable aliasing mode in HWAddressSanitizer">;
defm sanitize_memory_use_after_dtor : BoolOption<"f", "sanitize-memory-use-after-dtor",
  CodeGenOpts<"SanitizeMemoryUseAfterDtor">, DefaultFalse,
  PosFlag<SetTrue, [CC1Option], "Enable">, NegFlag<SetFalse, [], "Disable">,
  BothFlags<[], " use-after-destroy detection in MemorySanitizer">>,
  Group<f_clang_Group>;
def fsanitize_address_field_padding : Joined<["-"], "fsanitize-address-field-padding=">,
                                        Group<f_clang_Group>,
                                        HelpText<"Level of field padding for AddressSanitizer">,
                                        MarshallingInfoInt<LangOpts<"SanitizeAddressFieldPadding">>;
defm sanitize_address_use_after_scope : BoolOption<"f", "sanitize-address-use-after-scope",
  CodeGenOpts<"SanitizeAddressUseAfterScope">, DefaultFalse,
  PosFlag<SetTrue, [], "Enable">, NegFlag<SetFalse, [CoreOption, NoXarchOption], "Disable">,
  BothFlags<[], " use-after-scope detection in AddressSanitizer">>,
  Group<f_clang_Group>;
def sanitize_address_use_after_return_EQ
  : Joined<["-"], "fsanitize-address-use-after-return=">,
    MetaVarName<"<mode>">,
    Flags<[CC1Option]>,
    HelpText<"Select the mode of detecting stack use-after-return in AddressSanitizer">,
    Group<f_clang_Group>,
    Values<"never,runtime,always">,
    NormalizedValuesScope<"llvm::AsanDetectStackUseAfterReturnMode">,
    NormalizedValues<["Never", "Runtime", "Always"]>,
    MarshallingInfoEnum<CodeGenOpts<"SanitizeAddressUseAfterReturn">, "Runtime">;
defm sanitize_address_poison_custom_array_cookie : BoolOption<"f", "sanitize-address-poison-custom-array-cookie",
  CodeGenOpts<"SanitizeAddressPoisonCustomArrayCookie">, DefaultFalse,
  PosFlag<SetTrue, [], "Enable">, NegFlag<SetFalse, [], "Disable">,
  BothFlags<[], " poisoning array cookies when using custom operator new[] in AddressSanitizer">>,
  Group<f_clang_Group>;
defm sanitize_address_globals_dead_stripping : BoolOption<"f", "sanitize-address-globals-dead-stripping",
  CodeGenOpts<"SanitizeAddressGlobalsDeadStripping">, DefaultFalse,
  PosFlag<SetTrue, [], "Enable linker dead stripping of globals in AddressSanitizer">,
  NegFlag<SetFalse, [], "Disable linker dead stripping of globals in AddressSanitizer">>,
  Group<f_clang_Group>;
defm sanitize_address_use_odr_indicator : BoolOption<"f", "sanitize-address-use-odr-indicator",
  CodeGenOpts<"SanitizeAddressUseOdrIndicator">, DefaultTrue,
  PosFlag<SetTrue, [], "Enable ODR indicator globals to avoid false ODR violation"
            " reports in partially sanitized programs at the cost of an increase in binary size">,
  NegFlag<SetFalse, [], "Disable ODR indicator globals">>,
  Group<f_clang_Group>;
def sanitize_address_destructor_EQ
    : Joined<["-"], "fsanitize-address-destructor=">,
      Flags<[CC1Option]>,
      HelpText<"Set destructor type used in ASan instrumentation">,
      Group<f_clang_Group>,
      Values<"none,global">,
      NormalizedValuesScope<"llvm::AsanDtorKind">,
      NormalizedValues<["None", "Global"]>,
      MarshallingInfoEnum<CodeGenOpts<"SanitizeAddressDtor">, "Global">;
defm sanitize_memory_param_retval
    : BoolFOption<"sanitize-memory-param-retval",
        CodeGenOpts<"SanitizeMemoryParamRetval">,
        DefaultTrue,
        PosFlag<SetTrue, [CC1Option], "Enable">, NegFlag<SetFalse, [], "Disable">,
        BothFlags<[], " detection of uninitialized parameters and return values">>;
//// Note: This flag was introduced when it was necessary to distinguish between
//       ABI for correct codegen.  This is no longer needed, but the flag is
//       not removed since targeting either ABI will behave the same.
//       This way we cause no disturbance to existing scripts & code, and if we
//       want to use this flag in the future we will cause no disturbance then
//       either.
def fsanitize_hwaddress_abi_EQ
    : Joined<["-"], "fsanitize-hwaddress-abi=">,
      Group<f_clang_Group>,
      HelpText<"Select the HWAddressSanitizer ABI to target (interceptor or platform, default interceptor). This option is currently unused.">;
def fsanitize_recover_EQ : CommaJoined<["-"], "fsanitize-recover=">,
                           Group<f_clang_Group>,
                           HelpText<"Enable recovery for specified sanitizers">;
def fno_sanitize_recover_EQ : CommaJoined<["-"], "fno-sanitize-recover=">,
                              Group<f_clang_Group>, Flags<[CoreOption, NoXarchOption]>,
                              HelpText<"Disable recovery for specified sanitizers">;
def fsanitize_recover : Flag<["-"], "fsanitize-recover">, Group<f_clang_Group>,
                        Alias<fsanitize_recover_EQ>, AliasArgs<["all"]>;
def fno_sanitize_recover : Flag<["-"], "fno-sanitize-recover">,
                           Flags<[CoreOption, NoXarchOption]>, Group<f_clang_Group>,
                           Alias<fno_sanitize_recover_EQ>, AliasArgs<["all"]>;
def fsanitize_trap_EQ : CommaJoined<["-"], "fsanitize-trap=">, Group<f_clang_Group>,
                        HelpText<"Enable trapping for specified sanitizers">;
def fno_sanitize_trap_EQ : CommaJoined<["-"], "fno-sanitize-trap=">, Group<f_clang_Group>,
                           Flags<[CoreOption, NoXarchOption]>,
                           HelpText<"Disable trapping for specified sanitizers">;
def fsanitize_trap : Flag<["-"], "fsanitize-trap">, Group<f_clang_Group>,
                     Alias<fsanitize_trap_EQ>, AliasArgs<["all"]>,
                     HelpText<"Enable trapping for all sanitizers">;
def fno_sanitize_trap : Flag<["-"], "fno-sanitize-trap">, Group<f_clang_Group>,
                        Alias<fno_sanitize_trap_EQ>, AliasArgs<["all"]>,
                        Flags<[CoreOption, NoXarchOption]>,
                        HelpText<"Disable trapping for all sanitizers">;
def fsanitize_undefined_trap_on_error
    : Flag<["-"], "fsanitize-undefined-trap-on-error">, Group<f_clang_Group>,
      Alias<fsanitize_trap_EQ>, AliasArgs<["undefined"]>;
def fno_sanitize_undefined_trap_on_error
    : Flag<["-"], "fno-sanitize-undefined-trap-on-error">, Group<f_clang_Group>,
      Alias<fno_sanitize_trap_EQ>, AliasArgs<["undefined"]>;
defm sanitize_minimal_runtime : BoolOption<"f", "sanitize-minimal-runtime",
  CodeGenOpts<"SanitizeMinimalRuntime">, DefaultFalse,
  PosFlag<SetTrue>, NegFlag<SetFalse>>,
  Group<f_clang_Group>;
def fsanitize_link_runtime : Flag<["-"], "fsanitize-link-runtime">,
                           Group<f_clang_Group>;
def fno_sanitize_link_runtime : Flag<["-"], "fno-sanitize-link-runtime">,
                              Group<f_clang_Group>;
def fsanitize_link_cxx_runtime : Flag<["-"], "fsanitize-link-c++-runtime">,
                                 Group<f_clang_Group>;
def fno_sanitize_link_cxx_runtime : Flag<["-"], "fno-sanitize-link-c++-runtime">,
                                    Group<f_clang_Group>;
defm sanitize_cfi_cross_dso : BoolOption<"f", "sanitize-cfi-cross-dso",
  CodeGenOpts<"SanitizeCfiCrossDso">, DefaultFalse,
  PosFlag<SetTrue, [], "Enable">, NegFlag<SetFalse, [CoreOption, NoXarchOption], "Disable">,
  BothFlags<[], " control flow integrity (CFI) checks for cross-DSO calls.">>,
  Group<f_clang_Group>;
def fsanitize_cfi_icall_generalize_pointers : Flag<["-"], "fsanitize-cfi-icall-generalize-pointers">,
                                              Group<f_clang_Group>,
                                              HelpText<"Generalize pointers in CFI indirect call type signature checks">,
                                              MarshallingInfoFlag<CodeGenOpts<"SanitizeCfiICallGeneralizePointers">>;
def fsanitize_cfi_icall_normalize_integers : Flag<["-"], "fsanitize-cfi-icall-experimental-normalize-integers">,
                                             Group<f_clang_Group>,
                                             HelpText<"Normalize integers in CFI indirect call type signature checks">,
                                             MarshallingInfoFlag<CodeGenOpts<"SanitizeCfiICallNormalizeIntegers">>;
defm sanitize_cfi_canonical_jump_tables : BoolOption<"f", "sanitize-cfi-canonical-jump-tables",
  CodeGenOpts<"SanitizeCfiCanonicalJumpTables">, DefaultFalse,
  PosFlag<SetTrue, [], "Make">, NegFlag<SetFalse, [CoreOption, NoXarchOption], "Do not make">,
  BothFlags<[], " the jump table addresses canonical in the symbol table">>,
  Group<f_clang_Group>;
defm sanitize_stats : BoolOption<"f", "sanitize-stats",
  CodeGenOpts<"SanitizeStats">, DefaultFalse,
  PosFlag<SetTrue, [], "Enable">, NegFlag<SetFalse, [CoreOption, NoXarchOption], "Disable">,
  BothFlags<[], " sanitizer statistics gathering.">>,
  Group<f_clang_Group>;
def fsanitize_thread_memory_access : Flag<["-"], "fsanitize-thread-memory-access">,
                                     Group<f_clang_Group>,
                                     HelpText<"Enable memory access instrumentation in ThreadSanitizer (default)">;
def fno_sanitize_thread_memory_access : Flag<["-"], "fno-sanitize-thread-memory-access">,
                                        Group<f_clang_Group>,
                                        Flags<[CoreOption, NoXarchOption]>,
                                        HelpText<"Disable memory access instrumentation in ThreadSanitizer">;
def fsanitize_thread_func_entry_exit : Flag<["-"], "fsanitize-thread-func-entry-exit">,
                                       Group<f_clang_Group>,
                                       HelpText<"Enable function entry/exit instrumentation in ThreadSanitizer (default)">;
def fno_sanitize_thread_func_entry_exit : Flag<["-"], "fno-sanitize-thread-func-entry-exit">,
                                          Group<f_clang_Group>,
                                          Flags<[CoreOption, NoXarchOption]>,
                                          HelpText<"Disable function entry/exit instrumentation in ThreadSanitizer">;
def fsanitize_thread_atomics : Flag<["-"], "fsanitize-thread-atomics">,
                               Group<f_clang_Group>,
                               HelpText<"Enable atomic operations instrumentation in ThreadSanitizer (default)">;
def fno_sanitize_thread_atomics : Flag<["-"], "fno-sanitize-thread-atomics">,
                                  Group<f_clang_Group>,
                                  Flags<[CoreOption, NoXarchOption]>,
                                  HelpText<"Disable atomic operations instrumentation in ThreadSanitizer">;
def fsanitize_undefined_strip_path_components_EQ : Joined<["-"], "fsanitize-undefined-strip-path-components=">,
  Group<f_clang_Group>, MetaVarName<"<number>">,
  HelpText<"Strip (or keep only, if negative) a given number of path components "
           "when emitting check metadata.">,
  MarshallingInfoInt<CodeGenOpts<"EmitCheckPathComponentsToStrip">, "0", "int">;

} // end -f[no-]sanitize* flags

def funsafe_math_optimizations : Flag<["-"], "funsafe-math-optimizations">,
  Group<f_Group>, Flags<[CC1Option]>,
  HelpText<"Allow unsafe floating-point math optimizations which may decrease precision">,
  MarshallingInfoFlag<LangOpts<"UnsafeFPMath">>,
  ImpliedByAnyOf<[cl_unsafe_math_optimizations.KeyPath, ffast_math.KeyPath]>;
def fno_unsafe_math_optimizations : Flag<["-"], "fno-unsafe-math-optimizations">,
  Group<f_Group>;
def fassociative_math : Flag<["-"], "fassociative-math">, Group<f_Group>;
def fno_associative_math : Flag<["-"], "fno-associative-math">, Group<f_Group>;
defm reciprocal_math : BoolFOption<"reciprocal-math",
  LangOpts<"AllowRecip">, DefaultFalse,
  PosFlag<SetTrue, [CC1Option, FC1Option, FlangOption], "Allow division operations to be reassociated",
          [funsafe_math_optimizations.KeyPath]>,
  NegFlag<SetFalse>>;
defm approx_func : BoolFOption<"approx-func", LangOpts<"ApproxFunc">, DefaultFalse,
   PosFlag<SetTrue, [CC1Option, FC1Option, FlangOption], "Allow certain math function calls to be replaced "
           "with an approximately equivalent calculation",
           [funsafe_math_optimizations.KeyPath]>,
   NegFlag<SetFalse>>;
defm finite_math_only : BoolFOption<"finite-math-only",
  LangOpts<"FiniteMathOnly">, DefaultFalse,
  PosFlag<SetTrue, [CC1Option], "", [cl_finite_math_only.KeyPath, ffast_math.KeyPath]>,
  NegFlag<SetFalse>>;
defm signed_zeros : BoolFOption<"signed-zeros",
  LangOpts<"NoSignedZero">, DefaultFalse,
  NegFlag<SetTrue, [CC1Option, FC1Option, FlangOption], "Allow optimizations that ignore the sign of floating point zeros",
            [cl_no_signed_zeros.KeyPath, funsafe_math_optimizations.KeyPath]>,
  PosFlag<SetFalse>>;
def fhonor_nans : Flag<["-"], "fhonor-nans">, Group<f_Group>;
def fno_honor_nans : Flag<["-"], "fno-honor-nans">, Group<f_Group>;
def fhonor_infinities : Flag<["-"], "fhonor-infinities">, Group<f_Group>;
def fno_honor_infinities : Flag<["-"], "fno-honor-infinities">, Group<f_Group>;
// This option was originally misspelt "infinites" [sic].
def : Flag<["-"], "fhonor-infinites">, Alias<fhonor_infinities>;
def : Flag<["-"], "fno-honor-infinites">, Alias<fno_honor_infinities>;
def frounding_math : Flag<["-"], "frounding-math">, Group<f_Group>, Flags<[CC1Option]>,
  MarshallingInfoFlag<LangOpts<"RoundingMath">>,
  Normalizer<"makeFlagToValueNormalizer(llvm::RoundingMode::Dynamic)">;
def fno_rounding_math : Flag<["-"], "fno-rounding-math">, Group<f_Group>, Flags<[CC1Option]>;
def ftrapping_math : Flag<["-"], "ftrapping-math">, Group<f_Group>;
def fno_trapping_math : Flag<["-"], "fno-trapping-math">, Group<f_Group>;
def ffp_contract : Joined<["-"], "ffp-contract=">, Group<f_Group>,
  Flags<[CC1Option, FC1Option, FlangOption]>,
  DocBrief<"Form fused FP ops (e.g. FMAs):"
  " fast (fuses across statements disregarding pragmas)"
  " | on (only fuses in the same statement unless dictated by pragmas)"
  " | off (never fuses)"
  " | fast-honor-pragmas (fuses across statements unless dictated by pragmas)."
  " Default is 'fast' for CUDA, 'fast-honor-pragmas' for HIP, and 'on' otherwise.">,
  HelpText<"Form fused FP ops (e.g. FMAs)">,
  Values<"fast,on,off,fast-honor-pragmas">;

defm strict_float_cast_overflow : BoolFOption<"strict-float-cast-overflow",
  CodeGenOpts<"StrictFloatCastOverflow">, DefaultTrue,
  NegFlag<SetFalse, [CC1Option], "Relax language rules and try to match the behavior"
            " of the target's native float-to-int conversion instructions">,
  PosFlag<SetTrue, [], "Assume that overflowing float-to-int casts are undefined (default)">>;

defm protect_parens : BoolFOption<"protect-parens",
  LangOpts<"ProtectParens">, DefaultFalse,
  PosFlag<SetTrue, [CoreOption, CC1Option],
          "Determines whether the optimizer honors parentheses when "
          "floating-point expressions are evaluated">,
  NegFlag<SetFalse>>;

def ffor_scope : Flag<["-"], "ffor-scope">, Group<f_Group>;
def fno_for_scope : Flag<["-"], "fno-for-scope">, Group<f_Group>;

defm rewrite_imports : BoolFOption<"rewrite-imports",
  PreprocessorOutputOpts<"RewriteImports">, DefaultFalse,
  PosFlag<SetTrue, [CC1Option]>, NegFlag<SetFalse>>;
defm rewrite_includes : BoolFOption<"rewrite-includes",
  PreprocessorOutputOpts<"RewriteIncludes">, DefaultFalse,
  PosFlag<SetTrue, [CC1Option]>, NegFlag<SetFalse>>;

defm directives_only : OptInCC1FFlag<"directives-only", "">;

defm delete_null_pointer_checks : BoolFOption<"delete-null-pointer-checks",
  CodeGenOpts<"NullPointerIsValid">, DefaultFalse,
  NegFlag<SetTrue, [CC1Option], "Do not treat usage of null pointers as undefined behavior">,
  PosFlag<SetFalse, [], "Treat usage of null pointers as undefined behavior (default)">,
  BothFlags<[CoreOption]>>;

defm use_line_directives : BoolFOption<"use-line-directives",
  PreprocessorOutputOpts<"UseLineDirectives">, DefaultFalse,
  PosFlag<SetTrue, [CC1Option], "Use #line in preprocessed output">, NegFlag<SetFalse>>;
defm minimize_whitespace : BoolFOption<"minimize-whitespace",
  PreprocessorOutputOpts<"MinimizeWhitespace">, DefaultFalse,
  PosFlag<SetTrue, [CC1Option], "Minimize whitespace when emitting preprocessor output">, NegFlag<SetFalse>>;

def ffreestanding : Flag<["-"], "ffreestanding">, Group<f_Group>, Flags<[CC1Option]>,
  HelpText<"Assert that the compilation takes place in a freestanding environment">,
  MarshallingInfoFlag<LangOpts<"Freestanding">>;
def fgnuc_version_EQ : Joined<["-"], "fgnuc-version=">, Group<f_Group>,
  HelpText<"Sets various macros to claim compatibility with the given GCC version (default is 4.2.1)">,
  Flags<[CC1Option, CoreOption]>;
// We abuse '-f[no-]gnu-keywords' to force overriding all GNU-extension
// keywords. This behavior is provided by GCC's poorly named '-fasm' flag,
// while a subset (the non-C++ GNU keywords) is provided by GCC's
// '-fgnu-keywords'. Clang conflates the two for simplicity under the single
// name, as it doesn't seem a useful distinction.
defm gnu_keywords : BoolFOption<"gnu-keywords",
  LangOpts<"GNUKeywords">, Default<gnu_mode.KeyPath>,
  PosFlag<SetTrue, [], "Allow GNU-extension keywords regardless of language standard">,
  NegFlag<SetFalse>, BothFlags<[CC1Option]>>;
defm gnu89_inline : BoolFOption<"gnu89-inline",
  LangOpts<"GNUInline">, Default<!strconcat("!", c99.KeyPath, " && !", cplusplus.KeyPath)>,
  PosFlag<SetTrue, [CC1Option], "Use the gnu89 inline semantics">,
  NegFlag<SetFalse>>, ShouldParseIf<!strconcat("!", cplusplus.KeyPath)>;
def fgnu_runtime : Flag<["-"], "fgnu-runtime">, Group<f_Group>,
  HelpText<"Generate output compatible with the standard GNU Objective-C runtime">;
def fheinous_gnu_extensions : Flag<["-"], "fheinous-gnu-extensions">, Flags<[CC1Option]>,
  MarshallingInfoFlag<LangOpts<"HeinousExtensions">>;
def filelist : Separate<["-"], "filelist">, Flags<[LinkerInput]>,
               Group<Link_Group>;
def : Flag<["-"], "findirect-virtual-calls">, Alias<fapple_kext>;
def finline_functions : Flag<["-"], "finline-functions">, Group<f_clang_Group>, Flags<[CC1Option]>,
  HelpText<"Inline suitable functions">;
def finline_hint_functions: Flag<["-"], "finline-hint-functions">, Group<f_clang_Group>, Flags<[CC1Option]>,
  HelpText<"Inline functions which are (explicitly or implicitly) marked inline">;
def finline : Flag<["-"], "finline">, Group<clang_ignored_f_Group>;
def finline_max_stacksize_EQ
    : Joined<["-"], "finline-max-stacksize=">,
      Group<f_Group>, Flags<[CoreOption, CC1Option]>,
      HelpText<"Suppress inlining of functions whose stack size exceeds the given value">,
      MarshallingInfoInt<CodeGenOpts<"InlineMaxStackSize">, "UINT_MAX">;
defm jmc : BoolFOption<"jmc",
  CodeGenOpts<"JMCInstrument">, DefaultFalse,
  PosFlag<SetTrue, [CC1Option], "Enable just-my-code debugging">,
  NegFlag<SetFalse>>;
def fglobal_isel : Flag<["-"], "fglobal-isel">, Group<f_clang_Group>,
  HelpText<"Enables the global instruction selector">;
def fexperimental_isel : Flag<["-"], "fexperimental-isel">, Group<f_clang_Group>,
  Alias<fglobal_isel>;
def fexperimental_strict_floating_point : Flag<["-"], "fexperimental-strict-floating-point">,
  Group<f_clang_Group>, Flags<[CC1Option]>,
  HelpText<"Enables experimental strict floating point in LLVM.">,
  MarshallingInfoFlag<LangOpts<"ExpStrictFP">>;
def finput_charset_EQ : Joined<["-"], "finput-charset=">, Flags<[FlangOption, FC1Option]>, Group<f_Group>,
  HelpText<"Specify the default character set for source files">;
def fexec_charset_EQ : Joined<["-"], "fexec-charset=">, Group<f_Group>;
def finstrument_functions : Flag<["-"], "finstrument-functions">, Group<f_Group>, Flags<[CC1Option]>,
  HelpText<"Generate calls to instrument function entry and exit">,
  MarshallingInfoFlag<CodeGenOpts<"InstrumentFunctions">>;
def finstrument_functions_after_inlining : Flag<["-"], "finstrument-functions-after-inlining">, Group<f_Group>, Flags<[CC1Option]>,
  HelpText<"Like -finstrument-functions, but insert the calls after inlining">,
  MarshallingInfoFlag<CodeGenOpts<"InstrumentFunctionsAfterInlining">>;
def finstrument_function_entry_bare : Flag<["-"], "finstrument-function-entry-bare">, Group<f_Group>, Flags<[CC1Option]>,
  HelpText<"Instrument function entry only, after inlining, without arguments to the instrumentation call">,
  MarshallingInfoFlag<CodeGenOpts<"InstrumentFunctionEntryBare">>;
def fcf_protection_EQ : Joined<["-"], "fcf-protection=">, Flags<[CoreOption, CC1Option]>, Group<f_Group>,
  HelpText<"Instrument control-flow architecture protection">, Values<"return,branch,full,none">;
def fcf_protection : Flag<["-"], "fcf-protection">, Group<f_Group>, Flags<[CoreOption, CC1Option]>,
  Alias<fcf_protection_EQ>, AliasArgs<["full"]>,
  HelpText<"Enable cf-protection in 'full' mode">;
def mfunction_return_EQ : Joined<["-"], "mfunction-return=">,
  Group<m_Group>, Flags<[CoreOption, CC1Option]>,
  HelpText<"Replace returns with jumps to ``__x86_return_thunk`` (x86 only, error otherwise)">,
  Values<"keep,thunk-extern">,
  NormalizedValues<["Keep", "Extern"]>,
  NormalizedValuesScope<"llvm::FunctionReturnThunksKind">,
  MarshallingInfoEnum<CodeGenOpts<"FunctionReturnThunks">, "Keep">;
def mindirect_branch_cs_prefix : Flag<["-"], "mindirect-branch-cs-prefix">,
  Group<m_Group>, Flags<[CoreOption, CC1Option]>,
  HelpText<"Add cs prefix to call and jmp to indirect thunk">,
  MarshallingInfoFlag<CodeGenOpts<"IndirectBranchCSPrefix">>;

defm xray_instrument : BoolFOption<"xray-instrument",
  LangOpts<"XRayInstrument">, DefaultFalse,
  PosFlag<SetTrue, [CC1Option], "Generate XRay instrumentation sleds on function entry and exit">,
  NegFlag<SetFalse>>;

def fxray_instruction_threshold_EQ :
  Joined<["-"], "fxray-instruction-threshold=">,
  Group<f_Group>, Flags<[CC1Option]>,
  HelpText<"Sets the minimum function size to instrument with XRay">,
  MarshallingInfoInt<CodeGenOpts<"XRayInstructionThreshold">, "200">;

def fxray_always_instrument :
  Joined<["-"], "fxray-always-instrument=">,
  Group<f_Group>, Flags<[CC1Option]>,
  HelpText<"DEPRECATED: Filename defining the whitelist for imbuing the 'always instrument' XRay attribute.">,
  MarshallingInfoStringVector<LangOpts<"XRayAlwaysInstrumentFiles">>;
def fxray_never_instrument :
  Joined<["-"], "fxray-never-instrument=">,
  Group<f_Group>, Flags<[CC1Option]>,
  HelpText<"DEPRECATED: Filename defining the whitelist for imbuing the 'never instrument' XRay attribute.">,
  MarshallingInfoStringVector<LangOpts<"XRayNeverInstrumentFiles">>;
def fxray_attr_list :
  Joined<["-"], "fxray-attr-list=">,
  Group<f_Group>, Flags<[CC1Option]>,
  HelpText<"Filename defining the list of functions/types for imbuing XRay attributes.">,
  MarshallingInfoStringVector<LangOpts<"XRayAttrListFiles">>;
def fxray_modes :
  Joined<["-"], "fxray-modes=">,
  Group<f_Group>, Flags<[CC1Option]>,
  HelpText<"List of modes to link in by default into XRay instrumented binaries.">;

defm xray_always_emit_customevents : BoolFOption<"xray-always-emit-customevents",
  LangOpts<"XRayAlwaysEmitCustomEvents">, DefaultFalse,
  PosFlag<SetTrue, [CC1Option], "Always emit __xray_customevent(...) calls"
          " even if the containing function is not always instrumented">,
  NegFlag<SetFalse>>;

defm xray_always_emit_typedevents : BoolFOption<"xray-always-emit-typedevents",
  LangOpts<"XRayAlwaysEmitTypedEvents">, DefaultFalse,
  PosFlag<SetTrue, [CC1Option], "Always emit __xray_typedevent(...) calls"
          " even if the containing function is not always instrumented">,
  NegFlag<SetFalse>>;

defm xray_ignore_loops : BoolFOption<"xray-ignore-loops",
  CodeGenOpts<"XRayIgnoreLoops">, DefaultFalse,
  PosFlag<SetTrue, [CC1Option], "Don't instrument functions with loops"
          " unless they also meet the minimum function size">,
  NegFlag<SetFalse>>;

defm xray_function_index : BoolFOption<"xray-function-index",
  CodeGenOpts<"XRayOmitFunctionIndex">, DefaultTrue,
  NegFlag<SetFalse, [CC1Option], "Omit function index section at the"
          " expense of single-function patching performance">,
  PosFlag<SetTrue>>;

def fxray_link_deps : Flag<["-"], "fxray-link-deps">, Group<f_Group>,
  Flags<[CC1Option]>,
  HelpText<"Tells clang to add the link dependencies for XRay.">;
def fnoxray_link_deps : Flag<["-"], "fnoxray-link-deps">, Group<f_Group>,
  Flags<[CC1Option]>;

def fxray_instrumentation_bundle :
  Joined<["-"], "fxray-instrumentation-bundle=">,
  Group<f_Group>, Flags<[CC1Option]>,
  HelpText<"Select which XRay instrumentation points to emit. Options: all, none, function-entry, function-exit, function, custom. Default is 'all'.  'function' includes both 'function-entry' and 'function-exit'.">;

def fxray_function_groups :
  Joined<["-"], "fxray-function-groups=">,
  Group<f_Group>, Flags<[CC1Option]>,
  HelpText<"Only instrument 1 of N groups">,
  MarshallingInfoInt<CodeGenOpts<"XRayTotalFunctionGroups">, "1">;

def fxray_selected_function_group :
  Joined<["-"], "fxray-selected-function-group=">,
  Group<f_Group>, Flags<[CC1Option]>,
  HelpText<"When using -fxray-function-groups, select which group of functions to instrument. Valid range is 0 to fxray-function-groups - 1">,
  MarshallingInfoInt<CodeGenOpts<"XRaySelectedFunctionGroup">, "0">;


defm fine_grained_bitfield_accesses : BoolOption<"f", "fine-grained-bitfield-accesses",
  CodeGenOpts<"FineGrainedBitfieldAccesses">, DefaultFalse,
  PosFlag<SetTrue, [], "Use separate accesses for consecutive bitfield runs with legal widths and alignments.">,
  NegFlag<SetFalse, [], "Use large-integer access for consecutive bitfield runs.">,
  BothFlags<[CC1Option]>>,
  Group<f_clang_Group>;

def fexperimental_relative_cxx_abi_vtables :
  Flag<["-"], "fexperimental-relative-c++-abi-vtables">,
  Group<f_clang_Group>, Flags<[CC1Option]>,
  HelpText<"Use the experimental C++ class ABI for classes with virtual tables">;
def fno_experimental_relative_cxx_abi_vtables :
  Flag<["-"], "fno-experimental-relative-c++-abi-vtables">,
  Group<f_clang_Group>, Flags<[CC1Option]>,
  HelpText<"Do not use the experimental C++ class ABI for classes with virtual tables">;

def fcxx_abi_EQ : Joined<["-"], "fc++-abi=">,
                  Group<f_clang_Group>, Flags<[CC1Option]>,
                  HelpText<"C++ ABI to use. This will override the target C++ ABI.">;

def flat__namespace : Flag<["-"], "flat_namespace">;
def flax_vector_conversions_EQ : Joined<["-"], "flax-vector-conversions=">, Group<f_Group>,
  HelpText<"Enable implicit vector bit-casts">, Values<"none,integer,all">, Flags<[CC1Option]>,
  NormalizedValues<["LangOptions::LaxVectorConversionKind::None",
                    "LangOptions::LaxVectorConversionKind::Integer",
                    "LangOptions::LaxVectorConversionKind::All"]>,
  MarshallingInfoEnum<LangOpts<"LaxVectorConversions">,
                      open_cl.KeyPath #
                          " ? LangOptions::LaxVectorConversionKind::None" #
                          " : LangOptions::LaxVectorConversionKind::All">;
def flax_vector_conversions : Flag<["-"], "flax-vector-conversions">, Group<f_Group>,
  Alias<flax_vector_conversions_EQ>, AliasArgs<["integer"]>;
def flimited_precision_EQ : Joined<["-"], "flimited-precision=">, Group<f_Group>;
def fapple_link_rtlib : Flag<["-"], "fapple-link-rtlib">, Group<f_Group>,
  HelpText<"Force linking the clang builtins runtime library">;
def flto_EQ : Joined<["-"], "flto=">, Flags<[CoreOption, CC1Option, FC1Option, FlangOption]>, Group<f_Group>,
  HelpText<"Set LTO mode">, Values<"thin,full">;
def flto_EQ_jobserver : Flag<["-"], "flto=jobserver">, Group<f_Group>,
  Alias<flto_EQ>, AliasArgs<["full"]>, HelpText<"Enable LTO in 'full' mode">;
def flto_EQ_auto : Flag<["-"], "flto=auto">, Group<f_Group>,
  Alias<flto_EQ>, AliasArgs<["full"]>, HelpText<"Enable LTO in 'full' mode">;
def flto : Flag<["-"], "flto">, Flags<[CoreOption, CC1Option, FC1Option, FlangOption]>, Group<f_Group>,
  Alias<flto_EQ>, AliasArgs<["full"]>, HelpText<"Enable LTO in 'full' mode">;
def fno_lto : Flag<["-"], "fno-lto">, Flags<[CoreOption, CC1Option]>, Group<f_Group>,
  HelpText<"Disable LTO mode (default)">;
def foffload_lto_EQ : Joined<["-"], "foffload-lto=">, Flags<[CoreOption]>, Group<f_Group>,
  HelpText<"Set LTO mode for offload compilation">, Values<"thin,full">;
def foffload_lto : Flag<["-"], "foffload-lto">, Flags<[CoreOption]>, Group<f_Group>,
  Alias<foffload_lto_EQ>, AliasArgs<["full"]>, HelpText<"Enable LTO in 'full' mode for offload compilation">;
def fno_offload_lto : Flag<["-"], "fno-offload-lto">, Flags<[CoreOption]>, Group<f_Group>,
  HelpText<"Disable LTO mode (default) for offload compilation">;
def flto_jobs_EQ : Joined<["-"], "flto-jobs=">,
  Flags<[CC1Option]>, Group<f_Group>,
  HelpText<"Controls the backend parallelism of -flto=thin (default "
           "of 0 means the number of threads will be derived from "
           "the number of CPUs detected)">;
def fthinlto_index_EQ : Joined<["-"], "fthinlto-index=">,
  Flags<[CoreOption, CC1Option]>, Group<f_Group>,
  HelpText<"Perform ThinLTO importing using provided function summary index">;
def fthin_link_bitcode_EQ : Joined<["-"], "fthin-link-bitcode=">,
  Flags<[CoreOption, CC1Option]>, Group<f_Group>,
  HelpText<"Write minimized bitcode to <file> for the ThinLTO thin link only">,
  MarshallingInfoString<CodeGenOpts<"ThinLinkBitcodeFile">>;
def fmacro_backtrace_limit_EQ : Joined<["-"], "fmacro-backtrace-limit=">,
                                Group<f_Group>, Flags<[NoXarchOption, CoreOption]>;
defm merge_all_constants : BoolFOption<"merge-all-constants",
  CodeGenOpts<"MergeAllConstants">, DefaultFalse,
  PosFlag<SetTrue, [CC1Option, CoreOption], "Allow">, NegFlag<SetFalse, [], "Disallow">,
  BothFlags<[], " merging of constants">>;
def fmessage_length_EQ : Joined<["-"], "fmessage-length=">, Group<f_Group>, Flags<[CC1Option]>,
  HelpText<"Format message diagnostics so that they fit within N columns">,
  MarshallingInfoInt<DiagnosticOpts<"MessageLength">>;
def frandomize_layout_seed_EQ : Joined<["-"], "frandomize-layout-seed=">,
  MetaVarName<"<seed>">, Group<f_clang_Group>, Flags<[CC1Option]>,
  HelpText<"The seed used by the randomize structure layout feature">;
def frandomize_layout_seed_file_EQ : Joined<["-"], "frandomize-layout-seed-file=">,
  MetaVarName<"<file>">, Group<f_clang_Group>, Flags<[CC1Option]>,
  HelpText<"File holding the seed used by the randomize structure layout feature">;
def fms_compatibility : Flag<["-"], "fms-compatibility">, Group<f_Group>, Flags<[CC1Option, CoreOption]>,
  HelpText<"Enable full Microsoft Visual C++ compatibility">,
  MarshallingInfoFlag<LangOpts<"MSVCCompat">>;
def fms_extensions : Flag<["-"], "fms-extensions">, Group<f_Group>, Flags<[CC1Option, CoreOption]>,
  HelpText<"Accept some non-standard constructs supported by the Microsoft compiler">,
  MarshallingInfoFlag<LangOpts<"MicrosoftExt">>, ImpliedByAnyOf<[fms_compatibility.KeyPath]>;
defm asm_blocks : BoolFOption<"asm-blocks",
  LangOpts<"AsmBlocks">, Default<fms_extensions.KeyPath>,
  PosFlag<SetTrue, [CC1Option]>, NegFlag<SetFalse>>;
def fms_volatile : Flag<["-"], "fms-volatile">, Group<f_Group>, Flags<[CC1Option]>,
  MarshallingInfoFlag<LangOpts<"MSVolatile">>;
def fmsc_version : Joined<["-"], "fmsc-version=">, Group<f_Group>, Flags<[NoXarchOption, CoreOption]>,
  HelpText<"Microsoft compiler version number to report in _MSC_VER (0 = don't define it (default))">;
def fms_compatibility_version
    : Joined<["-"], "fms-compatibility-version=">,
      Group<f_Group>,
      Flags<[ CC1Option, CoreOption ]>,
      HelpText<"Dot-separated value representing the Microsoft compiler "
               "version number to report in _MSC_VER (0 = don't define it "
               "(default))">;
def fms_runtime_lib_EQ : Joined<["-"], "fms-runtime-lib=">, Group<f_Group>,
  Flags<[NoXarchOption, CoreOption]>, Values<"static,static_dbg,dll,dll_dbg">,
  HelpText<"Select Windows run-time library">,
  DocBrief<[{
Specify Visual Studio C runtime library. "static" and "static_dbg" correspond
to the cl flags /MT and /MTd which use the multithread, static version. "dll"
and "dll_dbg" correspond to the cl flags /MD and /MDd which use the multithread,
dll version.}]>;
def fms_omit_default_lib : Joined<["-"], "fms-omit-default-lib">,
  Group<f_Group>, Flags<[NoXarchOption, CoreOption]>;
defm delayed_template_parsing : BoolFOption<"delayed-template-parsing",
  LangOpts<"DelayedTemplateParsing">, DefaultFalse,
  PosFlag<SetTrue, [CC1Option], "Parse templated function definitions at the end of the translation unit">,
  NegFlag<SetFalse, [NoXarchOption], "Disable delayed template parsing">,
  BothFlags<[CoreOption]>>;
def fms_memptr_rep_EQ : Joined<["-"], "fms-memptr-rep=">, Group<f_Group>, Flags<[CC1Option]>,
  Values<"single,multiple,virtual">, NormalizedValuesScope<"LangOptions">,
  NormalizedValues<["PPTMK_FullGeneralitySingleInheritance", "PPTMK_FullGeneralityMultipleInheritance",
                    "PPTMK_FullGeneralityVirtualInheritance"]>,
  MarshallingInfoEnum<LangOpts<"MSPointerToMemberRepresentationMethod">, "PPTMK_BestCase">;
def fms_kernel : Flag<["-"], "fms-kernel">, Group<f_Group>, Flags<[CC1Option, NoDriverOption]>,
  MarshallingInfoFlag<LangOpts<"Kernel">>;
// __declspec is enabled by default for the PS4 by the driver, and also
// enabled for Microsoft Extensions or Borland Extensions, here.
//
// FIXME: __declspec is also currently enabled for CUDA, but isn't really a
// CUDA extension. However, it is required for supporting
// __clang_cuda_builtin_vars.h, which uses __declspec(property). Once that has
// been rewritten in terms of something more generic, remove the Opts.CUDA
// term here.
defm declspec : BoolOption<"f", "declspec",
  LangOpts<"DeclSpecKeyword">, DefaultFalse,
  PosFlag<SetTrue, [], "Allow", [fms_extensions.KeyPath, fborland_extensions.KeyPath, cuda.KeyPath]>,
  NegFlag<SetFalse, [], "Disallow">,
  BothFlags<[CC1Option], " __declspec as a keyword">>, Group<f_clang_Group>;
def fmodules_cache_path : Joined<["-"], "fmodules-cache-path=">, Group<i_Group>,
  Flags<[NoXarchOption, CC1Option]>, MetaVarName<"<directory>">,
  HelpText<"Specify the module cache path">;
def fmodules_user_build_path : Separate<["-"], "fmodules-user-build-path">, Group<i_Group>,
  Flags<[NoXarchOption, CC1Option]>, MetaVarName<"<directory>">,
  HelpText<"Specify the module user build path">,
  MarshallingInfoString<HeaderSearchOpts<"ModuleUserBuildPath">>;
def fprebuilt_module_path : Joined<["-"], "fprebuilt-module-path=">, Group<i_Group>,
  Flags<[NoXarchOption, CC1Option]>, MetaVarName<"<directory>">,
  HelpText<"Specify the prebuilt module path">;
defm prebuilt_implicit_modules : BoolFOption<"prebuilt-implicit-modules",
  HeaderSearchOpts<"EnablePrebuiltImplicitModules">, DefaultFalse,
  PosFlag<SetTrue, [], "Look up implicit modules in the prebuilt module path">,
  NegFlag<SetFalse>, BothFlags<[NoXarchOption, CC1Option]>>;

def fmodule_output_EQ : Joined<["-"], "fmodule-output=">, Flags<[NoXarchOption, CC1Option]>,
  HelpText<"Save intermediate module file results when compiling a standard C++ module unit.">;
def fmodule_output : Flag<["-"], "fmodule-output">, Flags<[NoXarchOption, CC1Option]>,
  HelpText<"Save intermediate module file results when compiling a standard C++ module unit.">;

def fmodules_prune_interval : Joined<["-"], "fmodules-prune-interval=">, Group<i_Group>,
  Flags<[CC1Option]>, MetaVarName<"<seconds>">,
  HelpText<"Specify the interval (in seconds) between attempts to prune the module cache">,
  MarshallingInfoInt<HeaderSearchOpts<"ModuleCachePruneInterval">, "7 * 24 * 60 * 60">;
def fmodules_prune_after : Joined<["-"], "fmodules-prune-after=">, Group<i_Group>,
  Flags<[CC1Option]>, MetaVarName<"<seconds>">,
  HelpText<"Specify the interval (in seconds) after which a module file will be considered unused">,
  MarshallingInfoInt<HeaderSearchOpts<"ModuleCachePruneAfter">, "31 * 24 * 60 * 60">;
def fbuild_session_timestamp : Joined<["-"], "fbuild-session-timestamp=">,
  Group<i_Group>, Flags<[CC1Option]>, MetaVarName<"<time since Epoch in seconds>">,
  HelpText<"Time when the current build session started">,
  MarshallingInfoInt<HeaderSearchOpts<"BuildSessionTimestamp">, "0", "uint64_t">;
def fbuild_session_file : Joined<["-"], "fbuild-session-file=">,
  Group<i_Group>, MetaVarName<"<file>">,
  HelpText<"Use the last modification time of <file> as the build session timestamp">;
def fmodules_validate_once_per_build_session : Flag<["-"], "fmodules-validate-once-per-build-session">,
  Group<i_Group>, Flags<[CC1Option]>,
  HelpText<"Don't verify input files for the modules if the module has been "
           "successfully validated or loaded during this build session">,
  MarshallingInfoFlag<HeaderSearchOpts<"ModulesValidateOncePerBuildSession">>;
def fmodules_disable_diagnostic_validation : Flag<["-"], "fmodules-disable-diagnostic-validation">,
  Group<i_Group>, Flags<[CC1Option]>,
  HelpText<"Disable validation of the diagnostic options when loading the module">,
  MarshallingInfoNegativeFlag<HeaderSearchOpts<"ModulesValidateDiagnosticOptions">>;
defm modules_validate_system_headers : BoolOption<"f", "modules-validate-system-headers",
  HeaderSearchOpts<"ModulesValidateSystemHeaders">, DefaultFalse,
  PosFlag<SetTrue, [CC1Option], "Validate the system headers that a module depends on when loading the module">,
  NegFlag<SetFalse, [NoXarchOption]>>, Group<i_Group>;
def fno_modules_validate_textual_header_includes :
  Flag<["-"], "fno-modules-validate-textual-header-includes">,
  Group<f_Group>, Flags<[CC1Option, NoXarchOption]>,
  MarshallingInfoNegativeFlag<LangOpts<"ModulesValidateTextualHeaderIncludes">>,
  HelpText<"Do not enforce -fmodules-decluse and private header restrictions for textual headers. "
           "This flag will be removed in a future Clang release.">;

def fincremental_extensions :
  Flag<["-"], "fincremental-extensions">,
  Group<f_Group>, Flags<[CC1Option]>,
  HelpText<"Enable incremental processing extensions such as processing"
           "statements on the global scope.">,
  MarshallingInfoFlag<LangOpts<"IncrementalExtensions">>;

def fvalidate_ast_input_files_content:
  Flag <["-"], "fvalidate-ast-input-files-content">,
  Group<f_Group>, Flags<[CC1Option]>,
  HelpText<"Compute and store the hash of input files used to build an AST."
           " Files with mismatching mtime's are considered valid"
           " if both contents is identical">,
  MarshallingInfoFlag<HeaderSearchOpts<"ValidateASTInputFilesContent">>;
def fmodules_validate_input_files_content:
  Flag <["-"], "fmodules-validate-input-files-content">,
  Group<f_Group>, Flags<[NoXarchOption]>,
  HelpText<"Validate PCM input files based on content if mtime differs">;
def fno_modules_validate_input_files_content:
  Flag <["-"], "fno_modules-validate-input-files-content">,
  Group<f_Group>, Flags<[NoXarchOption]>;
def fpch_validate_input_files_content:
  Flag <["-"], "fpch-validate-input-files-content">,
  Group<f_Group>, Flags<[NoXarchOption]>,
  HelpText<"Validate PCH input files based on content if mtime differs">;
def fno_pch_validate_input_files_content:
  Flag <["-"], "fno_pch-validate-input-files-content">,
  Group<f_Group>, Flags<[NoXarchOption]>;
defm pch_instantiate_templates : BoolFOption<"pch-instantiate-templates",
  LangOpts<"PCHInstantiateTemplates">, DefaultFalse,
  PosFlag<SetTrue, [], "Instantiate templates already while building a PCH">,
  NegFlag<SetFalse>, BothFlags<[CC1Option, CoreOption]>>;
defm pch_codegen: OptInCC1FFlag<"pch-codegen", "Generate ", "Do not generate ",
  "code for uses of this PCH that assumes an explicit object file will be built for the PCH">;
defm pch_debuginfo: OptInCC1FFlag<"pch-debuginfo", "Generate ", "Do not generate ",
  "debug info for types in an object file built from this PCH and do not generate them elsewhere">;

def fimplicit_module_maps : Flag <["-"], "fimplicit-module-maps">, Group<f_Group>,
  Flags<[NoXarchOption, CC1Option, CoreOption]>,
  HelpText<"Implicitly search the file system for module map files.">,
  MarshallingInfoFlag<HeaderSearchOpts<"ImplicitModuleMaps">>;
defm modules : BoolFOption<"modules",
  LangOpts<"Modules">, Default<fcxx_modules.KeyPath>,
  PosFlag<SetTrue, [CC1Option], "Enable the 'modules' language feature">,
  NegFlag<SetFalse>, BothFlags<[NoXarchOption, CoreOption]>>;
def fmodule_maps : Flag <["-"], "fmodule-maps">, Flags<[CoreOption]>, Alias<fimplicit_module_maps>;
def fmodule_name_EQ : Joined<["-"], "fmodule-name=">, Group<f_Group>,
  Flags<[NoXarchOption,CC1Option,CoreOption]>, MetaVarName<"<name>">,
  HelpText<"Specify the name of the module to build">,
  MarshallingInfoString<LangOpts<"ModuleName">>;
def fmodule_implementation_of : Separate<["-"], "fmodule-implementation-of">,
  Flags<[CC1Option,CoreOption]>, Alias<fmodule_name_EQ>;
def fsystem_module : Flag<["-"], "fsystem-module">, Flags<[CC1Option,CoreOption]>,
  HelpText<"Build this module as a system module. Only used with -emit-module">,
  MarshallingInfoFlag<FrontendOpts<"IsSystemModule">>;
def fmodule_map_file : Joined<["-"], "fmodule-map-file=">,
  Group<f_Group>, Flags<[NoXarchOption,CC1Option,CoreOption]>, MetaVarName<"<file>">,
  HelpText<"Load this module map file">,
  MarshallingInfoStringVector<FrontendOpts<"ModuleMapFiles">>;
def fmodule_file : Joined<["-"], "fmodule-file=">,
  Group<i_Group>, Flags<[NoXarchOption,CC1Option,CoreOption]>, MetaVarName<"[<name>=]<file>">,
  HelpText<"Specify the mapping of module name to precompiled module file, or load a module file if name is omitted.">;
def fmodules_ignore_macro : Joined<["-"], "fmodules-ignore-macro=">, Group<f_Group>,
  Flags<[CC1Option,CoreOption]>,
  HelpText<"Ignore the definition of the given macro when building and loading modules">;
def fmodules_strict_decluse : Flag <["-"], "fmodules-strict-decluse">, Group<f_Group>,
  Flags<[NoXarchOption,CC1Option,CoreOption]>,
  HelpText<"Like -fmodules-decluse but requires all headers to be in modules">,
  MarshallingInfoFlag<LangOpts<"ModulesStrictDeclUse">>;
defm modules_decluse : BoolFOption<"modules-decluse",
  LangOpts<"ModulesDeclUse">, Default<fmodules_strict_decluse.KeyPath>,
  PosFlag<SetTrue, [CC1Option], "Require declaration of modules used within a module">,
  NegFlag<SetFalse>, BothFlags<[NoXarchOption,CoreOption]>>;
defm modules_search_all : BoolFOption<"modules-search-all",
  LangOpts<"ModulesSearchAll">, DefaultFalse,
  PosFlag<SetTrue, [], "Search even non-imported modules to resolve references">,
  NegFlag<SetFalse>, BothFlags<[NoXarchOption, CC1Option,CoreOption]>>,
  ShouldParseIf<fmodules.KeyPath>;
defm implicit_modules : BoolFOption<"implicit-modules",
  LangOpts<"ImplicitModules">, DefaultTrue,
  NegFlag<SetFalse, [CC1Option]>, PosFlag<SetTrue>, BothFlags<[NoXarchOption,CoreOption]>>;
def fretain_comments_from_system_headers : Flag<["-"], "fretain-comments-from-system-headers">, Group<f_Group>, Flags<[CC1Option]>,
  MarshallingInfoFlag<LangOpts<"RetainCommentsFromSystemHeaders">>;
def fmodule_header : Flag <["-"], "fmodule-header">, Group<f_Group>,
  Flags<[NoXarchOption]>, HelpText<"Build a C++20 Header Unit from a header.">;
def fmodule_header_EQ : Joined<["-"], "fmodule-header=">, Group<f_Group>,
  Flags<[NoXarchOption]>, MetaVarName<"<kind>">,
  HelpText<"Build a C++20 Header Unit from a header that should be found in the user (fmodule-header=user) or system (fmodule-header=system) search path.">;

def fno_knr_functions : Flag<["-"], "fno-knr-functions">, Group<f_Group>,
  MarshallingInfoFlag<LangOpts<"DisableKNRFunctions">>,
  HelpText<"Disable support for K&R C function declarations">,
  Flags<[CC1Option, CoreOption]>;

def fmudflapth : Flag<["-"], "fmudflapth">, Group<f_Group>;
def fmudflap : Flag<["-"], "fmudflap">, Group<f_Group>;
def fnested_functions : Flag<["-"], "fnested-functions">, Group<f_Group>;
def fnext_runtime : Flag<["-"], "fnext-runtime">, Group<f_Group>;
def fno_asm : Flag<["-"], "fno-asm">, Group<f_Group>;
def fno_asynchronous_unwind_tables : Flag<["-"], "fno-asynchronous-unwind-tables">, Group<f_Group>;
def fno_assume_sane_operator_new : Flag<["-"], "fno-assume-sane-operator-new">, Group<f_Group>,
  HelpText<"Don't assume that C++'s global operator new can't alias any pointer">,
  Flags<[CC1Option]>, MarshallingInfoNegativeFlag<CodeGenOpts<"AssumeSaneOperatorNew">>;
def fno_builtin : Flag<["-"], "fno-builtin">, Group<f_Group>, Flags<[CC1Option, CoreOption]>,
  HelpText<"Disable implicit builtin knowledge of functions">;
def fno_builtin_ : Joined<["-"], "fno-builtin-">, Group<f_Group>, Flags<[CC1Option, CoreOption]>,
  HelpText<"Disable implicit builtin knowledge of a specific function">;
def fno_common : Flag<["-"], "fno-common">, Group<f_Group>, Flags<[CC1Option]>,
    HelpText<"Compile common globals like normal definitions">;
defm digraphs : BoolFOption<"digraphs",
  LangOpts<"Digraphs">, Default<std#".hasDigraphs()">,
  PosFlag<SetTrue, [], "Enable alternative token representations '<:', ':>', '<%', '%>', '%:', '%:%:' (default)">,
  NegFlag<SetFalse, [], "Disallow alternative token representations '<:', ':>', '<%', '%>', '%:', '%:%:'">,
  BothFlags<[CC1Option]>>;
def fno_eliminate_unused_debug_symbols : Flag<["-"], "fno-eliminate-unused-debug-symbols">, Group<f_Group>;
def fno_inline_functions : Flag<["-"], "fno-inline-functions">, Group<f_clang_Group>, Flags<[CC1Option]>;
def fno_inline : Flag<["-"], "fno-inline">, Group<f_clang_Group>, Flags<[CC1Option]>;
def fno_global_isel : Flag<["-"], "fno-global-isel">, Group<f_clang_Group>,
  HelpText<"Disables the global instruction selector">;
def fno_experimental_isel : Flag<["-"], "fno-experimental-isel">, Group<f_clang_Group>,
  Alias<fno_global_isel>;
def fveclib : Joined<["-"], "fveclib=">, Group<f_Group>, Flags<[CC1Option]>,
    HelpText<"Use the given vector functions library">,
    Values<"Accelerate,libmvec,MASSV,SVML,SLEEF,Darwin_libsystem_m,none">,
    NormalizedValuesScope<"CodeGenOptions">,
    NormalizedValues<["Accelerate", "LIBMVEC", "MASSV", "SVML", "SLEEF",
                      "Darwin_libsystem_m", "NoLibrary"]>,
    MarshallingInfoEnum<CodeGenOpts<"VecLib">, "NoLibrary">;
def fno_lax_vector_conversions : Flag<["-"], "fno-lax-vector-conversions">, Group<f_Group>,
  Alias<flax_vector_conversions_EQ>, AliasArgs<["none"]>;
def fno_implicit_module_maps : Flag <["-"], "fno-implicit-module-maps">, Group<f_Group>,
  Flags<[NoXarchOption]>;
def fno_module_maps : Flag <["-"], "fno-module-maps">, Alias<fno_implicit_module_maps>;
def fno_modules_strict_decluse : Flag <["-"], "fno-strict-modules-decluse">, Group<f_Group>,
  Flags<[NoXarchOption]>;
def fmodule_file_deps : Flag <["-"], "fmodule-file-deps">, Group<f_Group>,
  Flags<[NoXarchOption]>;
def fno_module_file_deps : Flag <["-"], "fno-module-file-deps">, Group<f_Group>,
  Flags<[NoXarchOption]>;
def fno_ms_extensions : Flag<["-"], "fno-ms-extensions">, Group<f_Group>,
  Flags<[CoreOption]>;
def fno_ms_compatibility : Flag<["-"], "fno-ms-compatibility">, Group<f_Group>,
  Flags<[CoreOption]>;
def fno_objc_legacy_dispatch : Flag<["-"], "fno-objc-legacy-dispatch">, Group<f_Group>;
def fno_objc_weak : Flag<["-"], "fno-objc-weak">, Group<f_Group>, Flags<[CC1Option]>;
def fno_omit_frame_pointer : Flag<["-"], "fno-omit-frame-pointer">, Group<f_Group>;
defm operator_names : BoolFOption<"operator-names",
  LangOpts<"CXXOperatorNames">, Default<cplusplus.KeyPath>,
  NegFlag<SetFalse, [CC1Option], "Do not treat C++ operator name keywords as synonyms for operators">,
  PosFlag<SetTrue>>;
def fdiagnostics_absolute_paths : Flag<["-"], "fdiagnostics-absolute-paths">, Group<f_Group>,
  Flags<[CC1Option, CoreOption]>, HelpText<"Print absolute paths in diagnostics">,
  MarshallingInfoFlag<DiagnosticOpts<"AbsolutePath">>;
def fno_stack_protector : Flag<["-"], "fno-stack-protector">, Group<f_Group>,
  HelpText<"Disable the use of stack protectors">;
def fno_strict_aliasing : Flag<["-"], "fno-strict-aliasing">, Group<f_Group>,
  Flags<[NoXarchOption, CoreOption]>;
def fstruct_path_tbaa : Flag<["-"], "fstruct-path-tbaa">, Group<f_Group>;
def fno_struct_path_tbaa : Flag<["-"], "fno-struct-path-tbaa">, Group<f_Group>;
def fno_strict_enums : Flag<["-"], "fno-strict-enums">, Group<f_Group>;
def fno_strict_overflow : Flag<["-"], "fno-strict-overflow">, Group<f_Group>;
def fno_temp_file : Flag<["-"], "fno-temp-file">, Group<f_Group>,
  Flags<[CC1Option, CoreOption]>, HelpText<
  "Directly create compilation output files. This may lead to incorrect incremental builds if the compiler crashes">,
  MarshallingInfoNegativeFlag<FrontendOpts<"UseTemporary">>;
defm use_cxa_atexit : BoolFOption<"use-cxa-atexit",
  CodeGenOpts<"CXAAtExit">, DefaultTrue,
  NegFlag<SetFalse, [CC1Option], "Don't use __cxa_atexit for calling destructors">,
  PosFlag<SetTrue>>;
def fno_unwind_tables : Flag<["-"], "fno-unwind-tables">, Group<f_Group>;
def fno_verbose_asm : Flag<["-"], "fno-verbose-asm">, Group<f_Group>, Flags<[CC1Option]>,
  MarshallingInfoNegativeFlag<CodeGenOpts<"AsmVerbose">>;
def fno_working_directory : Flag<["-"], "fno-working-directory">, Group<f_Group>;
def fno_wrapv : Flag<["-"], "fno-wrapv">, Group<f_Group>;
def fobjc_arc : Flag<["-"], "fobjc-arc">, Group<f_Group>, Flags<[CC1Option]>,
  HelpText<"Synthesize retain and release calls for Objective-C pointers">;
def fno_objc_arc : Flag<["-"], "fno-objc-arc">, Group<f_Group>;
defm objc_encode_cxx_class_template_spec : BoolFOption<"objc-encode-cxx-class-template-spec",
  LangOpts<"EncodeCXXClassTemplateSpec">, DefaultFalse,
  PosFlag<SetTrue, [CC1Option], "Fully encode c++ class template specialization">,
  NegFlag<SetFalse>>;
defm objc_convert_messages_to_runtime_calls : BoolFOption<"objc-convert-messages-to-runtime-calls",
  CodeGenOpts<"ObjCConvertMessagesToRuntimeCalls">, DefaultTrue,
  NegFlag<SetFalse, [CC1Option]>, PosFlag<SetTrue>>;
defm objc_arc_exceptions : BoolFOption<"objc-arc-exceptions",
  CodeGenOpts<"ObjCAutoRefCountExceptions">, DefaultFalse,
  PosFlag<SetTrue, [CC1Option], "Use EH-safe code when synthesizing retains and releases in -fobjc-arc">,
  NegFlag<SetFalse>>;
def fobjc_atdefs : Flag<["-"], "fobjc-atdefs">, Group<clang_ignored_f_Group>;
def fobjc_call_cxx_cdtors : Flag<["-"], "fobjc-call-cxx-cdtors">, Group<clang_ignored_f_Group>;
defm objc_exceptions : BoolFOption<"objc-exceptions",
  LangOpts<"ObjCExceptions">, DefaultFalse,
  PosFlag<SetTrue, [CC1Option], "Enable Objective-C exceptions">, NegFlag<SetFalse>>;
defm application_extension : BoolFOption<"application-extension",
  LangOpts<"AppExt">, DefaultFalse,
  PosFlag<SetTrue, [CC1Option], "Restrict code to those available for App Extensions">,
  NegFlag<SetFalse>>;
defm relaxed_template_template_args : BoolFOption<"relaxed-template-template-args",
  LangOpts<"RelaxedTemplateTemplateArgs">, DefaultFalse,
  PosFlag<SetTrue, [CC1Option], "Enable C++17 relaxed template template argument matching">,
  NegFlag<SetFalse>>;
defm sized_deallocation : BoolFOption<"sized-deallocation",
  LangOpts<"SizedDeallocation">, DefaultFalse,
  PosFlag<SetTrue, [CC1Option], "Enable C++14 sized global deallocation functions">,
  NegFlag<SetFalse>>;
defm aligned_allocation : BoolFOption<"aligned-allocation",
  LangOpts<"AlignedAllocation">, Default<cpp17.KeyPath>,
  PosFlag<SetTrue, [], "Enable C++17 aligned allocation functions">,
  NegFlag<SetFalse>, BothFlags<[CC1Option]>>;
def fnew_alignment_EQ : Joined<["-"], "fnew-alignment=">,
  HelpText<"Specifies the largest alignment guaranteed by '::operator new(size_t)'">,
  MetaVarName<"<align>">, Group<f_Group>, Flags<[CC1Option]>,
  MarshallingInfoInt<LangOpts<"NewAlignOverride">>;
def : Separate<["-"], "fnew-alignment">, Alias<fnew_alignment_EQ>;
def : Flag<["-"], "faligned-new">, Alias<faligned_allocation>;
def : Flag<["-"], "fno-aligned-new">, Alias<fno_aligned_allocation>;
def faligned_new_EQ : Joined<["-"], "faligned-new=">;

def fobjc_legacy_dispatch : Flag<["-"], "fobjc-legacy-dispatch">, Group<f_Group>;
def fobjc_new_property : Flag<["-"], "fobjc-new-property">, Group<clang_ignored_f_Group>;
defm objc_infer_related_result_type : BoolFOption<"objc-infer-related-result-type",
  LangOpts<"ObjCInferRelatedResultType">, DefaultTrue,
  NegFlag<SetFalse, [CC1Option], "do not infer Objective-C related result type based on method family">,
  PosFlag<SetTrue>>;
def fobjc_link_runtime: Flag<["-"], "fobjc-link-runtime">, Group<f_Group>;
def fobjc_weak : Flag<["-"], "fobjc-weak">, Group<f_Group>, Flags<[CC1Option]>,
  HelpText<"Enable ARC-style weak references in Objective-C">;

// Objective-C ABI options.
def fobjc_runtime_EQ : Joined<["-"], "fobjc-runtime=">, Group<f_Group>, Flags<[CC1Option, CoreOption]>,
  HelpText<"Specify the target Objective-C runtime kind and version">;
def fobjc_abi_version_EQ : Joined<["-"], "fobjc-abi-version=">, Group<f_Group>;
def fobjc_nonfragile_abi_version_EQ : Joined<["-"], "fobjc-nonfragile-abi-version=">, Group<f_Group>;
def fobjc_nonfragile_abi : Flag<["-"], "fobjc-nonfragile-abi">, Group<f_Group>;
def fno_objc_nonfragile_abi : Flag<["-"], "fno-objc-nonfragile-abi">, Group<f_Group>;

def fobjc_sender_dependent_dispatch : Flag<["-"], "fobjc-sender-dependent-dispatch">, Group<f_Group>;
def fobjc_disable_direct_methods_for_testing :
  Flag<["-"], "fobjc-disable-direct-methods-for-testing">,
  Group<f_Group>, Flags<[CC1Option]>,
  HelpText<"Ignore attribute objc_direct so that direct methods can be tested">,
  MarshallingInfoFlag<LangOpts<"ObjCDisableDirectMethodsForTesting">>;
defm objc_avoid_heapify_local_blocks : BoolFOption<"objc-avoid-heapify-local-blocks",
  CodeGenOpts<"ObjCAvoidHeapifyLocalBlocks">, DefaultFalse,
  PosFlag<SetTrue, [], "Try">,
  NegFlag<SetFalse, [], "Don't try">,
  BothFlags<[CC1Option, NoDriverOption], " to avoid heapifying local blocks">>;

<<<<<<< HEAD
def fomit_frame_pointer : Flag<["-"], "fomit-frame-pointer">, Group<f_Group>;
def fompss : Flag<["-"], "fompss-2">, Group<f_Group>, Flags<[CC1Option, NoArgumentUnused, FlangOption, FC1Option]>,
=======
def fomit_frame_pointer : Flag<["-"], "fomit-frame-pointer">, Group<f_Group>,
  HelpText<"Omit the frame pointer from functions that don't need it. "
  "Some stack unwinding cases, such as profilers and sanitizers, may prefer specifying -fno-omit-frame-pointer. "
  "On many targets, -O1 and higher omit the frame pointer by default. "
  "-m[no-]omit-leaf-frame-pointer takes precedence for leaf functions">;
def fompss : Flag<["-"], "fompss-2">, Group<f_Group>, Flags<[CC1Option, NoArgumentUnused]>,
>>>>>>> 15b3845e
  HelpText<"Parse OmpSs-2 pragmas and generate parallel code.">,
  MarshallingInfoFlag<LangOpts<"OmpSs">>;
def fdo_not_use_nanos6 : Flag<["-"], "fdo-not-use-nanos6">, Group<f_Group>, Flags<[CC1Option, NoArgumentUnused]>,
  HelpText<"When compiling with -fompss-2 do not include or link with nanos6.">;
def fopenmp : Flag<["-"], "fopenmp">, Group<f_Group>, Flags<[CC1Option, NoArgumentUnused, FlangOption, FC1Option]>,
  HelpText<"Parse OpenMP pragmas and generate parallel code.">;
def fno_openmp : Flag<["-"], "fno-openmp">, Group<f_Group>, Flags<[NoArgumentUnused]>;
def fopenmp_version_EQ : Joined<["-"], "fopenmp-version=">, Group<f_Group>, Flags<[CC1Option, NoArgumentUnused]>,
  HelpText<"Set OpenMP version (e.g. 45 for OpenMP 4.5, 50 for OpenMP 5.0). Default value is 50.">;
defm openmp_extensions: BoolFOption<"openmp-extensions",
  LangOpts<"OpenMPExtensions">, DefaultTrue,
  PosFlag<SetTrue, [CC1Option, NoArgumentUnused],
          "Enable all Clang extensions for OpenMP directives and clauses">,
  NegFlag<SetFalse, [CC1Option, NoArgumentUnused],
          "Disable all Clang extensions for OpenMP directives and clauses">>;
def fopenmp_EQ : Joined<["-"], "fopenmp=">, Group<f_Group>;
def fopenmp_use_tls : Flag<["-"], "fopenmp-use-tls">, Group<f_Group>,
  Flags<[NoArgumentUnused, HelpHidden]>;
def fnoopenmp_use_tls : Flag<["-"], "fnoopenmp-use-tls">, Group<f_Group>,
  Flags<[CC1Option, NoArgumentUnused, HelpHidden]>;
def fopenmp_targets_EQ : CommaJoined<["-"], "fopenmp-targets=">, Flags<[NoXarchOption, CC1Option]>,
  HelpText<"Specify comma-separated list of triples OpenMP offloading targets to be supported">;
def fopenmp_relocatable_target : Flag<["-"], "fopenmp-relocatable-target">,
  Group<f_Group>, Flags<[CC1Option, NoArgumentUnused, HelpHidden]>;
def fnoopenmp_relocatable_target : Flag<["-"], "fnoopenmp-relocatable-target">,
  Group<f_Group>, Flags<[CC1Option, NoArgumentUnused, HelpHidden]>;
def fopenmp_simd : Flag<["-"], "fopenmp-simd">, Group<f_Group>, Flags<[CC1Option, NoArgumentUnused]>,
  HelpText<"Emit OpenMP code only for SIMD-based constructs.">;
def fopenmp_enable_irbuilder : Flag<["-"], "fopenmp-enable-irbuilder">, Group<f_Group>, Flags<[CC1Option, NoArgumentUnused, HelpHidden]>,
  HelpText<"Use the experimental OpenMP-IR-Builder codegen path.">;
def fno_openmp_simd : Flag<["-"], "fno-openmp-simd">, Group<f_Group>, Flags<[CC1Option, NoArgumentUnused]>;
def fopenmp_cuda_mode : Flag<["-"], "fopenmp-cuda-mode">, Group<f_Group>,
  Flags<[CC1Option, NoArgumentUnused, HelpHidden]>;
def fno_openmp_cuda_mode : Flag<["-"], "fno-openmp-cuda-mode">, Group<f_Group>,
  Flags<[NoArgumentUnused, HelpHidden]>;
def fopenmp_cuda_number_of_sm_EQ : Joined<["-"], "fopenmp-cuda-number-of-sm=">, Group<f_Group>,
  Flags<[CC1Option, NoArgumentUnused, HelpHidden]>;
def fopenmp_cuda_blocks_per_sm_EQ : Joined<["-"], "fopenmp-cuda-blocks-per-sm=">, Group<f_Group>,
  Flags<[CC1Option, NoArgumentUnused, HelpHidden]>;
def fopenmp_cuda_teams_reduction_recs_num_EQ : Joined<["-"], "fopenmp-cuda-teams-reduction-recs-num=">, Group<f_Group>,
  Flags<[CC1Option, NoArgumentUnused, HelpHidden]>;

//===----------------------------------------------------------------------===//
// Shared cc1 + fc1 OpenMP Target Options
//===----------------------------------------------------------------------===//

let Flags = [CC1Option, FC1Option, NoArgumentUnused] in {
let Group = f_Group in {

def fopenmp_target_debug : Flag<["-"], "fopenmp-target-debug">,
  HelpText<"Enable debugging in the OpenMP offloading device RTL">;
def fno_openmp_target_debug : Flag<["-"], "fno-openmp-target-debug">;

} // let Group = f_Group
} // let Flags = [CC1Option, FC1Option, NoArgumentUnused]

let Flags = [CC1Option, FC1Option, NoArgumentUnused, HelpHidden] in {
let Group = f_Group in {

def fopenmp_target_debug_EQ : Joined<["-"], "fopenmp-target-debug=">;
def fopenmp_assume_teams_oversubscription : Flag<["-"], "fopenmp-assume-teams-oversubscription">;
def fopenmp_assume_threads_oversubscription : Flag<["-"], "fopenmp-assume-threads-oversubscription">;
def fno_openmp_assume_teams_oversubscription : Flag<["-"], "fno-openmp-assume-teams-oversubscription">;
def fno_openmp_assume_threads_oversubscription : Flag<["-"], "fno-openmp-assume-threads-oversubscription">;
def fopenmp_assume_no_thread_state : Flag<["-"], "fopenmp-assume-no-thread-state">,
  HelpText<"Assert no thread in a parallel region modifies an ICV">,
  MarshallingInfoFlag<LangOpts<"OpenMPNoThreadState">>;
def fopenmp_assume_no_nested_parallelism : Flag<["-"], "fopenmp-assume-no-nested-parallelism">,
  HelpText<"Assert no nested parallel regions in the GPU">,
  MarshallingInfoFlag<LangOpts<"OpenMPNoNestedParallelism">>;

} // let Group = f_Group
} // let Flags = [CC1Option, FC1Option, NoArgumentUnused, HelpHidden]

def fopenmp_offload_mandatory : Flag<["-"], "fopenmp-offload-mandatory">, Group<f_Group>,
  Flags<[CC1Option, NoArgumentUnused]>,
  HelpText<"Do not create a host fallback if offloading to the device fails.">,
  MarshallingInfoFlag<LangOpts<"OpenMPOffloadMandatory">>;
def fopenmp_target_jit : Flag<["-"], "fopenmp-target-jit">, Group<f_Group>,
  Flags<[CoreOption, NoArgumentUnused]>,
  HelpText<"Emit code that can be JIT compiled for OpenMP offloading. Implies -foffload-lto=full">;
def fno_openmp_target_jit : Flag<["-"], "fno-openmp-target-jit">, Group<f_Group>,
  Flags<[CoreOption, NoArgumentUnused, HelpHidden]>;
def fopenmp_target_new_runtime : Flag<["-"], "fopenmp-target-new-runtime">,
  Group<f_Group>, Flags<[CC1Option, HelpHidden]>;
def fno_openmp_target_new_runtime : Flag<["-"], "fno-openmp-target-new-runtime">,
  Group<f_Group>, Flags<[CC1Option, HelpHidden]>;
defm openmp_optimistic_collapse : BoolFOption<"openmp-optimistic-collapse",
  LangOpts<"OpenMPOptimisticCollapse">, DefaultFalse,
  PosFlag<SetTrue, [CC1Option]>, NegFlag<SetFalse>, BothFlags<[NoArgumentUnused, HelpHidden]>>;
def static_openmp: Flag<["-"], "static-openmp">,
  HelpText<"Use the static host OpenMP runtime while linking.">;
def offload_new_driver : Flag<["--"], "offload-new-driver">, Flags<[CC1Option]>, Group<f_Group>,
  MarshallingInfoFlag<LangOpts<"OffloadingNewDriver">>, HelpText<"Use the new driver for offloading compilation.">;
def no_offload_new_driver : Flag<["--"], "no-offload-new-driver">, Flags<[CC1Option]>, Group<f_Group>,
  HelpText<"Don't Use the new driver for offloading compilation.">;
def offload_device_only : Flag<["--"], "offload-device-only">, Flags<[FlangOption]>,
  HelpText<"Only compile for the offloading device.">;
def offload_host_only : Flag<["--"], "offload-host-only">, Flags<[FlangOption]>,
  HelpText<"Only compile for the offloading host.">;
def offload_host_device : Flag<["--"], "offload-host-device">, Flags<[FlangOption]>,
  HelpText<"Only compile for the offloading host.">;
def cuda_device_only : Flag<["--"], "cuda-device-only">, Alias<offload_device_only>,
  HelpText<"Compile CUDA code for device only">;
def cuda_host_only : Flag<["--"], "cuda-host-only">, Alias<offload_host_only>,
  HelpText<"Compile CUDA code for host only. Has no effect on non-CUDA compilations.">;
def cuda_compile_host_device : Flag<["--"], "cuda-compile-host-device">, Alias<offload_host_device>,
  HelpText<"Compile CUDA code for both host and device (default). Has no "
           "effect on non-CUDA compilations.">;
def fopenmp_new_driver : Flag<["-"], "fopenmp-new-driver">, Flags<[HelpHidden]>,
  HelpText<"Use the new driver for OpenMP offloading.">;
def fno_openmp_new_driver : Flag<["-"], "fno-openmp-new-driver">, Flags<[HelpHidden]>,
  HelpText<"Don't use the new driver for OpenMP offloading.">;
def fno_optimize_sibling_calls : Flag<["-"], "fno-optimize-sibling-calls">, Group<f_Group>, Flags<[CC1Option]>,
  HelpText<"Disable tail call optimization, keeping the call stack accurate">,
  MarshallingInfoFlag<CodeGenOpts<"DisableTailCalls">>;
def foptimize_sibling_calls : Flag<["-"], "foptimize-sibling-calls">, Group<f_Group>;
defm escaping_block_tail_calls : BoolFOption<"escaping-block-tail-calls",
  CodeGenOpts<"NoEscapingBlockTailCalls">, DefaultFalse,
  NegFlag<SetTrue, [CC1Option]>, PosFlag<SetFalse>>;
def force__cpusubtype__ALL : Flag<["-"], "force_cpusubtype_ALL">;
def force__flat__namespace : Flag<["-"], "force_flat_namespace">;
def force__load : Separate<["-"], "force_load">;
def force_addr : Joined<["-"], "fforce-addr">, Group<clang_ignored_f_Group>;
def foutput_class_dir_EQ : Joined<["-"], "foutput-class-dir=">, Group<f_Group>;
def fpack_struct : Flag<["-"], "fpack-struct">, Group<f_Group>;
def fno_pack_struct : Flag<["-"], "fno-pack-struct">, Group<f_Group>;
def fpack_struct_EQ : Joined<["-"], "fpack-struct=">, Group<f_Group>, Flags<[CC1Option]>,
  HelpText<"Specify the default maximum struct packing alignment">,
  MarshallingInfoInt<LangOpts<"PackStruct">>;
def fmax_type_align_EQ : Joined<["-"], "fmax-type-align=">, Group<f_Group>, Flags<[CC1Option]>,
  HelpText<"Specify the maximum alignment to enforce on pointers lacking an explicit alignment">,
  MarshallingInfoInt<LangOpts<"MaxTypeAlign">>;
def fno_max_type_align : Flag<["-"], "fno-max-type-align">, Group<f_Group>;
defm pascal_strings : BoolFOption<"pascal-strings",
  LangOpts<"PascalStrings">, DefaultFalse,
  PosFlag<SetTrue, [CC1Option], "Recognize and construct Pascal-style string literals">,
  NegFlag<SetFalse>>;
// Note: This flag has different semantics in the driver and in -cc1. The driver accepts -fpatchable-function-entry=M,N
// and forwards it to -cc1 as -fpatchable-function-entry=M and -fpatchable-function-entry-offset=N. In -cc1, both flags
// are treated as a single integer.
def fpatchable_function_entry_EQ : Joined<["-"], "fpatchable-function-entry=">, Group<f_Group>, Flags<[CC1Option]>,
  MetaVarName<"<N,M>">, HelpText<"Generate M NOPs before function entry and N-M NOPs after function entry">,
  MarshallingInfoInt<CodeGenOpts<"PatchableFunctionEntryCount">>;
def fms_hotpatch : Flag<["-"], "fms-hotpatch">, Group<f_Group>, Flags<[CC1Option, CoreOption]>,
  HelpText<"Ensure that all functions can be hotpatched at runtime">,
  MarshallingInfoFlag<CodeGenOpts<"HotPatch">>;
def fpcc_struct_return : Flag<["-"], "fpcc-struct-return">, Group<f_Group>, Flags<[CC1Option]>,
  HelpText<"Override the default ABI to return all structs on the stack">;
def fpch_preprocess : Flag<["-"], "fpch-preprocess">, Group<f_Group>;
def fpic : Flag<["-"], "fpic">, Group<f_Group>;
def fno_pic : Flag<["-"], "fno-pic">, Group<f_Group>;
def fpie : Flag<["-"], "fpie">, Group<f_Group>;
def fno_pie : Flag<["-"], "fno-pie">, Group<f_Group>;
defm pic_data_is_text_relative : SimpleMFlag<"pic-data-is-text-relative",
     "Assume", "Don't assume", " data segments are relative to text segment">;
def fdirect_access_external_data : Flag<["-"], "fdirect-access-external-data">, Group<f_Group>, Flags<[CC1Option]>,
  HelpText<"Don't use GOT indirection to reference external data symbols">;
def fno_direct_access_external_data : Flag<["-"], "fno-direct-access-external-data">, Group<f_Group>, Flags<[CC1Option]>,
  HelpText<"Use GOT indirection to reference external data symbols">;
defm plt : BoolFOption<"plt",
  CodeGenOpts<"NoPLT">, DefaultFalse,
  NegFlag<SetTrue, [CC1Option], "Use GOT indirection instead of PLT to make external function calls (x86 only)">,
  PosFlag<SetFalse>>;
defm ropi : BoolFOption<"ropi",
  LangOpts<"ROPI">, DefaultFalse,
  PosFlag<SetTrue, [CC1Option], "Generate read-only position independent code (ARM only)">,
  NegFlag<SetFalse>>;
defm rwpi : BoolFOption<"rwpi",
  LangOpts<"RWPI">, DefaultFalse,
  PosFlag<SetTrue, [CC1Option], "Generate read-write position independent code (ARM only)">,
  NegFlag<SetFalse>>;
def fplugin_EQ : Joined<["-"], "fplugin=">, Group<f_Group>, Flags<[NoXarchOption]>, MetaVarName<"<dsopath>">,
  HelpText<"Load the named plugin (dynamic shared object)">;
def fplugin_arg : Joined<["-"], "fplugin-arg-">,
  MetaVarName<"<name>-<arg>">,
  HelpText<"Pass <arg> to plugin <name>">;
def fpass_plugin_EQ : Joined<["-"], "fpass-plugin=">,
  Group<f_Group>, Flags<[CC1Option,FlangOption,FC1Option]>, MetaVarName<"<dsopath>">,
  HelpText<"Load pass plugin from a dynamic shared object file (only with new pass manager).">,
  MarshallingInfoStringVector<CodeGenOpts<"PassPlugins">>;
defm preserve_as_comments : BoolFOption<"preserve-as-comments",
  CodeGenOpts<"PreserveAsmComments">, DefaultTrue,
  NegFlag<SetFalse, [CC1Option], "Do not preserve comments in inline assembly">,
  PosFlag<SetTrue>>;
def framework : Separate<["-"], "framework">, Flags<[LinkerInput]>;
def frandom_seed_EQ : Joined<["-"], "frandom-seed=">, Group<clang_ignored_f_Group>;
def freg_struct_return : Flag<["-"], "freg-struct-return">, Group<f_Group>, Flags<[CC1Option]>,
  HelpText<"Override the default ABI to return small structs in registers">;
defm rtti : BoolFOption<"rtti",
  LangOpts<"RTTI">, Default<cplusplus.KeyPath>,
  NegFlag<SetFalse, [CC1Option], "Disable generation of rtti information">,
  PosFlag<SetTrue>>, ShouldParseIf<cplusplus.KeyPath>;
defm rtti_data : BoolFOption<"rtti-data",
  LangOpts<"RTTIData">, Default<frtti.KeyPath>,
  NegFlag<SetFalse, [CC1Option], "Disable generation of RTTI data">,
  PosFlag<SetTrue>>, ShouldParseIf<frtti.KeyPath>;
def : Flag<["-"], "fsched-interblock">, Group<clang_ignored_f_Group>;
defm short_enums : BoolFOption<"short-enums",
  LangOpts<"ShortEnums">, DefaultFalse,
  PosFlag<SetTrue, [CC1Option], "Allocate to an enum type only as many bytes as it"
           " needs for the declared range of possible values">,
  NegFlag<SetFalse>>;
defm char8__t : BoolFOption<"char8_t",
  LangOpts<"Char8">, Default<cpp20.KeyPath>,
  PosFlag<SetTrue, [], "Enable">, NegFlag<SetFalse, [], "Disable">,
  BothFlags<[CC1Option], " C++ builtin type char8_t">>;
def fshort_wchar : Flag<["-"], "fshort-wchar">, Group<f_Group>,
  HelpText<"Force wchar_t to be a short unsigned int">;
def fno_short_wchar : Flag<["-"], "fno-short-wchar">, Group<f_Group>,
  HelpText<"Force wchar_t to be an unsigned int">;
def fshow_overloads_EQ : Joined<["-"], "fshow-overloads=">, Group<f_Group>, Flags<[CC1Option]>,
  HelpText<"Which overload candidates to show when overload resolution fails. Defaults to 'all'">,
  Values<"best,all">,
  NormalizedValues<["Ovl_Best", "Ovl_All"]>,
  MarshallingInfoEnum<DiagnosticOpts<"ShowOverloads">, "Ovl_All">;
defm show_column : BoolFOption<"show-column",
  DiagnosticOpts<"ShowColumn">, DefaultTrue,
  NegFlag<SetFalse, [CC1Option], "Do not include column number on diagnostics">,
  PosFlag<SetTrue>>;
defm show_source_location : BoolFOption<"show-source-location",
  DiagnosticOpts<"ShowLocation">, DefaultTrue,
  NegFlag<SetFalse, [CC1Option], "Do not include source location information with diagnostics">,
  PosFlag<SetTrue>>;
defm spell_checking : BoolFOption<"spell-checking",
  LangOpts<"SpellChecking">, DefaultTrue,
  NegFlag<SetFalse, [CC1Option], "Disable spell-checking">, PosFlag<SetTrue>>;
def fspell_checking_limit_EQ : Joined<["-"], "fspell-checking-limit=">, Group<f_Group>;
def fsigned_bitfields : Flag<["-"], "fsigned-bitfields">, Group<f_Group>;
defm signed_char : BoolFOption<"signed-char",
  LangOpts<"CharIsSigned">, DefaultTrue,
  NegFlag<SetFalse, [CC1Option], "char is unsigned">, PosFlag<SetTrue, [], "char is signed">>,
  ShouldParseIf<!strconcat("!", open_cl.KeyPath)>;
defm split_stack : BoolFOption<"split-stack",
  CodeGenOpts<"EnableSegmentedStacks">, DefaultFalse,
  NegFlag<SetFalse, [], "Wouldn't use segmented stack">,
  PosFlag<SetTrue, [CC1Option], "Use segmented stack">>;
def fstack_protector_all : Flag<["-"], "fstack-protector-all">, Group<f_Group>,
  HelpText<"Enable stack protectors for all functions">;
defm stack_clash_protection : BoolFOption<"stack-clash-protection",
  CodeGenOpts<"StackClashProtector">, DefaultFalse,
  PosFlag<SetTrue, [CC1Option], "Enable">, NegFlag<SetFalse, [], "Disable">,
  BothFlags<[], " stack clash protection">>;
def fstack_protector_strong : Flag<["-"], "fstack-protector-strong">, Group<f_Group>,
  HelpText<"Enable stack protectors for some functions vulnerable to stack smashing. "
           "Compared to -fstack-protector, this uses a stronger heuristic "
           "that includes functions containing arrays of any size (and any type), "
           "as well as any calls to alloca or the taking of an address from a local variable">;
def fstack_protector : Flag<["-"], "fstack-protector">, Group<f_Group>,
  HelpText<"Enable stack protectors for some functions vulnerable to stack smashing. "
           "This uses a loose heuristic which considers functions vulnerable if they "
           "contain a char (or 8bit integer) array or constant sized calls to alloca "
           ", which are of greater size than ssp-buffer-size (default: 8 bytes). All "
           "variable sized calls to alloca are considered vulnerable. A function with "
           "a stack protector has a guard value added to the stack frame that is "
           "checked on function exit. The guard value must be positioned in the "
           "stack frame such that a buffer overflow from a vulnerable variable will "
           "overwrite the guard value before overwriting the function's return "
           "address. The reference stack guard value is stored in a global variable.">;
def ftrivial_auto_var_init : Joined<["-"], "ftrivial-auto-var-init=">, Group<f_Group>,
  Flags<[CC1Option, CoreOption]>, HelpText<"Initialize trivial automatic stack variables. Defaults to 'uninitialized'">,
  Values<"uninitialized,zero,pattern">,
  NormalizedValuesScope<"LangOptions::TrivialAutoVarInitKind">,
  NormalizedValues<["Uninitialized", "Zero", "Pattern"]>,
  MarshallingInfoEnum<LangOpts<"TrivialAutoVarInit">, "Uninitialized">;
def ftrivial_auto_var_init_stop_after : Joined<["-"], "ftrivial-auto-var-init-stop-after=">, Group<f_Group>,
  Flags<[CC1Option, CoreOption]>, HelpText<"Stop initializing trivial automatic stack variables after the specified number of instances">,
  MarshallingInfoInt<LangOpts<"TrivialAutoVarInitStopAfter">>;
def fstandalone_debug : Flag<["-"], "fstandalone-debug">, Group<f_Group>, Flags<[CoreOption]>,
  HelpText<"Emit full debug info for all types used by the program">;
def fno_standalone_debug : Flag<["-"], "fno-standalone-debug">, Group<f_Group>, Flags<[CoreOption]>,
  HelpText<"Limit debug information produced to reduce size of debug binary">;
def flimit_debug_info : Flag<["-"], "flimit-debug-info">, Flags<[CoreOption]>, Alias<fno_standalone_debug>;
def fno_limit_debug_info : Flag<["-"], "fno-limit-debug-info">, Flags<[CoreOption]>, Alias<fstandalone_debug>;
def fdebug_macro : Flag<["-"], "fdebug-macro">, Group<f_Group>, Flags<[CoreOption]>,
  HelpText<"Emit macro debug information">;
def fno_debug_macro : Flag<["-"], "fno-debug-macro">, Group<f_Group>, Flags<[CoreOption]>,
  HelpText<"Do not emit macro debug information">;
def fstrict_aliasing : Flag<["-"], "fstrict-aliasing">, Group<f_Group>,
  Flags<[NoXarchOption, CoreOption]>;
def fstrict_enums : Flag<["-"], "fstrict-enums">, Group<f_Group>, Flags<[CC1Option]>,
  HelpText<"Enable optimizations based on the strict definition of an enum's "
           "value range">,
  MarshallingInfoFlag<CodeGenOpts<"StrictEnums">>;
defm strict_vtable_pointers : BoolFOption<"strict-vtable-pointers",
  CodeGenOpts<"StrictVTablePointers">, DefaultFalse,
  PosFlag<SetTrue, [CC1Option], "Enable optimizations based on the strict rules for"
            " overwriting polymorphic C++ objects">,
  NegFlag<SetFalse>>;
def fstrict_overflow : Flag<["-"], "fstrict-overflow">, Group<f_Group>;
def fdriver_only : Flag<["-"], "fdriver-only">, Flags<[NoXarchOption, CoreOption]>,
  Group<Action_Group>, HelpText<"Only run the driver.">;
def fsyntax_only : Flag<["-"], "fsyntax-only">,
  Flags<[NoXarchOption,CoreOption,CC1Option,FC1Option,FlangOption]>, Group<Action_Group>,
  HelpText<"Run the preprocessor, parser and semantic analysis stages">;
def ftabstop_EQ : Joined<["-"], "ftabstop=">, Group<f_Group>;
def ftemplate_depth_EQ : Joined<["-"], "ftemplate-depth=">, Group<f_Group>;
def ftemplate_depth_ : Joined<["-"], "ftemplate-depth-">, Group<f_Group>;
def ftemplate_backtrace_limit_EQ : Joined<["-"], "ftemplate-backtrace-limit=">,
                                   Group<f_Group>;
def foperator_arrow_depth_EQ : Joined<["-"], "foperator-arrow-depth=">,
                               Group<f_Group>;

def fsave_optimization_record : Flag<["-"], "fsave-optimization-record">,
  Group<f_Group>, HelpText<"Generate a YAML optimization record file">;
def fsave_optimization_record_EQ : Joined<["-"], "fsave-optimization-record=">,
  Group<f_Group>, HelpText<"Generate an optimization record file in a specific format">,
  MetaVarName<"<format>">;
def fno_save_optimization_record : Flag<["-"], "fno-save-optimization-record">,
  Group<f_Group>, Flags<[NoArgumentUnused]>;
def foptimization_record_file_EQ : Joined<["-"], "foptimization-record-file=">,
  Group<f_Group>,
  HelpText<"Specify the output name of the file containing the optimization remarks. Implies -fsave-optimization-record. On Darwin platforms, this cannot be used with multiple -arch <arch> options.">,
  MetaVarName<"<file>">;
def foptimization_record_passes_EQ : Joined<["-"], "foptimization-record-passes=">,
  Group<f_Group>,
  HelpText<"Only include passes which match a specified regular expression in the generated optimization record (by default, include all passes)">,
  MetaVarName<"<regex>">;

def fvectorize : Flag<["-"], "fvectorize">, Group<f_Group>,
  HelpText<"Enable the loop vectorization passes">;
def fno_vectorize : Flag<["-"], "fno-vectorize">, Group<f_Group>;
def : Flag<["-"], "ftree-vectorize">, Alias<fvectorize>;
def : Flag<["-"], "fno-tree-vectorize">, Alias<fno_vectorize>;
def fslp_vectorize : Flag<["-"], "fslp-vectorize">, Group<f_Group>,
  HelpText<"Enable the superword-level parallelism vectorization passes">;
def fno_slp_vectorize : Flag<["-"], "fno-slp-vectorize">, Group<f_Group>;
def : Flag<["-"], "ftree-slp-vectorize">, Alias<fslp_vectorize>;
def : Flag<["-"], "fno-tree-slp-vectorize">, Alias<fno_slp_vectorize>;
def Wlarge_by_value_copy_def : Flag<["-"], "Wlarge-by-value-copy">,
  HelpText<"Warn if a function definition returns or accepts an object larger "
           "in bytes than a given value">, Flags<[HelpHidden]>;
def Wlarge_by_value_copy_EQ : Joined<["-"], "Wlarge-by-value-copy=">, Flags<[CC1Option]>,
  MarshallingInfoInt<LangOpts<"NumLargeByValueCopy">>;

// These "special" warning flags are effectively processed as f_Group flags by the driver:
// Just silence warnings about -Wlarger-than for now.
def Wlarger_than_EQ : Joined<["-"], "Wlarger-than=">, Group<clang_ignored_f_Group>;
def Wlarger_than_ : Joined<["-"], "Wlarger-than-">, Alias<Wlarger_than_EQ>;

// This is converted to -fwarn-stack-size=N and also passed through by the driver.
// FIXME: The driver should strip out the =<value> when passing W_value_Group through.
def Wframe_larger_than_EQ : Joined<["-"], "Wframe-larger-than=">, Group<W_value_Group>,
                            Flags<[NoXarchOption, CC1Option]>;
def Wframe_larger_than : Flag<["-"], "Wframe-larger-than">, Alias<Wframe_larger_than_EQ>;

def : Flag<["-"], "fterminated-vtables">, Alias<fapple_kext>;
defm threadsafe_statics : BoolFOption<"threadsafe-statics",
  LangOpts<"ThreadsafeStatics">, DefaultTrue,
  NegFlag<SetFalse, [CC1Option], "Do not emit code to make initialization of local statics thread safe">,
  PosFlag<SetTrue>>;
def ftime_report : Flag<["-"], "ftime-report">, Group<f_Group>, Flags<[CC1Option]>,
  MarshallingInfoFlag<CodeGenOpts<"TimePasses">>;
def ftime_report_EQ: Joined<["-"], "ftime-report=">, Group<f_Group>,
  Flags<[CC1Option]>, Values<"per-pass,per-pass-run">,
  MarshallingInfoFlag<CodeGenOpts<"TimePassesPerRun">>,
  HelpText<"(For new pass manager) 'per-pass': one report for each pass; "
           "'per-pass-run': one report for each pass invocation">;
def ftime_trace : Flag<["-"], "ftime-trace">, Group<f_Group>,
  HelpText<"Turn on time profiler. Generates JSON file based on output filename.">,
  DocBrief<[{
Turn on time profiler. Generates JSON file based on output filename. Results
can be analyzed with chrome://tracing or `Speedscope App
<https://www.speedscope.app>`_ for flamegraph visualization.}]>,
  Flags<[CC1Option, CoreOption]>,
  MarshallingInfoFlag<FrontendOpts<"TimeTrace">>;
def ftime_trace_granularity_EQ : Joined<["-"], "ftime-trace-granularity=">, Group<f_Group>,
  HelpText<"Minimum time granularity (in microseconds) traced by time profiler">,
  Flags<[CC1Option, CoreOption]>,
  MarshallingInfoInt<FrontendOpts<"TimeTraceGranularity">, "500u">;
def ftime_trace_EQ : Joined<["-"], "ftime-trace=">, Group<f_Group>,
  HelpText<"Similar to -ftime-trace. Specify the JSON file or a directory which will contain the JSON file">,
  Flags<[CC1Option, CoreOption]>,
  MarshallingInfoString<FrontendOpts<"TimeTracePath">>;
def fproc_stat_report : Joined<["-"], "fproc-stat-report">, Group<f_Group>,
  HelpText<"Print subprocess statistics">;
def fproc_stat_report_EQ : Joined<["-"], "fproc-stat-report=">, Group<f_Group>,
  HelpText<"Save subprocess statistics to the given file">;
def ftlsmodel_EQ : Joined<["-"], "ftls-model=">, Group<f_Group>, Flags<[CC1Option]>,
  Values<"global-dynamic,local-dynamic,initial-exec,local-exec">,
  NormalizedValuesScope<"CodeGenOptions">,
  NormalizedValues<["GeneralDynamicTLSModel", "LocalDynamicTLSModel", "InitialExecTLSModel", "LocalExecTLSModel"]>,
  MarshallingInfoEnum<CodeGenOpts<"DefaultTLSModel">, "GeneralDynamicTLSModel">;
def ftrapv : Flag<["-"], "ftrapv">, Group<f_Group>, Flags<[CC1Option]>,
  HelpText<"Trap on integer overflow">;
def ftrapv_handler_EQ : Joined<["-"], "ftrapv-handler=">, Group<f_Group>,
  MetaVarName<"<function name>">,
  HelpText<"Specify the function to be called on overflow">;
def ftrapv_handler : Separate<["-"], "ftrapv-handler">, Group<f_Group>, Flags<[CC1Option]>;
def ftrap_function_EQ : Joined<["-"], "ftrap-function=">, Group<f_Group>, Flags<[CC1Option]>,
  HelpText<"Issue call to specified function rather than a trap instruction">,
  MarshallingInfoString<CodeGenOpts<"TrapFuncName">>;
def funroll_loops : Flag<["-"], "funroll-loops">, Group<f_Group>,
  HelpText<"Turn on loop unroller">, Flags<[CC1Option]>;
def fno_unroll_loops : Flag<["-"], "fno-unroll-loops">, Group<f_Group>,
  HelpText<"Turn off loop unroller">, Flags<[CC1Option]>;
defm reroll_loops : BoolFOption<"reroll-loops",
  CodeGenOpts<"RerollLoops">, DefaultFalse,
  PosFlag<SetTrue, [CC1Option], "Turn on loop reroller">, NegFlag<SetFalse>>;
def ffinite_loops: Flag<["-"],  "ffinite-loops">, Group<f_Group>,
  HelpText<"Assume all loops are finite.">, Flags<[CC1Option]>;
def fno_finite_loops: Flag<["-"], "fno-finite-loops">, Group<f_Group>,
  HelpText<"Do not assume that any loop is finite.">, Flags<[CC1Option]>;

def ftrigraphs : Flag<["-"], "ftrigraphs">, Group<f_Group>,
  HelpText<"Process trigraph sequences">, Flags<[CC1Option]>;
def fno_trigraphs : Flag<["-"], "fno-trigraphs">, Group<f_Group>,
  HelpText<"Do not process trigraph sequences">, Flags<[CC1Option]>;
def funsigned_bitfields : Flag<["-"], "funsigned-bitfields">, Group<f_Group>;
def funsigned_char : Flag<["-"], "funsigned-char">, Group<f_Group>;
def fno_unsigned_char : Flag<["-"], "fno-unsigned-char">;
def funwind_tables : Flag<["-"], "funwind-tables">, Group<f_Group>;
defm register_global_dtors_with_atexit : BoolFOption<"register-global-dtors-with-atexit",
  CodeGenOpts<"RegisterGlobalDtorsWithAtExit">, DefaultFalse,
  PosFlag<SetTrue, [CC1Option], "Use">, NegFlag<SetFalse, [], "Don't use">,
  BothFlags<[], " atexit or __cxa_atexit to register global destructors">>;
defm use_init_array : BoolFOption<"use-init-array",
  CodeGenOpts<"UseInitArray">, DefaultTrue,
  NegFlag<SetFalse, [CC1Option], "Use .ctors/.dtors instead of .init_array/.fini_array">,
  PosFlag<SetTrue>>;
def fno_var_tracking : Flag<["-"], "fno-var-tracking">, Group<clang_ignored_f_Group>;
def fverbose_asm : Flag<["-"], "fverbose-asm">, Group<f_Group>,
  HelpText<"Generate verbose assembly output">;
def dA : Flag<["-"], "dA">, Alias<fverbose_asm>;
defm visibility_from_dllstorageclass : BoolFOption<"visibility-from-dllstorageclass",
  LangOpts<"VisibilityFromDLLStorageClass">, DefaultFalse,
  PosFlag<SetTrue, [CC1Option], "Set the visibility of symbols in the generated code from their DLL storage class">,
  NegFlag<SetFalse>>;
def fvisibility_dllexport_EQ : Joined<["-"], "fvisibility-dllexport=">, Group<f_Group>, Flags<[CC1Option]>,
  HelpText<"The visibility for dllexport definitions [-fvisibility-from-dllstorageclass]">,
  MarshallingInfoVisibility<LangOpts<"DLLExportVisibility">, "DefaultVisibility">,
  ShouldParseIf<fvisibility_from_dllstorageclass.KeyPath>;
def fvisibility_nodllstorageclass_EQ : Joined<["-"], "fvisibility-nodllstorageclass=">, Group<f_Group>, Flags<[CC1Option]>,
  HelpText<"The visibility for definitions without an explicit DLL export class [-fvisibility-from-dllstorageclass]">,
  MarshallingInfoVisibility<LangOpts<"NoDLLStorageClassVisibility">, "HiddenVisibility">,
  ShouldParseIf<fvisibility_from_dllstorageclass.KeyPath>;
def fvisibility_externs_dllimport_EQ : Joined<["-"], "fvisibility-externs-dllimport=">, Group<f_Group>, Flags<[CC1Option]>,
  HelpText<"The visibility for dllimport external declarations [-fvisibility-from-dllstorageclass]">,
  MarshallingInfoVisibility<LangOpts<"ExternDeclDLLImportVisibility">, "DefaultVisibility">,
  ShouldParseIf<fvisibility_from_dllstorageclass.KeyPath>;
def fvisibility_externs_nodllstorageclass_EQ : Joined<["-"], "fvisibility-externs-nodllstorageclass=">, Group<f_Group>, Flags<[CC1Option]>,
  HelpText<"The visibility for external declarations without an explicit DLL dllstorageclass [-fvisibility-from-dllstorageclass]">,
  MarshallingInfoVisibility<LangOpts<"ExternDeclNoDLLStorageClassVisibility">, "HiddenVisibility">,
  ShouldParseIf<fvisibility_from_dllstorageclass.KeyPath>;
def fvisibility_EQ : Joined<["-"], "fvisibility=">, Group<f_Group>, Flags<[CC1Option]>,
  HelpText<"Set the default symbol visibility for all global definitions">,
  MarshallingInfoVisibility<LangOpts<"ValueVisibilityMode">, "DefaultVisibility">;
defm visibility_inlines_hidden : BoolFOption<"visibility-inlines-hidden",
  LangOpts<"InlineVisibilityHidden">, DefaultFalse,
  PosFlag<SetTrue, [CC1Option], "Give inline C++ member functions hidden visibility by default">,
  NegFlag<SetFalse>>;
defm visibility_inlines_hidden_static_local_var : BoolFOption<"visibility-inlines-hidden-static-local-var",
  LangOpts<"VisibilityInlinesHiddenStaticLocalVar">, DefaultFalse,
  PosFlag<SetTrue, [CC1Option], "When -fvisibility-inlines-hidden is enabled, static variables in"
            " inline C++ member functions will also be given hidden visibility by default">,
  NegFlag<SetFalse, [], "Disables -fvisibility-inlines-hidden-static-local-var"
         " (this is the default on non-darwin targets)">, BothFlags<[CC1Option]>>;
def fvisibility_ms_compat : Flag<["-"], "fvisibility-ms-compat">, Group<f_Group>,
  HelpText<"Give global types 'default' visibility and global functions and "
           "variables 'hidden' visibility by default">;
def fvisibility_global_new_delete_hidden : Flag<["-"], "fvisibility-global-new-delete-hidden">, Group<f_Group>,
  HelpText<"Give global C++ operator new and delete declarations hidden visibility">, Flags<[CC1Option]>,
  MarshallingInfoFlag<LangOpts<"GlobalAllocationFunctionVisibilityHidden">>;
def mdefault_visibility_export_mapping_EQ : Joined<["-"], "mdefault-visibility-export-mapping=">,
  Values<"none,explicit,all">,
  NormalizedValuesScope<"LangOptions::DefaultVisiblityExportMapping">,
  NormalizedValues<["None", "Explicit", "All"]>,
  HelpText<"Mapping between default visibility and export">,
  Group<m_Group>, Flags<[CC1Option]>,
  MarshallingInfoEnum<LangOpts<"DefaultVisibilityExportMapping">,"None">;
defm new_infallible : BoolFOption<"new-infallible",
  LangOpts<"NewInfallible">, DefaultFalse,
  PosFlag<SetTrue, [], "Enable">, NegFlag<SetFalse, [], "Disable">,
  BothFlags<[CC1Option], " treating throwing global C++ operator new as always returning valid memory "
  "(annotates with __attribute__((returns_nonnull)) and throw()). This is detectable in source.">>;
defm whole_program_vtables : BoolFOption<"whole-program-vtables",
  CodeGenOpts<"WholeProgramVTables">, DefaultFalse,
  PosFlag<SetTrue, [CC1Option], "Enables whole-program vtable optimization. Requires -flto">,
  NegFlag<SetFalse>, BothFlags<[CoreOption]>>;
defm split_lto_unit : BoolFOption<"split-lto-unit",
  CodeGenOpts<"EnableSplitLTOUnit">, DefaultFalse,
  PosFlag<SetTrue, [CC1Option], "Enables splitting of the LTO unit">,
  NegFlag<SetFalse>, BothFlags<[CoreOption]>>;
defm force_emit_vtables : BoolFOption<"force-emit-vtables",
  CodeGenOpts<"ForceEmitVTables">, DefaultFalse,
  PosFlag<SetTrue, [CC1Option], "Emits more virtual tables to improve devirtualization">,
  NegFlag<SetFalse>, BothFlags<[CoreOption]>>;
defm virtual_function_elimination : BoolFOption<"virtual-function-elimination",
  CodeGenOpts<"VirtualFunctionElimination">, DefaultFalse,
  PosFlag<SetTrue, [CC1Option], "Enables dead virtual function elimination optimization. Requires -flto=full">,
  NegFlag<SetFalse>, BothFlags<[CoreOption]>>;

def fwrapv : Flag<["-"], "fwrapv">, Group<f_Group>, Flags<[CC1Option]>,
  HelpText<"Treat signed integer overflow as two's complement">;
def fwritable_strings : Flag<["-"], "fwritable-strings">, Group<f_Group>, Flags<[CC1Option]>,
  HelpText<"Store string literals as writable data">,
  MarshallingInfoFlag<LangOpts<"WritableStrings">>;
defm zero_initialized_in_bss : BoolFOption<"zero-initialized-in-bss",
  CodeGenOpts<"NoZeroInitializedInBSS">, DefaultFalse,
  NegFlag<SetTrue, [CC1Option], "Don't place zero initialized data in BSS">,
  PosFlag<SetFalse>>;
defm function_sections : BoolFOption<"function-sections",
  CodeGenOpts<"FunctionSections">, DefaultFalse,
  PosFlag<SetTrue, [CC1Option], "Place each function in its own section">,
  NegFlag<SetFalse>>;
def fbasic_block_sections_EQ : Joined<["-"], "fbasic-block-sections=">, Group<f_Group>,
  Flags<[CC1Option, CC1AsOption]>,
  HelpText<"Place each function's basic blocks in unique sections (ELF Only)">,
  DocBrief<[{Generate labels for each basic block or place each basic block or a subset of basic blocks in its own section.}]>,
  Values<"all,labels,none,list=">,
  MarshallingInfoString<CodeGenOpts<"BBSections">, [{"none"}]>;
defm data_sections : BoolFOption<"data-sections",
  CodeGenOpts<"DataSections">, DefaultFalse,
  PosFlag<SetTrue, [CC1Option], "Place each data in its own section">, NegFlag<SetFalse>>;
defm stack_size_section : BoolFOption<"stack-size-section",
  CodeGenOpts<"StackSizeSection">, DefaultFalse,
  PosFlag<SetTrue, [CC1Option], "Emit section containing metadata on function stack sizes">,
  NegFlag<SetFalse>>;
def fstack_usage : Flag<["-"], "fstack-usage">, Group<f_Group>,
  HelpText<"Emit .su file containing information on function stack sizes">;
def stack_usage_file : Separate<["-"], "stack-usage-file">,
  Flags<[CC1Option, NoDriverOption]>,
  HelpText<"Filename (or -) to write stack usage output to">,
  MarshallingInfoString<CodeGenOpts<"StackUsageOutput">>;

defm unique_basic_block_section_names : BoolFOption<"unique-basic-block-section-names",
  CodeGenOpts<"UniqueBasicBlockSectionNames">, DefaultFalse,
  PosFlag<SetTrue, [CC1Option], "Use unique names for basic block sections (ELF Only)">,
  NegFlag<SetFalse>>;
defm unique_internal_linkage_names : BoolFOption<"unique-internal-linkage-names",
  CodeGenOpts<"UniqueInternalLinkageNames">, DefaultFalse,
  PosFlag<SetTrue, [CC1Option], "Uniqueify Internal Linkage Symbol Names by appending"
            " the MD5 hash of the module path">,
  NegFlag<SetFalse>>;
defm unique_section_names : BoolFOption<"unique-section-names",
  CodeGenOpts<"UniqueSectionNames">, DefaultTrue,
  NegFlag<SetFalse, [CC1Option], "Don't use unique names for text and data sections">,
  PosFlag<SetTrue>>;

defm split_machine_functions: BoolFOption<"split-machine-functions",
  CodeGenOpts<"SplitMachineFunctions">, DefaultFalse,
  PosFlag<SetTrue, [CC1Option], "Enable">, NegFlag<SetFalse, [], "Disable">,
  BothFlags<[], " late function splitting using profile information (x86 ELF)">>;

defm strict_return : BoolFOption<"strict-return",
  CodeGenOpts<"StrictReturn">, DefaultTrue,
  NegFlag<SetFalse, [CC1Option], "Don't treat control flow paths that fall off the end"
            " of a non-void function as unreachable">,
  PosFlag<SetTrue>>;

def fenable_matrix : Flag<["-"], "fenable-matrix">, Group<f_Group>,
    Flags<[CC1Option]>,
    HelpText<"Enable matrix data type and related builtin functions">,
    MarshallingInfoFlag<LangOpts<"MatrixTypes">>;

def fzero_call_used_regs_EQ
    : Joined<["-"], "fzero-call-used-regs=">, Group<f_Group>, Flags<[CC1Option]>,
      HelpText<"Clear call-used registers upon function return (AArch64/x86 only)">,
      Values<"skip,used-gpr-arg,used-gpr,used-arg,used,all-gpr-arg,all-gpr,all-arg,all">,
      NormalizedValues<["Skip", "UsedGPRArg", "UsedGPR", "UsedArg", "Used",
                        "AllGPRArg", "AllGPR", "AllArg", "All"]>,
      NormalizedValuesScope<"llvm::ZeroCallUsedRegs::ZeroCallUsedRegsKind">,
      MarshallingInfoEnum<CodeGenOpts<"ZeroCallUsedRegs">, "Skip">;

def fdebug_types_section: Flag <["-"], "fdebug-types-section">, Group<f_Group>,
  HelpText<"Place debug types in their own section (ELF Only)">;
def fno_debug_types_section: Flag<["-"], "fno-debug-types-section">, Group<f_Group>;
defm debug_ranges_base_address : BoolFOption<"debug-ranges-base-address",
  CodeGenOpts<"DebugRangesBaseAddress">, DefaultFalse,
  PosFlag<SetTrue, [CC1Option], "Use DWARF base address selection entries in .debug_ranges">,
  NegFlag<SetFalse>>;
defm split_dwarf_inlining : BoolFOption<"split-dwarf-inlining",
  CodeGenOpts<"SplitDwarfInlining">, DefaultFalse,
  NegFlag<SetFalse, []>,
  PosFlag<SetTrue, [CC1Option], "Provide minimal debug info in the object/executable"
          " to facilitate online symbolication/stack traces in the absence of"
          " .dwo/.dwp files when using Split DWARF">>;
def fdebug_default_version: Joined<["-"], "fdebug-default-version=">, Group<f_Group>,
  HelpText<"Default DWARF version to use, if a -g option caused DWARF debug info to be produced">;
def fdebug_prefix_map_EQ
  : Joined<["-"], "fdebug-prefix-map=">, Group<f_Group>,
    Flags<[CC1Option,CC1AsOption]>,
    HelpText<"remap file source paths in debug info">;
def fcoverage_prefix_map_EQ
  : Joined<["-"], "fcoverage-prefix-map=">, Group<f_Group>,
    Flags<[CC1Option]>,
    HelpText<"remap file source paths in coverage mapping">;
def ffile_prefix_map_EQ
  : Joined<["-"], "ffile-prefix-map=">, Group<f_Group>,
    HelpText<"remap file source paths in debug info, predefined preprocessor "
             "macros and __builtin_FILE(). Implies -ffile-reproducible.">;
def fmacro_prefix_map_EQ
  : Joined<["-"], "fmacro-prefix-map=">, Group<f_Group>, Flags<[CC1Option]>,
    HelpText<"remap file source paths in predefined preprocessor macros and "
             "__builtin_FILE(). Implies -ffile-reproducible.">;
defm force_dwarf_frame : BoolFOption<"force-dwarf-frame",
  CodeGenOpts<"ForceDwarfFrameSection">, DefaultFalse,
  PosFlag<SetTrue, [CC1Option], "Always emit a debug frame section">, NegFlag<SetFalse>>;
def femit_dwarf_unwind_EQ : Joined<["-"], "femit-dwarf-unwind=">,
  Group<f_Group>, Flags<[CC1Option, CC1AsOption]>,
  HelpText<"When to emit DWARF unwind (EH frame) info">,
  Values<"always,no-compact-unwind,default">,
  NormalizedValues<["Always", "NoCompactUnwind", "Default"]>,
  NormalizedValuesScope<"llvm::EmitDwarfUnwindType">,
  MarshallingInfoEnum<CodeGenOpts<"EmitDwarfUnwind">, "Default">;
def g_Flag : Flag<["-"], "g">, Group<g_Group>,
    Flags<[CoreOption,FlangOption]>, HelpText<"Generate source-level debug information">;
def gline_tables_only : Flag<["-"], "gline-tables-only">, Group<gN_Group>,
  Flags<[CoreOption,FlangOption]>, HelpText<"Emit debug line number tables only">;
def gline_directives_only : Flag<["-"], "gline-directives-only">, Group<gN_Group>,
  Flags<[CoreOption]>, HelpText<"Emit debug line info directives only">;
def gmlt : Flag<["-"], "gmlt">, Alias<gline_tables_only>;
def g0 : Flag<["-"], "g0">, Group<gN_Group>;
def g1 : Flag<["-"], "g1">, Group<gN_Group>, Alias<gline_tables_only>;
def g2 : Flag<["-"], "g2">, Group<gN_Group>;
def g3 : Flag<["-"], "g3">, Group<gN_Group>;
def ggdb : Flag<["-"], "ggdb">, Group<gTune_Group>;
def ggdb0 : Flag<["-"], "ggdb0">, Group<ggdbN_Group>;
def ggdb1 : Flag<["-"], "ggdb1">, Group<ggdbN_Group>;
def ggdb2 : Flag<["-"], "ggdb2">, Group<ggdbN_Group>;
def ggdb3 : Flag<["-"], "ggdb3">, Group<ggdbN_Group>;
def glldb : Flag<["-"], "glldb">, Group<gTune_Group>;
def gsce : Flag<["-"], "gsce">, Group<gTune_Group>;
def gdbx : Flag<["-"], "gdbx">, Group<gTune_Group>;
// Equivalent to our default dwarf version. Forces usual dwarf emission when
// CodeView is enabled.
def gdwarf : Flag<["-"], "gdwarf">, Group<g_Group>, Flags<[CoreOption]>,
  HelpText<"Generate source-level debug information with the default dwarf version">;
def gdwarf_2 : Flag<["-"], "gdwarf-2">, Group<g_Group>,
  HelpText<"Generate source-level debug information with dwarf version 2">;
def gdwarf_3 : Flag<["-"], "gdwarf-3">, Group<g_Group>,
  HelpText<"Generate source-level debug information with dwarf version 3">;
def gdwarf_4 : Flag<["-"], "gdwarf-4">, Group<g_Group>,
  HelpText<"Generate source-level debug information with dwarf version 4">;
def gdwarf_5 : Flag<["-"], "gdwarf-5">, Group<g_Group>,
  HelpText<"Generate source-level debug information with dwarf version 5">;
def gdwarf64 : Flag<["-"], "gdwarf64">, Group<g_Group>,
  Flags<[CC1Option, CC1AsOption]>,
  HelpText<"Enables DWARF64 format for ELF binaries, if debug information emission is enabled.">,
  MarshallingInfoFlag<CodeGenOpts<"Dwarf64">>;
def gdwarf32 : Flag<["-"], "gdwarf32">, Group<g_Group>,
  Flags<[CC1Option, CC1AsOption]>,
  HelpText<"Enables DWARF32 format for ELF binaries, if debug information emission is enabled.">;

def gcodeview : Flag<["-"], "gcodeview">,
  HelpText<"Generate CodeView debug information">,
  Flags<[CC1Option, CC1AsOption, CoreOption]>,
  MarshallingInfoFlag<CodeGenOpts<"EmitCodeView">>;
defm codeview_ghash : BoolOption<"g", "codeview-ghash",
  CodeGenOpts<"CodeViewGHash">, DefaultFalse,
  PosFlag<SetTrue, [CC1Option], "Emit type record hashes in a .debug$H section">,
  NegFlag<SetFalse>, BothFlags<[CoreOption]>>;
defm codeview_command_line : BoolOption<"g", "codeview-command-line",
  CodeGenOpts<"CodeViewCommandLine">, DefaultTrue,
  PosFlag<SetTrue, [], "Emit compiler path and command line into CodeView debug information">,
  NegFlag<SetFalse, [], "Don't emit compiler path and command line into CodeView debug information">,
  BothFlags<[CoreOption, CC1Option]>>;
defm inline_line_tables : BoolGOption<"inline-line-tables",
  CodeGenOpts<"NoInlineLineTables">, DefaultFalse,
  NegFlag<SetTrue, [CC1Option], "Don't emit inline line tables.">,
  PosFlag<SetFalse>, BothFlags<[CoreOption]>>;

def gfull : Flag<["-"], "gfull">, Group<g_Group>;
def gused : Flag<["-"], "gused">, Group<g_Group>;
def gstabs : Joined<["-"], "gstabs">, Group<g_Group>, Flags<[Unsupported]>;
def gcoff : Joined<["-"], "gcoff">, Group<g_Group>, Flags<[Unsupported]>;
def gxcoff : Joined<["-"], "gxcoff">, Group<g_Group>, Flags<[Unsupported]>;
def gvms : Joined<["-"], "gvms">, Group<g_Group>, Flags<[Unsupported]>;
def gtoggle : Flag<["-"], "gtoggle">, Group<g_flags_Group>, Flags<[Unsupported]>;
def grecord_command_line : Flag<["-"], "grecord-command-line">,
  Group<g_flags_Group>;
def gno_record_command_line : Flag<["-"], "gno-record-command-line">,
  Group<g_flags_Group>;
def : Flag<["-"], "grecord-gcc-switches">, Alias<grecord_command_line>;
def : Flag<["-"], "gno-record-gcc-switches">, Alias<gno_record_command_line>;
defm strict_dwarf : BoolOption<"g", "strict-dwarf",
  CodeGenOpts<"DebugStrictDwarf">, DefaultFalse,
  PosFlag<SetTrue, [CC1Option]>, NegFlag<SetFalse>, BothFlags<[CoreOption]>>,
  Group<g_flags_Group>;
defm column_info : BoolOption<"g", "column-info",
  CodeGenOpts<"DebugColumnInfo">, DefaultTrue,
  NegFlag<SetFalse, [CC1Option]>, PosFlag<SetTrue>, BothFlags<[CoreOption]>>,
  Group<g_flags_Group>;
def gsplit_dwarf : Flag<["-"], "gsplit-dwarf">, Group<g_flags_Group>;
def gsplit_dwarf_EQ : Joined<["-"], "gsplit-dwarf=">, Group<g_flags_Group>,
  HelpText<"Set DWARF fission mode">,
  Values<"split,single">;
def gno_split_dwarf : Flag<["-"], "gno-split-dwarf">, Group<g_flags_Group>;
def gsimple_template_names : Flag<["-"], "gsimple-template-names">, Group<g_flags_Group>;
def gsimple_template_names_EQ
    : Joined<["-"], "gsimple-template-names=">,
      HelpText<"Use simple template names in DWARF, or include the full "
               "template name with a modified prefix for validation">,
      Values<"simple,mangled">, Flags<[CC1Option, NoDriverOption]>;
def gsrc_hash_EQ : Joined<["-"], "gsrc-hash=">,
  Group<g_flags_Group>, Flags<[CC1Option, NoDriverOption]>,
  Values<"md5,sha1,sha256">,
  NormalizedValues<["DSH_MD5", "DSH_SHA1", "DSH_SHA256"]>,
  NormalizedValuesScope<"CodeGenOptions">,
  MarshallingInfoEnum<CodeGenOpts<"DebugSrcHash">, "DSH_MD5">;
def gno_simple_template_names : Flag<["-"], "gno-simple-template-names">,
                                Group<g_flags_Group>;
def ggnu_pubnames : Flag<["-"], "ggnu-pubnames">, Group<g_flags_Group>, Flags<[CC1Option]>;
def gno_gnu_pubnames : Flag<["-"], "gno-gnu-pubnames">, Group<g_flags_Group>;
def gpubnames : Flag<["-"], "gpubnames">, Group<g_flags_Group>, Flags<[CC1Option]>;
def gno_pubnames : Flag<["-"], "gno-pubnames">, Group<g_flags_Group>;
def gdwarf_aranges : Flag<["-"], "gdwarf-aranges">, Group<g_flags_Group>;
def gmodules : Flag <["-"], "gmodules">, Group<gN_Group>,
  HelpText<"Generate debug info with external references to clang modules"
           " or precompiled headers">;
def gno_modules : Flag <["-"], "gno-modules">, Group<g_flags_Group>;
def gz_EQ : Joined<["-"], "gz=">, Group<g_flags_Group>,
    HelpText<"DWARF debug sections compression type">;
def gz : Flag<["-"], "gz">, Alias<gz_EQ>, AliasArgs<["zlib"]>, Group<g_flags_Group>;
def gembed_source : Flag<["-"], "gembed-source">, Group<g_flags_Group>, Flags<[CC1Option]>,
    HelpText<"Embed source text in DWARF debug sections">,
    MarshallingInfoFlag<CodeGenOpts<"EmbedSource">>;
def gno_embed_source : Flag<["-"], "gno-embed-source">, Group<g_flags_Group>,
    Flags<[NoXarchOption]>,
    HelpText<"Restore the default behavior of not embedding source text in DWARF debug sections">;
def headerpad__max__install__names : Joined<["-"], "headerpad_max_install_names">;
def help : Flag<["-", "--"], "help">, Flags<[CC1Option,CC1AsOption, FC1Option,
    FlangOption]>, HelpText<"Display available options">,
    MarshallingInfoFlag<FrontendOpts<"ShowHelp">>;
def ibuiltininc : Flag<["-"], "ibuiltininc">,
  HelpText<"Enable builtin #include directories even when -nostdinc is used "
           "before or after -ibuiltininc. "
           "Using -nobuiltininc after the option disables it">;
def index_header_map : Flag<["-"], "index-header-map">, Flags<[CC1Option]>,
  HelpText<"Make the next included directory (-I or -F) an indexer header map">;
def idirafter : JoinedOrSeparate<["-"], "idirafter">, Group<clang_i_Group>, Flags<[CC1Option]>,
  HelpText<"Add directory to AFTER include search path">;
def iframework : JoinedOrSeparate<["-"], "iframework">, Group<clang_i_Group>, Flags<[CC1Option]>,
  HelpText<"Add directory to SYSTEM framework search path">;
def iframeworkwithsysroot : JoinedOrSeparate<["-"], "iframeworkwithsysroot">,
  Group<clang_i_Group>,
  HelpText<"Add directory to SYSTEM framework search path, "
           "absolute paths are relative to -isysroot">,
  MetaVarName<"<directory>">, Flags<[CC1Option]>;
def imacros : JoinedOrSeparate<["-", "--"], "imacros">, Group<clang_i_Group>, Flags<[CC1Option]>,
  HelpText<"Include macros from file before parsing">, MetaVarName<"<file>">,
  MarshallingInfoStringVector<PreprocessorOpts<"MacroIncludes">>;
def image__base : Separate<["-"], "image_base">;
def include_ : JoinedOrSeparate<["-", "--"], "include">, Group<clang_i_Group>, EnumName<"include">,
    MetaVarName<"<file>">, HelpText<"Include file before parsing">, Flags<[CC1Option]>;
def include_pch : Separate<["-"], "include-pch">, Group<clang_i_Group>, Flags<[CC1Option]>,
  HelpText<"Include precompiled header file">, MetaVarName<"<file>">,
  MarshallingInfoString<PreprocessorOpts<"ImplicitPCHInclude">>;
def relocatable_pch : Flag<["-", "--"], "relocatable-pch">, Flags<[CC1Option]>,
  HelpText<"Whether to build a relocatable precompiled header">,
  MarshallingInfoFlag<FrontendOpts<"RelocatablePCH">>;
def verify_pch : Flag<["-"], "verify-pch">, Group<Action_Group>, Flags<[CC1Option]>,
  HelpText<"Load and verify that a pre-compiled header file is not stale">;
def init : Separate<["-"], "init">;
def install__name : Separate<["-"], "install_name">;
def iprefix : JoinedOrSeparate<["-"], "iprefix">, Group<clang_i_Group>, Flags<[CC1Option]>,
  HelpText<"Set the -iwithprefix/-iwithprefixbefore prefix">, MetaVarName<"<dir>">;
def iquote : JoinedOrSeparate<["-"], "iquote">, Group<clang_i_Group>, Flags<[CC1Option]>,
  HelpText<"Add directory to QUOTE include search path">, MetaVarName<"<directory>">;
def isysroot : JoinedOrSeparate<["-"], "isysroot">, Group<clang_i_Group>, Flags<[CC1Option]>,
  HelpText<"Set the system root directory (usually /)">, MetaVarName<"<dir>">,
  MarshallingInfoString<HeaderSearchOpts<"Sysroot">, [{"/"}]>;
def isystem : JoinedOrSeparate<["-"], "isystem">, Group<clang_i_Group>,
  Flags<[CC1Option]>,
  HelpText<"Add directory to SYSTEM include search path">, MetaVarName<"<directory>">;
def isystem_after : JoinedOrSeparate<["-"], "isystem-after">,
  Group<clang_i_Group>, Flags<[NoXarchOption]>, MetaVarName<"<directory>">,
  HelpText<"Add directory to end of the SYSTEM include search path">;
def iwithprefixbefore : JoinedOrSeparate<["-"], "iwithprefixbefore">, Group<clang_i_Group>,
  HelpText<"Set directory to include search path with prefix">, MetaVarName<"<dir>">,
  Flags<[CC1Option]>;
def iwithprefix : JoinedOrSeparate<["-"], "iwithprefix">, Group<clang_i_Group>, Flags<[CC1Option]>,
  HelpText<"Set directory to SYSTEM include search path with prefix">, MetaVarName<"<dir>">;
def iwithsysroot : JoinedOrSeparate<["-"], "iwithsysroot">, Group<clang_i_Group>,
  HelpText<"Add directory to SYSTEM include search path, "
           "absolute paths are relative to -isysroot">, MetaVarName<"<directory>">,
  Flags<[CC1Option]>;
def ivfsoverlay : JoinedOrSeparate<["-"], "ivfsoverlay">, Group<clang_i_Group>, Flags<[CC1Option]>,
  HelpText<"Overlay the virtual filesystem described by file over the real file system">;
def vfsoverlay : JoinedOrSeparate<["-", "--"], "vfsoverlay">, Flags<[CC1Option, CoreOption]>,
  HelpText<"Overlay the virtual filesystem described by file over the real file system. "
           "Additionally, pass this overlay file to the linker if it supports it">;
def imultilib : Separate<["-"], "imultilib">, Group<gfortran_Group>;
def keep__private__externs : Flag<["-"], "keep_private_externs">;
def l : JoinedOrSeparate<["-"], "l">, Flags<[LinkerInput, RenderJoined]>,
        Group<Link_Group>;
def lazy__framework : Separate<["-"], "lazy_framework">, Flags<[LinkerInput]>;
def lazy__library : Separate<["-"], "lazy_library">, Flags<[LinkerInput]>;
def mlittle_endian : Flag<["-"], "mlittle-endian">, Flags<[NoXarchOption]>;
def EL : Flag<["-"], "EL">, Alias<mlittle_endian>;
def mbig_endian : Flag<["-"], "mbig-endian">, Flags<[NoXarchOption]>;
def EB : Flag<["-"], "EB">, Alias<mbig_endian>;
def m16 : Flag<["-"], "m16">, Group<m_Group>, Flags<[NoXarchOption, CoreOption]>;
def m32 : Flag<["-"], "m32">, Group<m_Group>, Flags<[NoXarchOption, CoreOption]>;
def maix32 : Flag<["-"], "maix32">, Group<m_Group>, Flags<[NoXarchOption]>;
def mqdsp6_compat : Flag<["-"], "mqdsp6-compat">, Group<m_Group>, Flags<[NoXarchOption,CC1Option]>,
  HelpText<"Enable hexagon-qdsp6 backward compatibility">,
  MarshallingInfoFlag<LangOpts<"HexagonQdsp6Compat">>;
def m64 : Flag<["-"], "m64">, Group<m_Group>, Flags<[NoXarchOption, CoreOption]>;
def maix64 : Flag<["-"], "maix64">, Group<m_Group>, Flags<[NoXarchOption]>;
def mx32 : Flag<["-"], "mx32">, Group<m_Group>, Flags<[NoXarchOption, CoreOption]>;
def mabi_EQ : Joined<["-"], "mabi=">, Group<m_Group>;
def miamcu : Flag<["-"], "miamcu">, Group<m_Group>, Flags<[NoXarchOption, CoreOption]>,
  HelpText<"Use Intel MCU ABI">;
def mno_iamcu : Flag<["-"], "mno-iamcu">, Group<m_Group>, Flags<[NoXarchOption, CoreOption]>;
def malign_functions_EQ : Joined<["-"], "malign-functions=">, Group<clang_ignored_m_Group>;
def malign_loops_EQ : Joined<["-"], "malign-loops=">, Group<clang_ignored_m_Group>;
def malign_jumps_EQ : Joined<["-"], "malign-jumps=">, Group<clang_ignored_m_Group>;
def malign_branch_EQ : CommaJoined<["-"], "malign-branch=">, Group<m_Group>, Flags<[NoXarchOption]>,
  HelpText<"Specify types of branches to align">;
def malign_branch_boundary_EQ : Joined<["-"], "malign-branch-boundary=">, Group<m_Group>, Flags<[NoXarchOption]>,
  HelpText<"Specify the boundary's size to align branches">;
def mpad_max_prefix_size_EQ : Joined<["-"], "mpad-max-prefix-size=">, Group<m_Group>, Flags<[NoXarchOption]>,
  HelpText<"Specify maximum number of prefixes to use for padding">;
def mbranches_within_32B_boundaries : Flag<["-"], "mbranches-within-32B-boundaries">, Flags<[NoXarchOption]>, Group<m_Group>,
  HelpText<"Align selected branches (fused, jcc, jmp) within 32-byte boundary">;
def mfancy_math_387 : Flag<["-"], "mfancy-math-387">, Group<clang_ignored_m_Group>;
def mlong_calls : Flag<["-"], "mlong-calls">, Group<m_Group>,
  HelpText<"Generate branches with extended addressability, usually via indirect jumps.">;
def mdouble_EQ : Joined<["-"], "mdouble=">, Group<m_Group>,
  MetaVarName<"<n">, Values<"32,64">, Flags<[CC1Option]>,
  HelpText<"Force double to be <n> bits">,
  MarshallingInfoInt<LangOpts<"DoubleSize">, "0">;
def LongDouble_Group : OptionGroup<"<LongDouble group>">, Group<m_Group>,
  DocName<"Long double flags">,
  DocBrief<[{Selects the long double implementation}]>;
def mlong_double_64 : Flag<["-"], "mlong-double-64">, Group<LongDouble_Group>, Flags<[CC1Option]>,
  HelpText<"Force long double to be 64 bits">;
def mlong_double_80 : Flag<["-"], "mlong-double-80">, Group<LongDouble_Group>, Flags<[CC1Option]>,
  HelpText<"Force long double to be 80 bits, padded to 128 bits for storage">;
def mlong_double_128 : Flag<["-"], "mlong-double-128">, Group<LongDouble_Group>, Flags<[CC1Option]>,
  HelpText<"Force long double to be 128 bits">;
def mno_long_calls : Flag<["-"], "mno-long-calls">, Group<m_Group>,
  HelpText<"Restore the default behaviour of not generating long calls">;
def mexecute_only : Flag<["-"], "mexecute-only">, Group<m_arm_Features_Group>,
  HelpText<"Disallow generation of data access to code sections (ARM only)">;
def mno_execute_only : Flag<["-"], "mno-execute-only">, Group<m_arm_Features_Group>,
  HelpText<"Allow generation of data access to code sections (ARM only)">;
def mtp_mode_EQ : Joined<["-"], "mtp=">, Group<m_arm_Features_Group>, Values<"soft,cp15,el0,el1,el2,el3">,
  HelpText<"Thread pointer access method (AArch32/AArch64 only)">;
def mpure_code : Flag<["-"], "mpure-code">, Alias<mexecute_only>; // Alias for GCC compatibility
def mno_pure_code : Flag<["-"], "mno-pure-code">, Alias<mno_execute_only>;
def mtvos_version_min_EQ : Joined<["-"], "mtvos-version-min=">, Group<m_Group>;
def mappletvos_version_min_EQ : Joined<["-"], "mappletvos-version-min=">, Alias<mtvos_version_min_EQ>;
def mtvos_simulator_version_min_EQ : Joined<["-"], "mtvos-simulator-version-min=">;
def mappletvsimulator_version_min_EQ : Joined<["-"], "mappletvsimulator-version-min=">, Alias<mtvos_simulator_version_min_EQ>;
def mwatchos_version_min_EQ : Joined<["-"], "mwatchos-version-min=">, Group<m_Group>;
def mwatchos_simulator_version_min_EQ : Joined<["-"], "mwatchos-simulator-version-min=">;
def mwatchsimulator_version_min_EQ : Joined<["-"], "mwatchsimulator-version-min=">, Alias<mwatchos_simulator_version_min_EQ>;
def march_EQ : Joined<["-"], "march=">, Group<m_Group>, Flags<[CoreOption]>;
def masm_EQ : Joined<["-"], "masm=">, Group<m_Group>, Flags<[NoXarchOption]>;
def inline_asm_EQ : Joined<["-"], "inline-asm=">, Group<m_Group>, Flags<[CC1Option]>,
  Values<"att,intel">,
  NormalizedValuesScope<"CodeGenOptions">, NormalizedValues<["IAD_ATT", "IAD_Intel"]>,
  MarshallingInfoEnum<CodeGenOpts<"InlineAsmDialect">, "IAD_ATT">;
def mcmodel_EQ : Joined<["-"], "mcmodel=">, Group<m_Group>, Flags<[CC1Option]>,
  MarshallingInfoString<TargetOpts<"CodeModel">, [{"default"}]>;
def mtls_size_EQ : Joined<["-"], "mtls-size=">, Group<m_Group>, Flags<[NoXarchOption, CC1Option]>,
  HelpText<"Specify bit size of immediate TLS offsets (AArch64 ELF only): "
           "12 (for 4KB) | 24 (for 16MB, default) | 32 (for 4GB) | 48 (for 256TB, needs -mcmodel=large)">,
  MarshallingInfoInt<CodeGenOpts<"TLSSize">>;
def mimplicit_it_EQ : Joined<["-"], "mimplicit-it=">, Group<m_Group>;
def mdefault_build_attributes : Joined<["-"], "mdefault-build-attributes">, Group<m_Group>;
def mno_default_build_attributes : Joined<["-"], "mno-default-build-attributes">, Group<m_Group>;
def mconstant_cfstrings : Flag<["-"], "mconstant-cfstrings">, Group<clang_ignored_m_Group>;
def mconsole : Joined<["-"], "mconsole">, Group<m_Group>, Flags<[NoXarchOption]>;
def mwindows : Joined<["-"], "mwindows">, Group<m_Group>, Flags<[NoXarchOption]>;
def mdll : Joined<["-"], "mdll">, Group<m_Group>, Flags<[NoXarchOption]>;
def municode : Joined<["-"], "municode">, Group<m_Group>, Flags<[NoXarchOption]>;
def mthreads : Joined<["-"], "mthreads">, Group<m_Group>, Flags<[NoXarchOption]>;
def mguard_EQ : Joined<["-"], "mguard=">, Group<m_Group>, Flags<[NoXarchOption]>,
  HelpText<"Enable or disable Control Flow Guard checks and guard tables emission">,
  Values<"none,cf,cf-nochecks">;
def mcpu_EQ : Joined<["-"], "mcpu=">, Group<m_Group>;
def mmcu_EQ : Joined<["-"], "mmcu=">, Group<m_Group>;
def msim : Flag<["-"], "msim">, Group<m_Group>;
def mdynamic_no_pic : Joined<["-"], "mdynamic-no-pic">, Group<m_Group>;
def mfix_and_continue : Flag<["-"], "mfix-and-continue">, Group<clang_ignored_m_Group>;
def mieee_fp : Flag<["-"], "mieee-fp">, Group<clang_ignored_m_Group>;
def minline_all_stringops : Flag<["-"], "minline-all-stringops">, Group<clang_ignored_m_Group>;
def mno_inline_all_stringops : Flag<["-"], "mno-inline-all-stringops">, Group<clang_ignored_m_Group>;
def malign_double : Flag<["-"], "malign-double">, Group<m_Group>, Flags<[CC1Option]>,
  HelpText<"Align doubles to two words in structs (x86 only)">,
  MarshallingInfoFlag<LangOpts<"AlignDouble">>;
def mfloat_abi_EQ : Joined<["-"], "mfloat-abi=">, Group<m_Group>, Values<"soft,softfp,hard">;
def mfpmath_EQ : Joined<["-"], "mfpmath=">, Group<m_Group>;
def mfpu_EQ : Joined<["-"], "mfpu=">, Group<m_Group>;
def mhwdiv_EQ : Joined<["-"], "mhwdiv=">, Group<m_Group>;
def mhwmult_EQ : Joined<["-"], "mhwmult=">, Group<m_Group>;
def mglobal_merge : Flag<["-"], "mglobal-merge">, Group<m_Group>, Flags<[CC1Option]>,
  HelpText<"Enable merging of globals">;
def mhard_float : Flag<["-"], "mhard-float">, Group<m_Group>;
def mios_version_min_EQ : Joined<["-"], "mios-version-min=">,
  Group<m_Group>, HelpText<"Set iOS deployment target">;
def : Joined<["-"], "miphoneos-version-min=">,
  Group<m_Group>, Alias<mios_version_min_EQ>;
def mios_simulator_version_min_EQ : Joined<["-"], "mios-simulator-version-min=">;
def : Joined<["-"], "miphonesimulator-version-min=">, Alias<mios_simulator_version_min_EQ>;
def mkernel : Flag<["-"], "mkernel">, Group<m_Group>;
def mlinker_version_EQ : Joined<["-"], "mlinker-version=">,
  Flags<[NoXarchOption]>;
def mllvm : Separate<["-"], "mllvm">,Flags<[CC1Option,CC1AsOption,CoreOption,FC1Option,FlangOption]>,
  HelpText<"Additional arguments to forward to LLVM's option processing">,
  MarshallingInfoStringVector<FrontendOpts<"LLVMArgs">>;
def : Joined<["-"], "mllvm=">, Flags<[CoreOption,FlangOption]>, Alias<mllvm>,
  HelpText<"Alias for -mllvm">, MetaVarName<"<arg>">;
def mmlir : Separate<["-"], "mmlir">, Flags<[CoreOption,FC1Option,FlangOption]>,
  HelpText<"Additional arguments to forward to MLIR's option processing">;
def ffuchsia_api_level_EQ : Joined<["-"], "ffuchsia-api-level=">,
  Group<m_Group>, Flags<[CC1Option]>, HelpText<"Set Fuchsia API level">,
  MarshallingInfoInt<LangOpts<"FuchsiaAPILevel">>;
def mmacos_version_min_EQ : Joined<["-"], "mmacos-version-min=">,
  Group<m_Group>, HelpText<"Set macOS deployment target">;
def : Joined<["-"], "mmacosx-version-min=">,
  Group<m_Group>, Alias<mmacos_version_min_EQ>;
def mms_bitfields : Flag<["-"], "mms-bitfields">, Group<m_Group>, Flags<[CC1Option]>,
  HelpText<"Set the default structure layout to be compatible with the Microsoft compiler standard">,
  MarshallingInfoFlag<LangOpts<"MSBitfields">>;
def moutline : Flag<["-"], "moutline">, Group<f_clang_Group>, Flags<[CC1Option]>,
    HelpText<"Enable function outlining (AArch64 only)">;
def mno_outline : Flag<["-"], "mno-outline">, Group<f_clang_Group>, Flags<[CC1Option]>,
    HelpText<"Disable function outlining (AArch64 only)">;
def mno_ms_bitfields : Flag<["-"], "mno-ms-bitfields">, Group<m_Group>,
  HelpText<"Do not set the default structure layout to be compatible with the Microsoft compiler standard">;
def mskip_rax_setup : Flag<["-"], "mskip-rax-setup">, Group<m_Group>, Flags<[CC1Option]>,
  HelpText<"Skip setting up RAX register when passing variable arguments (x86 only)">,
  MarshallingInfoFlag<CodeGenOpts<"SkipRaxSetup">>;
def mno_skip_rax_setup : Flag<["-"], "mno-skip-rax-setup">, Group<m_Group>, Flags<[CC1Option]>;
def mstackrealign : Flag<["-"], "mstackrealign">, Group<m_Group>, Flags<[CC1Option]>,
  HelpText<"Force realign the stack at entry to every function">,
  MarshallingInfoFlag<CodeGenOpts<"StackRealignment">>;
def mstack_alignment : Joined<["-"], "mstack-alignment=">, Group<m_Group>, Flags<[CC1Option]>,
  HelpText<"Set the stack alignment">,
  MarshallingInfoInt<CodeGenOpts<"StackAlignment">>;
def mstack_probe_size : Joined<["-"], "mstack-probe-size=">, Group<m_Group>, Flags<[CC1Option]>,
  HelpText<"Set the stack probe size">,
  MarshallingInfoInt<CodeGenOpts<"StackProbeSize">, "4096">;
def mstack_arg_probe : Flag<["-"], "mstack-arg-probe">, Group<m_Group>,
  HelpText<"Enable stack probes">;
def mno_stack_arg_probe : Flag<["-"], "mno-stack-arg-probe">, Group<m_Group>, Flags<[CC1Option]>,
  HelpText<"Disable stack probes which are enabled by default">,
  MarshallingInfoFlag<CodeGenOpts<"NoStackArgProbe">>;
def mthread_model : Separate<["-"], "mthread-model">, Group<m_Group>, Flags<[CC1Option]>,
  HelpText<"The thread model to use. Defaults to 'posix')">, Values<"posix,single">,
  NormalizedValues<["POSIX", "Single"]>, NormalizedValuesScope<"LangOptions::ThreadModelKind">,
  MarshallingInfoEnum<LangOpts<"ThreadModel">, "POSIX">;
def meabi : Separate<["-"], "meabi">, Group<m_Group>, Flags<[CC1Option]>,
  HelpText<"Set EABI type. Default depends on triple)">, Values<"default,4,5,gnu">,
  MarshallingInfoEnum<TargetOpts<"EABIVersion">, "Default">,
  NormalizedValuesScope<"llvm::EABI">,
  NormalizedValues<["Default", "EABI4", "EABI5", "GNU"]>;
def mtargetos_EQ : Joined<["-"], "mtargetos=">, Group<m_Group>,
  HelpText<"Set the deployment target to be the specified OS and OS version">;

def mno_constant_cfstrings : Flag<["-"], "mno-constant-cfstrings">, Group<m_Group>;
def mno_global_merge : Flag<["-"], "mno-global-merge">, Group<m_Group>, Flags<[CC1Option]>,
  HelpText<"Disable merging of globals">;
def mno_pascal_strings : Flag<["-"], "mno-pascal-strings">,
  Alias<fno_pascal_strings>;
def mno_red_zone : Flag<["-"], "mno-red-zone">, Group<m_Group>;
def mno_tls_direct_seg_refs : Flag<["-"], "mno-tls-direct-seg-refs">, Group<m_Group>, Flags<[CC1Option]>,
  HelpText<"Disable direct TLS access through segment registers">,
  MarshallingInfoFlag<CodeGenOpts<"IndirectTlsSegRefs">>;
def mno_relax_all : Flag<["-"], "mno-relax-all">, Group<m_Group>;
def mno_rtd: Flag<["-"], "mno-rtd">, Group<m_Group>;
def mno_soft_float : Flag<["-"], "mno-soft-float">, Group<m_Group>;
def mno_stackrealign : Flag<["-"], "mno-stackrealign">, Group<m_Group>;

def mretpoline : Flag<["-"], "mretpoline">, Group<m_Group>, Flags<[CoreOption,NoXarchOption]>;
def mno_retpoline : Flag<["-"], "mno-retpoline">, Group<m_Group>, Flags<[CoreOption,NoXarchOption]>;
defm speculative_load_hardening : BoolOption<"m", "speculative-load-hardening",
  CodeGenOpts<"SpeculativeLoadHardening">, DefaultFalse,
  PosFlag<SetTrue, [CC1Option]>, NegFlag<SetFalse>, BothFlags<[CoreOption]>>,
  Group<m_Group>;
def mlvi_hardening : Flag<["-"], "mlvi-hardening">, Group<m_Group>, Flags<[CoreOption,NoXarchOption]>,
  HelpText<"Enable all mitigations for Load Value Injection (LVI)">;
def mno_lvi_hardening : Flag<["-"], "mno-lvi-hardening">, Group<m_Group>, Flags<[CoreOption,NoXarchOption]>,
  HelpText<"Disable mitigations for Load Value Injection (LVI)">;
def mlvi_cfi : Flag<["-"], "mlvi-cfi">, Group<m_Group>, Flags<[CoreOption,NoXarchOption]>,
  HelpText<"Enable only control-flow mitigations for Load Value Injection (LVI)">;
def mno_lvi_cfi : Flag<["-"], "mno-lvi-cfi">, Group<m_Group>, Flags<[CoreOption,NoXarchOption]>,
  HelpText<"Disable control-flow mitigations for Load Value Injection (LVI)">;
def m_seses : Flag<["-"], "mseses">, Group<m_Group>, Flags<[CoreOption, NoXarchOption]>,
  HelpText<"Enable speculative execution side effect suppression (SESES). "
    "Includes LVI control flow integrity mitigations">;
def mno_seses : Flag<["-"], "mno-seses">, Group<m_Group>, Flags<[CoreOption, NoXarchOption]>,
  HelpText<"Disable speculative execution side effect suppression (SESES)">;

def mrelax : Flag<["-"], "mrelax">, Group<m_Group>,
  HelpText<"Enable linker relaxation">;
def mno_relax : Flag<["-"], "mno-relax">, Group<m_Group>,
  HelpText<"Disable linker relaxation">;
def msmall_data_limit_EQ : Joined<["-"], "msmall-data-limit=">, Group<m_Group>,
  Alias<G>,
  HelpText<"Put global and static data smaller than the limit into a special section">;
def msave_restore : Flag<["-"], "msave-restore">, Group<m_riscv_Features_Group>,
  HelpText<"Enable using library calls for save and restore">;
def mno_save_restore : Flag<["-"], "mno-save-restore">, Group<m_riscv_Features_Group>,
  HelpText<"Disable using library calls for save and restore">;
def mcmodel_EQ_medlow : Flag<["-"], "mcmodel=medlow">, Group<m_Group>,
  Flags<[CC1Option]>, Alias<mcmodel_EQ>, AliasArgs<["small"]>,
  HelpText<"Equivalent to -mcmodel=small, compatible with RISC-V gcc.">;
def mcmodel_EQ_medany : Flag<["-"], "mcmodel=medany">, Group<m_Group>,
  Flags<[CC1Option]>, Alias<mcmodel_EQ>, AliasArgs<["medium"]>,
  HelpText<"Equivalent to -mcmodel=medium, compatible with RISC-V gcc.">;
def menable_experimental_extensions : Flag<["-"], "menable-experimental-extensions">, Group<m_Group>,
  HelpText<"Enable use of experimental RISC-V extensions.">;
def mrvv_vector_bits_EQ : Joined<["-"], "mrvv-vector-bits=">, Group<m_Group>,
  HelpText<"Specify the size in bits of an RVV vector register. Defaults to the"
           " vector length agnostic value of \"scalable\". Also accepts \"zvl\""
           " to use the value implied by -march/-mcpu (RISC-V only)">;

def munaligned_access : Flag<["-"], "munaligned-access">, Group<m_arm_Features_Group>,
  HelpText<"Allow memory accesses to be unaligned (AArch32/AArch64 only)">;
def mno_unaligned_access : Flag<["-"], "mno-unaligned-access">, Group<m_arm_Features_Group>,
  HelpText<"Force all memory accesses to be aligned (AArch32/AArch64 only)">;
def mstrict_align : Flag<["-"], "mstrict-align">, Alias<mno_unaligned_access>, Flags<[CC1Option,HelpHidden]>,
  HelpText<"Force all memory accesses to be aligned (same as mno-unaligned-access)">;
def mno_thumb : Flag<["-"], "mno-thumb">, Group<m_arm_Features_Group>;
def mrestrict_it: Flag<["-"], "mrestrict-it">, Group<m_arm_Features_Group>,
  HelpText<"Disallow generation of complex IT blocks.">;
def mno_restrict_it: Flag<["-"], "mno-restrict-it">, Group<m_arm_Features_Group>,
  HelpText<"Allow generation of complex IT blocks.">;
def marm : Flag<["-"], "marm">, Alias<mno_thumb>;
def ffixed_r9 : Flag<["-"], "ffixed-r9">, Group<m_arm_Features_Group>,
  HelpText<"Reserve the r9 register (ARM only)">;
def mno_movt : Flag<["-"], "mno-movt">, Group<m_arm_Features_Group>,
  HelpText<"Disallow use of movt/movw pairs (ARM only)">;
def mcrc : Flag<["-"], "mcrc">, Group<m_Group>,
  HelpText<"Allow use of CRC instructions (ARM/Mips only)">;
def mnocrc : Flag<["-"], "mnocrc">, Group<m_arm_Features_Group>,
  HelpText<"Disallow use of CRC instructions (ARM only)">;
def mno_neg_immediates: Flag<["-"], "mno-neg-immediates">, Group<m_arm_Features_Group>,
  HelpText<"Disallow converting instructions with negative immediates to their negation or inversion.">;
def mcmse : Flag<["-"], "mcmse">, Group<m_arm_Features_Group>,
  Flags<[NoXarchOption,CC1Option]>,
  HelpText<"Allow use of CMSE (Armv8-M Security Extensions)">,
  MarshallingInfoFlag<LangOpts<"Cmse">>;
def ForceAAPCSBitfieldLoad : Flag<["-"], "faapcs-bitfield-load">, Group<m_arm_Features_Group>,
  Flags<[NoXarchOption,CC1Option]>,
  HelpText<"Follows the AAPCS standard that all volatile bit-field write generates at least one load. (ARM only).">,
  MarshallingInfoFlag<CodeGenOpts<"ForceAAPCSBitfieldLoad">>;
defm aapcs_bitfield_width : BoolOption<"f", "aapcs-bitfield-width",
  CodeGenOpts<"AAPCSBitfieldWidth">, DefaultTrue,
  NegFlag<SetFalse, [], "Do not follow">, PosFlag<SetTrue, [], "Follow">,
  BothFlags<[NoXarchOption, CC1Option], " the AAPCS standard requirement stating that"
            " volatile bit-field width is dictated by the field container type. (ARM only).">>,
  Group<m_arm_Features_Group>;
def mframe_chain : Joined<["-"], "mframe-chain=">,
  Group<m_arm_Features_Group>, Values<"none,aapcs,aapcs+leaf">,
  HelpText<"Select the frame chain model used to emit frame records (Arm only).">;
def mgeneral_regs_only : Flag<["-"], "mgeneral-regs-only">, Group<m_Group>,
  HelpText<"Generate code which only uses the general purpose registers (AArch64/x86 only)">;
def mfix_cmse_cve_2021_35465 : Flag<["-"], "mfix-cmse-cve-2021-35465">,
  Group<m_arm_Features_Group>,
  HelpText<"Work around VLLDM erratum CVE-2021-35465 (ARM only)">;
def mno_fix_cmse_cve_2021_35465 : Flag<["-"], "mno-fix-cmse-cve-2021-35465">,
  Group<m_arm_Features_Group>,
  HelpText<"Don't work around VLLDM erratum CVE-2021-35465 (ARM only)">;
def mfix_cortex_a57_aes_1742098 : Flag<["-"], "mfix-cortex-a57-aes-1742098">,
  Group<m_arm_Features_Group>,
  HelpText<"Work around Cortex-A57 Erratum 1742098 (ARM only)">;
def mno_fix_cortex_a57_aes_1742098 : Flag<["-"], "mno-fix-cortex-a57-aes-1742098">,
  Group<m_arm_Features_Group>,
  HelpText<"Don't work around Cortex-A57 Erratum 1742098 (ARM only)">;
def mfix_cortex_a72_aes_1655431 : Flag<["-"], "mfix-cortex-a72-aes-1655431">,
  Group<m_arm_Features_Group>,
  HelpText<"Work around Cortex-A72 Erratum 1655431 (ARM only)">,
  Alias<mfix_cortex_a57_aes_1742098>;
def mno_fix_cortex_a72_aes_1655431 : Flag<["-"], "mno-fix-cortex-a72-aes-1655431">,
  Group<m_arm_Features_Group>,
  HelpText<"Don't work around Cortex-A72 Erratum 1655431 (ARM only)">,
  Alias<mno_fix_cortex_a57_aes_1742098>;
def mfix_cortex_a53_835769 : Flag<["-"], "mfix-cortex-a53-835769">,
  Group<m_aarch64_Features_Group>,
  HelpText<"Workaround Cortex-A53 erratum 835769 (AArch64 only)">;
def mno_fix_cortex_a53_835769 : Flag<["-"], "mno-fix-cortex-a53-835769">,
  Group<m_aarch64_Features_Group>,
  HelpText<"Don't workaround Cortex-A53 erratum 835769 (AArch64 only)">;
def mmark_bti_property : Flag<["-"], "mmark-bti-property">,
  Group<m_aarch64_Features_Group>,
  HelpText<"Add .note.gnu.property with BTI to assembly files (AArch64 only)">;
def mno_bti_at_return_twice : Flag<["-"], "mno-bti-at-return-twice">,
  Group<m_arm_Features_Group>,
  HelpText<"Do not add a BTI instruction after a setjmp or other"
           " return-twice construct (Arm/AArch64 only)">;

foreach i = {1-31} in
  def ffixed_x#i : Flag<["-"], "ffixed-x"#i>, Group<m_Group>,
    HelpText<"Reserve the x"#i#" register (AArch64/RISC-V only)">;

foreach i = {8-15,18} in
  def fcall_saved_x#i : Flag<["-"], "fcall-saved-x"#i>, Group<m_aarch64_Features_Group>,
    HelpText<"Make the x"#i#" register call-saved (AArch64 only)">;

def msve_vector_bits_EQ : Joined<["-"], "msve-vector-bits=">, Group<m_aarch64_Features_Group>,
  HelpText<"Specify the size in bits of an SVE vector register. Defaults to the"
           " vector length agnostic value of \"scalable\". (AArch64 only)">;

def mvscale_min_EQ : Joined<["-"], "mvscale-min=">,
  Group<m_aarch64_Features_Group>, Flags<[NoXarchOption,CC1Option]>,
  HelpText<"Specify the vscale minimum. Defaults to \"1\". (AArch64 only)">,
  MarshallingInfoInt<LangOpts<"VScaleMin">>;
def mvscale_max_EQ : Joined<["-"], "mvscale-max=">,
  Group<m_aarch64_Features_Group>, Flags<[NoXarchOption,CC1Option]>,
  HelpText<"Specify the vscale maximum. Defaults to the"
           " vector length agnostic value of \"0\". (AArch64 only)">,
  MarshallingInfoInt<LangOpts<"VScaleMax">>;

def msign_return_address_EQ : Joined<["-"], "msign-return-address=">,
  Flags<[CC1Option]>, Group<m_Group>, Values<"none,all,non-leaf">,
  HelpText<"Select return address signing scope">;
def mbranch_protection_EQ : Joined<["-"], "mbranch-protection=">,
  Group<m_Group>,
  HelpText<"Enforce targets of indirect branches and function returns">;

def mharden_sls_EQ : Joined<["-"], "mharden-sls=">,
  HelpText<"Select straight-line speculation hardening scope (ARM/AArch64/X86"
           " only). <arg> must be: all, none, retbr(ARM/AArch64),"
           " blr(ARM/AArch64), comdat(ARM/AArch64), nocomdat(ARM/AArch64),"
           " return(X86), indirect-jmp(X86)">;

def msimd128 : Flag<["-"], "msimd128">, Group<m_wasm_Features_Group>;
def mno_simd128 : Flag<["-"], "mno-simd128">, Group<m_wasm_Features_Group>;
def mrelaxed_simd : Flag<["-"], "mrelaxed-simd">, Group<m_wasm_Features_Group>;
def mno_relaxed_simd : Flag<["-"], "mno-relaxed-simd">, Group<m_wasm_Features_Group>;
def mnontrapping_fptoint : Flag<["-"], "mnontrapping-fptoint">, Group<m_wasm_Features_Group>;
def mno_nontrapping_fptoint : Flag<["-"], "mno-nontrapping-fptoint">, Group<m_wasm_Features_Group>;
def msign_ext : Flag<["-"], "msign-ext">, Group<m_wasm_Features_Group>;
def mno_sign_ext : Flag<["-"], "mno-sign-ext">, Group<m_wasm_Features_Group>;
def mexception_handing : Flag<["-"], "mexception-handling">, Group<m_wasm_Features_Group>;
def mno_exception_handing : Flag<["-"], "mno-exception-handling">, Group<m_wasm_Features_Group>;
def matomics : Flag<["-"], "matomics">, Group<m_wasm_Features_Group>;
def mno_atomics : Flag<["-"], "mno-atomics">, Group<m_wasm_Features_Group>;
def mbulk_memory : Flag<["-"], "mbulk-memory">, Group<m_wasm_Features_Group>;
def mno_bulk_memory : Flag<["-"], "mno-bulk-memory">, Group<m_wasm_Features_Group>;
def mmutable_globals : Flag<["-"], "mmutable-globals">, Group<m_wasm_Features_Group>;
def mno_mutable_globals : Flag<["-"], "mno-mutable-globals">, Group<m_wasm_Features_Group>;
def mmultivalue : Flag<["-"], "mmultivalue">, Group<m_wasm_Features_Group>;
def mno_multivalue : Flag<["-"], "mno-multivalue">, Group<m_wasm_Features_Group>;
def mtail_call : Flag<["-"], "mtail-call">, Group<m_wasm_Features_Group>;
def mno_tail_call : Flag<["-"], "mno-tail-call">, Group<m_wasm_Features_Group>;
def mreference_types : Flag<["-"], "mreference-types">, Group<m_wasm_Features_Group>;
def mno_reference_types : Flag<["-"], "mno-reference-types">, Group<m_wasm_Features_Group>;
def mextended_const : Flag<["-"], "mextended-const">, Group<m_wasm_Features_Group>;
def mno_extended_const : Flag<["-"], "mno-extended-const">, Group<m_wasm_Features_Group>;
def mexec_model_EQ : Joined<["-"], "mexec-model=">, Group<m_wasm_Features_Driver_Group>,
                     Values<"command,reactor">,
                     HelpText<"Execution model (WebAssembly only)">;

defm amdgpu_ieee : BoolOption<"m", "amdgpu-ieee",
  CodeGenOpts<"EmitIEEENaNCompliantInsts">, DefaultTrue,
  PosFlag<SetTrue, [], "Sets the IEEE bit in the expected default floating point "
  " mode register. Floating point opcodes that support exception flag "
  "gathering quiet and propagate signaling NaN inputs per IEEE 754-2008. "
  "This option changes the ABI. (AMDGPU only)">,
  NegFlag<SetFalse, [CC1Option]>>, Group<m_Group>;

def mcode_object_version_EQ : Joined<["-"], "mcode-object-version=">, Group<m_Group>,
  HelpText<"Specify code object ABI version. Defaults to 4. (AMDGPU only)">,
  Flags<[CC1Option]>,
  Values<"none,2,3,4,5">,
  NormalizedValuesScope<"TargetOptions">,
  NormalizedValues<["COV_None", "COV_2", "COV_3", "COV_4", "COV_5"]>,
  MarshallingInfoEnum<TargetOpts<"CodeObjectVersion">, "COV_4">;

defm cumode : SimpleMFlag<"cumode",
  "Specify CU wavefront", "Specify WGP wavefront",
  " execution mode (AMDGPU only)", m_amdgpu_Features_Group>;
defm tgsplit : SimpleMFlag<"tgsplit", "Enable", "Disable",
  " threadgroup split execution mode (AMDGPU only)", m_amdgpu_Features_Group>;
defm wavefrontsize64 : SimpleMFlag<"wavefrontsize64",
  "Specify wavefront size 64", "Specify wavefront size 32",
  " mode (AMDGPU only)">;

defm unsafe_fp_atomics : BoolOption<"m", "unsafe-fp-atomics",
  TargetOpts<"AllowAMDGPUUnsafeFPAtomics">, DefaultFalse,
  PosFlag<SetTrue, [CC1Option], "Enable unsafe floating point atomic instructions (AMDGPU only)">,
  NegFlag<SetFalse>>, Group<m_Group>;

def faltivec : Flag<["-"], "faltivec">, Group<f_Group>, Flags<[NoXarchOption]>;
def fno_altivec : Flag<["-"], "fno-altivec">, Group<f_Group>, Flags<[NoXarchOption]>;
def maltivec : Flag<["-"], "maltivec">, Group<m_ppc_Features_Group>;
def mno_altivec : Flag<["-"], "mno-altivec">, Group<m_ppc_Features_Group>;
def mpcrel: Flag<["-"], "mpcrel">, Group<m_ppc_Features_Group>;
def mno_pcrel: Flag<["-"], "mno-pcrel">, Group<m_ppc_Features_Group>;
def mprefixed: Flag<["-"], "mprefixed">, Group<m_ppc_Features_Group>;
def mno_prefixed: Flag<["-"], "mno-prefixed">, Group<m_ppc_Features_Group>;
def mspe : Flag<["-"], "mspe">, Group<m_ppc_Features_Group>;
def mno_spe : Flag<["-"], "mno-spe">, Group<m_ppc_Features_Group>;
def mefpu2 : Flag<["-"], "mefpu2">, Group<m_ppc_Features_Group>;
def mabi_EQ_quadword_atomics : Flag<["-"], "mabi=quadword-atomics">,
  Group<m_Group>, Flags<[CC1Option]>,
  HelpText<"Enable quadword atomics ABI on AIX (AIX PPC64 only). Uses lqarx/stqcx. instructions.">,
  MarshallingInfoFlag<LangOpts<"EnableAIXQuadwordAtomicsABI">>;
def mvsx : Flag<["-"], "mvsx">, Group<m_ppc_Features_Group>;
def mno_vsx : Flag<["-"], "mno-vsx">, Group<m_ppc_Features_Group>;
def msecure_plt : Flag<["-"], "msecure-plt">, Group<m_ppc_Features_Group>;
def mpower8_vector : Flag<["-"], "mpower8-vector">,
    Group<m_ppc_Features_Group>;
def mno_power8_vector : Flag<["-"], "mno-power8-vector">,
    Group<m_ppc_Features_Group>;
def mpower9_vector : Flag<["-"], "mpower9-vector">,
    Group<m_ppc_Features_Group>;
def mno_power9_vector : Flag<["-"], "mno-power9-vector">,
    Group<m_ppc_Features_Group>;
def mpower10_vector : Flag<["-"], "mpower10-vector">,
    Group<m_ppc_Features_Group>;
def mno_power10_vector : Flag<["-"], "mno-power10-vector">,
    Group<m_ppc_Features_Group>;
def mpower8_crypto : Flag<["-"], "mcrypto">,
    Group<m_ppc_Features_Group>;
def mnopower8_crypto : Flag<["-"], "mno-crypto">,
    Group<m_ppc_Features_Group>;
def mdirect_move : Flag<["-"], "mdirect-move">,
    Group<m_ppc_Features_Group>;
def mnodirect_move : Flag<["-"], "mno-direct-move">,
    Group<m_ppc_Features_Group>;
def mpaired_vector_memops: Flag<["-"], "mpaired-vector-memops">,
    Group<m_ppc_Features_Group>;
def mnopaired_vector_memops: Flag<["-"], "mno-paired-vector-memops">,
    Group<m_ppc_Features_Group>;
def mhtm : Flag<["-"], "mhtm">, Group<m_ppc_Features_Group>;
def mno_htm : Flag<["-"], "mno-htm">, Group<m_ppc_Features_Group>;
def mfprnd : Flag<["-"], "mfprnd">, Group<m_ppc_Features_Group>;
def mno_fprnd : Flag<["-"], "mno-fprnd">, Group<m_ppc_Features_Group>;
def mcmpb : Flag<["-"], "mcmpb">, Group<m_ppc_Features_Group>;
def mno_cmpb : Flag<["-"], "mno-cmpb">, Group<m_ppc_Features_Group>;
def misel : Flag<["-"], "misel">, Group<m_ppc_Features_Group>;
def mno_isel : Flag<["-"], "mno-isel">, Group<m_ppc_Features_Group>;
def mmfocrf : Flag<["-"], "mmfocrf">, Group<m_ppc_Features_Group>;
def mmfcrf : Flag<["-"], "mmfcrf">, Alias<mmfocrf>;
def mno_mfocrf : Flag<["-"], "mno-mfocrf">, Group<m_ppc_Features_Group>;
def mno_mfcrf : Flag<["-"], "mno-mfcrf">, Alias<mno_mfocrf>;
def mpopcntd : Flag<["-"], "mpopcntd">, Group<m_ppc_Features_Group>;
def mno_popcntd : Flag<["-"], "mno-popcntd">, Group<m_ppc_Features_Group>;
def mcrbits : Flag<["-"], "mcrbits">, Group<m_ppc_Features_Group>;
def mno_crbits : Flag<["-"], "mno-crbits">, Group<m_ppc_Features_Group>;
def minvariant_function_descriptors :
  Flag<["-"], "minvariant-function-descriptors">, Group<m_ppc_Features_Group>;
def mno_invariant_function_descriptors :
  Flag<["-"], "mno-invariant-function-descriptors">,
  Group<m_ppc_Features_Group>;
def mfloat128: Flag<["-"], "mfloat128">,
    Group<m_ppc_Features_Group>;
def mno_float128 : Flag<["-"], "mno-float128">,
    Group<m_ppc_Features_Group>;
def mlongcall: Flag<["-"], "mlongcall">,
    Group<m_ppc_Features_Group>;
def mno_longcall : Flag<["-"], "mno-longcall">,
    Group<m_ppc_Features_Group>;
def mmma: Flag<["-"], "mmma">, Group<m_ppc_Features_Group>;
def mno_mma: Flag<["-"], "mno-mma">, Group<m_ppc_Features_Group>;
def mrop_protect : Flag<["-"], "mrop-protect">,
    Group<m_ppc_Features_Group>;
def mprivileged : Flag<["-"], "mprivileged">,
    Group<m_ppc_Features_Group>;
def maix_struct_return : Flag<["-"], "maix-struct-return">,
  Group<m_Group>, Flags<[CC1Option]>,
  HelpText<"Return all structs in memory (PPC32 only)">;
def msvr4_struct_return : Flag<["-"], "msvr4-struct-return">,
  Group<m_Group>, Flags<[CC1Option]>,
  HelpText<"Return small structs in registers (PPC32 only)">;

def mvx : Flag<["-"], "mvx">, Group<m_Group>;
def mno_vx : Flag<["-"], "mno-vx">, Group<m_Group>;

defm zvector : BoolFOption<"zvector",
  LangOpts<"ZVector">, DefaultFalse,
  PosFlag<SetTrue, [CC1Option], "Enable System z vector language extension">,
  NegFlag<SetFalse>>;
def mzvector : Flag<["-"], "mzvector">, Alias<fzvector>;
def mno_zvector : Flag<["-"], "mno-zvector">, Alias<fno_zvector>;

def mxcoff_build_id_EQ : Joined<["-"], "mxcoff-build-id=">, Group<Link_Group>, MetaVarName<"<0xHEXSTRING>">,
  HelpText<"On AIX, request creation of a build-id string, \"0xHEXSTRING\", in the string table of the loader section inside the linked binary">;
def mignore_xcoff_visibility : Flag<["-"], "mignore-xcoff-visibility">, Group<m_Group>,
HelpText<"Not emit the visibility attribute for asm in AIX OS or give all symbols 'unspecified' visibility in XCOFF object file">,
  Flags<[CC1Option]>;
defm backchain : BoolOption<"m", "backchain",
  CodeGenOpts<"Backchain">, DefaultFalse,
  PosFlag<SetTrue, [], "Link stack frames through backchain on System Z">,
  NegFlag<SetFalse>, BothFlags<[NoXarchOption,CC1Option]>>, Group<m_Group>;

def mno_warn_nonportable_cfstrings : Flag<["-"], "mno-warn-nonportable-cfstrings">, Group<m_Group>;
def mno_omit_leaf_frame_pointer : Flag<["-"], "mno-omit-leaf-frame-pointer">, Group<m_Group>;
def momit_leaf_frame_pointer : Flag<["-"], "momit-leaf-frame-pointer">, Group<m_Group>,
  HelpText<"Omit frame pointer setup for leaf functions">;
def moslib_EQ : Joined<["-"], "moslib=">, Group<m_Group>;
def mpascal_strings : Flag<["-"], "mpascal-strings">, Alias<fpascal_strings>;
def mred_zone : Flag<["-"], "mred-zone">, Group<m_Group>;
def mtls_direct_seg_refs : Flag<["-"], "mtls-direct-seg-refs">, Group<m_Group>,
  HelpText<"Enable direct TLS access through segment registers (default)">;
def mregparm_EQ : Joined<["-"], "mregparm=">, Group<m_Group>;
def mrelax_all : Flag<["-"], "mrelax-all">, Group<m_Group>, Flags<[CC1Option,CC1AsOption]>,
  HelpText<"(integrated-as) Relax all machine instructions">,
  MarshallingInfoFlag<CodeGenOpts<"RelaxAll">>;
def mincremental_linker_compatible : Flag<["-"], "mincremental-linker-compatible">, Group<m_Group>,
  Flags<[CC1Option,CC1AsOption]>,
  HelpText<"(integrated-as) Emit an object file which can be used with an incremental linker">,
  MarshallingInfoFlag<CodeGenOpts<"IncrementalLinkerCompatible">>;
def mno_incremental_linker_compatible : Flag<["-"], "mno-incremental-linker-compatible">, Group<m_Group>,
  HelpText<"(integrated-as) Emit an object file which cannot be used with an incremental linker">;
def mrtd : Flag<["-"], "mrtd">, Group<m_Group>, Flags<[CC1Option]>,
  HelpText<"Make StdCall calling convention the default">;
def msmall_data_threshold_EQ : Joined <["-"], "msmall-data-threshold=">,
  Group<m_Group>, Alias<G>;
def msoft_float : Flag<["-"], "msoft-float">, Group<m_Group>, Flags<[CC1Option]>,
  HelpText<"Use software floating point">,
  MarshallingInfoFlag<CodeGenOpts<"SoftFloat">>;
def mno_fmv : Flag<["-"], "mno-fmv">, Group<f_clang_Group>, Flags<[CC1Option]>,
  HelpText<"Disable function multiversioning">;
def moutline_atomics : Flag<["-"], "moutline-atomics">, Group<f_clang_Group>, Flags<[CC1Option]>,
  HelpText<"Generate local calls to out-of-line atomic operations">;
def mno_outline_atomics : Flag<["-"], "mno-outline-atomics">, Group<f_clang_Group>, Flags<[CC1Option]>,
  HelpText<"Don't generate local calls to out-of-line atomic operations">;
def mno_implicit_float : Flag<["-"], "mno-implicit-float">, Group<m_Group>,
  HelpText<"Don't generate implicit floating point or vector instructions">;
def mimplicit_float : Flag<["-"], "mimplicit-float">, Group<m_Group>;
def mrecip : Flag<["-"], "mrecip">, Group<m_Group>;
def mrecip_EQ : CommaJoined<["-"], "mrecip=">, Group<m_Group>, Flags<[CC1Option]>,
  MarshallingInfoStringVector<CodeGenOpts<"Reciprocals">>;
def mprefer_vector_width_EQ : Joined<["-"], "mprefer-vector-width=">, Group<m_Group>, Flags<[CC1Option]>,
  HelpText<"Specifies preferred vector width for auto-vectorization. Defaults to 'none' which allows target specific decisions.">,
  MarshallingInfoString<CodeGenOpts<"PreferVectorWidth">>;
def mstack_protector_guard_EQ : Joined<["-"], "mstack-protector-guard=">, Group<m_Group>, Flags<[CC1Option]>,
  HelpText<"Use the given guard (global, tls) for addressing the stack-protector guard">,
  MarshallingInfoString<CodeGenOpts<"StackProtectorGuard">>;
def mstack_protector_guard_offset_EQ : Joined<["-"], "mstack-protector-guard-offset=">, Group<m_Group>, Flags<[CC1Option]>,
  HelpText<"Use the given offset for addressing the stack-protector guard">,
  MarshallingInfoInt<CodeGenOpts<"StackProtectorGuardOffset">, "INT_MAX", "int">;
def mstack_protector_guard_symbol_EQ : Joined<["-"], "mstack-protector-guard-symbol=">, Group<m_Group>, Flags<[CC1Option]>,
  HelpText<"Use the given symbol for addressing the stack-protector guard">,
  MarshallingInfoString<CodeGenOpts<"StackProtectorGuardSymbol">>;
def mstack_protector_guard_reg_EQ : Joined<["-"], "mstack-protector-guard-reg=">, Group<m_Group>, Flags<[CC1Option]>,
  HelpText<"Use the given reg for addressing the stack-protector guard">,
  MarshallingInfoString<CodeGenOpts<"StackProtectorGuardReg">>;
def mfentry : Flag<["-"], "mfentry">, HelpText<"Insert calls to fentry at function entry (x86/SystemZ only)">,
  Flags<[CC1Option]>, Group<m_Group>,
  MarshallingInfoFlag<CodeGenOpts<"CallFEntry">>;
def mnop_mcount : Flag<["-"], "mnop-mcount">, HelpText<"Generate mcount/__fentry__ calls as nops. To activate they need to be patched in.">,
  Flags<[CC1Option]>, Group<m_Group>,
  MarshallingInfoFlag<CodeGenOpts<"MNopMCount">>;
def mrecord_mcount : Flag<["-"], "mrecord-mcount">, HelpText<"Generate a __mcount_loc section entry for each __fentry__ call.">,
  Flags<[CC1Option]>, Group<m_Group>,
  MarshallingInfoFlag<CodeGenOpts<"RecordMCount">>;
def mpacked_stack : Flag<["-"], "mpacked-stack">, HelpText<"Use packed stack layout (SystemZ only).">,
  Flags<[CC1Option]>, Group<m_Group>,
  MarshallingInfoFlag<CodeGenOpts<"PackedStack">>;
def mno_packed_stack : Flag<["-"], "mno-packed-stack">, Flags<[CC1Option]>, Group<m_Group>;
def mips16 : Flag<["-"], "mips16">, Group<m_mips_Features_Group>;
def mno_mips16 : Flag<["-"], "mno-mips16">, Group<m_mips_Features_Group>;
def mmicromips : Flag<["-"], "mmicromips">, Group<m_mips_Features_Group>;
def mno_micromips : Flag<["-"], "mno-micromips">, Group<m_mips_Features_Group>;
def mxgot : Flag<["-"], "mxgot">, Group<m_mips_Features_Group>;
def mno_xgot : Flag<["-"], "mno-xgot">, Group<m_mips_Features_Group>;
def mldc1_sdc1 : Flag<["-"], "mldc1-sdc1">, Group<m_mips_Features_Group>;
def mno_ldc1_sdc1 : Flag<["-"], "mno-ldc1-sdc1">, Group<m_mips_Features_Group>;
def mcheck_zero_division : Flag<["-"], "mcheck-zero-division">,
                           Group<m_mips_Features_Group>;
def mno_check_zero_division : Flag<["-"], "mno-check-zero-division">,
                              Group<m_mips_Features_Group>;
def mfix4300 : Flag<["-"], "mfix4300">, Group<m_mips_Features_Group>;
def mcompact_branches_EQ : Joined<["-"], "mcompact-branches=">,
                           Group<m_mips_Features_Group>;
def mbranch_likely : Flag<["-"], "mbranch-likely">, Group<m_Group>,
  IgnoredGCCCompat;
def mno_branch_likely : Flag<["-"], "mno-branch-likely">, Group<m_Group>,
  IgnoredGCCCompat;
def mindirect_jump_EQ : Joined<["-"], "mindirect-jump=">,
  Group<m_mips_Features_Group>,
  HelpText<"Change indirect jump instructions to inhibit speculation">;
def mdsp : Flag<["-"], "mdsp">, Group<m_mips_Features_Group>;
def mno_dsp : Flag<["-"], "mno-dsp">, Group<m_mips_Features_Group>;
def mdspr2 : Flag<["-"], "mdspr2">, Group<m_mips_Features_Group>;
def mno_dspr2 : Flag<["-"], "mno-dspr2">, Group<m_mips_Features_Group>;
def msingle_float : Flag<["-"], "msingle-float">, Group<m_Group>;
def mdouble_float : Flag<["-"], "mdouble-float">, Group<m_Group>;
def mmadd4 : Flag<["-"], "mmadd4">, Group<m_mips_Features_Group>,
  HelpText<"Enable the generation of 4-operand madd.s, madd.d and related instructions.">;
def mno_madd4 : Flag<["-"], "mno-madd4">, Group<m_mips_Features_Group>,
  HelpText<"Disable the generation of 4-operand madd.s, madd.d and related instructions.">;
def mmsa : Flag<["-"], "mmsa">, Group<m_mips_Features_Group>,
  HelpText<"Enable MSA ASE (MIPS only)">;
def mno_msa : Flag<["-"], "mno-msa">, Group<m_mips_Features_Group>,
  HelpText<"Disable MSA ASE (MIPS only)">;
def mmt : Flag<["-"], "mmt">, Group<m_mips_Features_Group>,
  HelpText<"Enable MT ASE (MIPS only)">;
def mno_mt : Flag<["-"], "mno-mt">, Group<m_mips_Features_Group>,
  HelpText<"Disable MT ASE (MIPS only)">;
def mfp64 : Flag<["-"], "mfp64">, Group<m_mips_Features_Group>,
  HelpText<"Use 64-bit floating point registers (MIPS only)">;
def mfp32 : Flag<["-"], "mfp32">, Group<m_mips_Features_Group>,
  HelpText<"Use 32-bit floating point registers (MIPS only)">;
def mgpopt : Flag<["-"], "mgpopt">, Group<m_mips_Features_Group>,
  HelpText<"Use GP relative accesses for symbols known to be in a small"
           " data section (MIPS)">;
def mno_gpopt : Flag<["-"], "mno-gpopt">, Group<m_mips_Features_Group>,
  HelpText<"Do not use GP relative accesses for symbols known to be in a small"
           " data section (MIPS)">;
def mlocal_sdata : Flag<["-"], "mlocal-sdata">,
  Group<m_mips_Features_Group>,
  HelpText<"Extend the -G behaviour to object local data (MIPS)">;
def mno_local_sdata : Flag<["-"], "mno-local-sdata">,
  Group<m_mips_Features_Group>,
  HelpText<"Do not extend the -G behaviour to object local data (MIPS)">;
def mextern_sdata : Flag<["-"], "mextern-sdata">,
  Group<m_mips_Features_Group>,
  HelpText<"Assume that externally defined data is in the small data if it"
           " meets the -G <size> threshold (MIPS)">;
def mno_extern_sdata : Flag<["-"], "mno-extern-sdata">,
  Group<m_mips_Features_Group>,
  HelpText<"Do not assume that externally defined data is in the small data if"
           " it meets the -G <size> threshold (MIPS)">;
def membedded_data : Flag<["-"], "membedded-data">,
  Group<m_mips_Features_Group>,
  HelpText<"Place constants in the .rodata section instead of the .sdata "
           "section even if they meet the -G <size> threshold (MIPS)">;
def mno_embedded_data : Flag<["-"], "mno-embedded-data">,
  Group<m_mips_Features_Group>,
  HelpText<"Do not place constants in the .rodata section instead of the "
           ".sdata if they meet the -G <size> threshold (MIPS)">;
def mnan_EQ : Joined<["-"], "mnan=">, Group<m_mips_Features_Group>;
def mabs_EQ : Joined<["-"], "mabs=">, Group<m_mips_Features_Group>;
def mabicalls : Flag<["-"], "mabicalls">, Group<m_mips_Features_Group>,
  HelpText<"Enable SVR4-style position-independent code (Mips only)">;
def mno_abicalls : Flag<["-"], "mno-abicalls">, Group<m_mips_Features_Group>,
  HelpText<"Disable SVR4-style position-independent code (Mips only)">;
def mno_crc : Flag<["-"], "mno-crc">, Group<m_mips_Features_Group>,
  HelpText<"Disallow use of CRC instructions (Mips only)">;
def mvirt : Flag<["-"], "mvirt">, Group<m_mips_Features_Group>;
def mno_virt : Flag<["-"], "mno-virt">, Group<m_mips_Features_Group>;
def mginv : Flag<["-"], "mginv">, Group<m_mips_Features_Group>;
def mno_ginv : Flag<["-"], "mno-ginv">, Group<m_mips_Features_Group>;
def mips1 : Flag<["-"], "mips1">,
  Alias<march_EQ>, AliasArgs<["mips1"]>, Group<m_mips_Features_Group>,
  HelpText<"Equivalent to -march=mips1">, Flags<[HelpHidden]>;
def mips2 : Flag<["-"], "mips2">,
  Alias<march_EQ>, AliasArgs<["mips2"]>, Group<m_mips_Features_Group>,
  HelpText<"Equivalent to -march=mips2">, Flags<[HelpHidden]>;
def mips3 : Flag<["-"], "mips3">,
  Alias<march_EQ>, AliasArgs<["mips3"]>, Group<m_mips_Features_Group>,
  HelpText<"Equivalent to -march=mips3">, Flags<[HelpHidden]>;
def mips4 : Flag<["-"], "mips4">,
  Alias<march_EQ>, AliasArgs<["mips4"]>, Group<m_mips_Features_Group>,
  HelpText<"Equivalent to -march=mips4">, Flags<[HelpHidden]>;
def mips5 : Flag<["-"], "mips5">,
  Alias<march_EQ>, AliasArgs<["mips5"]>, Group<m_mips_Features_Group>,
  HelpText<"Equivalent to -march=mips5">, Flags<[HelpHidden]>;
def mips32 : Flag<["-"], "mips32">,
  Alias<march_EQ>, AliasArgs<["mips32"]>, Group<m_mips_Features_Group>,
  HelpText<"Equivalent to -march=mips32">, Flags<[HelpHidden]>;
def mips32r2 : Flag<["-"], "mips32r2">,
  Alias<march_EQ>, AliasArgs<["mips32r2"]>, Group<m_mips_Features_Group>,
  HelpText<"Equivalent to -march=mips32r2">, Flags<[HelpHidden]>;
def mips32r3 : Flag<["-"], "mips32r3">,
  Alias<march_EQ>, AliasArgs<["mips32r3"]>, Group<m_mips_Features_Group>,
  HelpText<"Equivalent to -march=mips32r3">, Flags<[HelpHidden]>;
def mips32r5 : Flag<["-"], "mips32r5">,
  Alias<march_EQ>, AliasArgs<["mips32r5"]>, Group<m_mips_Features_Group>,
  HelpText<"Equivalent to -march=mips32r5">, Flags<[HelpHidden]>;
def mips32r6 : Flag<["-"], "mips32r6">,
  Alias<march_EQ>, AliasArgs<["mips32r6"]>, Group<m_mips_Features_Group>,
  HelpText<"Equivalent to -march=mips32r6">, Flags<[HelpHidden]>;
def mips64 : Flag<["-"], "mips64">,
  Alias<march_EQ>, AliasArgs<["mips64"]>, Group<m_mips_Features_Group>,
  HelpText<"Equivalent to -march=mips64">, Flags<[HelpHidden]>;
def mips64r2 : Flag<["-"], "mips64r2">,
  Alias<march_EQ>, AliasArgs<["mips64r2"]>, Group<m_mips_Features_Group>,
  HelpText<"Equivalent to -march=mips64r2">, Flags<[HelpHidden]>;
def mips64r3 : Flag<["-"], "mips64r3">,
  Alias<march_EQ>, AliasArgs<["mips64r3"]>, Group<m_mips_Features_Group>,
  HelpText<"Equivalent to -march=mips64r3">, Flags<[HelpHidden]>;
def mips64r5 : Flag<["-"], "mips64r5">,
  Alias<march_EQ>, AliasArgs<["mips64r5"]>, Group<m_mips_Features_Group>,
  HelpText<"Equivalent to -march=mips64r5">, Flags<[HelpHidden]>;
def mips64r6 : Flag<["-"], "mips64r6">,
  Alias<march_EQ>, AliasArgs<["mips64r6"]>, Group<m_mips_Features_Group>,
  HelpText<"Equivalent to -march=mips64r6">, Flags<[HelpHidden]>;
def mfpxx : Flag<["-"], "mfpxx">, Group<m_mips_Features_Group>,
  HelpText<"Avoid FPU mode dependent operations when used with the O32 ABI">,
  Flags<[HelpHidden]>;
def modd_spreg : Flag<["-"], "modd-spreg">, Group<m_mips_Features_Group>,
  HelpText<"Enable odd single-precision floating point registers">,
  Flags<[HelpHidden]>;
def mno_odd_spreg : Flag<["-"], "mno-odd-spreg">, Group<m_mips_Features_Group>,
  HelpText<"Disable odd single-precision floating point registers">,
  Flags<[HelpHidden]>;
def mrelax_pic_calls : Flag<["-"], "mrelax-pic-calls">,
  Group<m_mips_Features_Group>,
  HelpText<"Produce relaxation hints for linkers to try optimizing PIC "
           "call sequences into direct calls (MIPS only)">, Flags<[HelpHidden]>;
def mno_relax_pic_calls : Flag<["-"], "mno-relax-pic-calls">,
  Group<m_mips_Features_Group>,
  HelpText<"Do not produce relaxation hints for linkers to try optimizing PIC "
           "call sequences into direct calls (MIPS only)">, Flags<[HelpHidden]>;
def mglibc : Flag<["-"], "mglibc">, Group<m_libc_Group>, Flags<[HelpHidden]>;
def muclibc : Flag<["-"], "muclibc">, Group<m_libc_Group>, Flags<[HelpHidden]>;
def module_file_info : Flag<["-"], "module-file-info">, Flags<[NoXarchOption,CC1Option]>, Group<Action_Group>,
  HelpText<"Provide information about a particular module file">;
def mthumb : Flag<["-"], "mthumb">, Group<m_Group>;
def mtune_EQ : Joined<["-"], "mtune=">, Group<m_Group>,
  HelpText<"Only supported on AArch64, PowerPC, RISC-V, SystemZ, and X86">;
def multi__module : Flag<["-"], "multi_module">;
def multiply__defined__unused : Separate<["-"], "multiply_defined_unused">;
def multiply__defined : Separate<["-"], "multiply_defined">;
def mwarn_nonportable_cfstrings : Flag<["-"], "mwarn-nonportable-cfstrings">, Group<m_Group>;
def canonical_prefixes : Flag<["-"], "canonical-prefixes">, Flags<[HelpHidden, CoreOption]>,
  HelpText<"Use absolute paths for invoking subcommands (default)">;
def no_canonical_prefixes : Flag<["-"], "no-canonical-prefixes">, Flags<[HelpHidden, CoreOption]>,
  HelpText<"Use relative paths for invoking subcommands">;
def no_cpp_precomp : Flag<["-"], "no-cpp-precomp">, Group<clang_ignored_f_Group>;
def no_integrated_cpp : Flag<["-", "--"], "no-integrated-cpp">, Flags<[NoXarchOption]>;
def no_pedantic : Flag<["-", "--"], "no-pedantic">, Group<pedantic_Group>;
def no__dead__strip__inits__and__terms : Flag<["-"], "no_dead_strip_inits_and_terms">;
def nobuiltininc : Flag<["-"], "nobuiltininc">, Flags<[CC1Option, CoreOption]>,
  HelpText<"Disable builtin #include directories">,
  MarshallingInfoNegativeFlag<HeaderSearchOpts<"UseBuiltinIncludes">>;
def nogpuinc : Flag<["-"], "nogpuinc">, HelpText<"Do not add include paths for CUDA/HIP and"
  " do not include the default CUDA/HIP wrapper headers">;
def nohipwrapperinc : Flag<["-"], "nohipwrapperinc">,
  HelpText<"Do not include the default HIP wrapper headers and include paths">;
def : Flag<["-"], "nocudainc">, Alias<nogpuinc>;
def nogpulib : Flag<["-"], "nogpulib">, MarshallingInfoFlag<LangOpts<"NoGPULib">>,
  Flags<[CC1Option]>, HelpText<"Do not link device library for CUDA/HIP device compilation">;
def : Flag<["-"], "nocudalib">, Alias<nogpulib>;
def nodefaultlibs : Flag<["-"], "nodefaultlibs">;
def nodriverkitlib : Flag<["-"], "nodriverkitlib">;
def nofixprebinding : Flag<["-"], "nofixprebinding">;
def nolibc : Flag<["-"], "nolibc">;
def nomultidefs : Flag<["-"], "nomultidefs">;
def nopie : Flag<["-"], "nopie">;
def no_pie : Flag<["-"], "no-pie">, Alias<nopie>;
def noprebind : Flag<["-"], "noprebind">;
def noprofilelib : Flag<["-"], "noprofilelib">;
def noseglinkedit : Flag<["-"], "noseglinkedit">;
def nostartfiles : Flag<["-"], "nostartfiles">, Group<Link_Group>;
def nostdinc : Flag<["-"], "nostdinc">, Flags<[CoreOption]>;
def nostdlibinc : Flag<["-"], "nostdlibinc">;
def nostdincxx : Flag<["-"], "nostdinc++">, Flags<[CC1Option]>,
  HelpText<"Disable standard #include directories for the C++ standard library">,
  MarshallingInfoNegativeFlag<HeaderSearchOpts<"UseStandardCXXIncludes">>;
def nostdlib : Flag<["-"], "nostdlib">, Group<Link_Group>;
def nostdlibxx : Flag<["-"], "nostdlib++">;
def object : Flag<["-"], "object">;
def o : JoinedOrSeparate<["-"], "o">, Flags<[NoXarchOption,
  CC1Option, CC1AsOption, FC1Option, FlangOption]>,
  HelpText<"Write output to <file>">, MetaVarName<"<file>">,
  MarshallingInfoString<FrontendOpts<"OutputFile">>;
def object_file_name_EQ : Joined<["-"], "object-file-name=">, Flags<[CC1Option, CC1AsOption, CoreOption]>,
  HelpText<"Set the output <file> for debug infos">, MetaVarName<"<file>">,
  MarshallingInfoString<CodeGenOpts<"ObjectFilenameForDebug">>;
def object_file_name : Separate<["-"], "object-file-name">, Flags<[CC1Option, CC1AsOption, CoreOption]>,
    Alias<object_file_name_EQ>;
def pagezero__size : JoinedOrSeparate<["-"], "pagezero_size">;
def pass_exit_codes : Flag<["-", "--"], "pass-exit-codes">, Flags<[Unsupported]>;
def pedantic_errors : Flag<["-", "--"], "pedantic-errors">, Group<pedantic_Group>, Flags<[CC1Option]>,
  MarshallingInfoFlag<DiagnosticOpts<"PedanticErrors">>;
def pedantic : Flag<["-", "--"], "pedantic">, Group<pedantic_Group>, Flags<[CC1Option,FlangOption,FC1Option]>,
  HelpText<"Warn on language extensions">, MarshallingInfoFlag<DiagnosticOpts<"Pedantic">>;
def p : Flag<["-"], "p">, HelpText<"Enable mcount instrumentation with prof">;
def pg : Flag<["-"], "pg">, HelpText<"Enable mcount instrumentation">, Flags<[CC1Option]>,
  MarshallingInfoFlag<CodeGenOpts<"InstrumentForProfiling">>;
def pipe : Flag<["-", "--"], "pipe">,
  HelpText<"Use pipes between commands, when possible">;
def prebind__all__twolevel__modules : Flag<["-"], "prebind_all_twolevel_modules">;
def prebind : Flag<["-"], "prebind">;
def preload : Flag<["-"], "preload">;
def print_file_name_EQ : Joined<["-", "--"], "print-file-name=">,
  HelpText<"Print the full library path of <file>">, MetaVarName<"<file>">;
def print_ivar_layout : Flag<["-"], "print-ivar-layout">, Flags<[CC1Option]>,
  HelpText<"Enable Objective-C Ivar layout bitmap print trace">,
  MarshallingInfoFlag<LangOpts<"ObjCGCBitmapPrint">>;
def print_libgcc_file_name : Flag<["-", "--"], "print-libgcc-file-name">,
  HelpText<"Print the library path for the currently used compiler runtime "
           "library (\"libgcc.a\" or \"libclang_rt.builtins.*.a\")">;
def print_multi_directory : Flag<["-", "--"], "print-multi-directory">;
def print_multi_lib : Flag<["-", "--"], "print-multi-lib">;
def print_multi_os_directory : Flag<["-", "--"], "print-multi-os-directory">,
  Flags<[Unsupported]>;
def print_target_triple : Flag<["-", "--"], "print-target-triple">,
  HelpText<"Print the normalized target triple">, Flags<[FlangOption]>;
def print_effective_triple : Flag<["-", "--"], "print-effective-triple">,
  HelpText<"Print the effective target triple">, Flags<[FlangOption]>;
// GCC --disable-multiarch, GCC --enable-multiarch (upstream and Debian
// specific) have different behaviors. We choose not to support the option.
def : Flag<["-", "--"], "print-multiarch">, Flags<[Unsupported]>;
def print_prog_name_EQ : Joined<["-", "--"], "print-prog-name=">,
  HelpText<"Print the full program path of <name>">, MetaVarName<"<name>">;
def print_resource_dir : Flag<["-", "--"], "print-resource-dir">,
  HelpText<"Print the resource directory pathname">;
def print_search_dirs : Flag<["-", "--"], "print-search-dirs">,
  HelpText<"Print the paths used for finding libraries and programs">;
def print_targets : Flag<["-", "--"], "print-targets">,
  HelpText<"Print the registered targets">;
def print_rocm_search_dirs : Flag<["-", "--"], "print-rocm-search-dirs">,
  HelpText<"Print the paths used for finding ROCm installation">;
def print_runtime_dir : Flag<["-", "--"], "print-runtime-dir">,
  HelpText<"Print the directory pathname containing clangs runtime libraries">;
def print_diagnostic_options : Flag<["-", "--"], "print-diagnostic-options">,
  HelpText<"Print all of Clang's warning options">;
def private__bundle : Flag<["-"], "private_bundle">;
def pthreads : Flag<["-"], "pthreads">;
defm pthread : BoolOption<"", "pthread",
  LangOpts<"POSIXThreads">, DefaultFalse,
  PosFlag<SetTrue, [], "Support POSIX threads in generated code">,
  NegFlag<SetFalse>, BothFlags<[CC1Option]>>;
def pie : Flag<["-"], "pie">, Group<Link_Group>;
def static_pie : Flag<["-"], "static-pie">, Group<Link_Group>;
def read__only__relocs : Separate<["-"], "read_only_relocs">;
def remap : Flag<["-"], "remap">;
def rewrite_objc : Flag<["-"], "rewrite-objc">, Flags<[NoXarchOption,CC1Option]>,
  HelpText<"Rewrite Objective-C source to C++">, Group<Action_Group>;
def rewrite_legacy_objc : Flag<["-"], "rewrite-legacy-objc">, Flags<[NoXarchOption]>,
  HelpText<"Rewrite Legacy Objective-C source to C++">;
def rdynamic : Flag<["-"], "rdynamic">, Group<Link_Group>;
def resource_dir : Separate<["-"], "resource-dir">,
  Flags<[NoXarchOption, CC1Option, CoreOption, HelpHidden]>,
  HelpText<"The directory which holds the compiler resource files">,
  MarshallingInfoString<HeaderSearchOpts<"ResourceDir">>;
def resource_dir_EQ : Joined<["-"], "resource-dir=">, Flags<[NoXarchOption, CoreOption]>,
  Alias<resource_dir>;
def rpath : Separate<["-"], "rpath">, Flags<[LinkerInput]>, Group<Link_Group>;
def rtlib_EQ : Joined<["-", "--"], "rtlib=">,
  HelpText<"Compiler runtime library to use">;
def frtlib_add_rpath: Flag<["-"], "frtlib-add-rpath">, Flags<[NoArgumentUnused]>,
  HelpText<"Add -rpath with architecture-specific resource directory to the linker flags. "
  "When --hip-link is specified, also add -rpath with HIP runtime library directory to the linker flags">;
def fno_rtlib_add_rpath: Flag<["-"], "fno-rtlib-add-rpath">, Flags<[NoArgumentUnused]>,
  HelpText<"Do not add -rpath with architecture-specific resource directory to the linker flags. "
  "When --hip-link is specified, do not add -rpath with HIP runtime library directory to the linker flags">;
def offload_add_rpath: Flag<["--"], "offload-add-rpath">, Flags<[NoArgumentUnused]>,
  Alias<frtlib_add_rpath>;
def no_offload_add_rpath: Flag<["--"], "no-offload-add-rpath">, Flags<[NoArgumentUnused]>,
  Alias<frtlib_add_rpath>;
def r : Flag<["-"], "r">, Flags<[LinkerInput,NoArgumentUnused]>,
        Group<Link_Group>;
def save_temps_EQ : Joined<["-", "--"], "save-temps=">, Flags<[CC1Option, FlangOption, FC1Option, NoXarchOption]>,
  HelpText<"Save intermediate compilation results.">;
def save_temps : Flag<["-", "--"], "save-temps">, Flags<[FlangOption, FC1Option, NoXarchOption]>,
  Alias<save_temps_EQ>, AliasArgs<["cwd"]>,
  HelpText<"Save intermediate compilation results">;
def save_stats_EQ : Joined<["-", "--"], "save-stats=">, Flags<[NoXarchOption]>,
  HelpText<"Save llvm statistics.">;
def save_stats : Flag<["-", "--"], "save-stats">, Flags<[NoXarchOption]>,
  Alias<save_stats_EQ>, AliasArgs<["cwd"]>,
  HelpText<"Save llvm statistics.">;
def via_file_asm : Flag<["-", "--"], "via-file-asm">, InternalDebugOpt,
  HelpText<"Write assembly to file for input to assemble jobs">;
def sectalign : MultiArg<["-"], "sectalign", 3>;
def sectcreate : MultiArg<["-"], "sectcreate", 3>;
def sectobjectsymbols : MultiArg<["-"], "sectobjectsymbols", 2>;
def sectorder : MultiArg<["-"], "sectorder", 3>;
def seg1addr : JoinedOrSeparate<["-"], "seg1addr">;
def seg__addr__table__filename : Separate<["-"], "seg_addr_table_filename">;
def seg__addr__table : Separate<["-"], "seg_addr_table">;
def segaddr : MultiArg<["-"], "segaddr", 2>;
def segcreate : MultiArg<["-"], "segcreate", 3>;
def seglinkedit : Flag<["-"], "seglinkedit">;
def segprot : MultiArg<["-"], "segprot", 3>;
def segs__read__only__addr : Separate<["-"], "segs_read_only_addr">;
def segs__read__write__addr : Separate<["-"], "segs_read_write_addr">;
def segs__read__ : Joined<["-"], "segs_read_">;
def shared_libgcc : Flag<["-"], "shared-libgcc">;
def shared : Flag<["-", "--"], "shared">, Group<Link_Group>;
def single__module : Flag<["-"], "single_module">;
def specs_EQ : Joined<["-", "--"], "specs=">, Group<Link_Group>;
def specs : Separate<["-", "--"], "specs">, Flags<[Unsupported]>;
def start_no_unused_arguments : Flag<["--"], "start-no-unused-arguments">, Flags<[CoreOption]>,
  HelpText<"Don't emit warnings about unused arguments for the following arguments">;
def static_libgcc : Flag<["-"], "static-libgcc">;
def static_libstdcxx : Flag<["-"], "static-libstdc++">;
def static : Flag<["-", "--"], "static">, Group<Link_Group>, Flags<[NoArgumentUnused]>;
def std_default_EQ : Joined<["-"], "std-default=">;
def std_EQ : Joined<["-", "--"], "std=">, Flags<[CC1Option,FlangOption,FC1Option]>,
  Group<CompileOnly_Group>, HelpText<"Language standard to compile for">,
  ValuesCode<[{
    static constexpr const char VALUES_CODE [] =
    #define LANGSTANDARD(id, name, lang, desc, features) name ","
    #define LANGSTANDARD_ALIAS(id, alias) alias ","
    #include "clang/Basic/LangStandards.def"
    ;
  }]>;
def stdlib_EQ : Joined<["-", "--"], "stdlib=">, Flags<[CC1Option]>,
  HelpText<"C++ standard library to use">, Values<"libc++,libstdc++,platform">;
def stdlibxx_isystem : JoinedOrSeparate<["-"], "stdlib++-isystem">,
  Group<clang_i_Group>,
  HelpText<"Use directory as the C++ standard library include path">,
  Flags<[NoXarchOption]>, MetaVarName<"<directory>">;
def unwindlib_EQ : Joined<["-", "--"], "unwindlib=">, Flags<[CC1Option]>,
  HelpText<"Unwind library to use">, Values<"libgcc,unwindlib,platform">;
def sub__library : JoinedOrSeparate<["-"], "sub_library">;
def sub__umbrella : JoinedOrSeparate<["-"], "sub_umbrella">;
def system_header_prefix : Joined<["--"], "system-header-prefix=">,
  Group<clang_i_Group>, Flags<[CC1Option]>, MetaVarName<"<prefix>">,
  HelpText<"Treat all #include paths starting with <prefix> as including a "
           "system header.">;
def : Separate<["--"], "system-header-prefix">, Alias<system_header_prefix>;
def no_system_header_prefix : Joined<["--"], "no-system-header-prefix=">,
  Group<clang_i_Group>, Flags<[CC1Option]>, MetaVarName<"<prefix>">,
  HelpText<"Treat all #include paths starting with <prefix> as not including a "
           "system header.">;
def : Separate<["--"], "no-system-header-prefix">, Alias<no_system_header_prefix>;
def s : Flag<["-"], "s">, Group<Link_Group>;
def target : Joined<["--"], "target=">, Flags<[NoXarchOption, CoreOption, FlangOption]>,
  HelpText<"Generate code for the given target">;
def darwin_target_variant : Separate<["-"], "darwin-target-variant">,
  Flags<[NoXarchOption, CoreOption]>,
  HelpText<"Generate code for an additional runtime variant of the deployment target">;
def print_supported_cpus : Flag<["-", "--"], "print-supported-cpus">,
  Group<CompileOnly_Group>, Flags<[CC1Option, CoreOption]>,
  HelpText<"Print supported cpu models for the given target (if target is not specified,"
           " it will print the supported cpus for the default target)">,
  MarshallingInfoFlag<FrontendOpts<"PrintSupportedCPUs">>;
def : Flag<["-"], "mcpu=help">, Alias<print_supported_cpus>;
def : Flag<["-"], "mtune=help">, Alias<print_supported_cpus>;
def time : Flag<["-"], "time">,
  HelpText<"Time individual commands">;
def traditional_cpp : Flag<["-", "--"], "traditional-cpp">, Flags<[CC1Option]>,
  HelpText<"Enable some traditional CPP emulation">,
  MarshallingInfoFlag<LangOpts<"TraditionalCPP">>;
def traditional : Flag<["-", "--"], "traditional">;
def trigraphs : Flag<["-", "--"], "trigraphs">, Alias<ftrigraphs>,
  HelpText<"Process trigraph sequences">;
def twolevel__namespace__hints : Flag<["-"], "twolevel_namespace_hints">;
def twolevel__namespace : Flag<["-"], "twolevel_namespace">;
def t : Flag<["-"], "t">, Group<Link_Group>;
def umbrella : Separate<["-"], "umbrella">;
def undefined : JoinedOrSeparate<["-"], "undefined">, Group<u_Group>;
def undef : Flag<["-"], "undef">, Group<u_Group>, Flags<[CC1Option]>,
  HelpText<"undef all system defines">,
  MarshallingInfoNegativeFlag<PreprocessorOpts<"UsePredefines">>;
def unexported__symbols__list : Separate<["-"], "unexported_symbols_list">;
def u : JoinedOrSeparate<["-"], "u">, Group<u_Group>;
def v : Flag<["-"], "v">, Flags<[CC1Option, CoreOption]>,
  HelpText<"Show commands to run and use verbose output">,
  MarshallingInfoFlag<HeaderSearchOpts<"Verbose">>;
def altivec_src_compat : Joined<["-"], "faltivec-src-compat=">,
  Flags<[CC1Option]>, Group<f_Group>,
  HelpText<"Source-level compatibility for Altivec vectors (for PowerPC "
           "targets). This includes results of vector comparison (scalar for "
           "'xl', vector for 'gcc') as well as behavior when initializing with "
           "a scalar (splatting for 'xl', element zero only for 'gcc'). For "
           "'mixed', the compatibility is as 'gcc' for 'vector bool/vector "
           "pixel' and as 'xl' for other types. Current default is 'mixed'.">,
  Values<"mixed,gcc,xl">,
  NormalizedValuesScope<"LangOptions::AltivecSrcCompatKind">,
  NormalizedValues<["Mixed", "GCC", "XL"]>,
  MarshallingInfoEnum<LangOpts<"AltivecSrcCompat">, "Mixed">;
def verify_debug_info : Flag<["--"], "verify-debug-info">, Flags<[NoXarchOption]>,
  HelpText<"Verify the binary representation of debug output">;
def weak_l : Joined<["-"], "weak-l">, Flags<[LinkerInput]>;
def weak__framework : Separate<["-"], "weak_framework">, Flags<[LinkerInput]>;
def weak__library : Separate<["-"], "weak_library">, Flags<[LinkerInput]>;
def weak__reference__mismatches : Separate<["-"], "weak_reference_mismatches">;
def whatsloaded : Flag<["-"], "whatsloaded">;
def why_load : Flag<["-"], "why_load">;
def whyload : Flag<["-"], "whyload">, Alias<why_load>;
def w : Flag<["-"], "w">, HelpText<"Suppress all warnings">, Flags<[CC1Option]>,
  MarshallingInfoFlag<DiagnosticOpts<"IgnoreWarnings">>;
def x : JoinedOrSeparate<["-"], "x">,
Flags<[NoXarchOption,CC1Option,FlangOption,FC1Option]>,
  HelpText<"Treat subsequent input files as having type <language>">,
  MetaVarName<"<language>">;
def y : Joined<["-"], "y">;

defm integrated_as : BoolFOption<"integrated-as",
  CodeGenOpts<"DisableIntegratedAS">, DefaultFalse,
  NegFlag<SetTrue, [CC1Option, FlangOption], "Disable">, PosFlag<SetFalse, [], "Enable">,
  BothFlags<[], " the integrated assembler">>;

def fintegrated_cc1 : Flag<["-"], "fintegrated-cc1">,
                      Flags<[CoreOption, NoXarchOption]>, Group<f_Group>,
                      HelpText<"Run cc1 in-process">;
def fno_integrated_cc1 : Flag<["-"], "fno-integrated-cc1">,
                         Flags<[CoreOption, NoXarchOption]>, Group<f_Group>,
                         HelpText<"Spawn a separate process for each cc1">;

def fintegrated_objemitter : Flag<["-"], "fintegrated-objemitter">,
  Flags<[CoreOption, NoXarchOption]>, Group<f_Group>,
  HelpText<"Use internal machine object code emitter.">;
def fno_integrated_objemitter : Flag<["-"], "fno-integrated-objemitter">,
  Flags<[CoreOption, NoXarchOption]>, Group<f_Group>,
  HelpText<"Use external machine object code emitter.">;

def : Flag<["-"], "integrated-as">, Alias<fintegrated_as>, Flags<[NoXarchOption]>;
def : Flag<["-"], "no-integrated-as">, Alias<fno_integrated_as>,
      Flags<[CC1Option, FlangOption, NoXarchOption]>;

def working_directory : Separate<["-"], "working-directory">, Flags<[CC1Option]>,
  HelpText<"Resolve file paths relative to the specified directory">,
  MarshallingInfoString<FileSystemOpts<"WorkingDir">>;
def working_directory_EQ : Joined<["-"], "working-directory=">, Flags<[CC1Option]>,
  Alias<working_directory>;

// Double dash options, which are usually an alias for one of the previous
// options.

def _mhwdiv_EQ : Joined<["--"], "mhwdiv=">, Alias<mhwdiv_EQ>;
def _mhwdiv : Separate<["--"], "mhwdiv">, Alias<mhwdiv_EQ>;
def _CLASSPATH_EQ : Joined<["--"], "CLASSPATH=">, Alias<fclasspath_EQ>;
def _CLASSPATH : Separate<["--"], "CLASSPATH">, Alias<fclasspath_EQ>;
def _all_warnings : Flag<["--"], "all-warnings">, Alias<Wall>;
def _analyzer_no_default_checks : Flag<["--"], "analyzer-no-default-checks">, Flags<[NoXarchOption]>;
def _analyzer_output : JoinedOrSeparate<["--"], "analyzer-output">, Flags<[NoXarchOption]>,
  HelpText<"Static analyzer report output format (html|plist|plist-multi-file|plist-html|sarif|sarif-html|text).">;
def _analyze : Flag<["--"], "analyze">, Flags<[NoXarchOption, CoreOption]>,
  HelpText<"Run the static analyzer">;
def _assemble : Flag<["--"], "assemble">, Alias<S>;
def _assert_EQ : Joined<["--"], "assert=">, Alias<A>;
def _assert : Separate<["--"], "assert">, Alias<A>;
def _bootclasspath_EQ : Joined<["--"], "bootclasspath=">, Alias<fbootclasspath_EQ>;
def _bootclasspath : Separate<["--"], "bootclasspath">, Alias<fbootclasspath_EQ>;
def _classpath_EQ : Joined<["--"], "classpath=">, Alias<fclasspath_EQ>;
def _classpath : Separate<["--"], "classpath">, Alias<fclasspath_EQ>;
def _comments_in_macros : Flag<["--"], "comments-in-macros">, Alias<CC>;
def _comments : Flag<["--"], "comments">, Alias<C>;
def _compile : Flag<["--"], "compile">, Alias<c>;
def _constant_cfstrings : Flag<["--"], "constant-cfstrings">;
def _debug_EQ : Joined<["--"], "debug=">, Alias<g_Flag>;
def _debug : Flag<["--"], "debug">, Alias<g_Flag>;
def _define_macro_EQ : Joined<["--"], "define-macro=">, Alias<D>;
def _define_macro : Separate<["--"], "define-macro">, Alias<D>;
def _dependencies : Flag<["--"], "dependencies">, Alias<M>;
def _dyld_prefix_EQ : Joined<["--"], "dyld-prefix=">;
def _dyld_prefix : Separate<["--"], "dyld-prefix">, Alias<_dyld_prefix_EQ>;
def _encoding_EQ : Joined<["--"], "encoding=">, Alias<fencoding_EQ>;
def _encoding : Separate<["--"], "encoding">, Alias<fencoding_EQ>;
def _entry : Flag<["--"], "entry">, Alias<e>;
def _extdirs_EQ : Joined<["--"], "extdirs=">, Alias<fextdirs_EQ>;
def _extdirs : Separate<["--"], "extdirs">, Alias<fextdirs_EQ>;
def _extra_warnings : Flag<["--"], "extra-warnings">, Alias<W_Joined>;
def _for_linker_EQ : Joined<["--"], "for-linker=">, Alias<Xlinker>;
def _for_linker : Separate<["--"], "for-linker">, Alias<Xlinker>;
def _force_link_EQ : Joined<["--"], "force-link=">, Alias<u>;
def _force_link : Separate<["--"], "force-link">, Alias<u>;
def _help_hidden : Flag<["--"], "help-hidden">,
  HelpText<"Display help for hidden options">;
def _imacros_EQ : Joined<["--"], "imacros=">, Alias<imacros>;
def _include_barrier : Flag<["--"], "include-barrier">, Alias<I_>;
def _include_directory_after_EQ : Joined<["--"], "include-directory-after=">, Alias<idirafter>;
def _include_directory_after : Separate<["--"], "include-directory-after">, Alias<idirafter>;
def _include_directory_EQ : Joined<["--"], "include-directory=">, Alias<I>;
def _include_directory : Separate<["--"], "include-directory">, Alias<I>;
def _include_prefix_EQ : Joined<["--"], "include-prefix=">, Alias<iprefix>;
def _include_prefix : Separate<["--"], "include-prefix">, Alias<iprefix>;
def _include_with_prefix_after_EQ : Joined<["--"], "include-with-prefix-after=">, Alias<iwithprefix>;
def _include_with_prefix_after : Separate<["--"], "include-with-prefix-after">, Alias<iwithprefix>;
def _include_with_prefix_before_EQ : Joined<["--"], "include-with-prefix-before=">, Alias<iwithprefixbefore>;
def _include_with_prefix_before : Separate<["--"], "include-with-prefix-before">, Alias<iwithprefixbefore>;
def _include_with_prefix_EQ : Joined<["--"], "include-with-prefix=">, Alias<iwithprefix>;
def _include_with_prefix : Separate<["--"], "include-with-prefix">, Alias<iwithprefix>;
def _include_EQ : Joined<["--"], "include=">, Alias<include_>;
def _language_EQ : Joined<["--"], "language=">, Alias<x>;
def _language : Separate<["--"], "language">, Alias<x>;
def _library_directory_EQ : Joined<["--"], "library-directory=">, Alias<L>;
def _library_directory : Separate<["--"], "library-directory">, Alias<L>;
def _no_line_commands : Flag<["--"], "no-line-commands">, Alias<P>;
def _no_standard_includes : Flag<["--"], "no-standard-includes">, Alias<nostdinc>;
def _no_standard_libraries : Flag<["--"], "no-standard-libraries">, Alias<nostdlib>;
def _no_undefined : Flag<["--"], "no-undefined">, Flags<[LinkerInput]>;
def _no_warnings : Flag<["--"], "no-warnings">, Alias<w>;
def _optimize_EQ : Joined<["--"], "optimize=">, Alias<O>;
def _optimize : Flag<["--"], "optimize">, Alias<O>;
def _output_class_directory_EQ : Joined<["--"], "output-class-directory=">, Alias<foutput_class_dir_EQ>;
def _output_class_directory : Separate<["--"], "output-class-directory">, Alias<foutput_class_dir_EQ>;
def _output_EQ : Joined<["--"], "output=">, Alias<o>;
def _output : Separate<["--"], "output">, Alias<o>;
def _param : Separate<["--"], "param">, Group<CompileOnly_Group>;
def _param_EQ : Joined<["--"], "param=">, Alias<_param>;
def _precompile : Flag<["--"], "precompile">, Flags<[NoXarchOption]>,
  Group<Action_Group>, HelpText<"Only precompile the input">;
def _prefix_EQ : Joined<["--"], "prefix=">, Alias<B>;
def _prefix : Separate<["--"], "prefix">, Alias<B>;
def _preprocess : Flag<["--"], "preprocess">, Alias<E>;
def _print_diagnostic_categories : Flag<["--"], "print-diagnostic-categories">;
def _print_file_name : Separate<["--"], "print-file-name">, Alias<print_file_name_EQ>;
def _print_missing_file_dependencies : Flag<["--"], "print-missing-file-dependencies">, Alias<MG>;
def _print_prog_name : Separate<["--"], "print-prog-name">, Alias<print_prog_name_EQ>;
def _profile : Flag<["--"], "profile">, Alias<p>;
def _resource_EQ : Joined<["--"], "resource=">, Alias<fcompile_resource_EQ>;
def _resource : Separate<["--"], "resource">, Alias<fcompile_resource_EQ>;
def _rtlib : Separate<["--"], "rtlib">, Alias<rtlib_EQ>;
def _serialize_diags : Separate<["-", "--"], "serialize-diagnostics">, Flags<[NoXarchOption]>,
  HelpText<"Serialize compiler diagnostics to a file">;
// We give --version different semantics from -version.
def _version : Flag<["--"], "version">,
  Flags<[CoreOption, FlangOption]>,
  HelpText<"Print version information">;
def _signed_char : Flag<["--"], "signed-char">, Alias<fsigned_char>;
def _std : Separate<["--"], "std">, Alias<std_EQ>;
def _stdlib : Separate<["--"], "stdlib">, Alias<stdlib_EQ>;
def _sysroot_EQ : Joined<["--"], "sysroot=">;
def _sysroot : Separate<["--"], "sysroot">, Alias<_sysroot_EQ>;
def _target_help : Flag<["--"], "target-help">;
def _trace_includes : Flag<["--"], "trace-includes">, Alias<H>;
def _undefine_macro_EQ : Joined<["--"], "undefine-macro=">, Alias<U>;
def _undefine_macro : Separate<["--"], "undefine-macro">, Alias<U>;
def _unsigned_char : Flag<["--"], "unsigned-char">, Alias<funsigned_char>;
def _user_dependencies : Flag<["--"], "user-dependencies">, Alias<MM>;
def _verbose : Flag<["--"], "verbose">, Alias<v>;
def _warn__EQ : Joined<["--"], "warn-=">, Alias<W_Joined>;
def _warn_ : Joined<["--"], "warn-">, Alias<W_Joined>;
def _write_dependencies : Flag<["--"], "write-dependencies">, Alias<MD>;
def _write_user_dependencies : Flag<["--"], "write-user-dependencies">, Alias<MMD>;
def _ : Joined<["--"], "">, Flags<[Unsupported]>;

// Hexagon feature flags.
def mieee_rnd_near : Flag<["-"], "mieee-rnd-near">,
  Group<m_hexagon_Features_Group>;
def mv5 : Flag<["-"], "mv5">, Group<m_hexagon_Features_Group>, Alias<mcpu_EQ>,
  AliasArgs<["hexagonv5"]>;
def mv55 : Flag<["-"], "mv55">, Group<m_hexagon_Features_Group>,
  Alias<mcpu_EQ>, AliasArgs<["hexagonv55"]>;
def mv60 : Flag<["-"], "mv60">, Group<m_hexagon_Features_Group>,
  Alias<mcpu_EQ>, AliasArgs<["hexagonv60"]>;
def mv62 : Flag<["-"], "mv62">, Group<m_hexagon_Features_Group>,
  Alias<mcpu_EQ>, AliasArgs<["hexagonv62"]>;
def mv65 : Flag<["-"], "mv65">, Group<m_hexagon_Features_Group>,
  Alias<mcpu_EQ>, AliasArgs<["hexagonv65"]>;
def mv66 : Flag<["-"], "mv66">, Group<m_hexagon_Features_Group>,
  Alias<mcpu_EQ>, AliasArgs<["hexagonv66"]>;
def mv67 : Flag<["-"], "mv67">, Group<m_hexagon_Features_Group>,
  Alias<mcpu_EQ>, AliasArgs<["hexagonv67"]>;
def mv67t : Flag<["-"], "mv67t">, Group<m_hexagon_Features_Group>,
  Alias<mcpu_EQ>, AliasArgs<["hexagonv67t"]>;
def mv68 : Flag<["-"], "mv68">, Group<m_hexagon_Features_Group>,
  Alias<mcpu_EQ>, AliasArgs<["hexagonv68"]>;
def mv69 : Flag<["-"], "mv69">, Group<m_hexagon_Features_Group>,
  Alias<mcpu_EQ>, AliasArgs<["hexagonv69"]>;
def mv71 : Flag<["-"], "mv71">, Group<m_hexagon_Features_Group>,
  Alias<mcpu_EQ>, AliasArgs<["hexagonv71"]>;
def mv71t : Flag<["-"], "mv71t">, Group<m_hexagon_Features_Group>,
  Alias<mcpu_EQ>, AliasArgs<["hexagonv71t"]>;
def mv73 : Flag<["-"], "mv73">, Group<m_hexagon_Features_Group>,
  Alias<mcpu_EQ>, AliasArgs<["hexagonv73"]>;
def mhexagon_hvx : Flag<["-"], "mhvx">, Group<m_hexagon_Features_HVX_Group>,
  HelpText<"Enable Hexagon Vector eXtensions">;
def mhexagon_hvx_EQ : Joined<["-"], "mhvx=">,
  Group<m_hexagon_Features_HVX_Group>,
  HelpText<"Enable Hexagon Vector eXtensions">;
def mno_hexagon_hvx : Flag<["-"], "mno-hvx">,
  Group<m_hexagon_Features_HVX_Group>,
  HelpText<"Disable Hexagon Vector eXtensions">;
def mhexagon_hvx_length_EQ : Joined<["-"], "mhvx-length=">,
  Group<m_hexagon_Features_HVX_Group>, HelpText<"Set Hexagon Vector Length">,
  Values<"64B,128B">;
def mhexagon_hvx_qfloat : Flag<["-"], "mhvx-qfloat">,
  Group<m_hexagon_Features_HVX_Group>,
  HelpText<"Enable Hexagon HVX QFloat instructions">;
def mno_hexagon_hvx_qfloat : Flag<["-"], "mno-hvx-qfloat">,
  Group<m_hexagon_Features_HVX_Group>,
  HelpText<"Disable Hexagon HVX QFloat instructions">;
def mhexagon_hvx_ieee_fp : Flag<["-"], "mhvx-ieee-fp">,
  Group<m_hexagon_Features_Group>,
  HelpText<"Enable Hexagon HVX IEEE floating-point">;
def mno_hexagon_hvx_ieee_fp : Flag<["-"], "mno-hvx-ieee-fp">,
  Group<m_hexagon_Features_Group>,
  HelpText<"Disable Hexagon HVX IEEE floating-point">;
def ffixed_r19: Flag<["-"], "ffixed-r19">,
  HelpText<"Reserve register r19 (Hexagon only)">;
def mmemops : Flag<["-"], "mmemops">, Group<m_hexagon_Features_Group>,
  Flags<[CC1Option]>, HelpText<"Enable generation of memop instructions">;
def mno_memops : Flag<["-"], "mno-memops">, Group<m_hexagon_Features_Group>,
  Flags<[CC1Option]>, HelpText<"Disable generation of memop instructions">;
def mpackets : Flag<["-"], "mpackets">, Group<m_hexagon_Features_Group>,
  Flags<[CC1Option]>, HelpText<"Enable generation of instruction packets">;
def mno_packets : Flag<["-"], "mno-packets">, Group<m_hexagon_Features_Group>,
  Flags<[CC1Option]>, HelpText<"Disable generation of instruction packets">;
def mnvj : Flag<["-"], "mnvj">, Group<m_hexagon_Features_Group>,
  Flags<[CC1Option]>, HelpText<"Enable generation of new-value jumps">;
def mno_nvj : Flag<["-"], "mno-nvj">, Group<m_hexagon_Features_Group>,
  Flags<[CC1Option]>, HelpText<"Disable generation of new-value jumps">;
def mnvs : Flag<["-"], "mnvs">, Group<m_hexagon_Features_Group>,
  Flags<[CC1Option]>, HelpText<"Enable generation of new-value stores">;
def mno_nvs : Flag<["-"], "mno-nvs">, Group<m_hexagon_Features_Group>,
  Flags<[CC1Option]>, HelpText<"Disable generation of new-value stores">;
def mcabac: Flag<["-"], "mcabac">, Group<m_hexagon_Features_Group>,
  HelpText<"Enable CABAC instructions">;

// SPARC feature flags
def mfpu : Flag<["-"], "mfpu">, Group<m_sparc_Features_Group>;
def mno_fpu : Flag<["-"], "mno-fpu">, Group<m_sparc_Features_Group>;
def mfsmuld : Flag<["-"], "mfsmuld">, Group<m_sparc_Features_Group>;
def mno_fsmuld : Flag<["-"], "mno-fsmuld">, Group<m_sparc_Features_Group>;
def mpopc : Flag<["-"], "mpopc">, Group<m_sparc_Features_Group>;
def mno_popc : Flag<["-"], "mno-popc">, Group<m_sparc_Features_Group>;
def mvis : Flag<["-"], "mvis">, Group<m_sparc_Features_Group>;
def mno_vis : Flag<["-"], "mno-vis">, Group<m_sparc_Features_Group>;
def mvis2 : Flag<["-"], "mvis2">, Group<m_sparc_Features_Group>;
def mno_vis2 : Flag<["-"], "mno-vis2">, Group<m_sparc_Features_Group>;
def mvis3 : Flag<["-"], "mvis3">, Group<m_sparc_Features_Group>;
def mno_vis3 : Flag<["-"], "mno-vis3">, Group<m_sparc_Features_Group>;
def mhard_quad_float : Flag<["-"], "mhard-quad-float">, Group<m_sparc_Features_Group>;
def msoft_quad_float : Flag<["-"], "msoft-quad-float">, Group<m_sparc_Features_Group>;

// M68k features flags
def m68000 : Flag<["-"], "m68000">, Group<m_m68k_Features_Group>;
def m68010 : Flag<["-"], "m68010">, Group<m_m68k_Features_Group>;
def m68020 : Flag<["-"], "m68020">, Group<m_m68k_Features_Group>;
def m68030 : Flag<["-"], "m68030">, Group<m_m68k_Features_Group>;
def m68040 : Flag<["-"], "m68040">, Group<m_m68k_Features_Group>;
def m68060 : Flag<["-"], "m68060">, Group<m_m68k_Features_Group>;

def m68881 : Flag<["-"], "m68881">, Group<m_m68k_Features_Group>;

foreach i = {0-6} in
  def ffixed_a#i : Flag<["-"], "ffixed-a"#i>, Group<m_m68k_Features_Group>,
    HelpText<"Reserve the a"#i#" register (M68k only)">;
foreach i = {0-7} in
  def ffixed_d#i : Flag<["-"], "ffixed-d"#i>, Group<m_m68k_Features_Group>,
    HelpText<"Reserve the d"#i#" register (M68k only)">;

// X86 feature flags
def mx87 : Flag<["-"], "mx87">, Group<m_x86_Features_Group>;
def mno_x87 : Flag<["-"], "mno-x87">, Group<m_x86_Features_Group>;
def m80387 : Flag<["-"], "m80387">, Alias<mx87>;
def mno_80387 : Flag<["-"], "mno-80387">, Alias<mno_x87>;
def mno_fp_ret_in_387 : Flag<["-"], "mno-fp-ret-in-387">, Alias<mno_x87>;
def mmmx : Flag<["-"], "mmmx">, Group<m_x86_Features_Group>;
def mno_mmx : Flag<["-"], "mno-mmx">, Group<m_x86_Features_Group>;
def m3dnow : Flag<["-"], "m3dnow">, Group<m_x86_Features_Group>;
def mno_3dnow : Flag<["-"], "mno-3dnow">, Group<m_x86_Features_Group>;
def m3dnowa : Flag<["-"], "m3dnowa">, Group<m_x86_Features_Group>;
def mno_3dnowa : Flag<["-"], "mno-3dnowa">, Group<m_x86_Features_Group>;
def mamx_bf16 : Flag<["-"], "mamx-bf16">, Group<m_x86_Features_Group>;
def mno_amx_bf16 : Flag<["-"], "mno-amx-bf16">, Group<m_x86_Features_Group>;
def mamx_complex : Flag<["-"], "mamx-complex">, Group<m_x86_Features_Group>;
def mno_amx_complex : Flag<["-"], "mno-amx-complex">, Group<m_x86_Features_Group>;
def mamx_fp16 : Flag<["-"], "mamx-fp16">, Group<m_x86_Features_Group>;
def mno_amx_fp16 : Flag<["-"], "mno-amx-fp16">, Group<m_x86_Features_Group>;
def mamx_int8 : Flag<["-"], "mamx-int8">, Group<m_x86_Features_Group>;
def mno_amx_int8 : Flag<["-"], "mno-amx-int8">, Group<m_x86_Features_Group>;
def mamx_tile : Flag<["-"], "mamx-tile">, Group<m_x86_Features_Group>;
def mno_amx_tile : Flag<["-"], "mno-amx-tile">, Group<m_x86_Features_Group>;
def mcmpccxadd : Flag<["-"], "mcmpccxadd">, Group<m_x86_Features_Group>;
def mno_cmpccxadd : Flag<["-"], "mno-cmpccxadd">, Group<m_x86_Features_Group>;
def msse : Flag<["-"], "msse">, Group<m_x86_Features_Group>;
def mno_sse : Flag<["-"], "mno-sse">, Group<m_x86_Features_Group>;
def msse2 : Flag<["-"], "msse2">, Group<m_x86_Features_Group>;
def mno_sse2 : Flag<["-"], "mno-sse2">, Group<m_x86_Features_Group>;
def msse3 : Flag<["-"], "msse3">, Group<m_x86_Features_Group>;
def mno_sse3 : Flag<["-"], "mno-sse3">, Group<m_x86_Features_Group>;
def mssse3 : Flag<["-"], "mssse3">, Group<m_x86_Features_Group>;
def mno_ssse3 : Flag<["-"], "mno-ssse3">, Group<m_x86_Features_Group>;
def msse4_1 : Flag<["-"], "msse4.1">, Group<m_x86_Features_Group>;
def mno_sse4_1 : Flag<["-"], "mno-sse4.1">, Group<m_x86_Features_Group>;
def msse4_2 : Flag<["-"], "msse4.2">, Group<m_x86_Features_Group>;
def mno_sse4_2 : Flag<["-"], "mno-sse4.2">, Group<m_x86_Features_Group>;
def msse4 : Flag<["-"], "msse4">, Alias<msse4_2>;
// -mno-sse4 turns off sse4.1 which has the effect of turning off everything
// later than 4.1. -msse4 turns on 4.2 which has the effect of turning on
// everything earlier than 4.2.
def mno_sse4 : Flag<["-"], "mno-sse4">, Alias<mno_sse4_1>;
def msse4a : Flag<["-"], "msse4a">, Group<m_x86_Features_Group>;
def mno_sse4a : Flag<["-"], "mno-sse4a">, Group<m_x86_Features_Group>;
def mavx : Flag<["-"], "mavx">, Group<m_x86_Features_Group>;
def mno_avx : Flag<["-"], "mno-avx">, Group<m_x86_Features_Group>;
def mavx2 : Flag<["-"], "mavx2">, Group<m_x86_Features_Group>;
def mno_avx2 : Flag<["-"], "mno-avx2">, Group<m_x86_Features_Group>;
def mavx512f : Flag<["-"], "mavx512f">, Group<m_x86_Features_Group>;
def mno_avx512f : Flag<["-"], "mno-avx512f">, Group<m_x86_Features_Group>;
def mavx512bf16 : Flag<["-"], "mavx512bf16">, Group<m_x86_Features_Group>;
def mno_avx512bf16 : Flag<["-"], "mno-avx512bf16">, Group<m_x86_Features_Group>;
def mavx512bitalg : Flag<["-"], "mavx512bitalg">, Group<m_x86_Features_Group>;
def mno_avx512bitalg : Flag<["-"], "mno-avx512bitalg">, Group<m_x86_Features_Group>;
def mavx512bw : Flag<["-"], "mavx512bw">, Group<m_x86_Features_Group>;
def mno_avx512bw : Flag<["-"], "mno-avx512bw">, Group<m_x86_Features_Group>;
def mavx512cd : Flag<["-"], "mavx512cd">, Group<m_x86_Features_Group>;
def mno_avx512cd : Flag<["-"], "mno-avx512cd">, Group<m_x86_Features_Group>;
def mavx512dq : Flag<["-"], "mavx512dq">, Group<m_x86_Features_Group>;
def mno_avx512dq : Flag<["-"], "mno-avx512dq">, Group<m_x86_Features_Group>;
def mavx512er : Flag<["-"], "mavx512er">, Group<m_x86_Features_Group>;
def mno_avx512er : Flag<["-"], "mno-avx512er">, Group<m_x86_Features_Group>;
def mavx512fp16 : Flag<["-"], "mavx512fp16">, Group<m_x86_Features_Group>;
def mno_avx512fp16 : Flag<["-"], "mno-avx512fp16">, Group<m_x86_Features_Group>;
def mavx512ifma : Flag<["-"], "mavx512ifma">, Group<m_x86_Features_Group>;
def mno_avx512ifma : Flag<["-"], "mno-avx512ifma">, Group<m_x86_Features_Group>;
def mavx512pf : Flag<["-"], "mavx512pf">, Group<m_x86_Features_Group>;
def mno_avx512pf : Flag<["-"], "mno-avx512pf">, Group<m_x86_Features_Group>;
def mavx512vbmi : Flag<["-"], "mavx512vbmi">, Group<m_x86_Features_Group>;
def mno_avx512vbmi : Flag<["-"], "mno-avx512vbmi">, Group<m_x86_Features_Group>;
def mavx512vbmi2 : Flag<["-"], "mavx512vbmi2">, Group<m_x86_Features_Group>;
def mno_avx512vbmi2 : Flag<["-"], "mno-avx512vbmi2">, Group<m_x86_Features_Group>;
def mavx512vl : Flag<["-"], "mavx512vl">, Group<m_x86_Features_Group>;
def mno_avx512vl : Flag<["-"], "mno-avx512vl">, Group<m_x86_Features_Group>;
def mavx512vnni : Flag<["-"], "mavx512vnni">, Group<m_x86_Features_Group>;
def mno_avx512vnni : Flag<["-"], "mno-avx512vnni">, Group<m_x86_Features_Group>;
def mavx512vpopcntdq : Flag<["-"], "mavx512vpopcntdq">, Group<m_x86_Features_Group>;
def mno_avx512vpopcntdq : Flag<["-"], "mno-avx512vpopcntdq">, Group<m_x86_Features_Group>;
def mavx512vp2intersect : Flag<["-"], "mavx512vp2intersect">, Group<m_x86_Features_Group>;
def mno_avx512vp2intersect : Flag<["-"], "mno-avx512vp2intersect">, Group<m_x86_Features_Group>;
def mavxifma : Flag<["-"], "mavxifma">, Group<m_x86_Features_Group>;
def mno_avxifma : Flag<["-"], "mno-avxifma">, Group<m_x86_Features_Group>;
def mavxneconvert : Flag<["-"], "mavxneconvert">, Group<m_x86_Features_Group>;
def mno_avxneconvert : Flag<["-"], "mno-avxneconvert">, Group<m_x86_Features_Group>;
def mavxvnniint8 : Flag<["-"], "mavxvnniint8">, Group<m_x86_Features_Group>;
def mno_avxvnniint8 : Flag<["-"], "mno-avxvnniint8">, Group<m_x86_Features_Group>;
def mavxvnni : Flag<["-"], "mavxvnni">, Group<m_x86_Features_Group>;
def mno_avxvnni : Flag<["-"], "mno-avxvnni">, Group<m_x86_Features_Group>;
def madx : Flag<["-"], "madx">, Group<m_x86_Features_Group>;
def mno_adx : Flag<["-"], "mno-adx">, Group<m_x86_Features_Group>;
def maes : Flag<["-"], "maes">, Group<m_x86_Features_Group>;
def mno_aes : Flag<["-"], "mno-aes">, Group<m_x86_Features_Group>;
def mbmi : Flag<["-"], "mbmi">, Group<m_x86_Features_Group>;
def mno_bmi : Flag<["-"], "mno-bmi">, Group<m_x86_Features_Group>;
def mbmi2 : Flag<["-"], "mbmi2">, Group<m_x86_Features_Group>;
def mno_bmi2 : Flag<["-"], "mno-bmi2">, Group<m_x86_Features_Group>;
def mcldemote : Flag<["-"], "mcldemote">, Group<m_x86_Features_Group>;
def mno_cldemote : Flag<["-"], "mno-cldemote">, Group<m_x86_Features_Group>;
def mclflushopt : Flag<["-"], "mclflushopt">, Group<m_x86_Features_Group>;
def mno_clflushopt : Flag<["-"], "mno-clflushopt">, Group<m_x86_Features_Group>;
def mclwb : Flag<["-"], "mclwb">, Group<m_x86_Features_Group>;
def mno_clwb : Flag<["-"], "mno-clwb">, Group<m_x86_Features_Group>;
def mwbnoinvd : Flag<["-"], "mwbnoinvd">, Group<m_x86_Features_Group>;
def mno_wbnoinvd : Flag<["-"], "mno-wbnoinvd">, Group<m_x86_Features_Group>;
def mclzero : Flag<["-"], "mclzero">, Group<m_x86_Features_Group>;
def mno_clzero : Flag<["-"], "mno-clzero">, Group<m_x86_Features_Group>;
def mcrc32 : Flag<["-"], "mcrc32">, Group<m_x86_Features_Group>;
def mno_crc32 : Flag<["-"], "mno-crc32">, Group<m_x86_Features_Group>;
def mcx16 : Flag<["-"], "mcx16">, Group<m_x86_Features_Group>;
def mno_cx16 : Flag<["-"], "mno-cx16">, Group<m_x86_Features_Group>;
def menqcmd : Flag<["-"], "menqcmd">, Group<m_x86_Features_Group>;
def mno_enqcmd : Flag<["-"], "mno-enqcmd">, Group<m_x86_Features_Group>;
def mf16c : Flag<["-"], "mf16c">, Group<m_x86_Features_Group>;
def mno_f16c : Flag<["-"], "mno-f16c">, Group<m_x86_Features_Group>;
def mfma : Flag<["-"], "mfma">, Group<m_x86_Features_Group>;
def mno_fma : Flag<["-"], "mno-fma">, Group<m_x86_Features_Group>;
def mfma4 : Flag<["-"], "mfma4">, Group<m_x86_Features_Group>;
def mno_fma4 : Flag<["-"], "mno-fma4">, Group<m_x86_Features_Group>;
def mfsgsbase : Flag<["-"], "mfsgsbase">, Group<m_x86_Features_Group>;
def mno_fsgsbase : Flag<["-"], "mno-fsgsbase">, Group<m_x86_Features_Group>;
def mfxsr : Flag<["-"], "mfxsr">, Group<m_x86_Features_Group>;
def mno_fxsr : Flag<["-"], "mno-fxsr">, Group<m_x86_Features_Group>;
def minvpcid : Flag<["-"], "minvpcid">, Group<m_x86_Features_Group>;
def mno_invpcid : Flag<["-"], "mno-invpcid">, Group<m_x86_Features_Group>;
def mgfni : Flag<["-"], "mgfni">, Group<m_x86_Features_Group>;
def mno_gfni : Flag<["-"], "mno-gfni">, Group<m_x86_Features_Group>;
def mhreset : Flag<["-"], "mhreset">, Group<m_x86_Features_Group>;
def mno_hreset : Flag<["-"], "mno-hreset">, Group<m_x86_Features_Group>;
def mkl : Flag<["-"], "mkl">, Group<m_x86_Features_Group>;
def mno_kl : Flag<["-"], "mno-kl">, Group<m_x86_Features_Group>;
def mwidekl : Flag<["-"], "mwidekl">, Group<m_x86_Features_Group>;
def mno_widekl : Flag<["-"], "mno-widekl">, Group<m_x86_Features_Group>;
def mlwp : Flag<["-"], "mlwp">, Group<m_x86_Features_Group>;
def mno_lwp : Flag<["-"], "mno-lwp">, Group<m_x86_Features_Group>;
def mlzcnt : Flag<["-"], "mlzcnt">, Group<m_x86_Features_Group>;
def mno_lzcnt : Flag<["-"], "mno-lzcnt">, Group<m_x86_Features_Group>;
def mmovbe : Flag<["-"], "mmovbe">, Group<m_x86_Features_Group>;
def mno_movbe : Flag<["-"], "mno-movbe">, Group<m_x86_Features_Group>;
def mmovdiri : Flag<["-"], "mmovdiri">, Group<m_x86_Features_Group>;
def mno_movdiri : Flag<["-"], "mno-movdiri">, Group<m_x86_Features_Group>;
def mmovdir64b : Flag<["-"], "mmovdir64b">, Group<m_x86_Features_Group>;
def mno_movdir64b : Flag<["-"], "mno-movdir64b">, Group<m_x86_Features_Group>;
def mmwaitx : Flag<["-"], "mmwaitx">, Group<m_x86_Features_Group>;
def mno_mwaitx : Flag<["-"], "mno-mwaitx">, Group<m_x86_Features_Group>;
def mpku : Flag<["-"], "mpku">, Group<m_x86_Features_Group>;
def mno_pku : Flag<["-"], "mno-pku">, Group<m_x86_Features_Group>;
def mpclmul : Flag<["-"], "mpclmul">, Group<m_x86_Features_Group>;
def mno_pclmul : Flag<["-"], "mno-pclmul">, Group<m_x86_Features_Group>;
def mpconfig : Flag<["-"], "mpconfig">, Group<m_x86_Features_Group>;
def mno_pconfig : Flag<["-"], "mno-pconfig">, Group<m_x86_Features_Group>;
def mpopcnt : Flag<["-"], "mpopcnt">, Group<m_x86_Features_Group>;
def mno_popcnt : Flag<["-"], "mno-popcnt">, Group<m_x86_Features_Group>;
def mprefetchi : Flag<["-"], "mprefetchi">, Group<m_x86_Features_Group>;
def mno_prefetchi : Flag<["-"], "mno-prefetchi">, Group<m_x86_Features_Group>;
def mprefetchwt1 : Flag<["-"], "mprefetchwt1">, Group<m_x86_Features_Group>;
def mno_prefetchwt1 : Flag<["-"], "mno-prefetchwt1">, Group<m_x86_Features_Group>;
def mprfchw : Flag<["-"], "mprfchw">, Group<m_x86_Features_Group>;
def mno_prfchw : Flag<["-"], "mno-prfchw">, Group<m_x86_Features_Group>;
def mptwrite : Flag<["-"], "mptwrite">, Group<m_x86_Features_Group>;
def mno_ptwrite : Flag<["-"], "mno-ptwrite">, Group<m_x86_Features_Group>;
def mraoint : Flag<["-"], "mraoint">, Group<m_x86_Features_Group>;
def mno_raoint : Flag<["-"], "mno-raoint">, Group<m_x86_Features_Group>;
def mrdpid : Flag<["-"], "mrdpid">, Group<m_x86_Features_Group>;
def mno_rdpid : Flag<["-"], "mno-rdpid">, Group<m_x86_Features_Group>;
def mrdpru : Flag<["-"], "mrdpru">, Group<m_x86_Features_Group>;
def mno_rdpru : Flag<["-"], "mno-rdpru">, Group<m_x86_Features_Group>;
def mrdrnd : Flag<["-"], "mrdrnd">, Group<m_x86_Features_Group>;
def mno_rdrnd : Flag<["-"], "mno-rdrnd">, Group<m_x86_Features_Group>;
def mrtm : Flag<["-"], "mrtm">, Group<m_x86_Features_Group>;
def mno_rtm : Flag<["-"], "mno-rtm">, Group<m_x86_Features_Group>;
def mrdseed : Flag<["-"], "mrdseed">, Group<m_x86_Features_Group>;
def mno_rdseed : Flag<["-"], "mno-rdseed">, Group<m_x86_Features_Group>;
def msahf : Flag<["-"], "msahf">, Group<m_x86_Features_Group>;
def mno_sahf : Flag<["-"], "mno-sahf">, Group<m_x86_Features_Group>;
def mserialize : Flag<["-"], "mserialize">, Group<m_x86_Features_Group>;
def mno_serialize : Flag<["-"], "mno-serialize">, Group<m_x86_Features_Group>;
def msgx : Flag<["-"], "msgx">, Group<m_x86_Features_Group>;
def mno_sgx : Flag<["-"], "mno-sgx">, Group<m_x86_Features_Group>;
def msha : Flag<["-"], "msha">, Group<m_x86_Features_Group>;
def mno_sha : Flag<["-"], "mno-sha">, Group<m_x86_Features_Group>;
def mtbm : Flag<["-"], "mtbm">, Group<m_x86_Features_Group>;
def mno_tbm : Flag<["-"], "mno-tbm">, Group<m_x86_Features_Group>;
def mtsxldtrk : Flag<["-"], "mtsxldtrk">, Group<m_x86_Features_Group>;
def mno_tsxldtrk : Flag<["-"], "mno-tsxldtrk">, Group<m_x86_Features_Group>;
def muintr : Flag<["-"], "muintr">, Group<m_x86_Features_Group>;
def mno_uintr : Flag<["-"], "mno-uintr">, Group<m_x86_Features_Group>;
def mvaes : Flag<["-"], "mvaes">, Group<m_x86_Features_Group>;
def mno_vaes : Flag<["-"], "mno-vaes">, Group<m_x86_Features_Group>;
def mvpclmulqdq : Flag<["-"], "mvpclmulqdq">, Group<m_x86_Features_Group>;
def mno_vpclmulqdq : Flag<["-"], "mno-vpclmulqdq">, Group<m_x86_Features_Group>;
def mwaitpkg : Flag<["-"], "mwaitpkg">, Group<m_x86_Features_Group>;
def mno_waitpkg : Flag<["-"], "mno-waitpkg">, Group<m_x86_Features_Group>;
def mxop : Flag<["-"], "mxop">, Group<m_x86_Features_Group>;
def mno_xop : Flag<["-"], "mno-xop">, Group<m_x86_Features_Group>;
def mxsave : Flag<["-"], "mxsave">, Group<m_x86_Features_Group>;
def mno_xsave : Flag<["-"], "mno-xsave">, Group<m_x86_Features_Group>;
def mxsavec : Flag<["-"], "mxsavec">, Group<m_x86_Features_Group>;
def mno_xsavec : Flag<["-"], "mno-xsavec">, Group<m_x86_Features_Group>;
def mxsaveopt : Flag<["-"], "mxsaveopt">, Group<m_x86_Features_Group>;
def mno_xsaveopt : Flag<["-"], "mno-xsaveopt">, Group<m_x86_Features_Group>;
def mxsaves : Flag<["-"], "mxsaves">, Group<m_x86_Features_Group>;
def mno_xsaves : Flag<["-"], "mno-xsaves">, Group<m_x86_Features_Group>;
def mshstk : Flag<["-"], "mshstk">, Group<m_x86_Features_Group>;
def mno_shstk : Flag<["-"], "mno-shstk">, Group<m_x86_Features_Group>;
def mretpoline_external_thunk : Flag<["-"], "mretpoline-external-thunk">, Group<m_x86_Features_Group>;
def mno_retpoline_external_thunk : Flag<["-"], "mno-retpoline-external-thunk">, Group<m_x86_Features_Group>;
def mvzeroupper : Flag<["-"], "mvzeroupper">, Group<m_x86_Features_Group>;
def mno_vzeroupper : Flag<["-"], "mno-vzeroupper">, Group<m_x86_Features_Group>;

// These are legacy user-facing driver-level option spellings. They are always
// aliases for options that are spelled using the more common Unix / GNU flag
// style of double-dash and equals-joined flags.
def target_legacy_spelling : Separate<["-"], "target">,
                             Alias<target>,
                             Flags<[CoreOption]>;

// Special internal option to handle -Xlinker --no-demangle.
def Z_Xlinker__no_demangle : Flag<["-"], "Z-Xlinker-no-demangle">,
    Flags<[Unsupported, NoArgumentUnused]>;

// Special internal option to allow forwarding arbitrary arguments to linker.
def Zlinker_input : Separate<["-"], "Zlinker-input">,
    Flags<[Unsupported, NoArgumentUnused]>;

// Reserved library options.
def Z_reserved_lib_stdcxx : Flag<["-"], "Z-reserved-lib-stdc++">,
    Flags<[LinkerInput, NoArgumentUnused, Unsupported]>, Group<reserved_lib_Group>;
def Z_reserved_lib_cckext : Flag<["-"], "Z-reserved-lib-cckext">,
    Flags<[LinkerInput, NoArgumentUnused, Unsupported]>, Group<reserved_lib_Group>;

// Ignored options
multiclass BooleanFFlag<string name> {
  def f#NAME : Flag<["-"], "f"#name>;
  def fno_#NAME : Flag<["-"], "fno-"#name>;
}

multiclass FlangIgnoredDiagOpt<string name> {
  def unsupported_warning_w#NAME : Flag<["-", "--"], "W"#name>, Group<flang_ignored_w_Group>;
}

defm : BooleanFFlag<"keep-inline-functions">, Group<clang_ignored_gcc_optimization_f_Group>;

def fprofile_dir : Joined<["-"], "fprofile-dir=">, Group<f_Group>;

// The default value matches BinutilsVersion in MCAsmInfo.h.
def fbinutils_version_EQ : Joined<["-"], "fbinutils-version=">,
  MetaVarName<"<major.minor>">, Group<f_Group>, Flags<[CC1Option]>,
  HelpText<"Produced object files can use all ELF features supported by this "
  "binutils version and newer. If -fno-integrated-as is specified, the "
  "generated assembly will consider GNU as support. 'none' means that all ELF "
  "features can be used, regardless of binutils support. Defaults to 2.26.">;
def fuse_ld_EQ : Joined<["-"], "fuse-ld=">, Group<f_Group>, Flags<[CoreOption, LinkOption]>;
def ld_path_EQ : Joined<["--"], "ld-path=">, Group<Link_Group>;

defm align_labels : BooleanFFlag<"align-labels">, Group<clang_ignored_gcc_optimization_f_Group>;
def falign_labels_EQ : Joined<["-"], "falign-labels=">, Group<clang_ignored_gcc_optimization_f_Group>;
defm align_loops : BooleanFFlag<"align-loops">, Group<clang_ignored_gcc_optimization_f_Group>;
defm align_jumps : BooleanFFlag<"align-jumps">, Group<clang_ignored_gcc_optimization_f_Group>;
def falign_jumps_EQ : Joined<["-"], "falign-jumps=">, Group<clang_ignored_gcc_optimization_f_Group>;

// FIXME: This option should be supported and wired up to our diognostics, but
// ignore it for now to avoid breaking builds that use it.
def fdiagnostics_show_location_EQ : Joined<["-"], "fdiagnostics-show-location=">, Group<clang_ignored_f_Group>;

defm fcheck_new : BooleanFFlag<"check-new">, Group<clang_ignored_f_Group>;
defm caller_saves : BooleanFFlag<"caller-saves">, Group<clang_ignored_gcc_optimization_f_Group>;
defm reorder_blocks : BooleanFFlag<"reorder-blocks">, Group<clang_ignored_gcc_optimization_f_Group>;
defm branch_count_reg : BooleanFFlag<"branch-count-reg">, Group<clang_ignored_gcc_optimization_f_Group>;
defm default_inline : BooleanFFlag<"default-inline">, Group<clang_ignored_gcc_optimization_f_Group>;
defm fat_lto_objects : BooleanFFlag<"fat-lto-objects">, Group<clang_ignored_gcc_optimization_f_Group>;
defm float_store : BooleanFFlag<"float-store">, Group<clang_ignored_gcc_optimization_f_Group>;
defm friend_injection : BooleanFFlag<"friend-injection">, Group<clang_ignored_f_Group>;
defm function_attribute_list : BooleanFFlag<"function-attribute-list">, Group<clang_ignored_f_Group>;
defm gcse : BooleanFFlag<"gcse">, Group<clang_ignored_gcc_optimization_f_Group>;
defm gcse_after_reload: BooleanFFlag<"gcse-after-reload">, Group<clang_ignored_gcc_optimization_f_Group>;
defm gcse_las: BooleanFFlag<"gcse-las">, Group<clang_ignored_gcc_optimization_f_Group>;
defm gcse_sm: BooleanFFlag<"gcse-sm">, Group<clang_ignored_gcc_optimization_f_Group>;
defm gnu : BooleanFFlag<"gnu">, Group<clang_ignored_f_Group>;
defm implicit_templates : BooleanFFlag<"implicit-templates">, Group<clang_ignored_f_Group>;
defm implement_inlines : BooleanFFlag<"implement-inlines">, Group<clang_ignored_f_Group>;
defm merge_constants : BooleanFFlag<"merge-constants">, Group<clang_ignored_gcc_optimization_f_Group>;
defm modulo_sched : BooleanFFlag<"modulo-sched">, Group<clang_ignored_gcc_optimization_f_Group>;
defm modulo_sched_allow_regmoves : BooleanFFlag<"modulo-sched-allow-regmoves">,
    Group<clang_ignored_gcc_optimization_f_Group>;
defm inline_functions_called_once : BooleanFFlag<"inline-functions-called-once">,
    Group<clang_ignored_gcc_optimization_f_Group>;
def finline_limit_EQ : Joined<["-"], "finline-limit=">, Group<clang_ignored_gcc_optimization_f_Group>;
defm finline_limit : BooleanFFlag<"inline-limit">, Group<clang_ignored_gcc_optimization_f_Group>;
defm inline_small_functions : BooleanFFlag<"inline-small-functions">,
    Group<clang_ignored_gcc_optimization_f_Group>;
defm ipa_cp : BooleanFFlag<"ipa-cp">,
    Group<clang_ignored_gcc_optimization_f_Group>;
defm ivopts : BooleanFFlag<"ivopts">, Group<clang_ignored_gcc_optimization_f_Group>;
defm semantic_interposition : BoolFOption<"semantic-interposition",
  LangOpts<"SemanticInterposition">, DefaultFalse,
  PosFlag<SetTrue, [CC1Option]>, NegFlag<SetFalse>>;
defm non_call_exceptions : BooleanFFlag<"non-call-exceptions">, Group<clang_ignored_f_Group>;
defm peel_loops : BooleanFFlag<"peel-loops">, Group<clang_ignored_gcc_optimization_f_Group>;
defm permissive : BooleanFFlag<"permissive">, Group<clang_ignored_f_Group>;
defm prefetch_loop_arrays : BooleanFFlag<"prefetch-loop-arrays">, Group<clang_ignored_gcc_optimization_f_Group>;
defm printf : BooleanFFlag<"printf">, Group<clang_ignored_f_Group>;
defm profile : BooleanFFlag<"profile">, Group<clang_ignored_f_Group>;
defm profile_correction : BooleanFFlag<"profile-correction">, Group<clang_ignored_gcc_optimization_f_Group>;
defm profile_generate_sampling : BooleanFFlag<"profile-generate-sampling">, Group<clang_ignored_f_Group>;
defm profile_reusedist : BooleanFFlag<"profile-reusedist">, Group<clang_ignored_f_Group>;
defm profile_values : BooleanFFlag<"profile-values">, Group<clang_ignored_gcc_optimization_f_Group>;
defm regs_graph : BooleanFFlag<"regs-graph">, Group<clang_ignored_f_Group>;
defm rename_registers : BooleanFFlag<"rename-registers">, Group<clang_ignored_gcc_optimization_f_Group>;
defm ripa : BooleanFFlag<"ripa">, Group<clang_ignored_f_Group>;
defm schedule_insns : BooleanFFlag<"schedule-insns">, Group<clang_ignored_gcc_optimization_f_Group>;
defm schedule_insns2 : BooleanFFlag<"schedule-insns2">, Group<clang_ignored_gcc_optimization_f_Group>;
defm see : BooleanFFlag<"see">, Group<clang_ignored_f_Group>;
defm signaling_nans : BooleanFFlag<"signaling-nans">, Group<clang_ignored_gcc_optimization_f_Group>;
defm single_precision_constant : BooleanFFlag<"single-precision-constant">,
    Group<clang_ignored_gcc_optimization_f_Group>;
defm spec_constr_count : BooleanFFlag<"spec-constr-count">, Group<clang_ignored_f_Group>;
defm stack_check : BooleanFFlag<"stack-check">, Group<clang_ignored_f_Group>;
defm strength_reduce :
    BooleanFFlag<"strength-reduce">, Group<clang_ignored_gcc_optimization_f_Group>;
defm tls_model : BooleanFFlag<"tls-model">, Group<clang_ignored_f_Group>;
defm tracer : BooleanFFlag<"tracer">, Group<clang_ignored_gcc_optimization_f_Group>;
defm tree_dce : BooleanFFlag<"tree-dce">, Group<clang_ignored_gcc_optimization_f_Group>;
defm tree_salias : BooleanFFlag<"tree-salias">, Group<clang_ignored_f_Group>;
defm tree_ter : BooleanFFlag<"tree-ter">, Group<clang_ignored_gcc_optimization_f_Group>;
defm tree_vectorizer_verbose : BooleanFFlag<"tree-vectorizer-verbose">, Group<clang_ignored_f_Group>;
defm tree_vrp : BooleanFFlag<"tree-vrp">, Group<clang_ignored_gcc_optimization_f_Group>;
defm : BooleanFFlag<"unit-at-a-time">, Group<clang_ignored_gcc_optimization_f_Group>;
defm unroll_all_loops : BooleanFFlag<"unroll-all-loops">, Group<clang_ignored_gcc_optimization_f_Group>;
defm unsafe_loop_optimizations : BooleanFFlag<"unsafe-loop-optimizations">,
    Group<clang_ignored_gcc_optimization_f_Group>;
defm unswitch_loops : BooleanFFlag<"unswitch-loops">, Group<clang_ignored_gcc_optimization_f_Group>;
defm use_linker_plugin : BooleanFFlag<"use-linker-plugin">, Group<clang_ignored_gcc_optimization_f_Group>;
defm vect_cost_model : BooleanFFlag<"vect-cost-model">, Group<clang_ignored_gcc_optimization_f_Group>;
defm variable_expansion_in_unroller : BooleanFFlag<"variable-expansion-in-unroller">,
    Group<clang_ignored_gcc_optimization_f_Group>;
defm web : BooleanFFlag<"web">, Group<clang_ignored_gcc_optimization_f_Group>;
defm whole_program : BooleanFFlag<"whole-program">, Group<clang_ignored_gcc_optimization_f_Group>;
defm devirtualize : BooleanFFlag<"devirtualize">, Group<clang_ignored_gcc_optimization_f_Group>;
defm devirtualize_speculatively : BooleanFFlag<"devirtualize-speculatively">,
    Group<clang_ignored_gcc_optimization_f_Group>;

// Generic gfortran options.
def A_DASH : Joined<["-"], "A-">, Group<gfortran_Group>;
def static_libgfortran : Flag<["-"], "static-libgfortran">, Group<gfortran_Group>;

// "f" options with values for gfortran.
def fblas_matmul_limit_EQ : Joined<["-"], "fblas-matmul-limit=">, Group<gfortran_Group>;
def fcheck_EQ : Joined<["-"], "fcheck=">, Group<gfortran_Group>;
def fcoarray_EQ : Joined<["-"], "fcoarray=">, Group<gfortran_Group>;
def ffpe_trap_EQ : Joined<["-"], "ffpe-trap=">, Group<gfortran_Group>;
def ffree_line_length_VALUE : Joined<["-"], "ffree-line-length-">, Group<gfortran_Group>;
def finit_character_EQ : Joined<["-"], "finit-character=">, Group<gfortran_Group>;
def finit_integer_EQ : Joined<["-"], "finit-integer=">, Group<gfortran_Group>;
def finit_logical_EQ : Joined<["-"], "finit-logical=">, Group<gfortran_Group>;
def finit_real_EQ : Joined<["-"], "finit-real=">, Group<gfortran_Group>;
def fmax_array_constructor_EQ : Joined<["-"], "fmax-array-constructor=">, Group<gfortran_Group>;
def fmax_errors_EQ : Joined<["-"], "fmax-errors=">, Group<gfortran_Group>;
def fmax_stack_var_size_EQ : Joined<["-"], "fmax-stack-var-size=">, Group<gfortran_Group>;
def fmax_subrecord_length_EQ : Joined<["-"], "fmax-subrecord-length=">, Group<gfortran_Group>;
def frecord_marker_EQ : Joined<["-"], "frecord-marker=">, Group<gfortran_Group>;

// "f" flags for gfortran.
defm aggressive_function_elimination : BooleanFFlag<"aggressive-function-elimination">, Group<gfortran_Group>;
defm align_commons : BooleanFFlag<"align-commons">, Group<gfortran_Group>;
defm all_intrinsics : BooleanFFlag<"all-intrinsics">, Group<gfortran_Group>;
def fautomatic : Flag<["-"], "fautomatic">; // -fno-automatic is significant
defm backtrace : BooleanFFlag<"backtrace">, Group<gfortran_Group>;
defm bounds_check : BooleanFFlag<"bounds-check">, Group<gfortran_Group>;
defm check_array_temporaries : BooleanFFlag<"check-array-temporaries">, Group<gfortran_Group>;
defm cray_pointer : BooleanFFlag<"cray-pointer">, Group<gfortran_Group>;
defm d_lines_as_code : BooleanFFlag<"d-lines-as-code">, Group<gfortran_Group>;
defm d_lines_as_comments : BooleanFFlag<"d-lines-as-comments">, Group<gfortran_Group>;
defm dollar_ok : BooleanFFlag<"dollar-ok">, Group<gfortran_Group>;
defm dump_fortran_optimized : BooleanFFlag<"dump-fortran-optimized">, Group<gfortran_Group>;
defm dump_fortran_original : BooleanFFlag<"dump-fortran-original">, Group<gfortran_Group>;
defm dump_parse_tree : BooleanFFlag<"dump-parse-tree">, Group<gfortran_Group>;
defm external_blas : BooleanFFlag<"external-blas">, Group<gfortran_Group>;
defm f2c : BooleanFFlag<"f2c">, Group<gfortran_Group>;
defm frontend_optimize : BooleanFFlag<"frontend-optimize">, Group<gfortran_Group>;
defm init_local_zero : BooleanFFlag<"init-local-zero">, Group<gfortran_Group>;
defm integer_4_integer_8 : BooleanFFlag<"integer-4-integer-8">, Group<gfortran_Group>;
defm max_identifier_length : BooleanFFlag<"max-identifier-length">, Group<gfortran_Group>;
defm module_private : BooleanFFlag<"module-private">, Group<gfortran_Group>;
defm pack_derived : BooleanFFlag<"pack-derived">, Group<gfortran_Group>;
//defm protect_parens : BooleanFFlag<"protect-parens">, Group<gfortran_Group>;
defm range_check : BooleanFFlag<"range-check">, Group<gfortran_Group>;
defm real_4_real_10 : BooleanFFlag<"real-4-real-10">, Group<gfortran_Group>;
defm real_4_real_16 : BooleanFFlag<"real-4-real-16">, Group<gfortran_Group>;
defm real_4_real_8 : BooleanFFlag<"real-4-real-8">, Group<gfortran_Group>;
defm real_8_real_10 : BooleanFFlag<"real-8-real-10">, Group<gfortran_Group>;
defm real_8_real_16 : BooleanFFlag<"real-8-real-16">, Group<gfortran_Group>;
defm real_8_real_4 : BooleanFFlag<"real-8-real-4">, Group<gfortran_Group>;
defm realloc_lhs : BooleanFFlag<"realloc-lhs">, Group<gfortran_Group>;
defm recursive : BooleanFFlag<"recursive">, Group<gfortran_Group>;
defm repack_arrays : BooleanFFlag<"repack-arrays">, Group<gfortran_Group>;
defm second_underscore : BooleanFFlag<"second-underscore">, Group<gfortran_Group>;
defm sign_zero : BooleanFFlag<"sign-zero">, Group<gfortran_Group>;
defm whole_file : BooleanFFlag<"whole-file">, Group<gfortran_Group>;

// -W <arg> options unsupported by the flang compiler
// If any of these options are passed into flang's compiler driver,
// a warning will be raised and the argument will be claimed
defm : FlangIgnoredDiagOpt<"extra">;
defm : FlangIgnoredDiagOpt<"aliasing">;
defm : FlangIgnoredDiagOpt<"ampersand">;
defm : FlangIgnoredDiagOpt<"array-bounds">;
defm : FlangIgnoredDiagOpt<"c-binding-type">;
defm : FlangIgnoredDiagOpt<"character-truncation">;
defm : FlangIgnoredDiagOpt<"conversion">;
defm : FlangIgnoredDiagOpt<"do-subscript">;
defm : FlangIgnoredDiagOpt<"function-elimination">;
defm : FlangIgnoredDiagOpt<"implicit-interface">;
defm : FlangIgnoredDiagOpt<"implicit-procedure">;
defm : FlangIgnoredDiagOpt<"intrinsic-shadow">;
defm : FlangIgnoredDiagOpt<"use-without-only">;
defm : FlangIgnoredDiagOpt<"intrinsics-std">;
defm : FlangIgnoredDiagOpt<"line-truncation">;
defm : FlangIgnoredDiagOpt<"no-align-commons">;
defm : FlangIgnoredDiagOpt<"no-overwrite-recursive">;
defm : FlangIgnoredDiagOpt<"no-tabs">;
defm : FlangIgnoredDiagOpt<"real-q-constant">;
defm : FlangIgnoredDiagOpt<"surprising">;
defm : FlangIgnoredDiagOpt<"underflow">;
defm : FlangIgnoredDiagOpt<"unused-parameter">;
defm : FlangIgnoredDiagOpt<"realloc-lhs">;
defm : FlangIgnoredDiagOpt<"realloc-lhs-all">;
defm : FlangIgnoredDiagOpt<"frontend-loop-interchange">;
defm : FlangIgnoredDiagOpt<"target-lifetime">;

// C++ SYCL options
def fsycl : Flag<["-"], "fsycl">, Flags<[NoXarchOption, CoreOption]>,
  Group<sycl_Group>, HelpText<"Enables SYCL kernels compilation for device">;
def fno_sycl : Flag<["-"], "fno-sycl">, Flags<[NoXarchOption, CoreOption]>,
  Group<sycl_Group>, HelpText<"Disables SYCL kernels compilation for device">;

//===----------------------------------------------------------------------===//
// FLangOption + NoXarchOption
//===----------------------------------------------------------------------===//

def flang_experimental_exec : Flag<["-"], "flang-experimental-exec">,
  Flags<[FlangOption, FlangOnlyOption, NoXarchOption, HelpHidden]>,
  HelpText<"Enable support for generating executables (experimental)">;

def flang_experimental_hlfir : Flag<["-"], "flang-experimental-hlfir">,
  Flags<[FlangOption, FC1Option, FlangOnlyOption, NoXarchOption, HelpHidden]>,
  HelpText<"Use HLFIR lowering (experimental)">;

//===----------------------------------------------------------------------===//
// FLangOption + CoreOption + NoXarchOption
//===----------------------------------------------------------------------===//

def Xflang : Separate<["-"], "Xflang">,
  HelpText<"Pass <arg> to the flang compiler">, MetaVarName<"<arg>">,
  Flags<[FlangOption, FlangOnlyOption, NoXarchOption, CoreOption]>,
  Group<CompileOnly_Group>;

//===----------------------------------------------------------------------===//
// FlangOption and FC1 Options
//===----------------------------------------------------------------------===//

let Flags = [FC1Option, FlangOption, FlangOnlyOption] in {

def cpp : Flag<["-"], "cpp">, Group<f_Group>,
  HelpText<"Enable predefined and command line preprocessor macros">;
def nocpp : Flag<["-"], "nocpp">, Group<f_Group>,
  HelpText<"Disable predefined and command line preprocessor macros">;
def module_dir : JoinedOrSeparate<["-"], "module-dir">, MetaVarName<"<dir>">,
  HelpText<"Put MODULE files in <dir>">,
  DocBrief<[{This option specifies where to put .mod files for compiled modules.
It is also added to the list of directories to be searched by an USE statement.
The default is the current directory.}]>;

def ffixed_form : Flag<["-"], "ffixed-form">, Group<f_Group>,
  HelpText<"Process source files in fixed form">;
def ffree_form : Flag<["-"], "ffree-form">, Group<f_Group>,
  HelpText<"Process source files in free form">;
def ffixed_line_length_EQ : Joined<["-"], "ffixed-line-length=">, Group<f_Group>,
  HelpText<"Use <value> as character line width in fixed mode">,
  DocBrief<[{Set column after which characters are ignored in typical fixed-form lines in the source
file}]>;
def ffixed_line_length_VALUE : Joined<["-"], "ffixed-line-length-">, Group<f_Group>, Alias<ffixed_line_length_EQ>;
def fconvert_EQ : Joined<["-"], "fconvert=">, Group<f_Group>,
  HelpText<"Set endian conversion of data for unformatted files">;
def fopenacc : Flag<["-"], "fopenacc">, Group<f_Group>,
  HelpText<"Enable OpenACC">;
def fdefault_double_8 : Flag<["-"],"fdefault-double-8">, Group<f_Group>,
  HelpText<"Set the default double precision kind to an 8 byte wide type">;
def fdefault_integer_8 : Flag<["-"],"fdefault-integer-8">, Group<f_Group>,
  HelpText<"Set the default integer kind to an 8 byte wide type">;
def fdefault_real_8 : Flag<["-"],"fdefault-real-8">, Group<f_Group>,
  HelpText<"Set the default real kind to an 8 byte wide type">;
def flarge_sizes : Flag<["-"],"flarge-sizes">, Group<f_Group>,
  HelpText<"Use INTEGER(KIND=8) for the result type in size-related intrinsics">;

def falternative_parameter_statement : Flag<["-"], "falternative-parameter-statement">, Group<f_Group>,
  HelpText<"Enable the old style PARAMETER statement">;
def fintrinsic_modules_path : Separate<["-"], "fintrinsic-modules-path">,  Group<f_Group>, MetaVarName<"<dir>">,
  HelpText<"Specify where to find the compiled intrinsic modules">,
  DocBrief<[{This option specifies the location of pre-compiled intrinsic modules,
  if they are not in the default location expected by the compiler.}]>;

defm backslash : OptInFC1FFlag<"backslash", "Specify that backslash in string introduces an escape character">;
defm xor_operator : OptInFC1FFlag<"xor-operator", "Enable .XOR. as a synonym of .NEQV.">;
defm logical_abbreviations : OptInFC1FFlag<"logical-abbreviations", "Enable logical abbreviations">;
defm implicit_none : OptInFC1FFlag<"implicit-none", "No implicit typing allowed unless overridden by IMPLICIT statements">;
defm underscoring : OptInFC1FFlag<"underscoring", "Appends one trailing underscore to external names">;

def fno_automatic : Flag<["-"], "fno-automatic">, Group<f_Group>,
  HelpText<"Implies the SAVE attribute for non-automatic local objects in subprograms unless RECURSIVE">;

defm stack_arrays : BoolOptionWithoutMarshalling<"f", "stack-arrays",
  PosFlag<SetTrue, [], "Attempt to allocate array temporaries on the stack, no matter their size">,
  NegFlag<SetFalse, [], "Allocate array temporaries on the heap (default)">>;
defm loop_versioning : BoolOptionWithoutMarshalling<"f", "version-loops-for-stride",
  PosFlag<SetTrue, [], "Create unit-strided versions of loops">,
   NegFlag<SetFalse, [], "Do not create unit-strided loops (default)">>;
} // let Flags = [FC1Option, FlangOption, FlangOnlyOption]

def J : JoinedOrSeparate<["-"], "J">,
  Flags<[RenderJoined, FlangOption, FC1Option, FlangOnlyOption]>,
  Group<gfortran_Group>,
  Alias<module_dir>;

//===----------------------------------------------------------------------===//
// FC1 Options
//===----------------------------------------------------------------------===//

let Flags = [FC1Option, FlangOnlyOption] in {

def fget_definition : MultiArg<["-"], "fget-definition", 3>,
  HelpText<"Get the symbol definition from <line> <start-column> <end-column>">,
  Group<Action_Group>;
def test_io : Flag<["-"], "test-io">, Group<Action_Group>,
  HelpText<"Run the InputOuputTest action. Use for development and testing only.">;
def fdebug_unparse_no_sema : Flag<["-"], "fdebug-unparse-no-sema">, Group<Action_Group>,
  HelpText<"Unparse and stop (skips the semantic checks)">,
  DocBrief<[{Only run the parser, then unparse the parse-tree and output the
generated Fortran source file. Semantic checks are disabled.}]>;
def fdebug_unparse : Flag<["-"], "fdebug-unparse">, Group<Action_Group>,
  HelpText<"Unparse and stop.">,
  DocBrief<[{Run the parser and the semantic checks. Then unparse the
parse-tree and output the generated Fortran source file.}]>;
def fdebug_unparse_with_symbols : Flag<["-"], "fdebug-unparse-with-symbols">, Group<Action_Group>,
  HelpText<"Unparse and stop.">;
def fdebug_dump_symbols : Flag<["-"], "fdebug-dump-symbols">, Group<Action_Group>,
  HelpText<"Dump symbols after the semantic analysis">;
def fdebug_dump_parse_tree : Flag<["-"], "fdebug-dump-parse-tree">, Group<Action_Group>,
  HelpText<"Dump the parse tree">,
  DocBrief<[{Run the Parser and the semantic checks, and then output the
parse tree.}]>;
def fdebug_dump_pft : Flag<["-"], "fdebug-dump-pft">, Group<Action_Group>,
  HelpText<"Dump the pre-fir parse tree">;
def fdebug_dump_parse_tree_no_sema : Flag<["-"], "fdebug-dump-parse-tree-no-sema">, Group<Action_Group>,
  HelpText<"Dump the parse tree (skips the semantic checks)">,
  DocBrief<[{Run the Parser and then output the parse tree. Semantic
checks are disabled.}]>;
def fdebug_dump_all : Flag<["-"], "fdebug-dump-all">, Group<Action_Group>,
  HelpText<"Dump symbols and the parse tree after the semantic checks">;
def fdebug_dump_provenance : Flag<["-"], "fdebug-dump-provenance">, Group<Action_Group>,
  HelpText<"Dump provenance">;
def fdebug_dump_parsing_log : Flag<["-"], "fdebug-dump-parsing-log">, Group<Action_Group>,
  HelpText<"Run instrumented parse and dump the parsing log">;
def fdebug_measure_parse_tree : Flag<["-"], "fdebug-measure-parse-tree">, Group<Action_Group>,
  HelpText<"Measure the parse tree">;
def fdebug_pre_fir_tree : Flag<["-"], "fdebug-pre-fir-tree">, Group<Action_Group>,
  HelpText<"Dump the pre-FIR tree">;
def fdebug_module_writer : Flag<["-"],"fdebug-module-writer">,
  HelpText<"Enable debug messages while writing module files">;
def fget_symbols_sources : Flag<["-"], "fget-symbols-sources">, Group<Action_Group>,
  HelpText<"Dump symbols and their source code locations">;

def module_suffix : Separate<["-"], "module-suffix">,  Group<f_Group>, MetaVarName<"<suffix>">,
  HelpText<"Use <suffix> as the suffix for module files (the default value is `.mod`)">;
def fno_reformat : Flag<["-"], "fno-reformat">, Group<Preprocessor_Group>,
  HelpText<"Dump the cooked character stream in -E mode">;
defm analyzed_objects_for_unparse : OptOutFC1FFlag<"analyzed-objects-for-unparse", "", "Do not use the analyzed objects when unparsing">;

def emit_mlir : Flag<["-"], "emit-mlir">, Group<Action_Group>,
  HelpText<"Build the parse tree, then lower it to MLIR">;
def emit_fir : Flag<["-"], "emit-fir">, Alias<emit_mlir>;

} // let Flags = [FC1Option, FlangOnlyOption]

//===----------------------------------------------------------------------===//
// Target Options (cc1 + cc1as)
//===----------------------------------------------------------------------===//

let Flags = [CC1Option, CC1AsOption, NoDriverOption] in {

def tune_cpu : Separate<["-"], "tune-cpu">,
  HelpText<"Tune for a specific cpu type">,
  MarshallingInfoString<TargetOpts<"TuneCPU">>;
def target_abi : Separate<["-"], "target-abi">,
  HelpText<"Target a particular ABI type">,
  MarshallingInfoString<TargetOpts<"ABI">>;
def target_sdk_version_EQ : Joined<["-"], "target-sdk-version=">,
  HelpText<"The version of target SDK used for compilation">;
def darwin_target_variant_sdk_version_EQ : Joined<["-"],
  "darwin-target-variant-sdk-version=">,
  HelpText<"The version of darwin target variant SDK used for compilation">;

} // let Flags = [CC1Option, CC1AsOption, NoDriverOption]

let Flags = [CC1Option, CC1AsOption] in {

def darwin_target_variant_triple : Separate<["-"], "darwin-target-variant-triple">,
  HelpText<"Specify the darwin target variant triple">,
  MarshallingInfoString<TargetOpts<"DarwinTargetVariantTriple">>,
  Normalizer<"normalizeTriple">;

} // let Flags = [CC1Option, CC1AsOption]

//===----------------------------------------------------------------------===//
// Target Options (cc1 + cc1as + fc1)
//===----------------------------------------------------------------------===//

let Flags = [CC1Option, CC1AsOption, FC1Option, NoDriverOption] in {

def target_cpu : Separate<["-"], "target-cpu">,
  HelpText<"Target a specific cpu type">,
  MarshallingInfoString<TargetOpts<"CPU">>;
def target_feature : Separate<["-"], "target-feature">,
  HelpText<"Target specific attributes">,
  MarshallingInfoStringVector<TargetOpts<"FeaturesAsWritten">>;
def triple : Separate<["-"], "triple">,
  HelpText<"Specify target triple (e.g. i686-apple-darwin9)">,
  MarshallingInfoString<TargetOpts<"Triple">, "llvm::Triple::normalize(llvm::sys::getDefaultTargetTriple())">,
  AlwaysEmit, Normalizer<"normalizeTriple">;

} // let Flags = [CC1Option, CC1ASOption, FC1Option, NoDriverOption]

//===----------------------------------------------------------------------===//
// Target Options (other)
//===----------------------------------------------------------------------===//

let Flags = [CC1Option, NoDriverOption] in {

def target_linker_version : Separate<["-"], "target-linker-version">,
  HelpText<"Target linker version">,
  MarshallingInfoString<TargetOpts<"LinkerVersion">>;
def triple_EQ : Joined<["-"], "triple=">, Alias<triple>;
def mfpmath : Separate<["-"], "mfpmath">,
  HelpText<"Which unit to use for fp math">,
  MarshallingInfoString<TargetOpts<"FPMath">>;

defm padding_on_unsigned_fixed_point : BoolOption<"f", "padding-on-unsigned-fixed-point",
  LangOpts<"PaddingOnUnsignedFixedPoint">, DefaultFalse,
  PosFlag<SetTrue, [], "Force each unsigned fixed point type to have an extra bit of padding to align their scales with those of signed fixed point types">,
  NegFlag<SetFalse>>,
  ShouldParseIf<ffixed_point.KeyPath>;

} // let Flags = [CC1Option, NoDriverOption]

//===----------------------------------------------------------------------===//
// Analyzer Options
//===----------------------------------------------------------------------===//

let Flags = [CC1Option, NoDriverOption] in {

def analysis_UnoptimizedCFG : Flag<["-"], "unoptimized-cfg">,
  HelpText<"Generate unoptimized CFGs for all analyses">,
  MarshallingInfoFlag<AnalyzerOpts<"UnoptimizedCFG">>;
def analysis_CFGAddImplicitDtors : Flag<["-"], "cfg-add-implicit-dtors">,
  HelpText<"Add C++ implicit destructors to CFGs for all analyses">;

def analyzer_constraints : Separate<["-"], "analyzer-constraints">,
  HelpText<"Source Code Analysis - Symbolic Constraint Engines">;
def analyzer_constraints_EQ : Joined<["-"], "analyzer-constraints=">,
  Alias<analyzer_constraints>;

def analyzer_output : Separate<["-"], "analyzer-output">,
  HelpText<"Source Code Analysis - Output Options">;
def analyzer_output_EQ : Joined<["-"], "analyzer-output=">,
  Alias<analyzer_output>;

def analyzer_purge : Separate<["-"], "analyzer-purge">,
  HelpText<"Source Code Analysis - Dead Symbol Removal Frequency">;
def analyzer_purge_EQ : Joined<["-"], "analyzer-purge=">, Alias<analyzer_purge>;

def analyzer_opt_analyze_headers : Flag<["-"], "analyzer-opt-analyze-headers">,
  HelpText<"Force the static analyzer to analyze functions defined in header files">,
  MarshallingInfoFlag<AnalyzerOpts<"AnalyzeAll">>;
def analyzer_display_progress : Flag<["-"], "analyzer-display-progress">,
  HelpText<"Emit verbose output about the analyzer's progress">,
  MarshallingInfoFlag<AnalyzerOpts<"AnalyzerDisplayProgress">>;
def analyze_function : Separate<["-"], "analyze-function">,
  HelpText<"Run analysis on specific function (for C++ include parameters in name)">,
  MarshallingInfoString<AnalyzerOpts<"AnalyzeSpecificFunction">>;
def analyze_function_EQ : Joined<["-"], "analyze-function=">, Alias<analyze_function>;
def trim_egraph : Flag<["-"], "trim-egraph">,
  HelpText<"Only show error-related paths in the analysis graph">,
  MarshallingInfoFlag<AnalyzerOpts<"TrimGraph">>;
def analyzer_viz_egraph_graphviz : Flag<["-"], "analyzer-viz-egraph-graphviz">,
  HelpText<"Display exploded graph using GraphViz">,
  MarshallingInfoFlag<AnalyzerOpts<"visualizeExplodedGraphWithGraphViz">>;
def analyzer_dump_egraph : Separate<["-"], "analyzer-dump-egraph">,
  HelpText<"Dump exploded graph to the specified file">,
  MarshallingInfoString<AnalyzerOpts<"DumpExplodedGraphTo">>;
def analyzer_dump_egraph_EQ : Joined<["-"], "analyzer-dump-egraph=">, Alias<analyzer_dump_egraph>;

def analyzer_inline_max_stack_depth : Separate<["-"], "analyzer-inline-max-stack-depth">,
  HelpText<"Bound on stack depth while inlining (4 by default)">,
  // Cap the stack depth at 4 calls (5 stack frames, base + 4 calls).
  MarshallingInfoInt<AnalyzerOpts<"InlineMaxStackDepth">, "5">;
def analyzer_inline_max_stack_depth_EQ : Joined<["-"], "analyzer-inline-max-stack-depth=">,
  Alias<analyzer_inline_max_stack_depth>;

def analyzer_inlining_mode : Separate<["-"], "analyzer-inlining-mode">,
  HelpText<"Specify the function selection heuristic used during inlining">;
def analyzer_inlining_mode_EQ : Joined<["-"], "analyzer-inlining-mode=">, Alias<analyzer_inlining_mode>;

def analyzer_disable_retry_exhausted : Flag<["-"], "analyzer-disable-retry-exhausted">,
  HelpText<"Do not re-analyze paths leading to exhausted nodes with a different strategy (may decrease code coverage)">,
  MarshallingInfoFlag<AnalyzerOpts<"NoRetryExhausted">>;

def analyzer_max_loop : Separate<["-"], "analyzer-max-loop">,
  HelpText<"The maximum number of times the analyzer will go through a loop">,
  MarshallingInfoInt<AnalyzerOpts<"maxBlockVisitOnPath">, "4">;
def analyzer_stats : Flag<["-"], "analyzer-stats">,
  HelpText<"Print internal analyzer statistics.">,
  MarshallingInfoFlag<AnalyzerOpts<"PrintStats">>;

def analyzer_checker : Separate<["-"], "analyzer-checker">,
  HelpText<"Choose analyzer checkers to enable">,
  ValuesCode<[{
    static constexpr const char VALUES_CODE [] =
    #define GET_CHECKERS
    #define CHECKER(FULLNAME, CLASS, HT, DOC_URI, IS_HIDDEN)  FULLNAME ","
    #include "clang/StaticAnalyzer/Checkers/Checkers.inc"
    #undef GET_CHECKERS
    #define GET_PACKAGES
    #define PACKAGE(FULLNAME)  FULLNAME ","
    #include "clang/StaticAnalyzer/Checkers/Checkers.inc"
    #undef GET_PACKAGES
    ;
  }]>;
def analyzer_checker_EQ : Joined<["-"], "analyzer-checker=">,
  Alias<analyzer_checker>;

def analyzer_disable_checker : Separate<["-"], "analyzer-disable-checker">,
  HelpText<"Choose analyzer checkers to disable">;
def analyzer_disable_checker_EQ : Joined<["-"], "analyzer-disable-checker=">,
  Alias<analyzer_disable_checker>;

def analyzer_disable_all_checks : Flag<["-"], "analyzer-disable-all-checks">,
  HelpText<"Disable all static analyzer checks">,
  MarshallingInfoFlag<AnalyzerOpts<"DisableAllCheckers">>;

def analyzer_checker_help : Flag<["-"], "analyzer-checker-help">,
  HelpText<"Display the list of analyzer checkers that are available">,
  MarshallingInfoFlag<AnalyzerOpts<"ShowCheckerHelp">>;

def analyzer_checker_help_alpha : Flag<["-"], "analyzer-checker-help-alpha">,
  HelpText<"Display the list of in development analyzer checkers. These "
           "are NOT considered safe, they are unstable and will emit incorrect "
           "reports. Enable ONLY FOR DEVELOPMENT purposes">,
  MarshallingInfoFlag<AnalyzerOpts<"ShowCheckerHelpAlpha">>;

def analyzer_checker_help_developer : Flag<["-"], "analyzer-checker-help-developer">,
  HelpText<"Display the list of developer-only checkers such as modeling "
           "and debug checkers">,
  MarshallingInfoFlag<AnalyzerOpts<"ShowCheckerHelpDeveloper">>;

def analyzer_config_help : Flag<["-"], "analyzer-config-help">,
  HelpText<"Display the list of -analyzer-config options. These are meant for "
           "development purposes only!">,
  MarshallingInfoFlag<AnalyzerOpts<"ShowConfigOptionsList">>;

def analyzer_list_enabled_checkers : Flag<["-"], "analyzer-list-enabled-checkers">,
  HelpText<"Display the list of enabled analyzer checkers">,
  MarshallingInfoFlag<AnalyzerOpts<"ShowEnabledCheckerList">>;

def analyzer_config : Separate<["-"], "analyzer-config">,
  HelpText<"Choose analyzer options to enable">;

def analyzer_checker_option_help : Flag<["-"], "analyzer-checker-option-help">,
  HelpText<"Display the list of checker and package options">,
  MarshallingInfoFlag<AnalyzerOpts<"ShowCheckerOptionList">>;

def analyzer_checker_option_help_alpha : Flag<["-"], "analyzer-checker-option-help-alpha">,
  HelpText<"Display the list of in development checker and package options. "
           "These are NOT considered safe, they are unstable and will emit "
           "incorrect reports. Enable ONLY FOR DEVELOPMENT purposes">,
  MarshallingInfoFlag<AnalyzerOpts<"ShowCheckerOptionAlphaList">>;

def analyzer_checker_option_help_developer : Flag<["-"], "analyzer-checker-option-help-developer">,
  HelpText<"Display the list of checker and package options meant for "
           "development purposes only">,
  MarshallingInfoFlag<AnalyzerOpts<"ShowCheckerOptionDeveloperList">>;

def analyzer_config_compatibility_mode : Separate<["-"], "analyzer-config-compatibility-mode">,
  HelpText<"Don't emit errors on invalid analyzer-config inputs">,
  Values<"true,false">, NormalizedValues<[[{false}], [{true}]]>,
  MarshallingInfoEnum<AnalyzerOpts<"ShouldEmitErrorsOnInvalidConfigValue">, [{true}]>;

def analyzer_config_compatibility_mode_EQ : Joined<["-"], "analyzer-config-compatibility-mode=">,
  Alias<analyzer_config_compatibility_mode>;

def analyzer_werror : Flag<["-"], "analyzer-werror">,
  HelpText<"Emit analyzer results as errors rather than warnings">,
  MarshallingInfoFlag<AnalyzerOpts<"AnalyzerWerror">>;

} // let Flags = [CC1Option, NoDriverOption]

//===----------------------------------------------------------------------===//
// Migrator Options
//===----------------------------------------------------------------------===//

def migrator_no_nsalloc_error : Flag<["-"], "no-ns-alloc-error">,
  HelpText<"Do not error on use of NSAllocateCollectable/NSReallocateCollectable">,
  Flags<[CC1Option, NoDriverOption]>,
  MarshallingInfoFlag<MigratorOpts<"NoNSAllocReallocError">>;

def migrator_no_finalize_removal : Flag<["-"], "no-finalize-removal">,
  HelpText<"Do not remove finalize method in gc mode">,
  Flags<[CC1Option, NoDriverOption]>,
  MarshallingInfoFlag<MigratorOpts<"NoFinalizeRemoval">>;

//===----------------------------------------------------------------------===//
// CodeGen Options
//===----------------------------------------------------------------------===//

let Flags = [CC1Option, CC1AsOption, FC1Option, NoDriverOption] in {

def mrelocation_model : Separate<["-"], "mrelocation-model">,
  HelpText<"The relocation model to use">, Values<"static,pic,ropi,rwpi,ropi-rwpi,dynamic-no-pic">,
  NormalizedValuesScope<"llvm::Reloc">,
  NormalizedValues<["Static", "PIC_", "ROPI", "RWPI", "ROPI_RWPI", "DynamicNoPIC"]>,
  MarshallingInfoEnum<CodeGenOpts<"RelocationModel">, "PIC_">;
def debug_info_kind_EQ : Joined<["-"], "debug-info-kind=">;

} // let Flags = [CC1Option, CC1AsOption, FC1Option, NoDriverOption]

let Flags = [CC1Option, CC1AsOption, NoDriverOption] in {

def debug_info_macro : Flag<["-"], "debug-info-macro">,
  HelpText<"Emit macro debug information">,
  MarshallingInfoFlag<CodeGenOpts<"MacroDebugInfo">>;
def default_function_attr : Separate<["-"], "default-function-attr">,
  HelpText<"Apply given attribute to all functions">,
  MarshallingInfoStringVector<CodeGenOpts<"DefaultFunctionAttrs">>;
def dwarf_version_EQ : Joined<["-"], "dwarf-version=">,
  MarshallingInfoInt<CodeGenOpts<"DwarfVersion">>;
def debugger_tuning_EQ : Joined<["-"], "debugger-tuning=">,
  Values<"gdb,lldb,sce,dbx">,
  NormalizedValuesScope<"llvm::DebuggerKind">, NormalizedValues<["GDB", "LLDB", "SCE", "DBX"]>,
  MarshallingInfoEnum<CodeGenOpts<"DebuggerTuning">, "Default">;
def dwarf_debug_flags : Separate<["-"], "dwarf-debug-flags">,
  HelpText<"The string to embed in the Dwarf debug flags record.">,
  MarshallingInfoString<CodeGenOpts<"DwarfDebugFlags">>;
def record_command_line : Separate<["-"], "record-command-line">,
  HelpText<"The string to embed in the .LLVM.command.line section.">,
  MarshallingInfoString<CodeGenOpts<"RecordCommandLine">>;
def compress_debug_sections_EQ : Joined<["-", "--"], "compress-debug-sections=">,
    HelpText<"DWARF debug sections compression type">, Values<"none,zlib,zstd">,
    NormalizedValuesScope<"llvm::DebugCompressionType">, NormalizedValues<["None", "Zlib", "Zstd"]>,
    MarshallingInfoEnum<CodeGenOpts<"CompressDebugSections">, "None">;
def compress_debug_sections : Flag<["-", "--"], "compress-debug-sections">,
  Alias<compress_debug_sections_EQ>, AliasArgs<["zlib"]>;
def mno_exec_stack : Flag<["-"], "mnoexecstack">,
  HelpText<"Mark the file as not needing an executable stack">,
  MarshallingInfoFlag<CodeGenOpts<"NoExecStack">>;
def massembler_no_warn : Flag<["-"], "massembler-no-warn">,
  HelpText<"Make assembler not emit warnings">,
  MarshallingInfoFlag<CodeGenOpts<"NoWarn">>;
def massembler_fatal_warnings : Flag<["-"], "massembler-fatal-warnings">,
  HelpText<"Make assembler warnings fatal">,
  MarshallingInfoFlag<CodeGenOpts<"FatalWarnings">>;
def mrelax_relocations_no : Flag<["-"], "mrelax-relocations=no">,
    HelpText<"Disable x86 relax relocations">,
    MarshallingInfoNegativeFlag<CodeGenOpts<"RelaxELFRelocations">>;
def msave_temp_labels : Flag<["-"], "msave-temp-labels">,
  HelpText<"Save temporary labels in the symbol table. "
           "Note this may change .s semantics and shouldn't generally be used "
           "on compiler-generated code.">,
  MarshallingInfoFlag<CodeGenOpts<"SaveTempLabels">>;
def mno_type_check : Flag<["-"], "mno-type-check">,
  HelpText<"Don't perform type checking of the assembly code (wasm only)">,
  MarshallingInfoFlag<CodeGenOpts<"NoTypeCheck">>;
def fno_math_builtin : Flag<["-"], "fno-math-builtin">,
  HelpText<"Disable implicit builtin knowledge of math functions">,
  MarshallingInfoFlag<LangOpts<"NoMathBuiltin">>;
def fno_use_ctor_homing: Flag<["-"], "fno-use-ctor-homing">,
    HelpText<"Don't use constructor homing for debug info">;
def fuse_ctor_homing: Flag<["-"], "fuse-ctor-homing">,
    HelpText<"Use constructor homing if we are using limited debug info already">;
def as_secure_log_file : Separate<["-"], "as-secure-log-file">,
  HelpText<"Emit .secure_log_unique directives to this filename.">,
  MarshallingInfoString<CodeGenOpts<"AsSecureLogFile">>;

} // let Flags = [CC1Option, CC1AsOption, NoDriverOption]

let Flags = [CC1Option, NoDriverOption] in {

def disable_llvm_verifier : Flag<["-"], "disable-llvm-verifier">,
  HelpText<"Don't run the LLVM IR verifier pass">,
  MarshallingInfoNegativeFlag<CodeGenOpts<"VerifyModule">>;
def disable_llvm_passes : Flag<["-"], "disable-llvm-passes">,
  HelpText<"Use together with -emit-llvm to get pristine LLVM IR from the "
           "frontend by not running any LLVM passes at all">,
  MarshallingInfoFlag<CodeGenOpts<"DisableLLVMPasses">>;
def disable_llvm_optzns : Flag<["-"], "disable-llvm-optzns">,
  Alias<disable_llvm_passes>;
def disable_lifetimemarkers : Flag<["-"], "disable-lifetime-markers">,
  HelpText<"Disable lifetime-markers emission even when optimizations are "
           "enabled">,
  MarshallingInfoFlag<CodeGenOpts<"DisableLifetimeMarkers">>;
def disable_O0_optnone : Flag<["-"], "disable-O0-optnone">,
  HelpText<"Disable adding the optnone attribute to functions at O0">,
  MarshallingInfoFlag<CodeGenOpts<"DisableO0ImplyOptNone">>;
def disable_red_zone : Flag<["-"], "disable-red-zone">,
  HelpText<"Do not emit code that uses the red zone.">,
  MarshallingInfoFlag<CodeGenOpts<"DisableRedZone">>;
def dwarf_ext_refs : Flag<["-"], "dwarf-ext-refs">,
  HelpText<"Generate debug info with external references to clang modules"
           " or precompiled headers">,
  MarshallingInfoFlag<CodeGenOpts<"DebugTypeExtRefs">>;
def dwarf_explicit_import : Flag<["-"], "dwarf-explicit-import">,
  HelpText<"Generate explicit import from anonymous namespace to containing"
           " scope">,
  MarshallingInfoFlag<CodeGenOpts<"DebugExplicitImport">>;
def debug_forward_template_params : Flag<["-"], "debug-forward-template-params">,
  HelpText<"Emit complete descriptions of template parameters in forward"
           " declarations">,
  MarshallingInfoFlag<CodeGenOpts<"DebugFwdTemplateParams">>;
def fforbid_guard_variables : Flag<["-"], "fforbid-guard-variables">,
  HelpText<"Emit an error if a C++ static local initializer would need a guard variable">,
  MarshallingInfoFlag<CodeGenOpts<"ForbidGuardVariables">>;
def no_implicit_float : Flag<["-"], "no-implicit-float">,
  HelpText<"Don't generate implicit floating point or vector instructions">,
  MarshallingInfoFlag<CodeGenOpts<"NoImplicitFloat">>;
def fdump_vtable_layouts : Flag<["-"], "fdump-vtable-layouts">,
  HelpText<"Dump the layouts of all vtables that will be emitted in a translation unit">,
  MarshallingInfoFlag<LangOpts<"DumpVTableLayouts">>;
def fmerge_functions : Flag<["-"], "fmerge-functions">,
  HelpText<"Permit merging of identical functions when optimizing.">,
  MarshallingInfoFlag<CodeGenOpts<"MergeFunctions">>;
def coverage_data_file : Separate<["-"], "coverage-data-file">,
  HelpText<"Emit coverage data to this filename.">,
  MarshallingInfoString<CodeGenOpts<"CoverageDataFile">>,
  ShouldParseIf<!strconcat(fprofile_arcs.KeyPath, "||", ftest_coverage.KeyPath)>;
def coverage_data_file_EQ : Joined<["-"], "coverage-data-file=">,
  Alias<coverage_data_file>;
def coverage_notes_file : Separate<["-"], "coverage-notes-file">,
  HelpText<"Emit coverage notes to this filename.">,
  MarshallingInfoString<CodeGenOpts<"CoverageNotesFile">>,
  ShouldParseIf<!strconcat(fprofile_arcs.KeyPath, "||", ftest_coverage.KeyPath)>;
def coverage_notes_file_EQ : Joined<["-"], "coverage-notes-file=">,
  Alias<coverage_notes_file>;
def coverage_version_EQ : Joined<["-"], "coverage-version=">,
  HelpText<"Four-byte version string for gcov files.">;
def dump_coverage_mapping : Flag<["-"], "dump-coverage-mapping">,
  HelpText<"Dump the coverage mapping records, for testing">,
  MarshallingInfoFlag<CodeGenOpts<"DumpCoverageMapping">>;
def fuse_register_sized_bitfield_access: Flag<["-"], "fuse-register-sized-bitfield-access">,
  HelpText<"Use register sized accesses to bit-fields, when possible.">,
  MarshallingInfoFlag<CodeGenOpts<"UseRegisterSizedBitfieldAccess">>;
def relaxed_aliasing : Flag<["-"], "relaxed-aliasing">,
  HelpText<"Turn off Type Based Alias Analysis">,
  MarshallingInfoFlag<CodeGenOpts<"RelaxedAliasing">>;
def no_struct_path_tbaa : Flag<["-"], "no-struct-path-tbaa">,
  HelpText<"Turn off struct-path aware Type Based Alias Analysis">,
  MarshallingInfoNegativeFlag<CodeGenOpts<"StructPathTBAA">>;
def new_struct_path_tbaa : Flag<["-"], "new-struct-path-tbaa">,
  HelpText<"Enable enhanced struct-path aware Type Based Alias Analysis">;
def mdebug_pass : Separate<["-"], "mdebug-pass">,
  HelpText<"Enable additional debug output">,
  MarshallingInfoString<CodeGenOpts<"DebugPass">>;
def mframe_pointer_EQ : Joined<["-"], "mframe-pointer=">,
  HelpText<"Specify which frame pointers to retain.">, Values<"all,non-leaf,none">,
  NormalizedValuesScope<"CodeGenOptions::FramePointerKind">, NormalizedValues<["All", "NonLeaf", "None"]>,
  MarshallingInfoEnum<CodeGenOpts<"FramePointer">, "None">;
def mabi_EQ_ieeelongdouble : Flag<["-"], "mabi=ieeelongdouble">,
  HelpText<"Use IEEE 754 quadruple-precision for long double">,
  MarshallingInfoFlag<LangOpts<"PPCIEEELongDouble">>;
def mabi_EQ_vec_extabi : Flag<["-"], "mabi=vec-extabi">,
  HelpText<"Enable the extended Altivec ABI on AIX. Use volatile and nonvolatile vector registers">,
  MarshallingInfoFlag<LangOpts<"EnableAIXExtendedAltivecABI">>;
def mfloat_abi : Separate<["-"], "mfloat-abi">,
  HelpText<"The float ABI to use">,
  MarshallingInfoString<CodeGenOpts<"FloatABI">>;
def mtp : Separate<["-"], "mtp">,
  HelpText<"Mode for reading thread pointer">;
def mlimit_float_precision : Separate<["-"], "mlimit-float-precision">,
  HelpText<"Limit float precision to the given value">,
  MarshallingInfoString<CodeGenOpts<"LimitFloatPrecision">>;
def mregparm : Separate<["-"], "mregparm">,
  HelpText<"Limit the number of registers available for integer arguments">,
  MarshallingInfoInt<CodeGenOpts<"NumRegisterParameters">>;
def msmall_data_limit : Separate<["-"], "msmall-data-limit">,
  HelpText<"Put global and static data smaller than the limit into a special section">,
  MarshallingInfoInt<CodeGenOpts<"SmallDataLimit">>;
def funwind_tables_EQ : Joined<["-"], "funwind-tables=">,
  HelpText<"Generate unwinding tables for all functions">,
  MarshallingInfoInt<CodeGenOpts<"UnwindTables">>;
defm constructor_aliases : BoolOption<"m", "constructor-aliases",
  CodeGenOpts<"CXXCtorDtorAliases">, DefaultFalse,
  PosFlag<SetTrue, [], "Enable">, NegFlag<SetFalse, [], "Disable">,
  BothFlags<[CC1Option], " emitting complete constructors and destructors as aliases when possible">>;
def mlink_bitcode_file : Separate<["-"], "mlink-bitcode-file">,
  HelpText<"Link the given bitcode file before performing optimizations.">;
def mlink_builtin_bitcode : Separate<["-"], "mlink-builtin-bitcode">,
  HelpText<"Link and internalize needed symbols from the given bitcode file "
           "before performing optimizations.">;
def vectorize_loops : Flag<["-"], "vectorize-loops">,
  HelpText<"Run the Loop vectorization passes">,
  MarshallingInfoFlag<CodeGenOpts<"VectorizeLoop">>;
def vectorize_slp : Flag<["-"], "vectorize-slp">,
  HelpText<"Run the SLP vectorization passes">,
  MarshallingInfoFlag<CodeGenOpts<"VectorizeSLP">>;
def dependent_lib : Joined<["--"], "dependent-lib=">,
  HelpText<"Add dependent library">,
  MarshallingInfoStringVector<CodeGenOpts<"DependentLibraries">>;
def linker_option : Joined<["--"], "linker-option=">,
  HelpText<"Add linker option">,
  MarshallingInfoStringVector<CodeGenOpts<"LinkerOptions">>;
def fsanitize_coverage_type : Joined<["-"], "fsanitize-coverage-type=">,
                              HelpText<"Sanitizer coverage type">,
                              MarshallingInfoInt<CodeGenOpts<"SanitizeCoverageType">>;
def fsanitize_coverage_indirect_calls
    : Flag<["-"], "fsanitize-coverage-indirect-calls">,
      HelpText<"Enable sanitizer coverage for indirect calls">,
      MarshallingInfoFlag<CodeGenOpts<"SanitizeCoverageIndirectCalls">>;
def fsanitize_coverage_trace_bb
    : Flag<["-"], "fsanitize-coverage-trace-bb">,
      HelpText<"Enable basic block tracing in sanitizer coverage">,
      MarshallingInfoFlag<CodeGenOpts<"SanitizeCoverageTraceBB">>;
def fsanitize_coverage_trace_cmp
    : Flag<["-"], "fsanitize-coverage-trace-cmp">,
      HelpText<"Enable cmp instruction tracing in sanitizer coverage">,
      MarshallingInfoFlag<CodeGenOpts<"SanitizeCoverageTraceCmp">>;
def fsanitize_coverage_trace_div
    : Flag<["-"], "fsanitize-coverage-trace-div">,
      HelpText<"Enable div instruction tracing in sanitizer coverage">,
      MarshallingInfoFlag<CodeGenOpts<"SanitizeCoverageTraceDiv">>;
def fsanitize_coverage_trace_gep
    : Flag<["-"], "fsanitize-coverage-trace-gep">,
      HelpText<"Enable gep instruction tracing in sanitizer coverage">,
      MarshallingInfoFlag<CodeGenOpts<"SanitizeCoverageTraceGep">>;
def fsanitize_coverage_8bit_counters
    : Flag<["-"], "fsanitize-coverage-8bit-counters">,
      HelpText<"Enable frequency counters in sanitizer coverage">,
      MarshallingInfoFlag<CodeGenOpts<"SanitizeCoverage8bitCounters">>;
def fsanitize_coverage_inline_8bit_counters
    : Flag<["-"], "fsanitize-coverage-inline-8bit-counters">,
      HelpText<"Enable inline 8-bit counters in sanitizer coverage">,
      MarshallingInfoFlag<CodeGenOpts<"SanitizeCoverageInline8bitCounters">>;
def fsanitize_coverage_inline_bool_flag
    : Flag<["-"], "fsanitize-coverage-inline-bool-flag">,
      HelpText<"Enable inline bool flag in sanitizer coverage">,
      MarshallingInfoFlag<CodeGenOpts<"SanitizeCoverageInlineBoolFlag">>;
def fsanitize_coverage_pc_table
    : Flag<["-"], "fsanitize-coverage-pc-table">,
      HelpText<"Create a table of coverage-instrumented PCs">,
      MarshallingInfoFlag<CodeGenOpts<"SanitizeCoveragePCTable">>;
def fsanitize_coverage_control_flow
    : Flag<["-"], "fsanitize-coverage-control-flow">,
      HelpText<"Collect control flow of function">,
      MarshallingInfoFlag<CodeGenOpts<"SanitizeCoverageControlFlow">>;
def fsanitize_coverage_trace_pc
    : Flag<["-"], "fsanitize-coverage-trace-pc">,
      HelpText<"Enable PC tracing in sanitizer coverage">,
      MarshallingInfoFlag<CodeGenOpts<"SanitizeCoverageTracePC">>;
def fsanitize_coverage_trace_pc_guard
    : Flag<["-"], "fsanitize-coverage-trace-pc-guard">,
      HelpText<"Enable PC tracing with guard in sanitizer coverage">,
      MarshallingInfoFlag<CodeGenOpts<"SanitizeCoverageTracePCGuard">>;
def fsanitize_coverage_no_prune
    : Flag<["-"], "fsanitize-coverage-no-prune">,
      HelpText<"Disable coverage pruning (i.e. instrument all blocks/edges)">,
      MarshallingInfoFlag<CodeGenOpts<"SanitizeCoverageNoPrune">>;
def fsanitize_coverage_stack_depth
    : Flag<["-"], "fsanitize-coverage-stack-depth">,
      HelpText<"Enable max stack depth tracing">,
      MarshallingInfoFlag<CodeGenOpts<"SanitizeCoverageStackDepth">>;
def fsanitize_coverage_trace_loads
    : Flag<["-"], "fsanitize-coverage-trace-loads">,
      HelpText<"Enable tracing of loads">,
      MarshallingInfoFlag<CodeGenOpts<"SanitizeCoverageTraceLoads">>;
def fsanitize_coverage_trace_stores
    : Flag<["-"], "fsanitize-coverage-trace-stores">,
      HelpText<"Enable tracing of stores">,
      MarshallingInfoFlag<CodeGenOpts<"SanitizeCoverageTraceStores">>;
def fexperimental_sanitize_metadata_EQ_covered
    : Flag<["-"], "fexperimental-sanitize-metadata=covered">,
      HelpText<"Emit PCs for code covered with binary analysis sanitizers">,
      MarshallingInfoFlag<CodeGenOpts<"SanitizeBinaryMetadataCovered">>;
def fexperimental_sanitize_metadata_EQ_atomics
    : Flag<["-"], "fexperimental-sanitize-metadata=atomics">,
      HelpText<"Emit PCs for atomic operations used by binary analysis sanitizers">,
      MarshallingInfoFlag<CodeGenOpts<"SanitizeBinaryMetadataAtomics">>;
def fexperimental_sanitize_metadata_EQ_uar
    : Flag<["-"], "fexperimental-sanitize-metadata=uar">,
      HelpText<"Emit PCs for start of functions that are subject for use-after-return checking.">,
      MarshallingInfoFlag<CodeGenOpts<"SanitizeBinaryMetadataUAR">>;
def fpatchable_function_entry_offset_EQ
    : Joined<["-"], "fpatchable-function-entry-offset=">, MetaVarName<"<M>">,
      HelpText<"Generate M NOPs before function entry">,
      MarshallingInfoInt<CodeGenOpts<"PatchableFunctionEntryOffset">>;
def fprofile_instrument_EQ : Joined<["-"], "fprofile-instrument=">,
    HelpText<"Enable PGO instrumentation">, Values<"none,clang,llvm,csllvm">,
    NormalizedValuesScope<"CodeGenOptions">,
    NormalizedValues<["ProfileNone", "ProfileClangInstr", "ProfileIRInstr", "ProfileCSIRInstr"]>,
    MarshallingInfoEnum<CodeGenOpts<"ProfileInstr">, "ProfileNone">;
def fprofile_instrument_path_EQ : Joined<["-"], "fprofile-instrument-path=">,
    HelpText<"Generate instrumented code to collect execution counts into "
             "<file> (overridden by LLVM_PROFILE_FILE env var)">,
    MarshallingInfoString<CodeGenOpts<"InstrProfileOutput">>;
def fprofile_instrument_use_path_EQ :
    Joined<["-"], "fprofile-instrument-use-path=">,
    HelpText<"Specify the profile path in PGO use compilation">,
    MarshallingInfoString<CodeGenOpts<"ProfileInstrumentUsePath">>;
def flto_visibility_public_std:
    Flag<["-"], "flto-visibility-public-std">,
    HelpText<"Use public LTO visibility for classes in std and stdext namespaces">,
    MarshallingInfoFlag<CodeGenOpts<"LTOVisibilityPublicStd">>;
defm lto_unit : BoolOption<"f", "lto-unit",
  CodeGenOpts<"LTOUnit">, DefaultFalse,
  PosFlag<SetTrue, [CC1Option], "Emit IR to support LTO unit features (CFI, whole program vtable opt)">,
  NegFlag<SetFalse>>;
def fverify_debuginfo_preserve
    : Flag<["-"], "fverify-debuginfo-preserve">,
      HelpText<"Enable Debug Info Metadata preservation testing in "
               "optimizations.">,
      MarshallingInfoFlag<CodeGenOpts<"EnableDIPreservationVerify">>;
def fverify_debuginfo_preserve_export
    : Joined<["-"], "fverify-debuginfo-preserve-export=">,
      MetaVarName<"<file>">,
      HelpText<"Export debug info (by testing original Debug Info) failures "
               "into specified (JSON) file (should be abs path as we use "
               "append mode to insert new JSON objects).">,
      MarshallingInfoString<CodeGenOpts<"DIBugsReportFilePath">>;
def fwarn_stack_size_EQ
    : Joined<["-"], "fwarn-stack-size=">,
      MarshallingInfoInt<CodeGenOpts<"WarnStackSize">, "UINT_MAX">;
// The driver option takes the key as a parameter to the -msign-return-address=
// and -mbranch-protection= options, but CC1 has a separate option so we
// don't have to parse the parameter twice.
def msign_return_address_key_EQ : Joined<["-"], "msign-return-address-key=">,
    Values<"a_key,b_key">;
def mbranch_target_enforce : Flag<["-"], "mbranch-target-enforce">,
  MarshallingInfoFlag<LangOpts<"BranchTargetEnforcement">>;
def fno_dllexport_inlines : Flag<["-"], "fno-dllexport-inlines">,
  MarshallingInfoNegativeFlag<LangOpts<"DllExportInlines">>;
def cfguard_no_checks : Flag<["-"], "cfguard-no-checks">,
    HelpText<"Emit Windows Control Flow Guard tables only (no checks)">,
    MarshallingInfoFlag<CodeGenOpts<"ControlFlowGuardNoChecks">>;
def cfguard : Flag<["-"], "cfguard">,
    HelpText<"Emit Windows Control Flow Guard tables and checks">,
    MarshallingInfoFlag<CodeGenOpts<"ControlFlowGuard">>;
def ehcontguard : Flag<["-"], "ehcontguard">,
    HelpText<"Emit Windows EH Continuation Guard tables">,
    MarshallingInfoFlag<CodeGenOpts<"EHContGuard">>;

def fdenormal_fp_math_f32_EQ : Joined<["-"], "fdenormal-fp-math-f32=">,
   Group<f_Group>;

def fctor_dtor_return_this : Flag<["-"], "fctor-dtor-return-this">,
  HelpText<"Change the C++ ABI to returning `this` pointer from constructors "
           "and non-deleting destructors. (No effect on Microsoft ABI)">,
  MarshallingInfoFlag<CodeGenOpts<"CtorDtorReturnThis">>;

def fexperimental_assignment_tracking_EQ : Joined<["-"], "fexperimental-assignment-tracking=">,
  Group<f_Group>, CodeGenOpts<"EnableAssignmentTracking">,
  NormalizedValuesScope<"CodeGenOptions::AssignmentTrackingOpts">,
  Values<"disabled,enabled,forced">, NormalizedValues<["Disabled","Enabled","Forced"]>,
  MarshallingInfoEnum<CodeGenOpts<"AssignmentTrackingMode">, "Disabled">;

} // let Flags = [CC1Option, NoDriverOption]

//===----------------------------------------------------------------------===//
// Dependency Output Options
//===----------------------------------------------------------------------===//

let Flags = [CC1Option, NoDriverOption] in {

def sys_header_deps : Flag<["-"], "sys-header-deps">,
  HelpText<"Include system headers in dependency output">,
  MarshallingInfoFlag<DependencyOutputOpts<"IncludeSystemHeaders">>;
def module_file_deps : Flag<["-"], "module-file-deps">,
  HelpText<"Include module files in dependency output">,
  MarshallingInfoFlag<DependencyOutputOpts<"IncludeModuleFiles">>;
def header_include_file : Separate<["-"], "header-include-file">,
  HelpText<"Filename (or -) to write header include output to">,
  MarshallingInfoString<DependencyOutputOpts<"HeaderIncludeOutputFile">>;
def header_include_format_EQ : Joined<["-"], "header-include-format=">,
  HelpText<"set format in which header info is emitted">,
  Values<"textual,json">, NormalizedValues<["HIFMT_Textual", "HIFMT_JSON"]>,
  MarshallingInfoEnum<DependencyOutputOpts<"HeaderIncludeFormat">, "HIFMT_Textual">;
def header_include_filtering_EQ : Joined<["-"], "header-include-filtering=">,
  HelpText<"set the flag that enables filtering header information">,
  Values<"none,only-direct-system">, NormalizedValues<["HIFIL_None", "HIFIL_Only_Direct_System"]>,
  MarshallingInfoEnum<DependencyOutputOpts<"HeaderIncludeFiltering">, "HIFIL_None">;
def show_includes : Flag<["--"], "show-includes">,
  HelpText<"Print cl.exe style /showIncludes to stdout">;

} // let Flags = [CC1Option, NoDriverOption]

//===----------------------------------------------------------------------===//
// Diagnostic Options
//===----------------------------------------------------------------------===//

let Flags = [CC1Option, NoDriverOption] in {

def diagnostic_log_file : Separate<["-"], "diagnostic-log-file">,
  HelpText<"Filename (or -) to log diagnostics to">,
  MarshallingInfoString<DiagnosticOpts<"DiagnosticLogFile">>;
def diagnostic_serialized_file : Separate<["-"], "serialize-diagnostic-file">,
  MetaVarName<"<filename>">,
  HelpText<"File for serializing diagnostics in a binary format">;

def fdiagnostics_format : Separate<["-"], "fdiagnostics-format">,
  HelpText<"Change diagnostic formatting to match IDE and command line tools">,
  Values<"clang,msvc,vi,sarif,SARIF">,
  NormalizedValuesScope<"DiagnosticOptions">, NormalizedValues<["Clang", "MSVC", "Vi", "SARIF", "SARIF"]>,
  MarshallingInfoEnum<DiagnosticOpts<"Format">, "Clang">;
def fdiagnostics_show_category : Separate<["-"], "fdiagnostics-show-category">,
  HelpText<"Print diagnostic category">,
  Values<"none,id,name">,
  NormalizedValues<["0", "1", "2"]>,
  MarshallingInfoEnum<DiagnosticOpts<"ShowCategories">, "0">;
def fno_diagnostics_use_presumed_location : Flag<["-"], "fno-diagnostics-use-presumed-location">,
  HelpText<"Ignore #line directives when displaying diagnostic locations">,
  MarshallingInfoNegativeFlag<DiagnosticOpts<"ShowPresumedLoc">>;
def ftabstop : Separate<["-"], "ftabstop">, MetaVarName<"<N>">,
  HelpText<"Set the tab stop distance.">,
  MarshallingInfoInt<DiagnosticOpts<"TabStop">, "DiagnosticOptions::DefaultTabStop">;
def ferror_limit : Separate<["-"], "ferror-limit">, MetaVarName<"<N>">,
  HelpText<"Set the maximum number of errors to emit before stopping (0 = no limit).">,
  MarshallingInfoInt<DiagnosticOpts<"ErrorLimit">>;
def fmacro_backtrace_limit : Separate<["-"], "fmacro-backtrace-limit">, MetaVarName<"<N>">,
  HelpText<"Set the maximum number of entries to print in a macro expansion backtrace (0 = no limit).">,
  MarshallingInfoInt<DiagnosticOpts<"MacroBacktraceLimit">, "DiagnosticOptions::DefaultMacroBacktraceLimit">;
def ftemplate_backtrace_limit : Separate<["-"], "ftemplate-backtrace-limit">, MetaVarName<"<N>">,
  HelpText<"Set the maximum number of entries to print in a template instantiation backtrace (0 = no limit).">,
  MarshallingInfoInt<DiagnosticOpts<"TemplateBacktraceLimit">, "DiagnosticOptions::DefaultTemplateBacktraceLimit">;
def fconstexpr_backtrace_limit : Separate<["-"], "fconstexpr-backtrace-limit">, MetaVarName<"<N>">,
  HelpText<"Set the maximum number of entries to print in a constexpr evaluation backtrace (0 = no limit).">,
  MarshallingInfoInt<DiagnosticOpts<"ConstexprBacktraceLimit">, "DiagnosticOptions::DefaultConstexprBacktraceLimit">;
def fspell_checking_limit : Separate<["-"], "fspell-checking-limit">, MetaVarName<"<N>">,
  HelpText<"Set the maximum number of times to perform spell checking on unrecognized identifiers (0 = no limit).">,
  MarshallingInfoInt<DiagnosticOpts<"SpellCheckingLimit">, "DiagnosticOptions::DefaultSpellCheckingLimit">;
def fcaret_diagnostics_max_lines :
  Separate<["-"], "fcaret-diagnostics-max-lines">, MetaVarName<"<N>">,
  HelpText<"Set the maximum number of source lines to show in a caret diagnostic">,
  MarshallingInfoInt<DiagnosticOpts<"SnippetLineLimit">, "DiagnosticOptions::DefaultSnippetLineLimit">;
def verify_EQ : CommaJoined<["-"], "verify=">,
  MetaVarName<"<prefixes>">,
  HelpText<"Verify diagnostic output using comment directives that start with"
           " prefixes in the comma-separated sequence <prefixes>">;
def verify : Flag<["-"], "verify">,
  HelpText<"Equivalent to -verify=expected">;
def verify_ignore_unexpected : Flag<["-"], "verify-ignore-unexpected">,
  HelpText<"Ignore unexpected diagnostic messages">;
def verify_ignore_unexpected_EQ : CommaJoined<["-"], "verify-ignore-unexpected=">,
  HelpText<"Ignore unexpected diagnostic messages">;
def Wno_rewrite_macros : Flag<["-"], "Wno-rewrite-macros">,
  HelpText<"Silence ObjC rewriting warnings">,
  MarshallingInfoFlag<DiagnosticOpts<"NoRewriteMacros">>;

} // let Flags = [CC1Option, NoDriverOption]

//===----------------------------------------------------------------------===//
// Frontend Options
//===----------------------------------------------------------------------===//

let Flags = [CC1Option, NoDriverOption] in {

// This isn't normally used, it is just here so we can parse a
// CompilerInvocation out of a driver-derived argument vector.
def cc1 : Flag<["-"], "cc1">;
def cc1as : Flag<["-"], "cc1as">;

def ast_merge : Separate<["-"], "ast-merge">,
  MetaVarName<"<ast file>">,
  HelpText<"Merge the given AST file into the translation unit being compiled.">,
  MarshallingInfoStringVector<FrontendOpts<"ASTMergeFiles">>;
def aux_target_cpu : Separate<["-"], "aux-target-cpu">,
  HelpText<"Target a specific auxiliary cpu type">;
def aux_target_feature : Separate<["-"], "aux-target-feature">,
  HelpText<"Target specific auxiliary attributes">;
def aux_triple : Separate<["-"], "aux-triple">,
  HelpText<"Auxiliary target triple.">,
  MarshallingInfoString<FrontendOpts<"AuxTriple">>;
def code_completion_at : Separate<["-"], "code-completion-at">,
  MetaVarName<"<file>:<line>:<column>">,
  HelpText<"Dump code-completion information at a location">;
def remap_file : Separate<["-"], "remap-file">,
  MetaVarName<"<from>;<to>">,
  HelpText<"Replace the contents of the <from> file with the contents of the <to> file">;
def code_completion_at_EQ : Joined<["-"], "code-completion-at=">,
  Alias<code_completion_at>;
def code_completion_macros : Flag<["-"], "code-completion-macros">,
  HelpText<"Include macros in code-completion results">,
  MarshallingInfoFlag<FrontendOpts<"CodeCompleteOpts.IncludeMacros">>;
def code_completion_patterns : Flag<["-"], "code-completion-patterns">,
  HelpText<"Include code patterns in code-completion results">,
  MarshallingInfoFlag<FrontendOpts<"CodeCompleteOpts.IncludeCodePatterns">>;
def no_code_completion_globals : Flag<["-"], "no-code-completion-globals">,
  HelpText<"Do not include global declarations in code-completion results.">,
  MarshallingInfoNegativeFlag<FrontendOpts<"CodeCompleteOpts.IncludeGlobals">>;
def no_code_completion_ns_level_decls : Flag<["-"], "no-code-completion-ns-level-decls">,
  HelpText<"Do not include declarations inside namespaces (incl. global namespace) in the code-completion results.">,
  MarshallingInfoNegativeFlag<FrontendOpts<"CodeCompleteOpts.IncludeNamespaceLevelDecls">>;
def code_completion_brief_comments : Flag<["-"], "code-completion-brief-comments">,
  HelpText<"Include brief documentation comments in code-completion results.">,
  MarshallingInfoFlag<FrontendOpts<"CodeCompleteOpts.IncludeBriefComments">>;
def code_completion_with_fixits : Flag<["-"], "code-completion-with-fixits">,
  HelpText<"Include code completion results which require small fix-its.">,
  MarshallingInfoFlag<FrontendOpts<"CodeCompleteOpts.IncludeFixIts">>;
def disable_free : Flag<["-"], "disable-free">,
  HelpText<"Disable freeing of memory on exit">,
  MarshallingInfoFlag<FrontendOpts<"DisableFree">>;
defm clear_ast_before_backend : BoolOption<"",
  "clear-ast-before-backend",
  CodeGenOpts<"ClearASTBeforeBackend">,
  DefaultFalse,
  PosFlag<SetTrue, [], "Clear">,
  NegFlag<SetFalse, [], "Don't clear">,
  BothFlags<[], " the Clang AST before running backend code generation">>;
defm enable_noundef_analysis : BoolOption<"",
  "enable-noundef-analysis",
  CodeGenOpts<"EnableNoundefAttrs">,
  DefaultTrue,
  PosFlag<SetTrue, [], "Enable">,
  NegFlag<SetFalse, [], "Disable">,
  BothFlags<[], " analyzing function argument and return types for mandatory definedness">>;
defm opaque_pointers : BoolOption<"",
  "opaque-pointers",
  CodeGenOpts<"OpaquePointers">,
  DefaultTrue,
  PosFlag<SetTrue, [], "Enable">,
  NegFlag<SetFalse, [], "Disable">,
  BothFlags<[], " opaque pointers">>;
def discard_value_names : Flag<["-"], "discard-value-names">,
  HelpText<"Discard value names in LLVM IR">,
  MarshallingInfoFlag<CodeGenOpts<"DiscardValueNames">>;
def plugin_arg : JoinedAndSeparate<["-"], "plugin-arg-">,
    MetaVarName<"<name> <arg>">,
    HelpText<"Pass <arg> to plugin <name>">;
def add_plugin : Separate<["-"], "add-plugin">, MetaVarName<"<name>">,
  HelpText<"Use the named plugin action in addition to the default action">,
  MarshallingInfoStringVector<FrontendOpts<"AddPluginActions">>;
def ast_dump_filter : Separate<["-"], "ast-dump-filter">,
  MetaVarName<"<dump_filter>">,
  HelpText<"Use with -ast-dump or -ast-print to dump/print only AST declaration"
           " nodes having a certain substring in a qualified name. Use"
           " -ast-list to list all filterable declaration node names.">,
  MarshallingInfoString<FrontendOpts<"ASTDumpFilter">>;
def ast_dump_filter_EQ : Joined<["-"], "ast-dump-filter=">,
  Alias<ast_dump_filter>;
def fno_modules_global_index : Flag<["-"], "fno-modules-global-index">,
  HelpText<"Do not automatically generate or update the global module index">,
  MarshallingInfoNegativeFlag<FrontendOpts<"UseGlobalModuleIndex">>;
def fno_modules_error_recovery : Flag<["-"], "fno-modules-error-recovery">,
  HelpText<"Do not automatically import modules for error recovery">,
  MarshallingInfoNegativeFlag<LangOpts<"ModulesErrorRecovery">>;
def fmodule_map_file_home_is_cwd : Flag<["-"], "fmodule-map-file-home-is-cwd">,
  HelpText<"Use the current working directory as the home directory of "
           "module maps specified by -fmodule-map-file=<FILE>">,
  MarshallingInfoFlag<HeaderSearchOpts<"ModuleMapFileHomeIsCwd">>;
def fmodule_file_home_is_cwd : Flag<["-"], "fmodule-file-home-is-cwd">,
  HelpText<"Use the current working directory as the base directory of "
           "compiled module files.">,
  MarshallingInfoFlag<HeaderSearchOpts<"ModuleFileHomeIsCwd">>;
def fmodule_feature : Separate<["-"], "fmodule-feature">,
  MetaVarName<"<feature>">,
  HelpText<"Enable <feature> in module map requires declarations">,
  MarshallingInfoStringVector<LangOpts<"ModuleFeatures">>;
def fmodules_embed_file_EQ : Joined<["-"], "fmodules-embed-file=">,
  MetaVarName<"<file>">,
  HelpText<"Embed the contents of the specified file into the module file "
           "being compiled.">,
  MarshallingInfoStringVector<FrontendOpts<"ModulesEmbedFiles">>;
def fmodules_embed_all_files : Joined<["-"], "fmodules-embed-all-files">,
  HelpText<"Embed the contents of all files read by this compilation into "
           "the produced module file.">,
  MarshallingInfoFlag<FrontendOpts<"ModulesEmbedAllFiles">>;
defm fimplicit_modules_use_lock : BoolOption<"f", "implicit-modules-use-lock",
  FrontendOpts<"BuildingImplicitModuleUsesLock">, DefaultTrue,
  NegFlag<SetFalse>,
  PosFlag<SetTrue, [],
          "Use filesystem locks for implicit modules builds to avoid "
          "duplicating work in competing clang invocations.">>;
// FIXME: We only need this in C++ modules if we might textually
// enter a different module (eg, when building a header unit).
def fmodules_local_submodule_visibility :
  Flag<["-"], "fmodules-local-submodule-visibility">,
  HelpText<"Enforce name visibility rules across submodules of the same "
           "top-level module.">,
  MarshallingInfoFlag<LangOpts<"ModulesLocalVisibility">>,
  ImpliedByAnyOf<[fcxx_modules.KeyPath]>;
def fmodules_codegen :
  Flag<["-"], "fmodules-codegen">,
  HelpText<"Generate code for uses of this module that assumes an explicit "
           "object file will be built for the module">,
  MarshallingInfoFlag<LangOpts<"ModulesCodegen">>;
def fmodules_debuginfo :
  Flag<["-"], "fmodules-debuginfo">,
  HelpText<"Generate debug info for types in an object file built from this "
           "module and do not generate them elsewhere">,
  MarshallingInfoFlag<LangOpts<"ModulesDebugInfo">>;
def fmodule_format_EQ : Joined<["-"], "fmodule-format=">,
  HelpText<"Select the container format for clang modules and PCH. "
           "Supported options are 'raw' and 'obj'.">,
  MarshallingInfoString<HeaderSearchOpts<"ModuleFormat">, [{"raw"}]>;
def ftest_module_file_extension_EQ :
  Joined<["-"], "ftest-module-file-extension=">,
  HelpText<"introduce a module file extension for testing purposes. "
           "The argument is parsed as blockname:major:minor:hashed:user info">;

defm recovery_ast : BoolOption<"f", "recovery-ast",
  LangOpts<"RecoveryAST">, DefaultTrue,
  NegFlag<SetFalse>, PosFlag<SetTrue, [], "Preserve expressions in AST rather "
                              "than dropping them when encountering semantic errors">>;
defm recovery_ast_type : BoolOption<"f", "recovery-ast-type",
  LangOpts<"RecoveryASTType">, DefaultTrue,
  NegFlag<SetFalse>, PosFlag<SetTrue, [], "Preserve the type for recovery "
                              "expressions when possible">>;

let Group = Action_Group in {

def Eonly : Flag<["-"], "Eonly">,
  HelpText<"Just run preprocessor, no output (for timings)">;
def dump_raw_tokens : Flag<["-"], "dump-raw-tokens">,
  HelpText<"Lex file in raw mode and dump raw tokens">;
def analyze : Flag<["-"], "analyze">,
  HelpText<"Run static analysis engine">;
def dump_tokens : Flag<["-"], "dump-tokens">,
  HelpText<"Run preprocessor, dump internal rep of tokens">;
def fixit : Flag<["-"], "fixit">,
  HelpText<"Apply fix-it advice to the input source">;
def fixit_EQ : Joined<["-"], "fixit=">,
  HelpText<"Apply fix-it advice creating a file with the given suffix">;
def print_preamble : Flag<["-"], "print-preamble">,
  HelpText<"Print the \"preamble\" of a file, which is a candidate for implicit"
           " precompiled headers.">;
def emit_html : Flag<["-"], "emit-html">,
  HelpText<"Output input source as HTML">;
def ast_print : Flag<["-"], "ast-print">,
  HelpText<"Build ASTs and then pretty-print them">;
def ast_list : Flag<["-"], "ast-list">,
  HelpText<"Build ASTs and print the list of declaration node qualified names">;
def ast_dump : Flag<["-"], "ast-dump">,
  HelpText<"Build ASTs and then debug dump them">;
def ast_dump_EQ : Joined<["-"], "ast-dump=">,
  HelpText<"Build ASTs and then debug dump them in the specified format. "
           "Supported formats include: default, json">;
def ast_dump_all : Flag<["-"], "ast-dump-all">,
  HelpText<"Build ASTs and then debug dump them, forcing deserialization">;
def ast_dump_all_EQ : Joined<["-"], "ast-dump-all=">,
  HelpText<"Build ASTs and then debug dump them in the specified format, "
           "forcing deserialization. Supported formats include: default, json">;
def ast_dump_decl_types : Flag<["-"], "ast-dump-decl-types">,
  HelpText<"Include declaration types in AST dumps">,
  MarshallingInfoFlag<FrontendOpts<"ASTDumpDeclTypes">>;
def templight_dump : Flag<["-"], "templight-dump">,
  HelpText<"Dump templight information to stdout">;
def ast_dump_lookups : Flag<["-"], "ast-dump-lookups">,
  HelpText<"Build ASTs and then debug dump their name lookup tables">,
  MarshallingInfoFlag<FrontendOpts<"ASTDumpLookups">>;
def ast_view : Flag<["-"], "ast-view">,
  HelpText<"Build ASTs and view them with GraphViz">;
def emit_module : Flag<["-"], "emit-module">,
  HelpText<"Generate pre-compiled module file from a module map">;
def emit_module_interface : Flag<["-"], "emit-module-interface">,
  HelpText<"Generate pre-compiled module file from a C++ module interface">;
def emit_header_unit : Flag<["-"], "emit-header-unit">,
  HelpText<"Generate C++20 header units from header files">;
def emit_pch : Flag<["-"], "emit-pch">,
  HelpText<"Generate pre-compiled header file">;
def emit_llvm_only : Flag<["-"], "emit-llvm-only">,
  HelpText<"Build ASTs and convert to LLVM, discarding output">;
def emit_codegen_only : Flag<["-"], "emit-codegen-only">,
  HelpText<"Generate machine code, but discard output">;
def rewrite_test : Flag<["-"], "rewrite-test">,
  HelpText<"Rewriter playground">;
def rewrite_macros : Flag<["-"], "rewrite-macros">,
  HelpText<"Expand macros without full preprocessing">;
def migrate : Flag<["-"], "migrate">,
  HelpText<"Migrate source code">;
def compiler_options_dump : Flag<["-"], "compiler-options-dump">,
  HelpText<"Dump the compiler configuration options">;
def print_dependency_directives_minimized_source : Flag<["-"],
  "print-dependency-directives-minimized-source">,
  HelpText<"Print the output of the dependency directives source minimizer">;
}

defm emit_llvm_uselists : BoolOption<"", "emit-llvm-uselists",
  CodeGenOpts<"EmitLLVMUseLists">, DefaultFalse,
  PosFlag<SetTrue, [], "Preserve">,
  NegFlag<SetFalse, [], "Don't preserve">,
  BothFlags<[], " order of LLVM use-lists when serializing">>;

def mt_migrate_directory : Separate<["-"], "mt-migrate-directory">,
  HelpText<"Directory for temporary files produced during ARC or ObjC migration">,
  MarshallingInfoString<FrontendOpts<"MTMigrateDir">>;

def arcmt_action_EQ : Joined<["-"], "arcmt-action=">, Flags<[CC1Option, NoDriverOption]>,
  HelpText<"The ARC migration action to take">,
  Values<"check,modify,migrate">,
  NormalizedValuesScope<"FrontendOptions">,
  NormalizedValues<["ARCMT_Check", "ARCMT_Modify", "ARCMT_Migrate"]>,
  MarshallingInfoEnum<FrontendOpts<"ARCMTAction">, "ARCMT_None">;

def opt_record_file : Separate<["-"], "opt-record-file">,
  HelpText<"File name to use for YAML optimization record output">,
  MarshallingInfoString<CodeGenOpts<"OptRecordFile">>;
def opt_record_passes : Separate<["-"], "opt-record-passes">,
  HelpText<"Only record remark information for passes whose names match the given regular expression">;
def opt_record_format : Separate<["-"], "opt-record-format">,
  HelpText<"The format used for serializing remarks (default: YAML)">;

def print_stats : Flag<["-"], "print-stats">,
  HelpText<"Print performance metrics and statistics">,
  MarshallingInfoFlag<FrontendOpts<"ShowStats">>;
def stats_file : Joined<["-"], "stats-file=">,
  HelpText<"Filename to write statistics to">,
  MarshallingInfoString<FrontendOpts<"StatsFile">>;
def stats_file_append : Flag<["-"], "stats-file-append">,
  HelpText<"If stats should be appended to stats-file instead of overwriting it">,
  MarshallingInfoFlag<FrontendOpts<"AppendStats">>;
def fdump_record_layouts_simple : Flag<["-"], "fdump-record-layouts-simple">,
  HelpText<"Dump record layout information in a simple form used for testing">,
  MarshallingInfoFlag<LangOpts<"DumpRecordLayoutsSimple">>;
def fdump_record_layouts_canonical : Flag<["-"], "fdump-record-layouts-canonical">,
  HelpText<"Dump record layout information with canonical field types">,
  MarshallingInfoFlag<LangOpts<"DumpRecordLayoutsCanonical">>;
def fdump_record_layouts_complete : Flag<["-"], "fdump-record-layouts-complete">,
  HelpText<"Dump record layout information for all complete types">,
  MarshallingInfoFlag<LangOpts<"DumpRecordLayoutsComplete">>;
def fdump_record_layouts : Flag<["-"], "fdump-record-layouts">,
  HelpText<"Dump record layout information">,
  MarshallingInfoFlag<LangOpts<"DumpRecordLayouts">>,
  ImpliedByAnyOf<[fdump_record_layouts_simple.KeyPath, fdump_record_layouts_complete.KeyPath, fdump_record_layouts_canonical.KeyPath]>;
def fix_what_you_can : Flag<["-"], "fix-what-you-can">,
  HelpText<"Apply fix-it advice even in the presence of unfixable errors">,
  MarshallingInfoFlag<FrontendOpts<"FixWhatYouCan">>;
def fix_only_warnings : Flag<["-"], "fix-only-warnings">,
  HelpText<"Apply fix-it advice only for warnings, not errors">,
  MarshallingInfoFlag<FrontendOpts<"FixOnlyWarnings">>;
def fixit_recompile : Flag<["-"], "fixit-recompile">,
  HelpText<"Apply fix-it changes and recompile">,
  MarshallingInfoFlag<FrontendOpts<"FixAndRecompile">>;
def fixit_to_temp : Flag<["-"], "fixit-to-temporary">,
  HelpText<"Apply fix-it changes to temporary files">,
  MarshallingInfoFlag<FrontendOpts<"FixToTemporaries">>;

def foverride_record_layout_EQ : Joined<["-"], "foverride-record-layout=">,
  HelpText<"Override record layouts with those in the given file">,
  MarshallingInfoString<FrontendOpts<"OverrideRecordLayoutsFile">>;
def pch_through_header_EQ : Joined<["-"], "pch-through-header=">,
  HelpText<"Stop PCH generation after including this file.  When using a PCH, "
           "skip tokens until after this file is included.">,
  MarshallingInfoString<PreprocessorOpts<"PCHThroughHeader">>;
def pch_through_hdrstop_create : Flag<["-"], "pch-through-hdrstop-create">,
  HelpText<"When creating a PCH, stop PCH generation after #pragma hdrstop.">,
  MarshallingInfoFlag<PreprocessorOpts<"PCHWithHdrStopCreate">>;
def pch_through_hdrstop_use : Flag<["-"], "pch-through-hdrstop-use">,
  HelpText<"When using a PCH, skip tokens until after a #pragma hdrstop.">;
def fno_pch_timestamp : Flag<["-"], "fno-pch-timestamp">,
  HelpText<"Disable inclusion of timestamp in precompiled headers">,
  MarshallingInfoNegativeFlag<FrontendOpts<"IncludeTimestamps">>;
def building_pch_with_obj : Flag<["-"], "building-pch-with-obj">,
  HelpText<"This compilation is part of building a PCH with corresponding object file.">,
  MarshallingInfoFlag<LangOpts<"BuildingPCHWithObjectFile">>;

def aligned_alloc_unavailable : Flag<["-"], "faligned-alloc-unavailable">,
  HelpText<"Aligned allocation/deallocation functions are unavailable">,
  MarshallingInfoFlag<LangOpts<"AlignedAllocationUnavailable">>,
  ShouldParseIf<faligned_allocation.KeyPath>;

} // let Flags = [CC1Option, NoDriverOption]

//===----------------------------------------------------------------------===//
// Language Options
//===----------------------------------------------------------------------===//

def version : Flag<["-"], "version">,
  HelpText<"Print the compiler version">,
  Flags<[CC1Option, CC1AsOption, FC1Option, NoDriverOption]>,
  MarshallingInfoFlag<FrontendOpts<"ShowVersion">>;

def main_file_name : Separate<["-"], "main-file-name">,
  HelpText<"Main file name to use for debug info and source if missing">,
  Flags<[CC1Option, CC1AsOption, NoDriverOption]>,
  MarshallingInfoString<CodeGenOpts<"MainFileName">>;
def split_dwarf_output : Separate<["-"], "split-dwarf-output">,
  HelpText<"File name to use for split dwarf debug info output">,
  Flags<[CC1Option, CC1AsOption, NoDriverOption]>,
  MarshallingInfoString<CodeGenOpts<"SplitDwarfOutput">>;

let Flags = [CC1Option, FC1Option, NoDriverOption] in {

def mreassociate : Flag<["-"], "mreassociate">,
  HelpText<"Allow reassociation transformations for floating-point instructions">,
  MarshallingInfoFlag<LangOpts<"AllowFPReassoc">>, ImpliedByAnyOf<[funsafe_math_optimizations.KeyPath]>;
def menable_no_nans : Flag<["-"], "menable-no-nans">,
  HelpText<"Allow optimization to assume there are no NaNs.">,
  MarshallingInfoFlag<LangOpts<"NoHonorNaNs">>, ImpliedByAnyOf<[ffinite_math_only.KeyPath]>;
def menable_no_infinities : Flag<["-"], "menable-no-infs">,
  HelpText<"Allow optimization to assume there are no infinities.">,
  MarshallingInfoFlag<LangOpts<"NoHonorInfs">>, ImpliedByAnyOf<[ffinite_math_only.KeyPath]>;

def pic_level : Separate<["-"], "pic-level">,
  HelpText<"Value for __PIC__">,
  MarshallingInfoInt<LangOpts<"PICLevel">>;
def pic_is_pie : Flag<["-"], "pic-is-pie">,
  HelpText<"File is for a position independent executable">,
  MarshallingInfoFlag<LangOpts<"PIE">>;

} // let Flags = [CC1Option, FC1Option, NoDriverOption]

let Flags = [CC1Option, NoDriverOption] in {

def fblocks_runtime_optional : Flag<["-"], "fblocks-runtime-optional">,
  HelpText<"Weakly link in the blocks runtime">,
  MarshallingInfoFlag<LangOpts<"BlocksRuntimeOptional">>;
def fexternc_nounwind : Flag<["-"], "fexternc-nounwind">,
  HelpText<"Assume all functions with C linkage do not unwind">,
  MarshallingInfoFlag<LangOpts<"ExternCNoUnwind">>;
def split_dwarf_file : Separate<["-"], "split-dwarf-file">,
  HelpText<"Name of the split dwarf debug info file to encode in the object file">,
  MarshallingInfoString<CodeGenOpts<"SplitDwarfFile">>;
def fno_wchar : Flag<["-"], "fno-wchar">,
  HelpText<"Disable C++ builtin type wchar_t">,
  MarshallingInfoNegativeFlag<LangOpts<"WChar">, cplusplus.KeyPath>,
  ShouldParseIf<cplusplus.KeyPath>;
def fconstant_string_class : Separate<["-"], "fconstant-string-class">,
  MetaVarName<"<class name>">,
  HelpText<"Specify the class to use for constant Objective-C string objects.">,
  MarshallingInfoString<LangOpts<"ObjCConstantStringClass">>;
def fobjc_arc_cxxlib_EQ : Joined<["-"], "fobjc-arc-cxxlib=">,
  HelpText<"Objective-C++ Automatic Reference Counting standard library kind">,
  Values<"libc++,libstdc++,none">,
  NormalizedValues<["ARCXX_libcxx", "ARCXX_libstdcxx", "ARCXX_nolib"]>,
  MarshallingInfoEnum<PreprocessorOpts<"ObjCXXARCStandardLibrary">, "ARCXX_nolib">;
def fobjc_runtime_has_weak : Flag<["-"], "fobjc-runtime-has-weak">,
  HelpText<"The target Objective-C runtime supports ARC weak operations">;
def fobjc_dispatch_method_EQ : Joined<["-"], "fobjc-dispatch-method=">,
  HelpText<"Objective-C dispatch method to use">,
  Values<"legacy,non-legacy,mixed">,
  NormalizedValuesScope<"CodeGenOptions">, NormalizedValues<["Legacy", "NonLegacy", "Mixed"]>,
  MarshallingInfoEnum<CodeGenOpts<"ObjCDispatchMethod">, "Legacy">;
def disable_objc_default_synthesize_properties : Flag<["-"], "disable-objc-default-synthesize-properties">,
  HelpText<"disable the default synthesis of Objective-C properties">,
  MarshallingInfoNegativeFlag<LangOpts<"ObjCDefaultSynthProperties">>;
def fencode_extended_block_signature : Flag<["-"], "fencode-extended-block-signature">,
  HelpText<"enable extended encoding of block type signature">,
  MarshallingInfoFlag<LangOpts<"EncodeExtendedBlockSig">>;
def function_alignment : Separate<["-"], "function-alignment">,
    HelpText<"default alignment for functions">,
    MarshallingInfoInt<LangOpts<"FunctionAlignment">>;
def fhalf_no_semantic_interposition : Flag<["-"], "fhalf-no-semantic-interposition">,
  HelpText<"Like -fno-semantic-interposition but don't use local aliases">,
  MarshallingInfoFlag<LangOpts<"HalfNoSemanticInterposition">>;
def fno_validate_pch : Flag<["-"], "fno-validate-pch">,
  HelpText<"Disable validation of precompiled headers">,
  MarshallingInfoFlag<PreprocessorOpts<"DisablePCHOrModuleValidation">, "DisableValidationForModuleKind::None">,
  Normalizer<"makeFlagToValueNormalizer(DisableValidationForModuleKind::All)">;
def fallow_pcm_with_errors : Flag<["-"], "fallow-pcm-with-compiler-errors">,
  HelpText<"Accept a PCM file that was created with compiler errors">,
  MarshallingInfoFlag<FrontendOpts<"AllowPCMWithCompilerErrors">>;
def fallow_pch_with_errors : Flag<["-"], "fallow-pch-with-compiler-errors">,
  HelpText<"Accept a PCH file that was created with compiler errors">,
  MarshallingInfoFlag<PreprocessorOpts<"AllowPCHWithCompilerErrors">>,
  ImpliedByAnyOf<[fallow_pcm_with_errors.KeyPath]>;
def fallow_pch_with_different_modules_cache_path :
  Flag<["-"], "fallow-pch-with-different-modules-cache-path">,
  HelpText<"Accept a PCH file that was created with a different modules cache path">,
  MarshallingInfoFlag<PreprocessorOpts<"AllowPCHWithDifferentModulesCachePath">>;
def fno_modules_share_filemanager : Flag<["-"], "fno-modules-share-filemanager">,
  HelpText<"Disable sharing the FileManager when building a module implicitly">,
  MarshallingInfoNegativeFlag<FrontendOpts<"ModulesShareFileManager">>;
def dump_deserialized_pch_decls : Flag<["-"], "dump-deserialized-decls">,
  HelpText<"Dump declarations that are deserialized from PCH, for testing">,
  MarshallingInfoFlag<PreprocessorOpts<"DumpDeserializedPCHDecls">>;
def error_on_deserialized_pch_decl : Separate<["-"], "error-on-deserialized-decl">,
  HelpText<"Emit error if a specific declaration is deserialized from PCH, for testing">;
def error_on_deserialized_pch_decl_EQ : Joined<["-"], "error-on-deserialized-decl=">,
  Alias<error_on_deserialized_pch_decl>;
def static_define : Flag<["-"], "static-define">,
  HelpText<"Should __STATIC__ be defined">,
  MarshallingInfoFlag<LangOpts<"Static">>;
def stack_protector : Separate<["-"], "stack-protector">,
  HelpText<"Enable stack protectors">,
  Values<"0,1,2,3">,
  NormalizedValuesScope<"LangOptions">,
  NormalizedValues<["SSPOff", "SSPOn", "SSPStrong", "SSPReq"]>,
  MarshallingInfoEnum<LangOpts<"StackProtector">, "SSPOff">;
def stack_protector_buffer_size : Separate<["-"], "stack-protector-buffer-size">,
  HelpText<"Lower bound for a buffer to be considered for stack protection">,
  MarshallingInfoInt<CodeGenOpts<"SSPBufferSize">, "8">;
def ftype_visibility : Joined<["-"], "ftype-visibility=">,
  HelpText<"Default type visibility">,
  MarshallingInfoVisibility<LangOpts<"TypeVisibilityMode">, fvisibility_EQ.KeyPath>;
def fapply_global_visibility_to_externs : Flag<["-"], "fapply-global-visibility-to-externs">,
  HelpText<"Apply global symbol visibility to external declarations without an explicit visibility">,
  MarshallingInfoFlag<LangOpts<"SetVisibilityForExternDecls">>;
def ftemplate_depth : Separate<["-"], "ftemplate-depth">,
  HelpText<"Maximum depth of recursive template instantiation">,
  MarshallingInfoInt<LangOpts<"InstantiationDepth">, "1024">;
def foperator_arrow_depth : Separate<["-"], "foperator-arrow-depth">,
  HelpText<"Maximum number of 'operator->'s to call for a member access">,
  MarshallingInfoInt<LangOpts<"ArrowDepth">, "256">;
def fconstexpr_depth : Separate<["-"], "fconstexpr-depth">,
  HelpText<"Maximum depth of recursive constexpr function calls">,
  MarshallingInfoInt<LangOpts<"ConstexprCallDepth">, "512">;
def fconstexpr_steps : Separate<["-"], "fconstexpr-steps">,
  HelpText<"Maximum number of steps in constexpr function evaluation">,
  MarshallingInfoInt<LangOpts<"ConstexprStepLimit">, "1048576">;
def fbracket_depth : Separate<["-"], "fbracket-depth">,
  HelpText<"Maximum nesting level for parentheses, brackets, and braces">,
  MarshallingInfoInt<LangOpts<"BracketDepth">, "256">;
defm const_strings : BoolOption<"f", "const-strings",
  LangOpts<"ConstStrings">, DefaultFalse,
  PosFlag<SetTrue, [CC1Option], "Use">, NegFlag<SetFalse, [], "Don't use">,
  BothFlags<[], " a const qualified type for string literals in C and ObjC">>;
def fno_bitfield_type_align : Flag<["-"], "fno-bitfield-type-align">,
  HelpText<"Ignore bit-field types when aligning structures">,
  MarshallingInfoFlag<LangOpts<"NoBitFieldTypeAlign">>;
def ffake_address_space_map : Flag<["-"], "ffake-address-space-map">,
  HelpText<"Use a fake address space map; OpenCL testing purposes only">,
  MarshallingInfoFlag<LangOpts<"FakeAddressSpaceMap">>;
def faddress_space_map_mangling_EQ : Joined<["-"], "faddress-space-map-mangling=">,
  HelpText<"Set the mode for address space map based mangling; OpenCL testing purposes only">,
  Values<"target,no,yes">,
  NormalizedValuesScope<"LangOptions">,
  NormalizedValues<["ASMM_Target", "ASMM_Off", "ASMM_On"]>,
  MarshallingInfoEnum<LangOpts<"AddressSpaceMapMangling">, "ASMM_Target">;
def funknown_anytype : Flag<["-"], "funknown-anytype">,
  HelpText<"Enable parser support for the __unknown_anytype type; for testing purposes only">,
  MarshallingInfoFlag<LangOpts<"ParseUnknownAnytype">>;
def fdebugger_support : Flag<["-"], "fdebugger-support">,
  HelpText<"Enable special debugger support behavior">,
  MarshallingInfoFlag<LangOpts<"DebuggerSupport">>;
def fdebugger_cast_result_to_id : Flag<["-"], "fdebugger-cast-result-to-id">,
  HelpText<"Enable casting unknown expression results to id">,
  MarshallingInfoFlag<LangOpts<"DebuggerCastResultToId">>;
def fdebugger_objc_literal : Flag<["-"], "fdebugger-objc-literal">,
  HelpText<"Enable special debugger support for Objective-C subscripting and literals">,
  MarshallingInfoFlag<LangOpts<"DebuggerObjCLiteral">>;
defm deprecated_macro : BoolOption<"f", "deprecated-macro",
  LangOpts<"Deprecated">, DefaultFalse,
  PosFlag<SetTrue, [], "Defines">, NegFlag<SetFalse, [], "Undefines">,
  BothFlags<[], " the __DEPRECATED macro">>;
def fobjc_subscripting_legacy_runtime : Flag<["-"], "fobjc-subscripting-legacy-runtime">,
  HelpText<"Allow Objective-C array and dictionary subscripting in legacy runtime">;
// TODO: Enforce values valid for MSVtorDispMode.
def vtordisp_mode_EQ : Joined<["-"], "vtordisp-mode=">,
  HelpText<"Control vtordisp placement on win32 targets">,
  MarshallingInfoInt<LangOpts<"VtorDispMode">, "1">;
def fnative_half_type: Flag<["-"], "fnative-half-type">,
  HelpText<"Use the native half type for __fp16 instead of promoting to float">,
  MarshallingInfoFlag<LangOpts<"NativeHalfType">>,
  ImpliedByAnyOf<[open_cl.KeyPath, render_script.KeyPath]>;
def fnative_half_arguments_and_returns : Flag<["-"], "fnative-half-arguments-and-returns">,
  HelpText<"Use the native __fp16 type for arguments and returns (and skip ABI-specific lowering)">,
  MarshallingInfoFlag<LangOpts<"NativeHalfArgsAndReturns">>,
  ImpliedByAnyOf<[open_cl.KeyPath, render_script.KeyPath, hlsl.KeyPath]>;
def fdefault_calling_conv_EQ : Joined<["-"], "fdefault-calling-conv=">,
  HelpText<"Set default calling convention">,
  Values<"cdecl,fastcall,stdcall,vectorcall,regcall">,
  NormalizedValuesScope<"LangOptions">,
  NormalizedValues<["DCC_CDecl", "DCC_FastCall", "DCC_StdCall", "DCC_VectorCall", "DCC_RegCall"]>,
  MarshallingInfoEnum<LangOpts<"DefaultCallingConv">, "DCC_None">;

// These options cannot be marshalled, because they are used to set up the LangOptions defaults.
def finclude_default_header : Flag<["-"], "finclude-default-header">,
  HelpText<"Include default header file for OpenCL and HLSL">;
def fdeclare_opencl_builtins : Flag<["-"], "fdeclare-opencl-builtins">,
  HelpText<"Add OpenCL builtin function declarations (experimental)">;

def fpreserve_vec3_type : Flag<["-"], "fpreserve-vec3-type">,
  HelpText<"Preserve 3-component vector type">,
  MarshallingInfoFlag<CodeGenOpts<"PreserveVec3Type">>,
  ImpliedByAnyOf<[hlsl.KeyPath]>;
def fwchar_type_EQ : Joined<["-"], "fwchar-type=">,
  HelpText<"Select underlying type for wchar_t">,
  Values<"char,short,int">,
  NormalizedValues<["1", "2", "4"]>,
  MarshallingInfoEnum<LangOpts<"WCharSize">, "0">;
defm signed_wchar : BoolOption<"f", "signed-wchar",
  LangOpts<"WCharIsSigned">, DefaultTrue,
  NegFlag<SetFalse, [CC1Option], "Use an unsigned">, PosFlag<SetTrue, [], "Use a signed">,
  BothFlags<[], " type for wchar_t">>;
def fcompatibility_qualified_id_block_param_type_checking : Flag<["-"], "fcompatibility-qualified-id-block-type-checking">,
  HelpText<"Allow using blocks with parameters of more specific type than "
           "the type system guarantees when a parameter is qualified id">,
  MarshallingInfoFlag<LangOpts<"CompatibilityQualifiedIdBlockParamTypeChecking">>;
def fpass_by_value_is_noalias: Flag<["-"], "fpass-by-value-is-noalias">,
  HelpText<"Allows assuming by-value parameters do not alias any other value. "
           "Has no effect on non-trivially-copyable classes in C++.">, Group<f_Group>,
  MarshallingInfoFlag<CodeGenOpts<"PassByValueIsNoAlias">>;

// FIXME: Remove these entirely once functionality/tests have been excised.
def fobjc_gc_only : Flag<["-"], "fobjc-gc-only">, Group<f_Group>,
  HelpText<"Use GC exclusively for Objective-C related memory management">;
def fobjc_gc : Flag<["-"], "fobjc-gc">, Group<f_Group>,
  HelpText<"Enable Objective-C garbage collection">;

def fexperimental_max_bitint_width_EQ:
  Joined<["-"], "fexperimental-max-bitint-width=">, Group<f_Group>,
  MetaVarName<"<N>">,
  HelpText<"Set the maximum bitwidth for _BitInt (this option is expected to be removed in the future)">,
  MarshallingInfoInt<LangOpts<"MaxBitIntWidth">>;

} // let Flags = [CC1Option, NoDriverOption]

//===----------------------------------------------------------------------===//
// Header Search Options
//===----------------------------------------------------------------------===//

let Flags = [CC1Option, NoDriverOption] in {

def nostdsysteminc : Flag<["-"], "nostdsysteminc">,
  HelpText<"Disable standard system #include directories">,
  MarshallingInfoNegativeFlag<HeaderSearchOpts<"UseStandardSystemIncludes">>;
def fdisable_module_hash : Flag<["-"], "fdisable-module-hash">,
  HelpText<"Disable the module hash">,
  MarshallingInfoFlag<HeaderSearchOpts<"DisableModuleHash">>;
def fmodules_hash_content : Flag<["-"], "fmodules-hash-content">,
  HelpText<"Enable hashing the content of a module file">,
  MarshallingInfoFlag<HeaderSearchOpts<"ModulesHashContent">>;
def fmodules_strict_context_hash : Flag<["-"], "fmodules-strict-context-hash">,
  HelpText<"Enable hashing of all compiler options that could impact the "
           "semantics of a module in an implicit build">,
  MarshallingInfoFlag<HeaderSearchOpts<"ModulesStrictContextHash">>;
def c_isystem : Separate<["-"], "c-isystem">, MetaVarName<"<directory>">,
  HelpText<"Add directory to the C SYSTEM include search path">;
def objc_isystem : Separate<["-"], "objc-isystem">,
  MetaVarName<"<directory>">,
  HelpText<"Add directory to the ObjC SYSTEM include search path">;
def objcxx_isystem : Separate<["-"], "objcxx-isystem">,
  MetaVarName<"<directory>">,
  HelpText<"Add directory to the ObjC++ SYSTEM include search path">;
def internal_isystem : Separate<["-"], "internal-isystem">,
  MetaVarName<"<directory>">,
  HelpText<"Add directory to the internal system include search path; these "
           "are assumed to not be user-provided and are used to model system "
           "and standard headers' paths.">;
def internal_externc_isystem : Separate<["-"], "internal-externc-isystem">,
  MetaVarName<"<directory>">,
  HelpText<"Add directory to the internal system include search path with "
           "implicit extern \"C\" semantics; these are assumed to not be "
           "user-provided and are used to model system and standard headers' "
           "paths.">;

} // let Flags = [CC1Option, NoDriverOption]

//===----------------------------------------------------------------------===//
// Preprocessor Options
//===----------------------------------------------------------------------===//

let Flags = [CC1Option, NoDriverOption] in {

def chain_include : Separate<["-"], "chain-include">, MetaVarName<"<file>">,
  HelpText<"Include and chain a header file after turning it into PCH">;
def preamble_bytes_EQ : Joined<["-"], "preamble-bytes=">,
  HelpText<"Assume that the precompiled header is a precompiled preamble "
           "covering the first N bytes of the main file">;
def detailed_preprocessing_record : Flag<["-"], "detailed-preprocessing-record">,
  HelpText<"include a detailed record of preprocessing actions">,
  MarshallingInfoFlag<PreprocessorOpts<"DetailedRecord">>;
def setup_static_analyzer : Flag<["-"], "setup-static-analyzer">,
  HelpText<"Set up preprocessor for static analyzer (done automatically when static analyzer is run).">,
  MarshallingInfoFlag<PreprocessorOpts<"SetUpStaticAnalyzer">>;
def disable_pragma_debug_crash : Flag<["-"], "disable-pragma-debug-crash">,
  HelpText<"Disable any #pragma clang __debug that can lead to crashing behavior. This is meant for testing.">,
  MarshallingInfoFlag<PreprocessorOpts<"DisablePragmaDebugCrash">>;
def source_date_epoch : Separate<["-"], "source-date-epoch">,
  MetaVarName<"<time since Epoch in seconds>">,
  HelpText<"Time to be used in __DATE__, __TIME__, and __TIMESTAMP__ macros">;

} // let Flags = [CC1Option, NoDriverOption]

//===----------------------------------------------------------------------===//
// CUDA Options
//===----------------------------------------------------------------------===//

let Flags = [CC1Option, NoDriverOption] in {

def fcuda_is_device : Flag<["-"], "fcuda-is-device">,
  HelpText<"Generate code for CUDA device">,
  MarshallingInfoFlag<LangOpts<"CUDAIsDevice">>;
def fcuda_include_gpubinary : Separate<["-"], "fcuda-include-gpubinary">,
  HelpText<"Incorporate CUDA device-side binary into host object file.">,
  MarshallingInfoString<CodeGenOpts<"CudaGpuBinaryFileName">>;
def fcuda_allow_variadic_functions : Flag<["-"], "fcuda-allow-variadic-functions">,
  HelpText<"Allow variadic functions in CUDA device code.">,
  MarshallingInfoFlag<LangOpts<"CUDAAllowVariadicFunctions">>;
def fno_cuda_host_device_constexpr : Flag<["-"], "fno-cuda-host-device-constexpr">,
  HelpText<"Don't treat unattributed constexpr functions as __host__ __device__.">,
  MarshallingInfoNegativeFlag<LangOpts<"CUDAHostDeviceConstexpr">>;

} // let Flags = [CC1Option, NoDriverOption]

//===----------------------------------------------------------------------===//
// OpenMP Options
//===----------------------------------------------------------------------===//

let Flags = [CC1Option, FC1Option, NoDriverOption] in {

def fopenmp_is_device : Flag<["-"], "fopenmp-is-device">,
  HelpText<"Generate code only for an OpenMP target device.">;
def fopenmp_host_ir_file_path : Separate<["-"], "fopenmp-host-ir-file-path">,
  HelpText<"Path to the IR file produced by the frontend for the host.">;

} // let Flags = [CC1Option, FC1Option, NoDriverOption]

//===----------------------------------------------------------------------===//
// SYCL Options
//===----------------------------------------------------------------------===//

def fsycl_is_device : Flag<["-"], "fsycl-is-device">,
  HelpText<"Generate code for SYCL device.">,
  Flags<[CC1Option, NoDriverOption]>,
  MarshallingInfoFlag<LangOpts<"SYCLIsDevice">>;
def fsycl_is_host : Flag<["-"], "fsycl-is-host">,
  HelpText<"SYCL host compilation">,
  Flags<[CC1Option, NoDriverOption]>,
  MarshallingInfoFlag<LangOpts<"SYCLIsHost">>;

def sycl_std_EQ : Joined<["-"], "sycl-std=">, Group<sycl_Group>,
  Flags<[CC1Option, NoArgumentUnused, CoreOption]>,
  HelpText<"SYCL language standard to compile for.">,
  Values<"2020,2017,121,1.2.1,sycl-1.2.1">,
  NormalizedValues<["SYCL_2020", "SYCL_2017", "SYCL_2017", "SYCL_2017", "SYCL_2017"]>,
  NormalizedValuesScope<"LangOptions">,
  MarshallingInfoEnum<LangOpts<"SYCLVersion">, "SYCL_None">,
  ShouldParseIf<!strconcat(fsycl_is_device.KeyPath, "||", fsycl_is_host.KeyPath)>;

defm cuda_approx_transcendentals : BoolFOption<"cuda-approx-transcendentals",
  LangOpts<"CUDADeviceApproxTranscendentals">, DefaultFalse,
  PosFlag<SetTrue, [CC1Option], "Use">, NegFlag<SetFalse, [], "Don't use">,
  BothFlags<[], " approximate transcendental functions">>,
  ShouldParseIf<fcuda_is_device.KeyPath>;

//===----------------------------------------------------------------------===//
// Frontend Options - cc1 + fc1
//===----------------------------------------------------------------------===//

let Flags = [CC1Option, FC1Option, NoDriverOption] in {
let Group = Action_Group in {

def emit_obj : Flag<["-"], "emit-obj">,
  HelpText<"Emit native object files">;
def init_only : Flag<["-"], "init-only">,
  HelpText<"Only execute frontend initialization">;
def emit_llvm_bc : Flag<["-"], "emit-llvm-bc">,
  HelpText<"Build ASTs then convert to LLVM, emit .bc file">;

} // let Group = Action_Group

def load : Separate<["-"], "load">, MetaVarName<"<dsopath>">,
  HelpText<"Load the named plugin (dynamic shared object)">;
def plugin : Separate<["-"], "plugin">, MetaVarName<"<name>">,
  HelpText<"Use the named plugin action instead of the default action (use \"help\" to list available options)">;
defm debug_pass_manager : BoolOption<"f", "debug-pass-manager",
  CodeGenOpts<"DebugPassManager">, DefaultFalse,
  PosFlag<SetTrue, [], "Prints debug information for the new pass manager">,
  NegFlag<SetFalse, [], "Disables debug printing for the new pass manager">>;

} // let Flags = [CC1Option, FC1Option, NoDriverOption]

//===----------------------------------------------------------------------===//
// cc1as-only Options
//===----------------------------------------------------------------------===//

let Flags = [CC1AsOption, NoDriverOption] in {

// Language Options
def n : Flag<["-"], "n">,
  HelpText<"Don't automatically start assembly file with a text section">;

// Frontend Options
def filetype : Separate<["-"], "filetype">,
    HelpText<"Specify the output file type ('asm', 'null', or 'obj')">;

// Transliterate Options
def output_asm_variant : Separate<["-"], "output-asm-variant">,
    HelpText<"Select the asm variant index to use for output">;
def show_encoding : Flag<["-"], "show-encoding">,
    HelpText<"Show instruction encoding information in transliterate mode">;
def show_inst : Flag<["-"], "show-inst">,
    HelpText<"Show internal instruction representation in transliterate mode">;

// Assemble Options
def dwarf_debug_producer : Separate<["-"], "dwarf-debug-producer">,
  HelpText<"The string to embed in the Dwarf debug AT_producer record.">;

def defsym : Separate<["-"], "defsym">,
  HelpText<"Define a value for a symbol">;

} // let Flags = [CC1AsOption]

//===----------------------------------------------------------------------===//
// clang-cl Options
//===----------------------------------------------------------------------===//

def cl_Group : OptionGroup<"<clang-cl options>">, Flags<[CLDXCOption]>,
  HelpText<"CL.EXE COMPATIBILITY OPTIONS">;

def cl_compile_Group : OptionGroup<"<clang-cl compile-only options>">,
  Group<cl_Group>;

def cl_ignored_Group : OptionGroup<"<clang-cl ignored options>">,
  Group<cl_Group>;

class CLFlag<string name> : Option<["/", "-"], name, KIND_FLAG>,
  Group<cl_Group>, Flags<[CLOption, NoXarchOption]>;

class CLDXCFlag<string name> : Option<["/", "-"], name, KIND_FLAG>,
  Group<cl_Group>, Flags<[CLDXCOption, NoXarchOption]>;

class CLCompileFlag<string name> : Option<["/", "-"], name, KIND_FLAG>,
  Group<cl_compile_Group>, Flags<[CLOption, NoXarchOption]>;

class CLIgnoredFlag<string name> : Option<["/", "-"], name, KIND_FLAG>,
  Group<cl_ignored_Group>, Flags<[CLOption, NoXarchOption]>;

class CLJoined<string name> : Option<["/", "-"], name, KIND_JOINED>,
  Group<cl_Group>, Flags<[CLOption, NoXarchOption]>;

class CLDXCJoined<string name> : Option<["/", "-"], name, KIND_JOINED>,
  Group<cl_Group>, Flags<[CLDXCOption, NoXarchOption]>;

class CLCompileJoined<string name> : Option<["/", "-"], name, KIND_JOINED>,
  Group<cl_compile_Group>, Flags<[CLOption, NoXarchOption]>;

class CLIgnoredJoined<string name> : Option<["/", "-"], name, KIND_JOINED>,
  Group<cl_ignored_Group>, Flags<[CLOption, NoXarchOption, HelpHidden]>;

class CLJoinedOrSeparate<string name> : Option<["/", "-"], name,
  KIND_JOINED_OR_SEPARATE>, Group<cl_Group>, Flags<[CLOption, NoXarchOption]>;

class CLDXCJoinedOrSeparate<string name> : Option<["/", "-"], name,
  KIND_JOINED_OR_SEPARATE>, Group<cl_Group>, Flags<[CLDXCOption, NoXarchOption]>;

class CLCompileJoinedOrSeparate<string name> : Option<["/", "-"], name,
  KIND_JOINED_OR_SEPARATE>, Group<cl_compile_Group>,
  Flags<[CLOption, NoXarchOption]>;

class CLRemainingArgsJoined<string name> : Option<["/", "-"], name,
  KIND_REMAINING_ARGS_JOINED>, Group<cl_Group>, Flags<[CLOption, NoXarchOption]>;

// Aliases:
// (We don't put any of these in cl_compile_Group as the options they alias are
// already in the right group.)

def _SLASH_Brepro : CLFlag<"Brepro">,
  HelpText<"Do not write current time into COFF output (breaks link.exe /incremental)">,
  Alias<mno_incremental_linker_compatible>;
def _SLASH_Brepro_ : CLFlag<"Brepro-">,
  HelpText<"Write current time into COFF output (default)">,
  Alias<mincremental_linker_compatible>;
def _SLASH_C : CLFlag<"C">,
  HelpText<"Do not discard comments when preprocessing">, Alias<C>;
def _SLASH_c : CLFlag<"c">, HelpText<"Compile only">, Alias<c>;
def _SLASH_d1PP : CLFlag<"d1PP">,
  HelpText<"Retain macro definitions in /E mode">, Alias<dD>;
def _SLASH_d1reportAllClassLayout : CLFlag<"d1reportAllClassLayout">,
  HelpText<"Dump record layout information">,
  Alias<Xclang>, AliasArgs<["-fdump-record-layouts"]>;
def _SLASH_diagnostics_caret : CLFlag<"diagnostics:caret">,
  HelpText<"Enable caret and column diagnostics (default)">;
def _SLASH_diagnostics_column : CLFlag<"diagnostics:column">,
  HelpText<"Disable caret diagnostics but keep column info">;
def _SLASH_diagnostics_classic : CLFlag<"diagnostics:classic">,
  HelpText<"Disable column and caret diagnostics">;
def _SLASH_D : CLJoinedOrSeparate<"D">, HelpText<"Define macro">,
  MetaVarName<"<macro[=value]>">, Alias<D>;
def _SLASH_E : CLFlag<"E">, HelpText<"Preprocess to stdout">, Alias<E>;
def _SLASH_external_COLON_I : CLJoinedOrSeparate<"external:I">, Alias<isystem>,
  HelpText<"Add directory to include search path with warnings suppressed">,
  MetaVarName<"<dir>">;
def _SLASH_fp_contract : CLFlag<"fp:contract">, HelpText<"">, Alias<ffp_contract>, AliasArgs<["on"]>;
def _SLASH_fp_except : CLFlag<"fp:except">, HelpText<"">, Alias<ffp_exception_behavior_EQ>, AliasArgs<["strict"]>;
def _SLASH_fp_except_ : CLFlag<"fp:except-">, HelpText<"">, Alias<ffp_exception_behavior_EQ>, AliasArgs<["ignore"]>;
def _SLASH_fp_fast : CLFlag<"fp:fast">, HelpText<"">, Alias<ffast_math>;
def _SLASH_fp_precise : CLFlag<"fp:precise">, HelpText<"">, Alias<ffp_model_EQ>, AliasArgs<["precise"]>;
def _SLASH_fp_strict : CLFlag<"fp:strict">, HelpText<"">, Alias<ffp_model_EQ>, AliasArgs<["strict"]>;
def _SLASH_fsanitize_EQ_address : CLFlag<"fsanitize=address">,
  HelpText<"Enable AddressSanitizer">,
  Alias<fsanitize_EQ>, AliasArgs<["address"]>;
def _SLASH_GA : CLFlag<"GA">, Alias<ftlsmodel_EQ>, AliasArgs<["local-exec"]>,
  HelpText<"Assume thread-local variables are defined in the executable">;
def _SLASH_GR : CLFlag<"GR">, HelpText<"Emit RTTI data (default)">;
def _SLASH_GR_ : CLFlag<"GR-">, HelpText<"Do not emit RTTI data">;
def _SLASH_GF : CLIgnoredFlag<"GF">,
  HelpText<"Enable string pooling (default)">;
def _SLASH_GF_ : CLFlag<"GF-">, HelpText<"Disable string pooling">,
  Alias<fwritable_strings>;
def _SLASH_GS : CLFlag<"GS">,
  HelpText<"Enable buffer security check (default)">;
def _SLASH_GS_ : CLFlag<"GS-">, HelpText<"Disable buffer security check">;
def : CLFlag<"Gs">, HelpText<"Use stack probes (default)">,
  Alias<mstack_probe_size>, AliasArgs<["4096"]>;
def _SLASH_Gs : CLJoined<"Gs">,
  HelpText<"Set stack probe size (default 4096)">, Alias<mstack_probe_size>;
def _SLASH_Gy : CLFlag<"Gy">, HelpText<"Put each function in its own section">,
  Alias<ffunction_sections>;
def _SLASH_Gy_ : CLFlag<"Gy-">,
  HelpText<"Do not put each function in its own section (default)">,
  Alias<fno_function_sections>;
def _SLASH_Gw : CLFlag<"Gw">, HelpText<"Put each data item in its own section">,
  Alias<fdata_sections>;
def _SLASH_Gw_ : CLFlag<"Gw-">,
  HelpText<"Do not put each data item in its own section (default)">,
  Alias<fno_data_sections>;
def _SLASH_help : CLFlag<"help">, Alias<help>,
  HelpText<"Display available options">;
def _SLASH_HELP : CLFlag<"HELP">, Alias<help>;
def _SLASH_hotpatch : CLFlag<"hotpatch">, Alias<fms_hotpatch>,
  HelpText<"Create hotpatchable image">;
def _SLASH_I : CLDXCJoinedOrSeparate<"I">,
  HelpText<"Add directory to include search path">, MetaVarName<"<dir>">,
  Alias<I>;
def _SLASH_J : CLFlag<"J">, HelpText<"Make char type unsigned">,
  Alias<funsigned_char>;

// The _SLASH_O option handles all the /O flags, but we also provide separate
// aliased options to provide separate help messages.
def _SLASH_O : CLDXCJoined<"O">,
  HelpText<"Set multiple /O flags at once; e.g. '/O2y-' for '/O2 /Oy-'">,
  MetaVarName<"<flags>">;
def : CLFlag<"O1">, Alias<_SLASH_O>, AliasArgs<["1"]>,
  HelpText<"Optimize for size  (like /Og     /Os /Oy /Ob2 /GF /Gy)">;
def : CLFlag<"O2">, Alias<_SLASH_O>, AliasArgs<["2"]>,
  HelpText<"Optimize for speed (like /Og /Oi /Ot /Oy /Ob2 /GF /Gy)">;
def : CLFlag<"Ob0">, Alias<_SLASH_O>, AliasArgs<["b0"]>,
  HelpText<"Disable function inlining">;
def : CLFlag<"Ob1">, Alias<_SLASH_O>, AliasArgs<["b1"]>,
  HelpText<"Only inline functions explicitly or implicitly marked inline">;
def : CLFlag<"Ob2">, Alias<_SLASH_O>, AliasArgs<["b2"]>,
  HelpText<"Inline functions as deemed beneficial by the compiler">;
def : CLDXCFlag<"Od">, Alias<_SLASH_O>, AliasArgs<["d"]>,
  HelpText<"Disable optimization">;
def : CLFlag<"Og">, Alias<_SLASH_O>, AliasArgs<["g"]>,
  HelpText<"No effect">;
def : CLFlag<"Oi">, Alias<_SLASH_O>, AliasArgs<["i"]>,
  HelpText<"Enable use of builtin functions">;
def : CLFlag<"Oi-">, Alias<_SLASH_O>, AliasArgs<["i-"]>,
  HelpText<"Disable use of builtin functions">;
def : CLFlag<"Os">, Alias<_SLASH_O>, AliasArgs<["s"]>,
  HelpText<"Optimize for size">;
def : CLFlag<"Ot">, Alias<_SLASH_O>, AliasArgs<["t"]>,
  HelpText<"Optimize for speed">;
def : CLFlag<"Ox">, Alias<_SLASH_O>, AliasArgs<["x"]>,
  HelpText<"Deprecated (like /Og /Oi /Ot /Oy /Ob2); use /O2">;
def : CLFlag<"Oy">, Alias<_SLASH_O>, AliasArgs<["y"]>,
  HelpText<"Enable frame pointer omission (x86 only)">;
def : CLFlag<"Oy-">, Alias<_SLASH_O>, AliasArgs<["y-"]>,
  HelpText<"Disable frame pointer omission (x86 only, default)">;

def _SLASH_QUESTION : CLFlag<"?">, Alias<help>,
  HelpText<"Display available options">;
def _SLASH_Qvec : CLFlag<"Qvec">,
  HelpText<"Enable the loop vectorization passes">, Alias<fvectorize>;
def _SLASH_Qvec_ : CLFlag<"Qvec-">,
  HelpText<"Disable the loop vectorization passes">, Alias<fno_vectorize>;
def _SLASH_showIncludes : CLFlag<"showIncludes">,
  HelpText<"Print info about included files to stderr">;
def _SLASH_showIncludes_user : CLFlag<"showIncludes:user">,
  HelpText<"Like /showIncludes but omit system headers">;
def _SLASH_showFilenames : CLFlag<"showFilenames">,
  HelpText<"Print the name of each compiled file">;
def _SLASH_showFilenames_ : CLFlag<"showFilenames-">,
  HelpText<"Do not print the name of each compiled file (default)">;
def _SLASH_source_charset : CLCompileJoined<"source-charset:">,
  HelpText<"Set source encoding, supports only UTF-8">,
  Alias<finput_charset_EQ>;
def _SLASH_execution_charset : CLCompileJoined<"execution-charset:">,
  HelpText<"Set runtime encoding, supports only UTF-8">,
  Alias<fexec_charset_EQ>;
def _SLASH_std : CLCompileJoined<"std:">,
  HelpText<"Set language version (c++14,c++17,c++20,c++latest,c11,c17)">;
def _SLASH_U : CLJoinedOrSeparate<"U">, HelpText<"Undefine macro">,
  MetaVarName<"<macro>">, Alias<U>;
def _SLASH_validate_charset : CLFlag<"validate-charset">,
  Alias<W_Joined>, AliasArgs<["invalid-source-encoding"]>;
def _SLASH_validate_charset_ : CLFlag<"validate-charset-">,
  Alias<W_Joined>, AliasArgs<["no-invalid-source-encoding"]>;
def _SLASH_external_W0 : CLFlag<"external:W0">, HelpText<"Ignore warnings from system headers (default)">, Alias<Wno_system_headers>;
def _SLASH_external_W1 : CLFlag<"external:W1">, HelpText<"Enable -Wsystem-headers">, Alias<Wsystem_headers>;
def _SLASH_external_W2 : CLFlag<"external:W2">, HelpText<"Enable -Wsystem-headers">, Alias<Wsystem_headers>;
def _SLASH_external_W3 : CLFlag<"external:W3">, HelpText<"Enable -Wsystem-headers">, Alias<Wsystem_headers>;
def _SLASH_external_W4 : CLFlag<"external:W4">, HelpText<"Enable -Wsystem-headers">, Alias<Wsystem_headers>;
def _SLASH_W0 : CLFlag<"W0">, HelpText<"Disable all warnings">, Alias<w>;
def _SLASH_W1 : CLFlag<"W1">, HelpText<"Enable -Wall">, Alias<Wall>;
def _SLASH_W2 : CLFlag<"W2">, HelpText<"Enable -Wall">, Alias<Wall>;
def _SLASH_W3 : CLFlag<"W3">, HelpText<"Enable -Wall">, Alias<Wall>;
def _SLASH_W4 : CLFlag<"W4">, HelpText<"Enable -Wall and -Wextra">, Alias<WCL4>;
def _SLASH_Wall : CLFlag<"Wall">, HelpText<"Enable -Weverything">,
  Alias<W_Joined>, AliasArgs<["everything"]>;
def _SLASH_WX : CLFlag<"WX">, HelpText<"Treat warnings as errors">,
  Alias<W_Joined>, AliasArgs<["error"]>;
def _SLASH_WX_ : CLFlag<"WX-">,
  HelpText<"Do not treat warnings as errors (default)">,
  Alias<W_Joined>, AliasArgs<["no-error"]>;
def _SLASH_w_flag : CLFlag<"w">, HelpText<"Disable all warnings">, Alias<w>;
def _SLASH_wd : CLCompileJoined<"wd">;
def _SLASH_vd : CLJoined<"vd">, HelpText<"Control vtordisp placement">,
  Alias<vtordisp_mode_EQ>;
def _SLASH_X : CLFlag<"X">,
  HelpText<"Do not add %INCLUDE% to include search path">, Alias<nostdlibinc>;
def _SLASH_Zc_sizedDealloc : CLFlag<"Zc:sizedDealloc">,
  HelpText<"Enable C++14 sized global deallocation functions">,
  Alias<fsized_deallocation>;
def _SLASH_Zc_sizedDealloc_ : CLFlag<"Zc:sizedDealloc-">,
  HelpText<"Disable C++14 sized global deallocation functions">,
  Alias<fno_sized_deallocation>;
def _SLASH_Zc_alignedNew : CLFlag<"Zc:alignedNew">,
  HelpText<"Enable C++17 aligned allocation functions">,
  Alias<faligned_allocation>;
def _SLASH_Zc_alignedNew_ : CLFlag<"Zc:alignedNew-">,
  HelpText<"Disable C++17 aligned allocation functions">,
  Alias<fno_aligned_allocation>;
def _SLASH_Zc_char8_t : CLFlag<"Zc:char8_t">,
  HelpText<"Enable char8_t from C++2a">,
  Alias<fchar8__t>;
def _SLASH_Zc_char8_t_ : CLFlag<"Zc:char8_t-">,
  HelpText<"Disable char8_t from c++2a">,
  Alias<fno_char8__t>;
def _SLASH_Zc_strictStrings : CLFlag<"Zc:strictStrings">,
  HelpText<"Treat string literals as const">, Alias<W_Joined>,
  AliasArgs<["error=c++11-compat-deprecated-writable-strings"]>;
def _SLASH_Zc_threadSafeInit : CLFlag<"Zc:threadSafeInit">,
  HelpText<"Enable thread-safe initialization of static variables">,
  Alias<fthreadsafe_statics>;
def _SLASH_Zc_threadSafeInit_ : CLFlag<"Zc:threadSafeInit-">,
  HelpText<"Disable thread-safe initialization of static variables">,
  Alias<fno_threadsafe_statics>;
def _SLASH_Zc_trigraphs : CLFlag<"Zc:trigraphs">,
  HelpText<"Enable trigraphs">, Alias<ftrigraphs>;
def _SLASH_Zc_trigraphs_off : CLFlag<"Zc:trigraphs-">,
  HelpText<"Disable trigraphs (default)">, Alias<fno_trigraphs>;
def _SLASH_Zc_twoPhase : CLFlag<"Zc:twoPhase">,
  HelpText<"Enable two-phase name lookup in templates">,
  Alias<fno_delayed_template_parsing>;
def _SLASH_Zc_twoPhase_ : CLFlag<"Zc:twoPhase-">,
  HelpText<"Disable two-phase name lookup in templates (default)">,
  Alias<fdelayed_template_parsing>;
def _SLASH_Zc_wchar_t : CLFlag<"Zc:wchar_t">,
  HelpText<"Enable C++ builtin type wchar_t (default)">;
def _SLASH_Zc_wchar_t_ : CLFlag<"Zc:wchar_t-">,
  HelpText<"Disable C++ builtin type wchar_t">;
def _SLASH_Z7 : CLFlag<"Z7">,
  HelpText<"Enable CodeView debug information in object files">;
def _SLASH_ZH_MD5 : CLFlag<"ZH:MD5">,
  HelpText<"Use MD5 for file checksums in debug info (default)">,
  Alias<gsrc_hash_EQ>, AliasArgs<["md5"]>;
def _SLASH_ZH_SHA1 : CLFlag<"ZH:SHA1">,
  HelpText<"Use SHA1 for file checksums in debug info">,
  Alias<gsrc_hash_EQ>, AliasArgs<["sha1"]>;
def _SLASH_ZH_SHA_256 : CLFlag<"ZH:SHA_256">,
  HelpText<"Use SHA256 for file checksums in debug info">,
  Alias<gsrc_hash_EQ>, AliasArgs<["sha256"]>;
def _SLASH_Zi : CLFlag<"Zi">, Alias<_SLASH_Z7>,
  HelpText<"Like /Z7">;
def _SLASH_Zp : CLJoined<"Zp">,
  HelpText<"Set default maximum struct packing alignment">,
  Alias<fpack_struct_EQ>;
def _SLASH_Zp_flag : CLFlag<"Zp">,
  HelpText<"Set default maximum struct packing alignment to 1">,
  Alias<fpack_struct_EQ>, AliasArgs<["1"]>;
def _SLASH_Zs : CLFlag<"Zs">, HelpText<"Run the preprocessor, parser and semantic analysis stages">,
  Alias<fsyntax_only>;
def _SLASH_openmp_ : CLFlag<"openmp-">,
  HelpText<"Disable OpenMP support">, Alias<fno_openmp>;
def _SLASH_openmp : CLFlag<"openmp">, HelpText<"Enable OpenMP support">,
  Alias<fopenmp>;
def _SLASH_openmp_experimental : CLFlag<"openmp:experimental">,
  HelpText<"Enable OpenMP support with experimental SIMD support">,
  Alias<fopenmp>;
def _SLASH_tune : CLCompileJoined<"tune:">,
  HelpText<"Set CPU for optimization without affecting instruction set">,
  Alias<mtune_EQ>;
def _SLASH_QIntel_jcc_erratum : CLFlag<"QIntel-jcc-erratum">,
  HelpText<"Align branches within 32-byte boundaries to mitigate the performance impact of the Intel JCC erratum.">,
  Alias<mbranches_within_32B_boundaries>;
def _SLASH_arm64EC : CLFlag<"arm64EC">,
  HelpText<"Set build target to arm64ec">;

// Non-aliases:

def _SLASH_arch : CLCompileJoined<"arch:">,
  HelpText<"Set architecture for code generation">;

def _SLASH_M_Group : OptionGroup<"</M group>">, Group<cl_compile_Group>;
def _SLASH_volatile_Group : OptionGroup<"</volatile group>">,
  Group<cl_compile_Group>;

def _SLASH_EH : CLJoined<"EH">, HelpText<"Set exception handling model">;
def _SLASH_EP : CLFlag<"EP">,
  HelpText<"Disable linemarker output and preprocess to stdout">;
def _SLASH_external_env : CLJoined<"external:env:">,
  HelpText<"Add dirs in env var <var> to include search path with warnings suppressed">,
  MetaVarName<"<var>">;
def _SLASH_FA : CLJoined<"FA">,
  HelpText<"Output assembly code file during compilation">;
def _SLASH_Fa : CLJoined<"Fa">,
  HelpText<"Set assembly output file name (with /FA)">,
  MetaVarName<"<file or dir/>">;
def _SLASH_FI : CLJoinedOrSeparate<"FI">,
  HelpText<"Include file before parsing">, Alias<include_>;
def _SLASH_Fe : CLJoined<"Fe">,
  HelpText<"Set output executable file name">,
  MetaVarName<"<file or dir/>">;
def _SLASH_Fe_COLON : CLJoined<"Fe:">, Alias<_SLASH_Fe>;
def _SLASH_Fi : CLCompileJoined<"Fi">,
  HelpText<"Set preprocess output file name (with /P)">,
  MetaVarName<"<file>">;
def _SLASH_Fo : CLCompileJoined<"Fo">,
  HelpText<"Set output object file (with /c)">,
  MetaVarName<"<file or dir/>">;
def _SLASH_guard : CLJoined<"guard:">,
  HelpText<"Enable Control Flow Guard with /guard:cf, or only the table with /guard:cf,nochecks. "
           "Enable EH Continuation Guard with /guard:ehcont">;
def _SLASH_GX : CLFlag<"GX">,
  HelpText<"Deprecated; use /EHsc">;
def _SLASH_GX_ : CLFlag<"GX-">,
  HelpText<"Deprecated (like not passing /EH)">;
def _SLASH_imsvc : CLJoinedOrSeparate<"imsvc">,
  HelpText<"Add <dir> to system include search path, as if in %INCLUDE%">,
  MetaVarName<"<dir>">;
def _SLASH_JMC : CLFlag<"JMC">,
  HelpText<"Enable just-my-code debugging">;
def _SLASH_JMC_ : CLFlag<"JMC-">,
  HelpText<"Disable just-my-code debugging (default)">;
def _SLASH_LD : CLFlag<"LD">, HelpText<"Create DLL">;
def _SLASH_LDd : CLFlag<"LDd">, HelpText<"Create debug DLL">;
def _SLASH_link : CLRemainingArgsJoined<"link">,
  HelpText<"Forward options to the linker">, MetaVarName<"<options>">;
def _SLASH_MD : Option<["/", "-"], "MD", KIND_FLAG>, Group<_SLASH_M_Group>,
  Flags<[CLOption, NoXarchOption]>, HelpText<"Use DLL run-time">;
def _SLASH_MDd : Option<["/", "-"], "MDd", KIND_FLAG>, Group<_SLASH_M_Group>,
  Flags<[CLOption, NoXarchOption]>, HelpText<"Use DLL debug run-time">;
def _SLASH_MT : Option<["/", "-"], "MT", KIND_FLAG>, Group<_SLASH_M_Group>,
  Flags<[CLOption, NoXarchOption]>, HelpText<"Use static run-time">;
def _SLASH_MTd : Option<["/", "-"], "MTd", KIND_FLAG>, Group<_SLASH_M_Group>,
  Flags<[CLOption, NoXarchOption]>, HelpText<"Use static debug run-time">;
def _SLASH_o : CLJoinedOrSeparate<"o">,
  HelpText<"Deprecated (set output file name); use /Fe or /Fe">,
  MetaVarName<"<file or dir/>">;
def _SLASH_P : CLFlag<"P">, HelpText<"Preprocess to file">;
def _SLASH_permissive : CLFlag<"permissive">,
  HelpText<"Enable some non conforming code to compile">;
def _SLASH_permissive_ : CLFlag<"permissive-">,
  HelpText<"Disable non conforming code from compiling (default)">;
def _SLASH_Tc : CLCompileJoinedOrSeparate<"Tc">,
  HelpText<"Treat <file> as C source file">, MetaVarName<"<file>">;
def _SLASH_TC : CLCompileFlag<"TC">, HelpText<"Treat all source files as C">;
def _SLASH_Tp : CLCompileJoinedOrSeparate<"Tp">,
  HelpText<"Treat <file> as C++ source file">, MetaVarName<"<file>">;
def _SLASH_TP : CLCompileFlag<"TP">, HelpText<"Treat all source files as C++">;
def _SLASH_diasdkdir : CLJoinedOrSeparate<"diasdkdir">,
  HelpText<"Path to the DIA SDK">, MetaVarName<"<dir>">;
def _SLASH_vctoolsdir : CLJoinedOrSeparate<"vctoolsdir">,
  HelpText<"Path to the VCToolChain">, MetaVarName<"<dir>">;
def _SLASH_vctoolsversion : CLJoinedOrSeparate<"vctoolsversion">,
  HelpText<"For use with /winsysroot, defaults to newest found">;
def _SLASH_winsdkdir : CLJoinedOrSeparate<"winsdkdir">,
  HelpText<"Path to the Windows SDK">, MetaVarName<"<dir>">;
def _SLASH_winsdkversion : CLJoinedOrSeparate<"winsdkversion">,
  HelpText<"Full version of the Windows SDK, defaults to newest found">;
def _SLASH_winsysroot : CLJoinedOrSeparate<"winsysroot">,
  HelpText<"Same as \"/diasdkdir <dir>/DIA SDK\" /vctoolsdir <dir>/VC/Tools/MSVC/<vctoolsversion> \"/winsdkdir <dir>/Windows Kits/10\"">,
  MetaVarName<"<dir>">;
def _SLASH_volatile_iso : Option<["/", "-"], "volatile:iso", KIND_FLAG>,
  Group<_SLASH_volatile_Group>, Flags<[CLOption, NoXarchOption]>,
  HelpText<"Volatile loads and stores have standard semantics">;
def _SLASH_vmb : CLFlag<"vmb">,
  HelpText<"Use a best-case representation method for member pointers">;
def _SLASH_vmg : CLFlag<"vmg">,
  HelpText<"Use a most-general representation for member pointers">;
def _SLASH_vms : CLFlag<"vms">,
  HelpText<"Set the default most-general representation to single inheritance">;
def _SLASH_vmm : CLFlag<"vmm">,
  HelpText<"Set the default most-general representation to "
           "multiple inheritance">;
def _SLASH_vmv : CLFlag<"vmv">,
  HelpText<"Set the default most-general representation to "
           "virtual inheritance">;
def _SLASH_volatile_ms  : Option<["/", "-"], "volatile:ms", KIND_FLAG>,
  Group<_SLASH_volatile_Group>, Flags<[CLOption, NoXarchOption]>,
  HelpText<"Volatile loads and stores have acquire and release semantics">;
def _SLASH_clang : CLJoined<"clang:">,
  HelpText<"Pass <arg> to the clang driver">, MetaVarName<"<arg>">;
def _SLASH_Zl : CLFlag<"Zl">, Alias<fms_omit_default_lib>,
  HelpText<"Do not let object file auto-link default libraries">;

def _SLASH_Yc : CLJoined<"Yc">,
  HelpText<"Generate a pch file for all code up to and including <filename>">,
  MetaVarName<"<filename>">;
def _SLASH_Yu : CLJoined<"Yu">,
  HelpText<"Load a pch file and use it instead of all code up to "
           "and including <filename>">,
  MetaVarName<"<filename>">;
def _SLASH_Y_ : CLFlag<"Y-">,
  HelpText<"Disable precompiled headers, overrides /Yc and /Yu">;
def _SLASH_Zc_dllexportInlines : CLFlag<"Zc:dllexportInlines">,
  HelpText<"dllexport/dllimport inline member functions of dllexport/import classes (default)">;
def _SLASH_Zc_dllexportInlines_ : CLFlag<"Zc:dllexportInlines-">,
  HelpText<"Do not dllexport/dllimport inline member functions of dllexport/import classes">;
def _SLASH_Fp : CLJoined<"Fp">,
  HelpText<"Set pch file name (with /Yc and /Yu)">, MetaVarName<"<file>">;

def _SLASH_Gd : CLFlag<"Gd">,
  HelpText<"Set __cdecl as a default calling convention">;
def _SLASH_Gr : CLFlag<"Gr">,
  HelpText<"Set __fastcall as a default calling convention">;
def _SLASH_Gz : CLFlag<"Gz">,
  HelpText<"Set __stdcall as a default calling convention">;
def _SLASH_Gv : CLFlag<"Gv">,
  HelpText<"Set __vectorcall as a default calling convention">;
def _SLASH_Gregcall : CLFlag<"Gregcall">,
  HelpText<"Set __regcall as a default calling convention">;

// GNU Driver aliases

def : Separate<["-"], "Xmicrosoft-visualc-tools-root">, Alias<_SLASH_vctoolsdir>;
def : Separate<["-"], "Xmicrosoft-visualc-tools-version">,
    Alias<_SLASH_vctoolsversion>;
def : Separate<["-"], "Xmicrosoft-windows-sdk-root">,
    Alias<_SLASH_winsdkdir>;
def : Separate<["-"], "Xmicrosoft-windows-sdk-version">,
    Alias<_SLASH_winsdkversion>;

// Ignored:

def _SLASH_analyze_ : CLIgnoredFlag<"analyze-">;
def _SLASH_bigobj : CLIgnoredFlag<"bigobj">;
def _SLASH_cgthreads : CLIgnoredJoined<"cgthreads">;
def _SLASH_d2FastFail : CLIgnoredFlag<"d2FastFail">;
def _SLASH_d2Zi_PLUS : CLIgnoredFlag<"d2Zi+">;
def _SLASH_errorReport : CLIgnoredJoined<"errorReport">;
def _SLASH_FC : CLIgnoredFlag<"FC">;
def _SLASH_Fd : CLIgnoredJoined<"Fd">;
def _SLASH_FS : CLIgnoredFlag<"FS">;
def _SLASH_kernel_ : CLIgnoredFlag<"kernel-">;
def _SLASH_nologo : CLIgnoredFlag<"nologo">;
def _SLASH_RTC : CLIgnoredJoined<"RTC">;
def _SLASH_sdl : CLIgnoredFlag<"sdl">;
def _SLASH_sdl_ : CLIgnoredFlag<"sdl-">;
def _SLASH_utf8 : CLIgnoredFlag<"utf-8">,
  HelpText<"Set source and runtime encoding to UTF-8 (default)">;
def _SLASH_w : CLIgnoredJoined<"w">;
def _SLASH_Wv_ : CLIgnoredJoined<"Wv">;
def _SLASH_Zc___cplusplus : CLIgnoredFlag<"Zc:__cplusplus">;
def _SLASH_Zc_auto : CLIgnoredFlag<"Zc:auto">;
def _SLASH_Zc_forScope : CLIgnoredFlag<"Zc:forScope">;
def _SLASH_Zc_inline : CLIgnoredFlag<"Zc:inline">;
def _SLASH_Zc_rvalueCast : CLIgnoredFlag<"Zc:rvalueCast">;
def _SLASH_Zc_ternary : CLIgnoredFlag<"Zc:ternary">;
def _SLASH_Zm : CLIgnoredJoined<"Zm">;
def _SLASH_Zo : CLIgnoredFlag<"Zo">;
def _SLASH_Zo_ : CLIgnoredFlag<"Zo-">;


// Unsupported:

def _SLASH_await : CLFlag<"await">;
def _SLASH_await_COLON : CLJoined<"await:">;
def _SLASH_constexpr : CLJoined<"constexpr:">;
def _SLASH_AI : CLJoinedOrSeparate<"AI">;
def _SLASH_Bt : CLFlag<"Bt">;
def _SLASH_Bt_plus : CLFlag<"Bt+">;
def _SLASH_clr : CLJoined<"clr">;
def _SLASH_d1 : CLJoined<"d1">;
def _SLASH_d2 : CLJoined<"d2">;
def _SLASH_doc : CLJoined<"doc">;
def _SLASH_experimental : CLJoined<"experimental:">;
def _SLASH_exportHeader : CLFlag<"exportHeader">;
def _SLASH_external : CLJoined<"external:">;
def _SLASH_favor : CLJoined<"favor">;
def _SLASH_fsanitize_address_use_after_return : CLJoined<"fsanitize-address-use-after-return">;
def _SLASH_fno_sanitize_address_vcasan_lib : CLJoined<"fno-sanitize-address-vcasan-lib">;
def _SLASH_F : CLJoinedOrSeparate<"F">;
def _SLASH_Fm : CLJoined<"Fm">;
def _SLASH_Fr : CLJoined<"Fr">;
def _SLASH_FR : CLJoined<"FR">;
def _SLASH_FU : CLJoinedOrSeparate<"FU">;
def _SLASH_Fx : CLFlag<"Fx">;
def _SLASH_G1 : CLFlag<"G1">;
def _SLASH_G2 : CLFlag<"G2">;
def _SLASH_Ge : CLFlag<"Ge">;
def _SLASH_Gh : CLFlag<"Gh">;
def _SLASH_GH : CLFlag<"GH">;
def _SLASH_GL : CLFlag<"GL">;
def _SLASH_GL_ : CLFlag<"GL-">;
def _SLASH_Gm : CLFlag<"Gm">;
def _SLASH_Gm_ : CLFlag<"Gm-">;
def _SLASH_GT : CLFlag<"GT">;
def _SLASH_GZ : CLFlag<"GZ">;
def _SLASH_H : CLFlag<"H">;
def _SLASH_headername : CLJoined<"headerName:">;
def _SLASH_headerUnit : CLJoinedOrSeparate<"headerUnit">;
def _SLASH_headerUnitAngle : CLJoinedOrSeparate<"headerUnit:angle">;
def _SLASH_headerUnitQuote : CLJoinedOrSeparate<"headerUnit:quote">;
def _SLASH_homeparams : CLFlag<"homeparams">;
def _SLASH_kernel : CLFlag<"kernel">;
def _SLASH_LN : CLFlag<"LN">;
def _SLASH_MP : CLJoined<"MP">;
def _SLASH_Qfast_transcendentals : CLFlag<"Qfast_transcendentals">;
def _SLASH_QIfist : CLFlag<"QIfist">;
def _SLASH_Qimprecise_fwaits : CLFlag<"Qimprecise_fwaits">;
def _SLASH_Qpar : CLFlag<"Qpar">;
def _SLASH_Qpar_report : CLJoined<"Qpar-report">;
def _SLASH_Qsafe_fp_loads : CLFlag<"Qsafe_fp_loads">;
def _SLASH_Qspectre : CLFlag<"Qspectre">;
def _SLASH_Qspectre_load : CLFlag<"Qspectre-load">;
def _SLASH_Qspectre_load_cf : CLFlag<"Qspectre-load-cf">;
def _SLASH_Qvec_report : CLJoined<"Qvec-report">;
def _SLASH_reference : CLJoinedOrSeparate<"reference">;
def _SLASH_sourceDependencies : CLJoinedOrSeparate<"sourceDependencies">;
def _SLASH_sourceDependenciesDirectives : CLJoinedOrSeparate<"sourceDependencies:directives">;
def _SLASH_translateInclude : CLFlag<"translateInclude">;
def _SLASH_u : CLFlag<"u">;
def _SLASH_V : CLFlag<"V">;
def _SLASH_WL : CLFlag<"WL">;
def _SLASH_Wp64 : CLFlag<"Wp64">;
def _SLASH_Yd : CLFlag<"Yd">;
def _SLASH_Yl : CLJoined<"Yl">;
def _SLASH_Za : CLFlag<"Za">;
def _SLASH_Zc : CLJoined<"Zc:">;
def _SLASH_Ze : CLFlag<"Ze">;
def _SLASH_Zg : CLFlag<"Zg">;
def _SLASH_ZI : CLFlag<"ZI">;
def _SLASH_ZW : CLJoined<"ZW">;

//===----------------------------------------------------------------------===//
// clang-dxc Options
//===----------------------------------------------------------------------===//

def dxc_Group : OptionGroup<"<clang-dxc options>">, Flags<[DXCOption]>,
  HelpText<"dxc compatibility options">;
class DXCFlag<string name> : Option<["/", "-"], name, KIND_FLAG>,
  Group<dxc_Group>, Flags<[DXCOption, NoXarchOption]>;
class DXCJoinedOrSeparate<string name> : Option<["/", "-"], name,
  KIND_JOINED_OR_SEPARATE>, Group<dxc_Group>, Flags<[DXCOption, NoXarchOption]>;

def dxc_help : Option<["/", "-", "--"], "help", KIND_JOINED>,
  Group<dxc_Group>, Flags<[DXCOption, NoXarchOption]>, Alias<help>,
  HelpText<"Display available options">;
def dxc_no_stdinc : DXCFlag<"hlsl-no-stdinc">,
  HelpText<"HLSL only. Disables all standard includes containing non-native compiler types and functions.">;
def Fo : DXCJoinedOrSeparate<"Fo">, Alias<o>,
  HelpText<"Output object file">;
def dxil_validator_version : Option<["/", "-"], "validator-version", KIND_SEPARATE>,
  Group<dxc_Group>, Flags<[DXCOption, NoXarchOption, CC1Option, HelpHidden]>,
  HelpText<"Override validator version for module. Format: <major.minor>;"
           "Default: DXIL.dll version or current internal version">,
  MarshallingInfoString<TargetOpts<"DxilValidatorVersion">>;
def target_profile : DXCJoinedOrSeparate<"T">, MetaVarName<"<profile>">,
  HelpText<"Set target profile">,
  Values<"ps_6_0, ps_6_1, ps_6_2, ps_6_3, ps_6_4, ps_6_5, ps_6_6, ps_6_7,"
         "vs_6_0, vs_6_1, vs_6_2, vs_6_3, vs_6_4, vs_6_5, vs_6_6, vs_6_7,"
         "gs_6_0, gs_6_1, gs_6_2, gs_6_3, gs_6_4, gs_6_5, gs_6_6, gs_6_7,"
         "hs_6_0, hs_6_1, hs_6_2, hs_6_3, hs_6_4, hs_6_5, hs_6_6, hs_6_7,"
         "ds_6_0, ds_6_1, ds_6_2, ds_6_3, ds_6_4, ds_6_5, ds_6_6, ds_6_7,"
         "cs_6_0, cs_6_1, cs_6_2, cs_6_3, cs_6_4, cs_6_5, cs_6_6, cs_6_7,"
         "lib_6_3, lib_6_4, lib_6_5, lib_6_6, lib_6_7, lib_6_x,"
         "ms_6_5, ms_6_6, ms_6_7,"
         "as_6_5, as_6_6, as_6_7">;
def dxc_D : Option<["--", "/", "-"], "D", KIND_JOINED_OR_SEPARATE>,
  Group<dxc_Group>, Flags<[DXCOption, NoXarchOption]>, Alias<D>;
def emit_pristine_llvm : DXCFlag<"emit-pristine-llvm">,
  HelpText<"Emit pristine LLVM IR from the frontend by not running any LLVM passes at all."
           "Same as -S + -emit-llvm + -disable-llvm-passes.">;
def fcgl : DXCFlag<"fcgl">, Alias<emit_pristine_llvm>;
def enable_16bit_types : DXCFlag<"enable-16bit-types">, Alias<fnative_half_type>,
  HelpText<"Enable 16-bit types and disable min precision types."
           "Available in HLSL 2018 and shader model 6.2.">;
def hlsl_entrypoint : Option<["-"], "hlsl-entry", KIND_SEPARATE>,
                      Group<dxc_Group>,
                      Flags<[CC1Option]>,
                      MarshallingInfoString<TargetOpts<"HLSLEntry">, "\"main\"">,
                      HelpText<"Entry point name for hlsl">;
def dxc_entrypoint : Option<["--", "/", "-"], "E", KIND_JOINED_OR_SEPARATE>,
                     Group<dxc_Group>,
                     Flags<[DXCOption, NoXarchOption]>,
                     HelpText<"Entry point name">;
def dxc_validator_path_EQ : Joined<["--"], "dxv-path=">, Group<dxc_Group>,
  HelpText<"DXIL validator installation path">;
def dxc_disable_validation : DXCFlag<"Vd">,
  HelpText<"Disable validation">;<|MERGE_RESOLUTION|>--- conflicted
+++ resolved
@@ -2635,17 +2635,12 @@
   NegFlag<SetFalse, [], "Don't try">,
   BothFlags<[CC1Option, NoDriverOption], " to avoid heapifying local blocks">>;
 
-<<<<<<< HEAD
-def fomit_frame_pointer : Flag<["-"], "fomit-frame-pointer">, Group<f_Group>;
-def fompss : Flag<["-"], "fompss-2">, Group<f_Group>, Flags<[CC1Option, NoArgumentUnused, FlangOption, FC1Option]>,
-=======
 def fomit_frame_pointer : Flag<["-"], "fomit-frame-pointer">, Group<f_Group>,
   HelpText<"Omit the frame pointer from functions that don't need it. "
   "Some stack unwinding cases, such as profilers and sanitizers, may prefer specifying -fno-omit-frame-pointer. "
   "On many targets, -O1 and higher omit the frame pointer by default. "
   "-m[no-]omit-leaf-frame-pointer takes precedence for leaf functions">;
-def fompss : Flag<["-"], "fompss-2">, Group<f_Group>, Flags<[CC1Option, NoArgumentUnused]>,
->>>>>>> 15b3845e
+def fompss : Flag<["-"], "fompss-2">, Group<f_Group>, Flags<[CC1Option, NoArgumentUnused, FlangOption, FC1Option]>,
   HelpText<"Parse OmpSs-2 pragmas and generate parallel code.">,
   MarshallingInfoFlag<LangOpts<"OmpSs">>;
 def fdo_not_use_nanos6 : Flag<["-"], "fdo-not-use-nanos6">, Group<f_Group>, Flags<[CC1Option, NoArgumentUnused]>,
