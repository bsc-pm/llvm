//===--- Options.td - Options for clang -----------------------------------===//
//
// Part of the LLVM Project, under the Apache License v2.0 with LLVM Exceptions.
// See https://llvm.org/LICENSE.txt for license information.
// SPDX-License-Identifier: Apache-2.0 WITH LLVM-exception
//
//===----------------------------------------------------------------------===//
//
//  This file defines the options accepted by clang.
//
//===----------------------------------------------------------------------===//

// Include the common option parsing interfaces.
include "llvm/Option/OptParser.td"

/////////
// Flags

// The option is a "driver"-only option, and should not be forwarded to other
// tools via `-Xarch` options.
def NoXarchOption : OptionFlag;

// LinkerInput - The option is a linker input.
def LinkerInput : OptionFlag;

// NoArgumentUnused - Don't report argument unused warnings for this option; this
// is useful for options like -static or -dynamic which a user may always end up
// passing, even if the platform defaults to (or only supports) that option.
def NoArgumentUnused : OptionFlag;

// Unsupported - The option is unsupported, and the driver will reject command
// lines that use it.
def Unsupported : OptionFlag;

// Ignored - The option is unsupported, and the driver will silently ignore it.
def Ignored : OptionFlag;

// CoreOption - This is considered a "core" Clang option, available in both
// clang and clang-cl modes.
def CoreOption : OptionFlag;

// CLOption - This is a cl.exe compatibility option. Options with this flag
// are made available when the driver is running in CL compatibility mode.
def CLOption : OptionFlag;

// CC1Option - This option should be accepted by clang -cc1.
def CC1Option : OptionFlag;

// CC1AsOption - This option should be accepted by clang -cc1as.
def CC1AsOption : OptionFlag;

// DXCOption - This is a dxc.exe compatibility option. Options with this flag
// are made available when the driver is running in DXC compatibility mode.
def DXCOption : OptionFlag;

// CLDXCOption - This is a cl.exe/dxc.exe compatibility option. Options with this flag
// are made available when the driver is running in CL/DXC compatibility mode.
def CLDXCOption : OptionFlag;

// NoDriverOption - This option should not be accepted by the driver.
def NoDriverOption : OptionFlag;

// If an option affects linking, but has a primary group (so Link_Group cannot
// be used), add this flag.
def LinkOption : OptionFlag;

// FlangOption - This is considered a "core" Flang option, available in
// flang mode.
def FlangOption : OptionFlag;

// FlangOnlyOption - This option should only be used by Flang (i.e. it is not
// available for Clang)
def FlangOnlyOption : OptionFlag;

// FC1Option - This option should be accepted by flang -fc1.
def FC1Option : OptionFlag;

// A short name to show in documentation. The name will be interpreted as rST.
class DocName<string name> { string DocName = name; }

// A brief description to show in documentation, interpreted as rST.
class DocBrief<code descr> { code DocBrief = descr; }

// Indicates that this group should be flattened into its parent when generating
// documentation.
class DocFlatten { bit DocFlatten = 1; }

// Indicates that this warning is ignored, but accepted with a warning for
// GCC compatibility.
class IgnoredGCCCompat : Flags<[HelpHidden]> {}

/////////
// Groups

def Action_Group : OptionGroup<"<action group>">, DocName<"Actions">,
                   DocBrief<[{The action to perform on the input.}]>;

// Meta-group for options which are only used for compilation,
// and not linking etc.
def CompileOnly_Group : OptionGroup<"<CompileOnly group>">,
                        DocName<"Compilation flags">, DocBrief<[{
Flags controlling the behavior of Clang during compilation. These flags have
no effect during actions that do not perform compilation.}]>;

def Preprocessor_Group : OptionGroup<"<Preprocessor group>">,
                         Group<CompileOnly_Group>,
                         DocName<"Preprocessor flags">, DocBrief<[{
Flags controlling the behavior of the Clang preprocessor.}]>;

def IncludePath_Group : OptionGroup<"<I/i group>">, Group<Preprocessor_Group>,
                        DocName<"Include path management">,
                        DocBrief<[{
Flags controlling how ``#include``\s are resolved to files.}]>;

def I_Group : OptionGroup<"<I group>">, Group<IncludePath_Group>, DocFlatten;
def i_Group : OptionGroup<"<i group>">, Group<IncludePath_Group>, DocFlatten;
def clang_i_Group : OptionGroup<"<clang i group>">, Group<i_Group>, DocFlatten;

def M_Group : OptionGroup<"<M group>">, Group<Preprocessor_Group>,
              DocName<"Dependency file generation">, DocBrief<[{
Flags controlling generation of a dependency file for ``make``-like build
systems.}]>;

def d_Group : OptionGroup<"<d group>">, Group<Preprocessor_Group>,
              DocName<"Dumping preprocessor state">, DocBrief<[{
Flags allowing the state of the preprocessor to be dumped in various ways.}]>;

def Diag_Group : OptionGroup<"<W/R group>">, Group<CompileOnly_Group>,
                 DocName<"Diagnostic flags">, DocBrief<[{
Flags controlling which warnings, errors, and remarks Clang will generate.
See the :doc:`full list of warning and remark flags <DiagnosticsReference>`.}]>;

def R_Group : OptionGroup<"<R group>">, Group<Diag_Group>, DocFlatten;
def R_value_Group : OptionGroup<"<R (with value) group>">, Group<R_Group>,
                    DocFlatten;
def W_Group : OptionGroup<"<W group>">, Group<Diag_Group>, DocFlatten;
def W_value_Group : OptionGroup<"<W (with value) group>">, Group<W_Group>,
                    DocFlatten;

def f_Group : OptionGroup<"<f group>">, Group<CompileOnly_Group>,
              DocName<"Target-independent compilation options">;

def f_clang_Group : OptionGroup<"<f (clang-only) group>">,
                    Group<CompileOnly_Group>, DocFlatten;
def pedantic_Group : OptionGroup<"<pedantic group>">, Group<f_Group>,
                     DocFlatten;
def opencl_Group : OptionGroup<"<opencl group>">, Group<f_Group>,
                   DocName<"OpenCL flags">;

def sycl_Group : OptionGroup<"<SYCL group>">, Group<f_Group>,
                 DocName<"SYCL flags">;

def m_Group : OptionGroup<"<m group>">, Group<CompileOnly_Group>,
              DocName<"Target-dependent compilation options">;

// Feature groups - these take command line options that correspond directly to
// target specific features and can be translated directly from command line
// options.
def m_aarch64_Features_Group : OptionGroup<"<aarch64 features group>">,
                               Group<m_Group>, DocName<"AARCH64">;
def m_amdgpu_Features_Group : OptionGroup<"<amdgpu features group>">,
                              Group<m_Group>, DocName<"AMDGPU">;
def m_arm_Features_Group : OptionGroup<"<arm features group>">,
                           Group<m_Group>, DocName<"ARM">;
def m_hexagon_Features_Group : OptionGroup<"<hexagon features group>">,
                               Group<m_Group>, DocName<"Hexagon">;
def m_sparc_Features_Group : OptionGroup<"<sparc features group>">,
                               Group<m_Group>, DocName<"SPARC">;
// The features added by this group will not be added to target features.
// These are explicitly handled.
def m_hexagon_Features_HVX_Group : OptionGroup<"<hexagon features group>">,
                                   Group<m_Group>, DocName<"Hexagon">;
def m_m68k_Features_Group: OptionGroup<"<m68k features group>">,
                           Group<m_Group>, DocName<"M68k">;
def m_mips_Features_Group : OptionGroup<"<mips features group>">,
                            Group<m_Group>, DocName<"MIPS">;
def m_ppc_Features_Group : OptionGroup<"<ppc features group>">,
                           Group<m_Group>, DocName<"PowerPC">;
def m_wasm_Features_Group : OptionGroup<"<wasm features group>">,
                            Group<m_Group>, DocName<"WebAssembly">;
// The features added by this group will not be added to target features.
// These are explicitly handled.
def m_wasm_Features_Driver_Group : OptionGroup<"<wasm driver features group>">,
                                   Group<m_Group>, DocName<"WebAssembly Driver">;
def m_x86_Features_Group : OptionGroup<"<x86 features group>">,
                           Group<m_Group>, Flags<[CoreOption]>, DocName<"X86">;
def m_riscv_Features_Group : OptionGroup<"<riscv features group>">,
                             Group<m_Group>, DocName<"RISC-V">;

def m_libc_Group : OptionGroup<"<m libc group>">, Group<m_mips_Features_Group>,
                   Flags<[HelpHidden]>;

def O_Group : OptionGroup<"<O group>">, Group<CompileOnly_Group>,
              DocName<"Optimization level">, DocBrief<[{
Flags controlling how much optimization should be performed.}]>;

def DebugInfo_Group : OptionGroup<"<g group>">, Group<CompileOnly_Group>,
                      DocName<"Debug information generation">, DocBrief<[{
Flags controlling how much and what kind of debug information should be
generated.}]>;

def g_Group : OptionGroup<"<g group>">, Group<DebugInfo_Group>,
              DocName<"Kind and level of debug information">;
def gN_Group : OptionGroup<"<gN group>">, Group<g_Group>,
               DocName<"Debug level">;
def ggdbN_Group : OptionGroup<"<ggdbN group>">, Group<gN_Group>, DocFlatten;
def gTune_Group : OptionGroup<"<gTune group>">, Group<g_Group>,
                  DocName<"Debugger to tune debug information for">;
def g_flags_Group : OptionGroup<"<g flags group>">, Group<DebugInfo_Group>,
                    DocName<"Debug information flags">;

def StaticAnalyzer_Group : OptionGroup<"<Static analyzer group>">,
                           DocName<"Static analyzer flags">, DocBrief<[{
Flags controlling the behavior of the Clang Static Analyzer.}]>;

// gfortran options that we recognize in the driver and pass along when
// invoking GCC to compile Fortran code.
def gfortran_Group : OptionGroup<"<gfortran group>">,
                     DocName<"Fortran compilation flags">, DocBrief<[{
Flags that will be passed onto the ``gfortran`` compiler when Clang is given
a Fortran input.}]>;

def Link_Group : OptionGroup<"<T/e/s/t/u group>">, DocName<"Linker flags">,
                 DocBrief<[{Flags that are passed on to the linker}]>;
def T_Group : OptionGroup<"<T group>">, Group<Link_Group>, DocFlatten;
def u_Group : OptionGroup<"<u group>">, Group<Link_Group>, DocFlatten;

def reserved_lib_Group : OptionGroup<"<reserved libs group>">,
                         Flags<[Unsupported]>;

// Temporary groups for clang options which we know we don't support,
// but don't want to verbosely warn the user about.
def clang_ignored_f_Group : OptionGroup<"<clang ignored f group>">,
  Group<f_Group>, Flags<[Ignored]>;
def clang_ignored_m_Group : OptionGroup<"<clang ignored m group>">,
  Group<m_Group>, Flags<[Ignored]>;

// Unsupported flang groups
def flang_ignored_w_Group : OptionGroup<"<flang ignored W group>">,
  Group<W_Group>, Flags<[FlangOnlyOption, Ignored]>;

// Group for clang options in the process of deprecation.
// Please include the version that deprecated the flag as comment to allow
// easier garbage collection.
def clang_ignored_legacy_options_Group : OptionGroup<"<clang legacy flags>">,
  Group<f_Group>, Flags<[Ignored]>;

// Retired with clang-5.0
def : Flag<["-"], "fslp-vectorize-aggressive">, Group<clang_ignored_legacy_options_Group>;
def : Flag<["-"], "fno-slp-vectorize-aggressive">, Group<clang_ignored_legacy_options_Group>;

// Retired with clang-10.0. Previously controlled X86 MPX ISA.
def mmpx : Flag<["-"], "mmpx">, Group<clang_ignored_legacy_options_Group>;
def mno_mpx : Flag<["-"], "mno-mpx">, Group<clang_ignored_legacy_options_Group>;

// Retired with clang-16.0, to provide a deprecation period; it should
// be removed in Clang 18 or later.
def enable_trivial_var_init_zero : Flag<["-"], "enable-trivial-auto-var-init-zero-knowing-it-will-be-removed-from-clang">,
  Flags<[CC1Option, CoreOption, NoArgumentUnused]>,
  Group<clang_ignored_legacy_options_Group>;

// Group that ignores all gcc optimizations that won't be implemented
def clang_ignored_gcc_optimization_f_Group : OptionGroup<
  "<clang_ignored_gcc_optimization_f_Group>">, Group<f_Group>, Flags<[Ignored]>;

class DiagnosticOpts<string base>
  : KeyPathAndMacro<"DiagnosticOpts->", base, "DIAG_"> {}
class LangOpts<string base>
  : KeyPathAndMacro<"LangOpts->", base, "LANG_"> {}
class TargetOpts<string base>
  : KeyPathAndMacro<"TargetOpts->", base, "TARGET_"> {}
class FrontendOpts<string base>
  : KeyPathAndMacro<"FrontendOpts.", base, "FRONTEND_"> {}
class PreprocessorOutputOpts<string base>
  : KeyPathAndMacro<"PreprocessorOutputOpts.", base, "PREPROCESSOR_OUTPUT_"> {}
class DependencyOutputOpts<string base>
  : KeyPathAndMacro<"DependencyOutputOpts.", base, "DEPENDENCY_OUTPUT_"> {}
class CodeGenOpts<string base>
  : KeyPathAndMacro<"CodeGenOpts.", base, "CODEGEN_"> {}
class HeaderSearchOpts<string base>
  : KeyPathAndMacro<"HeaderSearchOpts->", base, "HEADER_SEARCH_"> {}
class PreprocessorOpts<string base>
  : KeyPathAndMacro<"PreprocessorOpts->", base, "PREPROCESSOR_"> {}
class FileSystemOpts<string base>
  : KeyPathAndMacro<"FileSystemOpts.", base, "FILE_SYSTEM_"> {}
class AnalyzerOpts<string base>
  : KeyPathAndMacro<"AnalyzerOpts->", base, "ANALYZER_"> {}
class MigratorOpts<string base>
  : KeyPathAndMacro<"MigratorOpts.", base, "MIGRATOR_"> {}

// A boolean option which is opt-in in CC1. The positive option exists in CC1 and
// Args.hasArg(OPT_ffoo) can be used to check that the flag is enabled.
// This is useful if the option is usually disabled.
// Use this only when the option cannot be declared via BoolFOption.
multiclass OptInCC1FFlag<string name, string pos_prefix, string neg_prefix="",
                      string help="", list<OptionFlag> flags=[]> {
  def f#NAME : Flag<["-"], "f"#name>, Flags<[CC1Option] # flags>,
               Group<f_Group>, HelpText<pos_prefix # help>;
  def fno_#NAME : Flag<["-"], "fno-"#name>, Flags<flags>,
                  Group<f_Group>, HelpText<neg_prefix # help>;
}

// A boolean option which is opt-out in CC1. The negative option exists in CC1 and
// Args.hasArg(OPT_fno_foo) can be used to check that the flag is disabled.
// Use this only when the option cannot be declared via BoolFOption.
multiclass OptOutCC1FFlag<string name, string pos_prefix, string neg_prefix,
                       string help="", list<OptionFlag> flags=[]> {
  def f#NAME : Flag<["-"], "f"#name>, Flags<flags>,
               Group<f_Group>, HelpText<pos_prefix # help>;
  def fno_#NAME : Flag<["-"], "fno-"#name>, Flags<[CC1Option] # flags>,
                  Group<f_Group>, HelpText<neg_prefix # help>;
}

// A boolean option which is opt-in in FC1. The positive option exists in FC1 and
// Args.hasArg(OPT_ffoo) can be used to check that the flag is enabled.
// This is useful if the option is usually disabled.
multiclass OptInFC1FFlag<string name, string pos_prefix, string neg_prefix="",
                      string help="", list<OptionFlag> flags=[]> {
  def f#NAME : Flag<["-"], "f"#name>, Flags<[FC1Option] # flags>,
               Group<f_Group>, HelpText<pos_prefix # help>;
  def fno_#NAME : Flag<["-"], "fno-"#name>, Flags<flags>,
                  Group<f_Group>, HelpText<neg_prefix # help>;
}

// A boolean option which is opt-out in FC1. The negative option exists in FC1 and
// Args.hasArg(OPT_fno_foo) can be used to check that the flag is disabled.
multiclass OptOutFC1FFlag<string name, string pos_prefix, string neg_prefix,
                       string help="", list<OptionFlag> flags=[]> {
  def f#NAME : Flag<["-"], "f"#name>, Flags<flags>,
               Group<f_Group>, HelpText<pos_prefix # help>;
  def fno_#NAME : Flag<["-"], "fno-"#name>, Flags<[FC1Option] # flags>,
                  Group<f_Group>, HelpText<neg_prefix # help>;
}

// Creates a positive and negative flags where both of them are prefixed with
// "m", have help text specified for positive and negative option, and a Group
// optionally specified by the opt_group argument, otherwise Group<m_Group>.
multiclass SimpleMFlag<string name, string pos_prefix, string neg_prefix,
                       string help, OptionGroup opt_group = m_Group> {
  def m#NAME : Flag<["-"], "m"#name>, Group<opt_group>,
    HelpText<pos_prefix # help>;
  def mno_#NAME : Flag<["-"], "mno-"#name>, Group<opt_group>,
    HelpText<neg_prefix # help>;
}

//===----------------------------------------------------------------------===//
// BoolOption
//===----------------------------------------------------------------------===//

// The default value of a marshalled key path.
class Default<code value> { code Value = value; }

// Convenience variables for boolean defaults.
def DefaultTrue : Default<"true"> {}
def DefaultFalse : Default<"false"> {}

// The value set to the key path when the flag is present on the command line.
class Set<bit value> { bit Value = value; }
def SetTrue : Set<true> {}
def SetFalse : Set<false> {}

// Definition of single command line flag. This is an implementation detail, use
// SetTrueBy or SetFalseBy instead.
class FlagDef<bit polarity, bit value, list<OptionFlag> option_flags,
              string help, list<code> implied_by_expressions = []> {
  // The polarity. Besides spelling, this also decides whether the TableGen
  // record will be prefixed with "no_".
  bit Polarity = polarity;

  // The value assigned to key path when the flag is present on command line.
  bit Value = value;

  // OptionFlags that control visibility of the flag in different tools.
  list<OptionFlag> OptionFlags = option_flags;

  // The help text associated with the flag.
  string Help = help;

  // List of expressions that, when true, imply this flag.
  list<code> ImpliedBy = implied_by_expressions;
}

// Additional information to be appended to both positive and negative flag.
class BothFlags<list<OptionFlag> option_flags, string help = ""> {
  list<OptionFlag> OptionFlags = option_flags;
  string Help = help;
}

// Functor that appends the suffix to the base flag definition.
class ApplySuffix<FlagDef flag, BothFlags suffix> {
  FlagDef Result
    = FlagDef<flag.Polarity, flag.Value,
              flag.OptionFlags # suffix.OptionFlags,
              flag.Help # suffix.Help, flag.ImpliedBy>;
}

// Definition of the command line flag with positive spelling, e.g. "-ffoo".
class PosFlag<Set value, list<OptionFlag> flags = [], string help = "",
              list<code> implied_by_expressions = []>
  : FlagDef<true, value.Value, flags, help, implied_by_expressions> {}

// Definition of the command line flag with negative spelling, e.g. "-fno-foo".
class NegFlag<Set value, list<OptionFlag> flags = [], string help = "",
              list<code> implied_by_expressions = []>
  : FlagDef<false, value.Value, flags, help, implied_by_expressions> {}

// Expanded FlagDef that's convenient for creation of TableGen records.
class FlagDefExpanded<FlagDef flag, string prefix, string name, string spelling>
  : FlagDef<flag.Polarity, flag.Value, flag.OptionFlags, flag.Help,
            flag.ImpliedBy> {
  // Name of the TableGen record.
  string RecordName = prefix # !if(flag.Polarity, "", "no_") # name;

  // Spelling of the flag.
  string Spelling = prefix # !if(flag.Polarity, "", "no-") # spelling;

  // Can the flag be implied by another flag?
  bit CanBeImplied = !not(!empty(flag.ImpliedBy));

  // C++ code that will be assigned to the keypath when the flag is present.
  code ValueAsCode = !if(flag.Value, "true", "false");
}

// TableGen record for a single marshalled flag.
class MarshalledFlagRec<FlagDefExpanded flag, FlagDefExpanded other,
                        FlagDefExpanded implied, KeyPathAndMacro kpm,
                        Default default>
  : Flag<["-"], flag.Spelling>, Flags<flag.OptionFlags>, HelpText<flag.Help>,
    MarshallingInfoBooleanFlag<kpm, default.Value, flag.ValueAsCode,
                               other.ValueAsCode, other.RecordName>,
    ImpliedByAnyOf<implied.ImpliedBy, implied.ValueAsCode> {}

// Generates TableGen records for two command line flags that control the same
// key path via the marshalling infrastructure.
// Names of the records consist of the specified prefix, "no_" for the negative
// flag, and NAME.
// Used for -cc1 frontend options. Driver-only options do not map to
// CompilerInvocation.
multiclass BoolOption<string prefix = "", string spelling_base,
                      KeyPathAndMacro kpm, Default default,
                      FlagDef flag1_base, FlagDef flag2_base,
                      BothFlags suffix = BothFlags<[], "">> {
  defvar flag1 = FlagDefExpanded<ApplySuffix<flag1_base, suffix>.Result, prefix,
                                 NAME, spelling_base>;

  defvar flag2 = FlagDefExpanded<ApplySuffix<flag2_base, suffix>.Result, prefix,
                                 NAME, spelling_base>;

  // The flags must have different polarity, different values, and only
  // one can be implied.
  assert !xor(flag1.Polarity, flag2.Polarity),
         "the flags must have different polarity: flag1: " #
             flag1.Polarity # ", flag2: " # flag2.Polarity;
  assert !ne(flag1.Value, flag2.Value),
         "the flags must have different values: flag1: " #
             flag1.Value # ", flag2: " # flag2.Value;
  assert !not(!and(flag1.CanBeImplied, flag2.CanBeImplied)),
         "only one of the flags can be implied: flag1: " #
             flag1.CanBeImplied # ", flag2: " # flag2.CanBeImplied;

  defvar implied = !if(flag1.CanBeImplied, flag1, flag2);

  def flag1.RecordName : MarshalledFlagRec<flag1, flag2, implied, kpm, default>;
  def flag2.RecordName : MarshalledFlagRec<flag2, flag1, implied, kpm, default>;
}

/// Creates a BoolOption where both of the flags are prefixed with "f", are in
/// the Group<f_Group>.
/// Used for -cc1 frontend options. Driver-only options do not map to
/// CompilerInvocation.
multiclass BoolFOption<string flag_base, KeyPathAndMacro kpm,
                       Default default, FlagDef flag1, FlagDef flag2,
                       BothFlags both = BothFlags<[], "">> {
  defm NAME : BoolOption<"f", flag_base, kpm, default, flag1, flag2, both>,
              Group<f_Group>;
}

// Creates a BoolOption where both of the flags are prefixed with "g" and have
// the Group<g_Group>.
// Used for -cc1 frontend options. Driver-only options do not map to
// CompilerInvocation.
multiclass BoolGOption<string flag_base, KeyPathAndMacro kpm,
                       Default default, FlagDef flag1, FlagDef flag2,
                       BothFlags both = BothFlags<[], "">> {
  defm NAME : BoolOption<"g", flag_base, kpm, default, flag1, flag2, both>,
              Group<g_Group>;
}

// Works like BoolOption except without marshalling
multiclass BoolOptionWithoutMarshalling<string prefix = "", string spelling_base,
                                        FlagDef flag1_base, FlagDef flag2_base,
                                        BothFlags suffix = BothFlags<[], "">> {
  defvar flag1 = FlagDefExpanded<ApplySuffix<flag1_base, suffix>.Result, prefix,
                                 NAME, spelling_base>;

  defvar flag2 = FlagDefExpanded<ApplySuffix<flag2_base, suffix>.Result, prefix,
                                 NAME, spelling_base>;

  // The flags must have different polarity, different values, and only
  // one can be implied.
  assert !xor(flag1.Polarity, flag2.Polarity),
         "the flags must have different polarity: flag1: " #
             flag1.Polarity # ", flag2: " # flag2.Polarity;
  assert !ne(flag1.Value, flag2.Value),
         "the flags must have different values: flag1: " #
             flag1.Value # ", flag2: " # flag2.Value;
  assert !not(!and(flag1.CanBeImplied, flag2.CanBeImplied)),
         "only one of the flags can be implied: flag1: " #
             flag1.CanBeImplied # ", flag2: " # flag2.CanBeImplied;

  defvar implied = !if(flag1.CanBeImplied, flag1, flag2);

  def flag1.RecordName : Flag<["-"], flag1.Spelling>, Flags<flag1.OptionFlags>,
                         HelpText<flag1.Help>,
                         ImpliedByAnyOf<implied.ImpliedBy, implied.ValueAsCode>
                         {}
  def flag2.RecordName : Flag<["-"], flag2.Spelling>, Flags<flag2.OptionFlags>,
                         HelpText<flag2.Help>,
                         ImpliedByAnyOf<implied.ImpliedBy, implied.ValueAsCode>
                         {}
}

// FIXME: Diagnose if target does not support protected visibility.
class MarshallingInfoVisibility<KeyPathAndMacro kpm, code default>
  : MarshallingInfoEnum<kpm, default>,
    Values<"default,hidden,internal,protected">,
    NormalizedValues<["DefaultVisibility", "HiddenVisibility",
                      "HiddenVisibility", "ProtectedVisibility"]> {}

// Key paths that are constant during parsing of options with the same key path prefix.
defvar cplusplus = LangOpts<"CPlusPlus">;
defvar cpp11 = LangOpts<"CPlusPlus11">;
defvar cpp17 = LangOpts<"CPlusPlus17">;
defvar cpp20 = LangOpts<"CPlusPlus20">;
defvar c99 = LangOpts<"C99">;
defvar c2x = LangOpts<"C2x">;
defvar lang_std = LangOpts<"LangStd">;
defvar open_cl = LangOpts<"OpenCL">;
defvar cuda = LangOpts<"CUDA">;
defvar render_script = LangOpts<"RenderScript">;
defvar hip = LangOpts<"HIP">;
defvar gnu_mode = LangOpts<"GNUMode">;
defvar asm_preprocessor = LangOpts<"AsmPreprocessor">;
defvar hlsl = LangOpts<"HLSL">;

defvar std = !strconcat("LangStandard::getLangStandardForKind(", lang_std.KeyPath, ")");

/////////
// Options

// The internal option ID must be a valid C++ identifier and results in a
// clang::driver::options::OPT_XX enum constant for XX.
//
// We want to unambiguously be able to refer to options from the driver source
// code, for this reason the option name is mangled into an ID. This mangling
// isn't guaranteed to have an inverse, but for practical purposes it does.
//
// The mangling scheme is to ignore the leading '-', and perform the following
// substitutions:
//   _ => __
//   - => _
//   / => _SLASH
//   # => _HASH
//   ? => _QUESTION
//   , => _COMMA
//   = => _EQ
//   C++ => CXX
//   . => _

// Developer Driver Options

def internal_Group : OptionGroup<"<clang internal options>">, Flags<[HelpHidden]>;
def internal_driver_Group : OptionGroup<"<clang driver internal options>">,
  Group<internal_Group>, HelpText<"DRIVER OPTIONS">;
def internal_debug_Group :
  OptionGroup<"<clang debug/development internal options>">,
  Group<internal_Group>, HelpText<"DEBUG/DEVELOPMENT OPTIONS">;

class InternalDriverOpt : Group<internal_driver_Group>,
  Flags<[NoXarchOption, HelpHidden]>;
def driver_mode : Joined<["--"], "driver-mode=">, Group<internal_driver_Group>,
  Flags<[CoreOption, NoXarchOption, HelpHidden]>,
  HelpText<"Set the driver mode to either 'gcc', 'g++', 'cpp', or 'cl'">;
def rsp_quoting : Joined<["--"], "rsp-quoting=">, Group<internal_driver_Group>,
  Flags<[CoreOption, NoXarchOption, HelpHidden]>,
  HelpText<"Set the rsp quoting to either 'posix', or 'windows'">;
def ccc_gcc_name : Separate<["-"], "ccc-gcc-name">, InternalDriverOpt,
  HelpText<"Name for native GCC compiler">,
  MetaVarName<"<gcc-path>">;

class InternalDebugOpt : Group<internal_debug_Group>,
  Flags<[NoXarchOption, HelpHidden, CoreOption]>;
def ccc_install_dir : Separate<["-"], "ccc-install-dir">, InternalDebugOpt,
  HelpText<"Simulate installation in the given directory">;
def ccc_print_phases : Flag<["-"], "ccc-print-phases">, InternalDebugOpt,
  HelpText<"Dump list of actions to perform">;
def ccc_print_bindings : Flag<["-"], "ccc-print-bindings">, InternalDebugOpt,
  HelpText<"Show bindings of tools to actions">;

def ccc_arcmt_check : Flag<["-"], "ccc-arcmt-check">, InternalDriverOpt,
  HelpText<"Check for ARC migration issues that need manual handling">;
def ccc_arcmt_modify : Flag<["-"], "ccc-arcmt-modify">, InternalDriverOpt,
  HelpText<"Apply modifications to files to conform to ARC">;
def ccc_arcmt_migrate : Separate<["-"], "ccc-arcmt-migrate">, InternalDriverOpt,
  HelpText<"Apply modifications and produces temporary files that conform to ARC">;
def arcmt_migrate_report_output : Separate<["-"], "arcmt-migrate-report-output">,
  HelpText<"Output path for the plist report">,  Flags<[CC1Option]>,
  MarshallingInfoString<FrontendOpts<"ARCMTMigrateReportOut">>;
def arcmt_migrate_emit_arc_errors : Flag<["-"], "arcmt-migrate-emit-errors">,
  HelpText<"Emit ARC errors even if the migrator can fix them">, Flags<[CC1Option]>,
  MarshallingInfoFlag<FrontendOpts<"ARCMTMigrateEmitARCErrors">>;
def gen_reproducer_eq: Joined<["-"], "gen-reproducer=">, Flags<[NoArgumentUnused, CoreOption]>,
  HelpText<"Emit reproducer on (option: off, crash (default), error, always)">;
def gen_reproducer: Flag<["-"], "gen-reproducer">, InternalDebugOpt,
  Alias<gen_reproducer_eq>, AliasArgs<["always"]>,
  HelpText<"Auto-generates preprocessed source files and a reproduction script">;
def gen_cdb_fragment_path: Separate<["-"], "gen-cdb-fragment-path">, InternalDebugOpt,
  HelpText<"Emit a compilation database fragment to the specified directory">;

def round_trip_args : Flag<["-"], "round-trip-args">, Flags<[CC1Option, NoDriverOption]>,
  HelpText<"Enable command line arguments round-trip.">;
def no_round_trip_args : Flag<["-"], "no-round-trip-args">, Flags<[CC1Option, NoDriverOption]>,
  HelpText<"Disable command line arguments round-trip.">;

def _migrate : Flag<["--"], "migrate">, Flags<[NoXarchOption]>,
  HelpText<"Run the migrator">;
def ccc_objcmt_migrate : Separate<["-"], "ccc-objcmt-migrate">,
  InternalDriverOpt,
  HelpText<"Apply modifications and produces temporary files to migrate to "
   "modern ObjC syntax">;

def objcmt_migrate_literals : Flag<["-"], "objcmt-migrate-literals">, Flags<[CC1Option]>,
  HelpText<"Enable migration to modern ObjC literals">,
  MarshallingInfoBitfieldFlag<FrontendOpts<"ObjCMTAction">, "FrontendOptions::ObjCMT_Literals">;
def objcmt_migrate_subscripting : Flag<["-"], "objcmt-migrate-subscripting">, Flags<[CC1Option]>,
  HelpText<"Enable migration to modern ObjC subscripting">,
  MarshallingInfoBitfieldFlag<FrontendOpts<"ObjCMTAction">, "FrontendOptions::ObjCMT_Subscripting">;
def objcmt_migrate_property : Flag<["-"], "objcmt-migrate-property">, Flags<[CC1Option]>,
  HelpText<"Enable migration to modern ObjC property">,
  MarshallingInfoBitfieldFlag<FrontendOpts<"ObjCMTAction">, "FrontendOptions::ObjCMT_Property">;
def objcmt_migrate_all : Flag<["-"], "objcmt-migrate-all">, Flags<[CC1Option]>,
  HelpText<"Enable migration to modern ObjC">,
  MarshallingInfoBitfieldFlag<FrontendOpts<"ObjCMTAction">, "FrontendOptions::ObjCMT_MigrateDecls">;
def objcmt_migrate_readonly_property : Flag<["-"], "objcmt-migrate-readonly-property">, Flags<[CC1Option]>,
  HelpText<"Enable migration to modern ObjC readonly property">,
  MarshallingInfoBitfieldFlag<FrontendOpts<"ObjCMTAction">, "FrontendOptions::ObjCMT_ReadonlyProperty">;
def objcmt_migrate_readwrite_property : Flag<["-"], "objcmt-migrate-readwrite-property">, Flags<[CC1Option]>,
  HelpText<"Enable migration to modern ObjC readwrite property">,
  MarshallingInfoBitfieldFlag<FrontendOpts<"ObjCMTAction">, "FrontendOptions::ObjCMT_ReadwriteProperty">;
def objcmt_migrate_property_dot_syntax : Flag<["-"], "objcmt-migrate-property-dot-syntax">, Flags<[CC1Option]>,
  HelpText<"Enable migration of setter/getter messages to property-dot syntax">,
  MarshallingInfoBitfieldFlag<FrontendOpts<"ObjCMTAction">, "FrontendOptions::ObjCMT_PropertyDotSyntax">;
def objcmt_migrate_annotation : Flag<["-"], "objcmt-migrate-annotation">, Flags<[CC1Option]>,
  HelpText<"Enable migration to property and method annotations">,
  MarshallingInfoBitfieldFlag<FrontendOpts<"ObjCMTAction">, "FrontendOptions::ObjCMT_Annotation">;
def objcmt_migrate_instancetype : Flag<["-"], "objcmt-migrate-instancetype">, Flags<[CC1Option]>,
  HelpText<"Enable migration to infer instancetype for method result type">,
  MarshallingInfoBitfieldFlag<FrontendOpts<"ObjCMTAction">, "FrontendOptions::ObjCMT_Instancetype">;
def objcmt_migrate_nsmacros : Flag<["-"], "objcmt-migrate-ns-macros">, Flags<[CC1Option]>,
  HelpText<"Enable migration to NS_ENUM/NS_OPTIONS macros">,
  MarshallingInfoBitfieldFlag<FrontendOpts<"ObjCMTAction">, "FrontendOptions::ObjCMT_NsMacros">;
def objcmt_migrate_protocol_conformance : Flag<["-"], "objcmt-migrate-protocol-conformance">, Flags<[CC1Option]>,
  HelpText<"Enable migration to add protocol conformance on classes">,
  MarshallingInfoBitfieldFlag<FrontendOpts<"ObjCMTAction">, "FrontendOptions::ObjCMT_ProtocolConformance">;
def objcmt_atomic_property : Flag<["-"], "objcmt-atomic-property">, Flags<[CC1Option]>,
  HelpText<"Make migration to 'atomic' properties">,
  MarshallingInfoBitfieldFlag<FrontendOpts<"ObjCMTAction">, "FrontendOptions::ObjCMT_AtomicProperty">;
def objcmt_returns_innerpointer_property : Flag<["-"], "objcmt-returns-innerpointer-property">, Flags<[CC1Option]>,
  HelpText<"Enable migration to annotate property with NS_RETURNS_INNER_POINTER">,
  MarshallingInfoBitfieldFlag<FrontendOpts<"ObjCMTAction">, "FrontendOptions::ObjCMT_ReturnsInnerPointerProperty">;
def objcmt_ns_nonatomic_iosonly: Flag<["-"], "objcmt-ns-nonatomic-iosonly">, Flags<[CC1Option]>,
  HelpText<"Enable migration to use NS_NONATOMIC_IOSONLY macro for setting property's 'atomic' attribute">,
  MarshallingInfoBitfieldFlag<FrontendOpts<"ObjCMTAction">, "FrontendOptions::ObjCMT_NsAtomicIOSOnlyProperty">;
def objcmt_migrate_designated_init : Flag<["-"], "objcmt-migrate-designated-init">, Flags<[CC1Option]>,
  HelpText<"Enable migration to infer NS_DESIGNATED_INITIALIZER for initializer methods">,
  MarshallingInfoBitfieldFlag<FrontendOpts<"ObjCMTAction">, "FrontendOptions::ObjCMT_DesignatedInitializer">;

def objcmt_allowlist_dir_path: Joined<["-"], "objcmt-allowlist-dir-path=">, Flags<[CC1Option]>,
  HelpText<"Only modify files with a filename contained in the provided directory path">,
  MarshallingInfoString<FrontendOpts<"ObjCMTAllowListPath">>;
def : Joined<["-"], "objcmt-whitelist-dir-path=">, Flags<[CC1Option]>,
  HelpText<"Alias for -objcmt-allowlist-dir-path">,
  Alias<objcmt_allowlist_dir_path>;
// The misspelt "white-list" [sic] alias is due for removal.
def : Joined<["-"], "objcmt-white-list-dir-path=">, Flags<[CC1Option]>,
  Alias<objcmt_allowlist_dir_path>;

// Make sure all other -ccc- options are rejected.
def ccc_ : Joined<["-"], "ccc-">, Group<internal_Group>, Flags<[Unsupported]>;

// Standard Options

def _HASH_HASH_HASH : Flag<["-"], "###">, Flags<[NoXarchOption, CoreOption, FlangOption]>,
    HelpText<"Print (but do not run) the commands to run for this compilation">;
def _DASH_DASH : Option<["--"], "", KIND_REMAINING_ARGS>,
    Flags<[NoXarchOption, CoreOption]>;
def A : JoinedOrSeparate<["-"], "A">, Flags<[RenderJoined]>, Group<gfortran_Group>;
def B : JoinedOrSeparate<["-"], "B">, MetaVarName<"<prefix>">,
    HelpText<"Search $prefix$file for executables, libraries, and data files. "
    "If $prefix is a directory, search $prefix/$file">;
def gcc_install_dir_EQ : Joined<["--"], "gcc-install-dir=">,
  HelpText<"Use GCC installation in the specified directory. The directory ends with path components like 'lib{,32,64}/gcc{,-cross}/$triple/$version'. "
  "Note: executables (e.g. ld) used by the compiler are not overridden by the selected GCC installation">;
def gcc_toolchain : Joined<["--"], "gcc-toolchain=">, Flags<[NoXarchOption]>,
  HelpText<"Specify a directory where Clang can find 'include' and 'lib{,32,64}/gcc{,-cross}/$triple/$version'. "
  "Clang will use the GCC installation with the largest version">;
def CC : Flag<["-"], "CC">, Flags<[CC1Option]>, Group<Preprocessor_Group>,
    HelpText<"Include comments from within macros in preprocessed output">,
    MarshallingInfoFlag<PreprocessorOutputOpts<"ShowMacroComments">>;
def C : Flag<["-"], "C">, Flags<[CC1Option]>, Group<Preprocessor_Group>,
    HelpText<"Include comments in preprocessed output">,
    MarshallingInfoFlag<PreprocessorOutputOpts<"ShowComments">>;
def D : JoinedOrSeparate<["-"], "D">, Group<Preprocessor_Group>,
    Flags<[CC1Option, FlangOption, FC1Option]>, MetaVarName<"<macro>=<value>">,
    HelpText<"Define <macro> to <value> (or 1 if <value> omitted)">;
def E : Flag<["-"], "E">, Flags<[NoXarchOption,CC1Option, FlangOption, FC1Option]>, Group<Action_Group>,
    HelpText<"Only run the preprocessor">;
def F : JoinedOrSeparate<["-"], "F">, Flags<[RenderJoined,CC1Option]>,
    HelpText<"Add directory to framework include search path">;
def G : JoinedOrSeparate<["-"], "G">, Flags<[NoXarchOption]>, Group<m_Group>,
    MetaVarName<"<size>">, HelpText<"Put objects of at most <size> bytes "
    "into small data section (MIPS / Hexagon)">;
def G_EQ : Joined<["-"], "G=">, Flags<[NoXarchOption]>, Group<m_Group>, Alias<G>;
def H : Flag<["-"], "H">, Flags<[CC1Option]>, Group<Preprocessor_Group>,
    HelpText<"Show header includes and nesting depth">,
    MarshallingInfoFlag<DependencyOutputOpts<"ShowHeaderIncludes">>;
def fshow_skipped_includes : Flag<["-"], "fshow-skipped-includes">,
  Flags<[CC1Option]>, HelpText<"Show skipped includes in -H output.">,
  DocBrief<[{#include files may be "skipped" due to include guard optimization
             or #pragma once. This flag makes -H show also such includes.}]>,
  MarshallingInfoFlag<DependencyOutputOpts<"ShowSkippedHeaderIncludes">>;

def I_ : Flag<["-"], "I-">, Group<I_Group>,
    HelpText<"Restrict all prior -I flags to double-quoted inclusion and "
             "remove current directory from include path">;
def I : JoinedOrSeparate<["-"], "I">, Group<I_Group>,
    Flags<[CC1Option,CC1AsOption,FlangOption,FC1Option]>, MetaVarName<"<dir>">,
    HelpText<"Add directory to the end of the list of include search paths">,
    DocBrief<[{Add directory to include search path. For C++ inputs, if
there are multiple -I options, these directories are searched
in the order they are given before the standard system directories
are searched. If the same directory is in the SYSTEM include search
paths, for example if also specified with -isystem, the -I option
will be ignored}]>;
def L : JoinedOrSeparate<["-"], "L">, Flags<[RenderJoined]>, Group<Link_Group>,
    MetaVarName<"<dir>">, HelpText<"Add directory to library search path">;
def MD : Flag<["-"], "MD">, Group<M_Group>,
    HelpText<"Write a depfile containing user and system headers">;
def MMD : Flag<["-"], "MMD">, Group<M_Group>,
    HelpText<"Write a depfile containing user headers">;
def M : Flag<["-"], "M">, Group<M_Group>,
    HelpText<"Like -MD, but also implies -E and writes to stdout by default">;
def MM : Flag<["-"], "MM">, Group<M_Group>,
    HelpText<"Like -MMD, but also implies -E and writes to stdout by default">;
def MF : JoinedOrSeparate<["-"], "MF">, Group<M_Group>,
    HelpText<"Write depfile output from -MMD, -MD, -MM, or -M to <file>">,
    MetaVarName<"<file>">;
def MG : Flag<["-"], "MG">, Group<M_Group>, Flags<[CC1Option]>,
    HelpText<"Add missing headers to depfile">,
    MarshallingInfoFlag<DependencyOutputOpts<"AddMissingHeaderDeps">>;
def MJ : JoinedOrSeparate<["-"], "MJ">, Group<M_Group>,
    HelpText<"Write a compilation database entry per input">;
def MP : Flag<["-"], "MP">, Group<M_Group>, Flags<[CC1Option]>,
    HelpText<"Create phony target for each dependency (other than main file)">,
    MarshallingInfoFlag<DependencyOutputOpts<"UsePhonyTargets">>;
def MQ : JoinedOrSeparate<["-"], "MQ">, Group<M_Group>, Flags<[CC1Option]>,
    HelpText<"Specify name of main file output to quote in depfile">;
def MT : JoinedOrSeparate<["-"], "MT">, Group<M_Group>, Flags<[CC1Option]>,
    HelpText<"Specify name of main file output in depfile">,
    MarshallingInfoStringVector<DependencyOutputOpts<"Targets">>;
def MV : Flag<["-"], "MV">, Group<M_Group>, Flags<[CC1Option]>,
    HelpText<"Use NMake/Jom format for the depfile">,
    MarshallingInfoFlag<DependencyOutputOpts<"OutputFormat">, "DependencyOutputFormat::Make">,
    Normalizer<"makeFlagToValueNormalizer(DependencyOutputFormat::NMake)">;
def Mach : Flag<["-"], "Mach">, Group<Link_Group>;
def O0 : Flag<["-"], "O0">, Group<O_Group>, Flags<[CC1Option, FC1Option, HelpHidden]>;
def O4 : Flag<["-"], "O4">, Group<O_Group>, Flags<[CC1Option, FC1Option, HelpHidden]>;
def ObjCXX : Flag<["-"], "ObjC++">, Flags<[NoXarchOption]>,
  HelpText<"Treat source input files as Objective-C++ inputs">;
def ObjC : Flag<["-"], "ObjC">, Flags<[NoXarchOption]>,
  HelpText<"Treat source input files as Objective-C inputs">;
def O : Joined<["-"], "O">, Group<O_Group>, Flags<[CC1Option,FC1Option]>;
def O_flag : Flag<["-"], "O">, Flags<[CC1Option,FC1Option]>, Alias<O>, AliasArgs<["1"]>;
def Ofast : Joined<["-"], "Ofast">, Group<O_Group>, Flags<[CC1Option, FlangOption]>;
def P : Flag<["-"], "P">, Flags<[CC1Option,FlangOption,FC1Option]>, Group<Preprocessor_Group>,
  HelpText<"Disable linemarker output in -E mode">,
  MarshallingInfoNegativeFlag<PreprocessorOutputOpts<"ShowLineMarkers">>;
def Qy : Flag<["-"], "Qy">, Flags<[CC1Option]>,
  HelpText<"Emit metadata containing compiler name and version">;
def Qn : Flag<["-"], "Qn">, Flags<[CC1Option]>,
  HelpText<"Do not emit metadata containing compiler name and version">;
def : Flag<["-"], "fident">, Group<f_Group>, Alias<Qy>,
  Flags<[CoreOption, CC1Option]>;
def : Flag<["-"], "fno-ident">, Group<f_Group>, Alias<Qn>,
  Flags<[CoreOption, CC1Option]>;
def Qunused_arguments : Flag<["-"], "Qunused-arguments">, Flags<[NoXarchOption, CoreOption]>,
  HelpText<"Don't emit warning for unused driver arguments">;
def Q : Flag<["-"], "Q">, IgnoredGCCCompat;
def Rpass_EQ : Joined<["-"], "Rpass=">, Group<R_value_Group>, Flags<[CC1Option]>,
  HelpText<"Report transformations performed by optimization passes whose "
           "name matches the given POSIX regular expression">;
def Rpass_missed_EQ : Joined<["-"], "Rpass-missed=">, Group<R_value_Group>,
  Flags<[CC1Option]>,
  HelpText<"Report missed transformations by optimization passes whose "
           "name matches the given POSIX regular expression">;
def Rpass_analysis_EQ : Joined<["-"], "Rpass-analysis=">, Group<R_value_Group>,
  Flags<[CC1Option]>,
  HelpText<"Report transformation analysis from optimization passes whose "
           "name matches the given POSIX regular expression">;
def R_Joined : Joined<["-"], "R">, Group<R_Group>, Flags<[CC1Option, CoreOption]>,
  MetaVarName<"<remark>">, HelpText<"Enable the specified remark">;
def S : Flag<["-"], "S">, Flags<[NoXarchOption,CC1Option,FlangOption,FC1Option]>, Group<Action_Group>,
  HelpText<"Only run preprocess and compilation steps">;
def T : JoinedOrSeparate<["-"], "T">, Group<T_Group>,
  MetaVarName<"<script>">, HelpText<"Specify <script> as linker script">;
def U : JoinedOrSeparate<["-"], "U">, Group<Preprocessor_Group>,
  Flags<[CC1Option, FlangOption, FC1Option]>, MetaVarName<"<macro>">, HelpText<"Undefine macro <macro>">;
def V : JoinedOrSeparate<["-"], "V">, Flags<[NoXarchOption, Unsupported]>;
def Wa_COMMA : CommaJoined<["-"], "Wa,">,
  HelpText<"Pass the comma separated arguments in <arg> to the assembler">,
  MetaVarName<"<arg>">;
def Wall : Flag<["-"], "Wall">, Group<W_Group>, Flags<[CC1Option, HelpHidden]>;
def WCL4 : Flag<["-"], "WCL4">, Group<W_Group>, Flags<[CC1Option, HelpHidden]>;
def Wsystem_headers : Flag<["-"], "Wsystem-headers">, Group<W_Group>, Flags<[CC1Option, HelpHidden]>;
def Wno_system_headers : Flag<["-"], "Wno-system-headers">, Group<W_Group>, Flags<[CC1Option, HelpHidden]>;
def Wdeprecated : Flag<["-"], "Wdeprecated">, Group<W_Group>, Flags<[CC1Option]>,
  HelpText<"Enable warnings for deprecated constructs and define __DEPRECATED">;
def Wno_deprecated : Flag<["-"], "Wno-deprecated">, Group<W_Group>, Flags<[CC1Option]>;
def Wl_COMMA : CommaJoined<["-"], "Wl,">, Flags<[LinkerInput, RenderAsInput]>,
  HelpText<"Pass the comma separated arguments in <arg> to the linker">,
  MetaVarName<"<arg>">, Group<Link_Group>;
// FIXME: This is broken; these should not be Joined arguments.
def Wno_nonportable_cfstrings : Joined<["-"], "Wno-nonportable-cfstrings">, Group<W_Group>,
  Flags<[CC1Option]>;
def Wnonportable_cfstrings : Joined<["-"], "Wnonportable-cfstrings">, Group<W_Group>,
  Flags<[CC1Option]>;
def Wp_COMMA : CommaJoined<["-"], "Wp,">,
  HelpText<"Pass the comma separated arguments in <arg> to the preprocessor">,
  MetaVarName<"<arg>">, Group<Preprocessor_Group>;
def Wundef_prefix_EQ : CommaJoined<["-"], "Wundef-prefix=">, Group<W_value_Group>,
  Flags<[CC1Option, CoreOption, HelpHidden]>, MetaVarName<"<arg>">,
  HelpText<"Enable warnings for undefined macros with a prefix in the comma separated list <arg>">,
  MarshallingInfoStringVector<DiagnosticOpts<"UndefPrefixes">>;
def Wwrite_strings : Flag<["-"], "Wwrite-strings">, Group<W_Group>, Flags<[CC1Option, HelpHidden]>;
def Wno_write_strings : Flag<["-"], "Wno-write-strings">, Group<W_Group>, Flags<[CC1Option, HelpHidden]>;
def W_Joined : Joined<["-"], "W">, Group<W_Group>, Flags<[CC1Option, CoreOption, FC1Option, FlangOption]>,
  MetaVarName<"<warning>">, HelpText<"Enable the specified warning">;
def Xanalyzer : Separate<["-"], "Xanalyzer">,
  HelpText<"Pass <arg> to the static analyzer">, MetaVarName<"<arg>">,
  Group<StaticAnalyzer_Group>;
def Xarch__ : JoinedAndSeparate<["-"], "Xarch_">, Flags<[NoXarchOption]>;
def Xarch_host : Separate<["-"], "Xarch_host">, Flags<[NoXarchOption]>,
  HelpText<"Pass <arg> to the CUDA/HIP host compilation">, MetaVarName<"<arg>">;
def Xarch_device : Separate<["-"], "Xarch_device">, Flags<[NoXarchOption]>,
  HelpText<"Pass <arg> to the CUDA/HIP device compilation">, MetaVarName<"<arg>">;
def Xassembler : Separate<["-"], "Xassembler">,
  HelpText<"Pass <arg> to the assembler">, MetaVarName<"<arg>">,
  Group<CompileOnly_Group>;
def Xclang : Separate<["-"], "Xclang">,
  HelpText<"Pass <arg> to clang -cc1">, MetaVarName<"<arg>">,
  Flags<[NoXarchOption, CoreOption]>, Group<CompileOnly_Group>;
def : Joined<["-"], "Xclang=">, Group<CompileOnly_Group>, Flags<[NoXarchOption, CoreOption]>, Alias<Xclang>,
  HelpText<"Alias for -Xclang">, MetaVarName<"<arg>">;
def Xcuda_fatbinary : Separate<["-"], "Xcuda-fatbinary">,
  HelpText<"Pass <arg> to fatbinary invocation">, MetaVarName<"<arg>">;
def Xcuda_ptxas : Separate<["-"], "Xcuda-ptxas">,
  HelpText<"Pass <arg> to the ptxas assembler">, MetaVarName<"<arg>">;
def Xopenmp_target : Separate<["-"], "Xopenmp-target">, Group<CompileOnly_Group>,
  HelpText<"Pass <arg> to the target offloading toolchain.">, MetaVarName<"<arg>">;
def Xopenmp_target_EQ : JoinedAndSeparate<["-"], "Xopenmp-target=">, Group<CompileOnly_Group>,
  HelpText<"Pass <arg> to the target offloading toolchain identified by <triple>.">,
  MetaVarName<"<triple> <arg>">;
def z : Separate<["-"], "z">, Flags<[LinkerInput]>,
  HelpText<"Pass -z <arg> to the linker">, MetaVarName<"<arg>">,
  Group<Link_Group>;
def offload_link : Flag<["--"], "offload-link">, Group<Link_Group>,
  HelpText<"Use the new offloading linker to perform the link job.">;
def Xlinker : Separate<["-"], "Xlinker">, Flags<[LinkerInput, RenderAsInput]>,
  HelpText<"Pass <arg> to the linker">, MetaVarName<"<arg>">,
  Group<Link_Group>;
def Xoffload_linker : JoinedAndSeparate<["-"], "Xoffload-linker">,
  HelpText<"Pass <arg> to the offload linkers or the ones idenfied by -<triple>">,
  MetaVarName<"<triple> <arg>">, Group<Link_Group>;
def Xpreprocessor : Separate<["-"], "Xpreprocessor">, Group<Preprocessor_Group>,
  HelpText<"Pass <arg> to the preprocessor">, MetaVarName<"<arg>">;
def X_Flag : Flag<["-"], "X">, Group<Link_Group>;
// Used by some macOS projects. IgnoredGCCCompat is a misnomer since GCC doesn't allow it.
def : Flag<["-"], "Xparser">, IgnoredGCCCompat;
// FIXME -Xcompiler is misused by some ChromeOS packages. Remove it after a while.
def : Flag<["-"], "Xcompiler">, IgnoredGCCCompat;
def Z_Flag : Flag<["-"], "Z">, Group<Link_Group>;
def all__load : Flag<["-"], "all_load">;
def allowable__client : Separate<["-"], "allowable_client">;
def ansi : Flag<["-", "--"], "ansi">, Group<CompileOnly_Group>;
def arch__errors__fatal : Flag<["-"], "arch_errors_fatal">;
def arch : Separate<["-"], "arch">, Flags<[NoXarchOption]>;
def arch__only : Separate<["-"], "arch_only">;
def autocomplete : Joined<["--"], "autocomplete=">;
def bind__at__load : Flag<["-"], "bind_at_load">;
def bundle__loader : Separate<["-"], "bundle_loader">;
def bundle : Flag<["-"], "bundle">;
def b : JoinedOrSeparate<["-"], "b">, Flags<[LinkerInput]>,
  HelpText<"Pass -b <arg> to the linker on AIX">, MetaVarName<"<arg>">,
  Group<Link_Group>;
// OpenCL-only Options
def cl_opt_disable : Flag<["-"], "cl-opt-disable">, Group<opencl_Group>, Flags<[CC1Option]>,
  HelpText<"OpenCL only. This option disables all optimizations. By default optimizations are enabled.">;
def cl_strict_aliasing : Flag<["-"], "cl-strict-aliasing">, Group<opencl_Group>, Flags<[CC1Option]>,
  HelpText<"OpenCL only. This option is added for compatibility with OpenCL 1.0.">;
def cl_single_precision_constant : Flag<["-"], "cl-single-precision-constant">, Group<opencl_Group>, Flags<[CC1Option]>,
  HelpText<"OpenCL only. Treat double precision floating-point constant as single precision constant.">,
  MarshallingInfoFlag<LangOpts<"SinglePrecisionConstants">>;
def cl_finite_math_only : Flag<["-"], "cl-finite-math-only">, Group<opencl_Group>, Flags<[CC1Option]>,
  HelpText<"OpenCL only. Allow floating-point optimizations that assume arguments and results are not NaNs or +-Inf.">,
  MarshallingInfoFlag<LangOpts<"CLFiniteMathOnly">>;
def cl_kernel_arg_info : Flag<["-"], "cl-kernel-arg-info">, Group<opencl_Group>, Flags<[CC1Option]>,
  HelpText<"OpenCL only. Generate kernel argument metadata.">,
  MarshallingInfoFlag<CodeGenOpts<"EmitOpenCLArgMetadata">>;
def cl_unsafe_math_optimizations : Flag<["-"], "cl-unsafe-math-optimizations">, Group<opencl_Group>, Flags<[CC1Option]>,
  HelpText<"OpenCL only. Allow unsafe floating-point optimizations.  Also implies -cl-no-signed-zeros and -cl-mad-enable.">,
  MarshallingInfoFlag<LangOpts<"CLUnsafeMath">>;
def cl_fast_relaxed_math : Flag<["-"], "cl-fast-relaxed-math">, Group<opencl_Group>, Flags<[CC1Option]>,
  HelpText<"OpenCL only. Sets -cl-finite-math-only and -cl-unsafe-math-optimizations, and defines __FAST_RELAXED_MATH__.">,
  MarshallingInfoFlag<LangOpts<"FastRelaxedMath">>;
def cl_mad_enable : Flag<["-"], "cl-mad-enable">, Group<opencl_Group>, Flags<[CC1Option]>,
  HelpText<"OpenCL only. Allow use of less precise MAD computations in the generated binary.">,
  MarshallingInfoFlag<CodeGenOpts<"LessPreciseFPMAD">>,
  ImpliedByAnyOf<[cl_unsafe_math_optimizations.KeyPath, cl_fast_relaxed_math.KeyPath]>;
def cl_no_signed_zeros : Flag<["-"], "cl-no-signed-zeros">, Group<opencl_Group>, Flags<[CC1Option]>,
  HelpText<"OpenCL only. Allow use of less precise no signed zeros computations in the generated binary.">,
  MarshallingInfoFlag<LangOpts<"CLNoSignedZero">>;
def cl_std_EQ : Joined<["-"], "cl-std=">, Group<opencl_Group>, Flags<[CC1Option]>,
  HelpText<"OpenCL language standard to compile for.">,
  Values<"cl,CL,cl1.0,CL1.0,cl1.1,CL1.1,cl1.2,CL1.2,cl2.0,CL2.0,cl3.0,CL3.0,clc++,CLC++,clc++1.0,CLC++1.0,clc++2021,CLC++2021">;
def cl_denorms_are_zero : Flag<["-"], "cl-denorms-are-zero">, Group<opencl_Group>,
  HelpText<"OpenCL only. Allow denormals to be flushed to zero.">;
def cl_fp32_correctly_rounded_divide_sqrt : Flag<["-"], "cl-fp32-correctly-rounded-divide-sqrt">, Group<opencl_Group>, Flags<[CC1Option]>,
  HelpText<"OpenCL only. Specify that single precision floating-point divide and sqrt used in the program source are correctly rounded.">,
  MarshallingInfoFlag<CodeGenOpts<"OpenCLCorrectlyRoundedDivSqrt">>;
def cl_uniform_work_group_size : Flag<["-"], "cl-uniform-work-group-size">, Group<opencl_Group>, Flags<[CC1Option]>,
  HelpText<"OpenCL only. Defines that the global work-size be a multiple of the work-group size specified to clEnqueueNDRangeKernel">,
  MarshallingInfoFlag<CodeGenOpts<"UniformWGSize">>;
def cl_no_stdinc : Flag<["-"], "cl-no-stdinc">, Group<opencl_Group>,
  HelpText<"OpenCL only. Disables all standard includes containing non-native compiler types and functions.">;
def cl_ext_EQ : CommaJoined<["-"], "cl-ext=">, Group<opencl_Group>, Flags<[CC1Option]>,
  HelpText<"OpenCL only. Enable or disable OpenCL extensions/optional features. The argument is a comma-separated "
           "sequence of one or more extension names, each prefixed by '+' or '-'.">,
  MarshallingInfoStringVector<TargetOpts<"OpenCLExtensionsAsWritten">>;

def client__name : JoinedOrSeparate<["-"], "client_name">;
def combine : Flag<["-", "--"], "combine">, Flags<[NoXarchOption, Unsupported]>;
def compatibility__version : JoinedOrSeparate<["-"], "compatibility_version">;
def config : Joined<["--"], "config=">, Flags<[NoXarchOption, CoreOption]>, MetaVarName<"<file>">,
  HelpText<"Specify configuration file">;
def : Separate<["--"], "config">, Alias<config>;
def no_default_config : Flag<["--"], "no-default-config">, Flags<[NoXarchOption, CoreOption]>,
  HelpText<"Disable loading default configuration files">;
def config_system_dir_EQ : Joined<["--"], "config-system-dir=">, Flags<[NoXarchOption, CoreOption, HelpHidden]>,
  HelpText<"System directory for configuration files">;
def config_user_dir_EQ : Joined<["--"], "config-user-dir=">, Flags<[NoXarchOption, CoreOption, HelpHidden]>,
  HelpText<"User directory for configuration files">;
def coverage : Flag<["-", "--"], "coverage">, Group<Link_Group>, Flags<[CoreOption]>;
def cpp_precomp : Flag<["-"], "cpp-precomp">, Group<clang_ignored_f_Group>;
def current__version : JoinedOrSeparate<["-"], "current_version">;
def cxx_isystem : JoinedOrSeparate<["-"], "cxx-isystem">, Group<clang_i_Group>,
  HelpText<"Add directory to the C++ SYSTEM include search path">, Flags<[CC1Option]>,
  MetaVarName<"<directory>">;
def c : Flag<["-"], "c">, Flags<[NoXarchOption, FlangOption]>, Group<Action_Group>,
  HelpText<"Only run preprocess, compile, and assemble steps">;
def fconvergent_functions : Flag<["-"], "fconvergent-functions">, Group<f_Group>, Flags<[CC1Option]>,
  HelpText<"Assume functions may be convergent">;

def gpu_use_aux_triple_only : Flag<["--"], "gpu-use-aux-triple-only">,
  InternalDriverOpt, HelpText<"Prepare '-aux-triple' only without populating "
                              "'-aux-target-cpu' and '-aux-target-feature'.">;
def cuda_include_ptx_EQ : Joined<["--"], "cuda-include-ptx=">, Flags<[NoXarchOption]>,
  HelpText<"Include PTX for the following GPU architecture (e.g. sm_35) or 'all'. May be specified more than once.">;
def no_cuda_include_ptx_EQ : Joined<["--"], "no-cuda-include-ptx=">, Flags<[NoXarchOption]>,
  HelpText<"Do not include PTX for the following GPU architecture (e.g. sm_35) or 'all'. May be specified more than once.">;
def offload_arch_EQ : Joined<["--"], "offload-arch=">, Flags<[NoXarchOption]>,
  HelpText<"Specify an offloading device architecture for CUDA, HIP, or OpenMP. (e.g. sm_35). "
           "If 'native' is used the compiler will detect locally installed architectures. "
           "For HIP offloading, the device architecture can be followed by target ID features "
           "delimited by a colon (e.g. gfx908:xnack+:sramecc-). May be specified more than once.">;
def cuda_gpu_arch_EQ : Joined<["--"], "cuda-gpu-arch=">, Flags<[NoXarchOption]>,
  Alias<offload_arch_EQ>;
def cuda_feature_EQ : Joined<["--"], "cuda-feature=">, HelpText<"Manually specify the CUDA feature to use">;
def hip_link : Flag<["--"], "hip-link">,
  HelpText<"Link clang-offload-bundler bundles for HIP">;
def no_hip_rt: Flag<["-"], "no-hip-rt">,
  HelpText<"Do not link against HIP runtime libraries">;
def no_offload_arch_EQ : Joined<["--"], "no-offload-arch=">, Flags<[NoXarchOption]>,
  HelpText<"Remove CUDA/HIP offloading device architecture (e.g. sm_35, gfx906) from the list of devices to compile for. "
           "'all' resets the list to its default value.">;
def emit_static_lib : Flag<["--"], "emit-static-lib">,
  HelpText<"Enable linker job to emit a static library.">;
def no_cuda_gpu_arch_EQ : Joined<["--"], "no-cuda-gpu-arch=">, Flags<[NoXarchOption]>,
  Alias<no_offload_arch_EQ>;
def cuda_noopt_device_debug : Flag<["--"], "cuda-noopt-device-debug">,
  HelpText<"Enable device-side debug info generation. Disables ptxas optimizations.">;
def no_cuda_version_check : Flag<["--"], "no-cuda-version-check">,
  HelpText<"Don't error out if the detected version of the CUDA install is "
           "too low for the requested CUDA gpu architecture.">;
def no_cuda_noopt_device_debug : Flag<["--"], "no-cuda-noopt-device-debug">;
def cuda_path_EQ : Joined<["--"], "cuda-path=">, Group<i_Group>,
  HelpText<"CUDA installation path">;
def cuda_path_ignore_env : Flag<["--"], "cuda-path-ignore-env">, Group<i_Group>,
  HelpText<"Ignore environment variables to detect CUDA installation">;
def ptxas_path_EQ : Joined<["--"], "ptxas-path=">, Group<i_Group>,
  HelpText<"Path to ptxas (used for compiling CUDA code)">;
def fgpu_flush_denormals_to_zero : Flag<["-"], "fgpu-flush-denormals-to-zero">,
  HelpText<"Flush denormal floating point values to zero in CUDA/HIP device mode.">;
def fno_gpu_flush_denormals_to_zero : Flag<["-"], "fno-gpu-flush-denormals-to-zero">;
def fcuda_flush_denormals_to_zero : Flag<["-"], "fcuda-flush-denormals-to-zero">,
  Alias<fgpu_flush_denormals_to_zero>;
def fno_cuda_flush_denormals_to_zero : Flag<["-"], "fno-cuda-flush-denormals-to-zero">,
  Alias<fno_gpu_flush_denormals_to_zero>;
defm gpu_rdc : BoolFOption<"gpu-rdc",
  LangOpts<"GPURelocatableDeviceCode">, DefaultFalse,
  PosFlag<SetTrue, [CC1Option], "Generate relocatable device code, also known as separate compilation mode">,
  NegFlag<SetFalse>>;
def : Flag<["-"], "fcuda-rdc">, Alias<fgpu_rdc>;
def : Flag<["-"], "fno-cuda-rdc">, Alias<fno_gpu_rdc>;
defm cuda_short_ptr : BoolFOption<"cuda-short-ptr",
  TargetOpts<"NVPTXUseShortPointers">, DefaultFalse,
  PosFlag<SetTrue, [CC1Option], "Use 32-bit pointers for accessing const/local/shared address spaces">,
  NegFlag<SetFalse>>;
def fgpu_default_stream_EQ : Joined<["-"], "fgpu-default-stream=">,
  HelpText<"Specify default stream. The default value is 'legacy'. (HIP only)">,
  Flags<[CC1Option]>,
  Values<"legacy,per-thread">,
  NormalizedValuesScope<"LangOptions::GPUDefaultStreamKind">,
  NormalizedValues<["Legacy", "PerThread"]>,
  MarshallingInfoEnum<LangOpts<"GPUDefaultStream">, "Legacy">;
def rocm_path_EQ : Joined<["--"], "rocm-path=">, Group<i_Group>,
  HelpText<"ROCm installation path, used for finding and automatically linking required bitcode libraries.">;
def hip_path_EQ : Joined<["--"], "hip-path=">, Group<i_Group>,
  HelpText<"HIP runtime installation path, used for finding HIP version and adding HIP include path.">;
def amdgpu_arch_tool_EQ : Joined<["--"], "amdgpu-arch-tool=">, Group<i_Group>,
  HelpText<"Tool used for detecting AMD GPU arch in the system.">;
def nvptx_arch_tool_EQ : Joined<["--"], "nvptx-arch-tool=">, Group<i_Group>,
  HelpText<"Tool used for detecting NVIDIA GPU arch in the system.">;
def rocm_device_lib_path_EQ : Joined<["--"], "rocm-device-lib-path=">, Group<Link_Group>,
  HelpText<"ROCm device library path. Alternative to rocm-path.">;
def : Joined<["--"], "hip-device-lib-path=">, Alias<rocm_device_lib_path_EQ>;
def hip_device_lib_EQ : Joined<["--"], "hip-device-lib=">, Group<Link_Group>,
  HelpText<"HIP device library">;
def hip_version_EQ : Joined<["--"], "hip-version=">,
  HelpText<"HIP version in the format of major.minor.patch">;
def fhip_dump_offload_linker_script : Flag<["-"], "fhip-dump-offload-linker-script">,
  Group<f_Group>, Flags<[NoArgumentUnused, HelpHidden]>;
defm hip_new_launch_api : BoolFOption<"hip-new-launch-api",
  LangOpts<"HIPUseNewLaunchAPI">, DefaultFalse,
  PosFlag<SetTrue, [CC1Option], "Use">, NegFlag<SetFalse, [], "Don't use">,
  BothFlags<[], " new kernel launching API for HIP">>;
defm hip_fp32_correctly_rounded_divide_sqrt : BoolFOption<"hip-fp32-correctly-rounded-divide-sqrt",
  CodeGenOpts<"HIPCorrectlyRoundedDivSqrt">, DefaultTrue,
  PosFlag<SetTrue, [], "Specify">,
  NegFlag<SetFalse, [CC1Option], "Don't specify">,
  BothFlags<[], " that single precision floating-point divide and sqrt used in "
  "the program source are correctly rounded (HIP device compilation only)">>,
  ShouldParseIf<hip.KeyPath>;
defm hip_kernel_arg_name : BoolFOption<"hip-kernel-arg-name",
  CodeGenOpts<"HIPSaveKernelArgName">, DefaultFalse,
  PosFlag<SetTrue, [CC1Option], "Specify">,
  NegFlag<SetFalse, [], "Don't specify">,
  BothFlags<[], " that kernel argument names are preserved (HIP only)">>,
  ShouldParseIf<hip.KeyPath>;
def hipspv_pass_plugin_EQ : Joined<["--"], "hipspv-pass-plugin=">,
  Group<Link_Group>, MetaVarName<"<dsopath>">,
  HelpText<"path to a pass plugin for HIP to SPIR-V passes.">;
defm gpu_allow_device_init : BoolFOption<"gpu-allow-device-init",
  LangOpts<"GPUAllowDeviceInit">, DefaultFalse,
  PosFlag<SetTrue, [CC1Option], "Allow">, NegFlag<SetFalse, [], "Don't allow">,
  BothFlags<[], " device side init function in HIP (experimental)">>,
  ShouldParseIf<hip.KeyPath>;
defm gpu_defer_diag : BoolFOption<"gpu-defer-diag",
  LangOpts<"GPUDeferDiag">, DefaultFalse,
  PosFlag<SetTrue, [CC1Option], "Defer">, NegFlag<SetFalse, [], "Don't defer">,
  BothFlags<[], " host/device related diagnostic messages for CUDA/HIP">>;
defm gpu_exclude_wrong_side_overloads : BoolFOption<"gpu-exclude-wrong-side-overloads",
  LangOpts<"GPUExcludeWrongSideOverloads">, DefaultFalse,
  PosFlag<SetTrue, [CC1Option], "Always exclude wrong side overloads">,
  NegFlag<SetFalse, [], "Exclude wrong side overloads only if there are same side overloads">,
  BothFlags<[HelpHidden], " in overloading resolution for CUDA/HIP">>;
def gpu_max_threads_per_block_EQ : Joined<["--"], "gpu-max-threads-per-block=">,
  Flags<[CC1Option]>,
  HelpText<"Default max threads per block for kernel launch bounds for HIP">,
  MarshallingInfoInt<LangOpts<"GPUMaxThreadsPerBlock">, "1024">,
  ShouldParseIf<hip.KeyPath>;
def fgpu_inline_threshold_EQ : Joined<["-"], "fgpu-inline-threshold=">,
  Flags<[HelpHidden]>,
  HelpText<"Inline threshold for device compilation for CUDA/HIP">;
def gpu_instrument_lib_EQ : Joined<["--"], "gpu-instrument-lib=">,
  HelpText<"Instrument device library for HIP, which is a LLVM bitcode containing "
  "__cyg_profile_func_enter and __cyg_profile_func_exit">;
def fgpu_sanitize : Flag<["-"], "fgpu-sanitize">, Group<f_Group>,
  HelpText<"Enable sanitizer for AMDGPU target">;
def fno_gpu_sanitize : Flag<["-"], "fno-gpu-sanitize">, Group<f_Group>;
def gpu_bundle_output : Flag<["--"], "gpu-bundle-output">,
  Group<f_Group>, HelpText<"Bundle output files of HIP device compilation">;
def no_gpu_bundle_output : Flag<["--"], "no-gpu-bundle-output">,
  Group<f_Group>, HelpText<"Do not bundle output files of HIP device compilation">;
def cuid_EQ : Joined<["-"], "cuid=">, Flags<[CC1Option]>,
  HelpText<"An ID for compilation unit, which should be the same for the same "
           "compilation unit but different for different compilation units. "
           "It is used to externalize device-side static variables for single "
           "source offloading languages CUDA and HIP so that they can be "
           "accessed by the host code of the same compilation unit.">,
  MarshallingInfoString<LangOpts<"CUID">>;
def fuse_cuid_EQ : Joined<["-"], "fuse-cuid=">,
  HelpText<"Method to generate ID's for compilation units for single source "
           "offloading languages CUDA and HIP: 'hash' (ID's generated by hashing "
           "file path and command line options) | 'random' (ID's generated as "
           "random numbers) | 'none' (disabled). Default is 'hash'. This option "
           "will be overridden by option '-cuid=[ID]' if it is specified." >;
def libomptarget_amdgpu_bc_path_EQ : Joined<["--"], "libomptarget-amdgpu-bc-path=">, Group<i_Group>,
  HelpText<"Path to libomptarget-amdgcn bitcode library">;
def libomptarget_amdgcn_bc_path_EQ : Joined<["--"], "libomptarget-amdgcn-bc-path=">, Group<i_Group>,
  HelpText<"Path to libomptarget-amdgcn bitcode library">, Alias<libomptarget_amdgpu_bc_path_EQ>;
def libomptarget_nvptx_bc_path_EQ : Joined<["--"], "libomptarget-nvptx-bc-path=">, Group<i_Group>,
  HelpText<"Path to libomptarget-nvptx bitcode library">;
def dD : Flag<["-"], "dD">, Group<d_Group>, Flags<[CC1Option]>,
  HelpText<"Print macro definitions in -E mode in addition to normal output">;
def dI : Flag<["-"], "dI">, Group<d_Group>, Flags<[CC1Option]>,
  HelpText<"Print include directives in -E mode in addition to normal output">,
  MarshallingInfoFlag<PreprocessorOutputOpts<"ShowIncludeDirectives">>;
def dM : Flag<["-"], "dM">, Group<d_Group>, Flags<[CC1Option]>,
  HelpText<"Print macro definitions in -E mode instead of normal output">;
def dead__strip : Flag<["-"], "dead_strip">;
def dependency_file : Separate<["-"], "dependency-file">, Flags<[CC1Option]>,
  HelpText<"Filename (or -) to write dependency output to">,
  MarshallingInfoString<DependencyOutputOpts<"OutputFile">>;
def dependency_dot : Separate<["-"], "dependency-dot">, Flags<[CC1Option]>,
  HelpText<"Filename to write DOT-formatted header dependencies to">,
  MarshallingInfoString<DependencyOutputOpts<"DOTOutputFile">>;
def module_dependency_dir : Separate<["-"], "module-dependency-dir">,
  Flags<[CC1Option]>, HelpText<"Directory to dump module dependencies to">,
  MarshallingInfoString<DependencyOutputOpts<"ModuleDependencyOutputDir">>;
def dsym_dir : JoinedOrSeparate<["-"], "dsym-dir">,
  Flags<[NoXarchOption, RenderAsInput]>,
  HelpText<"Directory to output dSYM's (if any) to">, MetaVarName<"<dir>">;
def dumpmachine : Flag<["-"], "dumpmachine">;
def dumpspecs : Flag<["-"], "dumpspecs">, Flags<[Unsupported]>;
def dumpversion : Flag<["-"], "dumpversion">;
def dylib__file : Separate<["-"], "dylib_file">;
def dylinker__install__name : JoinedOrSeparate<["-"], "dylinker_install_name">;
def dylinker : Flag<["-"], "dylinker">;
def dynamiclib : Flag<["-"], "dynamiclib">;
def dynamic : Flag<["-"], "dynamic">, Flags<[NoArgumentUnused]>;
def d_Flag : Flag<["-"], "d">, Group<d_Group>;
def d_Joined : Joined<["-"], "d">, Group<d_Group>;
def emit_ast : Flag<["-"], "emit-ast">, Flags<[CoreOption]>,
  HelpText<"Emit Clang AST files for source inputs">;
def emit_llvm : Flag<["-"], "emit-llvm">, Flags<[CC1Option, FC1Option, FlangOption]>, Group<Action_Group>,
  HelpText<"Use the LLVM representation for assembler and object files">;
def emit_interface_stubs : Flag<["-"], "emit-interface-stubs">, Flags<[CC1Option]>, Group<Action_Group>,
  HelpText<"Generate Interface Stub Files.">;
def emit_merged_ifs : Flag<["-"], "emit-merged-ifs">,
  Flags<[CC1Option]>, Group<Action_Group>,
  HelpText<"Generate Interface Stub Files, emit merged text not binary.">;
def end_no_unused_arguments : Flag<["--"], "end-no-unused-arguments">, Flags<[CoreOption]>,
  HelpText<"Start emitting warnings for unused driver arguments">;
def interface_stub_version_EQ : JoinedOrSeparate<["-"], "interface-stub-version=">, Flags<[CC1Option]>;
def exported__symbols__list : Separate<["-"], "exported_symbols_list">;
def extract_api : Flag<["-"], "extract-api">, Flags<[CC1Option]>, Group<Action_Group>,
  HelpText<"Extract API information">;
def product_name_EQ: Joined<["--"], "product-name=">, Flags<[CC1Option]>,
  MarshallingInfoString<FrontendOpts<"ProductName">>;
def extract_api_ignores_EQ: CommaJoined<["--"], "extract-api-ignores=">, Flags<[CC1Option]>,
    HelpText<"Comma separated list of files containing a new line separated list of API symbols to ignore when extracting API information.">,
    MarshallingInfoStringVector<FrontendOpts<"ExtractAPIIgnoresFileList">>;
def e : JoinedOrSeparate<["-"], "e">, Flags<[LinkerInput]>, Group<Link_Group>;
def fmax_tokens_EQ : Joined<["-"], "fmax-tokens=">, Group<f_Group>, Flags<[CC1Option]>,
  HelpText<"Max total number of preprocessed tokens for -Wmax-tokens.">,
  MarshallingInfoInt<LangOpts<"MaxTokens">>;
def fPIC : Flag<["-"], "fPIC">, Group<f_Group>;
def fno_PIC : Flag<["-"], "fno-PIC">, Group<f_Group>;
def fPIE : Flag<["-"], "fPIE">, Group<f_Group>;
def fno_PIE : Flag<["-"], "fno-PIE">, Group<f_Group>;
defm access_control : BoolFOption<"access-control",
  LangOpts<"AccessControl">, DefaultTrue,
  NegFlag<SetFalse, [CC1Option], "Disable C++ access control">,
  PosFlag<SetTrue>>;
def falign_functions : Flag<["-"], "falign-functions">, Group<f_Group>;
def falign_functions_EQ : Joined<["-"], "falign-functions=">, Group<f_Group>;
def falign_loops_EQ : Joined<["-"], "falign-loops=">, Group<f_Group>, Flags<[CC1Option]>, MetaVarName<"<N>">,
  HelpText<"N must be a power of two. Align loops to the boundary">,
  MarshallingInfoInt<CodeGenOpts<"LoopAlignment">>;
def fno_align_functions: Flag<["-"], "fno-align-functions">, Group<f_Group>;
defm allow_editor_placeholders : BoolFOption<"allow-editor-placeholders",
  LangOpts<"AllowEditorPlaceholders">, DefaultFalse,
  PosFlag<SetTrue, [CC1Option], "Treat editor placeholders as valid source code">,
  NegFlag<SetFalse>>;
def fallow_unsupported : Flag<["-"], "fallow-unsupported">, Group<f_Group>;
def fapple_kext : Flag<["-"], "fapple-kext">, Group<f_Group>, Flags<[CC1Option]>,
  HelpText<"Use Apple's kernel extensions ABI">,
  MarshallingInfoFlag<LangOpts<"AppleKext">>;
def fstrict_flex_arrays_EQ : Joined<["-"], "fstrict-flex-arrays=">, Group<f_Group>,
  MetaVarName<"<n>">, Values<"0,1,2,3">,
  LangOpts<"StrictFlexArraysLevel">,
  Flags<[CC1Option]>,
  NormalizedValuesScope<"LangOptions::StrictFlexArraysLevelKind">,
  NormalizedValues<["Default", "OneZeroOrIncomplete", "ZeroOrIncomplete", "IncompleteOnly"]>,
  HelpText<"Enable optimizations based on the strict definition of flexible arrays">,
  MarshallingInfoEnum<LangOpts<"StrictFlexArraysLevel">, "Default">;
defm apple_pragma_pack : BoolFOption<"apple-pragma-pack",
  LangOpts<"ApplePragmaPack">, DefaultFalse,
  PosFlag<SetTrue, [CC1Option], "Enable Apple gcc-compatible #pragma pack handling">,
  NegFlag<SetFalse>>;
defm xl_pragma_pack : BoolFOption<"xl-pragma-pack",
  LangOpts<"XLPragmaPack">, DefaultFalse,
  PosFlag<SetTrue, [CC1Option], "Enable IBM XL #pragma pack handling">,
  NegFlag<SetFalse>>;
def shared_libsan : Flag<["-"], "shared-libsan">,
  HelpText<"Dynamically link the sanitizer runtime">;
def static_libsan : Flag<["-"], "static-libsan">,
  HelpText<"Statically link the sanitizer runtime (Not supported for ASan, TSan or UBSan on darwin)">;
def : Flag<["-"], "shared-libasan">, Alias<shared_libsan>;
def fasm : Flag<["-"], "fasm">, Group<f_Group>;

def fassume_sane_operator_new : Flag<["-"], "fassume-sane-operator-new">, Group<f_Group>;
def fastcp : Flag<["-"], "fastcp">, Group<f_Group>;
def fastf : Flag<["-"], "fastf">, Group<f_Group>;
def fast : Flag<["-"], "fast">, Group<f_Group>;
def fasynchronous_unwind_tables : Flag<["-"], "fasynchronous-unwind-tables">, Group<f_Group>;

defm double_square_bracket_attributes : BoolFOption<"double-square-bracket-attributes",
  LangOpts<"DoubleSquareBracketAttributes">, Default<!strconcat(cpp11.KeyPath, "||", c2x.KeyPath)>,
  PosFlag<SetTrue, [], "Enable">, NegFlag<SetFalse, [], "Disable">,
  BothFlags<[NoXarchOption, CC1Option], " '[[]]' attributes in all C and C++ language modes">>;

defm autolink : BoolFOption<"autolink",
  CodeGenOpts<"Autolink">, DefaultTrue,
  NegFlag<SetFalse, [CC1Option], "Disable generation of linker directives for automatic library linking">,
  PosFlag<SetTrue>>;

// In the future this option will be supported by other offloading
// languages and accept other values such as CPU/GPU architectures,
// offload kinds and target aliases.
def offload_EQ : CommaJoined<["--"], "offload=">, Flags<[NoXarchOption]>,
  HelpText<"Specify comma-separated list of offloading target triples (CUDA and HIP only)">;

// C++ Coroutines
defm coroutines : BoolFOption<"coroutines",
  LangOpts<"Coroutines">, Default<cpp20.KeyPath>,
  PosFlag<SetTrue, [CC1Option], "Enable support for the C++ Coroutines">,
  NegFlag<SetFalse>>;

defm coro_aligned_allocation : BoolFOption<"coro-aligned-allocation",
  LangOpts<"CoroAlignedAllocation">, DefaultFalse,
  PosFlag<SetTrue, [CC1Option], "Prefer aligned allocation for C++ Coroutines">,
  NegFlag<SetFalse>>;

defm experimental_library : BoolFOption<"experimental-library",
  LangOpts<"ExperimentalLibrary">, DefaultFalse,
  PosFlag<SetTrue, [CC1Option, CoreOption], "Control whether unstable and experimental library features are enabled. "
          "This option enables various library features that are either experimental (also known as TSes), or have been "
          "but are not stable yet in the selected Standard Library implementation. It is not recommended to use this option "
          "in production code, since neither ABI nor API stability are guaranteed. This is intended to provide a preview "
          "of features that will ship in the future for experimentation purposes">,
  NegFlag<SetFalse>>;

def fembed_offload_object_EQ : Joined<["-"], "fembed-offload-object=">,
  Group<f_Group>, Flags<[NoXarchOption, CC1Option, FC1Option]>,
  HelpText<"Embed Offloading device-side binary into host object file as a section.">,
  MarshallingInfoStringVector<CodeGenOpts<"OffloadObjects">>;
def fembed_bitcode_EQ : Joined<["-"], "fembed-bitcode=">,
    Group<f_Group>, Flags<[NoXarchOption, CC1Option, CC1AsOption]>, MetaVarName<"<option>">,
    HelpText<"Embed LLVM bitcode">,
    Values<"off,all,bitcode,marker">, NormalizedValuesScope<"CodeGenOptions">,
    NormalizedValues<["Embed_Off", "Embed_All", "Embed_Bitcode", "Embed_Marker"]>,
    MarshallingInfoEnum<CodeGenOpts<"EmbedBitcode">, "Embed_Off">;
def fembed_bitcode : Flag<["-"], "fembed-bitcode">, Group<f_Group>,
  Alias<fembed_bitcode_EQ>, AliasArgs<["all"]>,
  HelpText<"Embed LLVM IR bitcode as data">;
def fembed_bitcode_marker : Flag<["-"], "fembed-bitcode-marker">,
  Alias<fembed_bitcode_EQ>, AliasArgs<["marker"]>,
  HelpText<"Embed placeholder LLVM IR data as a marker">;
defm gnu_inline_asm : BoolFOption<"gnu-inline-asm",
  LangOpts<"GNUAsm">, DefaultTrue,
  NegFlag<SetFalse, [CC1Option], "Disable GNU style inline asm">, PosFlag<SetTrue>>;

def fprofile_sample_use : Flag<["-"], "fprofile-sample-use">, Group<f_Group>,
    Flags<[CoreOption]>;
def fno_profile_sample_use : Flag<["-"], "fno-profile-sample-use">, Group<f_Group>,
    Flags<[CoreOption]>;
def fprofile_sample_use_EQ : Joined<["-"], "fprofile-sample-use=">,
    Group<f_Group>, Flags<[NoXarchOption, CC1Option]>,
    HelpText<"Enable sample-based profile guided optimizations">,
    MarshallingInfoString<CodeGenOpts<"SampleProfileFile">>;
def fprofile_sample_accurate : Flag<["-"], "fprofile-sample-accurate">,
    Group<f_Group>, Flags<[NoXarchOption, CC1Option]>,
    HelpText<"Specifies that the sample profile is accurate">,
    DocBrief<[{Specifies that the sample profile is accurate. If the sample
               profile is accurate, callsites without profile samples are marked
               as cold. Otherwise, treat callsites without profile samples as if
               we have no profile}]>,
   MarshallingInfoFlag<CodeGenOpts<"ProfileSampleAccurate">>;
def fsample_profile_use_profi : Flag<["-"], "fsample-profile-use-profi">,
    Flags<[NoXarchOption, CC1Option]>, Group<f_Group>,
    HelpText<"Use profi to infer block and edge counts">,
    DocBrief<[{Infer block and edge counts. If the profiles have errors or missing
               blocks caused by sampling, profile inference (profi) can convert
               basic block counts to branch probabilites to fix them by extended
               and re-engineered classic MCMF (min-cost max-flow) approach.}]>;
def fno_profile_sample_accurate : Flag<["-"], "fno-profile-sample-accurate">,
  Group<f_Group>, Flags<[NoXarchOption]>;
def fauto_profile : Flag<["-"], "fauto-profile">, Group<f_Group>,
    Alias<fprofile_sample_use>;
def fno_auto_profile : Flag<["-"], "fno-auto-profile">, Group<f_Group>,
    Alias<fno_profile_sample_use>;
def fauto_profile_EQ : Joined<["-"], "fauto-profile=">,
    Alias<fprofile_sample_use_EQ>;
def fauto_profile_accurate : Flag<["-"], "fauto-profile-accurate">,
    Group<f_Group>, Alias<fprofile_sample_accurate>;
def fno_auto_profile_accurate : Flag<["-"], "fno-auto-profile-accurate">,
    Group<f_Group>, Alias<fno_profile_sample_accurate>;
def fdebug_compilation_dir_EQ : Joined<["-"], "fdebug-compilation-dir=">,
    Group<f_Group>, Flags<[CC1Option, CC1AsOption, CoreOption]>,
    HelpText<"The compilation directory to embed in the debug info">,
    MarshallingInfoString<CodeGenOpts<"DebugCompilationDir">>;
def fdebug_compilation_dir : Separate<["-"], "fdebug-compilation-dir">,
    Group<f_Group>, Flags<[CC1Option, CC1AsOption, CoreOption]>,
    Alias<fdebug_compilation_dir_EQ>;
def fcoverage_compilation_dir_EQ : Joined<["-"], "fcoverage-compilation-dir=">,
    Group<f_Group>, Flags<[CC1Option, CC1AsOption, CoreOption]>,
    HelpText<"The compilation directory to embed in the coverage mapping.">,
    MarshallingInfoString<CodeGenOpts<"CoverageCompilationDir">>;
def ffile_compilation_dir_EQ : Joined<["-"], "ffile-compilation-dir=">, Group<f_Group>,
    Flags<[CoreOption]>,
    HelpText<"The compilation directory to embed in the debug info and coverage mapping.">;
defm debug_info_for_profiling : BoolFOption<"debug-info-for-profiling",
  CodeGenOpts<"DebugInfoForProfiling">, DefaultFalse,
  PosFlag<SetTrue, [CC1Option], "Emit extra debug info to make sample profile more accurate">,
  NegFlag<SetFalse>>;
def fprofile_instr_generate : Flag<["-"], "fprofile-instr-generate">,
    Group<f_Group>, Flags<[CoreOption]>,
    HelpText<"Generate instrumented code to collect execution counts into default.profraw file (overridden by '=' form of option or LLVM_PROFILE_FILE env var)">;
def fprofile_instr_generate_EQ : Joined<["-"], "fprofile-instr-generate=">,
    Group<f_Group>, Flags<[CoreOption]>, MetaVarName<"<file>">,
    HelpText<"Generate instrumented code to collect execution counts into <file> (overridden by LLVM_PROFILE_FILE env var)">;
def fprofile_instr_use : Flag<["-"], "fprofile-instr-use">, Group<f_Group>,
    Flags<[CoreOption]>;
def fprofile_instr_use_EQ : Joined<["-"], "fprofile-instr-use=">,
    Group<f_Group>, Flags<[CoreOption]>,
    HelpText<"Use instrumentation data for profile-guided optimization">;
def fprofile_remapping_file_EQ : Joined<["-"], "fprofile-remapping-file=">,
    Group<f_Group>, Flags<[CC1Option, CoreOption]>, MetaVarName<"<file>">,
    HelpText<"Use the remappings described in <file> to match the profile data against names in the program">,
    MarshallingInfoString<CodeGenOpts<"ProfileRemappingFile">>;
defm coverage_mapping : BoolFOption<"coverage-mapping",
  CodeGenOpts<"CoverageMapping">, DefaultFalse,
  PosFlag<SetTrue, [CC1Option], "Generate coverage mapping to enable code coverage analysis">,
  NegFlag<SetFalse, [], "Disable code coverage analysis">, BothFlags<[CoreOption]>>;
def fprofile_generate : Flag<["-"], "fprofile-generate">,
    Group<f_Group>, Flags<[CoreOption]>,
    HelpText<"Generate instrumented code to collect execution counts into default.profraw (overridden by LLVM_PROFILE_FILE env var)">;
def fprofile_generate_EQ : Joined<["-"], "fprofile-generate=">,
    Group<f_Group>, Flags<[CoreOption]>, MetaVarName<"<directory>">,
    HelpText<"Generate instrumented code to collect execution counts into <directory>/default.profraw (overridden by LLVM_PROFILE_FILE env var)">;
def fcs_profile_generate : Flag<["-"], "fcs-profile-generate">,
    Group<f_Group>, Flags<[CoreOption]>,
    HelpText<"Generate instrumented code to collect context sensitive execution counts into default.profraw (overridden by LLVM_PROFILE_FILE env var)">;
def fcs_profile_generate_EQ : Joined<["-"], "fcs-profile-generate=">,
    Group<f_Group>, Flags<[CoreOption]>, MetaVarName<"<directory>">,
    HelpText<"Generate instrumented code to collect context sensitive execution counts into <directory>/default.profraw (overridden by LLVM_PROFILE_FILE env var)">;
def fprofile_use : Flag<["-"], "fprofile-use">, Group<f_Group>,
    Flags<[CoreOption]>, Alias<fprofile_instr_use>;
def fprofile_use_EQ : Joined<["-"], "fprofile-use=">,
    Group<f_Group>, Flags<[NoXarchOption, CoreOption]>,
    MetaVarName<"<pathname>">,
    HelpText<"Use instrumentation data for profile-guided optimization. If pathname is a directory, it reads from <pathname>/default.profdata. Otherwise, it reads from file <pathname>.">;
def fno_profile_instr_generate : Flag<["-"], "fno-profile-instr-generate">,
    Group<f_Group>, Flags<[CoreOption]>,
    HelpText<"Disable generation of profile instrumentation.">;
def fno_profile_generate : Flag<["-"], "fno-profile-generate">,
    Group<f_Group>, Flags<[CoreOption]>,
    HelpText<"Disable generation of profile instrumentation.">;
def fno_profile_instr_use : Flag<["-"], "fno-profile-instr-use">,
    Group<f_Group>, Flags<[CoreOption]>,
    HelpText<"Disable using instrumentation data for profile-guided optimization">;
def fno_profile_use : Flag<["-"], "fno-profile-use">,
    Alias<fno_profile_instr_use>;
defm profile_arcs : BoolFOption<"profile-arcs",
  CodeGenOpts<"EmitGcovArcs">, DefaultFalse,
  PosFlag<SetTrue, [CC1Option, LinkOption]>, NegFlag<SetFalse>>;
defm test_coverage : BoolFOption<"test-coverage",
  CodeGenOpts<"EmitGcovNotes">, DefaultFalse,
  PosFlag<SetTrue, [CC1Option]>, NegFlag<SetFalse>>;
def fprofile_filter_files_EQ : Joined<["-"], "fprofile-filter-files=">,
    Group<f_Group>, Flags<[CC1Option, CoreOption]>,
    HelpText<"Instrument only functions from files where names match any regex separated by a semi-colon">,
    MarshallingInfoString<CodeGenOpts<"ProfileFilterFiles">>,
    ShouldParseIf<!strconcat(fprofile_arcs.KeyPath, "||", ftest_coverage.KeyPath)>;
def fprofile_exclude_files_EQ : Joined<["-"], "fprofile-exclude-files=">,
    Group<f_Group>, Flags<[CC1Option, CoreOption]>,
    HelpText<"Instrument only functions from files where names don't match all the regexes separated by a semi-colon">,
    MarshallingInfoString<CodeGenOpts<"ProfileExcludeFiles">>,
    ShouldParseIf<!strconcat(fprofile_arcs.KeyPath, "||", ftest_coverage.KeyPath)>;
def fprofile_update_EQ : Joined<["-"], "fprofile-update=">,
    Group<f_Group>, Flags<[CC1Option, CoreOption]>, Values<"atomic,prefer-atomic,single">,
    MetaVarName<"<method>">, HelpText<"Set update method of profile counters">,
    MarshallingInfoFlag<CodeGenOpts<"AtomicProfileUpdate">>;
defm pseudo_probe_for_profiling : BoolFOption<"pseudo-probe-for-profiling",
  CodeGenOpts<"PseudoProbeForProfiling">, DefaultFalse,
  PosFlag<SetTrue, [], "Emit">, NegFlag<SetFalse, [], "Do not emit">,
  BothFlags<[NoXarchOption, CC1Option], " pseudo probes for sample profiling">>;
def forder_file_instrumentation : Flag<["-"], "forder-file-instrumentation">,
    Group<f_Group>, Flags<[CC1Option, CoreOption]>,
    HelpText<"Generate instrumented code to collect order file into default.profraw file (overridden by '=' form of option or LLVM_PROFILE_FILE env var)">;
def fprofile_list_EQ : Joined<["-"], "fprofile-list=">,
    Group<f_Group>, Flags<[CC1Option, CoreOption]>,
    HelpText<"Filename defining the list of functions/files to instrument">,
    MarshallingInfoStringVector<LangOpts<"ProfileListFiles">>;
def fprofile_function_groups : Joined<["-"], "fprofile-function-groups=">,
  Group<f_Group>, Flags<[CC1Option]>, MetaVarName<"<N>">,
  HelpText<"Partition functions into N groups and select only functions in group i to be instrumented using -fprofile-selected-function-group">,
  MarshallingInfoInt<CodeGenOpts<"ProfileTotalFunctionGroups">, "1">;
def fprofile_selected_function_group :
  Joined<["-"], "fprofile-selected-function-group=">, Group<f_Group>,
  Flags<[CC1Option]>, MetaVarName<"<i>">,
  HelpText<"Partition functions into N groups using -fprofile-function-groups and select only functions in group i to be instrumented. The valid range is 0 to N-1 inclusive">,
  MarshallingInfoInt<CodeGenOpts<"ProfileSelectedFunctionGroup">>;
def fswift_async_fp_EQ : Joined<["-"], "fswift-async-fp=">,
    Group<f_Group>, Flags<[CC1Option, CC1AsOption, CoreOption]>, MetaVarName<"<option>">,
    HelpText<"Control emission of Swift async extended frame info">,
    Values<"auto,always,never">,
    NormalizedValuesScope<"CodeGenOptions::SwiftAsyncFramePointerKind">,
    NormalizedValues<["Auto", "Always", "Never"]>,
    MarshallingInfoEnum<CodeGenOpts<"SwiftAsyncFramePointer">, "Always">;

defm addrsig : BoolFOption<"addrsig",
  CodeGenOpts<"Addrsig">, DefaultFalse,
  PosFlag<SetTrue, [CC1Option], "Emit">, NegFlag<SetFalse, [], "Don't emit">,
  BothFlags<[CoreOption], " an address-significance table">>;
defm blocks : OptInCC1FFlag<"blocks", "Enable the 'blocks' language feature", "", "", [CoreOption]>;
def fbootclasspath_EQ : Joined<["-"], "fbootclasspath=">, Group<f_Group>;
defm borland_extensions : BoolFOption<"borland-extensions",
  LangOpts<"Borland">, DefaultFalse,
  PosFlag<SetTrue, [CC1Option], "Accept non-standard constructs supported by the Borland compiler">,
  NegFlag<SetFalse>>;
def fbuiltin : Flag<["-"], "fbuiltin">, Group<f_Group>, Flags<[CoreOption]>;
def fbuiltin_module_map : Flag <["-"], "fbuiltin-module-map">, Group<f_Group>,
  Flags<[NoXarchOption]>, HelpText<"Load the clang builtins module map file.">;
defm caret_diagnostics : BoolFOption<"caret-diagnostics",
  DiagnosticOpts<"ShowCarets">, DefaultTrue,
  NegFlag<SetFalse, [CC1Option]>, PosFlag<SetTrue>>;
def fclang_abi_compat_EQ : Joined<["-"], "fclang-abi-compat=">, Group<f_clang_Group>,
  Flags<[CC1Option]>, MetaVarName<"<version>">, Values<"<major>.<minor>,latest">,
  HelpText<"Attempt to match the ABI of Clang <version>">;
def fclasspath_EQ : Joined<["-"], "fclasspath=">, Group<f_Group>;
def fcolor_diagnostics : Flag<["-"], "fcolor-diagnostics">, Group<f_Group>,
  Flags<[CoreOption, CC1Option, FlangOption, FC1Option]>,
  HelpText<"Enable colors in diagnostics">;
def fno_color_diagnostics : Flag<["-"], "fno-color-diagnostics">, Group<f_Group>,
  Flags<[CoreOption, FlangOption]>, HelpText<"Disable colors in diagnostics">;
def : Flag<["-"], "fdiagnostics-color">, Group<f_Group>, Flags<[CoreOption]>, Alias<fcolor_diagnostics>;
def : Flag<["-"], "fno-diagnostics-color">, Group<f_Group>, Flags<[CoreOption]>, Alias<fno_color_diagnostics>;
def fdiagnostics_color_EQ : Joined<["-"], "fdiagnostics-color=">, Group<f_Group>;
def fansi_escape_codes : Flag<["-"], "fansi-escape-codes">, Group<f_Group>,
  Flags<[CoreOption, CC1Option]>, HelpText<"Use ANSI escape codes for diagnostics">,
  MarshallingInfoFlag<DiagnosticOpts<"UseANSIEscapeCodes">>;
def fcomment_block_commands : CommaJoined<["-"], "fcomment-block-commands=">, Group<f_clang_Group>, Flags<[CC1Option]>,
  HelpText<"Treat each comma separated argument in <arg> as a documentation comment block command">,
  MetaVarName<"<arg>">, MarshallingInfoStringVector<LangOpts<"CommentOpts.BlockCommandNames">>;
def fparse_all_comments : Flag<["-"], "fparse-all-comments">, Group<f_clang_Group>, Flags<[CC1Option]>,
  MarshallingInfoFlag<LangOpts<"CommentOpts.ParseAllComments">>;
def frecord_command_line : Flag<["-"], "frecord-command-line">,
  Group<f_clang_Group>;
def fno_record_command_line : Flag<["-"], "fno-record-command-line">,
  Group<f_clang_Group>;
def : Flag<["-"], "frecord-gcc-switches">, Alias<frecord_command_line>;
def : Flag<["-"], "fno-record-gcc-switches">, Alias<fno_record_command_line>;
def fcommon : Flag<["-"], "fcommon">, Group<f_Group>,
  Flags<[CoreOption, CC1Option]>, HelpText<"Place uninitialized global variables in a common block">,
  MarshallingInfoNegativeFlag<CodeGenOpts<"NoCommon">>;
def fcompile_resource_EQ : Joined<["-"], "fcompile-resource=">, Group<f_Group>;
defm complete_member_pointers : BoolOption<"f", "complete-member-pointers",
  LangOpts<"CompleteMemberPointers">, DefaultFalse,
  PosFlag<SetTrue, [CC1Option], "Require">, NegFlag<SetFalse, [], "Do not require">,
  BothFlags<[CoreOption], " member pointer base types to be complete if they"
            " would be significant under the Microsoft ABI">>,
  Group<f_clang_Group>;
def fcf_runtime_abi_EQ : Joined<["-"], "fcf-runtime-abi=">, Group<f_Group>,
    Flags<[CC1Option]>, Values<"unspecified,standalone,objc,swift,swift-5.0,swift-4.2,swift-4.1">,
    NormalizedValuesScope<"LangOptions::CoreFoundationABI">,
    NormalizedValues<["ObjectiveC", "ObjectiveC", "ObjectiveC", "Swift5_0", "Swift5_0", "Swift4_2", "Swift4_1"]>,
    MarshallingInfoEnum<LangOpts<"CFRuntime">, "ObjectiveC">;
defm constant_cfstrings : BoolFOption<"constant-cfstrings",
  LangOpts<"NoConstantCFStrings">, DefaultFalse,
  NegFlag<SetTrue, [CC1Option], "Disable creation of CodeFoundation-type constant strings">,
  PosFlag<SetFalse>>;
def fconstant_string_class_EQ : Joined<["-"], "fconstant-string-class=">, Group<f_Group>;
def fconstexpr_depth_EQ : Joined<["-"], "fconstexpr-depth=">, Group<f_Group>;
def fconstexpr_steps_EQ : Joined<["-"], "fconstexpr-steps=">, Group<f_Group>;
def fexperimental_new_constant_interpreter : Flag<["-"], "fexperimental-new-constant-interpreter">, Group<f_Group>,
  HelpText<"Enable the experimental new constant interpreter">, Flags<[CC1Option]>,
  MarshallingInfoFlag<LangOpts<"EnableNewConstInterp">>;
def fconstexpr_backtrace_limit_EQ : Joined<["-"], "fconstexpr-backtrace-limit=">,
                                    Group<f_Group>;
def fcrash_diagnostics_EQ : Joined<["-"], "fcrash-diagnostics=">, Group<f_clang_Group>, Flags<[NoArgumentUnused, CoreOption]>,
  HelpText<"Set level of crash diagnostic reporting, (option: off, compiler, all)">;
def fcrash_diagnostics : Flag<["-"], "fcrash-diagnostics">, Group<f_clang_Group>, Flags<[NoArgumentUnused, CoreOption]>,
  HelpText<"Enable crash diagnostic reporting (default)">, Alias<fcrash_diagnostics_EQ>, AliasArgs<["compiler"]>;
def fno_crash_diagnostics : Flag<["-"], "fno-crash-diagnostics">, Group<f_clang_Group>, Flags<[NoArgumentUnused, CoreOption]>,
  Alias<gen_reproducer_eq>, AliasArgs<["off"]>,
  HelpText<"Disable auto-generation of preprocessed source files and a script for reproduction during a clang crash">;
def fcrash_diagnostics_dir : Joined<["-"], "fcrash-diagnostics-dir=">,
  Group<f_clang_Group>, Flags<[NoArgumentUnused, CoreOption]>,
  HelpText<"Put crash-report files in <dir>">, MetaVarName<"<dir>">;
def fcreate_profile : Flag<["-"], "fcreate-profile">, Group<f_Group>;
defm cxx_exceptions: BoolFOption<"cxx-exceptions",
  LangOpts<"CXXExceptions">, DefaultFalse,
  PosFlag<SetTrue, [CC1Option], "Enable C++ exceptions">, NegFlag<SetFalse>>;
defm async_exceptions: BoolFOption<"async-exceptions",
  LangOpts<"EHAsynch">, DefaultFalse,
  PosFlag<SetTrue, [CC1Option], "Enable EH Asynchronous exceptions">, NegFlag<SetFalse>>;
defm cxx_modules : BoolFOption<"cxx-modules",
  LangOpts<"CPlusPlusModules">, Default<cpp20.KeyPath>,
  NegFlag<SetFalse, [CC1Option], "Disable">, PosFlag<SetTrue, [], "Enable">,
  BothFlags<[NoXarchOption], " modules for C++">>,
  ShouldParseIf<cplusplus.KeyPath>;
def fdebug_pass_arguments : Flag<["-"], "fdebug-pass-arguments">, Group<f_Group>;
def fdebug_pass_structure : Flag<["-"], "fdebug-pass-structure">, Group<f_Group>;
def fdepfile_entry : Joined<["-"], "fdepfile-entry=">,
    Group<f_clang_Group>, Flags<[CC1Option]>;
def fdiagnostics_fixit_info : Flag<["-"], "fdiagnostics-fixit-info">, Group<f_clang_Group>;
def fno_diagnostics_fixit_info : Flag<["-"], "fno-diagnostics-fixit-info">, Group<f_Group>,
  Flags<[CC1Option]>, HelpText<"Do not include fixit information in diagnostics">,
  MarshallingInfoNegativeFlag<DiagnosticOpts<"ShowFixits">>;
def fdiagnostics_parseable_fixits : Flag<["-"], "fdiagnostics-parseable-fixits">, Group<f_clang_Group>,
    Flags<[CoreOption, CC1Option]>, HelpText<"Print fix-its in machine parseable form">,
    MarshallingInfoFlag<DiagnosticOpts<"ShowParseableFixits">>;
def fdiagnostics_print_source_range_info : Flag<["-"], "fdiagnostics-print-source-range-info">,
    Group<f_clang_Group>,  Flags<[CC1Option]>,
    HelpText<"Print source range spans in numeric form">,
    MarshallingInfoFlag<DiagnosticOpts<"ShowSourceRanges">>;
defm diagnostics_show_hotness : BoolFOption<"diagnostics-show-hotness",
  CodeGenOpts<"DiagnosticsWithHotness">, DefaultFalse,
  PosFlag<SetTrue, [CC1Option], "Enable profile hotness information in diagnostic line">,
  NegFlag<SetFalse>>;
def fdiagnostics_hotness_threshold_EQ : Joined<["-"], "fdiagnostics-hotness-threshold=">,
    Group<f_Group>, Flags<[CC1Option]>, MetaVarName<"<value>">,
    HelpText<"Prevent optimization remarks from being output if they do not have at least this profile count. "
    "Use 'auto' to apply the threshold from profile summary">;
def fdiagnostics_misexpect_tolerance_EQ : Joined<["-"], "fdiagnostics-misexpect-tolerance=">,
    Group<f_Group>, Flags<[CC1Option]>, MetaVarName<"<value>">,
    HelpText<"Prevent misexpect diagnostics from being output if the profile counts are within N% of the expected. ">;
defm diagnostics_show_option : BoolFOption<"diagnostics-show-option",
    DiagnosticOpts<"ShowOptionNames">, DefaultTrue,
    NegFlag<SetFalse, [CC1Option]>, PosFlag<SetTrue, [], "Print option name with mappable diagnostics">>;
defm diagnostics_show_note_include_stack : BoolFOption<"diagnostics-show-note-include-stack",
    DiagnosticOpts<"ShowNoteIncludeStack">, DefaultFalse,
    PosFlag<SetTrue, [], "Display include stacks for diagnostic notes">,
    NegFlag<SetFalse>, BothFlags<[CC1Option]>>;
def fdiagnostics_format_EQ : Joined<["-"], "fdiagnostics-format=">, Group<f_clang_Group>;
def fdiagnostics_show_category_EQ : Joined<["-"], "fdiagnostics-show-category=">, Group<f_clang_Group>;
def fdiagnostics_show_template_tree : Flag<["-"], "fdiagnostics-show-template-tree">,
    Group<f_Group>, Flags<[CC1Option]>,
    HelpText<"Print a template comparison tree for differing templates">,
    MarshallingInfoFlag<DiagnosticOpts<"ShowTemplateTree">>;
def fdiscard_value_names : Flag<["-"], "fdiscard-value-names">, Group<f_clang_Group>,
  HelpText<"Discard value names in LLVM IR">, Flags<[NoXarchOption]>;
def fno_discard_value_names : Flag<["-"], "fno-discard-value-names">, Group<f_clang_Group>,
  HelpText<"Do not discard value names in LLVM IR">, Flags<[NoXarchOption]>;
defm dollars_in_identifiers : BoolFOption<"dollars-in-identifiers",
  LangOpts<"DollarIdents">, Default<!strconcat("!", asm_preprocessor.KeyPath)>,
  PosFlag<SetTrue, [], "Allow">, NegFlag<SetFalse, [], "Disallow">,
  BothFlags<[CC1Option], " '$' in identifiers">>;
def fdwarf2_cfi_asm : Flag<["-"], "fdwarf2-cfi-asm">, Group<clang_ignored_f_Group>;
def fno_dwarf2_cfi_asm : Flag<["-"], "fno-dwarf2-cfi-asm">, Group<clang_ignored_f_Group>;
defm dwarf_directory_asm : BoolFOption<"dwarf-directory-asm",
  CodeGenOpts<"NoDwarfDirectoryAsm">, DefaultFalse,
  NegFlag<SetTrue, [CC1Option]>, PosFlag<SetFalse>>;
defm elide_constructors : BoolFOption<"elide-constructors",
  LangOpts<"ElideConstructors">, DefaultTrue,
  NegFlag<SetFalse, [CC1Option], "Disable C++ copy constructor elision">,
  PosFlag<SetTrue>>;
def fno_elide_type : Flag<["-"], "fno-elide-type">, Group<f_Group>,
    Flags<[CC1Option]>,
    HelpText<"Do not elide types when printing diagnostics">,
    MarshallingInfoNegativeFlag<DiagnosticOpts<"ElideType">>;
def feliminate_unused_debug_symbols : Flag<["-"], "feliminate-unused-debug-symbols">, Group<f_Group>;
defm eliminate_unused_debug_types : OptOutCC1FFlag<"eliminate-unused-debug-types",
  "Do not emit ", "Emit ", " debug info for defined but unused types">;
def femit_all_decls : Flag<["-"], "femit-all-decls">, Group<f_Group>, Flags<[CC1Option]>,
  HelpText<"Emit all declarations, even if unused">,
  MarshallingInfoFlag<LangOpts<"EmitAllDecls">>;
defm emulated_tls : BoolFOption<"emulated-tls",
  CodeGenOpts<"EmulatedTLS">, DefaultFalse,
  PosFlag<SetTrue, [CC1Option], "Use emutls functions to access thread_local variables">,
  NegFlag<SetFalse>, BothFlags<[CC1Option]>>;
def fencoding_EQ : Joined<["-"], "fencoding=">, Group<f_Group>;
def ferror_limit_EQ : Joined<["-"], "ferror-limit=">, Group<f_Group>, Flags<[CoreOption]>;
defm exceptions : BoolFOption<"exceptions",
  LangOpts<"Exceptions">, DefaultFalse,
  PosFlag<SetTrue, [CC1Option], "Enable">, NegFlag<SetFalse, [], "Disable">,
  BothFlags<[], " support for exception handling">>;
def fdwarf_exceptions : Flag<["-"], "fdwarf-exceptions">, Group<f_Group>,
  HelpText<"Use DWARF style exceptions">;
def fsjlj_exceptions : Flag<["-"], "fsjlj-exceptions">, Group<f_Group>,
  HelpText<"Use SjLj style exceptions">;
def fseh_exceptions : Flag<["-"], "fseh-exceptions">, Group<f_Group>,
  HelpText<"Use SEH style exceptions">;
def fwasm_exceptions : Flag<["-"], "fwasm-exceptions">, Group<f_Group>,
  HelpText<"Use WebAssembly style exceptions">;
def exception_model : Separate<["-"], "exception-model">,
  Flags<[CC1Option, NoDriverOption]>, HelpText<"The exception model">,
  Values<"dwarf,sjlj,seh,wasm">,
  NormalizedValuesScope<"LangOptions::ExceptionHandlingKind">,
  NormalizedValues<["DwarfCFI", "SjLj", "WinEH", "Wasm"]>,
  MarshallingInfoEnum<LangOpts<"ExceptionHandling">, "None">;
def exception_model_EQ : Joined<["-"], "exception-model=">,
  Flags<[CC1Option, NoDriverOption]>, Alias<exception_model>;
def fignore_exceptions : Flag<["-"], "fignore-exceptions">, Group<f_Group>, Flags<[CC1Option]>,
  HelpText<"Enable support for ignoring exception handling constructs">,
  MarshallingInfoFlag<LangOpts<"IgnoreExceptions">>;
def fexcess_precision_EQ : Joined<["-"], "fexcess-precision=">, Group<f_Group>,
  Flags<[CoreOption]>,
  HelpText<"Allows control over excess precision on targets where native "
  "support for the precision types is not available. By default, excess "
  "precision is used to calculate intermediate results following the "
  "rules specified in ISO C99.">,
  Values<"standard,fast,none">, NormalizedValuesScope<"LangOptions">,
  NormalizedValues<["FPP_Standard", "FPP_Fast", "FPP_None"]>;
def ffloat16_excess_precision_EQ : Joined<["-"], "ffloat16-excess-precision=">,
  Group<f_Group>, Flags<[CC1Option, NoDriverOption]>,
  HelpText<"Allows control over excess precision on targets where native "
  "support for Float16 precision types is not available. By default, excess "
  "precision is used to calculate intermediate results following the "
  "rules specified in ISO C99.">,
  Values<"standard,fast,none">, NormalizedValuesScope<"LangOptions">,
  NormalizedValues<["FPP_Standard", "FPP_Fast", "FPP_None"]>,
  MarshallingInfoEnum<LangOpts<"Float16ExcessPrecision">, "FPP_Standard">;
def : Flag<["-"], "fexpensive-optimizations">, Group<clang_ignored_gcc_optimization_f_Group>;
def : Flag<["-"], "fno-expensive-optimizations">, Group<clang_ignored_gcc_optimization_f_Group>;
def fextdirs_EQ : Joined<["-"], "fextdirs=">, Group<f_Group>;
def : Flag<["-"], "fdefer-pop">, Group<clang_ignored_gcc_optimization_f_Group>;
def : Flag<["-"], "fno-defer-pop">, Group<clang_ignored_gcc_optimization_f_Group>;
def : Flag<["-"], "fextended-identifiers">, Group<clang_ignored_f_Group>;
def : Flag<["-"], "fno-extended-identifiers">, Group<f_Group>, Flags<[Unsupported]>;
def fhosted : Flag<["-"], "fhosted">, Group<f_Group>;
def fdenormal_fp_math_EQ : Joined<["-"], "fdenormal-fp-math=">, Group<f_Group>, Flags<[CC1Option]>;
def ffile_reproducible : Flag<["-"], "ffile-reproducible">, Group<f_Group>,
  Flags<[CoreOption, CC1Option]>,
  HelpText<"Use the target's platform-specific path separator character when "
           "expanding the __FILE__ macro">;
def fno_file_reproducible : Flag<["-"], "fno-file-reproducible">,
  Group<f_Group>, Flags<[CoreOption, CC1Option]>,
  HelpText<"Use the host's platform-specific path separator character when "
           "expanding the __FILE__ macro">;
def ffp_eval_method_EQ : Joined<["-"], "ffp-eval-method=">, Group<f_Group>, Flags<[CC1Option]>,
  HelpText<"Specifies the evaluation method to use for floating-point arithmetic.">,
  Values<"source,double,extended">, NormalizedValuesScope<"LangOptions">,
  NormalizedValues<["FEM_Source", "FEM_Double", "FEM_Extended"]>,
  MarshallingInfoEnum<LangOpts<"FPEvalMethod">, "FEM_UnsetOnCommandLine">;
def ffp_model_EQ : Joined<["-"], "ffp-model=">, Group<f_Group>, Flags<[NoXarchOption]>,
  HelpText<"Controls the semantics of floating-point calculations.">;
def ffp_exception_behavior_EQ : Joined<["-"], "ffp-exception-behavior=">, Group<f_Group>, Flags<[CC1Option]>,
  HelpText<"Specifies the exception behavior of floating-point operations.">,
  Values<"ignore,maytrap,strict">, NormalizedValuesScope<"LangOptions">,
  NormalizedValues<["FPE_Ignore", "FPE_MayTrap", "FPE_Strict"]>,
  MarshallingInfoEnum<LangOpts<"FPExceptionMode">, "FPE_Default">;
defm fast_math : BoolFOption<"fast-math",
  LangOpts<"FastMath">, DefaultFalse,
  PosFlag<SetTrue, [CC1Option, FC1Option, FlangOption], "Allow aggressive, lossy floating-point optimizations",
          [cl_fast_relaxed_math.KeyPath]>,
  NegFlag<SetFalse>>;
defm math_errno : BoolFOption<"math-errno",
  LangOpts<"MathErrno">, DefaultFalse,
  PosFlag<SetTrue, [CC1Option], "Require math functions to indicate errors by setting errno">,
  NegFlag<SetFalse>>,
  ShouldParseIf<!strconcat("!", open_cl.KeyPath)>;
def fextend_args_EQ : Joined<["-"], "fextend-arguments=">, Group<f_Group>,
  Flags<[CC1Option, NoArgumentUnused]>,
  HelpText<"Controls how scalar integer arguments are extended in calls "
           "to unprototyped and varargs functions">,
  Values<"32,64">,
  NormalizedValues<["ExtendTo32", "ExtendTo64"]>,
  NormalizedValuesScope<"LangOptions::ExtendArgsKind">,
  MarshallingInfoEnum<LangOpts<"ExtendIntArgs">,"ExtendTo32">;
def fbracket_depth_EQ : Joined<["-"], "fbracket-depth=">, Group<f_Group>, Flags<[CoreOption]>;
def fsignaling_math : Flag<["-"], "fsignaling-math">, Group<f_Group>;
def fno_signaling_math : Flag<["-"], "fno-signaling-math">, Group<f_Group>;
defm jump_tables : BoolFOption<"jump-tables",
  CodeGenOpts<"NoUseJumpTables">, DefaultFalse,
  NegFlag<SetTrue, [CC1Option], "Do not use">, PosFlag<SetFalse, [], "Use">,
  BothFlags<[], " jump tables for lowering switches">>;
defm force_enable_int128 : BoolFOption<"force-enable-int128",
  TargetOpts<"ForceEnableInt128">, DefaultFalse,
  PosFlag<SetTrue, [CC1Option], "Enable">, NegFlag<SetFalse, [], "Disable">,
  BothFlags<[], " support for int128_t type">>;
defm keep_static_consts : BoolFOption<"keep-static-consts",
  CodeGenOpts<"KeepStaticConsts">, DefaultFalse,
  PosFlag<SetTrue, [CC1Option], "Keep">, NegFlag<SetFalse, [], "Don't keep">,
  BothFlags<[NoXarchOption], " static const variables if unused">>;
defm fixed_point : BoolFOption<"fixed-point",
  LangOpts<"FixedPoint">, DefaultFalse,
  PosFlag<SetTrue, [CC1Option], "Enable">, NegFlag<SetFalse, [], "Disable">,
  BothFlags<[], " fixed point types">>, ShouldParseIf<!strconcat("!", cplusplus.KeyPath)>;
defm cxx_static_destructors : BoolFOption<"c++-static-destructors",
  LangOpts<"RegisterStaticDestructors">, DefaultTrue,
  NegFlag<SetFalse, [CC1Option], "Disable C++ static destructor registration">,
  PosFlag<SetTrue>>;
def fsymbol_partition_EQ : Joined<["-"], "fsymbol-partition=">, Group<f_Group>,
  Flags<[CC1Option]>, MarshallingInfoString<CodeGenOpts<"SymbolPartition">>;

defm memory_profile : OptInCC1FFlag<"memory-profile", "Enable", "Disable", " heap memory profiling">;
def fmemory_profile_EQ : Joined<["-"], "fmemory-profile=">,
    Group<f_Group>, Flags<[CC1Option]>, MetaVarName<"<directory>">,
    HelpText<"Enable heap memory profiling and dump results into <directory>">;

// Begin sanitizer flags. These should all be core options exposed in all driver
// modes.
let Flags = [CC1Option, CoreOption] in {

def fsanitize_EQ : CommaJoined<["-"], "fsanitize=">, Group<f_clang_Group>,
                   MetaVarName<"<check>">,
                   HelpText<"Turn on runtime checks for various forms of undefined "
                            "or suspicious behavior. See user manual for available checks">;
def fno_sanitize_EQ : CommaJoined<["-"], "fno-sanitize=">, Group<f_clang_Group>,
                      Flags<[CoreOption, NoXarchOption]>;

def fsanitize_ignorelist_EQ : Joined<["-"], "fsanitize-ignorelist=">,
  Group<f_clang_Group>, HelpText<"Path to ignorelist file for sanitizers">;
def : Joined<["-"], "fsanitize-blacklist=">,
  Group<f_clang_Group>, Flags<[HelpHidden]>, Alias<fsanitize_ignorelist_EQ>,
  HelpText<"Alias for -fsanitize-ignorelist=">;

def fsanitize_system_ignorelist_EQ : Joined<["-"], "fsanitize-system-ignorelist=">,
  HelpText<"Path to system ignorelist file for sanitizers">, Flags<[CC1Option]>;

def fno_sanitize_ignorelist : Flag<["-"], "fno-sanitize-ignorelist">,
  Group<f_clang_Group>, HelpText<"Don't use ignorelist file for sanitizers">;
def : Flag<["-"], "fno-sanitize-blacklist">,
  Group<f_clang_Group>, Flags<[HelpHidden]>, Alias<fno_sanitize_ignorelist>;

def fsanitize_coverage : CommaJoined<["-"], "fsanitize-coverage=">,
  Group<f_clang_Group>,
  HelpText<"Specify the type of coverage instrumentation for Sanitizers">;
def fno_sanitize_coverage : CommaJoined<["-"], "fno-sanitize-coverage=">,
  Group<f_clang_Group>, Flags<[CoreOption, NoXarchOption]>,
  HelpText<"Disable features of coverage instrumentation for Sanitizers">,
  Values<"func,bb,edge,indirect-calls,trace-bb,trace-cmp,trace-div,trace-gep,"
         "8bit-counters,trace-pc,trace-pc-guard,no-prune,inline-8bit-counters,"
         "inline-bool-flag">;
def fsanitize_coverage_allowlist : Joined<["-"], "fsanitize-coverage-allowlist=">,
    Group<f_clang_Group>, Flags<[CoreOption, NoXarchOption]>,
    HelpText<"Restrict sanitizer coverage instrumentation exclusively to modules and functions that match the provided special case list, except the blocked ones">,
    MarshallingInfoStringVector<CodeGenOpts<"SanitizeCoverageAllowlistFiles">>;
def fsanitize_coverage_ignorelist : Joined<["-"], "fsanitize-coverage-ignorelist=">,
    Group<f_clang_Group>, Flags<[CoreOption, NoXarchOption]>,
    HelpText<"Disable sanitizer coverage instrumentation for modules and functions "
             "that match the provided special case list, even the allowed ones">,
    MarshallingInfoStringVector<CodeGenOpts<"SanitizeCoverageIgnorelistFiles">>;
def fexperimental_sanitize_metadata_EQ : CommaJoined<["-"], "fexperimental-sanitize-metadata=">,
  Group<f_Group>,
  HelpText<"Specify the type of metadata to emit for binary analysis sanitizers">;
def fno_experimental_sanitize_metadata_EQ : CommaJoined<["-"], "fno-experimental-sanitize-metadata=">,
  Group<f_Group>, Flags<[CoreOption]>,
  HelpText<"Disable emitting metadata for binary analysis sanitizers">;
def fexperimental_sanitize_metadata_ignorelist_EQ : Joined<["-"], "fexperimental-sanitize-metadata-ignorelist=">,
    Group<f_Group>, Flags<[CoreOption]>,
    HelpText<"Disable sanitizer metadata for modules and functions that match the provided special case list">,
    MarshallingInfoStringVector<CodeGenOpts<"SanitizeMetadataIgnorelistFiles">>;
def fsanitize_memory_track_origins_EQ : Joined<["-"], "fsanitize-memory-track-origins=">,
                                        Group<f_clang_Group>,
                                        HelpText<"Enable origins tracking in MemorySanitizer">,
                                        MarshallingInfoInt<CodeGenOpts<"SanitizeMemoryTrackOrigins">>;
def fsanitize_memory_track_origins : Flag<["-"], "fsanitize-memory-track-origins">,
                                     Group<f_clang_Group>,
                                     Alias<fsanitize_memory_track_origins_EQ>, AliasArgs<["2"]>,
                                     HelpText<"Enable origins tracking in MemorySanitizer">;
def fno_sanitize_memory_track_origins : Flag<["-"], "fno-sanitize-memory-track-origins">,
                                        Group<f_clang_Group>,
                                        Flags<[CoreOption, NoXarchOption]>,
                                        HelpText<"Disable origins tracking in MemorySanitizer">;
def fsanitize_address_outline_instrumentation : Flag<["-"], "fsanitize-address-outline-instrumentation">,
                                                Group<f_clang_Group>,
                                                HelpText<"Always generate function calls for address sanitizer instrumentation">;
def fno_sanitize_address_outline_instrumentation : Flag<["-"], "fno-sanitize-address-outline-instrumentation">,
                                                   Group<f_clang_Group>,
                                                   HelpText<"Use default code inlining logic for the address sanitizer">;
def fsanitize_memtag_mode_EQ : Joined<["-"], "fsanitize-memtag-mode=">,
                                        Group<f_clang_Group>,
                                        HelpText<"Set default MTE mode to 'sync' (default) or 'async'">;
def fsanitize_hwaddress_experimental_aliasing
  : Flag<["-"], "fsanitize-hwaddress-experimental-aliasing">,
    Group<f_clang_Group>,
    HelpText<"Enable aliasing mode in HWAddressSanitizer">;
def fno_sanitize_hwaddress_experimental_aliasing
  : Flag<["-"], "fno-sanitize-hwaddress-experimental-aliasing">,
    Group<f_clang_Group>, Flags<[CoreOption, NoXarchOption]>,
    HelpText<"Disable aliasing mode in HWAddressSanitizer">;
defm sanitize_memory_use_after_dtor : BoolOption<"f", "sanitize-memory-use-after-dtor",
  CodeGenOpts<"SanitizeMemoryUseAfterDtor">, DefaultFalse,
  PosFlag<SetTrue, [CC1Option], "Enable">, NegFlag<SetFalse, [], "Disable">,
  BothFlags<[], " use-after-destroy detection in MemorySanitizer">>,
  Group<f_clang_Group>;
def fsanitize_address_field_padding : Joined<["-"], "fsanitize-address-field-padding=">,
                                        Group<f_clang_Group>,
                                        HelpText<"Level of field padding for AddressSanitizer">,
                                        MarshallingInfoInt<LangOpts<"SanitizeAddressFieldPadding">>;
defm sanitize_address_use_after_scope : BoolOption<"f", "sanitize-address-use-after-scope",
  CodeGenOpts<"SanitizeAddressUseAfterScope">, DefaultFalse,
  PosFlag<SetTrue, [], "Enable">, NegFlag<SetFalse, [CoreOption, NoXarchOption], "Disable">,
  BothFlags<[], " use-after-scope detection in AddressSanitizer">>,
  Group<f_clang_Group>;
def sanitize_address_use_after_return_EQ
  : Joined<["-"], "fsanitize-address-use-after-return=">,
    MetaVarName<"<mode>">,
    Flags<[CC1Option]>,
    HelpText<"Select the mode of detecting stack use-after-return in AddressSanitizer">,
    Group<f_clang_Group>,
    Values<"never,runtime,always">,
    NormalizedValuesScope<"llvm::AsanDetectStackUseAfterReturnMode">,
    NormalizedValues<["Never", "Runtime", "Always"]>,
    MarshallingInfoEnum<CodeGenOpts<"SanitizeAddressUseAfterReturn">, "Runtime">;
defm sanitize_address_poison_custom_array_cookie : BoolOption<"f", "sanitize-address-poison-custom-array-cookie",
  CodeGenOpts<"SanitizeAddressPoisonCustomArrayCookie">, DefaultFalse,
  PosFlag<SetTrue, [], "Enable">, NegFlag<SetFalse, [], "Disable">,
  BothFlags<[], " poisoning array cookies when using custom operator new[] in AddressSanitizer">>,
  Group<f_clang_Group>;
defm sanitize_address_globals_dead_stripping : BoolOption<"f", "sanitize-address-globals-dead-stripping",
  CodeGenOpts<"SanitizeAddressGlobalsDeadStripping">, DefaultFalse,
  PosFlag<SetTrue, [], "Enable linker dead stripping of globals in AddressSanitizer">,
  NegFlag<SetFalse, [], "Disable linker dead stripping of globals in AddressSanitizer">>,
  Group<f_clang_Group>;
defm sanitize_address_use_odr_indicator : BoolOption<"f", "sanitize-address-use-odr-indicator",
  CodeGenOpts<"SanitizeAddressUseOdrIndicator">, DefaultTrue,
  PosFlag<SetTrue, [], "Enable ODR indicator globals to avoid false ODR violation"
            " reports in partially sanitized programs at the cost of an increase in binary size">,
  NegFlag<SetFalse, [], "Disable ODR indicator globals">>,
  Group<f_clang_Group>;
def sanitize_address_destructor_EQ
    : Joined<["-"], "fsanitize-address-destructor=">,
      Flags<[CC1Option]>,
      HelpText<"Set destructor type used in ASan instrumentation">,
      Group<f_clang_Group>,
      Values<"none,global">,
      NormalizedValuesScope<"llvm::AsanDtorKind">,
      NormalizedValues<["None", "Global"]>,
      MarshallingInfoEnum<CodeGenOpts<"SanitizeAddressDtor">, "Global">;
defm sanitize_memory_param_retval
    : BoolFOption<"sanitize-memory-param-retval",
        CodeGenOpts<"SanitizeMemoryParamRetval">,
        DefaultTrue,
        PosFlag<SetTrue, [CC1Option], "Enable">, NegFlag<SetFalse, [], "Disable">,
        BothFlags<[], " detection of uninitialized parameters and return values">>;
//// Note: This flag was introduced when it was necessary to distinguish between
//       ABI for correct codegen.  This is no longer needed, but the flag is
//       not removed since targeting either ABI will behave the same.
//       This way we cause no disturbance to existing scripts & code, and if we
//       want to use this flag in the future we will cause no disturbance then
//       either.
def fsanitize_hwaddress_abi_EQ
    : Joined<["-"], "fsanitize-hwaddress-abi=">,
      Group<f_clang_Group>,
      HelpText<"Select the HWAddressSanitizer ABI to target (interceptor or platform, default interceptor). This option is currently unused.">;
def fsanitize_recover_EQ : CommaJoined<["-"], "fsanitize-recover=">,
                           Group<f_clang_Group>,
                           HelpText<"Enable recovery for specified sanitizers">;
def fno_sanitize_recover_EQ : CommaJoined<["-"], "fno-sanitize-recover=">,
                              Group<f_clang_Group>, Flags<[CoreOption, NoXarchOption]>,
                              HelpText<"Disable recovery for specified sanitizers">;
def fsanitize_recover : Flag<["-"], "fsanitize-recover">, Group<f_clang_Group>,
                        Alias<fsanitize_recover_EQ>, AliasArgs<["all"]>;
def fno_sanitize_recover : Flag<["-"], "fno-sanitize-recover">,
                           Flags<[CoreOption, NoXarchOption]>, Group<f_clang_Group>,
                           Alias<fno_sanitize_recover_EQ>, AliasArgs<["all"]>;
def fsanitize_trap_EQ : CommaJoined<["-"], "fsanitize-trap=">, Group<f_clang_Group>,
                        HelpText<"Enable trapping for specified sanitizers">;
def fno_sanitize_trap_EQ : CommaJoined<["-"], "fno-sanitize-trap=">, Group<f_clang_Group>,
                           Flags<[CoreOption, NoXarchOption]>,
                           HelpText<"Disable trapping for specified sanitizers">;
def fsanitize_trap : Flag<["-"], "fsanitize-trap">, Group<f_clang_Group>,
                     Alias<fsanitize_trap_EQ>, AliasArgs<["all"]>,
                     HelpText<"Enable trapping for all sanitizers">;
def fno_sanitize_trap : Flag<["-"], "fno-sanitize-trap">, Group<f_clang_Group>,
                        Alias<fno_sanitize_trap_EQ>, AliasArgs<["all"]>,
                        Flags<[CoreOption, NoXarchOption]>,
                        HelpText<"Disable trapping for all sanitizers">;
def fsanitize_undefined_trap_on_error
    : Flag<["-"], "fsanitize-undefined-trap-on-error">, Group<f_clang_Group>,
      Alias<fsanitize_trap_EQ>, AliasArgs<["undefined"]>;
def fno_sanitize_undefined_trap_on_error
    : Flag<["-"], "fno-sanitize-undefined-trap-on-error">, Group<f_clang_Group>,
      Alias<fno_sanitize_trap_EQ>, AliasArgs<["undefined"]>;
defm sanitize_minimal_runtime : BoolOption<"f", "sanitize-minimal-runtime",
  CodeGenOpts<"SanitizeMinimalRuntime">, DefaultFalse,
  PosFlag<SetTrue>, NegFlag<SetFalse>>,
  Group<f_clang_Group>;
def fsanitize_link_runtime : Flag<["-"], "fsanitize-link-runtime">,
                           Group<f_clang_Group>;
def fno_sanitize_link_runtime : Flag<["-"], "fno-sanitize-link-runtime">,
                              Group<f_clang_Group>;
def fsanitize_link_cxx_runtime : Flag<["-"], "fsanitize-link-c++-runtime">,
                                 Group<f_clang_Group>;
def fno_sanitize_link_cxx_runtime : Flag<["-"], "fno-sanitize-link-c++-runtime">,
                                    Group<f_clang_Group>;
defm sanitize_cfi_cross_dso : BoolOption<"f", "sanitize-cfi-cross-dso",
  CodeGenOpts<"SanitizeCfiCrossDso">, DefaultFalse,
  PosFlag<SetTrue, [], "Enable">, NegFlag<SetFalse, [CoreOption, NoXarchOption], "Disable">,
  BothFlags<[], " control flow integrity (CFI) checks for cross-DSO calls.">>,
  Group<f_clang_Group>;
def fsanitize_cfi_icall_generalize_pointers : Flag<["-"], "fsanitize-cfi-icall-generalize-pointers">,
                                              Group<f_clang_Group>,
                                              HelpText<"Generalize pointers in CFI indirect call type signature checks">,
                                              MarshallingInfoFlag<CodeGenOpts<"SanitizeCfiICallGeneralizePointers">>;
def fsanitize_cfi_icall_normalize_integers : Flag<["-"], "fsanitize-cfi-icall-experimental-normalize-integers">,
                                             Group<f_clang_Group>,
                                             HelpText<"Normalize integers in CFI indirect call type signature checks">,
                                             MarshallingInfoFlag<CodeGenOpts<"SanitizeCfiICallNormalizeIntegers">>;
defm sanitize_cfi_canonical_jump_tables : BoolOption<"f", "sanitize-cfi-canonical-jump-tables",
  CodeGenOpts<"SanitizeCfiCanonicalJumpTables">, DefaultFalse,
  PosFlag<SetTrue, [], "Make">, NegFlag<SetFalse, [CoreOption, NoXarchOption], "Do not make">,
  BothFlags<[], " the jump table addresses canonical in the symbol table">>,
  Group<f_clang_Group>;
defm sanitize_stats : BoolOption<"f", "sanitize-stats",
  CodeGenOpts<"SanitizeStats">, DefaultFalse,
  PosFlag<SetTrue, [], "Enable">, NegFlag<SetFalse, [CoreOption, NoXarchOption], "Disable">,
  BothFlags<[], " sanitizer statistics gathering.">>,
  Group<f_clang_Group>;
def fsanitize_thread_memory_access : Flag<["-"], "fsanitize-thread-memory-access">,
                                     Group<f_clang_Group>,
                                     HelpText<"Enable memory access instrumentation in ThreadSanitizer (default)">;
def fno_sanitize_thread_memory_access : Flag<["-"], "fno-sanitize-thread-memory-access">,
                                        Group<f_clang_Group>,
                                        Flags<[CoreOption, NoXarchOption]>,
                                        HelpText<"Disable memory access instrumentation in ThreadSanitizer">;
def fsanitize_thread_func_entry_exit : Flag<["-"], "fsanitize-thread-func-entry-exit">,
                                       Group<f_clang_Group>,
                                       HelpText<"Enable function entry/exit instrumentation in ThreadSanitizer (default)">;
def fno_sanitize_thread_func_entry_exit : Flag<["-"], "fno-sanitize-thread-func-entry-exit">,
                                          Group<f_clang_Group>,
                                          Flags<[CoreOption, NoXarchOption]>,
                                          HelpText<"Disable function entry/exit instrumentation in ThreadSanitizer">;
def fsanitize_thread_atomics : Flag<["-"], "fsanitize-thread-atomics">,
                               Group<f_clang_Group>,
                               HelpText<"Enable atomic operations instrumentation in ThreadSanitizer (default)">;
def fno_sanitize_thread_atomics : Flag<["-"], "fno-sanitize-thread-atomics">,
                                  Group<f_clang_Group>,
                                  Flags<[CoreOption, NoXarchOption]>,
                                  HelpText<"Disable atomic operations instrumentation in ThreadSanitizer">;
def fsanitize_undefined_strip_path_components_EQ : Joined<["-"], "fsanitize-undefined-strip-path-components=">,
  Group<f_clang_Group>, MetaVarName<"<number>">,
  HelpText<"Strip (or keep only, if negative) a given number of path components "
           "when emitting check metadata.">,
  MarshallingInfoInt<CodeGenOpts<"EmitCheckPathComponentsToStrip">, "0", "int">;

} // end -f[no-]sanitize* flags

def funsafe_math_optimizations : Flag<["-"], "funsafe-math-optimizations">,
  Group<f_Group>, Flags<[CC1Option]>,
  HelpText<"Allow unsafe floating-point math optimizations which may decrease precision">,
  MarshallingInfoFlag<LangOpts<"UnsafeFPMath">>,
  ImpliedByAnyOf<[cl_unsafe_math_optimizations.KeyPath, ffast_math.KeyPath]>;
def fno_unsafe_math_optimizations : Flag<["-"], "fno-unsafe-math-optimizations">,
  Group<f_Group>;
def fassociative_math : Flag<["-"], "fassociative-math">, Group<f_Group>;
def fno_associative_math : Flag<["-"], "fno-associative-math">, Group<f_Group>;
defm reciprocal_math : BoolFOption<"reciprocal-math",
  LangOpts<"AllowRecip">, DefaultFalse,
  PosFlag<SetTrue, [CC1Option, FC1Option, FlangOption], "Allow division operations to be reassociated",
          [funsafe_math_optimizations.KeyPath]>,
  NegFlag<SetFalse>>;
defm approx_func : BoolFOption<"approx-func", LangOpts<"ApproxFunc">, DefaultFalse,
   PosFlag<SetTrue, [CC1Option, FC1Option, FlangOption], "Allow certain math function calls to be replaced "
           "with an approximately equivalent calculation",
           [funsafe_math_optimizations.KeyPath]>,
   NegFlag<SetFalse>>;
defm finite_math_only : BoolFOption<"finite-math-only",
  LangOpts<"FiniteMathOnly">, DefaultFalse,
  PosFlag<SetTrue, [CC1Option], "", [cl_finite_math_only.KeyPath, ffast_math.KeyPath]>,
  NegFlag<SetFalse>>;
defm signed_zeros : BoolFOption<"signed-zeros",
  LangOpts<"NoSignedZero">, DefaultFalse,
  NegFlag<SetTrue, [CC1Option, FC1Option, FlangOption], "Allow optimizations that ignore the sign of floating point zeros",
            [cl_no_signed_zeros.KeyPath, funsafe_math_optimizations.KeyPath]>,
  PosFlag<SetFalse>>;
def fhonor_nans : Flag<["-"], "fhonor-nans">, Group<f_Group>;
def fno_honor_nans : Flag<["-"], "fno-honor-nans">, Group<f_Group>;
def fhonor_infinities : Flag<["-"], "fhonor-infinities">, Group<f_Group>;
def fno_honor_infinities : Flag<["-"], "fno-honor-infinities">, Group<f_Group>;
// This option was originally misspelt "infinites" [sic].
def : Flag<["-"], "fhonor-infinites">, Alias<fhonor_infinities>;
def : Flag<["-"], "fno-honor-infinites">, Alias<fno_honor_infinities>;
def frounding_math : Flag<["-"], "frounding-math">, Group<f_Group>, Flags<[CC1Option]>,
  MarshallingInfoFlag<LangOpts<"RoundingMath">>,
  Normalizer<"makeFlagToValueNormalizer(llvm::RoundingMode::Dynamic)">;
def fno_rounding_math : Flag<["-"], "fno-rounding-math">, Group<f_Group>, Flags<[CC1Option]>;
def ftrapping_math : Flag<["-"], "ftrapping-math">, Group<f_Group>;
def fno_trapping_math : Flag<["-"], "fno-trapping-math">, Group<f_Group>;
def ffp_contract : Joined<["-"], "ffp-contract=">, Group<f_Group>,
  Flags<[CC1Option, FC1Option, FlangOption]>,
  DocBrief<"Form fused FP ops (e.g. FMAs):"
  " fast (fuses across statements disregarding pragmas)"
  " | on (only fuses in the same statement unless dictated by pragmas)"
  " | off (never fuses)"
  " | fast-honor-pragmas (fuses across statements unless dictated by pragmas)."
  " Default is 'fast' for CUDA, 'fast-honor-pragmas' for HIP, and 'on' otherwise.">,
  HelpText<"Form fused FP ops (e.g. FMAs)">,
  Values<"fast,on,off,fast-honor-pragmas">;

defm strict_float_cast_overflow : BoolFOption<"strict-float-cast-overflow",
  CodeGenOpts<"StrictFloatCastOverflow">, DefaultTrue,
  NegFlag<SetFalse, [CC1Option], "Relax language rules and try to match the behavior"
            " of the target's native float-to-int conversion instructions">,
  PosFlag<SetTrue, [], "Assume that overflowing float-to-int casts are undefined (default)">>;

defm protect_parens : BoolFOption<"protect-parens",
  LangOpts<"ProtectParens">, DefaultFalse,
  PosFlag<SetTrue, [CoreOption, CC1Option],
          "Determines whether the optimizer honors parentheses when "
          "floating-point expressions are evaluated">,
  NegFlag<SetFalse>>;

def ffor_scope : Flag<["-"], "ffor-scope">, Group<f_Group>;
def fno_for_scope : Flag<["-"], "fno-for-scope">, Group<f_Group>;

defm rewrite_imports : BoolFOption<"rewrite-imports",
  PreprocessorOutputOpts<"RewriteImports">, DefaultFalse,
  PosFlag<SetTrue, [CC1Option]>, NegFlag<SetFalse>>;
defm rewrite_includes : BoolFOption<"rewrite-includes",
  PreprocessorOutputOpts<"RewriteIncludes">, DefaultFalse,
  PosFlag<SetTrue, [CC1Option]>, NegFlag<SetFalse>>;

defm directives_only : OptInCC1FFlag<"directives-only", "">;

defm delete_null_pointer_checks : BoolFOption<"delete-null-pointer-checks",
  CodeGenOpts<"NullPointerIsValid">, DefaultFalse,
  NegFlag<SetTrue, [CC1Option], "Do not treat usage of null pointers as undefined behavior">,
  PosFlag<SetFalse, [], "Treat usage of null pointers as undefined behavior (default)">,
  BothFlags<[CoreOption]>>;

def frewrite_map_file_EQ : Joined<["-"], "frewrite-map-file=">,
                           Group<f_Group>,
                           Flags<[NoXarchOption, CC1Option]>,
                           MarshallingInfoStringVector<CodeGenOpts<"RewriteMapFiles">>;

defm use_line_directives : BoolFOption<"use-line-directives",
  PreprocessorOutputOpts<"UseLineDirectives">, DefaultFalse,
  PosFlag<SetTrue, [CC1Option], "Use #line in preprocessed output">, NegFlag<SetFalse>>;
defm minimize_whitespace : BoolFOption<"minimize-whitespace",
  PreprocessorOutputOpts<"MinimizeWhitespace">, DefaultFalse,
  PosFlag<SetTrue, [CC1Option], "Minimize whitespace when emitting preprocessor output">, NegFlag<SetFalse>>;

def ffreestanding : Flag<["-"], "ffreestanding">, Group<f_Group>, Flags<[CC1Option]>,
  HelpText<"Assert that the compilation takes place in a freestanding environment">,
  MarshallingInfoFlag<LangOpts<"Freestanding">>;
def fgnuc_version_EQ : Joined<["-"], "fgnuc-version=">, Group<f_Group>,
  HelpText<"Sets various macros to claim compatibility with the given GCC version (default is 4.2.1)">,
  Flags<[CC1Option, CoreOption]>;
// We abuse '-f[no-]gnu-keywords' to force overriding all GNU-extension
// keywords. This behavior is provided by GCC's poorly named '-fasm' flag,
// while a subset (the non-C++ GNU keywords) is provided by GCC's
// '-fgnu-keywords'. Clang conflates the two for simplicity under the single
// name, as it doesn't seem a useful distinction.
defm gnu_keywords : BoolFOption<"gnu-keywords",
  LangOpts<"GNUKeywords">, Default<gnu_mode.KeyPath>,
  PosFlag<SetTrue, [], "Allow GNU-extension keywords regardless of language standard">,
  NegFlag<SetFalse>, BothFlags<[CC1Option]>>;
defm gnu89_inline : BoolFOption<"gnu89-inline",
  LangOpts<"GNUInline">, Default<!strconcat("!", c99.KeyPath, " && !", cplusplus.KeyPath)>,
  PosFlag<SetTrue, [CC1Option], "Use the gnu89 inline semantics">,
  NegFlag<SetFalse>>, ShouldParseIf<!strconcat("!", cplusplus.KeyPath)>;
def fgnu_runtime : Flag<["-"], "fgnu-runtime">, Group<f_Group>,
  HelpText<"Generate output compatible with the standard GNU Objective-C runtime">;
def fheinous_gnu_extensions : Flag<["-"], "fheinous-gnu-extensions">, Flags<[CC1Option]>,
  MarshallingInfoFlag<LangOpts<"HeinousExtensions">>;
def filelist : Separate<["-"], "filelist">, Flags<[LinkerInput]>,
               Group<Link_Group>;
def : Flag<["-"], "findirect-virtual-calls">, Alias<fapple_kext>;
def finline_functions : Flag<["-"], "finline-functions">, Group<f_clang_Group>, Flags<[CC1Option]>,
  HelpText<"Inline suitable functions">;
def finline_hint_functions: Flag<["-"], "finline-hint-functions">, Group<f_clang_Group>, Flags<[CC1Option]>,
  HelpText<"Inline functions which are (explicitly or implicitly) marked inline">;
def finline : Flag<["-"], "finline">, Group<clang_ignored_f_Group>;
def finline_max_stacksize_EQ
    : Joined<["-"], "finline-max-stacksize=">,
      Group<f_Group>, Flags<[CoreOption, CC1Option]>,
      HelpText<"Suppress inlining of functions whose stack size exceeds the given value">,
      MarshallingInfoInt<CodeGenOpts<"InlineMaxStackSize">, "UINT_MAX">;
defm jmc : BoolFOption<"jmc",
  CodeGenOpts<"JMCInstrument">, DefaultFalse,
  PosFlag<SetTrue, [CC1Option], "Enable just-my-code debugging">,
  NegFlag<SetFalse>>;
def fglobal_isel : Flag<["-"], "fglobal-isel">, Group<f_clang_Group>,
  HelpText<"Enables the global instruction selector">;
def fexperimental_isel : Flag<["-"], "fexperimental-isel">, Group<f_clang_Group>,
  Alias<fglobal_isel>;
def fexperimental_strict_floating_point : Flag<["-"], "fexperimental-strict-floating-point">,
  Group<f_clang_Group>, Flags<[CC1Option]>,
  HelpText<"Enables experimental strict floating point in LLVM.">,
  MarshallingInfoFlag<LangOpts<"ExpStrictFP">>;
def finput_charset_EQ : Joined<["-"], "finput-charset=">, Flags<[FlangOption, FC1Option]>, Group<f_Group>,
  HelpText<"Specify the default character set for source files">;
def fexec_charset_EQ : Joined<["-"], "fexec-charset=">, Group<f_Group>;
def finstrument_functions : Flag<["-"], "finstrument-functions">, Group<f_Group>, Flags<[CC1Option]>,
  HelpText<"Generate calls to instrument function entry and exit">,
  MarshallingInfoFlag<CodeGenOpts<"InstrumentFunctions">>;
def finstrument_functions_after_inlining : Flag<["-"], "finstrument-functions-after-inlining">, Group<f_Group>, Flags<[CC1Option]>,
  HelpText<"Like -finstrument-functions, but insert the calls after inlining">,
  MarshallingInfoFlag<CodeGenOpts<"InstrumentFunctionsAfterInlining">>;
def finstrument_function_entry_bare : Flag<["-"], "finstrument-function-entry-bare">, Group<f_Group>, Flags<[CC1Option]>,
  HelpText<"Instrument function entry only, after inlining, without arguments to the instrumentation call">,
  MarshallingInfoFlag<CodeGenOpts<"InstrumentFunctionEntryBare">>;
def fcf_protection_EQ : Joined<["-"], "fcf-protection=">, Flags<[CoreOption, CC1Option]>, Group<f_Group>,
  HelpText<"Instrument control-flow architecture protection">, Values<"return,branch,full,none">;
def fcf_protection : Flag<["-"], "fcf-protection">, Group<f_Group>, Flags<[CoreOption, CC1Option]>,
  Alias<fcf_protection_EQ>, AliasArgs<["full"]>,
  HelpText<"Enable cf-protection in 'full' mode">;
def mfunction_return_EQ : Joined<["-"], "mfunction-return=">,
  Group<m_Group>, Flags<[CoreOption, CC1Option]>,
  HelpText<"Replace returns with jumps to ``__x86_return_thunk`` (x86 only, error otherwise)">,
  Values<"keep,thunk-extern">,
  NormalizedValues<["Keep", "Extern"]>,
  NormalizedValuesScope<"llvm::FunctionReturnThunksKind">,
  MarshallingInfoEnum<CodeGenOpts<"FunctionReturnThunks">, "Keep">;
def mindirect_branch_cs_prefix : Flag<["-"], "mindirect-branch-cs-prefix">,
  Group<m_Group>, Flags<[CoreOption, CC1Option]>,
  HelpText<"Add cs prefix to call and jmp to indirect thunk">,
  MarshallingInfoFlag<CodeGenOpts<"IndirectBranchCSPrefix">>;

defm xray_instrument : BoolFOption<"xray-instrument",
  LangOpts<"XRayInstrument">, DefaultFalse,
  PosFlag<SetTrue, [CC1Option], "Generate XRay instrumentation sleds on function entry and exit">,
  NegFlag<SetFalse>>;

def fxray_instruction_threshold_EQ :
  Joined<["-"], "fxray-instruction-threshold=">,
  Group<f_Group>, Flags<[CC1Option]>,
  HelpText<"Sets the minimum function size to instrument with XRay">,
  MarshallingInfoInt<CodeGenOpts<"XRayInstructionThreshold">, "200">;

def fxray_always_instrument :
  Joined<["-"], "fxray-always-instrument=">,
  Group<f_Group>, Flags<[CC1Option]>,
  HelpText<"DEPRECATED: Filename defining the whitelist for imbuing the 'always instrument' XRay attribute.">,
  MarshallingInfoStringVector<LangOpts<"XRayAlwaysInstrumentFiles">>;
def fxray_never_instrument :
  Joined<["-"], "fxray-never-instrument=">,
  Group<f_Group>, Flags<[CC1Option]>,
  HelpText<"DEPRECATED: Filename defining the whitelist for imbuing the 'never instrument' XRay attribute.">,
  MarshallingInfoStringVector<LangOpts<"XRayNeverInstrumentFiles">>;
def fxray_attr_list :
  Joined<["-"], "fxray-attr-list=">,
  Group<f_Group>, Flags<[CC1Option]>,
  HelpText<"Filename defining the list of functions/types for imbuing XRay attributes.">,
  MarshallingInfoStringVector<LangOpts<"XRayAttrListFiles">>;
def fxray_modes :
  Joined<["-"], "fxray-modes=">,
  Group<f_Group>, Flags<[CC1Option]>,
  HelpText<"List of modes to link in by default into XRay instrumented binaries.">;

defm xray_always_emit_customevents : BoolFOption<"xray-always-emit-customevents",
  LangOpts<"XRayAlwaysEmitCustomEvents">, DefaultFalse,
  PosFlag<SetTrue, [CC1Option], "Always emit __xray_customevent(...) calls"
          " even if the containing function is not always instrumented">,
  NegFlag<SetFalse>>;

defm xray_always_emit_typedevents : BoolFOption<"xray-always-emit-typedevents",
  LangOpts<"XRayAlwaysEmitTypedEvents">, DefaultFalse,
  PosFlag<SetTrue, [CC1Option], "Always emit __xray_typedevent(...) calls"
          " even if the containing function is not always instrumented">,
  NegFlag<SetFalse>>;

defm xray_ignore_loops : BoolFOption<"xray-ignore-loops",
  CodeGenOpts<"XRayIgnoreLoops">, DefaultFalse,
  PosFlag<SetTrue, [CC1Option], "Don't instrument functions with loops"
          " unless they also meet the minimum function size">,
  NegFlag<SetFalse>>;

defm xray_function_index : BoolFOption<"xray-function-index",
  CodeGenOpts<"XRayOmitFunctionIndex">, DefaultTrue,
  NegFlag<SetFalse, [CC1Option], "Omit function index section at the"
          " expense of single-function patching performance">,
  PosFlag<SetTrue>>;

def fxray_link_deps : Flag<["-"], "fxray-link-deps">, Group<f_Group>,
  Flags<[CC1Option]>,
  HelpText<"Tells clang to add the link dependencies for XRay.">;
def fnoxray_link_deps : Flag<["-"], "fnoxray-link-deps">, Group<f_Group>,
  Flags<[CC1Option]>;

def fxray_instrumentation_bundle :
  Joined<["-"], "fxray-instrumentation-bundle=">,
  Group<f_Group>, Flags<[CC1Option]>,
  HelpText<"Select which XRay instrumentation points to emit. Options: all, none, function-entry, function-exit, function, custom. Default is 'all'.  'function' includes both 'function-entry' and 'function-exit'.">;

def fxray_function_groups :
  Joined<["-"], "fxray-function-groups=">,
  Group<f_Group>, Flags<[CC1Option]>,
  HelpText<"Only instrument 1 of N groups">,
  MarshallingInfoInt<CodeGenOpts<"XRayTotalFunctionGroups">, "1">;

def fxray_selected_function_group :
  Joined<["-"], "fxray-selected-function-group=">,
  Group<f_Group>, Flags<[CC1Option]>,
  HelpText<"When using -fxray-function-groups, select which group of functions to instrument. Valid range is 0 to fxray-function-groups - 1">,
  MarshallingInfoInt<CodeGenOpts<"XRaySelectedFunctionGroup">, "0">;


defm fine_grained_bitfield_accesses : BoolOption<"f", "fine-grained-bitfield-accesses",
  CodeGenOpts<"FineGrainedBitfieldAccesses">, DefaultFalse,
  PosFlag<SetTrue, [], "Use separate accesses for consecutive bitfield runs with legal widths and alignments.">,
  NegFlag<SetFalse, [], "Use large-integer access for consecutive bitfield runs.">,
  BothFlags<[CC1Option]>>,
  Group<f_clang_Group>;

def fexperimental_relative_cxx_abi_vtables :
  Flag<["-"], "fexperimental-relative-c++-abi-vtables">,
  Group<f_clang_Group>, Flags<[CC1Option]>,
  HelpText<"Use the experimental C++ class ABI for classes with virtual tables">;
def fno_experimental_relative_cxx_abi_vtables :
  Flag<["-"], "fno-experimental-relative-c++-abi-vtables">,
  Group<f_clang_Group>, Flags<[CC1Option]>,
  HelpText<"Do not use the experimental C++ class ABI for classes with virtual tables">;

def fcxx_abi_EQ : Joined<["-"], "fc++-abi=">,
                  Group<f_clang_Group>, Flags<[CC1Option]>,
                  HelpText<"C++ ABI to use. This will override the target C++ ABI.">;

def flat__namespace : Flag<["-"], "flat_namespace">;
def flax_vector_conversions_EQ : Joined<["-"], "flax-vector-conversions=">, Group<f_Group>,
  HelpText<"Enable implicit vector bit-casts">, Values<"none,integer,all">, Flags<[CC1Option]>,
  NormalizedValues<["LangOptions::LaxVectorConversionKind::None",
                    "LangOptions::LaxVectorConversionKind::Integer",
                    "LangOptions::LaxVectorConversionKind::All"]>,
  MarshallingInfoEnum<LangOpts<"LaxVectorConversions">,
                      open_cl.KeyPath #
                          " ? LangOptions::LaxVectorConversionKind::None" #
                          " : LangOptions::LaxVectorConversionKind::All">;
def flax_vector_conversions : Flag<["-"], "flax-vector-conversions">, Group<f_Group>,
  Alias<flax_vector_conversions_EQ>, AliasArgs<["integer"]>;
def flimited_precision_EQ : Joined<["-"], "flimited-precision=">, Group<f_Group>;
def fapple_link_rtlib : Flag<["-"], "fapple-link-rtlib">, Group<f_Group>,
  HelpText<"Force linking the clang builtins runtime library">;
def flto_EQ : Joined<["-"], "flto=">, Flags<[CoreOption, CC1Option, FC1Option, FlangOption]>, Group<f_Group>,
  HelpText<"Set LTO mode">, Values<"thin,full">;
def flto_EQ_jobserver : Flag<["-"], "flto=jobserver">, Group<f_Group>,
  Alias<flto_EQ>, AliasArgs<["full"]>, HelpText<"Enable LTO in 'full' mode">;
def flto_EQ_auto : Flag<["-"], "flto=auto">, Group<f_Group>,
  Alias<flto_EQ>, AliasArgs<["full"]>, HelpText<"Enable LTO in 'full' mode">;
def flto : Flag<["-"], "flto">, Flags<[CoreOption, CC1Option, FC1Option, FlangOption]>, Group<f_Group>,
  Alias<flto_EQ>, AliasArgs<["full"]>, HelpText<"Enable LTO in 'full' mode">;
def fno_lto : Flag<["-"], "fno-lto">, Flags<[CoreOption, CC1Option]>, Group<f_Group>,
  HelpText<"Disable LTO mode (default)">;
def foffload_lto_EQ : Joined<["-"], "foffload-lto=">, Flags<[CoreOption]>, Group<f_Group>,
  HelpText<"Set LTO mode for offload compilation">, Values<"thin,full">;
def foffload_lto : Flag<["-"], "foffload-lto">, Flags<[CoreOption]>, Group<f_Group>,
  Alias<foffload_lto_EQ>, AliasArgs<["full"]>, HelpText<"Enable LTO in 'full' mode for offload compilation">;
def fno_offload_lto : Flag<["-"], "fno-offload-lto">, Flags<[CoreOption]>, Group<f_Group>,
  HelpText<"Disable LTO mode (default) for offload compilation">;
def flto_jobs_EQ : Joined<["-"], "flto-jobs=">,
  Flags<[CC1Option]>, Group<f_Group>,
  HelpText<"Controls the backend parallelism of -flto=thin (default "
           "of 0 means the number of threads will be derived from "
           "the number of CPUs detected)">;
def fthinlto_index_EQ : Joined<["-"], "fthinlto-index=">,
  Flags<[CoreOption, CC1Option]>, Group<f_Group>,
  HelpText<"Perform ThinLTO importing using provided function summary index">;
def fthin_link_bitcode_EQ : Joined<["-"], "fthin-link-bitcode=">,
  Flags<[CoreOption, CC1Option]>, Group<f_Group>,
  HelpText<"Write minimized bitcode to <file> for the ThinLTO thin link only">,
  MarshallingInfoString<CodeGenOpts<"ThinLinkBitcodeFile">>;
def fmacro_backtrace_limit_EQ : Joined<["-"], "fmacro-backtrace-limit=">,
                                Group<f_Group>, Flags<[NoXarchOption, CoreOption]>;
defm merge_all_constants : BoolFOption<"merge-all-constants",
  CodeGenOpts<"MergeAllConstants">, DefaultFalse,
  PosFlag<SetTrue, [CC1Option, CoreOption], "Allow">, NegFlag<SetFalse, [], "Disallow">,
  BothFlags<[], " merging of constants">>;
def fmessage_length_EQ : Joined<["-"], "fmessage-length=">, Group<f_Group>, Flags<[CC1Option]>,
  HelpText<"Format message diagnostics so that they fit within N columns">,
  MarshallingInfoInt<DiagnosticOpts<"MessageLength">>;
def frandomize_layout_seed_EQ : Joined<["-"], "frandomize-layout-seed=">,
  MetaVarName<"<seed>">, Group<f_clang_Group>, Flags<[CC1Option]>,
  HelpText<"The seed used by the randomize structure layout feature">;
def frandomize_layout_seed_file_EQ : Joined<["-"], "frandomize-layout-seed-file=">,
  MetaVarName<"<file>">, Group<f_clang_Group>, Flags<[CC1Option]>,
  HelpText<"File holding the seed used by the randomize structure layout feature">;
def fms_compatibility : Flag<["-"], "fms-compatibility">, Group<f_Group>, Flags<[CC1Option, CoreOption]>,
  HelpText<"Enable full Microsoft Visual C++ compatibility">,
  MarshallingInfoFlag<LangOpts<"MSVCCompat">>;
def fms_extensions : Flag<["-"], "fms-extensions">, Group<f_Group>, Flags<[CC1Option, CoreOption]>,
  HelpText<"Accept some non-standard constructs supported by the Microsoft compiler">,
  MarshallingInfoFlag<LangOpts<"MicrosoftExt">>, ImpliedByAnyOf<[fms_compatibility.KeyPath]>;
defm asm_blocks : BoolFOption<"asm-blocks",
  LangOpts<"AsmBlocks">, Default<fms_extensions.KeyPath>,
  PosFlag<SetTrue, [CC1Option]>, NegFlag<SetFalse>>;
def fms_volatile : Flag<["-"], "fms-volatile">, Group<f_Group>, Flags<[CC1Option]>,
  MarshallingInfoFlag<LangOpts<"MSVolatile">>;
def fmsc_version : Joined<["-"], "fmsc-version=">, Group<f_Group>, Flags<[NoXarchOption, CoreOption]>,
  HelpText<"Microsoft compiler version number to report in _MSC_VER (0 = don't define it (default))">;
def fms_compatibility_version
    : Joined<["-"], "fms-compatibility-version=">,
      Group<f_Group>,
      Flags<[ CC1Option, CoreOption ]>,
      HelpText<"Dot-separated value representing the Microsoft compiler "
               "version number to report in _MSC_VER (0 = don't define it "
               "(default))">;
def fms_runtime_lib_EQ : Joined<["-"], "fms-runtime-lib=">, Group<f_Group>,
  Flags<[NoXarchOption, CoreOption]>, Values<"static,static_dbg,dll,dll_dbg">,
  HelpText<"Select Windows run-time library">,
  DocBrief<[{
Specify Visual Studio C runtime library. "static" and "static_dbg" correspond
to the cl flags /MT and /MTd which use the multithread, static version. "dll"
and "dll_dbg" correspond to the cl flags /MD and /MDd which use the multithread,
dll version.}]>;
def fms_omit_default_lib : Joined<["-"], "fms-omit-default-lib">,
  Group<f_Group>, Flags<[NoXarchOption, CoreOption]>;
defm delayed_template_parsing : BoolFOption<"delayed-template-parsing",
  LangOpts<"DelayedTemplateParsing">, DefaultFalse,
  PosFlag<SetTrue, [CC1Option], "Parse templated function definitions at the end of the translation unit">,
  NegFlag<SetFalse, [NoXarchOption], "Disable delayed template parsing">,
  BothFlags<[CoreOption]>>;
def fms_memptr_rep_EQ : Joined<["-"], "fms-memptr-rep=">, Group<f_Group>, Flags<[CC1Option]>,
  Values<"single,multiple,virtual">, NormalizedValuesScope<"LangOptions">,
  NormalizedValues<["PPTMK_FullGeneralitySingleInheritance", "PPTMK_FullGeneralityMultipleInheritance",
                    "PPTMK_FullGeneralityVirtualInheritance"]>,
  MarshallingInfoEnum<LangOpts<"MSPointerToMemberRepresentationMethod">, "PPTMK_BestCase">;
def fms_kernel : Flag<["-"], "fms-kernel">, Group<f_Group>, Flags<[CC1Option, NoDriverOption]>,
  MarshallingInfoFlag<LangOpts<"Kernel">>;
// __declspec is enabled by default for the PS4 by the driver, and also
// enabled for Microsoft Extensions or Borland Extensions, here.
//
// FIXME: __declspec is also currently enabled for CUDA, but isn't really a
// CUDA extension. However, it is required for supporting
// __clang_cuda_builtin_vars.h, which uses __declspec(property). Once that has
// been rewritten in terms of something more generic, remove the Opts.CUDA
// term here.
defm declspec : BoolOption<"f", "declspec",
  LangOpts<"DeclSpecKeyword">, DefaultFalse,
  PosFlag<SetTrue, [], "Allow", [fms_extensions.KeyPath, fborland_extensions.KeyPath, cuda.KeyPath]>,
  NegFlag<SetFalse, [], "Disallow">,
  BothFlags<[CC1Option], " __declspec as a keyword">>, Group<f_clang_Group>;
def fmodules_cache_path : Joined<["-"], "fmodules-cache-path=">, Group<i_Group>,
  Flags<[NoXarchOption, CC1Option]>, MetaVarName<"<directory>">,
  HelpText<"Specify the module cache path">;
def fmodules_user_build_path : Separate<["-"], "fmodules-user-build-path">, Group<i_Group>,
  Flags<[NoXarchOption, CC1Option]>, MetaVarName<"<directory>">,
  HelpText<"Specify the module user build path">,
  MarshallingInfoString<HeaderSearchOpts<"ModuleUserBuildPath">>;
def fprebuilt_module_path : Joined<["-"], "fprebuilt-module-path=">, Group<i_Group>,
  Flags<[NoXarchOption, CC1Option]>, MetaVarName<"<directory>">,
  HelpText<"Specify the prebuilt module path">;
defm prebuilt_implicit_modules : BoolFOption<"prebuilt-implicit-modules",
  HeaderSearchOpts<"EnablePrebuiltImplicitModules">, DefaultFalse,
  PosFlag<SetTrue, [], "Look up implicit modules in the prebuilt module path">,
  NegFlag<SetFalse>, BothFlags<[NoXarchOption, CC1Option]>>;

def fmodule_output_EQ : Joined<["-"], "fmodule-output=">, Flags<[NoXarchOption, CC1Option]>,
  HelpText<"Save intermediate module file results when compiling a standard C++ module unit.">;
def fmodule_output : Flag<["-"], "fmodule-output">, Flags<[NoXarchOption, CC1Option]>,
  HelpText<"Save intermediate module file results when compiling a standard C++ module unit.">;

def fmodules_prune_interval : Joined<["-"], "fmodules-prune-interval=">, Group<i_Group>,
  Flags<[CC1Option]>, MetaVarName<"<seconds>">,
  HelpText<"Specify the interval (in seconds) between attempts to prune the module cache">,
  MarshallingInfoInt<HeaderSearchOpts<"ModuleCachePruneInterval">, "7 * 24 * 60 * 60">;
def fmodules_prune_after : Joined<["-"], "fmodules-prune-after=">, Group<i_Group>,
  Flags<[CC1Option]>, MetaVarName<"<seconds>">,
  HelpText<"Specify the interval (in seconds) after which a module file will be considered unused">,
  MarshallingInfoInt<HeaderSearchOpts<"ModuleCachePruneAfter">, "31 * 24 * 60 * 60">;
def fbuild_session_timestamp : Joined<["-"], "fbuild-session-timestamp=">,
  Group<i_Group>, Flags<[CC1Option]>, MetaVarName<"<time since Epoch in seconds>">,
  HelpText<"Time when the current build session started">,
  MarshallingInfoInt<HeaderSearchOpts<"BuildSessionTimestamp">, "0", "uint64_t">;
def fbuild_session_file : Joined<["-"], "fbuild-session-file=">,
  Group<i_Group>, MetaVarName<"<file>">,
  HelpText<"Use the last modification time of <file> as the build session timestamp">;
def fmodules_validate_once_per_build_session : Flag<["-"], "fmodules-validate-once-per-build-session">,
  Group<i_Group>, Flags<[CC1Option]>,
  HelpText<"Don't verify input files for the modules if the module has been "
           "successfully validated or loaded during this build session">,
  MarshallingInfoFlag<HeaderSearchOpts<"ModulesValidateOncePerBuildSession">>;
def fmodules_disable_diagnostic_validation : Flag<["-"], "fmodules-disable-diagnostic-validation">,
  Group<i_Group>, Flags<[CC1Option]>,
  HelpText<"Disable validation of the diagnostic options when loading the module">,
  MarshallingInfoNegativeFlag<HeaderSearchOpts<"ModulesValidateDiagnosticOptions">>;
defm modules_validate_system_headers : BoolOption<"f", "modules-validate-system-headers",
  HeaderSearchOpts<"ModulesValidateSystemHeaders">, DefaultFalse,
  PosFlag<SetTrue, [CC1Option], "Validate the system headers that a module depends on when loading the module">,
  NegFlag<SetFalse, [NoXarchOption]>>, Group<i_Group>;
def fno_modules_validate_textual_header_includes :
  Flag<["-"], "fno-modules-validate-textual-header-includes">,
  Group<f_Group>, Flags<[CC1Option, NoXarchOption]>,
  MarshallingInfoNegativeFlag<LangOpts<"ModulesValidateTextualHeaderIncludes">>,
  HelpText<"Do not enforce -fmodules-decluse and private header restrictions for textual headers. "
           "This flag will be removed in a future Clang release.">;

def fincremental_extensions :
  Flag<["-"], "fincremental-extensions">,
  Group<f_Group>, Flags<[CC1Option]>,
  HelpText<"Enable incremental processing extensions such as processing"
           "statements on the global scope.">,
  MarshallingInfoFlag<LangOpts<"IncrementalExtensions">>;

def fvalidate_ast_input_files_content:
  Flag <["-"], "fvalidate-ast-input-files-content">,
  Group<f_Group>, Flags<[CC1Option]>,
  HelpText<"Compute and store the hash of input files used to build an AST."
           " Files with mismatching mtime's are considered valid"
           " if both contents is identical">,
  MarshallingInfoFlag<HeaderSearchOpts<"ValidateASTInputFilesContent">>;
def fmodules_validate_input_files_content:
  Flag <["-"], "fmodules-validate-input-files-content">,
  Group<f_Group>, Flags<[NoXarchOption]>,
  HelpText<"Validate PCM input files based on content if mtime differs">;
def fno_modules_validate_input_files_content:
  Flag <["-"], "fno_modules-validate-input-files-content">,
  Group<f_Group>, Flags<[NoXarchOption]>;
def fpch_validate_input_files_content:
  Flag <["-"], "fpch-validate-input-files-content">,
  Group<f_Group>, Flags<[NoXarchOption]>,
  HelpText<"Validate PCH input files based on content if mtime differs">;
def fno_pch_validate_input_files_content:
  Flag <["-"], "fno_pch-validate-input-files-content">,
  Group<f_Group>, Flags<[NoXarchOption]>;
defm pch_instantiate_templates : BoolFOption<"pch-instantiate-templates",
  LangOpts<"PCHInstantiateTemplates">, DefaultFalse,
  PosFlag<SetTrue, [], "Instantiate templates already while building a PCH">,
  NegFlag<SetFalse>, BothFlags<[CC1Option, CoreOption]>>;
defm pch_codegen: OptInCC1FFlag<"pch-codegen", "Generate ", "Do not generate ",
  "code for uses of this PCH that assumes an explicit object file will be built for the PCH">;
defm pch_debuginfo: OptInCC1FFlag<"pch-debuginfo", "Generate ", "Do not generate ",
  "debug info for types in an object file built from this PCH and do not generate them elsewhere">;

def fimplicit_module_maps : Flag <["-"], "fimplicit-module-maps">, Group<f_Group>,
  Flags<[NoXarchOption, CC1Option, CoreOption]>,
  HelpText<"Implicitly search the file system for module map files.">,
  MarshallingInfoFlag<HeaderSearchOpts<"ImplicitModuleMaps">>;
defm modules : BoolFOption<"modules",
  LangOpts<"Modules">, Default<fcxx_modules.KeyPath>,
  PosFlag<SetTrue, [CC1Option], "Enable the 'modules' language feature">,
  NegFlag<SetFalse>, BothFlags<[NoXarchOption, CoreOption]>>;
def fmodule_maps : Flag <["-"], "fmodule-maps">, Flags<[CoreOption]>, Alias<fimplicit_module_maps>;
def fmodule_name_EQ : Joined<["-"], "fmodule-name=">, Group<f_Group>,
  Flags<[NoXarchOption,CC1Option,CoreOption]>, MetaVarName<"<name>">,
  HelpText<"Specify the name of the module to build">,
  MarshallingInfoString<LangOpts<"ModuleName">>;
def fmodule_implementation_of : Separate<["-"], "fmodule-implementation-of">,
  Flags<[CC1Option,CoreOption]>, Alias<fmodule_name_EQ>;
def fsystem_module : Flag<["-"], "fsystem-module">, Flags<[CC1Option,CoreOption]>,
  HelpText<"Build this module as a system module. Only used with -emit-module">,
  MarshallingInfoFlag<FrontendOpts<"IsSystemModule">>;
def fmodule_map_file : Joined<["-"], "fmodule-map-file=">,
  Group<f_Group>, Flags<[NoXarchOption,CC1Option,CoreOption]>, MetaVarName<"<file>">,
  HelpText<"Load this module map file">,
  MarshallingInfoStringVector<FrontendOpts<"ModuleMapFiles">>;
def fmodule_file : Joined<["-"], "fmodule-file=">,
  Group<i_Group>, Flags<[NoXarchOption,CC1Option,CoreOption]>, MetaVarName<"[<name>=]<file>">,
  HelpText<"Specify the mapping of module name to precompiled module file, or load a module file if name is omitted.">;
def fmodules_ignore_macro : Joined<["-"], "fmodules-ignore-macro=">, Group<f_Group>,
  Flags<[CC1Option,CoreOption]>,
  HelpText<"Ignore the definition of the given macro when building and loading modules">;
def fmodules_strict_decluse : Flag <["-"], "fmodules-strict-decluse">, Group<f_Group>,
  Flags<[NoXarchOption,CC1Option,CoreOption]>,
  HelpText<"Like -fmodules-decluse but requires all headers to be in modules">,
  MarshallingInfoFlag<LangOpts<"ModulesStrictDeclUse">>;
defm modules_decluse : BoolFOption<"modules-decluse",
  LangOpts<"ModulesDeclUse">, Default<fmodules_strict_decluse.KeyPath>,
  PosFlag<SetTrue, [CC1Option], "Require declaration of modules used within a module">,
  NegFlag<SetFalse>, BothFlags<[NoXarchOption,CoreOption]>>;
defm modules_search_all : BoolFOption<"modules-search-all",
  LangOpts<"ModulesSearchAll">, DefaultFalse,
  PosFlag<SetTrue, [], "Search even non-imported modules to resolve references">,
  NegFlag<SetFalse>, BothFlags<[NoXarchOption, CC1Option,CoreOption]>>,
  ShouldParseIf<fmodules.KeyPath>;
defm implicit_modules : BoolFOption<"implicit-modules",
  LangOpts<"ImplicitModules">, DefaultTrue,
  NegFlag<SetFalse, [CC1Option]>, PosFlag<SetTrue>, BothFlags<[NoXarchOption,CoreOption]>>;
def fretain_comments_from_system_headers : Flag<["-"], "fretain-comments-from-system-headers">, Group<f_Group>, Flags<[CC1Option]>,
  MarshallingInfoFlag<LangOpts<"RetainCommentsFromSystemHeaders">>;
def fmodule_header : Flag <["-"], "fmodule-header">, Group<f_Group>,
  Flags<[NoXarchOption]>, HelpText<"Build a C++20 Header Unit from a header.">;
def fmodule_header_EQ : Joined<["-"], "fmodule-header=">, Group<f_Group>,
  Flags<[NoXarchOption]>, MetaVarName<"<kind>">,
  HelpText<"Build a C++20 Header Unit from a header that should be found in the user (fmodule-header=user) or system (fmodule-header=system) search path.">;

def fno_knr_functions : Flag<["-"], "fno-knr-functions">, Group<f_Group>,
  MarshallingInfoFlag<LangOpts<"DisableKNRFunctions">>,
  HelpText<"Disable support for K&R C function declarations">,
  Flags<[CC1Option, CoreOption]>;

def fmudflapth : Flag<["-"], "fmudflapth">, Group<f_Group>;
def fmudflap : Flag<["-"], "fmudflap">, Group<f_Group>;
def fnested_functions : Flag<["-"], "fnested-functions">, Group<f_Group>;
def fnext_runtime : Flag<["-"], "fnext-runtime">, Group<f_Group>;
def fno_asm : Flag<["-"], "fno-asm">, Group<f_Group>;
def fno_asynchronous_unwind_tables : Flag<["-"], "fno-asynchronous-unwind-tables">, Group<f_Group>;
def fno_assume_sane_operator_new : Flag<["-"], "fno-assume-sane-operator-new">, Group<f_Group>,
  HelpText<"Don't assume that C++'s global operator new can't alias any pointer">,
  Flags<[CC1Option]>, MarshallingInfoNegativeFlag<CodeGenOpts<"AssumeSaneOperatorNew">>;
def fno_builtin : Flag<["-"], "fno-builtin">, Group<f_Group>, Flags<[CC1Option, CoreOption]>,
  HelpText<"Disable implicit builtin knowledge of functions">;
def fno_builtin_ : Joined<["-"], "fno-builtin-">, Group<f_Group>, Flags<[CC1Option, CoreOption]>,
  HelpText<"Disable implicit builtin knowledge of a specific function">;
def fno_common : Flag<["-"], "fno-common">, Group<f_Group>, Flags<[CC1Option]>,
    HelpText<"Compile common globals like normal definitions">;
defm digraphs : BoolFOption<"digraphs",
  LangOpts<"Digraphs">, Default<std#".hasDigraphs()">,
  PosFlag<SetTrue, [], "Enable alternative token representations '<:', ':>', '<%', '%>', '%:', '%:%:' (default)">,
  NegFlag<SetFalse, [], "Disallow alternative token representations '<:', ':>', '<%', '%>', '%:', '%:%:'">,
  BothFlags<[CC1Option]>>;
def fno_eliminate_unused_debug_symbols : Flag<["-"], "fno-eliminate-unused-debug-symbols">, Group<f_Group>;
def fno_inline_functions : Flag<["-"], "fno-inline-functions">, Group<f_clang_Group>, Flags<[CC1Option]>;
def fno_inline : Flag<["-"], "fno-inline">, Group<f_clang_Group>, Flags<[CC1Option]>;
def fno_global_isel : Flag<["-"], "fno-global-isel">, Group<f_clang_Group>,
  HelpText<"Disables the global instruction selector">;
def fno_experimental_isel : Flag<["-"], "fno-experimental-isel">, Group<f_clang_Group>,
  Alias<fno_global_isel>;
def fveclib : Joined<["-"], "fveclib=">, Group<f_Group>, Flags<[CC1Option]>,
    HelpText<"Use the given vector functions library">,
    Values<"Accelerate,libmvec,MASSV,SVML,SLEEF,Darwin_libsystem_m,none">,
    NormalizedValuesScope<"CodeGenOptions">,
    NormalizedValues<["Accelerate", "LIBMVEC", "MASSV", "SVML", "SLEEF",
                      "Darwin_libsystem_m", "NoLibrary"]>,
    MarshallingInfoEnum<CodeGenOpts<"VecLib">, "NoLibrary">;
def fno_lax_vector_conversions : Flag<["-"], "fno-lax-vector-conversions">, Group<f_Group>,
  Alias<flax_vector_conversions_EQ>, AliasArgs<["none"]>;
def fno_implicit_module_maps : Flag <["-"], "fno-implicit-module-maps">, Group<f_Group>,
  Flags<[NoXarchOption]>;
def fno_module_maps : Flag <["-"], "fno-module-maps">, Alias<fno_implicit_module_maps>;
def fno_modules_strict_decluse : Flag <["-"], "fno-strict-modules-decluse">, Group<f_Group>,
  Flags<[NoXarchOption]>;
def fmodule_file_deps : Flag <["-"], "fmodule-file-deps">, Group<f_Group>,
  Flags<[NoXarchOption]>;
def fno_module_file_deps : Flag <["-"], "fno-module-file-deps">, Group<f_Group>,
  Flags<[NoXarchOption]>;
def fno_ms_extensions : Flag<["-"], "fno-ms-extensions">, Group<f_Group>,
  Flags<[CoreOption]>;
def fno_ms_compatibility : Flag<["-"], "fno-ms-compatibility">, Group<f_Group>,
  Flags<[CoreOption]>;
def fno_objc_legacy_dispatch : Flag<["-"], "fno-objc-legacy-dispatch">, Group<f_Group>;
def fno_objc_weak : Flag<["-"], "fno-objc-weak">, Group<f_Group>, Flags<[CC1Option]>;
def fno_omit_frame_pointer : Flag<["-"], "fno-omit-frame-pointer">, Group<f_Group>;
defm operator_names : BoolFOption<"operator-names",
  LangOpts<"CXXOperatorNames">, Default<cplusplus.KeyPath>,
  NegFlag<SetFalse, [CC1Option], "Do not treat C++ operator name keywords as synonyms for operators">,
  PosFlag<SetTrue>>;
def fdiagnostics_absolute_paths : Flag<["-"], "fdiagnostics-absolute-paths">, Group<f_Group>,
  Flags<[CC1Option, CoreOption]>, HelpText<"Print absolute paths in diagnostics">,
  MarshallingInfoFlag<DiagnosticOpts<"AbsolutePath">>;
def fno_stack_protector : Flag<["-"], "fno-stack-protector">, Group<f_Group>,
  HelpText<"Disable the use of stack protectors">;
def fno_strict_aliasing : Flag<["-"], "fno-strict-aliasing">, Group<f_Group>,
  Flags<[NoXarchOption, CoreOption]>;
def fstruct_path_tbaa : Flag<["-"], "fstruct-path-tbaa">, Group<f_Group>;
def fno_struct_path_tbaa : Flag<["-"], "fno-struct-path-tbaa">, Group<f_Group>;
def fno_strict_enums : Flag<["-"], "fno-strict-enums">, Group<f_Group>;
def fno_strict_overflow : Flag<["-"], "fno-strict-overflow">, Group<f_Group>;
def fno_temp_file : Flag<["-"], "fno-temp-file">, Group<f_Group>,
  Flags<[CC1Option, CoreOption]>, HelpText<
  "Directly create compilation output files. This may lead to incorrect incremental builds if the compiler crashes">,
  MarshallingInfoNegativeFlag<FrontendOpts<"UseTemporary">>;
defm use_cxa_atexit : BoolFOption<"use-cxa-atexit",
  CodeGenOpts<"CXAAtExit">, DefaultTrue,
  NegFlag<SetFalse, [CC1Option], "Don't use __cxa_atexit for calling destructors">,
  PosFlag<SetTrue>>;
def fno_unwind_tables : Flag<["-"], "fno-unwind-tables">, Group<f_Group>;
def fno_verbose_asm : Flag<["-"], "fno-verbose-asm">, Group<f_Group>, Flags<[CC1Option]>,
  MarshallingInfoNegativeFlag<CodeGenOpts<"AsmVerbose">>;
def fno_working_directory : Flag<["-"], "fno-working-directory">, Group<f_Group>;
def fno_wrapv : Flag<["-"], "fno-wrapv">, Group<f_Group>;
def fobjc_arc : Flag<["-"], "fobjc-arc">, Group<f_Group>, Flags<[CC1Option]>,
  HelpText<"Synthesize retain and release calls for Objective-C pointers">;
def fno_objc_arc : Flag<["-"], "fno-objc-arc">, Group<f_Group>;
defm objc_encode_cxx_class_template_spec : BoolFOption<"objc-encode-cxx-class-template-spec",
  LangOpts<"EncodeCXXClassTemplateSpec">, DefaultFalse,
  PosFlag<SetTrue, [CC1Option], "Fully encode c++ class template specialization">,
  NegFlag<SetFalse>>;
defm objc_convert_messages_to_runtime_calls : BoolFOption<"objc-convert-messages-to-runtime-calls",
  CodeGenOpts<"ObjCConvertMessagesToRuntimeCalls">, DefaultTrue,
  NegFlag<SetFalse, [CC1Option]>, PosFlag<SetTrue>>;
defm objc_arc_exceptions : BoolFOption<"objc-arc-exceptions",
  CodeGenOpts<"ObjCAutoRefCountExceptions">, DefaultFalse,
  PosFlag<SetTrue, [CC1Option], "Use EH-safe code when synthesizing retains and releases in -fobjc-arc">,
  NegFlag<SetFalse>>;
def fobjc_atdefs : Flag<["-"], "fobjc-atdefs">, Group<clang_ignored_f_Group>;
def fobjc_call_cxx_cdtors : Flag<["-"], "fobjc-call-cxx-cdtors">, Group<clang_ignored_f_Group>;
defm objc_exceptions : BoolFOption<"objc-exceptions",
  LangOpts<"ObjCExceptions">, DefaultFalse,
  PosFlag<SetTrue, [CC1Option], "Enable Objective-C exceptions">, NegFlag<SetFalse>>;
defm application_extension : BoolFOption<"application-extension",
  LangOpts<"AppExt">, DefaultFalse,
  PosFlag<SetTrue, [CC1Option], "Restrict code to those available for App Extensions">,
  NegFlag<SetFalse>>;
defm relaxed_template_template_args : BoolFOption<"relaxed-template-template-args",
  LangOpts<"RelaxedTemplateTemplateArgs">, DefaultFalse,
  PosFlag<SetTrue, [CC1Option], "Enable C++17 relaxed template template argument matching">,
  NegFlag<SetFalse>>;
defm sized_deallocation : BoolFOption<"sized-deallocation",
  LangOpts<"SizedDeallocation">, DefaultFalse,
  PosFlag<SetTrue, [CC1Option], "Enable C++14 sized global deallocation functions">,
  NegFlag<SetFalse>>;
defm aligned_allocation : BoolFOption<"aligned-allocation",
  LangOpts<"AlignedAllocation">, Default<cpp17.KeyPath>,
  PosFlag<SetTrue, [], "Enable C++17 aligned allocation functions">,
  NegFlag<SetFalse>, BothFlags<[CC1Option]>>;
def fnew_alignment_EQ : Joined<["-"], "fnew-alignment=">,
  HelpText<"Specifies the largest alignment guaranteed by '::operator new(size_t)'">,
  MetaVarName<"<align>">, Group<f_Group>, Flags<[CC1Option]>,
  MarshallingInfoInt<LangOpts<"NewAlignOverride">>;
def : Separate<["-"], "fnew-alignment">, Alias<fnew_alignment_EQ>;
def : Flag<["-"], "faligned-new">, Alias<faligned_allocation>;
def : Flag<["-"], "fno-aligned-new">, Alias<fno_aligned_allocation>;
def faligned_new_EQ : Joined<["-"], "faligned-new=">;

def fobjc_legacy_dispatch : Flag<["-"], "fobjc-legacy-dispatch">, Group<f_Group>;
def fobjc_new_property : Flag<["-"], "fobjc-new-property">, Group<clang_ignored_f_Group>;
defm objc_infer_related_result_type : BoolFOption<"objc-infer-related-result-type",
  LangOpts<"ObjCInferRelatedResultType">, DefaultTrue,
  NegFlag<SetFalse, [CC1Option], "do not infer Objective-C related result type based on method family">,
  PosFlag<SetTrue>>;
def fobjc_link_runtime: Flag<["-"], "fobjc-link-runtime">, Group<f_Group>;
def fobjc_weak : Flag<["-"], "fobjc-weak">, Group<f_Group>, Flags<[CC1Option]>,
  HelpText<"Enable ARC-style weak references in Objective-C">;

// Objective-C ABI options.
def fobjc_runtime_EQ : Joined<["-"], "fobjc-runtime=">, Group<f_Group>, Flags<[CC1Option, CoreOption]>,
  HelpText<"Specify the target Objective-C runtime kind and version">;
def fobjc_abi_version_EQ : Joined<["-"], "fobjc-abi-version=">, Group<f_Group>;
def fobjc_nonfragile_abi_version_EQ : Joined<["-"], "fobjc-nonfragile-abi-version=">, Group<f_Group>;
def fobjc_nonfragile_abi : Flag<["-"], "fobjc-nonfragile-abi">, Group<f_Group>;
def fno_objc_nonfragile_abi : Flag<["-"], "fno-objc-nonfragile-abi">, Group<f_Group>;

def fobjc_sender_dependent_dispatch : Flag<["-"], "fobjc-sender-dependent-dispatch">, Group<f_Group>;
def fobjc_disable_direct_methods_for_testing :
  Flag<["-"], "fobjc-disable-direct-methods-for-testing">,
  Group<f_Group>, Flags<[CC1Option]>,
  HelpText<"Ignore attribute objc_direct so that direct methods can be tested">,
  MarshallingInfoFlag<LangOpts<"ObjCDisableDirectMethodsForTesting">>;
defm objc_avoid_heapify_local_blocks : BoolFOption<"objc-avoid-heapify-local-blocks",
  CodeGenOpts<"ObjCAvoidHeapifyLocalBlocks">, DefaultFalse,
  PosFlag<SetTrue, [], "Try">,
  NegFlag<SetFalse, [], "Don't try">,
  BothFlags<[CC1Option, NoDriverOption], " to avoid heapifying local blocks">>;

<<<<<<< HEAD
def fomit_frame_pointer : Flag<["-"], "fomit-frame-pointer">, Group<f_Group>;
def fompss : Flag<["-"], "fompss-2">, Group<f_Group>, Flags<[CC1Option, NoArgumentUnused]>,
  HelpText<"Parse OmpSs-2 pragmas and generate parallel code.">,
  MarshallingInfoFlag<LangOpts<"OmpSs">>;
def fdo_not_use_nanos6 : Flag<["-"], "fdo-not-use-nanos6">, Group<f_Group>, Flags<[CC1Option, NoArgumentUnused]>,
  HelpText<"When compiling with -fompss-2 do not include or link with nanos6.">;
=======
def fomit_frame_pointer : Flag<["-"], "fomit-frame-pointer">, Group<f_Group>,
  HelpText<"Omit the frame pointer from functions that don't need it. "
  "Some stack unwinding cases, such as profilers and sanitizers, may prefer specifying -fno-omit-frame-pointer. "
  "On many targets, -O1 and higher omit the frame pointer by default. "
  "-m[no-]omit-leaf-frame-pointer takes precedence for leaf functions">;
>>>>>>> 86946ebb
def fopenmp : Flag<["-"], "fopenmp">, Group<f_Group>, Flags<[CC1Option, NoArgumentUnused, FlangOption, FC1Option]>,
  HelpText<"Parse OpenMP pragmas and generate parallel code.">;
def fno_openmp : Flag<["-"], "fno-openmp">, Group<f_Group>, Flags<[NoArgumentUnused]>;
def fopenmp_version_EQ : Joined<["-"], "fopenmp-version=">, Group<f_Group>, Flags<[CC1Option, NoArgumentUnused]>,
  HelpText<"Set OpenMP version (e.g. 45 for OpenMP 4.5, 50 for OpenMP 5.0). Default value is 50.">;
defm openmp_extensions: BoolFOption<"openmp-extensions",
  LangOpts<"OpenMPExtensions">, DefaultTrue,
  PosFlag<SetTrue, [CC1Option, NoArgumentUnused],
          "Enable all Clang extensions for OpenMP directives and clauses">,
  NegFlag<SetFalse, [CC1Option, NoArgumentUnused],
          "Disable all Clang extensions for OpenMP directives and clauses">>;
def fopenmp_EQ : Joined<["-"], "fopenmp=">, Group<f_Group>;
def fopenmp_use_tls : Flag<["-"], "fopenmp-use-tls">, Group<f_Group>,
  Flags<[NoArgumentUnused, HelpHidden]>;
def fnoopenmp_use_tls : Flag<["-"], "fnoopenmp-use-tls">, Group<f_Group>,
  Flags<[CC1Option, NoArgumentUnused, HelpHidden]>;
def fopenmp_targets_EQ : CommaJoined<["-"], "fopenmp-targets=">, Flags<[NoXarchOption, CC1Option]>,
  HelpText<"Specify comma-separated list of triples OpenMP offloading targets to be supported">;
def fopenmp_relocatable_target : Flag<["-"], "fopenmp-relocatable-target">,
  Group<f_Group>, Flags<[CC1Option, NoArgumentUnused, HelpHidden]>;
def fnoopenmp_relocatable_target : Flag<["-"], "fnoopenmp-relocatable-target">,
  Group<f_Group>, Flags<[CC1Option, NoArgumentUnused, HelpHidden]>;
def fopenmp_simd : Flag<["-"], "fopenmp-simd">, Group<f_Group>, Flags<[CC1Option, NoArgumentUnused]>,
  HelpText<"Emit OpenMP code only for SIMD-based constructs.">;
def fopenmp_enable_irbuilder : Flag<["-"], "fopenmp-enable-irbuilder">, Group<f_Group>, Flags<[CC1Option, NoArgumentUnused, HelpHidden]>,
  HelpText<"Use the experimental OpenMP-IR-Builder codegen path.">;
def fno_openmp_simd : Flag<["-"], "fno-openmp-simd">, Group<f_Group>, Flags<[CC1Option, NoArgumentUnused]>;
def fopenmp_cuda_mode : Flag<["-"], "fopenmp-cuda-mode">, Group<f_Group>,
  Flags<[CC1Option, NoArgumentUnused, HelpHidden]>;
def fno_openmp_cuda_mode : Flag<["-"], "fno-openmp-cuda-mode">, Group<f_Group>,
  Flags<[NoArgumentUnused, HelpHidden]>;
def fopenmp_cuda_number_of_sm_EQ : Joined<["-"], "fopenmp-cuda-number-of-sm=">, Group<f_Group>,
  Flags<[CC1Option, NoArgumentUnused, HelpHidden]>;
def fopenmp_cuda_blocks_per_sm_EQ : Joined<["-"], "fopenmp-cuda-blocks-per-sm=">, Group<f_Group>,
  Flags<[CC1Option, NoArgumentUnused, HelpHidden]>;
def fopenmp_cuda_teams_reduction_recs_num_EQ : Joined<["-"], "fopenmp-cuda-teams-reduction-recs-num=">, Group<f_Group>,
  Flags<[CC1Option, NoArgumentUnused, HelpHidden]>;

//===----------------------------------------------------------------------===//
// Shared cc1 + fc1 OpenMP Target Options
//===----------------------------------------------------------------------===//

let Flags = [CC1Option, FC1Option, NoArgumentUnused] in {
let Group = f_Group in {

def fopenmp_target_debug : Flag<["-"], "fopenmp-target-debug">,
  HelpText<"Enable debugging in the OpenMP offloading device RTL">;
def fno_openmp_target_debug : Flag<["-"], "fno-openmp-target-debug">;

} // let Group = f_Group
} // let Flags = [CC1Option, FC1Option, NoArgumentUnused]

let Flags = [CC1Option, FC1Option, NoArgumentUnused, HelpHidden] in {
let Group = f_Group in {

def fopenmp_target_debug_EQ : Joined<["-"], "fopenmp-target-debug=">;
def fopenmp_assume_teams_oversubscription : Flag<["-"], "fopenmp-assume-teams-oversubscription">;
def fopenmp_assume_threads_oversubscription : Flag<["-"], "fopenmp-assume-threads-oversubscription">;
def fno_openmp_assume_teams_oversubscription : Flag<["-"], "fno-openmp-assume-teams-oversubscription">;
def fno_openmp_assume_threads_oversubscription : Flag<["-"], "fno-openmp-assume-threads-oversubscription">;
def fopenmp_assume_no_thread_state : Flag<["-"], "fopenmp-assume-no-thread-state">,
  HelpText<"Assert no thread in a parallel region modifies an ICV">,
  MarshallingInfoFlag<LangOpts<"OpenMPNoThreadState">>;
def fopenmp_assume_no_nested_parallelism : Flag<["-"], "fopenmp-assume-no-nested-parallelism">,
  HelpText<"Assert no nested parallel regions in the GPU">,
  MarshallingInfoFlag<LangOpts<"OpenMPNoNestedParallelism">>;

} // let Group = f_Group
} // let Flags = [CC1Option, FC1Option, NoArgumentUnused, HelpHidden]

def fopenmp_offload_mandatory : Flag<["-"], "fopenmp-offload-mandatory">, Group<f_Group>,
  Flags<[CC1Option, NoArgumentUnused]>,
  HelpText<"Do not create a host fallback if offloading to the device fails.">,
  MarshallingInfoFlag<LangOpts<"OpenMPOffloadMandatory">>;
def fopenmp_target_jit : Flag<["-"], "fopenmp-target-jit">, Group<f_Group>,
  Flags<[CoreOption, NoArgumentUnused]>,
  HelpText<"Emit code that can be JIT compiled for OpenMP offloading. Implies -foffload-lto=full">;
def fno_openmp_target_jit : Flag<["-"], "fno-openmp-target-jit">, Group<f_Group>,
  Flags<[CoreOption, NoArgumentUnused, HelpHidden]>;
def fopenmp_target_new_runtime : Flag<["-"], "fopenmp-target-new-runtime">,
  Group<f_Group>, Flags<[CC1Option, HelpHidden]>;
def fno_openmp_target_new_runtime : Flag<["-"], "fno-openmp-target-new-runtime">,
  Group<f_Group>, Flags<[CC1Option, HelpHidden]>;
defm openmp_optimistic_collapse : BoolFOption<"openmp-optimistic-collapse",
  LangOpts<"OpenMPOptimisticCollapse">, DefaultFalse,
  PosFlag<SetTrue, [CC1Option]>, NegFlag<SetFalse>, BothFlags<[NoArgumentUnused, HelpHidden]>>;
def static_openmp: Flag<["-"], "static-openmp">,
  HelpText<"Use the static host OpenMP runtime while linking.">;
def offload_new_driver : Flag<["--"], "offload-new-driver">, Flags<[CC1Option]>, Group<f_Group>,
  MarshallingInfoFlag<LangOpts<"OffloadingNewDriver">>, HelpText<"Use the new driver for offloading compilation.">;
def no_offload_new_driver : Flag<["--"], "no-offload-new-driver">, Flags<[CC1Option]>, Group<f_Group>,
  HelpText<"Don't Use the new driver for offloading compilation.">;
def offload_device_only : Flag<["--"], "offload-device-only">,
  HelpText<"Only compile for the offloading device.">;
def offload_host_only : Flag<["--"], "offload-host-only">,
  HelpText<"Only compile for the offloading host.">;
def offload_host_device : Flag<["--"], "offload-host-device">,
  HelpText<"Only compile for the offloading host.">;
def cuda_device_only : Flag<["--"], "cuda-device-only">, Alias<offload_device_only>,
  HelpText<"Compile CUDA code for device only">;
def cuda_host_only : Flag<["--"], "cuda-host-only">, Alias<offload_host_only>,
  HelpText<"Compile CUDA code for host only. Has no effect on non-CUDA compilations.">;
def cuda_compile_host_device : Flag<["--"], "cuda-compile-host-device">, Alias<offload_host_device>,
  HelpText<"Compile CUDA code for both host and device (default). Has no "
           "effect on non-CUDA compilations.">;
def fopenmp_new_driver : Flag<["-"], "fopenmp-new-driver">, Flags<[HelpHidden]>,
  HelpText<"Use the new driver for OpenMP offloading.">;
def fno_openmp_new_driver : Flag<["-"], "fno-openmp-new-driver">, Flags<[HelpHidden]>,
  HelpText<"Don't use the new driver for OpenMP offloading.">;
def fno_optimize_sibling_calls : Flag<["-"], "fno-optimize-sibling-calls">, Group<f_Group>, Flags<[CC1Option]>,
  HelpText<"Disable tail call optimization, keeping the call stack accurate">,
  MarshallingInfoFlag<CodeGenOpts<"DisableTailCalls">>;
def foptimize_sibling_calls : Flag<["-"], "foptimize-sibling-calls">, Group<f_Group>;
defm escaping_block_tail_calls : BoolFOption<"escaping-block-tail-calls",
  CodeGenOpts<"NoEscapingBlockTailCalls">, DefaultFalse,
  NegFlag<SetTrue, [CC1Option]>, PosFlag<SetFalse>>;
def force__cpusubtype__ALL : Flag<["-"], "force_cpusubtype_ALL">;
def force__flat__namespace : Flag<["-"], "force_flat_namespace">;
def force__load : Separate<["-"], "force_load">;
def force_addr : Joined<["-"], "fforce-addr">, Group<clang_ignored_f_Group>;
def foutput_class_dir_EQ : Joined<["-"], "foutput-class-dir=">, Group<f_Group>;
def fpack_struct : Flag<["-"], "fpack-struct">, Group<f_Group>;
def fno_pack_struct : Flag<["-"], "fno-pack-struct">, Group<f_Group>;
def fpack_struct_EQ : Joined<["-"], "fpack-struct=">, Group<f_Group>, Flags<[CC1Option]>,
  HelpText<"Specify the default maximum struct packing alignment">,
  MarshallingInfoInt<LangOpts<"PackStruct">>;
def fmax_type_align_EQ : Joined<["-"], "fmax-type-align=">, Group<f_Group>, Flags<[CC1Option]>,
  HelpText<"Specify the maximum alignment to enforce on pointers lacking an explicit alignment">,
  MarshallingInfoInt<LangOpts<"MaxTypeAlign">>;
def fno_max_type_align : Flag<["-"], "fno-max-type-align">, Group<f_Group>;
defm pascal_strings : BoolFOption<"pascal-strings",
  LangOpts<"PascalStrings">, DefaultFalse,
  PosFlag<SetTrue, [CC1Option], "Recognize and construct Pascal-style string literals">,
  NegFlag<SetFalse>>;
// Note: This flag has different semantics in the driver and in -cc1. The driver accepts -fpatchable-function-entry=M,N
// and forwards it to -cc1 as -fpatchable-function-entry=M and -fpatchable-function-entry-offset=N. In -cc1, both flags
// are treated as a single integer.
def fpatchable_function_entry_EQ : Joined<["-"], "fpatchable-function-entry=">, Group<f_Group>, Flags<[CC1Option]>,
  MetaVarName<"<N,M>">, HelpText<"Generate M NOPs before function entry and N-M NOPs after function entry">,
  MarshallingInfoInt<CodeGenOpts<"PatchableFunctionEntryCount">>;
def fms_hotpatch : Flag<["-"], "fms-hotpatch">, Group<f_Group>, Flags<[CC1Option, CoreOption]>,
  HelpText<"Ensure that all functions can be hotpatched at runtime">,
  MarshallingInfoFlag<CodeGenOpts<"HotPatch">>;
def fpcc_struct_return : Flag<["-"], "fpcc-struct-return">, Group<f_Group>, Flags<[CC1Option]>,
  HelpText<"Override the default ABI to return all structs on the stack">;
def fpch_preprocess : Flag<["-"], "fpch-preprocess">, Group<f_Group>;
def fpic : Flag<["-"], "fpic">, Group<f_Group>;
def fno_pic : Flag<["-"], "fno-pic">, Group<f_Group>;
def fpie : Flag<["-"], "fpie">, Group<f_Group>;
def fno_pie : Flag<["-"], "fno-pie">, Group<f_Group>;
defm pic_data_is_text_relative : SimpleMFlag<"pic-data-is-text-relative",
     "Assume", "Don't assume", " data segments are relative to text segment">;
def fdirect_access_external_data : Flag<["-"], "fdirect-access-external-data">, Group<f_Group>, Flags<[CC1Option]>,
  HelpText<"Don't use GOT indirection to reference external data symbols">;
def fno_direct_access_external_data : Flag<["-"], "fno-direct-access-external-data">, Group<f_Group>, Flags<[CC1Option]>,
  HelpText<"Use GOT indirection to reference external data symbols">;
defm plt : BoolFOption<"plt",
  CodeGenOpts<"NoPLT">, DefaultFalse,
  NegFlag<SetTrue, [CC1Option], "Use GOT indirection instead of PLT to make external function calls (x86 only)">,
  PosFlag<SetFalse>>;
defm ropi : BoolFOption<"ropi",
  LangOpts<"ROPI">, DefaultFalse,
  PosFlag<SetTrue, [CC1Option], "Generate read-only position independent code (ARM only)">,
  NegFlag<SetFalse>>;
defm rwpi : BoolFOption<"rwpi",
  LangOpts<"RWPI">, DefaultFalse,
  PosFlag<SetTrue, [CC1Option], "Generate read-write position independent code (ARM only)">,
  NegFlag<SetFalse>>;
def fplugin_EQ : Joined<["-"], "fplugin=">, Group<f_Group>, Flags<[NoXarchOption]>, MetaVarName<"<dsopath>">,
  HelpText<"Load the named plugin (dynamic shared object)">;
def fplugin_arg : Joined<["-"], "fplugin-arg-">,
  MetaVarName<"<name>-<arg>">,
  HelpText<"Pass <arg> to plugin <name>">;
def fpass_plugin_EQ : Joined<["-"], "fpass-plugin=">,
  Group<f_Group>, Flags<[CC1Option,FlangOption,FC1Option]>, MetaVarName<"<dsopath>">,
  HelpText<"Load pass plugin from a dynamic shared object file (only with new pass manager).">,
  MarshallingInfoStringVector<CodeGenOpts<"PassPlugins">>;
defm preserve_as_comments : BoolFOption<"preserve-as-comments",
  CodeGenOpts<"PreserveAsmComments">, DefaultTrue,
  NegFlag<SetFalse, [CC1Option], "Do not preserve comments in inline assembly">,
  PosFlag<SetTrue>>;
def framework : Separate<["-"], "framework">, Flags<[LinkerInput]>;
def frandom_seed_EQ : Joined<["-"], "frandom-seed=">, Group<clang_ignored_f_Group>;
def freg_struct_return : Flag<["-"], "freg-struct-return">, Group<f_Group>, Flags<[CC1Option]>,
  HelpText<"Override the default ABI to return small structs in registers">;
defm rtti : BoolFOption<"rtti",
  LangOpts<"RTTI">, Default<cplusplus.KeyPath>,
  NegFlag<SetFalse, [CC1Option], "Disable generation of rtti information">,
  PosFlag<SetTrue>>, ShouldParseIf<cplusplus.KeyPath>;
defm rtti_data : BoolFOption<"rtti-data",
  LangOpts<"RTTIData">, Default<frtti.KeyPath>,
  NegFlag<SetFalse, [CC1Option], "Disable generation of RTTI data">,
  PosFlag<SetTrue>>, ShouldParseIf<frtti.KeyPath>;
def : Flag<["-"], "fsched-interblock">, Group<clang_ignored_f_Group>;
defm short_enums : BoolFOption<"short-enums",
  LangOpts<"ShortEnums">, DefaultFalse,
  PosFlag<SetTrue, [CC1Option], "Allocate to an enum type only as many bytes as it"
           " needs for the declared range of possible values">,
  NegFlag<SetFalse>>;
defm char8__t : BoolFOption<"char8_t",
  LangOpts<"Char8">, Default<cpp20.KeyPath>,
  PosFlag<SetTrue, [], "Enable">, NegFlag<SetFalse, [], "Disable">,
  BothFlags<[CC1Option], " C++ builtin type char8_t">>;
def fshort_wchar : Flag<["-"], "fshort-wchar">, Group<f_Group>,
  HelpText<"Force wchar_t to be a short unsigned int">;
def fno_short_wchar : Flag<["-"], "fno-short-wchar">, Group<f_Group>,
  HelpText<"Force wchar_t to be an unsigned int">;
def fshow_overloads_EQ : Joined<["-"], "fshow-overloads=">, Group<f_Group>, Flags<[CC1Option]>,
  HelpText<"Which overload candidates to show when overload resolution fails. Defaults to 'all'">,
  Values<"best,all">,
  NormalizedValues<["Ovl_Best", "Ovl_All"]>,
  MarshallingInfoEnum<DiagnosticOpts<"ShowOverloads">, "Ovl_All">;
defm show_column : BoolFOption<"show-column",
  DiagnosticOpts<"ShowColumn">, DefaultTrue,
  NegFlag<SetFalse, [CC1Option], "Do not include column number on diagnostics">,
  PosFlag<SetTrue>>;
defm show_source_location : BoolFOption<"show-source-location",
  DiagnosticOpts<"ShowLocation">, DefaultTrue,
  NegFlag<SetFalse, [CC1Option], "Do not include source location information with diagnostics">,
  PosFlag<SetTrue>>;
defm spell_checking : BoolFOption<"spell-checking",
  LangOpts<"SpellChecking">, DefaultTrue,
  NegFlag<SetFalse, [CC1Option], "Disable spell-checking">, PosFlag<SetTrue>>;
def fspell_checking_limit_EQ : Joined<["-"], "fspell-checking-limit=">, Group<f_Group>;
def fsigned_bitfields : Flag<["-"], "fsigned-bitfields">, Group<f_Group>;
defm signed_char : BoolFOption<"signed-char",
  LangOpts<"CharIsSigned">, DefaultTrue,
  NegFlag<SetFalse, [CC1Option], "char is unsigned">, PosFlag<SetTrue, [], "char is signed">>,
  ShouldParseIf<!strconcat("!", open_cl.KeyPath)>;
defm split_stack : BoolFOption<"split-stack",
  CodeGenOpts<"EnableSegmentedStacks">, DefaultFalse,
  NegFlag<SetFalse, [], "Wouldn't use segmented stack">,
  PosFlag<SetTrue, [CC1Option], "Use segmented stack">>;
def fstack_protector_all : Flag<["-"], "fstack-protector-all">, Group<f_Group>,
  HelpText<"Enable stack protectors for all functions">;
defm stack_clash_protection : BoolFOption<"stack-clash-protection",
  CodeGenOpts<"StackClashProtector">, DefaultFalse,
  PosFlag<SetTrue, [CC1Option], "Enable">, NegFlag<SetFalse, [], "Disable">,
  BothFlags<[], " stack clash protection">>;
def fstack_protector_strong : Flag<["-"], "fstack-protector-strong">, Group<f_Group>,
  HelpText<"Enable stack protectors for some functions vulnerable to stack smashing. "
           "Compared to -fstack-protector, this uses a stronger heuristic "
           "that includes functions containing arrays of any size (and any type), "
           "as well as any calls to alloca or the taking of an address from a local variable">;
def fstack_protector : Flag<["-"], "fstack-protector">, Group<f_Group>,
  HelpText<"Enable stack protectors for some functions vulnerable to stack smashing. "
           "This uses a loose heuristic which considers functions vulnerable if they "
           "contain a char (or 8bit integer) array or constant sized calls to alloca "
           ", which are of greater size than ssp-buffer-size (default: 8 bytes). All "
           "variable sized calls to alloca are considered vulnerable. A function with "
           "a stack protector has a guard value added to the stack frame that is "
           "checked on function exit. The guard value must be positioned in the "
           "stack frame such that a buffer overflow from a vulnerable variable will "
           "overwrite the guard value before overwriting the function's return "
           "address. The reference stack guard value is stored in a global variable.">;
def ftrivial_auto_var_init : Joined<["-"], "ftrivial-auto-var-init=">, Group<f_Group>,
  Flags<[CC1Option, CoreOption]>, HelpText<"Initialize trivial automatic stack variables. Defaults to 'uninitialized'">,
  Values<"uninitialized,zero,pattern">,
  NormalizedValuesScope<"LangOptions::TrivialAutoVarInitKind">,
  NormalizedValues<["Uninitialized", "Zero", "Pattern"]>,
  MarshallingInfoEnum<LangOpts<"TrivialAutoVarInit">, "Uninitialized">;
def ftrivial_auto_var_init_stop_after : Joined<["-"], "ftrivial-auto-var-init-stop-after=">, Group<f_Group>,
  Flags<[CC1Option, CoreOption]>, HelpText<"Stop initializing trivial automatic stack variables after the specified number of instances">,
  MarshallingInfoInt<LangOpts<"TrivialAutoVarInitStopAfter">>;
def fstandalone_debug : Flag<["-"], "fstandalone-debug">, Group<f_Group>, Flags<[CoreOption]>,
  HelpText<"Emit full debug info for all types used by the program">;
def fno_standalone_debug : Flag<["-"], "fno-standalone-debug">, Group<f_Group>, Flags<[CoreOption]>,
  HelpText<"Limit debug information produced to reduce size of debug binary">;
def flimit_debug_info : Flag<["-"], "flimit-debug-info">, Flags<[CoreOption]>, Alias<fno_standalone_debug>;
def fno_limit_debug_info : Flag<["-"], "fno-limit-debug-info">, Flags<[CoreOption]>, Alias<fstandalone_debug>;
def fdebug_macro : Flag<["-"], "fdebug-macro">, Group<f_Group>, Flags<[CoreOption]>,
  HelpText<"Emit macro debug information">;
def fno_debug_macro : Flag<["-"], "fno-debug-macro">, Group<f_Group>, Flags<[CoreOption]>,
  HelpText<"Do not emit macro debug information">;
def fstrict_aliasing : Flag<["-"], "fstrict-aliasing">, Group<f_Group>,
  Flags<[NoXarchOption, CoreOption]>;
def fstrict_enums : Flag<["-"], "fstrict-enums">, Group<f_Group>, Flags<[CC1Option]>,
  HelpText<"Enable optimizations based on the strict definition of an enum's "
           "value range">,
  MarshallingInfoFlag<CodeGenOpts<"StrictEnums">>;
defm strict_vtable_pointers : BoolFOption<"strict-vtable-pointers",
  CodeGenOpts<"StrictVTablePointers">, DefaultFalse,
  PosFlag<SetTrue, [CC1Option], "Enable optimizations based on the strict rules for"
            " overwriting polymorphic C++ objects">,
  NegFlag<SetFalse>>;
def fstrict_overflow : Flag<["-"], "fstrict-overflow">, Group<f_Group>;
def fdriver_only : Flag<["-"], "fdriver-only">, Flags<[NoXarchOption, CoreOption]>,
  Group<Action_Group>, HelpText<"Only run the driver.">;
def fsyntax_only : Flag<["-"], "fsyntax-only">,
  Flags<[NoXarchOption,CoreOption,CC1Option,FC1Option,FlangOption]>, Group<Action_Group>,
  HelpText<"Run the preprocessor, parser and semantic analysis stages">;
def ftabstop_EQ : Joined<["-"], "ftabstop=">, Group<f_Group>;
def ftemplate_depth_EQ : Joined<["-"], "ftemplate-depth=">, Group<f_Group>;
def ftemplate_depth_ : Joined<["-"], "ftemplate-depth-">, Group<f_Group>;
def ftemplate_backtrace_limit_EQ : Joined<["-"], "ftemplate-backtrace-limit=">,
                                   Group<f_Group>;
def foperator_arrow_depth_EQ : Joined<["-"], "foperator-arrow-depth=">,
                               Group<f_Group>;

def fsave_optimization_record : Flag<["-"], "fsave-optimization-record">,
  Group<f_Group>, HelpText<"Generate a YAML optimization record file">;
def fsave_optimization_record_EQ : Joined<["-"], "fsave-optimization-record=">,
  Group<f_Group>, HelpText<"Generate an optimization record file in a specific format">,
  MetaVarName<"<format>">;
def fno_save_optimization_record : Flag<["-"], "fno-save-optimization-record">,
  Group<f_Group>, Flags<[NoArgumentUnused]>;
def foptimization_record_file_EQ : Joined<["-"], "foptimization-record-file=">,
  Group<f_Group>,
  HelpText<"Specify the output name of the file containing the optimization remarks. Implies -fsave-optimization-record. On Darwin platforms, this cannot be used with multiple -arch <arch> options.">,
  MetaVarName<"<file>">;
def foptimization_record_passes_EQ : Joined<["-"], "foptimization-record-passes=">,
  Group<f_Group>,
  HelpText<"Only include passes which match a specified regular expression in the generated optimization record (by default, include all passes)">,
  MetaVarName<"<regex>">;

def fvectorize : Flag<["-"], "fvectorize">, Group<f_Group>,
  HelpText<"Enable the loop vectorization passes">;
def fno_vectorize : Flag<["-"], "fno-vectorize">, Group<f_Group>;
def : Flag<["-"], "ftree-vectorize">, Alias<fvectorize>;
def : Flag<["-"], "fno-tree-vectorize">, Alias<fno_vectorize>;
def fslp_vectorize : Flag<["-"], "fslp-vectorize">, Group<f_Group>,
  HelpText<"Enable the superword-level parallelism vectorization passes">;
def fno_slp_vectorize : Flag<["-"], "fno-slp-vectorize">, Group<f_Group>;
def : Flag<["-"], "ftree-slp-vectorize">, Alias<fslp_vectorize>;
def : Flag<["-"], "fno-tree-slp-vectorize">, Alias<fno_slp_vectorize>;
def Wlarge_by_value_copy_def : Flag<["-"], "Wlarge-by-value-copy">,
  HelpText<"Warn if a function definition returns or accepts an object larger "
           "in bytes than a given value">, Flags<[HelpHidden]>;
def Wlarge_by_value_copy_EQ : Joined<["-"], "Wlarge-by-value-copy=">, Flags<[CC1Option]>,
  MarshallingInfoInt<LangOpts<"NumLargeByValueCopy">>;

// These "special" warning flags are effectively processed as f_Group flags by the driver:
// Just silence warnings about -Wlarger-than for now.
def Wlarger_than_EQ : Joined<["-"], "Wlarger-than=">, Group<clang_ignored_f_Group>;
def Wlarger_than_ : Joined<["-"], "Wlarger-than-">, Alias<Wlarger_than_EQ>;

// This is converted to -fwarn-stack-size=N and also passed through by the driver.
// FIXME: The driver should strip out the =<value> when passing W_value_Group through.
def Wframe_larger_than_EQ : Joined<["-"], "Wframe-larger-than=">, Group<W_value_Group>,
                            Flags<[NoXarchOption, CC1Option]>;
def Wframe_larger_than : Flag<["-"], "Wframe-larger-than">, Alias<Wframe_larger_than_EQ>;

def : Flag<["-"], "fterminated-vtables">, Alias<fapple_kext>;
defm threadsafe_statics : BoolFOption<"threadsafe-statics",
  LangOpts<"ThreadsafeStatics">, DefaultTrue,
  NegFlag<SetFalse, [CC1Option], "Do not emit code to make initialization of local statics thread safe">,
  PosFlag<SetTrue>>;
def ftime_report : Flag<["-"], "ftime-report">, Group<f_Group>, Flags<[CC1Option]>,
  MarshallingInfoFlag<CodeGenOpts<"TimePasses">>;
def ftime_report_EQ: Joined<["-"], "ftime-report=">, Group<f_Group>,
  Flags<[CC1Option]>, Values<"per-pass,per-pass-run">,
  MarshallingInfoFlag<CodeGenOpts<"TimePassesPerRun">>,
  HelpText<"(For new pass manager) 'per-pass': one report for each pass; "
           "'per-pass-run': one report for each pass invocation">;
def ftime_trace : Flag<["-"], "ftime-trace">, Group<f_Group>,
  HelpText<"Turn on time profiler. Generates JSON file based on output filename.">,
  DocBrief<[{
Turn on time profiler. Generates JSON file based on output filename. Results
can be analyzed with chrome://tracing or `Speedscope App
<https://www.speedscope.app>`_ for flamegraph visualization.}]>,
  Flags<[CC1Option, CoreOption]>,
  MarshallingInfoFlag<FrontendOpts<"TimeTrace">>;
def ftime_trace_granularity_EQ : Joined<["-"], "ftime-trace-granularity=">, Group<f_Group>,
  HelpText<"Minimum time granularity (in microseconds) traced by time profiler">,
  Flags<[CC1Option, CoreOption]>,
  MarshallingInfoInt<FrontendOpts<"TimeTraceGranularity">, "500u">;
def ftime_trace_EQ : Joined<["-"], "ftime-trace=">, Group<f_Group>,
  HelpText<"Similar to -ftime-trace. Specify the JSON file or a directory which will contain the JSON file">,
  Flags<[CC1Option, CoreOption]>,
  MarshallingInfoString<FrontendOpts<"TimeTracePath">>;
def fproc_stat_report : Joined<["-"], "fproc-stat-report">, Group<f_Group>,
  HelpText<"Print subprocess statistics">;
def fproc_stat_report_EQ : Joined<["-"], "fproc-stat-report=">, Group<f_Group>,
  HelpText<"Save subprocess statistics to the given file">;
def ftlsmodel_EQ : Joined<["-"], "ftls-model=">, Group<f_Group>, Flags<[CC1Option]>,
  Values<"global-dynamic,local-dynamic,initial-exec,local-exec">,
  NormalizedValuesScope<"CodeGenOptions">,
  NormalizedValues<["GeneralDynamicTLSModel", "LocalDynamicTLSModel", "InitialExecTLSModel", "LocalExecTLSModel"]>,
  MarshallingInfoEnum<CodeGenOpts<"DefaultTLSModel">, "GeneralDynamicTLSModel">;
def ftrapv : Flag<["-"], "ftrapv">, Group<f_Group>, Flags<[CC1Option]>,
  HelpText<"Trap on integer overflow">;
def ftrapv_handler_EQ : Joined<["-"], "ftrapv-handler=">, Group<f_Group>,
  MetaVarName<"<function name>">,
  HelpText<"Specify the function to be called on overflow">;
def ftrapv_handler : Separate<["-"], "ftrapv-handler">, Group<f_Group>, Flags<[CC1Option]>;
def ftrap_function_EQ : Joined<["-"], "ftrap-function=">, Group<f_Group>, Flags<[CC1Option]>,
  HelpText<"Issue call to specified function rather than a trap instruction">,
  MarshallingInfoString<CodeGenOpts<"TrapFuncName">>;
def funroll_loops : Flag<["-"], "funroll-loops">, Group<f_Group>,
  HelpText<"Turn on loop unroller">, Flags<[CC1Option]>;
def fno_unroll_loops : Flag<["-"], "fno-unroll-loops">, Group<f_Group>,
  HelpText<"Turn off loop unroller">, Flags<[CC1Option]>;
defm reroll_loops : BoolFOption<"reroll-loops",
  CodeGenOpts<"RerollLoops">, DefaultFalse,
  PosFlag<SetTrue, [CC1Option], "Turn on loop reroller">, NegFlag<SetFalse>>;
def ffinite_loops: Flag<["-"],  "ffinite-loops">, Group<f_Group>,
  HelpText<"Assume all loops are finite.">, Flags<[CC1Option]>;
def fno_finite_loops: Flag<["-"], "fno-finite-loops">, Group<f_Group>,
  HelpText<"Do not assume that any loop is finite.">, Flags<[CC1Option]>;

def ftrigraphs : Flag<["-"], "ftrigraphs">, Group<f_Group>,
  HelpText<"Process trigraph sequences">, Flags<[CC1Option]>;
def fno_trigraphs : Flag<["-"], "fno-trigraphs">, Group<f_Group>,
  HelpText<"Do not process trigraph sequences">, Flags<[CC1Option]>;
def funsigned_bitfields : Flag<["-"], "funsigned-bitfields">, Group<f_Group>;
def funsigned_char : Flag<["-"], "funsigned-char">, Group<f_Group>;
def fno_unsigned_char : Flag<["-"], "fno-unsigned-char">;
def funwind_tables : Flag<["-"], "funwind-tables">, Group<f_Group>;
defm register_global_dtors_with_atexit : BoolFOption<"register-global-dtors-with-atexit",
  CodeGenOpts<"RegisterGlobalDtorsWithAtExit">, DefaultFalse,
  PosFlag<SetTrue, [CC1Option], "Use">, NegFlag<SetFalse, [], "Don't use">,
  BothFlags<[], " atexit or __cxa_atexit to register global destructors">>;
defm use_init_array : BoolFOption<"use-init-array",
  CodeGenOpts<"UseInitArray">, DefaultTrue,
  NegFlag<SetFalse, [CC1Option], "Use .ctors/.dtors instead of .init_array/.fini_array">,
  PosFlag<SetTrue>>;
def fno_var_tracking : Flag<["-"], "fno-var-tracking">, Group<clang_ignored_f_Group>;
def fverbose_asm : Flag<["-"], "fverbose-asm">, Group<f_Group>,
  HelpText<"Generate verbose assembly output">;
def dA : Flag<["-"], "dA">, Alias<fverbose_asm>;
defm visibility_from_dllstorageclass : BoolFOption<"visibility-from-dllstorageclass",
  LangOpts<"VisibilityFromDLLStorageClass">, DefaultFalse,
  PosFlag<SetTrue, [CC1Option], "Set the visibility of symbols in the generated code from their DLL storage class">,
  NegFlag<SetFalse>>;
def fvisibility_dllexport_EQ : Joined<["-"], "fvisibility-dllexport=">, Group<f_Group>, Flags<[CC1Option]>,
  HelpText<"The visibility for dllexport definitions [-fvisibility-from-dllstorageclass]">,
  MarshallingInfoVisibility<LangOpts<"DLLExportVisibility">, "DefaultVisibility">,
  ShouldParseIf<fvisibility_from_dllstorageclass.KeyPath>;
def fvisibility_nodllstorageclass_EQ : Joined<["-"], "fvisibility-nodllstorageclass=">, Group<f_Group>, Flags<[CC1Option]>,
  HelpText<"The visibility for definitions without an explicit DLL export class [-fvisibility-from-dllstorageclass]">,
  MarshallingInfoVisibility<LangOpts<"NoDLLStorageClassVisibility">, "HiddenVisibility">,
  ShouldParseIf<fvisibility_from_dllstorageclass.KeyPath>;
def fvisibility_externs_dllimport_EQ : Joined<["-"], "fvisibility-externs-dllimport=">, Group<f_Group>, Flags<[CC1Option]>,
  HelpText<"The visibility for dllimport external declarations [-fvisibility-from-dllstorageclass]">,
  MarshallingInfoVisibility<LangOpts<"ExternDeclDLLImportVisibility">, "DefaultVisibility">,
  ShouldParseIf<fvisibility_from_dllstorageclass.KeyPath>;
def fvisibility_externs_nodllstorageclass_EQ : Joined<["-"], "fvisibility-externs-nodllstorageclass=">, Group<f_Group>, Flags<[CC1Option]>,
  HelpText<"The visibility for external declarations without an explicit DLL dllstorageclass [-fvisibility-from-dllstorageclass]">,
  MarshallingInfoVisibility<LangOpts<"ExternDeclNoDLLStorageClassVisibility">, "HiddenVisibility">,
  ShouldParseIf<fvisibility_from_dllstorageclass.KeyPath>;
def fvisibility_EQ : Joined<["-"], "fvisibility=">, Group<f_Group>, Flags<[CC1Option]>,
  HelpText<"Set the default symbol visibility for all global definitions">,
  MarshallingInfoVisibility<LangOpts<"ValueVisibilityMode">, "DefaultVisibility">;
defm visibility_inlines_hidden : BoolFOption<"visibility-inlines-hidden",
  LangOpts<"InlineVisibilityHidden">, DefaultFalse,
  PosFlag<SetTrue, [CC1Option], "Give inline C++ member functions hidden visibility by default">,
  NegFlag<SetFalse>>;
defm visibility_inlines_hidden_static_local_var : BoolFOption<"visibility-inlines-hidden-static-local-var",
  LangOpts<"VisibilityInlinesHiddenStaticLocalVar">, DefaultFalse,
  PosFlag<SetTrue, [CC1Option], "When -fvisibility-inlines-hidden is enabled, static variables in"
            " inline C++ member functions will also be given hidden visibility by default">,
  NegFlag<SetFalse, [], "Disables -fvisibility-inlines-hidden-static-local-var"
         " (this is the default on non-darwin targets)">, BothFlags<[CC1Option]>>;
def fvisibility_ms_compat : Flag<["-"], "fvisibility-ms-compat">, Group<f_Group>,
  HelpText<"Give global types 'default' visibility and global functions and "
           "variables 'hidden' visibility by default">;
def fvisibility_global_new_delete_hidden : Flag<["-"], "fvisibility-global-new-delete-hidden">, Group<f_Group>,
  HelpText<"Give global C++ operator new and delete declarations hidden visibility">, Flags<[CC1Option]>,
  MarshallingInfoFlag<LangOpts<"GlobalAllocationFunctionVisibilityHidden">>;
def mdefault_visibility_export_mapping_EQ : Joined<["-"], "mdefault-visibility-export-mapping=">,
  Values<"none,explicit,all">,
  NormalizedValuesScope<"LangOptions::DefaultVisiblityExportMapping">,
  NormalizedValues<["None", "Explicit", "All"]>,
  HelpText<"Mapping between default visibility and export">,
  Group<m_Group>, Flags<[CC1Option]>,
  MarshallingInfoEnum<LangOpts<"DefaultVisibilityExportMapping">,"None">;
defm new_infallible : BoolFOption<"new-infallible",
  LangOpts<"NewInfallible">, DefaultFalse,
  PosFlag<SetTrue, [], "Enable">, NegFlag<SetFalse, [], "Disable">,
  BothFlags<[CC1Option], " treating throwing global C++ operator new as always returning valid memory "
  "(annotates with __attribute__((returns_nonnull)) and throw()). This is detectable in source.">>;
defm whole_program_vtables : BoolFOption<"whole-program-vtables",
  CodeGenOpts<"WholeProgramVTables">, DefaultFalse,
  PosFlag<SetTrue, [CC1Option], "Enables whole-program vtable optimization. Requires -flto">,
  NegFlag<SetFalse>, BothFlags<[CoreOption]>>;
defm split_lto_unit : BoolFOption<"split-lto-unit",
  CodeGenOpts<"EnableSplitLTOUnit">, DefaultFalse,
  PosFlag<SetTrue, [CC1Option], "Enables splitting of the LTO unit">,
  NegFlag<SetFalse>, BothFlags<[CoreOption]>>;
defm force_emit_vtables : BoolFOption<"force-emit-vtables",
  CodeGenOpts<"ForceEmitVTables">, DefaultFalse,
  PosFlag<SetTrue, [CC1Option], "Emits more virtual tables to improve devirtualization">,
  NegFlag<SetFalse>, BothFlags<[CoreOption]>>;
defm virtual_function_elimination : BoolFOption<"virtual-function-elimination",
  CodeGenOpts<"VirtualFunctionElimination">, DefaultFalse,
  PosFlag<SetTrue, [CC1Option], "Enables dead virtual function elimination optimization. Requires -flto=full">,
  NegFlag<SetFalse>, BothFlags<[CoreOption]>>;

def fwrapv : Flag<["-"], "fwrapv">, Group<f_Group>, Flags<[CC1Option]>,
  HelpText<"Treat signed integer overflow as two's complement">;
def fwritable_strings : Flag<["-"], "fwritable-strings">, Group<f_Group>, Flags<[CC1Option]>,
  HelpText<"Store string literals as writable data">,
  MarshallingInfoFlag<LangOpts<"WritableStrings">>;
defm zero_initialized_in_bss : BoolFOption<"zero-initialized-in-bss",
  CodeGenOpts<"NoZeroInitializedInBSS">, DefaultFalse,
  NegFlag<SetTrue, [CC1Option], "Don't place zero initialized data in BSS">,
  PosFlag<SetFalse>>;
defm function_sections : BoolFOption<"function-sections",
  CodeGenOpts<"FunctionSections">, DefaultFalse,
  PosFlag<SetTrue, [CC1Option], "Place each function in its own section">,
  NegFlag<SetFalse>>;
def fbasic_block_sections_EQ : Joined<["-"], "fbasic-block-sections=">, Group<f_Group>,
  Flags<[CC1Option, CC1AsOption]>,
  HelpText<"Place each function's basic blocks in unique sections (ELF Only)">,
  DocBrief<[{Generate labels for each basic block or place each basic block or a subset of basic blocks in its own section.}]>,
  Values<"all,labels,none,list=">,
  MarshallingInfoString<CodeGenOpts<"BBSections">, [{"none"}]>;
defm data_sections : BoolFOption<"data-sections",
  CodeGenOpts<"DataSections">, DefaultFalse,
  PosFlag<SetTrue, [CC1Option], "Place each data in its own section">, NegFlag<SetFalse>>;
defm stack_size_section : BoolFOption<"stack-size-section",
  CodeGenOpts<"StackSizeSection">, DefaultFalse,
  PosFlag<SetTrue, [CC1Option], "Emit section containing metadata on function stack sizes">,
  NegFlag<SetFalse>>;
def fstack_usage : Flag<["-"], "fstack-usage">, Group<f_Group>,
  HelpText<"Emit .su file containing information on function stack sizes">;
def stack_usage_file : Separate<["-"], "stack-usage-file">,
  Flags<[CC1Option, NoDriverOption]>,
  HelpText<"Filename (or -) to write stack usage output to">,
  MarshallingInfoString<CodeGenOpts<"StackUsageOutput">>;

defm unique_basic_block_section_names : BoolFOption<"unique-basic-block-section-names",
  CodeGenOpts<"UniqueBasicBlockSectionNames">, DefaultFalse,
  PosFlag<SetTrue, [CC1Option], "Use unique names for basic block sections (ELF Only)">,
  NegFlag<SetFalse>>;
defm unique_internal_linkage_names : BoolFOption<"unique-internal-linkage-names",
  CodeGenOpts<"UniqueInternalLinkageNames">, DefaultFalse,
  PosFlag<SetTrue, [CC1Option], "Uniqueify Internal Linkage Symbol Names by appending"
            " the MD5 hash of the module path">,
  NegFlag<SetFalse>>;
defm unique_section_names : BoolFOption<"unique-section-names",
  CodeGenOpts<"UniqueSectionNames">, DefaultTrue,
  NegFlag<SetFalse, [CC1Option], "Don't use unique names for text and data sections">,
  PosFlag<SetTrue>>;

defm split_machine_functions: BoolFOption<"split-machine-functions",
  CodeGenOpts<"SplitMachineFunctions">, DefaultFalse,
  PosFlag<SetTrue, [CC1Option], "Enable">, NegFlag<SetFalse, [], "Disable">,
  BothFlags<[], " late function splitting using profile information (x86 ELF)">>;

defm strict_return : BoolFOption<"strict-return",
  CodeGenOpts<"StrictReturn">, DefaultTrue,
  NegFlag<SetFalse, [CC1Option], "Don't treat control flow paths that fall off the end"
            " of a non-void function as unreachable">,
  PosFlag<SetTrue>>;

def fenable_matrix : Flag<["-"], "fenable-matrix">, Group<f_Group>,
    Flags<[CC1Option]>,
    HelpText<"Enable matrix data type and related builtin functions">,
    MarshallingInfoFlag<LangOpts<"MatrixTypes">>;

def fzero_call_used_regs_EQ
    : Joined<["-"], "fzero-call-used-regs=">, Group<f_Group>, Flags<[CC1Option]>,
      HelpText<"Clear call-used registers upon function return (AArch64/x86 only)">,
      Values<"skip,used-gpr-arg,used-gpr,used-arg,used,all-gpr-arg,all-gpr,all-arg,all">,
      NormalizedValues<["Skip", "UsedGPRArg", "UsedGPR", "UsedArg", "Used",
                        "AllGPRArg", "AllGPR", "AllArg", "All"]>,
      NormalizedValuesScope<"llvm::ZeroCallUsedRegs::ZeroCallUsedRegsKind">,
      MarshallingInfoEnum<CodeGenOpts<"ZeroCallUsedRegs">, "Skip">;

def fdebug_types_section: Flag <["-"], "fdebug-types-section">, Group<f_Group>,
  HelpText<"Place debug types in their own section (ELF Only)">;
def fno_debug_types_section: Flag<["-"], "fno-debug-types-section">, Group<f_Group>;
defm debug_ranges_base_address : BoolFOption<"debug-ranges-base-address",
  CodeGenOpts<"DebugRangesBaseAddress">, DefaultFalse,
  PosFlag<SetTrue, [CC1Option], "Use DWARF base address selection entries in .debug_ranges">,
  NegFlag<SetFalse>>;
defm split_dwarf_inlining : BoolFOption<"split-dwarf-inlining",
  CodeGenOpts<"SplitDwarfInlining">, DefaultFalse,
  NegFlag<SetFalse, []>,
  PosFlag<SetTrue, [CC1Option], "Provide minimal debug info in the object/executable"
          " to facilitate online symbolication/stack traces in the absence of"
          " .dwo/.dwp files when using Split DWARF">>;
def fdebug_default_version: Joined<["-"], "fdebug-default-version=">, Group<f_Group>,
  HelpText<"Default DWARF version to use, if a -g option caused DWARF debug info to be produced">;
def fdebug_prefix_map_EQ
  : Joined<["-"], "fdebug-prefix-map=">, Group<f_Group>,
    Flags<[CC1Option,CC1AsOption]>,
    HelpText<"remap file source paths in debug info">;
def fcoverage_prefix_map_EQ
  : Joined<["-"], "fcoverage-prefix-map=">, Group<f_Group>,
    Flags<[CC1Option]>,
    HelpText<"remap file source paths in coverage mapping">;
def ffile_prefix_map_EQ
  : Joined<["-"], "ffile-prefix-map=">, Group<f_Group>,
    HelpText<"remap file source paths in debug info, predefined preprocessor "
             "macros and __builtin_FILE(). Implies -ffile-reproducible.">;
def fmacro_prefix_map_EQ
  : Joined<["-"], "fmacro-prefix-map=">, Group<f_Group>, Flags<[CC1Option]>,
    HelpText<"remap file source paths in predefined preprocessor macros and "
             "__builtin_FILE(). Implies -ffile-reproducible.">;
defm force_dwarf_frame : BoolFOption<"force-dwarf-frame",
  CodeGenOpts<"ForceDwarfFrameSection">, DefaultFalse,
  PosFlag<SetTrue, [CC1Option], "Always emit a debug frame section">, NegFlag<SetFalse>>;
def femit_dwarf_unwind_EQ : Joined<["-"], "femit-dwarf-unwind=">,
  Group<f_Group>, Flags<[CC1Option, CC1AsOption]>,
  HelpText<"When to emit DWARF unwind (EH frame) info">,
  Values<"always,no-compact-unwind,default">,
  NormalizedValues<["Always", "NoCompactUnwind", "Default"]>,
  NormalizedValuesScope<"llvm::EmitDwarfUnwindType">,
  MarshallingInfoEnum<CodeGenOpts<"EmitDwarfUnwind">, "Default">;
def g_Flag : Flag<["-"], "g">, Group<g_Group>,
    Flags<[CoreOption,FlangOption]>, HelpText<"Generate source-level debug information">;
def gline_tables_only : Flag<["-"], "gline-tables-only">, Group<gN_Group>,
  Flags<[CoreOption,FlangOption]>, HelpText<"Emit debug line number tables only">;
def gline_directives_only : Flag<["-"], "gline-directives-only">, Group<gN_Group>,
  Flags<[CoreOption]>, HelpText<"Emit debug line info directives only">;
def gmlt : Flag<["-"], "gmlt">, Alias<gline_tables_only>;
def g0 : Flag<["-"], "g0">, Group<gN_Group>;
def g1 : Flag<["-"], "g1">, Group<gN_Group>, Alias<gline_tables_only>;
def g2 : Flag<["-"], "g2">, Group<gN_Group>;
def g3 : Flag<["-"], "g3">, Group<gN_Group>;
def ggdb : Flag<["-"], "ggdb">, Group<gTune_Group>;
def ggdb0 : Flag<["-"], "ggdb0">, Group<ggdbN_Group>;
def ggdb1 : Flag<["-"], "ggdb1">, Group<ggdbN_Group>;
def ggdb2 : Flag<["-"], "ggdb2">, Group<ggdbN_Group>;
def ggdb3 : Flag<["-"], "ggdb3">, Group<ggdbN_Group>;
def glldb : Flag<["-"], "glldb">, Group<gTune_Group>;
def gsce : Flag<["-"], "gsce">, Group<gTune_Group>;
def gdbx : Flag<["-"], "gdbx">, Group<gTune_Group>;
// Equivalent to our default dwarf version. Forces usual dwarf emission when
// CodeView is enabled.
def gdwarf : Flag<["-"], "gdwarf">, Group<g_Group>, Flags<[CoreOption]>,
  HelpText<"Generate source-level debug information with the default dwarf version">;
def gdwarf_2 : Flag<["-"], "gdwarf-2">, Group<g_Group>,
  HelpText<"Generate source-level debug information with dwarf version 2">;
def gdwarf_3 : Flag<["-"], "gdwarf-3">, Group<g_Group>,
  HelpText<"Generate source-level debug information with dwarf version 3">;
def gdwarf_4 : Flag<["-"], "gdwarf-4">, Group<g_Group>,
  HelpText<"Generate source-level debug information with dwarf version 4">;
def gdwarf_5 : Flag<["-"], "gdwarf-5">, Group<g_Group>,
  HelpText<"Generate source-level debug information with dwarf version 5">;
def gdwarf64 : Flag<["-"], "gdwarf64">, Group<g_Group>,
  Flags<[CC1Option, CC1AsOption]>,
  HelpText<"Enables DWARF64 format for ELF binaries, if debug information emission is enabled.">,
  MarshallingInfoFlag<CodeGenOpts<"Dwarf64">>;
def gdwarf32 : Flag<["-"], "gdwarf32">, Group<g_Group>,
  Flags<[CC1Option, CC1AsOption]>,
  HelpText<"Enables DWARF32 format for ELF binaries, if debug information emission is enabled.">;

def gcodeview : Flag<["-"], "gcodeview">,
  HelpText<"Generate CodeView debug information">,
  Flags<[CC1Option, CC1AsOption, CoreOption]>,
  MarshallingInfoFlag<CodeGenOpts<"EmitCodeView">>;
defm codeview_ghash : BoolOption<"g", "codeview-ghash",
  CodeGenOpts<"CodeViewGHash">, DefaultFalse,
  PosFlag<SetTrue, [CC1Option], "Emit type record hashes in a .debug$H section">,
  NegFlag<SetFalse>, BothFlags<[CoreOption]>>;
defm codeview_command_line : BoolOption<"g", "codeview-command-line",
  CodeGenOpts<"CodeViewCommandLine">, DefaultTrue,
  PosFlag<SetTrue, [], "Emit compiler path and command line into CodeView debug information">,
  NegFlag<SetFalse, [], "Don't emit compiler path and command line into CodeView debug information">,
  BothFlags<[CoreOption, CC1Option]>>;
defm inline_line_tables : BoolGOption<"inline-line-tables",
  CodeGenOpts<"NoInlineLineTables">, DefaultFalse,
  NegFlag<SetTrue, [CC1Option], "Don't emit inline line tables.">,
  PosFlag<SetFalse>, BothFlags<[CoreOption]>>;

def gfull : Flag<["-"], "gfull">, Group<g_Group>;
def gused : Flag<["-"], "gused">, Group<g_Group>;
def gstabs : Joined<["-"], "gstabs">, Group<g_Group>, Flags<[Unsupported]>;
def gcoff : Joined<["-"], "gcoff">, Group<g_Group>, Flags<[Unsupported]>;
def gxcoff : Joined<["-"], "gxcoff">, Group<g_Group>, Flags<[Unsupported]>;
def gvms : Joined<["-"], "gvms">, Group<g_Group>, Flags<[Unsupported]>;
def gtoggle : Flag<["-"], "gtoggle">, Group<g_flags_Group>, Flags<[Unsupported]>;
def grecord_command_line : Flag<["-"], "grecord-command-line">,
  Group<g_flags_Group>;
def gno_record_command_line : Flag<["-"], "gno-record-command-line">,
  Group<g_flags_Group>;
def : Flag<["-"], "grecord-gcc-switches">, Alias<grecord_command_line>;
def : Flag<["-"], "gno-record-gcc-switches">, Alias<gno_record_command_line>;
defm strict_dwarf : BoolOption<"g", "strict-dwarf",
  CodeGenOpts<"DebugStrictDwarf">, DefaultFalse,
  PosFlag<SetTrue, [CC1Option]>, NegFlag<SetFalse>, BothFlags<[CoreOption]>>,
  Group<g_flags_Group>;
defm column_info : BoolOption<"g", "column-info",
  CodeGenOpts<"DebugColumnInfo">, DefaultTrue,
  NegFlag<SetFalse, [CC1Option]>, PosFlag<SetTrue>, BothFlags<[CoreOption]>>,
  Group<g_flags_Group>;
def gsplit_dwarf : Flag<["-"], "gsplit-dwarf">, Group<g_flags_Group>;
def gsplit_dwarf_EQ : Joined<["-"], "gsplit-dwarf=">, Group<g_flags_Group>,
  HelpText<"Set DWARF fission mode">,
  Values<"split,single">;
def gno_split_dwarf : Flag<["-"], "gno-split-dwarf">, Group<g_flags_Group>;
def gsimple_template_names : Flag<["-"], "gsimple-template-names">, Group<g_flags_Group>;
def gsimple_template_names_EQ
    : Joined<["-"], "gsimple-template-names=">,
      HelpText<"Use simple template names in DWARF, or include the full "
               "template name with a modified prefix for validation">,
      Values<"simple,mangled">, Flags<[CC1Option, NoDriverOption]>;
def gsrc_hash_EQ : Joined<["-"], "gsrc-hash=">,
  Group<g_flags_Group>, Flags<[CC1Option, NoDriverOption]>,
  Values<"md5,sha1,sha256">,
  NormalizedValues<["DSH_MD5", "DSH_SHA1", "DSH_SHA256"]>,
  NormalizedValuesScope<"CodeGenOptions">,
  MarshallingInfoEnum<CodeGenOpts<"DebugSrcHash">, "DSH_MD5">;
def gno_simple_template_names : Flag<["-"], "gno-simple-template-names">,
                                Group<g_flags_Group>;
def ggnu_pubnames : Flag<["-"], "ggnu-pubnames">, Group<g_flags_Group>, Flags<[CC1Option]>;
def gno_gnu_pubnames : Flag<["-"], "gno-gnu-pubnames">, Group<g_flags_Group>;
def gpubnames : Flag<["-"], "gpubnames">, Group<g_flags_Group>, Flags<[CC1Option]>;
def gno_pubnames : Flag<["-"], "gno-pubnames">, Group<g_flags_Group>;
def gdwarf_aranges : Flag<["-"], "gdwarf-aranges">, Group<g_flags_Group>;
def gmodules : Flag <["-"], "gmodules">, Group<gN_Group>,
  HelpText<"Generate debug info with external references to clang modules"
           " or precompiled headers">;
def gno_modules : Flag <["-"], "gno-modules">, Group<g_flags_Group>;
def gz_EQ : Joined<["-"], "gz=">, Group<g_flags_Group>,
    HelpText<"DWARF debug sections compression type">;
def gz : Flag<["-"], "gz">, Alias<gz_EQ>, AliasArgs<["zlib"]>, Group<g_flags_Group>;
def gembed_source : Flag<["-"], "gembed-source">, Group<g_flags_Group>, Flags<[CC1Option]>,
    HelpText<"Embed source text in DWARF debug sections">,
    MarshallingInfoFlag<CodeGenOpts<"EmbedSource">>;
def gno_embed_source : Flag<["-"], "gno-embed-source">, Group<g_flags_Group>,
    Flags<[NoXarchOption]>,
    HelpText<"Restore the default behavior of not embedding source text in DWARF debug sections">;
def headerpad__max__install__names : Joined<["-"], "headerpad_max_install_names">;
def help : Flag<["-", "--"], "help">, Flags<[CC1Option,CC1AsOption, FC1Option,
    FlangOption]>, HelpText<"Display available options">,
    MarshallingInfoFlag<FrontendOpts<"ShowHelp">>;
def ibuiltininc : Flag<["-"], "ibuiltininc">,
  HelpText<"Enable builtin #include directories even when -nostdinc is used "
           "before or after -ibuiltininc. "
           "Using -nobuiltininc after the option disables it">;
def index_header_map : Flag<["-"], "index-header-map">, Flags<[CC1Option]>,
  HelpText<"Make the next included directory (-I or -F) an indexer header map">;
def idirafter : JoinedOrSeparate<["-"], "idirafter">, Group<clang_i_Group>, Flags<[CC1Option]>,
  HelpText<"Add directory to AFTER include search path">;
def iframework : JoinedOrSeparate<["-"], "iframework">, Group<clang_i_Group>, Flags<[CC1Option]>,
  HelpText<"Add directory to SYSTEM framework search path">;
def iframeworkwithsysroot : JoinedOrSeparate<["-"], "iframeworkwithsysroot">,
  Group<clang_i_Group>,
  HelpText<"Add directory to SYSTEM framework search path, "
           "absolute paths are relative to -isysroot">,
  MetaVarName<"<directory>">, Flags<[CC1Option]>;
def imacros : JoinedOrSeparate<["-", "--"], "imacros">, Group<clang_i_Group>, Flags<[CC1Option]>,
  HelpText<"Include macros from file before parsing">, MetaVarName<"<file>">,
  MarshallingInfoStringVector<PreprocessorOpts<"MacroIncludes">>;
def image__base : Separate<["-"], "image_base">;
def include_ : JoinedOrSeparate<["-", "--"], "include">, Group<clang_i_Group>, EnumName<"include">,
    MetaVarName<"<file>">, HelpText<"Include file before parsing">, Flags<[CC1Option]>;
def include_pch : Separate<["-"], "include-pch">, Group<clang_i_Group>, Flags<[CC1Option]>,
  HelpText<"Include precompiled header file">, MetaVarName<"<file>">,
  MarshallingInfoString<PreprocessorOpts<"ImplicitPCHInclude">>;
def relocatable_pch : Flag<["-", "--"], "relocatable-pch">, Flags<[CC1Option]>,
  HelpText<"Whether to build a relocatable precompiled header">,
  MarshallingInfoFlag<FrontendOpts<"RelocatablePCH">>;
def verify_pch : Flag<["-"], "verify-pch">, Group<Action_Group>, Flags<[CC1Option]>,
  HelpText<"Load and verify that a pre-compiled header file is not stale">;
def init : Separate<["-"], "init">;
def install__name : Separate<["-"], "install_name">;
def iprefix : JoinedOrSeparate<["-"], "iprefix">, Group<clang_i_Group>, Flags<[CC1Option]>,
  HelpText<"Set the -iwithprefix/-iwithprefixbefore prefix">, MetaVarName<"<dir>">;
def iquote : JoinedOrSeparate<["-"], "iquote">, Group<clang_i_Group>, Flags<[CC1Option]>,
  HelpText<"Add directory to QUOTE include search path">, MetaVarName<"<directory>">;
def isysroot : JoinedOrSeparate<["-"], "isysroot">, Group<clang_i_Group>, Flags<[CC1Option]>,
  HelpText<"Set the system root directory (usually /)">, MetaVarName<"<dir>">,
  MarshallingInfoString<HeaderSearchOpts<"Sysroot">, [{"/"}]>;
def isystem : JoinedOrSeparate<["-"], "isystem">, Group<clang_i_Group>,
  Flags<[CC1Option]>,
  HelpText<"Add directory to SYSTEM include search path">, MetaVarName<"<directory>">;
def isystem_after : JoinedOrSeparate<["-"], "isystem-after">,
  Group<clang_i_Group>, Flags<[NoXarchOption]>, MetaVarName<"<directory>">,
  HelpText<"Add directory to end of the SYSTEM include search path">;
def iwithprefixbefore : JoinedOrSeparate<["-"], "iwithprefixbefore">, Group<clang_i_Group>,
  HelpText<"Set directory to include search path with prefix">, MetaVarName<"<dir>">,
  Flags<[CC1Option]>;
def iwithprefix : JoinedOrSeparate<["-"], "iwithprefix">, Group<clang_i_Group>, Flags<[CC1Option]>,
  HelpText<"Set directory to SYSTEM include search path with prefix">, MetaVarName<"<dir>">;
def iwithsysroot : JoinedOrSeparate<["-"], "iwithsysroot">, Group<clang_i_Group>,
  HelpText<"Add directory to SYSTEM include search path, "
           "absolute paths are relative to -isysroot">, MetaVarName<"<directory>">,
  Flags<[CC1Option]>;
def ivfsoverlay : JoinedOrSeparate<["-"], "ivfsoverlay">, Group<clang_i_Group>, Flags<[CC1Option]>,
  HelpText<"Overlay the virtual filesystem described by file over the real file system">;
def vfsoverlay : JoinedOrSeparate<["-", "--"], "vfsoverlay">, Flags<[CC1Option, CoreOption]>,
  HelpText<"Overlay the virtual filesystem described by file over the real file system. "
           "Additionally, pass this overlay file to the linker if it supports it">;
def imultilib : Separate<["-"], "imultilib">, Group<gfortran_Group>;
def keep__private__externs : Flag<["-"], "keep_private_externs">;
def l : JoinedOrSeparate<["-"], "l">, Flags<[LinkerInput, RenderJoined]>,
        Group<Link_Group>;
def lazy__framework : Separate<["-"], "lazy_framework">, Flags<[LinkerInput]>;
def lazy__library : Separate<["-"], "lazy_library">, Flags<[LinkerInput]>;
def mlittle_endian : Flag<["-"], "mlittle-endian">, Flags<[NoXarchOption]>;
def EL : Flag<["-"], "EL">, Alias<mlittle_endian>;
def mbig_endian : Flag<["-"], "mbig-endian">, Flags<[NoXarchOption]>;
def EB : Flag<["-"], "EB">, Alias<mbig_endian>;
def m16 : Flag<["-"], "m16">, Group<m_Group>, Flags<[NoXarchOption, CoreOption]>;
def m32 : Flag<["-"], "m32">, Group<m_Group>, Flags<[NoXarchOption, CoreOption]>;
def maix32 : Flag<["-"], "maix32">, Group<m_Group>, Flags<[NoXarchOption]>;
def mqdsp6_compat : Flag<["-"], "mqdsp6-compat">, Group<m_Group>, Flags<[NoXarchOption,CC1Option]>,
  HelpText<"Enable hexagon-qdsp6 backward compatibility">,
  MarshallingInfoFlag<LangOpts<"HexagonQdsp6Compat">>;
def m64 : Flag<["-"], "m64">, Group<m_Group>, Flags<[NoXarchOption, CoreOption]>;
def maix64 : Flag<["-"], "maix64">, Group<m_Group>, Flags<[NoXarchOption]>;
def mx32 : Flag<["-"], "mx32">, Group<m_Group>, Flags<[NoXarchOption, CoreOption]>;
def mabi_EQ : Joined<["-"], "mabi=">, Group<m_Group>;
def miamcu : Flag<["-"], "miamcu">, Group<m_Group>, Flags<[NoXarchOption, CoreOption]>,
  HelpText<"Use Intel MCU ABI">;
def mno_iamcu : Flag<["-"], "mno-iamcu">, Group<m_Group>, Flags<[NoXarchOption, CoreOption]>;
def malign_functions_EQ : Joined<["-"], "malign-functions=">, Group<clang_ignored_m_Group>;
def malign_loops_EQ : Joined<["-"], "malign-loops=">, Group<clang_ignored_m_Group>;
def malign_jumps_EQ : Joined<["-"], "malign-jumps=">, Group<clang_ignored_m_Group>;
def malign_branch_EQ : CommaJoined<["-"], "malign-branch=">, Group<m_Group>, Flags<[NoXarchOption]>,
  HelpText<"Specify types of branches to align">;
def malign_branch_boundary_EQ : Joined<["-"], "malign-branch-boundary=">, Group<m_Group>, Flags<[NoXarchOption]>,
  HelpText<"Specify the boundary's size to align branches">;
def mpad_max_prefix_size_EQ : Joined<["-"], "mpad-max-prefix-size=">, Group<m_Group>, Flags<[NoXarchOption]>,
  HelpText<"Specify maximum number of prefixes to use for padding">;
def mbranches_within_32B_boundaries : Flag<["-"], "mbranches-within-32B-boundaries">, Flags<[NoXarchOption]>, Group<m_Group>,
  HelpText<"Align selected branches (fused, jcc, jmp) within 32-byte boundary">;
def mfancy_math_387 : Flag<["-"], "mfancy-math-387">, Group<clang_ignored_m_Group>;
def mlong_calls : Flag<["-"], "mlong-calls">, Group<m_Group>,
  HelpText<"Generate branches with extended addressability, usually via indirect jumps.">;
def mdouble_EQ : Joined<["-"], "mdouble=">, Group<m_Group>,
  MetaVarName<"<n">, Values<"32,64">, Flags<[CC1Option]>,
  HelpText<"Force double to be <n> bits">,
  MarshallingInfoInt<LangOpts<"DoubleSize">, "0">;
def LongDouble_Group : OptionGroup<"<LongDouble group>">, Group<m_Group>,
  DocName<"Long double flags">,
  DocBrief<[{Selects the long double implementation}]>;
def mlong_double_64 : Flag<["-"], "mlong-double-64">, Group<LongDouble_Group>, Flags<[CC1Option]>,
  HelpText<"Force long double to be 64 bits">;
def mlong_double_80 : Flag<["-"], "mlong-double-80">, Group<LongDouble_Group>, Flags<[CC1Option]>,
  HelpText<"Force long double to be 80 bits, padded to 128 bits for storage">;
def mlong_double_128 : Flag<["-"], "mlong-double-128">, Group<LongDouble_Group>, Flags<[CC1Option]>,
  HelpText<"Force long double to be 128 bits">;
def mno_long_calls : Flag<["-"], "mno-long-calls">, Group<m_Group>,
  HelpText<"Restore the default behaviour of not generating long calls">;
def mexecute_only : Flag<["-"], "mexecute-only">, Group<m_arm_Features_Group>,
  HelpText<"Disallow generation of data access to code sections (ARM only)">;
def mno_execute_only : Flag<["-"], "mno-execute-only">, Group<m_arm_Features_Group>,
  HelpText<"Allow generation of data access to code sections (ARM only)">;
def mtp_mode_EQ : Joined<["-"], "mtp=">, Group<m_arm_Features_Group>, Values<"soft,cp15,el0,el1,el2,el3">,
  HelpText<"Thread pointer access method (AArch32/AArch64 only)">;
def mpure_code : Flag<["-"], "mpure-code">, Alias<mexecute_only>; // Alias for GCC compatibility
def mno_pure_code : Flag<["-"], "mno-pure-code">, Alias<mno_execute_only>;
def mtvos_version_min_EQ : Joined<["-"], "mtvos-version-min=">, Group<m_Group>;
def mappletvos_version_min_EQ : Joined<["-"], "mappletvos-version-min=">, Alias<mtvos_version_min_EQ>;
def mtvos_simulator_version_min_EQ : Joined<["-"], "mtvos-simulator-version-min=">;
def mappletvsimulator_version_min_EQ : Joined<["-"], "mappletvsimulator-version-min=">, Alias<mtvos_simulator_version_min_EQ>;
def mwatchos_version_min_EQ : Joined<["-"], "mwatchos-version-min=">, Group<m_Group>;
def mwatchos_simulator_version_min_EQ : Joined<["-"], "mwatchos-simulator-version-min=">;
def mwatchsimulator_version_min_EQ : Joined<["-"], "mwatchsimulator-version-min=">, Alias<mwatchos_simulator_version_min_EQ>;
def march_EQ : Joined<["-"], "march=">, Group<m_Group>, Flags<[CoreOption]>;
def masm_EQ : Joined<["-"], "masm=">, Group<m_Group>, Flags<[NoXarchOption]>;
def inline_asm_EQ : Joined<["-"], "inline-asm=">, Group<m_Group>, Flags<[CC1Option]>,
  Values<"att,intel">,
  NormalizedValuesScope<"CodeGenOptions">, NormalizedValues<["IAD_ATT", "IAD_Intel"]>,
  MarshallingInfoEnum<CodeGenOpts<"InlineAsmDialect">, "IAD_ATT">;
def mcmodel_EQ : Joined<["-"], "mcmodel=">, Group<m_Group>, Flags<[CC1Option]>,
  MarshallingInfoString<TargetOpts<"CodeModel">, [{"default"}]>;
def mtls_size_EQ : Joined<["-"], "mtls-size=">, Group<m_Group>, Flags<[NoXarchOption, CC1Option]>,
  HelpText<"Specify bit size of immediate TLS offsets (AArch64 ELF only): "
           "12 (for 4KB) | 24 (for 16MB, default) | 32 (for 4GB) | 48 (for 256TB, needs -mcmodel=large)">,
  MarshallingInfoInt<CodeGenOpts<"TLSSize">>;
def mimplicit_it_EQ : Joined<["-"], "mimplicit-it=">, Group<m_Group>;
def mdefault_build_attributes : Joined<["-"], "mdefault-build-attributes">, Group<m_Group>;
def mno_default_build_attributes : Joined<["-"], "mno-default-build-attributes">, Group<m_Group>;
def mconstant_cfstrings : Flag<["-"], "mconstant-cfstrings">, Group<clang_ignored_m_Group>;
def mconsole : Joined<["-"], "mconsole">, Group<m_Group>, Flags<[NoXarchOption]>;
def mwindows : Joined<["-"], "mwindows">, Group<m_Group>, Flags<[NoXarchOption]>;
def mdll : Joined<["-"], "mdll">, Group<m_Group>, Flags<[NoXarchOption]>;
def municode : Joined<["-"], "municode">, Group<m_Group>, Flags<[NoXarchOption]>;
def mthreads : Joined<["-"], "mthreads">, Group<m_Group>, Flags<[NoXarchOption]>;
def mguard_EQ : Joined<["-"], "mguard=">, Group<m_Group>, Flags<[NoXarchOption]>,
  HelpText<"Enable or disable Control Flow Guard checks and guard tables emission">,
  Values<"none,cf,cf-nochecks">;
def mcpu_EQ : Joined<["-"], "mcpu=">, Group<m_Group>;
def mmcu_EQ : Joined<["-"], "mmcu=">, Group<m_Group>;
def msim : Flag<["-"], "msim">, Group<m_Group>;
def mdynamic_no_pic : Joined<["-"], "mdynamic-no-pic">, Group<m_Group>;
def mfix_and_continue : Flag<["-"], "mfix-and-continue">, Group<clang_ignored_m_Group>;
def mieee_fp : Flag<["-"], "mieee-fp">, Group<clang_ignored_m_Group>;
def minline_all_stringops : Flag<["-"], "minline-all-stringops">, Group<clang_ignored_m_Group>;
def mno_inline_all_stringops : Flag<["-"], "mno-inline-all-stringops">, Group<clang_ignored_m_Group>;
def malign_double : Flag<["-"], "malign-double">, Group<m_Group>, Flags<[CC1Option]>,
  HelpText<"Align doubles to two words in structs (x86 only)">,
  MarshallingInfoFlag<LangOpts<"AlignDouble">>;
def mfloat_abi_EQ : Joined<["-"], "mfloat-abi=">, Group<m_Group>, Values<"soft,softfp,hard">;
def mfpmath_EQ : Joined<["-"], "mfpmath=">, Group<m_Group>;
def mfpu_EQ : Joined<["-"], "mfpu=">, Group<m_Group>;
def mhwdiv_EQ : Joined<["-"], "mhwdiv=">, Group<m_Group>;
def mhwmult_EQ : Joined<["-"], "mhwmult=">, Group<m_Group>;
def mglobal_merge : Flag<["-"], "mglobal-merge">, Group<m_Group>, Flags<[CC1Option]>,
  HelpText<"Enable merging of globals">;
def mhard_float : Flag<["-"], "mhard-float">, Group<m_Group>;
def mios_version_min_EQ : Joined<["-"], "mios-version-min=">,
  Group<m_Group>, HelpText<"Set iOS deployment target">;
def : Joined<["-"], "miphoneos-version-min=">,
  Group<m_Group>, Alias<mios_version_min_EQ>;
def mios_simulator_version_min_EQ : Joined<["-"], "mios-simulator-version-min=">;
def : Joined<["-"], "miphonesimulator-version-min=">, Alias<mios_simulator_version_min_EQ>;
def mkernel : Flag<["-"], "mkernel">, Group<m_Group>;
def mlinker_version_EQ : Joined<["-"], "mlinker-version=">,
  Flags<[NoXarchOption]>;
def mllvm : Separate<["-"], "mllvm">,Flags<[CC1Option,CC1AsOption,CoreOption,FC1Option,FlangOption]>,
  HelpText<"Additional arguments to forward to LLVM's option processing">,
  MarshallingInfoStringVector<FrontendOpts<"LLVMArgs">>;
def : Joined<["-"], "mllvm=">, Flags<[CoreOption,FlangOption]>, Alias<mllvm>,
  HelpText<"Alias for -mllvm">, MetaVarName<"<arg>">;
def mmlir : Separate<["-"], "mmlir">, Flags<[CoreOption,FC1Option,FlangOption]>,
  HelpText<"Additional arguments to forward to MLIR's option processing">;
def ffuchsia_api_level_EQ : Joined<["-"], "ffuchsia-api-level=">,
  Group<m_Group>, Flags<[CC1Option]>, HelpText<"Set Fuchsia API level">,
  MarshallingInfoInt<LangOpts<"FuchsiaAPILevel">>;
def mmacos_version_min_EQ : Joined<["-"], "mmacos-version-min=">,
  Group<m_Group>, HelpText<"Set macOS deployment target">;
def : Joined<["-"], "mmacosx-version-min=">,
  Group<m_Group>, Alias<mmacos_version_min_EQ>;
def mms_bitfields : Flag<["-"], "mms-bitfields">, Group<m_Group>, Flags<[CC1Option]>,
  HelpText<"Set the default structure layout to be compatible with the Microsoft compiler standard">,
  MarshallingInfoFlag<LangOpts<"MSBitfields">>;
def moutline : Flag<["-"], "moutline">, Group<f_clang_Group>, Flags<[CC1Option]>,
    HelpText<"Enable function outlining (AArch64 only)">;
def mno_outline : Flag<["-"], "mno-outline">, Group<f_clang_Group>, Flags<[CC1Option]>,
    HelpText<"Disable function outlining (AArch64 only)">;
def mno_ms_bitfields : Flag<["-"], "mno-ms-bitfields">, Group<m_Group>,
  HelpText<"Do not set the default structure layout to be compatible with the Microsoft compiler standard">;
def mskip_rax_setup : Flag<["-"], "mskip-rax-setup">, Group<m_Group>, Flags<[CC1Option]>,
  HelpText<"Skip setting up RAX register when passing variable arguments (x86 only)">,
  MarshallingInfoFlag<CodeGenOpts<"SkipRaxSetup">>;
def mno_skip_rax_setup : Flag<["-"], "mno-skip-rax-setup">, Group<m_Group>, Flags<[CC1Option]>;
def mstackrealign : Flag<["-"], "mstackrealign">, Group<m_Group>, Flags<[CC1Option]>,
  HelpText<"Force realign the stack at entry to every function">,
  MarshallingInfoFlag<CodeGenOpts<"StackRealignment">>;
def mstack_alignment : Joined<["-"], "mstack-alignment=">, Group<m_Group>, Flags<[CC1Option]>,
  HelpText<"Set the stack alignment">,
  MarshallingInfoInt<CodeGenOpts<"StackAlignment">>;
def mstack_probe_size : Joined<["-"], "mstack-probe-size=">, Group<m_Group>, Flags<[CC1Option]>,
  HelpText<"Set the stack probe size">,
  MarshallingInfoInt<CodeGenOpts<"StackProbeSize">, "4096">;
def mstack_arg_probe : Flag<["-"], "mstack-arg-probe">, Group<m_Group>,
  HelpText<"Enable stack probes">;
def mno_stack_arg_probe : Flag<["-"], "mno-stack-arg-probe">, Group<m_Group>, Flags<[CC1Option]>,
  HelpText<"Disable stack probes which are enabled by default">,
  MarshallingInfoFlag<CodeGenOpts<"NoStackArgProbe">>;
def mthread_model : Separate<["-"], "mthread-model">, Group<m_Group>, Flags<[CC1Option]>,
  HelpText<"The thread model to use. Defaults to 'posix')">, Values<"posix,single">,
  NormalizedValues<["POSIX", "Single"]>, NormalizedValuesScope<"LangOptions::ThreadModelKind">,
  MarshallingInfoEnum<LangOpts<"ThreadModel">, "POSIX">;
def meabi : Separate<["-"], "meabi">, Group<m_Group>, Flags<[CC1Option]>,
  HelpText<"Set EABI type. Default depends on triple)">, Values<"default,4,5,gnu">,
  MarshallingInfoEnum<TargetOpts<"EABIVersion">, "Default">,
  NormalizedValuesScope<"llvm::EABI">,
  NormalizedValues<["Default", "EABI4", "EABI5", "GNU"]>;
def mtargetos_EQ : Joined<["-"], "mtargetos=">, Group<m_Group>,
  HelpText<"Set the deployment target to be the specified OS and OS version">;

def mno_constant_cfstrings : Flag<["-"], "mno-constant-cfstrings">, Group<m_Group>;
def mno_global_merge : Flag<["-"], "mno-global-merge">, Group<m_Group>, Flags<[CC1Option]>,
  HelpText<"Disable merging of globals">;
def mno_pascal_strings : Flag<["-"], "mno-pascal-strings">,
  Alias<fno_pascal_strings>;
def mno_red_zone : Flag<["-"], "mno-red-zone">, Group<m_Group>;
def mno_tls_direct_seg_refs : Flag<["-"], "mno-tls-direct-seg-refs">, Group<m_Group>, Flags<[CC1Option]>,
  HelpText<"Disable direct TLS access through segment registers">,
  MarshallingInfoFlag<CodeGenOpts<"IndirectTlsSegRefs">>;
def mno_relax_all : Flag<["-"], "mno-relax-all">, Group<m_Group>;
def mno_rtd: Flag<["-"], "mno-rtd">, Group<m_Group>;
def mno_soft_float : Flag<["-"], "mno-soft-float">, Group<m_Group>;
def mno_stackrealign : Flag<["-"], "mno-stackrealign">, Group<m_Group>;

def mretpoline : Flag<["-"], "mretpoline">, Group<m_Group>, Flags<[CoreOption,NoXarchOption]>;
def mno_retpoline : Flag<["-"], "mno-retpoline">, Group<m_Group>, Flags<[CoreOption,NoXarchOption]>;
defm speculative_load_hardening : BoolOption<"m", "speculative-load-hardening",
  CodeGenOpts<"SpeculativeLoadHardening">, DefaultFalse,
  PosFlag<SetTrue, [CC1Option]>, NegFlag<SetFalse>, BothFlags<[CoreOption]>>,
  Group<m_Group>;
def mlvi_hardening : Flag<["-"], "mlvi-hardening">, Group<m_Group>, Flags<[CoreOption,NoXarchOption]>,
  HelpText<"Enable all mitigations for Load Value Injection (LVI)">;
def mno_lvi_hardening : Flag<["-"], "mno-lvi-hardening">, Group<m_Group>, Flags<[CoreOption,NoXarchOption]>,
  HelpText<"Disable mitigations for Load Value Injection (LVI)">;
def mlvi_cfi : Flag<["-"], "mlvi-cfi">, Group<m_Group>, Flags<[CoreOption,NoXarchOption]>,
  HelpText<"Enable only control-flow mitigations for Load Value Injection (LVI)">;
def mno_lvi_cfi : Flag<["-"], "mno-lvi-cfi">, Group<m_Group>, Flags<[CoreOption,NoXarchOption]>,
  HelpText<"Disable control-flow mitigations for Load Value Injection (LVI)">;
def m_seses : Flag<["-"], "mseses">, Group<m_Group>, Flags<[CoreOption, NoXarchOption]>,
  HelpText<"Enable speculative execution side effect suppression (SESES). "
    "Includes LVI control flow integrity mitigations">;
def mno_seses : Flag<["-"], "mno-seses">, Group<m_Group>, Flags<[CoreOption, NoXarchOption]>,
  HelpText<"Disable speculative execution side effect suppression (SESES)">;

def mrelax : Flag<["-"], "mrelax">, Group<m_Group>,
  HelpText<"Enable linker relaxation">;
def mno_relax : Flag<["-"], "mno-relax">, Group<m_Group>,
  HelpText<"Disable linker relaxation">;
def msmall_data_limit_EQ : Joined<["-"], "msmall-data-limit=">, Group<m_Group>,
  Alias<G>,
  HelpText<"Put global and static data smaller than the limit into a special section">;
def msave_restore : Flag<["-"], "msave-restore">, Group<m_riscv_Features_Group>,
  HelpText<"Enable using library calls for save and restore">;
def mno_save_restore : Flag<["-"], "mno-save-restore">, Group<m_riscv_Features_Group>,
  HelpText<"Disable using library calls for save and restore">;
def mcmodel_EQ_medlow : Flag<["-"], "mcmodel=medlow">, Group<m_Group>,
  Flags<[CC1Option]>, Alias<mcmodel_EQ>, AliasArgs<["small"]>,
  HelpText<"Equivalent to -mcmodel=small, compatible with RISC-V gcc.">;
def mcmodel_EQ_medany : Flag<["-"], "mcmodel=medany">, Group<m_Group>,
  Flags<[CC1Option]>, Alias<mcmodel_EQ>, AliasArgs<["medium"]>,
  HelpText<"Equivalent to -mcmodel=medium, compatible with RISC-V gcc.">;
def menable_experimental_extensions : Flag<["-"], "menable-experimental-extensions">, Group<m_Group>,
  HelpText<"Enable use of experimental RISC-V extensions.">;
def mrvv_vector_bits_EQ : Joined<["-"], "mrvv-vector-bits=">, Group<m_Group>,
  HelpText<"Specify the size in bits of an RVV vector register. Defaults to the"
           " vector length agnostic value of \"scalable\". Also accepts \"zvl\""
           " to use the value implied by -march/-mcpu (RISC-V only)">;

def munaligned_access : Flag<["-"], "munaligned-access">, Group<m_arm_Features_Group>,
  HelpText<"Allow memory accesses to be unaligned (AArch32/AArch64 only)">;
def mno_unaligned_access : Flag<["-"], "mno-unaligned-access">, Group<m_arm_Features_Group>,
  HelpText<"Force all memory accesses to be aligned (AArch32/AArch64 only)">;
def mstrict_align : Flag<["-"], "mstrict-align">, Alias<mno_unaligned_access>, Flags<[CC1Option,HelpHidden]>,
  HelpText<"Force all memory accesses to be aligned (same as mno-unaligned-access)">;
def mno_thumb : Flag<["-"], "mno-thumb">, Group<m_arm_Features_Group>;
def mrestrict_it: Flag<["-"], "mrestrict-it">, Group<m_arm_Features_Group>,
  HelpText<"Disallow generation of complex IT blocks.">;
def mno_restrict_it: Flag<["-"], "mno-restrict-it">, Group<m_arm_Features_Group>,
  HelpText<"Allow generation of complex IT blocks.">;
def marm : Flag<["-"], "marm">, Alias<mno_thumb>;
def ffixed_r9 : Flag<["-"], "ffixed-r9">, Group<m_arm_Features_Group>,
  HelpText<"Reserve the r9 register (ARM only)">;
def mno_movt : Flag<["-"], "mno-movt">, Group<m_arm_Features_Group>,
  HelpText<"Disallow use of movt/movw pairs (ARM only)">;
def mcrc : Flag<["-"], "mcrc">, Group<m_Group>,
  HelpText<"Allow use of CRC instructions (ARM/Mips only)">;
def mnocrc : Flag<["-"], "mnocrc">, Group<m_arm_Features_Group>,
  HelpText<"Disallow use of CRC instructions (ARM only)">;
def mno_neg_immediates: Flag<["-"], "mno-neg-immediates">, Group<m_arm_Features_Group>,
  HelpText<"Disallow converting instructions with negative immediates to their negation or inversion.">;
def mcmse : Flag<["-"], "mcmse">, Group<m_arm_Features_Group>,
  Flags<[NoXarchOption,CC1Option]>,
  HelpText<"Allow use of CMSE (Armv8-M Security Extensions)">,
  MarshallingInfoFlag<LangOpts<"Cmse">>;
def ForceAAPCSBitfieldLoad : Flag<["-"], "faapcs-bitfield-load">, Group<m_arm_Features_Group>,
  Flags<[NoXarchOption,CC1Option]>,
  HelpText<"Follows the AAPCS standard that all volatile bit-field write generates at least one load. (ARM only).">,
  MarshallingInfoFlag<CodeGenOpts<"ForceAAPCSBitfieldLoad">>;
defm aapcs_bitfield_width : BoolOption<"f", "aapcs-bitfield-width",
  CodeGenOpts<"AAPCSBitfieldWidth">, DefaultTrue,
  NegFlag<SetFalse, [], "Do not follow">, PosFlag<SetTrue, [], "Follow">,
  BothFlags<[NoXarchOption, CC1Option], " the AAPCS standard requirement stating that"
            " volatile bit-field width is dictated by the field container type. (ARM only).">>,
  Group<m_arm_Features_Group>;
def mframe_chain : Joined<["-"], "mframe-chain=">,
  Group<m_arm_Features_Group>, Values<"none,aapcs,aapcs+leaf">,
  HelpText<"Select the frame chain model used to emit frame records (Arm only).">;
def mgeneral_regs_only : Flag<["-"], "mgeneral-regs-only">, Group<m_Group>,
  HelpText<"Generate code which only uses the general purpose registers (AArch64/x86 only)">;
def mfix_cmse_cve_2021_35465 : Flag<["-"], "mfix-cmse-cve-2021-35465">,
  Group<m_arm_Features_Group>,
  HelpText<"Work around VLLDM erratum CVE-2021-35465 (ARM only)">;
def mno_fix_cmse_cve_2021_35465 : Flag<["-"], "mno-fix-cmse-cve-2021-35465">,
  Group<m_arm_Features_Group>,
  HelpText<"Don't work around VLLDM erratum CVE-2021-35465 (ARM only)">;
def mfix_cortex_a57_aes_1742098 : Flag<["-"], "mfix-cortex-a57-aes-1742098">,
  Group<m_arm_Features_Group>,
  HelpText<"Work around Cortex-A57 Erratum 1742098 (ARM only)">;
def mno_fix_cortex_a57_aes_1742098 : Flag<["-"], "mno-fix-cortex-a57-aes-1742098">,
  Group<m_arm_Features_Group>,
  HelpText<"Don't work around Cortex-A57 Erratum 1742098 (ARM only)">;
def mfix_cortex_a72_aes_1655431 : Flag<["-"], "mfix-cortex-a72-aes-1655431">,
  Group<m_arm_Features_Group>,
  HelpText<"Work around Cortex-A72 Erratum 1655431 (ARM only)">,
  Alias<mfix_cortex_a57_aes_1742098>;
def mno_fix_cortex_a72_aes_1655431 : Flag<["-"], "mno-fix-cortex-a72-aes-1655431">,
  Group<m_arm_Features_Group>,
  HelpText<"Don't work around Cortex-A72 Erratum 1655431 (ARM only)">,
  Alias<mno_fix_cortex_a57_aes_1742098>;
def mfix_cortex_a53_835769 : Flag<["-"], "mfix-cortex-a53-835769">,
  Group<m_aarch64_Features_Group>,
  HelpText<"Workaround Cortex-A53 erratum 835769 (AArch64 only)">;
def mno_fix_cortex_a53_835769 : Flag<["-"], "mno-fix-cortex-a53-835769">,
  Group<m_aarch64_Features_Group>,
  HelpText<"Don't workaround Cortex-A53 erratum 835769 (AArch64 only)">;
def mmark_bti_property : Flag<["-"], "mmark-bti-property">,
  Group<m_aarch64_Features_Group>,
  HelpText<"Add .note.gnu.property with BTI to assembly files (AArch64 only)">;
def mno_bti_at_return_twice : Flag<["-"], "mno-bti-at-return-twice">,
  Group<m_arm_Features_Group>,
  HelpText<"Do not add a BTI instruction after a setjmp or other"
           " return-twice construct (Arm/AArch64 only)">;

foreach i = {1-31} in
  def ffixed_x#i : Flag<["-"], "ffixed-x"#i>, Group<m_Group>,
    HelpText<"Reserve the x"#i#" register (AArch64/RISC-V only)">;

foreach i = {8-15,18} in
  def fcall_saved_x#i : Flag<["-"], "fcall-saved-x"#i>, Group<m_aarch64_Features_Group>,
    HelpText<"Make the x"#i#" register call-saved (AArch64 only)">;

def msve_vector_bits_EQ : Joined<["-"], "msve-vector-bits=">, Group<m_aarch64_Features_Group>,
  HelpText<"Specify the size in bits of an SVE vector register. Defaults to the"
           " vector length agnostic value of \"scalable\". (AArch64 only)">;

def mvscale_min_EQ : Joined<["-"], "mvscale-min=">,
  Group<m_aarch64_Features_Group>, Flags<[NoXarchOption,CC1Option]>,
  HelpText<"Specify the vscale minimum. Defaults to \"1\". (AArch64 only)">,
  MarshallingInfoInt<LangOpts<"VScaleMin">>;
def mvscale_max_EQ : Joined<["-"], "mvscale-max=">,
  Group<m_aarch64_Features_Group>, Flags<[NoXarchOption,CC1Option]>,
  HelpText<"Specify the vscale maximum. Defaults to the"
           " vector length agnostic value of \"0\". (AArch64 only)">,
  MarshallingInfoInt<LangOpts<"VScaleMax">>;

def msign_return_address_EQ : Joined<["-"], "msign-return-address=">,
  Flags<[CC1Option]>, Group<m_Group>, Values<"none,all,non-leaf">,
  HelpText<"Select return address signing scope">;
def mbranch_protection_EQ : Joined<["-"], "mbranch-protection=">,
  Group<m_Group>,
  HelpText<"Enforce targets of indirect branches and function returns">;

def mharden_sls_EQ : Joined<["-"], "mharden-sls=">,
  HelpText<"Select straight-line speculation hardening scope (ARM/AArch64/X86"
           " only). <arg> must be: all, none, retbr(ARM/AArch64),"
           " blr(ARM/AArch64), comdat(ARM/AArch64), nocomdat(ARM/AArch64),"
           " return(X86), indirect-jmp(X86)">;

def msimd128 : Flag<["-"], "msimd128">, Group<m_wasm_Features_Group>;
def mno_simd128 : Flag<["-"], "mno-simd128">, Group<m_wasm_Features_Group>;
def mrelaxed_simd : Flag<["-"], "mrelaxed-simd">, Group<m_wasm_Features_Group>;
def mno_relaxed_simd : Flag<["-"], "mno-relaxed-simd">, Group<m_wasm_Features_Group>;
def mnontrapping_fptoint : Flag<["-"], "mnontrapping-fptoint">, Group<m_wasm_Features_Group>;
def mno_nontrapping_fptoint : Flag<["-"], "mno-nontrapping-fptoint">, Group<m_wasm_Features_Group>;
def msign_ext : Flag<["-"], "msign-ext">, Group<m_wasm_Features_Group>;
def mno_sign_ext : Flag<["-"], "mno-sign-ext">, Group<m_wasm_Features_Group>;
def mexception_handing : Flag<["-"], "mexception-handling">, Group<m_wasm_Features_Group>;
def mno_exception_handing : Flag<["-"], "mno-exception-handling">, Group<m_wasm_Features_Group>;
def matomics : Flag<["-"], "matomics">, Group<m_wasm_Features_Group>;
def mno_atomics : Flag<["-"], "mno-atomics">, Group<m_wasm_Features_Group>;
def mbulk_memory : Flag<["-"], "mbulk-memory">, Group<m_wasm_Features_Group>;
def mno_bulk_memory : Flag<["-"], "mno-bulk-memory">, Group<m_wasm_Features_Group>;
def mmutable_globals : Flag<["-"], "mmutable-globals">, Group<m_wasm_Features_Group>;
def mno_mutable_globals : Flag<["-"], "mno-mutable-globals">, Group<m_wasm_Features_Group>;
def mmultivalue : Flag<["-"], "mmultivalue">, Group<m_wasm_Features_Group>;
def mno_multivalue : Flag<["-"], "mno-multivalue">, Group<m_wasm_Features_Group>;
def mtail_call : Flag<["-"], "mtail-call">, Group<m_wasm_Features_Group>;
def mno_tail_call : Flag<["-"], "mno-tail-call">, Group<m_wasm_Features_Group>;
def mreference_types : Flag<["-"], "mreference-types">, Group<m_wasm_Features_Group>;
def mno_reference_types : Flag<["-"], "mno-reference-types">, Group<m_wasm_Features_Group>;
def mextended_const : Flag<["-"], "mextended-const">, Group<m_wasm_Features_Group>;
def mno_extended_const : Flag<["-"], "mno-extended-const">, Group<m_wasm_Features_Group>;
def mexec_model_EQ : Joined<["-"], "mexec-model=">, Group<m_wasm_Features_Driver_Group>,
                     Values<"command,reactor">,
                     HelpText<"Execution model (WebAssembly only)">;

defm amdgpu_ieee : BoolOption<"m", "amdgpu-ieee",
  CodeGenOpts<"EmitIEEENaNCompliantInsts">, DefaultTrue,
  PosFlag<SetTrue, [], "Sets the IEEE bit in the expected default floating point "
  " mode register. Floating point opcodes that support exception flag "
  "gathering quiet and propagate signaling NaN inputs per IEEE 754-2008. "
  "This option changes the ABI. (AMDGPU only)">,
  NegFlag<SetFalse, [CC1Option]>>, Group<m_Group>;

def mcode_object_version_EQ : Joined<["-"], "mcode-object-version=">, Group<m_Group>,
  HelpText<"Specify code object ABI version. Defaults to 4. (AMDGPU only)">,
  Flags<[CC1Option]>,
  Values<"none,2,3,4,5">,
  NormalizedValuesScope<"TargetOptions">,
  NormalizedValues<["COV_None", "COV_2", "COV_3", "COV_4", "COV_5"]>,
  MarshallingInfoEnum<TargetOpts<"CodeObjectVersion">, "COV_4">;

defm cumode : SimpleMFlag<"cumode",
  "Specify CU wavefront", "Specify WGP wavefront",
  " execution mode (AMDGPU only)", m_amdgpu_Features_Group>;
defm tgsplit : SimpleMFlag<"tgsplit", "Enable", "Disable",
  " threadgroup split execution mode (AMDGPU only)", m_amdgpu_Features_Group>;
defm wavefrontsize64 : SimpleMFlag<"wavefrontsize64",
  "Specify wavefront size 64", "Specify wavefront size 32",
  " mode (AMDGPU only)">;

defm unsafe_fp_atomics : BoolOption<"m", "unsafe-fp-atomics",
  TargetOpts<"AllowAMDGPUUnsafeFPAtomics">, DefaultFalse,
  PosFlag<SetTrue, [CC1Option], "Enable unsafe floating point atomic instructions (AMDGPU only)">,
  NegFlag<SetFalse>>, Group<m_Group>;

def faltivec : Flag<["-"], "faltivec">, Group<f_Group>, Flags<[NoXarchOption]>;
def fno_altivec : Flag<["-"], "fno-altivec">, Group<f_Group>, Flags<[NoXarchOption]>;
def maltivec : Flag<["-"], "maltivec">, Group<m_ppc_Features_Group>;
def mno_altivec : Flag<["-"], "mno-altivec">, Group<m_ppc_Features_Group>;
def mpcrel: Flag<["-"], "mpcrel">, Group<m_ppc_Features_Group>;
def mno_pcrel: Flag<["-"], "mno-pcrel">, Group<m_ppc_Features_Group>;
def mprefixed: Flag<["-"], "mprefixed">, Group<m_ppc_Features_Group>;
def mno_prefixed: Flag<["-"], "mno-prefixed">, Group<m_ppc_Features_Group>;
def mspe : Flag<["-"], "mspe">, Group<m_ppc_Features_Group>;
def mno_spe : Flag<["-"], "mno-spe">, Group<m_ppc_Features_Group>;
def mefpu2 : Flag<["-"], "mefpu2">, Group<m_ppc_Features_Group>;
def mabi_EQ_vec_extabi : Flag<["-"], "mabi=vec-extabi">, Group<m_Group>, Flags<[CC1Option]>,
  HelpText<"Enable the extended Altivec ABI on AIX (AIX only). Uses volatile and nonvolatile vector registers">,
  MarshallingInfoFlag<LangOpts<"EnableAIXExtendedAltivecABI">>;
def mabi_EQ_vec_default : Flag<["-"], "mabi=vec-default">, Group<m_Group>, Flags<[CC1Option]>,
  HelpText<"Enable the default Altivec ABI on AIX (AIX only). Uses only volatile vector registers.">;
def mabi_EQ_quadword_atomics : Flag<["-"], "mabi=quadword-atomics">,
  Group<m_Group>, Flags<[CC1Option]>,
  HelpText<"Enable quadword atomics ABI on AIX (AIX PPC64 only). Uses lqarx/stqcx. instructions.">,
  MarshallingInfoFlag<LangOpts<"EnableAIXQuadwordAtomicsABI">>;
def mvsx : Flag<["-"], "mvsx">, Group<m_ppc_Features_Group>;
def mno_vsx : Flag<["-"], "mno-vsx">, Group<m_ppc_Features_Group>;
def msecure_plt : Flag<["-"], "msecure-plt">, Group<m_ppc_Features_Group>;
def mpower8_vector : Flag<["-"], "mpower8-vector">,
    Group<m_ppc_Features_Group>;
def mno_power8_vector : Flag<["-"], "mno-power8-vector">,
    Group<m_ppc_Features_Group>;
def mpower9_vector : Flag<["-"], "mpower9-vector">,
    Group<m_ppc_Features_Group>;
def mno_power9_vector : Flag<["-"], "mno-power9-vector">,
    Group<m_ppc_Features_Group>;
def mpower10_vector : Flag<["-"], "mpower10-vector">,
    Group<m_ppc_Features_Group>;
def mno_power10_vector : Flag<["-"], "mno-power10-vector">,
    Group<m_ppc_Features_Group>;
def mpower8_crypto : Flag<["-"], "mcrypto">,
    Group<m_ppc_Features_Group>;
def mnopower8_crypto : Flag<["-"], "mno-crypto">,
    Group<m_ppc_Features_Group>;
def mdirect_move : Flag<["-"], "mdirect-move">,
    Group<m_ppc_Features_Group>;
def mnodirect_move : Flag<["-"], "mno-direct-move">,
    Group<m_ppc_Features_Group>;
def mpaired_vector_memops: Flag<["-"], "mpaired-vector-memops">,
    Group<m_ppc_Features_Group>;
def mnopaired_vector_memops: Flag<["-"], "mno-paired-vector-memops">,
    Group<m_ppc_Features_Group>;
def mhtm : Flag<["-"], "mhtm">, Group<m_ppc_Features_Group>;
def mno_htm : Flag<["-"], "mno-htm">, Group<m_ppc_Features_Group>;
def mfprnd : Flag<["-"], "mfprnd">, Group<m_ppc_Features_Group>;
def mno_fprnd : Flag<["-"], "mno-fprnd">, Group<m_ppc_Features_Group>;
def mcmpb : Flag<["-"], "mcmpb">, Group<m_ppc_Features_Group>;
def mno_cmpb : Flag<["-"], "mno-cmpb">, Group<m_ppc_Features_Group>;
def misel : Flag<["-"], "misel">, Group<m_ppc_Features_Group>;
def mno_isel : Flag<["-"], "mno-isel">, Group<m_ppc_Features_Group>;
def mmfocrf : Flag<["-"], "mmfocrf">, Group<m_ppc_Features_Group>;
def mmfcrf : Flag<["-"], "mmfcrf">, Alias<mmfocrf>;
def mno_mfocrf : Flag<["-"], "mno-mfocrf">, Group<m_ppc_Features_Group>;
def mno_mfcrf : Flag<["-"], "mno-mfcrf">, Alias<mno_mfocrf>;
def mpopcntd : Flag<["-"], "mpopcntd">, Group<m_ppc_Features_Group>;
def mno_popcntd : Flag<["-"], "mno-popcntd">, Group<m_ppc_Features_Group>;
def mcrbits : Flag<["-"], "mcrbits">, Group<m_ppc_Features_Group>;
def mno_crbits : Flag<["-"], "mno-crbits">, Group<m_ppc_Features_Group>;
def minvariant_function_descriptors :
  Flag<["-"], "minvariant-function-descriptors">, Group<m_ppc_Features_Group>;
def mno_invariant_function_descriptors :
  Flag<["-"], "mno-invariant-function-descriptors">,
  Group<m_ppc_Features_Group>;
def mfloat128: Flag<["-"], "mfloat128">,
    Group<m_ppc_Features_Group>;
def mno_float128 : Flag<["-"], "mno-float128">,
    Group<m_ppc_Features_Group>;
def mlongcall: Flag<["-"], "mlongcall">,
    Group<m_ppc_Features_Group>;
def mno_longcall : Flag<["-"], "mno-longcall">,
    Group<m_ppc_Features_Group>;
def mmma: Flag<["-"], "mmma">, Group<m_ppc_Features_Group>;
def mno_mma: Flag<["-"], "mno-mma">, Group<m_ppc_Features_Group>;
def mrop_protect : Flag<["-"], "mrop-protect">,
    Group<m_ppc_Features_Group>;
def mprivileged : Flag<["-"], "mprivileged">,
    Group<m_ppc_Features_Group>;
def maix_struct_return : Flag<["-"], "maix-struct-return">,
  Group<m_Group>, Flags<[CC1Option]>,
  HelpText<"Return all structs in memory (PPC32 only)">;
def msvr4_struct_return : Flag<["-"], "msvr4-struct-return">,
  Group<m_Group>, Flags<[CC1Option]>,
  HelpText<"Return small structs in registers (PPC32 only)">;

def mvx : Flag<["-"], "mvx">, Group<m_Group>;
def mno_vx : Flag<["-"], "mno-vx">, Group<m_Group>;

defm zvector : BoolFOption<"zvector",
  LangOpts<"ZVector">, DefaultFalse,
  PosFlag<SetTrue, [CC1Option], "Enable System z vector language extension">,
  NegFlag<SetFalse>>;
def mzvector : Flag<["-"], "mzvector">, Alias<fzvector>;
def mno_zvector : Flag<["-"], "mno-zvector">, Alias<fno_zvector>;

def mxcoff_build_id_EQ : Joined<["-"], "mxcoff-build-id=">, Group<Link_Group>, MetaVarName<"<0xHEXSTRING>">,
  HelpText<"On AIX, request creation of a build-id string, \"0xHEXSTRING\", in the string table of the loader section inside the linked binary">;
def mignore_xcoff_visibility : Flag<["-"], "mignore-xcoff-visibility">, Group<m_Group>,
HelpText<"Not emit the visibility attribute for asm in AIX OS or give all symbols 'unspecified' visibility in XCOFF object file">,
  Flags<[CC1Option]>;
defm backchain : BoolOption<"m", "backchain",
  CodeGenOpts<"Backchain">, DefaultFalse,
  PosFlag<SetTrue, [], "Link stack frames through backchain on System Z">,
  NegFlag<SetFalse>, BothFlags<[NoXarchOption,CC1Option]>>, Group<m_Group>;

def mno_warn_nonportable_cfstrings : Flag<["-"], "mno-warn-nonportable-cfstrings">, Group<m_Group>;
def mno_omit_leaf_frame_pointer : Flag<["-"], "mno-omit-leaf-frame-pointer">, Group<m_Group>;
def momit_leaf_frame_pointer : Flag<["-"], "momit-leaf-frame-pointer">, Group<m_Group>,
  HelpText<"Omit frame pointer setup for leaf functions">;
def moslib_EQ : Joined<["-"], "moslib=">, Group<m_Group>;
def mpascal_strings : Flag<["-"], "mpascal-strings">, Alias<fpascal_strings>;
def mred_zone : Flag<["-"], "mred-zone">, Group<m_Group>;
def mtls_direct_seg_refs : Flag<["-"], "mtls-direct-seg-refs">, Group<m_Group>,
  HelpText<"Enable direct TLS access through segment registers (default)">;
def mregparm_EQ : Joined<["-"], "mregparm=">, Group<m_Group>;
def mrelax_all : Flag<["-"], "mrelax-all">, Group<m_Group>, Flags<[CC1Option,CC1AsOption]>,
  HelpText<"(integrated-as) Relax all machine instructions">,
  MarshallingInfoFlag<CodeGenOpts<"RelaxAll">>;
def mincremental_linker_compatible : Flag<["-"], "mincremental-linker-compatible">, Group<m_Group>,
  Flags<[CC1Option,CC1AsOption]>,
  HelpText<"(integrated-as) Emit an object file which can be used with an incremental linker">,
  MarshallingInfoFlag<CodeGenOpts<"IncrementalLinkerCompatible">>;
def mno_incremental_linker_compatible : Flag<["-"], "mno-incremental-linker-compatible">, Group<m_Group>,
  HelpText<"(integrated-as) Emit an object file which cannot be used with an incremental linker">;
def mrtd : Flag<["-"], "mrtd">, Group<m_Group>, Flags<[CC1Option]>,
  HelpText<"Make StdCall calling convention the default">;
def msmall_data_threshold_EQ : Joined <["-"], "msmall-data-threshold=">,
  Group<m_Group>, Alias<G>;
def msoft_float : Flag<["-"], "msoft-float">, Group<m_Group>, Flags<[CC1Option]>,
  HelpText<"Use software floating point">,
  MarshallingInfoFlag<CodeGenOpts<"SoftFloat">>;
def mno_fmv : Flag<["-"], "mno-fmv">, Group<f_clang_Group>, Flags<[CC1Option]>,
  HelpText<"Disable function multiversioning">;
def moutline_atomics : Flag<["-"], "moutline-atomics">, Group<f_clang_Group>, Flags<[CC1Option]>,
  HelpText<"Generate local calls to out-of-line atomic operations">;
def mno_outline_atomics : Flag<["-"], "mno-outline-atomics">, Group<f_clang_Group>, Flags<[CC1Option]>,
  HelpText<"Don't generate local calls to out-of-line atomic operations">;
def mno_implicit_float : Flag<["-"], "mno-implicit-float">, Group<m_Group>,
  HelpText<"Don't generate implicit floating point or vector instructions">;
def mimplicit_float : Flag<["-"], "mimplicit-float">, Group<m_Group>;
def mrecip : Flag<["-"], "mrecip">, Group<m_Group>;
def mrecip_EQ : CommaJoined<["-"], "mrecip=">, Group<m_Group>, Flags<[CC1Option]>,
  MarshallingInfoStringVector<CodeGenOpts<"Reciprocals">>;
def mprefer_vector_width_EQ : Joined<["-"], "mprefer-vector-width=">, Group<m_Group>, Flags<[CC1Option]>,
  HelpText<"Specifies preferred vector width for auto-vectorization. Defaults to 'none' which allows target specific decisions.">,
  MarshallingInfoString<CodeGenOpts<"PreferVectorWidth">>;
def mstack_protector_guard_EQ : Joined<["-"], "mstack-protector-guard=">, Group<m_Group>, Flags<[CC1Option]>,
  HelpText<"Use the given guard (global, tls) for addressing the stack-protector guard">,
  MarshallingInfoString<CodeGenOpts<"StackProtectorGuard">>;
def mstack_protector_guard_offset_EQ : Joined<["-"], "mstack-protector-guard-offset=">, Group<m_Group>, Flags<[CC1Option]>,
  HelpText<"Use the given offset for addressing the stack-protector guard">,
  MarshallingInfoInt<CodeGenOpts<"StackProtectorGuardOffset">, "INT_MAX", "int">;
def mstack_protector_guard_symbol_EQ : Joined<["-"], "mstack-protector-guard-symbol=">, Group<m_Group>, Flags<[CC1Option]>,
  HelpText<"Use the given symbol for addressing the stack-protector guard">,
  MarshallingInfoString<CodeGenOpts<"StackProtectorGuardSymbol">>;
def mstack_protector_guard_reg_EQ : Joined<["-"], "mstack-protector-guard-reg=">, Group<m_Group>, Flags<[CC1Option]>,
  HelpText<"Use the given reg for addressing the stack-protector guard">,
  MarshallingInfoString<CodeGenOpts<"StackProtectorGuardReg">>;
def mfentry : Flag<["-"], "mfentry">, HelpText<"Insert calls to fentry at function entry (x86/SystemZ only)">,
  Flags<[CC1Option]>, Group<m_Group>,
  MarshallingInfoFlag<CodeGenOpts<"CallFEntry">>;
def mnop_mcount : Flag<["-"], "mnop-mcount">, HelpText<"Generate mcount/__fentry__ calls as nops. To activate they need to be patched in.">,
  Flags<[CC1Option]>, Group<m_Group>,
  MarshallingInfoFlag<CodeGenOpts<"MNopMCount">>;
def mrecord_mcount : Flag<["-"], "mrecord-mcount">, HelpText<"Generate a __mcount_loc section entry for each __fentry__ call.">,
  Flags<[CC1Option]>, Group<m_Group>,
  MarshallingInfoFlag<CodeGenOpts<"RecordMCount">>;
def mpacked_stack : Flag<["-"], "mpacked-stack">, HelpText<"Use packed stack layout (SystemZ only).">,
  Flags<[CC1Option]>, Group<m_Group>,
  MarshallingInfoFlag<CodeGenOpts<"PackedStack">>;
def mno_packed_stack : Flag<["-"], "mno-packed-stack">, Flags<[CC1Option]>, Group<m_Group>;
def mips16 : Flag<["-"], "mips16">, Group<m_mips_Features_Group>;
def mno_mips16 : Flag<["-"], "mno-mips16">, Group<m_mips_Features_Group>;
def mmicromips : Flag<["-"], "mmicromips">, Group<m_mips_Features_Group>;
def mno_micromips : Flag<["-"], "mno-micromips">, Group<m_mips_Features_Group>;
def mxgot : Flag<["-"], "mxgot">, Group<m_mips_Features_Group>;
def mno_xgot : Flag<["-"], "mno-xgot">, Group<m_mips_Features_Group>;
def mldc1_sdc1 : Flag<["-"], "mldc1-sdc1">, Group<m_mips_Features_Group>;
def mno_ldc1_sdc1 : Flag<["-"], "mno-ldc1-sdc1">, Group<m_mips_Features_Group>;
def mcheck_zero_division : Flag<["-"], "mcheck-zero-division">,
                           Group<m_mips_Features_Group>;
def mno_check_zero_division : Flag<["-"], "mno-check-zero-division">,
                              Group<m_mips_Features_Group>;
def mfix4300 : Flag<["-"], "mfix4300">, Group<m_mips_Features_Group>;
def mcompact_branches_EQ : Joined<["-"], "mcompact-branches=">,
                           Group<m_mips_Features_Group>;
def mbranch_likely : Flag<["-"], "mbranch-likely">, Group<m_Group>,
  IgnoredGCCCompat;
def mno_branch_likely : Flag<["-"], "mno-branch-likely">, Group<m_Group>,
  IgnoredGCCCompat;
def mindirect_jump_EQ : Joined<["-"], "mindirect-jump=">,
  Group<m_mips_Features_Group>,
  HelpText<"Change indirect jump instructions to inhibit speculation">;
def mdsp : Flag<["-"], "mdsp">, Group<m_mips_Features_Group>;
def mno_dsp : Flag<["-"], "mno-dsp">, Group<m_mips_Features_Group>;
def mdspr2 : Flag<["-"], "mdspr2">, Group<m_mips_Features_Group>;
def mno_dspr2 : Flag<["-"], "mno-dspr2">, Group<m_mips_Features_Group>;
def msingle_float : Flag<["-"], "msingle-float">, Group<m_Group>;
def mdouble_float : Flag<["-"], "mdouble-float">, Group<m_Group>;
def mmadd4 : Flag<["-"], "mmadd4">, Group<m_mips_Features_Group>,
  HelpText<"Enable the generation of 4-operand madd.s, madd.d and related instructions.">;
def mno_madd4 : Flag<["-"], "mno-madd4">, Group<m_mips_Features_Group>,
  HelpText<"Disable the generation of 4-operand madd.s, madd.d and related instructions.">;
def mmsa : Flag<["-"], "mmsa">, Group<m_mips_Features_Group>,
  HelpText<"Enable MSA ASE (MIPS only)">;
def mno_msa : Flag<["-"], "mno-msa">, Group<m_mips_Features_Group>,
  HelpText<"Disable MSA ASE (MIPS only)">;
def mmt : Flag<["-"], "mmt">, Group<m_mips_Features_Group>,
  HelpText<"Enable MT ASE (MIPS only)">;
def mno_mt : Flag<["-"], "mno-mt">, Group<m_mips_Features_Group>,
  HelpText<"Disable MT ASE (MIPS only)">;
def mfp64 : Flag<["-"], "mfp64">, Group<m_mips_Features_Group>,
  HelpText<"Use 64-bit floating point registers (MIPS only)">;
def mfp32 : Flag<["-"], "mfp32">, Group<m_mips_Features_Group>,
  HelpText<"Use 32-bit floating point registers (MIPS only)">;
def mgpopt : Flag<["-"], "mgpopt">, Group<m_mips_Features_Group>,
  HelpText<"Use GP relative accesses for symbols known to be in a small"
           " data section (MIPS)">;
def mno_gpopt : Flag<["-"], "mno-gpopt">, Group<m_mips_Features_Group>,
  HelpText<"Do not use GP relative accesses for symbols known to be in a small"
           " data section (MIPS)">;
def mlocal_sdata : Flag<["-"], "mlocal-sdata">,
  Group<m_mips_Features_Group>,
  HelpText<"Extend the -G behaviour to object local data (MIPS)">;
def mno_local_sdata : Flag<["-"], "mno-local-sdata">,
  Group<m_mips_Features_Group>,
  HelpText<"Do not extend the -G behaviour to object local data (MIPS)">;
def mextern_sdata : Flag<["-"], "mextern-sdata">,
  Group<m_mips_Features_Group>,
  HelpText<"Assume that externally defined data is in the small data if it"
           " meets the -G <size> threshold (MIPS)">;
def mno_extern_sdata : Flag<["-"], "mno-extern-sdata">,
  Group<m_mips_Features_Group>,
  HelpText<"Do not assume that externally defined data is in the small data if"
           " it meets the -G <size> threshold (MIPS)">;
def membedded_data : Flag<["-"], "membedded-data">,
  Group<m_mips_Features_Group>,
  HelpText<"Place constants in the .rodata section instead of the .sdata "
           "section even if they meet the -G <size> threshold (MIPS)">;
def mno_embedded_data : Flag<["-"], "mno-embedded-data">,
  Group<m_mips_Features_Group>,
  HelpText<"Do not place constants in the .rodata section instead of the "
           ".sdata if they meet the -G <size> threshold (MIPS)">;
def mnan_EQ : Joined<["-"], "mnan=">, Group<m_mips_Features_Group>;
def mabs_EQ : Joined<["-"], "mabs=">, Group<m_mips_Features_Group>;
def mabicalls : Flag<["-"], "mabicalls">, Group<m_mips_Features_Group>,
  HelpText<"Enable SVR4-style position-independent code (Mips only)">;
def mno_abicalls : Flag<["-"], "mno-abicalls">, Group<m_mips_Features_Group>,
  HelpText<"Disable SVR4-style position-independent code (Mips only)">;
def mno_crc : Flag<["-"], "mno-crc">, Group<m_mips_Features_Group>,
  HelpText<"Disallow use of CRC instructions (Mips only)">;
def mvirt : Flag<["-"], "mvirt">, Group<m_mips_Features_Group>;
def mno_virt : Flag<["-"], "mno-virt">, Group<m_mips_Features_Group>;
def mginv : Flag<["-"], "mginv">, Group<m_mips_Features_Group>;
def mno_ginv : Flag<["-"], "mno-ginv">, Group<m_mips_Features_Group>;
def mips1 : Flag<["-"], "mips1">,
  Alias<march_EQ>, AliasArgs<["mips1"]>, Group<m_mips_Features_Group>,
  HelpText<"Equivalent to -march=mips1">, Flags<[HelpHidden]>;
def mips2 : Flag<["-"], "mips2">,
  Alias<march_EQ>, AliasArgs<["mips2"]>, Group<m_mips_Features_Group>,
  HelpText<"Equivalent to -march=mips2">, Flags<[HelpHidden]>;
def mips3 : Flag<["-"], "mips3">,
  Alias<march_EQ>, AliasArgs<["mips3"]>, Group<m_mips_Features_Group>,
  HelpText<"Equivalent to -march=mips3">, Flags<[HelpHidden]>;
def mips4 : Flag<["-"], "mips4">,
  Alias<march_EQ>, AliasArgs<["mips4"]>, Group<m_mips_Features_Group>,
  HelpText<"Equivalent to -march=mips4">, Flags<[HelpHidden]>;
def mips5 : Flag<["-"], "mips5">,
  Alias<march_EQ>, AliasArgs<["mips5"]>, Group<m_mips_Features_Group>,
  HelpText<"Equivalent to -march=mips5">, Flags<[HelpHidden]>;
def mips32 : Flag<["-"], "mips32">,
  Alias<march_EQ>, AliasArgs<["mips32"]>, Group<m_mips_Features_Group>,
  HelpText<"Equivalent to -march=mips32">, Flags<[HelpHidden]>;
def mips32r2 : Flag<["-"], "mips32r2">,
  Alias<march_EQ>, AliasArgs<["mips32r2"]>, Group<m_mips_Features_Group>,
  HelpText<"Equivalent to -march=mips32r2">, Flags<[HelpHidden]>;
def mips32r3 : Flag<["-"], "mips32r3">,
  Alias<march_EQ>, AliasArgs<["mips32r3"]>, Group<m_mips_Features_Group>,
  HelpText<"Equivalent to -march=mips32r3">, Flags<[HelpHidden]>;
def mips32r5 : Flag<["-"], "mips32r5">,
  Alias<march_EQ>, AliasArgs<["mips32r5"]>, Group<m_mips_Features_Group>,
  HelpText<"Equivalent to -march=mips32r5">, Flags<[HelpHidden]>;
def mips32r6 : Flag<["-"], "mips32r6">,
  Alias<march_EQ>, AliasArgs<["mips32r6"]>, Group<m_mips_Features_Group>,
  HelpText<"Equivalent to -march=mips32r6">, Flags<[HelpHidden]>;
def mips64 : Flag<["-"], "mips64">,
  Alias<march_EQ>, AliasArgs<["mips64"]>, Group<m_mips_Features_Group>,
  HelpText<"Equivalent to -march=mips64">, Flags<[HelpHidden]>;
def mips64r2 : Flag<["-"], "mips64r2">,
  Alias<march_EQ>, AliasArgs<["mips64r2"]>, Group<m_mips_Features_Group>,
  HelpText<"Equivalent to -march=mips64r2">, Flags<[HelpHidden]>;
def mips64r3 : Flag<["-"], "mips64r3">,
  Alias<march_EQ>, AliasArgs<["mips64r3"]>, Group<m_mips_Features_Group>,
  HelpText<"Equivalent to -march=mips64r3">, Flags<[HelpHidden]>;
def mips64r5 : Flag<["-"], "mips64r5">,
  Alias<march_EQ>, AliasArgs<["mips64r5"]>, Group<m_mips_Features_Group>,
  HelpText<"Equivalent to -march=mips64r5">, Flags<[HelpHidden]>;
def mips64r6 : Flag<["-"], "mips64r6">,
  Alias<march_EQ>, AliasArgs<["mips64r6"]>, Group<m_mips_Features_Group>,
  HelpText<"Equivalent to -march=mips64r6">, Flags<[HelpHidden]>;
def mfpxx : Flag<["-"], "mfpxx">, Group<m_mips_Features_Group>,
  HelpText<"Avoid FPU mode dependent operations when used with the O32 ABI">,
  Flags<[HelpHidden]>;
def modd_spreg : Flag<["-"], "modd-spreg">, Group<m_mips_Features_Group>,
  HelpText<"Enable odd single-precision floating point registers">,
  Flags<[HelpHidden]>;
def mno_odd_spreg : Flag<["-"], "mno-odd-spreg">, Group<m_mips_Features_Group>,
  HelpText<"Disable odd single-precision floating point registers">,
  Flags<[HelpHidden]>;
def mrelax_pic_calls : Flag<["-"], "mrelax-pic-calls">,
  Group<m_mips_Features_Group>,
  HelpText<"Produce relaxation hints for linkers to try optimizing PIC "
           "call sequences into direct calls (MIPS only)">, Flags<[HelpHidden]>;
def mno_relax_pic_calls : Flag<["-"], "mno-relax-pic-calls">,
  Group<m_mips_Features_Group>,
  HelpText<"Do not produce relaxation hints for linkers to try optimizing PIC "
           "call sequences into direct calls (MIPS only)">, Flags<[HelpHidden]>;
def mglibc : Flag<["-"], "mglibc">, Group<m_libc_Group>, Flags<[HelpHidden]>;
def muclibc : Flag<["-"], "muclibc">, Group<m_libc_Group>, Flags<[HelpHidden]>;
def module_file_info : Flag<["-"], "module-file-info">, Flags<[NoXarchOption,CC1Option]>, Group<Action_Group>,
  HelpText<"Provide information about a particular module file">;
def mthumb : Flag<["-"], "mthumb">, Group<m_Group>;
def mtune_EQ : Joined<["-"], "mtune=">, Group<m_Group>,
  HelpText<"Only supported on AArch64, PowerPC, RISC-V, SystemZ, and X86">;
def multi__module : Flag<["-"], "multi_module">;
def multiply__defined__unused : Separate<["-"], "multiply_defined_unused">;
def multiply__defined : Separate<["-"], "multiply_defined">;
def mwarn_nonportable_cfstrings : Flag<["-"], "mwarn-nonportable-cfstrings">, Group<m_Group>;
def canonical_prefixes : Flag<["-"], "canonical-prefixes">, Flags<[HelpHidden, CoreOption]>,
  HelpText<"Use absolute paths for invoking subcommands (default)">;
def no_canonical_prefixes : Flag<["-"], "no-canonical-prefixes">, Flags<[HelpHidden, CoreOption]>,
  HelpText<"Use relative paths for invoking subcommands">;
def no_cpp_precomp : Flag<["-"], "no-cpp-precomp">, Group<clang_ignored_f_Group>;
def no_integrated_cpp : Flag<["-", "--"], "no-integrated-cpp">, Flags<[NoXarchOption]>;
def no_pedantic : Flag<["-", "--"], "no-pedantic">, Group<pedantic_Group>;
def no__dead__strip__inits__and__terms : Flag<["-"], "no_dead_strip_inits_and_terms">;
def nobuiltininc : Flag<["-"], "nobuiltininc">, Flags<[CC1Option, CoreOption]>,
  HelpText<"Disable builtin #include directories">,
  MarshallingInfoNegativeFlag<HeaderSearchOpts<"UseBuiltinIncludes">>;
def nogpuinc : Flag<["-"], "nogpuinc">, HelpText<"Do not add include paths for CUDA/HIP and"
  " do not include the default CUDA/HIP wrapper headers">;
def nohipwrapperinc : Flag<["-"], "nohipwrapperinc">,
  HelpText<"Do not include the default HIP wrapper headers and include paths">;
def : Flag<["-"], "nocudainc">, Alias<nogpuinc>;
def nogpulib : Flag<["-"], "nogpulib">, MarshallingInfoFlag<LangOpts<"NoGPULib">>,
  Flags<[CC1Option]>, HelpText<"Do not link device library for CUDA/HIP device compilation">;
def : Flag<["-"], "nocudalib">, Alias<nogpulib>;
def nodefaultlibs : Flag<["-"], "nodefaultlibs">;
def nodriverkitlib : Flag<["-"], "nodriverkitlib">;
def nofixprebinding : Flag<["-"], "nofixprebinding">;
def nolibc : Flag<["-"], "nolibc">;
def nomultidefs : Flag<["-"], "nomultidefs">;
def nopie : Flag<["-"], "nopie">;
def no_pie : Flag<["-"], "no-pie">, Alias<nopie>;
def noprebind : Flag<["-"], "noprebind">;
def noprofilelib : Flag<["-"], "noprofilelib">;
def noseglinkedit : Flag<["-"], "noseglinkedit">;
def nostartfiles : Flag<["-"], "nostartfiles">, Group<Link_Group>;
def nostdinc : Flag<["-"], "nostdinc">, Flags<[CoreOption]>;
def nostdlibinc : Flag<["-"], "nostdlibinc">;
def nostdincxx : Flag<["-"], "nostdinc++">, Flags<[CC1Option]>,
  HelpText<"Disable standard #include directories for the C++ standard library">,
  MarshallingInfoNegativeFlag<HeaderSearchOpts<"UseStandardCXXIncludes">>;
def nostdlib : Flag<["-"], "nostdlib">, Group<Link_Group>;
def nostdlibxx : Flag<["-"], "nostdlib++">;
def object : Flag<["-"], "object">;
def o : JoinedOrSeparate<["-"], "o">, Flags<[NoXarchOption,
  CC1Option, CC1AsOption, FC1Option, FlangOption]>,
  HelpText<"Write output to <file>">, MetaVarName<"<file>">,
  MarshallingInfoString<FrontendOpts<"OutputFile">>;
def object_file_name_EQ : Joined<["-"], "object-file-name=">, Flags<[CC1Option, CC1AsOption, CoreOption]>,
  HelpText<"Set the output <file> for debug infos">, MetaVarName<"<file>">,
  MarshallingInfoString<CodeGenOpts<"ObjectFilenameForDebug">>;
def object_file_name : Separate<["-"], "object-file-name">, Flags<[CC1Option, CC1AsOption, CoreOption]>,
    Alias<object_file_name_EQ>;
def pagezero__size : JoinedOrSeparate<["-"], "pagezero_size">;
def pass_exit_codes : Flag<["-", "--"], "pass-exit-codes">, Flags<[Unsupported]>;
def pedantic_errors : Flag<["-", "--"], "pedantic-errors">, Group<pedantic_Group>, Flags<[CC1Option]>,
  MarshallingInfoFlag<DiagnosticOpts<"PedanticErrors">>;
def pedantic : Flag<["-", "--"], "pedantic">, Group<pedantic_Group>, Flags<[CC1Option,FlangOption,FC1Option]>,
  HelpText<"Warn on language extensions">, MarshallingInfoFlag<DiagnosticOpts<"Pedantic">>;
def p : Flag<["-"], "p">, HelpText<"Enable mcount instrumentation with prof">;
def pg : Flag<["-"], "pg">, HelpText<"Enable mcount instrumentation">, Flags<[CC1Option]>,
  MarshallingInfoFlag<CodeGenOpts<"InstrumentForProfiling">>;
def pipe : Flag<["-", "--"], "pipe">,
  HelpText<"Use pipes between commands, when possible">;
def prebind__all__twolevel__modules : Flag<["-"], "prebind_all_twolevel_modules">;
def prebind : Flag<["-"], "prebind">;
def preload : Flag<["-"], "preload">;
def print_file_name_EQ : Joined<["-", "--"], "print-file-name=">,
  HelpText<"Print the full library path of <file>">, MetaVarName<"<file>">;
def print_ivar_layout : Flag<["-"], "print-ivar-layout">, Flags<[CC1Option]>,
  HelpText<"Enable Objective-C Ivar layout bitmap print trace">,
  MarshallingInfoFlag<LangOpts<"ObjCGCBitmapPrint">>;
def print_libgcc_file_name : Flag<["-", "--"], "print-libgcc-file-name">,
  HelpText<"Print the library path for the currently used compiler runtime "
           "library (\"libgcc.a\" or \"libclang_rt.builtins.*.a\")">;
def print_multi_directory : Flag<["-", "--"], "print-multi-directory">;
def print_multi_lib : Flag<["-", "--"], "print-multi-lib">;
def print_multi_os_directory : Flag<["-", "--"], "print-multi-os-directory">,
  Flags<[Unsupported]>;
def print_target_triple : Flag<["-", "--"], "print-target-triple">,
  HelpText<"Print the normalized target triple">, Flags<[FlangOption]>;
def print_effective_triple : Flag<["-", "--"], "print-effective-triple">,
  HelpText<"Print the effective target triple">, Flags<[FlangOption]>;
// GCC --disable-multiarch, GCC --enable-multiarch (upstream and Debian
// specific) have different behaviors. We choose not to support the option.
def : Flag<["-", "--"], "print-multiarch">, Flags<[Unsupported]>;
def print_prog_name_EQ : Joined<["-", "--"], "print-prog-name=">,
  HelpText<"Print the full program path of <name>">, MetaVarName<"<name>">;
def print_resource_dir : Flag<["-", "--"], "print-resource-dir">,
  HelpText<"Print the resource directory pathname">;
def print_search_dirs : Flag<["-", "--"], "print-search-dirs">,
  HelpText<"Print the paths used for finding libraries and programs">;
def print_targets : Flag<["-", "--"], "print-targets">,
  HelpText<"Print the registered targets">;
def print_rocm_search_dirs : Flag<["-", "--"], "print-rocm-search-dirs">,
  HelpText<"Print the paths used for finding ROCm installation">;
def print_runtime_dir : Flag<["-", "--"], "print-runtime-dir">,
  HelpText<"Print the directory pathname containing clangs runtime libraries">;
def print_diagnostic_options : Flag<["-", "--"], "print-diagnostic-options">,
  HelpText<"Print all of Clang's warning options">;
def private__bundle : Flag<["-"], "private_bundle">;
def pthreads : Flag<["-"], "pthreads">;
defm pthread : BoolOption<"", "pthread",
  LangOpts<"POSIXThreads">, DefaultFalse,
  PosFlag<SetTrue, [], "Support POSIX threads in generated code">,
  NegFlag<SetFalse>, BothFlags<[CC1Option]>>;
def pie : Flag<["-"], "pie">, Group<Link_Group>;
def static_pie : Flag<["-"], "static-pie">, Group<Link_Group>;
def read__only__relocs : Separate<["-"], "read_only_relocs">;
def remap : Flag<["-"], "remap">;
def rewrite_objc : Flag<["-"], "rewrite-objc">, Flags<[NoXarchOption,CC1Option]>,
  HelpText<"Rewrite Objective-C source to C++">, Group<Action_Group>;
def rewrite_legacy_objc : Flag<["-"], "rewrite-legacy-objc">, Flags<[NoXarchOption]>,
  HelpText<"Rewrite Legacy Objective-C source to C++">;
def rdynamic : Flag<["-"], "rdynamic">, Group<Link_Group>;
def resource_dir : Separate<["-"], "resource-dir">,
  Flags<[NoXarchOption, CC1Option, CoreOption, HelpHidden]>,
  HelpText<"The directory which holds the compiler resource files">,
  MarshallingInfoString<HeaderSearchOpts<"ResourceDir">>;
def resource_dir_EQ : Joined<["-"], "resource-dir=">, Flags<[NoXarchOption, CoreOption]>,
  Alias<resource_dir>;
def rpath : Separate<["-"], "rpath">, Flags<[LinkerInput]>, Group<Link_Group>;
def rtlib_EQ : Joined<["-", "--"], "rtlib=">,
  HelpText<"Compiler runtime library to use">;
def frtlib_add_rpath: Flag<["-"], "frtlib-add-rpath">, Flags<[NoArgumentUnused]>,
  HelpText<"Add -rpath with architecture-specific resource directory to the linker flags. "
  "When --hip-link is specified, also add -rpath with HIP runtime library directory to the linker flags">;
def fno_rtlib_add_rpath: Flag<["-"], "fno-rtlib-add-rpath">, Flags<[NoArgumentUnused]>,
  HelpText<"Do not add -rpath with architecture-specific resource directory to the linker flags. "
  "When --hip-link is specified, do not add -rpath with HIP runtime library directory to the linker flags">;
def offload_add_rpath: Flag<["--"], "offload-add-rpath">, Flags<[NoArgumentUnused]>,
  Alias<frtlib_add_rpath>;
def no_offload_add_rpath: Flag<["--"], "no-offload-add-rpath">, Flags<[NoArgumentUnused]>,
  Alias<frtlib_add_rpath>;
def r : Flag<["-"], "r">, Flags<[LinkerInput,NoArgumentUnused]>,
        Group<Link_Group>;
def save_temps_EQ : Joined<["-", "--"], "save-temps=">, Flags<[CC1Option, FlangOption, FC1Option, NoXarchOption]>,
  HelpText<"Save intermediate compilation results.">;
def save_temps : Flag<["-", "--"], "save-temps">, Flags<[FlangOption, FC1Option, NoXarchOption]>,
  Alias<save_temps_EQ>, AliasArgs<["cwd"]>,
  HelpText<"Save intermediate compilation results">;
def save_stats_EQ : Joined<["-", "--"], "save-stats=">, Flags<[NoXarchOption]>,
  HelpText<"Save llvm statistics.">;
def save_stats : Flag<["-", "--"], "save-stats">, Flags<[NoXarchOption]>,
  Alias<save_stats_EQ>, AliasArgs<["cwd"]>,
  HelpText<"Save llvm statistics.">;
def via_file_asm : Flag<["-", "--"], "via-file-asm">, InternalDebugOpt,
  HelpText<"Write assembly to file for input to assemble jobs">;
def sectalign : MultiArg<["-"], "sectalign", 3>;
def sectcreate : MultiArg<["-"], "sectcreate", 3>;
def sectobjectsymbols : MultiArg<["-"], "sectobjectsymbols", 2>;
def sectorder : MultiArg<["-"], "sectorder", 3>;
def seg1addr : JoinedOrSeparate<["-"], "seg1addr">;
def seg__addr__table__filename : Separate<["-"], "seg_addr_table_filename">;
def seg__addr__table : Separate<["-"], "seg_addr_table">;
def segaddr : MultiArg<["-"], "segaddr", 2>;
def segcreate : MultiArg<["-"], "segcreate", 3>;
def seglinkedit : Flag<["-"], "seglinkedit">;
def segprot : MultiArg<["-"], "segprot", 3>;
def segs__read__only__addr : Separate<["-"], "segs_read_only_addr">;
def segs__read__write__addr : Separate<["-"], "segs_read_write_addr">;
def segs__read__ : Joined<["-"], "segs_read_">;
def shared_libgcc : Flag<["-"], "shared-libgcc">;
def shared : Flag<["-", "--"], "shared">, Group<Link_Group>;
def single__module : Flag<["-"], "single_module">;
def specs_EQ : Joined<["-", "--"], "specs=">, Group<Link_Group>;
def specs : Separate<["-", "--"], "specs">, Flags<[Unsupported]>;
def start_no_unused_arguments : Flag<["--"], "start-no-unused-arguments">, Flags<[CoreOption]>,
  HelpText<"Don't emit warnings about unused arguments for the following arguments">;
def static_libgcc : Flag<["-"], "static-libgcc">;
def static_libstdcxx : Flag<["-"], "static-libstdc++">;
def static : Flag<["-", "--"], "static">, Group<Link_Group>, Flags<[NoArgumentUnused]>;
def std_default_EQ : Joined<["-"], "std-default=">;
def std_EQ : Joined<["-", "--"], "std=">, Flags<[CC1Option,FlangOption,FC1Option]>,
  Group<CompileOnly_Group>, HelpText<"Language standard to compile for">,
  ValuesCode<[{
    static constexpr const char VALUES_CODE [] =
    #define LANGSTANDARD(id, name, lang, desc, features) name ","
    #define LANGSTANDARD_ALIAS(id, alias) alias ","
    #include "clang/Basic/LangStandards.def"
    ;
  }]>;
def stdlib_EQ : Joined<["-", "--"], "stdlib=">, Flags<[CC1Option]>,
  HelpText<"C++ standard library to use">, Values<"libc++,libstdc++,platform">;
def stdlibxx_isystem : JoinedOrSeparate<["-"], "stdlib++-isystem">,
  Group<clang_i_Group>,
  HelpText<"Use directory as the C++ standard library include path">,
  Flags<[NoXarchOption]>, MetaVarName<"<directory>">;
def unwindlib_EQ : Joined<["-", "--"], "unwindlib=">, Flags<[CC1Option]>,
  HelpText<"Unwind library to use">, Values<"libgcc,unwindlib,platform">;
def sub__library : JoinedOrSeparate<["-"], "sub_library">;
def sub__umbrella : JoinedOrSeparate<["-"], "sub_umbrella">;
def system_header_prefix : Joined<["--"], "system-header-prefix=">,
  Group<clang_i_Group>, Flags<[CC1Option]>, MetaVarName<"<prefix>">,
  HelpText<"Treat all #include paths starting with <prefix> as including a "
           "system header.">;
def : Separate<["--"], "system-header-prefix">, Alias<system_header_prefix>;
def no_system_header_prefix : Joined<["--"], "no-system-header-prefix=">,
  Group<clang_i_Group>, Flags<[CC1Option]>, MetaVarName<"<prefix>">,
  HelpText<"Treat all #include paths starting with <prefix> as not including a "
           "system header.">;
def : Separate<["--"], "no-system-header-prefix">, Alias<no_system_header_prefix>;
def s : Flag<["-"], "s">, Group<Link_Group>;
def target : Joined<["--"], "target=">, Flags<[NoXarchOption, CoreOption, FlangOption]>,
  HelpText<"Generate code for the given target">;
def darwin_target_variant : Separate<["-"], "darwin-target-variant">,
  Flags<[NoXarchOption, CoreOption]>,
  HelpText<"Generate code for an additional runtime variant of the deployment target">;
def print_supported_cpus : Flag<["-", "--"], "print-supported-cpus">,
  Group<CompileOnly_Group>, Flags<[CC1Option, CoreOption]>,
  HelpText<"Print supported cpu models for the given target (if target is not specified,"
           " it will print the supported cpus for the default target)">,
  MarshallingInfoFlag<FrontendOpts<"PrintSupportedCPUs">>;
def : Flag<["-"], "mcpu=help">, Alias<print_supported_cpus>;
def : Flag<["-"], "mtune=help">, Alias<print_supported_cpus>;
def time : Flag<["-"], "time">,
  HelpText<"Time individual commands">;
def traditional_cpp : Flag<["-", "--"], "traditional-cpp">, Flags<[CC1Option]>,
  HelpText<"Enable some traditional CPP emulation">,
  MarshallingInfoFlag<LangOpts<"TraditionalCPP">>;
def traditional : Flag<["-", "--"], "traditional">;
def trigraphs : Flag<["-", "--"], "trigraphs">, Alias<ftrigraphs>,
  HelpText<"Process trigraph sequences">;
def twolevel__namespace__hints : Flag<["-"], "twolevel_namespace_hints">;
def twolevel__namespace : Flag<["-"], "twolevel_namespace">;
def t : Flag<["-"], "t">, Group<Link_Group>;
def umbrella : Separate<["-"], "umbrella">;
def undefined : JoinedOrSeparate<["-"], "undefined">, Group<u_Group>;
def undef : Flag<["-"], "undef">, Group<u_Group>, Flags<[CC1Option]>,
  HelpText<"undef all system defines">,
  MarshallingInfoNegativeFlag<PreprocessorOpts<"UsePredefines">>;
def unexported__symbols__list : Separate<["-"], "unexported_symbols_list">;
def u : JoinedOrSeparate<["-"], "u">, Group<u_Group>;
def v : Flag<["-"], "v">, Flags<[CC1Option, CoreOption]>,
  HelpText<"Show commands to run and use verbose output">,
  MarshallingInfoFlag<HeaderSearchOpts<"Verbose">>;
def altivec_src_compat : Joined<["-"], "faltivec-src-compat=">,
  Flags<[CC1Option]>, Group<f_Group>,
  HelpText<"Source-level compatibility for Altivec vectors (for PowerPC "
           "targets). This includes results of vector comparison (scalar for "
           "'xl', vector for 'gcc') as well as behavior when initializing with "
           "a scalar (splatting for 'xl', element zero only for 'gcc'). For "
           "'mixed', the compatibility is as 'gcc' for 'vector bool/vector "
           "pixel' and as 'xl' for other types. Current default is 'mixed'.">,
  Values<"mixed,gcc,xl">,
  NormalizedValuesScope<"LangOptions::AltivecSrcCompatKind">,
  NormalizedValues<["Mixed", "GCC", "XL"]>,
  MarshallingInfoEnum<LangOpts<"AltivecSrcCompat">, "Mixed">;
def verify_debug_info : Flag<["--"], "verify-debug-info">, Flags<[NoXarchOption]>,
  HelpText<"Verify the binary representation of debug output">;
def weak_l : Joined<["-"], "weak-l">, Flags<[LinkerInput]>;
def weak__framework : Separate<["-"], "weak_framework">, Flags<[LinkerInput]>;
def weak__library : Separate<["-"], "weak_library">, Flags<[LinkerInput]>;
def weak__reference__mismatches : Separate<["-"], "weak_reference_mismatches">;
def whatsloaded : Flag<["-"], "whatsloaded">;
def why_load : Flag<["-"], "why_load">;
def whyload : Flag<["-"], "whyload">, Alias<why_load>;
def w : Flag<["-"], "w">, HelpText<"Suppress all warnings">, Flags<[CC1Option]>,
  MarshallingInfoFlag<DiagnosticOpts<"IgnoreWarnings">>;
def x : JoinedOrSeparate<["-"], "x">,
Flags<[NoXarchOption,CC1Option,FlangOption,FC1Option]>,
  HelpText<"Treat subsequent input files as having type <language>">,
  MetaVarName<"<language>">;
def y : Joined<["-"], "y">;

defm integrated_as : BoolFOption<"integrated-as",
  CodeGenOpts<"DisableIntegratedAS">, DefaultFalse,
  NegFlag<SetTrue, [CC1Option, FlangOption], "Disable">, PosFlag<SetFalse, [], "Enable">,
  BothFlags<[], " the integrated assembler">>;

def fintegrated_cc1 : Flag<["-"], "fintegrated-cc1">,
                      Flags<[CoreOption, NoXarchOption]>, Group<f_Group>,
                      HelpText<"Run cc1 in-process">;
def fno_integrated_cc1 : Flag<["-"], "fno-integrated-cc1">,
                         Flags<[CoreOption, NoXarchOption]>, Group<f_Group>,
                         HelpText<"Spawn a separate process for each cc1">;

def fintegrated_objemitter : Flag<["-"], "fintegrated-objemitter">,
  Flags<[CoreOption, NoXarchOption]>, Group<f_Group>,
  HelpText<"Use internal machine object code emitter.">;
def fno_integrated_objemitter : Flag<["-"], "fno-integrated-objemitter">,
  Flags<[CoreOption, NoXarchOption]>, Group<f_Group>,
  HelpText<"Use external machine object code emitter.">;

def : Flag<["-"], "integrated-as">, Alias<fintegrated_as>, Flags<[NoXarchOption]>;
def : Flag<["-"], "no-integrated-as">, Alias<fno_integrated_as>,
      Flags<[CC1Option, FlangOption, NoXarchOption]>;

def working_directory : Separate<["-"], "working-directory">, Flags<[CC1Option]>,
  HelpText<"Resolve file paths relative to the specified directory">,
  MarshallingInfoString<FileSystemOpts<"WorkingDir">>;
def working_directory_EQ : Joined<["-"], "working-directory=">, Flags<[CC1Option]>,
  Alias<working_directory>;

// Double dash options, which are usually an alias for one of the previous
// options.

def _mhwdiv_EQ : Joined<["--"], "mhwdiv=">, Alias<mhwdiv_EQ>;
def _mhwdiv : Separate<["--"], "mhwdiv">, Alias<mhwdiv_EQ>;
def _CLASSPATH_EQ : Joined<["--"], "CLASSPATH=">, Alias<fclasspath_EQ>;
def _CLASSPATH : Separate<["--"], "CLASSPATH">, Alias<fclasspath_EQ>;
def _all_warnings : Flag<["--"], "all-warnings">, Alias<Wall>;
def _analyzer_no_default_checks : Flag<["--"], "analyzer-no-default-checks">, Flags<[NoXarchOption]>;
def _analyzer_output : JoinedOrSeparate<["--"], "analyzer-output">, Flags<[NoXarchOption]>,
  HelpText<"Static analyzer report output format (html|plist|plist-multi-file|plist-html|sarif|sarif-html|text).">;
def _analyze : Flag<["--"], "analyze">, Flags<[NoXarchOption, CoreOption]>,
  HelpText<"Run the static analyzer">;
def _assemble : Flag<["--"], "assemble">, Alias<S>;
def _assert_EQ : Joined<["--"], "assert=">, Alias<A>;
def _assert : Separate<["--"], "assert">, Alias<A>;
def _bootclasspath_EQ : Joined<["--"], "bootclasspath=">, Alias<fbootclasspath_EQ>;
def _bootclasspath : Separate<["--"], "bootclasspath">, Alias<fbootclasspath_EQ>;
def _classpath_EQ : Joined<["--"], "classpath=">, Alias<fclasspath_EQ>;
def _classpath : Separate<["--"], "classpath">, Alias<fclasspath_EQ>;
def _comments_in_macros : Flag<["--"], "comments-in-macros">, Alias<CC>;
def _comments : Flag<["--"], "comments">, Alias<C>;
def _compile : Flag<["--"], "compile">, Alias<c>;
def _constant_cfstrings : Flag<["--"], "constant-cfstrings">;
def _debug_EQ : Joined<["--"], "debug=">, Alias<g_Flag>;
def _debug : Flag<["--"], "debug">, Alias<g_Flag>;
def _define_macro_EQ : Joined<["--"], "define-macro=">, Alias<D>;
def _define_macro : Separate<["--"], "define-macro">, Alias<D>;
def _dependencies : Flag<["--"], "dependencies">, Alias<M>;
def _dyld_prefix_EQ : Joined<["--"], "dyld-prefix=">;
def _dyld_prefix : Separate<["--"], "dyld-prefix">, Alias<_dyld_prefix_EQ>;
def _encoding_EQ : Joined<["--"], "encoding=">, Alias<fencoding_EQ>;
def _encoding : Separate<["--"], "encoding">, Alias<fencoding_EQ>;
def _entry : Flag<["--"], "entry">, Alias<e>;
def _extdirs_EQ : Joined<["--"], "extdirs=">, Alias<fextdirs_EQ>;
def _extdirs : Separate<["--"], "extdirs">, Alias<fextdirs_EQ>;
def _extra_warnings : Flag<["--"], "extra-warnings">, Alias<W_Joined>;
def _for_linker_EQ : Joined<["--"], "for-linker=">, Alias<Xlinker>;
def _for_linker : Separate<["--"], "for-linker">, Alias<Xlinker>;
def _force_link_EQ : Joined<["--"], "force-link=">, Alias<u>;
def _force_link : Separate<["--"], "force-link">, Alias<u>;
def _help_hidden : Flag<["--"], "help-hidden">,
  HelpText<"Display help for hidden options">;
def _imacros_EQ : Joined<["--"], "imacros=">, Alias<imacros>;
def _include_barrier : Flag<["--"], "include-barrier">, Alias<I_>;
def _include_directory_after_EQ : Joined<["--"], "include-directory-after=">, Alias<idirafter>;
def _include_directory_after : Separate<["--"], "include-directory-after">, Alias<idirafter>;
def _include_directory_EQ : Joined<["--"], "include-directory=">, Alias<I>;
def _include_directory : Separate<["--"], "include-directory">, Alias<I>;
def _include_prefix_EQ : Joined<["--"], "include-prefix=">, Alias<iprefix>;
def _include_prefix : Separate<["--"], "include-prefix">, Alias<iprefix>;
def _include_with_prefix_after_EQ : Joined<["--"], "include-with-prefix-after=">, Alias<iwithprefix>;
def _include_with_prefix_after : Separate<["--"], "include-with-prefix-after">, Alias<iwithprefix>;
def _include_with_prefix_before_EQ : Joined<["--"], "include-with-prefix-before=">, Alias<iwithprefixbefore>;
def _include_with_prefix_before : Separate<["--"], "include-with-prefix-before">, Alias<iwithprefixbefore>;
def _include_with_prefix_EQ : Joined<["--"], "include-with-prefix=">, Alias<iwithprefix>;
def _include_with_prefix : Separate<["--"], "include-with-prefix">, Alias<iwithprefix>;
def _include_EQ : Joined<["--"], "include=">, Alias<include_>;
def _language_EQ : Joined<["--"], "language=">, Alias<x>;
def _language : Separate<["--"], "language">, Alias<x>;
def _library_directory_EQ : Joined<["--"], "library-directory=">, Alias<L>;
def _library_directory : Separate<["--"], "library-directory">, Alias<L>;
def _no_line_commands : Flag<["--"], "no-line-commands">, Alias<P>;
def _no_standard_includes : Flag<["--"], "no-standard-includes">, Alias<nostdinc>;
def _no_standard_libraries : Flag<["--"], "no-standard-libraries">, Alias<nostdlib>;
def _no_undefined : Flag<["--"], "no-undefined">, Flags<[LinkerInput]>;
def _no_warnings : Flag<["--"], "no-warnings">, Alias<w>;
def _optimize_EQ : Joined<["--"], "optimize=">, Alias<O>;
def _optimize : Flag<["--"], "optimize">, Alias<O>;
def _output_class_directory_EQ : Joined<["--"], "output-class-directory=">, Alias<foutput_class_dir_EQ>;
def _output_class_directory : Separate<["--"], "output-class-directory">, Alias<foutput_class_dir_EQ>;
def _output_EQ : Joined<["--"], "output=">, Alias<o>;
def _output : Separate<["--"], "output">, Alias<o>;
def _param : Separate<["--"], "param">, Group<CompileOnly_Group>;
def _param_EQ : Joined<["--"], "param=">, Alias<_param>;
def _precompile : Flag<["--"], "precompile">, Flags<[NoXarchOption]>,
  Group<Action_Group>, HelpText<"Only precompile the input">;
def _prefix_EQ : Joined<["--"], "prefix=">, Alias<B>;
def _prefix : Separate<["--"], "prefix">, Alias<B>;
def _preprocess : Flag<["--"], "preprocess">, Alias<E>;
def _print_diagnostic_categories : Flag<["--"], "print-diagnostic-categories">;
def _print_file_name : Separate<["--"], "print-file-name">, Alias<print_file_name_EQ>;
def _print_missing_file_dependencies : Flag<["--"], "print-missing-file-dependencies">, Alias<MG>;
def _print_prog_name : Separate<["--"], "print-prog-name">, Alias<print_prog_name_EQ>;
def _profile : Flag<["--"], "profile">, Alias<p>;
def _resource_EQ : Joined<["--"], "resource=">, Alias<fcompile_resource_EQ>;
def _resource : Separate<["--"], "resource">, Alias<fcompile_resource_EQ>;
def _rtlib : Separate<["--"], "rtlib">, Alias<rtlib_EQ>;
def _serialize_diags : Separate<["-", "--"], "serialize-diagnostics">, Flags<[NoXarchOption]>,
  HelpText<"Serialize compiler diagnostics to a file">;
// We give --version different semantics from -version.
def _version : Flag<["--"], "version">,
  Flags<[CoreOption, FlangOption]>,
  HelpText<"Print version information">;
def _signed_char : Flag<["--"], "signed-char">, Alias<fsigned_char>;
def _std : Separate<["--"], "std">, Alias<std_EQ>;
def _stdlib : Separate<["--"], "stdlib">, Alias<stdlib_EQ>;
def _sysroot_EQ : Joined<["--"], "sysroot=">;
def _sysroot : Separate<["--"], "sysroot">, Alias<_sysroot_EQ>;
def _target_help : Flag<["--"], "target-help">;
def _trace_includes : Flag<["--"], "trace-includes">, Alias<H>;
def _undefine_macro_EQ : Joined<["--"], "undefine-macro=">, Alias<U>;
def _undefine_macro : Separate<["--"], "undefine-macro">, Alias<U>;
def _unsigned_char : Flag<["--"], "unsigned-char">, Alias<funsigned_char>;
def _user_dependencies : Flag<["--"], "user-dependencies">, Alias<MM>;
def _verbose : Flag<["--"], "verbose">, Alias<v>;
def _warn__EQ : Joined<["--"], "warn-=">, Alias<W_Joined>;
def _warn_ : Joined<["--"], "warn-">, Alias<W_Joined>;
def _write_dependencies : Flag<["--"], "write-dependencies">, Alias<MD>;
def _write_user_dependencies : Flag<["--"], "write-user-dependencies">, Alias<MMD>;
def _ : Joined<["--"], "">, Flags<[Unsupported]>;

// Hexagon feature flags.
def mieee_rnd_near : Flag<["-"], "mieee-rnd-near">,
  Group<m_hexagon_Features_Group>;
def mv5 : Flag<["-"], "mv5">, Group<m_hexagon_Features_Group>, Alias<mcpu_EQ>,
  AliasArgs<["hexagonv5"]>;
def mv55 : Flag<["-"], "mv55">, Group<m_hexagon_Features_Group>,
  Alias<mcpu_EQ>, AliasArgs<["hexagonv55"]>;
def mv60 : Flag<["-"], "mv60">, Group<m_hexagon_Features_Group>,
  Alias<mcpu_EQ>, AliasArgs<["hexagonv60"]>;
def mv62 : Flag<["-"], "mv62">, Group<m_hexagon_Features_Group>,
  Alias<mcpu_EQ>, AliasArgs<["hexagonv62"]>;
def mv65 : Flag<["-"], "mv65">, Group<m_hexagon_Features_Group>,
  Alias<mcpu_EQ>, AliasArgs<["hexagonv65"]>;
def mv66 : Flag<["-"], "mv66">, Group<m_hexagon_Features_Group>,
  Alias<mcpu_EQ>, AliasArgs<["hexagonv66"]>;
def mv67 : Flag<["-"], "mv67">, Group<m_hexagon_Features_Group>,
  Alias<mcpu_EQ>, AliasArgs<["hexagonv67"]>;
def mv67t : Flag<["-"], "mv67t">, Group<m_hexagon_Features_Group>,
  Alias<mcpu_EQ>, AliasArgs<["hexagonv67t"]>;
def mv68 : Flag<["-"], "mv68">, Group<m_hexagon_Features_Group>,
  Alias<mcpu_EQ>, AliasArgs<["hexagonv68"]>;
def mv69 : Flag<["-"], "mv69">, Group<m_hexagon_Features_Group>,
  Alias<mcpu_EQ>, AliasArgs<["hexagonv69"]>;
def mv71 : Flag<["-"], "mv71">, Group<m_hexagon_Features_Group>,
  Alias<mcpu_EQ>, AliasArgs<["hexagonv71"]>;
def mv71t : Flag<["-"], "mv71t">, Group<m_hexagon_Features_Group>,
  Alias<mcpu_EQ>, AliasArgs<["hexagonv71t"]>;
def mv73 : Flag<["-"], "mv73">, Group<m_hexagon_Features_Group>,
  Alias<mcpu_EQ>, AliasArgs<["hexagonv73"]>;
def mhexagon_hvx : Flag<["-"], "mhvx">, Group<m_hexagon_Features_HVX_Group>,
  HelpText<"Enable Hexagon Vector eXtensions">;
def mhexagon_hvx_EQ : Joined<["-"], "mhvx=">,
  Group<m_hexagon_Features_HVX_Group>,
  HelpText<"Enable Hexagon Vector eXtensions">;
def mno_hexagon_hvx : Flag<["-"], "mno-hvx">,
  Group<m_hexagon_Features_HVX_Group>,
  HelpText<"Disable Hexagon Vector eXtensions">;
def mhexagon_hvx_length_EQ : Joined<["-"], "mhvx-length=">,
  Group<m_hexagon_Features_HVX_Group>, HelpText<"Set Hexagon Vector Length">,
  Values<"64B,128B">;
def mhexagon_hvx_qfloat : Flag<["-"], "mhvx-qfloat">,
  Group<m_hexagon_Features_HVX_Group>,
  HelpText<"Enable Hexagon HVX QFloat instructions">;
def mno_hexagon_hvx_qfloat : Flag<["-"], "mno-hvx-qfloat">,
  Group<m_hexagon_Features_HVX_Group>,
  HelpText<"Disable Hexagon HVX QFloat instructions">;
def mhexagon_hvx_ieee_fp : Flag<["-"], "mhvx-ieee-fp">,
  Group<m_hexagon_Features_Group>,
  HelpText<"Enable Hexagon HVX IEEE floating-point">;
def mno_hexagon_hvx_ieee_fp : Flag<["-"], "mno-hvx-ieee-fp">,
  Group<m_hexagon_Features_Group>,
  HelpText<"Disable Hexagon HVX IEEE floating-point">;
def ffixed_r19: Flag<["-"], "ffixed-r19">,
  HelpText<"Reserve register r19 (Hexagon only)">;
def mmemops : Flag<["-"], "mmemops">, Group<m_hexagon_Features_Group>,
  Flags<[CC1Option]>, HelpText<"Enable generation of memop instructions">;
def mno_memops : Flag<["-"], "mno-memops">, Group<m_hexagon_Features_Group>,
  Flags<[CC1Option]>, HelpText<"Disable generation of memop instructions">;
def mpackets : Flag<["-"], "mpackets">, Group<m_hexagon_Features_Group>,
  Flags<[CC1Option]>, HelpText<"Enable generation of instruction packets">;
def mno_packets : Flag<["-"], "mno-packets">, Group<m_hexagon_Features_Group>,
  Flags<[CC1Option]>, HelpText<"Disable generation of instruction packets">;
def mnvj : Flag<["-"], "mnvj">, Group<m_hexagon_Features_Group>,
  Flags<[CC1Option]>, HelpText<"Enable generation of new-value jumps">;
def mno_nvj : Flag<["-"], "mno-nvj">, Group<m_hexagon_Features_Group>,
  Flags<[CC1Option]>, HelpText<"Disable generation of new-value jumps">;
def mnvs : Flag<["-"], "mnvs">, Group<m_hexagon_Features_Group>,
  Flags<[CC1Option]>, HelpText<"Enable generation of new-value stores">;
def mno_nvs : Flag<["-"], "mno-nvs">, Group<m_hexagon_Features_Group>,
  Flags<[CC1Option]>, HelpText<"Disable generation of new-value stores">;
def mcabac: Flag<["-"], "mcabac">, Group<m_hexagon_Features_Group>,
  HelpText<"Enable CABAC instructions">;

// SPARC feature flags
def mfpu : Flag<["-"], "mfpu">, Group<m_sparc_Features_Group>;
def mno_fpu : Flag<["-"], "mno-fpu">, Group<m_sparc_Features_Group>;
def mfsmuld : Flag<["-"], "mfsmuld">, Group<m_sparc_Features_Group>;
def mno_fsmuld : Flag<["-"], "mno-fsmuld">, Group<m_sparc_Features_Group>;
def mpopc : Flag<["-"], "mpopc">, Group<m_sparc_Features_Group>;
def mno_popc : Flag<["-"], "mno-popc">, Group<m_sparc_Features_Group>;
def mvis : Flag<["-"], "mvis">, Group<m_sparc_Features_Group>;
def mno_vis : Flag<["-"], "mno-vis">, Group<m_sparc_Features_Group>;
def mvis2 : Flag<["-"], "mvis2">, Group<m_sparc_Features_Group>;
def mno_vis2 : Flag<["-"], "mno-vis2">, Group<m_sparc_Features_Group>;
def mvis3 : Flag<["-"], "mvis3">, Group<m_sparc_Features_Group>;
def mno_vis3 : Flag<["-"], "mno-vis3">, Group<m_sparc_Features_Group>;
def mhard_quad_float : Flag<["-"], "mhard-quad-float">, Group<m_sparc_Features_Group>;
def msoft_quad_float : Flag<["-"], "msoft-quad-float">, Group<m_sparc_Features_Group>;

// M68k features flags
def m68000 : Flag<["-"], "m68000">, Group<m_m68k_Features_Group>;
def m68010 : Flag<["-"], "m68010">, Group<m_m68k_Features_Group>;
def m68020 : Flag<["-"], "m68020">, Group<m_m68k_Features_Group>;
def m68030 : Flag<["-"], "m68030">, Group<m_m68k_Features_Group>;
def m68040 : Flag<["-"], "m68040">, Group<m_m68k_Features_Group>;
def m68060 : Flag<["-"], "m68060">, Group<m_m68k_Features_Group>;

foreach i = {0-6} in
  def ffixed_a#i : Flag<["-"], "ffixed-a"#i>, Group<m_m68k_Features_Group>,
    HelpText<"Reserve the a"#i#" register (M68k only)">;
foreach i = {0-7} in
  def ffixed_d#i : Flag<["-"], "ffixed-d"#i>, Group<m_m68k_Features_Group>,
    HelpText<"Reserve the d"#i#" register (M68k only)">;

// X86 feature flags
def mx87 : Flag<["-"], "mx87">, Group<m_x86_Features_Group>;
def mno_x87 : Flag<["-"], "mno-x87">, Group<m_x86_Features_Group>;
def m80387 : Flag<["-"], "m80387">, Alias<mx87>;
def mno_80387 : Flag<["-"], "mno-80387">, Alias<mno_x87>;
def mno_fp_ret_in_387 : Flag<["-"], "mno-fp-ret-in-387">, Alias<mno_x87>;
def mmmx : Flag<["-"], "mmmx">, Group<m_x86_Features_Group>;
def mno_mmx : Flag<["-"], "mno-mmx">, Group<m_x86_Features_Group>;
def m3dnow : Flag<["-"], "m3dnow">, Group<m_x86_Features_Group>;
def mno_3dnow : Flag<["-"], "mno-3dnow">, Group<m_x86_Features_Group>;
def m3dnowa : Flag<["-"], "m3dnowa">, Group<m_x86_Features_Group>;
def mno_3dnowa : Flag<["-"], "mno-3dnowa">, Group<m_x86_Features_Group>;
def mamx_bf16 : Flag<["-"], "mamx-bf16">, Group<m_x86_Features_Group>;
def mno_amx_bf16 : Flag<["-"], "mno-amx-bf16">, Group<m_x86_Features_Group>;
def mamx_complex : Flag<["-"], "mamx-complex">, Group<m_x86_Features_Group>;
def mno_amx_complex : Flag<["-"], "mno-amx-complex">, Group<m_x86_Features_Group>;
def mamx_fp16 : Flag<["-"], "mamx-fp16">, Group<m_x86_Features_Group>;
def mno_amx_fp16 : Flag<["-"], "mno-amx-fp16">, Group<m_x86_Features_Group>;
def mamx_int8 : Flag<["-"], "mamx-int8">, Group<m_x86_Features_Group>;
def mno_amx_int8 : Flag<["-"], "mno-amx-int8">, Group<m_x86_Features_Group>;
def mamx_tile : Flag<["-"], "mamx-tile">, Group<m_x86_Features_Group>;
def mno_amx_tile : Flag<["-"], "mno-amx-tile">, Group<m_x86_Features_Group>;
def mcmpccxadd : Flag<["-"], "mcmpccxadd">, Group<m_x86_Features_Group>;
def mno_cmpccxadd : Flag<["-"], "mno-cmpccxadd">, Group<m_x86_Features_Group>;
def msse : Flag<["-"], "msse">, Group<m_x86_Features_Group>;
def mno_sse : Flag<["-"], "mno-sse">, Group<m_x86_Features_Group>;
def msse2 : Flag<["-"], "msse2">, Group<m_x86_Features_Group>;
def mno_sse2 : Flag<["-"], "mno-sse2">, Group<m_x86_Features_Group>;
def msse3 : Flag<["-"], "msse3">, Group<m_x86_Features_Group>;
def mno_sse3 : Flag<["-"], "mno-sse3">, Group<m_x86_Features_Group>;
def mssse3 : Flag<["-"], "mssse3">, Group<m_x86_Features_Group>;
def mno_ssse3 : Flag<["-"], "mno-ssse3">, Group<m_x86_Features_Group>;
def msse4_1 : Flag<["-"], "msse4.1">, Group<m_x86_Features_Group>;
def mno_sse4_1 : Flag<["-"], "mno-sse4.1">, Group<m_x86_Features_Group>;
def msse4_2 : Flag<["-"], "msse4.2">, Group<m_x86_Features_Group>;
def mno_sse4_2 : Flag<["-"], "mno-sse4.2">, Group<m_x86_Features_Group>;
def msse4 : Flag<["-"], "msse4">, Alias<msse4_2>;
// -mno-sse4 turns off sse4.1 which has the effect of turning off everything
// later than 4.1. -msse4 turns on 4.2 which has the effect of turning on
// everything earlier than 4.2.
def mno_sse4 : Flag<["-"], "mno-sse4">, Alias<mno_sse4_1>;
def msse4a : Flag<["-"], "msse4a">, Group<m_x86_Features_Group>;
def mno_sse4a : Flag<["-"], "mno-sse4a">, Group<m_x86_Features_Group>;
def mavx : Flag<["-"], "mavx">, Group<m_x86_Features_Group>;
def mno_avx : Flag<["-"], "mno-avx">, Group<m_x86_Features_Group>;
def mavx2 : Flag<["-"], "mavx2">, Group<m_x86_Features_Group>;
def mno_avx2 : Flag<["-"], "mno-avx2">, Group<m_x86_Features_Group>;
def mavx512f : Flag<["-"], "mavx512f">, Group<m_x86_Features_Group>;
def mno_avx512f : Flag<["-"], "mno-avx512f">, Group<m_x86_Features_Group>;
def mavx512bf16 : Flag<["-"], "mavx512bf16">, Group<m_x86_Features_Group>;
def mno_avx512bf16 : Flag<["-"], "mno-avx512bf16">, Group<m_x86_Features_Group>;
def mavx512bitalg : Flag<["-"], "mavx512bitalg">, Group<m_x86_Features_Group>;
def mno_avx512bitalg : Flag<["-"], "mno-avx512bitalg">, Group<m_x86_Features_Group>;
def mavx512bw : Flag<["-"], "mavx512bw">, Group<m_x86_Features_Group>;
def mno_avx512bw : Flag<["-"], "mno-avx512bw">, Group<m_x86_Features_Group>;
def mavx512cd : Flag<["-"], "mavx512cd">, Group<m_x86_Features_Group>;
def mno_avx512cd : Flag<["-"], "mno-avx512cd">, Group<m_x86_Features_Group>;
def mavx512dq : Flag<["-"], "mavx512dq">, Group<m_x86_Features_Group>;
def mno_avx512dq : Flag<["-"], "mno-avx512dq">, Group<m_x86_Features_Group>;
def mavx512er : Flag<["-"], "mavx512er">, Group<m_x86_Features_Group>;
def mno_avx512er : Flag<["-"], "mno-avx512er">, Group<m_x86_Features_Group>;
def mavx512fp16 : Flag<["-"], "mavx512fp16">, Group<m_x86_Features_Group>;
def mno_avx512fp16 : Flag<["-"], "mno-avx512fp16">, Group<m_x86_Features_Group>;
def mavx512ifma : Flag<["-"], "mavx512ifma">, Group<m_x86_Features_Group>;
def mno_avx512ifma : Flag<["-"], "mno-avx512ifma">, Group<m_x86_Features_Group>;
def mavx512pf : Flag<["-"], "mavx512pf">, Group<m_x86_Features_Group>;
def mno_avx512pf : Flag<["-"], "mno-avx512pf">, Group<m_x86_Features_Group>;
def mavx512vbmi : Flag<["-"], "mavx512vbmi">, Group<m_x86_Features_Group>;
def mno_avx512vbmi : Flag<["-"], "mno-avx512vbmi">, Group<m_x86_Features_Group>;
def mavx512vbmi2 : Flag<["-"], "mavx512vbmi2">, Group<m_x86_Features_Group>;
def mno_avx512vbmi2 : Flag<["-"], "mno-avx512vbmi2">, Group<m_x86_Features_Group>;
def mavx512vl : Flag<["-"], "mavx512vl">, Group<m_x86_Features_Group>;
def mno_avx512vl : Flag<["-"], "mno-avx512vl">, Group<m_x86_Features_Group>;
def mavx512vnni : Flag<["-"], "mavx512vnni">, Group<m_x86_Features_Group>;
def mno_avx512vnni : Flag<["-"], "mno-avx512vnni">, Group<m_x86_Features_Group>;
def mavx512vpopcntdq : Flag<["-"], "mavx512vpopcntdq">, Group<m_x86_Features_Group>;
def mno_avx512vpopcntdq : Flag<["-"], "mno-avx512vpopcntdq">, Group<m_x86_Features_Group>;
def mavx512vp2intersect : Flag<["-"], "mavx512vp2intersect">, Group<m_x86_Features_Group>;
def mno_avx512vp2intersect : Flag<["-"], "mno-avx512vp2intersect">, Group<m_x86_Features_Group>;
def mavxifma : Flag<["-"], "mavxifma">, Group<m_x86_Features_Group>;
def mno_avxifma : Flag<["-"], "mno-avxifma">, Group<m_x86_Features_Group>;
def mavxneconvert : Flag<["-"], "mavxneconvert">, Group<m_x86_Features_Group>;
def mno_avxneconvert : Flag<["-"], "mno-avxneconvert">, Group<m_x86_Features_Group>;
def mavxvnniint8 : Flag<["-"], "mavxvnniint8">, Group<m_x86_Features_Group>;
def mno_avxvnniint8 : Flag<["-"], "mno-avxvnniint8">, Group<m_x86_Features_Group>;
def mavxvnni : Flag<["-"], "mavxvnni">, Group<m_x86_Features_Group>;
def mno_avxvnni : Flag<["-"], "mno-avxvnni">, Group<m_x86_Features_Group>;
def madx : Flag<["-"], "madx">, Group<m_x86_Features_Group>;
def mno_adx : Flag<["-"], "mno-adx">, Group<m_x86_Features_Group>;
def maes : Flag<["-"], "maes">, Group<m_x86_Features_Group>;
def mno_aes : Flag<["-"], "mno-aes">, Group<m_x86_Features_Group>;
def mbmi : Flag<["-"], "mbmi">, Group<m_x86_Features_Group>;
def mno_bmi : Flag<["-"], "mno-bmi">, Group<m_x86_Features_Group>;
def mbmi2 : Flag<["-"], "mbmi2">, Group<m_x86_Features_Group>;
def mno_bmi2 : Flag<["-"], "mno-bmi2">, Group<m_x86_Features_Group>;
def mcldemote : Flag<["-"], "mcldemote">, Group<m_x86_Features_Group>;
def mno_cldemote : Flag<["-"], "mno-cldemote">, Group<m_x86_Features_Group>;
def mclflushopt : Flag<["-"], "mclflushopt">, Group<m_x86_Features_Group>;
def mno_clflushopt : Flag<["-"], "mno-clflushopt">, Group<m_x86_Features_Group>;
def mclwb : Flag<["-"], "mclwb">, Group<m_x86_Features_Group>;
def mno_clwb : Flag<["-"], "mno-clwb">, Group<m_x86_Features_Group>;
def mwbnoinvd : Flag<["-"], "mwbnoinvd">, Group<m_x86_Features_Group>;
def mno_wbnoinvd : Flag<["-"], "mno-wbnoinvd">, Group<m_x86_Features_Group>;
def mclzero : Flag<["-"], "mclzero">, Group<m_x86_Features_Group>;
def mno_clzero : Flag<["-"], "mno-clzero">, Group<m_x86_Features_Group>;
def mcrc32 : Flag<["-"], "mcrc32">, Group<m_x86_Features_Group>;
def mno_crc32 : Flag<["-"], "mno-crc32">, Group<m_x86_Features_Group>;
def mcx16 : Flag<["-"], "mcx16">, Group<m_x86_Features_Group>;
def mno_cx16 : Flag<["-"], "mno-cx16">, Group<m_x86_Features_Group>;
def menqcmd : Flag<["-"], "menqcmd">, Group<m_x86_Features_Group>;
def mno_enqcmd : Flag<["-"], "mno-enqcmd">, Group<m_x86_Features_Group>;
def mf16c : Flag<["-"], "mf16c">, Group<m_x86_Features_Group>;
def mno_f16c : Flag<["-"], "mno-f16c">, Group<m_x86_Features_Group>;
def mfma : Flag<["-"], "mfma">, Group<m_x86_Features_Group>;
def mno_fma : Flag<["-"], "mno-fma">, Group<m_x86_Features_Group>;
def mfma4 : Flag<["-"], "mfma4">, Group<m_x86_Features_Group>;
def mno_fma4 : Flag<["-"], "mno-fma4">, Group<m_x86_Features_Group>;
def mfsgsbase : Flag<["-"], "mfsgsbase">, Group<m_x86_Features_Group>;
def mno_fsgsbase : Flag<["-"], "mno-fsgsbase">, Group<m_x86_Features_Group>;
def mfxsr : Flag<["-"], "mfxsr">, Group<m_x86_Features_Group>;
def mno_fxsr : Flag<["-"], "mno-fxsr">, Group<m_x86_Features_Group>;
def minvpcid : Flag<["-"], "minvpcid">, Group<m_x86_Features_Group>;
def mno_invpcid : Flag<["-"], "mno-invpcid">, Group<m_x86_Features_Group>;
def mgfni : Flag<["-"], "mgfni">, Group<m_x86_Features_Group>;
def mno_gfni : Flag<["-"], "mno-gfni">, Group<m_x86_Features_Group>;
def mhreset : Flag<["-"], "mhreset">, Group<m_x86_Features_Group>;
def mno_hreset : Flag<["-"], "mno-hreset">, Group<m_x86_Features_Group>;
def mkl : Flag<["-"], "mkl">, Group<m_x86_Features_Group>;
def mno_kl : Flag<["-"], "mno-kl">, Group<m_x86_Features_Group>;
def mwidekl : Flag<["-"], "mwidekl">, Group<m_x86_Features_Group>;
def mno_widekl : Flag<["-"], "mno-widekl">, Group<m_x86_Features_Group>;
def mlwp : Flag<["-"], "mlwp">, Group<m_x86_Features_Group>;
def mno_lwp : Flag<["-"], "mno-lwp">, Group<m_x86_Features_Group>;
def mlzcnt : Flag<["-"], "mlzcnt">, Group<m_x86_Features_Group>;
def mno_lzcnt : Flag<["-"], "mno-lzcnt">, Group<m_x86_Features_Group>;
def mmovbe : Flag<["-"], "mmovbe">, Group<m_x86_Features_Group>;
def mno_movbe : Flag<["-"], "mno-movbe">, Group<m_x86_Features_Group>;
def mmovdiri : Flag<["-"], "mmovdiri">, Group<m_x86_Features_Group>;
def mno_movdiri : Flag<["-"], "mno-movdiri">, Group<m_x86_Features_Group>;
def mmovdir64b : Flag<["-"], "mmovdir64b">, Group<m_x86_Features_Group>;
def mno_movdir64b : Flag<["-"], "mno-movdir64b">, Group<m_x86_Features_Group>;
def mmwaitx : Flag<["-"], "mmwaitx">, Group<m_x86_Features_Group>;
def mno_mwaitx : Flag<["-"], "mno-mwaitx">, Group<m_x86_Features_Group>;
def mpku : Flag<["-"], "mpku">, Group<m_x86_Features_Group>;
def mno_pku : Flag<["-"], "mno-pku">, Group<m_x86_Features_Group>;
def mpclmul : Flag<["-"], "mpclmul">, Group<m_x86_Features_Group>;
def mno_pclmul : Flag<["-"], "mno-pclmul">, Group<m_x86_Features_Group>;
def mpconfig : Flag<["-"], "mpconfig">, Group<m_x86_Features_Group>;
def mno_pconfig : Flag<["-"], "mno-pconfig">, Group<m_x86_Features_Group>;
def mpopcnt : Flag<["-"], "mpopcnt">, Group<m_x86_Features_Group>;
def mno_popcnt : Flag<["-"], "mno-popcnt">, Group<m_x86_Features_Group>;
def mprefetchi : Flag<["-"], "mprefetchi">, Group<m_x86_Features_Group>;
def mno_prefetchi : Flag<["-"], "mno-prefetchi">, Group<m_x86_Features_Group>;
def mprefetchwt1 : Flag<["-"], "mprefetchwt1">, Group<m_x86_Features_Group>;
def mno_prefetchwt1 : Flag<["-"], "mno-prefetchwt1">, Group<m_x86_Features_Group>;
def mprfchw : Flag<["-"], "mprfchw">, Group<m_x86_Features_Group>;
def mno_prfchw : Flag<["-"], "mno-prfchw">, Group<m_x86_Features_Group>;
def mptwrite : Flag<["-"], "mptwrite">, Group<m_x86_Features_Group>;
def mno_ptwrite : Flag<["-"], "mno-ptwrite">, Group<m_x86_Features_Group>;
def mraoint : Flag<["-"], "mraoint">, Group<m_x86_Features_Group>;
def mno_raoint : Flag<["-"], "mno-raoint">, Group<m_x86_Features_Group>;
def mrdpid : Flag<["-"], "mrdpid">, Group<m_x86_Features_Group>;
def mno_rdpid : Flag<["-"], "mno-rdpid">, Group<m_x86_Features_Group>;
def mrdpru : Flag<["-"], "mrdpru">, Group<m_x86_Features_Group>;
def mno_rdpru : Flag<["-"], "mno-rdpru">, Group<m_x86_Features_Group>;
def mrdrnd : Flag<["-"], "mrdrnd">, Group<m_x86_Features_Group>;
def mno_rdrnd : Flag<["-"], "mno-rdrnd">, Group<m_x86_Features_Group>;
def mrtm : Flag<["-"], "mrtm">, Group<m_x86_Features_Group>;
def mno_rtm : Flag<["-"], "mno-rtm">, Group<m_x86_Features_Group>;
def mrdseed : Flag<["-"], "mrdseed">, Group<m_x86_Features_Group>;
def mno_rdseed : Flag<["-"], "mno-rdseed">, Group<m_x86_Features_Group>;
def msahf : Flag<["-"], "msahf">, Group<m_x86_Features_Group>;
def mno_sahf : Flag<["-"], "mno-sahf">, Group<m_x86_Features_Group>;
def mserialize : Flag<["-"], "mserialize">, Group<m_x86_Features_Group>;
def mno_serialize : Flag<["-"], "mno-serialize">, Group<m_x86_Features_Group>;
def msgx : Flag<["-"], "msgx">, Group<m_x86_Features_Group>;
def mno_sgx : Flag<["-"], "mno-sgx">, Group<m_x86_Features_Group>;
def msha : Flag<["-"], "msha">, Group<m_x86_Features_Group>;
def mno_sha : Flag<["-"], "mno-sha">, Group<m_x86_Features_Group>;
def mtbm : Flag<["-"], "mtbm">, Group<m_x86_Features_Group>;
def mno_tbm : Flag<["-"], "mno-tbm">, Group<m_x86_Features_Group>;
def mtsxldtrk : Flag<["-"], "mtsxldtrk">, Group<m_x86_Features_Group>;
def mno_tsxldtrk : Flag<["-"], "mno-tsxldtrk">, Group<m_x86_Features_Group>;
def muintr : Flag<["-"], "muintr">, Group<m_x86_Features_Group>;
def mno_uintr : Flag<["-"], "mno-uintr">, Group<m_x86_Features_Group>;
def mvaes : Flag<["-"], "mvaes">, Group<m_x86_Features_Group>;
def mno_vaes : Flag<["-"], "mno-vaes">, Group<m_x86_Features_Group>;
def mvpclmulqdq : Flag<["-"], "mvpclmulqdq">, Group<m_x86_Features_Group>;
def mno_vpclmulqdq : Flag<["-"], "mno-vpclmulqdq">, Group<m_x86_Features_Group>;
def mwaitpkg : Flag<["-"], "mwaitpkg">, Group<m_x86_Features_Group>;
def mno_waitpkg : Flag<["-"], "mno-waitpkg">, Group<m_x86_Features_Group>;
def mxop : Flag<["-"], "mxop">, Group<m_x86_Features_Group>;
def mno_xop : Flag<["-"], "mno-xop">, Group<m_x86_Features_Group>;
def mxsave : Flag<["-"], "mxsave">, Group<m_x86_Features_Group>;
def mno_xsave : Flag<["-"], "mno-xsave">, Group<m_x86_Features_Group>;
def mxsavec : Flag<["-"], "mxsavec">, Group<m_x86_Features_Group>;
def mno_xsavec : Flag<["-"], "mno-xsavec">, Group<m_x86_Features_Group>;
def mxsaveopt : Flag<["-"], "mxsaveopt">, Group<m_x86_Features_Group>;
def mno_xsaveopt : Flag<["-"], "mno-xsaveopt">, Group<m_x86_Features_Group>;
def mxsaves : Flag<["-"], "mxsaves">, Group<m_x86_Features_Group>;
def mno_xsaves : Flag<["-"], "mno-xsaves">, Group<m_x86_Features_Group>;
def mshstk : Flag<["-"], "mshstk">, Group<m_x86_Features_Group>;
def mno_shstk : Flag<["-"], "mno-shstk">, Group<m_x86_Features_Group>;
def mretpoline_external_thunk : Flag<["-"], "mretpoline-external-thunk">, Group<m_x86_Features_Group>;
def mno_retpoline_external_thunk : Flag<["-"], "mno-retpoline-external-thunk">, Group<m_x86_Features_Group>;
def mvzeroupper : Flag<["-"], "mvzeroupper">, Group<m_x86_Features_Group>;
def mno_vzeroupper : Flag<["-"], "mno-vzeroupper">, Group<m_x86_Features_Group>;

// These are legacy user-facing driver-level option spellings. They are always
// aliases for options that are spelled using the more common Unix / GNU flag
// style of double-dash and equals-joined flags.
def target_legacy_spelling : Separate<["-"], "target">,
                             Alias<target>,
                             Flags<[CoreOption]>;

// Special internal option to handle -Xlinker --no-demangle.
def Z_Xlinker__no_demangle : Flag<["-"], "Z-Xlinker-no-demangle">,
    Flags<[Unsupported, NoArgumentUnused]>;

// Special internal option to allow forwarding arbitrary arguments to linker.
def Zlinker_input : Separate<["-"], "Zlinker-input">,
    Flags<[Unsupported, NoArgumentUnused]>;

// Reserved library options.
def Z_reserved_lib_stdcxx : Flag<["-"], "Z-reserved-lib-stdc++">,
    Flags<[LinkerInput, NoArgumentUnused, Unsupported]>, Group<reserved_lib_Group>;
def Z_reserved_lib_cckext : Flag<["-"], "Z-reserved-lib-cckext">,
    Flags<[LinkerInput, NoArgumentUnused, Unsupported]>, Group<reserved_lib_Group>;

// Ignored options
multiclass BooleanFFlag<string name> {
  def f#NAME : Flag<["-"], "f"#name>;
  def fno_#NAME : Flag<["-"], "fno-"#name>;
}

multiclass FlangIgnoredDiagOpt<string name> {
  def unsupported_warning_w#NAME : Flag<["-", "--"], "W"#name>, Group<flang_ignored_w_Group>;
}

defm : BooleanFFlag<"keep-inline-functions">, Group<clang_ignored_gcc_optimization_f_Group>;

def fprofile_dir : Joined<["-"], "fprofile-dir=">, Group<f_Group>;

// The default value matches BinutilsVersion in MCAsmInfo.h.
def fbinutils_version_EQ : Joined<["-"], "fbinutils-version=">,
  MetaVarName<"<major.minor>">, Group<f_Group>, Flags<[CC1Option]>,
  HelpText<"Produced object files can use all ELF features supported by this "
  "binutils version and newer. If -fno-integrated-as is specified, the "
  "generated assembly will consider GNU as support. 'none' means that all ELF "
  "features can be used, regardless of binutils support. Defaults to 2.26.">;
def fuse_ld_EQ : Joined<["-"], "fuse-ld=">, Group<f_Group>, Flags<[CoreOption, LinkOption]>;
def ld_path_EQ : Joined<["--"], "ld-path=">, Group<Link_Group>;

defm align_labels : BooleanFFlag<"align-labels">, Group<clang_ignored_gcc_optimization_f_Group>;
def falign_labels_EQ : Joined<["-"], "falign-labels=">, Group<clang_ignored_gcc_optimization_f_Group>;
defm align_loops : BooleanFFlag<"align-loops">, Group<clang_ignored_gcc_optimization_f_Group>;
defm align_jumps : BooleanFFlag<"align-jumps">, Group<clang_ignored_gcc_optimization_f_Group>;
def falign_jumps_EQ : Joined<["-"], "falign-jumps=">, Group<clang_ignored_gcc_optimization_f_Group>;

// FIXME: This option should be supported and wired up to our diognostics, but
// ignore it for now to avoid breaking builds that use it.
def fdiagnostics_show_location_EQ : Joined<["-"], "fdiagnostics-show-location=">, Group<clang_ignored_f_Group>;

defm fcheck_new : BooleanFFlag<"check-new">, Group<clang_ignored_f_Group>;
defm caller_saves : BooleanFFlag<"caller-saves">, Group<clang_ignored_gcc_optimization_f_Group>;
defm reorder_blocks : BooleanFFlag<"reorder-blocks">, Group<clang_ignored_gcc_optimization_f_Group>;
defm branch_count_reg : BooleanFFlag<"branch-count-reg">, Group<clang_ignored_gcc_optimization_f_Group>;
defm default_inline : BooleanFFlag<"default-inline">, Group<clang_ignored_gcc_optimization_f_Group>;
defm fat_lto_objects : BooleanFFlag<"fat-lto-objects">, Group<clang_ignored_gcc_optimization_f_Group>;
defm float_store : BooleanFFlag<"float-store">, Group<clang_ignored_gcc_optimization_f_Group>;
defm friend_injection : BooleanFFlag<"friend-injection">, Group<clang_ignored_f_Group>;
defm function_attribute_list : BooleanFFlag<"function-attribute-list">, Group<clang_ignored_f_Group>;
defm gcse : BooleanFFlag<"gcse">, Group<clang_ignored_gcc_optimization_f_Group>;
defm gcse_after_reload: BooleanFFlag<"gcse-after-reload">, Group<clang_ignored_gcc_optimization_f_Group>;
defm gcse_las: BooleanFFlag<"gcse-las">, Group<clang_ignored_gcc_optimization_f_Group>;
defm gcse_sm: BooleanFFlag<"gcse-sm">, Group<clang_ignored_gcc_optimization_f_Group>;
defm gnu : BooleanFFlag<"gnu">, Group<clang_ignored_f_Group>;
defm implicit_templates : BooleanFFlag<"implicit-templates">, Group<clang_ignored_f_Group>;
defm implement_inlines : BooleanFFlag<"implement-inlines">, Group<clang_ignored_f_Group>;
defm merge_constants : BooleanFFlag<"merge-constants">, Group<clang_ignored_gcc_optimization_f_Group>;
defm modulo_sched : BooleanFFlag<"modulo-sched">, Group<clang_ignored_gcc_optimization_f_Group>;
defm modulo_sched_allow_regmoves : BooleanFFlag<"modulo-sched-allow-regmoves">,
    Group<clang_ignored_gcc_optimization_f_Group>;
defm inline_functions_called_once : BooleanFFlag<"inline-functions-called-once">,
    Group<clang_ignored_gcc_optimization_f_Group>;
def finline_limit_EQ : Joined<["-"], "finline-limit=">, Group<clang_ignored_gcc_optimization_f_Group>;
defm finline_limit : BooleanFFlag<"inline-limit">, Group<clang_ignored_gcc_optimization_f_Group>;
defm inline_small_functions : BooleanFFlag<"inline-small-functions">,
    Group<clang_ignored_gcc_optimization_f_Group>;
defm ipa_cp : BooleanFFlag<"ipa-cp">,
    Group<clang_ignored_gcc_optimization_f_Group>;
defm ivopts : BooleanFFlag<"ivopts">, Group<clang_ignored_gcc_optimization_f_Group>;
defm semantic_interposition : BoolFOption<"semantic-interposition",
  LangOpts<"SemanticInterposition">, DefaultFalse,
  PosFlag<SetTrue, [CC1Option]>, NegFlag<SetFalse>>;
defm non_call_exceptions : BooleanFFlag<"non-call-exceptions">, Group<clang_ignored_f_Group>;
defm peel_loops : BooleanFFlag<"peel-loops">, Group<clang_ignored_gcc_optimization_f_Group>;
defm permissive : BooleanFFlag<"permissive">, Group<clang_ignored_f_Group>;
defm prefetch_loop_arrays : BooleanFFlag<"prefetch-loop-arrays">, Group<clang_ignored_gcc_optimization_f_Group>;
defm printf : BooleanFFlag<"printf">, Group<clang_ignored_f_Group>;
defm profile : BooleanFFlag<"profile">, Group<clang_ignored_f_Group>;
defm profile_correction : BooleanFFlag<"profile-correction">, Group<clang_ignored_gcc_optimization_f_Group>;
defm profile_generate_sampling : BooleanFFlag<"profile-generate-sampling">, Group<clang_ignored_f_Group>;
defm profile_reusedist : BooleanFFlag<"profile-reusedist">, Group<clang_ignored_f_Group>;
defm profile_values : BooleanFFlag<"profile-values">, Group<clang_ignored_gcc_optimization_f_Group>;
defm regs_graph : BooleanFFlag<"regs-graph">, Group<clang_ignored_f_Group>;
defm rename_registers : BooleanFFlag<"rename-registers">, Group<clang_ignored_gcc_optimization_f_Group>;
defm ripa : BooleanFFlag<"ripa">, Group<clang_ignored_f_Group>;
defm schedule_insns : BooleanFFlag<"schedule-insns">, Group<clang_ignored_gcc_optimization_f_Group>;
defm schedule_insns2 : BooleanFFlag<"schedule-insns2">, Group<clang_ignored_gcc_optimization_f_Group>;
defm see : BooleanFFlag<"see">, Group<clang_ignored_f_Group>;
defm signaling_nans : BooleanFFlag<"signaling-nans">, Group<clang_ignored_gcc_optimization_f_Group>;
defm single_precision_constant : BooleanFFlag<"single-precision-constant">,
    Group<clang_ignored_gcc_optimization_f_Group>;
defm spec_constr_count : BooleanFFlag<"spec-constr-count">, Group<clang_ignored_f_Group>;
defm stack_check : BooleanFFlag<"stack-check">, Group<clang_ignored_f_Group>;
defm strength_reduce :
    BooleanFFlag<"strength-reduce">, Group<clang_ignored_gcc_optimization_f_Group>;
defm tls_model : BooleanFFlag<"tls-model">, Group<clang_ignored_f_Group>;
defm tracer : BooleanFFlag<"tracer">, Group<clang_ignored_gcc_optimization_f_Group>;
defm tree_dce : BooleanFFlag<"tree-dce">, Group<clang_ignored_gcc_optimization_f_Group>;
defm tree_salias : BooleanFFlag<"tree-salias">, Group<clang_ignored_f_Group>;
defm tree_ter : BooleanFFlag<"tree-ter">, Group<clang_ignored_gcc_optimization_f_Group>;
defm tree_vectorizer_verbose : BooleanFFlag<"tree-vectorizer-verbose">, Group<clang_ignored_f_Group>;
defm tree_vrp : BooleanFFlag<"tree-vrp">, Group<clang_ignored_gcc_optimization_f_Group>;
defm : BooleanFFlag<"unit-at-a-time">, Group<clang_ignored_gcc_optimization_f_Group>;
defm unroll_all_loops : BooleanFFlag<"unroll-all-loops">, Group<clang_ignored_gcc_optimization_f_Group>;
defm unsafe_loop_optimizations : BooleanFFlag<"unsafe-loop-optimizations">,
    Group<clang_ignored_gcc_optimization_f_Group>;
defm unswitch_loops : BooleanFFlag<"unswitch-loops">, Group<clang_ignored_gcc_optimization_f_Group>;
defm use_linker_plugin : BooleanFFlag<"use-linker-plugin">, Group<clang_ignored_gcc_optimization_f_Group>;
defm vect_cost_model : BooleanFFlag<"vect-cost-model">, Group<clang_ignored_gcc_optimization_f_Group>;
defm variable_expansion_in_unroller : BooleanFFlag<"variable-expansion-in-unroller">,
    Group<clang_ignored_gcc_optimization_f_Group>;
defm web : BooleanFFlag<"web">, Group<clang_ignored_gcc_optimization_f_Group>;
defm whole_program : BooleanFFlag<"whole-program">, Group<clang_ignored_gcc_optimization_f_Group>;
defm devirtualize : BooleanFFlag<"devirtualize">, Group<clang_ignored_gcc_optimization_f_Group>;
defm devirtualize_speculatively : BooleanFFlag<"devirtualize-speculatively">,
    Group<clang_ignored_gcc_optimization_f_Group>;

// Generic gfortran options.
def A_DASH : Joined<["-"], "A-">, Group<gfortran_Group>;
def static_libgfortran : Flag<["-"], "static-libgfortran">, Group<gfortran_Group>;

// "f" options with values for gfortran.
def fblas_matmul_limit_EQ : Joined<["-"], "fblas-matmul-limit=">, Group<gfortran_Group>;
def fcheck_EQ : Joined<["-"], "fcheck=">, Group<gfortran_Group>;
def fcoarray_EQ : Joined<["-"], "fcoarray=">, Group<gfortran_Group>;
def ffpe_trap_EQ : Joined<["-"], "ffpe-trap=">, Group<gfortran_Group>;
def ffree_line_length_VALUE : Joined<["-"], "ffree-line-length-">, Group<gfortran_Group>;
def finit_character_EQ : Joined<["-"], "finit-character=">, Group<gfortran_Group>;
def finit_integer_EQ : Joined<["-"], "finit-integer=">, Group<gfortran_Group>;
def finit_logical_EQ : Joined<["-"], "finit-logical=">, Group<gfortran_Group>;
def finit_real_EQ : Joined<["-"], "finit-real=">, Group<gfortran_Group>;
def fmax_array_constructor_EQ : Joined<["-"], "fmax-array-constructor=">, Group<gfortran_Group>;
def fmax_errors_EQ : Joined<["-"], "fmax-errors=">, Group<gfortran_Group>;
def fmax_stack_var_size_EQ : Joined<["-"], "fmax-stack-var-size=">, Group<gfortran_Group>;
def fmax_subrecord_length_EQ : Joined<["-"], "fmax-subrecord-length=">, Group<gfortran_Group>;
def frecord_marker_EQ : Joined<["-"], "frecord-marker=">, Group<gfortran_Group>;

// "f" flags for gfortran.
defm aggressive_function_elimination : BooleanFFlag<"aggressive-function-elimination">, Group<gfortran_Group>;
defm align_commons : BooleanFFlag<"align-commons">, Group<gfortran_Group>;
defm all_intrinsics : BooleanFFlag<"all-intrinsics">, Group<gfortran_Group>;
def fautomatic : Flag<["-"], "fautomatic">; // -fno-automatic is significant
defm backtrace : BooleanFFlag<"backtrace">, Group<gfortran_Group>;
defm bounds_check : BooleanFFlag<"bounds-check">, Group<gfortran_Group>;
defm check_array_temporaries : BooleanFFlag<"check-array-temporaries">, Group<gfortran_Group>;
defm cray_pointer : BooleanFFlag<"cray-pointer">, Group<gfortran_Group>;
defm d_lines_as_code : BooleanFFlag<"d-lines-as-code">, Group<gfortran_Group>;
defm d_lines_as_comments : BooleanFFlag<"d-lines-as-comments">, Group<gfortran_Group>;
defm dollar_ok : BooleanFFlag<"dollar-ok">, Group<gfortran_Group>;
defm dump_fortran_optimized : BooleanFFlag<"dump-fortran-optimized">, Group<gfortran_Group>;
defm dump_fortran_original : BooleanFFlag<"dump-fortran-original">, Group<gfortran_Group>;
defm dump_parse_tree : BooleanFFlag<"dump-parse-tree">, Group<gfortran_Group>;
defm external_blas : BooleanFFlag<"external-blas">, Group<gfortran_Group>;
defm f2c : BooleanFFlag<"f2c">, Group<gfortran_Group>;
defm frontend_optimize : BooleanFFlag<"frontend-optimize">, Group<gfortran_Group>;
defm init_local_zero : BooleanFFlag<"init-local-zero">, Group<gfortran_Group>;
defm integer_4_integer_8 : BooleanFFlag<"integer-4-integer-8">, Group<gfortran_Group>;
defm max_identifier_length : BooleanFFlag<"max-identifier-length">, Group<gfortran_Group>;
defm module_private : BooleanFFlag<"module-private">, Group<gfortran_Group>;
defm pack_derived : BooleanFFlag<"pack-derived">, Group<gfortran_Group>;
//defm protect_parens : BooleanFFlag<"protect-parens">, Group<gfortran_Group>;
defm range_check : BooleanFFlag<"range-check">, Group<gfortran_Group>;
defm real_4_real_10 : BooleanFFlag<"real-4-real-10">, Group<gfortran_Group>;
defm real_4_real_16 : BooleanFFlag<"real-4-real-16">, Group<gfortran_Group>;
defm real_4_real_8 : BooleanFFlag<"real-4-real-8">, Group<gfortran_Group>;
defm real_8_real_10 : BooleanFFlag<"real-8-real-10">, Group<gfortran_Group>;
defm real_8_real_16 : BooleanFFlag<"real-8-real-16">, Group<gfortran_Group>;
defm real_8_real_4 : BooleanFFlag<"real-8-real-4">, Group<gfortran_Group>;
defm realloc_lhs : BooleanFFlag<"realloc-lhs">, Group<gfortran_Group>;
defm recursive : BooleanFFlag<"recursive">, Group<gfortran_Group>;
defm repack_arrays : BooleanFFlag<"repack-arrays">, Group<gfortran_Group>;
defm second_underscore : BooleanFFlag<"second-underscore">, Group<gfortran_Group>;
defm sign_zero : BooleanFFlag<"sign-zero">, Group<gfortran_Group>;
defm whole_file : BooleanFFlag<"whole-file">, Group<gfortran_Group>;

// -W <arg> options unsupported by the flang compiler
// If any of these options are passed into flang's compiler driver,
// a warning will be raised and the argument will be claimed
defm : FlangIgnoredDiagOpt<"extra">;
defm : FlangIgnoredDiagOpt<"aliasing">;
defm : FlangIgnoredDiagOpt<"ampersand">;
defm : FlangIgnoredDiagOpt<"array-bounds">;
defm : FlangIgnoredDiagOpt<"c-binding-type">;
defm : FlangIgnoredDiagOpt<"character-truncation">;
defm : FlangIgnoredDiagOpt<"conversion">;
defm : FlangIgnoredDiagOpt<"do-subscript">;
defm : FlangIgnoredDiagOpt<"function-elimination">;
defm : FlangIgnoredDiagOpt<"implicit-interface">;
defm : FlangIgnoredDiagOpt<"implicit-procedure">;
defm : FlangIgnoredDiagOpt<"intrinsic-shadow">;
defm : FlangIgnoredDiagOpt<"use-without-only">;
defm : FlangIgnoredDiagOpt<"intrinsics-std">;
defm : FlangIgnoredDiagOpt<"line-truncation">;
defm : FlangIgnoredDiagOpt<"no-align-commons">;
defm : FlangIgnoredDiagOpt<"no-overwrite-recursive">;
defm : FlangIgnoredDiagOpt<"no-tabs">;
defm : FlangIgnoredDiagOpt<"real-q-constant">;
defm : FlangIgnoredDiagOpt<"surprising">;
defm : FlangIgnoredDiagOpt<"underflow">;
defm : FlangIgnoredDiagOpt<"unused-parameter">;
defm : FlangIgnoredDiagOpt<"realloc-lhs">;
defm : FlangIgnoredDiagOpt<"realloc-lhs-all">;
defm : FlangIgnoredDiagOpt<"frontend-loop-interchange">;
defm : FlangIgnoredDiagOpt<"target-lifetime">;

// C++ SYCL options
def fsycl : Flag<["-"], "fsycl">, Flags<[NoXarchOption, CoreOption]>,
  Group<sycl_Group>, HelpText<"Enables SYCL kernels compilation for device">;
def fno_sycl : Flag<["-"], "fno-sycl">, Flags<[NoXarchOption, CoreOption]>,
  Group<sycl_Group>, HelpText<"Disables SYCL kernels compilation for device">;

//===----------------------------------------------------------------------===//
// FLangOption + NoXarchOption
//===----------------------------------------------------------------------===//

def flang_experimental_exec : Flag<["-"], "flang-experimental-exec">,
  Flags<[FlangOption, FlangOnlyOption, NoXarchOption, HelpHidden]>,
  HelpText<"Enable support for generating executables (experimental)">;

def flang_experimental_hlfir : Flag<["-"], "flang-experimental-hlfir">,
  Flags<[FlangOption, FC1Option, FlangOnlyOption, NoXarchOption, HelpHidden]>,
  HelpText<"Use HLFIR lowering (experimental)">;

//===----------------------------------------------------------------------===//
// FLangOption + CoreOption + NoXarchOption
//===----------------------------------------------------------------------===//

def Xflang : Separate<["-"], "Xflang">,
  HelpText<"Pass <arg> to the flang compiler">, MetaVarName<"<arg>">,
  Flags<[FlangOption, FlangOnlyOption, NoXarchOption, CoreOption]>,
  Group<CompileOnly_Group>;

//===----------------------------------------------------------------------===//
// FlangOption and FC1 Options
//===----------------------------------------------------------------------===//

let Flags = [FC1Option, FlangOption, FlangOnlyOption] in {

def cpp : Flag<["-"], "cpp">, Group<f_Group>,
  HelpText<"Enable predefined and command line preprocessor macros">;
def nocpp : Flag<["-"], "nocpp">, Group<f_Group>,
  HelpText<"Disable predefined and command line preprocessor macros">;
def module_dir : JoinedOrSeparate<["-"], "module-dir">, MetaVarName<"<dir>">,
  HelpText<"Put MODULE files in <dir>">,
  DocBrief<[{This option specifies where to put .mod files for compiled modules.
It is also added to the list of directories to be searched by an USE statement.
The default is the current directory.}]>;

def ffixed_form : Flag<["-"], "ffixed-form">, Group<f_Group>,
  HelpText<"Process source files in fixed form">;
def ffree_form : Flag<["-"], "ffree-form">, Group<f_Group>,
  HelpText<"Process source files in free form">;
def ffixed_line_length_EQ : Joined<["-"], "ffixed-line-length=">, Group<f_Group>,
  HelpText<"Use <value> as character line width in fixed mode">,
  DocBrief<[{Set column after which characters are ignored in typical fixed-form lines in the source
file}]>;
def ffixed_line_length_VALUE : Joined<["-"], "ffixed-line-length-">, Group<f_Group>, Alias<ffixed_line_length_EQ>;
def fconvert_EQ : Joined<["-"], "fconvert=">, Group<f_Group>,
  HelpText<"Set endian conversion of data for unformatted files">;
def fopenacc : Flag<["-"], "fopenacc">, Group<f_Group>,
  HelpText<"Enable OpenACC">;
def fdefault_double_8 : Flag<["-"],"fdefault-double-8">, Group<f_Group>,
  HelpText<"Set the default double precision kind to an 8 byte wide type">;
def fdefault_integer_8 : Flag<["-"],"fdefault-integer-8">, Group<f_Group>,
  HelpText<"Set the default integer kind to an 8 byte wide type">;
def fdefault_real_8 : Flag<["-"],"fdefault-real-8">, Group<f_Group>,
  HelpText<"Set the default real kind to an 8 byte wide type">;
def flarge_sizes : Flag<["-"],"flarge-sizes">, Group<f_Group>,
  HelpText<"Use INTEGER(KIND=8) for the result type in size-related intrinsics">;

def falternative_parameter_statement : Flag<["-"], "falternative-parameter-statement">, Group<f_Group>,
  HelpText<"Enable the old style PARAMETER statement">;
def fintrinsic_modules_path : Separate<["-"], "fintrinsic-modules-path">,  Group<f_Group>, MetaVarName<"<dir>">,
  HelpText<"Specify where to find the compiled intrinsic modules">,
  DocBrief<[{This option specifies the location of pre-compiled intrinsic modules,
  if they are not in the default location expected by the compiler.}]>;

defm backslash : OptInFC1FFlag<"backslash", "Specify that backslash in string introduces an escape character">;
defm xor_operator : OptInFC1FFlag<"xor-operator", "Enable .XOR. as a synonym of .NEQV.">;
defm logical_abbreviations : OptInFC1FFlag<"logical-abbreviations", "Enable logical abbreviations">;
defm implicit_none : OptInFC1FFlag<"implicit-none", "No implicit typing allowed unless overridden by IMPLICIT statements">;
defm underscoring : OptInFC1FFlag<"underscoring", "Appends one trailing underscore to external names">;

def fno_automatic : Flag<["-"], "fno-automatic">, Group<f_Group>,
  HelpText<"Implies the SAVE attribute for non-automatic local objects in subprograms unless RECURSIVE">;

defm stack_arrays : BoolOptionWithoutMarshalling<"f", "stack-arrays",
  PosFlag<SetTrue, [], "Attempt to allocate array temporaries on the stack, no matter their size">,
  NegFlag<SetFalse, [], "Allocate array temporaries on the heap (default)">>;

} // let Flags = [FC1Option, FlangOption, FlangOnlyOption]

def J : JoinedOrSeparate<["-"], "J">,
  Flags<[RenderJoined, FlangOption, FC1Option, FlangOnlyOption]>,
  Group<gfortran_Group>,
  Alias<module_dir>;

//===----------------------------------------------------------------------===//
// FC1 Options
//===----------------------------------------------------------------------===//

let Flags = [FC1Option, FlangOnlyOption] in {

def fget_definition : MultiArg<["-"], "fget-definition", 3>,
  HelpText<"Get the symbol definition from <line> <start-column> <end-column>">,
  Group<Action_Group>;
def test_io : Flag<["-"], "test-io">, Group<Action_Group>,
  HelpText<"Run the InputOuputTest action. Use for development and testing only.">;
def fdebug_unparse_no_sema : Flag<["-"], "fdebug-unparse-no-sema">, Group<Action_Group>,
  HelpText<"Unparse and stop (skips the semantic checks)">,
  DocBrief<[{Only run the parser, then unparse the parse-tree and output the
generated Fortran source file. Semantic checks are disabled.}]>;
def fdebug_unparse : Flag<["-"], "fdebug-unparse">, Group<Action_Group>,
  HelpText<"Unparse and stop.">,
  DocBrief<[{Run the parser and the semantic checks. Then unparse the
parse-tree and output the generated Fortran source file.}]>;
def fdebug_unparse_with_symbols : Flag<["-"], "fdebug-unparse-with-symbols">, Group<Action_Group>,
  HelpText<"Unparse and stop.">;
def fdebug_dump_symbols : Flag<["-"], "fdebug-dump-symbols">, Group<Action_Group>,
  HelpText<"Dump symbols after the semantic analysis">;
def fdebug_dump_parse_tree : Flag<["-"], "fdebug-dump-parse-tree">, Group<Action_Group>,
  HelpText<"Dump the parse tree">,
  DocBrief<[{Run the Parser and the semantic checks, and then output the
parse tree.}]>;
def fdebug_dump_pft : Flag<["-"], "fdebug-dump-pft">, Group<Action_Group>,
  HelpText<"Dump the pre-fir parse tree">;
def fdebug_dump_parse_tree_no_sema : Flag<["-"], "fdebug-dump-parse-tree-no-sema">, Group<Action_Group>,
  HelpText<"Dump the parse tree (skips the semantic checks)">,
  DocBrief<[{Run the Parser and then output the parse tree. Semantic
checks are disabled.}]>;
def fdebug_dump_all : Flag<["-"], "fdebug-dump-all">, Group<Action_Group>,
  HelpText<"Dump symbols and the parse tree after the semantic checks">;
def fdebug_dump_provenance : Flag<["-"], "fdebug-dump-provenance">, Group<Action_Group>,
  HelpText<"Dump provenance">;
def fdebug_dump_parsing_log : Flag<["-"], "fdebug-dump-parsing-log">, Group<Action_Group>,
  HelpText<"Run instrumented parse and dump the parsing log">;
def fdebug_measure_parse_tree : Flag<["-"], "fdebug-measure-parse-tree">, Group<Action_Group>,
  HelpText<"Measure the parse tree">;
def fdebug_pre_fir_tree : Flag<["-"], "fdebug-pre-fir-tree">, Group<Action_Group>,
  HelpText<"Dump the pre-FIR tree">;
def fdebug_module_writer : Flag<["-"],"fdebug-module-writer">,
  HelpText<"Enable debug messages while writing module files">;
def fget_symbols_sources : Flag<["-"], "fget-symbols-sources">, Group<Action_Group>,
  HelpText<"Dump symbols and their source code locations">;

def module_suffix : Separate<["-"], "module-suffix">,  Group<f_Group>, MetaVarName<"<suffix>">,
  HelpText<"Use <suffix> as the suffix for module files (the default value is `.mod`)">;
def fno_reformat : Flag<["-"], "fno-reformat">, Group<Preprocessor_Group>,
  HelpText<"Dump the cooked character stream in -E mode">;
defm analyzed_objects_for_unparse : OptOutFC1FFlag<"analyzed-objects-for-unparse", "", "Do not use the analyzed objects when unparsing">;

def emit_mlir : Flag<["-"], "emit-mlir">, Group<Action_Group>,
  HelpText<"Build the parse tree, then lower it to MLIR">;
def emit_fir : Flag<["-"], "emit-fir">, Alias<emit_mlir>;

} // let Flags = [FC1Option, FlangOnlyOption]

//===----------------------------------------------------------------------===//
// Target Options (cc1 + cc1as)
//===----------------------------------------------------------------------===//

let Flags = [CC1Option, CC1AsOption, NoDriverOption] in {

def tune_cpu : Separate<["-"], "tune-cpu">,
  HelpText<"Tune for a specific cpu type">,
  MarshallingInfoString<TargetOpts<"TuneCPU">>;
def target_abi : Separate<["-"], "target-abi">,
  HelpText<"Target a particular ABI type">,
  MarshallingInfoString<TargetOpts<"ABI">>;
def target_sdk_version_EQ : Joined<["-"], "target-sdk-version=">,
  HelpText<"The version of target SDK used for compilation">;
def darwin_target_variant_sdk_version_EQ : Joined<["-"],
  "darwin-target-variant-sdk-version=">,
  HelpText<"The version of darwin target variant SDK used for compilation">;

} // let Flags = [CC1Option, CC1AsOption, NoDriverOption]

let Flags = [CC1Option, CC1AsOption] in {

def darwin_target_variant_triple : Separate<["-"], "darwin-target-variant-triple">,
  HelpText<"Specify the darwin target variant triple">,
  MarshallingInfoString<TargetOpts<"DarwinTargetVariantTriple">>,
  Normalizer<"normalizeTriple">;

} // let Flags = [CC1Option, CC1AsOption]

//===----------------------------------------------------------------------===//
// Target Options (cc1 + cc1as + fc1)
//===----------------------------------------------------------------------===//

let Flags = [CC1Option, CC1AsOption, FC1Option, NoDriverOption] in {

def target_cpu : Separate<["-"], "target-cpu">,
  HelpText<"Target a specific cpu type">,
  MarshallingInfoString<TargetOpts<"CPU">>;
def target_feature : Separate<["-"], "target-feature">,
  HelpText<"Target specific attributes">,
  MarshallingInfoStringVector<TargetOpts<"FeaturesAsWritten">>;
def triple : Separate<["-"], "triple">,
  HelpText<"Specify target triple (e.g. i686-apple-darwin9)">,
  MarshallingInfoString<TargetOpts<"Triple">, "llvm::Triple::normalize(llvm::sys::getDefaultTargetTriple())">,
  AlwaysEmit, Normalizer<"normalizeTriple">;

} // let Flags = [CC1Option, CC1ASOption, FC1Option, NoDriverOption]

//===----------------------------------------------------------------------===//
// Target Options (other)
//===----------------------------------------------------------------------===//

let Flags = [CC1Option, NoDriverOption] in {

def target_linker_version : Separate<["-"], "target-linker-version">,
  HelpText<"Target linker version">,
  MarshallingInfoString<TargetOpts<"LinkerVersion">>;
def triple_EQ : Joined<["-"], "triple=">, Alias<triple>;
def mfpmath : Separate<["-"], "mfpmath">,
  HelpText<"Which unit to use for fp math">,
  MarshallingInfoString<TargetOpts<"FPMath">>;

defm padding_on_unsigned_fixed_point : BoolOption<"f", "padding-on-unsigned-fixed-point",
  LangOpts<"PaddingOnUnsignedFixedPoint">, DefaultFalse,
  PosFlag<SetTrue, [], "Force each unsigned fixed point type to have an extra bit of padding to align their scales with those of signed fixed point types">,
  NegFlag<SetFalse>>,
  ShouldParseIf<ffixed_point.KeyPath>;

} // let Flags = [CC1Option, NoDriverOption]

//===----------------------------------------------------------------------===//
// Analyzer Options
//===----------------------------------------------------------------------===//

let Flags = [CC1Option, NoDriverOption] in {

def analysis_UnoptimizedCFG : Flag<["-"], "unoptimized-cfg">,
  HelpText<"Generate unoptimized CFGs for all analyses">,
  MarshallingInfoFlag<AnalyzerOpts<"UnoptimizedCFG">>;
def analysis_CFGAddImplicitDtors : Flag<["-"], "cfg-add-implicit-dtors">,
  HelpText<"Add C++ implicit destructors to CFGs for all analyses">;

def analyzer_constraints : Separate<["-"], "analyzer-constraints">,
  HelpText<"Source Code Analysis - Symbolic Constraint Engines">;
def analyzer_constraints_EQ : Joined<["-"], "analyzer-constraints=">,
  Alias<analyzer_constraints>;

def analyzer_output : Separate<["-"], "analyzer-output">,
  HelpText<"Source Code Analysis - Output Options">;
def analyzer_output_EQ : Joined<["-"], "analyzer-output=">,
  Alias<analyzer_output>;

def analyzer_purge : Separate<["-"], "analyzer-purge">,
  HelpText<"Source Code Analysis - Dead Symbol Removal Frequency">;
def analyzer_purge_EQ : Joined<["-"], "analyzer-purge=">, Alias<analyzer_purge>;

def analyzer_opt_analyze_headers : Flag<["-"], "analyzer-opt-analyze-headers">,
  HelpText<"Force the static analyzer to analyze functions defined in header files">,
  MarshallingInfoFlag<AnalyzerOpts<"AnalyzeAll">>;
def analyzer_display_progress : Flag<["-"], "analyzer-display-progress">,
  HelpText<"Emit verbose output about the analyzer's progress">,
  MarshallingInfoFlag<AnalyzerOpts<"AnalyzerDisplayProgress">>;
def analyze_function : Separate<["-"], "analyze-function">,
  HelpText<"Run analysis on specific function (for C++ include parameters in name)">,
  MarshallingInfoString<AnalyzerOpts<"AnalyzeSpecificFunction">>;
def analyze_function_EQ : Joined<["-"], "analyze-function=">, Alias<analyze_function>;
def trim_egraph : Flag<["-"], "trim-egraph">,
  HelpText<"Only show error-related paths in the analysis graph">,
  MarshallingInfoFlag<AnalyzerOpts<"TrimGraph">>;
def analyzer_viz_egraph_graphviz : Flag<["-"], "analyzer-viz-egraph-graphviz">,
  HelpText<"Display exploded graph using GraphViz">,
  MarshallingInfoFlag<AnalyzerOpts<"visualizeExplodedGraphWithGraphViz">>;
def analyzer_dump_egraph : Separate<["-"], "analyzer-dump-egraph">,
  HelpText<"Dump exploded graph to the specified file">,
  MarshallingInfoString<AnalyzerOpts<"DumpExplodedGraphTo">>;
def analyzer_dump_egraph_EQ : Joined<["-"], "analyzer-dump-egraph=">, Alias<analyzer_dump_egraph>;

def analyzer_inline_max_stack_depth : Separate<["-"], "analyzer-inline-max-stack-depth">,
  HelpText<"Bound on stack depth while inlining (4 by default)">,
  // Cap the stack depth at 4 calls (5 stack frames, base + 4 calls).
  MarshallingInfoInt<AnalyzerOpts<"InlineMaxStackDepth">, "5">;
def analyzer_inline_max_stack_depth_EQ : Joined<["-"], "analyzer-inline-max-stack-depth=">,
  Alias<analyzer_inline_max_stack_depth>;

def analyzer_inlining_mode : Separate<["-"], "analyzer-inlining-mode">,
  HelpText<"Specify the function selection heuristic used during inlining">;
def analyzer_inlining_mode_EQ : Joined<["-"], "analyzer-inlining-mode=">, Alias<analyzer_inlining_mode>;

def analyzer_disable_retry_exhausted : Flag<["-"], "analyzer-disable-retry-exhausted">,
  HelpText<"Do not re-analyze paths leading to exhausted nodes with a different strategy (may decrease code coverage)">,
  MarshallingInfoFlag<AnalyzerOpts<"NoRetryExhausted">>;

def analyzer_max_loop : Separate<["-"], "analyzer-max-loop">,
  HelpText<"The maximum number of times the analyzer will go through a loop">,
  MarshallingInfoInt<AnalyzerOpts<"maxBlockVisitOnPath">, "4">;
def analyzer_stats : Flag<["-"], "analyzer-stats">,
  HelpText<"Print internal analyzer statistics.">,
  MarshallingInfoFlag<AnalyzerOpts<"PrintStats">>;

def analyzer_checker : Separate<["-"], "analyzer-checker">,
  HelpText<"Choose analyzer checkers to enable">,
  ValuesCode<[{
    static constexpr const char VALUES_CODE [] =
    #define GET_CHECKERS
    #define CHECKER(FULLNAME, CLASS, HT, DOC_URI, IS_HIDDEN)  FULLNAME ","
    #include "clang/StaticAnalyzer/Checkers/Checkers.inc"
    #undef GET_CHECKERS
    #define GET_PACKAGES
    #define PACKAGE(FULLNAME)  FULLNAME ","
    #include "clang/StaticAnalyzer/Checkers/Checkers.inc"
    #undef GET_PACKAGES
    ;
  }]>;
def analyzer_checker_EQ : Joined<["-"], "analyzer-checker=">,
  Alias<analyzer_checker>;

def analyzer_disable_checker : Separate<["-"], "analyzer-disable-checker">,
  HelpText<"Choose analyzer checkers to disable">;
def analyzer_disable_checker_EQ : Joined<["-"], "analyzer-disable-checker=">,
  Alias<analyzer_disable_checker>;

def analyzer_disable_all_checks : Flag<["-"], "analyzer-disable-all-checks">,
  HelpText<"Disable all static analyzer checks">,
  MarshallingInfoFlag<AnalyzerOpts<"DisableAllCheckers">>;

def analyzer_checker_help : Flag<["-"], "analyzer-checker-help">,
  HelpText<"Display the list of analyzer checkers that are available">,
  MarshallingInfoFlag<AnalyzerOpts<"ShowCheckerHelp">>;

def analyzer_checker_help_alpha : Flag<["-"], "analyzer-checker-help-alpha">,
  HelpText<"Display the list of in development analyzer checkers. These "
           "are NOT considered safe, they are unstable and will emit incorrect "
           "reports. Enable ONLY FOR DEVELOPMENT purposes">,
  MarshallingInfoFlag<AnalyzerOpts<"ShowCheckerHelpAlpha">>;

def analyzer_checker_help_developer : Flag<["-"], "analyzer-checker-help-developer">,
  HelpText<"Display the list of developer-only checkers such as modeling "
           "and debug checkers">,
  MarshallingInfoFlag<AnalyzerOpts<"ShowCheckerHelpDeveloper">>;

def analyzer_config_help : Flag<["-"], "analyzer-config-help">,
  HelpText<"Display the list of -analyzer-config options. These are meant for "
           "development purposes only!">,
  MarshallingInfoFlag<AnalyzerOpts<"ShowConfigOptionsList">>;

def analyzer_list_enabled_checkers : Flag<["-"], "analyzer-list-enabled-checkers">,
  HelpText<"Display the list of enabled analyzer checkers">,
  MarshallingInfoFlag<AnalyzerOpts<"ShowEnabledCheckerList">>;

def analyzer_config : Separate<["-"], "analyzer-config">,
  HelpText<"Choose analyzer options to enable">;

def analyzer_checker_option_help : Flag<["-"], "analyzer-checker-option-help">,
  HelpText<"Display the list of checker and package options">,
  MarshallingInfoFlag<AnalyzerOpts<"ShowCheckerOptionList">>;

def analyzer_checker_option_help_alpha : Flag<["-"], "analyzer-checker-option-help-alpha">,
  HelpText<"Display the list of in development checker and package options. "
           "These are NOT considered safe, they are unstable and will emit "
           "incorrect reports. Enable ONLY FOR DEVELOPMENT purposes">,
  MarshallingInfoFlag<AnalyzerOpts<"ShowCheckerOptionAlphaList">>;

def analyzer_checker_option_help_developer : Flag<["-"], "analyzer-checker-option-help-developer">,
  HelpText<"Display the list of checker and package options meant for "
           "development purposes only">,
  MarshallingInfoFlag<AnalyzerOpts<"ShowCheckerOptionDeveloperList">>;

def analyzer_config_compatibility_mode : Separate<["-"], "analyzer-config-compatibility-mode">,
  HelpText<"Don't emit errors on invalid analyzer-config inputs">,
  Values<"true,false">, NormalizedValues<[[{false}], [{true}]]>,
  MarshallingInfoEnum<AnalyzerOpts<"ShouldEmitErrorsOnInvalidConfigValue">, [{true}]>;

def analyzer_config_compatibility_mode_EQ : Joined<["-"], "analyzer-config-compatibility-mode=">,
  Alias<analyzer_config_compatibility_mode>;

def analyzer_werror : Flag<["-"], "analyzer-werror">,
  HelpText<"Emit analyzer results as errors rather than warnings">,
  MarshallingInfoFlag<AnalyzerOpts<"AnalyzerWerror">>;

} // let Flags = [CC1Option, NoDriverOption]

//===----------------------------------------------------------------------===//
// Migrator Options
//===----------------------------------------------------------------------===//

def migrator_no_nsalloc_error : Flag<["-"], "no-ns-alloc-error">,
  HelpText<"Do not error on use of NSAllocateCollectable/NSReallocateCollectable">,
  Flags<[CC1Option, NoDriverOption]>,
  MarshallingInfoFlag<MigratorOpts<"NoNSAllocReallocError">>;

def migrator_no_finalize_removal : Flag<["-"], "no-finalize-removal">,
  HelpText<"Do not remove finalize method in gc mode">,
  Flags<[CC1Option, NoDriverOption]>,
  MarshallingInfoFlag<MigratorOpts<"NoFinalizeRemoval">>;

//===----------------------------------------------------------------------===//
// CodeGen Options
//===----------------------------------------------------------------------===//

let Flags = [CC1Option, CC1AsOption, FC1Option, NoDriverOption] in {

def mrelocation_model : Separate<["-"], "mrelocation-model">,
  HelpText<"The relocation model to use">, Values<"static,pic,ropi,rwpi,ropi-rwpi,dynamic-no-pic">,
  NormalizedValuesScope<"llvm::Reloc">,
  NormalizedValues<["Static", "PIC_", "ROPI", "RWPI", "ROPI_RWPI", "DynamicNoPIC"]>,
  MarshallingInfoEnum<CodeGenOpts<"RelocationModel">, "PIC_">;
def debug_info_kind_EQ : Joined<["-"], "debug-info-kind=">;

} // let Flags = [CC1Option, CC1AsOption, FC1Option, NoDriverOption]

let Flags = [CC1Option, CC1AsOption, NoDriverOption] in {

def debug_info_macro : Flag<["-"], "debug-info-macro">,
  HelpText<"Emit macro debug information">,
  MarshallingInfoFlag<CodeGenOpts<"MacroDebugInfo">>;
def default_function_attr : Separate<["-"], "default-function-attr">,
  HelpText<"Apply given attribute to all functions">,
  MarshallingInfoStringVector<CodeGenOpts<"DefaultFunctionAttrs">>;
def dwarf_version_EQ : Joined<["-"], "dwarf-version=">,
  MarshallingInfoInt<CodeGenOpts<"DwarfVersion">>;
def debugger_tuning_EQ : Joined<["-"], "debugger-tuning=">,
  Values<"gdb,lldb,sce,dbx">,
  NormalizedValuesScope<"llvm::DebuggerKind">, NormalizedValues<["GDB", "LLDB", "SCE", "DBX"]>,
  MarshallingInfoEnum<CodeGenOpts<"DebuggerTuning">, "Default">;
def dwarf_debug_flags : Separate<["-"], "dwarf-debug-flags">,
  HelpText<"The string to embed in the Dwarf debug flags record.">,
  MarshallingInfoString<CodeGenOpts<"DwarfDebugFlags">>;
def record_command_line : Separate<["-"], "record-command-line">,
  HelpText<"The string to embed in the .LLVM.command.line section.">,
  MarshallingInfoString<CodeGenOpts<"RecordCommandLine">>;
def compress_debug_sections_EQ : Joined<["-", "--"], "compress-debug-sections=">,
    HelpText<"DWARF debug sections compression type">, Values<"none,zlib,zstd">,
    NormalizedValuesScope<"llvm::DebugCompressionType">, NormalizedValues<["None", "Zlib", "Zstd"]>,
    MarshallingInfoEnum<CodeGenOpts<"CompressDebugSections">, "None">;
def compress_debug_sections : Flag<["-", "--"], "compress-debug-sections">,
  Alias<compress_debug_sections_EQ>, AliasArgs<["zlib"]>;
def mno_exec_stack : Flag<["-"], "mnoexecstack">,
  HelpText<"Mark the file as not needing an executable stack">,
  MarshallingInfoFlag<CodeGenOpts<"NoExecStack">>;
def massembler_no_warn : Flag<["-"], "massembler-no-warn">,
  HelpText<"Make assembler not emit warnings">,
  MarshallingInfoFlag<CodeGenOpts<"NoWarn">>;
def massembler_fatal_warnings : Flag<["-"], "massembler-fatal-warnings">,
  HelpText<"Make assembler warnings fatal">,
  MarshallingInfoFlag<CodeGenOpts<"FatalWarnings">>;
def mrelax_relocations_no : Flag<["-"], "mrelax-relocations=no">,
    HelpText<"Disable x86 relax relocations">,
    MarshallingInfoNegativeFlag<CodeGenOpts<"RelaxELFRelocations">>;
def msave_temp_labels : Flag<["-"], "msave-temp-labels">,
  HelpText<"Save temporary labels in the symbol table. "
           "Note this may change .s semantics and shouldn't generally be used "
           "on compiler-generated code.">,
  MarshallingInfoFlag<CodeGenOpts<"SaveTempLabels">>;
def mno_type_check : Flag<["-"], "mno-type-check">,
  HelpText<"Don't perform type checking of the assembly code (wasm only)">,
  MarshallingInfoFlag<CodeGenOpts<"NoTypeCheck">>;
def fno_math_builtin : Flag<["-"], "fno-math-builtin">,
  HelpText<"Disable implicit builtin knowledge of math functions">,
  MarshallingInfoFlag<LangOpts<"NoMathBuiltin">>;
def fno_use_ctor_homing: Flag<["-"], "fno-use-ctor-homing">,
    HelpText<"Don't use constructor homing for debug info">;
def fuse_ctor_homing: Flag<["-"], "fuse-ctor-homing">,
    HelpText<"Use constructor homing if we are using limited debug info already">;
def as_secure_log_file : Separate<["-"], "as-secure-log-file">,
  HelpText<"Emit .secure_log_unique directives to this filename.">,
  MarshallingInfoString<CodeGenOpts<"AsSecureLogFile">>;

} // let Flags = [CC1Option, CC1AsOption, NoDriverOption]

let Flags = [CC1Option, NoDriverOption] in {

def disable_llvm_verifier : Flag<["-"], "disable-llvm-verifier">,
  HelpText<"Don't run the LLVM IR verifier pass">,
  MarshallingInfoNegativeFlag<CodeGenOpts<"VerifyModule">>;
def disable_llvm_passes : Flag<["-"], "disable-llvm-passes">,
  HelpText<"Use together with -emit-llvm to get pristine LLVM IR from the "
           "frontend by not running any LLVM passes at all">,
  MarshallingInfoFlag<CodeGenOpts<"DisableLLVMPasses">>;
def disable_llvm_optzns : Flag<["-"], "disable-llvm-optzns">,
  Alias<disable_llvm_passes>;
def disable_lifetimemarkers : Flag<["-"], "disable-lifetime-markers">,
  HelpText<"Disable lifetime-markers emission even when optimizations are "
           "enabled">,
  MarshallingInfoFlag<CodeGenOpts<"DisableLifetimeMarkers">>;
def disable_O0_optnone : Flag<["-"], "disable-O0-optnone">,
  HelpText<"Disable adding the optnone attribute to functions at O0">,
  MarshallingInfoFlag<CodeGenOpts<"DisableO0ImplyOptNone">>;
def disable_red_zone : Flag<["-"], "disable-red-zone">,
  HelpText<"Do not emit code that uses the red zone.">,
  MarshallingInfoFlag<CodeGenOpts<"DisableRedZone">>;
def dwarf_ext_refs : Flag<["-"], "dwarf-ext-refs">,
  HelpText<"Generate debug info with external references to clang modules"
           " or precompiled headers">,
  MarshallingInfoFlag<CodeGenOpts<"DebugTypeExtRefs">>;
def dwarf_explicit_import : Flag<["-"], "dwarf-explicit-import">,
  HelpText<"Generate explicit import from anonymous namespace to containing"
           " scope">,
  MarshallingInfoFlag<CodeGenOpts<"DebugExplicitImport">>;
def debug_forward_template_params : Flag<["-"], "debug-forward-template-params">,
  HelpText<"Emit complete descriptions of template parameters in forward"
           " declarations">,
  MarshallingInfoFlag<CodeGenOpts<"DebugFwdTemplateParams">>;
def fforbid_guard_variables : Flag<["-"], "fforbid-guard-variables">,
  HelpText<"Emit an error if a C++ static local initializer would need a guard variable">,
  MarshallingInfoFlag<CodeGenOpts<"ForbidGuardVariables">>;
def no_implicit_float : Flag<["-"], "no-implicit-float">,
  HelpText<"Don't generate implicit floating point or vector instructions">,
  MarshallingInfoFlag<CodeGenOpts<"NoImplicitFloat">>;
def fdump_vtable_layouts : Flag<["-"], "fdump-vtable-layouts">,
  HelpText<"Dump the layouts of all vtables that will be emitted in a translation unit">,
  MarshallingInfoFlag<LangOpts<"DumpVTableLayouts">>;
def fmerge_functions : Flag<["-"], "fmerge-functions">,
  HelpText<"Permit merging of identical functions when optimizing.">,
  MarshallingInfoFlag<CodeGenOpts<"MergeFunctions">>;
def coverage_data_file : Separate<["-"], "coverage-data-file">,
  HelpText<"Emit coverage data to this filename.">,
  MarshallingInfoString<CodeGenOpts<"CoverageDataFile">>,
  ShouldParseIf<!strconcat(fprofile_arcs.KeyPath, "||", ftest_coverage.KeyPath)>;
def coverage_data_file_EQ : Joined<["-"], "coverage-data-file=">,
  Alias<coverage_data_file>;
def coverage_notes_file : Separate<["-"], "coverage-notes-file">,
  HelpText<"Emit coverage notes to this filename.">,
  MarshallingInfoString<CodeGenOpts<"CoverageNotesFile">>,
  ShouldParseIf<!strconcat(fprofile_arcs.KeyPath, "||", ftest_coverage.KeyPath)>;
def coverage_notes_file_EQ : Joined<["-"], "coverage-notes-file=">,
  Alias<coverage_notes_file>;
def coverage_version_EQ : Joined<["-"], "coverage-version=">,
  HelpText<"Four-byte version string for gcov files.">;
def dump_coverage_mapping : Flag<["-"], "dump-coverage-mapping">,
  HelpText<"Dump the coverage mapping records, for testing">,
  MarshallingInfoFlag<CodeGenOpts<"DumpCoverageMapping">>;
def fuse_register_sized_bitfield_access: Flag<["-"], "fuse-register-sized-bitfield-access">,
  HelpText<"Use register sized accesses to bit-fields, when possible.">,
  MarshallingInfoFlag<CodeGenOpts<"UseRegisterSizedBitfieldAccess">>;
def relaxed_aliasing : Flag<["-"], "relaxed-aliasing">,
  HelpText<"Turn off Type Based Alias Analysis">,
  MarshallingInfoFlag<CodeGenOpts<"RelaxedAliasing">>;
def no_struct_path_tbaa : Flag<["-"], "no-struct-path-tbaa">,
  HelpText<"Turn off struct-path aware Type Based Alias Analysis">,
  MarshallingInfoNegativeFlag<CodeGenOpts<"StructPathTBAA">>;
def new_struct_path_tbaa : Flag<["-"], "new-struct-path-tbaa">,
  HelpText<"Enable enhanced struct-path aware Type Based Alias Analysis">;
def mdebug_pass : Separate<["-"], "mdebug-pass">,
  HelpText<"Enable additional debug output">,
  MarshallingInfoString<CodeGenOpts<"DebugPass">>;
def mframe_pointer_EQ : Joined<["-"], "mframe-pointer=">,
  HelpText<"Specify which frame pointers to retain.">, Values<"all,non-leaf,none">,
  NormalizedValuesScope<"CodeGenOptions::FramePointerKind">, NormalizedValues<["All", "NonLeaf", "None"]>,
  MarshallingInfoEnum<CodeGenOpts<"FramePointer">, "None">;
def mabi_EQ_ieeelongdouble : Flag<["-"], "mabi=ieeelongdouble">,
  HelpText<"Use IEEE 754 quadruple-precision for long double">,
  MarshallingInfoFlag<LangOpts<"PPCIEEELongDouble">>;
def mfloat_abi : Separate<["-"], "mfloat-abi">,
  HelpText<"The float ABI to use">,
  MarshallingInfoString<CodeGenOpts<"FloatABI">>;
def mtp : Separate<["-"], "mtp">,
  HelpText<"Mode for reading thread pointer">;
def mlimit_float_precision : Separate<["-"], "mlimit-float-precision">,
  HelpText<"Limit float precision to the given value">,
  MarshallingInfoString<CodeGenOpts<"LimitFloatPrecision">>;
def mregparm : Separate<["-"], "mregparm">,
  HelpText<"Limit the number of registers available for integer arguments">,
  MarshallingInfoInt<CodeGenOpts<"NumRegisterParameters">>;
def msmall_data_limit : Separate<["-"], "msmall-data-limit">,
  HelpText<"Put global and static data smaller than the limit into a special section">,
  MarshallingInfoInt<CodeGenOpts<"SmallDataLimit">>;
def funwind_tables_EQ : Joined<["-"], "funwind-tables=">,
  HelpText<"Generate unwinding tables for all functions">,
  MarshallingInfoInt<CodeGenOpts<"UnwindTables">>;
defm constructor_aliases : BoolOption<"m", "constructor-aliases",
  CodeGenOpts<"CXXCtorDtorAliases">, DefaultFalse,
  PosFlag<SetTrue, [], "Enable">, NegFlag<SetFalse, [], "Disable">,
  BothFlags<[CC1Option], " emitting complete constructors and destructors as aliases when possible">>;
def mlink_bitcode_file : Separate<["-"], "mlink-bitcode-file">,
  HelpText<"Link the given bitcode file before performing optimizations.">;
def mlink_builtin_bitcode : Separate<["-"], "mlink-builtin-bitcode">,
  HelpText<"Link and internalize needed symbols from the given bitcode file "
           "before performing optimizations.">;
def vectorize_loops : Flag<["-"], "vectorize-loops">,
  HelpText<"Run the Loop vectorization passes">,
  MarshallingInfoFlag<CodeGenOpts<"VectorizeLoop">>;
def vectorize_slp : Flag<["-"], "vectorize-slp">,
  HelpText<"Run the SLP vectorization passes">,
  MarshallingInfoFlag<CodeGenOpts<"VectorizeSLP">>;
def dependent_lib : Joined<["--"], "dependent-lib=">,
  HelpText<"Add dependent library">,
  MarshallingInfoStringVector<CodeGenOpts<"DependentLibraries">>;
def linker_option : Joined<["--"], "linker-option=">,
  HelpText<"Add linker option">,
  MarshallingInfoStringVector<CodeGenOpts<"LinkerOptions">>;
def fsanitize_coverage_type : Joined<["-"], "fsanitize-coverage-type=">,
                              HelpText<"Sanitizer coverage type">,
                              MarshallingInfoInt<CodeGenOpts<"SanitizeCoverageType">>;
def fsanitize_coverage_indirect_calls
    : Flag<["-"], "fsanitize-coverage-indirect-calls">,
      HelpText<"Enable sanitizer coverage for indirect calls">,
      MarshallingInfoFlag<CodeGenOpts<"SanitizeCoverageIndirectCalls">>;
def fsanitize_coverage_trace_bb
    : Flag<["-"], "fsanitize-coverage-trace-bb">,
      HelpText<"Enable basic block tracing in sanitizer coverage">,
      MarshallingInfoFlag<CodeGenOpts<"SanitizeCoverageTraceBB">>;
def fsanitize_coverage_trace_cmp
    : Flag<["-"], "fsanitize-coverage-trace-cmp">,
      HelpText<"Enable cmp instruction tracing in sanitizer coverage">,
      MarshallingInfoFlag<CodeGenOpts<"SanitizeCoverageTraceCmp">>;
def fsanitize_coverage_trace_div
    : Flag<["-"], "fsanitize-coverage-trace-div">,
      HelpText<"Enable div instruction tracing in sanitizer coverage">,
      MarshallingInfoFlag<CodeGenOpts<"SanitizeCoverageTraceDiv">>;
def fsanitize_coverage_trace_gep
    : Flag<["-"], "fsanitize-coverage-trace-gep">,
      HelpText<"Enable gep instruction tracing in sanitizer coverage">,
      MarshallingInfoFlag<CodeGenOpts<"SanitizeCoverageTraceGep">>;
def fsanitize_coverage_8bit_counters
    : Flag<["-"], "fsanitize-coverage-8bit-counters">,
      HelpText<"Enable frequency counters in sanitizer coverage">,
      MarshallingInfoFlag<CodeGenOpts<"SanitizeCoverage8bitCounters">>;
def fsanitize_coverage_inline_8bit_counters
    : Flag<["-"], "fsanitize-coverage-inline-8bit-counters">,
      HelpText<"Enable inline 8-bit counters in sanitizer coverage">,
      MarshallingInfoFlag<CodeGenOpts<"SanitizeCoverageInline8bitCounters">>;
def fsanitize_coverage_inline_bool_flag
    : Flag<["-"], "fsanitize-coverage-inline-bool-flag">,
      HelpText<"Enable inline bool flag in sanitizer coverage">,
      MarshallingInfoFlag<CodeGenOpts<"SanitizeCoverageInlineBoolFlag">>;
def fsanitize_coverage_pc_table
    : Flag<["-"], "fsanitize-coverage-pc-table">,
      HelpText<"Create a table of coverage-instrumented PCs">,
      MarshallingInfoFlag<CodeGenOpts<"SanitizeCoveragePCTable">>;
def fsanitize_coverage_control_flow
    : Flag<["-"], "fsanitize-coverage-control-flow">,
      HelpText<"Collect control flow of function">,
      MarshallingInfoFlag<CodeGenOpts<"SanitizeCoverageControlFlow">>;
def fsanitize_coverage_trace_pc
    : Flag<["-"], "fsanitize-coverage-trace-pc">,
      HelpText<"Enable PC tracing in sanitizer coverage">,
      MarshallingInfoFlag<CodeGenOpts<"SanitizeCoverageTracePC">>;
def fsanitize_coverage_trace_pc_guard
    : Flag<["-"], "fsanitize-coverage-trace-pc-guard">,
      HelpText<"Enable PC tracing with guard in sanitizer coverage">,
      MarshallingInfoFlag<CodeGenOpts<"SanitizeCoverageTracePCGuard">>;
def fsanitize_coverage_no_prune
    : Flag<["-"], "fsanitize-coverage-no-prune">,
      HelpText<"Disable coverage pruning (i.e. instrument all blocks/edges)">,
      MarshallingInfoFlag<CodeGenOpts<"SanitizeCoverageNoPrune">>;
def fsanitize_coverage_stack_depth
    : Flag<["-"], "fsanitize-coverage-stack-depth">,
      HelpText<"Enable max stack depth tracing">,
      MarshallingInfoFlag<CodeGenOpts<"SanitizeCoverageStackDepth">>;
def fsanitize_coverage_trace_loads
    : Flag<["-"], "fsanitize-coverage-trace-loads">,
      HelpText<"Enable tracing of loads">,
      MarshallingInfoFlag<CodeGenOpts<"SanitizeCoverageTraceLoads">>;
def fsanitize_coverage_trace_stores
    : Flag<["-"], "fsanitize-coverage-trace-stores">,
      HelpText<"Enable tracing of stores">,
      MarshallingInfoFlag<CodeGenOpts<"SanitizeCoverageTraceStores">>;
def fexperimental_sanitize_metadata_EQ_covered
    : Flag<["-"], "fexperimental-sanitize-metadata=covered">,
      HelpText<"Emit PCs for code covered with binary analysis sanitizers">,
      MarshallingInfoFlag<CodeGenOpts<"SanitizeBinaryMetadataCovered">>;
def fexperimental_sanitize_metadata_EQ_atomics
    : Flag<["-"], "fexperimental-sanitize-metadata=atomics">,
      HelpText<"Emit PCs for atomic operations used by binary analysis sanitizers">,
      MarshallingInfoFlag<CodeGenOpts<"SanitizeBinaryMetadataAtomics">>;
def fexperimental_sanitize_metadata_EQ_uar
    : Flag<["-"], "fexperimental-sanitize-metadata=uar">,
      HelpText<"Emit PCs for start of functions that are subject for use-after-return checking.">,
      MarshallingInfoFlag<CodeGenOpts<"SanitizeBinaryMetadataUAR">>;
def fpatchable_function_entry_offset_EQ
    : Joined<["-"], "fpatchable-function-entry-offset=">, MetaVarName<"<M>">,
      HelpText<"Generate M NOPs before function entry">,
      MarshallingInfoInt<CodeGenOpts<"PatchableFunctionEntryOffset">>;
def fprofile_instrument_EQ : Joined<["-"], "fprofile-instrument=">,
    HelpText<"Enable PGO instrumentation">, Values<"none,clang,llvm,csllvm">,
    NormalizedValuesScope<"CodeGenOptions">,
    NormalizedValues<["ProfileNone", "ProfileClangInstr", "ProfileIRInstr", "ProfileCSIRInstr"]>,
    MarshallingInfoEnum<CodeGenOpts<"ProfileInstr">, "ProfileNone">;
def fprofile_instrument_path_EQ : Joined<["-"], "fprofile-instrument-path=">,
    HelpText<"Generate instrumented code to collect execution counts into "
             "<file> (overridden by LLVM_PROFILE_FILE env var)">,
    MarshallingInfoString<CodeGenOpts<"InstrProfileOutput">>;
def fprofile_instrument_use_path_EQ :
    Joined<["-"], "fprofile-instrument-use-path=">,
    HelpText<"Specify the profile path in PGO use compilation">,
    MarshallingInfoString<CodeGenOpts<"ProfileInstrumentUsePath">>;
def flto_visibility_public_std:
    Flag<["-"], "flto-visibility-public-std">,
    HelpText<"Use public LTO visibility for classes in std and stdext namespaces">,
    MarshallingInfoFlag<CodeGenOpts<"LTOVisibilityPublicStd">>;
defm lto_unit : BoolOption<"f", "lto-unit",
  CodeGenOpts<"LTOUnit">, DefaultFalse,
  PosFlag<SetTrue, [CC1Option], "Emit IR to support LTO unit features (CFI, whole program vtable opt)">,
  NegFlag<SetFalse>>;
def fverify_debuginfo_preserve
    : Flag<["-"], "fverify-debuginfo-preserve">,
      HelpText<"Enable Debug Info Metadata preservation testing in "
               "optimizations.">,
      MarshallingInfoFlag<CodeGenOpts<"EnableDIPreservationVerify">>;
def fverify_debuginfo_preserve_export
    : Joined<["-"], "fverify-debuginfo-preserve-export=">,
      MetaVarName<"<file>">,
      HelpText<"Export debug info (by testing original Debug Info) failures "
               "into specified (JSON) file (should be abs path as we use "
               "append mode to insert new JSON objects).">,
      MarshallingInfoString<CodeGenOpts<"DIBugsReportFilePath">>;
def fwarn_stack_size_EQ
    : Joined<["-"], "fwarn-stack-size=">,
      MarshallingInfoInt<CodeGenOpts<"WarnStackSize">, "UINT_MAX">;
// The driver option takes the key as a parameter to the -msign-return-address=
// and -mbranch-protection= options, but CC1 has a separate option so we
// don't have to parse the parameter twice.
def msign_return_address_key_EQ : Joined<["-"], "msign-return-address-key=">,
    Values<"a_key,b_key">;
def mbranch_target_enforce : Flag<["-"], "mbranch-target-enforce">,
  MarshallingInfoFlag<LangOpts<"BranchTargetEnforcement">>;
def fno_dllexport_inlines : Flag<["-"], "fno-dllexport-inlines">,
  MarshallingInfoNegativeFlag<LangOpts<"DllExportInlines">>;
def cfguard_no_checks : Flag<["-"], "cfguard-no-checks">,
    HelpText<"Emit Windows Control Flow Guard tables only (no checks)">,
    MarshallingInfoFlag<CodeGenOpts<"ControlFlowGuardNoChecks">>;
def cfguard : Flag<["-"], "cfguard">,
    HelpText<"Emit Windows Control Flow Guard tables and checks">,
    MarshallingInfoFlag<CodeGenOpts<"ControlFlowGuard">>;
def ehcontguard : Flag<["-"], "ehcontguard">,
    HelpText<"Emit Windows EH Continuation Guard tables">,
    MarshallingInfoFlag<CodeGenOpts<"EHContGuard">>;

def fdenormal_fp_math_f32_EQ : Joined<["-"], "fdenormal-fp-math-f32=">,
   Group<f_Group>;

def fctor_dtor_return_this : Flag<["-"], "fctor-dtor-return-this">,
  HelpText<"Change the C++ ABI to returning `this` pointer from constructors "
           "and non-deleting destructors. (No effect on Microsoft ABI)">,
  MarshallingInfoFlag<CodeGenOpts<"CtorDtorReturnThis">>;

def experimental_assignment_tracking_EQ : Joined<["-"], "fexperimental-assignment-tracking=">,
  Group<f_Group>, CodeGenOpts<"EnableAssignmentTracking">,
  NormalizedValuesScope<"CodeGenOptions::AssignmentTrackingOpts">,
  Values<"disabled,enabled,forced">, NormalizedValues<["Disabled","Enabled","Forced"]>,
  MarshallingInfoEnum<CodeGenOpts<"AssignmentTrackingMode">, "Disabled">;

} // let Flags = [CC1Option, NoDriverOption]

//===----------------------------------------------------------------------===//
// Dependency Output Options
//===----------------------------------------------------------------------===//

let Flags = [CC1Option, NoDriverOption] in {

def sys_header_deps : Flag<["-"], "sys-header-deps">,
  HelpText<"Include system headers in dependency output">,
  MarshallingInfoFlag<DependencyOutputOpts<"IncludeSystemHeaders">>;
def module_file_deps : Flag<["-"], "module-file-deps">,
  HelpText<"Include module files in dependency output">,
  MarshallingInfoFlag<DependencyOutputOpts<"IncludeModuleFiles">>;
def header_include_file : Separate<["-"], "header-include-file">,
  HelpText<"Filename (or -) to write header include output to">,
  MarshallingInfoString<DependencyOutputOpts<"HeaderIncludeOutputFile">>;
def header_include_format_EQ : Joined<["-"], "header-include-format=">,
  HelpText<"set format in which header info is emitted">,
  Values<"textual,json">, NormalizedValues<["HIFMT_Textual", "HIFMT_JSON"]>,
  MarshallingInfoEnum<DependencyOutputOpts<"HeaderIncludeFormat">, "HIFMT_Textual">;
def header_include_filtering_EQ : Joined<["-"], "header-include-filtering=">,
  HelpText<"set the flag that enables filtering header information">,
  Values<"none,only-direct-system">, NormalizedValues<["HIFIL_None", "HIFIL_Only_Direct_System"]>,
  MarshallingInfoEnum<DependencyOutputOpts<"HeaderIncludeFiltering">, "HIFIL_None">;
def show_includes : Flag<["--"], "show-includes">,
  HelpText<"Print cl.exe style /showIncludes to stdout">;

} // let Flags = [CC1Option, NoDriverOption]

//===----------------------------------------------------------------------===//
// Diagnostic Options
//===----------------------------------------------------------------------===//

let Flags = [CC1Option, NoDriverOption] in {

def diagnostic_log_file : Separate<["-"], "diagnostic-log-file">,
  HelpText<"Filename (or -) to log diagnostics to">,
  MarshallingInfoString<DiagnosticOpts<"DiagnosticLogFile">>;
def diagnostic_serialized_file : Separate<["-"], "serialize-diagnostic-file">,
  MetaVarName<"<filename>">,
  HelpText<"File for serializing diagnostics in a binary format">;

def fdiagnostics_format : Separate<["-"], "fdiagnostics-format">,
  HelpText<"Change diagnostic formatting to match IDE and command line tools">,
  Values<"clang,msvc,vi,sarif,SARIF">,
  NormalizedValuesScope<"DiagnosticOptions">, NormalizedValues<["Clang", "MSVC", "Vi", "SARIF", "SARIF"]>,
  MarshallingInfoEnum<DiagnosticOpts<"Format">, "Clang">;
def fdiagnostics_show_category : Separate<["-"], "fdiagnostics-show-category">,
  HelpText<"Print diagnostic category">,
  Values<"none,id,name">,
  NormalizedValues<["0", "1", "2"]>,
  MarshallingInfoEnum<DiagnosticOpts<"ShowCategories">, "0">;
def fno_diagnostics_use_presumed_location : Flag<["-"], "fno-diagnostics-use-presumed-location">,
  HelpText<"Ignore #line directives when displaying diagnostic locations">,
  MarshallingInfoNegativeFlag<DiagnosticOpts<"ShowPresumedLoc">>;
def ftabstop : Separate<["-"], "ftabstop">, MetaVarName<"<N>">,
  HelpText<"Set the tab stop distance.">,
  MarshallingInfoInt<DiagnosticOpts<"TabStop">, "DiagnosticOptions::DefaultTabStop">;
def ferror_limit : Separate<["-"], "ferror-limit">, MetaVarName<"<N>">,
  HelpText<"Set the maximum number of errors to emit before stopping (0 = no limit).">,
  MarshallingInfoInt<DiagnosticOpts<"ErrorLimit">>;
def fmacro_backtrace_limit : Separate<["-"], "fmacro-backtrace-limit">, MetaVarName<"<N>">,
  HelpText<"Set the maximum number of entries to print in a macro expansion backtrace (0 = no limit).">,
  MarshallingInfoInt<DiagnosticOpts<"MacroBacktraceLimit">, "DiagnosticOptions::DefaultMacroBacktraceLimit">;
def ftemplate_backtrace_limit : Separate<["-"], "ftemplate-backtrace-limit">, MetaVarName<"<N>">,
  HelpText<"Set the maximum number of entries to print in a template instantiation backtrace (0 = no limit).">,
  MarshallingInfoInt<DiagnosticOpts<"TemplateBacktraceLimit">, "DiagnosticOptions::DefaultTemplateBacktraceLimit">;
def fconstexpr_backtrace_limit : Separate<["-"], "fconstexpr-backtrace-limit">, MetaVarName<"<N>">,
  HelpText<"Set the maximum number of entries to print in a constexpr evaluation backtrace (0 = no limit).">,
  MarshallingInfoInt<DiagnosticOpts<"ConstexprBacktraceLimit">, "DiagnosticOptions::DefaultConstexprBacktraceLimit">;
def fspell_checking_limit : Separate<["-"], "fspell-checking-limit">, MetaVarName<"<N>">,
  HelpText<"Set the maximum number of times to perform spell checking on unrecognized identifiers (0 = no limit).">,
  MarshallingInfoInt<DiagnosticOpts<"SpellCheckingLimit">, "DiagnosticOptions::DefaultSpellCheckingLimit">;
def fcaret_diagnostics_max_lines :
  Separate<["-"], "fcaret-diagnostics-max-lines">, MetaVarName<"<N>">,
  HelpText<"Set the maximum number of source lines to show in a caret diagnostic">,
  MarshallingInfoInt<DiagnosticOpts<"SnippetLineLimit">, "DiagnosticOptions::DefaultSnippetLineLimit">;
def verify_EQ : CommaJoined<["-"], "verify=">,
  MetaVarName<"<prefixes>">,
  HelpText<"Verify diagnostic output using comment directives that start with"
           " prefixes in the comma-separated sequence <prefixes>">;
def verify : Flag<["-"], "verify">,
  HelpText<"Equivalent to -verify=expected">;
def verify_ignore_unexpected : Flag<["-"], "verify-ignore-unexpected">,
  HelpText<"Ignore unexpected diagnostic messages">;
def verify_ignore_unexpected_EQ : CommaJoined<["-"], "verify-ignore-unexpected=">,
  HelpText<"Ignore unexpected diagnostic messages">;
def Wno_rewrite_macros : Flag<["-"], "Wno-rewrite-macros">,
  HelpText<"Silence ObjC rewriting warnings">,
  MarshallingInfoFlag<DiagnosticOpts<"NoRewriteMacros">>;

} // let Flags = [CC1Option, NoDriverOption]

//===----------------------------------------------------------------------===//
// Frontend Options
//===----------------------------------------------------------------------===//

let Flags = [CC1Option, NoDriverOption] in {

// This isn't normally used, it is just here so we can parse a
// CompilerInvocation out of a driver-derived argument vector.
def cc1 : Flag<["-"], "cc1">;
def cc1as : Flag<["-"], "cc1as">;

def ast_merge : Separate<["-"], "ast-merge">,
  MetaVarName<"<ast file>">,
  HelpText<"Merge the given AST file into the translation unit being compiled.">,
  MarshallingInfoStringVector<FrontendOpts<"ASTMergeFiles">>;
def aux_target_cpu : Separate<["-"], "aux-target-cpu">,
  HelpText<"Target a specific auxiliary cpu type">;
def aux_target_feature : Separate<["-"], "aux-target-feature">,
  HelpText<"Target specific auxiliary attributes">;
def aux_triple : Separate<["-"], "aux-triple">,
  HelpText<"Auxiliary target triple.">,
  MarshallingInfoString<FrontendOpts<"AuxTriple">>;
def code_completion_at : Separate<["-"], "code-completion-at">,
  MetaVarName<"<file>:<line>:<column>">,
  HelpText<"Dump code-completion information at a location">;
def remap_file : Separate<["-"], "remap-file">,
  MetaVarName<"<from>;<to>">,
  HelpText<"Replace the contents of the <from> file with the contents of the <to> file">;
def code_completion_at_EQ : Joined<["-"], "code-completion-at=">,
  Alias<code_completion_at>;
def code_completion_macros : Flag<["-"], "code-completion-macros">,
  HelpText<"Include macros in code-completion results">,
  MarshallingInfoFlag<FrontendOpts<"CodeCompleteOpts.IncludeMacros">>;
def code_completion_patterns : Flag<["-"], "code-completion-patterns">,
  HelpText<"Include code patterns in code-completion results">,
  MarshallingInfoFlag<FrontendOpts<"CodeCompleteOpts.IncludeCodePatterns">>;
def no_code_completion_globals : Flag<["-"], "no-code-completion-globals">,
  HelpText<"Do not include global declarations in code-completion results.">,
  MarshallingInfoNegativeFlag<FrontendOpts<"CodeCompleteOpts.IncludeGlobals">>;
def no_code_completion_ns_level_decls : Flag<["-"], "no-code-completion-ns-level-decls">,
  HelpText<"Do not include declarations inside namespaces (incl. global namespace) in the code-completion results.">,
  MarshallingInfoNegativeFlag<FrontendOpts<"CodeCompleteOpts.IncludeNamespaceLevelDecls">>;
def code_completion_brief_comments : Flag<["-"], "code-completion-brief-comments">,
  HelpText<"Include brief documentation comments in code-completion results.">,
  MarshallingInfoFlag<FrontendOpts<"CodeCompleteOpts.IncludeBriefComments">>;
def code_completion_with_fixits : Flag<["-"], "code-completion-with-fixits">,
  HelpText<"Include code completion results which require small fix-its.">,
  MarshallingInfoFlag<FrontendOpts<"CodeCompleteOpts.IncludeFixIts">>;
def disable_free : Flag<["-"], "disable-free">,
  HelpText<"Disable freeing of memory on exit">,
  MarshallingInfoFlag<FrontendOpts<"DisableFree">>;
defm clear_ast_before_backend : BoolOption<"",
  "clear-ast-before-backend",
  CodeGenOpts<"ClearASTBeforeBackend">,
  DefaultFalse,
  PosFlag<SetTrue, [], "Clear">,
  NegFlag<SetFalse, [], "Don't clear">,
  BothFlags<[], " the Clang AST before running backend code generation">>;
defm enable_noundef_analysis : BoolOption<"",
  "enable-noundef-analysis",
  CodeGenOpts<"EnableNoundefAttrs">,
  DefaultTrue,
  PosFlag<SetTrue, [], "Enable">,
  NegFlag<SetFalse, [], "Disable">,
  BothFlags<[], " analyzing function argument and return types for mandatory definedness">>;
defm opaque_pointers : BoolOption<"",
  "opaque-pointers",
  CodeGenOpts<"OpaquePointers">,
  DefaultTrue,
  PosFlag<SetTrue, [], "Enable">,
  NegFlag<SetFalse, [], "Disable">,
  BothFlags<[], " opaque pointers">>;
def discard_value_names : Flag<["-"], "discard-value-names">,
  HelpText<"Discard value names in LLVM IR">,
  MarshallingInfoFlag<CodeGenOpts<"DiscardValueNames">>;
def plugin_arg : JoinedAndSeparate<["-"], "plugin-arg-">,
    MetaVarName<"<name> <arg>">,
    HelpText<"Pass <arg> to plugin <name>">;
def add_plugin : Separate<["-"], "add-plugin">, MetaVarName<"<name>">,
  HelpText<"Use the named plugin action in addition to the default action">,
  MarshallingInfoStringVector<FrontendOpts<"AddPluginActions">>;
def ast_dump_filter : Separate<["-"], "ast-dump-filter">,
  MetaVarName<"<dump_filter>">,
  HelpText<"Use with -ast-dump or -ast-print to dump/print only AST declaration"
           " nodes having a certain substring in a qualified name. Use"
           " -ast-list to list all filterable declaration node names.">,
  MarshallingInfoString<FrontendOpts<"ASTDumpFilter">>;
def ast_dump_filter_EQ : Joined<["-"], "ast-dump-filter=">,
  Alias<ast_dump_filter>;
def fno_modules_global_index : Flag<["-"], "fno-modules-global-index">,
  HelpText<"Do not automatically generate or update the global module index">,
  MarshallingInfoNegativeFlag<FrontendOpts<"UseGlobalModuleIndex">>;
def fno_modules_error_recovery : Flag<["-"], "fno-modules-error-recovery">,
  HelpText<"Do not automatically import modules for error recovery">,
  MarshallingInfoNegativeFlag<LangOpts<"ModulesErrorRecovery">>;
def fmodule_map_file_home_is_cwd : Flag<["-"], "fmodule-map-file-home-is-cwd">,
  HelpText<"Use the current working directory as the home directory of "
           "module maps specified by -fmodule-map-file=<FILE>">,
  MarshallingInfoFlag<HeaderSearchOpts<"ModuleMapFileHomeIsCwd">>;
def fmodule_file_home_is_cwd : Flag<["-"], "fmodule-file-home-is-cwd">,
  HelpText<"Use the current working directory as the base directory of "
           "compiled module files.">,
  MarshallingInfoFlag<HeaderSearchOpts<"ModuleFileHomeIsCwd">>;
def fmodule_feature : Separate<["-"], "fmodule-feature">,
  MetaVarName<"<feature>">,
  HelpText<"Enable <feature> in module map requires declarations">,
  MarshallingInfoStringVector<LangOpts<"ModuleFeatures">>;
def fmodules_embed_file_EQ : Joined<["-"], "fmodules-embed-file=">,
  MetaVarName<"<file>">,
  HelpText<"Embed the contents of the specified file into the module file "
           "being compiled.">,
  MarshallingInfoStringVector<FrontendOpts<"ModulesEmbedFiles">>;
def fmodules_embed_all_files : Joined<["-"], "fmodules-embed-all-files">,
  HelpText<"Embed the contents of all files read by this compilation into "
           "the produced module file.">,
  MarshallingInfoFlag<FrontendOpts<"ModulesEmbedAllFiles">>;
defm fimplicit_modules_use_lock : BoolOption<"f", "implicit-modules-use-lock",
  FrontendOpts<"BuildingImplicitModuleUsesLock">, DefaultTrue,
  NegFlag<SetFalse>,
  PosFlag<SetTrue, [],
          "Use filesystem locks for implicit modules builds to avoid "
          "duplicating work in competing clang invocations.">>;
// FIXME: We only need this in C++ modules if we might textually
// enter a different module (eg, when building a header unit).
def fmodules_local_submodule_visibility :
  Flag<["-"], "fmodules-local-submodule-visibility">,
  HelpText<"Enforce name visibility rules across submodules of the same "
           "top-level module.">,
  MarshallingInfoFlag<LangOpts<"ModulesLocalVisibility">>,
  ImpliedByAnyOf<[fcxx_modules.KeyPath]>;
def fmodules_codegen :
  Flag<["-"], "fmodules-codegen">,
  HelpText<"Generate code for uses of this module that assumes an explicit "
           "object file will be built for the module">,
  MarshallingInfoFlag<LangOpts<"ModulesCodegen">>;
def fmodules_debuginfo :
  Flag<["-"], "fmodules-debuginfo">,
  HelpText<"Generate debug info for types in an object file built from this "
           "module and do not generate them elsewhere">,
  MarshallingInfoFlag<LangOpts<"ModulesDebugInfo">>;
def fmodule_format_EQ : Joined<["-"], "fmodule-format=">,
  HelpText<"Select the container format for clang modules and PCH. "
           "Supported options are 'raw' and 'obj'.">,
  MarshallingInfoString<HeaderSearchOpts<"ModuleFormat">, [{"raw"}]>;
def ftest_module_file_extension_EQ :
  Joined<["-"], "ftest-module-file-extension=">,
  HelpText<"introduce a module file extension for testing purposes. "
           "The argument is parsed as blockname:major:minor:hashed:user info">;

defm recovery_ast : BoolOption<"f", "recovery-ast",
  LangOpts<"RecoveryAST">, DefaultTrue,
  NegFlag<SetFalse>, PosFlag<SetTrue, [], "Preserve expressions in AST rather "
                              "than dropping them when encountering semantic errors">>;
defm recovery_ast_type : BoolOption<"f", "recovery-ast-type",
  LangOpts<"RecoveryASTType">, DefaultTrue,
  NegFlag<SetFalse>, PosFlag<SetTrue, [], "Preserve the type for recovery "
                              "expressions when possible">>;

let Group = Action_Group in {

def Eonly : Flag<["-"], "Eonly">,
  HelpText<"Just run preprocessor, no output (for timings)">;
def dump_raw_tokens : Flag<["-"], "dump-raw-tokens">,
  HelpText<"Lex file in raw mode and dump raw tokens">;
def analyze : Flag<["-"], "analyze">,
  HelpText<"Run static analysis engine">;
def dump_tokens : Flag<["-"], "dump-tokens">,
  HelpText<"Run preprocessor, dump internal rep of tokens">;
def fixit : Flag<["-"], "fixit">,
  HelpText<"Apply fix-it advice to the input source">;
def fixit_EQ : Joined<["-"], "fixit=">,
  HelpText<"Apply fix-it advice creating a file with the given suffix">;
def print_preamble : Flag<["-"], "print-preamble">,
  HelpText<"Print the \"preamble\" of a file, which is a candidate for implicit"
           " precompiled headers.">;
def emit_html : Flag<["-"], "emit-html">,
  HelpText<"Output input source as HTML">;
def ast_print : Flag<["-"], "ast-print">,
  HelpText<"Build ASTs and then pretty-print them">;
def ast_list : Flag<["-"], "ast-list">,
  HelpText<"Build ASTs and print the list of declaration node qualified names">;
def ast_dump : Flag<["-"], "ast-dump">,
  HelpText<"Build ASTs and then debug dump them">;
def ast_dump_EQ : Joined<["-"], "ast-dump=">,
  HelpText<"Build ASTs and then debug dump them in the specified format. "
           "Supported formats include: default, json">;
def ast_dump_all : Flag<["-"], "ast-dump-all">,
  HelpText<"Build ASTs and then debug dump them, forcing deserialization">;
def ast_dump_all_EQ : Joined<["-"], "ast-dump-all=">,
  HelpText<"Build ASTs and then debug dump them in the specified format, "
           "forcing deserialization. Supported formats include: default, json">;
def ast_dump_decl_types : Flag<["-"], "ast-dump-decl-types">,
  HelpText<"Include declaration types in AST dumps">,
  MarshallingInfoFlag<FrontendOpts<"ASTDumpDeclTypes">>;
def templight_dump : Flag<["-"], "templight-dump">,
  HelpText<"Dump templight information to stdout">;
def ast_dump_lookups : Flag<["-"], "ast-dump-lookups">,
  HelpText<"Build ASTs and then debug dump their name lookup tables">,
  MarshallingInfoFlag<FrontendOpts<"ASTDumpLookups">>;
def ast_view : Flag<["-"], "ast-view">,
  HelpText<"Build ASTs and view them with GraphViz">;
def emit_module : Flag<["-"], "emit-module">,
  HelpText<"Generate pre-compiled module file from a module map">;
def emit_module_interface : Flag<["-"], "emit-module-interface">,
  HelpText<"Generate pre-compiled module file from a C++ module interface">;
def emit_header_unit : Flag<["-"], "emit-header-unit">,
  HelpText<"Generate C++20 header units from header files">;
def emit_pch : Flag<["-"], "emit-pch">,
  HelpText<"Generate pre-compiled header file">;
def emit_llvm_only : Flag<["-"], "emit-llvm-only">,
  HelpText<"Build ASTs and convert to LLVM, discarding output">;
def emit_codegen_only : Flag<["-"], "emit-codegen-only">,
  HelpText<"Generate machine code, but discard output">;
def rewrite_test : Flag<["-"], "rewrite-test">,
  HelpText<"Rewriter playground">;
def rewrite_macros : Flag<["-"], "rewrite-macros">,
  HelpText<"Expand macros without full preprocessing">;
def migrate : Flag<["-"], "migrate">,
  HelpText<"Migrate source code">;
def compiler_options_dump : Flag<["-"], "compiler-options-dump">,
  HelpText<"Dump the compiler configuration options">;
def print_dependency_directives_minimized_source : Flag<["-"],
  "print-dependency-directives-minimized-source">,
  HelpText<"Print the output of the dependency directives source minimizer">;
}

defm emit_llvm_uselists : BoolOption<"", "emit-llvm-uselists",
  CodeGenOpts<"EmitLLVMUseLists">, DefaultFalse,
  PosFlag<SetTrue, [], "Preserve">,
  NegFlag<SetFalse, [], "Don't preserve">,
  BothFlags<[], " order of LLVM use-lists when serializing">>;

def mt_migrate_directory : Separate<["-"], "mt-migrate-directory">,
  HelpText<"Directory for temporary files produced during ARC or ObjC migration">,
  MarshallingInfoString<FrontendOpts<"MTMigrateDir">>;

def arcmt_action_EQ : Joined<["-"], "arcmt-action=">, Flags<[CC1Option, NoDriverOption]>,
  HelpText<"The ARC migration action to take">,
  Values<"check,modify,migrate">,
  NormalizedValuesScope<"FrontendOptions">,
  NormalizedValues<["ARCMT_Check", "ARCMT_Modify", "ARCMT_Migrate"]>,
  MarshallingInfoEnum<FrontendOpts<"ARCMTAction">, "ARCMT_None">;

def opt_record_file : Separate<["-"], "opt-record-file">,
  HelpText<"File name to use for YAML optimization record output">,
  MarshallingInfoString<CodeGenOpts<"OptRecordFile">>;
def opt_record_passes : Separate<["-"], "opt-record-passes">,
  HelpText<"Only record remark information for passes whose names match the given regular expression">;
def opt_record_format : Separate<["-"], "opt-record-format">,
  HelpText<"The format used for serializing remarks (default: YAML)">;

def print_stats : Flag<["-"], "print-stats">,
  HelpText<"Print performance metrics and statistics">,
  MarshallingInfoFlag<FrontendOpts<"ShowStats">>;
def stats_file : Joined<["-"], "stats-file=">,
  HelpText<"Filename to write statistics to">,
  MarshallingInfoString<FrontendOpts<"StatsFile">>;
def stats_file_append : Flag<["-"], "stats-file-append">,
  HelpText<"If stats should be appended to stats-file instead of overwriting it">,
  MarshallingInfoFlag<FrontendOpts<"AppendStats">>;
def fdump_record_layouts_simple : Flag<["-"], "fdump-record-layouts-simple">,
  HelpText<"Dump record layout information in a simple form used for testing">,
  MarshallingInfoFlag<LangOpts<"DumpRecordLayoutsSimple">>;
def fdump_record_layouts_canonical : Flag<["-"], "fdump-record-layouts-canonical">,
  HelpText<"Dump record layout information with canonical field types">,
  MarshallingInfoFlag<LangOpts<"DumpRecordLayoutsCanonical">>;
def fdump_record_layouts_complete : Flag<["-"], "fdump-record-layouts-complete">,
  HelpText<"Dump record layout information for all complete types">,
  MarshallingInfoFlag<LangOpts<"DumpRecordLayoutsComplete">>;
def fdump_record_layouts : Flag<["-"], "fdump-record-layouts">,
  HelpText<"Dump record layout information">,
  MarshallingInfoFlag<LangOpts<"DumpRecordLayouts">>,
  ImpliedByAnyOf<[fdump_record_layouts_simple.KeyPath, fdump_record_layouts_complete.KeyPath, fdump_record_layouts_canonical.KeyPath]>;
def fix_what_you_can : Flag<["-"], "fix-what-you-can">,
  HelpText<"Apply fix-it advice even in the presence of unfixable errors">,
  MarshallingInfoFlag<FrontendOpts<"FixWhatYouCan">>;
def fix_only_warnings : Flag<["-"], "fix-only-warnings">,
  HelpText<"Apply fix-it advice only for warnings, not errors">,
  MarshallingInfoFlag<FrontendOpts<"FixOnlyWarnings">>;
def fixit_recompile : Flag<["-"], "fixit-recompile">,
  HelpText<"Apply fix-it changes and recompile">,
  MarshallingInfoFlag<FrontendOpts<"FixAndRecompile">>;
def fixit_to_temp : Flag<["-"], "fixit-to-temporary">,
  HelpText<"Apply fix-it changes to temporary files">,
  MarshallingInfoFlag<FrontendOpts<"FixToTemporaries">>;

def foverride_record_layout_EQ : Joined<["-"], "foverride-record-layout=">,
  HelpText<"Override record layouts with those in the given file">,
  MarshallingInfoString<FrontendOpts<"OverrideRecordLayoutsFile">>;
def pch_through_header_EQ : Joined<["-"], "pch-through-header=">,
  HelpText<"Stop PCH generation after including this file.  When using a PCH, "
           "skip tokens until after this file is included.">,
  MarshallingInfoString<PreprocessorOpts<"PCHThroughHeader">>;
def pch_through_hdrstop_create : Flag<["-"], "pch-through-hdrstop-create">,
  HelpText<"When creating a PCH, stop PCH generation after #pragma hdrstop.">,
  MarshallingInfoFlag<PreprocessorOpts<"PCHWithHdrStopCreate">>;
def pch_through_hdrstop_use : Flag<["-"], "pch-through-hdrstop-use">,
  HelpText<"When using a PCH, skip tokens until after a #pragma hdrstop.">;
def fno_pch_timestamp : Flag<["-"], "fno-pch-timestamp">,
  HelpText<"Disable inclusion of timestamp in precompiled headers">,
  MarshallingInfoNegativeFlag<FrontendOpts<"IncludeTimestamps">>;
def building_pch_with_obj : Flag<["-"], "building-pch-with-obj">,
  HelpText<"This compilation is part of building a PCH with corresponding object file.">,
  MarshallingInfoFlag<LangOpts<"BuildingPCHWithObjectFile">>;

def aligned_alloc_unavailable : Flag<["-"], "faligned-alloc-unavailable">,
  HelpText<"Aligned allocation/deallocation functions are unavailable">,
  MarshallingInfoFlag<LangOpts<"AlignedAllocationUnavailable">>,
  ShouldParseIf<faligned_allocation.KeyPath>;

} // let Flags = [CC1Option, NoDriverOption]

//===----------------------------------------------------------------------===//
// Language Options
//===----------------------------------------------------------------------===//

def version : Flag<["-"], "version">,
  HelpText<"Print the compiler version">,
  Flags<[CC1Option, CC1AsOption, FC1Option, NoDriverOption]>,
  MarshallingInfoFlag<FrontendOpts<"ShowVersion">>;

def main_file_name : Separate<["-"], "main-file-name">,
  HelpText<"Main file name to use for debug info and source if missing">,
  Flags<[CC1Option, CC1AsOption, NoDriverOption]>,
  MarshallingInfoString<CodeGenOpts<"MainFileName">>;
def split_dwarf_output : Separate<["-"], "split-dwarf-output">,
  HelpText<"File name to use for split dwarf debug info output">,
  Flags<[CC1Option, CC1AsOption, NoDriverOption]>,
  MarshallingInfoString<CodeGenOpts<"SplitDwarfOutput">>;

let Flags = [CC1Option, FC1Option, NoDriverOption] in {

def mreassociate : Flag<["-"], "mreassociate">,
  HelpText<"Allow reassociation transformations for floating-point instructions">,
  MarshallingInfoFlag<LangOpts<"AllowFPReassoc">>, ImpliedByAnyOf<[funsafe_math_optimizations.KeyPath]>;
def menable_no_nans : Flag<["-"], "menable-no-nans">,
  HelpText<"Allow optimization to assume there are no NaNs.">,
  MarshallingInfoFlag<LangOpts<"NoHonorNaNs">>, ImpliedByAnyOf<[ffinite_math_only.KeyPath]>;
def menable_no_infinities : Flag<["-"], "menable-no-infs">,
  HelpText<"Allow optimization to assume there are no infinities.">,
  MarshallingInfoFlag<LangOpts<"NoHonorInfs">>, ImpliedByAnyOf<[ffinite_math_only.KeyPath]>;

def pic_level : Separate<["-"], "pic-level">,
  HelpText<"Value for __PIC__">,
  MarshallingInfoInt<LangOpts<"PICLevel">>;
def pic_is_pie : Flag<["-"], "pic-is-pie">,
  HelpText<"File is for a position independent executable">,
  MarshallingInfoFlag<LangOpts<"PIE">>;

} // let Flags = [CC1Option, FC1Option, NoDriverOption]

let Flags = [CC1Option, NoDriverOption] in {

def fblocks_runtime_optional : Flag<["-"], "fblocks-runtime-optional">,
  HelpText<"Weakly link in the blocks runtime">,
  MarshallingInfoFlag<LangOpts<"BlocksRuntimeOptional">>;
def fexternc_nounwind : Flag<["-"], "fexternc-nounwind">,
  HelpText<"Assume all functions with C linkage do not unwind">,
  MarshallingInfoFlag<LangOpts<"ExternCNoUnwind">>;
def split_dwarf_file : Separate<["-"], "split-dwarf-file">,
  HelpText<"Name of the split dwarf debug info file to encode in the object file">,
  MarshallingInfoString<CodeGenOpts<"SplitDwarfFile">>;
def fno_wchar : Flag<["-"], "fno-wchar">,
  HelpText<"Disable C++ builtin type wchar_t">,
  MarshallingInfoNegativeFlag<LangOpts<"WChar">, cplusplus.KeyPath>,
  ShouldParseIf<cplusplus.KeyPath>;
def fconstant_string_class : Separate<["-"], "fconstant-string-class">,
  MetaVarName<"<class name>">,
  HelpText<"Specify the class to use for constant Objective-C string objects.">,
  MarshallingInfoString<LangOpts<"ObjCConstantStringClass">>;
def fobjc_arc_cxxlib_EQ : Joined<["-"], "fobjc-arc-cxxlib=">,
  HelpText<"Objective-C++ Automatic Reference Counting standard library kind">,
  Values<"libc++,libstdc++,none">,
  NormalizedValues<["ARCXX_libcxx", "ARCXX_libstdcxx", "ARCXX_nolib"]>,
  MarshallingInfoEnum<PreprocessorOpts<"ObjCXXARCStandardLibrary">, "ARCXX_nolib">;
def fobjc_runtime_has_weak : Flag<["-"], "fobjc-runtime-has-weak">,
  HelpText<"The target Objective-C runtime supports ARC weak operations">;
def fobjc_dispatch_method_EQ : Joined<["-"], "fobjc-dispatch-method=">,
  HelpText<"Objective-C dispatch method to use">,
  Values<"legacy,non-legacy,mixed">,
  NormalizedValuesScope<"CodeGenOptions">, NormalizedValues<["Legacy", "NonLegacy", "Mixed"]>,
  MarshallingInfoEnum<CodeGenOpts<"ObjCDispatchMethod">, "Legacy">;
def disable_objc_default_synthesize_properties : Flag<["-"], "disable-objc-default-synthesize-properties">,
  HelpText<"disable the default synthesis of Objective-C properties">,
  MarshallingInfoNegativeFlag<LangOpts<"ObjCDefaultSynthProperties">>;
def fencode_extended_block_signature : Flag<["-"], "fencode-extended-block-signature">,
  HelpText<"enable extended encoding of block type signature">,
  MarshallingInfoFlag<LangOpts<"EncodeExtendedBlockSig">>;
def function_alignment : Separate<["-"], "function-alignment">,
    HelpText<"default alignment for functions">,
    MarshallingInfoInt<LangOpts<"FunctionAlignment">>;
def fhalf_no_semantic_interposition : Flag<["-"], "fhalf-no-semantic-interposition">,
  HelpText<"Like -fno-semantic-interposition but don't use local aliases">,
  MarshallingInfoFlag<LangOpts<"HalfNoSemanticInterposition">>;
def fno_validate_pch : Flag<["-"], "fno-validate-pch">,
  HelpText<"Disable validation of precompiled headers">,
  MarshallingInfoFlag<PreprocessorOpts<"DisablePCHOrModuleValidation">, "DisableValidationForModuleKind::None">,
  Normalizer<"makeFlagToValueNormalizer(DisableValidationForModuleKind::All)">;
def fallow_pcm_with_errors : Flag<["-"], "fallow-pcm-with-compiler-errors">,
  HelpText<"Accept a PCM file that was created with compiler errors">,
  MarshallingInfoFlag<FrontendOpts<"AllowPCMWithCompilerErrors">>;
def fallow_pch_with_errors : Flag<["-"], "fallow-pch-with-compiler-errors">,
  HelpText<"Accept a PCH file that was created with compiler errors">,
  MarshallingInfoFlag<PreprocessorOpts<"AllowPCHWithCompilerErrors">>,
  ImpliedByAnyOf<[fallow_pcm_with_errors.KeyPath]>;
def fallow_pch_with_different_modules_cache_path :
  Flag<["-"], "fallow-pch-with-different-modules-cache-path">,
  HelpText<"Accept a PCH file that was created with a different modules cache path">,
  MarshallingInfoFlag<PreprocessorOpts<"AllowPCHWithDifferentModulesCachePath">>;
def fno_modules_share_filemanager : Flag<["-"], "fno-modules-share-filemanager">,
  HelpText<"Disable sharing the FileManager when building a module implicitly">,
  MarshallingInfoNegativeFlag<FrontendOpts<"ModulesShareFileManager">>;
def dump_deserialized_pch_decls : Flag<["-"], "dump-deserialized-decls">,
  HelpText<"Dump declarations that are deserialized from PCH, for testing">,
  MarshallingInfoFlag<PreprocessorOpts<"DumpDeserializedPCHDecls">>;
def error_on_deserialized_pch_decl : Separate<["-"], "error-on-deserialized-decl">,
  HelpText<"Emit error if a specific declaration is deserialized from PCH, for testing">;
def error_on_deserialized_pch_decl_EQ : Joined<["-"], "error-on-deserialized-decl=">,
  Alias<error_on_deserialized_pch_decl>;
def static_define : Flag<["-"], "static-define">,
  HelpText<"Should __STATIC__ be defined">,
  MarshallingInfoFlag<LangOpts<"Static">>;
def stack_protector : Separate<["-"], "stack-protector">,
  HelpText<"Enable stack protectors">,
  Values<"0,1,2,3">,
  NormalizedValuesScope<"LangOptions">,
  NormalizedValues<["SSPOff", "SSPOn", "SSPStrong", "SSPReq"]>,
  MarshallingInfoEnum<LangOpts<"StackProtector">, "SSPOff">;
def stack_protector_buffer_size : Separate<["-"], "stack-protector-buffer-size">,
  HelpText<"Lower bound for a buffer to be considered for stack protection">,
  MarshallingInfoInt<CodeGenOpts<"SSPBufferSize">, "8">;
def ftype_visibility : Joined<["-"], "ftype-visibility=">,
  HelpText<"Default type visibility">,
  MarshallingInfoVisibility<LangOpts<"TypeVisibilityMode">, fvisibility_EQ.KeyPath>;
def fapply_global_visibility_to_externs : Flag<["-"], "fapply-global-visibility-to-externs">,
  HelpText<"Apply global symbol visibility to external declarations without an explicit visibility">,
  MarshallingInfoFlag<LangOpts<"SetVisibilityForExternDecls">>;
def ftemplate_depth : Separate<["-"], "ftemplate-depth">,
  HelpText<"Maximum depth of recursive template instantiation">,
  MarshallingInfoInt<LangOpts<"InstantiationDepth">, "1024">;
def foperator_arrow_depth : Separate<["-"], "foperator-arrow-depth">,
  HelpText<"Maximum number of 'operator->'s to call for a member access">,
  MarshallingInfoInt<LangOpts<"ArrowDepth">, "256">;
def fconstexpr_depth : Separate<["-"], "fconstexpr-depth">,
  HelpText<"Maximum depth of recursive constexpr function calls">,
  MarshallingInfoInt<LangOpts<"ConstexprCallDepth">, "512">;
def fconstexpr_steps : Separate<["-"], "fconstexpr-steps">,
  HelpText<"Maximum number of steps in constexpr function evaluation">,
  MarshallingInfoInt<LangOpts<"ConstexprStepLimit">, "1048576">;
def fbracket_depth : Separate<["-"], "fbracket-depth">,
  HelpText<"Maximum nesting level for parentheses, brackets, and braces">,
  MarshallingInfoInt<LangOpts<"BracketDepth">, "256">;
defm const_strings : BoolOption<"f", "const-strings",
  LangOpts<"ConstStrings">, DefaultFalse,
  PosFlag<SetTrue, [CC1Option], "Use">, NegFlag<SetFalse, [], "Don't use">,
  BothFlags<[], " a const qualified type for string literals in C and ObjC">>;
def fno_bitfield_type_align : Flag<["-"], "fno-bitfield-type-align">,
  HelpText<"Ignore bit-field types when aligning structures">,
  MarshallingInfoFlag<LangOpts<"NoBitFieldTypeAlign">>;
def ffake_address_space_map : Flag<["-"], "ffake-address-space-map">,
  HelpText<"Use a fake address space map; OpenCL testing purposes only">,
  MarshallingInfoFlag<LangOpts<"FakeAddressSpaceMap">>;
def faddress_space_map_mangling_EQ : Joined<["-"], "faddress-space-map-mangling=">,
  HelpText<"Set the mode for address space map based mangling; OpenCL testing purposes only">,
  Values<"target,no,yes">,
  NormalizedValuesScope<"LangOptions">,
  NormalizedValues<["ASMM_Target", "ASMM_Off", "ASMM_On"]>,
  MarshallingInfoEnum<LangOpts<"AddressSpaceMapMangling">, "ASMM_Target">;
def funknown_anytype : Flag<["-"], "funknown-anytype">,
  HelpText<"Enable parser support for the __unknown_anytype type; for testing purposes only">,
  MarshallingInfoFlag<LangOpts<"ParseUnknownAnytype">>;
def fdebugger_support : Flag<["-"], "fdebugger-support">,
  HelpText<"Enable special debugger support behavior">,
  MarshallingInfoFlag<LangOpts<"DebuggerSupport">>;
def fdebugger_cast_result_to_id : Flag<["-"], "fdebugger-cast-result-to-id">,
  HelpText<"Enable casting unknown expression results to id">,
  MarshallingInfoFlag<LangOpts<"DebuggerCastResultToId">>;
def fdebugger_objc_literal : Flag<["-"], "fdebugger-objc-literal">,
  HelpText<"Enable special debugger support for Objective-C subscripting and literals">,
  MarshallingInfoFlag<LangOpts<"DebuggerObjCLiteral">>;
defm deprecated_macro : BoolOption<"f", "deprecated-macro",
  LangOpts<"Deprecated">, DefaultFalse,
  PosFlag<SetTrue, [], "Defines">, NegFlag<SetFalse, [], "Undefines">,
  BothFlags<[], " the __DEPRECATED macro">>;
def fobjc_subscripting_legacy_runtime : Flag<["-"], "fobjc-subscripting-legacy-runtime">,
  HelpText<"Allow Objective-C array and dictionary subscripting in legacy runtime">;
// TODO: Enforce values valid for MSVtorDispMode.
def vtordisp_mode_EQ : Joined<["-"], "vtordisp-mode=">,
  HelpText<"Control vtordisp placement on win32 targets">,
  MarshallingInfoInt<LangOpts<"VtorDispMode">, "1">;
def fnative_half_type: Flag<["-"], "fnative-half-type">,
  HelpText<"Use the native half type for __fp16 instead of promoting to float">,
  MarshallingInfoFlag<LangOpts<"NativeHalfType">>,
  ImpliedByAnyOf<[open_cl.KeyPath, render_script.KeyPath]>;
def fnative_half_arguments_and_returns : Flag<["-"], "fnative-half-arguments-and-returns">,
  HelpText<"Use the native __fp16 type for arguments and returns (and skip ABI-specific lowering)">,
  MarshallingInfoFlag<LangOpts<"NativeHalfArgsAndReturns">>,
  ImpliedByAnyOf<[open_cl.KeyPath, render_script.KeyPath, hlsl.KeyPath]>;
def fdefault_calling_conv_EQ : Joined<["-"], "fdefault-calling-conv=">,
  HelpText<"Set default calling convention">,
  Values<"cdecl,fastcall,stdcall,vectorcall,regcall">,
  NormalizedValuesScope<"LangOptions">,
  NormalizedValues<["DCC_CDecl", "DCC_FastCall", "DCC_StdCall", "DCC_VectorCall", "DCC_RegCall"]>,
  MarshallingInfoEnum<LangOpts<"DefaultCallingConv">, "DCC_None">;

// These options cannot be marshalled, because they are used to set up the LangOptions defaults.
def finclude_default_header : Flag<["-"], "finclude-default-header">,
  HelpText<"Include default header file for OpenCL and HLSL">;
def fdeclare_opencl_builtins : Flag<["-"], "fdeclare-opencl-builtins">,
  HelpText<"Add OpenCL builtin function declarations (experimental)">;

def fpreserve_vec3_type : Flag<["-"], "fpreserve-vec3-type">,
  HelpText<"Preserve 3-component vector type">,
  MarshallingInfoFlag<CodeGenOpts<"PreserveVec3Type">>,
  ImpliedByAnyOf<[hlsl.KeyPath]>;
def fwchar_type_EQ : Joined<["-"], "fwchar-type=">,
  HelpText<"Select underlying type for wchar_t">,
  Values<"char,short,int">,
  NormalizedValues<["1", "2", "4"]>,
  MarshallingInfoEnum<LangOpts<"WCharSize">, "0">;
defm signed_wchar : BoolOption<"f", "signed-wchar",
  LangOpts<"WCharIsSigned">, DefaultTrue,
  NegFlag<SetFalse, [CC1Option], "Use an unsigned">, PosFlag<SetTrue, [], "Use a signed">,
  BothFlags<[], " type for wchar_t">>;
def fcompatibility_qualified_id_block_param_type_checking : Flag<["-"], "fcompatibility-qualified-id-block-type-checking">,
  HelpText<"Allow using blocks with parameters of more specific type than "
           "the type system guarantees when a parameter is qualified id">,
  MarshallingInfoFlag<LangOpts<"CompatibilityQualifiedIdBlockParamTypeChecking">>;
def fpass_by_value_is_noalias: Flag<["-"], "fpass-by-value-is-noalias">,
  HelpText<"Allows assuming by-value parameters do not alias any other value. "
           "Has no effect on non-trivially-copyable classes in C++.">, Group<f_Group>,
  MarshallingInfoFlag<CodeGenOpts<"PassByValueIsNoAlias">>;

// FIXME: Remove these entirely once functionality/tests have been excised.
def fobjc_gc_only : Flag<["-"], "fobjc-gc-only">, Group<f_Group>,
  HelpText<"Use GC exclusively for Objective-C related memory management">;
def fobjc_gc : Flag<["-"], "fobjc-gc">, Group<f_Group>,
  HelpText<"Enable Objective-C garbage collection">;

def fexperimental_max_bitint_width_EQ:
  Joined<["-"], "fexperimental-max-bitint-width=">, Group<f_Group>,
  MetaVarName<"<N>">,
  HelpText<"Set the maximum bitwidth for _BitInt (this option is expected to be removed in the future)">,
  MarshallingInfoInt<LangOpts<"MaxBitIntWidth">>;

} // let Flags = [CC1Option, NoDriverOption]

//===----------------------------------------------------------------------===//
// Header Search Options
//===----------------------------------------------------------------------===//

let Flags = [CC1Option, NoDriverOption] in {

def nostdsysteminc : Flag<["-"], "nostdsysteminc">,
  HelpText<"Disable standard system #include directories">,
  MarshallingInfoNegativeFlag<HeaderSearchOpts<"UseStandardSystemIncludes">>;
def fdisable_module_hash : Flag<["-"], "fdisable-module-hash">,
  HelpText<"Disable the module hash">,
  MarshallingInfoFlag<HeaderSearchOpts<"DisableModuleHash">>;
def fmodules_hash_content : Flag<["-"], "fmodules-hash-content">,
  HelpText<"Enable hashing the content of a module file">,
  MarshallingInfoFlag<HeaderSearchOpts<"ModulesHashContent">>;
def fmodules_strict_context_hash : Flag<["-"], "fmodules-strict-context-hash">,
  HelpText<"Enable hashing of all compiler options that could impact the "
           "semantics of a module in an implicit build">,
  MarshallingInfoFlag<HeaderSearchOpts<"ModulesStrictContextHash">>;
def c_isystem : Separate<["-"], "c-isystem">, MetaVarName<"<directory>">,
  HelpText<"Add directory to the C SYSTEM include search path">;
def objc_isystem : Separate<["-"], "objc-isystem">,
  MetaVarName<"<directory>">,
  HelpText<"Add directory to the ObjC SYSTEM include search path">;
def objcxx_isystem : Separate<["-"], "objcxx-isystem">,
  MetaVarName<"<directory>">,
  HelpText<"Add directory to the ObjC++ SYSTEM include search path">;
def internal_isystem : Separate<["-"], "internal-isystem">,
  MetaVarName<"<directory>">,
  HelpText<"Add directory to the internal system include search path; these "
           "are assumed to not be user-provided and are used to model system "
           "and standard headers' paths.">;
def internal_externc_isystem : Separate<["-"], "internal-externc-isystem">,
  MetaVarName<"<directory>">,
  HelpText<"Add directory to the internal system include search path with "
           "implicit extern \"C\" semantics; these are assumed to not be "
           "user-provided and are used to model system and standard headers' "
           "paths.">;

} // let Flags = [CC1Option, NoDriverOption]

//===----------------------------------------------------------------------===//
// Preprocessor Options
//===----------------------------------------------------------------------===//

let Flags = [CC1Option, NoDriverOption] in {

def chain_include : Separate<["-"], "chain-include">, MetaVarName<"<file>">,
  HelpText<"Include and chain a header file after turning it into PCH">;
def preamble_bytes_EQ : Joined<["-"], "preamble-bytes=">,
  HelpText<"Assume that the precompiled header is a precompiled preamble "
           "covering the first N bytes of the main file">;
def detailed_preprocessing_record : Flag<["-"], "detailed-preprocessing-record">,
  HelpText<"include a detailed record of preprocessing actions">,
  MarshallingInfoFlag<PreprocessorOpts<"DetailedRecord">>;
def setup_static_analyzer : Flag<["-"], "setup-static-analyzer">,
  HelpText<"Set up preprocessor for static analyzer (done automatically when static analyzer is run).">,
  MarshallingInfoFlag<PreprocessorOpts<"SetUpStaticAnalyzer">>;
def disable_pragma_debug_crash : Flag<["-"], "disable-pragma-debug-crash">,
  HelpText<"Disable any #pragma clang __debug that can lead to crashing behavior. This is meant for testing.">,
  MarshallingInfoFlag<PreprocessorOpts<"DisablePragmaDebugCrash">>;
def source_date_epoch : Separate<["-"], "source-date-epoch">,
  MetaVarName<"<time since Epoch in seconds>">,
  HelpText<"Time to be used in __DATE__, __TIME__, and __TIMESTAMP__ macros">;

} // let Flags = [CC1Option, NoDriverOption]

//===----------------------------------------------------------------------===//
// CUDA Options
//===----------------------------------------------------------------------===//

let Flags = [CC1Option, NoDriverOption] in {

def fcuda_is_device : Flag<["-"], "fcuda-is-device">,
  HelpText<"Generate code for CUDA device">,
  MarshallingInfoFlag<LangOpts<"CUDAIsDevice">>;
def fcuda_include_gpubinary : Separate<["-"], "fcuda-include-gpubinary">,
  HelpText<"Incorporate CUDA device-side binary into host object file.">,
  MarshallingInfoString<CodeGenOpts<"CudaGpuBinaryFileName">>;
def fcuda_allow_variadic_functions : Flag<["-"], "fcuda-allow-variadic-functions">,
  HelpText<"Allow variadic functions in CUDA device code.">,
  MarshallingInfoFlag<LangOpts<"CUDAAllowVariadicFunctions">>;
def fno_cuda_host_device_constexpr : Flag<["-"], "fno-cuda-host-device-constexpr">,
  HelpText<"Don't treat unattributed constexpr functions as __host__ __device__.">,
  MarshallingInfoNegativeFlag<LangOpts<"CUDAHostDeviceConstexpr">>;

} // let Flags = [CC1Option, NoDriverOption]

//===----------------------------------------------------------------------===//
// OpenMP Options
//===----------------------------------------------------------------------===//

def fopenmp_is_device : Flag<["-"], "fopenmp-is-device">,
  HelpText<"Generate code only for an OpenMP target device.">,
  Flags<[CC1Option, FC1Option, NoDriverOption]>;
def fopenmp_host_ir_file_path : Separate<["-"], "fopenmp-host-ir-file-path">,
  HelpText<"Path to the IR file produced by the frontend for the host.">,
  Flags<[CC1Option, NoDriverOption]>;

//===----------------------------------------------------------------------===//
// SYCL Options
//===----------------------------------------------------------------------===//

def fsycl_is_device : Flag<["-"], "fsycl-is-device">,
  HelpText<"Generate code for SYCL device.">,
  Flags<[CC1Option, NoDriverOption]>,
  MarshallingInfoFlag<LangOpts<"SYCLIsDevice">>;
def fsycl_is_host : Flag<["-"], "fsycl-is-host">,
  HelpText<"SYCL host compilation">,
  Flags<[CC1Option, NoDriverOption]>,
  MarshallingInfoFlag<LangOpts<"SYCLIsHost">>;

def sycl_std_EQ : Joined<["-"], "sycl-std=">, Group<sycl_Group>,
  Flags<[CC1Option, NoArgumentUnused, CoreOption]>,
  HelpText<"SYCL language standard to compile for.">,
  Values<"2020,2017,121,1.2.1,sycl-1.2.1">,
  NormalizedValues<["SYCL_2020", "SYCL_2017", "SYCL_2017", "SYCL_2017", "SYCL_2017"]>,
  NormalizedValuesScope<"LangOptions">,
  MarshallingInfoEnum<LangOpts<"SYCLVersion">, "SYCL_None">,
  ShouldParseIf<!strconcat(fsycl_is_device.KeyPath, "||", fsycl_is_host.KeyPath)>;

defm cuda_approx_transcendentals : BoolFOption<"cuda-approx-transcendentals",
  LangOpts<"CUDADeviceApproxTranscendentals">, DefaultFalse,
  PosFlag<SetTrue, [CC1Option], "Use">, NegFlag<SetFalse, [], "Don't use">,
  BothFlags<[], " approximate transcendental functions">>,
  ShouldParseIf<fcuda_is_device.KeyPath>;

//===----------------------------------------------------------------------===//
// Frontend Options - cc1 + fc1
//===----------------------------------------------------------------------===//

let Flags = [CC1Option, FC1Option, NoDriverOption] in {
let Group = Action_Group in {

def emit_obj : Flag<["-"], "emit-obj">,
  HelpText<"Emit native object files">;
def init_only : Flag<["-"], "init-only">,
  HelpText<"Only execute frontend initialization">;
def emit_llvm_bc : Flag<["-"], "emit-llvm-bc">,
  HelpText<"Build ASTs then convert to LLVM, emit .bc file">;

} // let Group = Action_Group

def load : Separate<["-"], "load">, MetaVarName<"<dsopath>">,
  HelpText<"Load the named plugin (dynamic shared object)">;
def plugin : Separate<["-"], "plugin">, MetaVarName<"<name>">,
  HelpText<"Use the named plugin action instead of the default action (use \"help\" to list available options)">;
defm debug_pass_manager : BoolOption<"f", "debug-pass-manager",
  CodeGenOpts<"DebugPassManager">, DefaultFalse,
  PosFlag<SetTrue, [], "Prints debug information for the new pass manager">,
  NegFlag<SetFalse, [], "Disables debug printing for the new pass manager">>;

} // let Flags = [CC1Option, FC1Option, NoDriverOption]

//===----------------------------------------------------------------------===//
// cc1as-only Options
//===----------------------------------------------------------------------===//

let Flags = [CC1AsOption, NoDriverOption] in {

// Language Options
def n : Flag<["-"], "n">,
  HelpText<"Don't automatically start assembly file with a text section">;

// Frontend Options
def filetype : Separate<["-"], "filetype">,
    HelpText<"Specify the output file type ('asm', 'null', or 'obj')">;

// Transliterate Options
def output_asm_variant : Separate<["-"], "output-asm-variant">,
    HelpText<"Select the asm variant index to use for output">;
def show_encoding : Flag<["-"], "show-encoding">,
    HelpText<"Show instruction encoding information in transliterate mode">;
def show_inst : Flag<["-"], "show-inst">,
    HelpText<"Show internal instruction representation in transliterate mode">;

// Assemble Options
def dwarf_debug_producer : Separate<["-"], "dwarf-debug-producer">,
  HelpText<"The string to embed in the Dwarf debug AT_producer record.">;

def defsym : Separate<["-"], "defsym">,
  HelpText<"Define a value for a symbol">;

} // let Flags = [CC1AsOption]

//===----------------------------------------------------------------------===//
// clang-cl Options
//===----------------------------------------------------------------------===//

def cl_Group : OptionGroup<"<clang-cl options>">, Flags<[CLDXCOption]>,
  HelpText<"CL.EXE COMPATIBILITY OPTIONS">;

def cl_compile_Group : OptionGroup<"<clang-cl compile-only options>">,
  Group<cl_Group>;

def cl_ignored_Group : OptionGroup<"<clang-cl ignored options>">,
  Group<cl_Group>;

class CLFlag<string name> : Option<["/", "-"], name, KIND_FLAG>,
  Group<cl_Group>, Flags<[CLOption, NoXarchOption]>;

class CLDXCFlag<string name> : Option<["/", "-"], name, KIND_FLAG>,
  Group<cl_Group>, Flags<[CLDXCOption, NoXarchOption]>;

class CLCompileFlag<string name> : Option<["/", "-"], name, KIND_FLAG>,
  Group<cl_compile_Group>, Flags<[CLOption, NoXarchOption]>;

class CLIgnoredFlag<string name> : Option<["/", "-"], name, KIND_FLAG>,
  Group<cl_ignored_Group>, Flags<[CLOption, NoXarchOption]>;

class CLJoined<string name> : Option<["/", "-"], name, KIND_JOINED>,
  Group<cl_Group>, Flags<[CLOption, NoXarchOption]>;

class CLDXCJoined<string name> : Option<["/", "-"], name, KIND_JOINED>,
  Group<cl_Group>, Flags<[CLDXCOption, NoXarchOption]>;

class CLCompileJoined<string name> : Option<["/", "-"], name, KIND_JOINED>,
  Group<cl_compile_Group>, Flags<[CLOption, NoXarchOption]>;

class CLIgnoredJoined<string name> : Option<["/", "-"], name, KIND_JOINED>,
  Group<cl_ignored_Group>, Flags<[CLOption, NoXarchOption, HelpHidden]>;

class CLJoinedOrSeparate<string name> : Option<["/", "-"], name,
  KIND_JOINED_OR_SEPARATE>, Group<cl_Group>, Flags<[CLOption, NoXarchOption]>;

class CLDXCJoinedOrSeparate<string name> : Option<["/", "-"], name,
  KIND_JOINED_OR_SEPARATE>, Group<cl_Group>, Flags<[CLDXCOption, NoXarchOption]>;

class CLCompileJoinedOrSeparate<string name> : Option<["/", "-"], name,
  KIND_JOINED_OR_SEPARATE>, Group<cl_compile_Group>,
  Flags<[CLOption, NoXarchOption]>;

class CLRemainingArgsJoined<string name> : Option<["/", "-"], name,
  KIND_REMAINING_ARGS_JOINED>, Group<cl_Group>, Flags<[CLOption, NoXarchOption]>;

// Aliases:
// (We don't put any of these in cl_compile_Group as the options they alias are
// already in the right group.)

def _SLASH_Brepro : CLFlag<"Brepro">,
  HelpText<"Do not write current time into COFF output (breaks link.exe /incremental)">,
  Alias<mno_incremental_linker_compatible>;
def _SLASH_Brepro_ : CLFlag<"Brepro-">,
  HelpText<"Write current time into COFF output (default)">,
  Alias<mincremental_linker_compatible>;
def _SLASH_C : CLFlag<"C">,
  HelpText<"Do not discard comments when preprocessing">, Alias<C>;
def _SLASH_c : CLFlag<"c">, HelpText<"Compile only">, Alias<c>;
def _SLASH_d1PP : CLFlag<"d1PP">,
  HelpText<"Retain macro definitions in /E mode">, Alias<dD>;
def _SLASH_d1reportAllClassLayout : CLFlag<"d1reportAllClassLayout">,
  HelpText<"Dump record layout information">,
  Alias<Xclang>, AliasArgs<["-fdump-record-layouts"]>;
def _SLASH_diagnostics_caret : CLFlag<"diagnostics:caret">,
  HelpText<"Enable caret and column diagnostics (default)">;
def _SLASH_diagnostics_column : CLFlag<"diagnostics:column">,
  HelpText<"Disable caret diagnostics but keep column info">;
def _SLASH_diagnostics_classic : CLFlag<"diagnostics:classic">,
  HelpText<"Disable column and caret diagnostics">;
def _SLASH_D : CLJoinedOrSeparate<"D">, HelpText<"Define macro">,
  MetaVarName<"<macro[=value]>">, Alias<D>;
def _SLASH_E : CLFlag<"E">, HelpText<"Preprocess to stdout">, Alias<E>;
def _SLASH_external_COLON_I : CLJoinedOrSeparate<"external:I">, Alias<isystem>,
  HelpText<"Add directory to include search path with warnings suppressed">,
  MetaVarName<"<dir>">;
def _SLASH_fp_contract : CLFlag<"fp:contract">, HelpText<"">, Alias<ffp_contract>, AliasArgs<["on"]>;
def _SLASH_fp_except : CLFlag<"fp:except">, HelpText<"">, Alias<ffp_exception_behavior_EQ>, AliasArgs<["strict"]>;
def _SLASH_fp_except_ : CLFlag<"fp:except-">, HelpText<"">, Alias<ffp_exception_behavior_EQ>, AliasArgs<["ignore"]>;
def _SLASH_fp_fast : CLFlag<"fp:fast">, HelpText<"">, Alias<ffast_math>;
def _SLASH_fp_precise : CLFlag<"fp:precise">, HelpText<"">, Alias<ffp_model_EQ>, AliasArgs<["precise"]>;
def _SLASH_fp_strict : CLFlag<"fp:strict">, HelpText<"">, Alias<ffp_model_EQ>, AliasArgs<["strict"]>;
def _SLASH_fsanitize_EQ_address : CLFlag<"fsanitize=address">,
  HelpText<"Enable AddressSanitizer">,
  Alias<fsanitize_EQ>, AliasArgs<["address"]>;
def _SLASH_GA : CLFlag<"GA">, Alias<ftlsmodel_EQ>, AliasArgs<["local-exec"]>,
  HelpText<"Assume thread-local variables are defined in the executable">;
def _SLASH_GR : CLFlag<"GR">, HelpText<"Emit RTTI data (default)">;
def _SLASH_GR_ : CLFlag<"GR-">, HelpText<"Do not emit RTTI data">;
def _SLASH_GF : CLIgnoredFlag<"GF">,
  HelpText<"Enable string pooling (default)">;
def _SLASH_GF_ : CLFlag<"GF-">, HelpText<"Disable string pooling">,
  Alias<fwritable_strings>;
def _SLASH_GS : CLFlag<"GS">,
  HelpText<"Enable buffer security check (default)">;
def _SLASH_GS_ : CLFlag<"GS-">, HelpText<"Disable buffer security check">;
def : CLFlag<"Gs">, HelpText<"Use stack probes (default)">,
  Alias<mstack_probe_size>, AliasArgs<["4096"]>;
def _SLASH_Gs : CLJoined<"Gs">,
  HelpText<"Set stack probe size (default 4096)">, Alias<mstack_probe_size>;
def _SLASH_Gy : CLFlag<"Gy">, HelpText<"Put each function in its own section">,
  Alias<ffunction_sections>;
def _SLASH_Gy_ : CLFlag<"Gy-">,
  HelpText<"Do not put each function in its own section (default)">,
  Alias<fno_function_sections>;
def _SLASH_Gw : CLFlag<"Gw">, HelpText<"Put each data item in its own section">,
  Alias<fdata_sections>;
def _SLASH_Gw_ : CLFlag<"Gw-">,
  HelpText<"Do not put each data item in its own section (default)">,
  Alias<fno_data_sections>;
def _SLASH_help : CLFlag<"help">, Alias<help>,
  HelpText<"Display available options">;
def _SLASH_HELP : CLFlag<"HELP">, Alias<help>;
def _SLASH_hotpatch : CLFlag<"hotpatch">, Alias<fms_hotpatch>,
  HelpText<"Create hotpatchable image">;
def _SLASH_I : CLDXCJoinedOrSeparate<"I">,
  HelpText<"Add directory to include search path">, MetaVarName<"<dir>">,
  Alias<I>;
def _SLASH_J : CLFlag<"J">, HelpText<"Make char type unsigned">,
  Alias<funsigned_char>;

// The _SLASH_O option handles all the /O flags, but we also provide separate
// aliased options to provide separate help messages.
def _SLASH_O : CLDXCJoined<"O">,
  HelpText<"Set multiple /O flags at once; e.g. '/O2y-' for '/O2 /Oy-'">,
  MetaVarName<"<flags>">;
def : CLFlag<"O1">, Alias<_SLASH_O>, AliasArgs<["1"]>,
  HelpText<"Optimize for size  (like /Og     /Os /Oy /Ob2 /GF /Gy)">;
def : CLFlag<"O2">, Alias<_SLASH_O>, AliasArgs<["2"]>,
  HelpText<"Optimize for speed (like /Og /Oi /Ot /Oy /Ob2 /GF /Gy)">;
def : CLFlag<"Ob0">, Alias<_SLASH_O>, AliasArgs<["b0"]>,
  HelpText<"Disable function inlining">;
def : CLFlag<"Ob1">, Alias<_SLASH_O>, AliasArgs<["b1"]>,
  HelpText<"Only inline functions explicitly or implicitly marked inline">;
def : CLFlag<"Ob2">, Alias<_SLASH_O>, AliasArgs<["b2"]>,
  HelpText<"Inline functions as deemed beneficial by the compiler">;
def : CLDXCFlag<"Od">, Alias<_SLASH_O>, AliasArgs<["d"]>,
  HelpText<"Disable optimization">;
def : CLFlag<"Og">, Alias<_SLASH_O>, AliasArgs<["g"]>,
  HelpText<"No effect">;
def : CLFlag<"Oi">, Alias<_SLASH_O>, AliasArgs<["i"]>,
  HelpText<"Enable use of builtin functions">;
def : CLFlag<"Oi-">, Alias<_SLASH_O>, AliasArgs<["i-"]>,
  HelpText<"Disable use of builtin functions">;
def : CLFlag<"Os">, Alias<_SLASH_O>, AliasArgs<["s"]>,
  HelpText<"Optimize for size">;
def : CLFlag<"Ot">, Alias<_SLASH_O>, AliasArgs<["t"]>,
  HelpText<"Optimize for speed">;
def : CLFlag<"Ox">, Alias<_SLASH_O>, AliasArgs<["x"]>,
  HelpText<"Deprecated (like /Og /Oi /Ot /Oy /Ob2); use /O2">;
def : CLFlag<"Oy">, Alias<_SLASH_O>, AliasArgs<["y"]>,
  HelpText<"Enable frame pointer omission (x86 only)">;
def : CLFlag<"Oy-">, Alias<_SLASH_O>, AliasArgs<["y-"]>,
  HelpText<"Disable frame pointer omission (x86 only, default)">;

def _SLASH_QUESTION : CLFlag<"?">, Alias<help>,
  HelpText<"Display available options">;
def _SLASH_Qvec : CLFlag<"Qvec">,
  HelpText<"Enable the loop vectorization passes">, Alias<fvectorize>;
def _SLASH_Qvec_ : CLFlag<"Qvec-">,
  HelpText<"Disable the loop vectorization passes">, Alias<fno_vectorize>;
def _SLASH_showIncludes : CLFlag<"showIncludes">,
  HelpText<"Print info about included files to stderr">;
def _SLASH_showIncludes_user : CLFlag<"showIncludes:user">,
  HelpText<"Like /showIncludes but omit system headers">;
def _SLASH_showFilenames : CLFlag<"showFilenames">,
  HelpText<"Print the name of each compiled file">;
def _SLASH_showFilenames_ : CLFlag<"showFilenames-">,
  HelpText<"Do not print the name of each compiled file (default)">;
def _SLASH_source_charset : CLCompileJoined<"source-charset:">,
  HelpText<"Set source encoding, supports only UTF-8">,
  Alias<finput_charset_EQ>;
def _SLASH_execution_charset : CLCompileJoined<"execution-charset:">,
  HelpText<"Set runtime encoding, supports only UTF-8">,
  Alias<fexec_charset_EQ>;
def _SLASH_std : CLCompileJoined<"std:">,
  HelpText<"Set language version (c++14,c++17,c++20,c++latest,c11,c17)">;
def _SLASH_U : CLJoinedOrSeparate<"U">, HelpText<"Undefine macro">,
  MetaVarName<"<macro>">, Alias<U>;
def _SLASH_validate_charset : CLFlag<"validate-charset">,
  Alias<W_Joined>, AliasArgs<["invalid-source-encoding"]>;
def _SLASH_validate_charset_ : CLFlag<"validate-charset-">,
  Alias<W_Joined>, AliasArgs<["no-invalid-source-encoding"]>;
def _SLASH_external_W0 : CLFlag<"external:W0">, HelpText<"Ignore warnings from system headers (default)">, Alias<Wno_system_headers>;
def _SLASH_external_W1 : CLFlag<"external:W1">, HelpText<"Enable -Wsystem-headers">, Alias<Wsystem_headers>;
def _SLASH_external_W2 : CLFlag<"external:W2">, HelpText<"Enable -Wsystem-headers">, Alias<Wsystem_headers>;
def _SLASH_external_W3 : CLFlag<"external:W3">, HelpText<"Enable -Wsystem-headers">, Alias<Wsystem_headers>;
def _SLASH_external_W4 : CLFlag<"external:W4">, HelpText<"Enable -Wsystem-headers">, Alias<Wsystem_headers>;
def _SLASH_W0 : CLFlag<"W0">, HelpText<"Disable all warnings">, Alias<w>;
def _SLASH_W1 : CLFlag<"W1">, HelpText<"Enable -Wall">, Alias<Wall>;
def _SLASH_W2 : CLFlag<"W2">, HelpText<"Enable -Wall">, Alias<Wall>;
def _SLASH_W3 : CLFlag<"W3">, HelpText<"Enable -Wall">, Alias<Wall>;
def _SLASH_W4 : CLFlag<"W4">, HelpText<"Enable -Wall and -Wextra">, Alias<WCL4>;
def _SLASH_Wall : CLFlag<"Wall">, HelpText<"Enable -Weverything">,
  Alias<W_Joined>, AliasArgs<["everything"]>;
def _SLASH_WX : CLFlag<"WX">, HelpText<"Treat warnings as errors">,
  Alias<W_Joined>, AliasArgs<["error"]>;
def _SLASH_WX_ : CLFlag<"WX-">,
  HelpText<"Do not treat warnings as errors (default)">,
  Alias<W_Joined>, AliasArgs<["no-error"]>;
def _SLASH_w_flag : CLFlag<"w">, HelpText<"Disable all warnings">, Alias<w>;
def _SLASH_wd : CLCompileJoined<"wd">;
def _SLASH_vd : CLJoined<"vd">, HelpText<"Control vtordisp placement">,
  Alias<vtordisp_mode_EQ>;
def _SLASH_X : CLFlag<"X">,
  HelpText<"Do not add %INCLUDE% to include search path">, Alias<nostdlibinc>;
def _SLASH_Zc_sizedDealloc : CLFlag<"Zc:sizedDealloc">,
  HelpText<"Enable C++14 sized global deallocation functions">,
  Alias<fsized_deallocation>;
def _SLASH_Zc_sizedDealloc_ : CLFlag<"Zc:sizedDealloc-">,
  HelpText<"Disable C++14 sized global deallocation functions">,
  Alias<fno_sized_deallocation>;
def _SLASH_Zc_alignedNew : CLFlag<"Zc:alignedNew">,
  HelpText<"Enable C++17 aligned allocation functions">,
  Alias<faligned_allocation>;
def _SLASH_Zc_alignedNew_ : CLFlag<"Zc:alignedNew-">,
  HelpText<"Disable C++17 aligned allocation functions">,
  Alias<fno_aligned_allocation>;
def _SLASH_Zc_char8_t : CLFlag<"Zc:char8_t">,
  HelpText<"Enable char8_t from C++2a">,
  Alias<fchar8__t>;
def _SLASH_Zc_char8_t_ : CLFlag<"Zc:char8_t-">,
  HelpText<"Disable char8_t from c++2a">,
  Alias<fno_char8__t>;
def _SLASH_Zc_strictStrings : CLFlag<"Zc:strictStrings">,
  HelpText<"Treat string literals as const">, Alias<W_Joined>,
  AliasArgs<["error=c++11-compat-deprecated-writable-strings"]>;
def _SLASH_Zc_threadSafeInit : CLFlag<"Zc:threadSafeInit">,
  HelpText<"Enable thread-safe initialization of static variables">,
  Alias<fthreadsafe_statics>;
def _SLASH_Zc_threadSafeInit_ : CLFlag<"Zc:threadSafeInit-">,
  HelpText<"Disable thread-safe initialization of static variables">,
  Alias<fno_threadsafe_statics>;
def _SLASH_Zc_trigraphs : CLFlag<"Zc:trigraphs">,
  HelpText<"Enable trigraphs">, Alias<ftrigraphs>;
def _SLASH_Zc_trigraphs_off : CLFlag<"Zc:trigraphs-">,
  HelpText<"Disable trigraphs (default)">, Alias<fno_trigraphs>;
def _SLASH_Zc_twoPhase : CLFlag<"Zc:twoPhase">,
  HelpText<"Enable two-phase name lookup in templates">,
  Alias<fno_delayed_template_parsing>;
def _SLASH_Zc_twoPhase_ : CLFlag<"Zc:twoPhase-">,
  HelpText<"Disable two-phase name lookup in templates (default)">,
  Alias<fdelayed_template_parsing>;
def _SLASH_Zc_wchar_t : CLFlag<"Zc:wchar_t">,
  HelpText<"Enable C++ builtin type wchar_t (default)">;
def _SLASH_Zc_wchar_t_ : CLFlag<"Zc:wchar_t-">,
  HelpText<"Disable C++ builtin type wchar_t">;
def _SLASH_Z7 : CLFlag<"Z7">,
  HelpText<"Enable CodeView debug information in object files">;
def _SLASH_ZH_MD5 : CLFlag<"ZH:MD5">,
  HelpText<"Use MD5 for file checksums in debug info (default)">,
  Alias<gsrc_hash_EQ>, AliasArgs<["md5"]>;
def _SLASH_ZH_SHA1 : CLFlag<"ZH:SHA1">,
  HelpText<"Use SHA1 for file checksums in debug info">,
  Alias<gsrc_hash_EQ>, AliasArgs<["sha1"]>;
def _SLASH_ZH_SHA_256 : CLFlag<"ZH:SHA_256">,
  HelpText<"Use SHA256 for file checksums in debug info">,
  Alias<gsrc_hash_EQ>, AliasArgs<["sha256"]>;
def _SLASH_Zi : CLFlag<"Zi">, Alias<_SLASH_Z7>,
  HelpText<"Like /Z7">;
def _SLASH_Zp : CLJoined<"Zp">,
  HelpText<"Set default maximum struct packing alignment">,
  Alias<fpack_struct_EQ>;
def _SLASH_Zp_flag : CLFlag<"Zp">,
  HelpText<"Set default maximum struct packing alignment to 1">,
  Alias<fpack_struct_EQ>, AliasArgs<["1"]>;
def _SLASH_Zs : CLFlag<"Zs">, HelpText<"Run the preprocessor, parser and semantic analysis stages">,
  Alias<fsyntax_only>;
def _SLASH_openmp_ : CLFlag<"openmp-">,
  HelpText<"Disable OpenMP support">, Alias<fno_openmp>;
def _SLASH_openmp : CLFlag<"openmp">, HelpText<"Enable OpenMP support">,
  Alias<fopenmp>;
def _SLASH_openmp_experimental : CLFlag<"openmp:experimental">,
  HelpText<"Enable OpenMP support with experimental SIMD support">,
  Alias<fopenmp>;
def _SLASH_tune : CLCompileJoined<"tune:">,
  HelpText<"Set CPU for optimization without affecting instruction set">,
  Alias<mtune_EQ>;
def _SLASH_QIntel_jcc_erratum : CLFlag<"QIntel-jcc-erratum">,
  HelpText<"Align branches within 32-byte boundaries to mitigate the performance impact of the Intel JCC erratum.">,
  Alias<mbranches_within_32B_boundaries>;
def _SLASH_arm64EC : CLFlag<"arm64EC">,
  HelpText<"Set build target to arm64ec">;

// Non-aliases:

def _SLASH_arch : CLCompileJoined<"arch:">,
  HelpText<"Set architecture for code generation">;

def _SLASH_M_Group : OptionGroup<"</M group>">, Group<cl_compile_Group>;
def _SLASH_volatile_Group : OptionGroup<"</volatile group>">,
  Group<cl_compile_Group>;

def _SLASH_EH : CLJoined<"EH">, HelpText<"Set exception handling model">;
def _SLASH_EP : CLFlag<"EP">,
  HelpText<"Disable linemarker output and preprocess to stdout">;
def _SLASH_external_env : CLJoined<"external:env:">,
  HelpText<"Add dirs in env var <var> to include search path with warnings suppressed">,
  MetaVarName<"<var>">;
def _SLASH_FA : CLJoined<"FA">,
  HelpText<"Output assembly code file during compilation">;
def _SLASH_Fa : CLJoined<"Fa">,
  HelpText<"Set assembly output file name (with /FA)">,
  MetaVarName<"<file or dir/>">;
def _SLASH_FI : CLJoinedOrSeparate<"FI">,
  HelpText<"Include file before parsing">, Alias<include_>;
def _SLASH_Fe : CLJoined<"Fe">,
  HelpText<"Set output executable file name">,
  MetaVarName<"<file or dir/>">;
def _SLASH_Fe_COLON : CLJoined<"Fe:">, Alias<_SLASH_Fe>;
def _SLASH_Fi : CLCompileJoined<"Fi">,
  HelpText<"Set preprocess output file name (with /P)">,
  MetaVarName<"<file>">;
def _SLASH_Fo : CLCompileJoined<"Fo">,
  HelpText<"Set output object file (with /c)">,
  MetaVarName<"<file or dir/>">;
def _SLASH_guard : CLJoined<"guard:">,
  HelpText<"Enable Control Flow Guard with /guard:cf, or only the table with /guard:cf,nochecks. "
           "Enable EH Continuation Guard with /guard:ehcont">;
def _SLASH_GX : CLFlag<"GX">,
  HelpText<"Deprecated; use /EHsc">;
def _SLASH_GX_ : CLFlag<"GX-">,
  HelpText<"Deprecated (like not passing /EH)">;
def _SLASH_imsvc : CLJoinedOrSeparate<"imsvc">,
  HelpText<"Add <dir> to system include search path, as if in %INCLUDE%">,
  MetaVarName<"<dir>">;
def _SLASH_JMC : CLFlag<"JMC">,
  HelpText<"Enable just-my-code debugging">;
def _SLASH_JMC_ : CLFlag<"JMC-">,
  HelpText<"Disable just-my-code debugging (default)">;
def _SLASH_LD : CLFlag<"LD">, HelpText<"Create DLL">;
def _SLASH_LDd : CLFlag<"LDd">, HelpText<"Create debug DLL">;
def _SLASH_link : CLRemainingArgsJoined<"link">,
  HelpText<"Forward options to the linker">, MetaVarName<"<options>">;
def _SLASH_MD : Option<["/", "-"], "MD", KIND_FLAG>, Group<_SLASH_M_Group>,
  Flags<[CLOption, NoXarchOption]>, HelpText<"Use DLL run-time">;
def _SLASH_MDd : Option<["/", "-"], "MDd", KIND_FLAG>, Group<_SLASH_M_Group>,
  Flags<[CLOption, NoXarchOption]>, HelpText<"Use DLL debug run-time">;
def _SLASH_MT : Option<["/", "-"], "MT", KIND_FLAG>, Group<_SLASH_M_Group>,
  Flags<[CLOption, NoXarchOption]>, HelpText<"Use static run-time">;
def _SLASH_MTd : Option<["/", "-"], "MTd", KIND_FLAG>, Group<_SLASH_M_Group>,
  Flags<[CLOption, NoXarchOption]>, HelpText<"Use static debug run-time">;
def _SLASH_o : CLJoinedOrSeparate<"o">,
  HelpText<"Deprecated (set output file name); use /Fe or /Fe">,
  MetaVarName<"<file or dir/>">;
def _SLASH_P : CLFlag<"P">, HelpText<"Preprocess to file">;
def _SLASH_permissive : CLFlag<"permissive">,
  HelpText<"Enable some non conforming code to compile">;
def _SLASH_permissive_ : CLFlag<"permissive-">,
  HelpText<"Disable non conforming code from compiling (default)">;
def _SLASH_Tc : CLCompileJoinedOrSeparate<"Tc">,
  HelpText<"Treat <file> as C source file">, MetaVarName<"<file>">;
def _SLASH_TC : CLCompileFlag<"TC">, HelpText<"Treat all source files as C">;
def _SLASH_Tp : CLCompileJoinedOrSeparate<"Tp">,
  HelpText<"Treat <file> as C++ source file">, MetaVarName<"<file>">;
def _SLASH_TP : CLCompileFlag<"TP">, HelpText<"Treat all source files as C++">;
def _SLASH_diasdkdir : CLJoinedOrSeparate<"diasdkdir">,
  HelpText<"Path to the DIA SDK">, MetaVarName<"<dir>">;
def _SLASH_vctoolsdir : CLJoinedOrSeparate<"vctoolsdir">,
  HelpText<"Path to the VCToolChain">, MetaVarName<"<dir>">;
def _SLASH_vctoolsversion : CLJoinedOrSeparate<"vctoolsversion">,
  HelpText<"For use with /winsysroot, defaults to newest found">;
def _SLASH_winsdkdir : CLJoinedOrSeparate<"winsdkdir">,
  HelpText<"Path to the Windows SDK">, MetaVarName<"<dir>">;
def _SLASH_winsdkversion : CLJoinedOrSeparate<"winsdkversion">,
  HelpText<"Full version of the Windows SDK, defaults to newest found">;
def _SLASH_winsysroot : CLJoinedOrSeparate<"winsysroot">,
  HelpText<"Same as \"/diasdkdir <dir>/DIA SDK\" /vctoolsdir <dir>/VC/Tools/MSVC/<vctoolsversion> \"/winsdkdir <dir>/Windows Kits/10\"">,
  MetaVarName<"<dir>">;
def _SLASH_volatile_iso : Option<["/", "-"], "volatile:iso", KIND_FLAG>,
  Group<_SLASH_volatile_Group>, Flags<[CLOption, NoXarchOption]>,
  HelpText<"Volatile loads and stores have standard semantics">;
def _SLASH_vmb : CLFlag<"vmb">,
  HelpText<"Use a best-case representation method for member pointers">;
def _SLASH_vmg : CLFlag<"vmg">,
  HelpText<"Use a most-general representation for member pointers">;
def _SLASH_vms : CLFlag<"vms">,
  HelpText<"Set the default most-general representation to single inheritance">;
def _SLASH_vmm : CLFlag<"vmm">,
  HelpText<"Set the default most-general representation to "
           "multiple inheritance">;
def _SLASH_vmv : CLFlag<"vmv">,
  HelpText<"Set the default most-general representation to "
           "virtual inheritance">;
def _SLASH_volatile_ms  : Option<["/", "-"], "volatile:ms", KIND_FLAG>,
  Group<_SLASH_volatile_Group>, Flags<[CLOption, NoXarchOption]>,
  HelpText<"Volatile loads and stores have acquire and release semantics">;
def _SLASH_clang : CLJoined<"clang:">,
  HelpText<"Pass <arg> to the clang driver">, MetaVarName<"<arg>">;
def _SLASH_Zl : CLFlag<"Zl">, Alias<fms_omit_default_lib>,
  HelpText<"Do not let object file auto-link default libraries">;

def _SLASH_Yc : CLJoined<"Yc">,
  HelpText<"Generate a pch file for all code up to and including <filename>">,
  MetaVarName<"<filename>">;
def _SLASH_Yu : CLJoined<"Yu">,
  HelpText<"Load a pch file and use it instead of all code up to "
           "and including <filename>">,
  MetaVarName<"<filename>">;
def _SLASH_Y_ : CLFlag<"Y-">,
  HelpText<"Disable precompiled headers, overrides /Yc and /Yu">;
def _SLASH_Zc_dllexportInlines : CLFlag<"Zc:dllexportInlines">,
  HelpText<"dllexport/dllimport inline member functions of dllexport/import classes (default)">;
def _SLASH_Zc_dllexportInlines_ : CLFlag<"Zc:dllexportInlines-">,
  HelpText<"Do not dllexport/dllimport inline member functions of dllexport/import classes">;
def _SLASH_Fp : CLJoined<"Fp">,
  HelpText<"Set pch file name (with /Yc and /Yu)">, MetaVarName<"<file>">;

def _SLASH_Gd : CLFlag<"Gd">,
  HelpText<"Set __cdecl as a default calling convention">;
def _SLASH_Gr : CLFlag<"Gr">,
  HelpText<"Set __fastcall as a default calling convention">;
def _SLASH_Gz : CLFlag<"Gz">,
  HelpText<"Set __stdcall as a default calling convention">;
def _SLASH_Gv : CLFlag<"Gv">,
  HelpText<"Set __vectorcall as a default calling convention">;
def _SLASH_Gregcall : CLFlag<"Gregcall">,
  HelpText<"Set __regcall as a default calling convention">;

// GNU Driver aliases

def : Separate<["-"], "Xmicrosoft-visualc-tools-root">, Alias<_SLASH_vctoolsdir>;
def : Separate<["-"], "Xmicrosoft-visualc-tools-version">,
    Alias<_SLASH_vctoolsversion>;
def : Separate<["-"], "Xmicrosoft-windows-sdk-root">,
    Alias<_SLASH_winsdkdir>;
def : Separate<["-"], "Xmicrosoft-windows-sdk-version">,
    Alias<_SLASH_winsdkversion>;

// Ignored:

def _SLASH_analyze_ : CLIgnoredFlag<"analyze-">;
def _SLASH_bigobj : CLIgnoredFlag<"bigobj">;
def _SLASH_cgthreads : CLIgnoredJoined<"cgthreads">;
def _SLASH_d2FastFail : CLIgnoredFlag<"d2FastFail">;
def _SLASH_d2Zi_PLUS : CLIgnoredFlag<"d2Zi+">;
def _SLASH_errorReport : CLIgnoredJoined<"errorReport">;
def _SLASH_FC : CLIgnoredFlag<"FC">;
def _SLASH_Fd : CLIgnoredJoined<"Fd">;
def _SLASH_FS : CLIgnoredFlag<"FS">;
def _SLASH_kernel_ : CLIgnoredFlag<"kernel-">;
def _SLASH_nologo : CLIgnoredFlag<"nologo">;
def _SLASH_RTC : CLIgnoredJoined<"RTC">;
def _SLASH_sdl : CLIgnoredFlag<"sdl">;
def _SLASH_sdl_ : CLIgnoredFlag<"sdl-">;
def _SLASH_utf8 : CLIgnoredFlag<"utf-8">,
  HelpText<"Set source and runtime encoding to UTF-8 (default)">;
def _SLASH_w : CLIgnoredJoined<"w">;
def _SLASH_Wv_ : CLIgnoredJoined<"Wv">;
def _SLASH_Zc___cplusplus : CLIgnoredFlag<"Zc:__cplusplus">;
def _SLASH_Zc_auto : CLIgnoredFlag<"Zc:auto">;
def _SLASH_Zc_forScope : CLIgnoredFlag<"Zc:forScope">;
def _SLASH_Zc_inline : CLIgnoredFlag<"Zc:inline">;
def _SLASH_Zc_rvalueCast : CLIgnoredFlag<"Zc:rvalueCast">;
def _SLASH_Zc_ternary : CLIgnoredFlag<"Zc:ternary">;
def _SLASH_Zm : CLIgnoredJoined<"Zm">;
def _SLASH_Zo : CLIgnoredFlag<"Zo">;
def _SLASH_Zo_ : CLIgnoredFlag<"Zo-">;


// Unsupported:

def _SLASH_await : CLFlag<"await">;
def _SLASH_await_COLON : CLJoined<"await:">;
def _SLASH_constexpr : CLJoined<"constexpr:">;
def _SLASH_AI : CLJoinedOrSeparate<"AI">;
def _SLASH_Bt : CLFlag<"Bt">;
def _SLASH_Bt_plus : CLFlag<"Bt+">;
def _SLASH_clr : CLJoined<"clr">;
def _SLASH_d1 : CLJoined<"d1">;
def _SLASH_d2 : CLJoined<"d2">;
def _SLASH_doc : CLJoined<"doc">;
def _SLASH_experimental : CLJoined<"experimental:">;
def _SLASH_exportHeader : CLFlag<"exportHeader">;
def _SLASH_external : CLJoined<"external:">;
def _SLASH_favor : CLJoined<"favor">;
def _SLASH_fsanitize_address_use_after_return : CLJoined<"fsanitize-address-use-after-return">;
def _SLASH_fno_sanitize_address_vcasan_lib : CLJoined<"fno-sanitize-address-vcasan-lib">;
def _SLASH_F : CLJoinedOrSeparate<"F">;
def _SLASH_Fm : CLJoined<"Fm">;
def _SLASH_Fr : CLJoined<"Fr">;
def _SLASH_FR : CLJoined<"FR">;
def _SLASH_FU : CLJoinedOrSeparate<"FU">;
def _SLASH_Fx : CLFlag<"Fx">;
def _SLASH_G1 : CLFlag<"G1">;
def _SLASH_G2 : CLFlag<"G2">;
def _SLASH_Ge : CLFlag<"Ge">;
def _SLASH_Gh : CLFlag<"Gh">;
def _SLASH_GH : CLFlag<"GH">;
def _SLASH_GL : CLFlag<"GL">;
def _SLASH_GL_ : CLFlag<"GL-">;
def _SLASH_Gm : CLFlag<"Gm">;
def _SLASH_Gm_ : CLFlag<"Gm-">;
def _SLASH_GT : CLFlag<"GT">;
def _SLASH_GZ : CLFlag<"GZ">;
def _SLASH_H : CLFlag<"H">;
def _SLASH_headername : CLJoined<"headerName:">;
def _SLASH_headerUnit : CLJoinedOrSeparate<"headerUnit">;
def _SLASH_headerUnitAngle : CLJoinedOrSeparate<"headerUnit:angle">;
def _SLASH_headerUnitQuote : CLJoinedOrSeparate<"headerUnit:quote">;
def _SLASH_homeparams : CLFlag<"homeparams">;
def _SLASH_kernel : CLFlag<"kernel">;
def _SLASH_LN : CLFlag<"LN">;
def _SLASH_MP : CLJoined<"MP">;
def _SLASH_Qfast_transcendentals : CLFlag<"Qfast_transcendentals">;
def _SLASH_QIfist : CLFlag<"QIfist">;
def _SLASH_Qimprecise_fwaits : CLFlag<"Qimprecise_fwaits">;
def _SLASH_Qpar : CLFlag<"Qpar">;
def _SLASH_Qpar_report : CLJoined<"Qpar-report">;
def _SLASH_Qsafe_fp_loads : CLFlag<"Qsafe_fp_loads">;
def _SLASH_Qspectre : CLFlag<"Qspectre">;
def _SLASH_Qspectre_load : CLFlag<"Qspectre-load">;
def _SLASH_Qspectre_load_cf : CLFlag<"Qspectre-load-cf">;
def _SLASH_Qvec_report : CLJoined<"Qvec-report">;
def _SLASH_reference : CLJoinedOrSeparate<"reference">;
def _SLASH_sourceDependencies : CLJoinedOrSeparate<"sourceDependencies">;
def _SLASH_sourceDependenciesDirectives : CLJoinedOrSeparate<"sourceDependencies:directives">;
def _SLASH_translateInclude : CLFlag<"translateInclude">;
def _SLASH_u : CLFlag<"u">;
def _SLASH_V : CLFlag<"V">;
def _SLASH_WL : CLFlag<"WL">;
def _SLASH_Wp64 : CLFlag<"Wp64">;
def _SLASH_Yd : CLFlag<"Yd">;
def _SLASH_Yl : CLJoined<"Yl">;
def _SLASH_Za : CLFlag<"Za">;
def _SLASH_Zc : CLJoined<"Zc:">;
def _SLASH_Ze : CLFlag<"Ze">;
def _SLASH_Zg : CLFlag<"Zg">;
def _SLASH_ZI : CLFlag<"ZI">;
def _SLASH_ZW : CLJoined<"ZW">;

//===----------------------------------------------------------------------===//
// clang-dxc Options
//===----------------------------------------------------------------------===//

def dxc_Group : OptionGroup<"<clang-dxc options>">, Flags<[DXCOption]>,
  HelpText<"dxc compatibility options">;
class DXCFlag<string name> : Option<["/", "-"], name, KIND_FLAG>,
  Group<dxc_Group>, Flags<[DXCOption, NoXarchOption]>;
class DXCJoinedOrSeparate<string name> : Option<["/", "-"], name,
  KIND_JOINED_OR_SEPARATE>, Group<dxc_Group>, Flags<[DXCOption, NoXarchOption]>;

def dxc_help : Option<["/", "-", "--"], "help", KIND_JOINED>,
  Group<dxc_Group>, Flags<[DXCOption, NoXarchOption]>, Alias<help>,
  HelpText<"Display available options">;
def dxc_no_stdinc : DXCFlag<"hlsl-no-stdinc">,
  HelpText<"HLSL only. Disables all standard includes containing non-native compiler types and functions.">;
def Fo : DXCJoinedOrSeparate<"Fo">, Alias<o>,
  HelpText<"Output object file">;
def dxil_validator_version : Option<["/", "-"], "validator-version", KIND_SEPARATE>,
  Group<dxc_Group>, Flags<[DXCOption, NoXarchOption, CC1Option, HelpHidden]>,
  HelpText<"Override validator version for module. Format: <major.minor>;"
           "Default: DXIL.dll version or current internal version">,
  MarshallingInfoString<TargetOpts<"DxilValidatorVersion">>;
def target_profile : DXCJoinedOrSeparate<"T">, MetaVarName<"<profile>">,
  HelpText<"Set target profile">,
  Values<"ps_6_0, ps_6_1, ps_6_2, ps_6_3, ps_6_4, ps_6_5, ps_6_6, ps_6_7,"
         "vs_6_0, vs_6_1, vs_6_2, vs_6_3, vs_6_4, vs_6_5, vs_6_6, vs_6_7,"
         "gs_6_0, gs_6_1, gs_6_2, gs_6_3, gs_6_4, gs_6_5, gs_6_6, gs_6_7,"
         "hs_6_0, hs_6_1, hs_6_2, hs_6_3, hs_6_4, hs_6_5, hs_6_6, hs_6_7,"
         "ds_6_0, ds_6_1, ds_6_2, ds_6_3, ds_6_4, ds_6_5, ds_6_6, ds_6_7,"
         "cs_6_0, cs_6_1, cs_6_2, cs_6_3, cs_6_4, cs_6_5, cs_6_6, cs_6_7,"
         "lib_6_3, lib_6_4, lib_6_5, lib_6_6, lib_6_7, lib_6_x,"
         "ms_6_5, ms_6_6, ms_6_7,"
         "as_6_5, as_6_6, as_6_7">;
def dxc_D : Option<["--", "/", "-"], "D", KIND_JOINED_OR_SEPARATE>,
  Group<dxc_Group>, Flags<[DXCOption, NoXarchOption]>, Alias<D>;
def emit_pristine_llvm : DXCFlag<"emit-pristine-llvm">,
  HelpText<"Emit pristine LLVM IR from the frontend by not running any LLVM passes at all."
           "Same as -S + -emit-llvm + -disable-llvm-passes.">;
def fcgl : DXCFlag<"fcgl">, Alias<emit_pristine_llvm>;
def enable_16bit_types : DXCFlag<"enable-16bit-types">, Alias<fnative_half_type>,
  HelpText<"Enable 16-bit types and disable min precision types."
           "Available in HLSL 2018 and shader model 6.2.">;
def hlsl_entrypoint : Option<["-"], "hlsl-entry", KIND_SEPARATE>,
                      Group<dxc_Group>,
                      Flags<[CC1Option]>,
                      MarshallingInfoString<TargetOpts<"HLSLEntry">, "\"main\"">,
                      HelpText<"Entry point name for hlsl">;
def dxc_entrypoint : Option<["--", "/", "-"], "E", KIND_JOINED_OR_SEPARATE>,
                     Group<dxc_Group>,
                     Flags<[DXCOption, NoXarchOption]>,
                     HelpText<"Entry point name">;
def dxc_validator_path_EQ : Joined<["--"], "dxv-path=">, Group<dxc_Group>,
  HelpText<"DXIL validator installation path">;
def dxc_disable_validation : DXCFlag<"Vd">,
  HelpText<"Disable validation">;<|MERGE_RESOLUTION|>--- conflicted
+++ resolved
@@ -2638,20 +2638,16 @@
   NegFlag<SetFalse, [], "Don't try">,
   BothFlags<[CC1Option, NoDriverOption], " to avoid heapifying local blocks">>;
 
-<<<<<<< HEAD
-def fomit_frame_pointer : Flag<["-"], "fomit-frame-pointer">, Group<f_Group>;
+def fomit_frame_pointer : Flag<["-"], "fomit-frame-pointer">, Group<f_Group>,
+  HelpText<"Omit the frame pointer from functions that don't need it. "
+  "Some stack unwinding cases, such as profilers and sanitizers, may prefer specifying -fno-omit-frame-pointer. "
+  "On many targets, -O1 and higher omit the frame pointer by default. "
+  "-m[no-]omit-leaf-frame-pointer takes precedence for leaf functions">;
 def fompss : Flag<["-"], "fompss-2">, Group<f_Group>, Flags<[CC1Option, NoArgumentUnused]>,
   HelpText<"Parse OmpSs-2 pragmas and generate parallel code.">,
   MarshallingInfoFlag<LangOpts<"OmpSs">>;
 def fdo_not_use_nanos6 : Flag<["-"], "fdo-not-use-nanos6">, Group<f_Group>, Flags<[CC1Option, NoArgumentUnused]>,
   HelpText<"When compiling with -fompss-2 do not include or link with nanos6.">;
-=======
-def fomit_frame_pointer : Flag<["-"], "fomit-frame-pointer">, Group<f_Group>,
-  HelpText<"Omit the frame pointer from functions that don't need it. "
-  "Some stack unwinding cases, such as profilers and sanitizers, may prefer specifying -fno-omit-frame-pointer. "
-  "On many targets, -O1 and higher omit the frame pointer by default. "
-  "-m[no-]omit-leaf-frame-pointer takes precedence for leaf functions">;
->>>>>>> 86946ebb
 def fopenmp : Flag<["-"], "fopenmp">, Group<f_Group>, Flags<[CC1Option, NoArgumentUnused, FlangOption, FC1Option]>,
   HelpText<"Parse OpenMP pragmas and generate parallel code.">;
 def fno_openmp : Flag<["-"], "fno-openmp">, Group<f_Group>, Flags<[NoArgumentUnused]>;
