--- conflicted
+++ resolved
@@ -1064,18 +1064,12 @@
   /// \brief The '__bf16' type
   PREDEF_TYPE_BFLOAT16_ID = 73,
 
-<<<<<<< HEAD
-      /// The placeholder type for OmpSs array section.
-      PREDEF_TYPE_OSS_ARRAY_SECTION = 74,
-
-      /// OpenCL image types with auto numeration
-#define IMAGE_TYPE(ImgType, Id, SingletonId, Access, Suffix) \
-      PREDEF_TYPE_##Id##_ID,
-=======
+  /// The placeholder type for OmpSs array section.
+  PREDEF_TYPE_OSS_ARRAY_SECTION = 74,
+
 /// OpenCL image types with auto numeration
 #define IMAGE_TYPE(ImgType, Id, SingletonId, Access, Suffix)                   \
   PREDEF_TYPE_##Id##_ID,
->>>>>>> d944b1e0
 #include "clang/Basic/OpenCLImageTypes.def"
 /// \brief OpenCL extension types with auto numeration
 #define EXT_OPAQUE_TYPE(ExtType, Id, Ext) PREDEF_TYPE_##Id##_ID,
@@ -1956,6 +1950,9 @@
   EXPR_OMP_ARRAY_SHAPING,
   EXPR_OMP_ITERATOR,
 
+  // OmpSs
+  EXPR_OSS_ARRAY_SECTION,
+
   // ARC
   EXPR_OBJC_BRIDGED_CAST, // ObjCBridgedCastExpr
 
@@ -2074,295 +2071,6 @@
   DeclarationNameKey(DeclarationName Name);
   DeclarationNameKey(NameKind Kind, uint64_t Data) : Kind(Kind), Data(Data) {}
 
-<<<<<<< HEAD
-      /// A CXXAddrspaceCastExpr record.
-      EXPR_CXX_ADDRSPACE_CAST,
-
-      /// A CXXFunctionalCastExpr record.
-      EXPR_CXX_FUNCTIONAL_CAST,
-
-      /// A BuiltinBitCastExpr record.
-      EXPR_BUILTIN_BIT_CAST,
-
-      /// A UserDefinedLiteral record.
-      EXPR_USER_DEFINED_LITERAL,
-
-      /// A CXXStdInitializerListExpr record.
-      EXPR_CXX_STD_INITIALIZER_LIST,
-
-      /// A CXXBoolLiteralExpr record.
-      EXPR_CXX_BOOL_LITERAL,
-
-      EXPR_CXX_NULL_PTR_LITERAL,  // CXXNullPtrLiteralExpr
-      EXPR_CXX_TYPEID_EXPR,       // CXXTypeidExpr (of expr).
-      EXPR_CXX_TYPEID_TYPE,       // CXXTypeidExpr (of type).
-      EXPR_CXX_THIS,              // CXXThisExpr
-      EXPR_CXX_THROW,             // CXXThrowExpr
-      EXPR_CXX_DEFAULT_ARG,       // CXXDefaultArgExpr
-      EXPR_CXX_DEFAULT_INIT,      // CXXDefaultInitExpr
-      EXPR_CXX_BIND_TEMPORARY,    // CXXBindTemporaryExpr
-
-      EXPR_CXX_SCALAR_VALUE_INIT, // CXXScalarValueInitExpr
-      EXPR_CXX_NEW,               // CXXNewExpr
-      EXPR_CXX_DELETE,            // CXXDeleteExpr
-      EXPR_CXX_PSEUDO_DESTRUCTOR, // CXXPseudoDestructorExpr
-
-      EXPR_EXPR_WITH_CLEANUPS,    // ExprWithCleanups
-
-      EXPR_CXX_DEPENDENT_SCOPE_MEMBER,   // CXXDependentScopeMemberExpr
-      EXPR_CXX_DEPENDENT_SCOPE_DECL_REF, // DependentScopeDeclRefExpr
-      EXPR_CXX_UNRESOLVED_CONSTRUCT,     // CXXUnresolvedConstructExpr
-      EXPR_CXX_UNRESOLVED_MEMBER,        // UnresolvedMemberExpr
-      EXPR_CXX_UNRESOLVED_LOOKUP,        // UnresolvedLookupExpr
-
-      EXPR_CXX_EXPRESSION_TRAIT,  // ExpressionTraitExpr
-      EXPR_CXX_NOEXCEPT,          // CXXNoexceptExpr
-
-      EXPR_OPAQUE_VALUE,          // OpaqueValueExpr
-      EXPR_BINARY_CONDITIONAL_OPERATOR,  // BinaryConditionalOperator
-      EXPR_TYPE_TRAIT,            // TypeTraitExpr
-      EXPR_ARRAY_TYPE_TRAIT,      // ArrayTypeTraitIntExpr
-
-      EXPR_PACK_EXPANSION,        // PackExpansionExpr
-      EXPR_SIZEOF_PACK,           // SizeOfPackExpr
-      EXPR_SUBST_NON_TYPE_TEMPLATE_PARM, // SubstNonTypeTemplateParmExpr
-      EXPR_SUBST_NON_TYPE_TEMPLATE_PARM_PACK,// SubstNonTypeTemplateParmPackExpr
-      EXPR_FUNCTION_PARM_PACK,    // FunctionParmPackExpr
-      EXPR_MATERIALIZE_TEMPORARY, // MaterializeTemporaryExpr
-      EXPR_CXX_FOLD,              // CXXFoldExpr
-      EXPR_CONCEPT_SPECIALIZATION,// ConceptSpecializationExpr
-      EXPR_REQUIRES,              // RequiresExpr
-
-      // CUDA
-      EXPR_CUDA_KERNEL_CALL,       // CUDAKernelCallExpr
-
-      // OpenCL
-      EXPR_ASTYPE,                 // AsTypeExpr
-
-      // Microsoft
-      EXPR_CXX_PROPERTY_REF_EXPR, // MSPropertyRefExpr
-      EXPR_CXX_PROPERTY_SUBSCRIPT_EXPR, // MSPropertySubscriptExpr
-      EXPR_CXX_UUIDOF_EXPR,       // CXXUuidofExpr (of expr).
-      EXPR_CXX_UUIDOF_TYPE,       // CXXUuidofExpr (of type).
-      STMT_SEH_LEAVE,             // SEHLeaveStmt
-      STMT_SEH_EXCEPT,            // SEHExceptStmt
-      STMT_SEH_FINALLY,           // SEHFinallyStmt
-      STMT_SEH_TRY,               // SEHTryStmt
-
-      // OpenMP directives
-      STMT_OMP_PARALLEL_DIRECTIVE,
-      STMT_OMP_SIMD_DIRECTIVE,
-      STMT_OMP_TILE_DIRECTIVE,
-      STMT_OMP_FOR_DIRECTIVE,
-      STMT_OMP_FOR_SIMD_DIRECTIVE,
-      STMT_OMP_SECTIONS_DIRECTIVE,
-      STMT_OMP_SECTION_DIRECTIVE,
-      STMT_OMP_SINGLE_DIRECTIVE,
-      STMT_OMP_MASTER_DIRECTIVE,
-      STMT_OMP_CRITICAL_DIRECTIVE,
-      STMT_OMP_PARALLEL_FOR_DIRECTIVE,
-      STMT_OMP_PARALLEL_FOR_SIMD_DIRECTIVE,
-      STMT_OMP_PARALLEL_MASTER_DIRECTIVE,
-      STMT_OMP_PARALLEL_SECTIONS_DIRECTIVE,
-      STMT_OMP_TASK_DIRECTIVE,
-      STMT_OMP_TASKYIELD_DIRECTIVE,
-      STMT_OMP_BARRIER_DIRECTIVE,
-      STMT_OMP_TASKWAIT_DIRECTIVE,
-      STMT_OMP_FLUSH_DIRECTIVE,
-      STMT_OMP_DEPOBJ_DIRECTIVE,
-      STMT_OMP_SCAN_DIRECTIVE,
-      STMT_OMP_ORDERED_DIRECTIVE,
-      STMT_OMP_ATOMIC_DIRECTIVE,
-      STMT_OMP_TARGET_DIRECTIVE,
-      STMT_OMP_TARGET_DATA_DIRECTIVE,
-      STMT_OMP_TARGET_ENTER_DATA_DIRECTIVE,
-      STMT_OMP_TARGET_EXIT_DATA_DIRECTIVE,
-      STMT_OMP_TARGET_PARALLEL_DIRECTIVE,
-      STMT_OMP_TARGET_PARALLEL_FOR_DIRECTIVE,
-      STMT_OMP_TEAMS_DIRECTIVE,
-      STMT_OMP_TASKGROUP_DIRECTIVE,
-      STMT_OMP_CANCELLATION_POINT_DIRECTIVE,
-      STMT_OMP_CANCEL_DIRECTIVE,
-      STMT_OMP_TASKLOOP_DIRECTIVE,
-      STMT_OMP_TASKLOOP_SIMD_DIRECTIVE,
-      STMT_OMP_MASTER_TASKLOOP_DIRECTIVE,
-      STMT_OMP_MASTER_TASKLOOP_SIMD_DIRECTIVE,
-      STMT_OMP_PARALLEL_MASTER_TASKLOOP_DIRECTIVE,
-      STMT_OMP_PARALLEL_MASTER_TASKLOOP_SIMD_DIRECTIVE,
-      STMT_OMP_DISTRIBUTE_DIRECTIVE,
-      STMT_OMP_TARGET_UPDATE_DIRECTIVE,
-      STMT_OMP_DISTRIBUTE_PARALLEL_FOR_DIRECTIVE,
-      STMT_OMP_DISTRIBUTE_PARALLEL_FOR_SIMD_DIRECTIVE,
-      STMT_OMP_DISTRIBUTE_SIMD_DIRECTIVE,
-      STMT_OMP_TARGET_PARALLEL_FOR_SIMD_DIRECTIVE,
-      STMT_OMP_TARGET_SIMD_DIRECTIVE,
-      STMT_OMP_TEAMS_DISTRIBUTE_DIRECTIVE,
-      STMT_OMP_TEAMS_DISTRIBUTE_SIMD_DIRECTIVE,
-      STMT_OMP_TEAMS_DISTRIBUTE_PARALLEL_FOR_SIMD_DIRECTIVE,
-      STMT_OMP_TEAMS_DISTRIBUTE_PARALLEL_FOR_DIRECTIVE,
-      STMT_OMP_TARGET_TEAMS_DIRECTIVE,
-      STMT_OMP_TARGET_TEAMS_DISTRIBUTE_DIRECTIVE,
-      STMT_OMP_TARGET_TEAMS_DISTRIBUTE_PARALLEL_FOR_DIRECTIVE,
-      STMT_OMP_TARGET_TEAMS_DISTRIBUTE_PARALLEL_FOR_SIMD_DIRECTIVE,
-      STMT_OMP_TARGET_TEAMS_DISTRIBUTE_SIMD_DIRECTIVE,
-      EXPR_OMP_ARRAY_SECTION,
-      EXPR_OMP_ARRAY_SHAPING,
-      EXPR_OMP_ITERATOR,
-
-      // OmpSs
-      EXPR_OSS_ARRAY_SECTION,
-
-      // ARC
-      EXPR_OBJC_BRIDGED_CAST,     // ObjCBridgedCastExpr
-
-      STMT_MS_DEPENDENT_EXISTS,   // MSDependentExistsStmt
-      EXPR_LAMBDA,                // LambdaExpr
-      STMT_COROUTINE_BODY,
-      STMT_CORETURN,
-      EXPR_COAWAIT,
-      EXPR_COYIELD,
-      EXPR_DEPENDENT_COAWAIT,
-
-      // FixedPointLiteral
-      EXPR_FIXEDPOINT_LITERAL,
-    };
-
-    /// The kinds of designators that can occur in a
-    /// DesignatedInitExpr.
-    enum DesignatorTypes {
-      /// Field designator where only the field name is known.
-      DESIG_FIELD_NAME  = 0,
-
-      /// Field designator where the field has been resolved to
-      /// a declaration.
-      DESIG_FIELD_DECL  = 1,
-
-      /// Array designator.
-      DESIG_ARRAY       = 2,
-
-      /// GNU array range designator.
-      DESIG_ARRAY_RANGE = 3
-    };
-
-    /// The different kinds of data that can occur in a
-    /// CtorInitializer.
-    enum CtorInitializerType {
-      CTOR_INITIALIZER_BASE,
-      CTOR_INITIALIZER_DELEGATING,
-      CTOR_INITIALIZER_MEMBER,
-      CTOR_INITIALIZER_INDIRECT_MEMBER
-    };
-
-    /// Kinds of cleanup objects owned by ExprWithCleanups.
-    enum CleanupObjectKind { COK_Block, COK_CompoundLiteral };
-
-    /// Describes the redeclarations of a declaration.
-    struct LocalRedeclarationsInfo {
-      // The ID of the first declaration
-      DeclID FirstID;
-
-      // Offset into the array of redeclaration chains.
-      unsigned Offset;
-
-      friend bool operator<(const LocalRedeclarationsInfo &X,
-                            const LocalRedeclarationsInfo &Y) {
-        return X.FirstID < Y.FirstID;
-      }
-
-      friend bool operator>(const LocalRedeclarationsInfo &X,
-                            const LocalRedeclarationsInfo &Y) {
-        return X.FirstID > Y.FirstID;
-      }
-
-      friend bool operator<=(const LocalRedeclarationsInfo &X,
-                             const LocalRedeclarationsInfo &Y) {
-        return X.FirstID <= Y.FirstID;
-      }
-
-      friend bool operator>=(const LocalRedeclarationsInfo &X,
-                             const LocalRedeclarationsInfo &Y) {
-        return X.FirstID >= Y.FirstID;
-      }
-    };
-
-    /// Describes the categories of an Objective-C class.
-    struct ObjCCategoriesInfo {
-      // The ID of the definition
-      DeclID DefinitionID;
-
-      // Offset into the array of category lists.
-      unsigned Offset;
-
-      friend bool operator<(const ObjCCategoriesInfo &X,
-                            const ObjCCategoriesInfo &Y) {
-        return X.DefinitionID < Y.DefinitionID;
-      }
-
-      friend bool operator>(const ObjCCategoriesInfo &X,
-                            const ObjCCategoriesInfo &Y) {
-        return X.DefinitionID > Y.DefinitionID;
-      }
-
-      friend bool operator<=(const ObjCCategoriesInfo &X,
-                             const ObjCCategoriesInfo &Y) {
-        return X.DefinitionID <= Y.DefinitionID;
-      }
-
-      friend bool operator>=(const ObjCCategoriesInfo &X,
-                             const ObjCCategoriesInfo &Y) {
-        return X.DefinitionID >= Y.DefinitionID;
-      }
-    };
-
-    /// A key used when looking up entities by \ref DeclarationName.
-    ///
-    /// Different \ref DeclarationNames are mapped to different keys, but the
-    /// same key can occasionally represent multiple names (for names that
-    /// contain types, in particular).
-    class DeclarationNameKey {
-      using NameKind = unsigned;
-
-      NameKind Kind = 0;
-      uint64_t Data = 0;
-
-    public:
-      DeclarationNameKey() = default;
-      DeclarationNameKey(DeclarationName Name);
-      DeclarationNameKey(NameKind Kind, uint64_t Data)
-          : Kind(Kind), Data(Data) {}
-
-      NameKind getKind() const { return Kind; }
-
-      IdentifierInfo *getIdentifier() const {
-        assert(Kind == DeclarationName::Identifier ||
-               Kind == DeclarationName::CXXLiteralOperatorName ||
-               Kind == DeclarationName::CXXDeductionGuideName);
-        return (IdentifierInfo *)Data;
-      }
-
-      Selector getSelector() const {
-        assert(Kind == DeclarationName::ObjCZeroArgSelector ||
-               Kind == DeclarationName::ObjCOneArgSelector ||
-               Kind == DeclarationName::ObjCMultiArgSelector);
-        return Selector(Data);
-      }
-
-      OverloadedOperatorKind getOperatorKind() const {
-        assert(Kind == DeclarationName::CXXOperatorName);
-        return (OverloadedOperatorKind)Data;
-      }
-
-      /// Compute a fingerprint of this key for use in on-disk hash table.
-      unsigned getHash() const;
-
-      friend bool operator==(const DeclarationNameKey &A,
-                             const DeclarationNameKey &B) {
-        return A.Kind == B.Kind && A.Data == B.Data;
-      }
-    };
-
-    /// @}
-=======
   NameKind getKind() const { return Kind; }
 
   IdentifierInfo *getIdentifier() const {
@@ -2394,7 +2102,6 @@
 };
 
 /// @}
->>>>>>> d944b1e0
 
 } // namespace serialization
 } // namespace clang
