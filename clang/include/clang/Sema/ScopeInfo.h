//===- ScopeInfo.h - Information about a semantic context -------*- C++ -*-===//
//
// Part of the LLVM Project, under the Apache License v2.0 with LLVM Exceptions.
// See https://llvm.org/LICENSE.txt for license information.
// SPDX-License-Identifier: Apache-2.0 WITH LLVM-exception
//
//===----------------------------------------------------------------------===//
//
// This file defines FunctionScopeInfo and its subclasses, which contain
// information about a single function, block, lambda, or method body.
//
//===----------------------------------------------------------------------===//

#ifndef LLVM_CLANG_SEMA_SCOPEINFO_H
#define LLVM_CLANG_SEMA_SCOPEINFO_H

#include "clang/AST/Expr.h"
#include "clang/AST/ExprCXX.h"
#include "clang/AST/Type.h"
#include "clang/Basic/CapturedStmt.h"
#include "clang/Basic/LLVM.h"
#include "clang/Basic/PartialDiagnostic.h"
#include "clang/Basic/SourceLocation.h"
#include "clang/Sema/CleanupInfo.h"
#include "clang/Sema/DeclSpec.h"
#include "llvm/ADT/DenseMap.h"
#include "llvm/ADT/DenseMapInfo.h"
#include "llvm/ADT/MapVector.h"
#include "llvm/ADT/PointerIntPair.h"
#include "llvm/ADT/SmallPtrSet.h"
#include "llvm/ADT/SmallSet.h"
#include "llvm/ADT/SmallVector.h"
#include "llvm/ADT/StringRef.h"
#include "llvm/ADT/StringSwitch.h"
#include "llvm/ADT/TinyPtrVector.h"
#include "llvm/Support/Casting.h"
#include "llvm/Support/ErrorHandling.h"
#include <algorithm>
#include <cassert>
#include <utility>

namespace clang {

class BlockDecl;
class CapturedDecl;
class CXXMethodDecl;
class CXXRecordDecl;
class ImplicitParamDecl;
class NamedDecl;
class ObjCIvarRefExpr;
class ObjCMessageExpr;
class ObjCPropertyDecl;
class ObjCPropertyRefExpr;
class ParmVarDecl;
class RecordDecl;
class ReturnStmt;
class Scope;
class Stmt;
class SwitchStmt;
class TemplateParameterList;
class TemplateTypeParmDecl;
class VarDecl;

namespace sema {

/// Contains information about the compound statement currently being
/// parsed.
class CompoundScopeInfo {
public:
  /// Whether this compound stamement contains `for' or `while' loops
  /// with empty bodies.
  bool HasEmptyLoopBodies = false;

  /// Whether this compound statement corresponds to a GNU statement
  /// expression.
  bool IsStmtExpr;

  CompoundScopeInfo(bool IsStmtExpr) : IsStmtExpr(IsStmtExpr) {}

  void setHasEmptyLoopBodies() {
    HasEmptyLoopBodies = true;
  }
};

class PossiblyUnreachableDiag {
public:
  PartialDiagnostic PD;
  SourceLocation Loc;
  llvm::TinyPtrVector<const Stmt*> Stmts;

  PossiblyUnreachableDiag(const PartialDiagnostic &PD, SourceLocation Loc,
                          ArrayRef<const Stmt *> Stmts)
      : PD(PD), Loc(Loc), Stmts(Stmts) {}
};

/// Retains information about a function, method, or block that is
/// currently being parsed.
class FunctionScopeInfo {
protected:
  enum ScopeKind {
    SK_Function,
    SK_Block,
    SK_Lambda,
    SK_CapturedRegion
  };

public:
  /// What kind of scope we are describing.
  ScopeKind Kind : 3;

  /// Whether this function contains a VLA, \@try, try, C++
  /// initializer, or anything else that can't be jumped past.
  bool HasBranchProtectedScope : 1;

  /// Whether this function contains any switches or direct gotos.
  bool HasBranchIntoScope : 1;

  /// Whether this function contains any indirect gotos.
  bool HasIndirectGoto : 1;

  /// Whether a statement was dropped because it was invalid.
  bool HasDroppedStmt : 1;

  /// True if current scope is for OpenMP declare reduction combiner.
  bool HasOMPDeclareReductionCombiner : 1;

  /// True if current scope is for OmpSs-2 declare reduction combiner.
  bool HasOSSDeclareReductionCombiner : 1;

  /// True if current scope is for OmpSs-2 task/taskloop...
  bool HasOSSExecutableDirective : 1;

  /// Whether there is a fallthrough statement in this function.
  bool HasFallthroughStmt : 1;

  /// Whether this function uses constrained floating point intrinsics
  bool UsesFPIntrin : 1;

  /// Whether we make reference to a declaration that could be
  /// unavailable.
  bool HasPotentialAvailabilityViolations : 1;

  /// A flag that is set when parsing a method that must call super's
  /// implementation, such as \c -dealloc, \c -finalize, or any method marked
  /// with \c __attribute__((objc_requires_super)).
  bool ObjCShouldCallSuper : 1;

  /// True when this is a method marked as a designated initializer.
  bool ObjCIsDesignatedInit : 1;

  /// This starts true for a method marked as designated initializer and will
  /// be set to false if there is an invocation to a designated initializer of
  /// the super class.
  bool ObjCWarnForNoDesignatedInitChain : 1;

  /// True when this is an initializer method not marked as a designated
  /// initializer within a class that has at least one initializer marked as a
  /// designated initializer.
  bool ObjCIsSecondaryInit : 1;

  /// This starts true for a secondary initializer method and will be set to
  /// false if there is an invocation of an initializer on 'self'.
  bool ObjCWarnForNoInitDelegation : 1;

  /// True only when this function has not already built, or attempted
  /// to build, the initial and final coroutine suspend points
  bool NeedsCoroutineSuspends : 1;

  /// An enumeration represeting the kind of the first coroutine statement
  /// in the function. One of co_return, co_await, or co_yield.
  unsigned char FirstCoroutineStmtKind : 2;

  /// First coroutine statement in the current function.
  /// (ex co_return, co_await, co_yield)
  SourceLocation FirstCoroutineStmtLoc;

  /// First 'return' statement in the current function.
  SourceLocation FirstReturnLoc;

  /// First C++ 'try' statement in the current function.
  SourceLocation FirstCXXTryLoc;

  /// First SEH '__try' statement in the current function.
  SourceLocation FirstSEHTryLoc;

private:
  /// Used to determine if errors occurred in this function or block.
  DiagnosticErrorTrap ErrorTrap;

public:
  /// A SwitchStmt, along with a flag indicating if its list of case statements
  /// is incomplete (because we dropped an invalid one while parsing).
  using SwitchInfo = llvm::PointerIntPair<SwitchStmt*, 1, bool>;

  /// SwitchStack - This is the current set of active switch statements in the
  /// block.
  SmallVector<SwitchInfo, 8> SwitchStack;

  /// The list of return statements that occur within the function or
  /// block, if there is any chance of applying the named return value
  /// optimization, or if we need to infer a return type.
  SmallVector<ReturnStmt*, 4> Returns;

  /// The promise object for this coroutine, if any.
  VarDecl *CoroutinePromise = nullptr;

  /// A mapping between the coroutine function parameters that were moved
  /// to the coroutine frame, and their move statements.
  llvm::SmallMapVector<ParmVarDecl *, Stmt *, 4> CoroutineParameterMoves;

  /// The initial and final coroutine suspend points.
  std::pair<Stmt *, Stmt *> CoroutineSuspends;

  /// The stack of currently active compound stamement scopes in the
  /// function.
  SmallVector<CompoundScopeInfo, 4> CompoundScopes;

  /// The set of blocks that are introduced in this function.
  llvm::SmallPtrSet<const BlockDecl *, 1> Blocks;

  /// The set of __block variables that are introduced in this function.
  llvm::TinyPtrVector<VarDecl *> ByrefBlockVars;

  /// A list of PartialDiagnostics created but delayed within the
  /// current function scope.  These diagnostics are vetted for reachability
  /// prior to being emitted.
  SmallVector<PossiblyUnreachableDiag, 4> PossiblyUnreachableDiags;

  /// A list of parameters which have the nonnull attribute and are
  /// modified in the function.
  llvm::SmallPtrSet<const ParmVarDecl *, 8> ModifiedNonNullParams;

public:
  /// Represents a simple identification of a weak object.
  ///
  /// Part of the implementation of -Wrepeated-use-of-weak.
  ///
  /// This is used to determine if two weak accesses refer to the same object.
  /// Here are some examples of how various accesses are "profiled":
  ///
  /// Access Expression |     "Base" Decl     |          "Property" Decl
  /// :---------------: | :-----------------: | :------------------------------:
  /// self.property     | self (VarDecl)      | property (ObjCPropertyDecl)
  /// self.implicitProp | self (VarDecl)      | -implicitProp (ObjCMethodDecl)
  /// self->ivar.prop   | ivar (ObjCIvarDecl) | prop (ObjCPropertyDecl)
  /// cxxObj.obj.prop   | obj (FieldDecl)     | prop (ObjCPropertyDecl)
  /// [self foo].prop   | 0 (unknown)         | prop (ObjCPropertyDecl)
  /// self.prop1.prop2  | prop1 (ObjCPropertyDecl)    | prop2 (ObjCPropertyDecl)
  /// MyClass.prop      | MyClass (ObjCInterfaceDecl) | -prop (ObjCMethodDecl)
  /// MyClass.foo.prop  | +foo (ObjCMethodDecl)       | -prop (ObjCPropertyDecl)
  /// weakVar           | 0 (known)           | weakVar (VarDecl)
  /// self->weakIvar    | self (VarDecl)      | weakIvar (ObjCIvarDecl)
  ///
  /// Objects are identified with only two Decls to make it reasonably fast to
  /// compare them.
  class WeakObjectProfileTy {
    /// The base object decl, as described in the class documentation.
    ///
    /// The extra flag is "true" if the Base and Property are enough to uniquely
    /// identify the object in memory.
    ///
    /// \sa isExactProfile()
    using BaseInfoTy = llvm::PointerIntPair<const NamedDecl *, 1, bool>;
    BaseInfoTy Base;

    /// The "property" decl, as described in the class documentation.
    ///
    /// Note that this may not actually be an ObjCPropertyDecl, e.g. in the
    /// case of "implicit" properties (regular methods accessed via dot syntax).
    const NamedDecl *Property = nullptr;

    /// Used to find the proper base profile for a given base expression.
    static BaseInfoTy getBaseInfo(const Expr *BaseE);

    inline WeakObjectProfileTy();
    static inline WeakObjectProfileTy getSentinel();

  public:
    WeakObjectProfileTy(const ObjCPropertyRefExpr *RE);
    WeakObjectProfileTy(const Expr *Base, const ObjCPropertyDecl *Property);
    WeakObjectProfileTy(const DeclRefExpr *RE);
    WeakObjectProfileTy(const ObjCIvarRefExpr *RE);

    const NamedDecl *getBase() const { return Base.getPointer(); }
    const NamedDecl *getProperty() const { return Property; }

    /// Returns true if the object base specifies a known object in memory,
    /// rather than, say, an instance variable or property of another object.
    ///
    /// Note that this ignores the effects of aliasing; that is, \c foo.bar is
    /// considered an exact profile if \c foo is a local variable, even if
    /// another variable \c foo2 refers to the same object as \c foo.
    ///
    /// For increased precision, accesses with base variables that are
    /// properties or ivars of 'self' (e.g. self.prop1.prop2) are considered to
    /// be exact, though this is not true for arbitrary variables
    /// (foo.prop1.prop2).
    bool isExactProfile() const {
      return Base.getInt();
    }

    bool operator==(const WeakObjectProfileTy &Other) const {
      return Base == Other.Base && Property == Other.Property;
    }

    // For use in DenseMap.
    // We can't specialize the usual llvm::DenseMapInfo at the end of the file
    // because by that point the DenseMap in FunctionScopeInfo has already been
    // instantiated.
    class DenseMapInfo {
    public:
      static inline WeakObjectProfileTy getEmptyKey() {
        return WeakObjectProfileTy();
      }

      static inline WeakObjectProfileTy getTombstoneKey() {
        return WeakObjectProfileTy::getSentinel();
      }

      static unsigned getHashValue(const WeakObjectProfileTy &Val) {
        using Pair = std::pair<BaseInfoTy, const NamedDecl *>;

        return llvm::DenseMapInfo<Pair>::getHashValue(Pair(Val.Base,
                                                           Val.Property));
      }

      static bool isEqual(const WeakObjectProfileTy &LHS,
                          const WeakObjectProfileTy &RHS) {
        return LHS == RHS;
      }
    };
  };

  /// Represents a single use of a weak object.
  ///
  /// Stores both the expression and whether the access is potentially unsafe
  /// (i.e. it could potentially be warned about).
  ///
  /// Part of the implementation of -Wrepeated-use-of-weak.
  class WeakUseTy {
    llvm::PointerIntPair<const Expr *, 1, bool> Rep;

  public:
    WeakUseTy(const Expr *Use, bool IsRead) : Rep(Use, IsRead) {}

    const Expr *getUseExpr() const { return Rep.getPointer(); }
    bool isUnsafe() const { return Rep.getInt(); }
    void markSafe() { Rep.setInt(false); }

    bool operator==(const WeakUseTy &Other) const {
      return Rep == Other.Rep;
    }
  };

  /// Used to collect uses of a particular weak object in a function body.
  ///
  /// Part of the implementation of -Wrepeated-use-of-weak.
  using WeakUseVector = SmallVector<WeakUseTy, 4>;

  /// Used to collect all uses of weak objects in a function body.
  ///
  /// Part of the implementation of -Wrepeated-use-of-weak.
  using WeakObjectUseMap =
      llvm::SmallDenseMap<WeakObjectProfileTy, WeakUseVector, 8,
                          WeakObjectProfileTy::DenseMapInfo>;

private:
  /// Used to collect all uses of weak objects in this function body.
  ///
  /// Part of the implementation of -Wrepeated-use-of-weak.
  WeakObjectUseMap WeakObjectUses;

protected:
  FunctionScopeInfo(const FunctionScopeInfo&) = default;

public:
  FunctionScopeInfo(DiagnosticsEngine &Diag)
      : Kind(SK_Function), HasBranchProtectedScope(false),
        HasBranchIntoScope(false), HasIndirectGoto(false),
        HasDroppedStmt(false), HasOMPDeclareReductionCombiner(false),
<<<<<<< HEAD
        HasOSSDeclareReductionCombiner(false),
        HasOSSExecutableDirective(false),
        HasFallthroughStmt(false), HasPotentialAvailabilityViolations(false),
=======
        HasFallthroughStmt(false), UsesFPIntrin(false),
        HasPotentialAvailabilityViolations(false),
>>>>>>> 2d59ed4e
        ObjCShouldCallSuper(false), ObjCIsDesignatedInit(false),
        ObjCWarnForNoDesignatedInitChain(false), ObjCIsSecondaryInit(false),
        ObjCWarnForNoInitDelegation(false), NeedsCoroutineSuspends(true),
        ErrorTrap(Diag) {}

  virtual ~FunctionScopeInfo();

  /// Determine whether an unrecoverable error has occurred within this
  /// function. Note that this may return false even if the function body is
  /// invalid, because the errors may be suppressed if they're caused by prior
  /// invalid declarations.
  ///
  /// FIXME: Migrate the caller of this to use containsErrors() instead once
  /// it's ready.
  bool hasUnrecoverableErrorOccurred() const {
    return ErrorTrap.hasUnrecoverableErrorOccurred();
  }

  /// Record that a weak object was accessed.
  ///
  /// Part of the implementation of -Wrepeated-use-of-weak.
  template <typename ExprT>
  inline void recordUseOfWeak(const ExprT *E, bool IsRead = true);

  void recordUseOfWeak(const ObjCMessageExpr *Msg,
                       const ObjCPropertyDecl *Prop);

  /// Record that a given expression is a "safe" access of a weak object (e.g.
  /// assigning it to a strong variable.)
  ///
  /// Part of the implementation of -Wrepeated-use-of-weak.
  void markSafeWeakUse(const Expr *E);

  const WeakObjectUseMap &getWeakObjectUses() const {
    return WeakObjectUses;
  }

  void setHasBranchIntoScope() {
    HasBranchIntoScope = true;
  }

  void setHasBranchProtectedScope() {
    HasBranchProtectedScope = true;
  }

  void setHasIndirectGoto() {
    HasIndirectGoto = true;
  }

  void setHasDroppedStmt() {
    HasDroppedStmt = true;
  }

  void setHasOMPDeclareReductionCombiner() {
    HasOMPDeclareReductionCombiner = true;
  }

  void setHasOSSDeclareReductionCombiner() {
    HasOSSDeclareReductionCombiner = true;
  }

  void setHasOSSExecutableDirective() {
    HasOSSExecutableDirective = true;
  }

  void setHasFallthroughStmt() {
    HasFallthroughStmt = true;
  }

  void setUsesFPIntrin() {
    UsesFPIntrin = true;
  }

  void setHasCXXTry(SourceLocation TryLoc) {
    setHasBranchProtectedScope();
    FirstCXXTryLoc = TryLoc;
  }

  void setHasSEHTry(SourceLocation TryLoc) {
    setHasBranchProtectedScope();
    FirstSEHTryLoc = TryLoc;
  }

  bool NeedsScopeChecking() const {
    return !HasDroppedStmt &&
        (HasIndirectGoto ||
          (HasBranchProtectedScope && HasBranchIntoScope));
  }

  // Add a block introduced in this function.
  void addBlock(const BlockDecl *BD) {
    Blocks.insert(BD);
  }

  // Add a __block variable introduced in this function.
  void addByrefBlockVar(VarDecl *VD) {
    ByrefBlockVars.push_back(VD);
  }

  bool isCoroutine() const { return !FirstCoroutineStmtLoc.isInvalid(); }

  void setFirstCoroutineStmt(SourceLocation Loc, StringRef Keyword) {
    assert(FirstCoroutineStmtLoc.isInvalid() &&
                   "first coroutine statement location already set");
    FirstCoroutineStmtLoc = Loc;
    FirstCoroutineStmtKind = llvm::StringSwitch<unsigned char>(Keyword)
            .Case("co_return", 0)
            .Case("co_await", 1)
            .Case("co_yield", 2);
  }

  StringRef getFirstCoroutineStmtKeyword() const {
    assert(FirstCoroutineStmtLoc.isValid()
                   && "no coroutine statement available");
    switch (FirstCoroutineStmtKind) {
    case 0: return "co_return";
    case 1: return "co_await";
    case 2: return "co_yield";
    default:
      llvm_unreachable("FirstCoroutineStmtKind has an invalid value");
    };
  }

  void setNeedsCoroutineSuspends(bool value = true) {
    assert((!value || CoroutineSuspends.first == nullptr) &&
            "we already have valid suspend points");
    NeedsCoroutineSuspends = value;
  }

  bool hasInvalidCoroutineSuspends() const {
    return !NeedsCoroutineSuspends && CoroutineSuspends.first == nullptr;
  }

  void setCoroutineSuspends(Stmt *Initial, Stmt *Final) {
    assert(Initial && Final && "suspend points cannot be null");
    assert(CoroutineSuspends.first == nullptr && "suspend points already set");
    NeedsCoroutineSuspends = false;
    CoroutineSuspends.first = Initial;
    CoroutineSuspends.second = Final;
  }

  /// Clear out the information in this function scope, making it
  /// suitable for reuse.
  void Clear();

  bool isPlainFunction() const { return Kind == SK_Function; }
};

class Capture {
  // There are three categories of capture: capturing 'this', capturing
  // local variables, and C++1y initialized captures (which can have an
  // arbitrary initializer, and don't really capture in the traditional
  // sense at all).
  //
  // There are three ways to capture a local variable:
  //  - capture by copy in the C++11 sense,
  //  - capture by reference in the C++11 sense, and
  //  - __block capture.
  // Lambdas explicitly specify capture by copy or capture by reference.
  // For blocks, __block capture applies to variables with that annotation,
  // variables of reference type are captured by reference, and other
  // variables are captured by copy.
  enum CaptureKind {
    Cap_ByCopy, Cap_ByRef, Cap_Block, Cap_VLA
  };

  union {
    /// If Kind == Cap_VLA, the captured type.
    const VariableArrayType *CapturedVLA;

    /// Otherwise, the captured variable (if any).
    VarDecl *CapturedVar;
  };

  /// The source location at which the first capture occurred.
  SourceLocation Loc;

  /// The location of the ellipsis that expands a parameter pack.
  SourceLocation EllipsisLoc;

  /// The type as it was captured, which is the type of the non-static data
  /// member that would hold the capture.
  QualType CaptureType;

  /// The CaptureKind of this capture.
  unsigned Kind : 2;

  /// Whether this is a nested capture (a capture of an enclosing capturing
  /// scope's capture).
  unsigned Nested : 1;

  /// Whether this is a capture of '*this'.
  unsigned CapturesThis : 1;

  /// Whether an explicit capture has been odr-used in the body of the
  /// lambda.
  unsigned ODRUsed : 1;

  /// Whether an explicit capture has been non-odr-used in the body of
  /// the lambda.
  unsigned NonODRUsed : 1;

  /// Whether the capture is invalid (a capture was required but the entity is
  /// non-capturable).
  unsigned Invalid : 1;

public:
  Capture(VarDecl *Var, bool Block, bool ByRef, bool IsNested,
          SourceLocation Loc, SourceLocation EllipsisLoc, QualType CaptureType,
          bool Invalid)
      : CapturedVar(Var), Loc(Loc), EllipsisLoc(EllipsisLoc),
        CaptureType(CaptureType),
        Kind(Block ? Cap_Block : ByRef ? Cap_ByRef : Cap_ByCopy),
        Nested(IsNested), CapturesThis(false), ODRUsed(false),
        NonODRUsed(false), Invalid(Invalid) {}

  enum IsThisCapture { ThisCapture };
  Capture(IsThisCapture, bool IsNested, SourceLocation Loc,
          QualType CaptureType, const bool ByCopy, bool Invalid)
      : Loc(Loc), CaptureType(CaptureType),
        Kind(ByCopy ? Cap_ByCopy : Cap_ByRef), Nested(IsNested),
        CapturesThis(true), ODRUsed(false), NonODRUsed(false),
        Invalid(Invalid) {}

  enum IsVLACapture { VLACapture };
  Capture(IsVLACapture, const VariableArrayType *VLA, bool IsNested,
          SourceLocation Loc, QualType CaptureType)
      : CapturedVLA(VLA), Loc(Loc), CaptureType(CaptureType), Kind(Cap_VLA),
        Nested(IsNested), CapturesThis(false), ODRUsed(false),
        NonODRUsed(false), Invalid(false) {}

  bool isThisCapture() const { return CapturesThis; }
  bool isVariableCapture() const {
    return !isThisCapture() && !isVLATypeCapture();
  }

  bool isCopyCapture() const { return Kind == Cap_ByCopy; }
  bool isReferenceCapture() const { return Kind == Cap_ByRef; }
  bool isBlockCapture() const { return Kind == Cap_Block; }
  bool isVLATypeCapture() const { return Kind == Cap_VLA; }

  bool isNested() const { return Nested; }

  bool isInvalid() const { return Invalid; }

  /// Determine whether this capture is an init-capture.
  bool isInitCapture() const;

  bool isODRUsed() const { return ODRUsed; }
  bool isNonODRUsed() const { return NonODRUsed; }
  void markUsed(bool IsODRUse) {
    if (IsODRUse)
      ODRUsed = true;
    else
      NonODRUsed = true;
  }

  VarDecl *getVariable() const {
    assert(isVariableCapture());
    return CapturedVar;
  }

  const VariableArrayType *getCapturedVLAType() const {
    assert(isVLATypeCapture());
    return CapturedVLA;
  }

  /// Retrieve the location at which this variable was captured.
  SourceLocation getLocation() const { return Loc; }

  /// Retrieve the source location of the ellipsis, whose presence
  /// indicates that the capture is a pack expansion.
  SourceLocation getEllipsisLoc() const { return EllipsisLoc; }

  /// Retrieve the capture type for this capture, which is effectively
  /// the type of the non-static data member in the lambda/block structure
  /// that would store this capture.
  QualType getCaptureType() const { return CaptureType; }
};

class CapturingScopeInfo : public FunctionScopeInfo {
protected:
  CapturingScopeInfo(const CapturingScopeInfo&) = default;

public:
  enum ImplicitCaptureStyle {
    ImpCap_None, ImpCap_LambdaByval, ImpCap_LambdaByref, ImpCap_Block,
    ImpCap_CapturedRegion
  };

  ImplicitCaptureStyle ImpCaptureStyle;

  CapturingScopeInfo(DiagnosticsEngine &Diag, ImplicitCaptureStyle Style)
      : FunctionScopeInfo(Diag), ImpCaptureStyle(Style) {}

  /// CaptureMap - A map of captured variables to (index+1) into Captures.
  llvm::DenseMap<VarDecl*, unsigned> CaptureMap;

  /// CXXThisCaptureIndex - The (index+1) of the capture of 'this';
  /// zero if 'this' is not captured.
  unsigned CXXThisCaptureIndex = 0;

  /// Captures - The captures.
  SmallVector<Capture, 4> Captures;

  /// - Whether the target type of return statements in this context
  /// is deduced (e.g. a lambda or block with omitted return type).
  bool HasImplicitReturnType = false;

  /// ReturnType - The target type of return statements in this context,
  /// or null if unknown.
  QualType ReturnType;

  void addCapture(VarDecl *Var, bool isBlock, bool isByref, bool isNested,
                  SourceLocation Loc, SourceLocation EllipsisLoc,
                  QualType CaptureType, bool Invalid) {
    Captures.push_back(Capture(Var, isBlock, isByref, isNested, Loc,
                               EllipsisLoc, CaptureType, Invalid));
    CaptureMap[Var] = Captures.size();
  }

  void addVLATypeCapture(SourceLocation Loc, const VariableArrayType *VLAType,
                         QualType CaptureType) {
    Captures.push_back(Capture(Capture::VLACapture, VLAType,
                               /*FIXME: IsNested*/ false, Loc, CaptureType));
  }

  void addThisCapture(bool isNested, SourceLocation Loc, QualType CaptureType,
                      bool ByCopy);

  /// Determine whether the C++ 'this' is captured.
  bool isCXXThisCaptured() const { return CXXThisCaptureIndex != 0; }

  /// Retrieve the capture of C++ 'this', if it has been captured.
  Capture &getCXXThisCapture() {
    assert(isCXXThisCaptured() && "this has not been captured");
    return Captures[CXXThisCaptureIndex - 1];
  }

  /// Determine whether the given variable has been captured.
  bool isCaptured(VarDecl *Var) const {
    return CaptureMap.count(Var);
  }

  /// Determine whether the given variable-array type has been captured.
  bool isVLATypeCaptured(const VariableArrayType *VAT) const;

  /// Retrieve the capture of the given variable, if it has been
  /// captured already.
  Capture &getCapture(VarDecl *Var) {
    assert(isCaptured(Var) && "Variable has not been captured");
    return Captures[CaptureMap[Var] - 1];
  }

  const Capture &getCapture(VarDecl *Var) const {
    llvm::DenseMap<VarDecl*, unsigned>::const_iterator Known
      = CaptureMap.find(Var);
    assert(Known != CaptureMap.end() && "Variable has not been captured");
    return Captures[Known->second - 1];
  }

  static bool classof(const FunctionScopeInfo *FSI) {
    return FSI->Kind == SK_Block || FSI->Kind == SK_Lambda
                                 || FSI->Kind == SK_CapturedRegion;
  }
};

/// Retains information about a block that is currently being parsed.
class BlockScopeInfo final : public CapturingScopeInfo {
public:
  BlockDecl *TheDecl;

  /// TheScope - This is the scope for the block itself, which contains
  /// arguments etc.
  Scope *TheScope;

  /// BlockType - The function type of the block, if one was given.
  /// Its return type may be BuiltinType::Dependent.
  QualType FunctionType;

  BlockScopeInfo(DiagnosticsEngine &Diag, Scope *BlockScope, BlockDecl *Block)
      : CapturingScopeInfo(Diag, ImpCap_Block), TheDecl(Block),
        TheScope(BlockScope) {
    Kind = SK_Block;
  }

  ~BlockScopeInfo() override;

  static bool classof(const FunctionScopeInfo *FSI) {
    return FSI->Kind == SK_Block;
  }
};

/// Retains information about a captured region.
class CapturedRegionScopeInfo final : public CapturingScopeInfo {
public:
  /// The CapturedDecl for this statement.
  CapturedDecl *TheCapturedDecl;

  /// The captured record type.
  RecordDecl *TheRecordDecl;

  /// This is the enclosing scope of the captured region.
  Scope *TheScope;

  /// The implicit parameter for the captured variables.
  ImplicitParamDecl *ContextParam;

  /// The kind of captured region.
  unsigned short CapRegionKind;

  unsigned short OpenMPLevel;
  unsigned short OpenMPCaptureLevel;

  CapturedRegionScopeInfo(DiagnosticsEngine &Diag, Scope *S, CapturedDecl *CD,
                          RecordDecl *RD, ImplicitParamDecl *Context,
                          CapturedRegionKind K, unsigned OpenMPLevel,
                          unsigned OpenMPCaptureLevel)
      : CapturingScopeInfo(Diag, ImpCap_CapturedRegion),
        TheCapturedDecl(CD), TheRecordDecl(RD), TheScope(S),
        ContextParam(Context), CapRegionKind(K), OpenMPLevel(OpenMPLevel),
        OpenMPCaptureLevel(OpenMPCaptureLevel) {
    Kind = SK_CapturedRegion;
  }

  ~CapturedRegionScopeInfo() override;

  /// A descriptive name for the kind of captured region this is.
  StringRef getRegionName() const {
    switch (CapRegionKind) {
    case CR_Default:
      return "default captured statement";
    case CR_ObjCAtFinally:
      return "Objective-C @finally statement";
    case CR_OpenMP:
      return "OpenMP region";
    }
    llvm_unreachable("Invalid captured region kind!");
  }

  static bool classof(const FunctionScopeInfo *FSI) {
    return FSI->Kind == SK_CapturedRegion;
  }
};

class LambdaScopeInfo final :
    public CapturingScopeInfo, public InventedTemplateParameterInfo {
public:
  /// The class that describes the lambda.
  CXXRecordDecl *Lambda = nullptr;

  /// The lambda's compiler-generated \c operator().
  CXXMethodDecl *CallOperator = nullptr;

  /// Source range covering the lambda introducer [...].
  SourceRange IntroducerRange;

  /// Source location of the '&' or '=' specifying the default capture
  /// type, if any.
  SourceLocation CaptureDefaultLoc;

  /// The number of captures in the \c Captures list that are
  /// explicit captures.
  unsigned NumExplicitCaptures = 0;

  /// Whether this is a mutable lambda.
  bool Mutable = false;

  /// Whether the (empty) parameter list is explicit.
  bool ExplicitParams = false;

  /// Whether any of the capture expressions requires cleanups.
  CleanupInfo Cleanup;

  /// Whether the lambda contains an unexpanded parameter pack.
  bool ContainsUnexpandedParameterPack = false;

  /// Packs introduced by this lambda, if any.
  SmallVector<NamedDecl*, 4> LocalPacks;

  /// Source range covering the explicit template parameter list (if it exists).
  SourceRange ExplicitTemplateParamsRange;

  /// If this is a generic lambda, and the template parameter
  /// list has been created (from the TemplateParams) then store
  /// a reference to it (cache it to avoid reconstructing it).
  TemplateParameterList *GLTemplateParameterList = nullptr;

  /// Contains all variable-referring-expressions (i.e. DeclRefExprs
  ///  or MemberExprs) that refer to local variables in a generic lambda
  ///  or a lambda in a potentially-evaluated-if-used context.
  ///
  ///  Potentially capturable variables of a nested lambda that might need
  ///   to be captured by the lambda are housed here.
  ///  This is specifically useful for generic lambdas or
  ///  lambdas within a potentially evaluated-if-used context.
  ///  If an enclosing variable is named in an expression of a lambda nested
  ///  within a generic lambda, we don't always know know whether the variable
  ///  will truly be odr-used (i.e. need to be captured) by that nested lambda,
  ///  until its instantiation. But we still need to capture it in the
  ///  enclosing lambda if all intervening lambdas can capture the variable.
  llvm::SmallVector<Expr*, 4> PotentiallyCapturingExprs;

  /// Contains all variable-referring-expressions that refer
  ///  to local variables that are usable as constant expressions and
  ///  do not involve an odr-use (they may still need to be captured
  ///  if the enclosing full-expression is instantiation dependent).
  llvm::SmallSet<Expr *, 8> NonODRUsedCapturingExprs;

  /// A map of explicit capture indices to their introducer source ranges.
  llvm::DenseMap<unsigned, SourceRange> ExplicitCaptureRanges;

  /// Contains all of the variables defined in this lambda that shadow variables
  /// that were defined in parent contexts. Used to avoid warnings when the
  /// shadowed variables are uncaptured by this lambda.
  struct ShadowedOuterDecl {
    const VarDecl *VD;
    const VarDecl *ShadowedDecl;
  };
  llvm::SmallVector<ShadowedOuterDecl, 4> ShadowingDecls;

  SourceLocation PotentialThisCaptureLocation;

  LambdaScopeInfo(DiagnosticsEngine &Diag)
      : CapturingScopeInfo(Diag, ImpCap_None) {
    Kind = SK_Lambda;
  }

  /// Note when all explicit captures have been added.
  void finishedExplicitCaptures() {
    NumExplicitCaptures = Captures.size();
  }

  static bool classof(const FunctionScopeInfo *FSI) {
    return FSI->Kind == SK_Lambda;
  }

  /// Is this scope known to be for a generic lambda? (This will be false until
  /// we parse a template parameter list or the first 'auto'-typed parameter).
  bool isGenericLambda() const {
    return !TemplateParams.empty() || GLTemplateParameterList;
  }

  /// Add a variable that might potentially be captured by the
  /// lambda and therefore the enclosing lambdas.
  ///
  /// This is also used by enclosing lambda's to speculatively capture
  /// variables that nested lambda's - depending on their enclosing
  /// specialization - might need to capture.
  /// Consider:
  /// void f(int, int); <-- don't capture
  /// void f(const int&, double); <-- capture
  /// void foo() {
  ///   const int x = 10;
  ///   auto L = [=](auto a) { // capture 'x'
  ///      return [=](auto b) {
  ///        f(x, a);  // we may or may not need to capture 'x'
  ///      };
  ///   };
  /// }
  void addPotentialCapture(Expr *VarExpr) {
    assert(isa<DeclRefExpr>(VarExpr) || isa<MemberExpr>(VarExpr) ||
           isa<FunctionParmPackExpr>(VarExpr));
    PotentiallyCapturingExprs.push_back(VarExpr);
  }

  void addPotentialThisCapture(SourceLocation Loc) {
    PotentialThisCaptureLocation = Loc;
  }

  bool hasPotentialThisCapture() const {
    return PotentialThisCaptureLocation.isValid();
  }

  /// Mark a variable's reference in a lambda as non-odr using.
  ///
  /// For generic lambdas, if a variable is named in a potentially evaluated
  /// expression, where the enclosing full expression is dependent then we
  /// must capture the variable (given a default capture).
  /// This is accomplished by recording all references to variables
  /// (DeclRefExprs or MemberExprs) within said nested lambda in its array of
  /// PotentialCaptures. All such variables have to be captured by that lambda,
  /// except for as described below.
  /// If that variable is usable as a constant expression and is named in a
  /// manner that does not involve its odr-use (e.g. undergoes
  /// lvalue-to-rvalue conversion, or discarded) record that it is so. Upon the
  /// act of analyzing the enclosing full expression (ActOnFinishFullExpr)
  /// if we can determine that the full expression is not instantiation-
  /// dependent, then we can entirely avoid its capture.
  ///
  ///   const int n = 0;
  ///   [&] (auto x) {
  ///     (void)+n + x;
  ///   };
  /// Interestingly, this strategy would involve a capture of n, even though
  /// it's obviously not odr-used here, because the full-expression is
  /// instantiation-dependent.  It could be useful to avoid capturing such
  /// variables, even when they are referred to in an instantiation-dependent
  /// expression, if we can unambiguously determine that they shall never be
  /// odr-used.  This would involve removal of the variable-referring-expression
  /// from the array of PotentialCaptures during the lvalue-to-rvalue
  /// conversions.  But per the working draft N3797, (post-chicago 2013) we must
  /// capture such variables.
  /// Before anyone is tempted to implement a strategy for not-capturing 'n',
  /// consider the insightful warning in:
  ///    /cfe-commits/Week-of-Mon-20131104/092596.html
  /// "The problem is that the set of captures for a lambda is part of the ABI
  ///  (since lambda layout can be made visible through inline functions and the
  ///  like), and there are no guarantees as to which cases we'll manage to build
  ///  an lvalue-to-rvalue conversion in, when parsing a template -- some
  ///  seemingly harmless change elsewhere in Sema could cause us to start or stop
  ///  building such a node. So we need a rule that anyone can implement and get
  ///  exactly the same result".
  void markVariableExprAsNonODRUsed(Expr *CapturingVarExpr) {
    assert(isa<DeclRefExpr>(CapturingVarExpr) ||
           isa<MemberExpr>(CapturingVarExpr) ||
           isa<FunctionParmPackExpr>(CapturingVarExpr));
    NonODRUsedCapturingExprs.insert(CapturingVarExpr);
  }
  bool isVariableExprMarkedAsNonODRUsed(Expr *CapturingVarExpr) const {
    assert(isa<DeclRefExpr>(CapturingVarExpr) ||
           isa<MemberExpr>(CapturingVarExpr) ||
           isa<FunctionParmPackExpr>(CapturingVarExpr));
    return NonODRUsedCapturingExprs.count(CapturingVarExpr);
  }
  void removePotentialCapture(Expr *E) {
    PotentiallyCapturingExprs.erase(
        std::remove(PotentiallyCapturingExprs.begin(),
            PotentiallyCapturingExprs.end(), E),
        PotentiallyCapturingExprs.end());
  }
  void clearPotentialCaptures() {
    PotentiallyCapturingExprs.clear();
    PotentialThisCaptureLocation = SourceLocation();
  }
  unsigned getNumPotentialVariableCaptures() const {
    return PotentiallyCapturingExprs.size();
  }

  bool hasPotentialCaptures() const {
    return getNumPotentialVariableCaptures() ||
                                  PotentialThisCaptureLocation.isValid();
  }

  void visitPotentialCaptures(
      llvm::function_ref<void(VarDecl *, Expr *)> Callback) const;
};

FunctionScopeInfo::WeakObjectProfileTy::WeakObjectProfileTy()
    : Base(nullptr, false) {}

FunctionScopeInfo::WeakObjectProfileTy
FunctionScopeInfo::WeakObjectProfileTy::getSentinel() {
  FunctionScopeInfo::WeakObjectProfileTy Result;
  Result.Base.setInt(true);
  return Result;
}

template <typename ExprT>
void FunctionScopeInfo::recordUseOfWeak(const ExprT *E, bool IsRead) {
  assert(E);
  WeakUseVector &Uses = WeakObjectUses[WeakObjectProfileTy(E)];
  Uses.push_back(WeakUseTy(E, IsRead));
}

inline void CapturingScopeInfo::addThisCapture(bool isNested,
                                               SourceLocation Loc,
                                               QualType CaptureType,
                                               bool ByCopy) {
  Captures.push_back(Capture(Capture::ThisCapture, isNested, Loc, CaptureType,
                             ByCopy, /*Invalid*/ false));
  CXXThisCaptureIndex = Captures.size();
}

} // namespace sema

} // namespace clang

#endif // LLVM_CLANG_SEMA_SCOPEINFO_H<|MERGE_RESOLUTION|>--- conflicted
+++ resolved
@@ -378,14 +378,10 @@
       : Kind(SK_Function), HasBranchProtectedScope(false),
         HasBranchIntoScope(false), HasIndirectGoto(false),
         HasDroppedStmt(false), HasOMPDeclareReductionCombiner(false),
-<<<<<<< HEAD
         HasOSSDeclareReductionCombiner(false),
         HasOSSExecutableDirective(false),
-        HasFallthroughStmt(false), HasPotentialAvailabilityViolations(false),
-=======
         HasFallthroughStmt(false), UsesFPIntrin(false),
         HasPotentialAvailabilityViolations(false),
->>>>>>> 2d59ed4e
         ObjCShouldCallSuper(false), ObjCIsDesignatedInit(false),
         ObjCWarnForNoDesignatedInitChain(false), ObjCIsSecondaryInit(false),
         ObjCWarnForNoInitDelegation(false), NeedsCoroutineSuspends(true),
