//===- Scope.h - Scope interface --------------------------------*- C++ -*-===//
//
// Part of the LLVM Project, under the Apache License v2.0 with LLVM Exceptions.
// See https://llvm.org/LICENSE.txt for license information.
// SPDX-License-Identifier: Apache-2.0 WITH LLVM-exception
//
//===----------------------------------------------------------------------===//
//
//  This file defines the Scope interface.
//
//===----------------------------------------------------------------------===//

#ifndef LLVM_CLANG_SEMA_SCOPE_H
#define LLVM_CLANG_SEMA_SCOPE_H

#include "clang/AST/Decl.h"
#include "clang/Basic/Diagnostic.h"
#include "llvm/ADT/PointerIntPair.h"
#include "llvm/ADT/SmallPtrSet.h"
#include "llvm/ADT/SmallVector.h"
#include "llvm/ADT/iterator_range.h"
#include <cassert>
#include <optional>

namespace llvm {

class raw_ostream;

} // namespace llvm

namespace clang {

class Decl;
class DeclContext;
class UsingDirectiveDecl;
class VarDecl;

/// Scope - A scope is a transient data structure that is used while parsing the
/// program.  It assists with resolving identifiers to the appropriate
/// declaration.
class Scope {
public:
  /// ScopeFlags - These are bitfields that are or'd together when creating a
  /// scope, which defines the sorts of things the scope contains.
  enum ScopeFlags {
    // A bitfield value representing no scopes.
    NoScope = 0,

    /// This indicates that the scope corresponds to a function, which
    /// means that labels are set here.
    FnScope = 0x01,

    /// This is a while, do, switch, for, etc that can have break
    /// statements embedded into it.
    BreakScope = 0x02,

    /// This is a while, do, for, which can have continue statements
    /// embedded into it.
    ContinueScope = 0x04,

    /// This is a scope that can contain a declaration.  Some scopes
    /// just contain loop constructs but don't contain decls.
    DeclScope = 0x08,

    /// The controlling scope in a if/switch/while/for statement.
    ControlScope = 0x10,

    /// The scope of a struct/union/class definition.
    ClassScope = 0x20,

    /// This is a scope that corresponds to a block/closure object.
    /// Blocks serve as top-level scopes for some objects like labels, they
    /// also prevent things like break and continue.  BlockScopes always have
    /// the FnScope and DeclScope flags set as well.
    BlockScope = 0x40,

    /// This is a scope that corresponds to the
    /// template parameters of a C++ template. Template parameter
    /// scope starts at the 'template' keyword and ends when the
    /// template declaration ends.
    TemplateParamScope = 0x80,

    /// This is a scope that corresponds to the
    /// parameters within a function prototype.
    FunctionPrototypeScope = 0x100,

    /// This is a scope that corresponds to the parameters within
    /// a function prototype for a function declaration (as opposed to any
    /// other kind of function declarator). Always has FunctionPrototypeScope
    /// set as well.
    FunctionDeclarationScope = 0x200,

    /// This is a scope that corresponds to the Objective-C
    /// \@catch statement.
    AtCatchScope = 0x400,

    /// This scope corresponds to an Objective-C method body.
    /// It always has FnScope and DeclScope set as well.
    ObjCMethodScope = 0x800,

    /// This is a scope that corresponds to a switch statement.
    SwitchScope = 0x1000,

    /// This is the scope of a C++ try statement.
    TryScope = 0x2000,

    /// This is the scope for a function-level C++ try or catch scope.
    FnTryCatchScope = 0x4000,

    /// This is the scope of OpenMP executable directive.
    OpenMPDirectiveScope = 0x8000,

    /// This is the scope of some OpenMP loop directive.
    OpenMPLoopDirectiveScope = 0x10000,

    /// This is the scope of some OpenMP simd directive.
    /// For example, it is used for 'omp simd', 'omp for simd'.
    /// This flag is propagated to children scopes.
    OpenMPSimdDirectiveScope = 0x20000,

    /// This scope corresponds to an enum.
    EnumScope = 0x40000,

    /// This scope corresponds to an SEH try.
    SEHTryScope = 0x80000,

    /// This scope corresponds to an SEH except.
    SEHExceptScope = 0x100000,

    /// We are currently in the filter expression of an SEH except block.
    SEHFilterScope = 0x200000,

    /// This is a compound statement scope.
    CompoundStmtScope = 0x400000,

    /// We are between inheritance colon and the real class/struct definition
    /// scope.
    ClassInheritanceScope = 0x800000,

    /// This is the scope of a C++ catch statement.
    CatchScope = 0x1000000,

    /// This is a scope in which a condition variable is currently being
    /// parsed. If such a scope is a ContinueScope, it's invalid to jump to the
    /// continue block from here.
    ConditionVarScope = 0x2000000,

    /// This is a scope of some OpenMP directive with
    /// order clause which specifies concurrent
    OpenMPOrderClauseScope = 0x4000000,

    /// This is the scope for a lambda, after the lambda introducer.
    /// Lambdas need two FunctionPrototypeScope scopes (because there is a
    /// template scope in between), the outer scope does not increase the
    /// depth of recursion.
    LambdaScope = 0x8000000,
<<<<<<< HEAD

    /// This is the scope of OmpSs executable directive.
    OmpSsDirectiveScope = 0x10000000,

    /// This is the scope of some OmpSs loop directive.
    OmpSsLoopDirectiveScope = 0x20000000,
=======
    /// This is the scope of an OpenACC Compute Construct, which restricts
    /// jumping into/out of it.
    OpenACCComputeConstructScope = 0x10000000,
>>>>>>> 4e3310a8
  };

private:
  /// The parent scope for this scope.  This is null for the translation-unit
  /// scope.
  Scope *AnyParent;

  /// Flags - This contains a set of ScopeFlags, which indicates how the scope
  /// interrelates with other control flow statements.
  unsigned Flags;

  /// Depth - This is the depth of this scope.  The translation-unit scope has
  /// depth 0.
  unsigned short Depth;

  /// Declarations with static linkage are mangled with the number of
  /// scopes seen as a component.
  unsigned short MSLastManglingNumber;

  unsigned short MSCurManglingNumber;

  /// PrototypeDepth - This is the number of function prototype scopes
  /// enclosing this scope, including this scope.
  unsigned short PrototypeDepth;

  /// PrototypeIndex - This is the number of parameters currently
  /// declared in this scope.
  unsigned short PrototypeIndex;

  /// FnParent - If this scope has a parent scope that is a function body, this
  /// pointer is non-null and points to it.  This is used for label processing.
  Scope *FnParent;
  Scope *MSLastManglingParent;

  /// BreakParent/ContinueParent - This is a direct link to the innermost
  /// BreakScope/ContinueScope which contains the contents of this scope
  /// for control flow purposes (and might be this scope itself), or null
  /// if there is no such scope.
  Scope *BreakParent, *ContinueParent;

  /// BlockParent - This is a direct link to the immediately containing
  /// BlockScope if this scope is not one, or null if there is none.
  Scope *BlockParent;

  /// TemplateParamParent - This is a direct link to the
  /// immediately containing template parameter scope. In the
  /// case of nested templates, template parameter scopes can have
  /// other template parameter scopes as parents.
  Scope *TemplateParamParent;

  /// DeclScopeParent - This is a direct link to the immediately containing
  /// DeclScope, i.e. scope which can contain declarations.
  Scope *DeclParent;

  /// DeclsInScope - This keeps track of all declarations in this scope.  When
  /// the declaration is added to the scope, it is set as the current
  /// declaration for the identifier in the IdentifierTable.  When the scope is
  /// popped, these declarations are removed from the IdentifierTable's notion
  /// of current declaration.  It is up to the current Action implementation to
  /// implement these semantics.
  using DeclSetTy = llvm::SmallPtrSet<Decl *, 32>;
  DeclSetTy DeclsInScope;

  /// The DeclContext with which this scope is associated. For
  /// example, the entity of a class scope is the class itself, the
  /// entity of a function scope is a function, etc.
  DeclContext *Entity;

  using UsingDirectivesTy = SmallVector<UsingDirectiveDecl *, 2>;
  UsingDirectivesTy UsingDirectives;

  /// Used to determine if errors occurred in this scope.
  DiagnosticErrorTrap ErrorTrap;

  /// A single NRVO candidate variable in this scope.
  /// There are three possible values:
  ///  1) pointer to VarDecl that denotes NRVO candidate itself.
  ///  2) nullptr value means that NRVO is not allowed in this scope
  ///     (e.g. return a function parameter).
  ///  3) std::nullopt value means that there is no NRVO candidate in this scope
  ///     (i.e. there are no return statements in this scope).
  std::optional<VarDecl *> NRVO;

  /// Represents return slots for NRVO candidates in the current scope.
  /// If a variable is present in this set, it means that a return slot is
  /// available for this variable in the current scope.
  llvm::SmallPtrSet<VarDecl *, 8> ReturnSlots;

  void setFlags(Scope *Parent, unsigned F);

public:
  Scope(Scope *Parent, unsigned ScopeFlags, DiagnosticsEngine &Diag)
      : ErrorTrap(Diag) {
    Init(Parent, ScopeFlags);
  }

  /// getFlags - Return the flags for this scope.
  unsigned getFlags() const { return Flags; }

  void setFlags(unsigned F) { setFlags(getParent(), F); }

  /// isBlockScope - Return true if this scope correspond to a closure.
  bool isBlockScope() const { return Flags & BlockScope; }

  /// getParent - Return the scope that this is nested in.
  const Scope *getParent() const { return AnyParent; }
  Scope *getParent() { return AnyParent; }

  /// getFnParent - Return the closest scope that is a function body.
  const Scope *getFnParent() const { return FnParent; }
  Scope *getFnParent() { return FnParent; }

  const Scope *getMSLastManglingParent() const {
    return MSLastManglingParent;
  }
  Scope *getMSLastManglingParent() { return MSLastManglingParent; }

  /// getContinueParent - Return the closest scope that a continue statement
  /// would be affected by.
  Scope *getContinueParent() {
    return ContinueParent;
  }

  const Scope *getContinueParent() const {
    return const_cast<Scope*>(this)->getContinueParent();
  }

  // Set whether we're in the scope of a condition variable, where 'continue'
  // is disallowed despite being a continue scope.
  void setIsConditionVarScope(bool InConditionVarScope) {
    Flags = (Flags & ~ConditionVarScope) |
            (InConditionVarScope ? ConditionVarScope : 0);
  }

  bool isConditionVarScope() const {
    return Flags & ConditionVarScope;
  }

  /// getBreakParent - Return the closest scope that a break statement
  /// would be affected by.
  Scope *getBreakParent() {
    return BreakParent;
  }
  const Scope *getBreakParent() const {
    return const_cast<Scope*>(this)->getBreakParent();
  }

  Scope *getBlockParent() { return BlockParent; }
  const Scope *getBlockParent() const { return BlockParent; }

  Scope *getTemplateParamParent() { return TemplateParamParent; }
  const Scope *getTemplateParamParent() const { return TemplateParamParent; }

  Scope *getDeclParent() { return DeclParent; }
  const Scope *getDeclParent() const { return DeclParent; }

  /// Returns the depth of this scope. The translation-unit has scope depth 0.
  unsigned getDepth() const { return Depth; }

  /// Returns the number of function prototype scopes in this scope
  /// chain.
  unsigned getFunctionPrototypeDepth() const {
    return PrototypeDepth;
  }

  /// Return the number of parameters declared in this function
  /// prototype, increasing it by one for the next call.
  unsigned getNextFunctionPrototypeIndex() {
    assert(isFunctionPrototypeScope());
    return PrototypeIndex++;
  }

  using decl_range = llvm::iterator_range<DeclSetTy::iterator>;

  decl_range decls() const {
    return decl_range(DeclsInScope.begin(), DeclsInScope.end());
  }

  bool decl_empty() const { return DeclsInScope.empty(); }

  void AddDecl(Decl *D) {
    if (auto *VD = dyn_cast<VarDecl>(D))
      if (!isa<ParmVarDecl>(VD))
        ReturnSlots.insert(VD);

    DeclsInScope.insert(D);
  }

  void RemoveDecl(Decl *D) { DeclsInScope.erase(D); }

  void incrementMSManglingNumber() {
    if (Scope *MSLMP = getMSLastManglingParent()) {
      MSLMP->MSLastManglingNumber += 1;
      MSCurManglingNumber += 1;
    }
  }

  void decrementMSManglingNumber() {
    if (Scope *MSLMP = getMSLastManglingParent()) {
      MSLMP->MSLastManglingNumber -= 1;
      MSCurManglingNumber -= 1;
    }
  }

  unsigned getMSLastManglingNumber() const {
    if (const Scope *MSLMP = getMSLastManglingParent())
      return MSLMP->MSLastManglingNumber;
    return 1;
  }

  unsigned getMSCurManglingNumber() const {
    return MSCurManglingNumber;
  }

  /// isDeclScope - Return true if this is the scope that the specified decl is
  /// declared in.
  bool isDeclScope(const Decl *D) const { return DeclsInScope.contains(D); }

  /// Get the entity corresponding to this scope.
  DeclContext *getEntity() const {
    return isTemplateParamScope() ? nullptr : Entity;
  }

  /// Get the DeclContext in which to continue unqualified lookup after a
  /// lookup in this scope.
  DeclContext *getLookupEntity() const { return Entity; }

  void setEntity(DeclContext *E) {
    assert(!isTemplateParamScope() &&
           "entity associated with template param scope");
    Entity = E;
  }
  void setLookupEntity(DeclContext *E) { Entity = E; }

  /// Determine whether any unrecoverable errors have occurred within this
  /// scope. Note that this may return false even if the scope contains invalid
  /// declarations or statements, if the errors for those invalid constructs
  /// were suppressed because some prior invalid construct was referenced.
  bool hasUnrecoverableErrorOccurred() const {
    return ErrorTrap.hasUnrecoverableErrorOccurred();
  }

  /// isFunctionScope() - Return true if this scope is a function scope.
  bool isFunctionScope() const { return getFlags() & Scope::FnScope; }

  /// isClassScope - Return true if this scope is a class/struct/union scope.
  bool isClassScope() const { return getFlags() & Scope::ClassScope; }

  /// Determines whether this scope is between inheritance colon and the real
  /// class/struct definition.
  bool isClassInheritanceScope() const {
    return getFlags() & Scope::ClassInheritanceScope;
  }

  /// isInCXXInlineMethodScope - Return true if this scope is a C++ inline
  /// method scope or is inside one.
  bool isInCXXInlineMethodScope() const {
    if (const Scope *FnS = getFnParent()) {
      assert(FnS->getParent() && "TUScope not created?");
      return FnS->getParent()->isClassScope();
    }
    return false;
  }

  /// isInObjcMethodScope - Return true if this scope is, or is contained in, an
  /// Objective-C method body.  Note that this method is not constant time.
  bool isInObjcMethodScope() const {
    for (const Scope *S = this; S; S = S->getParent()) {
      // If this scope is an objc method scope, then we succeed.
      if (S->getFlags() & ObjCMethodScope)
        return true;
    }
    return false;
  }

  /// isInObjcMethodOuterScope - Return true if this scope is an
  /// Objective-C method outer most body.
  bool isInObjcMethodOuterScope() const {
    if (const Scope *S = this) {
      // If this scope is an objc method scope, then we succeed.
      if (S->getFlags() & ObjCMethodScope)
        return true;
    }
    return false;
  }

  /// isTemplateParamScope - Return true if this scope is a C++
  /// template parameter scope.
  bool isTemplateParamScope() const {
    return getFlags() & Scope::TemplateParamScope;
  }

  /// isFunctionPrototypeScope - Return true if this scope is a
  /// function prototype scope.
  bool isFunctionPrototypeScope() const {
    return getFlags() & Scope::FunctionPrototypeScope;
  }

  /// isFunctionDeclarationScope - Return true if this scope is a
  /// function prototype scope.
  bool isFunctionDeclarationScope() const {
    return getFlags() & Scope::FunctionDeclarationScope;
  }

  /// isAtCatchScope - Return true if this scope is \@catch.
  bool isAtCatchScope() const {
    return getFlags() & Scope::AtCatchScope;
  }

  /// isCatchScope - Return true if this scope is a C++ catch statement.
  bool isCatchScope() const { return getFlags() & Scope::CatchScope; }

  /// isSwitchScope - Return true if this scope is a switch scope.
  bool isSwitchScope() const {
    for (const Scope *S = this; S; S = S->getParent()) {
      if (S->getFlags() & Scope::SwitchScope)
        return true;
      else if (S->getFlags() & (Scope::FnScope | Scope::ClassScope |
                                Scope::BlockScope | Scope::TemplateParamScope |
                                Scope::FunctionPrototypeScope |
                                Scope::AtCatchScope | Scope::ObjCMethodScope))
        return false;
    }
    return false;
  }

<<<<<<< HEAD
  /// Determines whether this scope is the OmpSs directive scope
  bool isOmpSsDirectiveScope() const {
    return (getFlags() & Scope::OmpSsDirectiveScope);
=======
  /// Return true if this scope is a loop.
  bool isLoopScope() const {
    // 'switch' is the only loop that is not a 'break' scope as well, so we can
    // just check BreakScope and not SwitchScope.
    return (getFlags() & Scope::BreakScope) &&
           !(getFlags() & Scope::SwitchScope);
>>>>>>> 4e3310a8
  }

  /// Determines whether this scope is the OpenMP directive scope
  bool isOpenMPDirectiveScope() const {
    return (getFlags() & Scope::OpenMPDirectiveScope);
  }

  /// Determine whether this scope is some OpenMP loop directive scope
  /// (for example, 'omp for', 'omp simd').
  bool isOpenMPLoopDirectiveScope() const {
    if (getFlags() & Scope::OpenMPLoopDirectiveScope) {
      assert(isOpenMPDirectiveScope() &&
             "OpenMP loop directive scope is not a directive scope");
      return true;
    }
    return false;
  }

  /// Determine whether this scope is some OmpSs loop directive scope
  /// (for example, 'oss task for', 'oss taskloop').
  bool isOmpSsLoopDirectiveScope() const {
    if (getFlags() & Scope::OmpSsLoopDirectiveScope) {
      assert(isOmpSsDirectiveScope() &&
             "OmpSs loop directive scope is not a directive scope");
      return true;
    }
    return false;
  }

  /// Determine whether this scope is (or is nested into) some OpenMP
  /// loop simd directive scope (for example, 'omp simd', 'omp for simd').
  bool isOpenMPSimdDirectiveScope() const {
    return getFlags() & Scope::OpenMPSimdDirectiveScope;
  }

  /// Determine whether this scope is a loop having OpenMP loop
  /// directive attached.
  bool isOpenMPLoopScope() const {
    const Scope *P = getParent();
    return P && P->isOpenMPLoopDirectiveScope();
  }

  /// Determine whether this scope is some OpenMP directive with
  /// order clause which specifies concurrent scope.
  bool isOpenMPOrderClauseScope() const {
    return getFlags() & Scope::OpenMPOrderClauseScope;
  }

  /// Determine whether this scope is the statement associated with an OpenACC
  /// Compute construct directive.
  bool isOpenACCComputeConstructScope() const {
    return getFlags() & Scope::OpenACCComputeConstructScope;
  }

  /// Determine if this scope (or its parents) are a compute construct. If the
  /// argument is provided, the search will stop at any of the specified scopes.
  /// Otherwise, it will stop only at the normal 'no longer search' scopes.
  bool isInOpenACCComputeConstructScope(ScopeFlags Flags = NoScope) const {
    for (const Scope *S = this; S; S = S->getParent()) {
      if (S->isOpenACCComputeConstructScope())
        return true;

      if (S->getFlags() & Flags)
        return false;

      else if (S->getFlags() &
               (Scope::FnScope | Scope::ClassScope | Scope::BlockScope |
                Scope::TemplateParamScope | Scope::FunctionPrototypeScope |
                Scope::AtCatchScope | Scope::ObjCMethodScope))
        return false;
    }
    return false;
  }

  /// Determine whether this scope is a while/do/for statement, which can have
  /// continue statements embedded into it.
  bool isContinueScope() const {
    return getFlags() & ScopeFlags::ContinueScope;
  }

  /// Determine whether this scope is a loop having OmpSs loop
  /// directive attached.
  bool isOmpSsLoopScope() const {
    const Scope *P = getParent();
    return P && P->isOmpSsLoopDirectiveScope();
  }

  /// Determine whether this scope is a C++ 'try' block.
  bool isTryScope() const { return getFlags() & Scope::TryScope; }

  /// Determine whether this scope is a function-level C++ try or catch scope.
  bool isFnTryCatchScope() const {
    return getFlags() & ScopeFlags::FnTryCatchScope;
  }

  /// Determine whether this scope is a SEH '__try' block.
  bool isSEHTryScope() const { return getFlags() & Scope::SEHTryScope; }

  /// Determine whether this scope is a SEH '__except' block.
  bool isSEHExceptScope() const { return getFlags() & Scope::SEHExceptScope; }

  /// Determine whether this scope is a compound statement scope.
  bool isCompoundStmtScope() const {
    return getFlags() & Scope::CompoundStmtScope;
  }

  /// Determine whether this scope is a controlling scope in a
  /// if/switch/while/for statement.
  bool isControlScope() const { return getFlags() & Scope::ControlScope; }

  /// Returns if rhs has a higher scope depth than this.
  ///
  /// The caller is responsible for calling this only if one of the two scopes
  /// is an ancestor of the other.
  bool Contains(const Scope& rhs) const { return Depth < rhs.Depth; }

  /// containedInPrototypeScope - Return true if this or a parent scope
  /// is a FunctionPrototypeScope.
  bool containedInPrototypeScope() const;

  void PushUsingDirective(UsingDirectiveDecl *UDir) {
    UsingDirectives.push_back(UDir);
  }

  using using_directives_range =
      llvm::iterator_range<UsingDirectivesTy::iterator>;

  using_directives_range using_directives() {
    return using_directives_range(UsingDirectives.begin(),
                                  UsingDirectives.end());
  }

  void updateNRVOCandidate(VarDecl *VD);

  void applyNRVO();

  /// Init - This is used by the parser to implement scope caching.
  void Init(Scope *parent, unsigned flags);

  /// Sets up the specified scope flags and adjusts the scope state
  /// variables accordingly.
  void AddFlags(unsigned Flags);

  void dumpImpl(raw_ostream &OS) const;
  void dump() const;
};

} // namespace clang

#endif // LLVM_CLANG_SEMA_SCOPE_H<|MERGE_RESOLUTION|>--- conflicted
+++ resolved
@@ -154,18 +154,16 @@
     /// template scope in between), the outer scope does not increase the
     /// depth of recursion.
     LambdaScope = 0x8000000,
-<<<<<<< HEAD
-
-    /// This is the scope of OmpSs executable directive.
-    OmpSsDirectiveScope = 0x10000000,
-
-    /// This is the scope of some OmpSs loop directive.
-    OmpSsLoopDirectiveScope = 0x20000000,
-=======
+
     /// This is the scope of an OpenACC Compute Construct, which restricts
     /// jumping into/out of it.
     OpenACCComputeConstructScope = 0x10000000,
->>>>>>> 4e3310a8
+
+    /// This is the scope of OmpSs executable directive.
+    OmpSsDirectiveScope = 0x20000000,
+
+    /// This is the scope of some OmpSs loop directive.
+    OmpSsLoopDirectiveScope = 0x40000000,
   };
 
 private:
@@ -492,18 +490,17 @@
     return false;
   }
 
-<<<<<<< HEAD
   /// Determines whether this scope is the OmpSs directive scope
   bool isOmpSsDirectiveScope() const {
     return (getFlags() & Scope::OmpSsDirectiveScope);
-=======
+  }
+
   /// Return true if this scope is a loop.
   bool isLoopScope() const {
     // 'switch' is the only loop that is not a 'break' scope as well, so we can
     // just check BreakScope and not SwitchScope.
     return (getFlags() & Scope::BreakScope) &&
            !(getFlags() & Scope::SwitchScope);
->>>>>>> 4e3310a8
   }
 
   /// Determines whether this scope is the OpenMP directive scope
