//===--- RAIIObjectsForParser.h - RAII helpers for the parser ---*- C++ -*-===//
//
// Part of the LLVM Project, under the Apache License v2.0 with LLVM Exceptions.
// See https://llvm.org/LICENSE.txt for license information.
// SPDX-License-Identifier: Apache-2.0 WITH LLVM-exception
//
//===----------------------------------------------------------------------===//
//
// This file defines and implements the some simple RAII objects that are used
// by the parser to manage bits in recursion.
//
//===----------------------------------------------------------------------===//

#ifndef LLVM_CLANG_PARSE_RAIIOBJECTSFORPARSER_H
#define LLVM_CLANG_PARSE_RAIIOBJECTSFORPARSER_H

#include "clang/Parse/ParseDiagnostic.h"
#include "clang/Parse/Parser.h"
#include "clang/Sema/DelayedDiagnostic.h"
#include "clang/Sema/ParsedTemplate.h"
#include "clang/Sema/Sema.h"

namespace clang {
  // TODO: move ParsingClassDefinition here.
  // TODO: move TentativeParsingAction here.

  /// A RAII object used to temporarily suppress access-like
  /// checking.  Access-like checks are those associated with
  /// controlling the use of a declaration, like C++ access control
  /// errors and deprecation warnings.  They are contextually
  /// dependent, in that they can only be resolved with full
  /// information about what's being declared.  They are also
  /// suppressed in certain contexts, like the template arguments of
  /// an explicit instantiation.  However, those suppression contexts
  /// cannot necessarily be fully determined in advance;  for
  /// example, something starting like this:
  ///   template <> class std::vector<A::PrivateType>
  /// might be the entirety of an explicit instantiation:
  ///   template <> class std::vector<A::PrivateType>;
  /// or just an elaborated type specifier:
  ///   template <> class std::vector<A::PrivateType> make_vector<>();
  /// Therefore this class collects all the diagnostics and permits
  /// them to be re-delayed in a new context.
  class SuppressAccessChecks {
    Sema &S;
    sema::DelayedDiagnosticPool DiagnosticPool;
    Sema::ParsingDeclState State;
    bool Active;

  public:
    /// Begin suppressing access-like checks
    SuppressAccessChecks(Parser &P, bool activate = true)
        : S(P.getActions()), DiagnosticPool(nullptr) {
      if (activate) {
        State = S.PushParsingDeclaration(DiagnosticPool);
        Active = true;
      } else {
        Active = false;
      }
    }
    SuppressAccessChecks(SuppressAccessChecks &&Other)
      : S(Other.S), DiagnosticPool(std::move(Other.DiagnosticPool)),
        State(Other.State), Active(Other.Active) {
      Other.Active = false;
    }
    void operator=(SuppressAccessChecks &&Other) = delete;

    void done() {
      assert(Active && "trying to end an inactive suppression");
      S.PopParsingDeclaration(State, nullptr);
      Active = false;
    }

    void redelay() {
      assert(!Active && "redelaying without having ended first");
      if (!DiagnosticPool.pool_empty())
        S.redelayDiagnostics(DiagnosticPool);
      assert(DiagnosticPool.pool_empty());
    }

    ~SuppressAccessChecks() {
      if (Active) done();
    }
  };

  /// RAII object used to inform the actions that we're
  /// currently parsing a declaration.  This is active when parsing a
  /// variable's initializer, but not when parsing the body of a
  /// class or function definition.
  class ParsingDeclRAIIObject {
    Sema &Actions;
    sema::DelayedDiagnosticPool DiagnosticPool;
    Sema::ParsingDeclState State;
    bool Popped;

    ParsingDeclRAIIObject(const ParsingDeclRAIIObject &) = delete;
    void operator=(const ParsingDeclRAIIObject &) = delete;

  public:
    enum NoParent_t { NoParent };
    ParsingDeclRAIIObject(Parser &P, NoParent_t _)
        : Actions(P.getActions()), DiagnosticPool(nullptr) {
      push();
    }

    /// Creates a RAII object whose pool is optionally parented by another.
    ParsingDeclRAIIObject(Parser &P,
                          const sema::DelayedDiagnosticPool *parentPool)
        : Actions(P.getActions()), DiagnosticPool(parentPool) {
      push();
    }

    /// Creates a RAII object and, optionally, initialize its
    /// diagnostics pool by stealing the diagnostics from another
    /// RAII object (which is assumed to be the current top pool).
    ParsingDeclRAIIObject(Parser &P, ParsingDeclRAIIObject *other)
        : Actions(P.getActions()),
          DiagnosticPool(other ? other->DiagnosticPool.getParent() : nullptr) {
      if (other) {
        DiagnosticPool.steal(other->DiagnosticPool);
        other->abort();
      }
      push();
    }

    ~ParsingDeclRAIIObject() {
      abort();
    }

    sema::DelayedDiagnosticPool &getDelayedDiagnosticPool() {
      return DiagnosticPool;
    }
    const sema::DelayedDiagnosticPool &getDelayedDiagnosticPool() const {
      return DiagnosticPool;
    }

    /// Resets the RAII object for a new declaration.
    void reset() {
      abort();
      push();
    }

    /// Signals that the context was completed without an appropriate
    /// declaration being parsed.
    void abort() {
      pop(nullptr);
    }

    void complete(Decl *D) {
      assert(!Popped && "ParsingDeclaration has already been popped!");
      pop(D);
    }

    /// Unregister this object from Sema, but remember all the
    /// diagnostics that were emitted into it.
    void abortAndRemember() {
      pop(nullptr);
    }

  private:
    void push() {
      State = Actions.PushParsingDeclaration(DiagnosticPool);
      Popped = false;
    }

    void pop(Decl *D) {
      if (!Popped) {
        Actions.PopParsingDeclaration(State, D);
        Popped = true;
      }
    }
  };

  /// A class for parsing a DeclSpec.
  class ParsingDeclSpec : public DeclSpec {
    ParsingDeclRAIIObject ParsingRAII;

  public:
    ParsingDeclSpec(Parser &P)
      : DeclSpec(P.getAttrFactory()),
        ParsingRAII(P, ParsingDeclRAIIObject::NoParent) {}
    ParsingDeclSpec(Parser &P, ParsingDeclRAIIObject *RAII)
      : DeclSpec(P.getAttrFactory()),
        ParsingRAII(P, RAII) {}

    const sema::DelayedDiagnosticPool &getDelayedDiagnosticPool() const {
      return ParsingRAII.getDelayedDiagnosticPool();
    }

    void complete(Decl *D) {
      ParsingRAII.complete(D);
    }

    void abort() {
      ParsingRAII.abort();
    }
  };

  /// A class for parsing a declarator.
  class ParsingDeclarator : public Declarator {
    ParsingDeclRAIIObject ParsingRAII;

  public:
    ParsingDeclarator(Parser &P, const ParsingDeclSpec &DS,
                      const ParsedAttributes &DeclarationAttrs,
                      DeclaratorContext C)
        : Declarator(DS, DeclarationAttrs, C),
          ParsingRAII(P, &DS.getDelayedDiagnosticPool()) {}

    const ParsingDeclSpec &getDeclSpec() const {
      return static_cast<const ParsingDeclSpec&>(Declarator::getDeclSpec());
    }

    ParsingDeclSpec &getMutableDeclSpec() const {
      return const_cast<ParsingDeclSpec&>(getDeclSpec());
    }

    void clear() {
      Declarator::clear();
      ParsingRAII.reset();
    }

    void complete(Decl *D) {
      ParsingRAII.complete(D);
    }
  };

  /// A class for parsing a field declarator.
  class ParsingFieldDeclarator : public FieldDeclarator {
    ParsingDeclRAIIObject ParsingRAII;

  public:
    ParsingFieldDeclarator(Parser &P, const ParsingDeclSpec &DS,
                           const ParsedAttributes &DeclarationAttrs)
        : FieldDeclarator(DS, DeclarationAttrs),
          ParsingRAII(P, &DS.getDelayedDiagnosticPool()) {}

    const ParsingDeclSpec &getDeclSpec() const {
      return static_cast<const ParsingDeclSpec&>(D.getDeclSpec());
    }

    ParsingDeclSpec &getMutableDeclSpec() const {
      return const_cast<ParsingDeclSpec&>(getDeclSpec());
    }

    void complete(Decl *D) {
      ParsingRAII.complete(D);
    }
  };

  /// ExtensionRAIIObject - This saves the state of extension warnings when
  /// constructed and disables them.  When destructed, it restores them back to
  /// the way they used to be.  This is used to handle __extension__ in the
  /// parser.
  class ExtensionRAIIObject {
    ExtensionRAIIObject(const ExtensionRAIIObject &) = delete;
    void operator=(const ExtensionRAIIObject &) = delete;

    DiagnosticsEngine &Diags;
  public:
    ExtensionRAIIObject(DiagnosticsEngine &diags) : Diags(diags) {
      Diags.IncrementAllExtensionsSilenced();
    }

    ~ExtensionRAIIObject() {
      Diags.DecrementAllExtensionsSilenced();
    }
  };

  /// ColonProtectionRAIIObject - This sets the Parser::ColonIsSacred bool and
  /// restores it when destroyed.  This says that "foo:" should not be
  /// considered a possible typo for "foo::" for error recovery purposes.
  class ColonProtectionRAIIObject {
    Parser &P;
    bool OldVal;
  public:
    ColonProtectionRAIIObject(Parser &p, bool Value = true)
      : P(p), OldVal(P.ColonIsSacred) {
      P.ColonIsSacred = Value;
    }

    /// restore - This can be used to restore the state early, before the dtor
    /// is run.
    void restore() {
      P.ColonIsSacred = OldVal;
    }

    ~ColonProtectionRAIIObject() {
      restore();
    }
  };

  /// Activates OpenMP parsing mode to preseve OpenMP specific annotation
  /// tokens.
  class ParsingOpenMPDirectiveRAII {
    Parser &P;
    bool OldVal;

  public:
    ParsingOpenMPDirectiveRAII(Parser &P, bool Value = true)
        : P(P), OldVal(P.OpenMPDirectiveParsing) {
      P.OpenMPDirectiveParsing = Value;
    }

    /// This can be used to restore the state early, before the dtor
    /// is run.
    void restore() { P.OpenMPDirectiveParsing = OldVal; }

    ~ParsingOpenMPDirectiveRAII() { restore(); }
  };

<<<<<<< HEAD
  /// Activates OmpSs parsing mode to preseve OmpSs specific annotation
  /// tokens.
  class ParsingOmpSsDirectiveRAII {
=======
  /// Activates OpenACC parsing mode to preseve OpenACC specific annotation
  /// tokens.
  class ParsingOpenACCDirectiveRAII {
>>>>>>> 7648371c
    Parser &P;
    bool OldVal;

  public:
<<<<<<< HEAD
    ParsingOmpSsDirectiveRAII(Parser &P)
        : P(P), OldVal(P.OmpSsDirectiveParsing) {
      P.OmpSsDirectiveParsing = true;
=======
    ParsingOpenACCDirectiveRAII(Parser &P, bool Value = true)
        : P(P), OldVal(P.OpenACCDirectiveParsing) {
      P.OpenACCDirectiveParsing = Value;
>>>>>>> 7648371c
    }

    /// This can be used to restore the state early, before the dtor
    /// is run.
<<<<<<< HEAD
    void restore() { P.OmpSsDirectiveParsing = OldVal; }

    ~ParsingOmpSsDirectiveRAII() { restore(); }
=======
    void restore() { P.OpenMPDirectiveParsing = OldVal; }

    ~ParsingOpenACCDirectiveRAII() { restore(); }
>>>>>>> 7648371c
  };

  /// RAII object that makes '>' behave either as an operator
  /// or as the closing angle bracket for a template argument list.
  class GreaterThanIsOperatorScope {
    bool &GreaterThanIsOperator;
    bool OldGreaterThanIsOperator;
  public:
    GreaterThanIsOperatorScope(bool &GTIO, bool Val)
    : GreaterThanIsOperator(GTIO), OldGreaterThanIsOperator(GTIO) {
      GreaterThanIsOperator = Val;
    }

    ~GreaterThanIsOperatorScope() {
      GreaterThanIsOperator = OldGreaterThanIsOperator;
    }
  };

  class InMessageExpressionRAIIObject {
    bool &InMessageExpression;
    bool OldValue;

  public:
    InMessageExpressionRAIIObject(Parser &P, bool Value)
      : InMessageExpression(P.InMessageExpression),
        OldValue(P.InMessageExpression) {
      InMessageExpression = Value;
    }

    ~InMessageExpressionRAIIObject() {
      InMessageExpression = OldValue;
    }
  };

  class OffsetOfStateRAIIObject {
    Sema::OffsetOfKind &OffsetOfState;
    Sema::OffsetOfKind OldValue;

  public:
    OffsetOfStateRAIIObject(Parser &P, Sema::OffsetOfKind Value)
        : OffsetOfState(P.OffsetOfState), OldValue(P.OffsetOfState) {
      OffsetOfState = Value;
    }

    ~OffsetOfStateRAIIObject() { OffsetOfState = OldValue; }
  };

  /// RAII object that makes sure paren/bracket/brace count is correct
  /// after declaration/statement parsing, even when there's a parsing error.
  class ParenBraceBracketBalancer {
    Parser &P;
    unsigned short ParenCount, BracketCount, BraceCount;
  public:
    ParenBraceBracketBalancer(Parser &p)
      : P(p), ParenCount(p.ParenCount), BracketCount(p.BracketCount),
        BraceCount(p.BraceCount) { }

    ~ParenBraceBracketBalancer() {
      P.AngleBrackets.clear(P);
      P.ParenCount = ParenCount;
      P.BracketCount = BracketCount;
      P.BraceCount = BraceCount;
    }
  };

  class PoisonSEHIdentifiersRAIIObject {
    PoisonIdentifierRAIIObject Ident_AbnormalTermination;
    PoisonIdentifierRAIIObject Ident_GetExceptionCode;
    PoisonIdentifierRAIIObject Ident_GetExceptionInfo;
    PoisonIdentifierRAIIObject Ident__abnormal_termination;
    PoisonIdentifierRAIIObject Ident__exception_code;
    PoisonIdentifierRAIIObject Ident__exception_info;
    PoisonIdentifierRAIIObject Ident___abnormal_termination;
    PoisonIdentifierRAIIObject Ident___exception_code;
    PoisonIdentifierRAIIObject Ident___exception_info;
  public:
    PoisonSEHIdentifiersRAIIObject(Parser &Self, bool NewValue)
      : Ident_AbnormalTermination(Self.Ident_AbnormalTermination, NewValue),
        Ident_GetExceptionCode(Self.Ident_GetExceptionCode, NewValue),
        Ident_GetExceptionInfo(Self.Ident_GetExceptionInfo, NewValue),
        Ident__abnormal_termination(Self.Ident__abnormal_termination, NewValue),
        Ident__exception_code(Self.Ident__exception_code, NewValue),
        Ident__exception_info(Self.Ident__exception_info, NewValue),
        Ident___abnormal_termination(Self.Ident___abnormal_termination, NewValue),
        Ident___exception_code(Self.Ident___exception_code, NewValue),
        Ident___exception_info(Self.Ident___exception_info, NewValue) {
    }
  };

  /// RAII class that helps handle the parsing of an open/close delimiter
  /// pair, such as braces { ... } or parentheses ( ... ).
  class BalancedDelimiterTracker : public GreaterThanIsOperatorScope {
    Parser& P;
    tok::TokenKind Kind, Close, FinalToken;
    SourceLocation (Parser::*Consumer)();
    SourceLocation LOpen, LClose;

    unsigned short &getDepth() {
      switch (Kind) {
        case tok::l_brace: return P.BraceCount;
        case tok::l_square: return P.BracketCount;
        case tok::l_paren: return P.ParenCount;
        default: llvm_unreachable("Wrong token kind");
      }
    }

    bool diagnoseOverflow();
    bool diagnoseMissingClose();

  public:
    BalancedDelimiterTracker(Parser& p, tok::TokenKind k,
                             tok::TokenKind FinalToken = tok::semi)
      : GreaterThanIsOperatorScope(p.GreaterThanIsOperator, true),
        P(p), Kind(k), FinalToken(FinalToken)
    {
      switch (Kind) {
        default: llvm_unreachable("Unexpected balanced token");
        case tok::l_brace:
          Close = tok::r_brace;
          Consumer = &Parser::ConsumeBrace;
          break;
        case tok::l_paren:
          Close = tok::r_paren;
          Consumer = &Parser::ConsumeParen;
          break;

        case tok::l_square:
          Close = tok::r_square;
          Consumer = &Parser::ConsumeBracket;
          break;
      }
    }

    SourceLocation getOpenLocation() const { return LOpen; }
    SourceLocation getCloseLocation() const { return LClose; }
    SourceRange getRange() const { return SourceRange(LOpen, LClose); }

    bool consumeOpen() {
      if (!P.Tok.is(Kind))
        return true;

      if (getDepth() < P.getLangOpts().BracketDepth) {
        LOpen = (P.*Consumer)();
        return false;
      }

      return diagnoseOverflow();
    }

    bool expectAndConsume(unsigned DiagID = diag::err_expected,
                          const char *Msg = "",
                          tok::TokenKind SkipToTok = tok::unknown);
    bool consumeClose() {
      if (P.Tok.is(Close)) {
        LClose = (P.*Consumer)();
        return false;
      } else if (P.Tok.is(tok::semi) && P.NextToken().is(Close)) {
        SourceLocation SemiLoc = P.ConsumeToken();
        P.Diag(SemiLoc, diag::err_unexpected_semi)
            << Close << FixItHint::CreateRemoval(SourceRange(SemiLoc, SemiLoc));
        LClose = (P.*Consumer)();
        return false;
      }

      return diagnoseMissingClose();
    }
    void skipToEnd();
  };
} // end namespace clang

#endif<|MERGE_RESOLUTION|>--- conflicted
+++ resolved
@@ -309,41 +309,42 @@
     ~ParsingOpenMPDirectiveRAII() { restore(); }
   };
 
-<<<<<<< HEAD
   /// Activates OmpSs parsing mode to preseve OmpSs specific annotation
   /// tokens.
   class ParsingOmpSsDirectiveRAII {
-=======
+    Parser &P;
+    bool OldVal;
+
+  public:
+    ParsingOmpSsDirectiveRAII(Parser &P)
+        : P(P), OldVal(P.OmpSsDirectiveParsing) {
+      P.OmpSsDirectiveParsing = true;
+    }
+
+    /// This can be used to restore the state early, before the dtor
+    /// is run.
+    void restore() { P.OmpSsDirectiveParsing = OldVal; }
+
+    ~ParsingOmpSsDirectiveRAII() { restore(); }
+  };
+
   /// Activates OpenACC parsing mode to preseve OpenACC specific annotation
   /// tokens.
   class ParsingOpenACCDirectiveRAII {
->>>>>>> 7648371c
     Parser &P;
     bool OldVal;
 
   public:
-<<<<<<< HEAD
-    ParsingOmpSsDirectiveRAII(Parser &P)
-        : P(P), OldVal(P.OmpSsDirectiveParsing) {
-      P.OmpSsDirectiveParsing = true;
-=======
     ParsingOpenACCDirectiveRAII(Parser &P, bool Value = true)
         : P(P), OldVal(P.OpenACCDirectiveParsing) {
       P.OpenACCDirectiveParsing = Value;
->>>>>>> 7648371c
     }
 
     /// This can be used to restore the state early, before the dtor
     /// is run.
-<<<<<<< HEAD
-    void restore() { P.OmpSsDirectiveParsing = OldVal; }
-
-    ~ParsingOmpSsDirectiveRAII() { restore(); }
-=======
-    void restore() { P.OpenMPDirectiveParsing = OldVal; }
+    void restore() { P.OpenACCDirectiveParsing= OldVal; }
 
     ~ParsingOpenACCDirectiveRAII() { restore(); }
->>>>>>> 7648371c
   };
 
   /// RAII object that makes '>' behave either as an operator
