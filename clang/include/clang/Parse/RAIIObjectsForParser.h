//===--- RAIIObjectsForParser.h - RAII helpers for the parser ---*- C++ -*-===//
//
// Part of the LLVM Project, under the Apache License v2.0 with LLVM Exceptions.
// See https://llvm.org/LICENSE.txt for license information.
// SPDX-License-Identifier: Apache-2.0 WITH LLVM-exception
//
//===----------------------------------------------------------------------===//
//
// This file defines and implements the some simple RAII objects that are used
// by the parser to manage bits in recursion.
//
//===----------------------------------------------------------------------===//

#ifndef LLVM_CLANG_PARSE_RAIIOBJECTSFORPARSER_H
#define LLVM_CLANG_PARSE_RAIIOBJECTSFORPARSER_H

#include "clang/Parse/ParseDiagnostic.h"
#include "clang/Parse/Parser.h"
#include "clang/Sema/DelayedDiagnostic.h"
#include "clang/Sema/ParsedTemplate.h"
#include "clang/Sema/Sema.h"

namespace clang {
  // TODO: move ParsingClassDefinition here.
  // TODO: move TentativeParsingAction here.

  /// A RAII object used to temporarily suppress access-like
  /// checking.  Access-like checks are those associated with
  /// controlling the use of a declaration, like C++ access control
  /// errors and deprecation warnings.  They are contextually
  /// dependent, in that they can only be resolved with full
  /// information about what's being declared.  They are also
  /// suppressed in certain contexts, like the template arguments of
  /// an explicit instantiation.  However, those suppression contexts
  /// cannot necessarily be fully determined in advance;  for
  /// example, something starting like this:
  ///   template <> class std::vector<A::PrivateType>
  /// might be the entirety of an explicit instantiation:
  ///   template <> class std::vector<A::PrivateType>;
  /// or just an elaborated type specifier:
  ///   template <> class std::vector<A::PrivateType> make_vector<>();
  /// Therefore this class collects all the diagnostics and permits
  /// them to be re-delayed in a new context.
  class SuppressAccessChecks {
    Sema &S;
    sema::DelayedDiagnosticPool DiagnosticPool;
    Sema::ParsingDeclState State;
    bool Active;

  public:
    /// Begin suppressing access-like checks
    SuppressAccessChecks(Parser &P, bool activate = true)
        : S(P.getActions()), DiagnosticPool(nullptr) {
      if (activate) {
        State = S.PushParsingDeclaration(DiagnosticPool);
        Active = true;
      } else {
        Active = false;
      }
    }
    SuppressAccessChecks(SuppressAccessChecks &&Other)
      : S(Other.S), DiagnosticPool(std::move(Other.DiagnosticPool)),
        State(Other.State), Active(Other.Active) {
      Other.Active = false;
    }
    void operator=(SuppressAccessChecks &&Other) = delete;

    void done() {
      assert(Active && "trying to end an inactive suppression");
      S.PopParsingDeclaration(State, nullptr);
      Active = false;
    }

    void redelay() {
      assert(!Active && "redelaying without having ended first");
      if (!DiagnosticPool.pool_empty())
        S.redelayDiagnostics(DiagnosticPool);
      assert(DiagnosticPool.pool_empty());
    }

    ~SuppressAccessChecks() {
      if (Active) done();
    }
  };

  /// RAII object used to inform the actions that we're
  /// currently parsing a declaration.  This is active when parsing a
  /// variable's initializer, but not when parsing the body of a
  /// class or function definition.
  class ParsingDeclRAIIObject {
    Sema &Actions;
    sema::DelayedDiagnosticPool DiagnosticPool;
    Sema::ParsingDeclState State;
    bool Popped;

    ParsingDeclRAIIObject(const ParsingDeclRAIIObject &) = delete;
    void operator=(const ParsingDeclRAIIObject &) = delete;

  public:
    enum NoParent_t { NoParent };
    ParsingDeclRAIIObject(Parser &P, NoParent_t _)
        : Actions(P.getActions()), DiagnosticPool(nullptr) {
      push();
    }

    /// Creates a RAII object whose pool is optionally parented by another.
    ParsingDeclRAIIObject(Parser &P,
                          const sema::DelayedDiagnosticPool *parentPool)
        : Actions(P.getActions()), DiagnosticPool(parentPool) {
      push();
    }

    /// Creates a RAII object and, optionally, initialize its
    /// diagnostics pool by stealing the diagnostics from another
    /// RAII object (which is assumed to be the current top pool).
    ParsingDeclRAIIObject(Parser &P, ParsingDeclRAIIObject *other)
        : Actions(P.getActions()),
          DiagnosticPool(other ? other->DiagnosticPool.getParent() : nullptr) {
      if (other) {
        DiagnosticPool.steal(other->DiagnosticPool);
        other->abort();
      }
      push();
    }

    ~ParsingDeclRAIIObject() {
      abort();
    }

    sema::DelayedDiagnosticPool &getDelayedDiagnosticPool() {
      return DiagnosticPool;
    }
    const sema::DelayedDiagnosticPool &getDelayedDiagnosticPool() const {
      return DiagnosticPool;
    }

    /// Resets the RAII object for a new declaration.
    void reset() {
      abort();
      push();
    }

    /// Signals that the context was completed without an appropriate
    /// declaration being parsed.
    void abort() {
      pop(nullptr);
    }

    void complete(Decl *D) {
      assert(!Popped && "ParsingDeclaration has already been popped!");
      pop(D);
    }

    /// Unregister this object from Sema, but remember all the
    /// diagnostics that were emitted into it.
    void abortAndRemember() {
      pop(nullptr);
    }

  private:
    void push() {
      State = Actions.PushParsingDeclaration(DiagnosticPool);
      Popped = false;
    }

    void pop(Decl *D) {
      if (!Popped) {
        Actions.PopParsingDeclaration(State, D);
        Popped = true;
      }
    }
  };

  /// A class for parsing a DeclSpec.
  class ParsingDeclSpec : public DeclSpec {
    ParsingDeclRAIIObject ParsingRAII;

  public:
    ParsingDeclSpec(Parser &P)
      : DeclSpec(P.getAttrFactory()),
        ParsingRAII(P, ParsingDeclRAIIObject::NoParent) {}
    ParsingDeclSpec(Parser &P, ParsingDeclRAIIObject *RAII)
      : DeclSpec(P.getAttrFactory()),
        ParsingRAII(P, RAII) {}

    const sema::DelayedDiagnosticPool &getDelayedDiagnosticPool() const {
      return ParsingRAII.getDelayedDiagnosticPool();
    }

    void complete(Decl *D) {
      ParsingRAII.complete(D);
    }

    void abort() {
      ParsingRAII.abort();
    }
  };

  /// A class for parsing a declarator.
  class ParsingDeclarator : public Declarator {
    ParsingDeclRAIIObject ParsingRAII;

  public:
    ParsingDeclarator(Parser &P, const ParsingDeclSpec &DS,
                      const ParsedAttributes &DeclarationAttrs,
                      DeclaratorContext C)
        : Declarator(DS, DeclarationAttrs, C),
          ParsingRAII(P, &DS.getDelayedDiagnosticPool()) {}

    const ParsingDeclSpec &getDeclSpec() const {
      return static_cast<const ParsingDeclSpec&>(Declarator::getDeclSpec());
    }

    ParsingDeclSpec &getMutableDeclSpec() const {
      return const_cast<ParsingDeclSpec&>(getDeclSpec());
    }

    void clear() {
      Declarator::clear();
      ParsingRAII.reset();
    }

    void complete(Decl *D) {
      ParsingRAII.complete(D);
    }
  };

  /// A class for parsing a field declarator.
  class ParsingFieldDeclarator : public FieldDeclarator {
    ParsingDeclRAIIObject ParsingRAII;

  public:
    ParsingFieldDeclarator(Parser &P, const ParsingDeclSpec &DS,
                           const ParsedAttributes &DeclarationAttrs)
        : FieldDeclarator(DS, DeclarationAttrs),
          ParsingRAII(P, &DS.getDelayedDiagnosticPool()) {}

    const ParsingDeclSpec &getDeclSpec() const {
      return static_cast<const ParsingDeclSpec&>(D.getDeclSpec());
    }

    ParsingDeclSpec &getMutableDeclSpec() const {
      return const_cast<ParsingDeclSpec&>(getDeclSpec());
    }

    void complete(Decl *D) {
      ParsingRAII.complete(D);
    }
  };

  /// ExtensionRAIIObject - This saves the state of extension warnings when
  /// constructed and disables them.  When destructed, it restores them back to
  /// the way they used to be.  This is used to handle __extension__ in the
  /// parser.
  class ExtensionRAIIObject {
    ExtensionRAIIObject(const ExtensionRAIIObject &) = delete;
    void operator=(const ExtensionRAIIObject &) = delete;

    DiagnosticsEngine &Diags;
  public:
    ExtensionRAIIObject(DiagnosticsEngine &diags) : Diags(diags) {
      Diags.IncrementAllExtensionsSilenced();
    }

    ~ExtensionRAIIObject() {
      Diags.DecrementAllExtensionsSilenced();
    }
  };

  /// ColonProtectionRAIIObject - This sets the Parser::ColonIsSacred bool and
  /// restores it when destroyed.  This says that "foo:" should not be
  /// considered a possible typo for "foo::" for error recovery purposes.
  class ColonProtectionRAIIObject {
    Parser &P;
    bool OldVal;
  public:
    ColonProtectionRAIIObject(Parser &p, bool Value = true)
      : P(p), OldVal(P.ColonIsSacred) {
      P.ColonIsSacred = Value;
    }

    /// restore - This can be used to restore the state early, before the dtor
    /// is run.
    void restore() {
      P.ColonIsSacred = OldVal;
    }

    ~ColonProtectionRAIIObject() {
      restore();
    }
  };

  /// Activates OpenMP parsing mode to preseve OpenMP specific annotation
  /// tokens.
  class ParsingOpenMPDirectiveRAII {
    Parser &P;
    bool OldVal;

  public:
    ParsingOpenMPDirectiveRAII(Parser &P, bool Value = true)
        : P(P), OldVal(P.OpenMPDirectiveParsing) {
      P.OpenMPDirectiveParsing = Value;
    }

    /// This can be used to restore the state early, before the dtor
    /// is run.
    void restore() { P.OpenMPDirectiveParsing = OldVal; }

    ~ParsingOpenMPDirectiveRAII() { restore(); }
  };

  /// Activates OmpSs parsing mode to preseve OmpSs specific annotation
  /// tokens.
  class ParsingOmpSsDirectiveRAII {
    Parser &P;
    bool OldVal;

  public:
    ParsingOmpSsDirectiveRAII(Parser &P)
        : P(P), OldVal(P.OmpSsDirectiveParsing) {
      P.OmpSsDirectiveParsing = true;
    }

    /// This can be used to restore the state early, before the dtor
    /// is run.
    void restore() { P.OmpSsDirectiveParsing = OldVal; }

    ~ParsingOmpSsDirectiveRAII() { restore(); }
  };

  /// Activates OpenACC parsing mode to preseve OpenACC specific annotation
  /// tokens.
  class ParsingOpenACCDirectiveRAII {
    Parser &P;
    bool OldVal;

  public:
    ParsingOpenACCDirectiveRAII(Parser &P, bool Value = true)
        : P(P), OldVal(P.OpenACCDirectiveParsing) {
      P.OpenACCDirectiveParsing = Value;
    }

    /// This can be used to restore the state early, before the dtor
    /// is run.
<<<<<<< HEAD
    void restore() { P.OpenACCDirectiveParsing= OldVal; }
=======
    void restore() { P.OpenACCDirectiveParsing = OldVal; }
>>>>>>> 4e3310a8

    ~ParsingOpenACCDirectiveRAII() { restore(); }
  };

  /// RAII object that makes '>' behave either as an operator
  /// or as the closing angle bracket for a template argument list.
  class GreaterThanIsOperatorScope {
    bool &GreaterThanIsOperator;
    bool OldGreaterThanIsOperator;
  public:
    GreaterThanIsOperatorScope(bool &GTIO, bool Val)
    : GreaterThanIsOperator(GTIO), OldGreaterThanIsOperator(GTIO) {
      GreaterThanIsOperator = Val;
    }

    ~GreaterThanIsOperatorScope() {
      GreaterThanIsOperator = OldGreaterThanIsOperator;
    }
  };

  class InMessageExpressionRAIIObject {
    bool &InMessageExpression;
    bool OldValue;

  public:
    InMessageExpressionRAIIObject(Parser &P, bool Value)
      : InMessageExpression(P.InMessageExpression),
        OldValue(P.InMessageExpression) {
      InMessageExpression = Value;
    }

    ~InMessageExpressionRAIIObject() {
      InMessageExpression = OldValue;
    }
  };

  class OffsetOfStateRAIIObject {
    Sema::OffsetOfKind &OffsetOfState;
    Sema::OffsetOfKind OldValue;

  public:
    OffsetOfStateRAIIObject(Parser &P, Sema::OffsetOfKind Value)
        : OffsetOfState(P.OffsetOfState), OldValue(P.OffsetOfState) {
      OffsetOfState = Value;
    }

    ~OffsetOfStateRAIIObject() { OffsetOfState = OldValue; }
  };

  /// RAII object that makes sure paren/bracket/brace count is correct
  /// after declaration/statement parsing, even when there's a parsing error.
  class ParenBraceBracketBalancer {
    Parser &P;
    unsigned short ParenCount, BracketCount, BraceCount;
  public:
    ParenBraceBracketBalancer(Parser &p)
      : P(p), ParenCount(p.ParenCount), BracketCount(p.BracketCount),
        BraceCount(p.BraceCount) { }

    ~ParenBraceBracketBalancer() {
      P.AngleBrackets.clear(P);
      P.ParenCount = ParenCount;
      P.BracketCount = BracketCount;
      P.BraceCount = BraceCount;
    }
  };

  class PoisonSEHIdentifiersRAIIObject {
    PoisonIdentifierRAIIObject Ident_AbnormalTermination;
    PoisonIdentifierRAIIObject Ident_GetExceptionCode;
    PoisonIdentifierRAIIObject Ident_GetExceptionInfo;
    PoisonIdentifierRAIIObject Ident__abnormal_termination;
    PoisonIdentifierRAIIObject Ident__exception_code;
    PoisonIdentifierRAIIObject Ident__exception_info;
    PoisonIdentifierRAIIObject Ident___abnormal_termination;
    PoisonIdentifierRAIIObject Ident___exception_code;
    PoisonIdentifierRAIIObject Ident___exception_info;
  public:
    PoisonSEHIdentifiersRAIIObject(Parser &Self, bool NewValue)
      : Ident_AbnormalTermination(Self.Ident_AbnormalTermination, NewValue),
        Ident_GetExceptionCode(Self.Ident_GetExceptionCode, NewValue),
        Ident_GetExceptionInfo(Self.Ident_GetExceptionInfo, NewValue),
        Ident__abnormal_termination(Self.Ident__abnormal_termination, NewValue),
        Ident__exception_code(Self.Ident__exception_code, NewValue),
        Ident__exception_info(Self.Ident__exception_info, NewValue),
        Ident___abnormal_termination(Self.Ident___abnormal_termination, NewValue),
        Ident___exception_code(Self.Ident___exception_code, NewValue),
        Ident___exception_info(Self.Ident___exception_info, NewValue) {
    }
  };

  /// RAII class that helps handle the parsing of an open/close delimiter
  /// pair, such as braces { ... } or parentheses ( ... ).
  class BalancedDelimiterTracker : public GreaterThanIsOperatorScope {
    Parser& P;
    tok::TokenKind Kind, Close, FinalToken;
    SourceLocation (Parser::*Consumer)();
    SourceLocation LOpen, LClose;

    unsigned short &getDepth() {
      switch (Kind) {
        case tok::l_brace: return P.BraceCount;
        case tok::l_square: return P.BracketCount;
        case tok::l_paren: return P.ParenCount;
        default: llvm_unreachable("Wrong token kind");
      }
    }

    bool diagnoseOverflow();
    bool diagnoseMissingClose();

  public:
    BalancedDelimiterTracker(Parser& p, tok::TokenKind k,
                             tok::TokenKind FinalToken = tok::semi)
      : GreaterThanIsOperatorScope(p.GreaterThanIsOperator, true),
        P(p), Kind(k), FinalToken(FinalToken)
    {
      switch (Kind) {
        default: llvm_unreachable("Unexpected balanced token");
        case tok::l_brace:
          Close = tok::r_brace;
          Consumer = &Parser::ConsumeBrace;
          break;
        case tok::l_paren:
          Close = tok::r_paren;
          Consumer = &Parser::ConsumeParen;
          break;

        case tok::l_square:
          Close = tok::r_square;
          Consumer = &Parser::ConsumeBracket;
          break;
      }
    }

    SourceLocation getOpenLocation() const { return LOpen; }
    SourceLocation getCloseLocation() const { return LClose; }
    SourceRange getRange() const { return SourceRange(LOpen, LClose); }

    bool consumeOpen() {
      if (!P.Tok.is(Kind))
        return true;

      if (getDepth() < P.getLangOpts().BracketDepth) {
        LOpen = (P.*Consumer)();
        return false;
      }

      return diagnoseOverflow();
    }

    bool expectAndConsume(unsigned DiagID = diag::err_expected,
                          const char *Msg = "",
                          tok::TokenKind SkipToTok = tok::unknown);
    bool consumeClose() {
      if (P.Tok.is(Close)) {
        LClose = (P.*Consumer)();
        return false;
      } else if (P.Tok.is(tok::semi) && P.NextToken().is(Close)) {
        SourceLocation SemiLoc = P.ConsumeToken();
        P.Diag(SemiLoc, diag::err_unexpected_semi)
            << Close << FixItHint::CreateRemoval(SourceRange(SemiLoc, SemiLoc));
        LClose = (P.*Consumer)();
        return false;
      }

      return diagnoseMissingClose();
    }
    void skipToEnd();
  };
} // end namespace clang

#endif<|MERGE_RESOLUTION|>--- conflicted
+++ resolved
@@ -342,11 +342,7 @@
 
     /// This can be used to restore the state early, before the dtor
     /// is run.
-<<<<<<< HEAD
-    void restore() { P.OpenACCDirectiveParsing= OldVal; }
-=======
     void restore() { P.OpenACCDirectiveParsing = OldVal; }
->>>>>>> 4e3310a8
 
     ~ParsingOpenACCDirectiveRAII() { restore(); }
   };
