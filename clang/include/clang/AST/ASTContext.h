--- conflicted
+++ resolved
@@ -1131,14 +1131,10 @@
   CanQualType OCLSamplerTy, OCLEventTy, OCLClkEventTy;
   CanQualType OCLQueueTy, OCLReserveIDTy;
   CanQualType IncompleteMatrixIdxTy;
-<<<<<<< HEAD
-  CanQualType OMPArraySectionTy, OMPArrayShapingTy, OMPIteratorTy;
+  CanQualType ArraySectionTy;
+  CanQualType OMPArrayShapingTy, OMPIteratorTy;
   // OmpSs
   CanQualType OSSArraySectionTy;
-=======
-  CanQualType ArraySectionTy;
-  CanQualType OMPArrayShapingTy, OMPIteratorTy;
->>>>>>> b0b35964
 #define EXT_OPAQUE_TYPE(ExtType, Id, Ext) \
   CanQualType Id##Ty;
 #include "clang/Basic/OpenCLExtensionTypes.def"
