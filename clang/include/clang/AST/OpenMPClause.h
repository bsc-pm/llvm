--- conflicted
+++ resolved
@@ -342,61 +342,6 @@
   }
 };
 
-<<<<<<< HEAD
-/// This represents 'label' clause in the '#pragma omp ...' directive.
-class OMPLabelClause final
-    : public OMPVarListClause<OMPLabelClause>,
-      private llvm::TrailingObjects<OMPLabelClause, Expr *> {
-  friend class OMPClauseReader;
-  friend OMPVarListClause;
-  friend TrailingObjects;
-
-  /// Build clause with number of variables \a N.
-  ///
-  /// \param StartLoc Starting location of the clause.
-  /// \param LParenLoc Location of '('.
-  /// \param EndLoc Ending location of the clause.
-  /// \param N Number of the variables in the clause.
-  OMPLabelClause(SourceLocation StartLoc, SourceLocation LParenLoc,
-                  SourceLocation EndLoc, unsigned N)
-      : OMPVarListClause<OMPLabelClause>(llvm::omp::OMPC_label, StartLoc, LParenLoc,
-                                          EndLoc, N) {}
-
-  /// Build an empty clause.
-  ///
-  /// \param N Number of variables.
-  explicit OMPLabelClause(unsigned N)
-      : OMPVarListClause<OMPLabelClause>(llvm::omp::OMPC_label, SourceLocation(),
-                                          SourceLocation(), SourceLocation(),
-                                          N) {}
-
-public:
-  /// Creates clause with a list of variables \a VL.
-  ///
-  /// \param C AST context.
-  /// \param StartLoc Starting location of the clause.
-  /// \param LParenLoc Location of '('.
-  /// \param EndLoc Ending location of the clause.
-  /// \param VL List of references to the variables.
-  static OMPLabelClause *Create(const ASTContext &C, SourceLocation StartLoc,
-                                 SourceLocation LParenLoc,
-                                 SourceLocation EndLoc, ArrayRef<Expr *> VL);
-
-  /// Creates an empty clause with \a N variables.
-  ///
-  /// \param C AST context.
-  /// \param N The number of variables.
-  static OMPLabelClause *CreateEmpty(const ASTContext &C, unsigned N);
-
-  child_range children() {
-    return child_range(reinterpret_cast<Stmt **>(varlist_begin()),
-                       reinterpret_cast<Stmt **>(varlist_end()));
-  }
-
-  const_child_range children() const {
-    auto Children = const_cast<OMPLabelClause *>(this)->children();
-    return const_child_range(Children.begin(), Children.end());
-=======
 /// Class that represents a list of directive kinds (parallel, target, etc.)
 /// as used in \c absent, \c contains clauses.
 template <class T> class OMPDirectiveListClause : public OMPClause {
@@ -427,7 +372,6 @@
 
   const_child_range children() const {
     return const_child_range(const_child_iterator(), const_child_iterator());
->>>>>>> 6dcce422
   }
 
   child_range used_children() {
@@ -437,13 +381,6 @@
     return const_child_range(const_child_iterator(), const_child_iterator());
   }
 
-<<<<<<< HEAD
-  static bool classof(const OMPClause *T) {
-    return T->getClauseKind() == llvm::omp::OMPC_label;
-  }
-};
-
-=======
   MutableArrayRef<OpenMPDirectiveKind> getDirectiveKinds() {
     return MutableArrayRef<OpenMPDirectiveKind>(
         static_cast<T *>(this)
@@ -464,7 +401,6 @@
 
   void setLParenLoc(SourceLocation S) { LParenLoc = S; }
 };
->>>>>>> 6dcce422
 
 /// This represents 'allocator' clause in the '#pragma omp ...'
 /// directive.
@@ -9713,6 +9649,73 @@
   OMPXBareClause() = default;
 };
 
+/// This represents 'label' clause in the '#pragma omp ...' directive.
+class OMPLabelClause final
+    : public OMPVarListClause<OMPLabelClause>,
+      private llvm::TrailingObjects<OMPLabelClause, Expr *> {
+  friend class OMPClauseReader;
+  friend OMPVarListClause;
+  friend TrailingObjects;
+
+  /// Build clause with number of variables \a N.
+  ///
+  /// \param StartLoc Starting location of the clause.
+  /// \param LParenLoc Location of '('.
+  /// \param EndLoc Ending location of the clause.
+  /// \param N Number of the variables in the clause.
+  OMPLabelClause(SourceLocation StartLoc, SourceLocation LParenLoc,
+                  SourceLocation EndLoc, unsigned N)
+      : OMPVarListClause<OMPLabelClause>(llvm::omp::OMPC_label, StartLoc, LParenLoc,
+                                          EndLoc, N) {}
+
+  /// Build an empty clause.
+  ///
+  /// \param N Number of variables.
+  explicit OMPLabelClause(unsigned N)
+      : OMPVarListClause<OMPLabelClause>(llvm::omp::OMPC_label, SourceLocation(),
+                                          SourceLocation(), SourceLocation(),
+                                          N) {}
+
+public:
+  /// Creates clause with a list of variables \a VL.
+  ///
+  /// \param C AST context.
+  /// \param StartLoc Starting location of the clause.
+  /// \param LParenLoc Location of '('.
+  /// \param EndLoc Ending location of the clause.
+  /// \param VL List of references to the variables.
+  static OMPLabelClause *Create(const ASTContext &C, SourceLocation StartLoc,
+                                 SourceLocation LParenLoc,
+                                 SourceLocation EndLoc, ArrayRef<Expr *> VL);
+
+  /// Creates an empty clause with \a N variables.
+  ///
+  /// \param C AST context.
+  /// \param N The number of variables.
+  static OMPLabelClause *CreateEmpty(const ASTContext &C, unsigned N);
+
+  child_range children() {
+    return child_range(reinterpret_cast<Stmt **>(varlist_begin()),
+                       reinterpret_cast<Stmt **>(varlist_end()));
+  }
+
+  const_child_range children() const {
+    auto Children = const_cast<OMPLabelClause *>(this)->children();
+    return const_child_range(Children.begin(), Children.end());
+  }
+
+  child_range used_children() {
+    return child_range(child_iterator(), child_iterator());
+  }
+  const_child_range used_children() const {
+    return const_child_range(const_child_iterator(), const_child_iterator());
+  }
+
+  static bool classof(const OMPClause *T) {
+    return T->getClauseKind() == llvm::omp::OMPC_label;
+  }
+};
+
 } // namespace clang
 
-#endif // LLVM_CLANG_AST_OPENMPCLAUSE_H+#endif // LLVM_CLANG_AST_OPENMPCLAUSE_H
