//===- DeclCXX.h - Classes for representing C++ declarations --*- C++ -*-=====//
//
// Part of the LLVM Project, under the Apache License v2.0 with LLVM Exceptions.
// See https://llvm.org/LICENSE.txt for license information.
// SPDX-License-Identifier: Apache-2.0 WITH LLVM-exception
//
//===----------------------------------------------------------------------===//
//
/// \file
/// Defines the C++ Decl subclasses, other than those for templates
/// (found in DeclTemplate.h) and friends (in DeclFriend.h).
//
//===----------------------------------------------------------------------===//

#ifndef LLVM_CLANG_AST_DECLCXX_H
#define LLVM_CLANG_AST_DECLCXX_H

#include "clang/AST/ASTUnresolvedSet.h"
#include "clang/AST/Decl.h"
#include "clang/AST/DeclBase.h"
#include "clang/AST/DeclarationName.h"
#include "clang/AST/Expr.h"
#include "clang/AST/ExternalASTSource.h"
#include "clang/AST/LambdaCapture.h"
#include "clang/AST/NestedNameSpecifier.h"
#include "clang/AST/Redeclarable.h"
#include "clang/AST/Stmt.h"
#include "clang/AST/Type.h"
#include "clang/AST/TypeLoc.h"
#include "clang/AST/UnresolvedSet.h"
#include "clang/Basic/LLVM.h"
#include "clang/Basic/Lambda.h"
#include "clang/Basic/LangOptions.h"
#include "clang/Basic/OperatorKinds.h"
#include "clang/Basic/SourceLocation.h"
#include "clang/Basic/Specifiers.h"
#include "llvm/ADT/ArrayRef.h"
#include "llvm/ADT/DenseMap.h"
#include "llvm/ADT/PointerIntPair.h"
#include "llvm/ADT/PointerUnion.h"
#include "llvm/ADT/STLExtras.h"
#include "llvm/ADT/TinyPtrVector.h"
#include "llvm/ADT/iterator_range.h"
#include "llvm/Support/Casting.h"
#include "llvm/Support/Compiler.h"
#include "llvm/Support/PointerLikeTypeTraits.h"
#include "llvm/Support/TrailingObjects.h"
#include <cassert>
#include <cstddef>
#include <iterator>
#include <memory>
#include <vector>

namespace clang {

class ASTContext;
class ClassTemplateDecl;
class ConstructorUsingShadowDecl;
class CXXBasePath;
class CXXBasePaths;
class CXXConstructorDecl;
class CXXDestructorDecl;
class CXXFinalOverriderMap;
class CXXIndirectPrimaryBaseSet;
class CXXMethodDecl;
class DecompositionDecl;
class DiagnosticBuilder;
class FriendDecl;
class FunctionTemplateDecl;
class IdentifierInfo;
class MemberSpecializationInfo;
class TemplateDecl;
class TemplateParameterList;
class UsingDecl;

/// Represents an access specifier followed by colon ':'.
///
/// An objects of this class represents sugar for the syntactic occurrence
/// of an access specifier followed by a colon in the list of member
/// specifiers of a C++ class definition.
///
/// Note that they do not represent other uses of access specifiers,
/// such as those occurring in a list of base specifiers.
/// Also note that this class has nothing to do with so-called
/// "access declarations" (C++98 11.3 [class.access.dcl]).
class AccessSpecDecl : public Decl {
  /// The location of the ':'.
  SourceLocation ColonLoc;

  AccessSpecDecl(AccessSpecifier AS, DeclContext *DC,
                 SourceLocation ASLoc, SourceLocation ColonLoc)
    : Decl(AccessSpec, DC, ASLoc), ColonLoc(ColonLoc) {
    setAccess(AS);
  }

  AccessSpecDecl(EmptyShell Empty) : Decl(AccessSpec, Empty) {}

  virtual void anchor();

public:
  /// The location of the access specifier.
  SourceLocation getAccessSpecifierLoc() const { return getLocation(); }

  /// Sets the location of the access specifier.
  void setAccessSpecifierLoc(SourceLocation ASLoc) { setLocation(ASLoc); }

  /// The location of the colon following the access specifier.
  SourceLocation getColonLoc() const { return ColonLoc; }

  /// Sets the location of the colon.
  void setColonLoc(SourceLocation CLoc) { ColonLoc = CLoc; }

  SourceRange getSourceRange() const override LLVM_READONLY {
    return SourceRange(getAccessSpecifierLoc(), getColonLoc());
  }

  static AccessSpecDecl *Create(ASTContext &C, AccessSpecifier AS,
                                DeclContext *DC, SourceLocation ASLoc,
                                SourceLocation ColonLoc) {
    return new (C, DC) AccessSpecDecl(AS, DC, ASLoc, ColonLoc);
  }

  static AccessSpecDecl *CreateDeserialized(ASTContext &C, unsigned ID);

  // Implement isa/cast/dyncast/etc.
  static bool classof(const Decl *D) { return classofKind(D->getKind()); }
  static bool classofKind(Kind K) { return K == AccessSpec; }
};

/// Represents a base class of a C++ class.
///
/// Each CXXBaseSpecifier represents a single, direct base class (or
/// struct) of a C++ class (or struct). It specifies the type of that
/// base class, whether it is a virtual or non-virtual base, and what
/// level of access (public, protected, private) is used for the
/// derivation. For example:
///
/// \code
///   class A { };
///   class B { };
///   class C : public virtual A, protected B { };
/// \endcode
///
/// In this code, C will have two CXXBaseSpecifiers, one for "public
/// virtual A" and the other for "protected B".
class CXXBaseSpecifier {
  /// The source code range that covers the full base
  /// specifier, including the "virtual" (if present) and access
  /// specifier (if present).
  SourceRange Range;

  /// The source location of the ellipsis, if this is a pack
  /// expansion.
  SourceLocation EllipsisLoc;

  /// Whether this is a virtual base class or not.
  unsigned Virtual : 1;

  /// Whether this is the base of a class (true) or of a struct (false).
  ///
  /// This determines the mapping from the access specifier as written in the
  /// source code to the access specifier used for semantic analysis.
  unsigned BaseOfClass : 1;

  /// Access specifier as written in the source code (may be AS_none).
  ///
  /// The actual type of data stored here is an AccessSpecifier, but we use
  /// "unsigned" here to work around a VC++ bug.
  unsigned Access : 2;

  /// Whether the class contains a using declaration
  /// to inherit the named class's constructors.
  unsigned InheritConstructors : 1;

  /// The type of the base class.
  ///
  /// This will be a class or struct (or a typedef of such). The source code
  /// range does not include the \c virtual or the access specifier.
  TypeSourceInfo *BaseTypeInfo;

public:
  CXXBaseSpecifier() = default;
  CXXBaseSpecifier(SourceRange R, bool V, bool BC, AccessSpecifier A,
                   TypeSourceInfo *TInfo, SourceLocation EllipsisLoc)
    : Range(R), EllipsisLoc(EllipsisLoc), Virtual(V), BaseOfClass(BC),
      Access(A), InheritConstructors(false), BaseTypeInfo(TInfo) {}

  /// Retrieves the source range that contains the entire base specifier.
  SourceRange getSourceRange() const LLVM_READONLY { return Range; }
  SourceLocation getBeginLoc() const LLVM_READONLY { return Range.getBegin(); }
  SourceLocation getEndLoc() const LLVM_READONLY { return Range.getEnd(); }

  /// Get the location at which the base class type was written.
  SourceLocation getBaseTypeLoc() const LLVM_READONLY {
    return BaseTypeInfo->getTypeLoc().getBeginLoc();
  }

  /// Determines whether the base class is a virtual base class (or not).
  bool isVirtual() const { return Virtual; }

  /// Determine whether this base class is a base of a class declared
  /// with the 'class' keyword (vs. one declared with the 'struct' keyword).
  bool isBaseOfClass() const { return BaseOfClass; }

  /// Determine whether this base specifier is a pack expansion.
  bool isPackExpansion() const { return EllipsisLoc.isValid(); }

  /// Determine whether this base class's constructors get inherited.
  bool getInheritConstructors() const { return InheritConstructors; }

  /// Set that this base class's constructors should be inherited.
  void setInheritConstructors(bool Inherit = true) {
    InheritConstructors = Inherit;
  }

  /// For a pack expansion, determine the location of the ellipsis.
  SourceLocation getEllipsisLoc() const {
    return EllipsisLoc;
  }

  /// Returns the access specifier for this base specifier.
  ///
  /// This is the actual base specifier as used for semantic analysis, so
  /// the result can never be AS_none. To retrieve the access specifier as
  /// written in the source code, use getAccessSpecifierAsWritten().
  AccessSpecifier getAccessSpecifier() const {
    if ((AccessSpecifier)Access == AS_none)
      return BaseOfClass? AS_private : AS_public;
    else
      return (AccessSpecifier)Access;
  }

  /// Retrieves the access specifier as written in the source code
  /// (which may mean that no access specifier was explicitly written).
  ///
  /// Use getAccessSpecifier() to retrieve the access specifier for use in
  /// semantic analysis.
  AccessSpecifier getAccessSpecifierAsWritten() const {
    return (AccessSpecifier)Access;
  }

  /// Retrieves the type of the base class.
  ///
  /// This type will always be an unqualified class type.
  QualType getType() const {
    return BaseTypeInfo->getType().getUnqualifiedType();
  }

  /// Retrieves the type and source location of the base class.
  TypeSourceInfo *getTypeSourceInfo() const { return BaseTypeInfo; }
};

/// Represents a C++ struct/union/class.
class CXXRecordDecl : public RecordDecl {
  friend class ASTDeclReader;
  friend class ASTDeclWriter;
  friend class ASTNodeImporter;
  friend class ASTReader;
  friend class ASTRecordWriter;
  friend class ASTWriter;
  friend class DeclContext;
  friend class LambdaExpr;

  friend void FunctionDecl::setPure(bool);
  friend void TagDecl::startDefinition();

  /// Values used in DefinitionData fields to represent special members.
  enum SpecialMemberFlags {
    SMF_DefaultConstructor = 0x1,
    SMF_CopyConstructor = 0x2,
    SMF_MoveConstructor = 0x4,
    SMF_CopyAssignment = 0x8,
    SMF_MoveAssignment = 0x10,
    SMF_Destructor = 0x20,
    SMF_All = 0x3f
  };

  struct DefinitionData {
    #define FIELD(Name, Width, Merge) \
    unsigned Name : Width;
    #include "CXXRecordDeclDefinitionBits.def"

    /// Whether this class describes a C++ lambda.
    unsigned IsLambda : 1;

    /// Whether we are currently parsing base specifiers.
    unsigned IsParsingBaseSpecifiers : 1;

    /// True when visible conversion functions are already computed
    /// and are available.
    unsigned ComputedVisibleConversions : 1;

    unsigned HasODRHash : 1;

    /// A hash of parts of the class to help in ODR checking.
    unsigned ODRHash = 0;

    /// The number of base class specifiers in Bases.
    unsigned NumBases = 0;

    /// The number of virtual base class specifiers in VBases.
    unsigned NumVBases = 0;

    /// Base classes of this class.
    ///
    /// FIXME: This is wasted space for a union.
    LazyCXXBaseSpecifiersPtr Bases;

    /// direct and indirect virtual base classes of this class.
    LazyCXXBaseSpecifiersPtr VBases;

    /// The conversion functions of this C++ class (but not its
    /// inherited conversion functions).
    ///
    /// Each of the entries in this overload set is a CXXConversionDecl.
    LazyASTUnresolvedSet Conversions;

    /// The conversion functions of this C++ class and all those
    /// inherited conversion functions that are visible in this class.
    ///
    /// Each of the entries in this overload set is a CXXConversionDecl or a
    /// FunctionTemplateDecl.
    LazyASTUnresolvedSet VisibleConversions;

    /// The declaration which defines this record.
    CXXRecordDecl *Definition;

    /// The first friend declaration in this class, or null if there
    /// aren't any.
    ///
    /// This is actually currently stored in reverse order.
    LazyDeclPtr FirstFriend;

    DefinitionData(CXXRecordDecl *D);

    /// Retrieve the set of direct base classes.
    CXXBaseSpecifier *getBases() const {
      if (!Bases.isOffset())
        return Bases.get(nullptr);
      return getBasesSlowCase();
    }

    /// Retrieve the set of virtual base classes.
    CXXBaseSpecifier *getVBases() const {
      if (!VBases.isOffset())
        return VBases.get(nullptr);
      return getVBasesSlowCase();
    }

    ArrayRef<CXXBaseSpecifier> bases() const {
      return llvm::makeArrayRef(getBases(), NumBases);
    }

    ArrayRef<CXXBaseSpecifier> vbases() const {
      return llvm::makeArrayRef(getVBases(), NumVBases);
    }

  private:
    CXXBaseSpecifier *getBasesSlowCase() const;
    CXXBaseSpecifier *getVBasesSlowCase() const;
  };

  struct DefinitionData *DefinitionData;

  /// Describes a C++ closure type (generated by a lambda expression).
  struct LambdaDefinitionData : public DefinitionData {
    using Capture = LambdaCapture;

    /// Whether this lambda is known to be dependent, even if its
    /// context isn't dependent.
    ///
    /// A lambda with a non-dependent context can be dependent if it occurs
    /// within the default argument of a function template, because the
    /// lambda will have been created with the enclosing context as its
    /// declaration context, rather than function. This is an unfortunate
    /// artifact of having to parse the default arguments before.
    unsigned Dependent : 1;

    /// Whether this lambda is a generic lambda.
    unsigned IsGenericLambda : 1;

    /// The Default Capture.
    unsigned CaptureDefault : 2;

    /// The number of captures in this lambda is limited 2^NumCaptures.
    unsigned NumCaptures : 15;

    /// The number of explicit captures in this lambda.
    unsigned NumExplicitCaptures : 13;

    /// Has known `internal` linkage.
    unsigned HasKnownInternalLinkage : 1;

    /// The number used to indicate this lambda expression for name
    /// mangling in the Itanium C++ ABI.
    unsigned ManglingNumber : 31;

    /// The declaration that provides context for this lambda, if the
    /// actual DeclContext does not suffice. This is used for lambdas that
    /// occur within default arguments of function parameters within the class
    /// or within a data member initializer.
    LazyDeclPtr ContextDecl;

    /// The list of captures, both explicit and implicit, for this
    /// lambda.
    Capture *Captures = nullptr;

    /// The type of the call method.
    TypeSourceInfo *MethodTyInfo;

    LambdaDefinitionData(CXXRecordDecl *D, TypeSourceInfo *Info, bool Dependent,
                         bool IsGeneric, LambdaCaptureDefault CaptureDefault)
        : DefinitionData(D), Dependent(Dependent), IsGenericLambda(IsGeneric),
          CaptureDefault(CaptureDefault), NumCaptures(0),
          NumExplicitCaptures(0), HasKnownInternalLinkage(0), ManglingNumber(0),
          MethodTyInfo(Info) {
      IsLambda = true;

      // C++1z [expr.prim.lambda]p4:
      //   This class type is not an aggregate type.
      Aggregate = false;
      PlainOldData = false;
    }
  };

  struct DefinitionData *dataPtr() const {
    // Complete the redecl chain (if necessary).
    getMostRecentDecl();
    return DefinitionData;
  }

  struct DefinitionData &data() const {
    auto *DD = dataPtr();
    assert(DD && "queried property of class with no definition");
    return *DD;
  }

  struct LambdaDefinitionData &getLambdaData() const {
    // No update required: a merged definition cannot change any lambda
    // properties.
    auto *DD = DefinitionData;
    assert(DD && DD->IsLambda && "queried lambda property of non-lambda class");
    return static_cast<LambdaDefinitionData&>(*DD);
  }

  /// The template or declaration that this declaration
  /// describes or was instantiated from, respectively.
  ///
  /// For non-templates, this value will be null. For record
  /// declarations that describe a class template, this will be a
  /// pointer to a ClassTemplateDecl. For member
  /// classes of class template specializations, this will be the
  /// MemberSpecializationInfo referring to the member class that was
  /// instantiated or specialized.
  llvm::PointerUnion<ClassTemplateDecl *, MemberSpecializationInfo *>
      TemplateOrInstantiation;

  /// Called from setBases and addedMember to notify the class that a
  /// direct or virtual base class or a member of class type has been added.
  void addedClassSubobject(CXXRecordDecl *Base);

  /// Notify the class that member has been added.
  ///
  /// This routine helps maintain information about the class based on which
  /// members have been added. It will be invoked by DeclContext::addDecl()
  /// whenever a member is added to this record.
  void addedMember(Decl *D);

  void markedVirtualFunctionPure();

  /// Get the head of our list of friend declarations, possibly
  /// deserializing the friends from an external AST source.
  FriendDecl *getFirstFriend() const;

  /// Determine whether this class has an empty base class subobject of type X
  /// or of one of the types that might be at offset 0 within X (per the C++
  /// "standard layout" rules).
  bool hasSubobjectAtOffsetZeroOfEmptyBaseType(ASTContext &Ctx,
                                               const CXXRecordDecl *X);

protected:
  CXXRecordDecl(Kind K, TagKind TK, const ASTContext &C, DeclContext *DC,
                SourceLocation StartLoc, SourceLocation IdLoc,
                IdentifierInfo *Id, CXXRecordDecl *PrevDecl);

public:
  /// Iterator that traverses the base classes of a class.
  using base_class_iterator = CXXBaseSpecifier *;

  /// Iterator that traverses the base classes of a class.
  using base_class_const_iterator = const CXXBaseSpecifier *;

  CXXRecordDecl *getCanonicalDecl() override {
    return cast<CXXRecordDecl>(RecordDecl::getCanonicalDecl());
  }

  const CXXRecordDecl *getCanonicalDecl() const {
    return const_cast<CXXRecordDecl*>(this)->getCanonicalDecl();
  }

  CXXRecordDecl *getPreviousDecl() {
    return cast_or_null<CXXRecordDecl>(
            static_cast<RecordDecl *>(this)->getPreviousDecl());
  }

  const CXXRecordDecl *getPreviousDecl() const {
    return const_cast<CXXRecordDecl*>(this)->getPreviousDecl();
  }

  CXXRecordDecl *getMostRecentDecl() {
    return cast<CXXRecordDecl>(
            static_cast<RecordDecl *>(this)->getMostRecentDecl());
  }

  const CXXRecordDecl *getMostRecentDecl() const {
    return const_cast<CXXRecordDecl*>(this)->getMostRecentDecl();
  }

  CXXRecordDecl *getMostRecentNonInjectedDecl() {
    CXXRecordDecl *Recent =
        static_cast<CXXRecordDecl *>(this)->getMostRecentDecl();
    while (Recent->isInjectedClassName()) {
      // FIXME: Does injected class name need to be in the redeclarations chain?
      assert(Recent->getPreviousDecl());
      Recent = Recent->getPreviousDecl();
    }
    return Recent;
  }

  const CXXRecordDecl *getMostRecentNonInjectedDecl() const {
    return const_cast<CXXRecordDecl*>(this)->getMostRecentNonInjectedDecl();
  }

  CXXRecordDecl *getDefinition() const {
    // We only need an update if we don't already know which
    // declaration is the definition.
    auto *DD = DefinitionData ? DefinitionData : dataPtr();
    return DD ? DD->Definition : nullptr;
  }

  bool hasDefinition() const { return DefinitionData || dataPtr(); }

  static CXXRecordDecl *Create(const ASTContext &C, TagKind TK, DeclContext *DC,
                               SourceLocation StartLoc, SourceLocation IdLoc,
                               IdentifierInfo *Id,
                               CXXRecordDecl *PrevDecl = nullptr,
                               bool DelayTypeCreation = false);
  static CXXRecordDecl *CreateLambda(const ASTContext &C, DeclContext *DC,
                                     TypeSourceInfo *Info, SourceLocation Loc,
                                     bool DependentLambda, bool IsGeneric,
                                     LambdaCaptureDefault CaptureDefault);
  static CXXRecordDecl *CreateDeserialized(const ASTContext &C, unsigned ID);

  bool isDynamicClass() const {
    return data().Polymorphic || data().NumVBases != 0;
  }

  /// @returns true if class is dynamic or might be dynamic because the
  /// definition is incomplete of dependent.
  bool mayBeDynamicClass() const {
    return !hasDefinition() || isDynamicClass() || hasAnyDependentBases();
  }

  /// @returns true if class is non dynamic or might be non dynamic because the
  /// definition is incomplete of dependent.
  bool mayBeNonDynamicClass() const {
    return !hasDefinition() || !isDynamicClass() || hasAnyDependentBases();
  }

  void setIsParsingBaseSpecifiers() { data().IsParsingBaseSpecifiers = true; }

  bool isParsingBaseSpecifiers() const {
    return data().IsParsingBaseSpecifiers;
  }

  unsigned getODRHash() const;

  /// Sets the base classes of this struct or class.
  void setBases(CXXBaseSpecifier const * const *Bases, unsigned NumBases);

  /// Retrieves the number of base classes of this class.
  unsigned getNumBases() const { return data().NumBases; }

  using base_class_range = llvm::iterator_range<base_class_iterator>;
  using base_class_const_range =
      llvm::iterator_range<base_class_const_iterator>;

  base_class_range bases() {
    return base_class_range(bases_begin(), bases_end());
  }
  base_class_const_range bases() const {
    return base_class_const_range(bases_begin(), bases_end());
  }

  base_class_iterator bases_begin() { return data().getBases(); }
  base_class_const_iterator bases_begin() const { return data().getBases(); }
  base_class_iterator bases_end() { return bases_begin() + data().NumBases; }
  base_class_const_iterator bases_end() const {
    return bases_begin() + data().NumBases;
  }

  /// Retrieves the number of virtual base classes of this class.
  unsigned getNumVBases() const { return data().NumVBases; }

  base_class_range vbases() {
    return base_class_range(vbases_begin(), vbases_end());
  }
  base_class_const_range vbases() const {
    return base_class_const_range(vbases_begin(), vbases_end());
  }

  base_class_iterator vbases_begin() { return data().getVBases(); }
  base_class_const_iterator vbases_begin() const { return data().getVBases(); }
  base_class_iterator vbases_end() { return vbases_begin() + data().NumVBases; }
  base_class_const_iterator vbases_end() const {
    return vbases_begin() + data().NumVBases;
  }

  /// Determine whether this class has any dependent base classes which
  /// are not the current instantiation.
  bool hasAnyDependentBases() const;

  /// Iterator access to method members.  The method iterator visits
  /// all method members of the class, including non-instance methods,
  /// special methods, etc.
  using method_iterator = specific_decl_iterator<CXXMethodDecl>;
  using method_range =
      llvm::iterator_range<specific_decl_iterator<CXXMethodDecl>>;

  method_range methods() const {
    return method_range(method_begin(), method_end());
  }

  /// Method begin iterator.  Iterates in the order the methods
  /// were declared.
  method_iterator method_begin() const {
    return method_iterator(decls_begin());
  }

  /// Method past-the-end iterator.
  method_iterator method_end() const {
    return method_iterator(decls_end());
  }

  /// Iterator access to constructor members.
  using ctor_iterator = specific_decl_iterator<CXXConstructorDecl>;
  using ctor_range =
      llvm::iterator_range<specific_decl_iterator<CXXConstructorDecl>>;

  ctor_range ctors() const { return ctor_range(ctor_begin(), ctor_end()); }

  ctor_iterator ctor_begin() const {
    return ctor_iterator(decls_begin());
  }

  ctor_iterator ctor_end() const {
    return ctor_iterator(decls_end());
  }

  /// An iterator over friend declarations.  All of these are defined
  /// in DeclFriend.h.
  class friend_iterator;
  using friend_range = llvm::iterator_range<friend_iterator>;

  friend_range friends() const;
  friend_iterator friend_begin() const;
  friend_iterator friend_end() const;
  void pushFriendDecl(FriendDecl *FD);

  /// Determines whether this record has any friends.
  bool hasFriends() const {
    return data().FirstFriend.isValid();
  }

  /// \c true if a defaulted copy constructor for this class would be
  /// deleted.
  bool defaultedCopyConstructorIsDeleted() const {
    assert((!needsOverloadResolutionForCopyConstructor() ||
            (data().DeclaredSpecialMembers & SMF_CopyConstructor)) &&
           "this property has not yet been computed by Sema");
    return data().DefaultedCopyConstructorIsDeleted;
  }

  /// \c true if a defaulted move constructor for this class would be
  /// deleted.
  bool defaultedMoveConstructorIsDeleted() const {
    assert((!needsOverloadResolutionForMoveConstructor() ||
            (data().DeclaredSpecialMembers & SMF_MoveConstructor)) &&
           "this property has not yet been computed by Sema");
    return data().DefaultedMoveConstructorIsDeleted;
  }

  /// \c true if a defaulted destructor for this class would be deleted.
  bool defaultedDestructorIsDeleted() const {
    assert((!needsOverloadResolutionForDestructor() ||
            (data().DeclaredSpecialMembers & SMF_Destructor)) &&
           "this property has not yet been computed by Sema");
    return data().DefaultedDestructorIsDeleted;
  }

  /// \c true if we know for sure that this class has a single,
  /// accessible, unambiguous copy constructor that is not deleted.
  bool hasSimpleCopyConstructor() const {
    return !hasUserDeclaredCopyConstructor() &&
           !data().DefaultedCopyConstructorIsDeleted;
  }

  /// \c true if we know for sure that this class has a single,
  /// accessible, unambiguous move constructor that is not deleted.
  bool hasSimpleMoveConstructor() const {
    return !hasUserDeclaredMoveConstructor() && hasMoveConstructor() &&
           !data().DefaultedMoveConstructorIsDeleted;
  }

  /// \c true if we know for sure that this class has a single,
  /// accessible, unambiguous copy assignment operator that is not deleted.
  bool hasSimpleCopyAssignment() const {
    return !hasUserDeclaredCopyAssignment() &&
           !data().DefaultedCopyAssignmentIsDeleted;
  }

  /// \c true if we know for sure that this class has a single,
  /// accessible, unambiguous move assignment operator that is not deleted.
  bool hasSimpleMoveAssignment() const {
    return !hasUserDeclaredMoveAssignment() && hasMoveAssignment() &&
           !data().DefaultedMoveAssignmentIsDeleted;
  }

  /// \c true if we know for sure that this class has an accessible
  /// destructor that is not deleted.
  bool hasSimpleDestructor() const {
    return !hasUserDeclaredDestructor() &&
           !data().DefaultedDestructorIsDeleted;
  }

  /// Determine whether this class has any default constructors.
  bool hasDefaultConstructor() const {
    return (data().DeclaredSpecialMembers & SMF_DefaultConstructor) ||
           needsImplicitDefaultConstructor();
  }

  /// Determine if we need to declare a default constructor for
  /// this class.
  ///
  /// This value is used for lazy creation of default constructors.
  bool needsImplicitDefaultConstructor() const {
    return !data().UserDeclaredConstructor &&
           !(data().DeclaredSpecialMembers & SMF_DefaultConstructor) &&
           (!isLambda() || lambdaIsDefaultConstructibleAndAssignable());
  }

  /// Determine whether this class has any user-declared constructors.
  ///
  /// When true, a default constructor will not be implicitly declared.
  bool hasUserDeclaredConstructor() const {
    return data().UserDeclaredConstructor;
  }

  /// Whether this class has a user-provided default constructor
  /// per C++11.
  bool hasUserProvidedDefaultConstructor() const {
    return data().UserProvidedDefaultConstructor;
  }

  /// Determine whether this class has a user-declared copy constructor.
  ///
  /// When false, a copy constructor will be implicitly declared.
  bool hasUserDeclaredCopyConstructor() const {
    return data().UserDeclaredSpecialMembers & SMF_CopyConstructor;
  }

  /// Determine whether this class needs an implicit copy
  /// constructor to be lazily declared.
  bool needsImplicitCopyConstructor() const {
    return !(data().DeclaredSpecialMembers & SMF_CopyConstructor);
  }

  /// Determine whether we need to eagerly declare a defaulted copy
  /// constructor for this class.
  bool needsOverloadResolutionForCopyConstructor() const {
    // C++17 [class.copy.ctor]p6:
    //   If the class definition declares a move constructor or move assignment
    //   operator, the implicitly declared copy constructor is defined as
    //   deleted.
    // In MSVC mode, sometimes a declared move assignment does not delete an
    // implicit copy constructor, so defer this choice to Sema.
    if (data().UserDeclaredSpecialMembers &
        (SMF_MoveConstructor | SMF_MoveAssignment))
      return true;
    return data().NeedOverloadResolutionForCopyConstructor;
  }

  /// Determine whether an implicit copy constructor for this type
  /// would have a parameter with a const-qualified reference type.
  bool implicitCopyConstructorHasConstParam() const {
    return data().ImplicitCopyConstructorCanHaveConstParamForNonVBase &&
           (isAbstract() ||
            data().ImplicitCopyConstructorCanHaveConstParamForVBase);
  }

  /// Determine whether this class has a copy constructor with
  /// a parameter type which is a reference to a const-qualified type.
  bool hasCopyConstructorWithConstParam() const {
    return data().HasDeclaredCopyConstructorWithConstParam ||
           (needsImplicitCopyConstructor() &&
            implicitCopyConstructorHasConstParam());
  }

  /// Whether this class has a user-declared move constructor or
  /// assignment operator.
  ///
  /// When false, a move constructor and assignment operator may be
  /// implicitly declared.
  bool hasUserDeclaredMoveOperation() const {
    return data().UserDeclaredSpecialMembers &
             (SMF_MoveConstructor | SMF_MoveAssignment);
  }

  /// Determine whether this class has had a move constructor
  /// declared by the user.
  bool hasUserDeclaredMoveConstructor() const {
    return data().UserDeclaredSpecialMembers & SMF_MoveConstructor;
  }

  /// Determine whether this class has a move constructor.
  bool hasMoveConstructor() const {
    return (data().DeclaredSpecialMembers & SMF_MoveConstructor) ||
           needsImplicitMoveConstructor();
  }

  /// Set that we attempted to declare an implicit copy
  /// constructor, but overload resolution failed so we deleted it.
  void setImplicitCopyConstructorIsDeleted() {
    assert((data().DefaultedCopyConstructorIsDeleted ||
            needsOverloadResolutionForCopyConstructor()) &&
           "Copy constructor should not be deleted");
    data().DefaultedCopyConstructorIsDeleted = true;
  }

  /// Set that we attempted to declare an implicit move
  /// constructor, but overload resolution failed so we deleted it.
  void setImplicitMoveConstructorIsDeleted() {
    assert((data().DefaultedMoveConstructorIsDeleted ||
            needsOverloadResolutionForMoveConstructor()) &&
           "move constructor should not be deleted");
    data().DefaultedMoveConstructorIsDeleted = true;
  }

  /// Set that we attempted to declare an implicit destructor,
  /// but overload resolution failed so we deleted it.
  void setImplicitDestructorIsDeleted() {
    assert((data().DefaultedDestructorIsDeleted ||
            needsOverloadResolutionForDestructor()) &&
           "destructor should not be deleted");
    data().DefaultedDestructorIsDeleted = true;
  }

  /// Determine whether this class should get an implicit move
  /// constructor or if any existing special member function inhibits this.
  bool needsImplicitMoveConstructor() const {
    return !(data().DeclaredSpecialMembers & SMF_MoveConstructor) &&
           !hasUserDeclaredCopyConstructor() &&
           !hasUserDeclaredCopyAssignment() &&
           !hasUserDeclaredMoveAssignment() &&
           !hasUserDeclaredDestructor();
  }

  /// Determine whether we need to eagerly declare a defaulted move
  /// constructor for this class.
  bool needsOverloadResolutionForMoveConstructor() const {
    return data().NeedOverloadResolutionForMoveConstructor;
  }

  /// Determine whether this class has a user-declared copy assignment
  /// operator.
  ///
  /// When false, a copy assignment operator will be implicitly declared.
  bool hasUserDeclaredCopyAssignment() const {
    return data().UserDeclaredSpecialMembers & SMF_CopyAssignment;
  }

  /// Set that we attempted to declare an implicit copy assignment
  /// operator, but overload resolution failed so we deleted it.
  void setImplicitCopyAssignmentIsDeleted() {
    assert((data().DefaultedCopyAssignmentIsDeleted ||
            needsOverloadResolutionForCopyAssignment()) &&
           "copy assignment should not be deleted");
    data().DefaultedCopyAssignmentIsDeleted = true;
  }

  /// Determine whether this class needs an implicit copy
  /// assignment operator to be lazily declared.
  bool needsImplicitCopyAssignment() const {
    return !(data().DeclaredSpecialMembers & SMF_CopyAssignment);
  }

  /// Determine whether we need to eagerly declare a defaulted copy
  /// assignment operator for this class.
  bool needsOverloadResolutionForCopyAssignment() const {
    // C++20 [class.copy.assign]p2:
    //   If the class definition declares a move constructor or move assignment
    //   operator, the implicitly declared copy assignment operator is defined
    //   as deleted.
    // In MSVC mode, sometimes a declared move constructor does not delete an
    // implicit copy assignment, so defer this choice to Sema.
    if (data().UserDeclaredSpecialMembers &
        (SMF_MoveConstructor | SMF_MoveAssignment))
      return true;
    return data().NeedOverloadResolutionForCopyAssignment;
  }

  /// Determine whether an implicit copy assignment operator for this
  /// type would have a parameter with a const-qualified reference type.
  bool implicitCopyAssignmentHasConstParam() const {
    return data().ImplicitCopyAssignmentHasConstParam;
  }

  /// Determine whether this class has a copy assignment operator with
  /// a parameter type which is a reference to a const-qualified type or is not
  /// a reference.
  bool hasCopyAssignmentWithConstParam() const {
    return data().HasDeclaredCopyAssignmentWithConstParam ||
           (needsImplicitCopyAssignment() &&
            implicitCopyAssignmentHasConstParam());
  }

  /// Determine whether this class has had a move assignment
  /// declared by the user.
  bool hasUserDeclaredMoveAssignment() const {
    return data().UserDeclaredSpecialMembers & SMF_MoveAssignment;
  }

  /// Determine whether this class has a move assignment operator.
  bool hasMoveAssignment() const {
    return (data().DeclaredSpecialMembers & SMF_MoveAssignment) ||
           needsImplicitMoveAssignment();
  }

  /// Set that we attempted to declare an implicit move assignment
  /// operator, but overload resolution failed so we deleted it.
  void setImplicitMoveAssignmentIsDeleted() {
    assert((data().DefaultedMoveAssignmentIsDeleted ||
            needsOverloadResolutionForMoveAssignment()) &&
           "move assignment should not be deleted");
    data().DefaultedMoveAssignmentIsDeleted = true;
  }

  /// Determine whether this class should get an implicit move
  /// assignment operator or if any existing special member function inhibits
  /// this.
  bool needsImplicitMoveAssignment() const {
    return !(data().DeclaredSpecialMembers & SMF_MoveAssignment) &&
           !hasUserDeclaredCopyConstructor() &&
           !hasUserDeclaredCopyAssignment() &&
           !hasUserDeclaredMoveConstructor() &&
           !hasUserDeclaredDestructor() &&
           (!isLambda() || lambdaIsDefaultConstructibleAndAssignable());
  }

  /// Determine whether we need to eagerly declare a move assignment
  /// operator for this class.
  bool needsOverloadResolutionForMoveAssignment() const {
    return data().NeedOverloadResolutionForMoveAssignment;
  }

  /// Determine whether this class has a user-declared destructor.
  ///
  /// When false, a destructor will be implicitly declared.
  bool hasUserDeclaredDestructor() const {
    return data().UserDeclaredSpecialMembers & SMF_Destructor;
  }

  /// Determine whether this class needs an implicit destructor to
  /// be lazily declared.
  bool needsImplicitDestructor() const {
    return !(data().DeclaredSpecialMembers & SMF_Destructor);
  }

  /// Determine whether we need to eagerly declare a destructor for this
  /// class.
  bool needsOverloadResolutionForDestructor() const {
    return data().NeedOverloadResolutionForDestructor;
  }

  /// Determine whether this class describes a lambda function object.
  bool isLambda() const {
    // An update record can't turn a non-lambda into a lambda.
    auto *DD = DefinitionData;
    return DD && DD->IsLambda;
  }

  /// Determine whether this class describes a generic
  /// lambda function object (i.e. function call operator is
  /// a template).
  bool isGenericLambda() const;

  /// Determine whether this lambda should have an implicit default constructor
  /// and copy and move assignment operators.
  bool lambdaIsDefaultConstructibleAndAssignable() const;

  /// Retrieve the lambda call operator of the closure type
  /// if this is a closure type.
  CXXMethodDecl *getLambdaCallOperator() const;

  /// Retrieve the dependent lambda call operator of the closure type
  /// if this is a templated closure type.
  FunctionTemplateDecl *getDependentLambdaCallOperator() const;

  /// Retrieve the lambda static invoker, the address of which
  /// is returned by the conversion operator, and the body of which
  /// is forwarded to the lambda call operator. The version that does not
  /// take a calling convention uses the 'default' calling convention for free
  /// functions if the Lambda's calling convention was not modified via
  /// attribute. Otherwise, it will return the calling convention specified for
  /// the lambda.
  CXXMethodDecl *getLambdaStaticInvoker() const;
  CXXMethodDecl *getLambdaStaticInvoker(CallingConv CC) const;

  /// Retrieve the generic lambda's template parameter list.
  /// Returns null if the class does not represent a lambda or a generic
  /// lambda.
  TemplateParameterList *getGenericLambdaTemplateParameterList() const;

  /// Retrieve the lambda template parameters that were specified explicitly.
  ArrayRef<NamedDecl *> getLambdaExplicitTemplateParameters() const;

  LambdaCaptureDefault getLambdaCaptureDefault() const {
    assert(isLambda());
    return static_cast<LambdaCaptureDefault>(getLambdaData().CaptureDefault);
  }

  /// Set the captures for this lambda closure type.
  void setCaptures(ASTContext &Context, ArrayRef<LambdaCapture> Captures);

  /// For a closure type, retrieve the mapping from captured
  /// variables and \c this to the non-static data members that store the
  /// values or references of the captures.
  ///
  /// \param Captures Will be populated with the mapping from captured
  /// variables to the corresponding fields.
  ///
  /// \param ThisCapture Will be set to the field declaration for the
  /// \c this capture.
  ///
  /// \note No entries will be added for init-captures, as they do not capture
  /// variables.
  void getCaptureFields(llvm::DenseMap<const VarDecl *, FieldDecl *> &Captures,
                        FieldDecl *&ThisCapture) const;

  using capture_const_iterator = const LambdaCapture *;
  using capture_const_range = llvm::iterator_range<capture_const_iterator>;

  capture_const_range captures() const {
    return capture_const_range(captures_begin(), captures_end());
  }

  capture_const_iterator captures_begin() const {
    return isLambda() ? getLambdaData().Captures : nullptr;
  }

  capture_const_iterator captures_end() const {
    return isLambda() ? captures_begin() + getLambdaData().NumCaptures
                      : nullptr;
  }

  unsigned capture_size() const { return getLambdaData().NumCaptures; }

  using conversion_iterator = UnresolvedSetIterator;

  conversion_iterator conversion_begin() const {
    return data().Conversions.get(getASTContext()).begin();
  }

  conversion_iterator conversion_end() const {
    return data().Conversions.get(getASTContext()).end();
  }

  /// Removes a conversion function from this class.  The conversion
  /// function must currently be a member of this class.  Furthermore,
  /// this class must currently be in the process of being defined.
  void removeConversion(const NamedDecl *Old);

  /// Get all conversion functions visible in current class,
  /// including conversion function templates.
  llvm::iterator_range<conversion_iterator>
  getVisibleConversionFunctions() const;

  /// Determine whether this class is an aggregate (C++ [dcl.init.aggr]),
  /// which is a class with no user-declared constructors, no private
  /// or protected non-static data members, no base classes, and no virtual
  /// functions (C++ [dcl.init.aggr]p1).
  bool isAggregate() const { return data().Aggregate; }

  /// Whether this class has any in-class initializers
  /// for non-static data members (including those in anonymous unions or
  /// structs).
  bool hasInClassInitializer() const { return data().HasInClassInitializer; }

  /// Whether this class or any of its subobjects has any members of
  /// reference type which would make value-initialization ill-formed.
  ///
  /// Per C++03 [dcl.init]p5:
  ///  - if T is a non-union class type without a user-declared constructor,
  ///    then every non-static data member and base-class component of T is
  ///    value-initialized [...] A program that calls for [...]
  ///    value-initialization of an entity of reference type is ill-formed.
  bool hasUninitializedReferenceMember() const {
    return !isUnion() && !hasUserDeclaredConstructor() &&
           data().HasUninitializedReferenceMember;
  }

  /// Whether this class is a POD-type (C++ [class]p4)
  ///
  /// For purposes of this function a class is POD if it is an aggregate
  /// that has no non-static non-POD data members, no reference data
  /// members, no user-defined copy assignment operator and no
  /// user-defined destructor.
  ///
  /// Note that this is the C++ TR1 definition of POD.
  bool isPOD() const { return data().PlainOldData; }

  /// True if this class is C-like, without C++-specific features, e.g.
  /// it contains only public fields, no bases, tag kind is not 'class', etc.
  bool isCLike() const;

  /// Determine whether this is an empty class in the sense of
  /// (C++11 [meta.unary.prop]).
  ///
  /// The CXXRecordDecl is a class type, but not a union type,
  /// with no non-static data members other than bit-fields of length 0,
  /// no virtual member functions, no virtual base classes,
  /// and no base class B for which is_empty<B>::value is false.
  ///
  /// \note This does NOT include a check for union-ness.
  bool isEmpty() const { return data().Empty; }

  bool hasPrivateFields() const {
    return data().HasPrivateFields;
  }

  bool hasProtectedFields() const {
    return data().HasProtectedFields;
  }

  /// Determine whether this class has direct non-static data members.
  bool hasDirectFields() const {
    auto &D = data();
    return D.HasPublicFields || D.HasProtectedFields || D.HasPrivateFields;
  }

  /// Whether this class is polymorphic (C++ [class.virtual]),
  /// which means that the class contains or inherits a virtual function.
  bool isPolymorphic() const { return data().Polymorphic; }

  /// Determine whether this class has a pure virtual function.
  ///
  /// The class is is abstract per (C++ [class.abstract]p2) if it declares
  /// a pure virtual function or inherits a pure virtual function that is
  /// not overridden.
  bool isAbstract() const { return data().Abstract; }

  /// Determine whether this class is standard-layout per
  /// C++ [class]p7.
  bool isStandardLayout() const { return data().IsStandardLayout; }

  /// Determine whether this class was standard-layout per
  /// C++11 [class]p7, specifically using the C++11 rules without any DRs.
  bool isCXX11StandardLayout() const { return data().IsCXX11StandardLayout; }

  /// Determine whether this class, or any of its class subobjects,
  /// contains a mutable field.
  bool hasMutableFields() const { return data().HasMutableFields; }

  /// Determine whether this class has any variant members.
  bool hasVariantMembers() const { return data().HasVariantMembers; }

  /// Determine whether this class has a trivial default constructor
  /// (C++11 [class.ctor]p5).
  bool hasTrivialDefaultConstructor() const {
    return hasDefaultConstructor() &&
           (data().HasTrivialSpecialMembers & SMF_DefaultConstructor);
  }

  /// Determine whether this class has a non-trivial default constructor
  /// (C++11 [class.ctor]p5).
  bool hasNonTrivialDefaultConstructor() const {
    return (data().DeclaredNonTrivialSpecialMembers & SMF_DefaultConstructor) ||
           (needsImplicitDefaultConstructor() &&
            !(data().HasTrivialSpecialMembers & SMF_DefaultConstructor));
  }

  /// Determine whether this class has at least one constexpr constructor
  /// other than the copy or move constructors.
  bool hasConstexprNonCopyMoveConstructor() const {
    return data().HasConstexprNonCopyMoveConstructor ||
           (needsImplicitDefaultConstructor() &&
            defaultedDefaultConstructorIsConstexpr());
  }

  /// Determine whether a defaulted default constructor for this class
  /// would be constexpr.
  bool defaultedDefaultConstructorIsConstexpr() const {
    return data().DefaultedDefaultConstructorIsConstexpr &&
           (!isUnion() || hasInClassInitializer() || !hasVariantMembers() ||
            getLangOpts().CPlusPlus20);
  }

  /// Determine whether this class has a constexpr default constructor.
  bool hasConstexprDefaultConstructor() const {
    return data().HasConstexprDefaultConstructor ||
           (needsImplicitDefaultConstructor() &&
            defaultedDefaultConstructorIsConstexpr());
  }

  /// Determine whether this class has a trivial copy constructor
  /// (C++ [class.copy]p6, C++11 [class.copy]p12)
  bool hasTrivialCopyConstructor() const {
    return data().HasTrivialSpecialMembers & SMF_CopyConstructor;
  }

  bool hasTrivialCopyConstructorForCall() const {
    return data().HasTrivialSpecialMembersForCall & SMF_CopyConstructor;
  }

  /// Determine whether this class has a non-trivial copy constructor
  /// (C++ [class.copy]p6, C++11 [class.copy]p12)
  bool hasNonTrivialCopyConstructor() const {
    return data().DeclaredNonTrivialSpecialMembers & SMF_CopyConstructor ||
           !hasTrivialCopyConstructor();
  }

  bool hasNonTrivialCopyConstructorForCall() const {
    return (data().DeclaredNonTrivialSpecialMembersForCall &
            SMF_CopyConstructor) ||
           !hasTrivialCopyConstructorForCall();
  }

  /// Determine whether this class has a trivial move constructor
  /// (C++11 [class.copy]p12)
  bool hasTrivialMoveConstructor() const {
    return hasMoveConstructor() &&
           (data().HasTrivialSpecialMembers & SMF_MoveConstructor);
  }

  bool hasTrivialMoveConstructorForCall() const {
    return hasMoveConstructor() &&
           (data().HasTrivialSpecialMembersForCall & SMF_MoveConstructor);
  }

  /// Determine whether this class has a non-trivial move constructor
  /// (C++11 [class.copy]p12)
  bool hasNonTrivialMoveConstructor() const {
    return (data().DeclaredNonTrivialSpecialMembers & SMF_MoveConstructor) ||
           (needsImplicitMoveConstructor() &&
            !(data().HasTrivialSpecialMembers & SMF_MoveConstructor));
  }

  bool hasNonTrivialMoveConstructorForCall() const {
    return (data().DeclaredNonTrivialSpecialMembersForCall &
            SMF_MoveConstructor) ||
           (needsImplicitMoveConstructor() &&
            !(data().HasTrivialSpecialMembersForCall & SMF_MoveConstructor));
  }

  /// Determine whether this class has a trivial copy assignment operator
  /// (C++ [class.copy]p11, C++11 [class.copy]p25)
  bool hasTrivialCopyAssignment() const {
    return data().HasTrivialSpecialMembers & SMF_CopyAssignment;
  }

  /// Determine whether this class has a non-trivial copy assignment
  /// operator (C++ [class.copy]p11, C++11 [class.copy]p25)
  bool hasNonTrivialCopyAssignment() const {
    return data().DeclaredNonTrivialSpecialMembers & SMF_CopyAssignment ||
           !hasTrivialCopyAssignment();
  }

  /// Determine whether this class has a trivial move assignment operator
  /// (C++11 [class.copy]p25)
  bool hasTrivialMoveAssignment() const {
    return hasMoveAssignment() &&
           (data().HasTrivialSpecialMembers & SMF_MoveAssignment);
  }

  /// Determine whether this class has a non-trivial move assignment
  /// operator (C++11 [class.copy]p25)
  bool hasNonTrivialMoveAssignment() const {
    return (data().DeclaredNonTrivialSpecialMembers & SMF_MoveAssignment) ||
           (needsImplicitMoveAssignment() &&
            !(data().HasTrivialSpecialMembers & SMF_MoveAssignment));
  }

  /// Determine whether a defaulted default constructor for this class
  /// would be constexpr.
  bool defaultedDestructorIsConstexpr() const {
    return data().DefaultedDestructorIsConstexpr &&
           getLangOpts().CPlusPlus20;
  }

  /// Determine whether this class has a constexpr destructor.
  bool hasConstexprDestructor() const;

  /// Determine whether this class has a trivial destructor
  /// (C++ [class.dtor]p3)
  bool hasTrivialDestructor() const {
    return data().HasTrivialSpecialMembers & SMF_Destructor;
  }

  bool hasTrivialDestructorForCall() const {
    return data().HasTrivialSpecialMembersForCall & SMF_Destructor;
  }

  /// Determine whether this class has a non-trivial destructor
  /// (C++ [class.dtor]p3)
  bool hasNonTrivialDestructor() const {
    return !(data().HasTrivialSpecialMembers & SMF_Destructor);
  }

  bool hasNonTrivialDestructorForCall() const {
    return !(data().HasTrivialSpecialMembersForCall & SMF_Destructor);
  }

  void setHasTrivialSpecialMemberForCall() {
    data().HasTrivialSpecialMembersForCall =
        (SMF_CopyConstructor | SMF_MoveConstructor | SMF_Destructor);
  }

  /// Determine whether declaring a const variable with this type is ok
  /// per core issue 253.
  bool allowConstDefaultInit() const {
    return !data().HasUninitializedFields ||
           !(data().HasDefaultedDefaultConstructor ||
             needsImplicitDefaultConstructor());
  }

  /// Determine whether this class has a destructor which has no
  /// semantic effect.
  ///
  /// Any such destructor will be trivial, public, defaulted and not deleted,
  /// and will call only irrelevant destructors.
  bool hasIrrelevantDestructor() const {
    return data().HasIrrelevantDestructor;
  }

  /// Determine whether this class has a non-literal or/ volatile type
  /// non-static data member or base class.
  bool hasNonLiteralTypeFieldsOrBases() const {
    return data().HasNonLiteralTypeFieldsOrBases;
  }

  /// Determine whether this class has a using-declaration that names
  /// a user-declared base class constructor.
  bool hasInheritedConstructor() const {
    return data().HasInheritedConstructor;
  }

  /// Determine whether this class has a using-declaration that names
  /// a base class assignment operator.
  bool hasInheritedAssignment() const {
    return data().HasInheritedAssignment;
  }

  /// Determine whether this class is considered trivially copyable per
  /// (C++11 [class]p6).
  bool isTriviallyCopyable() const;

  /// Determine whether this class is considered trivial.
  ///
  /// C++11 [class]p6:
  ///    "A trivial class is a class that has a trivial default constructor and
  ///    is trivially copyable."
  bool isTrivial() const {
    return isTriviallyCopyable() && hasTrivialDefaultConstructor();
  }

  /// Determine whether this class is a literal type.
  ///
  /// C++11 [basic.types]p10:
  ///   A class type that has all the following properties:
  ///     - it has a trivial destructor
  ///     - every constructor call and full-expression in the
  ///       brace-or-equal-intializers for non-static data members (if any) is
  ///       a constant expression.
  ///     - it is an aggregate type or has at least one constexpr constructor
  ///       or constructor template that is not a copy or move constructor, and
  ///     - all of its non-static data members and base classes are of literal
  ///       types
  ///
  /// We resolve DR1361 by ignoring the second bullet. We resolve DR1452 by
  /// treating types with trivial default constructors as literal types.
  ///
  /// Only in C++17 and beyond, are lambdas literal types.
  bool isLiteral() const {
    const LangOptions &LangOpts = getLangOpts();
    return (LangOpts.CPlusPlus20 ? hasConstexprDestructor()
                                          : hasTrivialDestructor()) &&
           (!isLambda() || LangOpts.CPlusPlus17) &&
           !hasNonLiteralTypeFieldsOrBases() &&
           (isAggregate() || isLambda() ||
            hasConstexprNonCopyMoveConstructor() ||
            hasTrivialDefaultConstructor());
  }

  /// Determine whether this is a structural type.
  bool isStructural() const {
    return isLiteral() && data().StructuralIfLiteral;
  }

  /// If this record is an instantiation of a member class,
  /// retrieves the member class from which it was instantiated.
  ///
  /// This routine will return non-null for (non-templated) member
  /// classes of class templates. For example, given:
  ///
  /// \code
  /// template<typename T>
  /// struct X {
  ///   struct A { };
  /// };
  /// \endcode
  ///
  /// The declaration for X<int>::A is a (non-templated) CXXRecordDecl
  /// whose parent is the class template specialization X<int>. For
  /// this declaration, getInstantiatedFromMemberClass() will return
  /// the CXXRecordDecl X<T>::A. When a complete definition of
  /// X<int>::A is required, it will be instantiated from the
  /// declaration returned by getInstantiatedFromMemberClass().
  CXXRecordDecl *getInstantiatedFromMemberClass() const;

  /// If this class is an instantiation of a member class of a
  /// class template specialization, retrieves the member specialization
  /// information.
  MemberSpecializationInfo *getMemberSpecializationInfo() const;

  /// Specify that this record is an instantiation of the
  /// member class \p RD.
  void setInstantiationOfMemberClass(CXXRecordDecl *RD,
                                     TemplateSpecializationKind TSK);

  /// Retrieves the class template that is described by this
  /// class declaration.
  ///
  /// Every class template is represented as a ClassTemplateDecl and a
  /// CXXRecordDecl. The former contains template properties (such as
  /// the template parameter lists) while the latter contains the
  /// actual description of the template's
  /// contents. ClassTemplateDecl::getTemplatedDecl() retrieves the
  /// CXXRecordDecl that from a ClassTemplateDecl, while
  /// getDescribedClassTemplate() retrieves the ClassTemplateDecl from
  /// a CXXRecordDecl.
  ClassTemplateDecl *getDescribedClassTemplate() const;

  void setDescribedClassTemplate(ClassTemplateDecl *Template);

  /// Determine whether this particular class is a specialization or
  /// instantiation of a class template or member class of a class template,
  /// and how it was instantiated or specialized.
  TemplateSpecializationKind getTemplateSpecializationKind() const;

  /// Set the kind of specialization or template instantiation this is.
  void setTemplateSpecializationKind(TemplateSpecializationKind TSK);

  /// Retrieve the record declaration from which this record could be
  /// instantiated. Returns null if this class is not a template instantiation.
  const CXXRecordDecl *getTemplateInstantiationPattern() const;

  CXXRecordDecl *getTemplateInstantiationPattern() {
    return const_cast<CXXRecordDecl *>(const_cast<const CXXRecordDecl *>(this)
                                           ->getTemplateInstantiationPattern());
  }

  /// Returns the destructor decl for this class.
  CXXDestructorDecl *getDestructor() const;

  /// Returns true if the class destructor, or any implicitly invoked
  /// destructors are marked noreturn.
  bool isAnyDestructorNoReturn() const;

  /// If the class is a local class [class.local], returns
  /// the enclosing function declaration.
  const FunctionDecl *isLocalClass() const {
    if (const auto *RD = dyn_cast<CXXRecordDecl>(getDeclContext()))
      return RD->isLocalClass();

    return dyn_cast<FunctionDecl>(getDeclContext());
  }

  FunctionDecl *isLocalClass() {
    return const_cast<FunctionDecl*>(
        const_cast<const CXXRecordDecl*>(this)->isLocalClass());
  }

  /// Determine whether this dependent class is a current instantiation,
  /// when viewed from within the given context.
  bool isCurrentInstantiation(const DeclContext *CurContext) const;

  /// Determine whether this class is derived from the class \p Base.
  ///
  /// This routine only determines whether this class is derived from \p Base,
  /// but does not account for factors that may make a Derived -> Base class
  /// ill-formed, such as private/protected inheritance or multiple, ambiguous
  /// base class subobjects.
  ///
  /// \param Base the base class we are searching for.
  ///
  /// \returns true if this class is derived from Base, false otherwise.
  bool isDerivedFrom(const CXXRecordDecl *Base) const;

  /// Determine whether this class is derived from the type \p Base.
  ///
  /// This routine only determines whether this class is derived from \p Base,
  /// but does not account for factors that may make a Derived -> Base class
  /// ill-formed, such as private/protected inheritance or multiple, ambiguous
  /// base class subobjects.
  ///
  /// \param Base the base class we are searching for.
  ///
  /// \param Paths will contain the paths taken from the current class to the
  /// given \p Base class.
  ///
  /// \returns true if this class is derived from \p Base, false otherwise.
  ///
  /// \todo add a separate parameter to configure IsDerivedFrom, rather than
  /// tangling input and output in \p Paths
  bool isDerivedFrom(const CXXRecordDecl *Base, CXXBasePaths &Paths) const;

  /// Determine whether this class is virtually derived from
  /// the class \p Base.
  ///
  /// This routine only determines whether this class is virtually
  /// derived from \p Base, but does not account for factors that may
  /// make a Derived -> Base class ill-formed, such as
  /// private/protected inheritance or multiple, ambiguous base class
  /// subobjects.
  ///
  /// \param Base the base class we are searching for.
  ///
  /// \returns true if this class is virtually derived from Base,
  /// false otherwise.
  bool isVirtuallyDerivedFrom(const CXXRecordDecl *Base) const;

  /// Determine whether this class is provably not derived from
  /// the type \p Base.
  bool isProvablyNotDerivedFrom(const CXXRecordDecl *Base) const;

  /// Function type used by forallBases() as a callback.
  ///
  /// \param BaseDefinition the definition of the base class
  ///
  /// \returns true if this base matched the search criteria
  using ForallBasesCallback =
      llvm::function_ref<bool(const CXXRecordDecl *BaseDefinition)>;

  /// Determines if the given callback holds for all the direct
  /// or indirect base classes of this type.
  ///
  /// The class itself does not count as a base class.  This routine
  /// returns false if the class has non-computable base classes.
  ///
  /// \param BaseMatches Callback invoked for each (direct or indirect) base
  /// class of this type until a call returns false.
  bool forallBases(ForallBasesCallback BaseMatches) const;

  /// Function type used by lookupInBases() to determine whether a
  /// specific base class subobject matches the lookup criteria.
  ///
  /// \param Specifier the base-class specifier that describes the inheritance
  /// from the base class we are trying to match.
  ///
  /// \param Path the current path, from the most-derived class down to the
  /// base named by the \p Specifier.
  ///
  /// \returns true if this base matched the search criteria, false otherwise.
  using BaseMatchesCallback =
      llvm::function_ref<bool(const CXXBaseSpecifier *Specifier,
                              CXXBasePath &Path)>;

  /// Look for entities within the base classes of this C++ class,
  /// transitively searching all base class subobjects.
  ///
  /// This routine uses the callback function \p BaseMatches to find base
  /// classes meeting some search criteria, walking all base class subobjects
  /// and populating the given \p Paths structure with the paths through the
  /// inheritance hierarchy that resulted in a match. On a successful search,
  /// the \p Paths structure can be queried to retrieve the matching paths and
  /// to determine if there were any ambiguities.
  ///
  /// \param BaseMatches callback function used to determine whether a given
  /// base matches the user-defined search criteria.
  ///
  /// \param Paths used to record the paths from this class to its base class
  /// subobjects that match the search criteria.
  ///
  /// \param LookupInDependent can be set to true to extend the search to
  /// dependent base classes.
  ///
  /// \returns true if there exists any path from this class to a base class
  /// subobject that matches the search criteria.
  bool lookupInBases(BaseMatchesCallback BaseMatches, CXXBasePaths &Paths,
                     bool LookupInDependent = false) const;

  /// Base-class lookup callback that determines whether the given
  /// base class specifier refers to a specific class declaration.
  ///
  /// This callback can be used with \c lookupInBases() to determine whether
  /// a given derived class has is a base class subobject of a particular type.
  /// The base record pointer should refer to the canonical CXXRecordDecl of the
  /// base class that we are searching for.
  static bool FindBaseClass(const CXXBaseSpecifier *Specifier,
                            CXXBasePath &Path, const CXXRecordDecl *BaseRecord);

  /// Base-class lookup callback that determines whether the
  /// given base class specifier refers to a specific class
  /// declaration and describes virtual derivation.
  ///
  /// This callback can be used with \c lookupInBases() to determine
  /// whether a given derived class has is a virtual base class
  /// subobject of a particular type.  The base record pointer should
  /// refer to the canonical CXXRecordDecl of the base class that we
  /// are searching for.
  static bool FindVirtualBaseClass(const CXXBaseSpecifier *Specifier,
                                   CXXBasePath &Path,
                                   const CXXRecordDecl *BaseRecord);

<<<<<<< HEAD
  /// Base-class lookup callback that determines whether there exists
  /// a tag with the given name.
  ///
  /// This callback can be used with \c lookupInBases() to find tag members
  /// of the given name within a C++ class hierarchy.
  static bool FindTagMember(const CXXBaseSpecifier *Specifier,
                            CXXBasePath &Path, DeclarationName Name);

  /// Base-class lookup callback that determines whether there exists
  /// a member with the given name.
  ///
  /// This callback can be used with \c lookupInBases() to find members
  /// of the given name within a C++ class hierarchy.
  static bool FindOrdinaryMember(const CXXBaseSpecifier *Specifier,
                                 CXXBasePath &Path, DeclarationName Name);

  /// Base-class lookup callback that determines whether there exists
  /// a member with the given name.
  ///
  /// This callback can be used with \c lookupInBases() to find members
  /// of the given name within a C++ class hierarchy, including dependent
  /// classes.
  static bool
  FindOrdinaryMemberInDependentClasses(const CXXBaseSpecifier *Specifier,
                                       CXXBasePath &Path, DeclarationName Name);

  /// Base-class lookup callback that determines whether there exists
  /// an OmpSs declare reduction member with the given name.
  ///
  /// This callback can be used with \c lookupInBases() to find members
  /// of the given name within a C++ class hierarchy.
  ///
  /// Example:
  ///
  /// struct T {
  ///     #pragma omp declare reduction (asdf : int : omp_out += omp_in)
  /// };
  /// struct S : public T {};
  /// int x;
  /// #pragma oss task reduction(S::asdf : x)

  static bool FindOSSReductionMember(const CXXBaseSpecifier *Specifier,
                                     CXXBasePath &Path, DeclarationName Name);

  /// Base-class lookup callback that determines whether there exists
  /// an OpenMP declare reduction member with the given name.
  ///
  /// This callback can be used with \c lookupInBases() to find members
  /// of the given name within a C++ class hierarchy.
  static bool FindOMPReductionMember(const CXXBaseSpecifier *Specifier,
                                     CXXBasePath &Path, DeclarationName Name);

  /// Base-class lookup callback that determines whether there exists
  /// an OpenMP declare mapper member with the given name.
  ///
  /// This callback can be used with \c lookupInBases() to find members
  /// of the given name within a C++ class hierarchy.
  static bool FindOMPMapperMember(const CXXBaseSpecifier *Specifier,
                                  CXXBasePath &Path, DeclarationName Name);

  /// Base-class lookup callback that determines whether there exists
  /// a member with the given name that can be used in a nested-name-specifier.
  ///
  /// This callback can be used with \c lookupInBases() to find members of
  /// the given name within a C++ class hierarchy that can occur within
  /// nested-name-specifiers.
  static bool FindNestedNameSpecifierMember(const CXXBaseSpecifier *Specifier,
                                            CXXBasePath &Path,
                                            DeclarationName Name);

=======
>>>>>>> fac7c7ec
  /// Retrieve the final overriders for each virtual member
  /// function in the class hierarchy where this class is the
  /// most-derived class in the class hierarchy.
  void getFinalOverriders(CXXFinalOverriderMap &FinaOverriders) const;

  /// Get the indirect primary bases for this class.
  void getIndirectPrimaryBases(CXXIndirectPrimaryBaseSet& Bases) const;

  /// Determine whether this class has a member with the given name, possibly
  /// in a non-dependent base class.
  ///
  /// No check for ambiguity is performed, so this should never be used when
  /// implementing language semantics, but it may be appropriate for warnings,
  /// static analysis, or similar.
  bool hasMemberName(DeclarationName N) const;

  /// Performs an imprecise lookup of a dependent name in this class.
  ///
  /// This function does not follow strict semantic rules and should be used
  /// only when lookup rules can be relaxed, e.g. indexing.
  std::vector<const NamedDecl *>
  lookupDependentName(DeclarationName Name,
                      llvm::function_ref<bool(const NamedDecl *ND)> Filter);

  /// Renders and displays an inheritance diagram
  /// for this C++ class and all of its base classes (transitively) using
  /// GraphViz.
  void viewInheritance(ASTContext& Context) const;

  /// Calculates the access of a decl that is reached
  /// along a path.
  static AccessSpecifier MergeAccess(AccessSpecifier PathAccess,
                                     AccessSpecifier DeclAccess) {
    assert(DeclAccess != AS_none);
    if (DeclAccess == AS_private) return AS_none;
    return (PathAccess > DeclAccess ? PathAccess : DeclAccess);
  }

  /// Indicates that the declaration of a defaulted or deleted special
  /// member function is now complete.
  void finishedDefaultedOrDeletedMember(CXXMethodDecl *MD);

  void setTrivialForCallFlags(CXXMethodDecl *MD);

  /// Indicates that the definition of this class is now complete.
  void completeDefinition() override;

  /// Indicates that the definition of this class is now complete,
  /// and provides a final overrider map to help determine
  ///
  /// \param FinalOverriders The final overrider map for this class, which can
  /// be provided as an optimization for abstract-class checking. If NULL,
  /// final overriders will be computed if they are needed to complete the
  /// definition.
  void completeDefinition(CXXFinalOverriderMap *FinalOverriders);

  /// Determine whether this class may end up being abstract, even though
  /// it is not yet known to be abstract.
  ///
  /// \returns true if this class is not known to be abstract but has any
  /// base classes that are abstract. In this case, \c completeDefinition()
  /// will need to compute final overriders to determine whether the class is
  /// actually abstract.
  bool mayBeAbstract() const;

  /// Determine whether it's impossible for a class to be derived from this
  /// class. This is best-effort, and may conservatively return false.
  bool isEffectivelyFinal() const;

  /// If this is the closure type of a lambda expression, retrieve the
  /// number to be used for name mangling in the Itanium C++ ABI.
  ///
  /// Zero indicates that this closure type has internal linkage, so the
  /// mangling number does not matter, while a non-zero value indicates which
  /// lambda expression this is in this particular context.
  unsigned getLambdaManglingNumber() const {
    assert(isLambda() && "Not a lambda closure type!");
    return getLambdaData().ManglingNumber;
  }

  /// The lambda is known to has internal linkage no matter whether it has name
  /// mangling number.
  bool hasKnownLambdaInternalLinkage() const {
    assert(isLambda() && "Not a lambda closure type!");
    return getLambdaData().HasKnownInternalLinkage;
  }

  /// Retrieve the declaration that provides additional context for a
  /// lambda, when the normal declaration context is not specific enough.
  ///
  /// Certain contexts (default arguments of in-class function parameters and
  /// the initializers of data members) have separate name mangling rules for
  /// lambdas within the Itanium C++ ABI. For these cases, this routine provides
  /// the declaration in which the lambda occurs, e.g., the function parameter
  /// or the non-static data member. Otherwise, it returns NULL to imply that
  /// the declaration context suffices.
  Decl *getLambdaContextDecl() const;

  /// Set the mangling number and context declaration for a lambda
  /// class.
  void setLambdaMangling(unsigned ManglingNumber, Decl *ContextDecl,
                         bool HasKnownInternalLinkage = false) {
    assert(isLambda() && "Not a lambda closure type!");
    getLambdaData().ManglingNumber = ManglingNumber;
    getLambdaData().ContextDecl = ContextDecl;
    getLambdaData().HasKnownInternalLinkage = HasKnownInternalLinkage;
  }

  /// Returns the inheritance model used for this record.
  MSInheritanceModel getMSInheritanceModel() const;

  /// Calculate what the inheritance model would be for this class.
  MSInheritanceModel calculateInheritanceModel() const;

  /// In the Microsoft C++ ABI, use zero for the field offset of a null data
  /// member pointer if we can guarantee that zero is not a valid field offset,
  /// or if the member pointer has multiple fields.  Polymorphic classes have a
  /// vfptr at offset zero, so we can use zero for null.  If there are multiple
  /// fields, we can use zero even if it is a valid field offset because
  /// null-ness testing will check the other fields.
  bool nullFieldOffsetIsZero() const;

  /// Controls when vtordisps will be emitted if this record is used as a
  /// virtual base.
  MSVtorDispMode getMSVtorDispMode() const;

  /// Determine whether this lambda expression was known to be dependent
  /// at the time it was created, even if its context does not appear to be
  /// dependent.
  ///
  /// This flag is a workaround for an issue with parsing, where default
  /// arguments are parsed before their enclosing function declarations have
  /// been created. This means that any lambda expressions within those
  /// default arguments will have as their DeclContext the context enclosing
  /// the function declaration, which may be non-dependent even when the
  /// function declaration itself is dependent. This flag indicates when we
  /// know that the lambda is dependent despite that.
  bool isDependentLambda() const {
    return isLambda() && getLambdaData().Dependent;
  }

  TypeSourceInfo *getLambdaTypeInfo() const {
    return getLambdaData().MethodTyInfo;
  }

  // Determine whether this type is an Interface Like type for
  // __interface inheritance purposes.
  bool isInterfaceLike() const;

  static bool classof(const Decl *D) { return classofKind(D->getKind()); }
  static bool classofKind(Kind K) {
    return K >= firstCXXRecord && K <= lastCXXRecord;
  }
};

/// Store information needed for an explicit specifier.
/// Used by CXXDeductionGuideDecl, CXXConstructorDecl and CXXConversionDecl.
class ExplicitSpecifier {
  llvm::PointerIntPair<Expr *, 2, ExplicitSpecKind> ExplicitSpec{
      nullptr, ExplicitSpecKind::ResolvedFalse};

public:
  ExplicitSpecifier() = default;
  ExplicitSpecifier(Expr *Expression, ExplicitSpecKind Kind)
      : ExplicitSpec(Expression, Kind) {}
  ExplicitSpecKind getKind() const { return ExplicitSpec.getInt(); }
  const Expr *getExpr() const { return ExplicitSpec.getPointer(); }
  Expr *getExpr() { return ExplicitSpec.getPointer(); }

  /// Determine if the declaration had an explicit specifier of any kind.
  bool isSpecified() const {
    return ExplicitSpec.getInt() != ExplicitSpecKind::ResolvedFalse ||
           ExplicitSpec.getPointer();
  }

  /// Check for equivalence of explicit specifiers.
  /// \return true if the explicit specifier are equivalent, false otherwise.
  bool isEquivalent(const ExplicitSpecifier Other) const;
  /// Determine whether this specifier is known to correspond to an explicit
  /// declaration. Returns false if the specifier is absent or has an
  /// expression that is value-dependent or evaluates to false.
  bool isExplicit() const {
    return ExplicitSpec.getInt() == ExplicitSpecKind::ResolvedTrue;
  }
  /// Determine if the explicit specifier is invalid.
  /// This state occurs after a substitution failures.
  bool isInvalid() const {
    return ExplicitSpec.getInt() == ExplicitSpecKind::Unresolved &&
           !ExplicitSpec.getPointer();
  }
  void setKind(ExplicitSpecKind Kind) { ExplicitSpec.setInt(Kind); }
  void setExpr(Expr *E) { ExplicitSpec.setPointer(E); }
  // Retrieve the explicit specifier in the given declaration, if any.
  static ExplicitSpecifier getFromDecl(FunctionDecl *Function);
  static const ExplicitSpecifier getFromDecl(const FunctionDecl *Function) {
    return getFromDecl(const_cast<FunctionDecl *>(Function));
  }
  static ExplicitSpecifier Invalid() {
    return ExplicitSpecifier(nullptr, ExplicitSpecKind::Unresolved);
  }
};

/// Represents a C++ deduction guide declaration.
///
/// \code
/// template<typename T> struct A { A(); A(T); };
/// A() -> A<int>;
/// \endcode
///
/// In this example, there will be an explicit deduction guide from the
/// second line, and implicit deduction guide templates synthesized from
/// the constructors of \c A.
class CXXDeductionGuideDecl : public FunctionDecl {
  void anchor() override;

private:
  CXXDeductionGuideDecl(ASTContext &C, DeclContext *DC, SourceLocation StartLoc,
                        ExplicitSpecifier ES,
                        const DeclarationNameInfo &NameInfo, QualType T,
                        TypeSourceInfo *TInfo, SourceLocation EndLocation)
      : FunctionDecl(CXXDeductionGuide, C, DC, StartLoc, NameInfo, T, TInfo,
                     SC_None, false, ConstexprSpecKind::Unspecified),
        ExplicitSpec(ES) {
    if (EndLocation.isValid())
      setRangeEnd(EndLocation);
    setIsCopyDeductionCandidate(false);
  }

  ExplicitSpecifier ExplicitSpec;
  void setExplicitSpecifier(ExplicitSpecifier ES) { ExplicitSpec = ES; }

public:
  friend class ASTDeclReader;
  friend class ASTDeclWriter;

  static CXXDeductionGuideDecl *
  Create(ASTContext &C, DeclContext *DC, SourceLocation StartLoc,
         ExplicitSpecifier ES, const DeclarationNameInfo &NameInfo, QualType T,
         TypeSourceInfo *TInfo, SourceLocation EndLocation);

  static CXXDeductionGuideDecl *CreateDeserialized(ASTContext &C, unsigned ID);

  ExplicitSpecifier getExplicitSpecifier() { return ExplicitSpec; }
  const ExplicitSpecifier getExplicitSpecifier() const { return ExplicitSpec; }

  /// Return true if the declartion is already resolved to be explicit.
  bool isExplicit() const { return ExplicitSpec.isExplicit(); }

  /// Get the template for which this guide performs deduction.
  TemplateDecl *getDeducedTemplate() const {
    return getDeclName().getCXXDeductionGuideTemplate();
  }

  void setIsCopyDeductionCandidate(bool isCDC = true) {
    FunctionDeclBits.IsCopyDeductionCandidate = isCDC;
  }

  bool isCopyDeductionCandidate() const {
    return FunctionDeclBits.IsCopyDeductionCandidate;
  }

  // Implement isa/cast/dyncast/etc.
  static bool classof(const Decl *D) { return classofKind(D->getKind()); }
  static bool classofKind(Kind K) { return K == CXXDeductionGuide; }
};

/// \brief Represents the body of a requires-expression.
///
/// This decl exists merely to serve as the DeclContext for the local
/// parameters of the requires expression as well as other declarations inside
/// it.
///
/// \code
/// template<typename T> requires requires (T t) { {t++} -> regular; }
/// \endcode
///
/// In this example, a RequiresExpr object will be generated for the expression,
/// and a RequiresExprBodyDecl will be created to hold the parameter t and the
/// template argument list imposed by the compound requirement.
class RequiresExprBodyDecl : public Decl, public DeclContext {
  RequiresExprBodyDecl(ASTContext &C, DeclContext *DC, SourceLocation StartLoc)
      : Decl(RequiresExprBody, DC, StartLoc), DeclContext(RequiresExprBody) {}

public:
  friend class ASTDeclReader;
  friend class ASTDeclWriter;

  static RequiresExprBodyDecl *Create(ASTContext &C, DeclContext *DC,
                                      SourceLocation StartLoc);

  static RequiresExprBodyDecl *CreateDeserialized(ASTContext &C, unsigned ID);

  // Implement isa/cast/dyncast/etc.
  static bool classof(const Decl *D) { return classofKind(D->getKind()); }
  static bool classofKind(Kind K) { return K == RequiresExprBody; }
};

/// Represents a static or instance method of a struct/union/class.
///
/// In the terminology of the C++ Standard, these are the (static and
/// non-static) member functions, whether virtual or not.
class CXXMethodDecl : public FunctionDecl {
  void anchor() override;

protected:
  CXXMethodDecl(Kind DK, ASTContext &C, CXXRecordDecl *RD,
                SourceLocation StartLoc, const DeclarationNameInfo &NameInfo,
                QualType T, TypeSourceInfo *TInfo, StorageClass SC,
                bool isInline, ConstexprSpecKind ConstexprKind,
                SourceLocation EndLocation,
                Expr *TrailingRequiresClause = nullptr)
      : FunctionDecl(DK, C, RD, StartLoc, NameInfo, T, TInfo, SC, isInline,
                     ConstexprKind, TrailingRequiresClause) {
    if (EndLocation.isValid())
      setRangeEnd(EndLocation);
  }

public:
  static CXXMethodDecl *Create(ASTContext &C, CXXRecordDecl *RD,
                               SourceLocation StartLoc,
                               const DeclarationNameInfo &NameInfo, QualType T,
                               TypeSourceInfo *TInfo, StorageClass SC,
                               bool isInline, ConstexprSpecKind ConstexprKind,
                               SourceLocation EndLocation,
                               Expr *TrailingRequiresClause = nullptr);

  static CXXMethodDecl *CreateDeserialized(ASTContext &C, unsigned ID);

  bool isStatic() const;
  bool isInstance() const { return !isStatic(); }

  /// Returns true if the given operator is implicitly static in a record
  /// context.
  static bool isStaticOverloadedOperator(OverloadedOperatorKind OOK) {
    // [class.free]p1:
    // Any allocation function for a class T is a static member
    // (even if not explicitly declared static).
    // [class.free]p6 Any deallocation function for a class X is a static member
    // (even if not explicitly declared static).
    return OOK == OO_New || OOK == OO_Array_New || OOK == OO_Delete ||
           OOK == OO_Array_Delete;
  }

  bool isConst() const { return getType()->castAs<FunctionType>()->isConst(); }
  bool isVolatile() const { return getType()->castAs<FunctionType>()->isVolatile(); }

  bool isVirtual() const {
    CXXMethodDecl *CD = const_cast<CXXMethodDecl*>(this)->getCanonicalDecl();

    // Member function is virtual if it is marked explicitly so, or if it is
    // declared in __interface -- then it is automatically pure virtual.
    if (CD->isVirtualAsWritten() || CD->isPure())
      return true;

    return CD->size_overridden_methods() != 0;
  }

  /// If it's possible to devirtualize a call to this method, return the called
  /// function. Otherwise, return null.

  /// \param Base The object on which this virtual function is called.
  /// \param IsAppleKext True if we are compiling for Apple kext.
  CXXMethodDecl *getDevirtualizedMethod(const Expr *Base, bool IsAppleKext);

  const CXXMethodDecl *getDevirtualizedMethod(const Expr *Base,
                                              bool IsAppleKext) const {
    return const_cast<CXXMethodDecl *>(this)->getDevirtualizedMethod(
        Base, IsAppleKext);
  }

  /// Determine whether this is a usual deallocation function (C++
  /// [basic.stc.dynamic.deallocation]p2), which is an overloaded delete or
  /// delete[] operator with a particular signature. Populates \p PreventedBy
  /// with the declarations of the functions of the same kind if they were the
  /// reason for this function returning false. This is used by
  /// Sema::isUsualDeallocationFunction to reconsider the answer based on the
  /// context.
  bool isUsualDeallocationFunction(
      SmallVectorImpl<const FunctionDecl *> &PreventedBy) const;

  /// Determine whether this is a copy-assignment operator, regardless
  /// of whether it was declared implicitly or explicitly.
  bool isCopyAssignmentOperator() const;

  /// Determine whether this is a move assignment operator.
  bool isMoveAssignmentOperator() const;

  CXXMethodDecl *getCanonicalDecl() override {
    return cast<CXXMethodDecl>(FunctionDecl::getCanonicalDecl());
  }
  const CXXMethodDecl *getCanonicalDecl() const {
    return const_cast<CXXMethodDecl*>(this)->getCanonicalDecl();
  }

  CXXMethodDecl *getMostRecentDecl() {
    return cast<CXXMethodDecl>(
            static_cast<FunctionDecl *>(this)->getMostRecentDecl());
  }
  const CXXMethodDecl *getMostRecentDecl() const {
    return const_cast<CXXMethodDecl*>(this)->getMostRecentDecl();
  }

  void addOverriddenMethod(const CXXMethodDecl *MD);

  using method_iterator = const CXXMethodDecl *const *;

  method_iterator begin_overridden_methods() const;
  method_iterator end_overridden_methods() const;
  unsigned size_overridden_methods() const;

  using overridden_method_range = llvm::iterator_range<
      llvm::TinyPtrVector<const CXXMethodDecl *>::const_iterator>;

  overridden_method_range overridden_methods() const;

  /// Return the parent of this method declaration, which
  /// is the class in which this method is defined.
  const CXXRecordDecl *getParent() const {
    return cast<CXXRecordDecl>(FunctionDecl::getParent());
  }

  /// Return the parent of this method declaration, which
  /// is the class in which this method is defined.
  CXXRecordDecl *getParent() {
    return const_cast<CXXRecordDecl *>(
             cast<CXXRecordDecl>(FunctionDecl::getParent()));
  }

  /// Return the type of the \c this pointer.
  ///
  /// Should only be called for instance (i.e., non-static) methods. Note
  /// that for the call operator of a lambda closure type, this returns the
  /// desugared 'this' type (a pointer to the closure type), not the captured
  /// 'this' type.
  QualType getThisType() const;

  /// Return the type of the object pointed by \c this.
  ///
  /// See getThisType() for usage restriction.
  QualType getThisObjectType() const;

  static QualType getThisType(const FunctionProtoType *FPT,
                              const CXXRecordDecl *Decl);

  static QualType getThisObjectType(const FunctionProtoType *FPT,
                                    const CXXRecordDecl *Decl);

  Qualifiers getMethodQualifiers() const {
    return getType()->castAs<FunctionProtoType>()->getMethodQuals();
  }

  /// Retrieve the ref-qualifier associated with this method.
  ///
  /// In the following example, \c f() has an lvalue ref-qualifier, \c g()
  /// has an rvalue ref-qualifier, and \c h() has no ref-qualifier.
  /// @code
  /// struct X {
  ///   void f() &;
  ///   void g() &&;
  ///   void h();
  /// };
  /// @endcode
  RefQualifierKind getRefQualifier() const {
    return getType()->castAs<FunctionProtoType>()->getRefQualifier();
  }

  bool hasInlineBody() const;

  /// Determine whether this is a lambda closure type's static member
  /// function that is used for the result of the lambda's conversion to
  /// function pointer (for a lambda with no captures).
  ///
  /// The function itself, if used, will have a placeholder body that will be
  /// supplied by IR generation to either forward to the function call operator
  /// or clone the function call operator.
  bool isLambdaStaticInvoker() const;

  /// Find the method in \p RD that corresponds to this one.
  ///
  /// Find if \p RD or one of the classes it inherits from override this method.
  /// If so, return it. \p RD is assumed to be a subclass of the class defining
  /// this method (or be the class itself), unless \p MayBeBase is set to true.
  CXXMethodDecl *
  getCorrespondingMethodInClass(const CXXRecordDecl *RD,
                                bool MayBeBase = false);

  const CXXMethodDecl *
  getCorrespondingMethodInClass(const CXXRecordDecl *RD,
                                bool MayBeBase = false) const {
    return const_cast<CXXMethodDecl *>(this)
              ->getCorrespondingMethodInClass(RD, MayBeBase);
  }

  /// Find if \p RD declares a function that overrides this function, and if so,
  /// return it. Does not search base classes.
  CXXMethodDecl *getCorrespondingMethodDeclaredInClass(const CXXRecordDecl *RD,
                                                       bool MayBeBase = false);
  const CXXMethodDecl *
  getCorrespondingMethodDeclaredInClass(const CXXRecordDecl *RD,
                                        bool MayBeBase = false) const {
    return const_cast<CXXMethodDecl *>(this)
        ->getCorrespondingMethodDeclaredInClass(RD, MayBeBase);
  }

  // Implement isa/cast/dyncast/etc.
  static bool classof(const Decl *D) { return classofKind(D->getKind()); }
  static bool classofKind(Kind K) {
    return K >= firstCXXMethod && K <= lastCXXMethod;
  }
};

/// Represents a C++ base or member initializer.
///
/// This is part of a constructor initializer that
/// initializes one non-static member variable or one base class. For
/// example, in the following, both 'A(a)' and 'f(3.14159)' are member
/// initializers:
///
/// \code
/// class A { };
/// class B : public A {
///   float f;
/// public:
///   B(A& a) : A(a), f(3.14159) { }
/// };
/// \endcode
class CXXCtorInitializer final {
  /// Either the base class name/delegating constructor type (stored as
  /// a TypeSourceInfo*), an normal field (FieldDecl), or an anonymous field
  /// (IndirectFieldDecl*) being initialized.
  llvm::PointerUnion<TypeSourceInfo *, FieldDecl *, IndirectFieldDecl *>
      Initializee;

  /// The source location for the field name or, for a base initializer
  /// pack expansion, the location of the ellipsis.
  ///
  /// In the case of a delegating
  /// constructor, it will still include the type's source location as the
  /// Initializee points to the CXXConstructorDecl (to allow loop detection).
  SourceLocation MemberOrEllipsisLocation;

  /// The argument used to initialize the base or member, which may
  /// end up constructing an object (when multiple arguments are involved).
  Stmt *Init;

  /// Location of the left paren of the ctor-initializer.
  SourceLocation LParenLoc;

  /// Location of the right paren of the ctor-initializer.
  SourceLocation RParenLoc;

  /// If the initializee is a type, whether that type makes this
  /// a delegating initialization.
  unsigned IsDelegating : 1;

  /// If the initializer is a base initializer, this keeps track
  /// of whether the base is virtual or not.
  unsigned IsVirtual : 1;

  /// Whether or not the initializer is explicitly written
  /// in the sources.
  unsigned IsWritten : 1;

  /// If IsWritten is true, then this number keeps track of the textual order
  /// of this initializer in the original sources, counting from 0.
  unsigned SourceOrder : 13;

public:
  /// Creates a new base-class initializer.
  explicit
  CXXCtorInitializer(ASTContext &Context, TypeSourceInfo *TInfo, bool IsVirtual,
                     SourceLocation L, Expr *Init, SourceLocation R,
                     SourceLocation EllipsisLoc);

  /// Creates a new member initializer.
  explicit
  CXXCtorInitializer(ASTContext &Context, FieldDecl *Member,
                     SourceLocation MemberLoc, SourceLocation L, Expr *Init,
                     SourceLocation R);

  /// Creates a new anonymous field initializer.
  explicit
  CXXCtorInitializer(ASTContext &Context, IndirectFieldDecl *Member,
                     SourceLocation MemberLoc, SourceLocation L, Expr *Init,
                     SourceLocation R);

  /// Creates a new delegating initializer.
  explicit
  CXXCtorInitializer(ASTContext &Context, TypeSourceInfo *TInfo,
                     SourceLocation L, Expr *Init, SourceLocation R);

  /// \return Unique reproducible object identifier.
  int64_t getID(const ASTContext &Context) const;

  /// Determine whether this initializer is initializing a base class.
  bool isBaseInitializer() const {
    return Initializee.is<TypeSourceInfo*>() && !IsDelegating;
  }

  /// Determine whether this initializer is initializing a non-static
  /// data member.
  bool isMemberInitializer() const { return Initializee.is<FieldDecl*>(); }

  bool isAnyMemberInitializer() const {
    return isMemberInitializer() || isIndirectMemberInitializer();
  }

  bool isIndirectMemberInitializer() const {
    return Initializee.is<IndirectFieldDecl*>();
  }

  /// Determine whether this initializer is an implicit initializer
  /// generated for a field with an initializer defined on the member
  /// declaration.
  ///
  /// In-class member initializers (also known as "non-static data member
  /// initializations", NSDMIs) were introduced in C++11.
  bool isInClassMemberInitializer() const {
    return Init->getStmtClass() == Stmt::CXXDefaultInitExprClass;
  }

  /// Determine whether this initializer is creating a delegating
  /// constructor.
  bool isDelegatingInitializer() const {
    return Initializee.is<TypeSourceInfo*>() && IsDelegating;
  }

  /// Determine whether this initializer is a pack expansion.
  bool isPackExpansion() const {
    return isBaseInitializer() && MemberOrEllipsisLocation.isValid();
  }

  // For a pack expansion, returns the location of the ellipsis.
  SourceLocation getEllipsisLoc() const {
    assert(isPackExpansion() && "Initializer is not a pack expansion");
    return MemberOrEllipsisLocation;
  }

  /// If this is a base class initializer, returns the type of the
  /// base class with location information. Otherwise, returns an NULL
  /// type location.
  TypeLoc getBaseClassLoc() const;

  /// If this is a base class initializer, returns the type of the base class.
  /// Otherwise, returns null.
  const Type *getBaseClass() const;

  /// Returns whether the base is virtual or not.
  bool isBaseVirtual() const {
    assert(isBaseInitializer() && "Must call this on base initializer!");

    return IsVirtual;
  }

  /// Returns the declarator information for a base class or delegating
  /// initializer.
  TypeSourceInfo *getTypeSourceInfo() const {
    return Initializee.dyn_cast<TypeSourceInfo *>();
  }

  /// If this is a member initializer, returns the declaration of the
  /// non-static data member being initialized. Otherwise, returns null.
  FieldDecl *getMember() const {
    if (isMemberInitializer())
      return Initializee.get<FieldDecl*>();
    return nullptr;
  }

  FieldDecl *getAnyMember() const {
    if (isMemberInitializer())
      return Initializee.get<FieldDecl*>();
    if (isIndirectMemberInitializer())
      return Initializee.get<IndirectFieldDecl*>()->getAnonField();
    return nullptr;
  }

  IndirectFieldDecl *getIndirectMember() const {
    if (isIndirectMemberInitializer())
      return Initializee.get<IndirectFieldDecl*>();
    return nullptr;
  }

  SourceLocation getMemberLocation() const {
    return MemberOrEllipsisLocation;
  }

  /// Determine the source location of the initializer.
  SourceLocation getSourceLocation() const;

  /// Determine the source range covering the entire initializer.
  SourceRange getSourceRange() const LLVM_READONLY;

  /// Determine whether this initializer is explicitly written
  /// in the source code.
  bool isWritten() const { return IsWritten; }

  /// Return the source position of the initializer, counting from 0.
  /// If the initializer was implicit, -1 is returned.
  int getSourceOrder() const {
    return IsWritten ? static_cast<int>(SourceOrder) : -1;
  }

  /// Set the source order of this initializer.
  ///
  /// This can only be called once for each initializer; it cannot be called
  /// on an initializer having a positive number of (implicit) array indices.
  ///
  /// This assumes that the initializer was written in the source code, and
  /// ensures that isWritten() returns true.
  void setSourceOrder(int Pos) {
    assert(!IsWritten &&
           "setSourceOrder() used on implicit initializer");
    assert(SourceOrder == 0 &&
           "calling twice setSourceOrder() on the same initializer");
    assert(Pos >= 0 &&
           "setSourceOrder() used to make an initializer implicit");
    IsWritten = true;
    SourceOrder = static_cast<unsigned>(Pos);
  }

  SourceLocation getLParenLoc() const { return LParenLoc; }
  SourceLocation getRParenLoc() const { return RParenLoc; }

  /// Get the initializer.
  Expr *getInit() const { return static_cast<Expr *>(Init); }
};

/// Description of a constructor that was inherited from a base class.
class InheritedConstructor {
  ConstructorUsingShadowDecl *Shadow = nullptr;
  CXXConstructorDecl *BaseCtor = nullptr;

public:
  InheritedConstructor() = default;
  InheritedConstructor(ConstructorUsingShadowDecl *Shadow,
                       CXXConstructorDecl *BaseCtor)
      : Shadow(Shadow), BaseCtor(BaseCtor) {}

  explicit operator bool() const { return Shadow; }

  ConstructorUsingShadowDecl *getShadowDecl() const { return Shadow; }
  CXXConstructorDecl *getConstructor() const { return BaseCtor; }
};

/// Represents a C++ constructor within a class.
///
/// For example:
///
/// \code
/// class X {
/// public:
///   explicit X(int); // represented by a CXXConstructorDecl.
/// };
/// \endcode
class CXXConstructorDecl final
    : public CXXMethodDecl,
      private llvm::TrailingObjects<CXXConstructorDecl, InheritedConstructor,
                                    ExplicitSpecifier> {
  // This class stores some data in DeclContext::CXXConstructorDeclBits
  // to save some space. Use the provided accessors to access it.

  /// \name Support for base and member initializers.
  /// \{
  /// The arguments used to initialize the base or member.
  LazyCXXCtorInitializersPtr CtorInitializers;

  CXXConstructorDecl(ASTContext &C, CXXRecordDecl *RD, SourceLocation StartLoc,
                     const DeclarationNameInfo &NameInfo, QualType T,
                     TypeSourceInfo *TInfo, ExplicitSpecifier ES, bool isInline,
                     bool isImplicitlyDeclared, ConstexprSpecKind ConstexprKind,
                     InheritedConstructor Inherited,
                     Expr *TrailingRequiresClause);

  void anchor() override;

  size_t numTrailingObjects(OverloadToken<InheritedConstructor>) const {
    return CXXConstructorDeclBits.IsInheritingConstructor;
  }
  size_t numTrailingObjects(OverloadToken<ExplicitSpecifier>) const {
    return CXXConstructorDeclBits.HasTrailingExplicitSpecifier;
  }

  ExplicitSpecifier getExplicitSpecifierInternal() const {
    if (CXXConstructorDeclBits.HasTrailingExplicitSpecifier)
      return *getTrailingObjects<ExplicitSpecifier>();
    return ExplicitSpecifier(
        nullptr, CXXConstructorDeclBits.IsSimpleExplicit
                     ? ExplicitSpecKind::ResolvedTrue
                     : ExplicitSpecKind::ResolvedFalse);
  }

  enum TraillingAllocKind {
    TAKInheritsConstructor = 1,
    TAKHasTailExplicit = 1 << 1,
  };

  uint64_t getTraillingAllocKind() const {
    return numTrailingObjects(OverloadToken<InheritedConstructor>()) |
           (numTrailingObjects(OverloadToken<ExplicitSpecifier>()) << 1);
  }

public:
  friend class ASTDeclReader;
  friend class ASTDeclWriter;
  friend TrailingObjects;

  static CXXConstructorDecl *CreateDeserialized(ASTContext &C, unsigned ID,
                                                uint64_t AllocKind);
  static CXXConstructorDecl *
  Create(ASTContext &C, CXXRecordDecl *RD, SourceLocation StartLoc,
         const DeclarationNameInfo &NameInfo, QualType T, TypeSourceInfo *TInfo,
         ExplicitSpecifier ES, bool isInline, bool isImplicitlyDeclared,
         ConstexprSpecKind ConstexprKind,
         InheritedConstructor Inherited = InheritedConstructor(),
         Expr *TrailingRequiresClause = nullptr);

  void setExplicitSpecifier(ExplicitSpecifier ES) {
    assert((!ES.getExpr() ||
            CXXConstructorDeclBits.HasTrailingExplicitSpecifier) &&
           "cannot set this explicit specifier. no trail-allocated space for "
           "explicit");
    if (ES.getExpr())
      *getCanonicalDecl()->getTrailingObjects<ExplicitSpecifier>() = ES;
    else
      CXXConstructorDeclBits.IsSimpleExplicit = ES.isExplicit();
  }

  ExplicitSpecifier getExplicitSpecifier() {
    return getCanonicalDecl()->getExplicitSpecifierInternal();
  }
  const ExplicitSpecifier getExplicitSpecifier() const {
    return getCanonicalDecl()->getExplicitSpecifierInternal();
  }

  /// Return true if the declartion is already resolved to be explicit.
  bool isExplicit() const { return getExplicitSpecifier().isExplicit(); }

  /// Iterates through the member/base initializer list.
  using init_iterator = CXXCtorInitializer **;

  /// Iterates through the member/base initializer list.
  using init_const_iterator = CXXCtorInitializer *const *;

  using init_range = llvm::iterator_range<init_iterator>;
  using init_const_range = llvm::iterator_range<init_const_iterator>;

  init_range inits() { return init_range(init_begin(), init_end()); }
  init_const_range inits() const {
    return init_const_range(init_begin(), init_end());
  }

  /// Retrieve an iterator to the first initializer.
  init_iterator init_begin() {
    const auto *ConstThis = this;
    return const_cast<init_iterator>(ConstThis->init_begin());
  }

  /// Retrieve an iterator to the first initializer.
  init_const_iterator init_begin() const;

  /// Retrieve an iterator past the last initializer.
  init_iterator       init_end()       {
    return init_begin() + getNumCtorInitializers();
  }

  /// Retrieve an iterator past the last initializer.
  init_const_iterator init_end() const {
    return init_begin() + getNumCtorInitializers();
  }

  using init_reverse_iterator = std::reverse_iterator<init_iterator>;
  using init_const_reverse_iterator =
      std::reverse_iterator<init_const_iterator>;

  init_reverse_iterator init_rbegin() {
    return init_reverse_iterator(init_end());
  }
  init_const_reverse_iterator init_rbegin() const {
    return init_const_reverse_iterator(init_end());
  }

  init_reverse_iterator init_rend() {
    return init_reverse_iterator(init_begin());
  }
  init_const_reverse_iterator init_rend() const {
    return init_const_reverse_iterator(init_begin());
  }

  /// Determine the number of arguments used to initialize the member
  /// or base.
  unsigned getNumCtorInitializers() const {
      return CXXConstructorDeclBits.NumCtorInitializers;
  }

  void setNumCtorInitializers(unsigned numCtorInitializers) {
    CXXConstructorDeclBits.NumCtorInitializers = numCtorInitializers;
    // This assert added because NumCtorInitializers is stored
    // in CXXConstructorDeclBits as a bitfield and its width has
    // been shrunk from 32 bits to fit into CXXConstructorDeclBitfields.
    assert(CXXConstructorDeclBits.NumCtorInitializers ==
           numCtorInitializers && "NumCtorInitializers overflow!");
  }

  void setCtorInitializers(CXXCtorInitializer **Initializers) {
    CtorInitializers = Initializers;
  }

  /// Determine whether this constructor is a delegating constructor.
  bool isDelegatingConstructor() const {
    return (getNumCtorInitializers() == 1) &&
           init_begin()[0]->isDelegatingInitializer();
  }

  /// When this constructor delegates to another, retrieve the target.
  CXXConstructorDecl *getTargetConstructor() const;

  /// Whether this constructor is a default
  /// constructor (C++ [class.ctor]p5), which can be used to
  /// default-initialize a class of this type.
  bool isDefaultConstructor() const;

  /// Whether this constructor is a copy constructor (C++ [class.copy]p2,
  /// which can be used to copy the class.
  ///
  /// \p TypeQuals will be set to the qualifiers on the
  /// argument type. For example, \p TypeQuals would be set to \c
  /// Qualifiers::Const for the following copy constructor:
  ///
  /// \code
  /// class X {
  /// public:
  ///   X(const X&);
  /// };
  /// \endcode
  bool isCopyConstructor(unsigned &TypeQuals) const;

  /// Whether this constructor is a copy
  /// constructor (C++ [class.copy]p2, which can be used to copy the
  /// class.
  bool isCopyConstructor() const {
    unsigned TypeQuals = 0;
    return isCopyConstructor(TypeQuals);
  }

  /// Determine whether this constructor is a move constructor
  /// (C++11 [class.copy]p3), which can be used to move values of the class.
  ///
  /// \param TypeQuals If this constructor is a move constructor, will be set
  /// to the type qualifiers on the referent of the first parameter's type.
  bool isMoveConstructor(unsigned &TypeQuals) const;

  /// Determine whether this constructor is a move constructor
  /// (C++11 [class.copy]p3), which can be used to move values of the class.
  bool isMoveConstructor() const {
    unsigned TypeQuals = 0;
    return isMoveConstructor(TypeQuals);
  }

  /// Determine whether this is a copy or move constructor.
  ///
  /// \param TypeQuals Will be set to the type qualifiers on the reference
  /// parameter, if in fact this is a copy or move constructor.
  bool isCopyOrMoveConstructor(unsigned &TypeQuals) const;

  /// Determine whether this a copy or move constructor.
  bool isCopyOrMoveConstructor() const {
    unsigned Quals;
    return isCopyOrMoveConstructor(Quals);
  }

  /// Whether this constructor is a
  /// converting constructor (C++ [class.conv.ctor]), which can be
  /// used for user-defined conversions.
  bool isConvertingConstructor(bool AllowExplicit) const;

  /// Determine whether this is a member template specialization that
  /// would copy the object to itself. Such constructors are never used to copy
  /// an object.
  bool isSpecializationCopyingObject() const;

  /// Determine whether this is an implicit constructor synthesized to
  /// model a call to a constructor inherited from a base class.
  bool isInheritingConstructor() const {
    return CXXConstructorDeclBits.IsInheritingConstructor;
  }

  /// State that this is an implicit constructor synthesized to
  /// model a call to a constructor inherited from a base class.
  void setInheritingConstructor(bool isIC = true) {
    CXXConstructorDeclBits.IsInheritingConstructor = isIC;
  }

  /// Get the constructor that this inheriting constructor is based on.
  InheritedConstructor getInheritedConstructor() const {
    return isInheritingConstructor() ?
      *getTrailingObjects<InheritedConstructor>() : InheritedConstructor();
  }

  CXXConstructorDecl *getCanonicalDecl() override {
    return cast<CXXConstructorDecl>(FunctionDecl::getCanonicalDecl());
  }
  const CXXConstructorDecl *getCanonicalDecl() const {
    return const_cast<CXXConstructorDecl*>(this)->getCanonicalDecl();
  }

  // Implement isa/cast/dyncast/etc.
  static bool classof(const Decl *D) { return classofKind(D->getKind()); }
  static bool classofKind(Kind K) { return K == CXXConstructor; }
};

/// Represents a C++ destructor within a class.
///
/// For example:
///
/// \code
/// class X {
/// public:
///   ~X(); // represented by a CXXDestructorDecl.
/// };
/// \endcode
class CXXDestructorDecl : public CXXMethodDecl {
  friend class ASTDeclReader;
  friend class ASTDeclWriter;

  // FIXME: Don't allocate storage for these except in the first declaration
  // of a virtual destructor.
  FunctionDecl *OperatorDelete = nullptr;
  Expr *OperatorDeleteThisArg = nullptr;

  CXXDestructorDecl(ASTContext &C, CXXRecordDecl *RD, SourceLocation StartLoc,
                    const DeclarationNameInfo &NameInfo, QualType T,
                    TypeSourceInfo *TInfo, bool isInline,
                    bool isImplicitlyDeclared, ConstexprSpecKind ConstexprKind,
                    Expr *TrailingRequiresClause = nullptr)
      : CXXMethodDecl(CXXDestructor, C, RD, StartLoc, NameInfo, T, TInfo,
                      SC_None, isInline, ConstexprKind, SourceLocation(),
                      TrailingRequiresClause) {
    setImplicit(isImplicitlyDeclared);
  }

  void anchor() override;

public:
  static CXXDestructorDecl *Create(ASTContext &C, CXXRecordDecl *RD,
                                   SourceLocation StartLoc,
                                   const DeclarationNameInfo &NameInfo,
                                   QualType T, TypeSourceInfo *TInfo,
                                   bool isInline, bool isImplicitlyDeclared,
                                   ConstexprSpecKind ConstexprKind,
                                   Expr *TrailingRequiresClause = nullptr);
  static CXXDestructorDecl *CreateDeserialized(ASTContext & C, unsigned ID);

  void setOperatorDelete(FunctionDecl *OD, Expr *ThisArg);

  const FunctionDecl *getOperatorDelete() const {
    return getCanonicalDecl()->OperatorDelete;
  }

  Expr *getOperatorDeleteThisArg() const {
    return getCanonicalDecl()->OperatorDeleteThisArg;
  }

  CXXDestructorDecl *getCanonicalDecl() override {
    return cast<CXXDestructorDecl>(FunctionDecl::getCanonicalDecl());
  }
  const CXXDestructorDecl *getCanonicalDecl() const {
    return const_cast<CXXDestructorDecl*>(this)->getCanonicalDecl();
  }

  // Implement isa/cast/dyncast/etc.
  static bool classof(const Decl *D) { return classofKind(D->getKind()); }
  static bool classofKind(Kind K) { return K == CXXDestructor; }
};

/// Represents a C++ conversion function within a class.
///
/// For example:
///
/// \code
/// class X {
/// public:
///   operator bool();
/// };
/// \endcode
class CXXConversionDecl : public CXXMethodDecl {
  CXXConversionDecl(ASTContext &C, CXXRecordDecl *RD, SourceLocation StartLoc,
                    const DeclarationNameInfo &NameInfo, QualType T,
                    TypeSourceInfo *TInfo, bool isInline, ExplicitSpecifier ES,
                    ConstexprSpecKind ConstexprKind, SourceLocation EndLocation,
                    Expr *TrailingRequiresClause = nullptr)
      : CXXMethodDecl(CXXConversion, C, RD, StartLoc, NameInfo, T, TInfo,
                      SC_None, isInline, ConstexprKind, EndLocation,
                      TrailingRequiresClause),
        ExplicitSpec(ES) {}
  void anchor() override;

  ExplicitSpecifier ExplicitSpec;

public:
  friend class ASTDeclReader;
  friend class ASTDeclWriter;

  static CXXConversionDecl *
  Create(ASTContext &C, CXXRecordDecl *RD, SourceLocation StartLoc,
         const DeclarationNameInfo &NameInfo, QualType T, TypeSourceInfo *TInfo,
         bool isInline, ExplicitSpecifier ES, ConstexprSpecKind ConstexprKind,
         SourceLocation EndLocation, Expr *TrailingRequiresClause = nullptr);
  static CXXConversionDecl *CreateDeserialized(ASTContext &C, unsigned ID);

  ExplicitSpecifier getExplicitSpecifier() {
    return getCanonicalDecl()->ExplicitSpec;
  }

  const ExplicitSpecifier getExplicitSpecifier() const {
    return getCanonicalDecl()->ExplicitSpec;
  }

  /// Return true if the declartion is already resolved to be explicit.
  bool isExplicit() const { return getExplicitSpecifier().isExplicit(); }
  void setExplicitSpecifier(ExplicitSpecifier ES) { ExplicitSpec = ES; }

  /// Returns the type that this conversion function is converting to.
  QualType getConversionType() const {
    return getType()->castAs<FunctionType>()->getReturnType();
  }

  /// Determine whether this conversion function is a conversion from
  /// a lambda closure type to a block pointer.
  bool isLambdaToBlockPointerConversion() const;

  CXXConversionDecl *getCanonicalDecl() override {
    return cast<CXXConversionDecl>(FunctionDecl::getCanonicalDecl());
  }
  const CXXConversionDecl *getCanonicalDecl() const {
    return const_cast<CXXConversionDecl*>(this)->getCanonicalDecl();
  }

  // Implement isa/cast/dyncast/etc.
  static bool classof(const Decl *D) { return classofKind(D->getKind()); }
  static bool classofKind(Kind K) { return K == CXXConversion; }
};

/// Represents a linkage specification.
///
/// For example:
/// \code
///   extern "C" void foo();
/// \endcode
class LinkageSpecDecl : public Decl, public DeclContext {
  virtual void anchor();
  // This class stores some data in DeclContext::LinkageSpecDeclBits to save
  // some space. Use the provided accessors to access it.
public:
  /// Represents the language in a linkage specification.
  ///
  /// The values are part of the serialization ABI for
  /// ASTs and cannot be changed without altering that ABI.
  enum LanguageIDs { lang_c = 1, lang_cxx = 2 };

private:
  /// The source location for the extern keyword.
  SourceLocation ExternLoc;

  /// The source location for the right brace (if valid).
  SourceLocation RBraceLoc;

  LinkageSpecDecl(DeclContext *DC, SourceLocation ExternLoc,
                  SourceLocation LangLoc, LanguageIDs lang, bool HasBraces);

public:
  static LinkageSpecDecl *Create(ASTContext &C, DeclContext *DC,
                                 SourceLocation ExternLoc,
                                 SourceLocation LangLoc, LanguageIDs Lang,
                                 bool HasBraces);
  static LinkageSpecDecl *CreateDeserialized(ASTContext &C, unsigned ID);

  /// Return the language specified by this linkage specification.
  LanguageIDs getLanguage() const {
    return static_cast<LanguageIDs>(LinkageSpecDeclBits.Language);
  }

  /// Set the language specified by this linkage specification.
  void setLanguage(LanguageIDs L) { LinkageSpecDeclBits.Language = L; }

  /// Determines whether this linkage specification had braces in
  /// its syntactic form.
  bool hasBraces() const {
    assert(!RBraceLoc.isValid() || LinkageSpecDeclBits.HasBraces);
    return LinkageSpecDeclBits.HasBraces;
  }

  SourceLocation getExternLoc() const { return ExternLoc; }
  SourceLocation getRBraceLoc() const { return RBraceLoc; }
  void setExternLoc(SourceLocation L) { ExternLoc = L; }
  void setRBraceLoc(SourceLocation L) {
    RBraceLoc = L;
    LinkageSpecDeclBits.HasBraces = RBraceLoc.isValid();
  }

  SourceLocation getEndLoc() const LLVM_READONLY {
    if (hasBraces())
      return getRBraceLoc();
    // No braces: get the end location of the (only) declaration in context
    // (if present).
    return decls_empty() ? getLocation() : decls_begin()->getEndLoc();
  }

  SourceRange getSourceRange() const override LLVM_READONLY {
    return SourceRange(ExternLoc, getEndLoc());
  }

  static bool classof(const Decl *D) { return classofKind(D->getKind()); }
  static bool classofKind(Kind K) { return K == LinkageSpec; }

  static DeclContext *castToDeclContext(const LinkageSpecDecl *D) {
    return static_cast<DeclContext *>(const_cast<LinkageSpecDecl*>(D));
  }

  static LinkageSpecDecl *castFromDeclContext(const DeclContext *DC) {
    return static_cast<LinkageSpecDecl *>(const_cast<DeclContext*>(DC));
  }
};

/// Represents C++ using-directive.
///
/// For example:
/// \code
///    using namespace std;
/// \endcode
///
/// \note UsingDirectiveDecl should be Decl not NamedDecl, but we provide
/// artificial names for all using-directives in order to store
/// them in DeclContext effectively.
class UsingDirectiveDecl : public NamedDecl {
  /// The location of the \c using keyword.
  SourceLocation UsingLoc;

  /// The location of the \c namespace keyword.
  SourceLocation NamespaceLoc;

  /// The nested-name-specifier that precedes the namespace.
  NestedNameSpecifierLoc QualifierLoc;

  /// The namespace nominated by this using-directive.
  NamedDecl *NominatedNamespace;

  /// Enclosing context containing both using-directive and nominated
  /// namespace.
  DeclContext *CommonAncestor;

  UsingDirectiveDecl(DeclContext *DC, SourceLocation UsingLoc,
                     SourceLocation NamespcLoc,
                     NestedNameSpecifierLoc QualifierLoc,
                     SourceLocation IdentLoc,
                     NamedDecl *Nominated,
                     DeclContext *CommonAncestor)
      : NamedDecl(UsingDirective, DC, IdentLoc, getName()), UsingLoc(UsingLoc),
        NamespaceLoc(NamespcLoc), QualifierLoc(QualifierLoc),
        NominatedNamespace(Nominated), CommonAncestor(CommonAncestor) {}

  /// Returns special DeclarationName used by using-directives.
  ///
  /// This is only used by DeclContext for storing UsingDirectiveDecls in
  /// its lookup structure.
  static DeclarationName getName() {
    return DeclarationName::getUsingDirectiveName();
  }

  void anchor() override;

public:
  friend class ASTDeclReader;

  // Friend for getUsingDirectiveName.
  friend class DeclContext;

  /// Retrieve the nested-name-specifier that qualifies the
  /// name of the namespace, with source-location information.
  NestedNameSpecifierLoc getQualifierLoc() const { return QualifierLoc; }

  /// Retrieve the nested-name-specifier that qualifies the
  /// name of the namespace.
  NestedNameSpecifier *getQualifier() const {
    return QualifierLoc.getNestedNameSpecifier();
  }

  NamedDecl *getNominatedNamespaceAsWritten() { return NominatedNamespace; }
  const NamedDecl *getNominatedNamespaceAsWritten() const {
    return NominatedNamespace;
  }

  /// Returns the namespace nominated by this using-directive.
  NamespaceDecl *getNominatedNamespace();

  const NamespaceDecl *getNominatedNamespace() const {
    return const_cast<UsingDirectiveDecl*>(this)->getNominatedNamespace();
  }

  /// Returns the common ancestor context of this using-directive and
  /// its nominated namespace.
  DeclContext *getCommonAncestor() { return CommonAncestor; }
  const DeclContext *getCommonAncestor() const { return CommonAncestor; }

  /// Return the location of the \c using keyword.
  SourceLocation getUsingLoc() const { return UsingLoc; }

  // FIXME: Could omit 'Key' in name.
  /// Returns the location of the \c namespace keyword.
  SourceLocation getNamespaceKeyLocation() const { return NamespaceLoc; }

  /// Returns the location of this using declaration's identifier.
  SourceLocation getIdentLocation() const { return getLocation(); }

  static UsingDirectiveDecl *Create(ASTContext &C, DeclContext *DC,
                                    SourceLocation UsingLoc,
                                    SourceLocation NamespaceLoc,
                                    NestedNameSpecifierLoc QualifierLoc,
                                    SourceLocation IdentLoc,
                                    NamedDecl *Nominated,
                                    DeclContext *CommonAncestor);
  static UsingDirectiveDecl *CreateDeserialized(ASTContext &C, unsigned ID);

  SourceRange getSourceRange() const override LLVM_READONLY {
    return SourceRange(UsingLoc, getLocation());
  }

  static bool classof(const Decl *D) { return classofKind(D->getKind()); }
  static bool classofKind(Kind K) { return K == UsingDirective; }
};

/// Represents a C++ namespace alias.
///
/// For example:
///
/// \code
/// namespace Foo = Bar;
/// \endcode
class NamespaceAliasDecl : public NamedDecl,
                           public Redeclarable<NamespaceAliasDecl> {
  friend class ASTDeclReader;

  /// The location of the \c namespace keyword.
  SourceLocation NamespaceLoc;

  /// The location of the namespace's identifier.
  ///
  /// This is accessed by TargetNameLoc.
  SourceLocation IdentLoc;

  /// The nested-name-specifier that precedes the namespace.
  NestedNameSpecifierLoc QualifierLoc;

  /// The Decl that this alias points to, either a NamespaceDecl or
  /// a NamespaceAliasDecl.
  NamedDecl *Namespace;

  NamespaceAliasDecl(ASTContext &C, DeclContext *DC,
                     SourceLocation NamespaceLoc, SourceLocation AliasLoc,
                     IdentifierInfo *Alias, NestedNameSpecifierLoc QualifierLoc,
                     SourceLocation IdentLoc, NamedDecl *Namespace)
      : NamedDecl(NamespaceAlias, DC, AliasLoc, Alias), redeclarable_base(C),
        NamespaceLoc(NamespaceLoc), IdentLoc(IdentLoc),
        QualifierLoc(QualifierLoc), Namespace(Namespace) {}

  void anchor() override;

  using redeclarable_base = Redeclarable<NamespaceAliasDecl>;

  NamespaceAliasDecl *getNextRedeclarationImpl() override;
  NamespaceAliasDecl *getPreviousDeclImpl() override;
  NamespaceAliasDecl *getMostRecentDeclImpl() override;

public:
  static NamespaceAliasDecl *Create(ASTContext &C, DeclContext *DC,
                                    SourceLocation NamespaceLoc,
                                    SourceLocation AliasLoc,
                                    IdentifierInfo *Alias,
                                    NestedNameSpecifierLoc QualifierLoc,
                                    SourceLocation IdentLoc,
                                    NamedDecl *Namespace);

  static NamespaceAliasDecl *CreateDeserialized(ASTContext &C, unsigned ID);

  using redecl_range = redeclarable_base::redecl_range;
  using redecl_iterator = redeclarable_base::redecl_iterator;

  using redeclarable_base::redecls_begin;
  using redeclarable_base::redecls_end;
  using redeclarable_base::redecls;
  using redeclarable_base::getPreviousDecl;
  using redeclarable_base::getMostRecentDecl;

  NamespaceAliasDecl *getCanonicalDecl() override {
    return getFirstDecl();
  }
  const NamespaceAliasDecl *getCanonicalDecl() const {
    return getFirstDecl();
  }

  /// Retrieve the nested-name-specifier that qualifies the
  /// name of the namespace, with source-location information.
  NestedNameSpecifierLoc getQualifierLoc() const { return QualifierLoc; }

  /// Retrieve the nested-name-specifier that qualifies the
  /// name of the namespace.
  NestedNameSpecifier *getQualifier() const {
    return QualifierLoc.getNestedNameSpecifier();
  }

  /// Retrieve the namespace declaration aliased by this directive.
  NamespaceDecl *getNamespace() {
    if (auto *AD = dyn_cast<NamespaceAliasDecl>(Namespace))
      return AD->getNamespace();

    return cast<NamespaceDecl>(Namespace);
  }

  const NamespaceDecl *getNamespace() const {
    return const_cast<NamespaceAliasDecl *>(this)->getNamespace();
  }

  /// Returns the location of the alias name, i.e. 'foo' in
  /// "namespace foo = ns::bar;".
  SourceLocation getAliasLoc() const { return getLocation(); }

  /// Returns the location of the \c namespace keyword.
  SourceLocation getNamespaceLoc() const { return NamespaceLoc; }

  /// Returns the location of the identifier in the named namespace.
  SourceLocation getTargetNameLoc() const { return IdentLoc; }

  /// Retrieve the namespace that this alias refers to, which
  /// may either be a NamespaceDecl or a NamespaceAliasDecl.
  NamedDecl *getAliasedNamespace() const { return Namespace; }

  SourceRange getSourceRange() const override LLVM_READONLY {
    return SourceRange(NamespaceLoc, IdentLoc);
  }

  static bool classof(const Decl *D) { return classofKind(D->getKind()); }
  static bool classofKind(Kind K) { return K == NamespaceAlias; }
};

/// Implicit declaration of a temporary that was materialized by
/// a MaterializeTemporaryExpr and lifetime-extended by a declaration
class LifetimeExtendedTemporaryDecl final
    : public Decl,
      public Mergeable<LifetimeExtendedTemporaryDecl> {
  friend class MaterializeTemporaryExpr;
  friend class ASTDeclReader;

  Stmt *ExprWithTemporary = nullptr;

  /// The declaration which lifetime-extended this reference, if any.
  /// Either a VarDecl, or (for a ctor-initializer) a FieldDecl.
  ValueDecl *ExtendingDecl = nullptr;
  unsigned ManglingNumber;

  mutable APValue *Value = nullptr;

  virtual void anchor();

  LifetimeExtendedTemporaryDecl(Expr *Temp, ValueDecl *EDecl, unsigned Mangling)
      : Decl(Decl::LifetimeExtendedTemporary, EDecl->getDeclContext(),
             EDecl->getLocation()),
        ExprWithTemporary(Temp), ExtendingDecl(EDecl),
        ManglingNumber(Mangling) {}

  LifetimeExtendedTemporaryDecl(EmptyShell)
      : Decl(Decl::LifetimeExtendedTemporary, EmptyShell{}) {}

public:
  static LifetimeExtendedTemporaryDecl *Create(Expr *Temp, ValueDecl *EDec,
                                               unsigned Mangling) {
    return new (EDec->getASTContext(), EDec->getDeclContext())
        LifetimeExtendedTemporaryDecl(Temp, EDec, Mangling);
  }
  static LifetimeExtendedTemporaryDecl *CreateDeserialized(ASTContext &C,
                                                           unsigned ID) {
    return new (C, ID) LifetimeExtendedTemporaryDecl(EmptyShell{});
  }

  ValueDecl *getExtendingDecl() { return ExtendingDecl; }
  const ValueDecl *getExtendingDecl() const { return ExtendingDecl; }

  /// Retrieve the storage duration for the materialized temporary.
  StorageDuration getStorageDuration() const;

  /// Retrieve the expression to which the temporary materialization conversion
  /// was applied. This isn't necessarily the initializer of the temporary due
  /// to the C++98 delayed materialization rules, but
  /// skipRValueSubobjectAdjustments can be used to find said initializer within
  /// the subexpression.
  Expr *getTemporaryExpr() { return cast<Expr>(ExprWithTemporary); }
  const Expr *getTemporaryExpr() const { return cast<Expr>(ExprWithTemporary); }

  unsigned getManglingNumber() const { return ManglingNumber; }

  /// Get the storage for the constant value of a materialized temporary
  /// of static storage duration.
  APValue *getOrCreateValue(bool MayCreate) const;

  APValue *getValue() const { return Value; }

  // Iterators
  Stmt::child_range childrenExpr() {
    return Stmt::child_range(&ExprWithTemporary, &ExprWithTemporary + 1);
  }

  Stmt::const_child_range childrenExpr() const {
    return Stmt::const_child_range(&ExprWithTemporary, &ExprWithTemporary + 1);
  }

  static bool classof(const Decl *D) { return classofKind(D->getKind()); }
  static bool classofKind(Kind K) {
    return K == Decl::LifetimeExtendedTemporary;
  }
};

/// Represents a shadow declaration introduced into a scope by a
/// (resolved) using declaration.
///
/// For example,
/// \code
/// namespace A {
///   void foo();
/// }
/// namespace B {
///   using A::foo; // <- a UsingDecl
///                 // Also creates a UsingShadowDecl for A::foo() in B
/// }
/// \endcode
class UsingShadowDecl : public NamedDecl, public Redeclarable<UsingShadowDecl> {
  friend class UsingDecl;

  /// The referenced declaration.
  NamedDecl *Underlying = nullptr;

  /// The using declaration which introduced this decl or the next using
  /// shadow declaration contained in the aforementioned using declaration.
  NamedDecl *UsingOrNextShadow = nullptr;

  void anchor() override;

  using redeclarable_base = Redeclarable<UsingShadowDecl>;

  UsingShadowDecl *getNextRedeclarationImpl() override {
    return getNextRedeclaration();
  }

  UsingShadowDecl *getPreviousDeclImpl() override {
    return getPreviousDecl();
  }

  UsingShadowDecl *getMostRecentDeclImpl() override {
    return getMostRecentDecl();
  }

protected:
  UsingShadowDecl(Kind K, ASTContext &C, DeclContext *DC, SourceLocation Loc,
                  UsingDecl *Using, NamedDecl *Target);
  UsingShadowDecl(Kind K, ASTContext &C, EmptyShell);

public:
  friend class ASTDeclReader;
  friend class ASTDeclWriter;

  static UsingShadowDecl *Create(ASTContext &C, DeclContext *DC,
                                 SourceLocation Loc, UsingDecl *Using,
                                 NamedDecl *Target) {
    return new (C, DC) UsingShadowDecl(UsingShadow, C, DC, Loc, Using, Target);
  }

  static UsingShadowDecl *CreateDeserialized(ASTContext &C, unsigned ID);

  using redecl_range = redeclarable_base::redecl_range;
  using redecl_iterator = redeclarable_base::redecl_iterator;

  using redeclarable_base::redecls_begin;
  using redeclarable_base::redecls_end;
  using redeclarable_base::redecls;
  using redeclarable_base::getPreviousDecl;
  using redeclarable_base::getMostRecentDecl;
  using redeclarable_base::isFirstDecl;

  UsingShadowDecl *getCanonicalDecl() override {
    return getFirstDecl();
  }
  const UsingShadowDecl *getCanonicalDecl() const {
    return getFirstDecl();
  }

  /// Gets the underlying declaration which has been brought into the
  /// local scope.
  NamedDecl *getTargetDecl() const { return Underlying; }

  /// Sets the underlying declaration which has been brought into the
  /// local scope.
  void setTargetDecl(NamedDecl *ND) {
    assert(ND && "Target decl is null!");
    Underlying = ND;
    // A UsingShadowDecl is never a friend or local extern declaration, even
    // if it is a shadow declaration for one.
    IdentifierNamespace =
        ND->getIdentifierNamespace() &
        ~(IDNS_OrdinaryFriend | IDNS_TagFriend | IDNS_LocalExtern);
  }

  /// Gets the using declaration to which this declaration is tied.
  UsingDecl *getUsingDecl() const;

  /// The next using shadow declaration contained in the shadow decl
  /// chain of the using declaration which introduced this decl.
  UsingShadowDecl *getNextUsingShadowDecl() const {
    return dyn_cast_or_null<UsingShadowDecl>(UsingOrNextShadow);
  }

  static bool classof(const Decl *D) { return classofKind(D->getKind()); }
  static bool classofKind(Kind K) {
    return K == Decl::UsingShadow || K == Decl::ConstructorUsingShadow;
  }
};

/// Represents a shadow constructor declaration introduced into a
/// class by a C++11 using-declaration that names a constructor.
///
/// For example:
/// \code
/// struct Base { Base(int); };
/// struct Derived {
///    using Base::Base; // creates a UsingDecl and a ConstructorUsingShadowDecl
/// };
/// \endcode
class ConstructorUsingShadowDecl final : public UsingShadowDecl {
  /// If this constructor using declaration inherted the constructor
  /// from an indirect base class, this is the ConstructorUsingShadowDecl
  /// in the named direct base class from which the declaration was inherited.
  ConstructorUsingShadowDecl *NominatedBaseClassShadowDecl = nullptr;

  /// If this constructor using declaration inherted the constructor
  /// from an indirect base class, this is the ConstructorUsingShadowDecl
  /// that will be used to construct the unique direct or virtual base class
  /// that receives the constructor arguments.
  ConstructorUsingShadowDecl *ConstructedBaseClassShadowDecl = nullptr;

  /// \c true if the constructor ultimately named by this using shadow
  /// declaration is within a virtual base class subobject of the class that
  /// contains this declaration.
  unsigned IsVirtual : 1;

  ConstructorUsingShadowDecl(ASTContext &C, DeclContext *DC, SourceLocation Loc,
                             UsingDecl *Using, NamedDecl *Target,
                             bool TargetInVirtualBase)
      : UsingShadowDecl(ConstructorUsingShadow, C, DC, Loc, Using,
                        Target->getUnderlyingDecl()),
        NominatedBaseClassShadowDecl(
            dyn_cast<ConstructorUsingShadowDecl>(Target)),
        ConstructedBaseClassShadowDecl(NominatedBaseClassShadowDecl),
        IsVirtual(TargetInVirtualBase) {
    // If we found a constructor that chains to a constructor for a virtual
    // base, we should directly call that virtual base constructor instead.
    // FIXME: This logic belongs in Sema.
    if (NominatedBaseClassShadowDecl &&
        NominatedBaseClassShadowDecl->constructsVirtualBase()) {
      ConstructedBaseClassShadowDecl =
          NominatedBaseClassShadowDecl->ConstructedBaseClassShadowDecl;
      IsVirtual = true;
    }
  }

  ConstructorUsingShadowDecl(ASTContext &C, EmptyShell Empty)
      : UsingShadowDecl(ConstructorUsingShadow, C, Empty), IsVirtual(false) {}

  void anchor() override;

public:
  friend class ASTDeclReader;
  friend class ASTDeclWriter;

  static ConstructorUsingShadowDecl *Create(ASTContext &C, DeclContext *DC,
                                            SourceLocation Loc,
                                            UsingDecl *Using, NamedDecl *Target,
                                            bool IsVirtual);
  static ConstructorUsingShadowDecl *CreateDeserialized(ASTContext &C,
                                                        unsigned ID);

  /// Returns the parent of this using shadow declaration, which
  /// is the class in which this is declared.
  //@{
  const CXXRecordDecl *getParent() const {
    return cast<CXXRecordDecl>(getDeclContext());
  }
  CXXRecordDecl *getParent() {
    return cast<CXXRecordDecl>(getDeclContext());
  }
  //@}

  /// Get the inheriting constructor declaration for the direct base
  /// class from which this using shadow declaration was inherited, if there is
  /// one. This can be different for each redeclaration of the same shadow decl.
  ConstructorUsingShadowDecl *getNominatedBaseClassShadowDecl() const {
    return NominatedBaseClassShadowDecl;
  }

  /// Get the inheriting constructor declaration for the base class
  /// for which we don't have an explicit initializer, if there is one.
  ConstructorUsingShadowDecl *getConstructedBaseClassShadowDecl() const {
    return ConstructedBaseClassShadowDecl;
  }

  /// Get the base class that was named in the using declaration. This
  /// can be different for each redeclaration of this same shadow decl.
  CXXRecordDecl *getNominatedBaseClass() const;

  /// Get the base class whose constructor or constructor shadow
  /// declaration is passed the constructor arguments.
  CXXRecordDecl *getConstructedBaseClass() const {
    return cast<CXXRecordDecl>((ConstructedBaseClassShadowDecl
                                    ? ConstructedBaseClassShadowDecl
                                    : getTargetDecl())
                                   ->getDeclContext());
  }

  /// Returns \c true if the constructed base class is a virtual base
  /// class subobject of this declaration's class.
  bool constructsVirtualBase() const {
    return IsVirtual;
  }

  static bool classof(const Decl *D) { return classofKind(D->getKind()); }
  static bool classofKind(Kind K) { return K == ConstructorUsingShadow; }
};

/// Represents a C++ using-declaration.
///
/// For example:
/// \code
///    using someNameSpace::someIdentifier;
/// \endcode
class UsingDecl : public NamedDecl, public Mergeable<UsingDecl> {
  /// The source location of the 'using' keyword itself.
  SourceLocation UsingLocation;

  /// The nested-name-specifier that precedes the name.
  NestedNameSpecifierLoc QualifierLoc;

  /// Provides source/type location info for the declaration name
  /// embedded in the ValueDecl base class.
  DeclarationNameLoc DNLoc;

  /// The first shadow declaration of the shadow decl chain associated
  /// with this using declaration.
  ///
  /// The bool member of the pair store whether this decl has the \c typename
  /// keyword.
  llvm::PointerIntPair<UsingShadowDecl *, 1, bool> FirstUsingShadow;

  UsingDecl(DeclContext *DC, SourceLocation UL,
            NestedNameSpecifierLoc QualifierLoc,
            const DeclarationNameInfo &NameInfo, bool HasTypenameKeyword)
    : NamedDecl(Using, DC, NameInfo.getLoc(), NameInfo.getName()),
      UsingLocation(UL), QualifierLoc(QualifierLoc),
      DNLoc(NameInfo.getInfo()), FirstUsingShadow(nullptr, HasTypenameKeyword) {
  }

  void anchor() override;

public:
  friend class ASTDeclReader;
  friend class ASTDeclWriter;

  /// Return the source location of the 'using' keyword.
  SourceLocation getUsingLoc() const { return UsingLocation; }

  /// Set the source location of the 'using' keyword.
  void setUsingLoc(SourceLocation L) { UsingLocation = L; }

  /// Retrieve the nested-name-specifier that qualifies the name,
  /// with source-location information.
  NestedNameSpecifierLoc getQualifierLoc() const { return QualifierLoc; }

  /// Retrieve the nested-name-specifier that qualifies the name.
  NestedNameSpecifier *getQualifier() const {
    return QualifierLoc.getNestedNameSpecifier();
  }

  DeclarationNameInfo getNameInfo() const {
    return DeclarationNameInfo(getDeclName(), getLocation(), DNLoc);
  }

  /// Return true if it is a C++03 access declaration (no 'using').
  bool isAccessDeclaration() const { return UsingLocation.isInvalid(); }

  /// Return true if the using declaration has 'typename'.
  bool hasTypename() const { return FirstUsingShadow.getInt(); }

  /// Sets whether the using declaration has 'typename'.
  void setTypename(bool TN) { FirstUsingShadow.setInt(TN); }

  /// Iterates through the using shadow declarations associated with
  /// this using declaration.
  class shadow_iterator {
    /// The current using shadow declaration.
    UsingShadowDecl *Current = nullptr;

  public:
    using value_type = UsingShadowDecl *;
    using reference = UsingShadowDecl *;
    using pointer = UsingShadowDecl *;
    using iterator_category = std::forward_iterator_tag;
    using difference_type = std::ptrdiff_t;

    shadow_iterator() = default;
    explicit shadow_iterator(UsingShadowDecl *C) : Current(C) {}

    reference operator*() const { return Current; }
    pointer operator->() const { return Current; }

    shadow_iterator& operator++() {
      Current = Current->getNextUsingShadowDecl();
      return *this;
    }

    shadow_iterator operator++(int) {
      shadow_iterator tmp(*this);
      ++(*this);
      return tmp;
    }

    friend bool operator==(shadow_iterator x, shadow_iterator y) {
      return x.Current == y.Current;
    }
    friend bool operator!=(shadow_iterator x, shadow_iterator y) {
      return x.Current != y.Current;
    }
  };

  using shadow_range = llvm::iterator_range<shadow_iterator>;

  shadow_range shadows() const {
    return shadow_range(shadow_begin(), shadow_end());
  }

  shadow_iterator shadow_begin() const {
    return shadow_iterator(FirstUsingShadow.getPointer());
  }

  shadow_iterator shadow_end() const { return shadow_iterator(); }

  /// Return the number of shadowed declarations associated with this
  /// using declaration.
  unsigned shadow_size() const {
    return std::distance(shadow_begin(), shadow_end());
  }

  void addShadowDecl(UsingShadowDecl *S);
  void removeShadowDecl(UsingShadowDecl *S);

  static UsingDecl *Create(ASTContext &C, DeclContext *DC,
                           SourceLocation UsingL,
                           NestedNameSpecifierLoc QualifierLoc,
                           const DeclarationNameInfo &NameInfo,
                           bool HasTypenameKeyword);

  static UsingDecl *CreateDeserialized(ASTContext &C, unsigned ID);

  SourceRange getSourceRange() const override LLVM_READONLY;

  /// Retrieves the canonical declaration of this declaration.
  UsingDecl *getCanonicalDecl() override { return getFirstDecl(); }
  const UsingDecl *getCanonicalDecl() const { return getFirstDecl(); }

  static bool classof(const Decl *D) { return classofKind(D->getKind()); }
  static bool classofKind(Kind K) { return K == Using; }
};

/// Represents a pack of using declarations that a single
/// using-declarator pack-expanded into.
///
/// \code
/// template<typename ...T> struct X : T... {
///   using T::operator()...;
///   using T::operator T...;
/// };
/// \endcode
///
/// In the second case above, the UsingPackDecl will have the name
/// 'operator T' (which contains an unexpanded pack), but the individual
/// UsingDecls and UsingShadowDecls will have more reasonable names.
class UsingPackDecl final
    : public NamedDecl, public Mergeable<UsingPackDecl>,
      private llvm::TrailingObjects<UsingPackDecl, NamedDecl *> {
  /// The UnresolvedUsingValueDecl or UnresolvedUsingTypenameDecl from
  /// which this waas instantiated.
  NamedDecl *InstantiatedFrom;

  /// The number of using-declarations created by this pack expansion.
  unsigned NumExpansions;

  UsingPackDecl(DeclContext *DC, NamedDecl *InstantiatedFrom,
                ArrayRef<NamedDecl *> UsingDecls)
      : NamedDecl(UsingPack, DC,
                  InstantiatedFrom ? InstantiatedFrom->getLocation()
                                   : SourceLocation(),
                  InstantiatedFrom ? InstantiatedFrom->getDeclName()
                                   : DeclarationName()),
        InstantiatedFrom(InstantiatedFrom), NumExpansions(UsingDecls.size()) {
    std::uninitialized_copy(UsingDecls.begin(), UsingDecls.end(),
                            getTrailingObjects<NamedDecl *>());
  }

  void anchor() override;

public:
  friend class ASTDeclReader;
  friend class ASTDeclWriter;
  friend TrailingObjects;

  /// Get the using declaration from which this was instantiated. This will
  /// always be an UnresolvedUsingValueDecl or an UnresolvedUsingTypenameDecl
  /// that is a pack expansion.
  NamedDecl *getInstantiatedFromUsingDecl() const { return InstantiatedFrom; }

  /// Get the set of using declarations that this pack expanded into. Note that
  /// some of these may still be unresolved.
  ArrayRef<NamedDecl *> expansions() const {
    return llvm::makeArrayRef(getTrailingObjects<NamedDecl *>(), NumExpansions);
  }

  static UsingPackDecl *Create(ASTContext &C, DeclContext *DC,
                               NamedDecl *InstantiatedFrom,
                               ArrayRef<NamedDecl *> UsingDecls);

  static UsingPackDecl *CreateDeserialized(ASTContext &C, unsigned ID,
                                           unsigned NumExpansions);

  SourceRange getSourceRange() const override LLVM_READONLY {
    return InstantiatedFrom->getSourceRange();
  }

  UsingPackDecl *getCanonicalDecl() override { return getFirstDecl(); }
  const UsingPackDecl *getCanonicalDecl() const { return getFirstDecl(); }

  static bool classof(const Decl *D) { return classofKind(D->getKind()); }
  static bool classofKind(Kind K) { return K == UsingPack; }
};

/// Represents a dependent using declaration which was not marked with
/// \c typename.
///
/// Unlike non-dependent using declarations, these *only* bring through
/// non-types; otherwise they would break two-phase lookup.
///
/// \code
/// template \<class T> class A : public Base<T> {
///   using Base<T>::foo;
/// };
/// \endcode
class UnresolvedUsingValueDecl : public ValueDecl,
                                 public Mergeable<UnresolvedUsingValueDecl> {
  /// The source location of the 'using' keyword
  SourceLocation UsingLocation;

  /// If this is a pack expansion, the location of the '...'.
  SourceLocation EllipsisLoc;

  /// The nested-name-specifier that precedes the name.
  NestedNameSpecifierLoc QualifierLoc;

  /// Provides source/type location info for the declaration name
  /// embedded in the ValueDecl base class.
  DeclarationNameLoc DNLoc;

  UnresolvedUsingValueDecl(DeclContext *DC, QualType Ty,
                           SourceLocation UsingLoc,
                           NestedNameSpecifierLoc QualifierLoc,
                           const DeclarationNameInfo &NameInfo,
                           SourceLocation EllipsisLoc)
      : ValueDecl(UnresolvedUsingValue, DC,
                  NameInfo.getLoc(), NameInfo.getName(), Ty),
        UsingLocation(UsingLoc), EllipsisLoc(EllipsisLoc),
        QualifierLoc(QualifierLoc), DNLoc(NameInfo.getInfo()) {}

  void anchor() override;

public:
  friend class ASTDeclReader;
  friend class ASTDeclWriter;

  /// Returns the source location of the 'using' keyword.
  SourceLocation getUsingLoc() const { return UsingLocation; }

  /// Set the source location of the 'using' keyword.
  void setUsingLoc(SourceLocation L) { UsingLocation = L; }

  /// Return true if it is a C++03 access declaration (no 'using').
  bool isAccessDeclaration() const { return UsingLocation.isInvalid(); }

  /// Retrieve the nested-name-specifier that qualifies the name,
  /// with source-location information.
  NestedNameSpecifierLoc getQualifierLoc() const { return QualifierLoc; }

  /// Retrieve the nested-name-specifier that qualifies the name.
  NestedNameSpecifier *getQualifier() const {
    return QualifierLoc.getNestedNameSpecifier();
  }

  DeclarationNameInfo getNameInfo() const {
    return DeclarationNameInfo(getDeclName(), getLocation(), DNLoc);
  }

  /// Determine whether this is a pack expansion.
  bool isPackExpansion() const {
    return EllipsisLoc.isValid();
  }

  /// Get the location of the ellipsis if this is a pack expansion.
  SourceLocation getEllipsisLoc() const {
    return EllipsisLoc;
  }

  static UnresolvedUsingValueDecl *
    Create(ASTContext &C, DeclContext *DC, SourceLocation UsingLoc,
           NestedNameSpecifierLoc QualifierLoc,
           const DeclarationNameInfo &NameInfo, SourceLocation EllipsisLoc);

  static UnresolvedUsingValueDecl *
  CreateDeserialized(ASTContext &C, unsigned ID);

  SourceRange getSourceRange() const override LLVM_READONLY;

  /// Retrieves the canonical declaration of this declaration.
  UnresolvedUsingValueDecl *getCanonicalDecl() override {
    return getFirstDecl();
  }
  const UnresolvedUsingValueDecl *getCanonicalDecl() const {
    return getFirstDecl();
  }

  static bool classof(const Decl *D) { return classofKind(D->getKind()); }
  static bool classofKind(Kind K) { return K == UnresolvedUsingValue; }
};

/// Represents a dependent using declaration which was marked with
/// \c typename.
///
/// \code
/// template \<class T> class A : public Base<T> {
///   using typename Base<T>::foo;
/// };
/// \endcode
///
/// The type associated with an unresolved using typename decl is
/// currently always a typename type.
class UnresolvedUsingTypenameDecl
    : public TypeDecl,
      public Mergeable<UnresolvedUsingTypenameDecl> {
  friend class ASTDeclReader;

  /// The source location of the 'typename' keyword
  SourceLocation TypenameLocation;

  /// If this is a pack expansion, the location of the '...'.
  SourceLocation EllipsisLoc;

  /// The nested-name-specifier that precedes the name.
  NestedNameSpecifierLoc QualifierLoc;

  UnresolvedUsingTypenameDecl(DeclContext *DC, SourceLocation UsingLoc,
                              SourceLocation TypenameLoc,
                              NestedNameSpecifierLoc QualifierLoc,
                              SourceLocation TargetNameLoc,
                              IdentifierInfo *TargetName,
                              SourceLocation EllipsisLoc)
    : TypeDecl(UnresolvedUsingTypename, DC, TargetNameLoc, TargetName,
               UsingLoc),
      TypenameLocation(TypenameLoc), EllipsisLoc(EllipsisLoc),
      QualifierLoc(QualifierLoc) {}

  void anchor() override;

public:
  /// Returns the source location of the 'using' keyword.
  SourceLocation getUsingLoc() const { return getBeginLoc(); }

  /// Returns the source location of the 'typename' keyword.
  SourceLocation getTypenameLoc() const { return TypenameLocation; }

  /// Retrieve the nested-name-specifier that qualifies the name,
  /// with source-location information.
  NestedNameSpecifierLoc getQualifierLoc() const { return QualifierLoc; }

  /// Retrieve the nested-name-specifier that qualifies the name.
  NestedNameSpecifier *getQualifier() const {
    return QualifierLoc.getNestedNameSpecifier();
  }

  DeclarationNameInfo getNameInfo() const {
    return DeclarationNameInfo(getDeclName(), getLocation());
  }

  /// Determine whether this is a pack expansion.
  bool isPackExpansion() const {
    return EllipsisLoc.isValid();
  }

  /// Get the location of the ellipsis if this is a pack expansion.
  SourceLocation getEllipsisLoc() const {
    return EllipsisLoc;
  }

  static UnresolvedUsingTypenameDecl *
    Create(ASTContext &C, DeclContext *DC, SourceLocation UsingLoc,
           SourceLocation TypenameLoc, NestedNameSpecifierLoc QualifierLoc,
           SourceLocation TargetNameLoc, DeclarationName TargetName,
           SourceLocation EllipsisLoc);

  static UnresolvedUsingTypenameDecl *
  CreateDeserialized(ASTContext &C, unsigned ID);

  /// Retrieves the canonical declaration of this declaration.
  UnresolvedUsingTypenameDecl *getCanonicalDecl() override {
    return getFirstDecl();
  }
  const UnresolvedUsingTypenameDecl *getCanonicalDecl() const {
    return getFirstDecl();
  }

  static bool classof(const Decl *D) { return classofKind(D->getKind()); }
  static bool classofKind(Kind K) { return K == UnresolvedUsingTypename; }
};

/// Represents a C++11 static_assert declaration.
class StaticAssertDecl : public Decl {
  llvm::PointerIntPair<Expr *, 1, bool> AssertExprAndFailed;
  StringLiteral *Message;
  SourceLocation RParenLoc;

  StaticAssertDecl(DeclContext *DC, SourceLocation StaticAssertLoc,
                   Expr *AssertExpr, StringLiteral *Message,
                   SourceLocation RParenLoc, bool Failed)
      : Decl(StaticAssert, DC, StaticAssertLoc),
        AssertExprAndFailed(AssertExpr, Failed), Message(Message),
        RParenLoc(RParenLoc) {}

  virtual void anchor();

public:
  friend class ASTDeclReader;

  static StaticAssertDecl *Create(ASTContext &C, DeclContext *DC,
                                  SourceLocation StaticAssertLoc,
                                  Expr *AssertExpr, StringLiteral *Message,
                                  SourceLocation RParenLoc, bool Failed);
  static StaticAssertDecl *CreateDeserialized(ASTContext &C, unsigned ID);

  Expr *getAssertExpr() { return AssertExprAndFailed.getPointer(); }
  const Expr *getAssertExpr() const { return AssertExprAndFailed.getPointer(); }

  StringLiteral *getMessage() { return Message; }
  const StringLiteral *getMessage() const { return Message; }

  bool isFailed() const { return AssertExprAndFailed.getInt(); }

  SourceLocation getRParenLoc() const { return RParenLoc; }

  SourceRange getSourceRange() const override LLVM_READONLY {
    return SourceRange(getLocation(), getRParenLoc());
  }

  static bool classof(const Decl *D) { return classofKind(D->getKind()); }
  static bool classofKind(Kind K) { return K == StaticAssert; }
};

/// A binding in a decomposition declaration. For instance, given:
///
///   int n[3];
///   auto &[a, b, c] = n;
///
/// a, b, and c are BindingDecls, whose bindings are the expressions
/// x[0], x[1], and x[2] respectively, where x is the implicit
/// DecompositionDecl of type 'int (&)[3]'.
class BindingDecl : public ValueDecl {
  /// The declaration that this binding binds to part of.
  LazyDeclPtr Decomp;
  /// The binding represented by this declaration. References to this
  /// declaration are effectively equivalent to this expression (except
  /// that it is only evaluated once at the point of declaration of the
  /// binding).
  Expr *Binding = nullptr;

  BindingDecl(DeclContext *DC, SourceLocation IdLoc, IdentifierInfo *Id)
      : ValueDecl(Decl::Binding, DC, IdLoc, Id, QualType()) {}

  void anchor() override;

public:
  friend class ASTDeclReader;

  static BindingDecl *Create(ASTContext &C, DeclContext *DC,
                             SourceLocation IdLoc, IdentifierInfo *Id);
  static BindingDecl *CreateDeserialized(ASTContext &C, unsigned ID);

  /// Get the expression to which this declaration is bound. This may be null
  /// in two different cases: while parsing the initializer for the
  /// decomposition declaration, and when the initializer is type-dependent.
  Expr *getBinding() const { return Binding; }

  /// Get the decomposition declaration that this binding represents a
  /// decomposition of.
  ValueDecl *getDecomposedDecl() const;

  /// Get the variable (if any) that holds the value of evaluating the binding.
  /// Only present for user-defined bindings for tuple-like types.
  VarDecl *getHoldingVar() const;

  /// Set the binding for this BindingDecl, along with its declared type (which
  /// should be a possibly-cv-qualified form of the type of the binding, or a
  /// reference to such a type).
  void setBinding(QualType DeclaredType, Expr *Binding) {
    setType(DeclaredType);
    this->Binding = Binding;
  }

  /// Set the decomposed variable for this BindingDecl.
  void setDecomposedDecl(ValueDecl *Decomposed) { Decomp = Decomposed; }

  static bool classof(const Decl *D) { return classofKind(D->getKind()); }
  static bool classofKind(Kind K) { return K == Decl::Binding; }
};

/// A decomposition declaration. For instance, given:
///
///   int n[3];
///   auto &[a, b, c] = n;
///
/// the second line declares a DecompositionDecl of type 'int (&)[3]', and
/// three BindingDecls (named a, b, and c). An instance of this class is always
/// unnamed, but behaves in almost all other respects like a VarDecl.
class DecompositionDecl final
    : public VarDecl,
      private llvm::TrailingObjects<DecompositionDecl, BindingDecl *> {
  /// The number of BindingDecl*s following this object.
  unsigned NumBindings;

  DecompositionDecl(ASTContext &C, DeclContext *DC, SourceLocation StartLoc,
                    SourceLocation LSquareLoc, QualType T,
                    TypeSourceInfo *TInfo, StorageClass SC,
                    ArrayRef<BindingDecl *> Bindings)
      : VarDecl(Decomposition, C, DC, StartLoc, LSquareLoc, nullptr, T, TInfo,
                SC),
        NumBindings(Bindings.size()) {
    std::uninitialized_copy(Bindings.begin(), Bindings.end(),
                            getTrailingObjects<BindingDecl *>());
    for (auto *B : Bindings)
      B->setDecomposedDecl(this);
  }

  void anchor() override;

public:
  friend class ASTDeclReader;
  friend TrailingObjects;

  static DecompositionDecl *Create(ASTContext &C, DeclContext *DC,
                                   SourceLocation StartLoc,
                                   SourceLocation LSquareLoc,
                                   QualType T, TypeSourceInfo *TInfo,
                                   StorageClass S,
                                   ArrayRef<BindingDecl *> Bindings);
  static DecompositionDecl *CreateDeserialized(ASTContext &C, unsigned ID,
                                               unsigned NumBindings);

  ArrayRef<BindingDecl *> bindings() const {
    return llvm::makeArrayRef(getTrailingObjects<BindingDecl *>(), NumBindings);
  }

  void printName(raw_ostream &os) const override;

  static bool classof(const Decl *D) { return classofKind(D->getKind()); }
  static bool classofKind(Kind K) { return K == Decomposition; }
};

/// An instance of this class represents the declaration of a property
/// member.  This is a Microsoft extension to C++, first introduced in
/// Visual Studio .NET 2003 as a parallel to similar features in C#
/// and Managed C++.
///
/// A property must always be a non-static class member.
///
/// A property member superficially resembles a non-static data
/// member, except preceded by a property attribute:
///   __declspec(property(get=GetX, put=PutX)) int x;
/// Either (but not both) of the 'get' and 'put' names may be omitted.
///
/// A reference to a property is always an lvalue.  If the lvalue
/// undergoes lvalue-to-rvalue conversion, then a getter name is
/// required, and that member is called with no arguments.
/// If the lvalue is assigned into, then a setter name is required,
/// and that member is called with one argument, the value assigned.
/// Both operations are potentially overloaded.  Compound assignments
/// are permitted, as are the increment and decrement operators.
///
/// The getter and putter methods are permitted to be overloaded,
/// although their return and parameter types are subject to certain
/// restrictions according to the type of the property.
///
/// A property declared using an incomplete array type may
/// additionally be subscripted, adding extra parameters to the getter
/// and putter methods.
class MSPropertyDecl : public DeclaratorDecl {
  IdentifierInfo *GetterId, *SetterId;

  MSPropertyDecl(DeclContext *DC, SourceLocation L, DeclarationName N,
                 QualType T, TypeSourceInfo *TInfo, SourceLocation StartL,
                 IdentifierInfo *Getter, IdentifierInfo *Setter)
      : DeclaratorDecl(MSProperty, DC, L, N, T, TInfo, StartL),
        GetterId(Getter), SetterId(Setter) {}

  void anchor() override;
public:
  friend class ASTDeclReader;

  static MSPropertyDecl *Create(ASTContext &C, DeclContext *DC,
                                SourceLocation L, DeclarationName N, QualType T,
                                TypeSourceInfo *TInfo, SourceLocation StartL,
                                IdentifierInfo *Getter, IdentifierInfo *Setter);
  static MSPropertyDecl *CreateDeserialized(ASTContext &C, unsigned ID);

  static bool classof(const Decl *D) { return D->getKind() == MSProperty; }

  bool hasGetter() const { return GetterId != nullptr; }
  IdentifierInfo* getGetterId() const { return GetterId; }
  bool hasSetter() const { return SetterId != nullptr; }
  IdentifierInfo* getSetterId() const { return SetterId; }
};

/// Parts of a decomposed MSGuidDecl. Factored out to avoid unnecessary
/// dependencies on DeclCXX.h.
struct MSGuidDeclParts {
  /// {01234567-...
  uint32_t Part1;
  /// ...-89ab-...
  uint16_t Part2;
  /// ...-cdef-...
  uint16_t Part3;
  /// ...-0123-456789abcdef}
  uint8_t Part4And5[8];

  uint64_t getPart4And5AsUint64() const {
    uint64_t Val;
    memcpy(&Val, &Part4And5, sizeof(Part4And5));
    return Val;
  }
};

/// A global _GUID constant. These are implicitly created by UuidAttrs.
///
///   struct _declspec(uuid("01234567-89ab-cdef-0123-456789abcdef")) X{};
///
/// X is a CXXRecordDecl that contains a UuidAttr that references the (unique)
/// MSGuidDecl for the specified UUID.
class MSGuidDecl : public ValueDecl,
                   public Mergeable<MSGuidDecl>,
                   public llvm::FoldingSetNode {
public:
  using Parts = MSGuidDeclParts;

private:
  /// The decomposed form of the UUID.
  Parts PartVal;

  /// The resolved value of the UUID as an APValue. Computed on demand and
  /// cached.
  mutable APValue APVal;

  void anchor() override;

  MSGuidDecl(DeclContext *DC, QualType T, Parts P);

  static MSGuidDecl *Create(const ASTContext &C, QualType T, Parts P);
  static MSGuidDecl *CreateDeserialized(ASTContext &C, unsigned ID);

  // Only ASTContext::getMSGuidDecl and deserialization create these.
  friend class ASTContext;
  friend class ASTReader;
  friend class ASTDeclReader;

public:
  /// Print this UUID in a human-readable format.
  void printName(llvm::raw_ostream &OS) const override;

  /// Get the decomposed parts of this declaration.
  Parts getParts() const { return PartVal; }

  /// Get the value of this MSGuidDecl as an APValue. This may fail and return
  /// an absent APValue if the type of the declaration is not of the expected
  /// shape.
  APValue &getAsAPValue() const;

  static void Profile(llvm::FoldingSetNodeID &ID, Parts P) {
    ID.AddInteger(P.Part1);
    ID.AddInteger(P.Part2);
    ID.AddInteger(P.Part3);
    ID.AddInteger(P.getPart4And5AsUint64());
  }
  void Profile(llvm::FoldingSetNodeID &ID) { Profile(ID, PartVal); }

  static bool classof(const Decl *D) { return classofKind(D->getKind()); }
  static bool classofKind(Kind K) { return K == Decl::MSGuid; }
};

/// Insertion operator for diagnostics.  This allows sending an AccessSpecifier
/// into a diagnostic with <<.
const StreamingDiagnostic &operator<<(const StreamingDiagnostic &DB,
                                      AccessSpecifier AS);

} // namespace clang

#endif // LLVM_CLANG_AST_DECLCXX_H<|MERGE_RESOLUTION|>--- conflicted
+++ resolved
@@ -1622,79 +1622,6 @@
                                    CXXBasePath &Path,
                                    const CXXRecordDecl *BaseRecord);
 
-<<<<<<< HEAD
-  /// Base-class lookup callback that determines whether there exists
-  /// a tag with the given name.
-  ///
-  /// This callback can be used with \c lookupInBases() to find tag members
-  /// of the given name within a C++ class hierarchy.
-  static bool FindTagMember(const CXXBaseSpecifier *Specifier,
-                            CXXBasePath &Path, DeclarationName Name);
-
-  /// Base-class lookup callback that determines whether there exists
-  /// a member with the given name.
-  ///
-  /// This callback can be used with \c lookupInBases() to find members
-  /// of the given name within a C++ class hierarchy.
-  static bool FindOrdinaryMember(const CXXBaseSpecifier *Specifier,
-                                 CXXBasePath &Path, DeclarationName Name);
-
-  /// Base-class lookup callback that determines whether there exists
-  /// a member with the given name.
-  ///
-  /// This callback can be used with \c lookupInBases() to find members
-  /// of the given name within a C++ class hierarchy, including dependent
-  /// classes.
-  static bool
-  FindOrdinaryMemberInDependentClasses(const CXXBaseSpecifier *Specifier,
-                                       CXXBasePath &Path, DeclarationName Name);
-
-  /// Base-class lookup callback that determines whether there exists
-  /// an OmpSs declare reduction member with the given name.
-  ///
-  /// This callback can be used with \c lookupInBases() to find members
-  /// of the given name within a C++ class hierarchy.
-  ///
-  /// Example:
-  ///
-  /// struct T {
-  ///     #pragma omp declare reduction (asdf : int : omp_out += omp_in)
-  /// };
-  /// struct S : public T {};
-  /// int x;
-  /// #pragma oss task reduction(S::asdf : x)
-
-  static bool FindOSSReductionMember(const CXXBaseSpecifier *Specifier,
-                                     CXXBasePath &Path, DeclarationName Name);
-
-  /// Base-class lookup callback that determines whether there exists
-  /// an OpenMP declare reduction member with the given name.
-  ///
-  /// This callback can be used with \c lookupInBases() to find members
-  /// of the given name within a C++ class hierarchy.
-  static bool FindOMPReductionMember(const CXXBaseSpecifier *Specifier,
-                                     CXXBasePath &Path, DeclarationName Name);
-
-  /// Base-class lookup callback that determines whether there exists
-  /// an OpenMP declare mapper member with the given name.
-  ///
-  /// This callback can be used with \c lookupInBases() to find members
-  /// of the given name within a C++ class hierarchy.
-  static bool FindOMPMapperMember(const CXXBaseSpecifier *Specifier,
-                                  CXXBasePath &Path, DeclarationName Name);
-
-  /// Base-class lookup callback that determines whether there exists
-  /// a member with the given name that can be used in a nested-name-specifier.
-  ///
-  /// This callback can be used with \c lookupInBases() to find members of
-  /// the given name within a C++ class hierarchy that can occur within
-  /// nested-name-specifiers.
-  static bool FindNestedNameSpecifierMember(const CXXBaseSpecifier *Specifier,
-                                            CXXBasePath &Path,
-                                            DeclarationName Name);
-
-=======
->>>>>>> fac7c7ec
   /// Retrieve the final overriders for each virtual member
   /// function in the class hierarchy where this class is the
   /// most-derived class in the class hierarchy.
