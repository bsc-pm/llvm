--- conflicted
+++ resolved
@@ -493,13 +493,13 @@
 
 template <typename T>
 struct DynTypedNode::BaseConverter<
-<<<<<<< HEAD
+    T, std::enable_if_t<std::is_base_of<Attr, T>::value>>
+    : public DynCastPtrConverter<T, Attr> {};
+
+template <typename T>
+struct DynTypedNode::BaseConverter<
     T, std::enable_if_t<std::is_base_of<OSSClause, T>::value>>
     : public DynCastPtrConverter<T, OSSClause> {};
-=======
-    T, std::enable_if_t<std::is_base_of<Attr, T>::value>>
-    : public DynCastPtrConverter<T, Attr> {};
->>>>>>> bfb77364
 
 template <>
 struct DynTypedNode::BaseConverter<
