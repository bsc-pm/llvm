--- conflicted
+++ resolved
@@ -1194,7 +1194,9 @@
     ASMOperandWidths
   ]>;
 
-<<<<<<< HEAD
+// Linker warnings.
+def LinkerWarnings : DiagGroup<"linker-warnings">;
+
 // OmpSs warnings.
 def SourceUsesOmpSs : DiagGroup<"source-uses-ompss-2">;
 def OmpSsClauses : DiagGroup<"ompss-2-clauses">;
@@ -1202,10 +1204,6 @@
 def OmpSs : DiagGroup<"ompss-2", [
     SourceUsesOmpSs, OmpSsClauses, OmpSsLoopForm
   ]>;
-=======
-// Linker warnings.
-def LinkerWarnings : DiagGroup<"linker-warnings">;
->>>>>>> 0d02aa6e
 
 // OpenMP warnings.
 def SourceUsesOpenMP : DiagGroup<"source-uses-openmp">;
