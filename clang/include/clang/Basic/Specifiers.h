--- conflicted
+++ resolved
@@ -280,12 +280,9 @@
     CC_PreserveMost, // __attribute__((preserve_most))
     CC_PreserveAll,  // __attribute__((preserve_all))
     CC_AArch64VectorCall, // __attribute__((aarch64_vector_pcs))
-<<<<<<< HEAD
-    CC_Trivial,     // OmpSs-2 dependencies
-=======
     CC_AArch64SVEPCS, // __attribute__((aarch64_sve_pcs))
     CC_AMDGPUKernelCall, // __attribute__((amdgpu_kernel))
->>>>>>> 2fde26df
+    CC_Trivial,     // OmpSs-2 dependencies
   };
 
   /// Checks whether the given calling convention supports variadic
