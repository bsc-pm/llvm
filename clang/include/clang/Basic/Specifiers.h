--- conflicted
+++ resolved
@@ -288,11 +288,8 @@
     CC_AArch64VectorCall, // __attribute__((aarch64_vector_pcs))
     CC_AArch64SVEPCS, // __attribute__((aarch64_sve_pcs))
     CC_AMDGPUKernelCall, // __attribute__((amdgpu_kernel))
-<<<<<<< HEAD
+    CC_M68kRTD,       // __attribute__((m68k_rtd))
     CC_Trivial,     // OmpSs-2 dependencies
-=======
-    CC_M68kRTD,       // __attribute__((m68k_rtd))
->>>>>>> b99f7e69
   };
 
   /// Checks whether the given calling convention supports variadic
