//===--- Specifiers.h - Declaration and Type Specifiers ---------*- C++ -*-===//
//
// Part of the LLVM Project, under the Apache License v2.0 with LLVM Exceptions.
// See https://llvm.org/LICENSE.txt for license information.
// SPDX-License-Identifier: Apache-2.0 WITH LLVM-exception
//
//===----------------------------------------------------------------------===//
///
/// \file
/// Defines various enumerations that describe declaration and
/// type specifiers.
///
//===----------------------------------------------------------------------===//

#ifndef LLVM_CLANG_BASIC_SPECIFIERS_H
#define LLVM_CLANG_BASIC_SPECIFIERS_H

#include "llvm/ADT/StringRef.h"
#include "llvm/Support/DataTypes.h"
#include "llvm/Support/ErrorHandling.h"

namespace llvm {
class raw_ostream;
} // namespace llvm
namespace clang {

  /// Define the meaning of possible values of the kind in ExplicitSpecifier.
  enum class ExplicitSpecKind : unsigned {
    ResolvedFalse,
    ResolvedTrue,
    Unresolved,
  };

  /// Define the kind of constexpr specifier.
  enum class ConstexprSpecKind { Unspecified, Constexpr, Consteval, Constinit };

  /// In an if statement, this denotes whether the statement is
  /// a constexpr or consteval if statement.
  enum class IfStatementKind : unsigned {
    Ordinary,
    Constexpr,
    ConstevalNonNegated,
    ConstevalNegated
  };

  /// Specifies the width of a type, e.g., short, long, or long long.
  enum class TypeSpecifierWidth { Unspecified, Short, Long, LongLong };

  /// Specifies the signedness of a type, e.g., signed or unsigned.
  enum class TypeSpecifierSign { Unspecified, Signed, Unsigned };

  enum class TypeSpecifiersPipe { Unspecified, Pipe };

  /// Specifies the kind of type.
  enum TypeSpecifierType {
    TST_unspecified,
    TST_void,
    TST_char,
    TST_wchar,  // C++ wchar_t
    TST_char8,  // C++20 char8_t (proposed)
    TST_char16, // C++11 char16_t
    TST_char32, // C++11 char32_t
    TST_int,
    TST_int128,
    TST_bitint,  // Bit-precise integer types.
    TST_half,    // OpenCL half, ARM NEON __fp16
    TST_Float16, // C11 extension ISO/IEC TS 18661-3
    TST_Accum,   // ISO/IEC JTC1 SC22 WG14 N1169 Extension
    TST_Fract,
    TST_BFloat16,
    TST_float,
    TST_double,
    TST_float128,
    TST_ibm128,
    TST_bool,       // _Bool
    TST_decimal32,  // _Decimal32
    TST_decimal64,  // _Decimal64
    TST_decimal128, // _Decimal128
    TST_enum,
    TST_union,
    TST_struct,
    TST_class,             // C++ class type
    TST_interface,         // C++ (Microsoft-specific) __interface type
    TST_typename,          // Typedef, C++ class-name or enum name, etc.
    TST_typeofType,        // C23 (and GNU extension) typeof(type-name)
    TST_typeofExpr,        // C23 (and GNU extension) typeof(expression)
    TST_typeof_unqualType, // C23 typeof_unqual(type-name)
    TST_typeof_unqualExpr, // C23 typeof_unqual(expression)
    TST_decltype,          // C++11 decltype
#define TRANSFORM_TYPE_TRAIT_DEF(_, Trait) TST_##Trait,
#include "clang/Basic/TransformTypeTraits.def"
    TST_auto,            // C++11 auto
    TST_decltype_auto,   // C++1y decltype(auto)
    TST_auto_type,       // __auto_type extension
    TST_unknown_anytype, // __unknown_anytype extension
    TST_atomic,          // C11 _Atomic
    TST_typename_pack_indexing,
#define GENERIC_IMAGE_TYPE(ImgType, Id)                                      \
    TST_##ImgType##_t, // OpenCL image types
#include "clang/Basic/OpenCLImageTypes.def"
    TST_error // erroneous type
  };

  /// Structure that packs information about the type specifiers that
  /// were written in a particular type specifier sequence.
  struct WrittenBuiltinSpecs {
    static_assert(TST_error < 1 << 7, "Type bitfield not wide enough for TST");
    LLVM_PREFERRED_TYPE(TypeSpecifierType)
    unsigned Type : 7;
    LLVM_PREFERRED_TYPE(TypeSpecifierSign)
    unsigned Sign : 2;
    LLVM_PREFERRED_TYPE(TypeSpecifierWidth)
    unsigned Width : 2;
    LLVM_PREFERRED_TYPE(bool)
    unsigned ModeAttr : 1;
  };

  /// A C++ access specifier (public, private, protected), plus the
  /// special value "none" which means different things in different contexts.
  enum AccessSpecifier {
    AS_public,
    AS_protected,
    AS_private,
    AS_none
  };

  /// The categorization of expression values, currently following the
  /// C++11 scheme.
  enum ExprValueKind {
    /// A pr-value expression (in the C++11 taxonomy)
    /// produces a temporary value.
    VK_PRValue,

    /// An l-value expression is a reference to an object with
    /// independent storage.
    VK_LValue,

    /// An x-value expression is a reference to an object with
    /// independent storage but which can be "moved", i.e.
    /// efficiently cannibalized for its resources.
    VK_XValue
  };

  /// A further classification of the kind of object referenced by an
  /// l-value or x-value.
  enum ExprObjectKind {
    /// An ordinary object is located at an address in memory.
    OK_Ordinary,

    /// A bitfield object is a bitfield on a C or C++ record.
    OK_BitField,

    /// A vector component is an element or range of elements on a vector.
    OK_VectorComponent,

    /// An Objective-C property is a logical field of an Objective-C
    /// object which is read and written via Objective-C method calls.
    OK_ObjCProperty,

    /// An Objective-C array/dictionary subscripting which reads an
    /// object or writes at the subscripted array/dictionary element via
    /// Objective-C method calls.
    OK_ObjCSubscript,

    /// A matrix component is a single element of a matrix.
    OK_MatrixComponent
  };

  /// The reason why a DeclRefExpr does not constitute an odr-use.
  enum NonOdrUseReason {
    /// This is an odr-use.
    NOUR_None = 0,
    /// This name appears in an unevaluated operand.
    NOUR_Unevaluated,
    /// This name appears as a potential result of an lvalue-to-rvalue
    /// conversion that is a constant expression.
    NOUR_Constant,
    /// This name appears as a potential result of a discarded value
    /// expression.
    NOUR_Discarded,
  };

  /// Describes the kind of template specialization that a
  /// particular template specialization declaration represents.
  enum TemplateSpecializationKind {
    /// This template specialization was formed from a template-id but
    /// has not yet been declared, defined, or instantiated.
    TSK_Undeclared = 0,
    /// This template specialization was implicitly instantiated from a
    /// template. (C++ [temp.inst]).
    TSK_ImplicitInstantiation,
    /// This template specialization was declared or defined by an
    /// explicit specialization (C++ [temp.expl.spec]) or partial
    /// specialization (C++ [temp.class.spec]).
    TSK_ExplicitSpecialization,
    /// This template specialization was instantiated from a template
    /// due to an explicit instantiation declaration request
    /// (C++11 [temp.explicit]).
    TSK_ExplicitInstantiationDeclaration,
    /// This template specialization was instantiated from a template
    /// due to an explicit instantiation definition request
    /// (C++ [temp.explicit]).
    TSK_ExplicitInstantiationDefinition
  };

  /// Determine whether this template specialization kind refers
  /// to an instantiation of an entity (as opposed to a non-template or
  /// an explicit specialization).
  inline bool isTemplateInstantiation(TemplateSpecializationKind Kind) {
    return Kind != TSK_Undeclared && Kind != TSK_ExplicitSpecialization;
  }

  /// True if this template specialization kind is an explicit
  /// specialization, explicit instantiation declaration, or explicit
  /// instantiation definition.
  inline bool isTemplateExplicitInstantiationOrSpecialization(
      TemplateSpecializationKind Kind) {
    switch (Kind) {
    case TSK_ExplicitSpecialization:
    case TSK_ExplicitInstantiationDeclaration:
    case TSK_ExplicitInstantiationDefinition:
      return true;

    case TSK_Undeclared:
    case TSK_ImplicitInstantiation:
      return false;
    }
    llvm_unreachable("bad template specialization kind");
  }

  /// Thread storage-class-specifier.
  enum ThreadStorageClassSpecifier {
    TSCS_unspecified,
    /// GNU __thread.
    TSCS___thread,
    /// C++11 thread_local. Implies 'static' at block scope, but not at
    /// class scope.
    TSCS_thread_local,
    /// C11 _Thread_local. Must be combined with either 'static' or 'extern'
    /// if used at block scope.
    TSCS__Thread_local
  };

  /// Storage classes.
  enum StorageClass {
    // These are legal on both functions and variables.
    SC_None,
    SC_Extern,
    SC_Static,
    SC_PrivateExtern,

    // These are only legal on variables.
    SC_Auto,
    SC_Register
  };

  /// Checks whether the given storage class is legal for functions.
  inline bool isLegalForFunction(StorageClass SC) {
    return SC <= SC_PrivateExtern;
  }

  /// Checks whether the given storage class is legal for variables.
  inline bool isLegalForVariable(StorageClass SC) {
    return true;
  }

  /// In-class initialization styles for non-static data members.
  enum InClassInitStyle {
    ICIS_NoInit,   ///< No in-class initializer.
    ICIS_CopyInit, ///< Copy initialization.
    ICIS_ListInit  ///< Direct list-initialization.
  };

  /// CallingConv - Specifies the calling convention that a function uses.
  enum CallingConv {
    CC_C,           // __attribute__((cdecl))
    CC_X86StdCall,  // __attribute__((stdcall))
    CC_X86FastCall, // __attribute__((fastcall))
    CC_X86ThisCall, // __attribute__((thiscall))
    CC_X86VectorCall, // __attribute__((vectorcall))
    CC_X86Pascal,   // __attribute__((pascal))
    CC_Win64,       // __attribute__((ms_abi))
    CC_X86_64SysV,  // __attribute__((sysv_abi))
    CC_X86RegCall, // __attribute__((regcall))
    CC_AAPCS,       // __attribute__((pcs("aapcs")))
    CC_AAPCS_VFP,   // __attribute__((pcs("aapcs-vfp")))
    CC_IntelOclBicc, // __attribute__((intel_ocl_bicc))
    CC_SpirFunction, // default for OpenCL functions on SPIR target
    CC_OpenCLKernel, // inferred for OpenCL kernels
    CC_Swift,        // __attribute__((swiftcall))
    CC_SwiftAsync,        // __attribute__((swiftasynccall))
    CC_PreserveMost, // __attribute__((preserve_most))
    CC_PreserveAll,  // __attribute__((preserve_all))
    CC_AArch64VectorCall, // __attribute__((aarch64_vector_pcs))
    CC_AArch64SVEPCS, // __attribute__((aarch64_sve_pcs))
    CC_AMDGPUKernelCall, // __attribute__((amdgpu_kernel))
    CC_M68kRTD,       // __attribute__((m68k_rtd))
<<<<<<< HEAD
    CC_Trivial,     // OmpSs-2 dependencies
=======
    CC_PreserveNone,  // __attribute__((preserve_none))
>>>>>>> 4e3310a8
  };

  /// Checks whether the given calling convention supports variadic
  /// calls. Unprototyped calls also use the variadic call rules.
  inline bool supportsVariadicCall(CallingConv CC) {
    switch (CC) {
    case CC_X86StdCall:
    case CC_X86FastCall:
    case CC_X86ThisCall:
    case CC_X86RegCall:
    case CC_X86Pascal:
    case CC_X86VectorCall:
    case CC_SpirFunction:
    case CC_OpenCLKernel:
    case CC_Swift:
    case CC_SwiftAsync:
    case CC_M68kRTD:
      return false;
    default:
      return true;
    }
  }

  /// The storage duration for an object (per C++ [basic.stc]).
  enum StorageDuration {
    SD_FullExpression, ///< Full-expression storage duration (for temporaries).
    SD_Automatic,      ///< Automatic storage duration (most local variables).
    SD_Thread,         ///< Thread storage duration.
    SD_Static,         ///< Static storage duration.
    SD_Dynamic         ///< Dynamic storage duration.
  };

  /// Describes the nullability of a particular type.
  enum class NullabilityKind : uint8_t {
    /// Values of this type can never be null.
    NonNull = 0,
    /// Values of this type can be null.
    Nullable,
    /// Whether values of this type can be null is (explicitly)
    /// unspecified. This captures a (fairly rare) case where we
    /// can't conclude anything about the nullability of the type even
    /// though it has been considered.
    Unspecified,
    // Generally behaves like Nullable, except when used in a block parameter
    // that was imported into a swift async method. There, swift will assume
    // that the parameter can get null even if no error occurred. _Nullable
    // parameters are assumed to only get null on error.
    NullableResult,
  };
  /// Prints human-readable debug representation.
  llvm::raw_ostream &operator<<(llvm::raw_ostream&, NullabilityKind);

  /// Return true if \p L has a weaker nullability annotation than \p R. The
  /// ordering is: Unspecified < Nullable < NonNull.
  inline bool hasWeakerNullability(NullabilityKind L, NullabilityKind R) {
    return uint8_t(L) > uint8_t(R);
  }

  /// Retrieve the spelling of the given nullability kind.
  llvm::StringRef getNullabilitySpelling(NullabilityKind kind,
                                         bool isContextSensitive = false);

  /// Kinds of parameter ABI.
  enum class ParameterABI {
    /// This parameter uses ordinary ABI rules for its type.
    Ordinary,

    /// This parameter (which must have pointer type) is a Swift
    /// indirect result parameter.
    SwiftIndirectResult,

    /// This parameter (which must have pointer-to-pointer type) uses
    /// the special Swift error-result ABI treatment.  There can be at
    /// most one parameter on a given function that uses this treatment.
    SwiftErrorResult,

    /// This parameter (which must have pointer type) uses the special
    /// Swift context-pointer ABI treatment.  There can be at
    /// most one parameter on a given function that uses this treatment.
    SwiftContext,

    /// This parameter (which must have pointer type) uses the special
    /// Swift asynchronous context-pointer ABI treatment.  There can be at
    /// most one parameter on a given function that uses this treatment.
    SwiftAsyncContext,
  };

  /// Assigned inheritance model for a class in the MS C++ ABI. Must match order
  /// of spellings in MSInheritanceAttr.
  enum class MSInheritanceModel {
    Single = 0,
    Multiple = 1,
    Virtual = 2,
    Unspecified = 3,
  };

  llvm::StringRef getParameterABISpelling(ParameterABI kind);

  inline llvm::StringRef getAccessSpelling(AccessSpecifier AS) {
    switch (AS) {
    case AccessSpecifier::AS_public:
      return "public";
    case AccessSpecifier::AS_protected:
      return "protected";
    case AccessSpecifier::AS_private:
      return "private";
    case AccessSpecifier::AS_none:
      return {};
    }
    llvm_unreachable("Unknown AccessSpecifier");
  }
} // end namespace clang

#endif // LLVM_CLANG_BASIC_SPECIFIERS_H<|MERGE_RESOLUTION|>--- conflicted
+++ resolved
@@ -295,11 +295,8 @@
     CC_AArch64SVEPCS, // __attribute__((aarch64_sve_pcs))
     CC_AMDGPUKernelCall, // __attribute__((amdgpu_kernel))
     CC_M68kRTD,       // __attribute__((m68k_rtd))
-<<<<<<< HEAD
+    CC_PreserveNone,  // __attribute__((preserve_none))
     CC_Trivial,     // OmpSs-2 dependencies
-=======
-    CC_PreserveNone,  // __attribute__((preserve_none))
->>>>>>> 4e3310a8
   };
 
   /// Checks whether the given calling convention supports variadic
