--- conflicted
+++ resolved
@@ -1348,7 +1348,6 @@
 def err_openclcxx_virtual_function : Error<
   "virtual functions are not supported in C++ for OpenCL">;
 
-<<<<<<< HEAD
 // OmpSs support.
 def err_oss_expected_identifier_for_critical : Error<
   "expected identifier specifying the name of the 'oss critical' directive">;
@@ -1378,7 +1377,7 @@
   "expected ':'%select{| or ';'}0">;
 def err_oss_expected_string_literal : Error<
   "expected string literal">;
-=======
+
 // OpenACC Support.
 def warn_pragma_acc_ignored
     : Warning<"unexpected '#pragma acc ...' in program">,
@@ -1395,7 +1394,6 @@
 def err_acc_missing_directive : Error<"expected OpenACC directive">;
 def err_acc_invalid_open_paren
     : Error<"expected clause-list or newline in OpenACC directive">;
->>>>>>> 7648371c
 
 // OpenMP support.
 def warn_pragma_omp_ignored : Warning<
