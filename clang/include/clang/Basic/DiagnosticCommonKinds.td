--- conflicted
+++ resolved
@@ -291,16 +291,14 @@
 def err_omp_more_one_clause : Error<
   "directive '#pragma omp %0' cannot contain more than one '%1' clause%select{| with '%3' name modifier| with 'source' dependence}2">;
 
-<<<<<<< HEAD
 // Static Analyzer Core
 def err_unknown_analyzer_checker : Error<
     "no analyzer checkers are associated with '%0'">;
 def note_suggest_disabling_all_checkers : Note<
     "use -analyzer-disable-all-checks to disable all static analyzer checkers">;
-=======
+
 // OmpSs
 def err_oss_more_one_clause : Error<
   "directive '#pragma oss %0' cannot contain more than one '%1' clause%select{| with '%3' name modifier| with 'source' dependence}2">;
 
->>>>>>> 61921fb3
 }