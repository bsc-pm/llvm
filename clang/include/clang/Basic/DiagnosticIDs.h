--- conflicted
+++ resolved
@@ -35,13 +35,8 @@
       DIAG_SIZE_FRONTEND      =  150,
       DIAG_SIZE_SERIALIZATION =  120,
       DIAG_SIZE_LEX           =  400,
-<<<<<<< HEAD
       DIAG_SIZE_PARSE         =  800,
-      DIAG_SIZE_AST           =  250,
-=======
-      DIAG_SIZE_PARSE         =  700,
       DIAG_SIZE_AST           =  300,
->>>>>>> 76e3928f
       DIAG_SIZE_COMMENT       =  100,
       DIAG_SIZE_CROSSTU       =  100,
       DIAG_SIZE_SEMA          = 4500,
