--- conflicted
+++ resolved
@@ -9188,24 +9188,6 @@
 namespace {
 class RISCVABIInfo : public DefaultABIInfo {
 private:
-<<<<<<< HEAD
-  unsigned XLen; // Size of the integer ('x') registers in bits.
-  unsigned FLen; // Size of the floating ('f') registers in bits.
-  static const int NumArgGPRs = 8;
-  static const int NumArgFPRs = 8;
-
-  void flattenArray(QualType T, llvm::SmallVector<const Type *, 4> &TypeSeq,
-                    ASTContext &Context) const;
-  void flattenStruct(QualType T, llvm::SmallVector<const Type *, 4> &TypeSeq,
-                    ASTContext &Context) const;
-
-  bool isTwoFloatingStruct(QualType T, unsigned FLen,
-                           llvm::StructType *&CoercedType,
-                           ASTContext &Context) const;
-  bool isFloatingAndIntegerStruct(QualType T, unsigned XLen, unsigned FLen,
-                                  llvm::StructType *&CoercedType,
-                                  ASTContext &Context) const;
-=======
   // Size of the integer ('x') registers in bits.
   unsigned XLen;
   // Size of the floating point ('f') registers in bits. Note that the target
@@ -9219,7 +9201,6 @@
                                       CharUnits &Field1Off,
                                       llvm::Type *&Field2Ty,
                                       CharUnits &Field2Off) const;
->>>>>>> 553c29fa
 
 public:
   RISCVABIInfo(CodeGen::CodeGenTypes &CGT, unsigned XLen, unsigned FLen)
@@ -9229,14 +9210,8 @@
   // non-virtual, but computeInfo is virtual, so we overload it.
   void computeInfo(CGFunctionInfo &FI) const override;
 
-<<<<<<< HEAD
-  ABIArgInfo classifyArgumentType(QualType Ty, bool IsFixed,
-                                  int &ArgGPRsLeft,
-                                  int &ArgsFPRsLeft) const;
-=======
   ABIArgInfo classifyArgumentType(QualType Ty, bool IsFixed, int &ArgGPRsLeft,
                                   int &ArgFPRsLeft) const;
->>>>>>> 553c29fa
   ABIArgInfo classifyReturnType(QualType RetTy) const;
 
   Address EmitVAArg(CodeGenFunction &CGF, Address VAListAddr,
@@ -9245,10 +9220,6 @@
   bool needsExtend(QualType Ty) const;
   ABIArgInfo extendType(QualType Ty) const;
 
-<<<<<<< HEAD
-  bool isSoftFloat() const { return FLen == 0; }
-  bool isHardFloat() const { return !isSoftFloat(); }
-=======
   bool detectFPCCEligibleStruct(QualType Ty, llvm::Type *&Field1Ty,
                                 CharUnits &Field1Off, llvm::Type *&Field2Ty,
                                 CharUnits &Field2Off, int &NeededArgGPRs,
@@ -9257,7 +9228,6 @@
                                                CharUnits Field1Off,
                                                llvm::Type *Field2Ty,
                                                CharUnits Field2Off) const;
->>>>>>> 553c29fa
 };
 } // end anonymous namespace
 
@@ -9279,22 +9249,14 @@
   // different for variadic arguments, we must also track whether we are
   // examining a vararg or not.
   int ArgGPRsLeft = IsRetIndirect ? NumArgGPRs - 1 : NumArgGPRs;
-<<<<<<< HEAD
-  int ArgsFPRsLeft = NumArgFPRs;
-=======
   int ArgFPRsLeft = FLen ? NumArgFPRs : 0;
->>>>>>> 553c29fa
   int NumFixedArgs = FI.getNumRequiredArgs();
 
   int ArgNum = 0;
   for (auto &ArgInfo : FI.arguments()) {
     bool IsFixed = ArgNum < NumFixedArgs;
-<<<<<<< HEAD
-    ArgInfo.info = classifyArgumentType(ArgInfo.type, IsFixed, ArgGPRsLeft, ArgsFPRsLeft);
-=======
     ArgInfo.info =
         classifyArgumentType(ArgInfo.type, IsFixed, ArgGPRsLeft, ArgFPRsLeft);
->>>>>>> 553c29fa
     ArgNum++;
   }
 }
@@ -9508,14 +9470,6 @@
                                            CGCXXABI::RAA_DirectInMemory);
   }
 
-  // In the HardFloat ABI a struct containing just one floating point real is
-  // passed as though it were a standalone floating-point real.
-  const Type *SingleElementTy = isSingleElementStruct(Ty, getContext());
-  if (IsFixed && isHardFloat() && SingleElementTy &&
-      SingleElementTy->isFloatingType()) {
-    Ty = QualType(SingleElementTy, 0);
-  }
-
   // Ignore empty structs/unions.
   if (isEmptyRecord(getContext(), Ty, true))
     return ABIArgInfo::getIgnore();
@@ -9559,57 +9513,6 @@
 
   uint64_t NeededAlign = getContext().getTypeAlign(Ty);
   bool MustUseStack = false;
-
-  // A real floating point argument is passed in a floating-point argument
-  // register if it is no more than FLEN bits wide and there are registers,
-  // otherwise it is passed as the integer convention.
-  if (IsFixed && isHardFloat() && Ty->isFloatingType() && Size <= FLen &&
-      ArgFPRsLeft > 0) {
-    ArgFPRsLeft -= 1;
-    return ABIArgInfo::getDirect();
-  }
-
-  llvm::StructType *CoercedType = nullptr;
-  // A struct containing two floating point reals is passed in two
-  // floating-point registers if neither is more than FLEN bits and at least
-  // two floating point arguments are available
-  if (IsFixed && isHardFloat() &&
-      isTwoFloatingStruct(Ty, FLen, CoercedType, getContext()) &&
-      ArgFPRsLeft >= 2) {
-    ArgFPRsLeft -= 2;
-    return ABIArgInfo::getCoerceAndExpand(CoercedType, CoercedType);
-  }
-
-  // A complex floating-point number is handled like a a pair of
-  // floats.
-  if (IsFixed && isHardFloat() && Ty->isComplexType() &&
-      getContext().getTypeSize(cast<ComplexType>(Ty)->getElementType()) <=
-          FLen &&
-      ArgFPRsLeft >= 2) {
-    ArgFPRsLeft -= 2;
-    llvm::Type *FloatTy =
-        CGT.ConvertType(cast<ComplexType>(Ty)->getElementType());
-    return ABIArgInfo::getDirect(llvm::ArrayType::get(FloatTy, 2));
-  }
-
-  // A struct containing one floating-point real and one integer (or bitfield),
-  // in either order, is passed in a floating-point register and an integer
-  // register, with the integer zero- or sign-extended as though it were a
-  // scalar, provided the floating-point real is no more than FLEN bits wide and
-  // the integer is no more than XLEN bits wide, and at least one floating-point
-  // argument register and at least one integer argument register is available,
-  // with the integer placed in its argument register **without extension** to
-  // XLEN bits. Otherwise, it is passed according to the integer calling
-  // convention.
-  if (IsFixed && isHardFloat() &&
-      isFloatingAndIntegerStruct(Ty, XLen, FLen, CoercedType,
-                                 getContext()) &&
-      ArgGPRsLeft >= 1 && ArgFPRsLeft >= 1) {
-    ArgGPRsLeft -= 1;
-    ArgFPRsLeft -= 1;
-    return ABIArgInfo::getCoerceAndExpand(CoercedType, CoercedType);
-  }
-
   // Determine the number of GPRs needed to pass the current argument
   // according to the ABI. 2*XLen-aligned varargs are passed in "aligned"
   // register pairs, so may consume 3 registers.
@@ -9666,11 +9569,7 @@
     return ABIArgInfo::getIgnore();
 
   int ArgGPRsLeft = 2;
-<<<<<<< HEAD
-  int ArgFPRsLeft = isHardFloat() ? 2 : 0;
-=======
   int ArgFPRsLeft = FLen ? 2 : 0;
->>>>>>> 553c29fa
 
   // The rules for return and argument types are the same, so defer to
   // classifyArgumentType.
@@ -9697,143 +9596,6 @@
 
   return emitVoidPtrVAArg(CGF, VAListAddr, Ty, IsIndirect, SizeAndAlign,
                           SlotSize, /*AllowHigherAlign=*/true);
-}
-
-// Helper function that attempts to flatten an array but bails out
-// if the flattened element sequence is longer than 2.
-void RISCVABIInfo::flattenArray(QualType T,
-                                llvm::SmallVector<const Type *, 4> &TypeSeq,
-                                ASTContext &Context) const {
-  // See-through arrays of size 1.
-  while (const ConstantArrayType *AT = Context.getAsConstantArrayType(T)) {
-    if (AT->getSize().getZExtValue() != 1)
-      break;
-    T = AT->getElementType();
-  }
-  if (const ConstantArrayType *AT = Context.getAsConstantArrayType(T)) {
-    // Element type is an array of size != 1
-    QualType ElementType = AT->getElementType();
-
-    if (isAggregateTypeForABI(ElementType)) {
-      flattenStruct(ElementType, TypeSeq, Context);
-    } else {
-      unsigned Size = AT->getSize().getZExtValue();
-      // We just add up to three elements.
-      unsigned Min = std::min(3U, Size);
-      for (unsigned I = 0; I < Min; I++) {
-        TypeSeq.push_back(ElementType.getTypePtr());
-      }
-    }
-  } else {
-    // Element type is not an array.
-    if (isAggregateTypeForABI(T))
-      flattenStruct(T, TypeSeq, Context);
-    else
-      TypeSeq.push_back(T.getTypePtr());
-  }
-}
-
-// Helper function that attempts to flatten a struct but bails out
-// if it the flattened element sequence is longer than 2.
-void RISCVABIInfo::flattenStruct(QualType T,
-                                 llvm::SmallVector<const Type *, 4> &TypeSeq,
-                                 ASTContext &Context) const {
-  const RecordType *RT = T->getAs<RecordType>();
-  if (!RT)
-    return;
-
-  const RecordDecl *RD = RT->getDecl();
-  // Ignore structs with flexible members.
-  if (RD->hasFlexibleArrayMember())
-    return;
-
-  // If this is a C++ record, flatten the bases.
-  if (const CXXRecordDecl *CXXRD = dyn_cast<CXXRecordDecl>(RD)) {
-    for (const auto &I : CXXRD->bases()) {
-      // Ignore empty records.
-      if (isEmptyRecord(Context, I.getType(), true))
-        continue;
-
-      flattenStruct(I.getType(), TypeSeq, Context);
-
-      // Too many elements already. Bail out.
-      if (TypeSeq.size() > 2)
-        return;
-    }
-  }
-
-  // Flatten the fields.
-  for (const auto *FD : RD->fields()) {
-    QualType FT = FD->getType();
-
-    // Ignore empty fields.
-    if (isEmptyField(Context, FD, true))
-      continue;
-
-    if (Context.getAsConstantArrayType(FT))
-      flattenArray(FT, TypeSeq, Context);
-    else if (!isAggregateTypeForABI(FT))
-      TypeSeq.push_back(FT.getTypePtr());
-    else
-      flattenStruct(FT, TypeSeq, Context);
-
-    // Too many elements already. Bail out.
-    if (TypeSeq.size() > 2)
-      return;
-  }
-}
-
-bool RISCVABIInfo::isTwoFloatingStruct(QualType T, unsigned FLen,
-                                       llvm::StructType *&CoercedType,
-                                       ASTContext &Context) const {
-  // Unions are never flattened.
-  if (T->isUnionType())
-    return false;
-
-  llvm::SmallVector<const Type *, 4> TypeSeq;
-  flattenStruct(T, TypeSeq, Context);
-
-  bool ValidShape = (TypeSeq.size() == 2 && TypeSeq[0]->isFloatingType() &&
-          Context.getTypeSize(TypeSeq[0]) <= FLen &&
-          TypeSeq[1]->isFloatingType() &&
-          Context.getTypeSize(TypeSeq[1]) <= FLen);
-
-  if (!ValidShape)
-    return false;
-
-  CoercedType =
-      llvm::StructType::create({CGT.ConvertType(QualType(TypeSeq[0], 0)),
-                                CGT.ConvertType(QualType(TypeSeq[1], 0))});
-  return true;
-}
-
-bool RISCVABIInfo::isFloatingAndIntegerStruct(QualType T, unsigned XLen,
-                                              unsigned FLen,
-                                              llvm::StructType *&CoercedType,
-                                              ASTContext &Context) const {
-  // Unions are never flattened.
-  if (T->isUnionType())
-    return false;
-
-  llvm::SmallVector<const Type *, 4> TypeSeq;
-  flattenStruct(T, TypeSeq, Context);
-
-  bool ValidShape =
-      TypeSeq.size() == 2 && ((TypeSeq[0]->isFloatingType() &&
-                               Context.getTypeSize(TypeSeq[0]) <= FLen &&
-                               TypeSeq[1]->isIntegralOrEnumerationType() &&
-                               Context.getTypeSize(TypeSeq[1]) <= XLen) ||
-                              (TypeSeq[0]->isIntegralOrEnumerationType() &&
-                               Context.getTypeSize(TypeSeq[0]) <= XLen &&
-                               TypeSeq[1]->isFloatingType() &&
-                               Context.getTypeSize(TypeSeq[1]) <= FLen));
-  if (!ValidShape)
-    return false;
-
-  CoercedType =
-      llvm::StructType::create({CGT.ConvertType(QualType(TypeSeq[0], 0)),
-                                CGT.ConvertType(QualType(TypeSeq[1], 0))});
-  return true;
 }
 
 bool RISCVABIInfo::needsExtend(QualType Ty) const {
@@ -9993,24 +9755,6 @@
   case llvm::Triple::msp430:
     return SetCGInfo(new MSP430TargetCodeGenInfo(Types));
 
-<<<<<<< HEAD
-  case llvm::Triple::riscv32: {
-    unsigned FLen = 0;
-    if (getTarget().getABI() == "ilp32f")
-      FLen = 32;
-    else if (getTarget().getABI() == "ilp32d")
-      FLen = 64;
-    return SetCGInfo(new RISCVTargetCodeGenInfo(Types, 32, FLen));
-  }
-  case llvm::Triple::riscv64: {
-    unsigned FLen = 0;
-    if (getTarget().getABI() == "lp64f")
-      FLen = 32;
-    else if (getTarget().getABI() == "lp64d")
-      FLen = 64;
-    return SetCGInfo(new RISCVTargetCodeGenInfo(Types, 64, FLen));
-  }
-=======
   case llvm::Triple::riscv32:
   case llvm::Triple::riscv64: {
     StringRef ABIStr = getTarget().getABI();
@@ -10023,7 +9767,6 @@
     return SetCGInfo(new RISCVTargetCodeGenInfo(Types, XLen, ABIFLen));
   }
 
->>>>>>> 553c29fa
   case llvm::Triple::systemz: {
     bool HasVector = getTarget().getABI() == "vector";
     return SetCGInfo(new SystemZTargetCodeGenInfo(Types, HasVector));
