--- conflicted
+++ resolved
@@ -9210,13 +9210,9 @@
 namespace {
 class RISCVTargetCodeGenInfo : public TargetCodeGenInfo {
 public:
-<<<<<<< HEAD
   RISCVTargetCodeGenInfo(CodeGen::CodeGenTypes &CGT, unsigned XLen,
                          unsigned FLen)
       : TargetCodeGenInfo(new RISCVABIInfo(CGT, XLen, FLen)) {}
-=======
-  RISCVTargetCodeGenInfo(CodeGen::CodeGenTypes &CGT, unsigned XLen)
-      : TargetCodeGenInfo(new RISCVABIInfo(CGT, XLen)) {}
 
   void setTargetAttributes(const Decl *D, llvm::GlobalValue *GV,
                            CodeGen::CodeGenModule &CGM) const override {
@@ -9238,7 +9234,6 @@
 
     Fn->addFnAttr("interrupt", Kind);
   }
->>>>>>> be972975
 };
 } // namespace
 
