//===--- CGStmt.cpp - Emit LLVM Code from Statements ----------------------===//
//
// Part of the LLVM Project, under the Apache License v2.0 with LLVM Exceptions.
// See https://llvm.org/LICENSE.txt for license information.
// SPDX-License-Identifier: Apache-2.0 WITH LLVM-exception
//
//===----------------------------------------------------------------------===//
//
// This contains code to emit Stmt nodes as LLVM code.
//
//===----------------------------------------------------------------------===//

#include "CGDebugInfo.h"
#include "CGOpenMPRuntime.h"
#include "CodeGenFunction.h"
#include "CodeGenModule.h"
#include "TargetInfo.h"
#include "clang/AST/Attr.h"
#include "clang/AST/Expr.h"
#include "clang/AST/Stmt.h"
#include "clang/AST/StmtVisitor.h"
#include "clang/Basic/Builtins.h"
#include "clang/Basic/DiagnosticSema.h"
#include "clang/Basic/PrettyStackTrace.h"
#include "clang/Basic/SourceManager.h"
#include "clang/Basic/TargetInfo.h"
#include "llvm/ADT/SmallSet.h"
#include "llvm/ADT/StringExtras.h"
#include "llvm/IR/Assumptions.h"
#include "llvm/IR/DataLayout.h"
#include "llvm/IR/InlineAsm.h"
#include "llvm/IR/Intrinsics.h"
#include "llvm/IR/MDBuilder.h"
#include "llvm/Support/SaveAndRestore.h"

using namespace clang;
using namespace CodeGen;

//===----------------------------------------------------------------------===//
//                              Statement Emission
//===----------------------------------------------------------------------===//

void CodeGenFunction::EmitStopPoint(const Stmt *S) {
  if (CGDebugInfo *DI = getDebugInfo()) {
    SourceLocation Loc;
    Loc = S->getBeginLoc();
    DI->EmitLocation(Builder, Loc);

    LastStopPoint = Loc;
  }
}

void CodeGenFunction::EmitStmt(const Stmt *S, ArrayRef<const Attr *> Attrs) {
  assert(S && "Null statement?");
  PGO.setCurrentStmt(S);

  // These statements have their own debug info handling.
  if (EmitSimpleStmt(S, Attrs))
    return;

  // Check if we are generating unreachable code.
  if (!HaveInsertPoint()) {
    // If so, and the statement doesn't contain a label, then we do not need to
    // generate actual code. This is safe because (1) the current point is
    // unreachable, so we don't need to execute the code, and (2) we've already
    // handled the statements which update internal data structures (like the
    // local variable map) which could be used by subsequent statements.
    if (!ContainsLabel(S)) {
      // Verify that any decl statements were handled as simple, they may be in
      // scope of subsequent reachable statements.
      assert(!isa<DeclStmt>(*S) && "Unexpected DeclStmt!");
      return;
    }

    // Otherwise, make a new block to hold the code.
    EnsureInsertPoint();
  }

  // Generate a stoppoint if we are emitting debug info.
  EmitStopPoint(S);

  // Ignore all OpenMP directives except for simd if OpenMP with Simd is
  // enabled.
  if (getLangOpts().OpenMP && getLangOpts().OpenMPSimd) {
    if (const auto *D = dyn_cast<OMPExecutableDirective>(S)) {
      EmitSimpleOMPExecutableDirective(*D);
      return;
    }
  }

  switch (S->getStmtClass()) {
  case Stmt::NoStmtClass:
  case Stmt::CXXCatchStmtClass:
  case Stmt::SEHExceptStmtClass:
  case Stmt::SEHFinallyStmtClass:
  case Stmt::MSDependentExistsStmtClass:
    llvm_unreachable("invalid statement class to emit generically");
  case Stmt::NullStmtClass:
  case Stmt::CompoundStmtClass:
  case Stmt::DeclStmtClass:
  case Stmt::LabelStmtClass:
  case Stmt::AttributedStmtClass:
  case Stmt::GotoStmtClass:
  case Stmt::BreakStmtClass:
  case Stmt::ContinueStmtClass:
  case Stmt::DefaultStmtClass:
  case Stmt::CaseStmtClass:
  case Stmt::SEHLeaveStmtClass:
    llvm_unreachable("should have emitted these statements as simple");

#define STMT(Type, Base)
#define ABSTRACT_STMT(Op)
#define EXPR(Type, Base) \
  case Stmt::Type##Class:
#include "clang/AST/StmtNodes.inc"
  {
    // Remember the block we came in on.
    llvm::BasicBlock *incoming = Builder.GetInsertBlock();
    assert(incoming && "expression emission must have an insertion point");

    EmitIgnoredExpr(cast<Expr>(S));

    llvm::BasicBlock *outgoing = Builder.GetInsertBlock();
    assert(outgoing && "expression emission cleared block!");

    // The expression emitters assume (reasonably!) that the insertion
    // point is always set.  To maintain that, the call-emission code
    // for noreturn functions has to enter a new block with no
    // predecessors.  We want to kill that block and mark the current
    // insertion point unreachable in the common case of a call like
    // "exit();".  Since expression emission doesn't otherwise create
    // blocks with no predecessors, we can just test for that.
    // However, we must be careful not to do this to our incoming
    // block, because *statement* emission does sometimes create
    // reachable blocks which will have no predecessors until later in
    // the function.  This occurs with, e.g., labels that are not
    // reachable by fallthrough.
    if (incoming != outgoing && outgoing->use_empty()) {
      outgoing->eraseFromParent();
      Builder.ClearInsertionPoint();
    }
    break;
  }

  case Stmt::IndirectGotoStmtClass:
    EmitIndirectGotoStmt(cast<IndirectGotoStmt>(*S)); break;

  case Stmt::IfStmtClass:      EmitIfStmt(cast<IfStmt>(*S));              break;
  case Stmt::WhileStmtClass:   EmitWhileStmt(cast<WhileStmt>(*S), Attrs); break;
  case Stmt::DoStmtClass:      EmitDoStmt(cast<DoStmt>(*S), Attrs);       break;
  case Stmt::ForStmtClass:     EmitForStmt(cast<ForStmt>(*S), Attrs);     break;

  case Stmt::ReturnStmtClass:  EmitReturnStmt(cast<ReturnStmt>(*S));      break;

  case Stmt::SwitchStmtClass:  EmitSwitchStmt(cast<SwitchStmt>(*S));      break;
  case Stmt::GCCAsmStmtClass:  // Intentional fall-through.
  case Stmt::MSAsmStmtClass:   EmitAsmStmt(cast<AsmStmt>(*S));            break;
  case Stmt::CoroutineBodyStmtClass:
    EmitCoroutineBody(cast<CoroutineBodyStmt>(*S));
    break;
  case Stmt::CoreturnStmtClass:
    EmitCoreturnStmt(cast<CoreturnStmt>(*S));
    break;
  case Stmt::CapturedStmtClass: {
    const CapturedStmt *CS = cast<CapturedStmt>(S);
    EmitCapturedStmt(*CS, CS->getCapturedRegionKind());
    }
    break;
  case Stmt::ObjCAtTryStmtClass:
    EmitObjCAtTryStmt(cast<ObjCAtTryStmt>(*S));
    break;
  case Stmt::ObjCAtCatchStmtClass:
    llvm_unreachable(
                    "@catch statements should be handled by EmitObjCAtTryStmt");
  case Stmt::ObjCAtFinallyStmtClass:
    llvm_unreachable(
                  "@finally statements should be handled by EmitObjCAtTryStmt");
  case Stmt::ObjCAtThrowStmtClass:
    EmitObjCAtThrowStmt(cast<ObjCAtThrowStmt>(*S));
    break;
  case Stmt::ObjCAtSynchronizedStmtClass:
    EmitObjCAtSynchronizedStmt(cast<ObjCAtSynchronizedStmt>(*S));
    break;
  case Stmt::ObjCForCollectionStmtClass:
    EmitObjCForCollectionStmt(cast<ObjCForCollectionStmt>(*S));
    break;
  case Stmt::ObjCAutoreleasePoolStmtClass:
    EmitObjCAutoreleasePoolStmt(cast<ObjCAutoreleasePoolStmt>(*S));
    break;

  case Stmt::CXXTryStmtClass:
    EmitCXXTryStmt(cast<CXXTryStmt>(*S));
    break;
  case Stmt::CXXForRangeStmtClass:
    EmitCXXForRangeStmt(cast<CXXForRangeStmt>(*S), Attrs);
    break;
  case Stmt::SEHTryStmtClass:
    EmitSEHTryStmt(cast<SEHTryStmt>(*S));
    break;
  case Stmt::OMPMetaDirectiveClass:
    EmitOMPMetaDirective(cast<OMPMetaDirective>(*S));
    break;
  case Stmt::OMPCanonicalLoopClass:
    EmitOMPCanonicalLoop(cast<OMPCanonicalLoop>(S));
    break;
  case Stmt::OMPParallelDirectiveClass:
    EmitOMPParallelDirective(cast<OMPParallelDirective>(*S));
    break;
  case Stmt::OMPSimdDirectiveClass:
    EmitOMPSimdDirective(cast<OMPSimdDirective>(*S));
    break;
  case Stmt::OMPTileDirectiveClass:
    EmitOMPTileDirective(cast<OMPTileDirective>(*S));
    break;
  case Stmt::OMPUnrollDirectiveClass:
    EmitOMPUnrollDirective(cast<OMPUnrollDirective>(*S));
    break;
  case Stmt::OMPForDirectiveClass:
    EmitOMPForDirective(cast<OMPForDirective>(*S));
    break;
  case Stmt::OMPForSimdDirectiveClass:
    EmitOMPForSimdDirective(cast<OMPForSimdDirective>(*S));
    break;
  case Stmt::OMPSectionsDirectiveClass:
    EmitOMPSectionsDirective(cast<OMPSectionsDirective>(*S));
    break;
  case Stmt::OMPSectionDirectiveClass:
    EmitOMPSectionDirective(cast<OMPSectionDirective>(*S));
    break;
  case Stmt::OMPSingleDirectiveClass:
    EmitOMPSingleDirective(cast<OMPSingleDirective>(*S));
    break;
  case Stmt::OMPMasterDirectiveClass:
    EmitOMPMasterDirective(cast<OMPMasterDirective>(*S));
    break;
  case Stmt::OMPCriticalDirectiveClass:
    EmitOMPCriticalDirective(cast<OMPCriticalDirective>(*S));
    break;
  case Stmt::OMPParallelForDirectiveClass:
    EmitOMPParallelForDirective(cast<OMPParallelForDirective>(*S));
    break;
  case Stmt::OMPParallelForSimdDirectiveClass:
    EmitOMPParallelForSimdDirective(cast<OMPParallelForSimdDirective>(*S));
    break;
  case Stmt::OMPParallelMasterDirectiveClass:
    EmitOMPParallelMasterDirective(cast<OMPParallelMasterDirective>(*S));
    break;
  case Stmt::OMPParallelSectionsDirectiveClass:
    EmitOMPParallelSectionsDirective(cast<OMPParallelSectionsDirective>(*S));
    break;
  case Stmt::OMPTaskDirectiveClass:
    EmitOMPTaskDirective(cast<OMPTaskDirective>(*S));
    break;
  case Stmt::OMPTaskyieldDirectiveClass:
    EmitOMPTaskyieldDirective(cast<OMPTaskyieldDirective>(*S));
    break;
  case Stmt::OMPBarrierDirectiveClass:
    EmitOMPBarrierDirective(cast<OMPBarrierDirective>(*S));
    break;
  case Stmt::OMPTaskwaitDirectiveClass:
    EmitOMPTaskwaitDirective(cast<OMPTaskwaitDirective>(*S));
    break;
  case Stmt::OMPTaskgroupDirectiveClass:
    EmitOMPTaskgroupDirective(cast<OMPTaskgroupDirective>(*S));
    break;
  case Stmt::OMPFlushDirectiveClass:
    EmitOMPFlushDirective(cast<OMPFlushDirective>(*S));
    break;
  case Stmt::OMPDepobjDirectiveClass:
    EmitOMPDepobjDirective(cast<OMPDepobjDirective>(*S));
    break;
  case Stmt::OMPScanDirectiveClass:
    EmitOMPScanDirective(cast<OMPScanDirective>(*S));
    break;
  case Stmt::OMPOrderedDirectiveClass:
    EmitOMPOrderedDirective(cast<OMPOrderedDirective>(*S));
    break;
  case Stmt::OMPAtomicDirectiveClass:
    EmitOMPAtomicDirective(cast<OMPAtomicDirective>(*S));
    break;
  case Stmt::OMPTargetDirectiveClass:
    EmitOMPTargetDirective(cast<OMPTargetDirective>(*S));
    break;
  case Stmt::OMPTeamsDirectiveClass:
    EmitOMPTeamsDirective(cast<OMPTeamsDirective>(*S));
    break;
  case Stmt::OMPCancellationPointDirectiveClass:
    EmitOMPCancellationPointDirective(cast<OMPCancellationPointDirective>(*S));
    break;
  case Stmt::OMPCancelDirectiveClass:
    EmitOMPCancelDirective(cast<OMPCancelDirective>(*S));
    break;
  case Stmt::OMPTargetDataDirectiveClass:
    EmitOMPTargetDataDirective(cast<OMPTargetDataDirective>(*S));
    break;
  case Stmt::OMPTargetEnterDataDirectiveClass:
    EmitOMPTargetEnterDataDirective(cast<OMPTargetEnterDataDirective>(*S));
    break;
  case Stmt::OMPTargetExitDataDirectiveClass:
    EmitOMPTargetExitDataDirective(cast<OMPTargetExitDataDirective>(*S));
    break;
  case Stmt::OMPTargetParallelDirectiveClass:
    EmitOMPTargetParallelDirective(cast<OMPTargetParallelDirective>(*S));
    break;
  case Stmt::OMPTargetParallelForDirectiveClass:
    EmitOMPTargetParallelForDirective(cast<OMPTargetParallelForDirective>(*S));
    break;
  case Stmt::OMPTaskLoopDirectiveClass:
    EmitOMPTaskLoopDirective(cast<OMPTaskLoopDirective>(*S));
    break;
  case Stmt::OMPTaskLoopSimdDirectiveClass:
    EmitOMPTaskLoopSimdDirective(cast<OMPTaskLoopSimdDirective>(*S));
    break;
  case Stmt::OMPMasterTaskLoopDirectiveClass:
    EmitOMPMasterTaskLoopDirective(cast<OMPMasterTaskLoopDirective>(*S));
    break;
  case Stmt::OMPMaskedTaskLoopDirectiveClass:
    llvm_unreachable("masked taskloop directive not supported yet.");
    break;
  case Stmt::OMPMasterTaskLoopSimdDirectiveClass:
    EmitOMPMasterTaskLoopSimdDirective(
        cast<OMPMasterTaskLoopSimdDirective>(*S));
    break;
  case Stmt::OMPMaskedTaskLoopSimdDirectiveClass:
    llvm_unreachable("masked taskloop simd directive not supported yet.");
    break;
  case Stmt::OMPParallelMasterTaskLoopDirectiveClass:
    EmitOMPParallelMasterTaskLoopDirective(
        cast<OMPParallelMasterTaskLoopDirective>(*S));
    break;
  case Stmt::OMPParallelMaskedTaskLoopDirectiveClass:
    llvm_unreachable("parallel masked taskloop directive not supported yet.");
    break;
  case Stmt::OMPParallelMasterTaskLoopSimdDirectiveClass:
    EmitOMPParallelMasterTaskLoopSimdDirective(
        cast<OMPParallelMasterTaskLoopSimdDirective>(*S));
    break;
  case Stmt::OMPParallelMaskedTaskLoopSimdDirectiveClass:
    llvm_unreachable(
        "parallel masked taskloop simd directive not supported yet.");
    break;
  case Stmt::OMPDistributeDirectiveClass:
    EmitOMPDistributeDirective(cast<OMPDistributeDirective>(*S));
    break;
  case Stmt::OMPTargetUpdateDirectiveClass:
    EmitOMPTargetUpdateDirective(cast<OMPTargetUpdateDirective>(*S));
    break;
  case Stmt::OMPDistributeParallelForDirectiveClass:
    EmitOMPDistributeParallelForDirective(
        cast<OMPDistributeParallelForDirective>(*S));
    break;
  case Stmt::OMPDistributeParallelForSimdDirectiveClass:
    EmitOMPDistributeParallelForSimdDirective(
        cast<OMPDistributeParallelForSimdDirective>(*S));
    break;
  case Stmt::OMPDistributeSimdDirectiveClass:
    EmitOMPDistributeSimdDirective(cast<OMPDistributeSimdDirective>(*S));
    break;
  case Stmt::OMPTargetParallelForSimdDirectiveClass:
    EmitOMPTargetParallelForSimdDirective(
        cast<OMPTargetParallelForSimdDirective>(*S));
    break;
  case Stmt::OMPTargetSimdDirectiveClass:
    EmitOMPTargetSimdDirective(cast<OMPTargetSimdDirective>(*S));
    break;
  case Stmt::OMPTeamsDistributeDirectiveClass:
    EmitOMPTeamsDistributeDirective(cast<OMPTeamsDistributeDirective>(*S));
    break;
  case Stmt::OMPTeamsDistributeSimdDirectiveClass:
    EmitOMPTeamsDistributeSimdDirective(
        cast<OMPTeamsDistributeSimdDirective>(*S));
    break;
  case Stmt::OMPTeamsDistributeParallelForSimdDirectiveClass:
    EmitOMPTeamsDistributeParallelForSimdDirective(
        cast<OMPTeamsDistributeParallelForSimdDirective>(*S));
    break;
  case Stmt::OMPTeamsDistributeParallelForDirectiveClass:
    EmitOMPTeamsDistributeParallelForDirective(
        cast<OMPTeamsDistributeParallelForDirective>(*S));
    break;
  case Stmt::OMPTargetTeamsDirectiveClass:
    EmitOMPTargetTeamsDirective(cast<OMPTargetTeamsDirective>(*S));
    break;
  case Stmt::OMPTargetTeamsDistributeDirectiveClass:
    EmitOMPTargetTeamsDistributeDirective(
        cast<OMPTargetTeamsDistributeDirective>(*S));
    break;
  case Stmt::OMPTargetTeamsDistributeParallelForDirectiveClass:
    EmitOMPTargetTeamsDistributeParallelForDirective(
        cast<OMPTargetTeamsDistributeParallelForDirective>(*S));
    break;
  case Stmt::OMPTargetTeamsDistributeParallelForSimdDirectiveClass:
    EmitOMPTargetTeamsDistributeParallelForSimdDirective(
        cast<OMPTargetTeamsDistributeParallelForSimdDirective>(*S));
    break;
  case Stmt::OMPTargetTeamsDistributeSimdDirectiveClass:
    EmitOMPTargetTeamsDistributeSimdDirective(
        cast<OMPTargetTeamsDistributeSimdDirective>(*S));
    break;
  case Stmt::OMPInteropDirectiveClass:
    EmitOMPInteropDirective(cast<OMPInteropDirective>(*S));
    break;
  case Stmt::OMPDispatchDirectiveClass:
    llvm_unreachable("Dispatch directive not supported yet.");
    break;
  case Stmt::OMPMaskedDirectiveClass:
    EmitOMPMaskedDirective(cast<OMPMaskedDirective>(*S));
    break;
  case Stmt::OMPGenericLoopDirectiveClass:
    EmitOMPGenericLoopDirective(cast<OMPGenericLoopDirective>(*S));
    break;
  case Stmt::OMPTeamsGenericLoopDirectiveClass:
    llvm_unreachable("teams loop directive not supported yet.");
    break;
  case Stmt::OMPTargetTeamsGenericLoopDirectiveClass:
    llvm_unreachable("target teams loop directive not supported yet.");
    break;
  case Stmt::OMPParallelGenericLoopDirectiveClass:
    llvm_unreachable("parallel loop directive not supported yet.");
    break;
  case Stmt::OMPTargetParallelGenericLoopDirectiveClass:
    llvm_unreachable("target parallel loop directive not supported yet.");
    break;
<<<<<<< HEAD
  // OmpSs directives
  case Stmt::OSSTaskwaitDirectiveClass:
    EmitOSSTaskwaitDirective(cast<OSSTaskwaitDirective>(*S));
    break;
  case Stmt::OSSReleaseDirectiveClass:
    EmitOSSReleaseDirective(cast<OSSReleaseDirective>(*S));
    break;
  case Stmt::OSSTaskDirectiveClass:
    EmitOSSTaskDirective(cast<OSSTaskDirective>(*S));
    break;
  case Stmt::OSSTaskForDirectiveClass:
    EmitOSSTaskForDirective(cast<OSSTaskForDirective>(*S));
    break;
  case Stmt::OSSTaskIterDirectiveClass:
    EmitOSSTaskIterDirective(cast<OSSTaskIterDirective>(*S));
    break;
  case Stmt::OSSTaskLoopDirectiveClass:
    EmitOSSTaskLoopDirective(cast<OSSTaskLoopDirective>(*S));
    break;
  case Stmt::OSSTaskLoopForDirectiveClass:
    EmitOSSTaskLoopForDirective(cast<OSSTaskLoopForDirective>(*S));
=======
  case Stmt::OMPParallelMaskedDirectiveClass:
    llvm_unreachable("parallel masked directive not supported yet.");
>>>>>>> 2fde26df
    break;
  }
}

bool CodeGenFunction::EmitSimpleStmt(const Stmt *S,
                                     ArrayRef<const Attr *> Attrs) {
  switch (S->getStmtClass()) {
  default:
    return false;
  case Stmt::NullStmtClass:
    break;
  case Stmt::CompoundStmtClass:
    EmitCompoundStmt(cast<CompoundStmt>(*S));
    break;
  case Stmt::DeclStmtClass:
    EmitDeclStmt(cast<DeclStmt>(*S));
    break;
  case Stmt::LabelStmtClass:
    EmitLabelStmt(cast<LabelStmt>(*S));
    break;
  case Stmt::AttributedStmtClass:
    EmitAttributedStmt(cast<AttributedStmt>(*S));
    break;
  case Stmt::GotoStmtClass:
    EmitGotoStmt(cast<GotoStmt>(*S));
    break;
  case Stmt::BreakStmtClass:
    EmitBreakStmt(cast<BreakStmt>(*S));
    break;
  case Stmt::ContinueStmtClass:
    EmitContinueStmt(cast<ContinueStmt>(*S));
    break;
  case Stmt::DefaultStmtClass:
    EmitDefaultStmt(cast<DefaultStmt>(*S), Attrs);
    break;
  case Stmt::CaseStmtClass:
    EmitCaseStmt(cast<CaseStmt>(*S), Attrs);
    break;
  case Stmt::SEHLeaveStmtClass:
    EmitSEHLeaveStmt(cast<SEHLeaveStmt>(*S));
    break;
  }
  return true;
}

/// EmitCompoundStmt - Emit a compound statement {..} node.  If GetLast is true,
/// this captures the expression result of the last sub-statement and returns it
/// (for use by the statement expression extension).
Address CodeGenFunction::EmitCompoundStmt(const CompoundStmt &S, bool GetLast,
                                          AggValueSlot AggSlot) {
  PrettyStackTraceLoc CrashInfo(getContext().getSourceManager(),S.getLBracLoc(),
                             "LLVM IR generation of compound statement ('{}')");

  // Keep track of the current cleanup stack depth, including debug scopes.
  LexicalScope Scope(*this, S.getSourceRange());

  return EmitCompoundStmtWithoutScope(S, GetLast, AggSlot);
}

Address
CodeGenFunction::EmitCompoundStmtWithoutScope(const CompoundStmt &S,
                                              bool GetLast,
                                              AggValueSlot AggSlot) {

  const Stmt *ExprResult = S.getStmtExprResult();
  assert((!GetLast || (GetLast && ExprResult)) &&
         "If GetLast is true then the CompoundStmt must have a StmtExprResult");

  Address RetAlloca = Address::invalid();

  for (auto *CurStmt : S.body()) {
    if (GetLast && ExprResult == CurStmt) {
      // We have to special case labels here.  They are statements, but when put
      // at the end of a statement expression, they yield the value of their
      // subexpression.  Handle this by walking through all labels we encounter,
      // emitting them before we evaluate the subexpr.
      // Similar issues arise for attributed statements.
      while (!isa<Expr>(ExprResult)) {
        if (const auto *LS = dyn_cast<LabelStmt>(ExprResult)) {
          EmitLabel(LS->getDecl());
          ExprResult = LS->getSubStmt();
        } else if (const auto *AS = dyn_cast<AttributedStmt>(ExprResult)) {
          // FIXME: Update this if we ever have attributes that affect the
          // semantics of an expression.
          ExprResult = AS->getSubStmt();
        } else {
          llvm_unreachable("unknown value statement");
        }
      }

      EnsureInsertPoint();

      const Expr *E = cast<Expr>(ExprResult);
      QualType ExprTy = E->getType();
      if (hasAggregateEvaluationKind(ExprTy)) {
        EmitAggExpr(E, AggSlot);
      } else {
        // We can't return an RValue here because there might be cleanups at
        // the end of the StmtExpr.  Because of that, we have to emit the result
        // here into a temporary alloca.
        RetAlloca = CreateMemTemp(ExprTy);
        EmitAnyExprToMem(E, RetAlloca, Qualifiers(),
                         /*IsInit*/ false);
      }
    } else {
      EmitStmt(CurStmt);
    }
  }

  return RetAlloca;
}

void CodeGenFunction::SimplifyForwardingBlocks(llvm::BasicBlock *BB) {
  llvm::BranchInst *BI = dyn_cast<llvm::BranchInst>(BB->getTerminator());

  // If there is a cleanup stack, then we it isn't worth trying to
  // simplify this block (we would need to remove it from the scope map
  // and cleanup entry).
  if (!EHStack.empty())
    return;

  // Can only simplify direct branches.
  if (!BI || !BI->isUnconditional())
    return;

  // Can only simplify empty blocks.
  if (BI->getIterator() != BB->begin())
    return;

  BB->replaceAllUsesWith(BI->getSuccessor(0));
  BI->eraseFromParent();
  BB->eraseFromParent();
}

void CodeGenFunction::EmitBlock(llvm::BasicBlock *BB, bool IsFinished) {
  llvm::BasicBlock *CurBB = Builder.GetInsertBlock();

  // Fall out of the current block (if necessary).
  EmitBranch(BB);

  if (IsFinished && BB->use_empty()) {
    delete BB;
    return;
  }

  // Place the block after the current block, if possible, or else at
  // the end of the function.
  if (CurBB && CurBB->getParent())
    CurFn->getBasicBlockList().insertAfter(CurBB->getIterator(), BB);
  else
    CurFn->getBasicBlockList().push_back(BB);
  Builder.SetInsertPoint(BB);
}

void CodeGenFunction::EmitBranch(llvm::BasicBlock *Target) {
  // Emit a branch from the current block to the target one if this
  // was a real block.  If this was just a fall-through block after a
  // terminator, don't emit it.
  llvm::BasicBlock *CurBB = Builder.GetInsertBlock();

  if (!CurBB || CurBB->getTerminator()) {
    // If there is no insert point or the previous block is already
    // terminated, don't touch it.
  } else {
    // Otherwise, create a fall-through branch.
    Builder.CreateBr(Target);
  }

  Builder.ClearInsertionPoint();
}

void CodeGenFunction::EmitBlockAfterUses(llvm::BasicBlock *block) {
  bool inserted = false;
  for (llvm::User *u : block->users()) {
    if (llvm::Instruction *insn = dyn_cast<llvm::Instruction>(u)) {
      CurFn->getBasicBlockList().insertAfter(insn->getParent()->getIterator(),
                                             block);
      inserted = true;
      break;
    }
  }

  if (!inserted)
    CurFn->getBasicBlockList().push_back(block);

  Builder.SetInsertPoint(block);
}

CodeGenFunction::JumpDest
CodeGenFunction::getJumpDestForLabel(const LabelDecl *D) {
  JumpDest &Dest = LabelMap[D];
  if (Dest.isValid()) return Dest;

  // Create, but don't insert, the new block.
  Dest = JumpDest(createBasicBlock(D->getName()),
                  EHScopeStack::stable_iterator::invalid(),
                  NextCleanupDestIndex++);
  return Dest;
}

void CodeGenFunction::EmitLabel(const LabelDecl *D) {
  // Add this label to the current lexical scope if we're within any
  // normal cleanups.  Jumps "in" to this label --- when permitted by
  // the language --- may need to be routed around such cleanups.
  if (EHStack.hasNormalCleanups() && CurLexicalScope)
    CurLexicalScope->addLabel(D);

  JumpDest &Dest = LabelMap[D];

  // If we didn't need a forward reference to this label, just go
  // ahead and create a destination at the current scope.
  if (!Dest.isValid()) {
    Dest = getJumpDestInCurrentScope(D->getName());

  // Otherwise, we need to give this label a target depth and remove
  // it from the branch-fixups list.
  } else {
    assert(!Dest.getScopeDepth().isValid() && "already emitted label!");
    Dest.setScopeDepth(EHStack.stable_begin());
    ResolveBranchFixups(Dest.getBlock());
  }

  EmitBlock(Dest.getBlock());

  // Emit debug info for labels.
  if (CGDebugInfo *DI = getDebugInfo()) {
    if (CGM.getCodeGenOpts().hasReducedDebugInfo()) {
      DI->setLocation(D->getLocation());
      DI->EmitLabel(D, Builder);
    }
  }

  incrementProfileCounter(D->getStmt());
}

/// Change the cleanup scope of the labels in this lexical scope to
/// match the scope of the enclosing context.
void CodeGenFunction::LexicalScope::rescopeLabels() {
  assert(!Labels.empty());
  EHScopeStack::stable_iterator innermostScope
    = CGF.EHStack.getInnermostNormalCleanup();

  // Change the scope depth of all the labels.
  for (SmallVectorImpl<const LabelDecl*>::const_iterator
         i = Labels.begin(), e = Labels.end(); i != e; ++i) {
    assert(CGF.LabelMap.count(*i));
    JumpDest &dest = CGF.LabelMap.find(*i)->second;
    assert(dest.getScopeDepth().isValid());
    assert(innermostScope.encloses(dest.getScopeDepth()));
    dest.setScopeDepth(innermostScope);
  }

  // Reparent the labels if the new scope also has cleanups.
  if (innermostScope != EHScopeStack::stable_end() && ParentScope) {
    ParentScope->Labels.append(Labels.begin(), Labels.end());
  }
}


void CodeGenFunction::EmitLabelStmt(const LabelStmt &S) {
  EmitLabel(S.getDecl());

  // IsEHa - emit eha.scope.begin if it's a side entry of a scope
  if (getLangOpts().EHAsynch && S.isSideEntry())
    EmitSehCppScopeBegin();

  EmitStmt(S.getSubStmt());
}

void CodeGenFunction::EmitAttributedStmt(const AttributedStmt &S) {
  bool nomerge = false;
  bool noinline = false;
  bool alwaysinline = false;
  const CallExpr *musttail = nullptr;

  for (const auto *A : S.getAttrs()) {
    switch (A->getKind()) {
    default:
      break;
    case attr::NoMerge:
      nomerge = true;
      break;
    case attr::NoInline:
      noinline = true;
      break;
    case attr::AlwaysInline:
      alwaysinline = true;
      break;
    case attr::MustTail:
      const Stmt *Sub = S.getSubStmt();
      const ReturnStmt *R = cast<ReturnStmt>(Sub);
      musttail = cast<CallExpr>(R->getRetValue()->IgnoreParens());
      break;
    }
  }
  SaveAndRestore<bool> save_nomerge(InNoMergeAttributedStmt, nomerge);
  SaveAndRestore<bool> save_noinline(InNoInlineAttributedStmt, noinline);
  SaveAndRestore<bool> save_alwaysinline(InAlwaysInlineAttributedStmt,
                                         alwaysinline);
  SaveAndRestore<const CallExpr *> save_musttail(MustTailCall, musttail);
  EmitStmt(S.getSubStmt(), S.getAttrs());
}

void CodeGenFunction::EmitGotoStmt(const GotoStmt &S) {
  // If this code is reachable then emit a stop point (if generating
  // debug info). We have to do this ourselves because we are on the
  // "simple" statement path.
  if (HaveInsertPoint())
    EmitStopPoint(&S);

  EmitBranchThroughCleanup(getJumpDestForLabel(S.getLabel()));
}


void CodeGenFunction::EmitIndirectGotoStmt(const IndirectGotoStmt &S) {
  if (const LabelDecl *Target = S.getConstantTarget()) {
    EmitBranchThroughCleanup(getJumpDestForLabel(Target));
    return;
  }

  // Ensure that we have an i8* for our PHI node.
  llvm::Value *V = Builder.CreateBitCast(EmitScalarExpr(S.getTarget()),
                                         Int8PtrTy, "addr");
  llvm::BasicBlock *CurBB = Builder.GetInsertBlock();

  // Get the basic block for the indirect goto.
  llvm::BasicBlock *IndGotoBB = GetIndirectGotoBlock();

  // The first instruction in the block has to be the PHI for the switch dest,
  // add an entry for this branch.
  cast<llvm::PHINode>(IndGotoBB->begin())->addIncoming(V, CurBB);

  EmitBranch(IndGotoBB);
}

void CodeGenFunction::EmitIfStmt(const IfStmt &S) {
  // The else branch of a consteval if statement is always the only branch that
  // can be runtime evaluated.
  if (S.isConsteval()) {
    const Stmt *Executed = S.isNegatedConsteval() ? S.getThen() : S.getElse();
    if (Executed) {
      RunCleanupsScope ExecutedScope(*this);
      EmitStmt(Executed);
    }
    return;
  }

  // C99 6.8.4.1: The first substatement is executed if the expression compares
  // unequal to 0.  The condition must be a scalar type.
  LexicalScope ConditionScope(*this, S.getCond()->getSourceRange());

  if (S.getInit())
    EmitStmt(S.getInit());

  if (S.getConditionVariable())
    EmitDecl(*S.getConditionVariable());

  // If the condition constant folds and can be elided, try to avoid emitting
  // the condition and the dead arm of the if/else.
  bool CondConstant;
  if (ConstantFoldsToSimpleInteger(S.getCond(), CondConstant,
                                   S.isConstexpr())) {
    // Figure out which block (then or else) is executed.
    const Stmt *Executed = S.getThen();
    const Stmt *Skipped  = S.getElse();
    if (!CondConstant)  // Condition false?
      std::swap(Executed, Skipped);

    // If the skipped block has no labels in it, just emit the executed block.
    // This avoids emitting dead code and simplifies the CFG substantially.
    if (S.isConstexpr() || !ContainsLabel(Skipped)) {
      if (CondConstant)
        incrementProfileCounter(&S);
      if (Executed) {
        RunCleanupsScope ExecutedScope(*this);
        EmitStmt(Executed);
      }
      return;
    }
  }

  // Otherwise, the condition did not fold, or we couldn't elide it.  Just emit
  // the conditional branch.
  llvm::BasicBlock *ThenBlock = createBasicBlock("if.then");
  llvm::BasicBlock *ContBlock = createBasicBlock("if.end");
  llvm::BasicBlock *ElseBlock = ContBlock;
  if (S.getElse())
    ElseBlock = createBasicBlock("if.else");

  // Prefer the PGO based weights over the likelihood attribute.
  // When the build isn't optimized the metadata isn't used, so don't generate
  // it.
  Stmt::Likelihood LH = Stmt::LH_None;
  uint64_t Count = getProfileCount(S.getThen());
  if (!Count && CGM.getCodeGenOpts().OptimizationLevel)
    LH = Stmt::getLikelihood(S.getThen(), S.getElse());
  EmitBranchOnBoolExpr(S.getCond(), ThenBlock, ElseBlock, Count, LH);

  // Emit the 'then' code.
  EmitBlock(ThenBlock);
  incrementProfileCounter(&S);
  {
    RunCleanupsScope ThenScope(*this);
    EmitStmt(S.getThen());
  }
  EmitBranch(ContBlock);

  // Emit the 'else' code if present.
  if (const Stmt *Else = S.getElse()) {
    {
      // There is no need to emit line number for an unconditional branch.
      auto NL = ApplyDebugLocation::CreateEmpty(*this);
      EmitBlock(ElseBlock);
    }
    {
      RunCleanupsScope ElseScope(*this);
      EmitStmt(Else);
    }
    {
      // There is no need to emit line number for an unconditional branch.
      auto NL = ApplyDebugLocation::CreateEmpty(*this);
      EmitBranch(ContBlock);
    }
  }

  // Emit the continuation block for code after the if.
  EmitBlock(ContBlock, true);
}

void CodeGenFunction::EmitWhileStmt(const WhileStmt &S,
                                    ArrayRef<const Attr *> WhileAttrs) {
  // Emit the header for the loop, which will also become
  // the continue target.
  JumpDest LoopHeader = getJumpDestInCurrentScope("while.cond");
  EmitBlock(LoopHeader.getBlock());

  // Create an exit block for when the condition fails, which will
  // also become the break target.
  JumpDest LoopExit = getJumpDestInCurrentScope("while.end");

  // Store the blocks to use for break and continue.
  BreakContinueStack.push_back(BreakContinue(LoopExit, LoopHeader));

  // C++ [stmt.while]p2:
  //   When the condition of a while statement is a declaration, the
  //   scope of the variable that is declared extends from its point
  //   of declaration (3.3.2) to the end of the while statement.
  //   [...]
  //   The object created in a condition is destroyed and created
  //   with each iteration of the loop.
  RunCleanupsScope ConditionScope(*this);

  if (S.getConditionVariable())
    EmitDecl(*S.getConditionVariable());

  // Evaluate the conditional in the while header.  C99 6.8.5.1: The
  // evaluation of the controlling expression takes place before each
  // execution of the loop body.
  llvm::Value *BoolCondVal = EvaluateExprAsBool(S.getCond());

  // while(1) is common, avoid extra exit blocks.  Be sure
  // to correctly handle break/continue though.
  llvm::ConstantInt *C = dyn_cast<llvm::ConstantInt>(BoolCondVal);
  bool CondIsConstInt = C != nullptr;
  bool EmitBoolCondBranch = !CondIsConstInt || !C->isOne();
  const SourceRange &R = S.getSourceRange();
  LoopStack.push(LoopHeader.getBlock(), CGM.getContext(), CGM.getCodeGenOpts(),
                 WhileAttrs, SourceLocToDebugLoc(R.getBegin()),
                 SourceLocToDebugLoc(R.getEnd()),
                 checkIfLoopMustProgress(CondIsConstInt));

  // As long as the condition is true, go to the loop body.
  llvm::BasicBlock *LoopBody = createBasicBlock("while.body");
  if (EmitBoolCondBranch) {
    llvm::BasicBlock *ExitBlock = LoopExit.getBlock();
    if (ConditionScope.requiresCleanups())
      ExitBlock = createBasicBlock("while.exit");
    llvm::MDNode *Weights =
        createProfileWeightsForLoop(S.getCond(), getProfileCount(S.getBody()));
    if (!Weights && CGM.getCodeGenOpts().OptimizationLevel)
      BoolCondVal = emitCondLikelihoodViaExpectIntrinsic(
          BoolCondVal, Stmt::getLikelihood(S.getBody()));
    Builder.CreateCondBr(BoolCondVal, LoopBody, ExitBlock, Weights);

    if (ExitBlock != LoopExit.getBlock()) {
      EmitBlock(ExitBlock);
      EmitBranchThroughCleanup(LoopExit);
    }
  } else if (const Attr *A = Stmt::getLikelihoodAttr(S.getBody())) {
    CGM.getDiags().Report(A->getLocation(),
                          diag::warn_attribute_has_no_effect_on_infinite_loop)
        << A << A->getRange();
    CGM.getDiags().Report(
        S.getWhileLoc(),
        diag::note_attribute_has_no_effect_on_infinite_loop_here)
        << SourceRange(S.getWhileLoc(), S.getRParenLoc());
  }

  // Emit the loop body.  We have to emit this in a cleanup scope
  // because it might be a singleton DeclStmt.
  {
    RunCleanupsScope BodyScope(*this);
    EmitBlock(LoopBody);
    incrementProfileCounter(&S);
    EmitStmt(S.getBody());
  }

  BreakContinueStack.pop_back();

  // Immediately force cleanup.
  ConditionScope.ForceCleanup();

  EmitStopPoint(&S);
  // Branch to the loop header again.
  EmitBranch(LoopHeader.getBlock());

  LoopStack.pop();

  // Emit the exit block.
  EmitBlock(LoopExit.getBlock(), true);

  // The LoopHeader typically is just a branch if we skipped emitting
  // a branch, try to erase it.
  if (!EmitBoolCondBranch)
    SimplifyForwardingBlocks(LoopHeader.getBlock());
}

void CodeGenFunction::EmitDoStmt(const DoStmt &S,
                                 ArrayRef<const Attr *> DoAttrs) {
  JumpDest LoopExit = getJumpDestInCurrentScope("do.end");
  JumpDest LoopCond = getJumpDestInCurrentScope("do.cond");

  uint64_t ParentCount = getCurrentProfileCount();

  // Store the blocks to use for break and continue.
  BreakContinueStack.push_back(BreakContinue(LoopExit, LoopCond));

  // Emit the body of the loop.
  llvm::BasicBlock *LoopBody = createBasicBlock("do.body");

  EmitBlockWithFallThrough(LoopBody, &S);
  {
    RunCleanupsScope BodyScope(*this);
    EmitStmt(S.getBody());
  }

  EmitBlock(LoopCond.getBlock());

  // C99 6.8.5.2: "The evaluation of the controlling expression takes place
  // after each execution of the loop body."

  // Evaluate the conditional in the while header.
  // C99 6.8.5p2/p4: The first substatement is executed if the expression
  // compares unequal to 0.  The condition must be a scalar type.
  llvm::Value *BoolCondVal = EvaluateExprAsBool(S.getCond());

  BreakContinueStack.pop_back();

  // "do {} while (0)" is common in macros, avoid extra blocks.  Be sure
  // to correctly handle break/continue though.
  llvm::ConstantInt *C = dyn_cast<llvm::ConstantInt>(BoolCondVal);
  bool CondIsConstInt = C;
  bool EmitBoolCondBranch = !C || !C->isZero();

  const SourceRange &R = S.getSourceRange();
  LoopStack.push(LoopBody, CGM.getContext(), CGM.getCodeGenOpts(), DoAttrs,
                 SourceLocToDebugLoc(R.getBegin()),
                 SourceLocToDebugLoc(R.getEnd()),
                 checkIfLoopMustProgress(CondIsConstInt));

  // As long as the condition is true, iterate the loop.
  if (EmitBoolCondBranch) {
    uint64_t BackedgeCount = getProfileCount(S.getBody()) - ParentCount;
    Builder.CreateCondBr(
        BoolCondVal, LoopBody, LoopExit.getBlock(),
        createProfileWeightsForLoop(S.getCond(), BackedgeCount));
  }

  LoopStack.pop();

  // Emit the exit block.
  EmitBlock(LoopExit.getBlock());

  // The DoCond block typically is just a branch if we skipped
  // emitting a branch, try to erase it.
  if (!EmitBoolCondBranch)
    SimplifyForwardingBlocks(LoopCond.getBlock());
}

void CodeGenFunction::EmitForStmt(const ForStmt &S,
                                  ArrayRef<const Attr *> ForAttrs) {
  JumpDest LoopExit = getJumpDestInCurrentScope("for.end");

  LexicalScope ForScope(*this, S.getSourceRange());

  // Evaluate the first part before the loop.
  if (S.getInit())
    EmitStmt(S.getInit());

  // Start the loop with a block that tests the condition.
  // If there's an increment, the continue scope will be overwritten
  // later.
  JumpDest CondDest = getJumpDestInCurrentScope("for.cond");
  llvm::BasicBlock *CondBlock = CondDest.getBlock();
  EmitBlock(CondBlock);

  Expr::EvalResult Result;
  bool CondIsConstInt =
      !S.getCond() || S.getCond()->EvaluateAsInt(Result, getContext());

  const SourceRange &R = S.getSourceRange();
  LoopStack.push(CondBlock, CGM.getContext(), CGM.getCodeGenOpts(), ForAttrs,
                 SourceLocToDebugLoc(R.getBegin()),
                 SourceLocToDebugLoc(R.getEnd()),
                 checkIfLoopMustProgress(CondIsConstInt));

  // Create a cleanup scope for the condition variable cleanups.
  LexicalScope ConditionScope(*this, S.getSourceRange());

  // If the for loop doesn't have an increment we can just use the condition as
  // the continue block. Otherwise, if there is no condition variable, we can
  // form the continue block now. If there is a condition variable, we can't
  // form the continue block until after we've emitted the condition, because
  // the condition is in scope in the increment, but Sema's jump diagnostics
  // ensure that there are no continues from the condition variable that jump
  // to the loop increment.
  JumpDest Continue;
  if (!S.getInc())
    Continue = CondDest;
  else if (!S.getConditionVariable())
    Continue = getJumpDestInCurrentScope("for.inc");
  BreakContinueStack.push_back(BreakContinue(LoopExit, Continue));

  if (S.getCond()) {
    // If the for statement has a condition scope, emit the local variable
    // declaration.
    if (S.getConditionVariable()) {
      EmitDecl(*S.getConditionVariable());

      // We have entered the condition variable's scope, so we're now able to
      // jump to the continue block.
      Continue = S.getInc() ? getJumpDestInCurrentScope("for.inc") : CondDest;
      BreakContinueStack.back().ContinueBlock = Continue;
    }

    llvm::BasicBlock *ExitBlock = LoopExit.getBlock();
    // If there are any cleanups between here and the loop-exit scope,
    // create a block to stage a loop exit along.
    if (ForScope.requiresCleanups())
      ExitBlock = createBasicBlock("for.cond.cleanup");

    // As long as the condition is true, iterate the loop.
    llvm::BasicBlock *ForBody = createBasicBlock("for.body");

    // C99 6.8.5p2/p4: The first substatement is executed if the expression
    // compares unequal to 0.  The condition must be a scalar type.
    llvm::Value *BoolCondVal = EvaluateExprAsBool(S.getCond());
    llvm::MDNode *Weights =
        createProfileWeightsForLoop(S.getCond(), getProfileCount(S.getBody()));
    if (!Weights && CGM.getCodeGenOpts().OptimizationLevel)
      BoolCondVal = emitCondLikelihoodViaExpectIntrinsic(
          BoolCondVal, Stmt::getLikelihood(S.getBody()));

    Builder.CreateCondBr(BoolCondVal, ForBody, ExitBlock, Weights);

    if (ExitBlock != LoopExit.getBlock()) {
      EmitBlock(ExitBlock);
      EmitBranchThroughCleanup(LoopExit);
    }

    EmitBlock(ForBody);
  } else {
    // Treat it as a non-zero constant.  Don't even create a new block for the
    // body, just fall into it.
  }
  incrementProfileCounter(&S);

  {
    // Create a separate cleanup scope for the body, in case it is not
    // a compound statement.
    RunCleanupsScope BodyScope(*this);
    EmitStmt(S.getBody());
  }

  // If there is an increment, emit it next.
  if (S.getInc()) {
    EmitBlock(Continue.getBlock());
    EmitStmt(S.getInc());
  }

  BreakContinueStack.pop_back();

  ConditionScope.ForceCleanup();

  EmitStopPoint(&S);
  EmitBranch(CondBlock);

  ForScope.ForceCleanup();

  LoopStack.pop();

  // Emit the fall-through block.
  EmitBlock(LoopExit.getBlock(), true);
}

void
CodeGenFunction::EmitCXXForRangeStmt(const CXXForRangeStmt &S,
                                     ArrayRef<const Attr *> ForAttrs) {
  JumpDest LoopExit = getJumpDestInCurrentScope("for.end");

  LexicalScope ForScope(*this, S.getSourceRange());

  // Evaluate the first pieces before the loop.
  if (S.getInit())
    EmitStmt(S.getInit());
  EmitStmt(S.getRangeStmt());
  EmitStmt(S.getBeginStmt());
  EmitStmt(S.getEndStmt());

  // Start the loop with a block that tests the condition.
  // If there's an increment, the continue scope will be overwritten
  // later.
  llvm::BasicBlock *CondBlock = createBasicBlock("for.cond");
  EmitBlock(CondBlock);

  const SourceRange &R = S.getSourceRange();
  LoopStack.push(CondBlock, CGM.getContext(), CGM.getCodeGenOpts(), ForAttrs,
                 SourceLocToDebugLoc(R.getBegin()),
                 SourceLocToDebugLoc(R.getEnd()));

  // If there are any cleanups between here and the loop-exit scope,
  // create a block to stage a loop exit along.
  llvm::BasicBlock *ExitBlock = LoopExit.getBlock();
  if (ForScope.requiresCleanups())
    ExitBlock = createBasicBlock("for.cond.cleanup");

  // The loop body, consisting of the specified body and the loop variable.
  llvm::BasicBlock *ForBody = createBasicBlock("for.body");

  // The body is executed if the expression, contextually converted
  // to bool, is true.
  llvm::Value *BoolCondVal = EvaluateExprAsBool(S.getCond());
  llvm::MDNode *Weights =
      createProfileWeightsForLoop(S.getCond(), getProfileCount(S.getBody()));
  if (!Weights && CGM.getCodeGenOpts().OptimizationLevel)
    BoolCondVal = emitCondLikelihoodViaExpectIntrinsic(
        BoolCondVal, Stmt::getLikelihood(S.getBody()));
  Builder.CreateCondBr(BoolCondVal, ForBody, ExitBlock, Weights);

  if (ExitBlock != LoopExit.getBlock()) {
    EmitBlock(ExitBlock);
    EmitBranchThroughCleanup(LoopExit);
  }

  EmitBlock(ForBody);
  incrementProfileCounter(&S);

  // Create a block for the increment. In case of a 'continue', we jump there.
  JumpDest Continue = getJumpDestInCurrentScope("for.inc");

  // Store the blocks to use for break and continue.
  BreakContinueStack.push_back(BreakContinue(LoopExit, Continue));

  {
    // Create a separate cleanup scope for the loop variable and body.
    LexicalScope BodyScope(*this, S.getSourceRange());
    EmitStmt(S.getLoopVarStmt());
    EmitStmt(S.getBody());
  }

  EmitStopPoint(&S);
  // If there is an increment, emit it next.
  EmitBlock(Continue.getBlock());
  EmitStmt(S.getInc());

  BreakContinueStack.pop_back();

  EmitBranch(CondBlock);

  ForScope.ForceCleanup();

  LoopStack.pop();

  // Emit the fall-through block.
  EmitBlock(LoopExit.getBlock(), true);
}

void CodeGenFunction::EmitReturnOfRValue(RValue RV, QualType Ty) {
  if (RV.isScalar()) {
    Builder.CreateStore(RV.getScalarVal(), ReturnValue);
  } else if (RV.isAggregate()) {
    LValue Dest = MakeAddrLValue(ReturnValue, Ty);
    LValue Src = MakeAddrLValue(RV.getAggregateAddress(), Ty);
    EmitAggregateCopy(Dest, Src, Ty, getOverlapForReturnValue());
  } else {
    EmitStoreOfComplex(RV.getComplexVal(), MakeAddrLValue(ReturnValue, Ty),
                       /*init*/ true);
  }
  EmitBranchThroughCleanup(ReturnBlock);
}

namespace {
// RAII struct used to save and restore a return statment's result expression.
struct SaveRetExprRAII {
  SaveRetExprRAII(const Expr *RetExpr, CodeGenFunction &CGF)
      : OldRetExpr(CGF.RetExpr), CGF(CGF) {
    CGF.RetExpr = RetExpr;
  }
  ~SaveRetExprRAII() { CGF.RetExpr = OldRetExpr; }
  const Expr *OldRetExpr;
  CodeGenFunction &CGF;
};
} // namespace

/// If we have 'return f(...);', where both caller and callee are SwiftAsync,
/// codegen it as 'tail call ...; ret void;'.
static void makeTailCallIfSwiftAsync(const CallExpr *CE, CGBuilderTy &Builder,
                                     const CGFunctionInfo *CurFnInfo) {
  auto calleeQualType = CE->getCallee()->getType();
  const FunctionType *calleeType = nullptr;
  if (calleeQualType->isFunctionPointerType() ||
      calleeQualType->isFunctionReferenceType() ||
      calleeQualType->isBlockPointerType() ||
      calleeQualType->isMemberFunctionPointerType()) {
    calleeType = calleeQualType->getPointeeType()->castAs<FunctionType>();
  } else if (auto *ty = dyn_cast<FunctionType>(calleeQualType)) {
    calleeType = ty;
  } else if (auto CMCE = dyn_cast<CXXMemberCallExpr>(CE)) {
    if (auto methodDecl = CMCE->getMethodDecl()) {
      // getMethodDecl() doesn't handle member pointers at the moment.
      calleeType = methodDecl->getType()->castAs<FunctionType>();
    } else {
      return;
    }
  } else {
    return;
  }
  if (calleeType->getCallConv() == CallingConv::CC_SwiftAsync &&
      (CurFnInfo->getASTCallingConvention() == CallingConv::CC_SwiftAsync)) {
    auto CI = cast<llvm::CallInst>(&Builder.GetInsertBlock()->back());
    CI->setTailCallKind(llvm::CallInst::TCK_MustTail);
    Builder.CreateRetVoid();
    Builder.ClearInsertionPoint();
  }
}

/// EmitReturnStmt - Note that due to GCC extensions, this can have an operand
/// if the function returns void, or may be missing one if the function returns
/// non-void.  Fun stuff :).
void CodeGenFunction::EmitReturnStmt(const ReturnStmt &S) {
  if (requiresReturnValueCheck()) {
    llvm::Constant *SLoc = EmitCheckSourceLocation(S.getBeginLoc());
    auto *SLocPtr =
        new llvm::GlobalVariable(CGM.getModule(), SLoc->getType(), false,
                                 llvm::GlobalVariable::PrivateLinkage, SLoc);
    SLocPtr->setUnnamedAddr(llvm::GlobalValue::UnnamedAddr::Global);
    CGM.getSanitizerMetadata()->disableSanitizerForGlobal(SLocPtr);
    assert(ReturnLocation.isValid() && "No valid return location");
    Builder.CreateStore(Builder.CreateBitCast(SLocPtr, Int8PtrTy),
                        ReturnLocation);
  }

  // Returning from an outlined SEH helper is UB, and we already warn on it.
  if (IsOutlinedSEHHelper) {
    Builder.CreateUnreachable();
    Builder.ClearInsertionPoint();
  }

  // Emit the result value, even if unused, to evaluate the side effects.
  const Expr *RV = S.getRetValue();

  // Record the result expression of the return statement. The recorded
  // expression is used to determine whether a block capture's lifetime should
  // end at the end of the full expression as opposed to the end of the scope
  // enclosing the block expression.
  //
  // This permits a small, easily-implemented exception to our over-conservative
  // rules about not jumping to statements following block literals with
  // non-trivial cleanups.
  SaveRetExprRAII SaveRetExpr(RV, *this);

  RunCleanupsScope cleanupScope(*this);
  if (const auto *EWC = dyn_cast_or_null<ExprWithCleanups>(RV))
    RV = EWC->getSubExpr();
  // FIXME: Clean this up by using an LValue for ReturnTemp,
  // EmitStoreThroughLValue, and EmitAnyExpr.
  // Check if the NRVO candidate was not globalized in OpenMP mode.
  if (getLangOpts().ElideConstructors && S.getNRVOCandidate() &&
      S.getNRVOCandidate()->isNRVOVariable() &&
      (!getLangOpts().OpenMP ||
       !CGM.getOpenMPRuntime()
            .getAddressOfLocalVariable(*this, S.getNRVOCandidate())
            .isValid())) {
    // Apply the named return value optimization for this return statement,
    // which means doing nothing: the appropriate result has already been
    // constructed into the NRVO variable.

    // If there is an NRVO flag for this variable, set it to 1 into indicate
    // that the cleanup code should not destroy the variable.
    if (llvm::Value *NRVOFlag = NRVOFlags[S.getNRVOCandidate()])
      Builder.CreateFlagStore(Builder.getTrue(), NRVOFlag);
  } else if (!ReturnValue.isValid() || (RV && RV->getType()->isVoidType())) {
    // Make sure not to return anything, but evaluate the expression
    // for side effects.
    if (RV) {
      EmitAnyExpr(RV);
      if (auto *CE = dyn_cast<CallExpr>(RV))
        makeTailCallIfSwiftAsync(CE, Builder, CurFnInfo);
    }
  } else if (!RV) {
    // Do nothing (return value is left uninitialized)
  } else if (FnRetTy->isReferenceType()) {
    // If this function returns a reference, take the address of the expression
    // rather than the value.
    RValue Result = EmitReferenceBindingToExpr(RV);
    Builder.CreateStore(Result.getScalarVal(), ReturnValue);
  } else {
    switch (getEvaluationKind(RV->getType())) {
    case TEK_Scalar:
      Builder.CreateStore(EmitScalarExpr(RV), ReturnValue);
      break;
    case TEK_Complex:
      EmitComplexExprIntoLValue(RV, MakeAddrLValue(ReturnValue, RV->getType()),
                                /*isInit*/ true);
      break;
    case TEK_Aggregate:
      EmitAggExpr(RV, AggValueSlot::forAddr(
                          ReturnValue, Qualifiers(),
                          AggValueSlot::IsDestructed,
                          AggValueSlot::DoesNotNeedGCBarriers,
                          AggValueSlot::IsNotAliased,
                          getOverlapForReturnValue()));
      break;
    }
  }

  ++NumReturnExprs;
  if (!RV || RV->isEvaluatable(getContext()))
    ++NumSimpleReturnExprs;

  cleanupScope.ForceCleanup();
  EmitBranchThroughCleanup(ReturnBlock);
}

void CodeGenFunction::EmitDeclStmt(const DeclStmt &S) {
  // As long as debug info is modeled with instructions, we have to ensure we
  // have a place to insert here and write the stop point here.
  if (HaveInsertPoint())
    EmitStopPoint(&S);

  for (const auto *I : S.decls())
    EmitDecl(*I);
}

void CodeGenFunction::EmitBreakStmt(const BreakStmt &S) {
  assert(!BreakContinueStack.empty() && "break stmt not in a loop or switch!");

  // If this code is reachable then emit a stop point (if generating
  // debug info). We have to do this ourselves because we are on the
  // "simple" statement path.
  if (HaveInsertPoint())
    EmitStopPoint(&S);

  EmitBranchThroughCleanup(BreakContinueStack.back().BreakBlock);
}

void CodeGenFunction::EmitContinueStmt(const ContinueStmt &S) {
  assert(!BreakContinueStack.empty() && "continue stmt not in a loop!");

  // If this code is reachable then emit a stop point (if generating
  // debug info). We have to do this ourselves because we are on the
  // "simple" statement path.
  if (HaveInsertPoint())
    EmitStopPoint(&S);

  EmitBranchThroughCleanup(BreakContinueStack.back().ContinueBlock);
}

/// EmitCaseStmtRange - If case statement range is not too big then
/// add multiple cases to switch instruction, one for each value within
/// the range. If range is too big then emit "if" condition check.
void CodeGenFunction::EmitCaseStmtRange(const CaseStmt &S,
                                        ArrayRef<const Attr *> Attrs) {
  assert(S.getRHS() && "Expected RHS value in CaseStmt");

  llvm::APSInt LHS = S.getLHS()->EvaluateKnownConstInt(getContext());
  llvm::APSInt RHS = S.getRHS()->EvaluateKnownConstInt(getContext());

  // Emit the code for this case. We do this first to make sure it is
  // properly chained from our predecessor before generating the
  // switch machinery to enter this block.
  llvm::BasicBlock *CaseDest = createBasicBlock("sw.bb");
  EmitBlockWithFallThrough(CaseDest, &S);
  EmitStmt(S.getSubStmt());

  // If range is empty, do nothing.
  if (LHS.isSigned() ? RHS.slt(LHS) : RHS.ult(LHS))
    return;

  Stmt::Likelihood LH = Stmt::getLikelihood(Attrs);
  llvm::APInt Range = RHS - LHS;
  // FIXME: parameters such as this should not be hardcoded.
  if (Range.ult(llvm::APInt(Range.getBitWidth(), 64))) {
    // Range is small enough to add multiple switch instruction cases.
    uint64_t Total = getProfileCount(&S);
    unsigned NCases = Range.getZExtValue() + 1;
    // We only have one region counter for the entire set of cases here, so we
    // need to divide the weights evenly between the generated cases, ensuring
    // that the total weight is preserved. E.g., a weight of 5 over three cases
    // will be distributed as weights of 2, 2, and 1.
    uint64_t Weight = Total / NCases, Rem = Total % NCases;
    for (unsigned I = 0; I != NCases; ++I) {
      if (SwitchWeights)
        SwitchWeights->push_back(Weight + (Rem ? 1 : 0));
      else if (SwitchLikelihood)
        SwitchLikelihood->push_back(LH);

      if (Rem)
        Rem--;
      SwitchInsn->addCase(Builder.getInt(LHS), CaseDest);
      ++LHS;
    }
    return;
  }

  // The range is too big. Emit "if" condition into a new block,
  // making sure to save and restore the current insertion point.
  llvm::BasicBlock *RestoreBB = Builder.GetInsertBlock();

  // Push this test onto the chain of range checks (which terminates
  // in the default basic block). The switch's default will be changed
  // to the top of this chain after switch emission is complete.
  llvm::BasicBlock *FalseDest = CaseRangeBlock;
  CaseRangeBlock = createBasicBlock("sw.caserange");

  CurFn->getBasicBlockList().push_back(CaseRangeBlock);
  Builder.SetInsertPoint(CaseRangeBlock);

  // Emit range check.
  llvm::Value *Diff =
    Builder.CreateSub(SwitchInsn->getCondition(), Builder.getInt(LHS));
  llvm::Value *Cond =
    Builder.CreateICmpULE(Diff, Builder.getInt(Range), "inbounds");

  llvm::MDNode *Weights = nullptr;
  if (SwitchWeights) {
    uint64_t ThisCount = getProfileCount(&S);
    uint64_t DefaultCount = (*SwitchWeights)[0];
    Weights = createProfileWeights(ThisCount, DefaultCount);

    // Since we're chaining the switch default through each large case range, we
    // need to update the weight for the default, ie, the first case, to include
    // this case.
    (*SwitchWeights)[0] += ThisCount;
  } else if (SwitchLikelihood)
    Cond = emitCondLikelihoodViaExpectIntrinsic(Cond, LH);

  Builder.CreateCondBr(Cond, CaseDest, FalseDest, Weights);

  // Restore the appropriate insertion point.
  if (RestoreBB)
    Builder.SetInsertPoint(RestoreBB);
  else
    Builder.ClearInsertionPoint();
}

void CodeGenFunction::EmitCaseStmt(const CaseStmt &S,
                                   ArrayRef<const Attr *> Attrs) {
  // If there is no enclosing switch instance that we're aware of, then this
  // case statement and its block can be elided.  This situation only happens
  // when we've constant-folded the switch, are emitting the constant case,
  // and part of the constant case includes another case statement.  For
  // instance: switch (4) { case 4: do { case 5: } while (1); }
  if (!SwitchInsn) {
    EmitStmt(S.getSubStmt());
    return;
  }

  // Handle case ranges.
  if (S.getRHS()) {
    EmitCaseStmtRange(S, Attrs);
    return;
  }

  llvm::ConstantInt *CaseVal =
    Builder.getInt(S.getLHS()->EvaluateKnownConstInt(getContext()));
  if (SwitchLikelihood)
    SwitchLikelihood->push_back(Stmt::getLikelihood(Attrs));

  // If the body of the case is just a 'break', try to not emit an empty block.
  // If we're profiling or we're not optimizing, leave the block in for better
  // debug and coverage analysis.
  if (!CGM.getCodeGenOpts().hasProfileClangInstr() &&
      CGM.getCodeGenOpts().OptimizationLevel > 0 &&
      isa<BreakStmt>(S.getSubStmt())) {
    JumpDest Block = BreakContinueStack.back().BreakBlock;

    // Only do this optimization if there are no cleanups that need emitting.
    if (isObviouslyBranchWithoutCleanups(Block)) {
      if (SwitchWeights)
        SwitchWeights->push_back(getProfileCount(&S));
      SwitchInsn->addCase(CaseVal, Block.getBlock());

      // If there was a fallthrough into this case, make sure to redirect it to
      // the end of the switch as well.
      if (Builder.GetInsertBlock()) {
        Builder.CreateBr(Block.getBlock());
        Builder.ClearInsertionPoint();
      }
      return;
    }
  }

  llvm::BasicBlock *CaseDest = createBasicBlock("sw.bb");
  EmitBlockWithFallThrough(CaseDest, &S);
  if (SwitchWeights)
    SwitchWeights->push_back(getProfileCount(&S));
  SwitchInsn->addCase(CaseVal, CaseDest);

  // Recursively emitting the statement is acceptable, but is not wonderful for
  // code where we have many case statements nested together, i.e.:
  //  case 1:
  //    case 2:
  //      case 3: etc.
  // Handling this recursively will create a new block for each case statement
  // that falls through to the next case which is IR intensive.  It also causes
  // deep recursion which can run into stack depth limitations.  Handle
  // sequential non-range case statements specially.
  //
  // TODO When the next case has a likelihood attribute the code returns to the
  // recursive algorithm. Maybe improve this case if it becomes common practice
  // to use a lot of attributes.
  const CaseStmt *CurCase = &S;
  const CaseStmt *NextCase = dyn_cast<CaseStmt>(S.getSubStmt());

  // Otherwise, iteratively add consecutive cases to this switch stmt.
  while (NextCase && NextCase->getRHS() == nullptr) {
    CurCase = NextCase;
    llvm::ConstantInt *CaseVal =
      Builder.getInt(CurCase->getLHS()->EvaluateKnownConstInt(getContext()));

    if (SwitchWeights)
      SwitchWeights->push_back(getProfileCount(NextCase));
    if (CGM.getCodeGenOpts().hasProfileClangInstr()) {
      CaseDest = createBasicBlock("sw.bb");
      EmitBlockWithFallThrough(CaseDest, CurCase);
    }
    // Since this loop is only executed when the CaseStmt has no attributes
    // use a hard-coded value.
    if (SwitchLikelihood)
      SwitchLikelihood->push_back(Stmt::LH_None);

    SwitchInsn->addCase(CaseVal, CaseDest);
    NextCase = dyn_cast<CaseStmt>(CurCase->getSubStmt());
  }

  // Generate a stop point for debug info if the case statement is
  // followed by a default statement. A fallthrough case before a
  // default case gets its own branch target.
  if (CurCase->getSubStmt()->getStmtClass() == Stmt::DefaultStmtClass)
    EmitStopPoint(CurCase);

  // Normal default recursion for non-cases.
  EmitStmt(CurCase->getSubStmt());
}

void CodeGenFunction::EmitDefaultStmt(const DefaultStmt &S,
                                      ArrayRef<const Attr *> Attrs) {
  // If there is no enclosing switch instance that we're aware of, then this
  // default statement can be elided. This situation only happens when we've
  // constant-folded the switch.
  if (!SwitchInsn) {
    EmitStmt(S.getSubStmt());
    return;
  }

  llvm::BasicBlock *DefaultBlock = SwitchInsn->getDefaultDest();
  assert(DefaultBlock->empty() &&
         "EmitDefaultStmt: Default block already defined?");

  if (SwitchLikelihood)
    SwitchLikelihood->front() = Stmt::getLikelihood(Attrs);

  EmitBlockWithFallThrough(DefaultBlock, &S);

  EmitStmt(S.getSubStmt());
}

/// CollectStatementsForCase - Given the body of a 'switch' statement and a
/// constant value that is being switched on, see if we can dead code eliminate
/// the body of the switch to a simple series of statements to emit.  Basically,
/// on a switch (5) we want to find these statements:
///    case 5:
///      printf(...);    <--
///      ++i;            <--
///      break;
///
/// and add them to the ResultStmts vector.  If it is unsafe to do this
/// transformation (for example, one of the elided statements contains a label
/// that might be jumped to), return CSFC_Failure.  If we handled it and 'S'
/// should include statements after it (e.g. the printf() line is a substmt of
/// the case) then return CSFC_FallThrough.  If we handled it and found a break
/// statement, then return CSFC_Success.
///
/// If Case is non-null, then we are looking for the specified case, checking
/// that nothing we jump over contains labels.  If Case is null, then we found
/// the case and are looking for the break.
///
/// If the recursive walk actually finds our Case, then we set FoundCase to
/// true.
///
enum CSFC_Result { CSFC_Failure, CSFC_FallThrough, CSFC_Success };
static CSFC_Result CollectStatementsForCase(const Stmt *S,
                                            const SwitchCase *Case,
                                            bool &FoundCase,
                              SmallVectorImpl<const Stmt*> &ResultStmts) {
  // If this is a null statement, just succeed.
  if (!S)
    return Case ? CSFC_Success : CSFC_FallThrough;

  // If this is the switchcase (case 4: or default) that we're looking for, then
  // we're in business.  Just add the substatement.
  if (const SwitchCase *SC = dyn_cast<SwitchCase>(S)) {
    if (S == Case) {
      FoundCase = true;
      return CollectStatementsForCase(SC->getSubStmt(), nullptr, FoundCase,
                                      ResultStmts);
    }

    // Otherwise, this is some other case or default statement, just ignore it.
    return CollectStatementsForCase(SC->getSubStmt(), Case, FoundCase,
                                    ResultStmts);
  }

  // If we are in the live part of the code and we found our break statement,
  // return a success!
  if (!Case && isa<BreakStmt>(S))
    return CSFC_Success;

  // If this is a switch statement, then it might contain the SwitchCase, the
  // break, or neither.
  if (const CompoundStmt *CS = dyn_cast<CompoundStmt>(S)) {
    // Handle this as two cases: we might be looking for the SwitchCase (if so
    // the skipped statements must be skippable) or we might already have it.
    CompoundStmt::const_body_iterator I = CS->body_begin(), E = CS->body_end();
    bool StartedInLiveCode = FoundCase;
    unsigned StartSize = ResultStmts.size();

    // If we've not found the case yet, scan through looking for it.
    if (Case) {
      // Keep track of whether we see a skipped declaration.  The code could be
      // using the declaration even if it is skipped, so we can't optimize out
      // the decl if the kept statements might refer to it.
      bool HadSkippedDecl = false;

      // If we're looking for the case, just see if we can skip each of the
      // substatements.
      for (; Case && I != E; ++I) {
        HadSkippedDecl |= CodeGenFunction::mightAddDeclToScope(*I);

        switch (CollectStatementsForCase(*I, Case, FoundCase, ResultStmts)) {
        case CSFC_Failure: return CSFC_Failure;
        case CSFC_Success:
          // A successful result means that either 1) that the statement doesn't
          // have the case and is skippable, or 2) does contain the case value
          // and also contains the break to exit the switch.  In the later case,
          // we just verify the rest of the statements are elidable.
          if (FoundCase) {
            // If we found the case and skipped declarations, we can't do the
            // optimization.
            if (HadSkippedDecl)
              return CSFC_Failure;

            for (++I; I != E; ++I)
              if (CodeGenFunction::ContainsLabel(*I, true))
                return CSFC_Failure;
            return CSFC_Success;
          }
          break;
        case CSFC_FallThrough:
          // If we have a fallthrough condition, then we must have found the
          // case started to include statements.  Consider the rest of the
          // statements in the compound statement as candidates for inclusion.
          assert(FoundCase && "Didn't find case but returned fallthrough?");
          // We recursively found Case, so we're not looking for it anymore.
          Case = nullptr;

          // If we found the case and skipped declarations, we can't do the
          // optimization.
          if (HadSkippedDecl)
            return CSFC_Failure;
          break;
        }
      }

      if (!FoundCase)
        return CSFC_Success;

      assert(!HadSkippedDecl && "fallthrough after skipping decl");
    }

    // If we have statements in our range, then we know that the statements are
    // live and need to be added to the set of statements we're tracking.
    bool AnyDecls = false;
    for (; I != E; ++I) {
      AnyDecls |= CodeGenFunction::mightAddDeclToScope(*I);

      switch (CollectStatementsForCase(*I, nullptr, FoundCase, ResultStmts)) {
      case CSFC_Failure: return CSFC_Failure;
      case CSFC_FallThrough:
        // A fallthrough result means that the statement was simple and just
        // included in ResultStmt, keep adding them afterwards.
        break;
      case CSFC_Success:
        // A successful result means that we found the break statement and
        // stopped statement inclusion.  We just ensure that any leftover stmts
        // are skippable and return success ourselves.
        for (++I; I != E; ++I)
          if (CodeGenFunction::ContainsLabel(*I, true))
            return CSFC_Failure;
        return CSFC_Success;
      }
    }

    // If we're about to fall out of a scope without hitting a 'break;', we
    // can't perform the optimization if there were any decls in that scope
    // (we'd lose their end-of-lifetime).
    if (AnyDecls) {
      // If the entire compound statement was live, there's one more thing we
      // can try before giving up: emit the whole thing as a single statement.
      // We can do that unless the statement contains a 'break;'.
      // FIXME: Such a break must be at the end of a construct within this one.
      // We could emit this by just ignoring the BreakStmts entirely.
      if (StartedInLiveCode && !CodeGenFunction::containsBreak(S)) {
        ResultStmts.resize(StartSize);
        ResultStmts.push_back(S);
      } else {
        return CSFC_Failure;
      }
    }

    return CSFC_FallThrough;
  }

  // Okay, this is some other statement that we don't handle explicitly, like a
  // for statement or increment etc.  If we are skipping over this statement,
  // just verify it doesn't have labels, which would make it invalid to elide.
  if (Case) {
    if (CodeGenFunction::ContainsLabel(S, true))
      return CSFC_Failure;
    return CSFC_Success;
  }

  // Otherwise, we want to include this statement.  Everything is cool with that
  // so long as it doesn't contain a break out of the switch we're in.
  if (CodeGenFunction::containsBreak(S)) return CSFC_Failure;

  // Otherwise, everything is great.  Include the statement and tell the caller
  // that we fall through and include the next statement as well.
  ResultStmts.push_back(S);
  return CSFC_FallThrough;
}

/// FindCaseStatementsForValue - Find the case statement being jumped to and
/// then invoke CollectStatementsForCase to find the list of statements to emit
/// for a switch on constant.  See the comment above CollectStatementsForCase
/// for more details.
static bool FindCaseStatementsForValue(const SwitchStmt &S,
                                       const llvm::APSInt &ConstantCondValue,
                                SmallVectorImpl<const Stmt*> &ResultStmts,
                                       ASTContext &C,
                                       const SwitchCase *&ResultCase) {
  // First step, find the switch case that is being branched to.  We can do this
  // efficiently by scanning the SwitchCase list.
  const SwitchCase *Case = S.getSwitchCaseList();
  const DefaultStmt *DefaultCase = nullptr;

  for (; Case; Case = Case->getNextSwitchCase()) {
    // It's either a default or case.  Just remember the default statement in
    // case we're not jumping to any numbered cases.
    if (const DefaultStmt *DS = dyn_cast<DefaultStmt>(Case)) {
      DefaultCase = DS;
      continue;
    }

    // Check to see if this case is the one we're looking for.
    const CaseStmt *CS = cast<CaseStmt>(Case);
    // Don't handle case ranges yet.
    if (CS->getRHS()) return false;

    // If we found our case, remember it as 'case'.
    if (CS->getLHS()->EvaluateKnownConstInt(C) == ConstantCondValue)
      break;
  }

  // If we didn't find a matching case, we use a default if it exists, or we
  // elide the whole switch body!
  if (!Case) {
    // It is safe to elide the body of the switch if it doesn't contain labels
    // etc.  If it is safe, return successfully with an empty ResultStmts list.
    if (!DefaultCase)
      return !CodeGenFunction::ContainsLabel(&S);
    Case = DefaultCase;
  }

  // Ok, we know which case is being jumped to, try to collect all the
  // statements that follow it.  This can fail for a variety of reasons.  Also,
  // check to see that the recursive walk actually found our case statement.
  // Insane cases like this can fail to find it in the recursive walk since we
  // don't handle every stmt kind:
  // switch (4) {
  //   while (1) {
  //     case 4: ...
  bool FoundCase = false;
  ResultCase = Case;
  return CollectStatementsForCase(S.getBody(), Case, FoundCase,
                                  ResultStmts) != CSFC_Failure &&
         FoundCase;
}

static Optional<SmallVector<uint64_t, 16>>
getLikelihoodWeights(ArrayRef<Stmt::Likelihood> Likelihoods) {
  // Are there enough branches to weight them?
  if (Likelihoods.size() <= 1)
    return None;

  uint64_t NumUnlikely = 0;
  uint64_t NumNone = 0;
  uint64_t NumLikely = 0;
  for (const auto LH : Likelihoods) {
    switch (LH) {
    case Stmt::LH_Unlikely:
      ++NumUnlikely;
      break;
    case Stmt::LH_None:
      ++NumNone;
      break;
    case Stmt::LH_Likely:
      ++NumLikely;
      break;
    }
  }

  // Is there a likelihood attribute used?
  if (NumUnlikely == 0 && NumLikely == 0)
    return None;

  // When multiple cases share the same code they can be combined during
  // optimization. In that case the weights of the branch will be the sum of
  // the individual weights. Make sure the combined sum of all neutral cases
  // doesn't exceed the value of a single likely attribute.
  // The additions both avoid divisions by 0 and make sure the weights of None
  // don't exceed the weight of Likely.
  const uint64_t Likely = INT32_MAX / (NumLikely + 2);
  const uint64_t None = Likely / (NumNone + 1);
  const uint64_t Unlikely = 0;

  SmallVector<uint64_t, 16> Result;
  Result.reserve(Likelihoods.size());
  for (const auto LH : Likelihoods) {
    switch (LH) {
    case Stmt::LH_Unlikely:
      Result.push_back(Unlikely);
      break;
    case Stmt::LH_None:
      Result.push_back(None);
      break;
    case Stmt::LH_Likely:
      Result.push_back(Likely);
      break;
    }
  }

  return Result;
}

void CodeGenFunction::EmitSwitchStmt(const SwitchStmt &S) {
  // Handle nested switch statements.
  llvm::SwitchInst *SavedSwitchInsn = SwitchInsn;
  SmallVector<uint64_t, 16> *SavedSwitchWeights = SwitchWeights;
  SmallVector<Stmt::Likelihood, 16> *SavedSwitchLikelihood = SwitchLikelihood;
  llvm::BasicBlock *SavedCRBlock = CaseRangeBlock;

  // See if we can constant fold the condition of the switch and therefore only
  // emit the live case statement (if any) of the switch.
  llvm::APSInt ConstantCondValue;
  if (ConstantFoldsToSimpleInteger(S.getCond(), ConstantCondValue)) {
    SmallVector<const Stmt*, 4> CaseStmts;
    const SwitchCase *Case = nullptr;
    if (FindCaseStatementsForValue(S, ConstantCondValue, CaseStmts,
                                   getContext(), Case)) {
      if (Case)
        incrementProfileCounter(Case);
      RunCleanupsScope ExecutedScope(*this);

      if (S.getInit())
        EmitStmt(S.getInit());

      // Emit the condition variable if needed inside the entire cleanup scope
      // used by this special case for constant folded switches.
      if (S.getConditionVariable())
        EmitDecl(*S.getConditionVariable());

      // At this point, we are no longer "within" a switch instance, so
      // we can temporarily enforce this to ensure that any embedded case
      // statements are not emitted.
      SwitchInsn = nullptr;

      // Okay, we can dead code eliminate everything except this case.  Emit the
      // specified series of statements and we're good.
      for (unsigned i = 0, e = CaseStmts.size(); i != e; ++i)
        EmitStmt(CaseStmts[i]);
      incrementProfileCounter(&S);

      // Now we want to restore the saved switch instance so that nested
      // switches continue to function properly
      SwitchInsn = SavedSwitchInsn;

      return;
    }
  }

  JumpDest SwitchExit = getJumpDestInCurrentScope("sw.epilog");

  RunCleanupsScope ConditionScope(*this);

  if (S.getInit())
    EmitStmt(S.getInit());

  if (S.getConditionVariable())
    EmitDecl(*S.getConditionVariable());
  llvm::Value *CondV = EmitScalarExpr(S.getCond());

  // Create basic block to hold stuff that comes after switch
  // statement. We also need to create a default block now so that
  // explicit case ranges tests can have a place to jump to on
  // failure.
  llvm::BasicBlock *DefaultBlock = createBasicBlock("sw.default");
  SwitchInsn = Builder.CreateSwitch(CondV, DefaultBlock);
  if (PGO.haveRegionCounts()) {
    // Walk the SwitchCase list to find how many there are.
    uint64_t DefaultCount = 0;
    unsigned NumCases = 0;
    for (const SwitchCase *Case = S.getSwitchCaseList();
         Case;
         Case = Case->getNextSwitchCase()) {
      if (isa<DefaultStmt>(Case))
        DefaultCount = getProfileCount(Case);
      NumCases += 1;
    }
    SwitchWeights = new SmallVector<uint64_t, 16>();
    SwitchWeights->reserve(NumCases);
    // The default needs to be first. We store the edge count, so we already
    // know the right weight.
    SwitchWeights->push_back(DefaultCount);
  } else if (CGM.getCodeGenOpts().OptimizationLevel) {
    SwitchLikelihood = new SmallVector<Stmt::Likelihood, 16>();
    // Initialize the default case.
    SwitchLikelihood->push_back(Stmt::LH_None);
  }

  CaseRangeBlock = DefaultBlock;

  // Clear the insertion point to indicate we are in unreachable code.
  Builder.ClearInsertionPoint();

  // All break statements jump to NextBlock. If BreakContinueStack is non-empty
  // then reuse last ContinueBlock.
  JumpDest OuterContinue;
  if (!BreakContinueStack.empty())
    OuterContinue = BreakContinueStack.back().ContinueBlock;

  BreakContinueStack.push_back(BreakContinue(SwitchExit, OuterContinue));

  // Emit switch body.
  EmitStmt(S.getBody());

  BreakContinueStack.pop_back();

  // Update the default block in case explicit case range tests have
  // been chained on top.
  SwitchInsn->setDefaultDest(CaseRangeBlock);

  // If a default was never emitted:
  if (!DefaultBlock->getParent()) {
    // If we have cleanups, emit the default block so that there's a
    // place to jump through the cleanups from.
    if (ConditionScope.requiresCleanups()) {
      EmitBlock(DefaultBlock);

    // Otherwise, just forward the default block to the switch end.
    } else {
      DefaultBlock->replaceAllUsesWith(SwitchExit.getBlock());
      delete DefaultBlock;
    }
  }

  ConditionScope.ForceCleanup();

  // Emit continuation.
  EmitBlock(SwitchExit.getBlock(), true);
  incrementProfileCounter(&S);

  // If the switch has a condition wrapped by __builtin_unpredictable,
  // create metadata that specifies that the switch is unpredictable.
  // Don't bother if not optimizing because that metadata would not be used.
  auto *Call = dyn_cast<CallExpr>(S.getCond());
  if (Call && CGM.getCodeGenOpts().OptimizationLevel != 0) {
    auto *FD = dyn_cast_or_null<FunctionDecl>(Call->getCalleeDecl());
    if (FD && FD->getBuiltinID() == Builtin::BI__builtin_unpredictable) {
      llvm::MDBuilder MDHelper(getLLVMContext());
      SwitchInsn->setMetadata(llvm::LLVMContext::MD_unpredictable,
                              MDHelper.createUnpredictable());
    }
  }

  if (SwitchWeights) {
    assert(SwitchWeights->size() == 1 + SwitchInsn->getNumCases() &&
           "switch weights do not match switch cases");
    // If there's only one jump destination there's no sense weighting it.
    if (SwitchWeights->size() > 1)
      SwitchInsn->setMetadata(llvm::LLVMContext::MD_prof,
                              createProfileWeights(*SwitchWeights));
    delete SwitchWeights;
  } else if (SwitchLikelihood) {
    assert(SwitchLikelihood->size() == 1 + SwitchInsn->getNumCases() &&
           "switch likelihoods do not match switch cases");
    Optional<SmallVector<uint64_t, 16>> LHW =
        getLikelihoodWeights(*SwitchLikelihood);
    if (LHW) {
      llvm::MDBuilder MDHelper(CGM.getLLVMContext());
      SwitchInsn->setMetadata(llvm::LLVMContext::MD_prof,
                              createProfileWeights(*LHW));
    }
    delete SwitchLikelihood;
  }
  SwitchInsn = SavedSwitchInsn;
  SwitchWeights = SavedSwitchWeights;
  SwitchLikelihood = SavedSwitchLikelihood;
  CaseRangeBlock = SavedCRBlock;
}

static std::string
SimplifyConstraint(const char *Constraint, const TargetInfo &Target,
                 SmallVectorImpl<TargetInfo::ConstraintInfo> *OutCons=nullptr) {
  std::string Result;

  while (*Constraint) {
    switch (*Constraint) {
    default:
      Result += Target.convertConstraint(Constraint);
      break;
    // Ignore these
    case '*':
    case '?':
    case '!':
    case '=': // Will see this and the following in mult-alt constraints.
    case '+':
      break;
    case '#': // Ignore the rest of the constraint alternative.
      while (Constraint[1] && Constraint[1] != ',')
        Constraint++;
      break;
    case '&':
    case '%':
      Result += *Constraint;
      while (Constraint[1] && Constraint[1] == *Constraint)
        Constraint++;
      break;
    case ',':
      Result += "|";
      break;
    case 'g':
      Result += "imr";
      break;
    case '[': {
      assert(OutCons &&
             "Must pass output names to constraints with a symbolic name");
      unsigned Index;
      bool result = Target.resolveSymbolicName(Constraint, *OutCons, Index);
      assert(result && "Could not resolve symbolic name"); (void)result;
      Result += llvm::utostr(Index);
      break;
    }
    }

    Constraint++;
  }

  return Result;
}

/// AddVariableConstraints - Look at AsmExpr and if it is a variable declared
/// as using a particular register add that as a constraint that will be used
/// in this asm stmt.
static std::string
AddVariableConstraints(const std::string &Constraint, const Expr &AsmExpr,
                       const TargetInfo &Target, CodeGenModule &CGM,
                       const AsmStmt &Stmt, const bool EarlyClobber,
                       std::string *GCCReg = nullptr) {
  const DeclRefExpr *AsmDeclRef = dyn_cast<DeclRefExpr>(&AsmExpr);
  if (!AsmDeclRef)
    return Constraint;
  const ValueDecl &Value = *AsmDeclRef->getDecl();
  const VarDecl *Variable = dyn_cast<VarDecl>(&Value);
  if (!Variable)
    return Constraint;
  if (Variable->getStorageClass() != SC_Register)
    return Constraint;
  AsmLabelAttr *Attr = Variable->getAttr<AsmLabelAttr>();
  if (!Attr)
    return Constraint;
  StringRef Register = Attr->getLabel();
  assert(Target.isValidGCCRegisterName(Register));
  // We're using validateOutputConstraint here because we only care if
  // this is a register constraint.
  TargetInfo::ConstraintInfo Info(Constraint, "");
  if (Target.validateOutputConstraint(Info) &&
      !Info.allowsRegister()) {
    CGM.ErrorUnsupported(&Stmt, "__asm__");
    return Constraint;
  }
  // Canonicalize the register here before returning it.
  Register = Target.getNormalizedGCCRegisterName(Register);
  if (GCCReg != nullptr)
    *GCCReg = Register.str();
  return (EarlyClobber ? "&{" : "{") + Register.str() + "}";
}

std::pair<llvm::Value*, llvm::Type *> CodeGenFunction::EmitAsmInputLValue(
    const TargetInfo::ConstraintInfo &Info, LValue InputValue,
    QualType InputType, std::string &ConstraintStr, SourceLocation Loc) {
  if (Info.allowsRegister() || !Info.allowsMemory()) {
    if (CodeGenFunction::hasScalarEvaluationKind(InputType))
      return {EmitLoadOfLValue(InputValue, Loc).getScalarVal(), nullptr};

    llvm::Type *Ty = ConvertType(InputType);
    uint64_t Size = CGM.getDataLayout().getTypeSizeInBits(Ty);
    if ((Size <= 64 && llvm::isPowerOf2_64(Size)) ||
        getTargetHooks().isScalarizableAsmOperand(*this, Ty)) {
      Ty = llvm::IntegerType::get(getLLVMContext(), Size);

      return {Builder.CreateLoad(Builder.CreateElementBitCast(
                  InputValue.getAddress(*this), Ty)),
              nullptr};
    }
  }

  Address Addr = InputValue.getAddress(*this);
  ConstraintStr += '*';
  return {Addr.getPointer(), Addr.getElementType()};
}

std::pair<llvm::Value *, llvm::Type *>
CodeGenFunction::EmitAsmInput(const TargetInfo::ConstraintInfo &Info,
                              const Expr *InputExpr,
                              std::string &ConstraintStr) {
  // If this can't be a register or memory, i.e., has to be a constant
  // (immediate or symbolic), try to emit it as such.
  if (!Info.allowsRegister() && !Info.allowsMemory()) {
    if (Info.requiresImmediateConstant()) {
      Expr::EvalResult EVResult;
      InputExpr->EvaluateAsRValue(EVResult, getContext(), true);

      llvm::APSInt IntResult;
      if (EVResult.Val.toIntegralConstant(IntResult, InputExpr->getType(),
                                          getContext()))
        return {llvm::ConstantInt::get(getLLVMContext(), IntResult), nullptr};
    }

    Expr::EvalResult Result;
    if (InputExpr->EvaluateAsInt(Result, getContext()))
      return {llvm::ConstantInt::get(getLLVMContext(), Result.Val.getInt()),
              nullptr};
  }

  if (Info.allowsRegister() || !Info.allowsMemory())
    if (CodeGenFunction::hasScalarEvaluationKind(InputExpr->getType()))
      return {EmitScalarExpr(InputExpr), nullptr};
  if (InputExpr->getStmtClass() == Expr::CXXThisExprClass)
    return {EmitScalarExpr(InputExpr), nullptr};
  InputExpr = InputExpr->IgnoreParenNoopCasts(getContext());
  LValue Dest = EmitLValue(InputExpr);
  return EmitAsmInputLValue(Info, Dest, InputExpr->getType(), ConstraintStr,
                            InputExpr->getExprLoc());
}

/// getAsmSrcLocInfo - Return the !srcloc metadata node to attach to an inline
/// asm call instruction.  The !srcloc MDNode contains a list of constant
/// integers which are the source locations of the start of each line in the
/// asm.
static llvm::MDNode *getAsmSrcLocInfo(const StringLiteral *Str,
                                      CodeGenFunction &CGF) {
  SmallVector<llvm::Metadata *, 8> Locs;
  // Add the location of the first line to the MDNode.
  Locs.push_back(llvm::ConstantAsMetadata::get(llvm::ConstantInt::get(
      CGF.Int64Ty, Str->getBeginLoc().getRawEncoding())));
  StringRef StrVal = Str->getString();
  if (!StrVal.empty()) {
    const SourceManager &SM = CGF.CGM.getContext().getSourceManager();
    const LangOptions &LangOpts = CGF.CGM.getLangOpts();
    unsigned StartToken = 0;
    unsigned ByteOffset = 0;

    // Add the location of the start of each subsequent line of the asm to the
    // MDNode.
    for (unsigned i = 0, e = StrVal.size() - 1; i != e; ++i) {
      if (StrVal[i] != '\n') continue;
      SourceLocation LineLoc = Str->getLocationOfByte(
          i + 1, SM, LangOpts, CGF.getTarget(), &StartToken, &ByteOffset);
      Locs.push_back(llvm::ConstantAsMetadata::get(
          llvm::ConstantInt::get(CGF.Int64Ty, LineLoc.getRawEncoding())));
    }
  }

  return llvm::MDNode::get(CGF.getLLVMContext(), Locs);
}

static void UpdateAsmCallInst(llvm::CallBase &Result, bool HasSideEffect,
                              bool HasUnwindClobber, bool ReadOnly,
                              bool ReadNone, bool NoMerge, const AsmStmt &S,
                              const std::vector<llvm::Type *> &ResultRegTypes,
                              const std::vector<llvm::Type *> &ArgElemTypes,
                              CodeGenFunction &CGF,
                              std::vector<llvm::Value *> &RegResults) {
  if (!HasUnwindClobber)
    Result.addFnAttr(llvm::Attribute::NoUnwind);

  if (NoMerge)
    Result.addFnAttr(llvm::Attribute::NoMerge);
  // Attach readnone and readonly attributes.
  if (!HasSideEffect) {
    if (ReadNone)
      Result.addFnAttr(llvm::Attribute::ReadNone);
    else if (ReadOnly)
      Result.addFnAttr(llvm::Attribute::ReadOnly);
  }

  // Add elementtype attribute for indirect constraints.
  for (auto Pair : llvm::enumerate(ArgElemTypes)) {
    if (Pair.value()) {
      auto Attr = llvm::Attribute::get(
          CGF.getLLVMContext(), llvm::Attribute::ElementType, Pair.value());
      Result.addParamAttr(Pair.index(), Attr);
    }
  }

  // Slap the source location of the inline asm into a !srcloc metadata on the
  // call.
  if (const auto *gccAsmStmt = dyn_cast<GCCAsmStmt>(&S))
    Result.setMetadata("srcloc",
                       getAsmSrcLocInfo(gccAsmStmt->getAsmString(), CGF));
  else {
    // At least put the line number on MS inline asm blobs.
    llvm::Constant *Loc =
        llvm::ConstantInt::get(CGF.Int64Ty, S.getAsmLoc().getRawEncoding());
    Result.setMetadata("srcloc",
                       llvm::MDNode::get(CGF.getLLVMContext(),
                                         llvm::ConstantAsMetadata::get(Loc)));
  }

  if (CGF.getLangOpts().assumeFunctionsAreConvergent())
    // Conservatively, mark all inline asm blocks in CUDA or OpenCL as
    // convergent (meaning, they may call an intrinsically convergent op, such
    // as bar.sync, and so can't have certain optimizations applied around
    // them).
    Result.addFnAttr(llvm::Attribute::Convergent);
  // Extract all of the register value results from the asm.
  if (ResultRegTypes.size() == 1) {
    RegResults.push_back(&Result);
  } else {
    for (unsigned i = 0, e = ResultRegTypes.size(); i != e; ++i) {
      llvm::Value *Tmp = CGF.Builder.CreateExtractValue(&Result, i, "asmresult");
      RegResults.push_back(Tmp);
    }
  }
}

void CodeGenFunction::EmitAsmStmt(const AsmStmt &S) {
  // Pop all cleanup blocks at the end of the asm statement.
  CodeGenFunction::RunCleanupsScope Cleanups(*this);

  // Assemble the final asm string.
  std::string AsmString = S.generateAsmString(getContext());

  // Get all the output and input constraints together.
  SmallVector<TargetInfo::ConstraintInfo, 4> OutputConstraintInfos;
  SmallVector<TargetInfo::ConstraintInfo, 4> InputConstraintInfos;

  for (unsigned i = 0, e = S.getNumOutputs(); i != e; i++) {
    StringRef Name;
    if (const GCCAsmStmt *GAS = dyn_cast<GCCAsmStmt>(&S))
      Name = GAS->getOutputName(i);
    TargetInfo::ConstraintInfo Info(S.getOutputConstraint(i), Name);
    bool IsValid = getTarget().validateOutputConstraint(Info); (void)IsValid;
    assert(IsValid && "Failed to parse output constraint");
    OutputConstraintInfos.push_back(Info);
  }

  for (unsigned i = 0, e = S.getNumInputs(); i != e; i++) {
    StringRef Name;
    if (const GCCAsmStmt *GAS = dyn_cast<GCCAsmStmt>(&S))
      Name = GAS->getInputName(i);
    TargetInfo::ConstraintInfo Info(S.getInputConstraint(i), Name);
    bool IsValid =
      getTarget().validateInputConstraint(OutputConstraintInfos, Info);
    assert(IsValid && "Failed to parse input constraint"); (void)IsValid;
    InputConstraintInfos.push_back(Info);
  }

  std::string Constraints;

  std::vector<LValue> ResultRegDests;
  std::vector<QualType> ResultRegQualTys;
  std::vector<llvm::Type *> ResultRegTypes;
  std::vector<llvm::Type *> ResultTruncRegTypes;
  std::vector<llvm::Type *> ArgTypes;
  std::vector<llvm::Type *> ArgElemTypes;
  std::vector<llvm::Value*> Args;
  llvm::BitVector ResultTypeRequiresCast;

  // Keep track of inout constraints.
  std::string InOutConstraints;
  std::vector<llvm::Value*> InOutArgs;
  std::vector<llvm::Type*> InOutArgTypes;
  std::vector<llvm::Type*> InOutArgElemTypes;

  // Keep track of out constraints for tied input operand.
  std::vector<std::string> OutputConstraints;

  // Keep track of defined physregs.
  llvm::SmallSet<std::string, 8> PhysRegOutputs;

  // An inline asm can be marked readonly if it meets the following conditions:
  //  - it doesn't have any sideeffects
  //  - it doesn't clobber memory
  //  - it doesn't return a value by-reference
  // It can be marked readnone if it doesn't have any input memory constraints
  // in addition to meeting the conditions listed above.
  bool ReadOnly = true, ReadNone = true;

  for (unsigned i = 0, e = S.getNumOutputs(); i != e; i++) {
    TargetInfo::ConstraintInfo &Info = OutputConstraintInfos[i];

    // Simplify the output constraint.
    std::string OutputConstraint(S.getOutputConstraint(i));
    OutputConstraint = SimplifyConstraint(OutputConstraint.c_str() + 1,
                                          getTarget(), &OutputConstraintInfos);

    const Expr *OutExpr = S.getOutputExpr(i);
    OutExpr = OutExpr->IgnoreParenNoopCasts(getContext());

    std::string GCCReg;
    OutputConstraint = AddVariableConstraints(OutputConstraint, *OutExpr,
                                              getTarget(), CGM, S,
                                              Info.earlyClobber(),
                                              &GCCReg);
    // Give an error on multiple outputs to same physreg.
    if (!GCCReg.empty() && !PhysRegOutputs.insert(GCCReg).second)
      CGM.Error(S.getAsmLoc(), "multiple outputs to hard register: " + GCCReg);

    OutputConstraints.push_back(OutputConstraint);
    LValue Dest = EmitLValue(OutExpr);
    if (!Constraints.empty())
      Constraints += ',';

    // If this is a register output, then make the inline asm return it
    // by-value.  If this is a memory result, return the value by-reference.
    QualType QTy = OutExpr->getType();
    const bool IsScalarOrAggregate = hasScalarEvaluationKind(QTy) ||
                                     hasAggregateEvaluationKind(QTy);
    if (!Info.allowsMemory() && IsScalarOrAggregate) {

      Constraints += "=" + OutputConstraint;
      ResultRegQualTys.push_back(QTy);
      ResultRegDests.push_back(Dest);

      llvm::Type *Ty = ConvertTypeForMem(QTy);
      const bool RequiresCast = Info.allowsRegister() &&
          (getTargetHooks().isScalarizableAsmOperand(*this, Ty) ||
           Ty->isAggregateType());

      ResultTruncRegTypes.push_back(Ty);
      ResultTypeRequiresCast.push_back(RequiresCast);

      if (RequiresCast) {
        unsigned Size = getContext().getTypeSize(QTy);
        Ty = llvm::IntegerType::get(getLLVMContext(), Size);
      }
      ResultRegTypes.push_back(Ty);
      // If this output is tied to an input, and if the input is larger, then
      // we need to set the actual result type of the inline asm node to be the
      // same as the input type.
      if (Info.hasMatchingInput()) {
        unsigned InputNo;
        for (InputNo = 0; InputNo != S.getNumInputs(); ++InputNo) {
          TargetInfo::ConstraintInfo &Input = InputConstraintInfos[InputNo];
          if (Input.hasTiedOperand() && Input.getTiedOperand() == i)
            break;
        }
        assert(InputNo != S.getNumInputs() && "Didn't find matching input!");

        QualType InputTy = S.getInputExpr(InputNo)->getType();
        QualType OutputType = OutExpr->getType();

        uint64_t InputSize = getContext().getTypeSize(InputTy);
        if (getContext().getTypeSize(OutputType) < InputSize) {
          // Form the asm to return the value as a larger integer or fp type.
          ResultRegTypes.back() = ConvertType(InputTy);
        }
      }
      if (llvm::Type* AdjTy =
            getTargetHooks().adjustInlineAsmType(*this, OutputConstraint,
                                                 ResultRegTypes.back()))
        ResultRegTypes.back() = AdjTy;
      else {
        CGM.getDiags().Report(S.getAsmLoc(),
                              diag::err_asm_invalid_type_in_input)
            << OutExpr->getType() << OutputConstraint;
      }

      // Update largest vector width for any vector types.
      if (auto *VT = dyn_cast<llvm::VectorType>(ResultRegTypes.back()))
        LargestVectorWidth =
            std::max((uint64_t)LargestVectorWidth,
                     VT->getPrimitiveSizeInBits().getKnownMinSize());
    } else {
      Address DestAddr = Dest.getAddress(*this);
      // Matrix types in memory are represented by arrays, but accessed through
      // vector pointers, with the alignment specified on the access operation.
      // For inline assembly, update pointer arguments to use vector pointers.
      // Otherwise there will be a mis-match if the matrix is also an
      // input-argument which is represented as vector.
      if (isa<MatrixType>(OutExpr->getType().getCanonicalType()))
        DestAddr = Builder.CreateElementBitCast(
            DestAddr, ConvertType(OutExpr->getType()));

      ArgTypes.push_back(DestAddr.getType());
      ArgElemTypes.push_back(DestAddr.getElementType());
      Args.push_back(DestAddr.getPointer());
      Constraints += "=*";
      Constraints += OutputConstraint;
      ReadOnly = ReadNone = false;
    }

    if (Info.isReadWrite()) {
      InOutConstraints += ',';

      const Expr *InputExpr = S.getOutputExpr(i);
      llvm::Value *Arg;
      llvm::Type *ArgElemType;
      std::tie(Arg, ArgElemType) = EmitAsmInputLValue(
          Info, Dest, InputExpr->getType(), InOutConstraints,
          InputExpr->getExprLoc());

      if (llvm::Type* AdjTy =
          getTargetHooks().adjustInlineAsmType(*this, OutputConstraint,
                                               Arg->getType()))
        Arg = Builder.CreateBitCast(Arg, AdjTy);

      // Update largest vector width for any vector types.
      if (auto *VT = dyn_cast<llvm::VectorType>(Arg->getType()))
        LargestVectorWidth =
            std::max((uint64_t)LargestVectorWidth,
                     VT->getPrimitiveSizeInBits().getKnownMinSize());
      // Only tie earlyclobber physregs.
      if (Info.allowsRegister() && (GCCReg.empty() || Info.earlyClobber()))
        InOutConstraints += llvm::utostr(i);
      else
        InOutConstraints += OutputConstraint;

      InOutArgTypes.push_back(Arg->getType());
      InOutArgElemTypes.push_back(ArgElemType);
      InOutArgs.push_back(Arg);
    }
  }

  // If this is a Microsoft-style asm blob, store the return registers (EAX:EDX)
  // to the return value slot. Only do this when returning in registers.
  if (isa<MSAsmStmt>(&S)) {
    const ABIArgInfo &RetAI = CurFnInfo->getReturnInfo();
    if (RetAI.isDirect() || RetAI.isExtend()) {
      // Make a fake lvalue for the return value slot.
      LValue ReturnSlot = MakeAddrLValueWithoutTBAA(ReturnValue, FnRetTy);
      CGM.getTargetCodeGenInfo().addReturnRegisterOutputs(
          *this, ReturnSlot, Constraints, ResultRegTypes, ResultTruncRegTypes,
          ResultRegDests, AsmString, S.getNumOutputs());
      SawAsmBlock = true;
    }
  }

  for (unsigned i = 0, e = S.getNumInputs(); i != e; i++) {
    const Expr *InputExpr = S.getInputExpr(i);

    TargetInfo::ConstraintInfo &Info = InputConstraintInfos[i];

    if (Info.allowsMemory())
      ReadNone = false;

    if (!Constraints.empty())
      Constraints += ',';

    // Simplify the input constraint.
    std::string InputConstraint(S.getInputConstraint(i));
    InputConstraint = SimplifyConstraint(InputConstraint.c_str(), getTarget(),
                                         &OutputConstraintInfos);

    InputConstraint = AddVariableConstraints(
        InputConstraint, *InputExpr->IgnoreParenNoopCasts(getContext()),
        getTarget(), CGM, S, false /* No EarlyClobber */);

    std::string ReplaceConstraint (InputConstraint);
    llvm::Value *Arg;
    llvm::Type *ArgElemType;
    std::tie(Arg, ArgElemType) = EmitAsmInput(Info, InputExpr, Constraints);

    // If this input argument is tied to a larger output result, extend the
    // input to be the same size as the output.  The LLVM backend wants to see
    // the input and output of a matching constraint be the same size.  Note
    // that GCC does not define what the top bits are here.  We use zext because
    // that is usually cheaper, but LLVM IR should really get an anyext someday.
    if (Info.hasTiedOperand()) {
      unsigned Output = Info.getTiedOperand();
      QualType OutputType = S.getOutputExpr(Output)->getType();
      QualType InputTy = InputExpr->getType();

      if (getContext().getTypeSize(OutputType) >
          getContext().getTypeSize(InputTy)) {
        // Use ptrtoint as appropriate so that we can do our extension.
        if (isa<llvm::PointerType>(Arg->getType()))
          Arg = Builder.CreatePtrToInt(Arg, IntPtrTy);
        llvm::Type *OutputTy = ConvertType(OutputType);
        if (isa<llvm::IntegerType>(OutputTy))
          Arg = Builder.CreateZExt(Arg, OutputTy);
        else if (isa<llvm::PointerType>(OutputTy))
          Arg = Builder.CreateZExt(Arg, IntPtrTy);
        else if (OutputTy->isFloatingPointTy())
          Arg = Builder.CreateFPExt(Arg, OutputTy);
      }
      // Deal with the tied operands' constraint code in adjustInlineAsmType.
      ReplaceConstraint = OutputConstraints[Output];
    }
    if (llvm::Type* AdjTy =
          getTargetHooks().adjustInlineAsmType(*this, ReplaceConstraint,
                                                   Arg->getType()))
      Arg = Builder.CreateBitCast(Arg, AdjTy);
    else
      CGM.getDiags().Report(S.getAsmLoc(), diag::err_asm_invalid_type_in_input)
          << InputExpr->getType() << InputConstraint;

    // Update largest vector width for any vector types.
    if (auto *VT = dyn_cast<llvm::VectorType>(Arg->getType()))
      LargestVectorWidth =
          std::max((uint64_t)LargestVectorWidth,
                   VT->getPrimitiveSizeInBits().getKnownMinSize());

    ArgTypes.push_back(Arg->getType());
    ArgElemTypes.push_back(ArgElemType);
    Args.push_back(Arg);
    Constraints += InputConstraint;
  }

  // Append the "input" part of inout constraints.
  for (unsigned i = 0, e = InOutArgs.size(); i != e; i++) {
    ArgTypes.push_back(InOutArgTypes[i]);
    ArgElemTypes.push_back(InOutArgElemTypes[i]);
    Args.push_back(InOutArgs[i]);
  }
  Constraints += InOutConstraints;

  // Labels
  SmallVector<llvm::BasicBlock *, 16> Transfer;
  llvm::BasicBlock *Fallthrough = nullptr;
  bool IsGCCAsmGoto = false;
  if (const auto *GS =  dyn_cast<GCCAsmStmt>(&S)) {
    IsGCCAsmGoto = GS->isAsmGoto();
    if (IsGCCAsmGoto) {
      for (const auto *E : GS->labels()) {
        JumpDest Dest = getJumpDestForLabel(E->getLabel());
        Transfer.push_back(Dest.getBlock());
        llvm::BlockAddress *BA =
            llvm::BlockAddress::get(CurFn, Dest.getBlock());
        Args.push_back(BA);
        ArgTypes.push_back(BA->getType());
        ArgElemTypes.push_back(nullptr);
        if (!Constraints.empty())
          Constraints += ',';
        Constraints += 'i';
      }
      Fallthrough = createBasicBlock("asm.fallthrough");
    }
  }

  bool HasUnwindClobber = false;

  // Clobbers
  for (unsigned i = 0, e = S.getNumClobbers(); i != e; i++) {
    StringRef Clobber = S.getClobber(i);

    if (Clobber == "memory")
      ReadOnly = ReadNone = false;
    else if (Clobber == "unwind") {
      HasUnwindClobber = true;
      continue;
    } else if (Clobber != "cc") {
      Clobber = getTarget().getNormalizedGCCRegisterName(Clobber);
      if (CGM.getCodeGenOpts().StackClashProtector &&
          getTarget().isSPRegName(Clobber)) {
        CGM.getDiags().Report(S.getAsmLoc(),
                              diag::warn_stack_clash_protection_inline_asm);
      }
    }

    if (isa<MSAsmStmt>(&S)) {
      if (Clobber == "eax" || Clobber == "edx") {
        if (Constraints.find("=&A") != std::string::npos)
          continue;
        std::string::size_type position1 =
            Constraints.find("={" + Clobber.str() + "}");
        if (position1 != std::string::npos) {
          Constraints.insert(position1 + 1, "&");
          continue;
        }
        std::string::size_type position2 = Constraints.find("=A");
        if (position2 != std::string::npos) {
          Constraints.insert(position2 + 1, "&");
          continue;
        }
      }
    }
    if (!Constraints.empty())
      Constraints += ',';

    Constraints += "~{";
    Constraints += Clobber;
    Constraints += '}';
  }

  assert(!(HasUnwindClobber && IsGCCAsmGoto) &&
         "unwind clobber can't be used with asm goto");

  // Add machine specific clobbers
  std::string MachineClobbers = getTarget().getClobbers();
  if (!MachineClobbers.empty()) {
    if (!Constraints.empty())
      Constraints += ',';
    Constraints += MachineClobbers;
  }

  llvm::Type *ResultType;
  if (ResultRegTypes.empty())
    ResultType = VoidTy;
  else if (ResultRegTypes.size() == 1)
    ResultType = ResultRegTypes[0];
  else
    ResultType = llvm::StructType::get(getLLVMContext(), ResultRegTypes);

  llvm::FunctionType *FTy =
    llvm::FunctionType::get(ResultType, ArgTypes, false);

  bool HasSideEffect = S.isVolatile() || S.getNumOutputs() == 0;

  llvm::InlineAsm::AsmDialect GnuAsmDialect =
      CGM.getCodeGenOpts().getInlineAsmDialect() == CodeGenOptions::IAD_ATT
          ? llvm::InlineAsm::AD_ATT
          : llvm::InlineAsm::AD_Intel;
  llvm::InlineAsm::AsmDialect AsmDialect = isa<MSAsmStmt>(&S) ?
    llvm::InlineAsm::AD_Intel : GnuAsmDialect;

  llvm::InlineAsm *IA = llvm::InlineAsm::get(
      FTy, AsmString, Constraints, HasSideEffect,
      /* IsAlignStack */ false, AsmDialect, HasUnwindClobber);
  std::vector<llvm::Value*> RegResults;
  if (IsGCCAsmGoto) {
    llvm::CallBrInst *Result =
        Builder.CreateCallBr(IA, Fallthrough, Transfer, Args);
    EmitBlock(Fallthrough);
    UpdateAsmCallInst(cast<llvm::CallBase>(*Result), HasSideEffect, false,
                      ReadOnly, ReadNone, InNoMergeAttributedStmt, S,
                      ResultRegTypes, ArgElemTypes, *this, RegResults);
  } else if (HasUnwindClobber) {
    llvm::CallBase *Result = EmitCallOrInvoke(IA, Args, "");
    UpdateAsmCallInst(*Result, HasSideEffect, true, ReadOnly, ReadNone,
                      InNoMergeAttributedStmt, S, ResultRegTypes, ArgElemTypes,
                      *this, RegResults);
  } else {
    llvm::CallInst *Result =
        Builder.CreateCall(IA, Args, getBundlesForFunclet(IA));
    UpdateAsmCallInst(cast<llvm::CallBase>(*Result), HasSideEffect, false,
                      ReadOnly, ReadNone, InNoMergeAttributedStmt, S,
                      ResultRegTypes, ArgElemTypes, *this, RegResults);
  }

  assert(RegResults.size() == ResultRegTypes.size());
  assert(RegResults.size() == ResultTruncRegTypes.size());
  assert(RegResults.size() == ResultRegDests.size());
  // ResultRegDests can be also populated by addReturnRegisterOutputs() above,
  // in which case its size may grow.
  assert(ResultTypeRequiresCast.size() <= ResultRegDests.size());
  for (unsigned i = 0, e = RegResults.size(); i != e; ++i) {
    llvm::Value *Tmp = RegResults[i];
    llvm::Type *TruncTy = ResultTruncRegTypes[i];

    // If the result type of the LLVM IR asm doesn't match the result type of
    // the expression, do the conversion.
    if (ResultRegTypes[i] != ResultTruncRegTypes[i]) {

      // Truncate the integer result to the right size, note that TruncTy can be
      // a pointer.
      if (TruncTy->isFloatingPointTy())
        Tmp = Builder.CreateFPTrunc(Tmp, TruncTy);
      else if (TruncTy->isPointerTy() && Tmp->getType()->isIntegerTy()) {
        uint64_t ResSize = CGM.getDataLayout().getTypeSizeInBits(TruncTy);
        Tmp = Builder.CreateTrunc(Tmp,
                   llvm::IntegerType::get(getLLVMContext(), (unsigned)ResSize));
        Tmp = Builder.CreateIntToPtr(Tmp, TruncTy);
      } else if (Tmp->getType()->isPointerTy() && TruncTy->isIntegerTy()) {
        uint64_t TmpSize =CGM.getDataLayout().getTypeSizeInBits(Tmp->getType());
        Tmp = Builder.CreatePtrToInt(Tmp,
                   llvm::IntegerType::get(getLLVMContext(), (unsigned)TmpSize));
        Tmp = Builder.CreateTrunc(Tmp, TruncTy);
      } else if (TruncTy->isIntegerTy()) {
        Tmp = Builder.CreateZExtOrTrunc(Tmp, TruncTy);
      } else if (TruncTy->isVectorTy()) {
        Tmp = Builder.CreateBitCast(Tmp, TruncTy);
      }
    }

    LValue Dest = ResultRegDests[i];
    // ResultTypeRequiresCast elements correspond to the first
    // ResultTypeRequiresCast.size() elements of RegResults.
    if ((i < ResultTypeRequiresCast.size()) && ResultTypeRequiresCast[i]) {
      unsigned Size = getContext().getTypeSize(ResultRegQualTys[i]);
      Address A = Builder.CreateElementBitCast(Dest.getAddress(*this),
                                               ResultRegTypes[i]);
      if (getTargetHooks().isScalarizableAsmOperand(*this, TruncTy)) {
        Builder.CreateStore(Tmp, A);
        continue;
      }

      QualType Ty = getContext().getIntTypeForBitwidth(Size, /*Signed*/ false);
      if (Ty.isNull()) {
        const Expr *OutExpr = S.getOutputExpr(i);
        CGM.getDiags().Report(OutExpr->getExprLoc(),
                              diag::err_store_value_to_reg);
        return;
      }
      Dest = MakeAddrLValue(A, Ty);
    }
    EmitStoreThroughLValue(RValue::get(Tmp), Dest);
  }
}

LValue CodeGenFunction::InitCapturedStruct(const CapturedStmt &S) {
  const RecordDecl *RD = S.getCapturedRecordDecl();
  QualType RecordTy = getContext().getRecordType(RD);

  // Initialize the captured struct.
  LValue SlotLV =
    MakeAddrLValue(CreateMemTemp(RecordTy, "agg.captured"), RecordTy);

  RecordDecl::field_iterator CurField = RD->field_begin();
  for (CapturedStmt::const_capture_init_iterator I = S.capture_init_begin(),
                                                 E = S.capture_init_end();
       I != E; ++I, ++CurField) {
    LValue LV = EmitLValueForFieldInitialization(SlotLV, *CurField);
    if (CurField->hasCapturedVLAType()) {
      EmitLambdaVLACapture(CurField->getCapturedVLAType(), LV);
    } else {
      EmitInitializerForField(*CurField, LV, *I);
    }
  }

  return SlotLV;
}

/// Generate an outlined function for the body of a CapturedStmt, store any
/// captured variables into the captured struct, and call the outlined function.
llvm::Function *
CodeGenFunction::EmitCapturedStmt(const CapturedStmt &S, CapturedRegionKind K) {
  LValue CapStruct = InitCapturedStruct(S);

  // Emit the CapturedDecl
  CodeGenFunction CGF(CGM, true);
  CGCapturedStmtRAII CapInfoRAII(CGF, new CGCapturedStmtInfo(S, K));
  llvm::Function *F = CGF.GenerateCapturedStmtFunction(S);
  delete CGF.CapturedStmtInfo;

  // Emit call to the helper function.
  EmitCallOrInvoke(F, CapStruct.getPointer(*this));

  return F;
}

Address CodeGenFunction::GenerateCapturedStmtArgument(const CapturedStmt &S) {
  LValue CapStruct = InitCapturedStruct(S);
  return CapStruct.getAddress(*this);
}

/// Creates the outlined function for a CapturedStmt.
llvm::Function *
CodeGenFunction::GenerateCapturedStmtFunction(const CapturedStmt &S) {
  assert(CapturedStmtInfo &&
    "CapturedStmtInfo should be set when generating the captured function");
  const CapturedDecl *CD = S.getCapturedDecl();
  const RecordDecl *RD = S.getCapturedRecordDecl();
  SourceLocation Loc = S.getBeginLoc();
  assert(CD->hasBody() && "missing CapturedDecl body");

  // Build the argument list.
  ASTContext &Ctx = CGM.getContext();
  FunctionArgList Args;
  Args.append(CD->param_begin(), CD->param_end());

  // Create the function declaration.
  const CGFunctionInfo &FuncInfo =
    CGM.getTypes().arrangeBuiltinFunctionDeclaration(Ctx.VoidTy, Args);
  llvm::FunctionType *FuncLLVMTy = CGM.getTypes().GetFunctionType(FuncInfo);

  llvm::Function *F =
    llvm::Function::Create(FuncLLVMTy, llvm::GlobalValue::InternalLinkage,
                           CapturedStmtInfo->getHelperName(), &CGM.getModule());
  CGM.SetInternalFunctionAttributes(CD, F, FuncInfo);
  if (CD->isNothrow())
    F->addFnAttr(llvm::Attribute::NoUnwind);

  // Generate the function.
  StartFunction(CD, Ctx.VoidTy, F, FuncInfo, Args, CD->getLocation(),
                CD->getBody()->getBeginLoc());
  // Set the context parameter in CapturedStmtInfo.
  Address DeclPtr = GetAddrOfLocalVar(CD->getContextParam());
  CapturedStmtInfo->setContextValue(Builder.CreateLoad(DeclPtr));

  // Initialize variable-length arrays.
  LValue Base = MakeNaturalAlignAddrLValue(CapturedStmtInfo->getContextValue(),
                                           Ctx.getTagDeclType(RD));
  for (auto *FD : RD->fields()) {
    if (FD->hasCapturedVLAType()) {
      auto *ExprArg =
          EmitLoadOfLValue(EmitLValueForField(Base, FD), S.getBeginLoc())
              .getScalarVal();
      auto VAT = FD->getCapturedVLAType();
      VLASizeMap[VAT->getSizeExpr()] = ExprArg;
    }
  }

  // If 'this' is captured, load it into CXXThisValue.
  if (CapturedStmtInfo->isCXXThisExprCaptured()) {
    FieldDecl *FD = CapturedStmtInfo->getThisFieldDecl();
    LValue ThisLValue = EmitLValueForField(Base, FD);
    CXXThisValue = EmitLoadOfLValue(ThisLValue, Loc).getScalarVal();
  }

  PGO.assignRegionCounters(GlobalDecl(CD), F);
  CapturedStmtInfo->EmitBody(*this, CD->getBody());
  FinishFunction(CD->getBodyRBrace());

  return F;
}<|MERGE_RESOLUTION|>--- conflicted
+++ resolved
@@ -421,7 +421,9 @@
   case Stmt::OMPTargetParallelGenericLoopDirectiveClass:
     llvm_unreachable("target parallel loop directive not supported yet.");
     break;
-<<<<<<< HEAD
+  case Stmt::OMPParallelMaskedDirectiveClass:
+    llvm_unreachable("parallel masked directive not supported yet.");
+    break;
   // OmpSs directives
   case Stmt::OSSTaskwaitDirectiveClass:
     EmitOSSTaskwaitDirective(cast<OSSTaskwaitDirective>(*S));
@@ -443,10 +445,6 @@
     break;
   case Stmt::OSSTaskLoopForDirectiveClass:
     EmitOSSTaskLoopForDirective(cast<OSSTaskLoopForDirective>(*S));
-=======
-  case Stmt::OMPParallelMaskedDirectiveClass:
-    llvm_unreachable("parallel masked directive not supported yet.");
->>>>>>> 2fde26df
     break;
   }
 }
