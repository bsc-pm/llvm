--- conflicted
+++ resolved
@@ -377,7 +377,15 @@
     EmitOMPTargetTeamsDistributeSimdDirective(
         cast<OMPTargetTeamsDistributeSimdDirective>(*S));
     break;
-<<<<<<< HEAD
+  case Stmt::OMPInteropDirectiveClass:
+    llvm_unreachable("Interop directive not supported yet.");
+    break;
+  case Stmt::OMPDispatchDirectiveClass:
+    llvm_unreachable("Dispatch directive not supported yet.");
+    break;
+  case Stmt::OMPMaskedDirectiveClass:
+    EmitOMPMaskedDirective(cast<OMPMaskedDirective>(*S));
+    break;
   // OmpSs directives
   case Stmt::OSSTaskwaitDirectiveClass:
     EmitOSSTaskwaitDirective(cast<OSSTaskwaitDirective>(*S));
@@ -396,16 +404,6 @@
     break;
   case Stmt::OSSTaskLoopForDirectiveClass:
     EmitOSSTaskLoopForDirective(cast<OSSTaskLoopForDirective>(*S));
-=======
-  case Stmt::OMPInteropDirectiveClass:
-    llvm_unreachable("Interop directive not supported yet.");
-    break;
-  case Stmt::OMPDispatchDirectiveClass:
-    llvm_unreachable("Dispatch directive not supported yet.");
-    break;
-  case Stmt::OMPMaskedDirectiveClass:
-    EmitOMPMaskedDirective(cast<OMPMaskedDirective>(*S));
->>>>>>> d944b1e0
     break;
   }
 }
