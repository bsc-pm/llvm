//===-- CodeGenFunction.h - Per-Function state for LLVM CodeGen -*- C++ -*-===//
//
// Part of the LLVM Project, under the Apache License v2.0 with LLVM Exceptions.
// See https://llvm.org/LICENSE.txt for license information.
// SPDX-License-Identifier: Apache-2.0 WITH LLVM-exception
//
//===----------------------------------------------------------------------===//
//
// This is the internal per-function state used for llvm translation.
//
//===----------------------------------------------------------------------===//

#ifndef LLVM_CLANG_LIB_CODEGEN_CODEGENFUNCTION_H
#define LLVM_CLANG_LIB_CODEGEN_CODEGENFUNCTION_H

#include "CGBuilder.h"
#include "CGDebugInfo.h"
#include "CGLoopInfo.h"
#include "CGOmpSsRuntime.h"
#include "CGValue.h"
#include "CodeGenModule.h"
#include "CodeGenPGO.h"
#include "EHScopeStack.h"
#include "VarBypassDetector.h"
#include "clang/AST/CharUnits.h"
#include "clang/AST/CurrentSourceLocExprScope.h"
#include "clang/AST/ExprCXX.h"
#include "clang/AST/ExprObjC.h"
#include "clang/AST/ExprOpenMP.h"
#include "clang/AST/StmtOpenACC.h"
#include "clang/AST/StmtOpenMP.h"
#include "clang/AST/Type.h"
#include "clang/Basic/ABI.h"
#include "clang/Basic/CapturedStmt.h"
#include "clang/Basic/CodeGenOptions.h"
#include "clang/Basic/OpenMPKinds.h"
#include "clang/Basic/OmpSsKinds.h"
#include "clang/Basic/TargetInfo.h"
#include "llvm/ADT/ArrayRef.h"
#include "llvm/ADT/DenseMap.h"
#include "llvm/ADT/MapVector.h"
#include "llvm/ADT/SmallVector.h"
#include "llvm/Frontend/OpenMP/OMPIRBuilder.h"
#include "llvm/IR/Instructions.h"
#include "llvm/IR/ValueHandle.h"
#include "llvm/Support/Debug.h"
#include "llvm/Transforms/Utils/SanitizerStats.h"
#include <optional>

namespace llvm {
class BasicBlock;
class LLVMContext;
class MDNode;
class SwitchInst;
class Twine;
class Value;
class CanonicalLoopInfo;
}

namespace clang {
class ASTContext;
class CXXDestructorDecl;
class CXXForRangeStmt;
class CXXTryStmt;
class Decl;
class LabelDecl;
class FunctionDecl;
class FunctionProtoType;
class LabelStmt;
class ObjCContainerDecl;
class ObjCInterfaceDecl;
class ObjCIvarDecl;
class ObjCMethodDecl;
class ObjCImplementationDecl;
class ObjCPropertyImplDecl;
class TargetInfo;
class VarDecl;
class ObjCForCollectionStmt;
class ObjCAtTryStmt;
class ObjCAtThrowStmt;
class ObjCAtSynchronizedStmt;
class ObjCAutoreleasePoolStmt;
class OMPUseDevicePtrClause;
class OMPUseDeviceAddrClause;
class SVETypeFlags;
class OMPExecutableDirective;

namespace analyze_os_log {
class OSLogBufferLayout;
}

namespace CodeGen {
class CodeGenTypes;
class CGCallee;
class CGFunctionInfo;
class CGBlockInfo;
class CGCXXABI;
class BlockByrefHelpers;
class BlockByrefInfo;
class BlockFieldFlags;
class RegionCodeGenTy;
class TargetCodeGenInfo;
struct OMPTaskDataTy;
struct CGCoroData;

/// The kind of evaluation to perform on values of a particular
/// type.  Basically, is the code in CGExprScalar, CGExprComplex, or
/// CGExprAgg?
///
/// TODO: should vectors maybe be split out into their own thing?
enum TypeEvaluationKind {
  TEK_Scalar,
  TEK_Complex,
  TEK_Aggregate
};

#define LIST_SANITIZER_CHECKS                                                  \
  SANITIZER_CHECK(AddOverflow, add_overflow, 0)                                \
  SANITIZER_CHECK(BuiltinUnreachable, builtin_unreachable, 0)                  \
  SANITIZER_CHECK(CFICheckFail, cfi_check_fail, 0)                             \
  SANITIZER_CHECK(DivremOverflow, divrem_overflow, 0)                          \
  SANITIZER_CHECK(DynamicTypeCacheMiss, dynamic_type_cache_miss, 0)            \
  SANITIZER_CHECK(FloatCastOverflow, float_cast_overflow, 0)                   \
  SANITIZER_CHECK(FunctionTypeMismatch, function_type_mismatch, 0)             \
  SANITIZER_CHECK(ImplicitConversion, implicit_conversion, 0)                  \
  SANITIZER_CHECK(InvalidBuiltin, invalid_builtin, 0)                          \
  SANITIZER_CHECK(InvalidObjCCast, invalid_objc_cast, 0)                       \
  SANITIZER_CHECK(LoadInvalidValue, load_invalid_value, 0)                     \
  SANITIZER_CHECK(MissingReturn, missing_return, 0)                            \
  SANITIZER_CHECK(MulOverflow, mul_overflow, 0)                                \
  SANITIZER_CHECK(NegateOverflow, negate_overflow, 0)                          \
  SANITIZER_CHECK(NullabilityArg, nullability_arg, 0)                          \
  SANITIZER_CHECK(NullabilityReturn, nullability_return, 1)                    \
  SANITIZER_CHECK(NonnullArg, nonnull_arg, 0)                                  \
  SANITIZER_CHECK(NonnullReturn, nonnull_return, 1)                            \
  SANITIZER_CHECK(OutOfBounds, out_of_bounds, 0)                               \
  SANITIZER_CHECK(PointerOverflow, pointer_overflow, 0)                        \
  SANITIZER_CHECK(ShiftOutOfBounds, shift_out_of_bounds, 0)                    \
  SANITIZER_CHECK(SubOverflow, sub_overflow, 0)                                \
  SANITIZER_CHECK(TypeMismatch, type_mismatch, 1)                              \
  SANITIZER_CHECK(AlignmentAssumption, alignment_assumption, 0)                \
  SANITIZER_CHECK(VLABoundNotPositive, vla_bound_not_positive, 0)              \
  SANITIZER_CHECK(BoundsSafety, bounds_safety, 0)

enum SanitizerHandler {
#define SANITIZER_CHECK(Enum, Name, Version) Enum,
  LIST_SANITIZER_CHECKS
#undef SANITIZER_CHECK
};

/// Helper class with most of the code for saving a value for a
/// conditional expression cleanup.
struct DominatingLLVMValue {
  typedef llvm::PointerIntPair<llvm::Value*, 1, bool> saved_type;

  /// Answer whether the given value needs extra work to be saved.
  static bool needsSaving(llvm::Value *value) {
    if (!value)
      return false;

    // If it's not an instruction, we don't need to save.
    if (!isa<llvm::Instruction>(value)) return false;

    // If it's an instruction in the entry block, we don't need to save.
    llvm::BasicBlock *block = cast<llvm::Instruction>(value)->getParent();
    return (block != &block->getParent()->getEntryBlock());
  }

  static saved_type save(CodeGenFunction &CGF, llvm::Value *value);
  static llvm::Value *restore(CodeGenFunction &CGF, saved_type value);
};

/// A partial specialization of DominatingValue for llvm::Values that
/// might be llvm::Instructions.
template <class T> struct DominatingPointer<T,true> : DominatingLLVMValue {
  typedef T *type;
  static type restore(CodeGenFunction &CGF, saved_type value) {
    return static_cast<T*>(DominatingLLVMValue::restore(CGF, value));
  }
};

/// A specialization of DominatingValue for Address.
template <> struct DominatingValue<Address> {
  typedef Address type;

  struct saved_type {
    DominatingLLVMValue::saved_type BasePtr;
    llvm::Type *ElementType;
    CharUnits Alignment;
    DominatingLLVMValue::saved_type Offset;
    llvm::PointerType *EffectiveType;
  };

  static bool needsSaving(type value) {
    if (DominatingLLVMValue::needsSaving(value.getBasePointer()) ||
        DominatingLLVMValue::needsSaving(value.getOffset()))
      return true;
    return false;
  }
  static saved_type save(CodeGenFunction &CGF, type value) {
    return {DominatingLLVMValue::save(CGF, value.getBasePointer()),
            value.getElementType(), value.getAlignment(),
            DominatingLLVMValue::save(CGF, value.getOffset()), value.getType()};
  }
  static type restore(CodeGenFunction &CGF, saved_type value) {
    return Address(DominatingLLVMValue::restore(CGF, value.BasePtr),
                   value.ElementType, value.Alignment,
                   DominatingLLVMValue::restore(CGF, value.Offset));
  }
};

/// A specialization of DominatingValue for RValue.
template <> struct DominatingValue<RValue> {
  typedef RValue type;
  class saved_type {
    enum Kind { ScalarLiteral, ScalarAddress, AggregateLiteral,
                AggregateAddress, ComplexAddress };
    union {
      struct {
        DominatingLLVMValue::saved_type first, second;
      } Vals;
      DominatingValue<Address>::saved_type AggregateAddr;
    };
    LLVM_PREFERRED_TYPE(Kind)
    unsigned K : 3;
    unsigned IsVolatile : 1;

    saved_type(DominatingLLVMValue::saved_type Val1, unsigned K)
        : Vals{Val1, DominatingLLVMValue::saved_type()}, K(K) {}

    saved_type(DominatingLLVMValue::saved_type Val1,
               DominatingLLVMValue::saved_type Val2)
        : Vals{Val1, Val2}, K(ComplexAddress) {}

    saved_type(DominatingValue<Address>::saved_type AggregateAddr,
               bool IsVolatile, unsigned K)
        : AggregateAddr(AggregateAddr), K(K) {}

  public:
    static bool needsSaving(RValue value);
    static saved_type save(CodeGenFunction &CGF, RValue value);
    RValue restore(CodeGenFunction &CGF);

    // implementations in CGCleanup.cpp
  };

  static bool needsSaving(type value) {
    return saved_type::needsSaving(value);
  }
  static saved_type save(CodeGenFunction &CGF, type value) {
    return saved_type::save(CGF, value);
  }
  static type restore(CodeGenFunction &CGF, saved_type value) {
    return value.restore(CGF);
  }
};

/// CodeGenFunction - This class organizes the per-function state that is used
/// while generating LLVM code.
class CodeGenFunction : public CodeGenTypeCache {
  CodeGenFunction(const CodeGenFunction &) = delete;
  void operator=(const CodeGenFunction &) = delete;

  friend class CGCXXABI;
public:
  /// A jump destination is an abstract label, branching to which may
  /// require a jump out through normal cleanups.
  struct JumpDest {
    JumpDest() : Block(nullptr), Index(0) {}
    JumpDest(llvm::BasicBlock *Block, EHScopeStack::stable_iterator Depth,
             unsigned Index)
        : Block(Block), ScopeDepth(Depth), Index(Index) {}

    bool isValid() const { return Block != nullptr; }
    llvm::BasicBlock *getBlock() const { return Block; }
    EHScopeStack::stable_iterator getScopeDepth() const { return ScopeDepth; }
    unsigned getDestIndex() const { return Index; }

    // This should be used cautiously.
    void setScopeDepth(EHScopeStack::stable_iterator depth) {
      ScopeDepth = depth;
    }

  private:
    llvm::BasicBlock *Block;
    EHScopeStack::stable_iterator ScopeDepth;
    unsigned Index;
  };

  CodeGenModule &CGM;  // Per-module state.
  const TargetInfo &Target;

  // For EH/SEH outlined funclets, this field points to parent's CGF
  CodeGenFunction *ParentCGF = nullptr;

  typedef std::pair<llvm::Value *, llvm::Value *> ComplexPairTy;
  LoopInfoStack LoopStack;
  CGBuilderTy Builder;

  // Stores variables for which we can't generate correct lifetime markers
  // because of jumps.
  VarBypassDetector Bypasses;

  /// List of recently emitted OMPCanonicalLoops.
  ///
  /// Since OMPCanonicalLoops are nested inside other statements (in particular
  /// CapturedStmt generated by OMPExecutableDirective and non-perfectly nested
  /// loops), we cannot directly call OMPEmitOMPCanonicalLoop and receive its
  /// llvm::CanonicalLoopInfo. Instead, we call EmitStmt and any
  /// OMPEmitOMPCanonicalLoop called by it will add its CanonicalLoopInfo to
  /// this stack when done. Entering a new loop requires clearing this list; it
  /// either means we start parsing a new loop nest (in which case the previous
  /// loop nest goes out of scope) or a second loop in the same level in which
  /// case it would be ambiguous into which of the two (or more) loops the loop
  /// nest would extend.
  SmallVector<llvm::CanonicalLoopInfo *, 4> OMPLoopNestStack;

  /// Stack to track the Logical Operator recursion nest for MC/DC.
  SmallVector<const BinaryOperator *, 16> MCDCLogOpStack;

  /// Stack to track the controlled convergence tokens.
  SmallVector<llvm::IntrinsicInst *, 4> ConvergenceTokenStack;

  /// Number of nested loop to be consumed by the last surrounding
  /// loop-associated directive.
  int ExpectedOMPLoopDepth = 0;

  // CodeGen lambda for loops and support for ordered clause
  typedef llvm::function_ref<void(CodeGenFunction &, const OMPLoopDirective &,
                                  JumpDest)>
      CodeGenLoopTy;
  typedef llvm::function_ref<void(CodeGenFunction &, SourceLocation,
                                  const unsigned, const bool)>
      CodeGenOrderedTy;

  // Codegen lambda for loop bounds in worksharing loop constructs
  typedef llvm::function_ref<std::pair<LValue, LValue>(
      CodeGenFunction &, const OMPExecutableDirective &S)>
      CodeGenLoopBoundsTy;

  // Codegen lambda for loop bounds in dispatch-based loop implementation
  typedef llvm::function_ref<std::pair<llvm::Value *, llvm::Value *>(
      CodeGenFunction &, const OMPExecutableDirective &S, Address LB,
      Address UB)>
      CodeGenDispatchBoundsTy;

  /// CGBuilder insert helper. This function is called after an
  /// instruction is created using Builder.
  void InsertHelper(llvm::Instruction *I, const llvm::Twine &Name,
                    llvm::BasicBlock *BB,
                    llvm::BasicBlock::iterator InsertPt) const;

  /// CurFuncDecl - Holds the Decl for the current outermost
  /// non-closure context.
  const Decl *CurFuncDecl = nullptr;
  /// CurCodeDecl - This is the inner-most code context, which includes blocks.
  const Decl *CurCodeDecl = nullptr;
  const CGFunctionInfo *CurFnInfo = nullptr;
  QualType FnRetTy;
  llvm::Function *CurFn = nullptr;

  /// Save Parameter Decl for coroutine.
  llvm::SmallVector<const ParmVarDecl *, 4> FnArgs;

  // Holds coroutine data if the current function is a coroutine. We use a
  // wrapper to manage its lifetime, so that we don't have to define CGCoroData
  // in this header.
  struct CGCoroInfo {
    std::unique_ptr<CGCoroData> Data;
    bool InSuspendBlock = false;
    CGCoroInfo();
    ~CGCoroInfo();
  };
  CGCoroInfo CurCoro;

  bool isCoroutine() const {
    return CurCoro.Data != nullptr;
  }

  bool inSuspendBlock() const {
    return isCoroutine() && CurCoro.InSuspendBlock;
  }

  // Holds FramePtr for await_suspend wrapper generation,
  // so that __builtin_coro_frame call can be lowered
  // directly to value of its second argument
  struct AwaitSuspendWrapperInfo {
    llvm::Value *FramePtr = nullptr;
  };
  AwaitSuspendWrapperInfo CurAwaitSuspendWrapper;

  // Generates wrapper function for `llvm.coro.await.suspend.*` intrinisics.
  // It encapsulates SuspendExpr in a function, to separate it's body
  // from the main coroutine to avoid miscompilations. Intrinisic
  // is lowered to this function call in CoroSplit pass
  // Function signature is:
  // <type> __await_suspend_wrapper_<name>(ptr %awaiter, ptr %hdl)
  // where type is one of (void, i1, ptr)
  llvm::Function *generateAwaitSuspendWrapper(Twine const &CoroName,
                                              Twine const &SuspendPointName,
                                              CoroutineSuspendExpr const &S);

  /// CurGD - The GlobalDecl for the current function being compiled.
  GlobalDecl CurGD;

  /// PrologueCleanupDepth - The cleanup depth enclosing all the
  /// cleanups associated with the parameters.
  EHScopeStack::stable_iterator PrologueCleanupDepth;

  /// ReturnBlock - Unified return block.
  JumpDest ReturnBlock;

  /// ReturnValue - The temporary alloca to hold the return
  /// value. This is invalid iff the function has no return value.
  Address ReturnValue = Address::invalid();

  /// ReturnValuePointer - The temporary alloca to hold a pointer to sret.
  /// This is invalid if sret is not in use.
  Address ReturnValuePointer = Address::invalid();

  /// If a return statement is being visited, this holds the return statment's
  /// result expression.
  const Expr *RetExpr = nullptr;

  /// Return true if a label was seen in the current scope.
  bool hasLabelBeenSeenInCurrentScope() const {
    if (CurLexicalScope)
      return CurLexicalScope->hasLabels();
    return !LabelMap.empty();
  }

  /// AllocaInsertPoint - This is an instruction in the entry block before which
  /// we prefer to insert allocas.
  llvm::AssertingVH<llvm::Instruction> AllocaInsertPt;

private:
  /// PostAllocaInsertPt - This is a place in the prologue where code can be
  /// inserted that will be dominated by all the static allocas. This helps
  /// achieve two things:
  ///   1. Contiguity of all static allocas (within the prologue) is maintained.
  ///   2. All other prologue code (which are dominated by static allocas) do
  ///      appear in the source order immediately after all static allocas.
  ///
  /// PostAllocaInsertPt will be lazily created when it is *really* required.
  llvm::AssertingVH<llvm::Instruction> PostAllocaInsertPt = nullptr;

public:
  /// Return PostAllocaInsertPt. If it is not yet created, then insert it
  /// immediately after AllocaInsertPt.
  llvm::Instruction *getPostAllocaInsertPoint() {
    if (!PostAllocaInsertPt) {
      assert(AllocaInsertPt &&
             "Expected static alloca insertion point at function prologue");
      assert(AllocaInsertPt->getParent()->isEntryBlock() &&
             "EBB should be entry block of the current code gen function");
      PostAllocaInsertPt = AllocaInsertPt->clone();
      PostAllocaInsertPt->setName("postallocapt");
      PostAllocaInsertPt->insertAfter(AllocaInsertPt);
    }

    return PostAllocaInsertPt;
  }

  /// API for captured statement code generation.
  class CGCapturedStmtInfo {
  public:
    explicit CGCapturedStmtInfo(CapturedRegionKind K = CR_Default)
        : Kind(K), ThisValue(nullptr), CXXThisFieldDecl(nullptr) {}
    explicit CGCapturedStmtInfo(const CapturedStmt &S,
                                CapturedRegionKind K = CR_Default)
      : Kind(K), ThisValue(nullptr), CXXThisFieldDecl(nullptr) {

      RecordDecl::field_iterator Field =
        S.getCapturedRecordDecl()->field_begin();
      for (CapturedStmt::const_capture_iterator I = S.capture_begin(),
                                                E = S.capture_end();
           I != E; ++I, ++Field) {
        if (I->capturesThis())
          CXXThisFieldDecl = *Field;
        else if (I->capturesVariable())
          CaptureFields[I->getCapturedVar()->getCanonicalDecl()] = *Field;
        else if (I->capturesVariableByCopy())
          CaptureFields[I->getCapturedVar()->getCanonicalDecl()] = *Field;
      }
    }

    virtual ~CGCapturedStmtInfo();

    CapturedRegionKind getKind() const { return Kind; }

    virtual void setContextValue(llvm::Value *V) { ThisValue = V; }
    // Retrieve the value of the context parameter.
    virtual llvm::Value *getContextValue() const { return ThisValue; }

    /// Lookup the captured field decl for a variable.
    virtual const FieldDecl *lookup(const VarDecl *VD) const {
      return CaptureFields.lookup(VD->getCanonicalDecl());
    }

    bool isCXXThisExprCaptured() const { return getThisFieldDecl() != nullptr; }
    virtual FieldDecl *getThisFieldDecl() const { return CXXThisFieldDecl; }

    static bool classof(const CGCapturedStmtInfo *) {
      return true;
    }

    /// Emit the captured statement body.
    virtual void EmitBody(CodeGenFunction &CGF, const Stmt *S) {
      CGF.incrementProfileCounter(S);
      CGF.EmitStmt(S);
    }

    /// Get the name of the capture helper.
    virtual StringRef getHelperName() const { return "__captured_stmt"; }

    /// Get the CaptureFields
    llvm::SmallDenseMap<const VarDecl *, FieldDecl *> getCaptureFields() {
      return CaptureFields;
    }

  private:
    /// The kind of captured statement being generated.
    CapturedRegionKind Kind;

    /// Keep the map between VarDecl and FieldDecl.
    llvm::SmallDenseMap<const VarDecl *, FieldDecl *> CaptureFields;

    /// The base address of the captured record, passed in as the first
    /// argument of the parallel region function.
    llvm::Value *ThisValue;

    /// Captured 'this' type.
    FieldDecl *CXXThisFieldDecl;
  };
  CGCapturedStmtInfo *CapturedStmtInfo = nullptr;

  /// RAII for correct setting/restoring of CapturedStmtInfo.
  class CGCapturedStmtRAII {
  private:
    CodeGenFunction &CGF;
    CGCapturedStmtInfo *PrevCapturedStmtInfo;
  public:
    CGCapturedStmtRAII(CodeGenFunction &CGF,
                       CGCapturedStmtInfo *NewCapturedStmtInfo)
        : CGF(CGF), PrevCapturedStmtInfo(CGF.CapturedStmtInfo) {
      CGF.CapturedStmtInfo = NewCapturedStmtInfo;
    }
    ~CGCapturedStmtRAII() { CGF.CapturedStmtInfo = PrevCapturedStmtInfo; }
  };

  /// An abstract representation of regular/ObjC call/message targets.
  class AbstractCallee {
    /// The function declaration of the callee.
    const Decl *CalleeDecl;

  public:
    AbstractCallee() : CalleeDecl(nullptr) {}
    AbstractCallee(const FunctionDecl *FD) : CalleeDecl(FD) {}
    AbstractCallee(const ObjCMethodDecl *OMD) : CalleeDecl(OMD) {}
    bool hasFunctionDecl() const {
      return isa_and_nonnull<FunctionDecl>(CalleeDecl);
    }
    const Decl *getDecl() const { return CalleeDecl; }
    unsigned getNumParams() const {
      if (const auto *FD = dyn_cast<FunctionDecl>(CalleeDecl))
        return FD->getNumParams();
      return cast<ObjCMethodDecl>(CalleeDecl)->param_size();
    }
    const ParmVarDecl *getParamDecl(unsigned I) const {
      if (const auto *FD = dyn_cast<FunctionDecl>(CalleeDecl))
        return FD->getParamDecl(I);
      return *(cast<ObjCMethodDecl>(CalleeDecl)->param_begin() + I);
    }
  };

  /// Sanitizers enabled for this function.
  SanitizerSet SanOpts;

  /// True if CodeGen currently emits code implementing sanitizer checks.
  bool IsSanitizerScope = false;

  /// RAII object to set/unset CodeGenFunction::IsSanitizerScope.
  class SanitizerScope {
    CodeGenFunction *CGF;
  public:
    SanitizerScope(CodeGenFunction *CGF);
    ~SanitizerScope();
  };

  /// In C++, whether we are code generating a thunk.  This controls whether we
  /// should emit cleanups.
  bool CurFuncIsThunk = false;

  /// In ARC, whether we should autorelease the return value.
  bool AutoreleaseResult = false;

  /// Whether we processed a Microsoft-style asm block during CodeGen. These can
  /// potentially set the return value.
  bool SawAsmBlock = false;

  GlobalDecl CurSEHParent;

  /// True if the current function is an outlined SEH helper. This can be a
  /// finally block or filter expression.
  bool IsOutlinedSEHHelper = false;

  /// True if CodeGen currently emits code inside presereved access index
  /// region.
  bool IsInPreservedAIRegion = false;

  /// True if the current statement has nomerge attribute.
  bool InNoMergeAttributedStmt = false;

  /// True if the current statement has noinline attribute.
  bool InNoInlineAttributedStmt = false;

  /// True if the current statement has always_inline attribute.
  bool InAlwaysInlineAttributedStmt = false;

  // The CallExpr within the current statement that the musttail attribute
  // applies to.  nullptr if there is no 'musttail' on the current statement.
  const CallExpr *MustTailCall = nullptr;

  /// Returns true if a function must make progress, which means the
  /// mustprogress attribute can be added.
  bool checkIfFunctionMustProgress() {
    if (CGM.getCodeGenOpts().getFiniteLoops() ==
        CodeGenOptions::FiniteLoopsKind::Never)
      return false;

    // C++11 and later guarantees that a thread eventually will do one of the
    // following (C++11 [intro.multithread]p24 and C++17 [intro.progress]p1):
    // - terminate,
    //  - make a call to a library I/O function,
    //  - perform an access through a volatile glvalue, or
    //  - perform a synchronization operation or an atomic operation.
    //
    // Hence each function is 'mustprogress' in C++11 or later.
    return getLangOpts().CPlusPlus11;
  }

  /// Returns true if a loop must make progress, which means the mustprogress
  /// attribute can be added. \p HasConstantCond indicates whether the branch
  /// condition is a known constant.
  bool checkIfLoopMustProgress(const Expr *, bool HasEmptyBody);

  const CodeGen::CGBlockInfo *BlockInfo = nullptr;
  llvm::Value *BlockPointer = nullptr;

  llvm::DenseMap<const ValueDecl *, FieldDecl *> LambdaCaptureFields;
  FieldDecl *LambdaThisCaptureField = nullptr;

  /// A mapping from NRVO variables to the flags used to indicate
  /// when the NRVO has been applied to this variable.
  llvm::DenseMap<const VarDecl *, llvm::Value *> NRVOFlags;

  EHScopeStack EHStack;
  llvm::SmallVector<char, 256> LifetimeExtendedCleanupStack;

  // A stack of cleanups which were added to EHStack but have to be deactivated
  // later before being popped or emitted. These are usually deactivated on
  // exiting a `CleanupDeactivationScope` scope. For instance, after a
  // full-expr.
  //
  // These are specially useful for correctly emitting cleanups while
  // encountering branches out of expression (through stmt-expr or coroutine
  // suspensions).
  struct DeferredDeactivateCleanup {
    EHScopeStack::stable_iterator Cleanup;
    llvm::Instruction *DominatingIP;
  };
  llvm::SmallVector<DeferredDeactivateCleanup> DeferredDeactivationCleanupStack;

  // Enters a new scope for capturing cleanups which are deferred to be
  // deactivated, all of which will be deactivated once the scope is exited.
  struct CleanupDeactivationScope {
    CodeGenFunction &CGF;
    size_t OldDeactivateCleanupStackSize;
    bool Deactivated;
    CleanupDeactivationScope(CodeGenFunction &CGF)
        : CGF(CGF), OldDeactivateCleanupStackSize(
                        CGF.DeferredDeactivationCleanupStack.size()),
          Deactivated(false) {}

    void ForceDeactivate() {
      assert(!Deactivated && "Deactivating already deactivated scope");
      auto &Stack = CGF.DeferredDeactivationCleanupStack;
      for (size_t I = Stack.size(); I > OldDeactivateCleanupStackSize; I--) {
        CGF.DeactivateCleanupBlock(Stack[I - 1].Cleanup,
                                   Stack[I - 1].DominatingIP);
        Stack[I - 1].DominatingIP->eraseFromParent();
      }
      Stack.resize(OldDeactivateCleanupStackSize);
      Deactivated = true;
    }

    ~CleanupDeactivationScope() {
      if (Deactivated)
        return;
      ForceDeactivate();
    }
  };

  llvm::SmallVector<const JumpDest *, 2> SEHTryEpilogueStack;

  llvm::Instruction *CurrentFuncletPad = nullptr;

  class CallLifetimeEnd final : public EHScopeStack::Cleanup {
    bool isRedundantBeforeReturn() override { return true; }

    llvm::Value *Addr;
    llvm::Value *Size;

  public:
    CallLifetimeEnd(RawAddress addr, llvm::Value *size)
        : Addr(addr.getPointer()), Size(size) {}

    void Emit(CodeGenFunction &CGF, Flags flags) override {
      CGF.EmitLifetimeEnd(Size, Addr);
    }
  };

  /// Header for data within LifetimeExtendedCleanupStack.
  struct LifetimeExtendedCleanupHeader {
    /// The size of the following cleanup object.
    unsigned Size;
    /// The kind of cleanup to push.
    LLVM_PREFERRED_TYPE(CleanupKind)
    unsigned Kind : 31;
    /// Whether this is a conditional cleanup.
    LLVM_PREFERRED_TYPE(bool)
    unsigned IsConditional : 1;

    size_t getSize() const { return Size; }
    CleanupKind getKind() const { return (CleanupKind)Kind; }
    bool isConditional() const { return IsConditional; }
  };

  /// i32s containing the indexes of the cleanup destinations.
  RawAddress NormalCleanupDest = RawAddress::invalid();

  unsigned NextCleanupDestIndex = 1;

  /// EHResumeBlock - Unified block containing a call to llvm.eh.resume.
  llvm::BasicBlock *EHResumeBlock = nullptr;

  /// The exception slot.  All landing pads write the current exception pointer
  /// into this alloca.
  llvm::Value *ExceptionSlot = nullptr;

  /// The selector slot.  Under the MandatoryCleanup model, all landing pads
  /// write the current selector value into this alloca.
  llvm::AllocaInst *EHSelectorSlot = nullptr;

  /// A stack of exception code slots. Entering an __except block pushes a slot
  /// on the stack and leaving pops one. The __exception_code() intrinsic loads
  /// a value from the top of the stack.
  SmallVector<Address, 1> SEHCodeSlotStack;

  /// Value returned by __exception_info intrinsic.
  llvm::Value *SEHInfo = nullptr;

  /// Emits a landing pad for the current EH stack.
  llvm::BasicBlock *EmitLandingPad();

  llvm::BasicBlock *getInvokeDestImpl();

  /// Parent loop-based directive for scan directive.
  const OMPExecutableDirective *OMPParentLoopDirectiveForScan = nullptr;
  llvm::BasicBlock *OMPBeforeScanBlock = nullptr;
  llvm::BasicBlock *OMPAfterScanBlock = nullptr;
  llvm::BasicBlock *OMPScanExitBlock = nullptr;
  llvm::BasicBlock *OMPScanDispatch = nullptr;
  bool OMPFirstScanLoop = false;

  /// Manages parent directive for scan directives.
  class ParentLoopDirectiveForScanRegion {
    CodeGenFunction &CGF;
    const OMPExecutableDirective *ParentLoopDirectiveForScan;

  public:
    ParentLoopDirectiveForScanRegion(
        CodeGenFunction &CGF,
        const OMPExecutableDirective &ParentLoopDirectiveForScan)
        : CGF(CGF),
          ParentLoopDirectiveForScan(CGF.OMPParentLoopDirectiveForScan) {
      CGF.OMPParentLoopDirectiveForScan = &ParentLoopDirectiveForScan;
    }
    ~ParentLoopDirectiveForScanRegion() {
      CGF.OMPParentLoopDirectiveForScan = ParentLoopDirectiveForScan;
    }
  };

  template <class T>
  typename DominatingValue<T>::saved_type saveValueInCond(T value) {
    return DominatingValue<T>::save(*this, value);
  }

  class CGFPOptionsRAII {
  public:
    CGFPOptionsRAII(CodeGenFunction &CGF, FPOptions FPFeatures);
    CGFPOptionsRAII(CodeGenFunction &CGF, const Expr *E);
    ~CGFPOptionsRAII();

  private:
    void ConstructorHelper(FPOptions FPFeatures);
    CodeGenFunction &CGF;
    FPOptions OldFPFeatures;
    llvm::fp::ExceptionBehavior OldExcept;
    llvm::RoundingMode OldRounding;
    std::optional<CGBuilderTy::FastMathFlagGuard> FMFGuard;
  };
  FPOptions CurFPFeatures;

public:
  /// ObjCEHValueStack - Stack of Objective-C exception values, used for
  /// rethrows.
  SmallVector<llvm::Value*, 8> ObjCEHValueStack;

  /// A class controlling the emission of a finally block.
  class FinallyInfo {
    /// Where the catchall's edge through the cleanup should go.
    JumpDest RethrowDest;

    /// A function to call to enter the catch.
    llvm::FunctionCallee BeginCatchFn;

    /// An i1 variable indicating whether or not the @finally is
    /// running for an exception.
    llvm::AllocaInst *ForEHVar = nullptr;

    /// An i8* variable into which the exception pointer to rethrow
    /// has been saved.
    llvm::AllocaInst *SavedExnVar = nullptr;

  public:
    void enter(CodeGenFunction &CGF, const Stmt *Finally,
               llvm::FunctionCallee beginCatchFn,
               llvm::FunctionCallee endCatchFn, llvm::FunctionCallee rethrowFn);
    void exit(CodeGenFunction &CGF);
  };

  /// Returns true inside SEH __try blocks.
  bool isSEHTryScope() const { return !SEHTryEpilogueStack.empty(); }

  /// Returns true while emitting a cleanuppad.
  bool isCleanupPadScope() const {
    return CurrentFuncletPad && isa<llvm::CleanupPadInst>(CurrentFuncletPad);
  }

  /// pushFullExprCleanup - Push a cleanup to be run at the end of the
  /// current full-expression.  Safe against the possibility that
  /// we're currently inside a conditionally-evaluated expression.
  template <class T, class... As>
  void pushFullExprCleanup(CleanupKind kind, As... A) {
    // If we're not in a conditional branch, or if none of the
    // arguments requires saving, then use the unconditional cleanup.
    if (!isInConditionalBranch())
      return EHStack.pushCleanup<T>(kind, A...);

    // Stash values in a tuple so we can guarantee the order of saves.
    typedef std::tuple<typename DominatingValue<As>::saved_type...> SavedTuple;
    SavedTuple Saved{saveValueInCond(A)...};

    typedef EHScopeStack::ConditionalCleanup<T, As...> CleanupType;
    EHStack.pushCleanupTuple<CleanupType>(kind, Saved);
    initFullExprCleanup();
  }

  /// Queue a cleanup to be pushed after finishing the current full-expression,
  /// potentially with an active flag.
  template <class T, class... As>
  void pushCleanupAfterFullExpr(CleanupKind Kind, As... A) {
    if (!isInConditionalBranch())
      return pushCleanupAfterFullExprWithActiveFlag<T>(
          Kind, RawAddress::invalid(), A...);

    RawAddress ActiveFlag = createCleanupActiveFlag();
    assert(!DominatingValue<Address>::needsSaving(ActiveFlag) &&
           "cleanup active flag should never need saving");

    typedef std::tuple<typename DominatingValue<As>::saved_type...> SavedTuple;
    SavedTuple Saved{saveValueInCond(A)...};

    typedef EHScopeStack::ConditionalCleanup<T, As...> CleanupType;
    pushCleanupAfterFullExprWithActiveFlag<CleanupType>(Kind, ActiveFlag, Saved);
  }

  template <class T, class... As>
  void pushCleanupAfterFullExprWithActiveFlag(CleanupKind Kind,
                                              RawAddress ActiveFlag, As... A) {
    LifetimeExtendedCleanupHeader Header = {sizeof(T), Kind,
                                            ActiveFlag.isValid()};

    size_t OldSize = LifetimeExtendedCleanupStack.size();
    LifetimeExtendedCleanupStack.resize(
        LifetimeExtendedCleanupStack.size() + sizeof(Header) + Header.Size +
        (Header.IsConditional ? sizeof(ActiveFlag) : 0));

    static_assert(sizeof(Header) % alignof(T) == 0,
                  "Cleanup will be allocated on misaligned address");
    char *Buffer = &LifetimeExtendedCleanupStack[OldSize];
    new (Buffer) LifetimeExtendedCleanupHeader(Header);
    new (Buffer + sizeof(Header)) T(A...);
    if (Header.IsConditional)
      new (Buffer + sizeof(Header) + sizeof(T)) RawAddress(ActiveFlag);
  }

  // Push a cleanup onto EHStack and deactivate it later. It is usually
  // deactivated when exiting a `CleanupDeactivationScope` (for example: after a
  // full expression).
  template <class T, class... As>
  void pushCleanupAndDeferDeactivation(CleanupKind Kind, As... A) {
    // Placeholder dominating IP for this cleanup.
    llvm::Instruction *DominatingIP =
        Builder.CreateFlagLoad(llvm::Constant::getNullValue(Int8PtrTy));
    EHStack.pushCleanup<T>(Kind, A...);
    DeferredDeactivationCleanupStack.push_back(
        {EHStack.stable_begin(), DominatingIP});
  }

  /// Set up the last cleanup that was pushed as a conditional
  /// full-expression cleanup.
  void initFullExprCleanup() {
    initFullExprCleanupWithFlag(createCleanupActiveFlag());
  }

  void initFullExprCleanupWithFlag(RawAddress ActiveFlag);
  RawAddress createCleanupActiveFlag();

  /// PushDestructorCleanup - Push a cleanup to call the
  /// complete-object destructor of an object of the given type at the
  /// given address.  Does nothing if T is not a C++ class type with a
  /// non-trivial destructor.
  void PushDestructorCleanup(QualType T, Address Addr);

  /// PushDestructorCleanup - Push a cleanup to call the
  /// complete-object variant of the given destructor on the object at
  /// the given address.
  void PushDestructorCleanup(const CXXDestructorDecl *Dtor, QualType T,
                             Address Addr);

  /// PopCleanupBlock - Will pop the cleanup entry on the stack and
  /// process all branch fixups.
  void PopCleanupBlock(bool FallThroughIsBranchThrough = false,
                       bool ForDeactivation = false);

  /// DeactivateCleanupBlock - Deactivates the given cleanup block.
  /// The block cannot be reactivated.  Pops it if it's the top of the
  /// stack.
  ///
  /// \param DominatingIP - An instruction which is known to
  ///   dominate the current IP (if set) and which lies along
  ///   all paths of execution between the current IP and the
  ///   the point at which the cleanup comes into scope.
  void DeactivateCleanupBlock(EHScopeStack::stable_iterator Cleanup,
                              llvm::Instruction *DominatingIP);

  /// ActivateCleanupBlock - Activates an initially-inactive cleanup.
  /// Cannot be used to resurrect a deactivated cleanup.
  ///
  /// \param DominatingIP - An instruction which is known to
  ///   dominate the current IP (if set) and which lies along
  ///   all paths of execution between the current IP and the
  ///   the point at which the cleanup comes into scope.
  void ActivateCleanupBlock(EHScopeStack::stable_iterator Cleanup,
                            llvm::Instruction *DominatingIP);

  /// Enters a new scope for capturing cleanups, all of which
  /// will be executed once the scope is exited.
  class RunCleanupsScope {
    EHScopeStack::stable_iterator CleanupStackDepth, OldCleanupScopeDepth;
    size_t LifetimeExtendedCleanupStackSize;
    CleanupDeactivationScope DeactivateCleanups;
    bool OldDidCallStackSave;
  protected:
    bool PerformCleanup;
  private:

    RunCleanupsScope(const RunCleanupsScope &) = delete;
    void operator=(const RunCleanupsScope &) = delete;

  protected:
    CodeGenFunction& CGF;

  public:
    /// Enter a new cleanup scope.
    explicit RunCleanupsScope(CodeGenFunction &CGF)
        : DeactivateCleanups(CGF), PerformCleanup(true), CGF(CGF) {
      CleanupStackDepth = CGF.EHStack.stable_begin();
      LifetimeExtendedCleanupStackSize =
          CGF.LifetimeExtendedCleanupStack.size();
      OldDidCallStackSave = CGF.DidCallStackSave;
      CGF.DidCallStackSave = false;
      OldCleanupScopeDepth = CGF.CurrentCleanupScopeDepth;
      CGF.CurrentCleanupScopeDepth = CleanupStackDepth;
    }

    /// Exit this cleanup scope, emitting any accumulated cleanups.
    ~RunCleanupsScope() {
      if (PerformCleanup)
        ForceCleanup();
    }

    /// Determine whether this scope requires any cleanups.
    bool requiresCleanups() const {
      return CGF.EHStack.stable_begin() != CleanupStackDepth;
    }

    /// Force the emission of cleanups now, instead of waiting
    /// until this object is destroyed.
    /// \param ValuesToReload - A list of values that need to be available at
    /// the insertion point after cleanup emission. If cleanup emission created
    /// a shared cleanup block, these value pointers will be rewritten.
    /// Otherwise, they not will be modified.
    void ForceCleanup(std::initializer_list<llvm::Value**> ValuesToReload = {}) {
      assert(PerformCleanup && "Already forced cleanup");
      CGF.DidCallStackSave = OldDidCallStackSave;
      DeactivateCleanups.ForceDeactivate();
      CGF.PopCleanupBlocks(CleanupStackDepth, LifetimeExtendedCleanupStackSize,
                           ValuesToReload);
      PerformCleanup = false;
      CGF.CurrentCleanupScopeDepth = OldCleanupScopeDepth;
    }
  };

  // Cleanup stack depth of the RunCleanupsScope that was pushed most recently.
  EHScopeStack::stable_iterator CurrentCleanupScopeDepth =
      EHScopeStack::stable_end();

  class LexicalScope : public RunCleanupsScope {
    SourceRange Range;
    SmallVector<const LabelDecl*, 4> Labels;
    LexicalScope *ParentScope;

    LexicalScope(const LexicalScope &) = delete;
    void operator=(const LexicalScope &) = delete;

  public:
    /// Enter a new cleanup scope.
    explicit LexicalScope(CodeGenFunction &CGF, SourceRange Range)
      : RunCleanupsScope(CGF), Range(Range), ParentScope(CGF.CurLexicalScope) {
      CGF.CurLexicalScope = this;
      if (CGDebugInfo *DI = CGF.getDebugInfo())
        DI->EmitLexicalBlockStart(CGF.Builder, Range.getBegin());
    }

    void addLabel(const LabelDecl *label) {
      assert(PerformCleanup && "adding label to dead scope?");
      Labels.push_back(label);
    }

    /// Exit this cleanup scope, emitting any accumulated
    /// cleanups.
    ~LexicalScope() {
      if (CGDebugInfo *DI = CGF.getDebugInfo())
        DI->EmitLexicalBlockEnd(CGF.Builder, Range.getEnd());

      // If we should perform a cleanup, force them now.  Note that
      // this ends the cleanup scope before rescoping any labels.
      if (PerformCleanup) {
        ApplyDebugLocation DL(CGF, Range.getEnd());
        ForceCleanup();
      }
    }

    /// Force the emission of cleanups now, instead of waiting
    /// until this object is destroyed.
    void ForceCleanup() {
      CGF.CurLexicalScope = ParentScope;
      RunCleanupsScope::ForceCleanup();

      if (!Labels.empty())
        rescopeLabels();
    }

    bool hasLabels() const {
      return !Labels.empty();
    }

    void rescopeLabels();
  };

  typedef llvm::DenseMap<const Decl *, Address> DeclMapTy;

  /// The class used to assign some variables some temporarily addresses.
  class OMPMapVars {
    DeclMapTy SavedLocals;
    DeclMapTy SavedTempAddresses;
    OMPMapVars(const OMPMapVars &) = delete;
    void operator=(const OMPMapVars &) = delete;

  public:
    explicit OMPMapVars() = default;
    ~OMPMapVars() {
      assert(SavedLocals.empty() && "Did not restored original addresses.");
    };

    /// Sets the address of the variable \p LocalVD to be \p TempAddr in
    /// function \p CGF.
    /// \return true if at least one variable was set already, false otherwise.
    bool setVarAddr(CodeGenFunction &CGF, const VarDecl *LocalVD,
                    Address TempAddr) {
      LocalVD = LocalVD->getCanonicalDecl();
      // Only save it once.
      if (SavedLocals.count(LocalVD)) return false;

      // Copy the existing local entry to SavedLocals.
      auto it = CGF.LocalDeclMap.find(LocalVD);
      if (it != CGF.LocalDeclMap.end())
        SavedLocals.try_emplace(LocalVD, it->second);
      else
        SavedLocals.try_emplace(LocalVD, Address::invalid());

      // Generate the private entry.
      QualType VarTy = LocalVD->getType();
      if (VarTy->isReferenceType()) {
        Address Temp = CGF.CreateMemTemp(VarTy);
        CGF.Builder.CreateStore(TempAddr.emitRawPointer(CGF), Temp);
        TempAddr = Temp;
      }
      SavedTempAddresses.try_emplace(LocalVD, TempAddr);

      return true;
    }

    /// Applies new addresses to the list of the variables.
    /// \return true if at least one variable is using new address, false
    /// otherwise.
    bool apply(CodeGenFunction &CGF) {
      copyInto(SavedTempAddresses, CGF.LocalDeclMap);
      SavedTempAddresses.clear();
      return !SavedLocals.empty();
    }

    /// Restores original addresses of the variables.
    void restore(CodeGenFunction &CGF) {
      if (!SavedLocals.empty()) {
        copyInto(SavedLocals, CGF.LocalDeclMap);
        SavedLocals.clear();
      }
    }

  private:
    /// Copy all the entries in the source map over the corresponding
    /// entries in the destination, which must exist.
    static void copyInto(const DeclMapTy &Src, DeclMapTy &Dest) {
      for (auto &Pair : Src) {
        if (!Pair.second.isValid()) {
          Dest.erase(Pair.first);
          continue;
        }

        auto I = Dest.find(Pair.first);
        if (I != Dest.end())
          I->second = Pair.second;
        else
          Dest.insert(Pair);
      }
    }
  };

  /// The scope used to remap some variables as private in the OpenMP loop body
  /// (or other captured region emitted without outlining), and to restore old
  /// vars back on exit.
  class OMPPrivateScope : public RunCleanupsScope {
    OMPMapVars MappedVars;
    OMPPrivateScope(const OMPPrivateScope &) = delete;
    void operator=(const OMPPrivateScope &) = delete;

  public:
    /// Enter a new OpenMP private scope.
    explicit OMPPrivateScope(CodeGenFunction &CGF) : RunCleanupsScope(CGF) {}

    /// Registers \p LocalVD variable as a private with \p Addr as the address
    /// of the corresponding private variable. \p
    /// PrivateGen is the address of the generated private variable.
    /// \return true if the variable is registered as private, false if it has
    /// been privatized already.
    bool addPrivate(const VarDecl *LocalVD, Address Addr) {
      assert(PerformCleanup && "adding private to dead scope");
      return MappedVars.setVarAddr(CGF, LocalVD, Addr);
    }

    /// Privatizes local variables previously registered as private.
    /// Registration is separate from the actual privatization to allow
    /// initializers use values of the original variables, not the private one.
    /// This is important, for example, if the private variable is a class
    /// variable initialized by a constructor that references other private
    /// variables. But at initialization original variables must be used, not
    /// private copies.
    /// \return true if at least one variable was privatized, false otherwise.
    bool Privatize() { return MappedVars.apply(CGF); }

    void ForceCleanup() {
      RunCleanupsScope::ForceCleanup();
      restoreMap();
    }

    /// Exit scope - all the mapped variables are restored.
    ~OMPPrivateScope() {
      if (PerformCleanup)
        ForceCleanup();
    }

    /// Checks if the global variable is captured in current function.
    bool isGlobalVarCaptured(const VarDecl *VD) const {
      VD = VD->getCanonicalDecl();
      return !VD->isLocalVarDeclOrParm() && CGF.LocalDeclMap.count(VD) > 0;
    }

    /// Restore all mapped variables w/o clean up. This is usefully when we want
    /// to reference the original variables but don't want the clean up because
    /// that could emit lifetime end too early, causing backend issue #56913.
    void restoreMap() { MappedVars.restore(CGF); }
  };

  /// The class used to assign some variables some temporarily addresses.
  class OSSMapVars {
    DeclMapTy SavedLocals;
    DeclMapTy SavedTempAddresses;
    OSSMapVars(const OSSMapVars &) = delete;
    void operator=(const OSSMapVars &) = delete;

  public:
    explicit OSSMapVars() = default;
    ~OSSMapVars() {
      assert(SavedLocals.empty() && "Did not restored original addresses.");
    };

    /// Sets the address of the variable \p LocalVD to be \p TempAddr in
    /// function \p CGF.
    /// \return true if at least one variable was set already, false otherwise.
    bool setVarAddr(CodeGenFunction &CGF, const VarDecl *LocalVD,
                    Address TempAddr) {
      LocalVD = LocalVD->getCanonicalDecl();
      // Only save it once.
      if (SavedLocals.count(LocalVD)) return false;

      // Copy the existing local entry to SavedLocals.
      auto it = CGF.LocalDeclMap.find(LocalVD);
      if (it != CGF.LocalDeclMap.end())
        SavedLocals.try_emplace(LocalVD, it->second);
      else
        SavedLocals.try_emplace(LocalVD, Address::invalid());

      // Generate the private entry.
      QualType VarTy = LocalVD->getType();
      if (VarTy->isReferenceType()) {
        Address Temp = CGF.CreateMemTemp(VarTy);
        CGF.Builder.CreateStore(TempAddr.getPointer(), Temp);
        TempAddr = Temp;
      }
      SavedTempAddresses.try_emplace(LocalVD, TempAddr);

      return true;
    }

    /// Applies new addresses to the list of the variables.
    /// \return true if at least one variable is using new address, false
    /// otherwise.
    bool apply(CodeGenFunction &CGF) {
      copyInto(SavedTempAddresses, CGF.LocalDeclMap);
      SavedTempAddresses.clear();
      return !SavedLocals.empty();
    }

    /// Restores original addresses of the variables.
    void restore(CodeGenFunction &CGF) {
      if (!SavedLocals.empty()) {
        copyInto(SavedLocals, CGF.LocalDeclMap);
        SavedLocals.clear();
      }
    }

  private:
    /// Copy all the entries in the source map over the corresponding
    /// entries in the destination, which must exist.
    static void copyInto(const DeclMapTy &Src, DeclMapTy &Dest) {
      for (auto &Pair : Src) {
        if (!Pair.second.isValid()) {
          Dest.erase(Pair.first);
          continue;
        }

        auto I = Dest.find(Pair.first);
        if (I != Dest.end())
          I->second = Pair.second;
        else
          Dest.insert(Pair);
      }
    }
  };

  /// The scope used to remap some variables as private and
  /// to restore old vars back on exit.
  /// Also keeps VLASizeMap unmodified
  class OSSPrivateScope : public RunCleanupsScope {
    OSSMapVars MappedVars;

    using VLASizeMapTy = llvm::DenseMap<const Expr*, llvm::Value*>;
    VLASizeMapTy SavedVLASizeMap;
    llvm::Value *OldCXXThisValue;
    CharUnits OldCXXThisAlignment;
    bool Restore;

    OSSPrivateScope(const OSSPrivateScope &) = delete;
    void operator=(const OSSPrivateScope &) = delete;

  public:
    /// Enter a new OmpSs-2 private scope.
    explicit OSSPrivateScope(CodeGenFunction &CGF, bool Restore=false)
      : RunCleanupsScope(CGF), SavedVLASizeMap(CGF.VLASizeMap),
        OldCXXThisValue(CGF.CXXThisValue), OldCXXThisAlignment(CGF.CXXThisAlignment),
        Restore(Restore)
      {}

    /// Registers \p LocalVD variable as a private and apply \p PrivateGen
    /// function for it to generate corresponding private variable. \p
    /// PrivateGen returns an address of the generated private variable.
    /// \return true if the variable is registered as private, false if it has
    /// been privatized already.
    bool addPrivate(const VarDecl *LocalVD,
                    const llvm::function_ref<Address()> PrivateGen) {
      assert(PerformCleanup && "adding private to dead scope");
      return MappedVars.setVarAddr(CGF, LocalVD, PrivateGen());
    }

    /// Registers \p VLASizeExpr expression as a private and apply \p PrivateGen
    /// function for it to generate corresponding VLASize expression. \p
    /// PrivateGen returns a llvm::Value * of the generated VLASizeExpr.
    void addPrivateVLA(const Expr *VLASizeExpr,
                    const llvm::function_ref<llvm::Value *()> PrivateGen) {
      assert(PerformCleanup && "adding private to dead scope");
      CGF.VLASizeMap[VLASizeExpr] = PrivateGen();
    }

    void setThis(llvm::Value *This, CharUnits Align) {
      CGF.CXXThisValue = This;
      CGF.CXXThisAlignment = Align;
    }

    /// Privatizes local variables previously registered as private.
    /// Registration is separate from the actual privatization to allow
    /// initializers use values of the original variables, not the private one.
    /// This is important, for example, if the private variable is a class
    /// variable initialized by a constructor that references other private
    /// variables. But at initialization original variables must be used, not
    /// private copies.
    /// \return true if at least one variable was privatized, false otherwise.
    bool Privatize() { return MappedVars.apply(CGF); }

    void ForceCleanup() {
      RunCleanupsScope::ForceCleanup();
      MappedVars.restore(CGF);
      // Restore VLASizeMap
      CGF.VLASizeMap = SavedVLASizeMap;

      if (Restore) {
        CGF.CXXThisValue = OldCXXThisValue;
        CGF.CXXThisAlignment = OldCXXThisAlignment;
      }
    }

    /// Exit scope - all the mapped variables are restored.
    ~OSSPrivateScope() {
      if (PerformCleanup)
        ForceCleanup();
    }

    /// Checks if the global variable is captured in current function.
    bool isGlobalVarCaptured(const VarDecl *VD) const {
      VD = VD->getCanonicalDecl();
      return !VD->isLocalVarDeclOrParm() && CGF.LocalDeclMap.count(VD) > 0;
    }
  };

  /// Save/restore original map of previously emitted local vars in case when we
  /// need to duplicate emission of the same code several times in the same
  /// function for OpenMP code.
  class OMPLocalDeclMapRAII {
    CodeGenFunction &CGF;
    DeclMapTy SavedMap;

  public:
    OMPLocalDeclMapRAII(CodeGenFunction &CGF)
        : CGF(CGF), SavedMap(CGF.LocalDeclMap) {}
    ~OMPLocalDeclMapRAII() { SavedMap.swap(CGF.LocalDeclMap); }
  };

  /// Takes the old cleanup stack size and emits the cleanup blocks
  /// that have been added.
  void
  PopCleanupBlocks(EHScopeStack::stable_iterator OldCleanupStackSize,
                   std::initializer_list<llvm::Value **> ValuesToReload = {});

  /// Takes the old cleanup stack size and emits the cleanup blocks
  /// that have been added, then adds all lifetime-extended cleanups from
  /// the given position to the stack.
  void
  PopCleanupBlocks(EHScopeStack::stable_iterator OldCleanupStackSize,
                   size_t OldLifetimeExtendedStackSize,
                   std::initializer_list<llvm::Value **> ValuesToReload = {});

  void ResolveBranchFixups(llvm::BasicBlock *Target);

  /// The given basic block lies in the current EH scope, but may be a
  /// target of a potentially scope-crossing jump; get a stable handle
  /// to which we can perform this jump later.
  JumpDest getJumpDestInCurrentScope(llvm::BasicBlock *Target) {
    return JumpDest(Target,
                    EHStack.getInnermostNormalCleanup(),
                    NextCleanupDestIndex++);
  }

  /// The given basic block lies in the current EH scope, but may be a
  /// target of a potentially scope-crossing jump; get a stable handle
  /// to which we can perform this jump later.
  JumpDest getJumpDestInCurrentScope(StringRef Name = StringRef()) {
    return getJumpDestInCurrentScope(createBasicBlock(Name));
  }

  /// EmitBranchThroughCleanup - Emit a branch from the current insert
  /// block through the normal cleanup handling code (if any) and then
  /// on to \arg Dest.
  void EmitBranchThroughCleanup(JumpDest Dest);

  /// isObviouslyBranchWithoutCleanups - Return true if a branch to the
  /// specified destination obviously has no cleanups to run.  'false' is always
  /// a conservatively correct answer for this method.
  bool isObviouslyBranchWithoutCleanups(JumpDest Dest) const;

  /// popCatchScope - Pops the catch scope at the top of the EHScope
  /// stack, emitting any required code (other than the catch handlers
  /// themselves).
  void popCatchScope();

  llvm::BasicBlock *getEHResumeBlock(bool isCleanup);
  llvm::BasicBlock *getEHDispatchBlock(EHScopeStack::stable_iterator scope);
  llvm::BasicBlock *
  getFuncletEHDispatchBlock(EHScopeStack::stable_iterator scope);

  /// An object to manage conditionally-evaluated expressions.
  class ConditionalEvaluation {
    llvm::BasicBlock *StartBB;

  public:
    ConditionalEvaluation(CodeGenFunction &CGF)
      : StartBB(CGF.Builder.GetInsertBlock()) {}

    void begin(CodeGenFunction &CGF) {
      assert(CGF.OutermostConditional != this);
      if (!CGF.OutermostConditional)
        CGF.OutermostConditional = this;
    }

    void end(CodeGenFunction &CGF) {
      assert(CGF.OutermostConditional != nullptr);
      if (CGF.OutermostConditional == this)
        CGF.OutermostConditional = nullptr;
    }

    /// Returns a block which will be executed prior to each
    /// evaluation of the conditional code.
    llvm::BasicBlock *getStartingBlock() const {
      return StartBB;
    }
  };

  /// isInConditionalBranch - Return true if we're currently emitting
  /// one branch or the other of a conditional expression.
  bool isInConditionalBranch() const { return OutermostConditional != nullptr; }

  void setBeforeOutermostConditional(llvm::Value *value, Address addr,
                                     CodeGenFunction &CGF) {
    assert(isInConditionalBranch());
    llvm::BasicBlock *block = OutermostConditional->getStartingBlock();
    auto store =
        new llvm::StoreInst(value, addr.emitRawPointer(CGF), &block->back());
    store->setAlignment(addr.getAlignment().getAsAlign());
  }

  /// An RAII object to record that we're evaluating a statement
  /// expression.
  class StmtExprEvaluation {
    CodeGenFunction &CGF;

    /// We have to save the outermost conditional: cleanups in a
    /// statement expression aren't conditional just because the
    /// StmtExpr is.
    ConditionalEvaluation *SavedOutermostConditional;

  public:
    StmtExprEvaluation(CodeGenFunction &CGF)
      : CGF(CGF), SavedOutermostConditional(CGF.OutermostConditional) {
      CGF.OutermostConditional = nullptr;
    }

    ~StmtExprEvaluation() {
      CGF.OutermostConditional = SavedOutermostConditional;
      CGF.EnsureInsertPoint();
    }
  };

  /// An object which temporarily prevents a value from being
  /// destroyed by aggressive peephole optimizations that assume that
  /// all uses of a value have been realized in the IR.
  class PeepholeProtection {
    llvm::Instruction *Inst = nullptr;
    friend class CodeGenFunction;

  public:
    PeepholeProtection() = default;
  };

  /// A non-RAII class containing all the information about a bound
  /// opaque value.  OpaqueValueMapping, below, is a RAII wrapper for
  /// this which makes individual mappings very simple; using this
  /// class directly is useful when you have a variable number of
  /// opaque values or don't want the RAII functionality for some
  /// reason.
  class OpaqueValueMappingData {
    const OpaqueValueExpr *OpaqueValue;
    bool BoundLValue;
    CodeGenFunction::PeepholeProtection Protection;

    OpaqueValueMappingData(const OpaqueValueExpr *ov,
                           bool boundLValue)
      : OpaqueValue(ov), BoundLValue(boundLValue) {}
  public:
    OpaqueValueMappingData() : OpaqueValue(nullptr) {}

    static bool shouldBindAsLValue(const Expr *expr) {
      // gl-values should be bound as l-values for obvious reasons.
      // Records should be bound as l-values because IR generation
      // always keeps them in memory.  Expressions of function type
      // act exactly like l-values but are formally required to be
      // r-values in C.
      return expr->isGLValue() ||
             expr->getType()->isFunctionType() ||
             hasAggregateEvaluationKind(expr->getType());
    }

    static OpaqueValueMappingData bind(CodeGenFunction &CGF,
                                       const OpaqueValueExpr *ov,
                                       const Expr *e) {
      if (shouldBindAsLValue(ov))
        return bind(CGF, ov, CGF.EmitLValue(e));
      return bind(CGF, ov, CGF.EmitAnyExpr(e));
    }

    static OpaqueValueMappingData bind(CodeGenFunction &CGF,
                                       const OpaqueValueExpr *ov,
                                       const LValue &lv) {
      assert(shouldBindAsLValue(ov));
      CGF.OpaqueLValues.insert(std::make_pair(ov, lv));
      return OpaqueValueMappingData(ov, true);
    }

    static OpaqueValueMappingData bind(CodeGenFunction &CGF,
                                       const OpaqueValueExpr *ov,
                                       const RValue &rv) {
      assert(!shouldBindAsLValue(ov));
      CGF.OpaqueRValues.insert(std::make_pair(ov, rv));

      OpaqueValueMappingData data(ov, false);

      // Work around an extremely aggressive peephole optimization in
      // EmitScalarConversion which assumes that all other uses of a
      // value are extant.
      data.Protection = CGF.protectFromPeepholes(rv);

      return data;
    }

    bool isValid() const { return OpaqueValue != nullptr; }
    void clear() { OpaqueValue = nullptr; }

    void unbind(CodeGenFunction &CGF) {
      assert(OpaqueValue && "no data to unbind!");

      if (BoundLValue) {
        CGF.OpaqueLValues.erase(OpaqueValue);
      } else {
        CGF.OpaqueRValues.erase(OpaqueValue);
        CGF.unprotectFromPeepholes(Protection);
      }
    }
  };

  /// An RAII object to set (and then clear) a mapping for an OpaqueValueExpr.
  class OpaqueValueMapping {
    CodeGenFunction &CGF;
    OpaqueValueMappingData Data;

  public:
    static bool shouldBindAsLValue(const Expr *expr) {
      return OpaqueValueMappingData::shouldBindAsLValue(expr);
    }

    /// Build the opaque value mapping for the given conditional
    /// operator if it's the GNU ?: extension.  This is a common
    /// enough pattern that the convenience operator is really
    /// helpful.
    ///
    OpaqueValueMapping(CodeGenFunction &CGF,
                       const AbstractConditionalOperator *op) : CGF(CGF) {
      if (isa<ConditionalOperator>(op))
        // Leave Data empty.
        return;

      const BinaryConditionalOperator *e = cast<BinaryConditionalOperator>(op);
      Data = OpaqueValueMappingData::bind(CGF, e->getOpaqueValue(),
                                          e->getCommon());
    }

    /// Build the opaque value mapping for an OpaqueValueExpr whose source
    /// expression is set to the expression the OVE represents.
    OpaqueValueMapping(CodeGenFunction &CGF, const OpaqueValueExpr *OV)
        : CGF(CGF) {
      if (OV) {
        assert(OV->getSourceExpr() && "wrong form of OpaqueValueMapping used "
                                      "for OVE with no source expression");
        Data = OpaqueValueMappingData::bind(CGF, OV, OV->getSourceExpr());
      }
    }

    OpaqueValueMapping(CodeGenFunction &CGF,
                       const OpaqueValueExpr *opaqueValue,
                       LValue lvalue)
      : CGF(CGF), Data(OpaqueValueMappingData::bind(CGF, opaqueValue, lvalue)) {
    }

    OpaqueValueMapping(CodeGenFunction &CGF,
                       const OpaqueValueExpr *opaqueValue,
                       RValue rvalue)
      : CGF(CGF), Data(OpaqueValueMappingData::bind(CGF, opaqueValue, rvalue)) {
    }

    void pop() {
      Data.unbind(CGF);
      Data.clear();
    }

    ~OpaqueValueMapping() {
      if (Data.isValid()) Data.unbind(CGF);
    }
  };

private:
  CGDebugInfo *DebugInfo;
  /// Used to create unique names for artificial VLA size debug info variables.
  unsigned VLAExprCounter = 0;
  bool DisableDebugInfo = false;

  /// DidCallStackSave - Whether llvm.stacksave has been called. Used to avoid
  /// calling llvm.stacksave for multiple VLAs in the same scope.
  bool DidCallStackSave = false;

  /// IndirectBranch - The first time an indirect goto is seen we create a block
  /// with an indirect branch.  Every time we see the address of a label taken,
  /// we add the label to the indirect goto.  Every subsequent indirect goto is
  /// codegen'd as a jump to the IndirectBranch's basic block.
  llvm::IndirectBrInst *IndirectBranch = nullptr;

  /// LocalDeclMap - This keeps track of the LLVM allocas or globals for local C
  /// decls.
  DeclMapTy LocalDeclMap;

  // Keep track of the cleanups for callee-destructed parameters pushed to the
  // cleanup stack so that they can be deactivated later.
  llvm::DenseMap<const ParmVarDecl *, EHScopeStack::stable_iterator>
      CalleeDestructedParamCleanups;

  /// SizeArguments - If a ParmVarDecl had the pass_object_size attribute, this
  /// will contain a mapping from said ParmVarDecl to its implicit "object_size"
  /// parameter.
  llvm::SmallDenseMap<const ParmVarDecl *, const ImplicitParamDecl *, 2>
      SizeArguments;

  /// Track escaped local variables with auto storage. Used during SEH
  /// outlining to produce a call to llvm.localescape.
  llvm::DenseMap<llvm::AllocaInst *, int> EscapedLocals;

  /// LabelMap - This keeps track of the LLVM basic block for each C label.
  llvm::DenseMap<const LabelDecl*, JumpDest> LabelMap;

  // BreakContinueStack - This keeps track of where break and continue
  // statements should jump to.
  struct BreakContinue {
    BreakContinue(JumpDest Break, JumpDest Continue)
      : BreakBlock(Break), ContinueBlock(Continue) {}

    JumpDest BreakBlock;
    JumpDest ContinueBlock;
  };
  SmallVector<BreakContinue, 8> BreakContinueStack;

  /// Handles cancellation exit points in OpenMP-related constructs.
  class OpenMPCancelExitStack {
    /// Tracks cancellation exit point and join point for cancel-related exit
    /// and normal exit.
    struct CancelExit {
      CancelExit() = default;
      CancelExit(OpenMPDirectiveKind Kind, JumpDest ExitBlock,
                 JumpDest ContBlock)
          : Kind(Kind), ExitBlock(ExitBlock), ContBlock(ContBlock) {}
      OpenMPDirectiveKind Kind = llvm::omp::OMPD_unknown;
      /// true if the exit block has been emitted already by the special
      /// emitExit() call, false if the default codegen is used.
      bool HasBeenEmitted = false;
      JumpDest ExitBlock;
      JumpDest ContBlock;
    };

    SmallVector<CancelExit, 8> Stack;

  public:
    OpenMPCancelExitStack() : Stack(1) {}
    ~OpenMPCancelExitStack() = default;
    /// Fetches the exit block for the current OpenMP construct.
    JumpDest getExitBlock() const { return Stack.back().ExitBlock; }
    /// Emits exit block with special codegen procedure specific for the related
    /// OpenMP construct + emits code for normal construct cleanup.
    void emitExit(CodeGenFunction &CGF, OpenMPDirectiveKind Kind,
                  const llvm::function_ref<void(CodeGenFunction &)> CodeGen) {
      if (Stack.back().Kind == Kind && getExitBlock().isValid()) {
        assert(CGF.getOMPCancelDestination(Kind).isValid());
        assert(CGF.HaveInsertPoint());
        assert(!Stack.back().HasBeenEmitted);
        auto IP = CGF.Builder.saveAndClearIP();
        CGF.EmitBlock(Stack.back().ExitBlock.getBlock());
        CodeGen(CGF);
        CGF.EmitBranch(Stack.back().ContBlock.getBlock());
        CGF.Builder.restoreIP(IP);
        Stack.back().HasBeenEmitted = true;
      }
      CodeGen(CGF);
    }
    /// Enter the cancel supporting \a Kind construct.
    /// \param Kind OpenMP directive that supports cancel constructs.
    /// \param HasCancel true, if the construct has inner cancel directive,
    /// false otherwise.
    void enter(CodeGenFunction &CGF, OpenMPDirectiveKind Kind, bool HasCancel) {
      Stack.push_back({Kind,
                       HasCancel ? CGF.getJumpDestInCurrentScope("cancel.exit")
                                 : JumpDest(),
                       HasCancel ? CGF.getJumpDestInCurrentScope("cancel.cont")
                                 : JumpDest()});
    }
    /// Emits default exit point for the cancel construct (if the special one
    /// has not be used) + join point for cancel/normal exits.
    void exit(CodeGenFunction &CGF) {
      if (getExitBlock().isValid()) {
        assert(CGF.getOMPCancelDestination(Stack.back().Kind).isValid());
        bool HaveIP = CGF.HaveInsertPoint();
        if (!Stack.back().HasBeenEmitted) {
          if (HaveIP)
            CGF.EmitBranchThroughCleanup(Stack.back().ContBlock);
          CGF.EmitBlock(Stack.back().ExitBlock.getBlock());
          CGF.EmitBranchThroughCleanup(Stack.back().ContBlock);
        }
        CGF.EmitBlock(Stack.back().ContBlock.getBlock());
        if (!HaveIP) {
          CGF.Builder.CreateUnreachable();
          CGF.Builder.ClearInsertionPoint();
        }
      }
      Stack.pop_back();
    }
  };
  OpenMPCancelExitStack OMPCancelStack;

  /// Lower the Likelihood knowledge about the \p Cond via llvm.expect intrin.
  llvm::Value *emitCondLikelihoodViaExpectIntrinsic(llvm::Value *Cond,
                                                    Stmt::Likelihood LH);

  CodeGenPGO PGO;

  /// Bitmap used by MC/DC to track condition outcomes of a boolean expression.
  Address MCDCCondBitmapAddr = Address::invalid();

  /// Calculate branch weights appropriate for PGO data
  llvm::MDNode *createProfileWeights(uint64_t TrueCount,
                                     uint64_t FalseCount) const;
  llvm::MDNode *createProfileWeights(ArrayRef<uint64_t> Weights) const;
  llvm::MDNode *createProfileWeightsForLoop(const Stmt *Cond,
                                            uint64_t LoopCount) const;

public:
  /// Increment the profiler's counter for the given statement by \p StepV.
  /// If \p StepV is null, the default increment is 1.
  void incrementProfileCounter(const Stmt *S, llvm::Value *StepV = nullptr) {
    if (CGM.getCodeGenOpts().hasProfileClangInstr() &&
        !CurFn->hasFnAttribute(llvm::Attribute::NoProfile) &&
        !CurFn->hasFnAttribute(llvm::Attribute::SkipProfile)) {
      auto AL = ApplyDebugLocation::CreateArtificial(*this);
      PGO.emitCounterSetOrIncrement(Builder, S, StepV);
    }
    PGO.setCurrentStmt(S);
  }

  bool isMCDCCoverageEnabled() const {
    return (CGM.getCodeGenOpts().hasProfileClangInstr() &&
            CGM.getCodeGenOpts().MCDCCoverage &&
            !CurFn->hasFnAttribute(llvm::Attribute::NoProfile));
  }

  /// Allocate a temp value on the stack that MCDC can use to track condition
  /// results.
  void maybeCreateMCDCCondBitmap() {
    if (isMCDCCoverageEnabled()) {
      PGO.emitMCDCParameters(Builder);
      MCDCCondBitmapAddr =
          CreateIRTemp(getContext().UnsignedIntTy, "mcdc.addr");
    }
  }

  bool isBinaryLogicalOp(const Expr *E) const {
    const BinaryOperator *BOp = dyn_cast<BinaryOperator>(E->IgnoreParens());
    return (BOp && BOp->isLogicalOp());
  }

  /// Zero-init the MCDC temp value.
  void maybeResetMCDCCondBitmap(const Expr *E) {
    if (isMCDCCoverageEnabled() && isBinaryLogicalOp(E)) {
      PGO.emitMCDCCondBitmapReset(Builder, E, MCDCCondBitmapAddr);
      PGO.setCurrentStmt(E);
    }
  }

  /// Increment the profiler's counter for the given expression by \p StepV.
  /// If \p StepV is null, the default increment is 1.
  void maybeUpdateMCDCTestVectorBitmap(const Expr *E) {
    if (isMCDCCoverageEnabled() && isBinaryLogicalOp(E)) {
      PGO.emitMCDCTestVectorBitmapUpdate(Builder, E, MCDCCondBitmapAddr, *this);
      PGO.setCurrentStmt(E);
    }
  }

  /// Update the MCDC temp value with the condition's evaluated result.
  void maybeUpdateMCDCCondBitmap(const Expr *E, llvm::Value *Val) {
    if (isMCDCCoverageEnabled()) {
      PGO.emitMCDCCondBitmapUpdate(Builder, E, MCDCCondBitmapAddr, Val, *this);
      PGO.setCurrentStmt(E);
    }
  }

  /// Get the profiler's count for the given statement.
  uint64_t getProfileCount(const Stmt *S) {
    return PGO.getStmtCount(S).value_or(0);
  }

  /// Set the profiler's current count.
  void setCurrentProfileCount(uint64_t Count) {
    PGO.setCurrentRegionCount(Count);
  }

  /// Get the profiler's current count. This is generally the count for the most
  /// recently incremented counter.
  uint64_t getCurrentProfileCount() {
    return PGO.getCurrentRegionCount();
  }

private:

  /// SwitchInsn - This is nearest current switch instruction. It is null if
  /// current context is not in a switch.
  llvm::SwitchInst *SwitchInsn = nullptr;
  /// The branch weights of SwitchInsn when doing instrumentation based PGO.
  SmallVector<uint64_t, 16> *SwitchWeights = nullptr;

  /// The likelihood attributes of the SwitchCase.
  SmallVector<Stmt::Likelihood, 16> *SwitchLikelihood = nullptr;

  /// CaseRangeBlock - This block holds if condition check for last case
  /// statement range in current switch instruction.
  llvm::BasicBlock *CaseRangeBlock = nullptr;

  /// OpaqueLValues - Keeps track of the current set of opaque value
  /// expressions.
  llvm::DenseMap<const OpaqueValueExpr *, LValue> OpaqueLValues;
  llvm::DenseMap<const OpaqueValueExpr *, RValue> OpaqueRValues;

  // VLASizeMap - This keeps track of the associated size for each VLA type.
  // We track this by the size expression rather than the type itself because
  // in certain situations, like a const qualifier applied to an VLA typedef,
  // multiple VLA types can share the same size expression.
  // FIXME: Maybe this could be a stack of maps that is pushed/popped as we
  // enter/leave scopes.
  llvm::DenseMap<const Expr*, llvm::Value*> VLASizeMap;

  /// A block containing a single 'unreachable' instruction.  Created
  /// lazily by getUnreachableBlock().
  llvm::BasicBlock *UnreachableBlock = nullptr;

  /// Counts of the number return expressions in the function.
  unsigned NumReturnExprs = 0;

  /// Count the number of simple (constant) return expressions in the function.
  unsigned NumSimpleReturnExprs = 0;

  /// The last regular (non-return) debug location (breakpoint) in the function.
  SourceLocation LastStopPoint;

public:
  /// Source location information about the default argument or member
  /// initializer expression we're evaluating, if any.
  CurrentSourceLocExprScope CurSourceLocExprScope;
  using SourceLocExprScopeGuard =
      CurrentSourceLocExprScope::SourceLocExprScopeGuard;

  /// A scope within which we are constructing the fields of an object which
  /// might use a CXXDefaultInitExpr. This stashes away a 'this' value to use
  /// if we need to evaluate a CXXDefaultInitExpr within the evaluation.
  class FieldConstructionScope {
  public:
    FieldConstructionScope(CodeGenFunction &CGF, Address This)
        : CGF(CGF), OldCXXDefaultInitExprThis(CGF.CXXDefaultInitExprThis) {
      CGF.CXXDefaultInitExprThis = This;
    }
    ~FieldConstructionScope() {
      CGF.CXXDefaultInitExprThis = OldCXXDefaultInitExprThis;
    }

  private:
    CodeGenFunction &CGF;
    Address OldCXXDefaultInitExprThis;
  };

  /// The scope of a CXXDefaultInitExpr. Within this scope, the value of 'this'
  /// is overridden to be the object under construction.
  class CXXDefaultInitExprScope  {
  public:
    CXXDefaultInitExprScope(CodeGenFunction &CGF, const CXXDefaultInitExpr *E)
        : CGF(CGF), OldCXXThisValue(CGF.CXXThisValue),
          OldCXXThisAlignment(CGF.CXXThisAlignment),
          SourceLocScope(E, CGF.CurSourceLocExprScope) {
      CGF.CXXThisValue = CGF.CXXDefaultInitExprThis.getBasePointer();
      CGF.CXXThisAlignment = CGF.CXXDefaultInitExprThis.getAlignment();
    }
    ~CXXDefaultInitExprScope() {
      CGF.CXXThisValue = OldCXXThisValue;
      CGF.CXXThisAlignment = OldCXXThisAlignment;
    }

  public:
    CodeGenFunction &CGF;
    llvm::Value *OldCXXThisValue;
    CharUnits OldCXXThisAlignment;
    SourceLocExprScopeGuard SourceLocScope;
  };

  struct CXXDefaultArgExprScope : SourceLocExprScopeGuard {
    CXXDefaultArgExprScope(CodeGenFunction &CGF, const CXXDefaultArgExpr *E)
        : SourceLocExprScopeGuard(E, CGF.CurSourceLocExprScope) {}
  };

  /// The scope of an ArrayInitLoopExpr. Within this scope, the value of the
  /// current loop index is overridden.
  class ArrayInitLoopExprScope {
  public:
    ArrayInitLoopExprScope(CodeGenFunction &CGF, llvm::Value *Index)
      : CGF(CGF), OldArrayInitIndex(CGF.ArrayInitIndex) {
      CGF.ArrayInitIndex = Index;
    }
    ~ArrayInitLoopExprScope() {
      CGF.ArrayInitIndex = OldArrayInitIndex;
    }

  private:
    CodeGenFunction &CGF;
    llvm::Value *OldArrayInitIndex;
  };

  class InlinedInheritingConstructorScope {
  public:
    InlinedInheritingConstructorScope(CodeGenFunction &CGF, GlobalDecl GD)
        : CGF(CGF), OldCurGD(CGF.CurGD), OldCurFuncDecl(CGF.CurFuncDecl),
          OldCurCodeDecl(CGF.CurCodeDecl),
          OldCXXABIThisDecl(CGF.CXXABIThisDecl),
          OldCXXABIThisValue(CGF.CXXABIThisValue),
          OldCXXThisValue(CGF.CXXThisValue),
          OldCXXABIThisAlignment(CGF.CXXABIThisAlignment),
          OldCXXThisAlignment(CGF.CXXThisAlignment),
          OldReturnValue(CGF.ReturnValue), OldFnRetTy(CGF.FnRetTy),
          OldCXXInheritedCtorInitExprArgs(
              std::move(CGF.CXXInheritedCtorInitExprArgs)) {
      CGF.CurGD = GD;
      CGF.CurFuncDecl = CGF.CurCodeDecl =
          cast<CXXConstructorDecl>(GD.getDecl());
      CGF.CXXABIThisDecl = nullptr;
      CGF.CXXABIThisValue = nullptr;
      CGF.CXXThisValue = nullptr;
      CGF.CXXABIThisAlignment = CharUnits();
      CGF.CXXThisAlignment = CharUnits();
      CGF.ReturnValue = Address::invalid();
      CGF.FnRetTy = QualType();
      CGF.CXXInheritedCtorInitExprArgs.clear();
    }
    ~InlinedInheritingConstructorScope() {
      CGF.CurGD = OldCurGD;
      CGF.CurFuncDecl = OldCurFuncDecl;
      CGF.CurCodeDecl = OldCurCodeDecl;
      CGF.CXXABIThisDecl = OldCXXABIThisDecl;
      CGF.CXXABIThisValue = OldCXXABIThisValue;
      CGF.CXXThisValue = OldCXXThisValue;
      CGF.CXXABIThisAlignment = OldCXXABIThisAlignment;
      CGF.CXXThisAlignment = OldCXXThisAlignment;
      CGF.ReturnValue = OldReturnValue;
      CGF.FnRetTy = OldFnRetTy;
      CGF.CXXInheritedCtorInitExprArgs =
          std::move(OldCXXInheritedCtorInitExprArgs);
    }

  private:
    CodeGenFunction &CGF;
    GlobalDecl OldCurGD;
    const Decl *OldCurFuncDecl;
    const Decl *OldCurCodeDecl;
    ImplicitParamDecl *OldCXXABIThisDecl;
    llvm::Value *OldCXXABIThisValue;
    llvm::Value *OldCXXThisValue;
    CharUnits OldCXXABIThisAlignment;
    CharUnits OldCXXThisAlignment;
    Address OldReturnValue;
    QualType OldFnRetTy;
    CallArgList OldCXXInheritedCtorInitExprArgs;
  };

  // Helper class for the OpenMP IR Builder. Allows reusability of code used for
  // region body, and finalization codegen callbacks. This will class will also
  // contain privatization functions used by the privatization call backs
  //
  // TODO: this is temporary class for things that are being moved out of
  // CGOpenMPRuntime, new versions of current CodeGenFunction methods, or
  // utility function for use with the OMPBuilder. Once that move to use the
  // OMPBuilder is done, everything here will either become part of CodeGenFunc.
  // directly, or a new helper class that will contain functions used by both
  // this and the OMPBuilder

  struct OMPBuilderCBHelpers {

    OMPBuilderCBHelpers() = delete;
    OMPBuilderCBHelpers(const OMPBuilderCBHelpers &) = delete;
    OMPBuilderCBHelpers &operator=(const OMPBuilderCBHelpers &) = delete;

    using InsertPointTy = llvm::OpenMPIRBuilder::InsertPointTy;

    /// Cleanup action for allocate support.
    class OMPAllocateCleanupTy final : public EHScopeStack::Cleanup {

    private:
      llvm::CallInst *RTLFnCI;

    public:
      OMPAllocateCleanupTy(llvm::CallInst *RLFnCI) : RTLFnCI(RLFnCI) {
        RLFnCI->removeFromParent();
      }

      void Emit(CodeGenFunction &CGF, Flags /*flags*/) override {
        if (!CGF.HaveInsertPoint())
          return;
        CGF.Builder.Insert(RTLFnCI);
      }
    };

    /// Returns address of the threadprivate variable for the current
    /// thread. This Also create any necessary OMP runtime calls.
    ///
    /// \param VD VarDecl for Threadprivate variable.
    /// \param VDAddr Address of the Vardecl
    /// \param Loc  The location where the barrier directive was encountered
    static Address getAddrOfThreadPrivate(CodeGenFunction &CGF,
                                          const VarDecl *VD, Address VDAddr,
                                          SourceLocation Loc);

    /// Gets the OpenMP-specific address of the local variable /p VD.
    static Address getAddressOfLocalVariable(CodeGenFunction &CGF,
                                             const VarDecl *VD);
    /// Get the platform-specific name separator.
    /// \param Parts different parts of the final name that needs separation
    /// \param FirstSeparator First separator used between the initial two
    ///        parts of the name.
    /// \param Separator separator used between all of the rest consecutinve
    ///        parts of the name
    static std::string getNameWithSeparators(ArrayRef<StringRef> Parts,
                                             StringRef FirstSeparator = ".",
                                             StringRef Separator = ".");
    /// Emit the Finalization for an OMP region
    /// \param CGF	The Codegen function this belongs to
    /// \param IP	Insertion point for generating the finalization code.
    static void FinalizeOMPRegion(CodeGenFunction &CGF, InsertPointTy IP) {
      CGBuilderTy::InsertPointGuard IPG(CGF.Builder);
      assert(IP.getBlock()->end() != IP.getPoint() &&
             "OpenMP IR Builder should cause terminated block!");

      llvm::BasicBlock *IPBB = IP.getBlock();
      llvm::BasicBlock *DestBB = IPBB->getUniqueSuccessor();
      assert(DestBB && "Finalization block should have one successor!");

      // erase and replace with cleanup branch.
      IPBB->getTerminator()->eraseFromParent();
      CGF.Builder.SetInsertPoint(IPBB);
      CodeGenFunction::JumpDest Dest = CGF.getJumpDestInCurrentScope(DestBB);
      CGF.EmitBranchThroughCleanup(Dest);
    }

    /// Emit the body of an OMP region
    /// \param CGF	          The Codegen function this belongs to
    /// \param RegionBodyStmt The body statement for the OpenMP region being
    ///                       generated
    /// \param AllocaIP       Where to insert alloca instructions
    /// \param CodeGenIP      Where to insert the region code
    /// \param RegionName     Name to be used for new blocks
    static void EmitOMPInlinedRegionBody(CodeGenFunction &CGF,
                                         const Stmt *RegionBodyStmt,
                                         InsertPointTy AllocaIP,
                                         InsertPointTy CodeGenIP,
                                         Twine RegionName);

    static void EmitCaptureStmt(CodeGenFunction &CGF, InsertPointTy CodeGenIP,
                                llvm::BasicBlock &FiniBB, llvm::Function *Fn,
                                ArrayRef<llvm::Value *> Args) {
      llvm::BasicBlock *CodeGenIPBB = CodeGenIP.getBlock();
      if (llvm::Instruction *CodeGenIPBBTI = CodeGenIPBB->getTerminator())
        CodeGenIPBBTI->eraseFromParent();

      CGF.Builder.SetInsertPoint(CodeGenIPBB);

      if (Fn->doesNotThrow())
        CGF.EmitNounwindRuntimeCall(Fn, Args);
      else
        CGF.EmitRuntimeCall(Fn, Args);

      if (CGF.Builder.saveIP().isSet())
        CGF.Builder.CreateBr(&FiniBB);
    }

    /// Emit the body of an OMP region that will be outlined in
    /// OpenMPIRBuilder::finalize().
    /// \param CGF	          The Codegen function this belongs to
    /// \param RegionBodyStmt The body statement for the OpenMP region being
    ///                       generated
    /// \param AllocaIP       Where to insert alloca instructions
    /// \param CodeGenIP      Where to insert the region code
    /// \param RegionName     Name to be used for new blocks
    static void EmitOMPOutlinedRegionBody(CodeGenFunction &CGF,
                                          const Stmt *RegionBodyStmt,
                                          InsertPointTy AllocaIP,
                                          InsertPointTy CodeGenIP,
                                          Twine RegionName);

    /// RAII for preserving necessary info during Outlined region body codegen.
    class OutlinedRegionBodyRAII {

      llvm::AssertingVH<llvm::Instruction> OldAllocaIP;
      CodeGenFunction::JumpDest OldReturnBlock;
      CodeGenFunction &CGF;

    public:
      OutlinedRegionBodyRAII(CodeGenFunction &cgf, InsertPointTy &AllocaIP,
                             llvm::BasicBlock &RetBB)
          : CGF(cgf) {
        assert(AllocaIP.isSet() &&
               "Must specify Insertion point for allocas of outlined function");
        OldAllocaIP = CGF.AllocaInsertPt;
        CGF.AllocaInsertPt = &*AllocaIP.getPoint();

        OldReturnBlock = CGF.ReturnBlock;
        CGF.ReturnBlock = CGF.getJumpDestInCurrentScope(&RetBB);
      }

      ~OutlinedRegionBodyRAII() {
        CGF.AllocaInsertPt = OldAllocaIP;
        CGF.ReturnBlock = OldReturnBlock;
      }
    };

    /// RAII for preserving necessary info during inlined region body codegen.
    class InlinedRegionBodyRAII {

      llvm::AssertingVH<llvm::Instruction> OldAllocaIP;
      CodeGenFunction &CGF;

    public:
      InlinedRegionBodyRAII(CodeGenFunction &cgf, InsertPointTy &AllocaIP,
                            llvm::BasicBlock &FiniBB)
          : CGF(cgf) {
        // Alloca insertion block should be in the entry block of the containing
        // function so it expects an empty AllocaIP in which case will reuse the
        // old alloca insertion point, or a new AllocaIP in the same block as
        // the old one
        assert((!AllocaIP.isSet() ||
                CGF.AllocaInsertPt->getParent() == AllocaIP.getBlock()) &&
               "Insertion point should be in the entry block of containing "
               "function!");
        OldAllocaIP = CGF.AllocaInsertPt;
        if (AllocaIP.isSet())
          CGF.AllocaInsertPt = &*AllocaIP.getPoint();

        // TODO: Remove the call, after making sure the counter is not used by
        //       the EHStack.
        // Since this is an inlined region, it should not modify the
        // ReturnBlock, and should reuse the one for the enclosing outlined
        // region. So, the JumpDest being return by the function is discarded
        (void)CGF.getJumpDestInCurrentScope(&FiniBB);
      }

      ~InlinedRegionBodyRAII() { CGF.AllocaInsertPt = OldAllocaIP; }
    };
  };

private:
  /// CXXThisDecl - When generating code for a C++ member function,
  /// this will hold the implicit 'this' declaration.
  ImplicitParamDecl *CXXABIThisDecl = nullptr;
  llvm::Value *CXXABIThisValue = nullptr;
  llvm::Value *CXXThisValue = nullptr;
  CharUnits CXXABIThisAlignment;
  CharUnits CXXThisAlignment;

  /// The value of 'this' to use when evaluating CXXDefaultInitExprs within
  /// this expression.
  Address CXXDefaultInitExprThis = Address::invalid();

  /// The current array initialization index when evaluating an
  /// ArrayInitIndexExpr within an ArrayInitLoopExpr.
  llvm::Value *ArrayInitIndex = nullptr;

  /// The values of function arguments to use when evaluating
  /// CXXInheritedCtorInitExprs within this context.
  CallArgList CXXInheritedCtorInitExprArgs;

  /// CXXStructorImplicitParamDecl - When generating code for a constructor or
  /// destructor, this will hold the implicit argument (e.g. VTT).
  ImplicitParamDecl *CXXStructorImplicitParamDecl = nullptr;
  llvm::Value *CXXStructorImplicitParamValue = nullptr;

  /// OutermostConditional - Points to the outermost active
  /// conditional control.  This is used so that we know if a
  /// temporary should be destroyed conditionally.
  ConditionalEvaluation *OutermostConditional = nullptr;

  /// The current lexical scope.
  LexicalScope *CurLexicalScope = nullptr;

  /// The current source location that should be used for exception
  /// handling code.
  SourceLocation CurEHLocation;

  /// BlockByrefInfos - For each __block variable, contains
  /// information about the layout of the variable.
  llvm::DenseMap<const ValueDecl *, BlockByrefInfo> BlockByrefInfos;

  /// Used by -fsanitize=nullability-return to determine whether the return
  /// value can be checked.
  llvm::Value *RetValNullabilityPrecondition = nullptr;

  /// Check if -fsanitize=nullability-return instrumentation is required for
  /// this function.
  bool requiresReturnValueNullabilityCheck() const {
    return RetValNullabilityPrecondition;
  }

  /// Used to store precise source locations for return statements by the
  /// runtime return value checks.
  Address ReturnLocation = Address::invalid();

  /// Check if the return value of this function requires sanitization.
  bool requiresReturnValueCheck() const;

  bool isInAllocaArgument(CGCXXABI &ABI, QualType Ty);
  bool hasInAllocaArg(const CXXMethodDecl *MD);

  llvm::BasicBlock *TerminateLandingPad = nullptr;
  llvm::BasicBlock *TerminateHandler = nullptr;
  llvm::SmallVector<llvm::BasicBlock *, 2> TrapBBs;

  /// Terminate funclets keyed by parent funclet pad.
  llvm::MapVector<llvm::Value *, llvm::BasicBlock *> TerminateFunclets;

  /// Largest vector width used in ths function. Will be used to create a
  /// function attribute.
  unsigned LargestVectorWidth = 0;

  /// True if we need emit the life-time markers. This is initially set in
  /// the constructor, but could be overwritten to true if this is a coroutine.
  bool ShouldEmitLifetimeMarkers;

  /// Add OpenCL kernel arg metadata and the kernel attribute metadata to
  /// the function metadata.
  void EmitKernelMetadata(const FunctionDecl *FD, llvm::Function *Fn);

public:
  CodeGenFunction(CodeGenModule &cgm, bool suppressNewContext=false);
  ~CodeGenFunction();

  CodeGenTypes &getTypes() const { return CGM.getTypes(); }
  ASTContext &getContext() const { return CGM.getContext(); }
  CGDebugInfo *getDebugInfo() {
    if (DisableDebugInfo)
      return nullptr;
    return DebugInfo;
  }
  void disableDebugInfo() { DisableDebugInfo = true; }
  void enableDebugInfo() { DisableDebugInfo = false; }

  bool shouldUseFusedARCCalls() {
    return CGM.getCodeGenOpts().OptimizationLevel == 0;
  }

  const LangOptions &getLangOpts() const { return CGM.getLangOpts(); }

  /// Returns a pointer to the function's exception object and selector slot,
  /// which is assigned in every landing pad.
  Address getExceptionSlot();
  Address getEHSelectorSlot();

  /// Returns the contents of the function's exception object and selector
  /// slots.
  llvm::Value *getExceptionFromSlot();
  llvm::Value *getSelectorFromSlot();

  RawAddress getNormalCleanupDestSlot();

  llvm::BasicBlock *getUnreachableBlock() {
    if (getContext().getLangOpts().OmpSs
        && CGM.getOmpSsRuntime().inTaskBody()) {
          llvm::BasicBlock *UBlock = CGM.getOmpSsRuntime().getTaskUnreachableBlock();
          if (UBlock)
            return UBlock;

          UBlock = createBasicBlock("unreachable");
          new llvm::UnreachableInst(getLLVMContext(), UBlock);

          CGM.getOmpSsRuntime().setTaskUnreachableBlock(UBlock);
          return UBlock;

    }
    if (!UnreachableBlock) {
      UnreachableBlock = createBasicBlock("unreachable");
      new llvm::UnreachableInst(getLLVMContext(), UnreachableBlock);
    }
    return UnreachableBlock;
  }

  llvm::BasicBlock *getInvokeDest() {
    if (!EHStack.requiresLandingPad()) return nullptr;
    return getInvokeDestImpl();
  }

  bool currentFunctionUsesSEHTry() const { return !!CurSEHParent; }

  const TargetInfo &getTarget() const { return Target; }
  llvm::LLVMContext &getLLVMContext() { return CGM.getLLVMContext(); }
  const TargetCodeGenInfo &getTargetHooks() const {
    return CGM.getTargetCodeGenInfo();
  }

  //===--------------------------------------------------------------------===//
  //                                  Cleanups
  //===--------------------------------------------------------------------===//

  typedef void Destroyer(CodeGenFunction &CGF, Address addr, QualType ty);

  void pushIrregularPartialArrayCleanup(llvm::Value *arrayBegin,
                                        Address arrayEndPointer,
                                        QualType elementType,
                                        CharUnits elementAlignment,
                                        Destroyer *destroyer);
  void pushRegularPartialArrayCleanup(llvm::Value *arrayBegin,
                                      llvm::Value *arrayEnd,
                                      QualType elementType,
                                      CharUnits elementAlignment,
                                      Destroyer *destroyer);

  void pushDestroy(QualType::DestructionKind dtorKind,
                   Address addr, QualType type);
  void pushEHDestroy(QualType::DestructionKind dtorKind,
                     Address addr, QualType type);
  void pushDestroy(CleanupKind kind, Address addr, QualType type,
                   Destroyer *destroyer, bool useEHCleanupForArray);
  void pushDestroyAndDeferDeactivation(QualType::DestructionKind dtorKind,
                                       Address addr, QualType type);
  void pushDestroyAndDeferDeactivation(CleanupKind cleanupKind, Address addr,
                                       QualType type, Destroyer *destroyer,
                                       bool useEHCleanupForArray);
  void pushLifetimeExtendedDestroy(CleanupKind kind, Address addr,
                                   QualType type, Destroyer *destroyer,
                                   bool useEHCleanupForArray);
  void pushCallObjectDeleteCleanup(const FunctionDecl *OperatorDelete,
                                   llvm::Value *CompletePtr,
                                   QualType ElementType);
  void pushStackRestore(CleanupKind kind, Address SPMem);
  void pushKmpcAllocFree(CleanupKind Kind,
                         std::pair<llvm::Value *, llvm::Value *> AddrSizePair);
  void emitDestroy(Address addr, QualType type, Destroyer *destroyer,
                   bool useEHCleanupForArray);
  llvm::Function *generateDestroyHelper(Address addr, QualType type,
                                        Destroyer *destroyer,
                                        bool useEHCleanupForArray,
                                        const VarDecl *VD);
  void emitArrayDestroy(llvm::Value *begin, llvm::Value *end,
                        QualType elementType, CharUnits elementAlign,
                        Destroyer *destroyer,
                        bool checkZeroLength, bool useEHCleanup);

  Destroyer *getDestroyer(QualType::DestructionKind destructionKind);

  /// Determines whether an EH cleanup is required to destroy a type
  /// with the given destruction kind.
  bool needsEHCleanup(QualType::DestructionKind kind) {
    switch (kind) {
    case QualType::DK_none:
      return false;
    case QualType::DK_cxx_destructor:
    case QualType::DK_objc_weak_lifetime:
    case QualType::DK_nontrivial_c_struct:
      return getLangOpts().Exceptions;
    case QualType::DK_objc_strong_lifetime:
      return getLangOpts().Exceptions &&
             CGM.getCodeGenOpts().ObjCAutoRefCountExceptions;
    }
    llvm_unreachable("bad destruction kind");
  }

  CleanupKind getCleanupKind(QualType::DestructionKind kind) {
    return (needsEHCleanup(kind) ? NormalAndEHCleanup : NormalCleanup);
  }

  //===--------------------------------------------------------------------===//
  //                                  Objective-C
  //===--------------------------------------------------------------------===//

  void GenerateObjCMethod(const ObjCMethodDecl *OMD);

  void StartObjCMethod(const ObjCMethodDecl *MD, const ObjCContainerDecl *CD);

  /// GenerateObjCGetter - Synthesize an Objective-C property getter function.
  void GenerateObjCGetter(ObjCImplementationDecl *IMP,
                          const ObjCPropertyImplDecl *PID);
  void generateObjCGetterBody(const ObjCImplementationDecl *classImpl,
                              const ObjCPropertyImplDecl *propImpl,
                              const ObjCMethodDecl *GetterMothodDecl,
                              llvm::Constant *AtomicHelperFn);

  void GenerateObjCCtorDtorMethod(ObjCImplementationDecl *IMP,
                                  ObjCMethodDecl *MD, bool ctor);

  /// GenerateObjCSetter - Synthesize an Objective-C property setter function
  /// for the given property.
  void GenerateObjCSetter(ObjCImplementationDecl *IMP,
                          const ObjCPropertyImplDecl *PID);
  void generateObjCSetterBody(const ObjCImplementationDecl *classImpl,
                              const ObjCPropertyImplDecl *propImpl,
                              llvm::Constant *AtomicHelperFn);

  //===--------------------------------------------------------------------===//
  //                                  Block Bits
  //===--------------------------------------------------------------------===//

  /// Emit block literal.
  /// \return an LLVM value which is a pointer to a struct which contains
  /// information about the block, including the block invoke function, the
  /// captured variables, etc.
  llvm::Value *EmitBlockLiteral(const BlockExpr *);

  llvm::Function *GenerateBlockFunction(GlobalDecl GD,
                                        const CGBlockInfo &Info,
                                        const DeclMapTy &ldm,
                                        bool IsLambdaConversionToBlock,
                                        bool BuildGlobalBlock);

  /// Check if \p T is a C++ class that has a destructor that can throw.
  static bool cxxDestructorCanThrow(QualType T);

  llvm::Constant *GenerateCopyHelperFunction(const CGBlockInfo &blockInfo);
  llvm::Constant *GenerateDestroyHelperFunction(const CGBlockInfo &blockInfo);
  llvm::Constant *GenerateObjCAtomicSetterCopyHelperFunction(
                                             const ObjCPropertyImplDecl *PID);
  llvm::Constant *GenerateObjCAtomicGetterCopyHelperFunction(
                                             const ObjCPropertyImplDecl *PID);
  llvm::Value *EmitBlockCopyAndAutorelease(llvm::Value *Block, QualType Ty);

  void BuildBlockRelease(llvm::Value *DeclPtr, BlockFieldFlags flags,
                         bool CanThrow);

  class AutoVarEmission;

  void emitByrefStructureInit(const AutoVarEmission &emission);

  /// Enter a cleanup to destroy a __block variable.  Note that this
  /// cleanup should be a no-op if the variable hasn't left the stack
  /// yet; if a cleanup is required for the variable itself, that needs
  /// to be done externally.
  ///
  /// \param Kind Cleanup kind.
  ///
  /// \param Addr When \p LoadBlockVarAddr is false, the address of the __block
  /// structure that will be passed to _Block_object_dispose. When
  /// \p LoadBlockVarAddr is true, the address of the field of the block
  /// structure that holds the address of the __block structure.
  ///
  /// \param Flags The flag that will be passed to _Block_object_dispose.
  ///
  /// \param LoadBlockVarAddr Indicates whether we need to emit a load from
  /// \p Addr to get the address of the __block structure.
  void enterByrefCleanup(CleanupKind Kind, Address Addr, BlockFieldFlags Flags,
                         bool LoadBlockVarAddr, bool CanThrow);

  void setBlockContextParameter(const ImplicitParamDecl *D, unsigned argNum,
                                llvm::Value *ptr);

  Address LoadBlockStruct();
  Address GetAddrOfBlockDecl(const VarDecl *var);

  /// BuildBlockByrefAddress - Computes the location of the
  /// data in a variable which is declared as __block.
  Address emitBlockByrefAddress(Address baseAddr, const VarDecl *V,
                                bool followForward = true);
  Address emitBlockByrefAddress(Address baseAddr,
                                const BlockByrefInfo &info,
                                bool followForward,
                                const llvm::Twine &name);

  const BlockByrefInfo &getBlockByrefInfo(const VarDecl *var);

  QualType BuildFunctionArgList(GlobalDecl GD, FunctionArgList &Args);

  void GenerateCode(GlobalDecl GD, llvm::Function *Fn,
                    const CGFunctionInfo &FnInfo);

  /// Annotate the function with an attribute that disables TSan checking at
  /// runtime.
  void markAsIgnoreThreadCheckingAtRuntime(llvm::Function *Fn);

  /// Emit code for the start of a function.
  /// \param Loc       The location to be associated with the function.
  /// \param StartLoc  The location of the function body.
  void StartFunction(GlobalDecl GD,
                     QualType RetTy,
                     llvm::Function *Fn,
                     const CGFunctionInfo &FnInfo,
                     const FunctionArgList &Args,
                     SourceLocation Loc = SourceLocation(),
                     SourceLocation StartLoc = SourceLocation(),
                     bool DoNotEH = false);

  static bool IsConstructorDelegationValid(const CXXConstructorDecl *Ctor);

  void EmitConstructorBody(FunctionArgList &Args);
  void EmitDestructorBody(FunctionArgList &Args);
  void emitImplicitAssignmentOperatorBody(FunctionArgList &Args);
  void EmitFunctionBody(const Stmt *Body);
  void EmitBlockWithFallThrough(llvm::BasicBlock *BB, const Stmt *S);

  void EmitForwardingCallToLambda(const CXXMethodDecl *LambdaCallOperator,
                                  CallArgList &CallArgs,
                                  const CGFunctionInfo *CallOpFnInfo = nullptr,
                                  llvm::Constant *CallOpFn = nullptr);
  void EmitLambdaBlockInvokeBody();
  void EmitLambdaStaticInvokeBody(const CXXMethodDecl *MD);
  void EmitLambdaDelegatingInvokeBody(const CXXMethodDecl *MD,
                                      CallArgList &CallArgs);
  void EmitLambdaInAllocaImplFn(const CXXMethodDecl *CallOp,
                                const CGFunctionInfo **ImplFnInfo,
                                llvm::Function **ImplFn);
  void EmitLambdaInAllocaCallOpBody(const CXXMethodDecl *MD);
  void EmitLambdaVLACapture(const VariableArrayType *VAT, LValue LV) {
    EmitStoreThroughLValue(RValue::get(VLASizeMap[VAT->getSizeExpr()]), LV);
  }
  void EmitAsanPrologueOrEpilogue(bool Prologue);

  /// Emit the unified return block, trying to avoid its emission when
  /// possible.
  /// \return The debug location of the user written return statement if the
  /// return block is avoided.
  llvm::DebugLoc EmitReturnBlock();

  /// FinishFunction - Complete IR generation of the current function. It is
  /// legal to call this function even if there is no current insertion point.
  void FinishFunction(SourceLocation EndLoc=SourceLocation(), bool DoNotEH = false);

  void StartThunk(llvm::Function *Fn, GlobalDecl GD,
                  const CGFunctionInfo &FnInfo, bool IsUnprototyped);

  void EmitCallAndReturnForThunk(llvm::FunctionCallee Callee,
                                 const ThunkInfo *Thunk, bool IsUnprototyped);

  void FinishThunk();

  /// Emit a musttail call for a thunk with a potentially adjusted this pointer.
  void EmitMustTailThunk(GlobalDecl GD, llvm::Value *AdjustedThisPtr,
                         llvm::FunctionCallee Callee);

  /// Generate a thunk for the given method.
  void generateThunk(llvm::Function *Fn, const CGFunctionInfo &FnInfo,
                     GlobalDecl GD, const ThunkInfo &Thunk,
                     bool IsUnprototyped);

  llvm::Function *GenerateVarArgsThunk(llvm::Function *Fn,
                                       const CGFunctionInfo &FnInfo,
                                       GlobalDecl GD, const ThunkInfo &Thunk);

  void EmitCtorPrologue(const CXXConstructorDecl *CD, CXXCtorType Type,
                        FunctionArgList &Args);

  void EmitInitializerForField(FieldDecl *Field, LValue LHS, Expr *Init);

  /// Struct with all information about dynamic [sub]class needed to set vptr.
  struct VPtr {
    BaseSubobject Base;
    const CXXRecordDecl *NearestVBase;
    CharUnits OffsetFromNearestVBase;
    const CXXRecordDecl *VTableClass;
  };

  /// Initialize the vtable pointer of the given subobject.
  void InitializeVTablePointer(const VPtr &vptr);

  typedef llvm::SmallVector<VPtr, 4> VPtrsVector;

  typedef llvm::SmallPtrSet<const CXXRecordDecl *, 4> VisitedVirtualBasesSetTy;
  VPtrsVector getVTablePointers(const CXXRecordDecl *VTableClass);

  void getVTablePointers(BaseSubobject Base, const CXXRecordDecl *NearestVBase,
                         CharUnits OffsetFromNearestVBase,
                         bool BaseIsNonVirtualPrimaryBase,
                         const CXXRecordDecl *VTableClass,
                         VisitedVirtualBasesSetTy &VBases, VPtrsVector &vptrs);

  void InitializeVTablePointers(const CXXRecordDecl *ClassDecl);

  /// GetVTablePtr - Return the Value of the vtable pointer member pointed
  /// to by This.
  llvm::Value *GetVTablePtr(Address This, llvm::Type *VTableTy,
                            const CXXRecordDecl *VTableClass);

  enum CFITypeCheckKind {
    CFITCK_VCall,
    CFITCK_NVCall,
    CFITCK_DerivedCast,
    CFITCK_UnrelatedCast,
    CFITCK_ICall,
    CFITCK_NVMFCall,
    CFITCK_VMFCall,
  };

  /// Derived is the presumed address of an object of type T after a
  /// cast. If T is a polymorphic class type, emit a check that the virtual
  /// table for Derived belongs to a class derived from T.
  void EmitVTablePtrCheckForCast(QualType T, Address Derived, bool MayBeNull,
                                 CFITypeCheckKind TCK, SourceLocation Loc);

  /// EmitVTablePtrCheckForCall - Virtual method MD is being called via VTable.
  /// If vptr CFI is enabled, emit a check that VTable is valid.
  void EmitVTablePtrCheckForCall(const CXXRecordDecl *RD, llvm::Value *VTable,
                                 CFITypeCheckKind TCK, SourceLocation Loc);

  /// EmitVTablePtrCheck - Emit a check that VTable is a valid virtual table for
  /// RD using llvm.type.test.
  void EmitVTablePtrCheck(const CXXRecordDecl *RD, llvm::Value *VTable,
                          CFITypeCheckKind TCK, SourceLocation Loc);

  /// If whole-program virtual table optimization is enabled, emit an assumption
  /// that VTable is a member of RD's type identifier. Or, if vptr CFI is
  /// enabled, emit a check that VTable is a member of RD's type identifier.
  void EmitTypeMetadataCodeForVCall(const CXXRecordDecl *RD,
                                    llvm::Value *VTable, SourceLocation Loc);

  /// Returns whether we should perform a type checked load when loading a
  /// virtual function for virtual calls to members of RD. This is generally
  /// true when both vcall CFI and whole-program-vtables are enabled.
  bool ShouldEmitVTableTypeCheckedLoad(const CXXRecordDecl *RD);

  /// Emit a type checked load from the given vtable.
  llvm::Value *EmitVTableTypeCheckedLoad(const CXXRecordDecl *RD,
                                         llvm::Value *VTable,
                                         llvm::Type *VTableTy,
                                         uint64_t VTableByteOffset);

  /// EnterDtorCleanups - Enter the cleanups necessary to complete the
  /// given phase of destruction for a destructor.  The end result
  /// should call destructors on members and base classes in reverse
  /// order of their construction.
  void EnterDtorCleanups(const CXXDestructorDecl *Dtor, CXXDtorType Type);

  /// ShouldInstrumentFunction - Return true if the current function should be
  /// instrumented with __cyg_profile_func_* calls
  bool ShouldInstrumentFunction();

  /// ShouldSkipSanitizerInstrumentation - Return true if the current function
  /// should not be instrumented with sanitizers.
  bool ShouldSkipSanitizerInstrumentation();

  /// ShouldXRayInstrument - Return true if the current function should be
  /// instrumented with XRay nop sleds.
  bool ShouldXRayInstrumentFunction() const;

  /// AlwaysEmitXRayCustomEvents - Return true if we must unconditionally emit
  /// XRay custom event handling calls.
  bool AlwaysEmitXRayCustomEvents() const;

  /// AlwaysEmitXRayTypedEvents - Return true if clang must unconditionally emit
  /// XRay typed event handling calls.
  bool AlwaysEmitXRayTypedEvents() const;

  /// Return a type hash constant for a function instrumented by
  /// -fsanitize=function.
  llvm::ConstantInt *getUBSanFunctionTypeHash(QualType T) const;

  /// EmitFunctionProlog - Emit the target specific LLVM code to load the
  /// arguments for the given function. This is also responsible for naming the
  /// LLVM function arguments.
  void EmitFunctionProlog(const CGFunctionInfo &FI,
                          llvm::Function *Fn,
                          const FunctionArgList &Args);

  /// EmitFunctionEpilog - Emit the target specific LLVM code to return the
  /// given temporary.
  void EmitFunctionEpilog(const CGFunctionInfo &FI, bool EmitRetDbgLoc,
                          SourceLocation EndLoc);

  /// Emit a test that checks if the return value \p RV is nonnull.
  void EmitReturnValueCheck(llvm::Value *RV);

  /// EmitStartEHSpec - Emit the start of the exception spec.
  void EmitStartEHSpec(const Decl *D);

  /// EmitEndEHSpec - Emit the end of the exception spec.
  void EmitEndEHSpec(const Decl *D);

  /// getTerminateLandingPad - Return a landing pad that just calls terminate.
  llvm::BasicBlock *getTerminateLandingPad();

  /// getTerminateLandingPad - Return a cleanup funclet that just calls
  /// terminate.
  llvm::BasicBlock *getTerminateFunclet();

  /// getTerminateHandler - Return a handler (not a landing pad, just
  /// a catch handler) that just calls terminate.  This is used when
  /// a terminate scope encloses a try.
  llvm::BasicBlock *getTerminateHandler();

  llvm::Type *ConvertTypeForMem(QualType T);
  llvm::Type *ConvertType(QualType T);
  llvm::Type *ConvertType(const TypeDecl *T) {
    return ConvertType(getContext().getTypeDeclType(T));
  }

  /// LoadObjCSelf - Load the value of self. This function is only valid while
  /// generating code for an Objective-C method.
  llvm::Value *LoadObjCSelf();

  /// TypeOfSelfObject - Return type of object that this self represents.
  QualType TypeOfSelfObject();

  /// getEvaluationKind - Return the TypeEvaluationKind of QualType \c T.
  static TypeEvaluationKind getEvaluationKind(QualType T);

  static bool hasScalarEvaluationKind(QualType T) {
    return getEvaluationKind(T) == TEK_Scalar;
  }

  static bool hasAggregateEvaluationKind(QualType T) {
    return getEvaluationKind(T) == TEK_Aggregate;
  }

  /// createBasicBlock - Create an LLVM basic block.
  llvm::BasicBlock *createBasicBlock(const Twine &name = "",
                                     llvm::Function *parent = nullptr,
                                     llvm::BasicBlock *before = nullptr) {
    return llvm::BasicBlock::Create(getLLVMContext(), name, parent, before);
  }

  /// getBasicBlockForLabel - Return the LLVM basicblock that the specified
  /// label maps to.
  JumpDest getJumpDestForLabel(const LabelDecl *S);

  /// SimplifyForwardingBlocks - If the given basic block is only a branch to
  /// another basic block, simplify it. This assumes that no other code could
  /// potentially reference the basic block.
  void SimplifyForwardingBlocks(llvm::BasicBlock *BB);

  /// EmitBlock - Emit the given block \arg BB and set it as the insert point,
  /// adding a fall-through branch from the current insert block if
  /// necessary. It is legal to call this function even if there is no current
  /// insertion point.
  ///
  /// IsFinished - If true, indicates that the caller has finished emitting
  /// branches to the given block and does not expect to emit code into it. This
  /// means the block can be ignored if it is unreachable.
  void EmitBlock(llvm::BasicBlock *BB, bool IsFinished=false);

  /// EmitBlockAfterUses - Emit the given block somewhere hopefully
  /// near its uses, and leave the insertion point in it.
  void EmitBlockAfterUses(llvm::BasicBlock *BB);

  /// EmitBranch - Emit a branch to the specified basic block from the current
  /// insert block, taking care to avoid creation of branches from dummy
  /// blocks. It is legal to call this function even if there is no current
  /// insertion point.
  ///
  /// This function clears the current insertion point. The caller should follow
  /// calls to this function with calls to Emit*Block prior to generation new
  /// code.
  void EmitBranch(llvm::BasicBlock *Block);

  /// HaveInsertPoint - True if an insertion point is defined. If not, this
  /// indicates that the current code being emitted is unreachable.
  bool HaveInsertPoint() const {
    return Builder.GetInsertBlock() != nullptr;
  }

  /// EnsureInsertPoint - Ensure that an insertion point is defined so that
  /// emitted IR has a place to go. Note that by definition, if this function
  /// creates a block then that block is unreachable; callers may do better to
  /// detect when no insertion point is defined and simply skip IR generation.
  void EnsureInsertPoint() {
    if (!HaveInsertPoint())
      EmitBlock(createBasicBlock());
  }

  /// ErrorUnsupported - Print out an error that codegen doesn't support the
  /// specified stmt yet.
  void ErrorUnsupported(const Stmt *S, const char *Type);

  //===--------------------------------------------------------------------===//
  //                                  Helpers
  //===--------------------------------------------------------------------===//

  Address mergeAddressesInConditionalExpr(Address LHS, Address RHS,
                                          llvm::BasicBlock *LHSBlock,
                                          llvm::BasicBlock *RHSBlock,
                                          llvm::BasicBlock *MergeBlock,
                                          QualType MergedType) {
    Builder.SetInsertPoint(MergeBlock);
    llvm::PHINode *PtrPhi = Builder.CreatePHI(LHS.getType(), 2, "cond");
    PtrPhi->addIncoming(LHS.getBasePointer(), LHSBlock);
    PtrPhi->addIncoming(RHS.getBasePointer(), RHSBlock);
    LHS.replaceBasePointer(PtrPhi);
    LHS.setAlignment(std::min(LHS.getAlignment(), RHS.getAlignment()));
    return LHS;
  }

  /// Construct an address with the natural alignment of T. If a pointer to T
  /// is expected to be signed, the pointer passed to this function must have
  /// been signed, and the returned Address will have the pointer authentication
  /// information needed to authenticate the signed pointer.
  Address makeNaturalAddressForPointer(
      llvm::Value *Ptr, QualType T, CharUnits Alignment = CharUnits::Zero(),
      bool ForPointeeType = false, LValueBaseInfo *BaseInfo = nullptr,
      TBAAAccessInfo *TBAAInfo = nullptr,
      KnownNonNull_t IsKnownNonNull = NotKnownNonNull) {
    if (Alignment.isZero())
      Alignment =
          CGM.getNaturalTypeAlignment(T, BaseInfo, TBAAInfo, ForPointeeType);
    return Address(Ptr, ConvertTypeForMem(T), Alignment, nullptr,
                   IsKnownNonNull);
  }

  LValue MakeAddrLValue(Address Addr, QualType T,
                        AlignmentSource Source = AlignmentSource::Type) {
    return MakeAddrLValue(Addr, T, LValueBaseInfo(Source),
                          CGM.getTBAAAccessInfo(T));
  }

  LValue MakeAddrLValue(Address Addr, QualType T, LValueBaseInfo BaseInfo,
                        TBAAAccessInfo TBAAInfo) {
    return LValue::MakeAddr(Addr, T, getContext(), BaseInfo, TBAAInfo);
  }

  LValue MakeAddrLValue(llvm::Value *V, QualType T, CharUnits Alignment,
                        AlignmentSource Source = AlignmentSource::Type) {
    return MakeAddrLValue(makeNaturalAddressForPointer(V, T, Alignment), T,
                          LValueBaseInfo(Source), CGM.getTBAAAccessInfo(T));
  }

  /// Same as MakeAddrLValue above except that the pointer is known to be
  /// unsigned.
  LValue MakeRawAddrLValue(llvm::Value *V, QualType T, CharUnits Alignment,
                           AlignmentSource Source = AlignmentSource::Type) {
    Address Addr(V, ConvertTypeForMem(T), Alignment);
    return LValue::MakeAddr(Addr, T, getContext(), LValueBaseInfo(Source),
                            CGM.getTBAAAccessInfo(T));
  }

  LValue
  MakeAddrLValueWithoutTBAA(Address Addr, QualType T,
                            AlignmentSource Source = AlignmentSource::Type) {
    return LValue::MakeAddr(Addr, T, getContext(), LValueBaseInfo(Source),
                            TBAAAccessInfo());
  }

  /// Given a value of type T* that may not be to a complete object, construct
  /// an l-value with the natural pointee alignment of T.
  LValue MakeNaturalAlignPointeeAddrLValue(llvm::Value *V, QualType T);

  LValue MakeNaturalAlignAddrLValue(llvm::Value *V, QualType T);

  /// Same as MakeNaturalAlignPointeeAddrLValue except that the pointer is known
  /// to be unsigned.
  LValue MakeNaturalAlignPointeeRawAddrLValue(llvm::Value *V, QualType T);

  LValue MakeNaturalAlignRawAddrLValue(llvm::Value *V, QualType T);

  Address EmitLoadOfReference(LValue RefLVal,
                              LValueBaseInfo *PointeeBaseInfo = nullptr,
                              TBAAAccessInfo *PointeeTBAAInfo = nullptr);
  LValue EmitLoadOfReferenceLValue(LValue RefLVal);
  LValue EmitLoadOfReferenceLValue(Address RefAddr, QualType RefTy,
                                   AlignmentSource Source =
                                       AlignmentSource::Type) {
    LValue RefLVal = MakeAddrLValue(RefAddr, RefTy, LValueBaseInfo(Source),
                                    CGM.getTBAAAccessInfo(RefTy));
    return EmitLoadOfReferenceLValue(RefLVal);
  }

  /// Load a pointer with type \p PtrTy stored at address \p Ptr.
  /// Note that \p PtrTy is the type of the loaded pointer, not the addresses
  /// it is loaded from.
  Address EmitLoadOfPointer(Address Ptr, const PointerType *PtrTy,
                            LValueBaseInfo *BaseInfo = nullptr,
                            TBAAAccessInfo *TBAAInfo = nullptr);
  LValue EmitLoadOfPointerLValue(Address Ptr, const PointerType *PtrTy);

private:
  struct AllocaTracker {
    void Add(llvm::AllocaInst *I) { Allocas.push_back(I); }
    llvm::SmallVector<llvm::AllocaInst *> Take() { return std::move(Allocas); }

  private:
    llvm::SmallVector<llvm::AllocaInst *> Allocas;
  };
  AllocaTracker *Allocas = nullptr;

public:
  // Captures all the allocas created during the scope of its RAII object.
  struct AllocaTrackerRAII {
    AllocaTrackerRAII(CodeGenFunction &CGF)
        : CGF(CGF), OldTracker(CGF.Allocas) {
      CGF.Allocas = &Tracker;
    }
    ~AllocaTrackerRAII() { CGF.Allocas = OldTracker; }

    llvm::SmallVector<llvm::AllocaInst *> Take() { return Tracker.Take(); }

  private:
    CodeGenFunction &CGF;
    AllocaTracker *OldTracker;
    AllocaTracker Tracker;
  };

  /// CreateTempAlloca - This creates an alloca and inserts it into the entry
  /// block if \p ArraySize is nullptr, otherwise inserts it at the current
  /// insertion point of the builder. The caller is responsible for setting an
  /// appropriate alignment on
  /// the alloca.
  ///
  /// \p ArraySize is the number of array elements to be allocated if it
  ///    is not nullptr.
  ///
  /// LangAS::Default is the address space of pointers to local variables and
  /// temporaries, as exposed in the source language. In certain
  /// configurations, this is not the same as the alloca address space, and a
  /// cast is needed to lift the pointer from the alloca AS into
  /// LangAS::Default. This can happen when the target uses a restricted
  /// address space for the stack but the source language requires
  /// LangAS::Default to be a generic address space. The latter condition is
  /// common for most programming languages; OpenCL is an exception in that
  /// LangAS::Default is the private address space, which naturally maps
  /// to the stack.
  ///
  /// Because the address of a temporary is often exposed to the program in
  /// various ways, this function will perform the cast. The original alloca
  /// instruction is returned through \p Alloca if it is not nullptr.
  ///
  /// The cast is not performaed in CreateTempAllocaWithoutCast. This is
  /// more efficient if the caller knows that the address will not be exposed.
  llvm::AllocaInst *CreateTempAlloca(llvm::Type *Ty, const Twine &Name = "tmp",
                                     llvm::Value *ArraySize = nullptr);
  RawAddress CreateTempAlloca(llvm::Type *Ty, CharUnits align,
                              const Twine &Name = "tmp",
                              llvm::Value *ArraySize = nullptr,
                              RawAddress *Alloca = nullptr);
  RawAddress CreateTempAllocaWithoutCast(llvm::Type *Ty, CharUnits align,
                                         const Twine &Name = "tmp",
                                         llvm::Value *ArraySize = nullptr);

  /// CreateDefaultAlignedTempAlloca - This creates an alloca with the
  /// default ABI alignment of the given LLVM type.
  ///
  /// IMPORTANT NOTE: This is *not* generally the right alignment for
  /// any given AST type that happens to have been lowered to the
  /// given IR type.  This should only ever be used for function-local,
  /// IR-driven manipulations like saving and restoring a value.  Do
  /// not hand this address off to arbitrary IRGen routines, and especially
  /// do not pass it as an argument to a function that might expect a
  /// properly ABI-aligned value.
  RawAddress CreateDefaultAlignTempAlloca(llvm::Type *Ty,
                                          const Twine &Name = "tmp");

  /// CreateIRTemp - Create a temporary IR object of the given type, with
  /// appropriate alignment. This routine should only be used when an temporary
  /// value needs to be stored into an alloca (for example, to avoid explicit
  /// PHI construction), but the type is the IR type, not the type appropriate
  /// for storing in memory.
  ///
  /// That is, this is exactly equivalent to CreateMemTemp, but calling
  /// ConvertType instead of ConvertTypeForMem.
  RawAddress CreateIRTemp(QualType T, const Twine &Name = "tmp");

  /// CreateMemTemp - Create a temporary memory object of the given type, with
  /// appropriate alignmen and cast it to the default address space. Returns
  /// the original alloca instruction by \p Alloca if it is not nullptr.
  RawAddress CreateMemTemp(QualType T, const Twine &Name = "tmp",
                           RawAddress *Alloca = nullptr);
  RawAddress CreateMemTemp(QualType T, CharUnits Align,
                           const Twine &Name = "tmp",
                           RawAddress *Alloca = nullptr);

  /// CreateMemTemp - Create a temporary memory object of the given type, with
  /// appropriate alignmen without casting it to the default address space.
  RawAddress CreateMemTempWithoutCast(QualType T, const Twine &Name = "tmp");
  RawAddress CreateMemTempWithoutCast(QualType T, CharUnits Align,
                                      const Twine &Name = "tmp");

  /// CreateAggTemp - Create a temporary memory object for the given
  /// aggregate type.
  AggValueSlot CreateAggTemp(QualType T, const Twine &Name = "tmp",
                             RawAddress *Alloca = nullptr) {
    return AggValueSlot::forAddr(
        CreateMemTemp(T, Name, Alloca), T.getQualifiers(),
        AggValueSlot::IsNotDestructed, AggValueSlot::DoesNotNeedGCBarriers,
        AggValueSlot::IsNotAliased, AggValueSlot::DoesNotOverlap);
  }

  /// EvaluateExprAsBool - Perform the usual unary conversions on the specified
  /// expression and compare the result against zero, returning an Int1Ty value.
  llvm::Value *EvaluateExprAsBool(const Expr *E);

  /// Retrieve the implicit cast expression of the rhs in a binary operator
  /// expression by passing pointers to Value and QualType
  /// This is used for implicit bitfield conversion checks, which
  /// must compare with the value before potential truncation.
  llvm::Value *EmitWithOriginalRHSBitfieldAssignment(const BinaryOperator *E,
                                                     llvm::Value **Previous,
                                                     QualType *SrcType);

  /// Emit a check that an [implicit] conversion of a bitfield. It is not UB,
  /// so we use the value after conversion.
  void EmitBitfieldConversionCheck(llvm::Value *Src, QualType SrcType,
                                   llvm::Value *Dst, QualType DstType,
                                   const CGBitFieldInfo &Info,
                                   SourceLocation Loc);

  /// EmitIgnoredExpr - Emit an expression in a context which ignores the result.
  void EmitIgnoredExpr(const Expr *E);

  /// EmitAnyExpr - Emit code to compute the specified expression which can have
  /// any type.  The result is returned as an RValue struct.  If this is an
  /// aggregate expression, the aggloc/agglocvolatile arguments indicate where
  /// the result should be returned.
  ///
  /// \param ignoreResult True if the resulting value isn't used.
  RValue EmitAnyExpr(const Expr *E,
                     AggValueSlot aggSlot = AggValueSlot::ignored(),
                     bool ignoreResult = false);

  // EmitVAListRef - Emit a "reference" to a va_list; this is either the address
  // or the value of the expression, depending on how va_list is defined.
  Address EmitVAListRef(const Expr *E);

  /// Emit a "reference" to a __builtin_ms_va_list; this is
  /// always the value of the expression, because a __builtin_ms_va_list is a
  /// pointer to a char.
  Address EmitMSVAListRef(const Expr *E);

  /// EmitAnyExprToTemp - Similarly to EmitAnyExpr(), however, the result will
  /// always be accessible even if no aggregate location is provided.
  RValue EmitAnyExprToTemp(const Expr *E);

  /// EmitAnyExprToMem - Emits the code necessary to evaluate an
  /// arbitrary expression into the given memory location.
  void EmitAnyExprToMem(const Expr *E, Address Location,
                        Qualifiers Quals, bool IsInitializer);

  void EmitAnyExprToExn(const Expr *E, Address Addr);

  /// EmitExprAsInit - Emits the code necessary to initialize a
  /// location in memory with the given initializer.
  void EmitExprAsInit(const Expr *init, const ValueDecl *D, LValue lvalue,
                      bool capturedByInit);

  /// hasVolatileMember - returns true if aggregate type has a volatile
  /// member.
  bool hasVolatileMember(QualType T) {
    if (const RecordType *RT = T->getAs<RecordType>()) {
      const RecordDecl *RD = cast<RecordDecl>(RT->getDecl());
      return RD->hasVolatileMember();
    }
    return false;
  }

  /// Determine whether a return value slot may overlap some other object.
  AggValueSlot::Overlap_t getOverlapForReturnValue() {
    // FIXME: Assuming no overlap here breaks guaranteed copy elision for base
    // class subobjects. These cases may need to be revisited depending on the
    // resolution of the relevant core issue.
    return AggValueSlot::DoesNotOverlap;
  }

  /// Determine whether a field initialization may overlap some other object.
  AggValueSlot::Overlap_t getOverlapForFieldInit(const FieldDecl *FD);

  /// Determine whether a base class initialization may overlap some other
  /// object.
  AggValueSlot::Overlap_t getOverlapForBaseInit(const CXXRecordDecl *RD,
                                                const CXXRecordDecl *BaseRD,
                                                bool IsVirtual);

  /// Emit an aggregate assignment.
  void EmitAggregateAssign(LValue Dest, LValue Src, QualType EltTy) {
    bool IsVolatile = hasVolatileMember(EltTy);
    EmitAggregateCopy(Dest, Src, EltTy, AggValueSlot::MayOverlap, IsVolatile);
  }

  void EmitAggregateCopyCtor(LValue Dest, LValue Src,
                             AggValueSlot::Overlap_t MayOverlap) {
    EmitAggregateCopy(Dest, Src, Src.getType(), MayOverlap);
  }

  /// EmitAggregateCopy - Emit an aggregate copy.
  ///
  /// \param isVolatile \c true iff either the source or the destination is
  ///        volatile.
  /// \param MayOverlap Whether the tail padding of the destination might be
  ///        occupied by some other object. More efficient code can often be
  ///        generated if not.
  void EmitAggregateCopy(LValue Dest, LValue Src, QualType EltTy,
                         AggValueSlot::Overlap_t MayOverlap,
                         bool isVolatile = false);

  /// GetAddrOfLocalVar - Return the address of a local variable.
  Address GetAddrOfLocalVar(const VarDecl *VD) {
    auto it = LocalDeclMap.find(VD);
    assert(it != LocalDeclMap.end() &&
           "Invalid argument to GetAddrOfLocalVar(), no decl!");
    return it->second;
  }

  /// Given an opaque value expression, return its LValue mapping if it exists,
  /// otherwise create one.
  LValue getOrCreateOpaqueLValueMapping(const OpaqueValueExpr *e);

  /// Given an opaque value expression, return its RValue mapping if it exists,
  /// otherwise create one.
  RValue getOrCreateOpaqueRValueMapping(const OpaqueValueExpr *e);

  /// Get the index of the current ArrayInitLoopExpr, if any.
  llvm::Value *getArrayInitIndex() { return ArrayInitIndex; }

  /// getAccessedFieldNo - Given an encoded value and a result number, return
  /// the input field number being accessed.
  static unsigned getAccessedFieldNo(unsigned Idx, const llvm::Constant *Elts);

  llvm::BlockAddress *GetAddrOfLabel(const LabelDecl *L);
  llvm::BasicBlock *GetIndirectGotoBlock();

  /// Check if \p E is a C++ "this" pointer wrapped in value-preserving casts.
  static bool IsWrappedCXXThis(const Expr *E);

  /// EmitNullInitialization - Generate code to set a value of the given type to
  /// null, If the type contains data member pointers, they will be initialized
  /// to -1 in accordance with the Itanium C++ ABI.
  void EmitNullInitialization(Address DestPtr, QualType Ty);

  /// Emits a call to an LLVM variable-argument intrinsic, either
  /// \c llvm.va_start or \c llvm.va_end.
  /// \param ArgValue A reference to the \c va_list as emitted by either
  /// \c EmitVAListRef or \c EmitMSVAListRef.
  /// \param IsStart If \c true, emits a call to \c llvm.va_start; otherwise,
  /// calls \c llvm.va_end.
  llvm::Value *EmitVAStartEnd(llvm::Value *ArgValue, bool IsStart);

  /// Generate code to get an argument from the passed in pointer
  /// and update it accordingly.
  /// \param VE The \c VAArgExpr for which to generate code.
  /// \param VAListAddr Receives a reference to the \c va_list as emitted by
  /// either \c EmitVAListRef or \c EmitMSVAListRef.
  /// \returns A pointer to the argument.
  // FIXME: We should be able to get rid of this method and use the va_arg
  // instruction in LLVM instead once it works well enough.
  Address EmitVAArg(VAArgExpr *VE, Address &VAListAddr);

  /// emitArrayLength - Compute the length of an array, even if it's a
  /// VLA, and drill down to the base element type.
  llvm::Value *emitArrayLength(const ArrayType *arrayType,
                               QualType &baseType,
                               Address &addr);

  /// EmitVLASize - Capture all the sizes for the VLA expressions in
  /// the given variably-modified type and store them in the VLASizeMap.
  ///
  /// This function can be called with a null (unreachable) insert point.
  void EmitVariablyModifiedType(QualType Ty);

  struct VlaSizePair {
    llvm::Value *NumElts;
    QualType Type;

    VlaSizePair(llvm::Value *NE, QualType T) : NumElts(NE), Type(T) {}
  };

  /// Return the number of elements for a single dimension
  /// for the given array type.
  VlaSizePair getVLAElements1D(const VariableArrayType *vla);
  VlaSizePair getVLAElements1D(QualType vla);

  /// Returns an LLVM value that corresponds to the size,
  /// in non-variably-sized elements, of a variable length array type,
  /// plus that largest non-variably-sized element type.  Assumes that
  /// the type has already been emitted with EmitVariablyModifiedType.
  VlaSizePair getVLASize(const VariableArrayType *vla);
  VlaSizePair getVLASize(QualType vla);

  /// LoadCXXThis - Load the value of 'this'. This function is only valid while
  /// generating code for an C++ member function.
  llvm::Value *LoadCXXThis() {
    assert(CXXThisValue && "no 'this' value for this function");
    return CXXThisValue;
  }
  Address LoadCXXThisAddress();

  /// LoadCXXVTT - Load the VTT parameter to base constructors/destructors have
  /// virtual bases.
  // FIXME: Every place that calls LoadCXXVTT is something
  // that needs to be abstracted properly.
  llvm::Value *LoadCXXVTT() {
    assert(CXXStructorImplicitParamValue && "no VTT value for this function");
    return CXXStructorImplicitParamValue;
  }

  /// GetAddressOfBaseOfCompleteClass - Convert the given pointer to a
  /// complete class to the given direct base.
  Address
  GetAddressOfDirectBaseInCompleteClass(Address Value,
                                        const CXXRecordDecl *Derived,
                                        const CXXRecordDecl *Base,
                                        bool BaseIsVirtual);

  static bool ShouldNullCheckClassCastValue(const CastExpr *Cast);

  /// GetAddressOfBaseClass - This function will add the necessary delta to the
  /// load of 'this' and returns address of the base class.
  Address GetAddressOfBaseClass(Address Value,
                                const CXXRecordDecl *Derived,
                                CastExpr::path_const_iterator PathBegin,
                                CastExpr::path_const_iterator PathEnd,
                                bool NullCheckValue, SourceLocation Loc);

  Address GetAddressOfDerivedClass(Address Value,
                                   const CXXRecordDecl *Derived,
                                   CastExpr::path_const_iterator PathBegin,
                                   CastExpr::path_const_iterator PathEnd,
                                   bool NullCheckValue);

  /// GetVTTParameter - Return the VTT parameter that should be passed to a
  /// base constructor/destructor with virtual bases.
  /// FIXME: VTTs are Itanium ABI-specific, so the definition should move
  /// to ItaniumCXXABI.cpp together with all the references to VTT.
  llvm::Value *GetVTTParameter(GlobalDecl GD, bool ForVirtualBase,
                               bool Delegating);

  void EmitDelegateCXXConstructorCall(const CXXConstructorDecl *Ctor,
                                      CXXCtorType CtorType,
                                      const FunctionArgList &Args,
                                      SourceLocation Loc);
  // It's important not to confuse this and the previous function. Delegating
  // constructors are the C++0x feature. The constructor delegate optimization
  // is used to reduce duplication in the base and complete consturctors where
  // they are substantially the same.
  void EmitDelegatingCXXConstructorCall(const CXXConstructorDecl *Ctor,
                                        const FunctionArgList &Args);

  /// Emit a call to an inheriting constructor (that is, one that invokes a
  /// constructor inherited from a base class) by inlining its definition. This
  /// is necessary if the ABI does not support forwarding the arguments to the
  /// base class constructor (because they're variadic or similar).
  void EmitInlinedInheritingCXXConstructorCall(const CXXConstructorDecl *Ctor,
                                               CXXCtorType CtorType,
                                               bool ForVirtualBase,
                                               bool Delegating,
                                               CallArgList &Args);

  /// Emit a call to a constructor inherited from a base class, passing the
  /// current constructor's arguments along unmodified (without even making
  /// a copy).
  void EmitInheritedCXXConstructorCall(const CXXConstructorDecl *D,
                                       bool ForVirtualBase, Address This,
                                       bool InheritedFromVBase,
                                       const CXXInheritedCtorInitExpr *E);

  void EmitCXXConstructorCall(const CXXConstructorDecl *D, CXXCtorType Type,
                              bool ForVirtualBase, bool Delegating,
                              AggValueSlot ThisAVS, const CXXConstructExpr *E);

  void EmitCXXConstructorCall(const CXXConstructorDecl *D, CXXCtorType Type,
                              bool ForVirtualBase, bool Delegating,
                              Address This, CallArgList &Args,
                              AggValueSlot::Overlap_t Overlap,
                              SourceLocation Loc, bool NewPointerIsChecked);

  /// Emit assumption load for all bases. Requires to be called only on
  /// most-derived class and not under construction of the object.
  void EmitVTableAssumptionLoads(const CXXRecordDecl *ClassDecl, Address This);

  /// Emit assumption that vptr load == global vtable.
  void EmitVTableAssumptionLoad(const VPtr &vptr, Address This);

  void EmitSynthesizedCXXCopyCtorCall(const CXXConstructorDecl *D,
                                      Address This, Address Src,
                                      const CXXConstructExpr *E);

  void EmitCXXAggrConstructorCall(const CXXConstructorDecl *D,
                                  const ArrayType *ArrayTy,
                                  Address ArrayPtr,
                                  const CXXConstructExpr *E,
                                  bool NewPointerIsChecked,
                                  bool ZeroInitialization = false);

  void EmitCXXAggrConstructorCall(const CXXConstructorDecl *D,
                                  llvm::Value *NumElements,
                                  Address ArrayPtr,
                                  const CXXConstructExpr *E,
                                  bool NewPointerIsChecked,
                                  bool ZeroInitialization = false);

  static Destroyer destroyCXXObject;

  void EmitCXXDestructorCall(const CXXDestructorDecl *D, CXXDtorType Type,
                             bool ForVirtualBase, bool Delegating, Address This,
                             QualType ThisTy);

  void EmitNewArrayInitializer(const CXXNewExpr *E, QualType elementType,
                               llvm::Type *ElementTy, Address NewPtr,
                               llvm::Value *NumElements,
                               llvm::Value *AllocSizeWithoutCookie);

  void EmitCXXTemporary(const CXXTemporary *Temporary, QualType TempType,
                        Address Ptr);

  void EmitSehCppScopeBegin();
  void EmitSehCppScopeEnd();
  void EmitSehTryScopeBegin();
  void EmitSehTryScopeEnd();

  llvm::Value *EmitLifetimeStart(llvm::TypeSize Size, llvm::Value *Addr);
  void EmitLifetimeEnd(llvm::Value *Size, llvm::Value *Addr);

  llvm::Value *EmitCXXNewExpr(const CXXNewExpr *E);
  void EmitCXXDeleteExpr(const CXXDeleteExpr *E);

  void EmitDeleteCall(const FunctionDecl *DeleteFD, llvm::Value *Ptr,
                      QualType DeleteTy, llvm::Value *NumElements = nullptr,
                      CharUnits CookieSize = CharUnits());

  RValue EmitBuiltinNewDeleteCall(const FunctionProtoType *Type,
                                  const CallExpr *TheCallExpr, bool IsDelete);

  llvm::Value *EmitCXXTypeidExpr(const CXXTypeidExpr *E);
  llvm::Value *EmitDynamicCast(Address V, const CXXDynamicCastExpr *DCE);
  Address EmitCXXUuidofExpr(const CXXUuidofExpr *E);

  /// Situations in which we might emit a check for the suitability of a
  /// pointer or glvalue. Needs to be kept in sync with ubsan_handlers.cpp in
  /// compiler-rt.
  enum TypeCheckKind {
    /// Checking the operand of a load. Must be suitably sized and aligned.
    TCK_Load,
    /// Checking the destination of a store. Must be suitably sized and aligned.
    TCK_Store,
    /// Checking the bound value in a reference binding. Must be suitably sized
    /// and aligned, but is not required to refer to an object (until the
    /// reference is used), per core issue 453.
    TCK_ReferenceBinding,
    /// Checking the object expression in a non-static data member access. Must
    /// be an object within its lifetime.
    TCK_MemberAccess,
    /// Checking the 'this' pointer for a call to a non-static member function.
    /// Must be an object within its lifetime.
    TCK_MemberCall,
    /// Checking the 'this' pointer for a constructor call.
    TCK_ConstructorCall,
    /// Checking the operand of a static_cast to a derived pointer type. Must be
    /// null or an object within its lifetime.
    TCK_DowncastPointer,
    /// Checking the operand of a static_cast to a derived reference type. Must
    /// be an object within its lifetime.
    TCK_DowncastReference,
    /// Checking the operand of a cast to a base object. Must be suitably sized
    /// and aligned.
    TCK_Upcast,
    /// Checking the operand of a cast to a virtual base object. Must be an
    /// object within its lifetime.
    TCK_UpcastToVirtualBase,
    /// Checking the value assigned to a _Nonnull pointer. Must not be null.
    TCK_NonnullAssign,
    /// Checking the operand of a dynamic_cast or a typeid expression.  Must be
    /// null or an object within its lifetime.
    TCK_DynamicOperation
  };

  /// Determine whether the pointer type check \p TCK permits null pointers.
  static bool isNullPointerAllowed(TypeCheckKind TCK);

  /// Determine whether the pointer type check \p TCK requires a vptr check.
  static bool isVptrCheckRequired(TypeCheckKind TCK, QualType Ty);

  /// Whether any type-checking sanitizers are enabled. If \c false,
  /// calls to EmitTypeCheck can be skipped.
  bool sanitizePerformTypeCheck() const;

  void EmitTypeCheck(TypeCheckKind TCK, SourceLocation Loc, LValue LV,
                     QualType Type, SanitizerSet SkippedChecks = SanitizerSet(),
                     llvm::Value *ArraySize = nullptr) {
    if (!sanitizePerformTypeCheck())
      return;
    EmitTypeCheck(TCK, Loc, LV.emitRawPointer(*this), Type, LV.getAlignment(),
                  SkippedChecks, ArraySize);
  }

  void EmitTypeCheck(TypeCheckKind TCK, SourceLocation Loc, Address Addr,
                     QualType Type, CharUnits Alignment = CharUnits::Zero(),
                     SanitizerSet SkippedChecks = SanitizerSet(),
                     llvm::Value *ArraySize = nullptr) {
    if (!sanitizePerformTypeCheck())
      return;
    EmitTypeCheck(TCK, Loc, Addr.emitRawPointer(*this), Type, Alignment,
                  SkippedChecks, ArraySize);
  }

  /// Emit a check that \p V is the address of storage of the
  /// appropriate size and alignment for an object of type \p Type
  /// (or if ArraySize is provided, for an array of that bound).
  void EmitTypeCheck(TypeCheckKind TCK, SourceLocation Loc, llvm::Value *V,
                     QualType Type, CharUnits Alignment = CharUnits::Zero(),
                     SanitizerSet SkippedChecks = SanitizerSet(),
                     llvm::Value *ArraySize = nullptr);

  /// Emit a check that \p Base points into an array object, which
  /// we can access at index \p Index. \p Accessed should be \c false if we
  /// this expression is used as an lvalue, for instance in "&Arr[Idx]".
  void EmitBoundsCheck(const Expr *E, const Expr *Base, llvm::Value *Index,
                       QualType IndexType, bool Accessed);
  void EmitBoundsCheckImpl(const Expr *E, llvm::Value *Bound,
                           llvm::Value *Index, QualType IndexType,
                           QualType IndexedType, bool Accessed);

  // Find a struct's flexible array member and get its offset. It may be
  // embedded inside multiple sub-structs, but must still be the last field.
  const FieldDecl *
  FindFlexibleArrayMemberFieldAndOffset(ASTContext &Ctx, const RecordDecl *RD,
                                        const FieldDecl *FAMDecl,
                                        uint64_t &Offset);

  /// Find the FieldDecl specified in a FAM's "counted_by" attribute. Returns
  /// \p nullptr if either the attribute or the field doesn't exist.
  const FieldDecl *FindCountedByField(const FieldDecl *FD);

  /// Build an expression accessing the "counted_by" field.
  llvm::Value *EmitCountedByFieldExpr(const Expr *Base,
                                      const FieldDecl *FAMDecl,
                                      const FieldDecl *CountDecl);

  llvm::Value *EmitScalarPrePostIncDec(const UnaryOperator *E, LValue LV,
                                       bool isInc, bool isPre);
  ComplexPairTy EmitComplexPrePostIncDec(const UnaryOperator *E, LValue LV,
                                         bool isInc, bool isPre);

  /// Converts Location to a DebugLoc, if debug information is enabled.
  llvm::DebugLoc SourceLocToDebugLoc(SourceLocation Location);

  /// Get the record field index as represented in debug info.
  unsigned getDebugInfoFIndex(const RecordDecl *Rec, unsigned FieldIndex);


  //===--------------------------------------------------------------------===//
  //                            Declaration Emission
  //===--------------------------------------------------------------------===//

  /// EmitDecl - Emit a declaration.
  ///
  /// This function can be called with a null (unreachable) insert point.
  void EmitDecl(const Decl &D);

  /// EmitVarDecl - Emit a local variable declaration.
  ///
  /// This function can be called with a null (unreachable) insert point.
  void EmitVarDecl(const VarDecl &D);

  void EmitScalarInit(const Expr *init, const ValueDecl *D, LValue lvalue,
                      bool capturedByInit);

  typedef void SpecialInitFn(CodeGenFunction &Init, const VarDecl &D,
                             llvm::Value *Address);

  /// Determine whether the given initializer is trivial in the sense
  /// that it requires no code to be generated.
  bool isTrivialInitializer(const Expr *Init);

  /// EmitAutoVarDecl - Emit an auto variable declaration.
  ///
  /// This function can be called with a null (unreachable) insert point.
  void EmitAutoVarDecl(const VarDecl &D);

  class AutoVarEmission {
    friend class CodeGenFunction;

    const VarDecl *Variable;

    /// The address of the alloca for languages with explicit address space
    /// (e.g. OpenCL) or alloca casted to generic pointer for address space
    /// agnostic languages (e.g. C++). Invalid if the variable was emitted
    /// as a global constant.
    Address Addr;

    llvm::Value *NRVOFlag;

    /// True if the variable is a __block variable that is captured by an
    /// escaping block.
    bool IsEscapingByRef;

    /// True if the variable is of aggregate type and has a constant
    /// initializer.
    bool IsConstantAggregate;

    /// Non-null if we should use lifetime annotations.
    llvm::Value *SizeForLifetimeMarkers;

    /// Address with original alloca instruction. Invalid if the variable was
    /// emitted as a global constant.
    RawAddress AllocaAddr;

    struct Invalid {};
    AutoVarEmission(Invalid)
        : Variable(nullptr), Addr(Address::invalid()),
          AllocaAddr(RawAddress::invalid()) {}

    AutoVarEmission(const VarDecl &variable)
        : Variable(&variable), Addr(Address::invalid()), NRVOFlag(nullptr),
          IsEscapingByRef(false), IsConstantAggregate(false),
          SizeForLifetimeMarkers(nullptr), AllocaAddr(RawAddress::invalid()) {}

    bool wasEmittedAsGlobal() const { return !Addr.isValid(); }

  public:
    static AutoVarEmission invalid() { return AutoVarEmission(Invalid()); }

    bool useLifetimeMarkers() const {
      return SizeForLifetimeMarkers != nullptr;
    }
    llvm::Value *getSizeForLifetimeMarkers() const {
      assert(useLifetimeMarkers());
      return SizeForLifetimeMarkers;
    }

    /// Returns the raw, allocated address, which is not necessarily
    /// the address of the object itself. It is casted to default
    /// address space for address space agnostic languages.
    Address getAllocatedAddress() const {
      return Addr;
    }

    /// Returns the address for the original alloca instruction.
    RawAddress getOriginalAllocatedAddress() const { return AllocaAddr; }

    /// Returns the address of the object within this declaration.
    /// Note that this does not chase the forwarding pointer for
    /// __block decls.
    Address getObjectAddress(CodeGenFunction &CGF) const {
      if (!IsEscapingByRef) return Addr;

      return CGF.emitBlockByrefAddress(Addr, Variable, /*forward*/ false);
    }
  };
  AutoVarEmission EmitAutoVarAlloca(const VarDecl &var);
  void EmitAutoVarInit(const AutoVarEmission &emission);
  void EmitAutoVarCleanups(const AutoVarEmission &emission);
  void emitAutoVarTypeCleanup(const AutoVarEmission &emission,
                              QualType::DestructionKind dtorKind);

  /// Emits the alloca and debug information for the size expressions for each
  /// dimension of an array. It registers the association of its (1-dimensional)
  /// QualTypes and size expression's debug node, so that CGDebugInfo can
  /// reference this node when creating the DISubrange object to describe the
  /// array types.
  void EmitAndRegisterVariableArrayDimensions(CGDebugInfo *DI,
                                              const VarDecl &D,
                                              bool EmitDebugInfo);

  void EmitStaticVarDecl(const VarDecl &D,
                         llvm::GlobalValue::LinkageTypes Linkage);

  class ParamValue {
    union {
      Address Addr;
      llvm::Value *Value;
    };

    bool IsIndirect;

    ParamValue(llvm::Value *V) : Value(V), IsIndirect(false) {}
    ParamValue(Address A) : Addr(A), IsIndirect(true) {}

  public:
    static ParamValue forDirect(llvm::Value *value) {
      return ParamValue(value);
    }
    static ParamValue forIndirect(Address addr) {
      assert(!addr.getAlignment().isZero());
      return ParamValue(addr);
    }

    bool isIndirect() const { return IsIndirect; }
    llvm::Value *getAnyValue() const {
      if (!isIndirect())
        return Value;
      assert(!Addr.hasOffset() && "unexpected offset");
      return Addr.getBasePointer();
    }

    llvm::Value *getDirectValue() const {
      assert(!isIndirect());
      return Value;
    }

    Address getIndirectAddress() const {
      assert(isIndirect());
      return Addr;
    }
  };

  /// EmitParmDecl - Emit a ParmVarDecl or an ImplicitParamDecl.
  void EmitParmDecl(const VarDecl &D, ParamValue Arg, unsigned ArgNo);

  /// protectFromPeepholes - Protect a value that we're intending to
  /// store to the side, but which will probably be used later, from
  /// aggressive peepholing optimizations that might delete it.
  ///
  /// Pass the result to unprotectFromPeepholes to declare that
  /// protection is no longer required.
  ///
  /// There's no particular reason why this shouldn't apply to
  /// l-values, it's just that no existing peepholes work on pointers.
  PeepholeProtection protectFromPeepholes(RValue rvalue);
  void unprotectFromPeepholes(PeepholeProtection protection);

  void emitAlignmentAssumptionCheck(llvm::Value *Ptr, QualType Ty,
                                    SourceLocation Loc,
                                    SourceLocation AssumptionLoc,
                                    llvm::Value *Alignment,
                                    llvm::Value *OffsetValue,
                                    llvm::Value *TheCheck,
                                    llvm::Instruction *Assumption);

  void emitAlignmentAssumption(llvm::Value *PtrValue, QualType Ty,
                               SourceLocation Loc, SourceLocation AssumptionLoc,
                               llvm::Value *Alignment,
                               llvm::Value *OffsetValue = nullptr);

  void emitAlignmentAssumption(llvm::Value *PtrValue, const Expr *E,
                               SourceLocation AssumptionLoc,
                               llvm::Value *Alignment,
                               llvm::Value *OffsetValue = nullptr);

  //===--------------------------------------------------------------------===//
  //                             Statement Emission
  //===--------------------------------------------------------------------===//

  /// EmitStopPoint - Emit a debug stoppoint if we are emitting debug info.
  void EmitStopPoint(const Stmt *S);

  /// EmitStmt - Emit the code for the statement \arg S. It is legal to call
  /// this function even if there is no current insertion point.
  ///
  /// This function may clear the current insertion point; callers should use
  /// EnsureInsertPoint if they wish to subsequently generate code without first
  /// calling EmitBlock, EmitBranch, or EmitStmt.
  void EmitStmt(const Stmt *S, ArrayRef<const Attr *> Attrs = std::nullopt);

  /// EmitSimpleStmt - Try to emit a "simple" statement which does not
  /// necessarily require an insertion point or debug information; typically
  /// because the statement amounts to a jump or a container of other
  /// statements.
  ///
  /// \return True if the statement was handled.
  bool EmitSimpleStmt(const Stmt *S, ArrayRef<const Attr *> Attrs);

  Address EmitCompoundStmt(const CompoundStmt &S, bool GetLast = false,
                           AggValueSlot AVS = AggValueSlot::ignored());
  Address EmitCompoundStmtWithoutScope(const CompoundStmt &S,
                                       bool GetLast = false,
                                       AggValueSlot AVS =
                                                AggValueSlot::ignored());

  /// EmitLabel - Emit the block for the given label. It is legal to call this
  /// function even if there is no current insertion point.
  void EmitLabel(const LabelDecl *D); // helper for EmitLabelStmt.

  void EmitLabelStmt(const LabelStmt &S);
  void EmitAttributedStmt(const AttributedStmt &S);
  void EmitGotoStmt(const GotoStmt &S);
  void EmitIndirectGotoStmt(const IndirectGotoStmt &S);
  void EmitIfStmt(const IfStmt &S);

  void EmitWhileStmt(const WhileStmt &S,
                     ArrayRef<const Attr *> Attrs = std::nullopt);
  void EmitDoStmt(const DoStmt &S, ArrayRef<const Attr *> Attrs = std::nullopt);
  void EmitForStmt(const ForStmt &S,
                   ArrayRef<const Attr *> Attrs = std::nullopt);
  void EmitReturnStmt(const ReturnStmt &S);
  void EmitDeclStmt(const DeclStmt &S);
  void EmitBreakStmt(const BreakStmt &S);
  void EmitContinueStmt(const ContinueStmt &S);
  void EmitSwitchStmt(const SwitchStmt &S);
  void EmitDefaultStmt(const DefaultStmt &S, ArrayRef<const Attr *> Attrs);
  void EmitCaseStmt(const CaseStmt &S, ArrayRef<const Attr *> Attrs);
  void EmitCaseStmtRange(const CaseStmt &S, ArrayRef<const Attr *> Attrs);
  void EmitAsmStmt(const AsmStmt &S);

  void EmitObjCForCollectionStmt(const ObjCForCollectionStmt &S);
  void EmitObjCAtTryStmt(const ObjCAtTryStmt &S);
  void EmitObjCAtThrowStmt(const ObjCAtThrowStmt &S);
  void EmitObjCAtSynchronizedStmt(const ObjCAtSynchronizedStmt &S);
  void EmitObjCAutoreleasePoolStmt(const ObjCAutoreleasePoolStmt &S);

  void EmitCoroutineBody(const CoroutineBodyStmt &S);
  void EmitCoreturnStmt(const CoreturnStmt &S);
  RValue EmitCoawaitExpr(const CoawaitExpr &E,
                         AggValueSlot aggSlot = AggValueSlot::ignored(),
                         bool ignoreResult = false);
  LValue EmitCoawaitLValue(const CoawaitExpr *E);
  RValue EmitCoyieldExpr(const CoyieldExpr &E,
                         AggValueSlot aggSlot = AggValueSlot::ignored(),
                         bool ignoreResult = false);
  LValue EmitCoyieldLValue(const CoyieldExpr *E);
  RValue EmitCoroutineIntrinsic(const CallExpr *E, unsigned int IID);

  void EnterCXXTryStmt(const CXXTryStmt &S, bool IsFnTryBlock = false);
  void ExitCXXTryStmt(const CXXTryStmt &S, bool IsFnTryBlock = false);

  void EmitCXXTryStmt(const CXXTryStmt &S);
  void EmitSEHTryStmt(const SEHTryStmt &S);
  void EmitSEHLeaveStmt(const SEHLeaveStmt &S);
  void EnterSEHTryStmt(const SEHTryStmt &S);
  void ExitSEHTryStmt(const SEHTryStmt &S);
  void VolatilizeTryBlocks(llvm::BasicBlock *BB,
                           llvm::SmallPtrSet<llvm::BasicBlock *, 10> &V);

  void pushSEHCleanup(CleanupKind kind,
                      llvm::Function *FinallyFunc);
  void startOutlinedSEHHelper(CodeGenFunction &ParentCGF, bool IsFilter,
                              const Stmt *OutlinedStmt);

  llvm::Function *GenerateSEHFilterFunction(CodeGenFunction &ParentCGF,
                                            const SEHExceptStmt &Except);

  llvm::Function *GenerateSEHFinallyFunction(CodeGenFunction &ParentCGF,
                                             const SEHFinallyStmt &Finally);

  void EmitSEHExceptionCodeSave(CodeGenFunction &ParentCGF,
                                llvm::Value *ParentFP,
                                llvm::Value *EntryEBP);
  llvm::Value *EmitSEHExceptionCode();
  llvm::Value *EmitSEHExceptionInfo();
  llvm::Value *EmitSEHAbnormalTermination();

  // OmpSs statements
  void EmitOSSTaskwaitDirective(const OSSTaskwaitDirective &S);
  void EmitOSSReleaseDirective(const OSSReleaseDirective &S);
  void EmitOSSTaskDirective(const OSSTaskDirective &S);
  void EmitOSSCriticalDirective(const OSSCriticalDirective &S);
  void EmitOSSTaskForDirective(const OSSTaskForDirective &S);
  void EmitOSSTaskIterDirective(const OSSTaskIterDirective &S);
  void EmitOSSTaskLoopDirective(const OSSTaskLoopDirective &S);
  void EmitOSSTaskLoopForDirective(const OSSTaskLoopForDirective &S);
  void EmitOSSAtomicDirective(const OSSAtomicDirective &S);
  /// Emit atomic update code for constructs: \a X = \a X \a BO \a E or
  /// \a X = \a E \a BO \a E.
  ///
  /// \param X Value to be updated.
  /// \param E Update value.
  /// \param BO Binary operation for update operation.
  /// \param IsXLHSInRHSPart true if \a X is LHS in RHS part of the update
  /// expression, false otherwise.
  /// \param AO Atomic ordering of the generated atomic instructions.
  /// \param CommonGen Code generator for complex expressions that cannot be
  /// expressed through atomicrmw instruction.
  /// \returns <true, OldAtomicValue> if simple 'atomicrmw' instruction was
  /// generated, <false, RValue::get(nullptr)> otherwise.
  std::pair<bool, RValue> EmitOSSAtomicSimpleUpdateExpr(
      LValue X, RValue E, BinaryOperatorKind BO, bool IsXLHSInRHSPart,
      llvm::AtomicOrdering AO, SourceLocation Loc,
      const llvm::function_ref<RValue(RValue)> CommonGen);

  /// Emit simple code for OpenMP directives in Simd-only mode.
  void EmitSimpleOMPExecutableDirective(const OMPExecutableDirective &D);

  /// Scan the outlined statement for captures from the parent function. For
  /// each capture, mark the capture as escaped and emit a call to
  /// llvm.localrecover. Insert the localrecover result into the LocalDeclMap.
  void EmitCapturedLocals(CodeGenFunction &ParentCGF, const Stmt *OutlinedStmt,
                          bool IsFilter);

  /// Recovers the address of a local in a parent function. ParentVar is the
  /// address of the variable used in the immediate parent function. It can
  /// either be an alloca or a call to llvm.localrecover if there are nested
  /// outlined functions. ParentFP is the frame pointer of the outermost parent
  /// frame.
  Address recoverAddrOfEscapedLocal(CodeGenFunction &ParentCGF,
                                    Address ParentVar,
                                    llvm::Value *ParentFP);

  void EmitCXXForRangeStmt(const CXXForRangeStmt &S,
                           ArrayRef<const Attr *> Attrs = std::nullopt);

  /// Controls insertion of cancellation exit blocks in worksharing constructs.
  class OMPCancelStackRAII {
    CodeGenFunction &CGF;

  public:
    OMPCancelStackRAII(CodeGenFunction &CGF, OpenMPDirectiveKind Kind,
                       bool HasCancel)
        : CGF(CGF) {
      CGF.OMPCancelStack.enter(CGF, Kind, HasCancel);
    }
    ~OMPCancelStackRAII() { CGF.OMPCancelStack.exit(CGF); }
  };

  /// Returns calculated size of the specified type.
  llvm::Value *getTypeSize(QualType Ty);
  LValue InitCapturedStruct(const CapturedStmt &S);
  llvm::Function *EmitCapturedStmt(const CapturedStmt &S, CapturedRegionKind K);
  llvm::Function *GenerateCapturedStmtFunction(const CapturedStmt &S);
  Address GenerateCapturedStmtArgument(const CapturedStmt &S);
  llvm::Function *GenerateOpenMPCapturedStmtFunction(const CapturedStmt &S,
                                                     SourceLocation Loc);
  void GenerateOpenMPCapturedVars(const CapturedStmt &S,
                                  SmallVectorImpl<llvm::Value *> &CapturedVars);
  void emitOMPSimpleStore(LValue LVal, RValue RVal, QualType RValTy,
                          SourceLocation Loc);
  /// Perform element by element copying of arrays with type \a
  /// OriginalType from \a SrcAddr to \a DestAddr using copying procedure
  /// generated by \a CopyGen.
  ///
  /// \param DestAddr Address of the destination array.
  /// \param SrcAddr Address of the source array.
  /// \param OriginalType Type of destination and source arrays.
  /// \param CopyGen Copying procedure that copies value of single array element
  /// to another single array element.
  void EmitOMPAggregateAssign(
      Address DestAddr, Address SrcAddr, QualType OriginalType,
      const llvm::function_ref<void(Address, Address)> CopyGen);
  /// Emit proper copying of data from one variable to another.
  ///
  /// \param OriginalType Original type of the copied variables.
  /// \param DestAddr Destination address.
  /// \param SrcAddr Source address.
  /// \param DestVD Destination variable used in \a CopyExpr (for arrays, has
  /// type of the base array element).
  /// \param SrcVD Source variable used in \a CopyExpr (for arrays, has type of
  /// the base array element).
  /// \param Copy Actual copygin expression for copying data from \a SrcVD to \a
  /// DestVD.
  void EmitOMPCopy(QualType OriginalType,
                   Address DestAddr, Address SrcAddr,
                   const VarDecl *DestVD, const VarDecl *SrcVD,
                   const Expr *Copy);
  /// Emit atomic update code for constructs: \a X = \a X \a BO \a E or
  /// \a X = \a E \a BO \a E.
  ///
  /// \param X Value to be updated.
  /// \param E Update value.
  /// \param BO Binary operation for update operation.
  /// \param IsXLHSInRHSPart true if \a X is LHS in RHS part of the update
  /// expression, false otherwise.
  /// \param AO Atomic ordering of the generated atomic instructions.
  /// \param CommonGen Code generator for complex expressions that cannot be
  /// expressed through atomicrmw instruction.
  /// \returns <true, OldAtomicValue> if simple 'atomicrmw' instruction was
  /// generated, <false, RValue::get(nullptr)> otherwise.
  std::pair<bool, RValue> EmitOMPAtomicSimpleUpdateExpr(
      LValue X, RValue E, BinaryOperatorKind BO, bool IsXLHSInRHSPart,
      llvm::AtomicOrdering AO, SourceLocation Loc,
      const llvm::function_ref<RValue(RValue)> CommonGen);
  bool EmitOMPFirstprivateClause(const OMPExecutableDirective &D,
                                 OMPPrivateScope &PrivateScope);
  void EmitOMPPrivateClause(const OMPExecutableDirective &D,
                            OMPPrivateScope &PrivateScope);
  void EmitOMPUseDevicePtrClause(
      const OMPUseDevicePtrClause &C, OMPPrivateScope &PrivateScope,
      const llvm::DenseMap<const ValueDecl *, llvm::Value *>
          CaptureDeviceAddrMap);
  void EmitOMPUseDeviceAddrClause(
      const OMPUseDeviceAddrClause &C, OMPPrivateScope &PrivateScope,
      const llvm::DenseMap<const ValueDecl *, llvm::Value *>
          CaptureDeviceAddrMap);
  /// Emit code for copyin clause in \a D directive. The next code is
  /// generated at the start of outlined functions for directives:
  /// \code
  /// threadprivate_var1 = master_threadprivate_var1;
  /// operator=(threadprivate_var2, master_threadprivate_var2);
  /// ...
  /// __kmpc_barrier(&loc, global_tid);
  /// \endcode
  ///
  /// \param D OpenMP directive possibly with 'copyin' clause(s).
  /// \returns true if at least one copyin variable is found, false otherwise.
  bool EmitOMPCopyinClause(const OMPExecutableDirective &D);
  /// Emit initial code for lastprivate variables. If some variable is
  /// not also firstprivate, then the default initialization is used. Otherwise
  /// initialization of this variable is performed by EmitOMPFirstprivateClause
  /// method.
  ///
  /// \param D Directive that may have 'lastprivate' directives.
  /// \param PrivateScope Private scope for capturing lastprivate variables for
  /// proper codegen in internal captured statement.
  ///
  /// \returns true if there is at least one lastprivate variable, false
  /// otherwise.
  bool EmitOMPLastprivateClauseInit(const OMPExecutableDirective &D,
                                    OMPPrivateScope &PrivateScope);
  /// Emit final copying of lastprivate values to original variables at
  /// the end of the worksharing or simd directive.
  ///
  /// \param D Directive that has at least one 'lastprivate' directives.
  /// \param IsLastIterCond Boolean condition that must be set to 'i1 true' if
  /// it is the last iteration of the loop code in associated directive, or to
  /// 'i1 false' otherwise. If this item is nullptr, no final check is required.
  void EmitOMPLastprivateClauseFinal(const OMPExecutableDirective &D,
                                     bool NoFinals,
                                     llvm::Value *IsLastIterCond = nullptr);
  /// Emit initial code for linear clauses.
  void EmitOMPLinearClause(const OMPLoopDirective &D,
                           CodeGenFunction::OMPPrivateScope &PrivateScope);
  /// Emit final code for linear clauses.
  /// \param CondGen Optional conditional code for final part of codegen for
  /// linear clause.
  void EmitOMPLinearClauseFinal(
      const OMPLoopDirective &D,
      const llvm::function_ref<llvm::Value *(CodeGenFunction &)> CondGen);
  /// Emit initial code for reduction variables. Creates reduction copies
  /// and initializes them with the values according to OpenMP standard.
  ///
  /// \param D Directive (possibly) with the 'reduction' clause.
  /// \param PrivateScope Private scope for capturing reduction variables for
  /// proper codegen in internal captured statement.
  ///
  void EmitOMPReductionClauseInit(const OMPExecutableDirective &D,
                                  OMPPrivateScope &PrivateScope,
                                  bool ForInscan = false);
  /// Emit final update of reduction values to original variables at
  /// the end of the directive.
  ///
  /// \param D Directive that has at least one 'reduction' directives.
  /// \param ReductionKind The kind of reduction to perform.
  void EmitOMPReductionClauseFinal(const OMPExecutableDirective &D,
                                   const OpenMPDirectiveKind ReductionKind);
  /// Emit initial code for linear variables. Creates private copies
  /// and initializes them with the values according to OpenMP standard.
  ///
  /// \param D Directive (possibly) with the 'linear' clause.
  /// \return true if at least one linear variable is found that should be
  /// initialized with the value of the original variable, false otherwise.
  bool EmitOMPLinearClauseInit(const OMPLoopDirective &D);

  typedef const llvm::function_ref<void(CodeGenFunction & /*CGF*/,
                                        llvm::Function * /*OutlinedFn*/,
                                        const OMPTaskDataTy & /*Data*/)>
      TaskGenTy;
  void EmitOMPTaskBasedDirective(const OMPExecutableDirective &S,
                                 const OpenMPDirectiveKind CapturedRegion,
                                 const RegionCodeGenTy &BodyGen,
                                 const TaskGenTy &TaskGen, OMPTaskDataTy &Data);
  struct OMPTargetDataInfo {
    Address BasePointersArray = Address::invalid();
    Address PointersArray = Address::invalid();
    Address SizesArray = Address::invalid();
    Address MappersArray = Address::invalid();
    unsigned NumberOfTargetItems = 0;
    explicit OMPTargetDataInfo() = default;
    OMPTargetDataInfo(Address BasePointersArray, Address PointersArray,
                      Address SizesArray, Address MappersArray,
                      unsigned NumberOfTargetItems)
        : BasePointersArray(BasePointersArray), PointersArray(PointersArray),
          SizesArray(SizesArray), MappersArray(MappersArray),
          NumberOfTargetItems(NumberOfTargetItems) {}
  };
  void EmitOMPTargetTaskBasedDirective(const OMPExecutableDirective &S,
                                       const RegionCodeGenTy &BodyGen,
                                       OMPTargetDataInfo &InputInfo);
  void processInReduction(const OMPExecutableDirective &S,
                          OMPTaskDataTy &Data,
                          CodeGenFunction &CGF,
                          const CapturedStmt *CS,
                          OMPPrivateScope &Scope);
  void EmitOMPMetaDirective(const OMPMetaDirective &S);
  void EmitOMPParallelDirective(const OMPParallelDirective &S);
  void EmitOMPSimdDirective(const OMPSimdDirective &S);
  void EmitOMPTileDirective(const OMPTileDirective &S);
  void EmitOMPUnrollDirective(const OMPUnrollDirective &S);
  void EmitOMPForDirective(const OMPForDirective &S);
  void EmitOMPForSimdDirective(const OMPForSimdDirective &S);
  void EmitOMPSectionsDirective(const OMPSectionsDirective &S);
  void EmitOMPSectionDirective(const OMPSectionDirective &S);
  void EmitOMPSingleDirective(const OMPSingleDirective &S);
  void EmitOMPMasterDirective(const OMPMasterDirective &S);
  void EmitOMPMaskedDirective(const OMPMaskedDirective &S);
  void EmitOMPCriticalDirective(const OMPCriticalDirective &S);
  void EmitOMPParallelForDirective(const OMPParallelForDirective &S);
  void EmitOMPParallelForSimdDirective(const OMPParallelForSimdDirective &S);
  void EmitOMPParallelSectionsDirective(const OMPParallelSectionsDirective &S);
  void EmitOMPParallelMasterDirective(const OMPParallelMasterDirective &S);
  void EmitOMPTaskDirective(const OMPTaskDirective &S);
  void EmitOMPTaskyieldDirective(const OMPTaskyieldDirective &S);
  void EmitOMPErrorDirective(const OMPErrorDirective &S);
  void EmitOMPBarrierDirective(const OMPBarrierDirective &S);
  void EmitOMPTaskwaitDirective(const OMPTaskwaitDirective &S);
  void EmitOMPTaskgroupDirective(const OMPTaskgroupDirective &S);
  void EmitOMPFlushDirective(const OMPFlushDirective &S);
  void EmitOMPDepobjDirective(const OMPDepobjDirective &S);
  void EmitOMPScanDirective(const OMPScanDirective &S);
  void EmitOMPOrderedDirective(const OMPOrderedDirective &S);
  void EmitOMPAtomicDirective(const OMPAtomicDirective &S);
  void EmitOMPTargetDirective(const OMPTargetDirective &S);
  void EmitOMPTargetDataDirective(const OMPTargetDataDirective &S);
  void EmitOMPTargetEnterDataDirective(const OMPTargetEnterDataDirective &S);
  void EmitOMPTargetExitDataDirective(const OMPTargetExitDataDirective &S);
  void EmitOMPTargetUpdateDirective(const OMPTargetUpdateDirective &S);
  void EmitOMPTargetParallelDirective(const OMPTargetParallelDirective &S);
  void
  EmitOMPTargetParallelForDirective(const OMPTargetParallelForDirective &S);
  void EmitOMPTeamsDirective(const OMPTeamsDirective &S);
  void
  EmitOMPCancellationPointDirective(const OMPCancellationPointDirective &S);
  void EmitOMPCancelDirective(const OMPCancelDirective &S);
  void EmitOMPTaskLoopBasedDirective(const OMPLoopDirective &S);
  void EmitOMPTaskLoopDirective(const OMPTaskLoopDirective &S);
  void EmitOMPTaskLoopSimdDirective(const OMPTaskLoopSimdDirective &S);
  void EmitOMPMasterTaskLoopDirective(const OMPMasterTaskLoopDirective &S);
  void
  EmitOMPMasterTaskLoopSimdDirective(const OMPMasterTaskLoopSimdDirective &S);
  void EmitOMPParallelMasterTaskLoopDirective(
      const OMPParallelMasterTaskLoopDirective &S);
  void EmitOMPParallelMasterTaskLoopSimdDirective(
      const OMPParallelMasterTaskLoopSimdDirective &S);
  void EmitOMPDistributeDirective(const OMPDistributeDirective &S);
  void EmitOMPDistributeParallelForDirective(
      const OMPDistributeParallelForDirective &S);
  void EmitOMPDistributeParallelForSimdDirective(
      const OMPDistributeParallelForSimdDirective &S);
  void EmitOMPDistributeSimdDirective(const OMPDistributeSimdDirective &S);
  void EmitOMPTargetParallelForSimdDirective(
      const OMPTargetParallelForSimdDirective &S);
  void EmitOMPTargetSimdDirective(const OMPTargetSimdDirective &S);
  void EmitOMPTeamsDistributeDirective(const OMPTeamsDistributeDirective &S);
  void
  EmitOMPTeamsDistributeSimdDirective(const OMPTeamsDistributeSimdDirective &S);
  void EmitOMPTeamsDistributeParallelForSimdDirective(
      const OMPTeamsDistributeParallelForSimdDirective &S);
  void EmitOMPTeamsDistributeParallelForDirective(
      const OMPTeamsDistributeParallelForDirective &S);
  void EmitOMPTargetTeamsDirective(const OMPTargetTeamsDirective &S);
  void EmitOMPTargetTeamsDistributeDirective(
      const OMPTargetTeamsDistributeDirective &S);
  void EmitOMPTargetTeamsDistributeParallelForDirective(
      const OMPTargetTeamsDistributeParallelForDirective &S);
  void EmitOMPTargetTeamsDistributeParallelForSimdDirective(
      const OMPTargetTeamsDistributeParallelForSimdDirective &S);
  void EmitOMPTargetTeamsDistributeSimdDirective(
      const OMPTargetTeamsDistributeSimdDirective &S);
  void EmitOMPGenericLoopDirective(const OMPGenericLoopDirective &S);
  void EmitOMPParallelGenericLoopDirective(const OMPLoopDirective &S);
  void EmitOMPTargetParallelGenericLoopDirective(
      const OMPTargetParallelGenericLoopDirective &S);
  void EmitOMPTargetTeamsGenericLoopDirective(
      const OMPTargetTeamsGenericLoopDirective &S);
  void EmitOMPTeamsGenericLoopDirective(const OMPTeamsGenericLoopDirective &S);
  void EmitOMPInteropDirective(const OMPInteropDirective &S);
  void EmitOMPParallelMaskedDirective(const OMPParallelMaskedDirective &S);

  /// Emit device code for the target directive.
  static void EmitOMPTargetDeviceFunction(CodeGenModule &CGM,
                                          StringRef ParentName,
                                          const OMPTargetDirective &S);
  static void
  EmitOMPTargetParallelDeviceFunction(CodeGenModule &CGM, StringRef ParentName,
                                      const OMPTargetParallelDirective &S);
  /// Emit device code for the target parallel for directive.
  static void EmitOMPTargetParallelForDeviceFunction(
      CodeGenModule &CGM, StringRef ParentName,
      const OMPTargetParallelForDirective &S);
  /// Emit device code for the target parallel for simd directive.
  static void EmitOMPTargetParallelForSimdDeviceFunction(
      CodeGenModule &CGM, StringRef ParentName,
      const OMPTargetParallelForSimdDirective &S);
  /// Emit device code for the target teams directive.
  static void
  EmitOMPTargetTeamsDeviceFunction(CodeGenModule &CGM, StringRef ParentName,
                                   const OMPTargetTeamsDirective &S);
  /// Emit device code for the target teams distribute directive.
  static void EmitOMPTargetTeamsDistributeDeviceFunction(
      CodeGenModule &CGM, StringRef ParentName,
      const OMPTargetTeamsDistributeDirective &S);
  /// Emit device code for the target teams distribute simd directive.
  static void EmitOMPTargetTeamsDistributeSimdDeviceFunction(
      CodeGenModule &CGM, StringRef ParentName,
      const OMPTargetTeamsDistributeSimdDirective &S);
  /// Emit device code for the target simd directive.
  static void EmitOMPTargetSimdDeviceFunction(CodeGenModule &CGM,
                                              StringRef ParentName,
                                              const OMPTargetSimdDirective &S);
  /// Emit device code for the target teams distribute parallel for simd
  /// directive.
  static void EmitOMPTargetTeamsDistributeParallelForSimdDeviceFunction(
      CodeGenModule &CGM, StringRef ParentName,
      const OMPTargetTeamsDistributeParallelForSimdDirective &S);

  /// Emit device code for the target teams loop directive.
  static void EmitOMPTargetTeamsGenericLoopDeviceFunction(
      CodeGenModule &CGM, StringRef ParentName,
      const OMPTargetTeamsGenericLoopDirective &S);

  /// Emit device code for the target parallel loop directive.
  static void EmitOMPTargetParallelGenericLoopDeviceFunction(
      CodeGenModule &CGM, StringRef ParentName,
      const OMPTargetParallelGenericLoopDirective &S);

  static void EmitOMPTargetTeamsDistributeParallelForDeviceFunction(
      CodeGenModule &CGM, StringRef ParentName,
      const OMPTargetTeamsDistributeParallelForDirective &S);

  /// Emit the Stmt \p S and return its topmost canonical loop, if any.
  /// TODO: The \p Depth paramter is not yet implemented and must be 1. In the
  /// future it is meant to be the number of loops expected in the loop nests
  /// (usually specified by the "collapse" clause) that are collapsed to a
  /// single loop by this function.
  llvm::CanonicalLoopInfo *EmitOMPCollapsedCanonicalLoopNest(const Stmt *S,
                                                             int Depth);

  /// Emit an OMPCanonicalLoop using the OpenMPIRBuilder.
  void EmitOMPCanonicalLoop(const OMPCanonicalLoop *S);

  /// Emit inner loop of the worksharing/simd construct.
  ///
  /// \param S Directive, for which the inner loop must be emitted.
  /// \param RequiresCleanup true, if directive has some associated private
  /// variables.
  /// \param LoopCond Bollean condition for loop continuation.
  /// \param IncExpr Increment expression for loop control variable.
  /// \param BodyGen Generator for the inner body of the inner loop.
  /// \param PostIncGen Genrator for post-increment code (required for ordered
  /// loop directvies).
  void EmitOMPInnerLoop(
      const OMPExecutableDirective &S, bool RequiresCleanup,
      const Expr *LoopCond, const Expr *IncExpr,
      const llvm::function_ref<void(CodeGenFunction &)> BodyGen,
      const llvm::function_ref<void(CodeGenFunction &)> PostIncGen);

  JumpDest getOMPCancelDestination(OpenMPDirectiveKind Kind);
  /// Emit initial code for loop counters of loop-based directives.
  void EmitOMPPrivateLoopCounters(const OMPLoopDirective &S,
                                  OMPPrivateScope &LoopScope);

  /// Helper for the OpenMP loop directives.
  void EmitOMPLoopBody(const OMPLoopDirective &D, JumpDest LoopExit);

  /// Emit code for the worksharing loop-based directive.
  /// \return true, if this construct has any lastprivate clause, false -
  /// otherwise.
  bool EmitOMPWorksharingLoop(const OMPLoopDirective &S, Expr *EUB,
                              const CodeGenLoopBoundsTy &CodeGenLoopBounds,
                              const CodeGenDispatchBoundsTy &CGDispatchBounds);

  /// Emit code for the distribute loop-based directive.
  void EmitOMPDistributeLoop(const OMPLoopDirective &S,
                             const CodeGenLoopTy &CodeGenLoop, Expr *IncExpr);

  /// Helpers for the OpenMP loop directives.
  void EmitOMPSimdInit(const OMPLoopDirective &D);
  void EmitOMPSimdFinal(
      const OMPLoopDirective &D,
      const llvm::function_ref<llvm::Value *(CodeGenFunction &)> CondGen);

  /// Emits the lvalue for the expression with possibly captured variable.
  LValue EmitOMPSharedLValue(const Expr *E);

private:
  /// Helpers for blocks.
  llvm::Value *EmitBlockLiteral(const CGBlockInfo &Info);

  /// struct with the values to be passed to the OpenMP loop-related functions
  struct OMPLoopArguments {
    /// loop lower bound
    Address LB = Address::invalid();
    /// loop upper bound
    Address UB = Address::invalid();
    /// loop stride
    Address ST = Address::invalid();
    /// isLastIteration argument for runtime functions
    Address IL = Address::invalid();
    /// Chunk value generated by sema
    llvm::Value *Chunk = nullptr;
    /// EnsureUpperBound
    Expr *EUB = nullptr;
    /// IncrementExpression
    Expr *IncExpr = nullptr;
    /// Loop initialization
    Expr *Init = nullptr;
    /// Loop exit condition
    Expr *Cond = nullptr;
    /// Update of LB after a whole chunk has been executed
    Expr *NextLB = nullptr;
    /// Update of UB after a whole chunk has been executed
    Expr *NextUB = nullptr;
    /// Distinguish between the for distribute and sections
    OpenMPDirectiveKind DKind = llvm::omp::OMPD_unknown;
    OMPLoopArguments() = default;
    OMPLoopArguments(Address LB, Address UB, Address ST, Address IL,
                     llvm::Value *Chunk = nullptr, Expr *EUB = nullptr,
                     Expr *IncExpr = nullptr, Expr *Init = nullptr,
                     Expr *Cond = nullptr, Expr *NextLB = nullptr,
                     Expr *NextUB = nullptr)
        : LB(LB), UB(UB), ST(ST), IL(IL), Chunk(Chunk), EUB(EUB),
          IncExpr(IncExpr), Init(Init), Cond(Cond), NextLB(NextLB),
          NextUB(NextUB) {}
  };
  void EmitOMPOuterLoop(bool DynamicOrOrdered, bool IsMonotonic,
                        const OMPLoopDirective &S, OMPPrivateScope &LoopScope,
                        const OMPLoopArguments &LoopArgs,
                        const CodeGenLoopTy &CodeGenLoop,
                        const CodeGenOrderedTy &CodeGenOrdered,
                        llvm::GlobalVariable *NosvTaskTypeGV);
  void EmitOMPForOuterLoop(const OpenMPScheduleTy &ScheduleKind,
                           bool IsMonotonic, const OMPLoopDirective &S,
                           OMPPrivateScope &LoopScope, bool Ordered,
                           const OMPLoopArguments &LoopArgs,
                           const CodeGenDispatchBoundsTy &CGDispatchBounds);
  void EmitOMPDistributeOuterLoop(OpenMPDistScheduleClauseKind ScheduleKind,
                                  const OMPLoopDirective &S,
                                  OMPPrivateScope &LoopScope,
                                  const OMPLoopArguments &LoopArgs,
                                  const CodeGenLoopTy &CodeGenLoopContent);
  /// Emit code for sections directive.
  void EmitSections(const OMPExecutableDirective &S);

public:
  //===--------------------------------------------------------------------===//
  //                         OpenACC Emission
  //===--------------------------------------------------------------------===//
  void EmitOpenACCComputeConstruct(const OpenACCComputeConstruct &S) {
    // TODO OpenACC: Implement this.  It is currently implemented as a 'no-op',
    // simply emitting its structured block, but in the future we will implement
    // some sort of IR.
    EmitStmt(S.getStructuredBlock());
  }

  //===--------------------------------------------------------------------===//
  //                         LValue Expression Emission
  //===--------------------------------------------------------------------===//

  /// Create a check that a scalar RValue is non-null.
  llvm::Value *EmitNonNullRValueCheck(RValue RV, QualType T);

  /// GetUndefRValue - Get an appropriate 'undef' rvalue for the given type.
  RValue GetUndefRValue(QualType Ty);

  /// EmitUnsupportedRValue - Emit a dummy r-value using the type of E
  /// and issue an ErrorUnsupported style diagnostic (using the
  /// provided Name).
  RValue EmitUnsupportedRValue(const Expr *E,
                               const char *Name);

  /// EmitUnsupportedLValue - Emit a dummy l-value using the type of E and issue
  /// an ErrorUnsupported style diagnostic (using the provided Name).
  LValue EmitUnsupportedLValue(const Expr *E,
                               const char *Name);

  /// EmitLValue - Emit code to compute a designator that specifies the location
  /// of the expression.
  ///
  /// This can return one of two things: a simple address or a bitfield
  /// reference.  In either case, the LLVM Value* in the LValue structure is
  /// guaranteed to be an LLVM pointer type.
  ///
  /// If this returns a bitfield reference, nothing about the pointee type of
  /// the LLVM value is known: For example, it may not be a pointer to an
  /// integer.
  ///
  /// If this returns a normal address, and if the lvalue's C type is fixed
  /// size, this method guarantees that the returned pointer type will point to
  /// an LLVM type of the same size of the lvalue's type.  If the lvalue has a
  /// variable length type, this is not possible.
  ///
  LValue EmitLValue(const Expr *E,
                    KnownNonNull_t IsKnownNonNull = NotKnownNonNull);

private:
  LValue EmitLValueHelper(const Expr *E, KnownNonNull_t IsKnownNonNull);

public:
  /// Same as EmitLValue but additionally we generate checking code to
  /// guard against undefined behavior.  This is only suitable when we know
  /// that the address will be used to access the object.
  LValue EmitCheckedLValue(const Expr *E, TypeCheckKind TCK);

  RValue convertTempToRValue(Address addr, QualType type,
                             SourceLocation Loc);

  void EmitAtomicInit(Expr *E, LValue lvalue);

  bool LValueIsSuitableForInlineAtomic(LValue Src);

  RValue EmitAtomicLoad(LValue LV, SourceLocation SL,
                        AggValueSlot Slot = AggValueSlot::ignored());

  RValue EmitAtomicLoad(LValue lvalue, SourceLocation loc,
                        llvm::AtomicOrdering AO, bool IsVolatile = false,
                        AggValueSlot slot = AggValueSlot::ignored());

  void EmitAtomicStore(RValue rvalue, LValue lvalue, bool isInit);

  void EmitAtomicStore(RValue rvalue, LValue lvalue, llvm::AtomicOrdering AO,
                       bool IsVolatile, bool isInit);

  std::pair<RValue, llvm::Value *> EmitAtomicCompareExchange(
      LValue Obj, RValue Expected, RValue Desired, SourceLocation Loc,
      llvm::AtomicOrdering Success =
          llvm::AtomicOrdering::SequentiallyConsistent,
      llvm::AtomicOrdering Failure =
          llvm::AtomicOrdering::SequentiallyConsistent,
      bool IsWeak = false, AggValueSlot Slot = AggValueSlot::ignored());

  void EmitAtomicUpdate(LValue LVal, llvm::AtomicOrdering AO,
                        const llvm::function_ref<RValue(RValue)> &UpdateOp,
                        bool IsVolatile);

  /// EmitToMemory - Change a scalar value from its value
  /// representation to its in-memory representation.
  llvm::Value *EmitToMemory(llvm::Value *Value, QualType Ty);

  /// EmitFromMemory - Change a scalar value from its memory
  /// representation to its value representation.
  llvm::Value *EmitFromMemory(llvm::Value *Value, QualType Ty);

  /// Check if the scalar \p Value is within the valid range for the given
  /// type \p Ty.
  ///
  /// Returns true if a check is needed (even if the range is unknown).
  bool EmitScalarRangeCheck(llvm::Value *Value, QualType Ty,
                            SourceLocation Loc);

  /// EmitLoadOfScalar - Load a scalar value from an address, taking
  /// care to appropriately convert from the memory representation to
  /// the LLVM value representation.
  llvm::Value *EmitLoadOfScalar(Address Addr, bool Volatile, QualType Ty,
                                SourceLocation Loc,
                                AlignmentSource Source = AlignmentSource::Type,
                                bool isNontemporal = false) {
    return EmitLoadOfScalar(Addr, Volatile, Ty, Loc, LValueBaseInfo(Source),
                            CGM.getTBAAAccessInfo(Ty), isNontemporal);
  }

  llvm::Value *EmitLoadOfScalar(Address Addr, bool Volatile, QualType Ty,
                                SourceLocation Loc, LValueBaseInfo BaseInfo,
                                TBAAAccessInfo TBAAInfo,
                                bool isNontemporal = false);

  /// EmitLoadOfScalar - Load a scalar value from an address, taking
  /// care to appropriately convert from the memory representation to
  /// the LLVM value representation.  The l-value must be a simple
  /// l-value.
  llvm::Value *EmitLoadOfScalar(LValue lvalue, SourceLocation Loc);

  /// EmitStoreOfScalar - Store a scalar value to an address, taking
  /// care to appropriately convert from the memory representation to
  /// the LLVM value representation.
  void EmitStoreOfScalar(llvm::Value *Value, Address Addr,
                         bool Volatile, QualType Ty,
                         AlignmentSource Source = AlignmentSource::Type,
                         bool isInit = false, bool isNontemporal = false) {
    EmitStoreOfScalar(Value, Addr, Volatile, Ty, LValueBaseInfo(Source),
                      CGM.getTBAAAccessInfo(Ty), isInit, isNontemporal);
  }

  void EmitStoreOfScalar(llvm::Value *Value, Address Addr,
                         bool Volatile, QualType Ty,
                         LValueBaseInfo BaseInfo, TBAAAccessInfo TBAAInfo,
                         bool isInit = false, bool isNontemporal = false);

  /// EmitStoreOfScalar - Store a scalar value to an address, taking
  /// care to appropriately convert from the memory representation to
  /// the LLVM value representation.  The l-value must be a simple
  /// l-value.  The isInit flag indicates whether this is an initialization.
  /// If so, atomic qualifiers are ignored and the store is always non-atomic.
  void EmitStoreOfScalar(llvm::Value *value, LValue lvalue, bool isInit=false);

  /// EmitLoadOfLValue - Given an expression that represents a value lvalue,
  /// this method emits the address of the lvalue, then loads the result as an
  /// rvalue, returning the rvalue.
  RValue EmitLoadOfLValue(LValue V, SourceLocation Loc);
  RValue EmitLoadOfExtVectorElementLValue(LValue V);
  RValue EmitLoadOfBitfieldLValue(LValue LV, SourceLocation Loc);
  RValue EmitLoadOfGlobalRegLValue(LValue LV);

  /// EmitStoreThroughLValue - Store the specified rvalue into the specified
  /// lvalue, where both are guaranteed to the have the same type, and that type
  /// is 'Ty'.
  void EmitStoreThroughLValue(RValue Src, LValue Dst, bool isInit = false);
  void EmitStoreThroughExtVectorComponentLValue(RValue Src, LValue Dst);
  void EmitStoreThroughGlobalRegLValue(RValue Src, LValue Dst);

  /// EmitStoreThroughBitfieldLValue - Store Src into Dst with same constraints
  /// as EmitStoreThroughLValue.
  ///
  /// \param Result [out] - If non-null, this will be set to a Value* for the
  /// bit-field contents after the store, appropriate for use as the result of
  /// an assignment to the bit-field.
  void EmitStoreThroughBitfieldLValue(RValue Src, LValue Dst,
                                      llvm::Value **Result=nullptr);

  /// Emit an l-value for an assignment (simple or compound) of complex type.
  LValue EmitComplexAssignmentLValue(const BinaryOperator *E);
  LValue EmitComplexCompoundAssignmentLValue(const CompoundAssignOperator *E);
  LValue EmitScalarCompoundAssignWithComplex(const CompoundAssignOperator *E,
                                             llvm::Value *&Result);

  // Note: only available for agg return types
  LValue EmitBinaryOperatorLValue(const BinaryOperator *E);
  LValue EmitCompoundAssignmentLValue(const CompoundAssignOperator *E);
  // Note: only available for agg return types
  LValue EmitCallExprLValue(const CallExpr *E);
  // Note: only available for agg return types
  LValue EmitVAArgExprLValue(const VAArgExpr *E);
  LValue EmitDeclRefLValue(const DeclRefExpr *E);
  LValue EmitStringLiteralLValue(const StringLiteral *E);
  LValue EmitObjCEncodeExprLValue(const ObjCEncodeExpr *E);
  LValue EmitPredefinedLValue(const PredefinedExpr *E);
  LValue EmitUnaryOpLValue(const UnaryOperator *E);
  LValue EmitArraySubscriptExpr(const ArraySubscriptExpr *E,
                                bool Accessed = false);
  LValue EmitMatrixSubscriptExpr(const MatrixSubscriptExpr *E);
<<<<<<< HEAD
  LValue EmitOMPArraySectionExpr(const OMPArraySectionExpr *E,
                                 bool IsLowerBound = true);
  LValue EmitOSSArrayShapingExpr(const OSSArrayShapingExpr *E);
  LValue EmitOSSMultiDepExpr(const OSSMultiDepExpr *E);
=======
  LValue EmitArraySectionExpr(const ArraySectionExpr *E,
                              bool IsLowerBound = true);
>>>>>>> b0b35964
  LValue EmitExtVectorElementExpr(const ExtVectorElementExpr *E);
  LValue EmitMemberExpr(const MemberExpr *E);
  LValue EmitObjCIsaExpr(const ObjCIsaExpr *E);
  LValue EmitCompoundLiteralLValue(const CompoundLiteralExpr *E);
  LValue EmitInitListLValue(const InitListExpr *E);
  void EmitIgnoredConditionalOperator(const AbstractConditionalOperator *E);
  LValue EmitConditionalOperatorLValue(const AbstractConditionalOperator *E);
  LValue EmitCastLValue(const CastExpr *E);
  LValue EmitMaterializeTemporaryExpr(const MaterializeTemporaryExpr *E);
  LValue EmitOpaqueValueLValue(const OpaqueValueExpr *e);

  Address EmitExtVectorElementLValue(LValue V);

  RValue EmitRValueForField(LValue LV, const FieldDecl *FD, SourceLocation Loc);

  Address EmitArrayToPointerDecay(const Expr *Array,
                                  LValueBaseInfo *BaseInfo = nullptr,
                                  TBAAAccessInfo *TBAAInfo = nullptr);

  class ConstantEmission {
    llvm::PointerIntPair<llvm::Constant*, 1, bool> ValueAndIsReference;
    ConstantEmission(llvm::Constant *C, bool isReference)
      : ValueAndIsReference(C, isReference) {}
  public:
    ConstantEmission() {}
    static ConstantEmission forReference(llvm::Constant *C) {
      return ConstantEmission(C, true);
    }
    static ConstantEmission forValue(llvm::Constant *C) {
      return ConstantEmission(C, false);
    }

    explicit operator bool() const {
      return ValueAndIsReference.getOpaqueValue() != nullptr;
    }

    bool isReference() const { return ValueAndIsReference.getInt(); }
    LValue getReferenceLValue(CodeGenFunction &CGF, Expr *refExpr) const {
      assert(isReference());
      return CGF.MakeNaturalAlignAddrLValue(ValueAndIsReference.getPointer(),
                                            refExpr->getType());
    }

    llvm::Constant *getValue() const {
      assert(!isReference());
      return ValueAndIsReference.getPointer();
    }
  };

  ConstantEmission tryEmitAsConstant(DeclRefExpr *refExpr);
  ConstantEmission tryEmitAsConstant(const MemberExpr *ME);
  llvm::Value *emitScalarConstant(const ConstantEmission &Constant, Expr *E);

  RValue EmitPseudoObjectRValue(const PseudoObjectExpr *e,
                                AggValueSlot slot = AggValueSlot::ignored());
  LValue EmitPseudoObjectLValue(const PseudoObjectExpr *e);

  llvm::Value *EmitIvarOffset(const ObjCInterfaceDecl *Interface,
                              const ObjCIvarDecl *Ivar);
  llvm::Value *EmitIvarOffsetAsPointerDiff(const ObjCInterfaceDecl *Interface,
                                           const ObjCIvarDecl *Ivar);
  LValue EmitLValueForField(LValue Base, const FieldDecl* Field);
  LValue EmitLValueForLambdaField(const FieldDecl *Field);
  LValue EmitLValueForLambdaField(const FieldDecl *Field,
                                  llvm::Value *ThisValue);

  /// EmitLValueForFieldInitialization - Like EmitLValueForField, except that
  /// if the Field is a reference, this will return the address of the reference
  /// and not the address of the value stored in the reference.
  LValue EmitLValueForFieldInitialization(LValue Base,
                                          const FieldDecl* Field);

  LValue EmitLValueForIvar(QualType ObjectTy,
                           llvm::Value* Base, const ObjCIvarDecl *Ivar,
                           unsigned CVRQualifiers);

  LValue EmitCXXConstructLValue(const CXXConstructExpr *E);
  LValue EmitCXXBindTemporaryLValue(const CXXBindTemporaryExpr *E);
  LValue EmitCXXTypeidLValue(const CXXTypeidExpr *E);
  LValue EmitCXXUuidofLValue(const CXXUuidofExpr *E);

  LValue EmitObjCMessageExprLValue(const ObjCMessageExpr *E);
  LValue EmitObjCIvarRefLValue(const ObjCIvarRefExpr *E);
  LValue EmitStmtExprLValue(const StmtExpr *E);
  LValue EmitPointerToDataMemberBinaryExpr(const BinaryOperator *E);
  LValue EmitObjCSelectorLValue(const ObjCSelectorExpr *E);
  void   EmitDeclRefExprDbgValue(const DeclRefExpr *E, const APValue &Init);

  //===--------------------------------------------------------------------===//
  //                         Scalar Expression Emission
  //===--------------------------------------------------------------------===//

  /// EmitCall - Generate a call of the given function, expecting the given
  /// result type, and using the given argument list which specifies both the
  /// LLVM arguments and the types they were derived from.
  RValue EmitCall(const CGFunctionInfo &CallInfo, const CGCallee &Callee,
                  ReturnValueSlot ReturnValue, const CallArgList &Args,
                  llvm::CallBase **callOrInvoke, bool IsMustTail,
                  SourceLocation Loc);
  RValue EmitCall(const CGFunctionInfo &CallInfo, const CGCallee &Callee,
                  ReturnValueSlot ReturnValue, const CallArgList &Args,
                  llvm::CallBase **callOrInvoke = nullptr,
                  bool IsMustTail = false) {
    return EmitCall(CallInfo, Callee, ReturnValue, Args, callOrInvoke,
                    IsMustTail, SourceLocation());
  }
  RValue EmitCall(QualType FnType, const CGCallee &Callee, const CallExpr *E,
                  ReturnValueSlot ReturnValue, llvm::Value *Chain = nullptr);
  RValue EmitCallExpr(const CallExpr *E,
                      ReturnValueSlot ReturnValue = ReturnValueSlot());
  RValue EmitSimpleCallExpr(const CallExpr *E, ReturnValueSlot ReturnValue);
  CGCallee EmitCallee(const Expr *E);

  void checkTargetFeatures(const CallExpr *E, const FunctionDecl *TargetDecl);
  void checkTargetFeatures(SourceLocation Loc, const FunctionDecl *TargetDecl);

  llvm::CallInst *EmitRuntimeCall(llvm::FunctionCallee callee,
                                  const Twine &name = "");
  llvm::CallInst *EmitRuntimeCall(llvm::FunctionCallee callee,
                                  ArrayRef<llvm::Value *> args,
                                  const Twine &name = "");
  llvm::CallInst *EmitNounwindRuntimeCall(llvm::FunctionCallee callee,
                                          const Twine &name = "");
  llvm::CallInst *EmitNounwindRuntimeCall(llvm::FunctionCallee callee,
                                          ArrayRef<Address> args,
                                          const Twine &name = "");
  llvm::CallInst *EmitNounwindRuntimeCall(llvm::FunctionCallee callee,
                                          ArrayRef<llvm::Value *> args,
                                          const Twine &name = "");

  SmallVector<llvm::OperandBundleDef, 1>
  getBundlesForFunclet(llvm::Value *Callee);

  llvm::CallBase *EmitCallOrInvoke(llvm::FunctionCallee Callee,
                                   ArrayRef<llvm::Value *> Args,
                                   const Twine &Name = "");
  llvm::CallBase *EmitRuntimeCallOrInvoke(llvm::FunctionCallee callee,
                                          ArrayRef<llvm::Value *> args,
                                          const Twine &name = "");
  llvm::CallBase *EmitRuntimeCallOrInvoke(llvm::FunctionCallee callee,
                                          const Twine &name = "");
  void EmitNoreturnRuntimeCallOrInvoke(llvm::FunctionCallee callee,
                                       ArrayRef<llvm::Value *> args);

  CGCallee BuildAppleKextVirtualCall(const CXXMethodDecl *MD,
                                     NestedNameSpecifier *Qual,
                                     llvm::Type *Ty);

  CGCallee BuildAppleKextVirtualDestructorCall(const CXXDestructorDecl *DD,
                                               CXXDtorType Type,
                                               const CXXRecordDecl *RD);

  llvm::Value *getAsNaturalPointerTo(Address Addr, QualType PointeeType) {
    return Addr.getBasePointer();
  }

  bool isPointerKnownNonNull(const Expr *E);

  // Return the copy constructor name with the prefix "__copy_constructor_"
  // removed.
  static std::string getNonTrivialCopyConstructorStr(QualType QT,
                                                     CharUnits Alignment,
                                                     bool IsVolatile,
                                                     ASTContext &Ctx);

  // Return the destructor name with the prefix "__destructor_" removed.
  static std::string getNonTrivialDestructorStr(QualType QT,
                                                CharUnits Alignment,
                                                bool IsVolatile,
                                                ASTContext &Ctx);

  // These functions emit calls to the special functions of non-trivial C
  // structs.
  void defaultInitNonTrivialCStructVar(LValue Dst);
  void callCStructDefaultConstructor(LValue Dst);
  void callCStructDestructor(LValue Dst);
  void callCStructCopyConstructor(LValue Dst, LValue Src);
  void callCStructMoveConstructor(LValue Dst, LValue Src);
  void callCStructCopyAssignmentOperator(LValue Dst, LValue Src);
  void callCStructMoveAssignmentOperator(LValue Dst, LValue Src);

  RValue
  EmitCXXMemberOrOperatorCall(const CXXMethodDecl *Method,
                              const CGCallee &Callee,
                              ReturnValueSlot ReturnValue, llvm::Value *This,
                              llvm::Value *ImplicitParam,
                              QualType ImplicitParamTy, const CallExpr *E,
                              CallArgList *RtlArgs);
  RValue EmitCXXDestructorCall(GlobalDecl Dtor, const CGCallee &Callee,
                               llvm::Value *This, QualType ThisTy,
                               llvm::Value *ImplicitParam,
                               QualType ImplicitParamTy, const CallExpr *E);
  RValue EmitCXXMemberCallExpr(const CXXMemberCallExpr *E,
                               ReturnValueSlot ReturnValue);
  RValue EmitCXXMemberOrOperatorMemberCallExpr(const CallExpr *CE,
                                               const CXXMethodDecl *MD,
                                               ReturnValueSlot ReturnValue,
                                               bool HasQualifier,
                                               NestedNameSpecifier *Qualifier,
                                               bool IsArrow, const Expr *Base);
  // Compute the object pointer.
  Address EmitCXXMemberDataPointerAddress(const Expr *E, Address base,
                                          llvm::Value *memberPtr,
                                          const MemberPointerType *memberPtrType,
                                          LValueBaseInfo *BaseInfo = nullptr,
                                          TBAAAccessInfo *TBAAInfo = nullptr);
  RValue EmitCXXMemberPointerCallExpr(const CXXMemberCallExpr *E,
                                      ReturnValueSlot ReturnValue);

  RValue EmitCXXOperatorMemberCallExpr(const CXXOperatorCallExpr *E,
                                       const CXXMethodDecl *MD,
                                       ReturnValueSlot ReturnValue);
  RValue EmitCXXPseudoDestructorExpr(const CXXPseudoDestructorExpr *E);

  RValue EmitCUDAKernelCallExpr(const CUDAKernelCallExpr *E,
                                ReturnValueSlot ReturnValue);

  RValue EmitNVPTXDevicePrintfCallExpr(const CallExpr *E);
  RValue EmitAMDGPUDevicePrintfCallExpr(const CallExpr *E);
  RValue EmitOpenMPDevicePrintfCallExpr(const CallExpr *E);

  RValue EmitBuiltinExpr(const GlobalDecl GD, unsigned BuiltinID,
                         const CallExpr *E, ReturnValueSlot ReturnValue);

  RValue emitRotate(const CallExpr *E, bool IsRotateRight);

  /// Emit IR for __builtin_os_log_format.
  RValue emitBuiltinOSLogFormat(const CallExpr &E);

  /// Emit IR for __builtin_is_aligned.
  RValue EmitBuiltinIsAligned(const CallExpr *E);
  /// Emit IR for __builtin_align_up/__builtin_align_down.
  RValue EmitBuiltinAlignTo(const CallExpr *E, bool AlignUp);

  llvm::Function *generateBuiltinOSLogHelperFunction(
      const analyze_os_log::OSLogBufferLayout &Layout,
      CharUnits BufferAlignment);

  RValue EmitBlockCallExpr(const CallExpr *E, ReturnValueSlot ReturnValue);

  /// EmitTargetBuiltinExpr - Emit the given builtin call. Returns 0 if the call
  /// is unhandled by the current target.
  llvm::Value *EmitTargetBuiltinExpr(unsigned BuiltinID, const CallExpr *E,
                                     ReturnValueSlot ReturnValue);

  llvm::Value *EmitAArch64CompareBuiltinExpr(llvm::Value *Op, llvm::Type *Ty,
                                             const llvm::CmpInst::Predicate Fp,
                                             const llvm::CmpInst::Predicate Ip,
                                             const llvm::Twine &Name = "");
  llvm::Value *EmitARMBuiltinExpr(unsigned BuiltinID, const CallExpr *E,
                                  ReturnValueSlot ReturnValue,
                                  llvm::Triple::ArchType Arch);
  llvm::Value *EmitARMMVEBuiltinExpr(unsigned BuiltinID, const CallExpr *E,
                                     ReturnValueSlot ReturnValue,
                                     llvm::Triple::ArchType Arch);
  llvm::Value *EmitARMCDEBuiltinExpr(unsigned BuiltinID, const CallExpr *E,
                                     ReturnValueSlot ReturnValue,
                                     llvm::Triple::ArchType Arch);
  llvm::Value *EmitCMSEClearRecord(llvm::Value *V, llvm::IntegerType *ITy,
                                   QualType RTy);
  llvm::Value *EmitCMSEClearRecord(llvm::Value *V, llvm::ArrayType *ATy,
                                   QualType RTy);

  llvm::Value *EmitCommonNeonBuiltinExpr(unsigned BuiltinID,
                                         unsigned LLVMIntrinsic,
                                         unsigned AltLLVMIntrinsic,
                                         const char *NameHint,
                                         unsigned Modifier,
                                         const CallExpr *E,
                                         SmallVectorImpl<llvm::Value *> &Ops,
                                         Address PtrOp0, Address PtrOp1,
                                         llvm::Triple::ArchType Arch);

  llvm::Function *LookupNeonLLVMIntrinsic(unsigned IntrinsicID,
                                          unsigned Modifier, llvm::Type *ArgTy,
                                          const CallExpr *E);
  llvm::Value *EmitNeonCall(llvm::Function *F,
                            SmallVectorImpl<llvm::Value*> &O,
                            const char *name,
                            unsigned shift = 0, bool rightshift = false);
  llvm::Value *EmitNeonSplat(llvm::Value *V, llvm::Constant *Idx,
                             const llvm::ElementCount &Count);
  llvm::Value *EmitNeonSplat(llvm::Value *V, llvm::Constant *Idx);
  llvm::Value *EmitNeonShiftVector(llvm::Value *V, llvm::Type *Ty,
                                   bool negateForRightShift);
  llvm::Value *EmitNeonRShiftImm(llvm::Value *Vec, llvm::Value *Amt,
                                 llvm::Type *Ty, bool usgn, const char *name);
  llvm::Value *vectorWrapScalar16(llvm::Value *Op);
  /// SVEBuiltinMemEltTy - Returns the memory element type for this memory
  /// access builtin.  Only required if it can't be inferred from the base
  /// pointer operand.
  llvm::Type *SVEBuiltinMemEltTy(const SVETypeFlags &TypeFlags);

  SmallVector<llvm::Type *, 2>
  getSVEOverloadTypes(const SVETypeFlags &TypeFlags, llvm::Type *ReturnType,
                      ArrayRef<llvm::Value *> Ops);
  llvm::Type *getEltType(const SVETypeFlags &TypeFlags);
  llvm::ScalableVectorType *getSVEType(const SVETypeFlags &TypeFlags);
  llvm::ScalableVectorType *getSVEPredType(const SVETypeFlags &TypeFlags);
  llvm::Value *EmitSVETupleSetOrGet(const SVETypeFlags &TypeFlags,
                                    llvm::Type *ReturnType,
                                    ArrayRef<llvm::Value *> Ops);
  llvm::Value *EmitSVETupleCreate(const SVETypeFlags &TypeFlags,
                                  llvm::Type *ReturnType,
                                  ArrayRef<llvm::Value *> Ops);
  llvm::Value *EmitSVEAllTruePred(const SVETypeFlags &TypeFlags);
  llvm::Value *EmitSVEDupX(llvm::Value *Scalar);
  llvm::Value *EmitSVEDupX(llvm::Value *Scalar, llvm::Type *Ty);
  llvm::Value *EmitSVEReinterpret(llvm::Value *Val, llvm::Type *Ty);
  llvm::Value *EmitSVEPMull(const SVETypeFlags &TypeFlags,
                            llvm::SmallVectorImpl<llvm::Value *> &Ops,
                            unsigned BuiltinID);
  llvm::Value *EmitSVEMovl(const SVETypeFlags &TypeFlags,
                           llvm::ArrayRef<llvm::Value *> Ops,
                           unsigned BuiltinID);
  llvm::Value *EmitSVEPredicateCast(llvm::Value *Pred,
                                    llvm::ScalableVectorType *VTy);
  llvm::Value *EmitSVEGatherLoad(const SVETypeFlags &TypeFlags,
                                 llvm::SmallVectorImpl<llvm::Value *> &Ops,
                                 unsigned IntID);
  llvm::Value *EmitSVEScatterStore(const SVETypeFlags &TypeFlags,
                                   llvm::SmallVectorImpl<llvm::Value *> &Ops,
                                   unsigned IntID);
  llvm::Value *EmitSVEMaskedLoad(const CallExpr *, llvm::Type *ReturnTy,
                                 SmallVectorImpl<llvm::Value *> &Ops,
                                 unsigned BuiltinID, bool IsZExtReturn);
  llvm::Value *EmitSVEMaskedStore(const CallExpr *,
                                  SmallVectorImpl<llvm::Value *> &Ops,
                                  unsigned BuiltinID);
  llvm::Value *EmitSVEPrefetchLoad(const SVETypeFlags &TypeFlags,
                                   SmallVectorImpl<llvm::Value *> &Ops,
                                   unsigned BuiltinID);
  llvm::Value *EmitSVEGatherPrefetch(const SVETypeFlags &TypeFlags,
                                     SmallVectorImpl<llvm::Value *> &Ops,
                                     unsigned IntID);
  llvm::Value *EmitSVEStructLoad(const SVETypeFlags &TypeFlags,
                                 SmallVectorImpl<llvm::Value *> &Ops,
                                 unsigned IntID);
  llvm::Value *EmitSVEStructStore(const SVETypeFlags &TypeFlags,
                                  SmallVectorImpl<llvm::Value *> &Ops,
                                  unsigned IntID);
  /// FormSVEBuiltinResult - Returns the struct of scalable vectors as a wider
  /// vector. It extracts the scalable vector from the struct and inserts into
  /// the wider vector. This avoids the error when allocating space in llvm
  /// for struct of scalable vectors if a function returns struct.
  llvm::Value *FormSVEBuiltinResult(llvm::Value *Call);

  llvm::Value *EmitAArch64SVEBuiltinExpr(unsigned BuiltinID, const CallExpr *E);

  llvm::Value *EmitSMELd1St1(const SVETypeFlags &TypeFlags,
                             llvm::SmallVectorImpl<llvm::Value *> &Ops,
                             unsigned IntID);
  llvm::Value *EmitSMEReadWrite(const SVETypeFlags &TypeFlags,
                                llvm::SmallVectorImpl<llvm::Value *> &Ops,
                                unsigned IntID);
  llvm::Value *EmitSMEZero(const SVETypeFlags &TypeFlags,
                           llvm::SmallVectorImpl<llvm::Value *> &Ops,
                           unsigned IntID);
  llvm::Value *EmitSMELdrStr(const SVETypeFlags &TypeFlags,
                             llvm::SmallVectorImpl<llvm::Value *> &Ops,
                             unsigned IntID);

  void GetAArch64SVEProcessedOperands(unsigned BuiltinID, const CallExpr *E,
                                      SmallVectorImpl<llvm::Value *> &Ops,
                                      SVETypeFlags TypeFlags);

  llvm::Value *EmitAArch64SMEBuiltinExpr(unsigned BuiltinID, const CallExpr *E);

  llvm::Value *EmitAArch64BuiltinExpr(unsigned BuiltinID, const CallExpr *E,
                                      llvm::Triple::ArchType Arch);
  llvm::Value *EmitBPFBuiltinExpr(unsigned BuiltinID, const CallExpr *E);

  llvm::Value *BuildVector(ArrayRef<llvm::Value*> Ops);
  llvm::Value *EmitX86BuiltinExpr(unsigned BuiltinID, const CallExpr *E);
  llvm::Value *EmitPPCBuiltinExpr(unsigned BuiltinID, const CallExpr *E);
  llvm::Value *EmitAMDGPUBuiltinExpr(unsigned BuiltinID, const CallExpr *E);
  llvm::Value *EmitHLSLBuiltinExpr(unsigned BuiltinID, const CallExpr *E);
  llvm::Value *EmitScalarOrConstFoldImmArg(unsigned ICEArguments, unsigned Idx,
                                           const CallExpr *E);
  llvm::Value *EmitSystemZBuiltinExpr(unsigned BuiltinID, const CallExpr *E);
  llvm::Value *EmitNVPTXBuiltinExpr(unsigned BuiltinID, const CallExpr *E);
  llvm::Value *EmitWebAssemblyBuiltinExpr(unsigned BuiltinID,
                                          const CallExpr *E);
  llvm::Value *EmitHexagonBuiltinExpr(unsigned BuiltinID, const CallExpr *E);
  llvm::Value *EmitRISCVBuiltinExpr(unsigned BuiltinID, const CallExpr *E,
                                    ReturnValueSlot ReturnValue);
  void ProcessOrderScopeAMDGCN(llvm::Value *Order, llvm::Value *Scope,
                               llvm::AtomicOrdering &AO,
                               llvm::SyncScope::ID &SSID);

  enum class MSVCIntrin;
  llvm::Value *EmitMSVCBuiltinExpr(MSVCIntrin BuiltinID, const CallExpr *E);

  llvm::Value *EmitBuiltinAvailable(const VersionTuple &Version);

  llvm::Value *EmitObjCProtocolExpr(const ObjCProtocolExpr *E);
  llvm::Value *EmitObjCStringLiteral(const ObjCStringLiteral *E);
  llvm::Value *EmitObjCBoxedExpr(const ObjCBoxedExpr *E);
  llvm::Value *EmitObjCArrayLiteral(const ObjCArrayLiteral *E);
  llvm::Value *EmitObjCDictionaryLiteral(const ObjCDictionaryLiteral *E);
  llvm::Value *EmitObjCCollectionLiteral(const Expr *E,
                                const ObjCMethodDecl *MethodWithObjects);
  llvm::Value *EmitObjCSelectorExpr(const ObjCSelectorExpr *E);
  RValue EmitObjCMessageExpr(const ObjCMessageExpr *E,
                             ReturnValueSlot Return = ReturnValueSlot());

  /// Retrieves the default cleanup kind for an ARC cleanup.
  /// Except under -fobjc-arc-eh, ARC cleanups are normal-only.
  CleanupKind getARCCleanupKind() {
    return CGM.getCodeGenOpts().ObjCAutoRefCountExceptions
             ? NormalAndEHCleanup : NormalCleanup;
  }

  // ARC primitives.
  void EmitARCInitWeak(Address addr, llvm::Value *value);
  void EmitARCDestroyWeak(Address addr);
  llvm::Value *EmitARCLoadWeak(Address addr);
  llvm::Value *EmitARCLoadWeakRetained(Address addr);
  llvm::Value *EmitARCStoreWeak(Address addr, llvm::Value *value, bool ignored);
  void emitARCCopyAssignWeak(QualType Ty, Address DstAddr, Address SrcAddr);
  void emitARCMoveAssignWeak(QualType Ty, Address DstAddr, Address SrcAddr);
  void EmitARCCopyWeak(Address dst, Address src);
  void EmitARCMoveWeak(Address dst, Address src);
  llvm::Value *EmitARCRetainAutorelease(QualType type, llvm::Value *value);
  llvm::Value *EmitARCRetainAutoreleaseNonBlock(llvm::Value *value);
  llvm::Value *EmitARCStoreStrong(LValue lvalue, llvm::Value *value,
                                  bool resultIgnored);
  llvm::Value *EmitARCStoreStrongCall(Address addr, llvm::Value *value,
                                      bool resultIgnored);
  llvm::Value *EmitARCRetain(QualType type, llvm::Value *value);
  llvm::Value *EmitARCRetainNonBlock(llvm::Value *value);
  llvm::Value *EmitARCRetainBlock(llvm::Value *value, bool mandatory);
  void EmitARCDestroyStrong(Address addr, ARCPreciseLifetime_t precise);
  void EmitARCRelease(llvm::Value *value, ARCPreciseLifetime_t precise);
  llvm::Value *EmitARCAutorelease(llvm::Value *value);
  llvm::Value *EmitARCAutoreleaseReturnValue(llvm::Value *value);
  llvm::Value *EmitARCRetainAutoreleaseReturnValue(llvm::Value *value);
  llvm::Value *EmitARCRetainAutoreleasedReturnValue(llvm::Value *value);
  llvm::Value *EmitARCUnsafeClaimAutoreleasedReturnValue(llvm::Value *value);

  llvm::Value *EmitObjCAutorelease(llvm::Value *value, llvm::Type *returnType);
  llvm::Value *EmitObjCRetainNonBlock(llvm::Value *value,
                                      llvm::Type *returnType);
  void EmitObjCRelease(llvm::Value *value, ARCPreciseLifetime_t precise);

  std::pair<LValue,llvm::Value*>
  EmitARCStoreAutoreleasing(const BinaryOperator *e);
  std::pair<LValue,llvm::Value*>
  EmitARCStoreStrong(const BinaryOperator *e, bool ignored);
  std::pair<LValue,llvm::Value*>
  EmitARCStoreUnsafeUnretained(const BinaryOperator *e, bool ignored);

  llvm::Value *EmitObjCAlloc(llvm::Value *value,
                             llvm::Type *returnType);
  llvm::Value *EmitObjCAllocWithZone(llvm::Value *value,
                                     llvm::Type *returnType);
  llvm::Value *EmitObjCAllocInit(llvm::Value *value, llvm::Type *resultType);

  llvm::Value *EmitObjCThrowOperand(const Expr *expr);
  llvm::Value *EmitObjCConsumeObject(QualType T, llvm::Value *Ptr);
  llvm::Value *EmitObjCExtendObjectLifetime(QualType T, llvm::Value *Ptr);

  llvm::Value *EmitARCExtendBlockObject(const Expr *expr);
  llvm::Value *EmitARCReclaimReturnedObject(const Expr *e,
                                            bool allowUnsafeClaim);
  llvm::Value *EmitARCRetainScalarExpr(const Expr *expr);
  llvm::Value *EmitARCRetainAutoreleaseScalarExpr(const Expr *expr);
  llvm::Value *EmitARCUnsafeUnretainedScalarExpr(const Expr *expr);

  void EmitARCIntrinsicUse(ArrayRef<llvm::Value*> values);

  void EmitARCNoopIntrinsicUse(ArrayRef<llvm::Value *> values);

  static Destroyer destroyARCStrongImprecise;
  static Destroyer destroyARCStrongPrecise;
  static Destroyer destroyARCWeak;
  static Destroyer emitARCIntrinsicUse;
  static Destroyer destroyNonTrivialCStruct;

  void EmitObjCAutoreleasePoolPop(llvm::Value *Ptr);
  llvm::Value *EmitObjCAutoreleasePoolPush();
  llvm::Value *EmitObjCMRRAutoreleasePoolPush();
  void EmitObjCAutoreleasePoolCleanup(llvm::Value *Ptr);
  void EmitObjCMRRAutoreleasePoolPop(llvm::Value *Ptr);

  /// Emits a reference binding to the passed in expression.
  RValue EmitReferenceBindingToExpr(const Expr *E);

  //===--------------------------------------------------------------------===//
  //                           Expression Emission
  //===--------------------------------------------------------------------===//

  // Expressions are broken into three classes: scalar, complex, aggregate.

  /// EmitScalarExpr - Emit the computation of the specified expression of LLVM
  /// scalar type, returning the result.
  llvm::Value *EmitScalarExpr(const Expr *E , bool IgnoreResultAssign = false);

  /// Emit a conversion from the specified type to the specified destination
  /// type, both of which are LLVM scalar types.
  llvm::Value *EmitScalarConversion(llvm::Value *Src, QualType SrcTy,
                                    QualType DstTy, SourceLocation Loc);

  /// Emit a conversion from the specified complex type to the specified
  /// destination type, where the destination type is an LLVM scalar type.
  llvm::Value *EmitComplexToScalarConversion(ComplexPairTy Src, QualType SrcTy,
                                             QualType DstTy,
                                             SourceLocation Loc);

  /// EmitAggExpr - Emit the computation of the specified expression
  /// of aggregate type.  The result is computed into the given slot,
  /// which may be null to indicate that the value is not needed.
  void EmitAggExpr(const Expr *E, AggValueSlot AS);

  /// EmitAggExprToLValue - Emit the computation of the specified expression of
  /// aggregate type into a temporary LValue.
  LValue EmitAggExprToLValue(const Expr *E);

  /// Build all the stores needed to initialize an aggregate at Dest with the
  /// value Val.
  void EmitAggregateStore(llvm::Value *Val, Address Dest, bool DestIsVolatile);

  /// EmitExtendGCLifetime - Given a pointer to an Objective-C object,
  /// make sure it survives garbage collection until this point.
  void EmitExtendGCLifetime(llvm::Value *object);

  /// EmitComplexExpr - Emit the computation of the specified expression of
  /// complex type, returning the result.
  ComplexPairTy EmitComplexExpr(const Expr *E,
                                bool IgnoreReal = false,
                                bool IgnoreImag = false);

  /// EmitComplexExprIntoLValue - Emit the given expression of complex
  /// type and place its result into the specified l-value.
  void EmitComplexExprIntoLValue(const Expr *E, LValue dest, bool isInit);

  /// EmitStoreOfComplex - Store a complex number into the specified l-value.
  void EmitStoreOfComplex(ComplexPairTy V, LValue dest, bool isInit);

  /// EmitLoadOfComplex - Load a complex number from the specified l-value.
  ComplexPairTy EmitLoadOfComplex(LValue src, SourceLocation loc);

  ComplexPairTy EmitPromotedComplexExpr(const Expr *E, QualType PromotionType);
  llvm::Value *EmitPromotedScalarExpr(const Expr *E, QualType PromotionType);
  ComplexPairTy EmitPromotedValue(ComplexPairTy result, QualType PromotionType);
  ComplexPairTy EmitUnPromotedValue(ComplexPairTy result, QualType PromotionType);

  Address emitAddrOfRealComponent(Address complex, QualType complexType);
  Address emitAddrOfImagComponent(Address complex, QualType complexType);

  /// AddInitializerToStaticVarDecl - Add the initializer for 'D' to the
  /// global variable that has already been created for it.  If the initializer
  /// has a different type than GV does, this may free GV and return a different
  /// one.  Otherwise it just returns GV.
  llvm::GlobalVariable *
  AddInitializerToStaticVarDecl(const VarDecl &D,
                                llvm::GlobalVariable *GV);

  // Emit an @llvm.invariant.start call for the given memory region.
  void EmitInvariantStart(llvm::Constant *Addr, CharUnits Size);

  /// EmitCXXGlobalVarDeclInit - Create the initializer for a C++
  /// variable with global storage.
  void EmitCXXGlobalVarDeclInit(const VarDecl &D, llvm::GlobalVariable *GV,
                                bool PerformInit);

  llvm::Function *createAtExitStub(const VarDecl &VD, llvm::FunctionCallee Dtor,
                                   llvm::Constant *Addr);

  llvm::Function *createTLSAtExitStub(const VarDecl &VD,
                                      llvm::FunctionCallee Dtor,
                                      llvm::Constant *Addr,
                                      llvm::FunctionCallee &AtExit);

  /// Call atexit() with a function that passes the given argument to
  /// the given function.
  void registerGlobalDtorWithAtExit(const VarDecl &D, llvm::FunctionCallee fn,
                                    llvm::Constant *addr);

  /// Registers the dtor using 'llvm.global_dtors' for platforms that do not
  /// support an 'atexit()' function.
  void registerGlobalDtorWithLLVM(const VarDecl &D, llvm::FunctionCallee fn,
                                  llvm::Constant *addr);

  /// Call atexit() with function dtorStub.
  void registerGlobalDtorWithAtExit(llvm::Constant *dtorStub);

  /// Call unatexit() with function dtorStub.
  llvm::Value *unregisterGlobalDtorWithUnAtExit(llvm::Constant *dtorStub);

  /// Emit code in this function to perform a guarded variable
  /// initialization.  Guarded initializations are used when it's not
  /// possible to prove that an initialization will be done exactly
  /// once, e.g. with a static local variable or a static data member
  /// of a class template.
  void EmitCXXGuardedInit(const VarDecl &D, llvm::GlobalVariable *DeclPtr,
                          bool PerformInit);

  enum class GuardKind { VariableGuard, TlsGuard };

  /// Emit a branch to select whether or not to perform guarded initialization.
  void EmitCXXGuardedInitBranch(llvm::Value *NeedsInit,
                                llvm::BasicBlock *InitBlock,
                                llvm::BasicBlock *NoInitBlock,
                                GuardKind Kind, const VarDecl *D);

  /// GenerateCXXGlobalInitFunc - Generates code for initializing global
  /// variables.
  void
  GenerateCXXGlobalInitFunc(llvm::Function *Fn,
                            ArrayRef<llvm::Function *> CXXThreadLocals,
                            ConstantAddress Guard = ConstantAddress::invalid());

  /// GenerateCXXGlobalCleanUpFunc - Generates code for cleaning up global
  /// variables.
  void GenerateCXXGlobalCleanUpFunc(
      llvm::Function *Fn,
      ArrayRef<std::tuple<llvm::FunctionType *, llvm::WeakTrackingVH,
                          llvm::Constant *>>
          DtorsOrStermFinalizers);

  void GenerateCXXGlobalVarDeclInitFunc(llvm::Function *Fn,
                                        const VarDecl *D,
                                        llvm::GlobalVariable *Addr,
                                        bool PerformInit);

  void EmitCXXConstructExpr(const CXXConstructExpr *E, AggValueSlot Dest);

  void EmitSynthesizedCXXCopyCtor(Address Dest, Address Src, const Expr *Exp);

  void EmitCXXThrowExpr(const CXXThrowExpr *E, bool KeepInsertionPoint = true);

  RValue EmitAtomicExpr(AtomicExpr *E);

  //===--------------------------------------------------------------------===//
  //                         Annotations Emission
  //===--------------------------------------------------------------------===//

  /// Emit an annotation call (intrinsic).
  llvm::Value *EmitAnnotationCall(llvm::Function *AnnotationFn,
                                  llvm::Value *AnnotatedVal,
                                  StringRef AnnotationStr,
                                  SourceLocation Location,
                                  const AnnotateAttr *Attr);

  /// Emit local annotations for the local variable V, declared by D.
  void EmitVarAnnotations(const VarDecl *D, llvm::Value *V);

  /// Emit field annotations for the given field & value. Returns the
  /// annotation result.
  Address EmitFieldAnnotations(const FieldDecl *D, Address V);

  //===--------------------------------------------------------------------===//
  //                             Internal Helpers
  //===--------------------------------------------------------------------===//

  /// ContainsLabel - Return true if the statement contains a label in it.  If
  /// this statement is not executed normally, it not containing a label means
  /// that we can just remove the code.
  static bool ContainsLabel(const Stmt *S, bool IgnoreCaseStmts = false);

  /// containsBreak - Return true if the statement contains a break out of it.
  /// If the statement (recursively) contains a switch or loop with a break
  /// inside of it, this is fine.
  static bool containsBreak(const Stmt *S);

  /// Determine if the given statement might introduce a declaration into the
  /// current scope, by being a (possibly-labelled) DeclStmt.
  static bool mightAddDeclToScope(const Stmt *S);

  /// ConstantFoldsToSimpleInteger - If the specified expression does not fold
  /// to a constant, or if it does but contains a label, return false.  If it
  /// constant folds return true and set the boolean result in Result.
  bool ConstantFoldsToSimpleInteger(const Expr *Cond, bool &Result,
                                    bool AllowLabels = false);

  /// ConstantFoldsToSimpleInteger - If the specified expression does not fold
  /// to a constant, or if it does but contains a label, return false.  If it
  /// constant folds return true and set the folded value.
  bool ConstantFoldsToSimpleInteger(const Expr *Cond, llvm::APSInt &Result,
                                    bool AllowLabels = false);

  /// Ignore parentheses and logical-NOT to track conditions consistently.
  static const Expr *stripCond(const Expr *C);

  /// isInstrumentedCondition - Determine whether the given condition is an
  /// instrumentable condition (i.e. no "&&" or "||").
  static bool isInstrumentedCondition(const Expr *C);

  /// EmitBranchToCounterBlock - Emit a conditional branch to a new block that
  /// increments a profile counter based on the semantics of the given logical
  /// operator opcode.  This is used to instrument branch condition coverage
  /// for logical operators.
  void EmitBranchToCounterBlock(const Expr *Cond, BinaryOperator::Opcode LOp,
                                llvm::BasicBlock *TrueBlock,
                                llvm::BasicBlock *FalseBlock,
                                uint64_t TrueCount = 0,
                                Stmt::Likelihood LH = Stmt::LH_None,
                                const Expr *CntrIdx = nullptr);

  /// EmitBranchOnBoolExpr - Emit a branch on a boolean condition (e.g. for an
  /// if statement) to the specified blocks.  Based on the condition, this might
  /// try to simplify the codegen of the conditional based on the branch.
  /// TrueCount should be the number of times we expect the condition to
  /// evaluate to true based on PGO data.
  void EmitBranchOnBoolExpr(const Expr *Cond, llvm::BasicBlock *TrueBlock,
                            llvm::BasicBlock *FalseBlock, uint64_t TrueCount,
                            Stmt::Likelihood LH = Stmt::LH_None,
                            const Expr *ConditionalOp = nullptr);

  /// Given an assignment `*LHS = RHS`, emit a test that checks if \p RHS is
  /// nonnull, if \p LHS is marked _Nonnull.
  void EmitNullabilityCheck(LValue LHS, llvm::Value *RHS, SourceLocation Loc);

  /// An enumeration which makes it easier to specify whether or not an
  /// operation is a subtraction.
  enum { NotSubtraction = false, IsSubtraction = true };

  /// Same as IRBuilder::CreateInBoundsGEP, but additionally emits a check to
  /// detect undefined behavior when the pointer overflow sanitizer is enabled.
  /// \p SignedIndices indicates whether any of the GEP indices are signed.
  /// \p IsSubtraction indicates whether the expression used to form the GEP
  /// is a subtraction.
  llvm::Value *EmitCheckedInBoundsGEP(llvm::Type *ElemTy, llvm::Value *Ptr,
                                      ArrayRef<llvm::Value *> IdxList,
                                      bool SignedIndices,
                                      bool IsSubtraction,
                                      SourceLocation Loc,
                                      const Twine &Name = "");

  Address EmitCheckedInBoundsGEP(Address Addr, ArrayRef<llvm::Value *> IdxList,
                                 llvm::Type *elementType, bool SignedIndices,
                                 bool IsSubtraction, SourceLocation Loc,
                                 CharUnits Align, const Twine &Name = "");

  /// Specifies which type of sanitizer check to apply when handling a
  /// particular builtin.
  enum BuiltinCheckKind {
    BCK_CTZPassedZero,
    BCK_CLZPassedZero,
  };

  /// Emits an argument for a call to a builtin. If the builtin sanitizer is
  /// enabled, a runtime check specified by \p Kind is also emitted.
  llvm::Value *EmitCheckedArgForBuiltin(const Expr *E, BuiltinCheckKind Kind);

  /// Emit a description of a type in a format suitable for passing to
  /// a runtime sanitizer handler.
  llvm::Constant *EmitCheckTypeDescriptor(QualType T);

  /// Convert a value into a format suitable for passing to a runtime
  /// sanitizer handler.
  llvm::Value *EmitCheckValue(llvm::Value *V);

  /// Emit a description of a source location in a format suitable for
  /// passing to a runtime sanitizer handler.
  llvm::Constant *EmitCheckSourceLocation(SourceLocation Loc);

  void EmitKCFIOperandBundle(const CGCallee &Callee,
                             SmallVectorImpl<llvm::OperandBundleDef> &Bundles);

  /// Create a basic block that will either trap or call a handler function in
  /// the UBSan runtime with the provided arguments, and create a conditional
  /// branch to it.
  void EmitCheck(ArrayRef<std::pair<llvm::Value *, SanitizerMask>> Checked,
                 SanitizerHandler Check, ArrayRef<llvm::Constant *> StaticArgs,
                 ArrayRef<llvm::Value *> DynamicArgs);

  /// Emit a slow path cross-DSO CFI check which calls __cfi_slowpath
  /// if Cond if false.
  void EmitCfiSlowPathCheck(SanitizerMask Kind, llvm::Value *Cond,
                            llvm::ConstantInt *TypeId, llvm::Value *Ptr,
                            ArrayRef<llvm::Constant *> StaticArgs);

  /// Emit a reached-unreachable diagnostic if \p Loc is valid and runtime
  /// checking is enabled. Otherwise, just emit an unreachable instruction.
  void EmitUnreachable(SourceLocation Loc);

  /// Create a basic block that will call the trap intrinsic, and emit a
  /// conditional branch to it, for the -ftrapv checks.
  void EmitTrapCheck(llvm::Value *Checked, SanitizerHandler CheckHandlerID);

  /// Emit a call to trap or debugtrap and attach function attribute
  /// "trap-func-name" if specified.
  llvm::CallInst *EmitTrapCall(llvm::Intrinsic::ID IntrID);

  /// Emit a stub for the cross-DSO CFI check function.
  void EmitCfiCheckStub();

  /// Emit a cross-DSO CFI failure handling function.
  void EmitCfiCheckFail();

  /// Create a check for a function parameter that may potentially be
  /// declared as non-null.
  void EmitNonNullArgCheck(RValue RV, QualType ArgType, SourceLocation ArgLoc,
                           AbstractCallee AC, unsigned ParmNum);

  void EmitNonNullArgCheck(Address Addr, QualType ArgType,
                           SourceLocation ArgLoc, AbstractCallee AC,
                           unsigned ParmNum);

  /// EmitCallArg - Emit a single call argument.
  void EmitCallArg(CallArgList &args, const Expr *E, QualType ArgType);

  /// EmitDelegateCallArg - We are performing a delegate call; that
  /// is, the current function is delegating to another one.  Produce
  /// a r-value suitable for passing the given parameter.
  void EmitDelegateCallArg(CallArgList &args, const VarDecl *param,
                           SourceLocation loc);

  /// SetFPAccuracy - Set the minimum required accuracy of the given floating
  /// point operation, expressed as the maximum relative error in ulp.
  void SetFPAccuracy(llvm::Value *Val, float Accuracy);

  /// Set the minimum required accuracy of the given sqrt operation
  /// based on CodeGenOpts.
  void SetSqrtFPAccuracy(llvm::Value *Val);

  /// Set the minimum required accuracy of the given sqrt operation based on
  /// CodeGenOpts.
  void SetDivFPAccuracy(llvm::Value *Val);

  /// Set the codegen fast-math flags.
  void SetFastMathFlags(FPOptions FPFeatures);

  // Truncate or extend a boolean vector to the requested number of elements.
  llvm::Value *emitBoolVecConversion(llvm::Value *SrcVec,
                                     unsigned NumElementsDst,
                                     const llvm::Twine &Name = "");
  // Adds a convergence_ctrl token to |Input| and emits the required parent
  // convergence instructions.
  template <typename CallType>
  CallType *addControlledConvergenceToken(CallType *Input) {
    return cast<CallType>(
        addConvergenceControlToken(Input, ConvergenceTokenStack.back()));
  }

private:
  // Emits a convergence_loop instruction for the given |BB|, with |ParentToken|
  // as it's parent convergence instr.
  llvm::IntrinsicInst *emitConvergenceLoopToken(llvm::BasicBlock *BB,
                                                llvm::Value *ParentToken);
  // Adds a convergence_ctrl token with |ParentToken| as parent convergence
  // instr to the call |Input|.
  llvm::CallBase *addConvergenceControlToken(llvm::CallBase *Input,
                                             llvm::Value *ParentToken);
  // Find the convergence_entry instruction |F|, or emits ones if none exists.
  // Returns the convergence instruction.
  llvm::IntrinsicInst *getOrEmitConvergenceEntryToken(llvm::Function *F);
  // Find the convergence_loop instruction for the loop defined by |LI|, or
  // emits one if none exists. Returns the convergence instruction.
  llvm::IntrinsicInst *getOrEmitConvergenceLoopToken(const LoopInfo *LI);

private:
  llvm::MDNode *getRangeForLoadFromType(QualType Ty);
  void EmitReturnOfRValue(RValue RV, QualType Ty);

  void deferPlaceholderReplacement(llvm::Instruction *Old, llvm::Value *New);

  llvm::SmallVector<std::pair<llvm::WeakTrackingVH, llvm::Value *>, 4>
      DeferredReplacements;

  /// Set the address of a local variable.
  void setAddrOfLocalVar(const VarDecl *VD, Address Addr) {
    assert(!LocalDeclMap.count(VD) && "Decl already exists in LocalDeclMap!");
    LocalDeclMap.insert({VD, Addr});
  }

  /// ExpandTypeFromArgs - Reconstruct a structure of type \arg Ty
  /// from function arguments into \arg Dst. See ABIArgInfo::Expand.
  ///
  /// \param AI - The first function argument of the expansion.
  void ExpandTypeFromArgs(QualType Ty, LValue Dst,
                          llvm::Function::arg_iterator &AI);

  /// ExpandTypeToArgs - Expand an CallArg \arg Arg, with the LLVM type for \arg
  /// Ty, into individual arguments on the provided vector \arg IRCallArgs,
  /// starting at index \arg IRCallArgPos. See ABIArgInfo::Expand.
  void ExpandTypeToArgs(QualType Ty, CallArg Arg, llvm::FunctionType *IRFuncTy,
                        SmallVectorImpl<llvm::Value *> &IRCallArgs,
                        unsigned &IRCallArgPos);

  std::pair<llvm::Value *, llvm::Type *>
  EmitAsmInput(const TargetInfo::ConstraintInfo &Info, const Expr *InputExpr,
               std::string &ConstraintStr);

  std::pair<llvm::Value *, llvm::Type *>
  EmitAsmInputLValue(const TargetInfo::ConstraintInfo &Info, LValue InputValue,
                     QualType InputType, std::string &ConstraintStr,
                     SourceLocation Loc);

  /// Attempts to statically evaluate the object size of E. If that
  /// fails, emits code to figure the size of E out for us. This is
  /// pass_object_size aware.
  ///
  /// If EmittedExpr is non-null, this will use that instead of re-emitting E.
  llvm::Value *evaluateOrEmitBuiltinObjectSize(const Expr *E, unsigned Type,
                                               llvm::IntegerType *ResType,
                                               llvm::Value *EmittedE,
                                               bool IsDynamic);

  /// Emits the size of E, as required by __builtin_object_size. This
  /// function is aware of pass_object_size parameters, and will act accordingly
  /// if E is a parameter with the pass_object_size attribute.
  llvm::Value *emitBuiltinObjectSize(const Expr *E, unsigned Type,
                                     llvm::IntegerType *ResType,
                                     llvm::Value *EmittedE,
                                     bool IsDynamic);

  llvm::Value *emitFlexibleArrayMemberSize(const Expr *E, unsigned Type,
                                           llvm::IntegerType *ResType);

  void emitZeroOrPatternForAutoVarInit(QualType type, const VarDecl &D,
                                       Address Loc);

public:
  enum class EvaluationOrder {
    ///! No language constraints on evaluation order.
    Default,
    ///! Language semantics require left-to-right evaluation.
    ForceLeftToRight,
    ///! Language semantics require right-to-left evaluation.
    ForceRightToLeft
  };

  // Wrapper for function prototype sources. Wraps either a FunctionProtoType or
  // an ObjCMethodDecl.
  struct PrototypeWrapper {
    llvm::PointerUnion<const FunctionProtoType *, const ObjCMethodDecl *> P;

    PrototypeWrapper(const FunctionProtoType *FT) : P(FT) {}
    PrototypeWrapper(const ObjCMethodDecl *MD) : P(MD) {}
  };

  void EmitCallArgs(CallArgList &Args, PrototypeWrapper Prototype,
                    llvm::iterator_range<CallExpr::const_arg_iterator> ArgRange,
                    AbstractCallee AC = AbstractCallee(),
                    unsigned ParamsToSkip = 0,
                    EvaluationOrder Order = EvaluationOrder::Default);

  /// EmitPointerWithAlignment - Given an expression with a pointer type,
  /// emit the value and compute our best estimate of the alignment of the
  /// pointee.
  ///
  /// \param BaseInfo - If non-null, this will be initialized with
  /// information about the source of the alignment and the may-alias
  /// attribute.  Note that this function will conservatively fall back on
  /// the type when it doesn't recognize the expression and may-alias will
  /// be set to false.
  ///
  /// One reasonable way to use this information is when there's a language
  /// guarantee that the pointer must be aligned to some stricter value, and
  /// we're simply trying to ensure that sufficiently obvious uses of under-
  /// aligned objects don't get miscompiled; for example, a placement new
  /// into the address of a local variable.  In such a case, it's quite
  /// reasonable to just ignore the returned alignment when it isn't from an
  /// explicit source.
  Address
  EmitPointerWithAlignment(const Expr *Addr, LValueBaseInfo *BaseInfo = nullptr,
                           TBAAAccessInfo *TBAAInfo = nullptr,
                           KnownNonNull_t IsKnownNonNull = NotKnownNonNull);

  /// If \p E references a parameter with pass_object_size info or a constant
  /// array size modifier, emit the object size divided by the size of \p EltTy.
  /// Otherwise return null.
  llvm::Value *LoadPassedObjectSize(const Expr *E, QualType EltTy);

  void EmitSanitizerStatReport(llvm::SanitizerStatKind SSK);

  struct MultiVersionResolverOption {
    llvm::Function *Function;
    struct Conds {
      StringRef Architecture;
      llvm::SmallVector<StringRef, 8> Features;

      Conds(StringRef Arch, ArrayRef<StringRef> Feats)
          : Architecture(Arch), Features(Feats.begin(), Feats.end()) {}
    } Conditions;

    MultiVersionResolverOption(llvm::Function *F, StringRef Arch,
                               ArrayRef<StringRef> Feats)
        : Function(F), Conditions(Arch, Feats) {}
  };

  // Emits the body of a multiversion function's resolver. Assumes that the
  // options are already sorted in the proper order, with the 'default' option
  // last (if it exists).
  void EmitMultiVersionResolver(llvm::Function *Resolver,
                                ArrayRef<MultiVersionResolverOption> Options);
  void
  EmitX86MultiVersionResolver(llvm::Function *Resolver,
                              ArrayRef<MultiVersionResolverOption> Options);
  void
  EmitAArch64MultiVersionResolver(llvm::Function *Resolver,
                                  ArrayRef<MultiVersionResolverOption> Options);

private:
  QualType getVarArgType(const Expr *Arg);

  void EmitDeclMetadata();

  BlockByrefHelpers *buildByrefHelpers(llvm::StructType &byrefType,
                                  const AutoVarEmission &emission);

  void AddObjCARCExceptionMetadata(llvm::Instruction *Inst);

  llvm::Value *GetValueForARMHint(unsigned BuiltinID);
  llvm::Value *EmitX86CpuIs(const CallExpr *E);
  llvm::Value *EmitX86CpuIs(StringRef CPUStr);
  llvm::Value *EmitX86CpuSupports(const CallExpr *E);
  llvm::Value *EmitX86CpuSupports(ArrayRef<StringRef> FeatureStrs);
  llvm::Value *EmitX86CpuSupports(std::array<uint32_t, 4> FeatureMask);
  llvm::Value *EmitX86CpuInit();
  llvm::Value *FormX86ResolverCondition(const MultiVersionResolverOption &RO);
  llvm::Value *EmitAArch64CpuInit();
  llvm::Value *
  FormAArch64ResolverCondition(const MultiVersionResolverOption &RO);
  llvm::Value *EmitAArch64CpuSupports(const CallExpr *E);
  llvm::Value *EmitAArch64CpuSupports(ArrayRef<StringRef> FeatureStrs);
};

inline DominatingLLVMValue::saved_type
DominatingLLVMValue::save(CodeGenFunction &CGF, llvm::Value *value) {
  if (!needsSaving(value)) return saved_type(value, false);

  // Otherwise, we need an alloca.
  auto align = CharUnits::fromQuantity(
      CGF.CGM.getDataLayout().getPrefTypeAlign(value->getType()));
  Address alloca =
      CGF.CreateTempAlloca(value->getType(), align, "cond-cleanup.save");
  CGF.Builder.CreateStore(value, alloca);

  return saved_type(alloca.emitRawPointer(CGF), true);
}

inline llvm::Value *DominatingLLVMValue::restore(CodeGenFunction &CGF,
                                                 saved_type value) {
  // If the value says it wasn't saved, trust that it's still dominating.
  if (!value.getInt()) return value.getPointer();

  // Otherwise, it should be an alloca instruction, as set up in save().
  auto alloca = cast<llvm::AllocaInst>(value.getPointer());
  return CGF.Builder.CreateAlignedLoad(alloca->getAllocatedType(), alloca,
                                       alloca->getAlign());
}

}  // end namespace CodeGen

// Map the LangOption for floating point exception behavior into
// the corresponding enum in the IR.
llvm::fp::ExceptionBehavior
ToConstrainedExceptMD(LangOptions::FPExceptionModeKind Kind);
}  // end namespace clang

#endif<|MERGE_RESOLUTION|>--- conflicted
+++ resolved
@@ -1248,7 +1248,7 @@
       QualType VarTy = LocalVD->getType();
       if (VarTy->isReferenceType()) {
         Address Temp = CGF.CreateMemTemp(VarTy);
-        CGF.Builder.CreateStore(TempAddr.getPointer(), Temp);
+        CGF.Builder.CreateStore(TempAddr.emitRawPointer(CGF), Temp);
         TempAddr = Temp;
       }
       SavedTempAddresses.try_emplace(LocalVD, TempAddr);
@@ -4452,15 +4452,10 @@
   LValue EmitArraySubscriptExpr(const ArraySubscriptExpr *E,
                                 bool Accessed = false);
   LValue EmitMatrixSubscriptExpr(const MatrixSubscriptExpr *E);
-<<<<<<< HEAD
-  LValue EmitOMPArraySectionExpr(const OMPArraySectionExpr *E,
-                                 bool IsLowerBound = true);
+  LValue EmitArraySectionExpr(const ArraySectionExpr *E,
+                              bool IsLowerBound = true);
   LValue EmitOSSArrayShapingExpr(const OSSArrayShapingExpr *E);
   LValue EmitOSSMultiDepExpr(const OSSMultiDepExpr *E);
-=======
-  LValue EmitArraySectionExpr(const ArraySectionExpr *E,
-                              bool IsLowerBound = true);
->>>>>>> b0b35964
   LValue EmitExtVectorElementExpr(const ExtVectorElementExpr *E);
   LValue EmitMemberExpr(const MemberExpr *E);
   LValue EmitObjCIsaExpr(const ObjCIsaExpr *E);
