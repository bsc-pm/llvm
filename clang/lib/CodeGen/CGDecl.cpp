--- conflicted
+++ resolved
@@ -2697,7 +2697,25 @@
   }
 }
 
-<<<<<<< HEAD
+llvm::Optional<CharUnits>
+CodeGenModule::getOMPAllocateAlignment(const VarDecl *VD) {
+  if (const auto *AA = VD->getAttr<OMPAllocateDeclAttr>()) {
+    if (Expr *Alignment = AA->getAlignment()) {
+      unsigned UserAlign =
+          Alignment->EvaluateKnownConstInt(getContext()).getExtValue();
+      CharUnits NaturalAlign =
+          getNaturalTypeAlignment(VD->getType().getNonReferenceType());
+
+      // OpenMP5.1 pg 185 lines 7-10
+      //   Each item in the align modifier list must be aligned to the maximum
+      //   of the specified alignment and the type's natural alignment.
+      return CharUnits::fromQuantity(
+          std::max<unsigned>(UserAlign, NaturalAlign.getQuantity()));
+    }
+  }
+  return llvm::None;
+}
+
 void CodeGenModule::EmitOSSAssertDecl(const OSSAssertDecl *D) {
   // Add a new assert entry to OmpSs-2 metadata
   llvm::Metadata *Key = llvm::MDString::get(getLLVMContext(), "assert");
@@ -2710,23 +2728,4 @@
     List.push_back(llvm::MDTuple::get(getLLVMContext(), {Key, Value}));
   }
   getOmpSsRuntime().addMetadata(List);
-=======
-llvm::Optional<CharUnits>
-CodeGenModule::getOMPAllocateAlignment(const VarDecl *VD) {
-  if (const auto *AA = VD->getAttr<OMPAllocateDeclAttr>()) {
-    if (Expr *Alignment = AA->getAlignment()) {
-      unsigned UserAlign =
-          Alignment->EvaluateKnownConstInt(getContext()).getExtValue();
-      CharUnits NaturalAlign =
-          getNaturalTypeAlignment(VD->getType().getNonReferenceType());
-
-      // OpenMP5.1 pg 185 lines 7-10
-      //   Each item in the align modifier list must be aligned to the maximum
-      //   of the specified alignment and the type's natural alignment.
-      return CharUnits::fromQuantity(
-          std::max<unsigned>(UserAlign, NaturalAlign.getQuantity()));
-    }
-  }
-  return llvm::None;
->>>>>>> 2fde26df
 }