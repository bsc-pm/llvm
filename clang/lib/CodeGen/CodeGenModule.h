//===--- CodeGenModule.h - Per-Module state for LLVM CodeGen ----*- C++ -*-===//
//
// Part of the LLVM Project, under the Apache License v2.0 with LLVM Exceptions.
// See https://llvm.org/LICENSE.txt for license information.
// SPDX-License-Identifier: Apache-2.0 WITH LLVM-exception
//
//===----------------------------------------------------------------------===//
//
// This is the internal per-translation-unit state used for llvm translation.
//
//===----------------------------------------------------------------------===//

#ifndef LLVM_CLANG_LIB_CODEGEN_CODEGENMODULE_H
#define LLVM_CLANG_LIB_CODEGEN_CODEGENMODULE_H

#include "CGVTables.h"
#include "CodeGenTypeCache.h"
#include "CodeGenTypes.h"
#include "SanitizerMetadata.h"
#include "clang/AST/DeclCXX.h"
#include "clang/AST/DeclObjC.h"
#include "clang/AST/DeclOpenMP.h"
#include "clang/AST/GlobalDecl.h"
#include "clang/AST/Mangle.h"
#include "clang/Basic/ABI.h"
#include "clang/Basic/LangOptions.h"
#include "clang/Basic/Module.h"
#include "clang/Basic/NoSanitizeList.h"
#include "clang/Basic/TargetInfo.h"
#include "clang/Basic/XRayLists.h"
#include "clang/Lex/PreprocessorOptions.h"
#include "llvm/ADT/DenseMap.h"
#include "llvm/ADT/SetVector.h"
#include "llvm/ADT/SmallPtrSet.h"
#include "llvm/ADT/StringMap.h"
#include "llvm/IR/Module.h"
#include "llvm/IR/ValueHandle.h"
#include "llvm/Transforms/Utils/SanitizerStats.h"

namespace llvm {
class Module;
class Constant;
class ConstantInt;
class Function;
class GlobalValue;
class DataLayout;
class FunctionType;
class LLVMContext;
class IndexedInstrProfReader;
}

namespace clang {
class ASTContext;
class AtomicType;
class FunctionDecl;
class IdentifierInfo;
class ObjCImplementationDecl;
class ObjCEncodeExpr;
class BlockExpr;
class CharUnits;
class Decl;
class Expr;
class Stmt;
class StringLiteral;
class NamedDecl;
class ValueDecl;
class VarDecl;
class LangOptions;
class CodeGenOptions;
class HeaderSearchOptions;
class DiagnosticsEngine;
class AnnotateAttr;
class CXXDestructorDecl;
class Module;
class CoverageSourceInfo;
class InitSegAttr;

namespace CodeGen {

class CodeGenFunction;
class CodeGenTBAA;
class CGCXXABI;
class CGDebugInfo;
class CGObjCRuntime;
class CGOpenCLRuntime;
class CGOpenMPRuntime;
class CGOmpSsRuntime;
class CGCUDARuntime;
class CGHLSLRuntime;
class CoverageMappingModuleGen;
class TargetCodeGenInfo;

enum ForDefinition_t : bool {
  NotForDefinition = false,
  ForDefinition = true
};

struct OrderGlobalInitsOrStermFinalizers {
  unsigned int priority;
  unsigned int lex_order;
  OrderGlobalInitsOrStermFinalizers(unsigned int p, unsigned int l)
      : priority(p), lex_order(l) {}

  bool operator==(const OrderGlobalInitsOrStermFinalizers &RHS) const {
    return priority == RHS.priority && lex_order == RHS.lex_order;
  }

  bool operator<(const OrderGlobalInitsOrStermFinalizers &RHS) const {
    return std::tie(priority, lex_order) <
           std::tie(RHS.priority, RHS.lex_order);
  }
};

struct ObjCEntrypoints {
  ObjCEntrypoints() { memset(this, 0, sizeof(*this)); }

  /// void objc_alloc(id);
  llvm::FunctionCallee objc_alloc;

  /// void objc_allocWithZone(id);
  llvm::FunctionCallee objc_allocWithZone;

  /// void objc_alloc_init(id);
  llvm::FunctionCallee objc_alloc_init;

  /// void objc_autoreleasePoolPop(void*);
  llvm::FunctionCallee objc_autoreleasePoolPop;

  /// void objc_autoreleasePoolPop(void*);
  /// Note this method is used when we are using exception handling
  llvm::FunctionCallee objc_autoreleasePoolPopInvoke;

  /// void *objc_autoreleasePoolPush(void);
  llvm::Function *objc_autoreleasePoolPush;

  /// id objc_autorelease(id);
  llvm::Function *objc_autorelease;

  /// id objc_autorelease(id);
  /// Note this is the runtime method not the intrinsic.
  llvm::FunctionCallee objc_autoreleaseRuntimeFunction;

  /// id objc_autoreleaseReturnValue(id);
  llvm::Function *objc_autoreleaseReturnValue;

  /// void objc_copyWeak(id *dest, id *src);
  llvm::Function *objc_copyWeak;

  /// void objc_destroyWeak(id*);
  llvm::Function *objc_destroyWeak;

  /// id objc_initWeak(id*, id);
  llvm::Function *objc_initWeak;

  /// id objc_loadWeak(id*);
  llvm::Function *objc_loadWeak;

  /// id objc_loadWeakRetained(id*);
  llvm::Function *objc_loadWeakRetained;

  /// void objc_moveWeak(id *dest, id *src);
  llvm::Function *objc_moveWeak;

  /// id objc_retain(id);
  llvm::Function *objc_retain;

  /// id objc_retain(id);
  /// Note this is the runtime method not the intrinsic.
  llvm::FunctionCallee objc_retainRuntimeFunction;

  /// id objc_retainAutorelease(id);
  llvm::Function *objc_retainAutorelease;

  /// id objc_retainAutoreleaseReturnValue(id);
  llvm::Function *objc_retainAutoreleaseReturnValue;

  /// id objc_retainAutoreleasedReturnValue(id);
  llvm::Function *objc_retainAutoreleasedReturnValue;

  /// id objc_retainBlock(id);
  llvm::Function *objc_retainBlock;

  /// void objc_release(id);
  llvm::Function *objc_release;

  /// void objc_release(id);
  /// Note this is the runtime method not the intrinsic.
  llvm::FunctionCallee objc_releaseRuntimeFunction;

  /// void objc_storeStrong(id*, id);
  llvm::Function *objc_storeStrong;

  /// id objc_storeWeak(id*, id);
  llvm::Function *objc_storeWeak;

  /// id objc_unsafeClaimAutoreleasedReturnValue(id);
  llvm::Function *objc_unsafeClaimAutoreleasedReturnValue;

  /// A void(void) inline asm to use to mark that the return value of
  /// a call will be immediately retain.
  llvm::InlineAsm *retainAutoreleasedReturnValueMarker;

  /// void clang.arc.use(...);
  llvm::Function *clang_arc_use;

  /// void clang.arc.noop.use(...);
  llvm::Function *clang_arc_noop_use;
};

/// This class records statistics on instrumentation based profiling.
class InstrProfStats {
  uint32_t VisitedInMainFile;
  uint32_t MissingInMainFile;
  uint32_t Visited;
  uint32_t Missing;
  uint32_t Mismatched;

public:
  InstrProfStats()
      : VisitedInMainFile(0), MissingInMainFile(0), Visited(0), Missing(0),
        Mismatched(0) {}
  /// Record that we've visited a function and whether or not that function was
  /// in the main source file.
  void addVisited(bool MainFile) {
    if (MainFile)
      ++VisitedInMainFile;
    ++Visited;
  }
  /// Record that a function we've visited has no profile data.
  void addMissing(bool MainFile) {
    if (MainFile)
      ++MissingInMainFile;
    ++Missing;
  }
  /// Record that a function we've visited has mismatched profile data.
  void addMismatched(bool MainFile) { ++Mismatched; }
  /// Whether or not the stats we've gathered indicate any potential problems.
  bool hasDiagnostics() { return Missing || Mismatched; }
  /// Report potential problems we've found to \c Diags.
  void reportDiagnostics(DiagnosticsEngine &Diags, StringRef MainFile);
};

/// A pair of helper functions for a __block variable.
class BlockByrefHelpers : public llvm::FoldingSetNode {
  // MSVC requires this type to be complete in order to process this
  // header.
public:
  llvm::Constant *CopyHelper;
  llvm::Constant *DisposeHelper;

  /// The alignment of the field.  This is important because
  /// different offsets to the field within the byref struct need to
  /// have different helper functions.
  CharUnits Alignment;

  BlockByrefHelpers(CharUnits alignment)
      : CopyHelper(nullptr), DisposeHelper(nullptr), Alignment(alignment) {}
  BlockByrefHelpers(const BlockByrefHelpers &) = default;
  virtual ~BlockByrefHelpers();

  void Profile(llvm::FoldingSetNodeID &id) const {
    id.AddInteger(Alignment.getQuantity());
    profileImpl(id);
  }
  virtual void profileImpl(llvm::FoldingSetNodeID &id) const = 0;

  virtual bool needsCopy() const { return true; }
  virtual void emitCopy(CodeGenFunction &CGF, Address dest, Address src) = 0;

  virtual bool needsDispose() const { return true; }
  virtual void emitDispose(CodeGenFunction &CGF, Address field) = 0;
};

/// This class organizes the cross-function state that is used while generating
/// LLVM code.
class CodeGenModule : public CodeGenTypeCache {
  CodeGenModule(const CodeGenModule &) = delete;
  void operator=(const CodeGenModule &) = delete;

public:
  struct Structor {
    Structor() : Priority(0), Initializer(nullptr), AssociatedData(nullptr) {}
    Structor(int Priority, llvm::Constant *Initializer,
             llvm::Constant *AssociatedData)
        : Priority(Priority), Initializer(Initializer),
          AssociatedData(AssociatedData) {}
    int Priority;
    llvm::Constant *Initializer;
    llvm::Constant *AssociatedData;
  };

  typedef std::vector<Structor> CtorList;

private:
  ASTContext &Context;
  const LangOptions &LangOpts;
  const HeaderSearchOptions &HeaderSearchOpts; // Only used for debug info.
  const PreprocessorOptions &PreprocessorOpts; // Only used for debug info.
  const CodeGenOptions &CodeGenOpts;
  unsigned NumAutoVarInit = 0;
  llvm::Module &TheModule;
  DiagnosticsEngine &Diags;
  const TargetInfo &Target;
  std::unique_ptr<CGCXXABI> ABI;
  llvm::LLVMContext &VMContext;
  std::string ModuleNameHash;

  std::unique_ptr<CodeGenTBAA> TBAA;

  mutable std::unique_ptr<TargetCodeGenInfo> TheTargetCodeGenInfo;

  // This should not be moved earlier, since its initialization depends on some
  // of the previous reference members being already initialized and also checks
  // if TheTargetCodeGenInfo is NULL
  CodeGenTypes Types;

  /// Holds information about C++ vtables.
  CodeGenVTables VTables;

  std::unique_ptr<CGObjCRuntime> ObjCRuntime;
  std::unique_ptr<CGOpenCLRuntime> OpenCLRuntime;
  std::unique_ptr<CGOpenMPRuntime> OpenMPRuntime;
  std::unique_ptr<CGOmpSsRuntime> OmpSsRuntime;
  std::unique_ptr<CGCUDARuntime> CUDARuntime;
  std::unique_ptr<CGHLSLRuntime> HLSLRuntime;
  std::unique_ptr<CGDebugInfo> DebugInfo;
  std::unique_ptr<ObjCEntrypoints> ObjCData;
  llvm::MDNode *NoObjCARCExceptionsMetadata = nullptr;
  std::unique_ptr<llvm::IndexedInstrProfReader> PGOReader;
  InstrProfStats PGOStats;
  std::unique_ptr<llvm::SanitizerStatReport> SanStats;

  // A set of references that have only been seen via a weakref so far. This is
  // used to remove the weak of the reference if we ever see a direct reference
  // or a definition.
  llvm::SmallPtrSet<llvm::GlobalValue*, 10> WeakRefReferences;

  /// This contains all the decls which have definitions but/ which are deferred
  /// for emission and therefore should only be output if they are actually
  /// used. If a decl is in this, then it is known to have not been referenced
  /// yet.
  llvm::DenseMap<StringRef, GlobalDecl> DeferredDecls;

  /// This is a list of deferred decls which we have seen that *are* actually
  /// referenced. These get code generated when the module is done.
  std::vector<GlobalDecl> DeferredDeclsToEmit;
  void addDeferredDeclToEmit(GlobalDecl GD) {
    DeferredDeclsToEmit.emplace_back(GD);
  }

  /// List of alias we have emitted. Used to make sure that what they point to
  /// is defined once we get to the end of the of the translation unit.
  std::vector<GlobalDecl> Aliases;

  /// List of multiversion functions to be emitted. This list is processed in
  /// conjunction with other deferred symbols and is used to ensure that
  /// multiversion function resolvers and ifuncs are defined and emitted.
  std::vector<GlobalDecl> MultiVersionFuncs;

  typedef llvm::StringMap<llvm::TrackingVH<llvm::Constant> > ReplacementsTy;
  ReplacementsTy Replacements;

  /// List of global values to be replaced with something else. Used when we
  /// want to replace a GlobalValue but can't identify it by its mangled name
  /// anymore (because the name is already taken).
  llvm::SmallVector<std::pair<llvm::GlobalValue *, llvm::Constant *>, 8>
    GlobalValReplacements;

  /// Variables for which we've emitted globals containing their constant
  /// values along with the corresponding globals, for opportunistic reuse.
  llvm::DenseMap<const VarDecl*, llvm::GlobalVariable*> InitializerConstants;

  /// Set of global decls for which we already diagnosed mangled name conflict.
  /// Required to not issue a warning (on a mangling conflict) multiple times
  /// for the same decl.
  llvm::DenseSet<GlobalDecl> DiagnosedConflictingDefinitions;

  /// A queue of (optional) vtables to consider emitting.
  std::vector<const CXXRecordDecl*> DeferredVTables;

  /// A queue of (optional) vtables that may be emitted opportunistically.
  std::vector<const CXXRecordDecl *> OpportunisticVTables;

  /// List of global values which are required to be present in the object file;
  /// bitcast to i8*. This is used for forcing visibility of symbols which may
  /// otherwise be optimized out.
  std::vector<llvm::WeakTrackingVH> LLVMUsed;
  std::vector<llvm::WeakTrackingVH> LLVMCompilerUsed;

  /// Store the list of global constructors and their respective priorities to
  /// be emitted when the translation unit is complete.
  CtorList GlobalCtors;

  /// Store the list of global destructors and their respective priorities to be
  /// emitted when the translation unit is complete.
  CtorList GlobalDtors;

  /// An ordered map of canonical GlobalDecls to their mangled names.
  llvm::MapVector<GlobalDecl, StringRef> MangledDeclNames;
  llvm::StringMap<GlobalDecl, llvm::BumpPtrAllocator> Manglings;

  /// Global annotations.
  std::vector<llvm::Constant*> Annotations;

  /// Map used to get unique annotation strings.
  llvm::StringMap<llvm::Constant*> AnnotationStrings;

  /// Used for uniquing of annotation arguments.
  llvm::DenseMap<unsigned, llvm::Constant *> AnnotationArgs;

  llvm::StringMap<llvm::GlobalVariable *> CFConstantStringMap;

  llvm::DenseMap<llvm::Constant *, llvm::GlobalVariable *> ConstantStringMap;
  llvm::DenseMap<const UnnamedGlobalConstantDecl *, llvm::GlobalVariable *>
      UnnamedGlobalConstantDeclMap;
  llvm::DenseMap<const Decl*, llvm::Constant *> StaticLocalDeclMap;
  llvm::DenseMap<const Decl*, llvm::GlobalVariable*> StaticLocalDeclGuardMap;
  llvm::DenseMap<const Expr*, llvm::Constant *> MaterializedGlobalTemporaryMap;

  llvm::DenseMap<QualType, llvm::Constant *> AtomicSetterHelperFnMap;
  llvm::DenseMap<QualType, llvm::Constant *> AtomicGetterHelperFnMap;

  /// Map used to get unique type descriptor constants for sanitizers.
  llvm::DenseMap<QualType, llvm::Constant *> TypeDescriptorMap;

  /// Map used to track internal linkage functions declared within
  /// extern "C" regions.
  typedef llvm::MapVector<IdentifierInfo *,
                          llvm::GlobalValue *> StaticExternCMap;
  StaticExternCMap StaticExternCValues;

  /// thread_local variables defined or used in this TU.
  std::vector<const VarDecl *> CXXThreadLocals;

  /// thread_local variables with initializers that need to run
  /// before any thread_local variable in this TU is odr-used.
  std::vector<llvm::Function *> CXXThreadLocalInits;
  std::vector<const VarDecl *> CXXThreadLocalInitVars;

  /// Global variables with initializers that need to run before main.
  std::vector<llvm::Function *> CXXGlobalInits;

  /// When a C++ decl with an initializer is deferred, null is
  /// appended to CXXGlobalInits, and the index of that null is placed
  /// here so that the initializer will be performed in the correct
  /// order. Once the decl is emitted, the index is replaced with ~0U to ensure
  /// that we don't re-emit the initializer.
  llvm::DenseMap<const Decl*, unsigned> DelayedCXXInitPosition;

  typedef std::pair<OrderGlobalInitsOrStermFinalizers, llvm::Function *>
      GlobalInitData;

  struct GlobalInitPriorityCmp {
    bool operator()(const GlobalInitData &LHS,
                    const GlobalInitData &RHS) const {
      return LHS.first.priority < RHS.first.priority;
    }
  };

  /// Global variables with initializers whose order of initialization is set by
  /// init_priority attribute.
  SmallVector<GlobalInitData, 8> PrioritizedCXXGlobalInits;

  /// Global destructor functions and arguments that need to run on termination.
  /// When UseSinitAndSterm is set, it instead contains sterm finalizer
  /// functions, which also run on unloading a shared library.
  typedef std::tuple<llvm::FunctionType *, llvm::WeakTrackingVH,
                     llvm::Constant *>
      CXXGlobalDtorsOrStermFinalizer_t;
  SmallVector<CXXGlobalDtorsOrStermFinalizer_t, 8>
      CXXGlobalDtorsOrStermFinalizers;

  typedef std::pair<OrderGlobalInitsOrStermFinalizers, llvm::Function *>
      StermFinalizerData;

  struct StermFinalizerPriorityCmp {
    bool operator()(const StermFinalizerData &LHS,
                    const StermFinalizerData &RHS) const {
      return LHS.first.priority < RHS.first.priority;
    }
  };

  /// Global variables with sterm finalizers whose order of initialization is
  /// set by init_priority attribute.
  SmallVector<StermFinalizerData, 8> PrioritizedCXXStermFinalizers;

  /// The complete set of modules that has been imported.
  llvm::SetVector<clang::Module *> ImportedModules;

  /// The set of modules for which the module initializers
  /// have been emitted.
  llvm::SmallPtrSet<clang::Module *, 16> EmittedModuleInitializers;

  /// A vector of metadata strings for linker options.
  SmallVector<llvm::MDNode *, 16> LinkerOptionsMetadata;

  /// A vector of metadata strings for dependent libraries for ELF.
  SmallVector<llvm::MDNode *, 16> ELFDependentLibraries;

  /// @name Cache for Objective-C runtime types
  /// @{

  /// Cached reference to the class for constant strings. This value has type
  /// int * but is actually an Obj-C class pointer.
  llvm::WeakTrackingVH CFConstantStringClassRef;

  /// The type used to describe the state of a fast enumeration in
  /// Objective-C's for..in loop.
  QualType ObjCFastEnumerationStateType;

  /// @}

  /// Lazily create the Objective-C runtime
  void createObjCRuntime();

  void createOpenCLRuntime();
  void createOpenMPRuntime();
  void createOmpSsRuntime();
  void createCUDARuntime();
  void createHLSLRuntime();

  bool isTriviallyRecursive(const FunctionDecl *F);
  bool shouldEmitFunction(GlobalDecl GD);
  bool shouldOpportunisticallyEmitVTables();
  /// Map used to be sure we don't emit the same CompoundLiteral twice.
  llvm::DenseMap<const CompoundLiteralExpr *, llvm::GlobalVariable *>
      EmittedCompoundLiterals;

  /// Map of the global blocks we've emitted, so that we don't have to re-emit
  /// them if the constexpr evaluator gets aggressive.
  llvm::DenseMap<const BlockExpr *, llvm::Constant *> EmittedGlobalBlocks;

  /// @name Cache for Blocks Runtime Globals
  /// @{

  llvm::Constant *NSConcreteGlobalBlock = nullptr;
  llvm::Constant *NSConcreteStackBlock = nullptr;

  llvm::FunctionCallee BlockObjectAssign = nullptr;
  llvm::FunctionCallee BlockObjectDispose = nullptr;

  llvm::Type *BlockDescriptorType = nullptr;
  llvm::Type *GenericBlockLiteralType = nullptr;

  struct {
    int GlobalUniqueCount;
  } Block;

  GlobalDecl initializedGlobalDecl;

  /// @}

  /// void @llvm.lifetime.start(i64 %size, i8* nocapture <ptr>)
  llvm::Function *LifetimeStartFn = nullptr;

  /// void @llvm.lifetime.end(i64 %size, i8* nocapture <ptr>)
  llvm::Function *LifetimeEndFn = nullptr;

  std::unique_ptr<SanitizerMetadata> SanitizerMD;

  llvm::MapVector<const Decl *, bool> DeferredEmptyCoverageMappingDecls;

  std::unique_ptr<CoverageMappingModuleGen> CoverageMapping;

  /// Mapping from canonical types to their metadata identifiers. We need to
  /// maintain this mapping because identifiers may be formed from distinct
  /// MDNodes.
  typedef llvm::DenseMap<QualType, llvm::Metadata *> MetadataTypeMap;
  MetadataTypeMap MetadataIdMap;
  MetadataTypeMap VirtualMetadataIdMap;
  MetadataTypeMap GeneralizedMetadataIdMap;

  llvm::DenseMap<const llvm::Constant *, llvm::GlobalVariable *> RTTIProxyMap;

public:
  CodeGenModule(ASTContext &C, const HeaderSearchOptions &headersearchopts,
                const PreprocessorOptions &ppopts,
                const CodeGenOptions &CodeGenOpts, llvm::Module &M,
                DiagnosticsEngine &Diags,
                CoverageSourceInfo *CoverageInfo = nullptr);

  ~CodeGenModule();

  void clear();

  /// Finalize LLVM code generation.
  void Release();

  /// Return true if we should emit location information for expressions.
  bool getExpressionLocationsEnabled() const;

  /// Return a reference to the configured Objective-C runtime.
  CGObjCRuntime &getObjCRuntime() {
    if (!ObjCRuntime) createObjCRuntime();
    return *ObjCRuntime;
  }

  /// Return true iff an Objective-C runtime has been configured.
  bool hasObjCRuntime() { return !!ObjCRuntime; }

  const std::string &getModuleNameHash() const { return ModuleNameHash; }

  /// Return a reference to the configured OpenCL runtime.
  CGOpenCLRuntime &getOpenCLRuntime() {
    assert(OpenCLRuntime != nullptr);
    return *OpenCLRuntime;
  }

  /// Return a reference to the configured OpenMP runtime.
  CGOpenMPRuntime &getOpenMPRuntime() {
    assert(OpenMPRuntime != nullptr);
    return *OpenMPRuntime;
  }

  /// Return a reference to the configured OmpSs runtime.
  CGOmpSsRuntime &getOmpSsRuntime() {
    assert(OmpSsRuntime != nullptr);
    return *OmpSsRuntime;
  }

  /// Return a reference to the configured CUDA runtime.
  CGCUDARuntime &getCUDARuntime() {
    assert(CUDARuntime != nullptr);
    return *CUDARuntime;
  }

  /// Return a reference to the configured HLSL runtime.
  CGHLSLRuntime &getHLSLRuntime() {
    assert(HLSLRuntime != nullptr);
    return *HLSLRuntime;
  }

  ObjCEntrypoints &getObjCEntrypoints() const {
    assert(ObjCData != nullptr);
    return *ObjCData;
  }

  // Version checking functions, used to implement ObjC's @available:
  // i32 @__isOSVersionAtLeast(i32, i32, i32)
  llvm::FunctionCallee IsOSVersionAtLeastFn = nullptr;
  // i32 @__isPlatformVersionAtLeast(i32, i32, i32, i32)
  llvm::FunctionCallee IsPlatformVersionAtLeastFn = nullptr;

  InstrProfStats &getPGOStats() { return PGOStats; }
  llvm::IndexedInstrProfReader *getPGOReader() const { return PGOReader.get(); }

  CoverageMappingModuleGen *getCoverageMapping() const {
    return CoverageMapping.get();
  }

  llvm::Constant *getStaticLocalDeclAddress(const VarDecl *D) {
    return StaticLocalDeclMap[D];
  }
  void setStaticLocalDeclAddress(const VarDecl *D,
                                 llvm::Constant *C) {
    StaticLocalDeclMap[D] = C;
  }

  llvm::Constant *
  getOrCreateStaticVarDecl(const VarDecl &D,
                           llvm::GlobalValue::LinkageTypes Linkage);

  llvm::GlobalVariable *getStaticLocalDeclGuardAddress(const VarDecl *D) {
    return StaticLocalDeclGuardMap[D];
  }
  void setStaticLocalDeclGuardAddress(const VarDecl *D,
                                      llvm::GlobalVariable *C) {
    StaticLocalDeclGuardMap[D] = C;
  }

  Address createUnnamedGlobalFrom(const VarDecl &D, llvm::Constant *Constant,
                                  CharUnits Align);

  bool lookupRepresentativeDecl(StringRef MangledName,
                                GlobalDecl &Result) const;

  llvm::Constant *getAtomicSetterHelperFnMap(QualType Ty) {
    return AtomicSetterHelperFnMap[Ty];
  }
  void setAtomicSetterHelperFnMap(QualType Ty,
                            llvm::Constant *Fn) {
    AtomicSetterHelperFnMap[Ty] = Fn;
  }

  llvm::Constant *getAtomicGetterHelperFnMap(QualType Ty) {
    return AtomicGetterHelperFnMap[Ty];
  }
  void setAtomicGetterHelperFnMap(QualType Ty,
                            llvm::Constant *Fn) {
    AtomicGetterHelperFnMap[Ty] = Fn;
  }

  llvm::Constant *getTypeDescriptorFromMap(QualType Ty) {
    return TypeDescriptorMap[Ty];
  }
  void setTypeDescriptorInMap(QualType Ty, llvm::Constant *C) {
    TypeDescriptorMap[Ty] = C;
  }

  CGDebugInfo *getModuleDebugInfo() { return DebugInfo.get(); }

  llvm::MDNode *getNoObjCARCExceptionsMetadata() {
    if (!NoObjCARCExceptionsMetadata)
      NoObjCARCExceptionsMetadata = llvm::MDNode::get(getLLVMContext(), None);
    return NoObjCARCExceptionsMetadata;
  }

  ASTContext &getContext() const { return Context; }
  const LangOptions &getLangOpts() const { return LangOpts; }
  const HeaderSearchOptions &getHeaderSearchOpts()
    const { return HeaderSearchOpts; }
  const PreprocessorOptions &getPreprocessorOpts()
    const { return PreprocessorOpts; }
  const CodeGenOptions &getCodeGenOpts() const { return CodeGenOpts; }
  llvm::Module &getModule() const { return TheModule; }
  DiagnosticsEngine &getDiags() const { return Diags; }
  const llvm::DataLayout &getDataLayout() const {
    return TheModule.getDataLayout();
  }
  const TargetInfo &getTarget() const { return Target; }
  const llvm::Triple &getTriple() const { return Target.getTriple(); }
  bool supportsCOMDAT() const;
  void maybeSetTrivialComdat(const Decl &D, llvm::GlobalObject &GO);

  CGCXXABI &getCXXABI() const { return *ABI; }
  llvm::LLVMContext &getLLVMContext() { return VMContext; }

  bool shouldUseTBAA() const { return TBAA != nullptr; }

  const TargetCodeGenInfo &getTargetCodeGenInfo();

  CodeGenTypes &getTypes() { return Types; }

  CodeGenVTables &getVTables() { return VTables; }

  ItaniumVTableContext &getItaniumVTableContext() {
    return VTables.getItaniumVTableContext();
  }

  MicrosoftVTableContext &getMicrosoftVTableContext() {
    return VTables.getMicrosoftVTableContext();
  }

  CtorList &getGlobalCtors() { return GlobalCtors; }
  CtorList &getGlobalDtors() { return GlobalDtors; }

  /// getTBAATypeInfo - Get metadata used to describe accesses to objects of
  /// the given type.
  llvm::MDNode *getTBAATypeInfo(QualType QTy);

  /// getTBAAAccessInfo - Get TBAA information that describes an access to
  /// an object of the given type.
  TBAAAccessInfo getTBAAAccessInfo(QualType AccessType);

  /// getTBAAVTablePtrAccessInfo - Get the TBAA information that describes an
  /// access to a virtual table pointer.
  TBAAAccessInfo getTBAAVTablePtrAccessInfo(llvm::Type *VTablePtrType);

  llvm::MDNode *getTBAAStructInfo(QualType QTy);

  /// getTBAABaseTypeInfo - Get metadata that describes the given base access
  /// type. Return null if the type is not suitable for use in TBAA access tags.
  llvm::MDNode *getTBAABaseTypeInfo(QualType QTy);

  /// getTBAAAccessTagInfo - Get TBAA tag for a given memory access.
  llvm::MDNode *getTBAAAccessTagInfo(TBAAAccessInfo Info);

  /// mergeTBAAInfoForCast - Get merged TBAA information for the purposes of
  /// type casts.
  TBAAAccessInfo mergeTBAAInfoForCast(TBAAAccessInfo SourceInfo,
                                      TBAAAccessInfo TargetInfo);

  /// mergeTBAAInfoForConditionalOperator - Get merged TBAA information for the
  /// purposes of conditional operator.
  TBAAAccessInfo mergeTBAAInfoForConditionalOperator(TBAAAccessInfo InfoA,
                                                     TBAAAccessInfo InfoB);

  /// mergeTBAAInfoForMemoryTransfer - Get merged TBAA information for the
  /// purposes of memory transfer calls.
  TBAAAccessInfo mergeTBAAInfoForMemoryTransfer(TBAAAccessInfo DestInfo,
                                                TBAAAccessInfo SrcInfo);

  /// getTBAAInfoForSubobject - Get TBAA information for an access with a given
  /// base lvalue.
  TBAAAccessInfo getTBAAInfoForSubobject(LValue Base, QualType AccessType) {
    if (Base.getTBAAInfo().isMayAlias())
      return TBAAAccessInfo::getMayAliasInfo();
    return getTBAAAccessInfo(AccessType);
  }

  bool isTypeConstant(QualType QTy, bool ExcludeCtorDtor);

  bool isPaddedAtomicType(QualType type);
  bool isPaddedAtomicType(const AtomicType *type);

  /// DecorateInstructionWithTBAA - Decorate the instruction with a TBAA tag.
  void DecorateInstructionWithTBAA(llvm::Instruction *Inst,
                                   TBAAAccessInfo TBAAInfo);

  /// Adds !invariant.barrier !tag to instruction
  void DecorateInstructionWithInvariantGroup(llvm::Instruction *I,
                                             const CXXRecordDecl *RD);

  /// Emit the given number of characters as a value of type size_t.
  llvm::ConstantInt *getSize(CharUnits numChars);

  /// Set the visibility for the given LLVM GlobalValue.
  void setGlobalVisibility(llvm::GlobalValue *GV, const NamedDecl *D) const;

  void setDSOLocal(llvm::GlobalValue *GV) const;

  bool shouldMapVisibilityToDLLExport(const NamedDecl *D) const {
    return getLangOpts().hasDefaultVisibilityExportMapping() && D &&
           (D->getLinkageAndVisibility().getVisibility() ==
            DefaultVisibility) &&
           (getLangOpts().isAllDefaultVisibilityExportMapping() ||
            (getLangOpts().isExplicitDefaultVisibilityExportMapping() &&
             D->getLinkageAndVisibility().isVisibilityExplicit()));
  }
  void setDLLImportDLLExport(llvm::GlobalValue *GV, GlobalDecl D) const;
  void setDLLImportDLLExport(llvm::GlobalValue *GV, const NamedDecl *D) const;
  /// Set visibility, dllimport/dllexport and dso_local.
  /// This must be called after dllimport/dllexport is set.
  void setGVProperties(llvm::GlobalValue *GV, GlobalDecl GD) const;
  void setGVProperties(llvm::GlobalValue *GV, const NamedDecl *D) const;

  void setGVPropertiesAux(llvm::GlobalValue *GV, const NamedDecl *D) const;

  /// Set the TLS mode for the given LLVM GlobalValue for the thread-local
  /// variable declaration D.
  void setTLSMode(llvm::GlobalValue *GV, const VarDecl &D) const;

  /// Get LLVM TLS mode from CodeGenOptions.
  llvm::GlobalVariable::ThreadLocalMode GetDefaultLLVMTLSModel() const;

  static llvm::GlobalValue::VisibilityTypes GetLLVMVisibility(Visibility V) {
    switch (V) {
    case DefaultVisibility:   return llvm::GlobalValue::DefaultVisibility;
    case HiddenVisibility:    return llvm::GlobalValue::HiddenVisibility;
    case ProtectedVisibility: return llvm::GlobalValue::ProtectedVisibility;
    }
    llvm_unreachable("unknown visibility!");
  }

  llvm::Constant *GetAddrOfGlobal(GlobalDecl GD,
                                  ForDefinition_t IsForDefinition
                                    = NotForDefinition);

  /// Will return a global variable of the given type. If a variable with a
  /// different type already exists then a new  variable with the right type
  /// will be created and all uses of the old variable will be replaced with a
  /// bitcast to the new variable.
  llvm::GlobalVariable *
  CreateOrReplaceCXXRuntimeVariable(StringRef Name, llvm::Type *Ty,
                                    llvm::GlobalValue::LinkageTypes Linkage,
                                    unsigned Alignment);

  llvm::Function *CreateGlobalInitOrCleanUpFunction(
      llvm::FunctionType *ty, const Twine &name, const CGFunctionInfo &FI,
      SourceLocation Loc = SourceLocation(), bool TLS = false,
      llvm::GlobalVariable::LinkageTypes Linkage =
          llvm::GlobalVariable::InternalLinkage);

  /// Return the AST address space of the underlying global variable for D, as
  /// determined by its declaration. Normally this is the same as the address
  /// space of D's type, but in CUDA, address spaces are associated with
  /// declarations, not types. If D is nullptr, return the default address
  /// space for global variable.
  ///
  /// For languages without explicit address spaces, if D has default address
  /// space, target-specific global or constant address space may be returned.
  LangAS GetGlobalVarAddressSpace(const VarDecl *D);

  /// Return the AST address space of constant literal, which is used to emit
  /// the constant literal as global variable in LLVM IR.
  /// Note: This is not necessarily the address space of the constant literal
  /// in AST. For address space agnostic language, e.g. C++, constant literal
  /// in AST is always in default address space.
  LangAS GetGlobalConstantAddressSpace() const;

  /// Return the llvm::Constant for the address of the given global variable.
  /// If Ty is non-null and if the global doesn't exist, then it will be created
  /// with the specified type instead of whatever the normal requested type
  /// would be. If IsForDefinition is true, it is guaranteed that an actual
  /// global with type Ty will be returned, not conversion of a variable with
  /// the same mangled name but some other type.
  llvm::Constant *GetAddrOfGlobalVar(const VarDecl *D,
                                     llvm::Type *Ty = nullptr,
                                     ForDefinition_t IsForDefinition
                                       = NotForDefinition);

  /// Return the address of the given function. If Ty is non-null, then this
  /// function will use the specified type if it has to create it.
  llvm::Constant *GetAddrOfFunction(GlobalDecl GD, llvm::Type *Ty = nullptr,
                                    bool ForVTable = false,
                                    bool DontDefer = false,
                                    ForDefinition_t IsForDefinition
                                      = NotForDefinition);

  // Return the function body address of the given function.
  llvm::Constant *GetFunctionStart(const ValueDecl *Decl);

  /// Get the address of the RTTI descriptor for the given type.
  llvm::Constant *GetAddrOfRTTIDescriptor(QualType Ty, bool ForEH = false);

  /// Get the address of a GUID.
  ConstantAddress GetAddrOfMSGuidDecl(const MSGuidDecl *GD);

  /// Get the address of a UnnamedGlobalConstant
  ConstantAddress
  GetAddrOfUnnamedGlobalConstantDecl(const UnnamedGlobalConstantDecl *GCD);

  /// Get the address of a template parameter object.
  ConstantAddress
  GetAddrOfTemplateParamObject(const TemplateParamObjectDecl *TPO);

  /// Get the address of the thunk for the given global decl.
  llvm::Constant *GetAddrOfThunk(StringRef Name, llvm::Type *FnTy,
                                 GlobalDecl GD);

  /// Get a reference to the target of VD.
  ConstantAddress GetWeakRefReference(const ValueDecl *VD);

  /// Returns the assumed alignment of an opaque pointer to the given class.
  CharUnits getClassPointerAlignment(const CXXRecordDecl *CD);

  /// Returns the minimum object size for an object of the given class type
  /// (or a class derived from it).
  CharUnits getMinimumClassObjectSize(const CXXRecordDecl *CD);

  /// Returns the minimum object size for an object of the given type.
  CharUnits getMinimumObjectSize(QualType Ty) {
    if (CXXRecordDecl *RD = Ty->getAsCXXRecordDecl())
      return getMinimumClassObjectSize(RD);
    return getContext().getTypeSizeInChars(Ty);
  }

  /// Returns the assumed alignment of a virtual base of a class.
  CharUnits getVBaseAlignment(CharUnits DerivedAlign,
                              const CXXRecordDecl *Derived,
                              const CXXRecordDecl *VBase);

  /// Given a class pointer with an actual known alignment, and the
  /// expected alignment of an object at a dynamic offset w.r.t that
  /// pointer, return the alignment to assume at the offset.
  CharUnits getDynamicOffsetAlignment(CharUnits ActualAlign,
                                      const CXXRecordDecl *Class,
                                      CharUnits ExpectedTargetAlign);

  CharUnits
  computeNonVirtualBaseClassOffset(const CXXRecordDecl *DerivedClass,
                                   CastExpr::path_const_iterator Start,
                                   CastExpr::path_const_iterator End);

  /// Returns the offset from a derived class to  a class. Returns null if the
  /// offset is 0.
  llvm::Constant *
  GetNonVirtualBaseClassOffset(const CXXRecordDecl *ClassDecl,
                               CastExpr::path_const_iterator PathBegin,
                               CastExpr::path_const_iterator PathEnd);

  llvm::FoldingSet<BlockByrefHelpers> ByrefHelpersCache;

  /// Fetches the global unique block count.
  int getUniqueBlockCount() { return ++Block.GlobalUniqueCount; }

  /// Fetches the type of a generic block descriptor.
  llvm::Type *getBlockDescriptorType();

  /// The type of a generic block literal.
  llvm::Type *getGenericBlockLiteralType();

  /// Gets the address of a block which requires no captures.
  llvm::Constant *GetAddrOfGlobalBlock(const BlockExpr *BE, StringRef Name);

  /// Returns the address of a block which requires no caputres, or null if
  /// we've yet to emit the block for BE.
  llvm::Constant *getAddrOfGlobalBlockIfEmitted(const BlockExpr *BE) {
    return EmittedGlobalBlocks.lookup(BE);
  }

  /// Notes that BE's global block is available via Addr. Asserts that BE
  /// isn't already emitted.
  void setAddrOfGlobalBlock(const BlockExpr *BE, llvm::Constant *Addr);

  /// Return a pointer to a constant CFString object for the given string.
  ConstantAddress GetAddrOfConstantCFString(const StringLiteral *Literal);

  /// Return a pointer to a constant NSString object for the given string. Or a
  /// user defined String object as defined via
  /// -fconstant-string-class=class_name option.
  ConstantAddress GetAddrOfConstantString(const StringLiteral *Literal);

  /// Return a constant array for the given string.
  llvm::Constant *GetConstantArrayFromStringLiteral(const StringLiteral *E);

  /// Return a pointer to a constant array for the given string literal.
  ConstantAddress
  GetAddrOfConstantStringFromLiteral(const StringLiteral *S,
                                     StringRef Name = ".str");

  /// Return a pointer to a constant array for the given ObjCEncodeExpr node.
  ConstantAddress
  GetAddrOfConstantStringFromObjCEncode(const ObjCEncodeExpr *);

  /// Returns a pointer to a character array containing the literal and a
  /// terminating '\0' character. The result has pointer to array type.
  ///
  /// \param GlobalName If provided, the name to use for the global (if one is
  /// created).
  ConstantAddress
  GetAddrOfConstantCString(const std::string &Str,
                           const char *GlobalName = nullptr);

  /// Returns a pointer to a constant global variable for the given file-scope
  /// compound literal expression.
  ConstantAddress GetAddrOfConstantCompoundLiteral(const CompoundLiteralExpr*E);

  /// If it's been emitted already, returns the GlobalVariable corresponding to
  /// a compound literal. Otherwise, returns null.
  llvm::GlobalVariable *
  getAddrOfConstantCompoundLiteralIfEmitted(const CompoundLiteralExpr *E);

  /// Notes that CLE's GlobalVariable is GV. Asserts that CLE isn't already
  /// emitted.
  void setAddrOfConstantCompoundLiteral(const CompoundLiteralExpr *CLE,
                                        llvm::GlobalVariable *GV);

  /// Returns a pointer to a global variable representing a temporary
  /// with static or thread storage duration.
  ConstantAddress GetAddrOfGlobalTemporary(const MaterializeTemporaryExpr *E,
                                           const Expr *Inner);

  /// Retrieve the record type that describes the state of an
  /// Objective-C fast enumeration loop (for..in).
  QualType getObjCFastEnumerationStateType();

  // Produce code for this constructor/destructor. This method doesn't try
  // to apply any ABI rules about which other constructors/destructors
  // are needed or if they are alias to each other.
  llvm::Function *codegenCXXStructor(GlobalDecl GD);

  /// Return the address of the constructor/destructor of the given type.
  llvm::Constant *
  getAddrOfCXXStructor(GlobalDecl GD, const CGFunctionInfo *FnInfo = nullptr,
                       llvm::FunctionType *FnType = nullptr,
                       bool DontDefer = false,
                       ForDefinition_t IsForDefinition = NotForDefinition) {
    return cast<llvm::Constant>(getAddrAndTypeOfCXXStructor(GD, FnInfo, FnType,
                                                            DontDefer,
                                                            IsForDefinition)
                                    .getCallee());
  }

  llvm::FunctionCallee getAddrAndTypeOfCXXStructor(
      GlobalDecl GD, const CGFunctionInfo *FnInfo = nullptr,
      llvm::FunctionType *FnType = nullptr, bool DontDefer = false,
      ForDefinition_t IsForDefinition = NotForDefinition);

  /// Given a builtin id for a function like "__builtin_fabsf", return a
  /// Function* for "fabsf".
  llvm::Constant *getBuiltinLibFunction(const FunctionDecl *FD,
                                        unsigned BuiltinID);

  llvm::Function *getIntrinsic(unsigned IID, ArrayRef<llvm::Type*> Tys = None);

  /// Emit code for a single top level declaration.
  void EmitTopLevelDecl(Decl *D);

  /// Stored a deferred empty coverage mapping for an unused
  /// and thus uninstrumented top level declaration.
  void AddDeferredUnusedCoverageMapping(Decl *D);

  /// Remove the deferred empty coverage mapping as this
  /// declaration is actually instrumented.
  void ClearUnusedCoverageMapping(const Decl *D);

  /// Emit all the deferred coverage mappings
  /// for the uninstrumented functions.
  void EmitDeferredUnusedCoverageMappings();

  /// Emit an alias for "main" if it has no arguments (needed for wasm).
  void EmitMainVoidAlias();

  /// Tell the consumer that this variable has been instantiated.
  void HandleCXXStaticMemberVarInstantiation(VarDecl *VD);

  /// If the declaration has internal linkage but is inside an
  /// extern "C" linkage specification, prepare to emit an alias for it
  /// to the expected name.
  template<typename SomeDecl>
  void MaybeHandleStaticInExternC(const SomeDecl *D, llvm::GlobalValue *GV);

  /// Add a global to a list to be added to the llvm.used metadata.
  void addUsedGlobal(llvm::GlobalValue *GV);

  /// Add a global to a list to be added to the llvm.compiler.used metadata.
  void addCompilerUsedGlobal(llvm::GlobalValue *GV);

  /// Add a global to a list to be added to the llvm.compiler.used metadata.
  void addUsedOrCompilerUsedGlobal(llvm::GlobalValue *GV);

  /// Add a destructor and object to add to the C++ global destructor function.
  void AddCXXDtorEntry(llvm::FunctionCallee DtorFn, llvm::Constant *Object) {
    CXXGlobalDtorsOrStermFinalizers.emplace_back(DtorFn.getFunctionType(),
                                                 DtorFn.getCallee(), Object);
  }

  /// Add an sterm finalizer to the C++ global cleanup function.
  void AddCXXStermFinalizerEntry(llvm::FunctionCallee DtorFn) {
    CXXGlobalDtorsOrStermFinalizers.emplace_back(DtorFn.getFunctionType(),
                                                 DtorFn.getCallee(), nullptr);
  }

  /// Add an sterm finalizer to its own llvm.global_dtors entry.
  void AddCXXStermFinalizerToGlobalDtor(llvm::Function *StermFinalizer,
                                        int Priority) {
    AddGlobalDtor(StermFinalizer, Priority);
  }

  void AddCXXPrioritizedStermFinalizerEntry(llvm::Function *StermFinalizer,
                                            int Priority) {
    OrderGlobalInitsOrStermFinalizers Key(Priority,
                                          PrioritizedCXXStermFinalizers.size());
    PrioritizedCXXStermFinalizers.push_back(
        std::make_pair(Key, StermFinalizer));
  }

  /// Create or return a runtime function declaration with the specified type
  /// and name. If \p AssumeConvergent is true, the call will have the
  /// convergent attribute added.
  llvm::FunctionCallee
  CreateRuntimeFunction(llvm::FunctionType *Ty, StringRef Name,
                        llvm::AttributeList ExtraAttrs = llvm::AttributeList(),
                        bool Local = false, bool AssumeConvergent = false);

  /// Create a new runtime global variable with the specified type and name.
  llvm::Constant *CreateRuntimeVariable(llvm::Type *Ty,
                                        StringRef Name);

  ///@name Custom Blocks Runtime Interfaces
  ///@{

  llvm::Constant *getNSConcreteGlobalBlock();
  llvm::Constant *getNSConcreteStackBlock();
  llvm::FunctionCallee getBlockObjectAssign();
  llvm::FunctionCallee getBlockObjectDispose();

  ///@}

  llvm::Function *getLLVMLifetimeStartFn();
  llvm::Function *getLLVMLifetimeEndFn();

  // Make sure that this type is translated.
  void UpdateCompletedType(const TagDecl *TD);

  llvm::Constant *getMemberPointerConstant(const UnaryOperator *e);

  /// Emit type info if type of an expression is a variably modified
  /// type. Also emit proper debug info for cast types.
  void EmitExplicitCastExprType(const ExplicitCastExpr *E,
                                CodeGenFunction *CGF = nullptr);

  /// Return the result of value-initializing the given type, i.e. a null
  /// expression of the given type.  This is usually, but not always, an LLVM
  /// null constant.
  llvm::Constant *EmitNullConstant(QualType T);

  /// Return a null constant appropriate for zero-initializing a base class with
  /// the given type. This is usually, but not always, an LLVM null constant.
  llvm::Constant *EmitNullConstantForBase(const CXXRecordDecl *Record);

  /// Emit a general error that something can't be done.
  void Error(SourceLocation loc, StringRef error);

  /// Print out an error that codegen doesn't support the specified stmt yet.
  void ErrorUnsupported(const Stmt *S, const char *Type);

  /// Print out an error that codegen doesn't support the specified decl yet.
  void ErrorUnsupported(const Decl *D, const char *Type);

  /// Set the attributes on the LLVM function for the given decl and function
  /// info. This applies attributes necessary for handling the ABI as well as
  /// user specified attributes like section.
  void SetInternalFunctionAttributes(GlobalDecl GD, llvm::Function *F,
                                     const CGFunctionInfo &FI);

  /// Set the LLVM function attributes (sext, zext, etc).
  void SetLLVMFunctionAttributes(GlobalDecl GD, const CGFunctionInfo &Info,
                                 llvm::Function *F, bool IsThunk);

  /// Set the LLVM function attributes which only apply to a function
  /// definition.
  void SetLLVMFunctionAttributesForDefinition(const Decl *D, llvm::Function *F);

  /// Set the LLVM function attributes that represent floating point
  /// environment.
  void setLLVMFunctionFEnvAttributes(const FunctionDecl *D, llvm::Function *F);

  /// Return true iff the given type uses 'sret' when used as a return type.
  bool ReturnTypeUsesSRet(const CGFunctionInfo &FI);

  /// Return true iff the given type uses an argument slot when 'sret' is used
  /// as a return type.
  bool ReturnSlotInterferesWithArgs(const CGFunctionInfo &FI);

  /// Return true iff the given type uses 'fpret' when used as a return type.
  bool ReturnTypeUsesFPRet(QualType ResultType);

  /// Return true iff the given type uses 'fp2ret' when used as a return type.
  bool ReturnTypeUsesFP2Ret(QualType ResultType);

  /// Get the LLVM attributes and calling convention to use for a particular
  /// function type.
  ///
  /// \param Name - The function name.
  /// \param Info - The function type information.
  /// \param CalleeInfo - The callee information these attributes are being
  /// constructed for. If valid, the attributes applied to this decl may
  /// contribute to the function attributes and calling convention.
  /// \param Attrs [out] - On return, the attribute list to use.
  /// \param CallingConv [out] - On return, the LLVM calling convention to use.
  void ConstructAttributeList(StringRef Name, const CGFunctionInfo &Info,
                              CGCalleeInfo CalleeInfo,
                              llvm::AttributeList &Attrs, unsigned &CallingConv,
                              bool AttrOnCallSite, bool IsThunk);

  /// Adds attributes to F according to our CodeGenOptions and LangOptions, as
  /// though we had emitted it ourselves.  We remove any attributes on F that
  /// conflict with the attributes we add here.
  ///
  /// This is useful for adding attrs to bitcode modules that you want to link
  /// with but don't control, such as CUDA's libdevice.  When linking with such
  /// a bitcode library, you might want to set e.g. its functions'
  /// "unsafe-fp-math" attribute to match the attr of the functions you're
  /// codegen'ing.  Otherwise, LLVM will interpret the bitcode module's lack of
  /// unsafe-fp-math attrs as tantamount to unsafe-fp-math=false, and then LLVM
  /// will propagate unsafe-fp-math=false up to every transitive caller of a
  /// function in the bitcode library!
  ///
  /// With the exception of fast-math attrs, this will only make the attributes
  /// on the function more conservative.  But it's unsafe to call this on a
  /// function which relies on particular fast-math attributes for correctness.
  /// It's up to you to ensure that this is safe.
  void addDefaultFunctionDefinitionAttributes(llvm::Function &F);

  /// Like the overload taking a `Function &`, but intended specifically
  /// for frontends that want to build on Clang's target-configuration logic.
  void addDefaultFunctionDefinitionAttributes(llvm::AttrBuilder &attrs);

  StringRef getMangledName(GlobalDecl GD);
  StringRef getBlockMangledName(GlobalDecl GD, const BlockDecl *BD);
  const GlobalDecl getMangledNameDecl(StringRef);

  void EmitTentativeDefinition(const VarDecl *D);

  void EmitExternalDeclaration(const VarDecl *D);

  void EmitVTable(CXXRecordDecl *Class);

  void RefreshTypeCacheForClass(const CXXRecordDecl *Class);

  /// Appends Opts to the "llvm.linker.options" metadata value.
  void AppendLinkerOptions(StringRef Opts);

  /// Appends a detect mismatch command to the linker options.
  void AddDetectMismatch(StringRef Name, StringRef Value);

  /// Appends a dependent lib to the appropriate metadata value.
  void AddDependentLib(StringRef Lib);


  llvm::GlobalVariable::LinkageTypes getFunctionLinkage(GlobalDecl GD);

  void setFunctionLinkage(GlobalDecl GD, llvm::Function *F) {
    F->setLinkage(getFunctionLinkage(GD));
  }

  /// Return the appropriate linkage for the vtable, VTT, and type information
  /// of the given class.
  llvm::GlobalVariable::LinkageTypes getVTableLinkage(const CXXRecordDecl *RD);

  /// Return the store size, in character units, of the given LLVM type.
  CharUnits GetTargetTypeStoreSize(llvm::Type *Ty) const;

  /// Returns LLVM linkage for a declarator.
  llvm::GlobalValue::LinkageTypes
  getLLVMLinkageForDeclarator(const DeclaratorDecl *D, GVALinkage Linkage,
                              bool IsConstantVariable);

  /// Returns LLVM linkage for a declarator.
  llvm::GlobalValue::LinkageTypes
  getLLVMLinkageVarDefinition(const VarDecl *VD, bool IsConstant);

  /// Emit all the global annotations.
  void EmitGlobalAnnotations();

  /// Emit an annotation string.
  llvm::Constant *EmitAnnotationString(StringRef Str);

  /// Emit the annotation's translation unit.
  llvm::Constant *EmitAnnotationUnit(SourceLocation Loc);

  /// Emit the annotation line number.
  llvm::Constant *EmitAnnotationLineNo(SourceLocation L);

  /// Emit additional args of the annotation.
  llvm::Constant *EmitAnnotationArgs(const AnnotateAttr *Attr);

  /// Generate the llvm::ConstantStruct which contains the annotation
  /// information for a given GlobalValue. The annotation struct is
  /// {i8 *, i8 *, i8 *, i32}. The first field is a constant expression, the
  /// GlobalValue being annotated. The second field is the constant string
  /// created from the AnnotateAttr's annotation. The third field is a constant
  /// string containing the name of the translation unit. The fourth field is
  /// the line number in the file of the annotated value declaration.
  llvm::Constant *EmitAnnotateAttr(llvm::GlobalValue *GV,
                                   const AnnotateAttr *AA,
                                   SourceLocation L);

  /// Add global annotations that are set on D, for the global GV. Those
  /// annotations are emitted during finalization of the LLVM code.
  void AddGlobalAnnotations(const ValueDecl *D, llvm::GlobalValue *GV);

  bool isInNoSanitizeList(SanitizerMask Kind, llvm::Function *Fn,
                          SourceLocation Loc) const;

  bool isInNoSanitizeList(SanitizerMask Kind, llvm::GlobalVariable *GV,
                          SourceLocation Loc, QualType Ty,
                          StringRef Category = StringRef()) const;

  /// Imbue XRay attributes to a function, applying the always/never attribute
  /// lists in the process. Returns true if we did imbue attributes this way,
  /// false otherwise.
  bool imbueXRayAttrs(llvm::Function *Fn, SourceLocation Loc,
                      StringRef Category = StringRef()) const;

  /// Returns true if function at the given location should be excluded from
  /// profile instrumentation.
  bool isProfileInstrExcluded(llvm::Function *Fn, SourceLocation Loc) const;

  SanitizerMetadata *getSanitizerMetadata() {
    return SanitizerMD.get();
  }

  void addDeferredVTable(const CXXRecordDecl *RD) {
    DeferredVTables.push_back(RD);
  }

  /// Emit code for a single global function or var decl. Forward declarations
  /// are emitted lazily.
  void EmitGlobal(GlobalDecl D);

  bool TryEmitBaseDestructorAsAlias(const CXXDestructorDecl *D);

  llvm::GlobalValue *GetGlobalValue(StringRef Ref);

  /// Set attributes which are common to any form of a global definition (alias,
  /// Objective-C method, function, global variable).
  ///
  /// NOTE: This should only be called for definitions.
  void SetCommonAttributes(GlobalDecl GD, llvm::GlobalValue *GV);

  void addReplacement(StringRef Name, llvm::Constant *C);

  void addGlobalValReplacement(llvm::GlobalValue *GV, llvm::Constant *C);

  /// Emit a code for threadprivate directive.
  /// \param D Threadprivate declaration.
  void EmitOMPThreadPrivateDecl(const OMPThreadPrivateDecl *D);

  /// Emit a code for declare reduction construct.
  void EmitOMPDeclareReduction(const OMPDeclareReductionDecl *D,
                               CodeGenFunction *CGF = nullptr);

  /// Emit a code for declare mapper construct.
  void EmitOMPDeclareMapper(const OMPDeclareMapperDecl *D,
                            CodeGenFunction *CGF = nullptr);

  /// Emit a code for requires directive.
  /// \param D Requires declaration
  void EmitOMPRequiresDecl(const OMPRequiresDecl *D);

  /// Emit a code for the allocate directive.
  /// \param D The allocate declaration
  void EmitOMPAllocateDecl(const OMPAllocateDecl *D);

<<<<<<< HEAD
  /// Emit a code for assert directive.
  /// \param D Assert declaration
  void EmitOSSAssertDecl(const OSSAssertDecl *D);
=======
  /// Return the alignment specified in an allocate directive, if present.
  llvm::Optional<CharUnits> getOMPAllocateAlignment(const VarDecl *VD);
>>>>>>> 2fde26df

  /// Returns whether the given record has hidden LTO visibility and therefore
  /// may participate in (single-module) CFI and whole-program vtable
  /// optimization.
  bool HasHiddenLTOVisibility(const CXXRecordDecl *RD);

  /// Returns whether the given record has public LTO visibility (regardless of
  /// -lto-whole-program-visibility) and therefore may not participate in
  /// (single-module) CFI and whole-program vtable optimization.
  bool AlwaysHasLTOVisibilityPublic(const CXXRecordDecl *RD);

  /// Returns the vcall visibility of the given type. This is the scope in which
  /// a virtual function call could be made which ends up being dispatched to a
  /// member function of this class. This scope can be wider than the visibility
  /// of the class itself when the class has a more-visible dynamic base class.
  /// The client should pass in an empty Visited set, which is used to prevent
  /// redundant recursive processing.
  llvm::GlobalObject::VCallVisibility
  GetVCallVisibilityLevel(const CXXRecordDecl *RD,
                          llvm::DenseSet<const CXXRecordDecl *> &Visited);

  /// Emit type metadata for the given vtable using the given layout.
  void EmitVTableTypeMetadata(const CXXRecordDecl *RD,
                              llvm::GlobalVariable *VTable,
                              const VTableLayout &VTLayout);

  /// Generate a cross-DSO type identifier for MD.
  llvm::ConstantInt *CreateCrossDsoCfiTypeId(llvm::Metadata *MD);

  /// Create a metadata identifier for the given type. This may either be an
  /// MDString (for external identifiers) or a distinct unnamed MDNode (for
  /// internal identifiers).
  llvm::Metadata *CreateMetadataIdentifierForType(QualType T);

  /// Create a metadata identifier that is intended to be used to check virtual
  /// calls via a member function pointer.
  llvm::Metadata *CreateMetadataIdentifierForVirtualMemPtrType(QualType T);

  /// Create a metadata identifier for the generalization of the given type.
  /// This may either be an MDString (for external identifiers) or a distinct
  /// unnamed MDNode (for internal identifiers).
  llvm::Metadata *CreateMetadataIdentifierGeneralized(QualType T);

  /// Create and attach type metadata to the given function.
  void CreateFunctionTypeMetadataForIcall(const FunctionDecl *FD,
                                          llvm::Function *F);

  /// Whether this function's return type has no side effects, and thus may
  /// be trivially discarded if it is unused.
  bool MayDropFunctionReturn(const ASTContext &Context, QualType ReturnType);

  /// Returns whether this module needs the "all-vtables" type identifier.
  bool NeedAllVtablesTypeId() const;

  /// Create and attach type metadata for the given vtable.
  void AddVTableTypeMetadata(llvm::GlobalVariable *VTable, CharUnits Offset,
                             const CXXRecordDecl *RD);

  /// Return a vector of most-base classes for RD. This is used to implement
  /// control flow integrity checks for member function pointers.
  ///
  /// A most-base class of a class C is defined as a recursive base class of C,
  /// including C itself, that does not have any bases.
  std::vector<const CXXRecordDecl *>
  getMostBaseClasses(const CXXRecordDecl *RD);

  llvm::GlobalVariable *
  GetOrCreateRTTIProxyGlobalVariable(llvm::Constant *Addr);

  /// Get the declaration of std::terminate for the platform.
  llvm::FunctionCallee getTerminateFn();

  llvm::SanitizerStatReport &getSanStats();

  llvm::Value *
  createOpenCLIntToSamplerConversion(const Expr *E, CodeGenFunction &CGF);

  /// OpenCL v1.2 s5.6.4.6 allows the compiler to store kernel argument
  /// information in the program executable. The argument information stored
  /// includes the argument name, its type, the address and access qualifiers
  /// used. This helper can be used to generate metadata for source code kernel
  /// function as well as generated implicitly kernels. If a kernel is generated
  /// implicitly null value has to be passed to the last two parameters,
  /// otherwise all parameters must have valid non-null values.
  /// \param FN is a pointer to IR function being generated.
  /// \param FD is a pointer to function declaration if any.
  /// \param CGF is a pointer to CodeGenFunction that generates this function.
  void GenKernelArgMetadata(llvm::Function *FN,
                            const FunctionDecl *FD = nullptr,
                            CodeGenFunction *CGF = nullptr);

  /// Get target specific null pointer.
  /// \param T is the LLVM type of the null pointer.
  /// \param QT is the clang QualType of the null pointer.
  llvm::Constant *getNullPointer(llvm::PointerType *T, QualType QT);

  CharUnits getNaturalTypeAlignment(QualType T,
                                    LValueBaseInfo *BaseInfo = nullptr,
                                    TBAAAccessInfo *TBAAInfo = nullptr,
                                    bool forPointeeType = false);
  CharUnits getNaturalPointeeTypeAlignment(QualType T,
                                           LValueBaseInfo *BaseInfo = nullptr,
                                           TBAAAccessInfo *TBAAInfo = nullptr);
  bool stopAutoInit();

  /// Print the postfix for externalized static variable or kernels for single
  /// source offloading languages CUDA and HIP. The unique postfix is created
  /// using either the CUID argument, or the file's UniqueID and active macros.
  /// The fallback method without a CUID requires that the offloading toolchain
  /// does not define separate macros via the -cc1 options.
  void printPostfixForExternalizedDecl(llvm::raw_ostream &OS,
                                       const Decl *D) const;

  /// Move some lazily-emitted states to the NewBuilder. This is especially
  /// essential for the incremental parsing environment like Clang Interpreter,
  /// because we'll lose all important information after each repl.
  void moveLazyEmissionStates(CodeGenModule *NewBuilder) {
    assert(DeferredDeclsToEmit.empty() &&
           "Should have emitted all decls deferred to emit.");
    assert(NewBuilder->DeferredDecls.empty() &&
           "Newly created module should not have deferred decls");
    NewBuilder->DeferredDecls = std::move(DeferredDecls);

    assert(NewBuilder->DeferredVTables.empty() &&
           "Newly created module should not have deferred vtables");
    NewBuilder->DeferredVTables = std::move(DeferredVTables);

    assert(NewBuilder->MangledDeclNames.empty() &&
           "Newly created module should not have mangled decl names");
    assert(NewBuilder->Manglings.empty() &&
           "Newly created module should not have manglings");
    NewBuilder->Manglings = std::move(Manglings);

    assert(WeakRefReferences.empty() &&
           "Not all WeakRefRefs have been applied");
    NewBuilder->WeakRefReferences = std::move(WeakRefReferences);

    NewBuilder->TBAA = std::move(TBAA);
  }

private:
  llvm::Constant *GetOrCreateLLVMFunction(
      StringRef MangledName, llvm::Type *Ty, GlobalDecl D, bool ForVTable,
      bool DontDefer = false, bool IsThunk = false,
      llvm::AttributeList ExtraAttrs = llvm::AttributeList(),
      ForDefinition_t IsForDefinition = NotForDefinition);

  // References to multiversion functions are resolved through an implicitly
  // defined resolver function. This function is responsible for creating
  // the resolver symbol for the provided declaration. The value returned
  // will be for an ifunc (llvm::GlobalIFunc) if the current target supports
  // that feature and for a regular function (llvm::GlobalValue) otherwise.
  llvm::Constant *GetOrCreateMultiVersionResolver(GlobalDecl GD);

  // In scenarios where a function is not known to be a multiversion function
  // until a later declaration, it is sometimes necessary to change the
  // previously created mangled name to align with requirements of whatever
  // multiversion function kind the function is now known to be. This function
  // is responsible for performing such mangled name updates.
  void UpdateMultiVersionNames(GlobalDecl GD, const FunctionDecl *FD,
                               StringRef &CurName);

  llvm::Constant *
  GetOrCreateLLVMGlobal(StringRef MangledName, llvm::Type *Ty, LangAS AddrSpace,
                        const VarDecl *D,
                        ForDefinition_t IsForDefinition = NotForDefinition);

  bool GetCPUAndFeaturesAttributes(GlobalDecl GD,
                                   llvm::AttrBuilder &AttrBuilder);
  void setNonAliasAttributes(GlobalDecl GD, llvm::GlobalObject *GO);

  /// Set function attributes for a function declaration.
  void SetFunctionAttributes(GlobalDecl GD, llvm::Function *F,
                             bool IsIncompleteFunction, bool IsThunk);

  void EmitGlobalDefinition(GlobalDecl D, llvm::GlobalValue *GV = nullptr);

  void EmitGlobalFunctionDefinition(GlobalDecl GD, llvm::GlobalValue *GV);
  void EmitMultiVersionFunctionDefinition(GlobalDecl GD, llvm::GlobalValue *GV);

  void EmitGlobalVarDefinition(const VarDecl *D, bool IsTentative = false);
  void EmitExternalVarDeclaration(const VarDecl *D);
  void EmitAliasDefinition(GlobalDecl GD);
  void emitIFuncDefinition(GlobalDecl GD);
  void emitCPUDispatchDefinition(GlobalDecl GD);
  void EmitObjCPropertyImplementations(const ObjCImplementationDecl *D);
  void EmitObjCIvarInitializations(ObjCImplementationDecl *D);

  // C++ related functions.

  void EmitDeclContext(const DeclContext *DC);
  void EmitLinkageSpec(const LinkageSpecDecl *D);

  /// Emit the function that initializes C++ thread_local variables.
  void EmitCXXThreadLocalInitFunc();

  /// Emit the function that initializes C++ globals.
  void EmitCXXGlobalInitFunc();

  /// Emit the function that performs cleanup associated with C++ globals.
  void EmitCXXGlobalCleanUpFunc();

  /// Emit the function that initializes the specified global (if PerformInit is
  /// true) and registers its destructor.
  void EmitCXXGlobalVarDeclInitFunc(const VarDecl *D,
                                    llvm::GlobalVariable *Addr,
                                    bool PerformInit);

  void EmitPointerToInitFunc(const VarDecl *VD, llvm::GlobalVariable *Addr,
                             llvm::Function *InitFunc, InitSegAttr *ISA);

  // FIXME: Hardcoding priority here is gross.
  void AddGlobalCtor(llvm::Function *Ctor, int Priority = 65535,
                     llvm::Constant *AssociatedData = nullptr);
  void AddGlobalDtor(llvm::Function *Dtor, int Priority = 65535,
                     bool IsDtorAttrFunc = false);

  /// EmitCtorList - Generates a global array of functions and priorities using
  /// the given list and name. This array will have appending linkage and is
  /// suitable for use as a LLVM constructor or destructor array. Clears Fns.
  void EmitCtorList(CtorList &Fns, const char *GlobalName);

  /// Emit any needed decls for which code generation was deferred.
  void EmitDeferred();

  /// Try to emit external vtables as available_externally if they have emitted
  /// all inlined virtual functions.  It runs after EmitDeferred() and therefore
  /// is not allowed to create new references to things that need to be emitted
  /// lazily.
  void EmitVTablesOpportunistically();

  /// Call replaceAllUsesWith on all pairs in Replacements.
  void applyReplacements();

  /// Call replaceAllUsesWith on all pairs in GlobalValReplacements.
  void applyGlobalValReplacements();

  void checkAliases();

  std::map<int, llvm::TinyPtrVector<llvm::Function *>> DtorsUsingAtExit;

  /// Register functions annotated with __attribute__((destructor)) using
  /// __cxa_atexit, if it is available, or atexit otherwise.
  void registerGlobalDtorsWithAtExit();

  // When using sinit and sterm functions, unregister
  // __attribute__((destructor)) annotated functions which were previously
  // registered by the atexit subroutine using unatexit.
  void unregisterGlobalDtorsWithUnAtExit();

  /// Emit deferred multiversion function resolvers and associated variants.
  void emitMultiVersionFunctions();

  /// Emit any vtables which we deferred and still have a use for.
  void EmitDeferredVTables();

  /// Emit a dummy function that reference a CoreFoundation symbol when
  /// @available is used on Darwin.
  void emitAtAvailableLinkGuard();

  /// Emit the llvm.used and llvm.compiler.used metadata.
  void emitLLVMUsed();

  /// Emit the link options introduced by imported modules.
  void EmitModuleLinkOptions();

  /// Helper function for EmitStaticExternCAliases() to redirect ifuncs that
  /// have a resolver name that matches 'Elem' to instead resolve to the name of
  /// 'CppFunc'. This redirection is necessary in cases where 'Elem' has a name
  /// that will be emitted as an alias of the name bound to 'CppFunc'; ifuncs
  /// may not reference aliases. Redirection is only performed if 'Elem' is only
  /// used by ifuncs in which case, 'Elem' is destroyed. 'true' is returned if
  /// redirection is successful, and 'false' is returned otherwise.
  bool CheckAndReplaceExternCIFuncs(llvm::GlobalValue *Elem,
                                    llvm::GlobalValue *CppFunc);

  /// Emit aliases for internal-linkage declarations inside "C" language
  /// linkage specifications, giving them the "expected" name where possible.
  void EmitStaticExternCAliases();

  void EmitDeclMetadata();

  /// Emit the Clang version as llvm.ident metadata.
  void EmitVersionIdentMetadata();

  /// Emit the Clang commandline as llvm.commandline metadata.
  void EmitCommandLineMetadata();

  /// Emit the module flag metadata used to pass options controlling the
  /// the backend to LLVM.
  void EmitBackendOptionsMetadata(const CodeGenOptions CodeGenOpts);

  /// Emits OpenCL specific Metadata e.g. OpenCL version.
  void EmitOpenCLMetadata();

  /// Emit the llvm.gcov metadata used to tell LLVM where to emit the .gcno and
  /// .gcda files in a way that persists in .bc files.
  void EmitCoverageFile();

  /// Determine whether the definition must be emitted; if this returns \c
  /// false, the definition can be emitted lazily if it's used.
  bool MustBeEmitted(const ValueDecl *D);

  /// Determine whether the definition can be emitted eagerly, or should be
  /// delayed until the end of the translation unit. This is relevant for
  /// definitions whose linkage can change, e.g. implicit function instantions
  /// which may later be explicitly instantiated.
  bool MayBeEmittedEagerly(const ValueDecl *D);

  /// Check whether we can use a "simpler", more core exceptions personality
  /// function.
  void SimplifyPersonality();

  /// Helper function for ConstructAttributeList and
  /// addDefaultFunctionDefinitionAttributes.  Builds a set of function
  /// attributes to add to a function with the given properties.
  void getDefaultFunctionAttributes(StringRef Name, bool HasOptnone,
                                    bool AttrOnCallSite,
                                    llvm::AttrBuilder &FuncAttrs);

  llvm::Metadata *CreateMetadataIdentifierImpl(QualType T, MetadataTypeMap &Map,
                                               StringRef Suffix);
};

}  // end namespace CodeGen
}  // end namespace clang

#endif // LLVM_CLANG_LIB_CODEGEN_CODEGENMODULE_H<|MERGE_RESOLUTION|>--- conflicted
+++ resolved
@@ -1385,14 +1385,12 @@
   /// \param D The allocate declaration
   void EmitOMPAllocateDecl(const OMPAllocateDecl *D);
 
-<<<<<<< HEAD
+  /// Return the alignment specified in an allocate directive, if present.
+  llvm::Optional<CharUnits> getOMPAllocateAlignment(const VarDecl *VD);
+
   /// Emit a code for assert directive.
   /// \param D Assert declaration
   void EmitOSSAssertDecl(const OSSAssertDecl *D);
-=======
-  /// Return the alignment specified in an allocate directive, if present.
-  llvm::Optional<CharUnits> getOMPAllocateAlignment(const VarDecl *VD);
->>>>>>> 2fde26df
 
   /// Returns whether the given record has hidden LTO visibility and therefore
   /// may participate in (single-module) CFI and whole-program vtable
