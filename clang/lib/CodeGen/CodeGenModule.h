//===--- CodeGenModule.h - Per-Module state for LLVM CodeGen ----*- C++ -*-===//
//
// Part of the LLVM Project, under the Apache License v2.0 with LLVM Exceptions.
// See https://llvm.org/LICENSE.txt for license information.
// SPDX-License-Identifier: Apache-2.0 WITH LLVM-exception
//
//===----------------------------------------------------------------------===//
//
// This is the internal per-translation-unit state used for llvm translation.
//
//===----------------------------------------------------------------------===//

#ifndef LLVM_CLANG_LIB_CODEGEN_CODEGENMODULE_H
#define LLVM_CLANG_LIB_CODEGEN_CODEGENMODULE_H

#include "CGVTables.h"
#include "CodeGenTypeCache.h"
#include "CodeGenTypes.h"
#include "SanitizerMetadata.h"
#include "clang/AST/DeclCXX.h"
#include "clang/AST/DeclObjC.h"
#include "clang/AST/DeclOpenMP.h"
#include "clang/AST/GlobalDecl.h"
#include "clang/AST/Mangle.h"
#include "clang/Basic/ABI.h"
#include "clang/Basic/LangOptions.h"
#include "clang/Basic/Module.h"
#include "clang/Basic/SanitizerBlacklist.h"
#include "clang/Basic/TargetInfo.h"
#include "clang/Basic/XRayLists.h"
#include "llvm/ADT/DenseMap.h"
#include "llvm/ADT/SetVector.h"
#include "llvm/ADT/SmallPtrSet.h"
#include "llvm/ADT/StringMap.h"
#include "llvm/IR/Module.h"
#include "llvm/IR/ValueHandle.h"
#include "llvm/Transforms/Utils/SanitizerStats.h"

namespace llvm {
class Module;
class Constant;
class ConstantInt;
class Function;
class GlobalValue;
class DataLayout;
class FunctionType;
class LLVMContext;
class OpenMPIRBuilder;
class IndexedInstrProfReader;
}

namespace clang {
class ASTContext;
class AtomicType;
class FunctionDecl;
class IdentifierInfo;
class ObjCMethodDecl;
class ObjCImplementationDecl;
class ObjCCategoryImplDecl;
class ObjCProtocolDecl;
class ObjCEncodeExpr;
class BlockExpr;
class CharUnits;
class Decl;
class Expr;
class Stmt;
class InitListExpr;
class StringLiteral;
class NamedDecl;
class ValueDecl;
class VarDecl;
class LangOptions;
class CodeGenOptions;
class HeaderSearchOptions;
class PreprocessorOptions;
class DiagnosticsEngine;
class AnnotateAttr;
class CXXDestructorDecl;
class Module;
class CoverageSourceInfo;
class TargetAttr;
class InitSegAttr;
struct ParsedTargetAttr;

namespace CodeGen {

class CallArgList;
class CodeGenFunction;
class CodeGenTBAA;
class CGCXXABI;
class CGDebugInfo;
class CGObjCRuntime;
class CGOpenCLRuntime;
class CGOpenMPRuntime;
class CGOmpSsRuntime;
class CGCUDARuntime;
class BlockFieldFlags;
class FunctionArgList;
class CoverageMappingModuleGen;
class TargetCodeGenInfo;

enum ForDefinition_t : bool {
  NotForDefinition = false,
  ForDefinition = true
};

struct OrderGlobalInits {
  unsigned int priority;
  unsigned int lex_order;
  OrderGlobalInits(unsigned int p, unsigned int l)
      : priority(p), lex_order(l) {}

  bool operator==(const OrderGlobalInits &RHS) const {
    return priority == RHS.priority && lex_order == RHS.lex_order;
  }

  bool operator<(const OrderGlobalInits &RHS) const {
    return std::tie(priority, lex_order) <
           std::tie(RHS.priority, RHS.lex_order);
  }
};

struct ObjCEntrypoints {
  ObjCEntrypoints() { memset(this, 0, sizeof(*this)); }

  /// void objc_alloc(id);
  llvm::FunctionCallee objc_alloc;

  /// void objc_allocWithZone(id);
  llvm::FunctionCallee objc_allocWithZone;

  /// void objc_alloc_init(id);
  llvm::FunctionCallee objc_alloc_init;

  /// void objc_autoreleasePoolPop(void*);
  llvm::FunctionCallee objc_autoreleasePoolPop;

  /// void objc_autoreleasePoolPop(void*);
  /// Note this method is used when we are using exception handling
  llvm::FunctionCallee objc_autoreleasePoolPopInvoke;

  /// void *objc_autoreleasePoolPush(void);
  llvm::Function *objc_autoreleasePoolPush;

  /// id objc_autorelease(id);
  llvm::Function *objc_autorelease;

  /// id objc_autorelease(id);
  /// Note this is the runtime method not the intrinsic.
  llvm::FunctionCallee objc_autoreleaseRuntimeFunction;

  /// id objc_autoreleaseReturnValue(id);
  llvm::Function *objc_autoreleaseReturnValue;

  /// void objc_copyWeak(id *dest, id *src);
  llvm::Function *objc_copyWeak;

  /// void objc_destroyWeak(id*);
  llvm::Function *objc_destroyWeak;

  /// id objc_initWeak(id*, id);
  llvm::Function *objc_initWeak;

  /// id objc_loadWeak(id*);
  llvm::Function *objc_loadWeak;

  /// id objc_loadWeakRetained(id*);
  llvm::Function *objc_loadWeakRetained;

  /// void objc_moveWeak(id *dest, id *src);
  llvm::Function *objc_moveWeak;

  /// id objc_retain(id);
  llvm::Function *objc_retain;

  /// id objc_retain(id);
  /// Note this is the runtime method not the intrinsic.
  llvm::FunctionCallee objc_retainRuntimeFunction;

  /// id objc_retainAutorelease(id);
  llvm::Function *objc_retainAutorelease;

  /// id objc_retainAutoreleaseReturnValue(id);
  llvm::Function *objc_retainAutoreleaseReturnValue;

  /// id objc_retainAutoreleasedReturnValue(id);
  llvm::Function *objc_retainAutoreleasedReturnValue;

  /// id objc_retainBlock(id);
  llvm::Function *objc_retainBlock;

  /// void objc_release(id);
  llvm::Function *objc_release;

  /// void objc_release(id);
  /// Note this is the runtime method not the intrinsic.
  llvm::FunctionCallee objc_releaseRuntimeFunction;

  /// void objc_storeStrong(id*, id);
  llvm::Function *objc_storeStrong;

  /// id objc_storeWeak(id*, id);
  llvm::Function *objc_storeWeak;

  /// id objc_unsafeClaimAutoreleasedReturnValue(id);
  llvm::Function *objc_unsafeClaimAutoreleasedReturnValue;

  /// A void(void) inline asm to use to mark that the return value of
  /// a call will be immediately retain.
  llvm::InlineAsm *retainAutoreleasedReturnValueMarker;

  /// void clang.arc.use(...);
  llvm::Function *clang_arc_use;
};

/// This class records statistics on instrumentation based profiling.
class InstrProfStats {
  uint32_t VisitedInMainFile;
  uint32_t MissingInMainFile;
  uint32_t Visited;
  uint32_t Missing;
  uint32_t Mismatched;

public:
  InstrProfStats()
      : VisitedInMainFile(0), MissingInMainFile(0), Visited(0), Missing(0),
        Mismatched(0) {}
  /// Record that we've visited a function and whether or not that function was
  /// in the main source file.
  void addVisited(bool MainFile) {
    if (MainFile)
      ++VisitedInMainFile;
    ++Visited;
  }
  /// Record that a function we've visited has no profile data.
  void addMissing(bool MainFile) {
    if (MainFile)
      ++MissingInMainFile;
    ++Missing;
  }
  /// Record that a function we've visited has mismatched profile data.
  void addMismatched(bool MainFile) { ++Mismatched; }
  /// Whether or not the stats we've gathered indicate any potential problems.
  bool hasDiagnostics() { return Missing || Mismatched; }
  /// Report potential problems we've found to \c Diags.
  void reportDiagnostics(DiagnosticsEngine &Diags, StringRef MainFile);
};

/// A pair of helper functions for a __block variable.
class BlockByrefHelpers : public llvm::FoldingSetNode {
  // MSVC requires this type to be complete in order to process this
  // header.
public:
  llvm::Constant *CopyHelper;
  llvm::Constant *DisposeHelper;

  /// The alignment of the field.  This is important because
  /// different offsets to the field within the byref struct need to
  /// have different helper functions.
  CharUnits Alignment;

  BlockByrefHelpers(CharUnits alignment)
      : CopyHelper(nullptr), DisposeHelper(nullptr), Alignment(alignment) {}
  BlockByrefHelpers(const BlockByrefHelpers &) = default;
  virtual ~BlockByrefHelpers();

  void Profile(llvm::FoldingSetNodeID &id) const {
    id.AddInteger(Alignment.getQuantity());
    profileImpl(id);
  }
  virtual void profileImpl(llvm::FoldingSetNodeID &id) const = 0;

  virtual bool needsCopy() const { return true; }
  virtual void emitCopy(CodeGenFunction &CGF, Address dest, Address src) = 0;

  virtual bool needsDispose() const { return true; }
  virtual void emitDispose(CodeGenFunction &CGF, Address field) = 0;
};

/// This class organizes the cross-function state that is used while generating
/// LLVM code.
class CodeGenModule : public CodeGenTypeCache {
  CodeGenModule(const CodeGenModule &) = delete;
  void operator=(const CodeGenModule &) = delete;

public:
  struct Structor {
    Structor() : Priority(0), Initializer(nullptr), AssociatedData(nullptr) {}
    Structor(int Priority, llvm::Constant *Initializer,
             llvm::Constant *AssociatedData)
        : Priority(Priority), Initializer(Initializer),
          AssociatedData(AssociatedData) {}
    int Priority;
    llvm::Constant *Initializer;
    llvm::Constant *AssociatedData;
  };

  typedef std::vector<Structor> CtorList;

private:
  ASTContext &Context;
  const LangOptions &LangOpts;
  const HeaderSearchOptions &HeaderSearchOpts; // Only used for debug info.
  const PreprocessorOptions &PreprocessorOpts; // Only used for debug info.
  const CodeGenOptions &CodeGenOpts;
  unsigned NumAutoVarInit = 0;
  llvm::Module &TheModule;
  DiagnosticsEngine &Diags;
  const TargetInfo &Target;
  std::unique_ptr<CGCXXABI> ABI;
  llvm::LLVMContext &VMContext;

  std::unique_ptr<CodeGenTBAA> TBAA;

  mutable std::unique_ptr<TargetCodeGenInfo> TheTargetCodeGenInfo;

  // This should not be moved earlier, since its initialization depends on some
  // of the previous reference members being already initialized and also checks
  // if TheTargetCodeGenInfo is NULL
  CodeGenTypes Types;

  /// Holds information about C++ vtables.
  CodeGenVTables VTables;

  std::unique_ptr<CGObjCRuntime> ObjCRuntime;
  std::unique_ptr<CGOpenCLRuntime> OpenCLRuntime;
  std::unique_ptr<CGOpenMPRuntime> OpenMPRuntime;
<<<<<<< HEAD
  std::unique_ptr<CGOmpSsRuntime> OmpSsRuntime;
  std::unique_ptr<llvm::OpenMPIRBuilder> OMPBuilder;
=======
>>>>>>> c799f873
  std::unique_ptr<CGCUDARuntime> CUDARuntime;
  std::unique_ptr<CGDebugInfo> DebugInfo;
  std::unique_ptr<ObjCEntrypoints> ObjCData;
  llvm::MDNode *NoObjCARCExceptionsMetadata = nullptr;
  std::unique_ptr<llvm::IndexedInstrProfReader> PGOReader;
  InstrProfStats PGOStats;
  std::unique_ptr<llvm::SanitizerStatReport> SanStats;

  // A set of references that have only been seen via a weakref so far. This is
  // used to remove the weak of the reference if we ever see a direct reference
  // or a definition.
  llvm::SmallPtrSet<llvm::GlobalValue*, 10> WeakRefReferences;

  /// This contains all the decls which have definitions but/ which are deferred
  /// for emission and therefore should only be output if they are actually
  /// used. If a decl is in this, then it is known to have not been referenced
  /// yet.
  std::map<StringRef, GlobalDecl> DeferredDecls;

  /// This is a list of deferred decls which we have seen that *are* actually
  /// referenced. These get code generated when the module is done.
  std::vector<GlobalDecl> DeferredDeclsToEmit;
  void addDeferredDeclToEmit(GlobalDecl GD) {
    DeferredDeclsToEmit.emplace_back(GD);
  }

  /// List of alias we have emitted. Used to make sure that what they point to
  /// is defined once we get to the end of the of the translation unit.
  std::vector<GlobalDecl> Aliases;

  /// List of multiversion functions that have to be emitted.  Used to make sure
  /// we properly emit the iFunc.
  std::vector<GlobalDecl> MultiVersionFuncs;

  typedef llvm::StringMap<llvm::TrackingVH<llvm::Constant> > ReplacementsTy;
  ReplacementsTy Replacements;

  /// List of global values to be replaced with something else. Used when we
  /// want to replace a GlobalValue but can't identify it by its mangled name
  /// anymore (because the name is already taken).
  llvm::SmallVector<std::pair<llvm::GlobalValue *, llvm::Constant *>, 8>
    GlobalValReplacements;

  /// Variables for which we've emitted globals containing their constant
  /// values along with the corresponding globals, for opportunistic reuse.
  llvm::DenseMap<const VarDecl*, llvm::GlobalVariable*> InitializerConstants;

  /// Set of global decls for which we already diagnosed mangled name conflict.
  /// Required to not issue a warning (on a mangling conflict) multiple times
  /// for the same decl.
  llvm::DenseSet<GlobalDecl> DiagnosedConflictingDefinitions;

  /// A queue of (optional) vtables to consider emitting.
  std::vector<const CXXRecordDecl*> DeferredVTables;

  /// A queue of (optional) vtables that may be emitted opportunistically.
  std::vector<const CXXRecordDecl *> OpportunisticVTables;

  /// List of global values which are required to be present in the object file;
  /// bitcast to i8*. This is used for forcing visibility of symbols which may
  /// otherwise be optimized out.
  std::vector<llvm::WeakTrackingVH> LLVMUsed;
  std::vector<llvm::WeakTrackingVH> LLVMCompilerUsed;

  /// Store the list of global constructors and their respective priorities to
  /// be emitted when the translation unit is complete.
  CtorList GlobalCtors;

  /// Store the list of global destructors and their respective priorities to be
  /// emitted when the translation unit is complete.
  CtorList GlobalDtors;

  /// An ordered map of canonical GlobalDecls to their mangled names.
  llvm::MapVector<GlobalDecl, StringRef> MangledDeclNames;
  llvm::StringMap<GlobalDecl, llvm::BumpPtrAllocator> Manglings;

  // An ordered map of canonical GlobalDecls paired with the cpu-index for
  // cpu-specific name manglings.
  llvm::MapVector<std::pair<GlobalDecl, unsigned>, StringRef>
      CPUSpecificMangledDeclNames;
  llvm::StringMap<std::pair<GlobalDecl, unsigned>, llvm::BumpPtrAllocator>
      CPUSpecificManglings;

  /// Global annotations.
  std::vector<llvm::Constant*> Annotations;

  /// Map used to get unique annotation strings.
  llvm::StringMap<llvm::Constant*> AnnotationStrings;

  llvm::StringMap<llvm::GlobalVariable *> CFConstantStringMap;

  llvm::DenseMap<llvm::Constant *, llvm::GlobalVariable *> ConstantStringMap;
  llvm::DenseMap<const Decl*, llvm::Constant *> StaticLocalDeclMap;
  llvm::DenseMap<const Decl*, llvm::GlobalVariable*> StaticLocalDeclGuardMap;
  llvm::DenseMap<const Expr*, llvm::Constant *> MaterializedGlobalTemporaryMap;

  llvm::DenseMap<QualType, llvm::Constant *> AtomicSetterHelperFnMap;
  llvm::DenseMap<QualType, llvm::Constant *> AtomicGetterHelperFnMap;

  /// Map used to get unique type descriptor constants for sanitizers.
  llvm::DenseMap<QualType, llvm::Constant *> TypeDescriptorMap;

  /// Map used to track internal linkage functions declared within
  /// extern "C" regions.
  typedef llvm::MapVector<IdentifierInfo *,
                          llvm::GlobalValue *> StaticExternCMap;
  StaticExternCMap StaticExternCValues;

  /// thread_local variables defined or used in this TU.
  std::vector<const VarDecl *> CXXThreadLocals;

  /// thread_local variables with initializers that need to run
  /// before any thread_local variable in this TU is odr-used.
  std::vector<llvm::Function *> CXXThreadLocalInits;
  std::vector<const VarDecl *> CXXThreadLocalInitVars;

  /// Global variables with initializers that need to run before main.
  std::vector<llvm::Function *> CXXGlobalInits;

  /// When a C++ decl with an initializer is deferred, null is
  /// appended to CXXGlobalInits, and the index of that null is placed
  /// here so that the initializer will be performed in the correct
  /// order. Once the decl is emitted, the index is replaced with ~0U to ensure
  /// that we don't re-emit the initializer.
  llvm::DenseMap<const Decl*, unsigned> DelayedCXXInitPosition;

  typedef std::pair<OrderGlobalInits, llvm::Function*> GlobalInitData;

  struct GlobalInitPriorityCmp {
    bool operator()(const GlobalInitData &LHS,
                    const GlobalInitData &RHS) const {
      return LHS.first.priority < RHS.first.priority;
    }
  };

  /// Global variables with initializers whose order of initialization is set by
  /// init_priority attribute.
  SmallVector<GlobalInitData, 8> PrioritizedCXXGlobalInits;

  /// Global destructor functions and arguments that need to run on termination.
  /// When UseSinitAndSterm is set, it instead contains sterm finalizer
  /// functions, which also run on unloading a shared library.
  std::vector<
      std::tuple<llvm::FunctionType *, llvm::WeakTrackingVH, llvm::Constant *>>
      CXXGlobalDtorsOrStermFinalizers;

  /// The complete set of modules that has been imported.
  llvm::SetVector<clang::Module *> ImportedModules;

  /// The set of modules for which the module initializers
  /// have been emitted.
  llvm::SmallPtrSet<clang::Module *, 16> EmittedModuleInitializers;

  /// A vector of metadata strings for linker options.
  SmallVector<llvm::MDNode *, 16> LinkerOptionsMetadata;

  /// A vector of metadata strings for dependent libraries for ELF.
  SmallVector<llvm::MDNode *, 16> ELFDependentLibraries;

  /// @name Cache for Objective-C runtime types
  /// @{

  /// Cached reference to the class for constant strings. This value has type
  /// int * but is actually an Obj-C class pointer.
  llvm::WeakTrackingVH CFConstantStringClassRef;

  /// The type used to describe the state of a fast enumeration in
  /// Objective-C's for..in loop.
  QualType ObjCFastEnumerationStateType;

  /// @}

  /// Lazily create the Objective-C runtime
  void createObjCRuntime();

  void createOpenCLRuntime();
  void createOpenMPRuntime();
  void createOmpSsRuntime();
  void createCUDARuntime();

  bool isTriviallyRecursive(const FunctionDecl *F);
  bool shouldEmitFunction(GlobalDecl GD);
  bool shouldOpportunisticallyEmitVTables();
  /// Map used to be sure we don't emit the same CompoundLiteral twice.
  llvm::DenseMap<const CompoundLiteralExpr *, llvm::GlobalVariable *>
      EmittedCompoundLiterals;

  /// Map of the global blocks we've emitted, so that we don't have to re-emit
  /// them if the constexpr evaluator gets aggressive.
  llvm::DenseMap<const BlockExpr *, llvm::Constant *> EmittedGlobalBlocks;

  /// @name Cache for Blocks Runtime Globals
  /// @{

  llvm::Constant *NSConcreteGlobalBlock = nullptr;
  llvm::Constant *NSConcreteStackBlock = nullptr;

  llvm::FunctionCallee BlockObjectAssign = nullptr;
  llvm::FunctionCallee BlockObjectDispose = nullptr;

  llvm::Type *BlockDescriptorType = nullptr;
  llvm::Type *GenericBlockLiteralType = nullptr;

  struct {
    int GlobalUniqueCount;
  } Block;

  GlobalDecl initializedGlobalDecl;

  /// @}

  /// void @llvm.lifetime.start(i64 %size, i8* nocapture <ptr>)
  llvm::Function *LifetimeStartFn = nullptr;

  /// void @llvm.lifetime.end(i64 %size, i8* nocapture <ptr>)
  llvm::Function *LifetimeEndFn = nullptr;

  std::unique_ptr<SanitizerMetadata> SanitizerMD;

  llvm::MapVector<const Decl *, bool> DeferredEmptyCoverageMappingDecls;

  std::unique_ptr<CoverageMappingModuleGen> CoverageMapping;

  /// Mapping from canonical types to their metadata identifiers. We need to
  /// maintain this mapping because identifiers may be formed from distinct
  /// MDNodes.
  typedef llvm::DenseMap<QualType, llvm::Metadata *> MetadataTypeMap;
  MetadataTypeMap MetadataIdMap;
  MetadataTypeMap VirtualMetadataIdMap;
  MetadataTypeMap GeneralizedMetadataIdMap;

public:
  CodeGenModule(ASTContext &C, const HeaderSearchOptions &headersearchopts,
                const PreprocessorOptions &ppopts,
                const CodeGenOptions &CodeGenOpts, llvm::Module &M,
                DiagnosticsEngine &Diags,
                CoverageSourceInfo *CoverageInfo = nullptr);

  ~CodeGenModule();

  void clear();

  /// Finalize LLVM code generation.
  void Release();

  /// Return true if we should emit location information for expressions.
  bool getExpressionLocationsEnabled() const;

  /// Return a reference to the configured Objective-C runtime.
  CGObjCRuntime &getObjCRuntime() {
    if (!ObjCRuntime) createObjCRuntime();
    return *ObjCRuntime;
  }

  /// Return true iff an Objective-C runtime has been configured.
  bool hasObjCRuntime() { return !!ObjCRuntime; }

  /// Return a reference to the configured OpenCL runtime.
  CGOpenCLRuntime &getOpenCLRuntime() {
    assert(OpenCLRuntime != nullptr);
    return *OpenCLRuntime;
  }

  /// Return a reference to the configured OpenMP runtime.
  CGOpenMPRuntime &getOpenMPRuntime() {
    assert(OpenMPRuntime != nullptr);
    return *OpenMPRuntime;
  }

<<<<<<< HEAD
  /// Return a reference to the configured OmpSs runtime.
  CGOmpSsRuntime &getOmpSsRuntime() {
    assert(OmpSsRuntime != nullptr);
    return *OmpSsRuntime;
  }

  /// Return a pointer to the configured OpenMPIRBuilder, if any.
  llvm::OpenMPIRBuilder *getOpenMPIRBuilder() { return OMPBuilder.get(); }

=======
>>>>>>> c799f873
  /// Return a reference to the configured CUDA runtime.
  CGCUDARuntime &getCUDARuntime() {
    assert(CUDARuntime != nullptr);
    return *CUDARuntime;
  }

  ObjCEntrypoints &getObjCEntrypoints() const {
    assert(ObjCData != nullptr);
    return *ObjCData;
  }

  // Version checking function, used to implement ObjC's @available:
  // i32 @__isOSVersionAtLeast(i32, i32, i32)
  llvm::FunctionCallee IsOSVersionAtLeastFn = nullptr;

  InstrProfStats &getPGOStats() { return PGOStats; }
  llvm::IndexedInstrProfReader *getPGOReader() const { return PGOReader.get(); }

  CoverageMappingModuleGen *getCoverageMapping() const {
    return CoverageMapping.get();
  }

  llvm::Constant *getStaticLocalDeclAddress(const VarDecl *D) {
    return StaticLocalDeclMap[D];
  }
  void setStaticLocalDeclAddress(const VarDecl *D,
                                 llvm::Constant *C) {
    StaticLocalDeclMap[D] = C;
  }

  llvm::Constant *
  getOrCreateStaticVarDecl(const VarDecl &D,
                           llvm::GlobalValue::LinkageTypes Linkage);

  llvm::GlobalVariable *getStaticLocalDeclGuardAddress(const VarDecl *D) {
    return StaticLocalDeclGuardMap[D];
  }
  void setStaticLocalDeclGuardAddress(const VarDecl *D,
                                      llvm::GlobalVariable *C) {
    StaticLocalDeclGuardMap[D] = C;
  }

  Address createUnnamedGlobalFrom(const VarDecl &D, llvm::Constant *Constant,
                                  CharUnits Align);

  bool lookupRepresentativeDecl(StringRef MangledName,
                                GlobalDecl &Result) const;

  llvm::Constant *getAtomicSetterHelperFnMap(QualType Ty) {
    return AtomicSetterHelperFnMap[Ty];
  }
  void setAtomicSetterHelperFnMap(QualType Ty,
                            llvm::Constant *Fn) {
    AtomicSetterHelperFnMap[Ty] = Fn;
  }

  llvm::Constant *getAtomicGetterHelperFnMap(QualType Ty) {
    return AtomicGetterHelperFnMap[Ty];
  }
  void setAtomicGetterHelperFnMap(QualType Ty,
                            llvm::Constant *Fn) {
    AtomicGetterHelperFnMap[Ty] = Fn;
  }

  llvm::Constant *getTypeDescriptorFromMap(QualType Ty) {
    return TypeDescriptorMap[Ty];
  }
  void setTypeDescriptorInMap(QualType Ty, llvm::Constant *C) {
    TypeDescriptorMap[Ty] = C;
  }

  CGDebugInfo *getModuleDebugInfo() { return DebugInfo.get(); }

  llvm::MDNode *getNoObjCARCExceptionsMetadata() {
    if (!NoObjCARCExceptionsMetadata)
      NoObjCARCExceptionsMetadata = llvm::MDNode::get(getLLVMContext(), None);
    return NoObjCARCExceptionsMetadata;
  }

  ASTContext &getContext() const { return Context; }
  const LangOptions &getLangOpts() const { return LangOpts; }
  const HeaderSearchOptions &getHeaderSearchOpts()
    const { return HeaderSearchOpts; }
  const PreprocessorOptions &getPreprocessorOpts()
    const { return PreprocessorOpts; }
  const CodeGenOptions &getCodeGenOpts() const { return CodeGenOpts; }
  llvm::Module &getModule() const { return TheModule; }
  DiagnosticsEngine &getDiags() const { return Diags; }
  const llvm::DataLayout &getDataLayout() const {
    return TheModule.getDataLayout();
  }
  const TargetInfo &getTarget() const { return Target; }
  const llvm::Triple &getTriple() const { return Target.getTriple(); }
  bool supportsCOMDAT() const;
  void maybeSetTrivialComdat(const Decl &D, llvm::GlobalObject &GO);

  CGCXXABI &getCXXABI() const { return *ABI; }
  llvm::LLVMContext &getLLVMContext() { return VMContext; }

  bool shouldUseTBAA() const { return TBAA != nullptr; }

  const TargetCodeGenInfo &getTargetCodeGenInfo();

  CodeGenTypes &getTypes() { return Types; }

  CodeGenVTables &getVTables() { return VTables; }

  ItaniumVTableContext &getItaniumVTableContext() {
    return VTables.getItaniumVTableContext();
  }

  MicrosoftVTableContext &getMicrosoftVTableContext() {
    return VTables.getMicrosoftVTableContext();
  }

  CtorList &getGlobalCtors() { return GlobalCtors; }
  CtorList &getGlobalDtors() { return GlobalDtors; }

  /// getTBAATypeInfo - Get metadata used to describe accesses to objects of
  /// the given type.
  llvm::MDNode *getTBAATypeInfo(QualType QTy);

  /// getTBAAAccessInfo - Get TBAA information that describes an access to
  /// an object of the given type.
  TBAAAccessInfo getTBAAAccessInfo(QualType AccessType);

  /// getTBAAVTablePtrAccessInfo - Get the TBAA information that describes an
  /// access to a virtual table pointer.
  TBAAAccessInfo getTBAAVTablePtrAccessInfo(llvm::Type *VTablePtrType);

  llvm::MDNode *getTBAAStructInfo(QualType QTy);

  /// getTBAABaseTypeInfo - Get metadata that describes the given base access
  /// type. Return null if the type is not suitable for use in TBAA access tags.
  llvm::MDNode *getTBAABaseTypeInfo(QualType QTy);

  /// getTBAAAccessTagInfo - Get TBAA tag for a given memory access.
  llvm::MDNode *getTBAAAccessTagInfo(TBAAAccessInfo Info);

  /// mergeTBAAInfoForCast - Get merged TBAA information for the purposes of
  /// type casts.
  TBAAAccessInfo mergeTBAAInfoForCast(TBAAAccessInfo SourceInfo,
                                      TBAAAccessInfo TargetInfo);

  /// mergeTBAAInfoForConditionalOperator - Get merged TBAA information for the
  /// purposes of conditional operator.
  TBAAAccessInfo mergeTBAAInfoForConditionalOperator(TBAAAccessInfo InfoA,
                                                     TBAAAccessInfo InfoB);

  /// mergeTBAAInfoForMemoryTransfer - Get merged TBAA information for the
  /// purposes of memory transfer calls.
  TBAAAccessInfo mergeTBAAInfoForMemoryTransfer(TBAAAccessInfo DestInfo,
                                                TBAAAccessInfo SrcInfo);

  /// getTBAAInfoForSubobject - Get TBAA information for an access with a given
  /// base lvalue.
  TBAAAccessInfo getTBAAInfoForSubobject(LValue Base, QualType AccessType) {
    if (Base.getTBAAInfo().isMayAlias())
      return TBAAAccessInfo::getMayAliasInfo();
    return getTBAAAccessInfo(AccessType);
  }

  bool isTypeConstant(QualType QTy, bool ExcludeCtorDtor);

  bool isPaddedAtomicType(QualType type);
  bool isPaddedAtomicType(const AtomicType *type);

  /// DecorateInstructionWithTBAA - Decorate the instruction with a TBAA tag.
  void DecorateInstructionWithTBAA(llvm::Instruction *Inst,
                                   TBAAAccessInfo TBAAInfo);

  /// Adds !invariant.barrier !tag to instruction
  void DecorateInstructionWithInvariantGroup(llvm::Instruction *I,
                                             const CXXRecordDecl *RD);

  /// Emit the given number of characters as a value of type size_t.
  llvm::ConstantInt *getSize(CharUnits numChars);

  /// Set the visibility for the given LLVM GlobalValue.
  void setGlobalVisibility(llvm::GlobalValue *GV, const NamedDecl *D) const;

  void setDSOLocal(llvm::GlobalValue *GV) const;

  void setDLLImportDLLExport(llvm::GlobalValue *GV, GlobalDecl D) const;
  void setDLLImportDLLExport(llvm::GlobalValue *GV, const NamedDecl *D) const;
  /// Set visibility, dllimport/dllexport and dso_local.
  /// This must be called after dllimport/dllexport is set.
  void setGVProperties(llvm::GlobalValue *GV, GlobalDecl GD) const;
  void setGVProperties(llvm::GlobalValue *GV, const NamedDecl *D) const;

  void setGVPropertiesAux(llvm::GlobalValue *GV, const NamedDecl *D) const;

  /// Set the TLS mode for the given LLVM GlobalValue for the thread-local
  /// variable declaration D.
  void setTLSMode(llvm::GlobalValue *GV, const VarDecl &D) const;

  /// Get LLVM TLS mode from CodeGenOptions.
  llvm::GlobalVariable::ThreadLocalMode GetDefaultLLVMTLSModel() const;

  static llvm::GlobalValue::VisibilityTypes GetLLVMVisibility(Visibility V) {
    switch (V) {
    case DefaultVisibility:   return llvm::GlobalValue::DefaultVisibility;
    case HiddenVisibility:    return llvm::GlobalValue::HiddenVisibility;
    case ProtectedVisibility: return llvm::GlobalValue::ProtectedVisibility;
    }
    llvm_unreachable("unknown visibility!");
  }

  llvm::Constant *GetAddrOfGlobal(GlobalDecl GD,
                                  ForDefinition_t IsForDefinition
                                    = NotForDefinition);

  /// Will return a global variable of the given type. If a variable with a
  /// different type already exists then a new  variable with the right type
  /// will be created and all uses of the old variable will be replaced with a
  /// bitcast to the new variable.
  llvm::GlobalVariable *
  CreateOrReplaceCXXRuntimeVariable(StringRef Name, llvm::Type *Ty,
                                    llvm::GlobalValue::LinkageTypes Linkage,
                                    unsigned Alignment);

  llvm::Function *CreateGlobalInitOrCleanUpFunction(
      llvm::FunctionType *ty, const Twine &name, const CGFunctionInfo &FI,
      SourceLocation Loc = SourceLocation(), bool TLS = false);

  /// Return the AST address space of the underlying global variable for D, as
  /// determined by its declaration. Normally this is the same as the address
  /// space of D's type, but in CUDA, address spaces are associated with
  /// declarations, not types. If D is nullptr, return the default address
  /// space for global variable.
  ///
  /// For languages without explicit address spaces, if D has default address
  /// space, target-specific global or constant address space may be returned.
  LangAS GetGlobalVarAddressSpace(const VarDecl *D);

  /// Return the llvm::Constant for the address of the given global variable.
  /// If Ty is non-null and if the global doesn't exist, then it will be created
  /// with the specified type instead of whatever the normal requested type
  /// would be. If IsForDefinition is true, it is guaranteed that an actual
  /// global with type Ty will be returned, not conversion of a variable with
  /// the same mangled name but some other type.
  llvm::Constant *GetAddrOfGlobalVar(const VarDecl *D,
                                     llvm::Type *Ty = nullptr,
                                     ForDefinition_t IsForDefinition
                                       = NotForDefinition);

  /// Return the AST address space of string literal, which is used to emit
  /// the string literal as global variable in LLVM IR.
  /// Note: This is not necessarily the address space of the string literal
  /// in AST. For address space agnostic language, e.g. C++, string literal
  /// in AST is always in default address space.
  LangAS getStringLiteralAddressSpace() const;

  /// Return the address of the given function. If Ty is non-null, then this
  /// function will use the specified type if it has to create it.
  llvm::Constant *GetAddrOfFunction(GlobalDecl GD, llvm::Type *Ty = nullptr,
                                    bool ForVTable = false,
                                    bool DontDefer = false,
                                    ForDefinition_t IsForDefinition
                                      = NotForDefinition);

  /// Get the address of the RTTI descriptor for the given type.
  llvm::Constant *GetAddrOfRTTIDescriptor(QualType Ty, bool ForEH = false);

  /// Get the address of a GUID.
  ConstantAddress GetAddrOfMSGuidDecl(const MSGuidDecl *GD);

  /// Get the address of the thunk for the given global decl.
  llvm::Constant *GetAddrOfThunk(StringRef Name, llvm::Type *FnTy,
                                 GlobalDecl GD);

  /// Get a reference to the target of VD.
  ConstantAddress GetWeakRefReference(const ValueDecl *VD);

  /// Returns the assumed alignment of an opaque pointer to the given class.
  CharUnits getClassPointerAlignment(const CXXRecordDecl *CD);

  /// Returns the minimum object size for an object of the given class type
  /// (or a class derived from it).
  CharUnits getMinimumClassObjectSize(const CXXRecordDecl *CD);

  /// Returns the minimum object size for an object of the given type.
  CharUnits getMinimumObjectSize(QualType Ty) {
    if (CXXRecordDecl *RD = Ty->getAsCXXRecordDecl())
      return getMinimumClassObjectSize(RD);
    return getContext().getTypeSizeInChars(Ty);
  }

  /// Returns the assumed alignment of a virtual base of a class.
  CharUnits getVBaseAlignment(CharUnits DerivedAlign,
                              const CXXRecordDecl *Derived,
                              const CXXRecordDecl *VBase);

  /// Given a class pointer with an actual known alignment, and the
  /// expected alignment of an object at a dynamic offset w.r.t that
  /// pointer, return the alignment to assume at the offset.
  CharUnits getDynamicOffsetAlignment(CharUnits ActualAlign,
                                      const CXXRecordDecl *Class,
                                      CharUnits ExpectedTargetAlign);

  CharUnits
  computeNonVirtualBaseClassOffset(const CXXRecordDecl *DerivedClass,
                                   CastExpr::path_const_iterator Start,
                                   CastExpr::path_const_iterator End);

  /// Returns the offset from a derived class to  a class. Returns null if the
  /// offset is 0.
  llvm::Constant *
  GetNonVirtualBaseClassOffset(const CXXRecordDecl *ClassDecl,
                               CastExpr::path_const_iterator PathBegin,
                               CastExpr::path_const_iterator PathEnd);

  llvm::FoldingSet<BlockByrefHelpers> ByrefHelpersCache;

  /// Fetches the global unique block count.
  int getUniqueBlockCount() { return ++Block.GlobalUniqueCount; }

  /// Fetches the type of a generic block descriptor.
  llvm::Type *getBlockDescriptorType();

  /// The type of a generic block literal.
  llvm::Type *getGenericBlockLiteralType();

  /// Gets the address of a block which requires no captures.
  llvm::Constant *GetAddrOfGlobalBlock(const BlockExpr *BE, StringRef Name);

  /// Returns the address of a block which requires no caputres, or null if
  /// we've yet to emit the block for BE.
  llvm::Constant *getAddrOfGlobalBlockIfEmitted(const BlockExpr *BE) {
    return EmittedGlobalBlocks.lookup(BE);
  }

  /// Notes that BE's global block is available via Addr. Asserts that BE
  /// isn't already emitted.
  void setAddrOfGlobalBlock(const BlockExpr *BE, llvm::Constant *Addr);

  /// Return a pointer to a constant CFString object for the given string.
  ConstantAddress GetAddrOfConstantCFString(const StringLiteral *Literal);

  /// Return a pointer to a constant NSString object for the given string. Or a
  /// user defined String object as defined via
  /// -fconstant-string-class=class_name option.
  ConstantAddress GetAddrOfConstantString(const StringLiteral *Literal);

  /// Return a constant array for the given string.
  llvm::Constant *GetConstantArrayFromStringLiteral(const StringLiteral *E);

  /// Return a pointer to a constant array for the given string literal.
  ConstantAddress
  GetAddrOfConstantStringFromLiteral(const StringLiteral *S,
                                     StringRef Name = ".str");

  /// Return a pointer to a constant array for the given ObjCEncodeExpr node.
  ConstantAddress
  GetAddrOfConstantStringFromObjCEncode(const ObjCEncodeExpr *);

  /// Returns a pointer to a character array containing the literal and a
  /// terminating '\0' character. The result has pointer to array type.
  ///
  /// \param GlobalName If provided, the name to use for the global (if one is
  /// created).
  ConstantAddress
  GetAddrOfConstantCString(const std::string &Str,
                           const char *GlobalName = nullptr);

  /// Returns a pointer to a constant global variable for the given file-scope
  /// compound literal expression.
  ConstantAddress GetAddrOfConstantCompoundLiteral(const CompoundLiteralExpr*E);

  /// If it's been emitted already, returns the GlobalVariable corresponding to
  /// a compound literal. Otherwise, returns null.
  llvm::GlobalVariable *
  getAddrOfConstantCompoundLiteralIfEmitted(const CompoundLiteralExpr *E);

  /// Notes that CLE's GlobalVariable is GV. Asserts that CLE isn't already
  /// emitted.
  void setAddrOfConstantCompoundLiteral(const CompoundLiteralExpr *CLE,
                                        llvm::GlobalVariable *GV);

  /// Returns a pointer to a global variable representing a temporary
  /// with static or thread storage duration.
  ConstantAddress GetAddrOfGlobalTemporary(const MaterializeTemporaryExpr *E,
                                           const Expr *Inner);

  /// Retrieve the record type that describes the state of an
  /// Objective-C fast enumeration loop (for..in).
  QualType getObjCFastEnumerationStateType();

  // Produce code for this constructor/destructor. This method doesn't try
  // to apply any ABI rules about which other constructors/destructors
  // are needed or if they are alias to each other.
  llvm::Function *codegenCXXStructor(GlobalDecl GD);

  /// Return the address of the constructor/destructor of the given type.
  llvm::Constant *
  getAddrOfCXXStructor(GlobalDecl GD, const CGFunctionInfo *FnInfo = nullptr,
                       llvm::FunctionType *FnType = nullptr,
                       bool DontDefer = false,
                       ForDefinition_t IsForDefinition = NotForDefinition) {
    return cast<llvm::Constant>(getAddrAndTypeOfCXXStructor(GD, FnInfo, FnType,
                                                            DontDefer,
                                                            IsForDefinition)
                                    .getCallee());
  }

  llvm::FunctionCallee getAddrAndTypeOfCXXStructor(
      GlobalDecl GD, const CGFunctionInfo *FnInfo = nullptr,
      llvm::FunctionType *FnType = nullptr, bool DontDefer = false,
      ForDefinition_t IsForDefinition = NotForDefinition);

  /// Given a builtin id for a function like "__builtin_fabsf", return a
  /// Function* for "fabsf".
  llvm::Constant *getBuiltinLibFunction(const FunctionDecl *FD,
                                        unsigned BuiltinID);

  llvm::Function *getIntrinsic(unsigned IID, ArrayRef<llvm::Type*> Tys = None);

  /// Emit code for a single top level declaration.
  void EmitTopLevelDecl(Decl *D);

  /// Stored a deferred empty coverage mapping for an unused
  /// and thus uninstrumented top level declaration.
  void AddDeferredUnusedCoverageMapping(Decl *D);

  /// Remove the deferred empty coverage mapping as this
  /// declaration is actually instrumented.
  void ClearUnusedCoverageMapping(const Decl *D);

  /// Emit all the deferred coverage mappings
  /// for the uninstrumented functions.
  void EmitDeferredUnusedCoverageMappings();

  /// Emit an alias for "main" if it has no arguments (needed for wasm).
  void EmitMainVoidAlias();

  /// Tell the consumer that this variable has been instantiated.
  void HandleCXXStaticMemberVarInstantiation(VarDecl *VD);

  /// If the declaration has internal linkage but is inside an
  /// extern "C" linkage specification, prepare to emit an alias for it
  /// to the expected name.
  template<typename SomeDecl>
  void MaybeHandleStaticInExternC(const SomeDecl *D, llvm::GlobalValue *GV);

  /// Add a global to a list to be added to the llvm.used metadata.
  void addUsedGlobal(llvm::GlobalValue *GV);

  /// Add a global to a list to be added to the llvm.compiler.used metadata.
  void addCompilerUsedGlobal(llvm::GlobalValue *GV);

  /// Add a destructor and object to add to the C++ global destructor function.
  void AddCXXDtorEntry(llvm::FunctionCallee DtorFn, llvm::Constant *Object) {
    CXXGlobalDtorsOrStermFinalizers.emplace_back(DtorFn.getFunctionType(),
                                                 DtorFn.getCallee(), Object);
  }

  /// Add an sterm finalizer to the C++ global cleanup function.
  void AddCXXStermFinalizerEntry(llvm::FunctionCallee DtorFn) {
    CXXGlobalDtorsOrStermFinalizers.emplace_back(DtorFn.getFunctionType(),
                                                 DtorFn.getCallee(), nullptr);
  }

  /// Add an sterm finalizer to its own llvm.global_dtors entry.
  void AddCXXStermFinalizerToGlobalDtor(llvm::Function *StermFinalizer,
                                        int Priority) {
    AddGlobalDtor(StermFinalizer, Priority);
  }

  /// Create or return a runtime function declaration with the specified type
  /// and name. If \p AssumeConvergent is true, the call will have the
  /// convergent attribute added.
  llvm::FunctionCallee
  CreateRuntimeFunction(llvm::FunctionType *Ty, StringRef Name,
                        llvm::AttributeList ExtraAttrs = llvm::AttributeList(),
                        bool Local = false, bool AssumeConvergent = false);

  /// Create or return a runtime function declaration with the specified type
  /// and name. This will automatically add the convergent attribute to the
  /// function declaration.
  llvm::FunctionCallee CreateConvergentRuntimeFunction(
      llvm::FunctionType *Ty, StringRef Name,
      llvm::AttributeList ExtraAttrs = llvm::AttributeList(),
      bool Local = false) {
    return CreateRuntimeFunction(Ty, Name, ExtraAttrs, Local, true);
  }

  /// Create a new runtime global variable with the specified type and name.
  llvm::Constant *CreateRuntimeVariable(llvm::Type *Ty,
                                        StringRef Name);

  ///@name Custom Blocks Runtime Interfaces
  ///@{

  llvm::Constant *getNSConcreteGlobalBlock();
  llvm::Constant *getNSConcreteStackBlock();
  llvm::FunctionCallee getBlockObjectAssign();
  llvm::FunctionCallee getBlockObjectDispose();

  ///@}

  llvm::Function *getLLVMLifetimeStartFn();
  llvm::Function *getLLVMLifetimeEndFn();

  // Make sure that this type is translated.
  void UpdateCompletedType(const TagDecl *TD);

  llvm::Constant *getMemberPointerConstant(const UnaryOperator *e);

  /// Emit type info if type of an expression is a variably modified
  /// type. Also emit proper debug info for cast types.
  void EmitExplicitCastExprType(const ExplicitCastExpr *E,
                                CodeGenFunction *CGF = nullptr);

  /// Return the result of value-initializing the given type, i.e. a null
  /// expression of the given type.  This is usually, but not always, an LLVM
  /// null constant.
  llvm::Constant *EmitNullConstant(QualType T);

  /// Return a null constant appropriate for zero-initializing a base class with
  /// the given type. This is usually, but not always, an LLVM null constant.
  llvm::Constant *EmitNullConstantForBase(const CXXRecordDecl *Record);

  /// Emit a general error that something can't be done.
  void Error(SourceLocation loc, StringRef error);

  /// Print out an error that codegen doesn't support the specified stmt yet.
  void ErrorUnsupported(const Stmt *S, const char *Type);

  /// Print out an error that codegen doesn't support the specified decl yet.
  void ErrorUnsupported(const Decl *D, const char *Type);

  /// Set the attributes on the LLVM function for the given decl and function
  /// info. This applies attributes necessary for handling the ABI as well as
  /// user specified attributes like section.
  void SetInternalFunctionAttributes(GlobalDecl GD, llvm::Function *F,
                                     const CGFunctionInfo &FI);

  /// Set the LLVM function attributes (sext, zext, etc).
  void SetLLVMFunctionAttributes(GlobalDecl GD, const CGFunctionInfo &Info,
                                 llvm::Function *F);

  /// Set the LLVM function attributes which only apply to a function
  /// definition.
  void SetLLVMFunctionAttributesForDefinition(const Decl *D, llvm::Function *F);

  /// Return true iff the given type uses 'sret' when used as a return type.
  bool ReturnTypeUsesSRet(const CGFunctionInfo &FI);

  /// Return true iff the given type uses an argument slot when 'sret' is used
  /// as a return type.
  bool ReturnSlotInterferesWithArgs(const CGFunctionInfo &FI);

  /// Return true iff the given type uses 'fpret' when used as a return type.
  bool ReturnTypeUsesFPRet(QualType ResultType);

  /// Return true iff the given type uses 'fp2ret' when used as a return type.
  bool ReturnTypeUsesFP2Ret(QualType ResultType);

  /// Get the LLVM attributes and calling convention to use for a particular
  /// function type.
  ///
  /// \param Name - The function name.
  /// \param Info - The function type information.
  /// \param CalleeInfo - The callee information these attributes are being
  /// constructed for. If valid, the attributes applied to this decl may
  /// contribute to the function attributes and calling convention.
  /// \param Attrs [out] - On return, the attribute list to use.
  /// \param CallingConv [out] - On return, the LLVM calling convention to use.
  void ConstructAttributeList(StringRef Name, const CGFunctionInfo &Info,
                              CGCalleeInfo CalleeInfo,
                              llvm::AttributeList &Attrs, unsigned &CallingConv,
                              bool AttrOnCallSite);

  /// Adds attributes to F according to our CodeGenOptions and LangOptions, as
  /// though we had emitted it ourselves.  We remove any attributes on F that
  /// conflict with the attributes we add here.
  ///
  /// This is useful for adding attrs to bitcode modules that you want to link
  /// with but don't control, such as CUDA's libdevice.  When linking with such
  /// a bitcode library, you might want to set e.g. its functions'
  /// "unsafe-fp-math" attribute to match the attr of the functions you're
  /// codegen'ing.  Otherwise, LLVM will interpret the bitcode module's lack of
  /// unsafe-fp-math attrs as tantamount to unsafe-fp-math=false, and then LLVM
  /// will propagate unsafe-fp-math=false up to every transitive caller of a
  /// function in the bitcode library!
  ///
  /// With the exception of fast-math attrs, this will only make the attributes
  /// on the function more conservative.  But it's unsafe to call this on a
  /// function which relies on particular fast-math attributes for correctness.
  /// It's up to you to ensure that this is safe.
  void addDefaultFunctionDefinitionAttributes(llvm::Function &F);

  /// Like the overload taking a `Function &`, but intended specifically
  /// for frontends that want to build on Clang's target-configuration logic.
  void addDefaultFunctionDefinitionAttributes(llvm::AttrBuilder &attrs);

  StringRef getMangledName(GlobalDecl GD);
  StringRef getBlockMangledName(GlobalDecl GD, const BlockDecl *BD);

  void EmitTentativeDefinition(const VarDecl *D);

  void EmitExternalDeclaration(const VarDecl *D);

  void EmitVTable(CXXRecordDecl *Class);

  void RefreshTypeCacheForClass(const CXXRecordDecl *Class);

  /// Appends Opts to the "llvm.linker.options" metadata value.
  void AppendLinkerOptions(StringRef Opts);

  /// Appends a detect mismatch command to the linker options.
  void AddDetectMismatch(StringRef Name, StringRef Value);

  /// Appends a dependent lib to the appropriate metadata value.
  void AddDependentLib(StringRef Lib);


  llvm::GlobalVariable::LinkageTypes getFunctionLinkage(GlobalDecl GD);

  void setFunctionLinkage(GlobalDecl GD, llvm::Function *F) {
    F->setLinkage(getFunctionLinkage(GD));
  }

  /// Return the appropriate linkage for the vtable, VTT, and type information
  /// of the given class.
  llvm::GlobalVariable::LinkageTypes getVTableLinkage(const CXXRecordDecl *RD);

  /// Return the store size, in character units, of the given LLVM type.
  CharUnits GetTargetTypeStoreSize(llvm::Type *Ty) const;

  /// Returns LLVM linkage for a declarator.
  llvm::GlobalValue::LinkageTypes
  getLLVMLinkageForDeclarator(const DeclaratorDecl *D, GVALinkage Linkage,
                              bool IsConstantVariable);

  /// Returns LLVM linkage for a declarator.
  llvm::GlobalValue::LinkageTypes
  getLLVMLinkageVarDefinition(const VarDecl *VD, bool IsConstant);

  /// Emit all the global annotations.
  void EmitGlobalAnnotations();

  /// Emit an annotation string.
  llvm::Constant *EmitAnnotationString(StringRef Str);

  /// Emit the annotation's translation unit.
  llvm::Constant *EmitAnnotationUnit(SourceLocation Loc);

  /// Emit the annotation line number.
  llvm::Constant *EmitAnnotationLineNo(SourceLocation L);

  /// Generate the llvm::ConstantStruct which contains the annotation
  /// information for a given GlobalValue. The annotation struct is
  /// {i8 *, i8 *, i8 *, i32}. The first field is a constant expression, the
  /// GlobalValue being annotated. The second field is the constant string
  /// created from the AnnotateAttr's annotation. The third field is a constant
  /// string containing the name of the translation unit. The fourth field is
  /// the line number in the file of the annotated value declaration.
  llvm::Constant *EmitAnnotateAttr(llvm::GlobalValue *GV,
                                   const AnnotateAttr *AA,
                                   SourceLocation L);

  /// Add global annotations that are set on D, for the global GV. Those
  /// annotations are emitted during finalization of the LLVM code.
  void AddGlobalAnnotations(const ValueDecl *D, llvm::GlobalValue *GV);

  bool isInSanitizerBlacklist(SanitizerMask Kind, llvm::Function *Fn,
                              SourceLocation Loc) const;

  bool isInSanitizerBlacklist(llvm::GlobalVariable *GV, SourceLocation Loc,
                              QualType Ty,
                              StringRef Category = StringRef()) const;

  /// Imbue XRay attributes to a function, applying the always/never attribute
  /// lists in the process. Returns true if we did imbue attributes this way,
  /// false otherwise.
  bool imbueXRayAttrs(llvm::Function *Fn, SourceLocation Loc,
                      StringRef Category = StringRef()) const;

  SanitizerMetadata *getSanitizerMetadata() {
    return SanitizerMD.get();
  }

  void addDeferredVTable(const CXXRecordDecl *RD) {
    DeferredVTables.push_back(RD);
  }

  /// Emit code for a single global function or var decl. Forward declarations
  /// are emitted lazily.
  void EmitGlobal(GlobalDecl D);

  bool TryEmitBaseDestructorAsAlias(const CXXDestructorDecl *D);

  llvm::GlobalValue *GetGlobalValue(StringRef Ref);

  /// Set attributes which are common to any form of a global definition (alias,
  /// Objective-C method, function, global variable).
  ///
  /// NOTE: This should only be called for definitions.
  void SetCommonAttributes(GlobalDecl GD, llvm::GlobalValue *GV);

  void addReplacement(StringRef Name, llvm::Constant *C);

  void addGlobalValReplacement(llvm::GlobalValue *GV, llvm::Constant *C);

  /// Emit a code for threadprivate directive.
  /// \param D Threadprivate declaration.
  void EmitOMPThreadPrivateDecl(const OMPThreadPrivateDecl *D);

  /// Emit a code for declare reduction construct.
  void EmitOMPDeclareReduction(const OMPDeclareReductionDecl *D,
                               CodeGenFunction *CGF = nullptr);

  /// Emit a code for declare mapper construct.
  void EmitOMPDeclareMapper(const OMPDeclareMapperDecl *D,
                            CodeGenFunction *CGF = nullptr);

  /// Emit a code for requires directive.
  /// \param D Requires declaration
  void EmitOMPRequiresDecl(const OMPRequiresDecl *D);

  /// Returns whether the given record has hidden LTO visibility and therefore
  /// may participate in (single-module) CFI and whole-program vtable
  /// optimization.
  bool HasHiddenLTOVisibility(const CXXRecordDecl *RD);

  /// Returns whether the given record has public std LTO visibility
  /// and therefore may not participate in (single-module) CFI and whole-program
  /// vtable optimization.
  bool HasLTOVisibilityPublicStd(const CXXRecordDecl *RD);

  /// Returns the vcall visibility of the given type. This is the scope in which
  /// a virtual function call could be made which ends up being dispatched to a
  /// member function of this class. This scope can be wider than the visibility
  /// of the class itself when the class has a more-visible dynamic base class.
  llvm::GlobalObject::VCallVisibility
  GetVCallVisibilityLevel(const CXXRecordDecl *RD);

  /// Emit type metadata for the given vtable using the given layout.
  void EmitVTableTypeMetadata(const CXXRecordDecl *RD,
                              llvm::GlobalVariable *VTable,
                              const VTableLayout &VTLayout);

  /// Generate a cross-DSO type identifier for MD.
  llvm::ConstantInt *CreateCrossDsoCfiTypeId(llvm::Metadata *MD);

  /// Create a metadata identifier for the given type. This may either be an
  /// MDString (for external identifiers) or a distinct unnamed MDNode (for
  /// internal identifiers).
  llvm::Metadata *CreateMetadataIdentifierForType(QualType T);

  /// Create a metadata identifier that is intended to be used to check virtual
  /// calls via a member function pointer.
  llvm::Metadata *CreateMetadataIdentifierForVirtualMemPtrType(QualType T);

  /// Create a metadata identifier for the generalization of the given type.
  /// This may either be an MDString (for external identifiers) or a distinct
  /// unnamed MDNode (for internal identifiers).
  llvm::Metadata *CreateMetadataIdentifierGeneralized(QualType T);

  /// Create and attach type metadata to the given function.
  void CreateFunctionTypeMetadataForIcall(const FunctionDecl *FD,
                                          llvm::Function *F);

  /// Returns whether this module needs the "all-vtables" type identifier.
  bool NeedAllVtablesTypeId() const;

  /// Create and attach type metadata for the given vtable.
  void AddVTableTypeMetadata(llvm::GlobalVariable *VTable, CharUnits Offset,
                             const CXXRecordDecl *RD);

  /// Return a vector of most-base classes for RD. This is used to implement
  /// control flow integrity checks for member function pointers.
  ///
  /// A most-base class of a class C is defined as a recursive base class of C,
  /// including C itself, that does not have any bases.
  std::vector<const CXXRecordDecl *>
  getMostBaseClasses(const CXXRecordDecl *RD);

  /// Get the declaration of std::terminate for the platform.
  llvm::FunctionCallee getTerminateFn();

  llvm::SanitizerStatReport &getSanStats();

  llvm::Value *
  createOpenCLIntToSamplerConversion(const Expr *E, CodeGenFunction &CGF);

  /// OpenCL v1.2 s5.6.4.6 allows the compiler to store kernel argument
  /// information in the program executable. The argument information stored
  /// includes the argument name, its type, the address and access qualifiers
  /// used. This helper can be used to generate metadata for source code kernel
  /// function as well as generated implicitly kernels. If a kernel is generated
  /// implicitly null value has to be passed to the last two parameters,
  /// otherwise all parameters must have valid non-null values.
  /// \param FN is a pointer to IR function being generated.
  /// \param FD is a pointer to function declaration if any.
  /// \param CGF is a pointer to CodeGenFunction that generates this function.
  void GenOpenCLArgMetadata(llvm::Function *FN,
                            const FunctionDecl *FD = nullptr,
                            CodeGenFunction *CGF = nullptr);

  /// Get target specific null pointer.
  /// \param T is the LLVM type of the null pointer.
  /// \param QT is the clang QualType of the null pointer.
  llvm::Constant *getNullPointer(llvm::PointerType *T, QualType QT);

  CharUnits getNaturalTypeAlignment(QualType T,
                                    LValueBaseInfo *BaseInfo = nullptr,
                                    TBAAAccessInfo *TBAAInfo = nullptr,
                                    bool forPointeeType = false);
  CharUnits getNaturalPointeeTypeAlignment(QualType T,
                                           LValueBaseInfo *BaseInfo = nullptr,
                                           TBAAAccessInfo *TBAAInfo = nullptr);
  bool stopAutoInit();

private:
  llvm::Constant *GetOrCreateLLVMFunction(
      StringRef MangledName, llvm::Type *Ty, GlobalDecl D, bool ForVTable,
      bool DontDefer = false, bool IsThunk = false,
      llvm::AttributeList ExtraAttrs = llvm::AttributeList(),
      ForDefinition_t IsForDefinition = NotForDefinition);

  llvm::Constant *GetOrCreateMultiVersionResolver(GlobalDecl GD,
                                                  llvm::Type *DeclTy,
                                                  const FunctionDecl *FD);
  void UpdateMultiVersionNames(GlobalDecl GD, const FunctionDecl *FD);

  llvm::Constant *GetOrCreateLLVMGlobal(StringRef MangledName,
                                        llvm::PointerType *PTy,
                                        const VarDecl *D,
                                        ForDefinition_t IsForDefinition
                                          = NotForDefinition);

  bool GetCPUAndFeaturesAttributes(GlobalDecl GD,
                                   llvm::AttrBuilder &AttrBuilder);
  void setNonAliasAttributes(GlobalDecl GD, llvm::GlobalObject *GO);

  /// Set function attributes for a function declaration.
  void SetFunctionAttributes(GlobalDecl GD, llvm::Function *F,
                             bool IsIncompleteFunction, bool IsThunk);

  void EmitGlobalDefinition(GlobalDecl D, llvm::GlobalValue *GV = nullptr);

  void EmitGlobalFunctionDefinition(GlobalDecl GD, llvm::GlobalValue *GV);
  void EmitMultiVersionFunctionDefinition(GlobalDecl GD, llvm::GlobalValue *GV);

  void EmitGlobalVarDefinition(const VarDecl *D, bool IsTentative = false);
  void EmitExternalVarDeclaration(const VarDecl *D);
  void EmitAliasDefinition(GlobalDecl GD);
  void emitIFuncDefinition(GlobalDecl GD);
  void emitCPUDispatchDefinition(GlobalDecl GD);
  void EmitObjCPropertyImplementations(const ObjCImplementationDecl *D);
  void EmitObjCIvarInitializations(ObjCImplementationDecl *D);

  // C++ related functions.

  void EmitDeclContext(const DeclContext *DC);
  void EmitLinkageSpec(const LinkageSpecDecl *D);

  /// Emit the function that initializes C++ thread_local variables.
  void EmitCXXThreadLocalInitFunc();

  /// Emit the function that initializes C++ globals.
  void EmitCXXGlobalInitFunc();

  /// Emit the function that performs cleanup associated with C++ globals.
  void EmitCXXGlobalCleanUpFunc();

  /// Emit the function that initializes the specified global (if PerformInit is
  /// true) and registers its destructor.
  void EmitCXXGlobalVarDeclInitFunc(const VarDecl *D,
                                    llvm::GlobalVariable *Addr,
                                    bool PerformInit);

  void EmitPointerToInitFunc(const VarDecl *VD, llvm::GlobalVariable *Addr,
                             llvm::Function *InitFunc, InitSegAttr *ISA);

  // FIXME: Hardcoding priority here is gross.
  void AddGlobalCtor(llvm::Function *Ctor, int Priority = 65535,
                     llvm::Constant *AssociatedData = nullptr);
  void AddGlobalDtor(llvm::Function *Dtor, int Priority = 65535);

  /// EmitCtorList - Generates a global array of functions and priorities using
  /// the given list and name. This array will have appending linkage and is
  /// suitable for use as a LLVM constructor or destructor array. Clears Fns.
  void EmitCtorList(CtorList &Fns, const char *GlobalName);

  /// Emit any needed decls for which code generation was deferred.
  void EmitDeferred();

  /// Try to emit external vtables as available_externally if they have emitted
  /// all inlined virtual functions.  It runs after EmitDeferred() and therefore
  /// is not allowed to create new references to things that need to be emitted
  /// lazily.
  void EmitVTablesOpportunistically();

  /// Call replaceAllUsesWith on all pairs in Replacements.
  void applyReplacements();

  /// Call replaceAllUsesWith on all pairs in GlobalValReplacements.
  void applyGlobalValReplacements();

  void checkAliases();

  std::map<int, llvm::TinyPtrVector<llvm::Function *>> DtorsUsingAtExit;

  /// Register functions annotated with __attribute__((destructor)) using
  /// __cxa_atexit, if it is available, or atexit otherwise.
  void registerGlobalDtorsWithAtExit();

  void emitMultiVersionFunctions();

  /// Emit any vtables which we deferred and still have a use for.
  void EmitDeferredVTables();

  /// Emit a dummy function that reference a CoreFoundation symbol when
  /// @available is used on Darwin.
  void emitAtAvailableLinkGuard();

  /// Emit the llvm.used and llvm.compiler.used metadata.
  void emitLLVMUsed();

  /// Emit the link options introduced by imported modules.
  void EmitModuleLinkOptions();

  /// Emit aliases for internal-linkage declarations inside "C" language
  /// linkage specifications, giving them the "expected" name where possible.
  void EmitStaticExternCAliases();

  void EmitDeclMetadata();

  /// Emit the Clang version as llvm.ident metadata.
  void EmitVersionIdentMetadata();

  /// Emit the Clang commandline as llvm.commandline metadata.
  void EmitCommandLineMetadata();

  /// Emit the module flag metadata used to pass options controlling the
  /// the backend to LLVM.
  void EmitBackendOptionsMetadata(const CodeGenOptions CodeGenOpts);

  /// Emits OpenCL specific Metadata e.g. OpenCL version.
  void EmitOpenCLMetadata();

  /// Emit the llvm.gcov metadata used to tell LLVM where to emit the .gcno and
  /// .gcda files in a way that persists in .bc files.
  void EmitCoverageFile();

  /// Determine whether the definition must be emitted; if this returns \c
  /// false, the definition can be emitted lazily if it's used.
  bool MustBeEmitted(const ValueDecl *D);

  /// Determine whether the definition can be emitted eagerly, or should be
  /// delayed until the end of the translation unit. This is relevant for
  /// definitions whose linkage can change, e.g. implicit function instantions
  /// which may later be explicitly instantiated.
  bool MayBeEmittedEagerly(const ValueDecl *D);

  /// Check whether we can use a "simpler", more core exceptions personality
  /// function.
  void SimplifyPersonality();

  /// Helper function for ConstructAttributeList and
  /// addDefaultFunctionDefinitionAttributes.  Builds a set of function
  /// attributes to add to a function with the given properties.
  void getDefaultFunctionAttributes(StringRef Name, bool HasOptnone,
                                    bool AttrOnCallSite,
                                    llvm::AttrBuilder &FuncAttrs);

  llvm::Metadata *CreateMetadataIdentifierImpl(QualType T, MetadataTypeMap &Map,
                                               StringRef Suffix);
};

}  // end namespace CodeGen
}  // end namespace clang

#endif // LLVM_CLANG_LIB_CODEGEN_CODEGENMODULE_H<|MERGE_RESOLUTION|>--- conflicted
+++ resolved
@@ -325,11 +325,7 @@
   std::unique_ptr<CGObjCRuntime> ObjCRuntime;
   std::unique_ptr<CGOpenCLRuntime> OpenCLRuntime;
   std::unique_ptr<CGOpenMPRuntime> OpenMPRuntime;
-<<<<<<< HEAD
   std::unique_ptr<CGOmpSsRuntime> OmpSsRuntime;
-  std::unique_ptr<llvm::OpenMPIRBuilder> OMPBuilder;
-=======
->>>>>>> c799f873
   std::unique_ptr<CGCUDARuntime> CUDARuntime;
   std::unique_ptr<CGDebugInfo> DebugInfo;
   std::unique_ptr<ObjCEntrypoints> ObjCData;
@@ -599,18 +595,12 @@
     return *OpenMPRuntime;
   }
 
-<<<<<<< HEAD
   /// Return a reference to the configured OmpSs runtime.
   CGOmpSsRuntime &getOmpSsRuntime() {
     assert(OmpSsRuntime != nullptr);
     return *OmpSsRuntime;
   }
 
-  /// Return a pointer to the configured OpenMPIRBuilder, if any.
-  llvm::OpenMPIRBuilder *getOpenMPIRBuilder() { return OMPBuilder.get(); }
-
-=======
->>>>>>> c799f873
   /// Return a reference to the configured CUDA runtime.
   CGCUDARuntime &getCUDARuntime() {
     assert(CUDARuntime != nullptr);
