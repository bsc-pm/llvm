--- conflicted
+++ resolved
@@ -1331,17 +1331,13 @@
   PB.registerLoopAnalyses(LAM);
   PB.crossRegisterProxies(LAM, FAM, CGAM, MAM);
 
-<<<<<<< HEAD
-  ModulePassManager EarlyMPM(CodeGenOpts.DebugPassManager);
+  ModulePassManager EarlyMPM;
   if (LangOpts.OmpSs) {
     if (!CodeGenOpts.DisableLLVMPasses)
       EarlyMPM.addPass(OmpSsPass());
   }
 
-  ModulePassManager MPM(CodeGenOpts.DebugPassManager);
-=======
   ModulePassManager MPM;
->>>>>>> 59a4ee97
 
   if (!CodeGenOpts.DisableLLVMPasses) {
     // Map our optimization levels into one of the distinct levels used to
