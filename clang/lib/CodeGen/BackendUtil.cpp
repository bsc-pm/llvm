--- conflicted
+++ resolved
@@ -1496,9 +1496,17 @@
     break;
   }
 
+  // [OmpSs-2] Now that we have all of the passes ready, run them.
+  {
+    PrettyStackTraceString CrashInfo("Early Optimizer");
+    EarlyMPM.run(*TheModule, MAM);
+  }
+
   // Now that we have all of the passes ready, run them.
-  PrettyStackTraceString CrashInfo("Optimizer");
-  MPM.run(*TheModule, MAM);
+  {
+    PrettyStackTraceString CrashInfo("Optimizer");
+    MPM.run(*TheModule, MAM);
+  }
 }
 
 void EmitAssemblyHelper::RunCodegenPipeline(
@@ -1559,28 +1567,9 @@
   // Before executing passes, print the final values of the LLVM options.
   cl::PrintOptionValues();
 
-<<<<<<< HEAD
-  // [OmpSs-2] Now that we have all of the passes ready, run them.
-  {
-    PrettyStackTraceString CrashInfo("Early Optimizer");
-    EarlyMPM.run(*TheModule, MAM);
-  }
-  // Now that we have all of the passes ready, run them.
-  {
-    PrettyStackTraceString CrashInfo("Optimizer");
-    MPM.run(*TheModule, MAM);
-  }
-
-  // Now if needed, run the legacy PM for codegen.
-  if (NeedCodeGen) {
-    PrettyStackTraceString CrashInfo("Code generation");
-    CodeGenPasses.run(*TheModule);
-  }
-=======
   std::unique_ptr<llvm::ToolOutputFile> ThinLinkOS, DwoOS;
   RunOptimizationPipeline(Action, OS, ThinLinkOS);
   RunCodegenPipeline(Action, OS, DwoOS);
->>>>>>> 86a5c326
 
   if (ThinLinkOS)
     ThinLinkOS->keep();
