--- conflicted
+++ resolved
@@ -928,6 +928,9 @@
   ModulePassManager EarlyMPM;
   if (LangOpts.OmpSs) {
     if (!CodeGenOpts.DisableLLVMPasses) {
+      // Add a verifier pass, before any other passes, to catch CodeGen issues.
+      if (CodeGenOpts.VerifyModule)
+        EarlyMPM.addPass(VerifierPass());
       EarlyMPM.addPass(OmpSsPreprocessingPass());
       EarlyMPM.addPass(OmpSsPass());
     }
@@ -1108,15 +1111,6 @@
       TheModule->addModuleFlag(Module::Error, "UnifiedLTO", uint32_t(1));
   }
 
-<<<<<<< HEAD
-  // [OmpSs-2] Now that we have all of the passes ready, run them.
-  {
-    PrettyStackTraceString CrashInfo("Early Optimizer");
-    llvm::TimeTraceScope TimeScope("Early Optimizer");
-    EarlyMPM.run(*TheModule, MAM);
-  }
-
-=======
   // Print a textual, '-passes=' compatible, representation of pipeline if
   // requested.
   if (PrintPipelinePasses) {
@@ -1132,7 +1126,13 @@
       LangOpts.HIPStdParInterposeAlloc)
     MPM.addPass(HipStdParAllocationInterpositionPass());
 
->>>>>>> b99f7e69
+  // [OmpSs-2] Now that we have all of the passes ready, run them.
+  {
+    PrettyStackTraceString CrashInfo("Early Optimizer");
+    llvm::TimeTraceScope TimeScope("Early Optimizer");
+    EarlyMPM.run(*TheModule, MAM);
+  }
+
   // Now that we have all of the passes ready, run them.
   {
     PrettyStackTraceString CrashInfo("Optimizer");
