--- conflicted
+++ resolved
@@ -494,22 +494,6 @@
 
   // Scan function arguments for vector width.
   for (llvm::Argument &A : CurFn->args())
-<<<<<<< HEAD
-    if (auto *VT = dyn_cast<llvm::VectorType>(A.getType())) {
-      if (VT->isScalable())
-        continue;
-      LargestVectorWidth =
-          std::max((uint64_t)LargestVectorWidth,
-                   VT->getPrimitiveSizeInBits().getFixedSize());
-    }
-
-  // Update vector width based on return type.
-  if (auto *VT = dyn_cast<llvm::VectorType>(CurFn->getReturnType()))
-    if (!VT->isScalable())
-      LargestVectorWidth =
-          std::max((uint64_t)LargestVectorWidth,
-                   VT->getPrimitiveSizeInBits().getFixedSize());
-=======
     if (auto *VT = dyn_cast<llvm::VectorType>(A.getType()))
       LargestVectorWidth =
           std::max((uint64_t)LargestVectorWidth,
@@ -520,7 +504,6 @@
     LargestVectorWidth =
         std::max((uint64_t)LargestVectorWidth,
                  VT->getPrimitiveSizeInBits().getKnownMinSize());
->>>>>>> 8683e688
 
   // Add the required-vector-width attribute. This contains the max width from:
   // 1. min-vector-width attribute used in the source program.
