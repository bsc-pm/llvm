--- conflicted
+++ resolved
@@ -119,14 +119,9 @@
                                                     llvm::Value *ArraySize) {
   llvm::AllocaInst *Alloca;
   if (ArraySize)
-<<<<<<< HEAD
-    return Builder.CreateAlloca(Ty, ArraySize, Name);
-  if (getLangOpts().OmpSs)
-    return CGM.getOmpSsRuntime().createTaskAwareAlloca(*this, Ty, Name, ArraySize);
-  return new llvm::AllocaInst(Ty, CGM.getDataLayout().getAllocaAddrSpace(),
-                              ArraySize, Name, AllocaInsertPt);
-=======
     Alloca = Builder.CreateAlloca(Ty, ArraySize, Name);
+  else if (getLangOpts().OmpSs)
+    Alloca = CGM.getOmpSsRuntime().createTaskAwareAlloca(*this, Ty, Name, ArraySize);
   else
     Alloca = new llvm::AllocaInst(Ty, CGM.getDataLayout().getAllocaAddrSpace(),
                                   ArraySize, Name, AllocaInsertPt);
@@ -134,7 +129,6 @@
     Allocas->Add(Alloca);
   }
   return Alloca;
->>>>>>> b0b35964
 }
 
 /// CreateDefaultAlignTempAlloca - This creates an alloca with the
@@ -1637,17 +1631,12 @@
     return EmitArraySubscriptExpr(cast<ArraySubscriptExpr>(E));
   case Expr::MatrixSubscriptExprClass:
     return EmitMatrixSubscriptExpr(cast<MatrixSubscriptExpr>(E));
-<<<<<<< HEAD
-  case Expr::OMPArraySectionExprClass:
-    return EmitOMPArraySectionExpr(cast<OMPArraySectionExpr>(E));
+  case Expr::ArraySectionExprClass:
+    return EmitArraySectionExpr(cast<ArraySectionExpr>(E));
   case Expr::OSSArrayShapingExprClass:
     return EmitOSSArrayShapingExpr(cast<OSSArrayShapingExpr>(E));
   case Expr::OSSMultiDepExprClass:
     return EmitOSSMultiDepExpr(cast<OSSMultiDepExpr>(E));
-=======
-  case Expr::ArraySectionExprClass:
-    return EmitArraySectionExpr(cast<ArraySectionExpr>(E));
->>>>>>> b0b35964
   case Expr::ExtVectorElementExprClass:
     return EmitExtVectorElementExpr(cast<ExtVectorElementExpr>(E));
   case Expr::CXXThisExprClass:
