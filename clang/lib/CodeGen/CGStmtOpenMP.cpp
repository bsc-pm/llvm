--- conflicted
+++ resolved
@@ -3081,7 +3081,7 @@
   const Expr *LabelE = nullptr;
   if (const auto *Clause = S.getSingleClause<OMPLabelClause>()) {
     assert(Clause->varlist_size() == 1);
-    for (auto *VE : Clause->varlists())
+    for (auto *VE : Clause->varlist())
       LabelE = VE;
   }
   llvm::GlobalVariable *NosvTaskTypeGV = CGM.getOpenMPRuntime().emitNosvTaskTypeRegister(*this, S.getBeginLoc(), LabelE);
@@ -3098,14 +3098,9 @@
     CGOpenMPRuntime::StaticRTInput StaticInit(
         IVSize, IVSigned, Ordered, LoopArgs.IL, LoopArgs.LB, LoopArgs.UB,
         LoopArgs.ST, LoopArgs.Chunk);
-<<<<<<< HEAD
-    RT.emitForStaticInit(*this, S.getBeginLoc(), S.getDirectiveKind(),
-                         ScheduleKind, StaticInit, NosvTaskTypeGV);
-=======
     OpenMPDirectiveKind EKind = getEffectiveDirectiveKind(S);
     RT.emitForStaticInit(*this, S.getBeginLoc(), EKind, ScheduleKind,
-                         StaticInit);
->>>>>>> 6dcce422
+                         StaticInit, NosvTaskTypeGV);
   }
 
   auto &&CodeGenOrdered = [Ordered](CodeGenFunction &CGF, SourceLocation Loc,
@@ -3126,14 +3121,10 @@
   OuterLoopArgs.NextUB = S.getNextUpperBound();
   OuterLoopArgs.DKind = LoopArgs.DKind;
   EmitOMPOuterLoop(DynamicOrOrdered, IsMonotonic, S, LoopScope, OuterLoopArgs,
-<<<<<<< HEAD
                    emitOMPLoopBodyWithStopPoint, CodeGenOrdered, NosvTaskTypeGV);
-=======
-                   emitOMPLoopBodyWithStopPoint, CodeGenOrdered);
   if (DynamicOrOrdered) {
     RT.emitForDispatchDeinit(*this, S.getBeginLoc());
   }
->>>>>>> 6dcce422
 }
 
 static void emitEmptyOrdered(CodeGenFunction &, SourceLocation Loc,
@@ -3163,7 +3154,7 @@
   const Expr *LabelE = nullptr;
   if (const auto *Clause = S.getSingleClause<OMPLabelClause>()) {
     assert(Clause->varlist_size() == 1);
-    for (auto *VE : Clause->varlists())
+    for (auto *VE : Clause->varlist())
       LabelE = VE;
   }
   llvm::GlobalVariable *NosvTaskTypeGV = CGM.getOpenMPRuntime().emitNosvTaskTypeRegister(*this, S.getBeginLoc(), LabelE);
@@ -3518,7 +3509,7 @@
         const Expr *LabelE = nullptr;
         if (const auto *Clause = S.getSingleClause<OMPLabelClause>()) {
           assert(Clause->varlist_size() == 1);
-          for (auto *VE : Clause->varlists())
+          for (auto *VE : Clause->varlist())
             LabelE = VE;
         }
         llvm::GlobalVariable *NosvTaskTypeGV = CGM.getOpenMPRuntime().emitNosvTaskTypeRegister(*this, S.getBeginLoc(), LabelE);
@@ -3536,13 +3527,8 @@
               }
             },
             [IVSize, IVSigned, Ordered, IL, LB, UB, ST, StaticChunkedOne, Chunk,
-<<<<<<< HEAD
-             &S, ScheduleKind, LoopExit,
+             &S, ScheduleKind, LoopExit, EKind,
              &LoopScope, NosvTaskTypeGV](CodeGenFunction &CGF, PrePostActionTy &) {
-=======
-             &S, ScheduleKind, LoopExit, EKind,
-             &LoopScope](CodeGenFunction &CGF, PrePostActionTy &) {
->>>>>>> 6dcce422
               // OpenMP [2.7.1, Loop Construct, Description, table 2-1]
               // When no chunk_size is specified, the iteration space is divided
               // into chunks that are approximately equal in size, and at most
@@ -3553,12 +3539,8 @@
                   UB.getAddress(), ST.getAddress(),
                   StaticChunkedOne ? Chunk : nullptr);
               CGF.CGM.getOpenMPRuntime().emitForStaticInit(
-<<<<<<< HEAD
-                  CGF, S.getBeginLoc(), S.getDirectiveKind(), ScheduleKind,
-                  StaticInit, NosvTaskTypeGV);
-=======
-                  CGF, S.getBeginLoc(), EKind, ScheduleKind, StaticInit);
->>>>>>> 6dcce422
+                  CGF, S.getBeginLoc(), EKind, ScheduleKind, StaticInit,
+                  NosvTaskTypeGV);
               // UB = min(UB, GlobalUB);
               if (!StaticChunkedOne)
                 CGF.EmitIgnoredExpr(S.getEnsureUpperBound());
@@ -4216,14 +4198,9 @@
     CGOpenMPRuntime::StaticRTInput StaticInit(
         /*IVSize=*/32, /*IVSigned=*/true, /*Ordered=*/false, IL.getAddress(),
         LB.getAddress(), UB.getAddress(), ST.getAddress());
-<<<<<<< HEAD
     llvm::GlobalVariable *NosvTaskTypeGV = CGF.CGM.getOpenMPRuntime().emitNosvTaskTypeRegister(CGF, S.getBeginLoc(), /*Label=*/nullptr);
-    CGF.CGM.getOpenMPRuntime().emitForStaticInit(
-        CGF, S.getBeginLoc(), S.getDirectiveKind(), ScheduleKind, StaticInit, NosvTaskTypeGV);
-=======
     CGF.CGM.getOpenMPRuntime().emitForStaticInit(CGF, S.getBeginLoc(), EKind,
-                                                 ScheduleKind, StaticInit);
->>>>>>> 6dcce422
+                                                 ScheduleKind, StaticInit, NosvTaskTypeGV);
     // UB = min(UB, GlobalUB);
     llvm::Value *UBVal = CGF.EmitLoadOfScalar(UB, S.getBeginLoc());
     llvm::Value *MinUBGlobalUB = CGF.Builder.CreateSelect(
@@ -4404,7 +4381,7 @@
     const Expr *LabelE = nullptr;
     if (const auto *Clause = S.getSingleClause<OMPLabelClause>()) {
       assert(Clause->varlist_size() == 1);
-      for (auto *VE : Clause->varlists())
+      for (auto *VE : Clause->varlist())
         LabelE = VE;
     }
     llvm::GlobalVariable *NosvTaskTypeGV = CGM.getOpenMPRuntime().emitNosvTaskTypeRegister(*this, S.getBeginLoc(), LabelE);
@@ -5897,7 +5874,7 @@
         const Expr *LabelE = nullptr;
         if (const auto *Clause = S.getSingleClause<OMPLabelClause>()) {
           assert(Clause->varlist_size() == 1);
-          for (auto *VE : Clause->varlists())
+          for (auto *VE : Clause->varlist())
             LabelE = VE;
         }
         llvm::GlobalVariable *NosvTaskTypeGV = CGM.getOpenMPRuntime().emitNosvTaskTypeRegister(*this, S.getBeginLoc(), LabelE);
