--- conflicted
+++ resolved
@@ -616,19 +616,18 @@
                               !LangOpts.isSignReturnAddressWithAKey());
   }
 
-<<<<<<< HEAD
   // Add our llvm.oss.flags to llvm.module.flags
   if (LangOpts.OmpSs) {
     if (llvm::MDNode *MDN = getOmpSsRuntime().getMetadataNode()) {
       getModule().addModuleFlag(llvm::Module::Error, "OmpSs-2 Metadata", MDN);
     }
-=======
+  }
+
   if (!CodeGenOpts.MemoryProfileOutput.empty()) {
     llvm::LLVMContext &Ctx = TheModule.getContext();
     getModule().addModuleFlag(
         llvm::Module::Error, "MemProfProfileFilename",
         llvm::MDString::get(Ctx, CodeGenOpts.MemoryProfileOutput));
->>>>>>> 1bd433bd
   }
 
   if (LangOpts.CUDAIsDevice && getTriple().isNVPTX()) {
