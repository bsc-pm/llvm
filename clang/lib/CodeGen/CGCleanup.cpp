//===--- CGCleanup.cpp - Bookkeeping and code emission for cleanups -------===//
//
// Part of the LLVM Project, under the Apache License v2.0 with LLVM Exceptions.
// See https://llvm.org/LICENSE.txt for license information.
// SPDX-License-Identifier: Apache-2.0 WITH LLVM-exception
//
//===----------------------------------------------------------------------===//
//
// This file contains code dealing with the IR generation for cleanups
// and related information.
//
// A "cleanup" is a piece of code which needs to be executed whenever
// control transfers out of a particular scope.  This can be
// conditionalized to occur only on exceptional control flow, only on
// normal control flow, or both.
//
//===----------------------------------------------------------------------===//

#include "CGCleanup.h"
#include "CodeGenFunction.h"
#include "CGOmpSsRuntime.h"
#include "llvm/Support/SaveAndRestore.h"

using namespace clang;
using namespace CodeGen;

bool DominatingValue<RValue>::saved_type::needsSaving(RValue rv) {
  if (rv.isScalar())
    return DominatingLLVMValue::needsSaving(rv.getScalarVal());
  if (rv.isAggregate())
    return DominatingValue<Address>::needsSaving(rv.getAggregateAddress());
  return true;
}

DominatingValue<RValue>::saved_type
DominatingValue<RValue>::saved_type::save(CodeGenFunction &CGF, RValue rv) {
  if (rv.isScalar()) {
    llvm::Value *V = rv.getScalarVal();
    return saved_type(DominatingLLVMValue::save(CGF, V),
                      DominatingLLVMValue::needsSaving(V) ? ScalarAddress
                                                          : ScalarLiteral);
  }

  if (rv.isComplex()) {
    CodeGenFunction::ComplexPairTy V = rv.getComplexVal();
    return saved_type(DominatingLLVMValue::save(CGF, V.first),
                      DominatingLLVMValue::save(CGF, V.second));
  }

  assert(rv.isAggregate());
  Address V = rv.getAggregateAddress();
  return saved_type(
      DominatingValue<Address>::save(CGF, V), rv.isVolatileQualified(),
      DominatingValue<Address>::needsSaving(V) ? AggregateAddress
                                               : AggregateLiteral);
}

/// Given a saved r-value produced by SaveRValue, perform the code
/// necessary to restore it to usability at the current insertion
/// point.
RValue DominatingValue<RValue>::saved_type::restore(CodeGenFunction &CGF) {
  switch (K) {
  case ScalarLiteral:
  case ScalarAddress:
    return RValue::get(DominatingLLVMValue::restore(CGF, Vals.first));
  case AggregateLiteral:
  case AggregateAddress:
    return RValue::getAggregate(
        DominatingValue<Address>::restore(CGF, AggregateAddr), IsVolatile);
  case ComplexAddress: {
    llvm::Value *real = DominatingLLVMValue::restore(CGF, Vals.first);
    llvm::Value *imag = DominatingLLVMValue::restore(CGF, Vals.second);
    return RValue::getComplex(real, imag);
  }
  }

  llvm_unreachable("bad saved r-value kind");
}

/// Push an entry of the given size onto this protected-scope stack.
char *EHScopeStack::allocate(size_t Size) {
  Size = llvm::alignTo(Size, ScopeStackAlignment);
  if (!StartOfBuffer) {
    unsigned Capacity = 1024;
    while (Capacity < Size) Capacity *= 2;
    StartOfBuffer = new char[Capacity];
    StartOfData = EndOfBuffer = StartOfBuffer + Capacity;
  } else if (static_cast<size_t>(StartOfData - StartOfBuffer) < Size) {
    unsigned CurrentCapacity = EndOfBuffer - StartOfBuffer;
    unsigned UsedCapacity = CurrentCapacity - (StartOfData - StartOfBuffer);

    unsigned NewCapacity = CurrentCapacity;
    do {
      NewCapacity *= 2;
    } while (NewCapacity < UsedCapacity + Size);

    char *NewStartOfBuffer = new char[NewCapacity];
    char *NewEndOfBuffer = NewStartOfBuffer + NewCapacity;
    char *NewStartOfData = NewEndOfBuffer - UsedCapacity;
    memcpy(NewStartOfData, StartOfData, UsedCapacity);
    delete [] StartOfBuffer;
    StartOfBuffer = NewStartOfBuffer;
    EndOfBuffer = NewEndOfBuffer;
    StartOfData = NewStartOfData;
  }

  assert(StartOfBuffer + Size <= StartOfData);
  StartOfData -= Size;
  return StartOfData;
}

void EHScopeStack::deallocate(size_t Size) {
  StartOfData += llvm::alignTo(Size, ScopeStackAlignment);
}

bool EHScopeStack::containsOnlyLifetimeMarkers(
    EHScopeStack::stable_iterator Old) const {
  for (EHScopeStack::iterator it = begin(); stabilize(it) != Old; it++) {
    EHCleanupScope *cleanup = dyn_cast<EHCleanupScope>(&*it);
    if (!cleanup || !cleanup->isLifetimeMarker())
      return false;
  }

  return true;
}

bool EHScopeStack::requiresLandingPad() const {
  for (stable_iterator si = getInnermostEHScope(); si != stable_end(); ) {
    // Skip lifetime markers.
    if (auto *cleanup = dyn_cast<EHCleanupScope>(&*find(si)))
      if (cleanup->isLifetimeMarker()) {
        si = cleanup->getEnclosingEHScope();
        continue;
      }
    return true;
  }

  return false;
}

EHScopeStack::stable_iterator
EHScopeStack::getInnermostActiveNormalCleanup() const {
  for (stable_iterator si = getInnermostNormalCleanup(), se = stable_end();
         si != se; ) {
    EHCleanupScope &cleanup = cast<EHCleanupScope>(*find(si));
    if (cleanup.isActive()) return si;
    si = cleanup.getEnclosingNormalCleanup();
  }
  return stable_end();
}


void *EHScopeStack::pushCleanup(CleanupKind Kind, size_t Size) {
  char *Buffer = allocate(EHCleanupScope::getSizeForCleanupSize(Size));
  bool IsNormalCleanup = Kind & NormalCleanup;
  bool IsEHCleanup = Kind & EHCleanup;
  bool IsLifetimeMarker = Kind & LifetimeMarker;

  // Per C++ [except.terminate], it is implementation-defined whether none,
  // some, or all cleanups are called before std::terminate. Thus, when
  // terminate is the current EH scope, we may skip adding any EH cleanup
  // scopes.
  if (InnermostEHScope != stable_end() &&
      find(InnermostEHScope)->getKind() == EHScope::Terminate)
    IsEHCleanup = false;

  EHCleanupScope *Scope =
    new (Buffer) EHCleanupScope(IsNormalCleanup,
                                IsEHCleanup,
                                Size,
                                BranchFixups.size(),
                                InnermostNormalCleanup,
                                InnermostEHScope);
  if (IsNormalCleanup)
    InnermostNormalCleanup = stable_begin();
  if (IsEHCleanup)
    InnermostEHScope = stable_begin();
  if (IsLifetimeMarker)
    Scope->setLifetimeMarker();

  // With Windows -EHa, Invoke llvm.seh.scope.begin() for EHCleanup
  // If exceptions are disabled/ignored and SEH is not in use, then there is no
  // invoke destination. SEH "works" even if exceptions are off. In practice,
  // this means that C++ destructors and other EH cleanups don't run, which is
  // consistent with MSVC's behavior, except in the presence of -EHa.
  // Check getInvokeDest() to generate llvm.seh.scope.begin() as needed.
  if (CGF->getLangOpts().EHAsynch && IsEHCleanup && !IsLifetimeMarker &&
      CGF->getTarget().getCXXABI().isMicrosoft() && CGF->getInvokeDest())
    CGF->EmitSehCppScopeBegin();

  return Scope->getCleanupBuffer();
}

void EHScopeStack::popCleanup() {
  assert(!empty() && "popping exception stack when not empty");

  assert(isa<EHCleanupScope>(*begin()));
  EHCleanupScope &Cleanup = cast<EHCleanupScope>(*begin());
  InnermostNormalCleanup = Cleanup.getEnclosingNormalCleanup();
  InnermostEHScope = Cleanup.getEnclosingEHScope();
  deallocate(Cleanup.getAllocatedSize());

  // Destroy the cleanup.
  Cleanup.Destroy();

  // Check whether we can shrink the branch-fixups stack.
  if (!BranchFixups.empty()) {
    // If we no longer have any normal cleanups, all the fixups are
    // complete.
    if (!hasNormalCleanups())
      BranchFixups.clear();

    // Otherwise we can still trim out unnecessary nulls.
    else
      popNullFixups();
  }
}

EHFilterScope *EHScopeStack::pushFilter(unsigned numFilters) {
  assert(getInnermostEHScope() == stable_end());
  char *buffer = allocate(EHFilterScope::getSizeForNumFilters(numFilters));
  EHFilterScope *filter = new (buffer) EHFilterScope(numFilters);
  InnermostEHScope = stable_begin();
  return filter;
}

void EHScopeStack::popFilter() {
  assert(!empty() && "popping exception stack when not empty");

  EHFilterScope &filter = cast<EHFilterScope>(*begin());
  deallocate(EHFilterScope::getSizeForNumFilters(filter.getNumFilters()));

  InnermostEHScope = filter.getEnclosingEHScope();
}

EHCatchScope *EHScopeStack::pushCatch(unsigned numHandlers) {
  char *buffer = allocate(EHCatchScope::getSizeForNumHandlers(numHandlers));
  EHCatchScope *scope =
    new (buffer) EHCatchScope(numHandlers, InnermostEHScope);
  InnermostEHScope = stable_begin();
  return scope;
}

void EHScopeStack::pushTerminate() {
  char *Buffer = allocate(EHTerminateScope::getSize());
  new (Buffer) EHTerminateScope(InnermostEHScope);
  InnermostEHScope = stable_begin();
}

/// Remove any 'null' fixups on the stack.  However, we can't pop more
/// fixups than the fixup depth on the innermost normal cleanup, or
/// else fixups that we try to add to that cleanup will end up in the
/// wrong place.  We *could* try to shrink fixup depths, but that's
/// actually a lot of work for little benefit.
void EHScopeStack::popNullFixups() {
  // We expect this to only be called when there's still an innermost
  // normal cleanup;  otherwise there really shouldn't be any fixups.
  assert(hasNormalCleanups());

  EHScopeStack::iterator it = find(InnermostNormalCleanup);
  unsigned MinSize = cast<EHCleanupScope>(*it).getFixupDepth();
  assert(BranchFixups.size() >= MinSize && "fixup stack out of order");

  while (BranchFixups.size() > MinSize &&
         BranchFixups.back().Destination == nullptr)
    BranchFixups.pop_back();
}

RawAddress CodeGenFunction::createCleanupActiveFlag() {
  // Create a variable to decide whether the cleanup needs to be run.
  RawAddress active = CreateTempAllocaWithoutCast(
      Builder.getInt1Ty(), CharUnits::One(), "cleanup.cond");

  // Initialize it to false at a site that's guaranteed to be run
  // before each evaluation.
  setBeforeOutermostConditional(Builder.getFalse(), active, *this);

  // Initialize it to true at the current location.
  Builder.CreateStore(Builder.getTrue(), active);

  return active;
}

void CodeGenFunction::initFullExprCleanupWithFlag(RawAddress ActiveFlag) {
  // Set that as the active flag in the cleanup.
  EHCleanupScope &cleanup = cast<EHCleanupScope>(*EHStack.begin());
  assert(!cleanup.hasActiveFlag() && "cleanup already has active flag?");
  cleanup.setActiveFlag(ActiveFlag);

  if (cleanup.isNormalCleanup()) cleanup.setTestFlagInNormalCleanup();
  if (cleanup.isEHCleanup()) cleanup.setTestFlagInEHCleanup();
}

void EHScopeStack::Cleanup::anchor() {}

static void createStoreInstBefore(llvm::Value *value, Address addr,
                                  llvm::Instruction *beforeInst,
                                  CodeGenFunction &CGF) {
  auto store = new llvm::StoreInst(value, addr.emitRawPointer(CGF), beforeInst);
  store->setAlignment(addr.getAlignment().getAsAlign());
}

static llvm::LoadInst *createLoadInstBefore(Address addr, const Twine &name,
                                            llvm::Instruction *beforeInst,
                                            CodeGenFunction &CGF) {
  return new llvm::LoadInst(addr.getElementType(), addr.emitRawPointer(CGF),
                            name, false, addr.getAlignment().getAsAlign(),
                            beforeInst);
}

/// All the branch fixups on the EH stack have propagated out past the
/// outermost normal cleanup; resolve them all by adding cases to the
/// given switch instruction.
static void ResolveAllBranchFixups(CodeGenFunction &CGF,
                                   llvm::SwitchInst *Switch,
                                   llvm::BasicBlock *CleanupEntry) {
  llvm::SmallPtrSet<llvm::BasicBlock*, 4> CasesAdded;

  for (unsigned I = 0, E = CGF.EHStack.getNumBranchFixups(); I != E; ++I) {
    // Skip this fixup if its destination isn't set.
    BranchFixup &Fixup = CGF.EHStack.getBranchFixup(I);
    if (Fixup.Destination == nullptr) continue;

    // If there isn't an OptimisticBranchBlock, then InitialBranch is
    // still pointing directly to its destination; forward it to the
    // appropriate cleanup entry.  This is required in the specific
    // case of
    //   { std::string s; goto lbl; }
    //   lbl:
    // i.e. where there's an unresolved fixup inside a single cleanup
    // entry which we're currently popping.
    if (Fixup.OptimisticBranchBlock == nullptr) {
      createStoreInstBefore(CGF.Builder.getInt32(Fixup.DestinationIndex),
                            CGF.getNormalCleanupDestSlot(), Fixup.InitialBranch,
                            CGF);
      Fixup.InitialBranch->setSuccessor(0, CleanupEntry);
    }

    // Don't add this case to the switch statement twice.
    if (!CasesAdded.insert(Fixup.Destination).second)
      continue;

    Switch->addCase(CGF.Builder.getInt32(Fixup.DestinationIndex),
                    Fixup.Destination);
  }

  CGF.EHStack.clearFixups();
}

/// Transitions the terminator of the given exit-block of a cleanup to
/// be a cleanup switch.
static llvm::SwitchInst *TransitionToCleanupSwitch(CodeGenFunction &CGF,
                                                   llvm::BasicBlock *Block) {
  // If it's a branch, turn it into a switch whose default
  // destination is its original target.
  llvm::Instruction *Term = Block->getTerminator();
  assert(Term && "can't transition block without terminator");

  if (llvm::BranchInst *Br = dyn_cast<llvm::BranchInst>(Term)) {
    assert(Br->isUnconditional());
    auto Load = createLoadInstBefore(CGF.getNormalCleanupDestSlot(),
                                     "cleanup.dest", Term, CGF);
    llvm::SwitchInst *Switch =
      llvm::SwitchInst::Create(Load, Br->getSuccessor(0), 4, Block);
    Br->eraseFromParent();
    return Switch;
  } else {
    return cast<llvm::SwitchInst>(Term);
  }
}

void CodeGenFunction::ResolveBranchFixups(llvm::BasicBlock *Block) {
  assert(Block && "resolving a null target block");
  if (!EHStack.getNumBranchFixups()) return;

  assert(EHStack.hasNormalCleanups() &&
         "branch fixups exist with no normal cleanups on stack");

  llvm::SmallPtrSet<llvm::BasicBlock*, 4> ModifiedOptimisticBlocks;
  bool ResolvedAny = false;

  for (unsigned I = 0, E = EHStack.getNumBranchFixups(); I != E; ++I) {
    // Skip this fixup if its destination doesn't match.
    BranchFixup &Fixup = EHStack.getBranchFixup(I);
    if (Fixup.Destination != Block) continue;

    Fixup.Destination = nullptr;
    ResolvedAny = true;

    // If it doesn't have an optimistic branch block, LatestBranch is
    // already pointing to the right place.
    llvm::BasicBlock *BranchBB = Fixup.OptimisticBranchBlock;
    if (!BranchBB)
      continue;

    // Don't process the same optimistic branch block twice.
    if (!ModifiedOptimisticBlocks.insert(BranchBB).second)
      continue;

    llvm::SwitchInst *Switch = TransitionToCleanupSwitch(*this, BranchBB);

    // Add a case to the switch.
    Switch->addCase(Builder.getInt32(Fixup.DestinationIndex), Block);
  }

  if (ResolvedAny)
    EHStack.popNullFixups();
}

/// Pops cleanup blocks until the given savepoint is reached.
void CodeGenFunction::PopCleanupBlocks(
    EHScopeStack::stable_iterator Old,
    std::initializer_list<llvm::Value **> ValuesToReload) {
  assert(Old.isValid());

  bool HadBranches = false;
  while (EHStack.stable_begin() != Old) {
    EHCleanupScope &Scope = cast<EHCleanupScope>(*EHStack.begin());
    HadBranches |= Scope.hasBranches();

    // As long as Old strictly encloses the scope's enclosing normal
    // cleanup, we're going to emit another normal cleanup which
    // fallthrough can propagate through.
    bool FallThroughIsBranchThrough =
      Old.strictlyEncloses(Scope.getEnclosingNormalCleanup());

    PopCleanupBlock(FallThroughIsBranchThrough);
  }

  // If we didn't have any branches, the insertion point before cleanups must
  // dominate the current insertion point and we don't need to reload any
  // values.
  if (!HadBranches)
    return;

  // Spill and reload all values that the caller wants to be live at the current
  // insertion point.
  for (llvm::Value **ReloadedValue : ValuesToReload) {
    auto *Inst = dyn_cast_or_null<llvm::Instruction>(*ReloadedValue);
    if (!Inst)
      continue;

    // Don't spill static allocas, they dominate all cleanups. These are created
    // by binding a reference to a local variable or temporary.
    auto *AI = dyn_cast<llvm::AllocaInst>(Inst);
    if (AI && AI->isStaticAlloca())
      continue;

    Address Tmp =
        CreateDefaultAlignTempAlloca(Inst->getType(), "tmp.exprcleanup");

    // Find an insertion point after Inst and spill it to the temporary.
    llvm::BasicBlock::iterator InsertBefore;
    if (auto *Invoke = dyn_cast<llvm::InvokeInst>(Inst))
      InsertBefore = Invoke->getNormalDest()->getFirstInsertionPt();
    else
      InsertBefore = std::next(Inst->getIterator());
    CGBuilderTy(CGM, &*InsertBefore).CreateStore(Inst, Tmp);

    // Reload the value at the current insertion point.
    *ReloadedValue = Builder.CreateLoad(Tmp);
  }
}

/// Pops cleanup blocks until the given savepoint is reached, then add the
/// cleanups from the given savepoint in the lifetime-extended cleanups stack.
void CodeGenFunction::PopCleanupBlocks(
    EHScopeStack::stable_iterator Old, size_t OldLifetimeExtendedSize,
    std::initializer_list<llvm::Value **> ValuesToReload) {
  PopCleanupBlocks(Old, ValuesToReload);

  // Move our deferred cleanups onto the EH stack.
  for (size_t I = OldLifetimeExtendedSize,
              E = LifetimeExtendedCleanupStack.size(); I != E; /**/) {
    // Alignment should be guaranteed by the vptrs in the individual cleanups.
    assert((I % alignof(LifetimeExtendedCleanupHeader) == 0) &&
           "misaligned cleanup stack entry");

    LifetimeExtendedCleanupHeader &Header =
        reinterpret_cast<LifetimeExtendedCleanupHeader&>(
            LifetimeExtendedCleanupStack[I]);
    I += sizeof(Header);

    EHStack.pushCopyOfCleanup(Header.getKind(),
                              &LifetimeExtendedCleanupStack[I],
                              Header.getSize());
    I += Header.getSize();

    if (Header.isConditional()) {
      RawAddress ActiveFlag =
          reinterpret_cast<RawAddress &>(LifetimeExtendedCleanupStack[I]);
      initFullExprCleanupWithFlag(ActiveFlag);
      I += sizeof(ActiveFlag);
    }
  }
  LifetimeExtendedCleanupStack.resize(OldLifetimeExtendedSize);
}

static llvm::BasicBlock *CreateNormalEntry(CodeGenFunction &CGF,
                                           EHCleanupScope &Scope) {
  assert(Scope.isNormalCleanup());
  llvm::BasicBlock *Entry = Scope.getNormalBlock();
  if (!Entry) {
    Entry = CGF.createBasicBlock("cleanup");
    Scope.setNormalBlock(Entry);
  }
  return Entry;
}

/// Attempts to reduce a cleanup's entry block to a fallthrough.  This
/// is basically llvm::MergeBlockIntoPredecessor, except
/// simplified/optimized for the tighter constraints on cleanup blocks.
///
/// Returns the new block, whatever it is.
static llvm::BasicBlock *SimplifyCleanupEntry(CodeGenFunction &CGF,
                                              llvm::BasicBlock *Entry) {
  llvm::BasicBlock *Pred = Entry->getSinglePredecessor();
  if (!Pred) return Entry;

  llvm::BranchInst *Br = dyn_cast<llvm::BranchInst>(Pred->getTerminator());
  if (!Br || Br->isConditional()) return Entry;
  assert(Br->getSuccessor(0) == Entry);

  // If we were previously inserting at the end of the cleanup entry
  // block, we'll need to continue inserting at the end of the
  // predecessor.
  bool WasInsertBlock = CGF.Builder.GetInsertBlock() == Entry;
  assert(!WasInsertBlock || CGF.Builder.GetInsertPoint() == Entry->end());

  // Kill the branch.
  Br->eraseFromParent();

  // Replace all uses of the entry with the predecessor, in case there
  // are phis in the cleanup.
  Entry->replaceAllUsesWith(Pred);

  // Merge the blocks.
  Pred->splice(Pred->end(), Entry);

  // Kill the entry block.
  Entry->eraseFromParent();

  if (WasInsertBlock)
    CGF.Builder.SetInsertPoint(Pred);

  return Pred;
}

static void EmitCleanup(CodeGenFunction &CGF,
                        EHScopeStack::Cleanup *Fn,
                        EHScopeStack::Cleanup::Flags flags,
                        Address ActiveFlag) {
  // If there's an active flag, load it and skip the cleanup if it's
  // false.
  llvm::BasicBlock *ContBB = nullptr;
  if (ActiveFlag.isValid()) {
    ContBB = CGF.createBasicBlock("cleanup.done");
    llvm::BasicBlock *CleanupBB = CGF.createBasicBlock("cleanup.action");
    llvm::Value *IsActive
      = CGF.Builder.CreateLoad(ActiveFlag, "cleanup.is_active");
    CGF.Builder.CreateCondBr(IsActive, CleanupBB, ContBB);
    CGF.EmitBlock(CleanupBB);
  }

  // Ask the cleanup to emit itself.
  Fn->Emit(CGF, flags);
  assert(CGF.HaveInsertPoint() && "cleanup ended with no insertion point?");

  // Emit the continuation block if there was an active flag.
  if (ActiveFlag.isValid())
    CGF.EmitBlock(ContBB);
}

static void ForwardPrebranchedFallthrough(llvm::BasicBlock *Exit,
                                          llvm::BasicBlock *From,
                                          llvm::BasicBlock *To) {
  // Exit is the exit block of a cleanup, so it always terminates in
  // an unconditional branch or a switch.
  llvm::Instruction *Term = Exit->getTerminator();

  if (llvm::BranchInst *Br = dyn_cast<llvm::BranchInst>(Term)) {
    assert(Br->isUnconditional() && Br->getSuccessor(0) == From);
    Br->setSuccessor(0, To);
  } else {
    llvm::SwitchInst *Switch = cast<llvm::SwitchInst>(Term);
    for (unsigned I = 0, E = Switch->getNumSuccessors(); I != E; ++I)
      if (Switch->getSuccessor(I) == From)
        Switch->setSuccessor(I, To);
  }
}

/// We don't need a normal entry block for the given cleanup.
/// Optimistic fixup branches can cause these blocks to come into
/// existence anyway;  if so, destroy it.
///
/// The validity of this transformation is very much specific to the
/// exact ways in which we form branches to cleanup entries.
static void destroyOptimisticNormalEntry(CodeGenFunction &CGF,
                                         EHCleanupScope &scope) {
  llvm::BasicBlock *entry = scope.getNormalBlock();
  if (!entry) return;

  // Replace all the uses with unreachable.
  llvm::BasicBlock *unreachableBB = CGF.getUnreachableBlock();
  for (llvm::BasicBlock::use_iterator
         i = entry->use_begin(), e = entry->use_end(); i != e; ) {
    llvm::Use &use = *i;
    ++i;

    use.set(unreachableBB);

    // The only uses should be fixup switches.
    llvm::SwitchInst *si = cast<llvm::SwitchInst>(use.getUser());
    if (si->getNumCases() == 1 && si->getDefaultDest() == unreachableBB) {
      // Replace the switch with a branch.
      llvm::BranchInst::Create(si->case_begin()->getCaseSuccessor(), si);

      // The switch operand is a load from the cleanup-dest alloca.
      llvm::LoadInst *condition = cast<llvm::LoadInst>(si->getCondition());

      // Destroy the switch.
      si->eraseFromParent();

      // Destroy the load.
      assert(condition->getOperand(0) == CGF.NormalCleanupDest.getPointer());
      assert(condition->use_empty());
      condition->eraseFromParent();
    }
  }

  assert(entry->use_empty());
  delete entry;
}

/// Pops a cleanup block.  If the block includes a normal cleanup, the
/// current insertion point is threaded through the cleanup, as are
/// any branch fixups on the cleanup.
void CodeGenFunction::PopCleanupBlock(bool FallthroughIsBranchThrough,
                                      bool ForDeactivation) {
  assert(!EHStack.empty() && "cleanup stack is empty!");
  assert(isa<EHCleanupScope>(*EHStack.begin()) && "top not a cleanup!");
  EHCleanupScope &Scope = cast<EHCleanupScope>(*EHStack.begin());
  assert(Scope.getFixupDepth() <= EHStack.getNumBranchFixups());

  // If we are deactivating a normal cleanup, we need to pretend that the
  // fallthrough is unreachable. We restore this IP before returning.
  CGBuilderTy::InsertPoint NormalDeactivateOrigIP;
  if (ForDeactivation && (Scope.isNormalCleanup() || !getLangOpts().EHAsynch)) {
    NormalDeactivateOrigIP = Builder.saveAndClearIP();
  }
  // Remember activation information.
  bool IsActive = Scope.isActive();
  Address NormalActiveFlag =
    Scope.shouldTestFlagInNormalCleanup() ? Scope.getActiveFlag()
                                          : Address::invalid();
  Address EHActiveFlag =
    Scope.shouldTestFlagInEHCleanup() ? Scope.getActiveFlag()
                                      : Address::invalid();

  // Check whether we need an EH cleanup.  This is only true if we've
  // generated a lazy EH cleanup block.
  llvm::BasicBlock *EHEntry = Scope.getCachedEHDispatchBlock();
  assert(Scope.hasEHBranches() == (EHEntry != nullptr));
  bool RequiresEHCleanup = (EHEntry != nullptr);
  EHScopeStack::stable_iterator EHParent = Scope.getEnclosingEHScope();

  // Check the three conditions which might require a normal cleanup:

  // - whether there are branch fix-ups through this cleanup
  unsigned FixupDepth = Scope.getFixupDepth();
  bool HasFixups = EHStack.getNumBranchFixups() != FixupDepth;

  // - whether there are branch-throughs or branch-afters
  bool HasExistingBranches = Scope.hasBranches();

  // - whether there's a fallthrough
  llvm::BasicBlock *FallthroughSource = Builder.GetInsertBlock();
  bool HasFallthrough =
      FallthroughSource != nullptr && (IsActive || HasExistingBranches);

  // Branch-through fall-throughs leave the insertion point set to the
  // end of the last cleanup, which points to the current scope.  The
  // rest of IR gen doesn't need to worry about this; it only happens
  // during the execution of PopCleanupBlocks().
  bool HasPrebranchedFallthrough =
    (FallthroughSource && FallthroughSource->getTerminator());

  // If this is a normal cleanup, then having a prebranched
  // fallthrough implies that the fallthrough source unconditionally
  // jumps here.
  assert(!Scope.isNormalCleanup() || !HasPrebranchedFallthrough ||
         (Scope.getNormalBlock() &&
          FallthroughSource->getTerminator()->getSuccessor(0)
            == Scope.getNormalBlock()));

  bool RequiresNormalCleanup = false;
  if (Scope.isNormalCleanup() &&
      (HasFixups || HasExistingBranches || HasFallthrough)) {
    RequiresNormalCleanup = true;
  }

  // If we have a prebranched fallthrough into an inactive normal
  // cleanup, rewrite it so that it leads to the appropriate place.
  if (Scope.isNormalCleanup() && HasPrebranchedFallthrough &&
      !RequiresNormalCleanup) {
    // FIXME: Come up with a program which would need forwarding prebranched
    // fallthrough and add tests. Otherwise delete this and assert against it.
    assert(!IsActive);
    llvm::BasicBlock *prebranchDest;

    // If the prebranch is semantically branching through the next
    // cleanup, just forward it to the next block, leaving the
    // insertion point in the prebranched block.
    if (FallthroughIsBranchThrough) {
      EHScope &enclosing = *EHStack.find(Scope.getEnclosingNormalCleanup());
      prebranchDest = CreateNormalEntry(*this, cast<EHCleanupScope>(enclosing));

    // Otherwise, we need to make a new block.  If the normal cleanup
    // isn't being used at all, we could actually reuse the normal
    // entry block, but this is simpler, and it avoids conflicts with
    // dead optimistic fixup branches.
    } else {
      prebranchDest = createBasicBlock("forwarded-prebranch");
      EmitBlock(prebranchDest);
    }

    llvm::BasicBlock *normalEntry = Scope.getNormalBlock();
    assert(normalEntry && !normalEntry->use_empty());

    ForwardPrebranchedFallthrough(FallthroughSource,
                                  normalEntry, prebranchDest);
  }

  // If we don't need the cleanup at all, we're done.
  if (!RequiresNormalCleanup && !RequiresEHCleanup) {
    destroyOptimisticNormalEntry(*this, Scope);
    EHStack.popCleanup(); // safe because there are no fixups
    assert(EHStack.getNumBranchFixups() == 0 ||
           EHStack.hasNormalCleanups());
    if (NormalDeactivateOrigIP.isSet())
      Builder.restoreIP(NormalDeactivateOrigIP);
    return;
  }

  // Copy the cleanup emission data out.  This uses either a stack
  // array or malloc'd memory, depending on the size, which is
  // behavior that SmallVector would provide, if we could use it
  // here. Unfortunately, if you ask for a SmallVector<char>, the
  // alignment isn't sufficient.
  auto *CleanupSource = reinterpret_cast<char *>(Scope.getCleanupBuffer());
  alignas(EHScopeStack::ScopeStackAlignment) char
      CleanupBufferStack[8 * sizeof(void *)];
  std::unique_ptr<char[]> CleanupBufferHeap;
  size_t CleanupSize = Scope.getCleanupSize();
  EHScopeStack::Cleanup *Fn;

  if (CleanupSize <= sizeof(CleanupBufferStack)) {
    memcpy(CleanupBufferStack, CleanupSource, CleanupSize);
    Fn = reinterpret_cast<EHScopeStack::Cleanup *>(CleanupBufferStack);
  } else {
    CleanupBufferHeap.reset(new char[CleanupSize]);
    memcpy(CleanupBufferHeap.get(), CleanupSource, CleanupSize);
    Fn = reinterpret_cast<EHScopeStack::Cleanup *>(CleanupBufferHeap.get());
  }

  EHScopeStack::Cleanup::Flags cleanupFlags;
  if (Scope.isNormalCleanup())
    cleanupFlags.setIsNormalCleanupKind();
  if (Scope.isEHCleanup())
    cleanupFlags.setIsEHCleanupKind();

  // Under -EHa, invoke seh.scope.end() to mark scope end before dtor
  bool IsEHa = getLangOpts().EHAsynch && !Scope.isLifetimeMarker();
  const EHPersonality &Personality = EHPersonality::get(*this);
  if (!RequiresNormalCleanup) {
    // Mark CPP scope end for passed-by-value Arg temp
    //   per Windows ABI which is "normally" Cleanup in callee
    if (IsEHa && getInvokeDest()) {
      // If we are deactivating a normal cleanup then we don't have a
      // fallthrough. Restore original IP to emit CPP scope ends in the correct
      // block.
      if (NormalDeactivateOrigIP.isSet())
        Builder.restoreIP(NormalDeactivateOrigIP);
      if (Personality.isMSVCXXPersonality() && Builder.GetInsertBlock())
        EmitSehCppScopeEnd();
      if (NormalDeactivateOrigIP.isSet())
        NormalDeactivateOrigIP = Builder.saveAndClearIP();
    }
    destroyOptimisticNormalEntry(*this, Scope);
    Scope.MarkEmitted();
    EHStack.popCleanup();
  } else {
    // If we have a fallthrough and no other need for the cleanup,
    // emit it directly.
    if (HasFallthrough && !HasPrebranchedFallthrough && !HasFixups &&
        !HasExistingBranches) {

      // mark SEH scope end for fall-through flow
      if (IsEHa && getInvokeDest()) {
        if (Personality.isMSVCXXPersonality())
          EmitSehCppScopeEnd();
        else
          EmitSehTryScopeEnd();
      }

      destroyOptimisticNormalEntry(*this, Scope);
      Scope.MarkEmitted();
      EHStack.popCleanup();

      EmitCleanup(*this, Fn, cleanupFlags, NormalActiveFlag);

    // Otherwise, the best approach is to thread everything through
    // the cleanup block and then try to clean up after ourselves.
    } else {
      // Force the entry block to exist.
      llvm::BasicBlock *NormalEntry = CreateNormalEntry(*this, Scope);

      // I.  Set up the fallthrough edge in.

      CGBuilderTy::InsertPoint savedInactiveFallthroughIP;

      // If there's a fallthrough, we need to store the cleanup
      // destination index.  For fall-throughs this is always zero.
      if (HasFallthrough) {
        if (!HasPrebranchedFallthrough)
          Builder.CreateStore(Builder.getInt32(0), getNormalCleanupDestSlot());

      // Otherwise, save and clear the IP if we don't have fallthrough
      // because the cleanup is inactive.
      } else if (FallthroughSource) {
        assert(!IsActive && "source without fallthrough for active cleanup");
        savedInactiveFallthroughIP = Builder.saveAndClearIP();
      }

      // II.  Emit the entry block.  This implicitly branches to it if
      // we have fallthrough.  All the fixups and existing branches
      // should already be branched to it.
      EmitBlock(NormalEntry);

      // intercept normal cleanup to mark SEH scope end
      if (IsEHa && getInvokeDest()) {
        if (Personality.isMSVCXXPersonality())
          EmitSehCppScopeEnd();
        else
          EmitSehTryScopeEnd();
      }

      // III.  Figure out where we're going and build the cleanup
      // epilogue.

      bool HasEnclosingCleanups =
        (Scope.getEnclosingNormalCleanup() != EHStack.stable_end());

      // Compute the branch-through dest if we need it:
      //   - if there are branch-throughs threaded through the scope
      //   - if fall-through is a branch-through
      //   - if there are fixups that will be optimistically forwarded
      //     to the enclosing cleanup
      llvm::BasicBlock *BranchThroughDest = nullptr;
      if (Scope.hasBranchThroughs() ||
          (FallthroughSource && FallthroughIsBranchThrough) ||
          (HasFixups && HasEnclosingCleanups)) {
        assert(HasEnclosingCleanups);
        EHScope &S = *EHStack.find(Scope.getEnclosingNormalCleanup());
        BranchThroughDest = CreateNormalEntry(*this, cast<EHCleanupScope>(S));
      }

      llvm::BasicBlock *FallthroughDest = nullptr;
      SmallVector<llvm::Instruction*, 2> InstsToAppend;

      // If there's exactly one branch-after and no other threads,
      // we can route it without a switch.
      // Skip for SEH, since ExitSwitch is used to generate code to indicate
      // abnormal termination. (SEH: Except _leave and fall-through at
      // the end, all other exits in a _try (return/goto/continue/break)
      // are considered as abnormal terminations, using NormalCleanupDestSlot
      // to indicate abnormal termination)
      if (!Scope.hasBranchThroughs() && !HasFixups && !HasFallthrough &&
          !currentFunctionUsesSEHTry() && Scope.getNumBranchAfters() == 1) {
        assert(!BranchThroughDest || !IsActive);

        // Clean up the possibly dead store to the cleanup dest slot.
        llvm::Instruction *NormalCleanupDestSlot =
            cast<llvm::Instruction>(getNormalCleanupDestSlot().getPointer());
        if (NormalCleanupDestSlot->hasOneUse()) {
          NormalCleanupDestSlot->user_back()->eraseFromParent();
          NormalCleanupDestSlot->eraseFromParent();
<<<<<<< HEAD
          NormalCleanupDest = Address::invalid();

          // OmpSs-2: Clean up the possibly dead store to the cleanup dest slot.
          if (getContext().getLangOpts().OmpSs
              && CGM.getOmpSsRuntime().inTaskBody())
            CGM.getOmpSsRuntime().setTaskNormalCleanupDestSlot(Address::invalid());
=======
          NormalCleanupDest = RawAddress::invalid();
>>>>>>> b0b35964
        }

        llvm::BasicBlock *BranchAfter = Scope.getBranchAfterBlock(0);
        InstsToAppend.push_back(llvm::BranchInst::Create(BranchAfter));

      // Build a switch-out if we need it:
      //   - if there are branch-afters threaded through the scope
      //   - if fall-through is a branch-after
      //   - if there are fixups that have nowhere left to go and
      //     so must be immediately resolved
      } else if (Scope.getNumBranchAfters() ||
                 (HasFallthrough && !FallthroughIsBranchThrough) ||
                 (HasFixups && !HasEnclosingCleanups)) {

        llvm::BasicBlock *Default =
          (BranchThroughDest ? BranchThroughDest : getUnreachableBlock());

        // TODO: base this on the number of branch-afters and fixups
        const unsigned SwitchCapacity = 10;

        // pass the abnormal exit flag to Fn (SEH cleanup)
        cleanupFlags.setHasExitSwitch();

        llvm::LoadInst *Load = createLoadInstBefore(
            getNormalCleanupDestSlot(), "cleanup.dest", nullptr, *this);
        llvm::SwitchInst *Switch =
          llvm::SwitchInst::Create(Load, Default, SwitchCapacity);

        InstsToAppend.push_back(Load);
        InstsToAppend.push_back(Switch);

        // Branch-after fallthrough.
        if (FallthroughSource && !FallthroughIsBranchThrough) {
          FallthroughDest = createBasicBlock("cleanup.cont");
          if (HasFallthrough)
            Switch->addCase(Builder.getInt32(0), FallthroughDest);
        }

        for (unsigned I = 0, E = Scope.getNumBranchAfters(); I != E; ++I) {
          Switch->addCase(Scope.getBranchAfterIndex(I),
                          Scope.getBranchAfterBlock(I));
        }

        // If there aren't any enclosing cleanups, we can resolve all
        // the fixups now.
        if (HasFixups && !HasEnclosingCleanups)
          ResolveAllBranchFixups(*this, Switch, NormalEntry);
      } else {
        // We should always have a branch-through destination in this case.
        assert(BranchThroughDest);
        InstsToAppend.push_back(llvm::BranchInst::Create(BranchThroughDest));
      }

      // IV.  Pop the cleanup and emit it.
      Scope.MarkEmitted();
      EHStack.popCleanup();
      assert(EHStack.hasNormalCleanups() == HasEnclosingCleanups);

      EmitCleanup(*this, Fn, cleanupFlags, NormalActiveFlag);

      // Append the prepared cleanup prologue from above.
      llvm::BasicBlock *NormalExit = Builder.GetInsertBlock();
      for (unsigned I = 0, E = InstsToAppend.size(); I != E; ++I)
        InstsToAppend[I]->insertInto(NormalExit, NormalExit->end());

      // Optimistically hope that any fixups will continue falling through.
      for (unsigned I = FixupDepth, E = EHStack.getNumBranchFixups();
           I < E; ++I) {
        BranchFixup &Fixup = EHStack.getBranchFixup(I);
        if (!Fixup.Destination) continue;
        if (!Fixup.OptimisticBranchBlock) {
          createStoreInstBefore(Builder.getInt32(Fixup.DestinationIndex),
                                getNormalCleanupDestSlot(), Fixup.InitialBranch,
                                *this);
          Fixup.InitialBranch->setSuccessor(0, NormalEntry);
        }
        Fixup.OptimisticBranchBlock = NormalExit;
      }

      // V.  Set up the fallthrough edge out.

      // Case 1: a fallthrough source exists but doesn't branch to the
      // cleanup because the cleanup is inactive.
      if (!HasFallthrough && FallthroughSource) {
        // Prebranched fallthrough was forwarded earlier.
        // Non-prebranched fallthrough doesn't need to be forwarded.
        // Either way, all we need to do is restore the IP we cleared before.
        assert(!IsActive);
        Builder.restoreIP(savedInactiveFallthroughIP);

      // Case 2: a fallthrough source exists and should branch to the
      // cleanup, but we're not supposed to branch through to the next
      // cleanup.
      } else if (HasFallthrough && FallthroughDest) {
        assert(!FallthroughIsBranchThrough);
        EmitBlock(FallthroughDest);

      // Case 3: a fallthrough source exists and should branch to the
      // cleanup and then through to the next.
      } else if (HasFallthrough) {
        // Everything is already set up for this.

      // Case 4: no fallthrough source exists.
      } else {
        Builder.ClearInsertionPoint();
      }

      // VI.  Assorted cleaning.

      // Check whether we can merge NormalEntry into a single predecessor.
      // This might invalidate (non-IR) pointers to NormalEntry.
      llvm::BasicBlock *NewNormalEntry =
        SimplifyCleanupEntry(*this, NormalEntry);

      // If it did invalidate those pointers, and NormalEntry was the same
      // as NormalExit, go back and patch up the fixups.
      if (NewNormalEntry != NormalEntry && NormalEntry == NormalExit)
        for (unsigned I = FixupDepth, E = EHStack.getNumBranchFixups();
               I < E; ++I)
          EHStack.getBranchFixup(I).OptimisticBranchBlock = NewNormalEntry;
    }
  }

  if (NormalDeactivateOrigIP.isSet())
    Builder.restoreIP(NormalDeactivateOrigIP);
  assert(EHStack.hasNormalCleanups() || EHStack.getNumBranchFixups() == 0);

  // Emit the EH cleanup if required.
  if (RequiresEHCleanup) {
    CGBuilderTy::InsertPoint SavedIP = Builder.saveAndClearIP();

    EmitBlock(EHEntry);

    llvm::BasicBlock *NextAction = getEHDispatchBlock(EHParent);

    // Push a terminate scope or cleanupendpad scope around the potentially
    // throwing cleanups. For funclet EH personalities, the cleanupendpad models
    // program termination when cleanups throw.
    bool PushedTerminate = false;
    SaveAndRestore RestoreCurrentFuncletPad(CurrentFuncletPad);
    llvm::CleanupPadInst *CPI = nullptr;

    const EHPersonality &Personality = EHPersonality::get(*this);
    if (Personality.usesFuncletPads()) {
      llvm::Value *ParentPad = CurrentFuncletPad;
      if (!ParentPad)
        ParentPad = llvm::ConstantTokenNone::get(CGM.getLLVMContext());
      CurrentFuncletPad = CPI = Builder.CreateCleanupPad(ParentPad);
    }

    // Non-MSVC personalities need to terminate when an EH cleanup throws.
    if (!Personality.isMSVCPersonality()) {
      EHStack.pushTerminate();
      PushedTerminate = true;
    } else if (IsEHa && getInvokeDest()) {
      EmitSehCppScopeEnd();
    }

    // We only actually emit the cleanup code if the cleanup is either
    // active or was used before it was deactivated.
    if (EHActiveFlag.isValid() || IsActive) {
      cleanupFlags.setIsForEHCleanup();
      EmitCleanup(*this, Fn, cleanupFlags, EHActiveFlag);
    }

    if (CPI)
      Builder.CreateCleanupRet(CPI, NextAction);
    else
      Builder.CreateBr(NextAction);

    // Leave the terminate scope.
    if (PushedTerminate)
      EHStack.popTerminate();

    Builder.restoreIP(SavedIP);

    SimplifyCleanupEntry(*this, EHEntry);
  }
}

/// isObviouslyBranchWithoutCleanups - Return true if a branch to the
/// specified destination obviously has no cleanups to run.  'false' is always
/// a conservatively correct answer for this method.
bool CodeGenFunction::isObviouslyBranchWithoutCleanups(JumpDest Dest) const {
  assert(Dest.getScopeDepth().encloses(EHStack.stable_begin())
         && "stale jump destination");

  // Calculate the innermost active normal cleanup.
  EHScopeStack::stable_iterator TopCleanup =
    EHStack.getInnermostActiveNormalCleanup();

  // If we're not in an active normal cleanup scope, or if the
  // destination scope is within the innermost active normal cleanup
  // scope, we don't need to worry about fixups.
  if (TopCleanup == EHStack.stable_end() ||
      TopCleanup.encloses(Dest.getScopeDepth())) // works for invalid
    return true;

  // Otherwise, we might need some cleanups.
  return false;
}


/// Terminate the current block by emitting a branch which might leave
/// the current cleanup-protected scope.  The target scope may not yet
/// be known, in which case this will require a fixup.
///
/// As a side-effect, this method clears the insertion point.
void CodeGenFunction::EmitBranchThroughCleanup(JumpDest Dest) {
  assert(Dest.getScopeDepth().encloses(EHStack.stable_begin())
         && "stale jump destination");

  if (!HaveInsertPoint())
    return;

  // Create the branch.
  llvm::BranchInst *BI = Builder.CreateBr(Dest.getBlock());

  // Calculate the innermost active normal cleanup.
  EHScopeStack::stable_iterator
    TopCleanup = EHStack.getInnermostActiveNormalCleanup();

  // If we're not in an active normal cleanup scope, or if the
  // destination scope is within the innermost active normal cleanup
  // scope, we don't need to worry about fixups.
  if (TopCleanup == EHStack.stable_end() ||
      TopCleanup.encloses(Dest.getScopeDepth())) { // works for invalid
    Builder.ClearInsertionPoint();
    return;
  }

  // If we can't resolve the destination cleanup scope, just add this
  // to the current cleanup scope as a branch fixup.
  if (!Dest.getScopeDepth().isValid()) {
    BranchFixup &Fixup = EHStack.addBranchFixup();
    Fixup.Destination = Dest.getBlock();
    Fixup.DestinationIndex = Dest.getDestIndex();
    Fixup.InitialBranch = BI;
    Fixup.OptimisticBranchBlock = nullptr;

    Builder.ClearInsertionPoint();
    return;
  }

  // Otherwise, thread through all the normal cleanups in scope.

  // Store the index at the start.
  llvm::ConstantInt *Index = Builder.getInt32(Dest.getDestIndex());
  createStoreInstBefore(Index, getNormalCleanupDestSlot(), BI, *this);

  // Adjust BI to point to the first cleanup block.
  {
    EHCleanupScope &Scope =
      cast<EHCleanupScope>(*EHStack.find(TopCleanup));
    BI->setSuccessor(0, CreateNormalEntry(*this, Scope));
  }

  // Add this destination to all the scopes involved.
  EHScopeStack::stable_iterator I = TopCleanup;
  EHScopeStack::stable_iterator E = Dest.getScopeDepth();
  if (E.strictlyEncloses(I)) {
    while (true) {
      EHCleanupScope &Scope = cast<EHCleanupScope>(*EHStack.find(I));
      assert(Scope.isNormalCleanup());
      I = Scope.getEnclosingNormalCleanup();

      // If this is the last cleanup we're propagating through, tell it
      // that there's a resolved jump moving through it.
      if (!E.strictlyEncloses(I)) {
        Scope.addBranchAfter(Index, Dest.getBlock());
        break;
      }

      // Otherwise, tell the scope that there's a jump propagating
      // through it.  If this isn't new information, all the rest of
      // the work has been done before.
      if (!Scope.addBranchThrough(Dest.getBlock()))
        break;
    }
  }

  Builder.ClearInsertionPoint();
}

static bool IsUsedAsEHCleanup(EHScopeStack &EHStack,
                              EHScopeStack::stable_iterator cleanup) {
  // If we needed an EH block for any reason, that counts.
  if (EHStack.find(cleanup)->hasEHBranches())
    return true;

  // Check whether any enclosed cleanups were needed.
  for (EHScopeStack::stable_iterator
         i = EHStack.getInnermostEHScope(); i != cleanup; ) {
    assert(cleanup.strictlyEncloses(i));

    EHScope &scope = *EHStack.find(i);
    if (scope.hasEHBranches())
      return true;

    i = scope.getEnclosingEHScope();
  }

  return false;
}

enum ForActivation_t {
  ForActivation,
  ForDeactivation
};

/// The given cleanup block is changing activation state.  Configure a
/// cleanup variable if necessary.
///
/// It would be good if we had some way of determining if there were
/// extra uses *after* the change-over point.
static void SetupCleanupBlockActivation(CodeGenFunction &CGF,
                                        EHScopeStack::stable_iterator C,
                                        ForActivation_t kind,
                                        llvm::Instruction *dominatingIP) {
  EHCleanupScope &Scope = cast<EHCleanupScope>(*CGF.EHStack.find(C));

  // We always need the flag if we're activating the cleanup in a
  // conditional context, because we have to assume that the current
  // location doesn't necessarily dominate the cleanup's code.
  bool isActivatedInConditional =
    (kind == ForActivation && CGF.isInConditionalBranch());

  bool needFlag = false;

  // Calculate whether the cleanup was used:

  //   - as a normal cleanup
  if (Scope.isNormalCleanup()) {
    Scope.setTestFlagInNormalCleanup();
    needFlag = true;
  }

  //  - as an EH cleanup
  if (Scope.isEHCleanup() &&
      (isActivatedInConditional || IsUsedAsEHCleanup(CGF.EHStack, C))) {
    Scope.setTestFlagInEHCleanup();
    needFlag = true;
  }

  // If it hasn't yet been used as either, we're done.
  if (!needFlag)
    return;

  Address var = Scope.getActiveFlag();
  if (!var.isValid()) {
    CodeGenFunction::AllocaTrackerRAII AllocaTracker(CGF);
    var = CGF.CreateTempAlloca(CGF.Builder.getInt1Ty(), CharUnits::One(),
                               "cleanup.isactive");
    Scope.setActiveFlag(var);
    Scope.AddAuxAllocas(AllocaTracker.Take());

    assert(dominatingIP && "no existing variable and no dominating IP!");

    // Initialize to true or false depending on whether it was
    // active up to this point.
    llvm::Constant *value = CGF.Builder.getInt1(kind == ForDeactivation);

    // If we're in a conditional block, ignore the dominating IP and
    // use the outermost conditional branch.
    if (CGF.isInConditionalBranch()) {
      CGF.setBeforeOutermostConditional(value, var, CGF);
    } else {
      createStoreInstBefore(value, var, dominatingIP, CGF);
    }
  }

  CGF.Builder.CreateStore(CGF.Builder.getInt1(kind == ForActivation), var);
}

/// Activate a cleanup that was created in an inactivated state.
void CodeGenFunction::ActivateCleanupBlock(EHScopeStack::stable_iterator C,
                                           llvm::Instruction *dominatingIP) {
  assert(C != EHStack.stable_end() && "activating bottom of stack?");
  EHCleanupScope &Scope = cast<EHCleanupScope>(*EHStack.find(C));
  assert(!Scope.isActive() && "double activation");

  SetupCleanupBlockActivation(*this, C, ForActivation, dominatingIP);

  Scope.setActive(true);
}

/// Deactive a cleanup that was created in an active state.
void CodeGenFunction::DeactivateCleanupBlock(EHScopeStack::stable_iterator C,
                                             llvm::Instruction *dominatingIP) {
  assert(C != EHStack.stable_end() && "deactivating bottom of stack?");
  EHCleanupScope &Scope = cast<EHCleanupScope>(*EHStack.find(C));
  assert(Scope.isActive() && "double deactivation");

  // If it's the top of the stack, just pop it, but do so only if it belongs
  // to the current RunCleanupsScope.
  if (C == EHStack.stable_begin() &&
      CurrentCleanupScopeDepth.strictlyEncloses(C)) {
    PopCleanupBlock(/*FallthroughIsBranchThrough=*/false,
                    /*ForDeactivation=*/true);
    return;
  }

  // Otherwise, follow the general case.
  SetupCleanupBlockActivation(*this, C, ForDeactivation, dominatingIP);

  Scope.setActive(false);
}

<<<<<<< HEAD
Address CodeGenFunction::getNormalCleanupDestSlot() {
  if (getContext().getLangOpts().OmpSs
      && CGM.getOmpSsRuntime().inTaskBody()) {
        Address NCleanupDest = CGM.getOmpSsRuntime().getTaskNormalCleanupDestSlot();
        if (NCleanupDest.isValid())
          return NCleanupDest;

        NCleanupDest =
          CreateDefaultAlignTempAlloca(Builder.getInt32Ty(), "cleanup.dest.slot");

        CGM.getOmpSsRuntime().setTaskNormalCleanupDestSlot(NCleanupDest);
        return NCleanupDest;

  }
=======
RawAddress CodeGenFunction::getNormalCleanupDestSlot() {
>>>>>>> b0b35964
  if (!NormalCleanupDest.isValid())
    NormalCleanupDest =
      CreateDefaultAlignTempAlloca(Builder.getInt32Ty(), "cleanup.dest.slot");
  return NormalCleanupDest;
}

/// Emits all the code to cause the given temporary to be cleaned up.
void CodeGenFunction::EmitCXXTemporary(const CXXTemporary *Temporary,
                                       QualType TempType,
                                       Address Ptr) {
  pushDestroy(NormalAndEHCleanup, Ptr, TempType, destroyCXXObject,
              /*useEHCleanup*/ true);
}

// Need to set "funclet" in OperandBundle properly for noThrow
//       intrinsic (see CGCall.cpp)
static void EmitSehScope(CodeGenFunction &CGF,
                         llvm::FunctionCallee &SehCppScope) {
  llvm::BasicBlock *InvokeDest = CGF.getInvokeDest();
  assert(CGF.Builder.GetInsertBlock() && InvokeDest);
  llvm::BasicBlock *Cont = CGF.createBasicBlock("invoke.cont");
  SmallVector<llvm::OperandBundleDef, 1> BundleList =
      CGF.getBundlesForFunclet(SehCppScope.getCallee());
  if (CGF.CurrentFuncletPad)
    BundleList.emplace_back("funclet", CGF.CurrentFuncletPad);
  CGF.Builder.CreateInvoke(SehCppScope, Cont, InvokeDest, std::nullopt,
                           BundleList);
  CGF.EmitBlock(Cont);
}

// Invoke a llvm.seh.scope.begin at the beginning of a CPP scope for -EHa
void CodeGenFunction::EmitSehCppScopeBegin() {
  assert(getLangOpts().EHAsynch);
  llvm::FunctionType *FTy =
      llvm::FunctionType::get(CGM.VoidTy, /*isVarArg=*/false);
  llvm::FunctionCallee SehCppScope =
      CGM.CreateRuntimeFunction(FTy, "llvm.seh.scope.begin");
  EmitSehScope(*this, SehCppScope);
}

// Invoke a llvm.seh.scope.end at the end of a CPP scope for -EHa
//   llvm.seh.scope.end is emitted before popCleanup, so it's "invoked"
void CodeGenFunction::EmitSehCppScopeEnd() {
  assert(getLangOpts().EHAsynch);
  llvm::FunctionType *FTy =
      llvm::FunctionType::get(CGM.VoidTy, /*isVarArg=*/false);
  llvm::FunctionCallee SehCppScope =
      CGM.CreateRuntimeFunction(FTy, "llvm.seh.scope.end");
  EmitSehScope(*this, SehCppScope);
}

// Invoke a llvm.seh.try.begin at the beginning of a SEH scope for -EHa
void CodeGenFunction::EmitSehTryScopeBegin() {
  assert(getLangOpts().EHAsynch);
  llvm::FunctionType *FTy =
      llvm::FunctionType::get(CGM.VoidTy, /*isVarArg=*/false);
  llvm::FunctionCallee SehCppScope =
      CGM.CreateRuntimeFunction(FTy, "llvm.seh.try.begin");
  EmitSehScope(*this, SehCppScope);
}

// Invoke a llvm.seh.try.end at the end of a SEH scope for -EHa
void CodeGenFunction::EmitSehTryScopeEnd() {
  assert(getLangOpts().EHAsynch);
  llvm::FunctionType *FTy =
      llvm::FunctionType::get(CGM.VoidTy, /*isVarArg=*/false);
  llvm::FunctionCallee SehCppScope =
      CGM.CreateRuntimeFunction(FTy, "llvm.seh.try.end");
  EmitSehScope(*this, SehCppScope);
}<|MERGE_RESOLUTION|>--- conflicted
+++ resolved
@@ -885,16 +885,12 @@
         if (NormalCleanupDestSlot->hasOneUse()) {
           NormalCleanupDestSlot->user_back()->eraseFromParent();
           NormalCleanupDestSlot->eraseFromParent();
-<<<<<<< HEAD
-          NormalCleanupDest = Address::invalid();
+          NormalCleanupDest = RawAddress::invalid();
 
           // OmpSs-2: Clean up the possibly dead store to the cleanup dest slot.
           if (getContext().getLangOpts().OmpSs
               && CGM.getOmpSsRuntime().inTaskBody())
-            CGM.getOmpSsRuntime().setTaskNormalCleanupDestSlot(Address::invalid());
-=======
-          NormalCleanupDest = RawAddress::invalid();
->>>>>>> b0b35964
+            CGM.getOmpSsRuntime().setTaskNormalCleanupDestSlot(RawAddress::invalid());
         }
 
         llvm::BasicBlock *BranchAfter = Scope.getBranchAfterBlock(0);
@@ -1303,8 +1299,7 @@
   Scope.setActive(false);
 }
 
-<<<<<<< HEAD
-Address CodeGenFunction::getNormalCleanupDestSlot() {
+RawAddress CodeGenFunction::getNormalCleanupDestSlot() {
   if (getContext().getLangOpts().OmpSs
       && CGM.getOmpSsRuntime().inTaskBody()) {
         Address NCleanupDest = CGM.getOmpSsRuntime().getTaskNormalCleanupDestSlot();
@@ -1318,9 +1313,6 @@
         return NCleanupDest;
 
   }
-=======
-RawAddress CodeGenFunction::getNormalCleanupDestSlot() {
->>>>>>> b0b35964
   if (!NormalCleanupDest.isValid())
     NormalCleanupDest =
       CreateDefaultAlignTempAlloca(Builder.getInt32Ty(), "cleanup.dest.slot");
