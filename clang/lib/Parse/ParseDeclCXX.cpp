//===--- ParseDeclCXX.cpp - C++ Declaration Parsing -------------*- C++ -*-===//
//
// Part of the LLVM Project, under the Apache License v2.0 with LLVM Exceptions.
// See https://llvm.org/LICENSE.txt for license information.
// SPDX-License-Identifier: Apache-2.0 WITH LLVM-exception
//
//===----------------------------------------------------------------------===//
//
//  This file implements the C++ Declaration portions of the Parser interfaces.
//
//===----------------------------------------------------------------------===//

#include "clang/Parse/Parser.h"
#include "clang/AST/ASTContext.h"
#include "clang/AST/DeclTemplate.h"
#include "clang/AST/PrettyDeclStackTrace.h"
#include "clang/Basic/Attributes.h"
#include "clang/Basic/CharInfo.h"
#include "clang/Basic/OperatorKinds.h"
#include "clang/Basic/TargetInfo.h"
#include "clang/Parse/ParseDiagnostic.h"
#include "clang/Parse/RAIIObjectsForParser.h"
#include "clang/Sema/DeclSpec.h"
#include "clang/Sema/ParsedTemplate.h"
#include "clang/Sema/Scope.h"
#include "llvm/ADT/SmallString.h"
#include "llvm/Support/TimeProfiler.h"

using namespace clang;

/// ParseNamespace - We know that the current token is a namespace keyword. This
/// may either be a top level namespace or a block-level namespace alias. If
/// there was an inline keyword, it has already been parsed.
///
///       namespace-definition: [C++: namespace.def]
///         named-namespace-definition
///         unnamed-namespace-definition
///         nested-namespace-definition
///
///       named-namespace-definition:
///         'inline'[opt] 'namespace' attributes[opt] identifier '{'
///         namespace-body '}'
///
///       unnamed-namespace-definition:
///         'inline'[opt] 'namespace' attributes[opt] '{' namespace-body '}'
///
///       nested-namespace-definition:
///         'namespace' enclosing-namespace-specifier '::' 'inline'[opt]
///         identifier '{' namespace-body '}'
///
///       enclosing-namespace-specifier:
///         identifier
///         enclosing-namespace-specifier '::' 'inline'[opt] identifier
///
///       namespace-alias-definition:  [C++ 7.3.2: namespace.alias]
///         'namespace' identifier '=' qualified-namespace-specifier ';'
///
Parser::DeclGroupPtrTy Parser::ParseNamespace(DeclaratorContext Context,
                                              SourceLocation &DeclEnd,
                                              SourceLocation InlineLoc) {
  assert(Tok.is(tok::kw_namespace) && "Not a namespace!");
  SourceLocation NamespaceLoc = ConsumeToken();  // eat the 'namespace'.
  ObjCDeclContextSwitch ObjCDC(*this);

  if (Tok.is(tok::code_completion)) {
    Actions.CodeCompleteNamespaceDecl(getCurScope());
    cutOffParsing();
    return nullptr;
  }

  SourceLocation IdentLoc;
  IdentifierInfo *Ident = nullptr;
  InnerNamespaceInfoList ExtraNSs;
  SourceLocation FirstNestedInlineLoc;

  ParsedAttributesWithRange attrs(AttrFactory);
  SourceLocation attrLoc;
  if (getLangOpts().CPlusPlus11 && isCXX11AttributeSpecifier()) {
    Diag(Tok.getLocation(), getLangOpts().CPlusPlus17
                                ? diag::warn_cxx14_compat_ns_enum_attribute
                                : diag::ext_ns_enum_attribute)
      << 0 /*namespace*/;
    attrLoc = Tok.getLocation();
    ParseCXX11Attributes(attrs);
  }

  if (Tok.is(tok::identifier)) {
    Ident = Tok.getIdentifierInfo();
    IdentLoc = ConsumeToken();  // eat the identifier.
    while (Tok.is(tok::coloncolon) &&
           (NextToken().is(tok::identifier) ||
            (NextToken().is(tok::kw_inline) &&
             GetLookAheadToken(2).is(tok::identifier)))) {

      InnerNamespaceInfo Info;
      Info.NamespaceLoc = ConsumeToken();

      if (Tok.is(tok::kw_inline)) {
        Info.InlineLoc = ConsumeToken();
        if (FirstNestedInlineLoc.isInvalid())
          FirstNestedInlineLoc = Info.InlineLoc;
      }

      Info.Ident = Tok.getIdentifierInfo();
      Info.IdentLoc = ConsumeToken();

      ExtraNSs.push_back(Info);
    }
  }

  // A nested namespace definition cannot have attributes.
  if (!ExtraNSs.empty() && attrLoc.isValid())
    Diag(attrLoc, diag::err_unexpected_nested_namespace_attribute);

  // Read label attributes, if present.
  if (Tok.is(tok::kw___attribute)) {
    attrLoc = Tok.getLocation();
    ParseGNUAttributes(attrs);
  }

  if (Tok.is(tok::equal)) {
    if (!Ident) {
      Diag(Tok, diag::err_expected) << tok::identifier;
      // Skip to end of the definition and eat the ';'.
      SkipUntil(tok::semi);
      return nullptr;
    }
    if (attrLoc.isValid())
      Diag(attrLoc, diag::err_unexpected_namespace_attributes_alias);
    if (InlineLoc.isValid())
      Diag(InlineLoc, diag::err_inline_namespace_alias)
          << FixItHint::CreateRemoval(InlineLoc);
    Decl *NSAlias = ParseNamespaceAlias(NamespaceLoc, IdentLoc, Ident, DeclEnd);
    return Actions.ConvertDeclToDeclGroup(NSAlias);
}

  BalancedDelimiterTracker T(*this, tok::l_brace);
  if (T.consumeOpen()) {
    if (Ident)
      Diag(Tok, diag::err_expected) << tok::l_brace;
    else
      Diag(Tok, diag::err_expected_either) << tok::identifier << tok::l_brace;
    return nullptr;
  }

  if (getCurScope()->isClassScope() || getCurScope()->isTemplateParamScope() ||
      getCurScope()->isInObjcMethodScope() || getCurScope()->getBlockParent() ||
      getCurScope()->getFnParent()) {
    Diag(T.getOpenLocation(), diag::err_namespace_nonnamespace_scope);
    SkipUntil(tok::r_brace);
    return nullptr;
  }

  if (ExtraNSs.empty()) {
    // Normal namespace definition, not a nested-namespace-definition.
  } else if (InlineLoc.isValid()) {
    Diag(InlineLoc, diag::err_inline_nested_namespace_definition);
  } else if (getLangOpts().CPlusPlus20) {
    Diag(ExtraNSs[0].NamespaceLoc,
         diag::warn_cxx14_compat_nested_namespace_definition);
    if (FirstNestedInlineLoc.isValid())
      Diag(FirstNestedInlineLoc,
           diag::warn_cxx17_compat_inline_nested_namespace_definition);
  } else if (getLangOpts().CPlusPlus17) {
    Diag(ExtraNSs[0].NamespaceLoc,
         diag::warn_cxx14_compat_nested_namespace_definition);
    if (FirstNestedInlineLoc.isValid())
      Diag(FirstNestedInlineLoc, diag::ext_inline_nested_namespace_definition);
  } else {
    TentativeParsingAction TPA(*this);
    SkipUntil(tok::r_brace, StopBeforeMatch);
    Token rBraceToken = Tok;
    TPA.Revert();

    if (!rBraceToken.is(tok::r_brace)) {
      Diag(ExtraNSs[0].NamespaceLoc, diag::ext_nested_namespace_definition)
          << SourceRange(ExtraNSs.front().NamespaceLoc,
                         ExtraNSs.back().IdentLoc);
    } else {
      std::string NamespaceFix;
      for (const auto &ExtraNS : ExtraNSs) {
        NamespaceFix += " { ";
        if (ExtraNS.InlineLoc.isValid())
          NamespaceFix += "inline ";
        NamespaceFix += "namespace ";
        NamespaceFix += ExtraNS.Ident->getName();
      }

      std::string RBraces;
      for (unsigned i = 0, e = ExtraNSs.size(); i != e; ++i)
        RBraces +=  "} ";

      Diag(ExtraNSs[0].NamespaceLoc, diag::ext_nested_namespace_definition)
          << FixItHint::CreateReplacement(
                 SourceRange(ExtraNSs.front().NamespaceLoc,
                             ExtraNSs.back().IdentLoc),
                 NamespaceFix)
          << FixItHint::CreateInsertion(rBraceToken.getLocation(), RBraces);
    }

    // Warn about nested inline namespaces.
    if (FirstNestedInlineLoc.isValid())
      Diag(FirstNestedInlineLoc, diag::ext_inline_nested_namespace_definition);
  }

  // If we're still good, complain about inline namespaces in non-C++0x now.
  if (InlineLoc.isValid())
    Diag(InlineLoc, getLangOpts().CPlusPlus11 ?
         diag::warn_cxx98_compat_inline_namespace : diag::ext_inline_namespace);

  // Enter a scope for the namespace.
  ParseScope NamespaceScope(this, Scope::DeclScope);

  UsingDirectiveDecl *ImplicitUsingDirectiveDecl = nullptr;
  Decl *NamespcDecl = Actions.ActOnStartNamespaceDef(
      getCurScope(), InlineLoc, NamespaceLoc, IdentLoc, Ident,
      T.getOpenLocation(), attrs, ImplicitUsingDirectiveDecl);

  PrettyDeclStackTraceEntry CrashInfo(Actions.Context, NamespcDecl,
                                      NamespaceLoc, "parsing namespace");

  // Parse the contents of the namespace.  This includes parsing recovery on
  // any improperly nested namespaces.
  ParseInnerNamespace(ExtraNSs, 0, InlineLoc, attrs, T);

  // Leave the namespace scope.
  NamespaceScope.Exit();

  DeclEnd = T.getCloseLocation();
  Actions.ActOnFinishNamespaceDef(NamespcDecl, DeclEnd);

  return Actions.ConvertDeclToDeclGroup(NamespcDecl,
                                        ImplicitUsingDirectiveDecl);
}

/// ParseInnerNamespace - Parse the contents of a namespace.
void Parser::ParseInnerNamespace(const InnerNamespaceInfoList &InnerNSs,
                                 unsigned int index, SourceLocation &InlineLoc,
                                 ParsedAttributes &attrs,
                                 BalancedDelimiterTracker &Tracker) {
  if (index == InnerNSs.size()) {
    while (!tryParseMisplacedModuleImport() && Tok.isNot(tok::r_brace) &&
           Tok.isNot(tok::eof)) {
      ParsedAttributesWithRange attrs(AttrFactory);
      MaybeParseCXX11Attributes(attrs);
      ParseExternalDeclaration(attrs);
    }

    // The caller is what called check -- we are simply calling
    // the close for it.
    Tracker.consumeClose();

    return;
  }

  // Handle a nested namespace definition.
  // FIXME: Preserve the source information through to the AST rather than
  // desugaring it here.
  ParseScope NamespaceScope(this, Scope::DeclScope);
  UsingDirectiveDecl *ImplicitUsingDirectiveDecl = nullptr;
  Decl *NamespcDecl = Actions.ActOnStartNamespaceDef(
      getCurScope(), InnerNSs[index].InlineLoc, InnerNSs[index].NamespaceLoc,
      InnerNSs[index].IdentLoc, InnerNSs[index].Ident,
      Tracker.getOpenLocation(), attrs, ImplicitUsingDirectiveDecl);
  assert(!ImplicitUsingDirectiveDecl &&
         "nested namespace definition cannot define anonymous namespace");

  ParseInnerNamespace(InnerNSs, ++index, InlineLoc, attrs, Tracker);

  NamespaceScope.Exit();
  Actions.ActOnFinishNamespaceDef(NamespcDecl, Tracker.getCloseLocation());
}

/// ParseNamespaceAlias - Parse the part after the '=' in a namespace
/// alias definition.
///
Decl *Parser::ParseNamespaceAlias(SourceLocation NamespaceLoc,
                                  SourceLocation AliasLoc,
                                  IdentifierInfo *Alias,
                                  SourceLocation &DeclEnd) {
  assert(Tok.is(tok::equal) && "Not equal token");

  ConsumeToken(); // eat the '='.

  if (Tok.is(tok::code_completion)) {
    Actions.CodeCompleteNamespaceAliasDecl(getCurScope());
    cutOffParsing();
    return nullptr;
  }

  CXXScopeSpec SS;
  // Parse (optional) nested-name-specifier.
  ParseOptionalCXXScopeSpecifier(SS, /*ObjectType=*/nullptr,
                                 /*ObjectHadErrors=*/false,
                                 /*EnteringContext=*/false,
                                 /*MayBePseudoDestructor=*/nullptr,
                                 /*IsTypename=*/false,
                                 /*LastII=*/nullptr,
                                 /*OnlyNamespace=*/true);

  if (Tok.isNot(tok::identifier)) {
    Diag(Tok, diag::err_expected_namespace_name);
    // Skip to end of the definition and eat the ';'.
    SkipUntil(tok::semi);
    return nullptr;
  }

  if (SS.isInvalid()) {
    // Diagnostics have been emitted in ParseOptionalCXXScopeSpecifier.
    // Skip to end of the definition and eat the ';'.
    SkipUntil(tok::semi);
    return nullptr;
  }

  // Parse identifier.
  IdentifierInfo *Ident = Tok.getIdentifierInfo();
  SourceLocation IdentLoc = ConsumeToken();

  // Eat the ';'.
  DeclEnd = Tok.getLocation();
  if (ExpectAndConsume(tok::semi, diag::err_expected_semi_after_namespace_name))
    SkipUntil(tok::semi);

  return Actions.ActOnNamespaceAliasDef(getCurScope(), NamespaceLoc, AliasLoc,
                                        Alias, SS, IdentLoc, Ident);
}

/// ParseLinkage - We know that the current token is a string_literal
/// and just before that, that extern was seen.
///
///       linkage-specification: [C++ 7.5p2: dcl.link]
///         'extern' string-literal '{' declaration-seq[opt] '}'
///         'extern' string-literal declaration
///
Decl *Parser::ParseLinkage(ParsingDeclSpec &DS, DeclaratorContext Context) {
  assert(isTokenStringLiteral() && "Not a string literal!");
  ExprResult Lang = ParseStringLiteralExpression(false);

  ParseScope LinkageScope(this, Scope::DeclScope);
  Decl *LinkageSpec =
      Lang.isInvalid()
          ? nullptr
          : Actions.ActOnStartLinkageSpecification(
                getCurScope(), DS.getSourceRange().getBegin(), Lang.get(),
                Tok.is(tok::l_brace) ? Tok.getLocation() : SourceLocation());

  ParsedAttributesWithRange attrs(AttrFactory);
  MaybeParseCXX11Attributes(attrs);

  if (Tok.isNot(tok::l_brace)) {
    // Reset the source range in DS, as the leading "extern"
    // does not really belong to the inner declaration ...
    DS.SetRangeStart(SourceLocation());
    DS.SetRangeEnd(SourceLocation());
    // ... but anyway remember that such an "extern" was seen.
    DS.setExternInLinkageSpec(true);
    ParseExternalDeclaration(attrs, &DS);
    return LinkageSpec ? Actions.ActOnFinishLinkageSpecification(
                             getCurScope(), LinkageSpec, SourceLocation())
                       : nullptr;
  }

  DS.abort();

  ProhibitAttributes(attrs);

  BalancedDelimiterTracker T(*this, tok::l_brace);
  T.consumeOpen();

  unsigned NestedModules = 0;
  while (true) {
    switch (Tok.getKind()) {
    case tok::annot_module_begin:
      ++NestedModules;
      ParseTopLevelDecl();
      continue;

    case tok::annot_module_end:
      if (!NestedModules)
        break;
      --NestedModules;
      ParseTopLevelDecl();
      continue;

    case tok::annot_module_include:
      ParseTopLevelDecl();
      continue;

    case tok::eof:
      break;

    case tok::r_brace:
      if (!NestedModules)
        break;
      LLVM_FALLTHROUGH;
    default:
      ParsedAttributesWithRange attrs(AttrFactory);
      MaybeParseCXX11Attributes(attrs);
      ParseExternalDeclaration(attrs);
      continue;
    }

    break;
  }

  T.consumeClose();
  return LinkageSpec ? Actions.ActOnFinishLinkageSpecification(
                           getCurScope(), LinkageSpec, T.getCloseLocation())
                     : nullptr;
}

/// Parse a C++ Modules TS export-declaration.
///
///       export-declaration:
///         'export' declaration
///         'export' '{' declaration-seq[opt] '}'
///
Decl *Parser::ParseExportDeclaration() {
  assert(Tok.is(tok::kw_export));
  SourceLocation ExportLoc = ConsumeToken();

  ParseScope ExportScope(this, Scope::DeclScope);
  Decl *ExportDecl = Actions.ActOnStartExportDecl(
      getCurScope(), ExportLoc,
      Tok.is(tok::l_brace) ? Tok.getLocation() : SourceLocation());

  if (Tok.isNot(tok::l_brace)) {
    // FIXME: Factor out a ParseExternalDeclarationWithAttrs.
    ParsedAttributesWithRange Attrs(AttrFactory);
    MaybeParseCXX11Attributes(Attrs);
    MaybeParseMicrosoftAttributes(Attrs);
    ParseExternalDeclaration(Attrs);
    return Actions.ActOnFinishExportDecl(getCurScope(), ExportDecl,
                                         SourceLocation());
  }

  BalancedDelimiterTracker T(*this, tok::l_brace);
  T.consumeOpen();

  // The Modules TS draft says "An export-declaration shall declare at least one
  // entity", but the intent is that it shall contain at least one declaration.
  if (Tok.is(tok::r_brace) && getLangOpts().ModulesTS) {
    Diag(ExportLoc, diag::err_export_empty)
        << SourceRange(ExportLoc, Tok.getLocation());
  }

  while (!tryParseMisplacedModuleImport() && Tok.isNot(tok::r_brace) &&
         Tok.isNot(tok::eof)) {
    ParsedAttributesWithRange Attrs(AttrFactory);
    MaybeParseCXX11Attributes(Attrs);
    MaybeParseMicrosoftAttributes(Attrs);
    ParseExternalDeclaration(Attrs);
  }

  T.consumeClose();
  return Actions.ActOnFinishExportDecl(getCurScope(), ExportDecl,
                                       T.getCloseLocation());
}

/// ParseUsingDirectiveOrDeclaration - Parse C++ using using-declaration or
/// using-directive. Assumes that current token is 'using'.
Parser::DeclGroupPtrTy
Parser::ParseUsingDirectiveOrDeclaration(DeclaratorContext Context,
                                         const ParsedTemplateInfo &TemplateInfo,
                                         SourceLocation &DeclEnd,
                                         ParsedAttributesWithRange &attrs) {
  assert(Tok.is(tok::kw_using) && "Not using token");
  ObjCDeclContextSwitch ObjCDC(*this);

  // Eat 'using'.
  SourceLocation UsingLoc = ConsumeToken();

  if (Tok.is(tok::code_completion)) {
    Actions.CodeCompleteUsing(getCurScope());
    cutOffParsing();
    return nullptr;
  }

  // Consume unexpected 'template' keywords.
  while (Tok.is(tok::kw_template)) {
    SourceLocation TemplateLoc = ConsumeToken();
    Diag(TemplateLoc, diag::err_unexpected_template_after_using)
        << FixItHint::CreateRemoval(TemplateLoc);
  }

  // 'using namespace' means this is a using-directive.
  if (Tok.is(tok::kw_namespace)) {
    // Template parameters are always an error here.
    if (TemplateInfo.Kind) {
      SourceRange R = TemplateInfo.getSourceRange();
      Diag(UsingLoc, diag::err_templated_using_directive_declaration)
        << 0 /* directive */ << R << FixItHint::CreateRemoval(R);
    }

    Decl *UsingDir = ParseUsingDirective(Context, UsingLoc, DeclEnd, attrs);
    return Actions.ConvertDeclToDeclGroup(UsingDir);
  }

  // Otherwise, it must be a using-declaration or an alias-declaration.

  // Using declarations can't have attributes.
  ProhibitAttributes(attrs);

  return ParseUsingDeclaration(Context, TemplateInfo, UsingLoc, DeclEnd,
                               AS_none);
}

/// ParseUsingDirective - Parse C++ using-directive, assumes
/// that current token is 'namespace' and 'using' was already parsed.
///
///       using-directive: [C++ 7.3.p4: namespace.udir]
///        'using' 'namespace' ::[opt] nested-name-specifier[opt]
///                 namespace-name ;
/// [GNU] using-directive:
///        'using' 'namespace' ::[opt] nested-name-specifier[opt]
///                 namespace-name attributes[opt] ;
///
Decl *Parser::ParseUsingDirective(DeclaratorContext Context,
                                  SourceLocation UsingLoc,
                                  SourceLocation &DeclEnd,
                                  ParsedAttributes &attrs) {
  assert(Tok.is(tok::kw_namespace) && "Not 'namespace' token");

  // Eat 'namespace'.
  SourceLocation NamespcLoc = ConsumeToken();

  if (Tok.is(tok::code_completion)) {
    Actions.CodeCompleteUsingDirective(getCurScope());
    cutOffParsing();
    return nullptr;
  }

  CXXScopeSpec SS;
  // Parse (optional) nested-name-specifier.
  ParseOptionalCXXScopeSpecifier(SS, /*ObjectType=*/nullptr,
                                 /*ObjectHadErrors=*/false,
                                 /*EnteringContext=*/false,
                                 /*MayBePseudoDestructor=*/nullptr,
                                 /*IsTypename=*/false,
                                 /*LastII=*/nullptr,
                                 /*OnlyNamespace=*/true);

  IdentifierInfo *NamespcName = nullptr;
  SourceLocation IdentLoc = SourceLocation();

  // Parse namespace-name.
  if (Tok.isNot(tok::identifier)) {
    Diag(Tok, diag::err_expected_namespace_name);
    // If there was invalid namespace name, skip to end of decl, and eat ';'.
    SkipUntil(tok::semi);
    // FIXME: Are there cases, when we would like to call ActOnUsingDirective?
    return nullptr;
  }

  if (SS.isInvalid()) {
    // Diagnostics have been emitted in ParseOptionalCXXScopeSpecifier.
    // Skip to end of the definition and eat the ';'.
    SkipUntil(tok::semi);
    return nullptr;
  }

  // Parse identifier.
  NamespcName = Tok.getIdentifierInfo();
  IdentLoc = ConsumeToken();

  // Parse (optional) attributes (most likely GNU strong-using extension).
  bool GNUAttr = false;
  if (Tok.is(tok::kw___attribute)) {
    GNUAttr = true;
    ParseGNUAttributes(attrs);
  }

  // Eat ';'.
  DeclEnd = Tok.getLocation();
  if (ExpectAndConsume(tok::semi,
                       GNUAttr ? diag::err_expected_semi_after_attribute_list
                               : diag::err_expected_semi_after_namespace_name))
    SkipUntil(tok::semi);

  return Actions.ActOnUsingDirective(getCurScope(), UsingLoc, NamespcLoc, SS,
                                     IdentLoc, NamespcName, attrs);
}

/// Parse a using-declarator (or the identifier in a C++11 alias-declaration).
///
///     using-declarator:
///       'typename'[opt] nested-name-specifier unqualified-id
///
bool Parser::ParseUsingDeclarator(DeclaratorContext Context,
                                  UsingDeclarator &D) {
  D.clear();

  // Ignore optional 'typename'.
  // FIXME: This is wrong; we should parse this as a typename-specifier.
  TryConsumeToken(tok::kw_typename, D.TypenameLoc);

  if (Tok.is(tok::kw___super)) {
    Diag(Tok.getLocation(), diag::err_super_in_using_declaration);
    return true;
  }

  // Parse nested-name-specifier.
  IdentifierInfo *LastII = nullptr;
  if (ParseOptionalCXXScopeSpecifier(D.SS, /*ObjectType=*/nullptr,
                                     /*ObjectHadErrors=*/false,
                                     /*EnteringContext=*/false,
                                     /*MayBePseudoDtor=*/nullptr,
                                     /*IsTypename=*/false,
                                     /*LastII=*/&LastII,
                                     /*OnlyNamespace=*/false,
                                     /*InUsingDeclaration=*/true))

    return true;
  if (D.SS.isInvalid())
    return true;

  // Parse the unqualified-id. We allow parsing of both constructor and
  // destructor names and allow the action module to diagnose any semantic
  // errors.
  //
  // C++11 [class.qual]p2:
  //   [...] in a using-declaration that is a member-declaration, if the name
  //   specified after the nested-name-specifier is the same as the identifier
  //   or the simple-template-id's template-name in the last component of the
  //   nested-name-specifier, the name is [...] considered to name the
  //   constructor.
  if (getLangOpts().CPlusPlus11 &&
      Context == DeclaratorContext::MemberContext &&
      Tok.is(tok::identifier) &&
      (NextToken().is(tok::semi) || NextToken().is(tok::comma) ||
       NextToken().is(tok::ellipsis)) &&
      D.SS.isNotEmpty() && LastII == Tok.getIdentifierInfo() &&
      !D.SS.getScopeRep()->getAsNamespace() &&
      !D.SS.getScopeRep()->getAsNamespaceAlias()) {
    SourceLocation IdLoc = ConsumeToken();
    ParsedType Type =
        Actions.getInheritingConstructorName(D.SS, IdLoc, *LastII);
    D.Name.setConstructorName(Type, IdLoc, IdLoc);
  } else {
    if (ParseUnqualifiedId(
            D.SS, /*ObjectType=*/nullptr,
            /*ObjectHadErrors=*/false, /*EnteringContext=*/false,
            /*AllowDestructorName=*/true,
            /*AllowConstructorName=*/
            !(Tok.is(tok::identifier) && NextToken().is(tok::equal)),
            /*AllowDeductionGuide=*/false, nullptr, D.Name))
      return true;
  }

  if (TryConsumeToken(tok::ellipsis, D.EllipsisLoc))
    Diag(Tok.getLocation(), getLangOpts().CPlusPlus17 ?
         diag::warn_cxx17_compat_using_declaration_pack :
         diag::ext_using_declaration_pack);

  return false;
}

/// ParseUsingDeclaration - Parse C++ using-declaration or alias-declaration.
/// Assumes that 'using' was already seen.
///
///     using-declaration: [C++ 7.3.p3: namespace.udecl]
///       'using' using-declarator-list[opt] ;
///
///     using-declarator-list: [C++1z]
///       using-declarator '...'[opt]
///       using-declarator-list ',' using-declarator '...'[opt]
///
///     using-declarator-list: [C++98-14]
///       using-declarator
///
///     alias-declaration: C++11 [dcl.dcl]p1
///       'using' identifier attribute-specifier-seq[opt] = type-id ;
///
Parser::DeclGroupPtrTy
Parser::ParseUsingDeclaration(DeclaratorContext Context,
                              const ParsedTemplateInfo &TemplateInfo,
                              SourceLocation UsingLoc, SourceLocation &DeclEnd,
                              AccessSpecifier AS) {
  // Check for misplaced attributes before the identifier in an
  // alias-declaration.
  ParsedAttributesWithRange MisplacedAttrs(AttrFactory);
  MaybeParseCXX11Attributes(MisplacedAttrs);

  UsingDeclarator D;
  bool InvalidDeclarator = ParseUsingDeclarator(Context, D);

  ParsedAttributesWithRange Attrs(AttrFactory);
  MaybeParseGNUAttributes(Attrs);
  MaybeParseCXX11Attributes(Attrs);

  // Maybe this is an alias-declaration.
  if (Tok.is(tok::equal)) {
    if (InvalidDeclarator) {
      SkipUntil(tok::semi);
      return nullptr;
    }

    // If we had any misplaced attributes from earlier, this is where they
    // should have been written.
    if (MisplacedAttrs.Range.isValid()) {
      Diag(MisplacedAttrs.Range.getBegin(), diag::err_attributes_not_allowed)
        << FixItHint::CreateInsertionFromRange(
               Tok.getLocation(),
               CharSourceRange::getTokenRange(MisplacedAttrs.Range))
        << FixItHint::CreateRemoval(MisplacedAttrs.Range);
      Attrs.takeAllFrom(MisplacedAttrs);
    }

    Decl *DeclFromDeclSpec = nullptr;
    Decl *AD = ParseAliasDeclarationAfterDeclarator(
        TemplateInfo, UsingLoc, D, DeclEnd, AS, Attrs, &DeclFromDeclSpec);
    return Actions.ConvertDeclToDeclGroup(AD, DeclFromDeclSpec);
  }

  // C++11 attributes are not allowed on a using-declaration, but GNU ones
  // are.
  ProhibitAttributes(MisplacedAttrs);
  ProhibitAttributes(Attrs);

  // Diagnose an attempt to declare a templated using-declaration.
  // In C++11, alias-declarations can be templates:
  //   template <...> using id = type;
  if (TemplateInfo.Kind) {
    SourceRange R = TemplateInfo.getSourceRange();
    Diag(UsingLoc, diag::err_templated_using_directive_declaration)
      << 1 /* declaration */ << R << FixItHint::CreateRemoval(R);

    // Unfortunately, we have to bail out instead of recovering by
    // ignoring the parameters, just in case the nested name specifier
    // depends on the parameters.
    return nullptr;
  }

  SmallVector<Decl *, 8> DeclsInGroup;
  while (true) {
    // Parse (optional) attributes (most likely GNU strong-using extension).
    MaybeParseGNUAttributes(Attrs);

    if (InvalidDeclarator)
      SkipUntil(tok::comma, tok::semi, StopBeforeMatch);
    else {
      // "typename" keyword is allowed for identifiers only,
      // because it may be a type definition.
      if (D.TypenameLoc.isValid() &&
          D.Name.getKind() != UnqualifiedIdKind::IK_Identifier) {
        Diag(D.Name.getSourceRange().getBegin(),
             diag::err_typename_identifiers_only)
            << FixItHint::CreateRemoval(SourceRange(D.TypenameLoc));
        // Proceed parsing, but discard the typename keyword.
        D.TypenameLoc = SourceLocation();
      }

      Decl *UD = Actions.ActOnUsingDeclaration(getCurScope(), AS, UsingLoc,
                                               D.TypenameLoc, D.SS, D.Name,
                                               D.EllipsisLoc, Attrs);
      if (UD)
        DeclsInGroup.push_back(UD);
    }

    if (!TryConsumeToken(tok::comma))
      break;

    // Parse another using-declarator.
    Attrs.clear();
    InvalidDeclarator = ParseUsingDeclarator(Context, D);
  }

  if (DeclsInGroup.size() > 1)
    Diag(Tok.getLocation(), getLangOpts().CPlusPlus17 ?
         diag::warn_cxx17_compat_multi_using_declaration :
         diag::ext_multi_using_declaration);

  // Eat ';'.
  DeclEnd = Tok.getLocation();
  if (ExpectAndConsume(tok::semi, diag::err_expected_after,
                       !Attrs.empty() ? "attributes list"
                                      : "using declaration"))
    SkipUntil(tok::semi);

  return Actions.BuildDeclaratorGroup(DeclsInGroup);
}

Decl *Parser::ParseAliasDeclarationAfterDeclarator(
    const ParsedTemplateInfo &TemplateInfo, SourceLocation UsingLoc,
    UsingDeclarator &D, SourceLocation &DeclEnd, AccessSpecifier AS,
    ParsedAttributes &Attrs, Decl **OwnedType) {
  if (ExpectAndConsume(tok::equal)) {
    SkipUntil(tok::semi);
    return nullptr;
  }

  Diag(Tok.getLocation(), getLangOpts().CPlusPlus11 ?
       diag::warn_cxx98_compat_alias_declaration :
       diag::ext_alias_declaration);

  // Type alias templates cannot be specialized.
  int SpecKind = -1;
  if (TemplateInfo.Kind == ParsedTemplateInfo::Template &&
      D.Name.getKind() == UnqualifiedIdKind::IK_TemplateId)
    SpecKind = 0;
  if (TemplateInfo.Kind == ParsedTemplateInfo::ExplicitSpecialization)
    SpecKind = 1;
  if (TemplateInfo.Kind == ParsedTemplateInfo::ExplicitInstantiation)
    SpecKind = 2;
  if (SpecKind != -1) {
    SourceRange Range;
    if (SpecKind == 0)
      Range = SourceRange(D.Name.TemplateId->LAngleLoc,
                          D.Name.TemplateId->RAngleLoc);
    else
      Range = TemplateInfo.getSourceRange();
    Diag(Range.getBegin(), diag::err_alias_declaration_specialization)
      << SpecKind << Range;
    SkipUntil(tok::semi);
    return nullptr;
  }

  // Name must be an identifier.
  if (D.Name.getKind() != UnqualifiedIdKind::IK_Identifier) {
    Diag(D.Name.StartLocation, diag::err_alias_declaration_not_identifier);
    // No removal fixit: can't recover from this.
    SkipUntil(tok::semi);
    return nullptr;
  } else if (D.TypenameLoc.isValid())
    Diag(D.TypenameLoc, diag::err_alias_declaration_not_identifier)
        << FixItHint::CreateRemoval(SourceRange(
               D.TypenameLoc,
               D.SS.isNotEmpty() ? D.SS.getEndLoc() : D.TypenameLoc));
  else if (D.SS.isNotEmpty())
    Diag(D.SS.getBeginLoc(), diag::err_alias_declaration_not_identifier)
      << FixItHint::CreateRemoval(D.SS.getRange());
  if (D.EllipsisLoc.isValid())
    Diag(D.EllipsisLoc, diag::err_alias_declaration_pack_expansion)
      << FixItHint::CreateRemoval(SourceRange(D.EllipsisLoc));

  Decl *DeclFromDeclSpec = nullptr;
  TypeResult TypeAlias = ParseTypeName(
      nullptr,
      TemplateInfo.Kind ? DeclaratorContext::AliasTemplateContext
                        : DeclaratorContext::AliasDeclContext,
      AS, &DeclFromDeclSpec, &Attrs);
  if (OwnedType)
    *OwnedType = DeclFromDeclSpec;

  // Eat ';'.
  DeclEnd = Tok.getLocation();
  if (ExpectAndConsume(tok::semi, diag::err_expected_after,
                       !Attrs.empty() ? "attributes list"
                                      : "alias declaration"))
    SkipUntil(tok::semi);

  TemplateParameterLists *TemplateParams = TemplateInfo.TemplateParams;
  MultiTemplateParamsArg TemplateParamsArg(
    TemplateParams ? TemplateParams->data() : nullptr,
    TemplateParams ? TemplateParams->size() : 0);
  return Actions.ActOnAliasDeclaration(getCurScope(), AS, TemplateParamsArg,
                                       UsingLoc, D.Name, Attrs, TypeAlias,
                                       DeclFromDeclSpec);
}

/// ParseStaticAssertDeclaration - Parse C++0x or C11 static_assert-declaration.
///
/// [C++0x] static_assert-declaration:
///           static_assert ( constant-expression  ,  string-literal  ) ;
///
/// [C11]   static_assert-declaration:
///           _Static_assert ( constant-expression  ,  string-literal  ) ;
///
Decl *Parser::ParseStaticAssertDeclaration(SourceLocation &DeclEnd){
  assert(Tok.isOneOf(tok::kw_static_assert, tok::kw__Static_assert) &&
         "Not a static_assert declaration");

  if (Tok.is(tok::kw__Static_assert) && !getLangOpts().C11)
    Diag(Tok, diag::ext_c11_feature) << Tok.getName();
  if (Tok.is(tok::kw_static_assert))
    Diag(Tok, diag::warn_cxx98_compat_static_assert);

  SourceLocation StaticAssertLoc = ConsumeToken();

  BalancedDelimiterTracker T(*this, tok::l_paren);
  if (T.consumeOpen()) {
    Diag(Tok, diag::err_expected) << tok::l_paren;
    SkipMalformedDecl();
    return nullptr;
  }

  EnterExpressionEvaluationContext ConstantEvaluated(
      Actions, Sema::ExpressionEvaluationContext::ConstantEvaluated);
  ExprResult AssertExpr(ParseConstantExpressionInExprEvalContext());
  if (AssertExpr.isInvalid()) {
    SkipMalformedDecl();
    return nullptr;
  }

  ExprResult AssertMessage;
  if (Tok.is(tok::r_paren)) {
    Diag(Tok, getLangOpts().CPlusPlus17
                  ? diag::warn_cxx14_compat_static_assert_no_message
                  : diag::ext_static_assert_no_message)
      << (getLangOpts().CPlusPlus17
              ? FixItHint()
              : FixItHint::CreateInsertion(Tok.getLocation(), ", \"\""));
  } else {
    if (ExpectAndConsume(tok::comma)) {
      SkipUntil(tok::semi);
      return nullptr;
    }

    if (!isTokenStringLiteral()) {
      Diag(Tok, diag::err_expected_string_literal)
        << /*Source='static_assert'*/1;
      SkipMalformedDecl();
      return nullptr;
    }

    AssertMessage = ParseStringLiteralExpression();
    if (AssertMessage.isInvalid()) {
      SkipMalformedDecl();
      return nullptr;
    }
  }

  T.consumeClose();

  DeclEnd = Tok.getLocation();
  ExpectAndConsumeSemi(diag::err_expected_semi_after_static_assert);

  return Actions.ActOnStaticAssertDeclaration(StaticAssertLoc,
                                              AssertExpr.get(),
                                              AssertMessage.get(),
                                              T.getCloseLocation());
}

/// ParseDecltypeSpecifier - Parse a C++11 decltype specifier.
///
/// 'decltype' ( expression )
/// 'decltype' ( 'auto' )      [C++1y]
///
SourceLocation Parser::ParseDecltypeSpecifier(DeclSpec &DS) {
  assert(Tok.isOneOf(tok::kw_decltype, tok::annot_decltype)
           && "Not a decltype specifier");

  ExprResult Result;
  SourceLocation StartLoc = Tok.getLocation();
  SourceLocation EndLoc;

  if (Tok.is(tok::annot_decltype)) {
    Result = getExprAnnotation(Tok);
    EndLoc = Tok.getAnnotationEndLoc();
    ConsumeAnnotationToken();
    if (Result.isInvalid()) {
      DS.SetTypeSpecError();
      return EndLoc;
    }
  } else {
    if (Tok.getIdentifierInfo()->isStr("decltype"))
      Diag(Tok, diag::warn_cxx98_compat_decltype);

    ConsumeToken();

    BalancedDelimiterTracker T(*this, tok::l_paren);
    if (T.expectAndConsume(diag::err_expected_lparen_after,
                           "decltype", tok::r_paren)) {
      DS.SetTypeSpecError();
      return T.getOpenLocation() == Tok.getLocation() ?
             StartLoc : T.getOpenLocation();
    }

    // Check for C++1y 'decltype(auto)'.
    if (Tok.is(tok::kw_auto)) {
      // No need to disambiguate here: an expression can't start with 'auto',
      // because the typename-specifier in a function-style cast operation can't
      // be 'auto'.
      Diag(Tok.getLocation(),
           getLangOpts().CPlusPlus14
             ? diag::warn_cxx11_compat_decltype_auto_type_specifier
             : diag::ext_decltype_auto_type_specifier);
      ConsumeToken();
    } else {
      // Parse the expression

      // C++11 [dcl.type.simple]p4:
      //   The operand of the decltype specifier is an unevaluated operand.
      EnterExpressionEvaluationContext Unevaluated(
          Actions, Sema::ExpressionEvaluationContext::Unevaluated, nullptr,
          Sema::ExpressionEvaluationContextRecord::EK_Decltype);
      Result =
          Actions.CorrectDelayedTyposInExpr(ParseExpression(), [](Expr *E) {
            return E->hasPlaceholderType() ? ExprError() : E;
          });
      if (Result.isInvalid()) {
        DS.SetTypeSpecError();
        if (SkipUntil(tok::r_paren, StopAtSemi | StopBeforeMatch)) {
          EndLoc = ConsumeParen();
        } else {
          if (PP.isBacktrackEnabled() && Tok.is(tok::semi)) {
            // Backtrack to get the location of the last token before the semi.
            PP.RevertCachedTokens(2);
            ConsumeToken(); // the semi.
            EndLoc = ConsumeAnyToken();
            assert(Tok.is(tok::semi));
          } else {
            EndLoc = Tok.getLocation();
          }
        }
        return EndLoc;
      }

      Result = Actions.ActOnDecltypeExpression(Result.get());
    }

    // Match the ')'
    T.consumeClose();
    if (T.getCloseLocation().isInvalid()) {
      DS.SetTypeSpecError();
      // FIXME: this should return the location of the last token
      //        that was consumed (by "consumeClose()")
      return T.getCloseLocation();
    }

    if (Result.isInvalid()) {
      DS.SetTypeSpecError();
      return T.getCloseLocation();
    }

    EndLoc = T.getCloseLocation();
  }
  assert(!Result.isInvalid());

  const char *PrevSpec = nullptr;
  unsigned DiagID;
  const PrintingPolicy &Policy = Actions.getASTContext().getPrintingPolicy();
  // Check for duplicate type specifiers (e.g. "int decltype(a)").
  if (Result.get()
        ? DS.SetTypeSpecType(DeclSpec::TST_decltype, StartLoc, PrevSpec,
                             DiagID, Result.get(), Policy)
        : DS.SetTypeSpecType(DeclSpec::TST_decltype_auto, StartLoc, PrevSpec,
                             DiagID, Policy)) {
    Diag(StartLoc, DiagID) << PrevSpec;
    DS.SetTypeSpecError();
  }
  return EndLoc;
}

void Parser::AnnotateExistingDecltypeSpecifier(const DeclSpec& DS,
                                               SourceLocation StartLoc,
                                               SourceLocation EndLoc) {
  // make sure we have a token we can turn into an annotation token
  if (PP.isBacktrackEnabled())
    PP.RevertCachedTokens(1);
  else
    PP.EnterToken(Tok, /*IsReinject*/true);

  Tok.setKind(tok::annot_decltype);
  setExprAnnotation(Tok,
                    DS.getTypeSpecType() == TST_decltype ? DS.getRepAsExpr() :
                    DS.getTypeSpecType() == TST_decltype_auto ? ExprResult() :
                    ExprError());
  Tok.setAnnotationEndLoc(EndLoc);
  Tok.setLocation(StartLoc);
  PP.AnnotateCachedTokens(Tok);
}

void Parser::ParseUnderlyingTypeSpecifier(DeclSpec &DS) {
  assert(Tok.is(tok::kw___underlying_type) &&
         "Not an underlying type specifier");

  SourceLocation StartLoc = ConsumeToken();
  BalancedDelimiterTracker T(*this, tok::l_paren);
  if (T.expectAndConsume(diag::err_expected_lparen_after,
                       "__underlying_type", tok::r_paren)) {
    return;
  }

  TypeResult Result = ParseTypeName();
  if (Result.isInvalid()) {
    SkipUntil(tok::r_paren, StopAtSemi);
    return;
  }

  // Match the ')'
  T.consumeClose();
  if (T.getCloseLocation().isInvalid())
    return;

  const char *PrevSpec = nullptr;
  unsigned DiagID;
  if (DS.SetTypeSpecType(DeclSpec::TST_underlyingType, StartLoc, PrevSpec,
                         DiagID, Result.get(),
                         Actions.getASTContext().getPrintingPolicy()))
    Diag(StartLoc, DiagID) << PrevSpec;
  DS.setTypeofParensRange(T.getRange());
}

/// ParseBaseTypeSpecifier - Parse a C++ base-type-specifier which is either a
/// class name or decltype-specifier. Note that we only check that the result
/// names a type; semantic analysis will need to verify that the type names a
/// class. The result is either a type or null, depending on whether a type
/// name was found.
///
///       base-type-specifier: [C++11 class.derived]
///         class-or-decltype
///       class-or-decltype: [C++11 class.derived]
///         nested-name-specifier[opt] class-name
///         decltype-specifier
///       class-name: [C++ class.name]
///         identifier
///         simple-template-id
///
/// In C++98, instead of base-type-specifier, we have:
///
///         ::[opt] nested-name-specifier[opt] class-name
TypeResult Parser::ParseBaseTypeSpecifier(SourceLocation &BaseLoc,
                                          SourceLocation &EndLocation) {
  // Ignore attempts to use typename
  if (Tok.is(tok::kw_typename)) {
    Diag(Tok, diag::err_expected_class_name_not_template)
      << FixItHint::CreateRemoval(Tok.getLocation());
    ConsumeToken();
  }

  // Parse optional nested-name-specifier
  CXXScopeSpec SS;
  if (ParseOptionalCXXScopeSpecifier(SS, /*ObjectType=*/nullptr,
                                     /*ObjectHadErrors=*/false,
                                     /*EnteringContext=*/false))
    return true;

  BaseLoc = Tok.getLocation();

  // Parse decltype-specifier
  // tok == kw_decltype is just error recovery, it can only happen when SS
  // isn't empty
  if (Tok.isOneOf(tok::kw_decltype, tok::annot_decltype)) {
    if (SS.isNotEmpty())
      Diag(SS.getBeginLoc(), diag::err_unexpected_scope_on_base_decltype)
        << FixItHint::CreateRemoval(SS.getRange());
    // Fake up a Declarator to use with ActOnTypeName.
    DeclSpec DS(AttrFactory);

    EndLocation = ParseDecltypeSpecifier(DS);

    Declarator DeclaratorInfo(DS, DeclaratorContext::TypeNameContext);
    return Actions.ActOnTypeName(getCurScope(), DeclaratorInfo);
  }

  // Check whether we have a template-id that names a type.
  if (Tok.is(tok::annot_template_id)) {
    TemplateIdAnnotation *TemplateId = takeTemplateIdAnnotation(Tok);
    if (TemplateId->mightBeType()) {
      AnnotateTemplateIdTokenAsType(SS, /*IsClassName*/true);

      assert(Tok.is(tok::annot_typename) && "template-id -> type failed");
      TypeResult Type = getTypeAnnotation(Tok);
      EndLocation = Tok.getAnnotationEndLoc();
      ConsumeAnnotationToken();
      return Type;
    }

    // Fall through to produce an error below.
  }

  if (Tok.isNot(tok::identifier)) {
    Diag(Tok, diag::err_expected_class_name);
    return true;
  }

  IdentifierInfo *Id = Tok.getIdentifierInfo();
  SourceLocation IdLoc = ConsumeToken();

  if (Tok.is(tok::less)) {
    // It looks the user intended to write a template-id here, but the
    // template-name was wrong. Try to fix that.
    // FIXME: Invoke ParseOptionalCXXScopeSpecifier in a "'template' is neither
    // required nor permitted" mode, and do this there.
    TemplateNameKind TNK = TNK_Non_template;
    TemplateTy Template;
    if (!Actions.DiagnoseUnknownTemplateName(*Id, IdLoc, getCurScope(),
                                             &SS, Template, TNK)) {
      Diag(IdLoc, diag::err_unknown_template_name)
        << Id;
    }

    // Form the template name
    UnqualifiedId TemplateName;
    TemplateName.setIdentifier(Id, IdLoc);

    // Parse the full template-id, then turn it into a type.
    if (AnnotateTemplateIdToken(Template, TNK, SS, SourceLocation(),
                                TemplateName))
      return true;
    if (Tok.is(tok::annot_template_id) &&
        takeTemplateIdAnnotation(Tok)->mightBeType())
      AnnotateTemplateIdTokenAsType(SS, /*IsClassName*/true);

    // If we didn't end up with a typename token, there's nothing more we
    // can do.
    if (Tok.isNot(tok::annot_typename))
      return true;

    // Retrieve the type from the annotation token, consume that token, and
    // return.
    EndLocation = Tok.getAnnotationEndLoc();
    TypeResult Type = getTypeAnnotation(Tok);
    ConsumeAnnotationToken();
    return Type;
  }

  // We have an identifier; check whether it is actually a type.
  IdentifierInfo *CorrectedII = nullptr;
  ParsedType Type = Actions.getTypeName(
      *Id, IdLoc, getCurScope(), &SS, /*isClassName=*/true, false, nullptr,
      /*IsCtorOrDtorName=*/false,
      /*WantNontrivialTypeSourceInfo=*/true,
      /*IsClassTemplateDeductionContext*/ false, &CorrectedII);
  if (!Type) {
    Diag(IdLoc, diag::err_expected_class_name);
    return true;
  }

  // Consume the identifier.
  EndLocation = IdLoc;

  // Fake up a Declarator to use with ActOnTypeName.
  DeclSpec DS(AttrFactory);
  DS.SetRangeStart(IdLoc);
  DS.SetRangeEnd(EndLocation);
  DS.getTypeSpecScope() = SS;

  const char *PrevSpec = nullptr;
  unsigned DiagID;
  DS.SetTypeSpecType(TST_typename, IdLoc, PrevSpec, DiagID, Type,
                     Actions.getASTContext().getPrintingPolicy());

  Declarator DeclaratorInfo(DS, DeclaratorContext::TypeNameContext);
  return Actions.ActOnTypeName(getCurScope(), DeclaratorInfo);
}

void Parser::ParseMicrosoftInheritanceClassAttributes(ParsedAttributes &attrs) {
  while (Tok.isOneOf(tok::kw___single_inheritance,
                     tok::kw___multiple_inheritance,
                     tok::kw___virtual_inheritance)) {
    IdentifierInfo *AttrName = Tok.getIdentifierInfo();
    SourceLocation AttrNameLoc = ConsumeToken();
    attrs.addNew(AttrName, AttrNameLoc, nullptr, AttrNameLoc, nullptr, 0,
                 ParsedAttr::AS_Keyword);
  }
}

/// Determine whether the following tokens are valid after a type-specifier
/// which could be a standalone declaration. This will conservatively return
/// true if there's any doubt, and is appropriate for insert-';' fixits.
bool Parser::isValidAfterTypeSpecifier(bool CouldBeBitfield) {
  // This switch enumerates the valid "follow" set for type-specifiers.
  switch (Tok.getKind()) {
  default: break;
  case tok::semi:               // struct foo {...} ;
  case tok::star:               // struct foo {...} *         P;
  case tok::amp:                // struct foo {...} &         R = ...
  case tok::ampamp:             // struct foo {...} &&        R = ...
  case tok::identifier:         // struct foo {...} V         ;
  case tok::r_paren:            //(struct foo {...} )         {4}
  case tok::coloncolon:         // struct foo {...} ::        a::b;
  case tok::annot_cxxscope:     // struct foo {...} a::       b;
  case tok::annot_typename:     // struct foo {...} a         ::b;
  case tok::annot_template_id:  // struct foo {...} a<int>    ::b;
  case tok::kw_decltype:        // struct foo {...} decltype  (a)::b;
  case tok::l_paren:            // struct foo {...} (         x);
  case tok::comma:              // __builtin_offsetof(struct foo{...} ,
  case tok::kw_operator:        // struct foo       operator  ++() {...}
  case tok::kw___declspec:      // struct foo {...} __declspec(...)
  case tok::l_square:           // void f(struct f  [         3])
  case tok::ellipsis:           // void f(struct f  ...       [Ns])
  // FIXME: we should emit semantic diagnostic when declaration
  // attribute is in type attribute position.
  case tok::kw___attribute:     // struct foo __attribute__((used)) x;
  case tok::annot_pragma_pack:  // struct foo {...} _Pragma(pack(pop));
  // struct foo {...} _Pragma(section(...));
  case tok::annot_pragma_ms_pragma:
  // struct foo {...} _Pragma(vtordisp(pop));
  case tok::annot_pragma_ms_vtordisp:
  // struct foo {...} _Pragma(pointers_to_members(...));
  case tok::annot_pragma_ms_pointers_to_members:
    return true;
  case tok::colon:
    return CouldBeBitfield ||   // enum E { ... }   :         2;
           ColonIsSacred;       // _Generic(..., enum E :     2);
  // Microsoft compatibility
  case tok::kw___cdecl:         // struct foo {...} __cdecl      x;
  case tok::kw___fastcall:      // struct foo {...} __fastcall   x;
  case tok::kw___stdcall:       // struct foo {...} __stdcall    x;
  case tok::kw___thiscall:      // struct foo {...} __thiscall   x;
  case tok::kw___vectorcall:    // struct foo {...} __vectorcall x;
    // We will diagnose these calling-convention specifiers on non-function
    // declarations later, so claim they are valid after a type specifier.
    return getLangOpts().MicrosoftExt;
  // Type qualifiers
  case tok::kw_const:           // struct foo {...} const     x;
  case tok::kw_volatile:        // struct foo {...} volatile  x;
  case tok::kw_restrict:        // struct foo {...} restrict  x;
  case tok::kw__Atomic:         // struct foo {...} _Atomic   x;
  case tok::kw___unaligned:     // struct foo {...} __unaligned *x;
  // Function specifiers
  // Note, no 'explicit'. An explicit function must be either a conversion
  // operator or a constructor. Either way, it can't have a return type.
  case tok::kw_inline:          // struct foo       inline    f();
  case tok::kw_virtual:         // struct foo       virtual   f();
  case tok::kw_friend:          // struct foo       friend    f();
  // Storage-class specifiers
  case tok::kw_static:          // struct foo {...} static    x;
  case tok::kw_extern:          // struct foo {...} extern    x;
  case tok::kw_typedef:         // struct foo {...} typedef   x;
  case tok::kw_register:        // struct foo {...} register  x;
  case tok::kw_auto:            // struct foo {...} auto      x;
  case tok::kw_mutable:         // struct foo {...} mutable   x;
  case tok::kw_thread_local:    // struct foo {...} thread_local x;
  case tok::kw_constexpr:       // struct foo {...} constexpr x;
  case tok::kw_consteval:       // struct foo {...} consteval x;
  case tok::kw_constinit:       // struct foo {...} constinit x;
    // As shown above, type qualifiers and storage class specifiers absolutely
    // can occur after class specifiers according to the grammar.  However,
    // almost no one actually writes code like this.  If we see one of these,
    // it is much more likely that someone missed a semi colon and the
    // type/storage class specifier we're seeing is part of the *next*
    // intended declaration, as in:
    //
    //   struct foo { ... }
    //   typedef int X;
    //
    // We'd really like to emit a missing semicolon error instead of emitting
    // an error on the 'int' saying that you can't have two type specifiers in
    // the same declaration of X.  Because of this, we look ahead past this
    // token to see if it's a type specifier.  If so, we know the code is
    // otherwise invalid, so we can produce the expected semi error.
    if (!isKnownToBeTypeSpecifier(NextToken()))
      return true;
    break;
  case tok::r_brace:  // struct bar { struct foo {...} }
    // Missing ';' at end of struct is accepted as an extension in C mode.
    if (!getLangOpts().CPlusPlus)
      return true;
    break;
  case tok::greater:
    // template<class T = class X>
    return getLangOpts().CPlusPlus;
  }
  return false;
}

/// ParseClassSpecifier - Parse a C++ class-specifier [C++ class] or
/// elaborated-type-specifier [C++ dcl.type.elab]; we can't tell which
/// until we reach the start of a definition or see a token that
/// cannot start a definition.
///
///       class-specifier: [C++ class]
///         class-head '{' member-specification[opt] '}'
///         class-head '{' member-specification[opt] '}' attributes[opt]
///       class-head:
///         class-key identifier[opt] base-clause[opt]
///         class-key nested-name-specifier identifier base-clause[opt]
///         class-key nested-name-specifier[opt] simple-template-id
///                          base-clause[opt]
/// [GNU]   class-key attributes[opt] identifier[opt] base-clause[opt]
/// [GNU]   class-key attributes[opt] nested-name-specifier
///                          identifier base-clause[opt]
/// [GNU]   class-key attributes[opt] nested-name-specifier[opt]
///                          simple-template-id base-clause[opt]
///       class-key:
///         'class'
///         'struct'
///         'union'
///
///       elaborated-type-specifier: [C++ dcl.type.elab]
///         class-key ::[opt] nested-name-specifier[opt] identifier
///         class-key ::[opt] nested-name-specifier[opt] 'template'[opt]
///                          simple-template-id
///
///  Note that the C++ class-specifier and elaborated-type-specifier,
///  together, subsume the C99 struct-or-union-specifier:
///
///       struct-or-union-specifier: [C99 6.7.2.1]
///         struct-or-union identifier[opt] '{' struct-contents '}'
///         struct-or-union identifier
/// [GNU]   struct-or-union attributes[opt] identifier[opt] '{' struct-contents
///                                                         '}' attributes[opt]
/// [GNU]   struct-or-union attributes[opt] identifier
///       struct-or-union:
///         'struct'
///         'union'
void Parser::ParseClassSpecifier(tok::TokenKind TagTokKind,
                                 SourceLocation StartLoc, DeclSpec &DS,
                                 const ParsedTemplateInfo &TemplateInfo,
                                 AccessSpecifier AS,
                                 bool EnteringContext, DeclSpecContext DSC,
                                 ParsedAttributesWithRange &Attributes) {
  DeclSpec::TST TagType;
  if (TagTokKind == tok::kw_struct)
    TagType = DeclSpec::TST_struct;
  else if (TagTokKind == tok::kw___interface)
    TagType = DeclSpec::TST_interface;
  else if (TagTokKind == tok::kw_class)
    TagType = DeclSpec::TST_class;
  else {
    assert(TagTokKind == tok::kw_union && "Not a class specifier");
    TagType = DeclSpec::TST_union;
  }

  if (Tok.is(tok::code_completion)) {
    // Code completion for a struct, class, or union name.
    Actions.CodeCompleteTag(getCurScope(), TagType);
    return cutOffParsing();
  }

  // C++03 [temp.explicit] 14.7.2/8:
  //   The usual access checking rules do not apply to names used to specify
  //   explicit instantiations.
  //
  // As an extension we do not perform access checking on the names used to
  // specify explicit specializations either. This is important to allow
  // specializing traits classes for private types.
  //
  // Note that we don't suppress if this turns out to be an elaborated
  // type specifier.
  bool shouldDelayDiagsInTag =
    (TemplateInfo.Kind == ParsedTemplateInfo::ExplicitInstantiation ||
     TemplateInfo.Kind == ParsedTemplateInfo::ExplicitSpecialization);
  SuppressAccessChecks diagsFromTag(*this, shouldDelayDiagsInTag);

  ParsedAttributesWithRange attrs(AttrFactory);
  // If attributes exist after tag, parse them.
  MaybeParseGNUAttributes(attrs);
  MaybeParseMicrosoftDeclSpecs(attrs);

  // Parse inheritance specifiers.
  if (Tok.isOneOf(tok::kw___single_inheritance,
                  tok::kw___multiple_inheritance,
                  tok::kw___virtual_inheritance))
    ParseMicrosoftInheritanceClassAttributes(attrs);

  // If C++0x attributes exist here, parse them.
  // FIXME: Are we consistent with the ordering of parsing of different
  // styles of attributes?
  MaybeParseCXX11Attributes(attrs);

  // Source location used by FIXIT to insert misplaced
  // C++11 attributes
  SourceLocation AttrFixitLoc = Tok.getLocation();

  if (TagType == DeclSpec::TST_struct &&
      Tok.isNot(tok::identifier) &&
      !Tok.isAnnotation() &&
      Tok.getIdentifierInfo() &&
      Tok.isOneOf(tok::kw___is_abstract,
                  tok::kw___is_aggregate,
                  tok::kw___is_arithmetic,
                  tok::kw___is_array,
                  tok::kw___is_assignable,
                  tok::kw___is_base_of,
                  tok::kw___is_class,
                  tok::kw___is_complete_type,
                  tok::kw___is_compound,
                  tok::kw___is_const,
                  tok::kw___is_constructible,
                  tok::kw___is_convertible,
                  tok::kw___is_convertible_to,
                  tok::kw___is_destructible,
                  tok::kw___is_empty,
                  tok::kw___is_enum,
                  tok::kw___is_floating_point,
                  tok::kw___is_final,
                  tok::kw___is_function,
                  tok::kw___is_fundamental,
                  tok::kw___is_integral,
                  tok::kw___is_interface_class,
                  tok::kw___is_literal,
                  tok::kw___is_lvalue_expr,
                  tok::kw___is_lvalue_reference,
                  tok::kw___is_member_function_pointer,
                  tok::kw___is_member_object_pointer,
                  tok::kw___is_member_pointer,
                  tok::kw___is_nothrow_assignable,
                  tok::kw___is_nothrow_constructible,
                  tok::kw___is_nothrow_destructible,
                  tok::kw___is_object,
                  tok::kw___is_pod,
                  tok::kw___is_pointer,
                  tok::kw___is_polymorphic,
                  tok::kw___is_reference,
                  tok::kw___is_rvalue_expr,
                  tok::kw___is_rvalue_reference,
                  tok::kw___is_same,
                  tok::kw___is_scalar,
                  tok::kw___is_sealed,
                  tok::kw___is_signed,
                  tok::kw___is_standard_layout,
                  tok::kw___is_trivial,
                  tok::kw___is_trivially_assignable,
                  tok::kw___is_trivially_constructible,
                  tok::kw___is_trivially_copyable,
                  tok::kw___is_union,
                  tok::kw___is_unsigned,
                  tok::kw___is_void,
                  tok::kw___is_volatile))
    // GNU libstdc++ 4.2 and libc++ use certain intrinsic names as the
    // name of struct templates, but some are keywords in GCC >= 4.3
    // and Clang. Therefore, when we see the token sequence "struct
    // X", make X into a normal identifier rather than a keyword, to
    // allow libstdc++ 4.2 and libc++ to work properly.
    TryKeywordIdentFallback(true);

  struct PreserveAtomicIdentifierInfoRAII {
    PreserveAtomicIdentifierInfoRAII(Token &Tok, bool Enabled)
        : AtomicII(nullptr) {
      if (!Enabled)
        return;
      assert(Tok.is(tok::kw__Atomic));
      AtomicII = Tok.getIdentifierInfo();
      AtomicII->revertTokenIDToIdentifier();
      Tok.setKind(tok::identifier);
    }
    ~PreserveAtomicIdentifierInfoRAII() {
      if (!AtomicII)
        return;
      AtomicII->revertIdentifierToTokenID(tok::kw__Atomic);
    }
    IdentifierInfo *AtomicII;
  };

  // HACK: MSVC doesn't consider _Atomic to be a keyword and its STL
  // implementation for VS2013 uses _Atomic as an identifier for one of the
  // classes in <atomic>.  When we are parsing 'struct _Atomic', don't consider
  // '_Atomic' to be a keyword.  We are careful to undo this so that clang can
  // use '_Atomic' in its own header files.
  bool ShouldChangeAtomicToIdentifier = getLangOpts().MSVCCompat &&
                                        Tok.is(tok::kw__Atomic) &&
                                        TagType == DeclSpec::TST_struct;
  PreserveAtomicIdentifierInfoRAII AtomicTokenGuard(
      Tok, ShouldChangeAtomicToIdentifier);

  // Parse the (optional) nested-name-specifier.
  CXXScopeSpec &SS = DS.getTypeSpecScope();
  if (getLangOpts().CPlusPlus) {
    // "FOO : BAR" is not a potential typo for "FOO::BAR".  In this context it
    // is a base-specifier-list.
    ColonProtectionRAIIObject X(*this);

    CXXScopeSpec Spec;
    bool HasValidSpec = true;
    if (ParseOptionalCXXScopeSpecifier(Spec, /*ObjectType=*/nullptr,
                                       /*ObjectHadErrors=*/false,
                                       EnteringContext)) {
      DS.SetTypeSpecError();
      HasValidSpec = false;
    }
    if (Spec.isSet())
      if (Tok.isNot(tok::identifier) && Tok.isNot(tok::annot_template_id)) {
        Diag(Tok, diag::err_expected) << tok::identifier;
        HasValidSpec = false;
      }
    if (HasValidSpec)
      SS = Spec;
  }

  TemplateParameterLists *TemplateParams = TemplateInfo.TemplateParams;

  auto RecoverFromUndeclaredTemplateName = [&](IdentifierInfo *Name,
                                               SourceLocation NameLoc,
                                               SourceRange TemplateArgRange,
                                               bool KnownUndeclared) {
    Diag(NameLoc, diag::err_explicit_spec_non_template)
        << (TemplateInfo.Kind == ParsedTemplateInfo::ExplicitInstantiation)
        << TagTokKind << Name << TemplateArgRange << KnownUndeclared;

    // Strip off the last template parameter list if it was empty, since
    // we've removed its template argument list.
    if (TemplateParams && TemplateInfo.LastParameterListWasEmpty) {
      if (TemplateParams->size() > 1) {
        TemplateParams->pop_back();
      } else {
        TemplateParams = nullptr;
        const_cast<ParsedTemplateInfo &>(TemplateInfo).Kind =
            ParsedTemplateInfo::NonTemplate;
      }
    } else if (TemplateInfo.Kind == ParsedTemplateInfo::ExplicitInstantiation) {
      // Pretend this is just a forward declaration.
      TemplateParams = nullptr;
      const_cast<ParsedTemplateInfo &>(TemplateInfo).Kind =
          ParsedTemplateInfo::NonTemplate;
      const_cast<ParsedTemplateInfo &>(TemplateInfo).TemplateLoc =
          SourceLocation();
      const_cast<ParsedTemplateInfo &>(TemplateInfo).ExternLoc =
          SourceLocation();
    }
  };

  // Parse the (optional) class name or simple-template-id.
  IdentifierInfo *Name = nullptr;
  SourceLocation NameLoc;
  TemplateIdAnnotation *TemplateId = nullptr;
  if (Tok.is(tok::identifier)) {
    Name = Tok.getIdentifierInfo();
    NameLoc = ConsumeToken();

    if (Tok.is(tok::less) && getLangOpts().CPlusPlus) {
      // The name was supposed to refer to a template, but didn't.
      // Eat the template argument list and try to continue parsing this as
      // a class (or template thereof).
      TemplateArgList TemplateArgs;
      SourceLocation LAngleLoc, RAngleLoc;
      if (ParseTemplateIdAfterTemplateName(true, LAngleLoc, TemplateArgs,
                                           RAngleLoc)) {
        // We couldn't parse the template argument list at all, so don't
        // try to give any location information for the list.
        LAngleLoc = RAngleLoc = SourceLocation();
      }
      RecoverFromUndeclaredTemplateName(
          Name, NameLoc, SourceRange(LAngleLoc, RAngleLoc), false);
    }
  } else if (Tok.is(tok::annot_template_id)) {
    TemplateId = takeTemplateIdAnnotation(Tok);
    NameLoc = ConsumeAnnotationToken();

    if (TemplateId->Kind == TNK_Undeclared_template) {
      // Try to resolve the template name to a type template. May update Kind.
      Actions.ActOnUndeclaredTypeTemplateName(
          getCurScope(), TemplateId->Template, TemplateId->Kind, NameLoc, Name);
      if (TemplateId->Kind == TNK_Undeclared_template) {
        RecoverFromUndeclaredTemplateName(
            Name, NameLoc,
            SourceRange(TemplateId->LAngleLoc, TemplateId->RAngleLoc), true);
        TemplateId = nullptr;
      }
    }

    if (TemplateId && !TemplateId->mightBeType()) {
      // The template-name in the simple-template-id refers to
      // something other than a type template. Give an appropriate
      // error message and skip to the ';'.
      SourceRange Range(NameLoc);
      if (SS.isNotEmpty())
        Range.setBegin(SS.getBeginLoc());

      // FIXME: Name may be null here.
      Diag(TemplateId->LAngleLoc, diag::err_template_spec_syntax_non_template)
          << TemplateId->Name << static_cast<int>(TemplateId->Kind) << Range;

      DS.SetTypeSpecError();
      SkipUntil(tok::semi, StopBeforeMatch);
      return;
    }
  }

  // There are four options here.
  //  - If we are in a trailing return type, this is always just a reference,
  //    and we must not try to parse a definition. For instance,
  //      [] () -> struct S { };
  //    does not define a type.
  //  - If we have 'struct foo {...', 'struct foo :...',
  //    'struct foo final :' or 'struct foo final {', then this is a definition.
  //  - If we have 'struct foo;', then this is either a forward declaration
  //    or a friend declaration, which have to be treated differently.
  //  - Otherwise we have something like 'struct foo xyz', a reference.
  //
  //  We also detect these erroneous cases to provide better diagnostic for
  //  C++11 attributes parsing.
  //  - attributes follow class name:
  //    struct foo [[]] {};
  //  - attributes appear before or after 'final':
  //    struct foo [[]] final [[]] {};
  //
  // However, in type-specifier-seq's, things look like declarations but are
  // just references, e.g.
  //   new struct s;
  // or
  //   &T::operator struct s;
  // For these, DSC is DeclSpecContext::DSC_type_specifier or
  // DeclSpecContext::DSC_alias_declaration.

  // If there are attributes after class name, parse them.
  MaybeParseCXX11Attributes(Attributes);

  const PrintingPolicy &Policy = Actions.getASTContext().getPrintingPolicy();
  Sema::TagUseKind TUK;
  if (isDefiningTypeSpecifierContext(DSC) == AllowDefiningTypeSpec::No)
    TUK = Sema::TUK_Reference;
  else if (Tok.is(tok::l_brace) ||
           (getLangOpts().CPlusPlus && Tok.is(tok::colon)) ||
           (isCXX11FinalKeyword() &&
            (NextToken().is(tok::l_brace) || NextToken().is(tok::colon)))) {
    if (DS.isFriendSpecified()) {
      // C++ [class.friend]p2:
      //   A class shall not be defined in a friend declaration.
      Diag(Tok.getLocation(), diag::err_friend_decl_defines_type)
        << SourceRange(DS.getFriendSpecLoc());

      // Skip everything up to the semicolon, so that this looks like a proper
      // friend class (or template thereof) declaration.
      SkipUntil(tok::semi, StopBeforeMatch);
      TUK = Sema::TUK_Friend;
    } else {
      // Okay, this is a class definition.
      TUK = Sema::TUK_Definition;
    }
  } else if (isCXX11FinalKeyword() && (NextToken().is(tok::l_square) ||
                                       NextToken().is(tok::kw_alignas))) {
    // We can't tell if this is a definition or reference
    // until we skipped the 'final' and C++11 attribute specifiers.
    TentativeParsingAction PA(*this);

    // Skip the 'final' keyword.
    ConsumeToken();

    // Skip C++11 attribute specifiers.
    while (true) {
      if (Tok.is(tok::l_square) && NextToken().is(tok::l_square)) {
        ConsumeBracket();
        if (!SkipUntil(tok::r_square, StopAtSemi))
          break;
      } else if (Tok.is(tok::kw_alignas) && NextToken().is(tok::l_paren)) {
        ConsumeToken();
        ConsumeParen();
        if (!SkipUntil(tok::r_paren, StopAtSemi))
          break;
      } else {
        break;
      }
    }

    if (Tok.isOneOf(tok::l_brace, tok::colon))
      TUK = Sema::TUK_Definition;
    else
      TUK = Sema::TUK_Reference;

    PA.Revert();
  } else if (!isTypeSpecifier(DSC) &&
             (Tok.is(tok::semi) ||
              (Tok.isAtStartOfLine() && !isValidAfterTypeSpecifier(false)))) {
    TUK = DS.isFriendSpecified() ? Sema::TUK_Friend : Sema::TUK_Declaration;
    if (Tok.isNot(tok::semi)) {
      const PrintingPolicy &PPol = Actions.getASTContext().getPrintingPolicy();
      // A semicolon was missing after this declaration. Diagnose and recover.
      ExpectAndConsume(tok::semi, diag::err_expected_after,
                       DeclSpec::getSpecifierName(TagType, PPol));
      PP.EnterToken(Tok, /*IsReinject*/true);
      Tok.setKind(tok::semi);
    }
  } else
    TUK = Sema::TUK_Reference;

  // Forbid misplaced attributes. In cases of a reference, we pass attributes
  // to caller to handle.
  if (TUK != Sema::TUK_Reference) {
    // If this is not a reference, then the only possible
    // valid place for C++11 attributes to appear here
    // is between class-key and class-name. If there are
    // any attributes after class-name, we try a fixit to move
    // them to the right place.
    SourceRange AttrRange = Attributes.Range;
    if (AttrRange.isValid()) {
      Diag(AttrRange.getBegin(), diag::err_attributes_not_allowed)
        << AttrRange
        << FixItHint::CreateInsertionFromRange(AttrFixitLoc,
                                               CharSourceRange(AttrRange, true))
        << FixItHint::CreateRemoval(AttrRange);

      // Recover by adding misplaced attributes to the attribute list
      // of the class so they can be applied on the class later.
      attrs.takeAllFrom(Attributes);
    }
  }

  // If this is an elaborated type specifier, and we delayed
  // diagnostics before, just merge them into the current pool.
  if (shouldDelayDiagsInTag) {
    diagsFromTag.done();
    if (TUK == Sema::TUK_Reference)
      diagsFromTag.redelay();
  }

  if (!Name && !TemplateId && (DS.getTypeSpecType() == DeclSpec::TST_error ||
                               TUK != Sema::TUK_Definition)) {
    if (DS.getTypeSpecType() != DeclSpec::TST_error) {
      // We have a declaration or reference to an anonymous class.
      Diag(StartLoc, diag::err_anon_type_definition)
        << DeclSpec::getSpecifierName(TagType, Policy);
    }

    // If we are parsing a definition and stop at a base-clause, continue on
    // until the semicolon.  Continuing from the comma will just trick us into
    // thinking we are seeing a variable declaration.
    if (TUK == Sema::TUK_Definition && Tok.is(tok::colon))
      SkipUntil(tok::semi, StopBeforeMatch);
    else
      SkipUntil(tok::comma, StopAtSemi);
    return;
  }

  // Create the tag portion of the class or class template.
  DeclResult TagOrTempResult = true; // invalid
  TypeResult TypeResult = true; // invalid

  bool Owned = false;
  Sema::SkipBodyInfo SkipBody;
  if (TemplateId) {
    // Explicit specialization, class template partial specialization,
    // or explicit instantiation.
    ASTTemplateArgsPtr TemplateArgsPtr(TemplateId->getTemplateArgs(),
                                       TemplateId->NumArgs);
    if (TemplateId->isInvalid()) {
      // Can't build the declaration.
    } else if (TemplateInfo.Kind == ParsedTemplateInfo::ExplicitInstantiation &&
        TUK == Sema::TUK_Declaration) {
      // This is an explicit instantiation of a class template.
      ProhibitAttributes(attrs);

      TagOrTempResult = Actions.ActOnExplicitInstantiation(
          getCurScope(), TemplateInfo.ExternLoc, TemplateInfo.TemplateLoc,
          TagType, StartLoc, SS, TemplateId->Template,
          TemplateId->TemplateNameLoc, TemplateId->LAngleLoc, TemplateArgsPtr,
          TemplateId->RAngleLoc, attrs);

      // Friend template-ids are treated as references unless
      // they have template headers, in which case they're ill-formed
      // (FIXME: "template <class T> friend class A<T>::B<int>;").
      // We diagnose this error in ActOnClassTemplateSpecialization.
    } else if (TUK == Sema::TUK_Reference ||
               (TUK == Sema::TUK_Friend &&
                TemplateInfo.Kind == ParsedTemplateInfo::NonTemplate)) {
      ProhibitAttributes(attrs);
      TypeResult = Actions.ActOnTagTemplateIdType(TUK, TagType, StartLoc,
                                                  SS,
                                                  TemplateId->TemplateKWLoc,
                                                  TemplateId->Template,
                                                  TemplateId->TemplateNameLoc,
                                                  TemplateId->LAngleLoc,
                                                  TemplateArgsPtr,
                                                  TemplateId->RAngleLoc);
    } else {
      // This is an explicit specialization or a class template
      // partial specialization.
      TemplateParameterLists FakedParamLists;
      if (TemplateInfo.Kind == ParsedTemplateInfo::ExplicitInstantiation) {
        // This looks like an explicit instantiation, because we have
        // something like
        //
        //   template class Foo<X>
        //
        // but it actually has a definition. Most likely, this was
        // meant to be an explicit specialization, but the user forgot
        // the '<>' after 'template'.
        // It this is friend declaration however, since it cannot have a
        // template header, it is most likely that the user meant to
        // remove the 'template' keyword.
        assert((TUK == Sema::TUK_Definition || TUK == Sema::TUK_Friend) &&
               "Expected a definition here");

        if (TUK == Sema::TUK_Friend) {
          Diag(DS.getFriendSpecLoc(), diag::err_friend_explicit_instantiation);
          TemplateParams = nullptr;
        } else {
          SourceLocation LAngleLoc =
              PP.getLocForEndOfToken(TemplateInfo.TemplateLoc);
          Diag(TemplateId->TemplateNameLoc,
               diag::err_explicit_instantiation_with_definition)
              << SourceRange(TemplateInfo.TemplateLoc)
              << FixItHint::CreateInsertion(LAngleLoc, "<>");

          // Create a fake template parameter list that contains only
          // "template<>", so that we treat this construct as a class
          // template specialization.
          FakedParamLists.push_back(Actions.ActOnTemplateParameterList(
              0, SourceLocation(), TemplateInfo.TemplateLoc, LAngleLoc, None,
              LAngleLoc, nullptr));
          TemplateParams = &FakedParamLists;
        }
      }

      // Build the class template specialization.
      TagOrTempResult = Actions.ActOnClassTemplateSpecialization(
          getCurScope(), TagType, TUK, StartLoc, DS.getModulePrivateSpecLoc(),
          SS, *TemplateId, attrs,
          MultiTemplateParamsArg(TemplateParams ? &(*TemplateParams)[0]
                                                : nullptr,
                                 TemplateParams ? TemplateParams->size() : 0),
          &SkipBody);
    }
  } else if (TemplateInfo.Kind == ParsedTemplateInfo::ExplicitInstantiation &&
             TUK == Sema::TUK_Declaration) {
    // Explicit instantiation of a member of a class template
    // specialization, e.g.,
    //
    //   template struct Outer<int>::Inner;
    //
    ProhibitAttributes(attrs);

    TagOrTempResult = Actions.ActOnExplicitInstantiation(
        getCurScope(), TemplateInfo.ExternLoc, TemplateInfo.TemplateLoc,
        TagType, StartLoc, SS, Name, NameLoc, attrs);
  } else if (TUK == Sema::TUK_Friend &&
             TemplateInfo.Kind != ParsedTemplateInfo::NonTemplate) {
    ProhibitAttributes(attrs);

    TagOrTempResult = Actions.ActOnTemplatedFriendTag(
        getCurScope(), DS.getFriendSpecLoc(), TagType, StartLoc, SS, Name,
        NameLoc, attrs,
        MultiTemplateParamsArg(TemplateParams ? &(*TemplateParams)[0] : nullptr,
                               TemplateParams ? TemplateParams->size() : 0));
  } else {
    if (TUK != Sema::TUK_Declaration && TUK != Sema::TUK_Definition)
      ProhibitAttributes(attrs);

    if (TUK == Sema::TUK_Definition &&
        TemplateInfo.Kind == ParsedTemplateInfo::ExplicitInstantiation) {
      // If the declarator-id is not a template-id, issue a diagnostic and
      // recover by ignoring the 'template' keyword.
      Diag(Tok, diag::err_template_defn_explicit_instantiation)
        << 1 << FixItHint::CreateRemoval(TemplateInfo.TemplateLoc);
      TemplateParams = nullptr;
    }

    bool IsDependent = false;

    // Don't pass down template parameter lists if this is just a tag
    // reference.  For example, we don't need the template parameters here:
    //   template <class T> class A *makeA(T t);
    MultiTemplateParamsArg TParams;
    if (TUK != Sema::TUK_Reference && TemplateParams)
      TParams =
        MultiTemplateParamsArg(&(*TemplateParams)[0], TemplateParams->size());

    stripTypeAttributesOffDeclSpec(attrs, DS, TUK);

    // Declaration or definition of a class type
    TagOrTempResult = Actions.ActOnTag(
        getCurScope(), TagType, TUK, StartLoc, SS, Name, NameLoc, attrs, AS,
        DS.getModulePrivateSpecLoc(), TParams, Owned, IsDependent,
        SourceLocation(), false, clang::TypeResult(),
        DSC == DeclSpecContext::DSC_type_specifier,
        DSC == DeclSpecContext::DSC_template_param ||
            DSC == DeclSpecContext::DSC_template_type_arg,
        &SkipBody);

    // If ActOnTag said the type was dependent, try again with the
    // less common call.
    if (IsDependent) {
      assert(TUK == Sema::TUK_Reference || TUK == Sema::TUK_Friend);
      TypeResult = Actions.ActOnDependentTag(getCurScope(), TagType, TUK,
                                             SS, Name, StartLoc, NameLoc);
    }
  }

  // If there is a body, parse it and inform the actions module.
  if (TUK == Sema::TUK_Definition) {
    assert(Tok.is(tok::l_brace) ||
           (getLangOpts().CPlusPlus && Tok.is(tok::colon)) ||
           isCXX11FinalKeyword());
    if (SkipBody.ShouldSkip)
      SkipCXXMemberSpecification(StartLoc, AttrFixitLoc, TagType,
                                 TagOrTempResult.get());
    else if (getLangOpts().CPlusPlus)
      ParseCXXMemberSpecification(StartLoc, AttrFixitLoc, attrs, TagType,
                                  TagOrTempResult.get());
    else {
      Decl *D =
          SkipBody.CheckSameAsPrevious ? SkipBody.New : TagOrTempResult.get();
      // Parse the definition body.
      ParseStructUnionBody(StartLoc, TagType, D);
      if (SkipBody.CheckSameAsPrevious &&
          !Actions.ActOnDuplicateDefinition(DS, TagOrTempResult.get(),
                                            SkipBody)) {
        DS.SetTypeSpecError();
        return;
      }
    }
  }

  if (!TagOrTempResult.isInvalid())
    // Delayed processing of attributes.
    Actions.ProcessDeclAttributeDelayed(TagOrTempResult.get(), attrs);

  const char *PrevSpec = nullptr;
  unsigned DiagID;
  bool Result;
  if (!TypeResult.isInvalid()) {
    Result = DS.SetTypeSpecType(DeclSpec::TST_typename, StartLoc,
                                NameLoc.isValid() ? NameLoc : StartLoc,
                                PrevSpec, DiagID, TypeResult.get(), Policy);
  } else if (!TagOrTempResult.isInvalid()) {
    Result = DS.SetTypeSpecType(TagType, StartLoc,
                                NameLoc.isValid() ? NameLoc : StartLoc,
                                PrevSpec, DiagID, TagOrTempResult.get(), Owned,
                                Policy);
  } else {
    DS.SetTypeSpecError();
    return;
  }

  if (Result)
    Diag(StartLoc, DiagID) << PrevSpec;

  // At this point, we've successfully parsed a class-specifier in 'definition'
  // form (e.g. "struct foo { int x; }".  While we could just return here, we're
  // going to look at what comes after it to improve error recovery.  If an
  // impossible token occurs next, we assume that the programmer forgot a ; at
  // the end of the declaration and recover that way.
  //
  // Also enforce C++ [temp]p3:
  //   In a template-declaration which defines a class, no declarator
  //   is permitted.
  //
  // After a type-specifier, we don't expect a semicolon. This only happens in
  // C, since definitions are not permitted in this context in C++.
  if (TUK == Sema::TUK_Definition &&
      (getLangOpts().CPlusPlus || !isTypeSpecifier(DSC)) &&
      (TemplateInfo.Kind || !isValidAfterTypeSpecifier(false))) {
    if (Tok.isNot(tok::semi)) {
      const PrintingPolicy &PPol = Actions.getASTContext().getPrintingPolicy();
      ExpectAndConsume(tok::semi, diag::err_expected_after,
                       DeclSpec::getSpecifierName(TagType, PPol));
      // Push this token back into the preprocessor and change our current token
      // to ';' so that the rest of the code recovers as though there were an
      // ';' after the definition.
      PP.EnterToken(Tok, /*IsReinject=*/true);
      Tok.setKind(tok::semi);
    }
  }
}

/// ParseBaseClause - Parse the base-clause of a C++ class [C++ class.derived].
///
///       base-clause : [C++ class.derived]
///         ':' base-specifier-list
///       base-specifier-list:
///         base-specifier '...'[opt]
///         base-specifier-list ',' base-specifier '...'[opt]
void Parser::ParseBaseClause(Decl *ClassDecl) {
  assert(Tok.is(tok::colon) && "Not a base clause");
  ConsumeToken();

  // Build up an array of parsed base specifiers.
  SmallVector<CXXBaseSpecifier *, 8> BaseInfo;

  while (true) {
    // Parse a base-specifier.
    BaseResult Result = ParseBaseSpecifier(ClassDecl);
    if (Result.isInvalid()) {
      // Skip the rest of this base specifier, up until the comma or
      // opening brace.
      SkipUntil(tok::comma, tok::l_brace, StopAtSemi | StopBeforeMatch);
    } else {
      // Add this to our array of base specifiers.
      BaseInfo.push_back(Result.get());
    }

    // If the next token is a comma, consume it and keep reading
    // base-specifiers.
    if (!TryConsumeToken(tok::comma))
      break;
  }

  // Attach the base specifiers
  Actions.ActOnBaseSpecifiers(ClassDecl, BaseInfo);
}

/// ParseBaseSpecifier - Parse a C++ base-specifier. A base-specifier is
/// one entry in the base class list of a class specifier, for example:
///    class foo : public bar, virtual private baz {
/// 'public bar' and 'virtual private baz' are each base-specifiers.
///
///       base-specifier: [C++ class.derived]
///         attribute-specifier-seq[opt] base-type-specifier
///         attribute-specifier-seq[opt] 'virtual' access-specifier[opt]
///                 base-type-specifier
///         attribute-specifier-seq[opt] access-specifier 'virtual'[opt]
///                 base-type-specifier
BaseResult Parser::ParseBaseSpecifier(Decl *ClassDecl) {
  bool IsVirtual = false;
  SourceLocation StartLoc = Tok.getLocation();

  ParsedAttributesWithRange Attributes(AttrFactory);
  MaybeParseCXX11Attributes(Attributes);

  // Parse the 'virtual' keyword.
  if (TryConsumeToken(tok::kw_virtual))
    IsVirtual = true;

  CheckMisplacedCXX11Attribute(Attributes, StartLoc);

  // Parse an (optional) access specifier.
  AccessSpecifier Access = getAccessSpecifierIfPresent();
  if (Access != AS_none)
    ConsumeToken();

  CheckMisplacedCXX11Attribute(Attributes, StartLoc);

  // Parse the 'virtual' keyword (again!), in case it came after the
  // access specifier.
  if (Tok.is(tok::kw_virtual))  {
    SourceLocation VirtualLoc = ConsumeToken();
    if (IsVirtual) {
      // Complain about duplicate 'virtual'
      Diag(VirtualLoc, diag::err_dup_virtual)
        << FixItHint::CreateRemoval(VirtualLoc);
    }

    IsVirtual = true;
  }

  CheckMisplacedCXX11Attribute(Attributes, StartLoc);

  // Parse the class-name.

  // HACK: MSVC doesn't consider _Atomic to be a keyword and its STL
  // implementation for VS2013 uses _Atomic as an identifier for one of the
  // classes in <atomic>.  Treat '_Atomic' to be an identifier when we are
  // parsing the class-name for a base specifier.
  if (getLangOpts().MSVCCompat && Tok.is(tok::kw__Atomic) &&
      NextToken().is(tok::less))
    Tok.setKind(tok::identifier);

  SourceLocation EndLocation;
  SourceLocation BaseLoc;
  TypeResult BaseType = ParseBaseTypeSpecifier(BaseLoc, EndLocation);
  if (BaseType.isInvalid())
    return true;

  // Parse the optional ellipsis (for a pack expansion). The ellipsis is
  // actually part of the base-specifier-list grammar productions, but we
  // parse it here for convenience.
  SourceLocation EllipsisLoc;
  TryConsumeToken(tok::ellipsis, EllipsisLoc);

  // Find the complete source range for the base-specifier.
  SourceRange Range(StartLoc, EndLocation);

  // Notify semantic analysis that we have parsed a complete
  // base-specifier.
  return Actions.ActOnBaseSpecifier(ClassDecl, Range, Attributes, IsVirtual,
                                    Access, BaseType.get(), BaseLoc,
                                    EllipsisLoc);
}

/// getAccessSpecifierIfPresent - Determine whether the next token is
/// a C++ access-specifier.
///
///       access-specifier: [C++ class.derived]
///         'private'
///         'protected'
///         'public'
AccessSpecifier Parser::getAccessSpecifierIfPresent() const {
  switch (Tok.getKind()) {
  default: return AS_none;
  case tok::kw_private: return AS_private;
  case tok::kw_protected: return AS_protected;
  case tok::kw_public: return AS_public;
  }
}

/// If the given declarator has any parts for which parsing has to be
/// delayed, e.g., default arguments or an exception-specification, create a
/// late-parsed method declaration record to handle the parsing at the end of
/// the class definition.
void Parser::HandleMemberFunctionDeclDelays(Declarator& DeclaratorInfo,
                                            Decl *ThisDecl) {
  DeclaratorChunk::FunctionTypeInfo &FTI
    = DeclaratorInfo.getFunctionTypeInfo();
  // If there was a late-parsed exception-specification, we'll need a
  // late parse
  bool NeedLateParse = FTI.getExceptionSpecType() == EST_Unparsed;

  if (!NeedLateParse) {
    // Look ahead to see if there are any default args
    for (unsigned ParamIdx = 0; ParamIdx < FTI.NumParams; ++ParamIdx) {
      auto Param = cast<ParmVarDecl>(FTI.Params[ParamIdx].Param);
      if (Param->hasUnparsedDefaultArg()) {
        NeedLateParse = true;
        break;
      }
    }
  }

  if (NeedLateParse) {
    // Push this method onto the stack of late-parsed method
    // declarations.
    auto LateMethod = new LateParsedMethodDeclaration(this, ThisDecl);
    getCurrentClass().LateParsedDeclarations.push_back(LateMethod);
    LateMethod->TemplateScope = getCurScope()->isTemplateParamScope();

    // Stash the exception-specification tokens in the late-pased method.
    LateMethod->ExceptionSpecTokens = FTI.ExceptionSpecTokens;
    FTI.ExceptionSpecTokens = nullptr;

    // Push tokens for each parameter.  Those that do not have
    // defaults will be NULL.
    LateMethod->DefaultArgs.reserve(FTI.NumParams);
    for (unsigned ParamIdx = 0; ParamIdx < FTI.NumParams; ++ParamIdx)
      LateMethod->DefaultArgs.push_back(LateParsedDefaultArgument(
          FTI.Params[ParamIdx].Param,
          std::move(FTI.Params[ParamIdx].DefaultArgTokens)));
  }
}

/// isCXX11VirtSpecifier - Determine whether the given token is a C++11
/// virt-specifier.
///
///       virt-specifier:
///         override
///         final
///         __final
VirtSpecifiers::Specifier Parser::isCXX11VirtSpecifier(const Token &Tok) const {
  if (!getLangOpts().CPlusPlus || Tok.isNot(tok::identifier))
    return VirtSpecifiers::VS_None;

  IdentifierInfo *II = Tok.getIdentifierInfo();

  // Initialize the contextual keywords.
  if (!Ident_final) {
    Ident_final = &PP.getIdentifierTable().get("final");
    if (getLangOpts().GNUKeywords)
      Ident_GNU_final = &PP.getIdentifierTable().get("__final");
    if (getLangOpts().MicrosoftExt)
      Ident_sealed = &PP.getIdentifierTable().get("sealed");
    Ident_override = &PP.getIdentifierTable().get("override");
  }

  if (II == Ident_override)
    return VirtSpecifiers::VS_Override;

  if (II == Ident_sealed)
    return VirtSpecifiers::VS_Sealed;

  if (II == Ident_final)
    return VirtSpecifiers::VS_Final;

  if (II == Ident_GNU_final)
    return VirtSpecifiers::VS_GNU_Final;

  return VirtSpecifiers::VS_None;
}

/// ParseOptionalCXX11VirtSpecifierSeq - Parse a virt-specifier-seq.
///
///       virt-specifier-seq:
///         virt-specifier
///         virt-specifier-seq virt-specifier
void Parser::ParseOptionalCXX11VirtSpecifierSeq(VirtSpecifiers &VS,
                                                bool IsInterface,
                                                SourceLocation FriendLoc) {
  while (true) {
    VirtSpecifiers::Specifier Specifier = isCXX11VirtSpecifier();
    if (Specifier == VirtSpecifiers::VS_None)
      return;

    if (FriendLoc.isValid()) {
      Diag(Tok.getLocation(), diag::err_friend_decl_spec)
        << VirtSpecifiers::getSpecifierName(Specifier)
        << FixItHint::CreateRemoval(Tok.getLocation())
        << SourceRange(FriendLoc, FriendLoc);
      ConsumeToken();
      continue;
    }

    // C++ [class.mem]p8:
    //   A virt-specifier-seq shall contain at most one of each virt-specifier.
    const char *PrevSpec = nullptr;
    if (VS.SetSpecifier(Specifier, Tok.getLocation(), PrevSpec))
      Diag(Tok.getLocation(), diag::err_duplicate_virt_specifier)
        << PrevSpec
        << FixItHint::CreateRemoval(Tok.getLocation());

    if (IsInterface && (Specifier == VirtSpecifiers::VS_Final ||
                        Specifier == VirtSpecifiers::VS_Sealed)) {
      Diag(Tok.getLocation(), diag::err_override_control_interface)
        << VirtSpecifiers::getSpecifierName(Specifier);
    } else if (Specifier == VirtSpecifiers::VS_Sealed) {
      Diag(Tok.getLocation(), diag::ext_ms_sealed_keyword);
    } else if (Specifier == VirtSpecifiers::VS_GNU_Final) {
      Diag(Tok.getLocation(), diag::ext_warn_gnu_final);
    } else {
      Diag(Tok.getLocation(),
           getLangOpts().CPlusPlus11
               ? diag::warn_cxx98_compat_override_control_keyword
               : diag::ext_override_control_keyword)
          << VirtSpecifiers::getSpecifierName(Specifier);
    }
    ConsumeToken();
  }
}

/// isCXX11FinalKeyword - Determine whether the next token is a C++11
/// 'final' or Microsoft 'sealed' contextual keyword.
bool Parser::isCXX11FinalKeyword() const {
  VirtSpecifiers::Specifier Specifier = isCXX11VirtSpecifier();
  return Specifier == VirtSpecifiers::VS_Final ||
         Specifier == VirtSpecifiers::VS_GNU_Final ||
         Specifier == VirtSpecifiers::VS_Sealed;
}

/// Parse a C++ member-declarator up to, but not including, the optional
/// brace-or-equal-initializer or pure-specifier.
bool Parser::ParseCXXMemberDeclaratorBeforeInitializer(
    Declarator &DeclaratorInfo, VirtSpecifiers &VS, ExprResult &BitfieldSize,
    LateParsedAttrList &LateParsedAttrs) {
  // member-declarator:
  //   declarator pure-specifier[opt]
  //   declarator requires-clause
  //   declarator brace-or-equal-initializer[opt]
  //   identifier[opt] ':' constant-expression
  if (Tok.isNot(tok::colon))
    ParseDeclarator(DeclaratorInfo);
  else
    DeclaratorInfo.SetIdentifier(nullptr, Tok.getLocation());

  if (!DeclaratorInfo.isFunctionDeclarator() && TryConsumeToken(tok::colon)) {
    assert(DeclaratorInfo.isPastIdentifier() &&
           "don't know where identifier would go yet?");
    BitfieldSize = ParseConstantExpression();
    if (BitfieldSize.isInvalid())
      SkipUntil(tok::comma, StopAtSemi | StopBeforeMatch);
  } else if (Tok.is(tok::kw_requires)) {
    ParseTrailingRequiresClause(DeclaratorInfo);
  } else {
    ParseOptionalCXX11VirtSpecifierSeq(
        VS, getCurrentClass().IsInterface,
        DeclaratorInfo.getDeclSpec().getFriendSpecLoc());
    if (!VS.isUnset())
      MaybeParseAndDiagnoseDeclSpecAfterCXX11VirtSpecifierSeq(DeclaratorInfo, VS);
  }

  // If a simple-asm-expr is present, parse it.
  if (Tok.is(tok::kw_asm)) {
    SourceLocation Loc;
    ExprResult AsmLabel(ParseSimpleAsm(/*ForAsmLabel*/ true, &Loc));
    if (AsmLabel.isInvalid())
      SkipUntil(tok::comma, StopAtSemi | StopBeforeMatch);

    DeclaratorInfo.setAsmLabel(AsmLabel.get());
    DeclaratorInfo.SetRangeEnd(Loc);
  }

  // If attributes exist after the declarator, but before an '{', parse them.
  MaybeParseGNUAttributes(DeclaratorInfo, &LateParsedAttrs);

  // For compatibility with code written to older Clang, also accept a
  // virt-specifier *after* the GNU attributes.
  if (BitfieldSize.isUnset() && VS.isUnset()) {
    ParseOptionalCXX11VirtSpecifierSeq(
        VS, getCurrentClass().IsInterface,
        DeclaratorInfo.getDeclSpec().getFriendSpecLoc());
    if (!VS.isUnset()) {
      // If we saw any GNU-style attributes that are known to GCC followed by a
      // virt-specifier, issue a GCC-compat warning.
      for (const ParsedAttr &AL : DeclaratorInfo.getAttributes())
        if (AL.isKnownToGCC() && !AL.isCXX11Attribute())
          Diag(AL.getLoc(), diag::warn_gcc_attribute_location);

      MaybeParseAndDiagnoseDeclSpecAfterCXX11VirtSpecifierSeq(DeclaratorInfo, VS);
    }
  }

  // If this has neither a name nor a bit width, something has gone seriously
  // wrong. Skip until the semi-colon or }.
  if (!DeclaratorInfo.hasName() && BitfieldSize.isUnset()) {
    // If so, skip until the semi-colon or a }.
    SkipUntil(tok::r_brace, StopAtSemi | StopBeforeMatch);
    return true;
  }
  return false;
}

/// Look for declaration specifiers possibly occurring after C++11
/// virt-specifier-seq and diagnose them.
void Parser::MaybeParseAndDiagnoseDeclSpecAfterCXX11VirtSpecifierSeq(
    Declarator &D,
    VirtSpecifiers &VS) {
  DeclSpec DS(AttrFactory);

  // GNU-style and C++11 attributes are not allowed here, but they will be
  // handled by the caller.  Diagnose everything else.
  ParseTypeQualifierListOpt(
      DS, AR_NoAttributesParsed, false,
      /*IdentifierRequired=*/false, llvm::function_ref<void()>([&]() {
        Actions.CodeCompleteFunctionQualifiers(DS, D, &VS);
      }));
  D.ExtendWithDeclSpec(DS);

  if (D.isFunctionDeclarator()) {
    auto &Function = D.getFunctionTypeInfo();
    if (DS.getTypeQualifiers() != DeclSpec::TQ_unspecified) {
      auto DeclSpecCheck = [&](DeclSpec::TQ TypeQual, StringRef FixItName,
                               SourceLocation SpecLoc) {
        FixItHint Insertion;
        auto &MQ = Function.getOrCreateMethodQualifiers();
        if (!(MQ.getTypeQualifiers() & TypeQual)) {
          std::string Name(FixItName.data());
          Name += " ";
          Insertion = FixItHint::CreateInsertion(VS.getFirstLocation(), Name);
          MQ.SetTypeQual(TypeQual, SpecLoc);
        }
        Diag(SpecLoc, diag::err_declspec_after_virtspec)
            << FixItName
            << VirtSpecifiers::getSpecifierName(VS.getLastSpecifier())
            << FixItHint::CreateRemoval(SpecLoc) << Insertion;
      };
      DS.forEachQualifier(DeclSpecCheck);
    }

    // Parse ref-qualifiers.
    bool RefQualifierIsLValueRef = true;
    SourceLocation RefQualifierLoc;
    if (ParseRefQualifier(RefQualifierIsLValueRef, RefQualifierLoc)) {
      const char *Name = (RefQualifierIsLValueRef ? "& " : "&& ");
      FixItHint Insertion = FixItHint::CreateInsertion(VS.getFirstLocation(), Name);
      Function.RefQualifierIsLValueRef = RefQualifierIsLValueRef;
      Function.RefQualifierLoc = RefQualifierLoc.getRawEncoding();

      Diag(RefQualifierLoc, diag::err_declspec_after_virtspec)
        << (RefQualifierIsLValueRef ? "&" : "&&")
        << VirtSpecifiers::getSpecifierName(VS.getLastSpecifier())
        << FixItHint::CreateRemoval(RefQualifierLoc)
        << Insertion;
      D.SetRangeEnd(RefQualifierLoc);
    }
  }
}

/// ParseCXXClassMemberDeclaration - Parse a C++ class member declaration.
///
///       member-declaration:
///         decl-specifier-seq[opt] member-declarator-list[opt] ';'
///         function-definition ';'[opt]
///         ::[opt] nested-name-specifier template[opt] unqualified-id ';'[TODO]
///         using-declaration                                            [TODO]
/// [C++0x] static_assert-declaration
///         template-declaration
/// [GNU]   '__extension__' member-declaration
///
///       member-declarator-list:
///         member-declarator
///         member-declarator-list ',' member-declarator
///
///       member-declarator:
///         declarator virt-specifier-seq[opt] pure-specifier[opt]
/// [C++2a] declarator requires-clause
///         declarator constant-initializer[opt]
/// [C++11] declarator brace-or-equal-initializer[opt]
///         identifier[opt] ':' constant-expression
///
///       virt-specifier-seq:
///         virt-specifier
///         virt-specifier-seq virt-specifier
///
///       virt-specifier:
///         override
///         final
/// [MS]    sealed
///
///       pure-specifier:
///         '= 0'
///
///       constant-initializer:
///         '=' constant-expression
///
Parser::DeclGroupPtrTy
Parser::ParseCXXClassMemberDeclaration(AccessSpecifier AS,
                                       ParsedAttributes &AccessAttrs,
                                       const ParsedTemplateInfo &TemplateInfo,
                                       ParsingDeclRAIIObject *TemplateDiags) {
  if (Tok.is(tok::at)) {
    if (getLangOpts().ObjC && NextToken().isObjCAtKeyword(tok::objc_defs))
      Diag(Tok, diag::err_at_defs_cxx);
    else
      Diag(Tok, diag::err_at_in_class);

    ConsumeToken();
    SkipUntil(tok::r_brace, StopAtSemi);
    return nullptr;
  }

  // Turn on colon protection early, while parsing declspec, although there is
  // nothing to protect there. It prevents from false errors if error recovery
  // incorrectly determines where the declspec ends, as in the example:
  //   struct A { enum class B { C }; };
  //   const int C = 4;
  //   struct D { A::B : C; };
  ColonProtectionRAIIObject X(*this);

  // Access declarations.
  bool MalformedTypeSpec = false;
  if (!TemplateInfo.Kind &&
      Tok.isOneOf(tok::identifier, tok::coloncolon, tok::kw___super)) {
    if (TryAnnotateCXXScopeToken())
      MalformedTypeSpec = true;

    bool isAccessDecl;
    if (Tok.isNot(tok::annot_cxxscope))
      isAccessDecl = false;
    else if (NextToken().is(tok::identifier))
      isAccessDecl = GetLookAheadToken(2).is(tok::semi);
    else
      isAccessDecl = NextToken().is(tok::kw_operator);

    if (isAccessDecl) {
      // Collect the scope specifier token we annotated earlier.
      CXXScopeSpec SS;
      ParseOptionalCXXScopeSpecifier(SS, /*ObjectType=*/nullptr,
                                     /*ObjectHadErrors=*/false,
                                     /*EnteringContext=*/false);

      if (SS.isInvalid()) {
        SkipUntil(tok::semi);
        return nullptr;
      }

      // Try to parse an unqualified-id.
      SourceLocation TemplateKWLoc;
      UnqualifiedId Name;
      if (ParseUnqualifiedId(SS, /*ObjectType=*/nullptr,
                             /*ObjectHadErrors=*/false, false, true, true,
                             false, &TemplateKWLoc, Name)) {
        SkipUntil(tok::semi);
        return nullptr;
      }

      // TODO: recover from mistakenly-qualified operator declarations.
      if (ExpectAndConsume(tok::semi, diag::err_expected_after,
                           "access declaration")) {
        SkipUntil(tok::semi);
        return nullptr;
      }

      // FIXME: We should do something with the 'template' keyword here.
      return DeclGroupPtrTy::make(DeclGroupRef(Actions.ActOnUsingDeclaration(
          getCurScope(), AS, /*UsingLoc*/ SourceLocation(),
          /*TypenameLoc*/ SourceLocation(), SS, Name,
          /*EllipsisLoc*/ SourceLocation(),
          /*AttrList*/ ParsedAttributesView())));
    }
  }

  // static_assert-declaration. A templated static_assert declaration is
  // diagnosed in Parser::ParseSingleDeclarationAfterTemplate.
  if (!TemplateInfo.Kind &&
      Tok.isOneOf(tok::kw_static_assert, tok::kw__Static_assert)) {
    SourceLocation DeclEnd;
    return DeclGroupPtrTy::make(
        DeclGroupRef(ParseStaticAssertDeclaration(DeclEnd)));
  }

  if (Tok.is(tok::kw_template)) {
    assert(!TemplateInfo.TemplateParams &&
           "Nested template improperly parsed?");
    ObjCDeclContextSwitch ObjCDC(*this);
    SourceLocation DeclEnd;
    return DeclGroupPtrTy::make(
        DeclGroupRef(ParseTemplateDeclarationOrSpecialization(
            DeclaratorContext::MemberContext, DeclEnd, AccessAttrs, AS)));
  }

  // Handle:  member-declaration ::= '__extension__' member-declaration
  if (Tok.is(tok::kw___extension__)) {
    // __extension__ silences extension warnings in the subexpression.
    ExtensionRAIIObject O(Diags);  // Use RAII to do this.
    ConsumeToken();
    return ParseCXXClassMemberDeclaration(AS, AccessAttrs,
                                          TemplateInfo, TemplateDiags);
  }

  ParsedAttributesWithRange attrs(AttrFactory);
  ParsedAttributesViewWithRange FnAttrs;
  // Optional C++11 attribute-specifier
  MaybeParseCXX11Attributes(attrs);
  // We need to keep these attributes for future diagnostic
  // before they are taken over by declaration specifier.
  FnAttrs.addAll(attrs.begin(), attrs.end());
  FnAttrs.Range = attrs.Range;

  MaybeParseMicrosoftAttributes(attrs);

  if (Tok.is(tok::kw_using)) {
    ProhibitAttributes(attrs);

    // Eat 'using'.
    SourceLocation UsingLoc = ConsumeToken();

    // Consume unexpected 'template' keywords.
    while (Tok.is(tok::kw_template)) {
      SourceLocation TemplateLoc = ConsumeToken();
      Diag(TemplateLoc, diag::err_unexpected_template_after_using)
          << FixItHint::CreateRemoval(TemplateLoc);
    }

    if (Tok.is(tok::kw_namespace)) {
      Diag(UsingLoc, diag::err_using_namespace_in_class);
      SkipUntil(tok::semi, StopBeforeMatch);
      return nullptr;
    }
    SourceLocation DeclEnd;
    // Otherwise, it must be a using-declaration or an alias-declaration.
    return ParseUsingDeclaration(DeclaratorContext::MemberContext, TemplateInfo,
                                 UsingLoc, DeclEnd, AS);
  }

  // Hold late-parsed attributes so we can attach a Decl to them later.
  LateParsedAttrList CommonLateParsedAttrs;

  // decl-specifier-seq:
  // Parse the common declaration-specifiers piece.
  ParsingDeclSpec DS(*this, TemplateDiags);
  DS.takeAttributesFrom(attrs);
  if (MalformedTypeSpec)
    DS.SetTypeSpecError();

  ParseDeclarationSpecifiers(DS, TemplateInfo, AS, DeclSpecContext::DSC_class,
                             &CommonLateParsedAttrs);

  // Turn off colon protection that was set for declspec.
  X.restore();

  // If we had a free-standing type definition with a missing semicolon, we
  // may get this far before the problem becomes obvious.
  if (DS.hasTagDefinition() &&
      TemplateInfo.Kind == ParsedTemplateInfo::NonTemplate &&
      DiagnoseMissingSemiAfterTagDefinition(DS, AS, DeclSpecContext::DSC_class,
                                            &CommonLateParsedAttrs))
    return nullptr;

  MultiTemplateParamsArg TemplateParams(
      TemplateInfo.TemplateParams? TemplateInfo.TemplateParams->data()
                                 : nullptr,
      TemplateInfo.TemplateParams? TemplateInfo.TemplateParams->size() : 0);

  if (TryConsumeToken(tok::semi)) {
    if (DS.isFriendSpecified())
      ProhibitAttributes(FnAttrs);

    RecordDecl *AnonRecord = nullptr;
    Decl *TheDecl = Actions.ParsedFreeStandingDeclSpec(
        getCurScope(), AS, DS, TemplateParams, false, AnonRecord);
    DS.complete(TheDecl);
    if (AnonRecord) {
      Decl* decls[] = {AnonRecord, TheDecl};
      return Actions.BuildDeclaratorGroup(decls);
    }
    return Actions.ConvertDeclToDeclGroup(TheDecl);
  }

  ParsingDeclarator DeclaratorInfo(*this, DS, DeclaratorContext::MemberContext);
  if (TemplateInfo.TemplateParams)
    DeclaratorInfo.setTemplateParameterLists(TemplateParams);
  VirtSpecifiers VS;

  // Hold late-parsed attributes so we can attach a Decl to them later.
  LateParsedAttrList LateParsedAttrs;

  SourceLocation EqualLoc;
  SourceLocation PureSpecLoc;

  auto TryConsumePureSpecifier = [&] (bool AllowDefinition) {
    if (Tok.isNot(tok::equal))
      return false;

    auto &Zero = NextToken();
    SmallString<8> Buffer;
    if (Zero.isNot(tok::numeric_constant) ||
        PP.getSpelling(Zero, Buffer) != "0")
      return false;

    auto &After = GetLookAheadToken(2);
    if (!After.isOneOf(tok::semi, tok::comma) &&
        !(AllowDefinition &&
          After.isOneOf(tok::l_brace, tok::colon, tok::kw_try)))
      return false;

    EqualLoc = ConsumeToken();
    PureSpecLoc = ConsumeToken();
    return true;
  };

  SmallVector<Decl *, 8> DeclsInGroup;
  ExprResult BitfieldSize;
  ExprResult TrailingRequiresClause;
  bool ExpectSemi = true;

  // Parse the first declarator.
  if (ParseCXXMemberDeclaratorBeforeInitializer(
          DeclaratorInfo, VS, BitfieldSize, LateParsedAttrs)) {
    TryConsumeToken(tok::semi);
    return nullptr;
  }

  // Check for a member function definition.
  if (BitfieldSize.isUnset()) {
    // MSVC permits pure specifier on inline functions defined at class scope.
    // Hence check for =0 before checking for function definition.
    if (getLangOpts().MicrosoftExt && DeclaratorInfo.isDeclarationOfFunction())
      TryConsumePureSpecifier(/*AllowDefinition*/ true);

    FunctionDefinitionKind DefinitionKind = FDK_Declaration;
    // function-definition:
    //
    // In C++11, a non-function declarator followed by an open brace is a
    // braced-init-list for an in-class member initialization, not an
    // erroneous function definition.
    if (Tok.is(tok::l_brace) && !getLangOpts().CPlusPlus11) {
      DefinitionKind = FDK_Definition;
    } else if (DeclaratorInfo.isFunctionDeclarator()) {
      if (Tok.isOneOf(tok::l_brace, tok::colon, tok::kw_try)) {
        DefinitionKind = FDK_Definition;
      } else if (Tok.is(tok::equal)) {
        const Token &KW = NextToken();
        if (KW.is(tok::kw_default))
          DefinitionKind = FDK_Defaulted;
        else if (KW.is(tok::kw_delete))
          DefinitionKind = FDK_Deleted;
      }
    }
    DeclaratorInfo.setFunctionDefinitionKind(DefinitionKind);

    // C++11 [dcl.attr.grammar] p4: If an attribute-specifier-seq appertains
    // to a friend declaration, that declaration shall be a definition.
    if (DeclaratorInfo.isFunctionDeclarator() &&
        DefinitionKind == FDK_Declaration && DS.isFriendSpecified()) {
      // Diagnose attributes that appear before decl specifier:
      // [[]] friend int foo();
      ProhibitAttributes(FnAttrs);
    }

    if (DefinitionKind != FDK_Declaration) {
      if (!DeclaratorInfo.isFunctionDeclarator()) {
        Diag(DeclaratorInfo.getIdentifierLoc(), diag::err_func_def_no_params);
        ConsumeBrace();
        SkipUntil(tok::r_brace);

        // Consume the optional ';'
        TryConsumeToken(tok::semi);

        return nullptr;
      }

      if (DS.getStorageClassSpec() == DeclSpec::SCS_typedef) {
        Diag(DeclaratorInfo.getIdentifierLoc(),
             diag::err_function_declared_typedef);

        // Recover by treating the 'typedef' as spurious.
        DS.ClearStorageClassSpecs();
      }

      Decl *FunDecl =
        ParseCXXInlineMethodDef(AS, AccessAttrs, DeclaratorInfo, TemplateInfo,
                                VS, PureSpecLoc);

      if (FunDecl) {
        for (unsigned i = 0, ni = CommonLateParsedAttrs.size(); i < ni; ++i) {
          CommonLateParsedAttrs[i]->addDecl(FunDecl);
        }
        for (unsigned i = 0, ni = LateParsedAttrs.size(); i < ni; ++i) {
          LateParsedAttrs[i]->addDecl(FunDecl);
        }
      }
      LateParsedAttrs.clear();

      // Consume the ';' - it's optional unless we have a delete or default
      if (Tok.is(tok::semi))
        ConsumeExtraSemi(AfterMemberFunctionDefinition);

      return DeclGroupPtrTy::make(DeclGroupRef(FunDecl));
    }
  }

  // member-declarator-list:
  //   member-declarator
  //   member-declarator-list ',' member-declarator

  while (1) {
    InClassInitStyle HasInClassInit = ICIS_NoInit;
    bool HasStaticInitializer = false;
    if (Tok.isOneOf(tok::equal, tok::l_brace) && PureSpecLoc.isInvalid()) {
      if (DeclaratorInfo.isDeclarationOfFunction()) {
        // It's a pure-specifier.
        if (!TryConsumePureSpecifier(/*AllowFunctionDefinition*/ false))
          // Parse it as an expression so that Sema can diagnose it.
          HasStaticInitializer = true;
      } else if (DeclaratorInfo.getDeclSpec().getStorageClassSpec() !=
                     DeclSpec::SCS_static &&
                 DeclaratorInfo.getDeclSpec().getStorageClassSpec() !=
                     DeclSpec::SCS_typedef &&
                 !DS.isFriendSpecified()) {
        // It's a default member initializer.
        if (BitfieldSize.get())
          Diag(Tok, getLangOpts().CPlusPlus20
                        ? diag::warn_cxx17_compat_bitfield_member_init
                        : diag::ext_bitfield_member_init);
        HasInClassInit = Tok.is(tok::equal) ? ICIS_CopyInit : ICIS_ListInit;
      } else {
        HasStaticInitializer = true;
      }
    }

    // NOTE: If Sema is the Action module and declarator is an instance field,
    // this call will *not* return the created decl; It will return null.
    // See Sema::ActOnCXXMemberDeclarator for details.

    NamedDecl *ThisDecl = nullptr;
    if (DS.isFriendSpecified()) {
      // C++11 [dcl.attr.grammar] p4: If an attribute-specifier-seq appertains
      // to a friend declaration, that declaration shall be a definition.
      //
      // Diagnose attributes that appear in a friend member function declarator:
      //   friend int foo [[]] ();
      SmallVector<SourceRange, 4> Ranges;
      DeclaratorInfo.getCXX11AttributeRanges(Ranges);
      for (SmallVectorImpl<SourceRange>::iterator I = Ranges.begin(),
           E = Ranges.end(); I != E; ++I)
        Diag((*I).getBegin(), diag::err_attributes_not_allowed) << *I;

      ThisDecl = Actions.ActOnFriendFunctionDecl(getCurScope(), DeclaratorInfo,
                                                 TemplateParams);
    } else {
      ThisDecl = Actions.ActOnCXXMemberDeclarator(getCurScope(), AS,
                                                  DeclaratorInfo,
                                                  TemplateParams,
                                                  BitfieldSize.get(),
                                                  VS, HasInClassInit);

      if (VarTemplateDecl *VT =
              ThisDecl ? dyn_cast<VarTemplateDecl>(ThisDecl) : nullptr)
        // Re-direct this decl to refer to the templated decl so that we can
        // initialize it.
        ThisDecl = VT->getTemplatedDecl();

      if (ThisDecl)
        Actions.ProcessDeclAttributeList(getCurScope(), ThisDecl, AccessAttrs);
    }

    // Error recovery might have converted a non-static member into a static
    // member.
    if (HasInClassInit != ICIS_NoInit &&
        DeclaratorInfo.getDeclSpec().getStorageClassSpec() ==
            DeclSpec::SCS_static) {
      HasInClassInit = ICIS_NoInit;
      HasStaticInitializer = true;
    }

    if (ThisDecl && PureSpecLoc.isValid())
      Actions.ActOnPureSpecifier(ThisDecl, PureSpecLoc);

    // Handle the initializer.
    if (HasInClassInit != ICIS_NoInit) {
      // The initializer was deferred; parse it and cache the tokens.
      Diag(Tok, getLangOpts().CPlusPlus11
                    ? diag::warn_cxx98_compat_nonstatic_member_init
                    : diag::ext_nonstatic_member_init);

      if (DeclaratorInfo.isArrayOfUnknownBound()) {
        // C++11 [dcl.array]p3: An array bound may also be omitted when the
        // declarator is followed by an initializer.
        //
        // A brace-or-equal-initializer for a member-declarator is not an
        // initializer in the grammar, so this is ill-formed.
        Diag(Tok, diag::err_incomplete_array_member_init);
        SkipUntil(tok::comma, StopAtSemi | StopBeforeMatch);

        // Avoid later warnings about a class member of incomplete type.
        if (ThisDecl)
          ThisDecl->setInvalidDecl();
      } else
        ParseCXXNonStaticMemberInitializer(ThisDecl);
    } else if (HasStaticInitializer) {
      // Normal initializer.
      ExprResult Init = ParseCXXMemberInitializer(
          ThisDecl, DeclaratorInfo.isDeclarationOfFunction(), EqualLoc);

      if (Init.isInvalid())
        SkipUntil(tok::comma, StopAtSemi | StopBeforeMatch);
      else if (ThisDecl)
        Actions.AddInitializerToDecl(ThisDecl, Init.get(), EqualLoc.isInvalid());
    } else if (ThisDecl && DS.getStorageClassSpec() == DeclSpec::SCS_static)
      // No initializer.
      Actions.ActOnUninitializedDecl(ThisDecl);

    if (ThisDecl) {
      if (!ThisDecl->isInvalidDecl()) {
        // Set the Decl for any late parsed attributes
        for (unsigned i = 0, ni = CommonLateParsedAttrs.size(); i < ni; ++i)
          CommonLateParsedAttrs[i]->addDecl(ThisDecl);

        for (unsigned i = 0, ni = LateParsedAttrs.size(); i < ni; ++i)
          LateParsedAttrs[i]->addDecl(ThisDecl);
      }
      Actions.FinalizeDeclaration(ThisDecl);
      DeclsInGroup.push_back(ThisDecl);

      if (DeclaratorInfo.isFunctionDeclarator() &&
          DeclaratorInfo.getDeclSpec().getStorageClassSpec() !=
              DeclSpec::SCS_typedef)
        HandleMemberFunctionDeclDelays(DeclaratorInfo, ThisDecl);
    }
    LateParsedAttrs.clear();

    DeclaratorInfo.complete(ThisDecl);

    // If we don't have a comma, it is either the end of the list (a ';')
    // or an error, bail out.
    SourceLocation CommaLoc;
    if (!TryConsumeToken(tok::comma, CommaLoc))
      break;

    if (Tok.isAtStartOfLine() &&
        !MightBeDeclarator(DeclaratorContext::MemberContext)) {
      // This comma was followed by a line-break and something which can't be
      // the start of a declarator. The comma was probably a typo for a
      // semicolon.
      Diag(CommaLoc, diag::err_expected_semi_declaration)
        << FixItHint::CreateReplacement(CommaLoc, ";");
      ExpectSemi = false;
      break;
    }

    // Parse the next declarator.
    DeclaratorInfo.clear();
    VS.clear();
    BitfieldSize = ExprResult(/*Invalid=*/false);
    EqualLoc = PureSpecLoc = SourceLocation();
    DeclaratorInfo.setCommaLoc(CommaLoc);

    // GNU attributes are allowed before the second and subsequent declarator.
    MaybeParseGNUAttributes(DeclaratorInfo);

    if (ParseCXXMemberDeclaratorBeforeInitializer(
            DeclaratorInfo, VS, BitfieldSize, LateParsedAttrs))
      break;
  }

  if (ExpectSemi &&
      ExpectAndConsume(tok::semi, diag::err_expected_semi_decl_list)) {
    // Skip to end of block or statement.
    SkipUntil(tok::r_brace, StopAtSemi | StopBeforeMatch);
    // If we stopped at a ';', eat it.
    TryConsumeToken(tok::semi);
    return nullptr;
  }

  return Actions.FinalizeDeclaratorGroup(getCurScope(), DS, DeclsInGroup);
}

/// ParseCXXMemberInitializer - Parse the brace-or-equal-initializer.
/// Also detect and reject any attempted defaulted/deleted function definition.
/// The location of the '=', if any, will be placed in EqualLoc.
///
/// This does not check for a pure-specifier; that's handled elsewhere.
///
///   brace-or-equal-initializer:
///     '=' initializer-expression
///     braced-init-list
///
///   initializer-clause:
///     assignment-expression
///     braced-init-list
///
///   defaulted/deleted function-definition:
///     '=' 'default'
///     '=' 'delete'
///
/// Prior to C++0x, the assignment-expression in an initializer-clause must
/// be a constant-expression.
ExprResult Parser::ParseCXXMemberInitializer(Decl *D, bool IsFunction,
                                             SourceLocation &EqualLoc) {
  assert(Tok.isOneOf(tok::equal, tok::l_brace)
         && "Data member initializer not starting with '=' or '{'");

  EnterExpressionEvaluationContext Context(
      Actions, Sema::ExpressionEvaluationContext::PotentiallyEvaluated, D);
  if (TryConsumeToken(tok::equal, EqualLoc)) {
    if (Tok.is(tok::kw_delete)) {
      // In principle, an initializer of '= delete p;' is legal, but it will
      // never type-check. It's better to diagnose it as an ill-formed expression
      // than as an ill-formed deleted non-function member.
      // An initializer of '= delete p, foo' will never be parsed, because
      // a top-level comma always ends the initializer expression.
      const Token &Next = NextToken();
      if (IsFunction || Next.isOneOf(tok::semi, tok::comma, tok::eof)) {
        if (IsFunction)
          Diag(ConsumeToken(), diag::err_default_delete_in_multiple_declaration)
            << 1 /* delete */;
        else
          Diag(ConsumeToken(), diag::err_deleted_non_function);
        return ExprError();
      }
    } else if (Tok.is(tok::kw_default)) {
      if (IsFunction)
        Diag(Tok, diag::err_default_delete_in_multiple_declaration)
          << 0 /* default */;
      else
        Diag(ConsumeToken(), diag::err_default_special_members)
            << getLangOpts().CPlusPlus20;
      return ExprError();
    }
  }
  if (const auto *PD = dyn_cast_or_null<MSPropertyDecl>(D)) {
    Diag(Tok, diag::err_ms_property_initializer) << PD;
    return ExprError();
  }
  return ParseInitializer();
}

void Parser::SkipCXXMemberSpecification(SourceLocation RecordLoc,
                                        SourceLocation AttrFixitLoc,
                                        unsigned TagType, Decl *TagDecl) {
  // Skip the optional 'final' keyword.
  if (getLangOpts().CPlusPlus && Tok.is(tok::identifier)) {
    assert(isCXX11FinalKeyword() && "not a class definition");
    ConsumeToken();

    // Diagnose any C++11 attributes after 'final' keyword.
    // We deliberately discard these attributes.
    ParsedAttributesWithRange Attrs(AttrFactory);
    CheckMisplacedCXX11Attribute(Attrs, AttrFixitLoc);

    // This can only happen if we had malformed misplaced attributes;
    // we only get called if there is a colon or left-brace after the
    // attributes.
    if (Tok.isNot(tok::colon) && Tok.isNot(tok::l_brace))
      return;
  }

  // Skip the base clauses. This requires actually parsing them, because
  // otherwise we can't be sure where they end (a left brace may appear
  // within a template argument).
  if (Tok.is(tok::colon)) {
    // Enter the scope of the class so that we can correctly parse its bases.
    ParseScope ClassScope(this, Scope::ClassScope|Scope::DeclScope);
    ParsingClassDefinition ParsingDef(*this, TagDecl, /*NonNestedClass*/ true,
                                      TagType == DeclSpec::TST_interface);
    auto OldContext =
        Actions.ActOnTagStartSkippedDefinition(getCurScope(), TagDecl);

    // Parse the bases but don't attach them to the class.
    ParseBaseClause(nullptr);

    Actions.ActOnTagFinishSkippedDefinition(OldContext);

    if (!Tok.is(tok::l_brace)) {
      Diag(PP.getLocForEndOfToken(PrevTokLocation),
           diag::err_expected_lbrace_after_base_specifiers);
      return;
    }
  }

  // Skip the body.
  assert(Tok.is(tok::l_brace));
  BalancedDelimiterTracker T(*this, tok::l_brace);
  T.consumeOpen();
  T.skipToEnd();

  // Parse and discard any trailing attributes.
  ParsedAttributes Attrs(AttrFactory);
  if (Tok.is(tok::kw___attribute))
    MaybeParseGNUAttributes(Attrs);
}

Parser::DeclGroupPtrTy Parser::ParseCXXClassMemberDeclarationWithPragmas(
    AccessSpecifier &AS, ParsedAttributesWithRange &AccessAttrs,
    DeclSpec::TST TagType, Decl *TagDecl) {
  ParenBraceBracketBalancer BalancerRAIIObj(*this);

  switch (Tok.getKind()) {
  case tok::kw___if_exists:
  case tok::kw___if_not_exists:
    ParseMicrosoftIfExistsClassDeclaration(TagType, AccessAttrs, AS);
    return nullptr;

  case tok::semi:
    // Check for extraneous top-level semicolon.
    ConsumeExtraSemi(InsideStruct, TagType);
    return nullptr;

    // Handle pragmas that can appear as member declarations.
  case tok::annot_pragma_vis:
    HandlePragmaVisibility();
    return nullptr;
  case tok::annot_pragma_pack:
    HandlePragmaPack();
    return nullptr;
  case tok::annot_pragma_align:
    HandlePragmaAlign();
    return nullptr;
  case tok::annot_pragma_ms_pointers_to_members:
    HandlePragmaMSPointersToMembers();
    return nullptr;
  case tok::annot_pragma_ms_pragma:
    HandlePragmaMSPragma();
    return nullptr;
  case tok::annot_pragma_ms_vtordisp:
    HandlePragmaMSVtorDisp();
    return nullptr;
  case tok::annot_pragma_dump:
    HandlePragmaDump();
    return nullptr;

  case tok::kw_namespace:
    // If we see a namespace here, a close brace was missing somewhere.
    DiagnoseUnexpectedNamespace(cast<NamedDecl>(TagDecl));
    return nullptr;

  case tok::kw_private:
    // FIXME: We don't accept GNU attributes on access specifiers in OpenCL mode
    // yet.
    if (getLangOpts().OpenCL && !NextToken().is(tok::colon))
      return ParseCXXClassMemberDeclaration(AS, AccessAttrs);
    LLVM_FALLTHROUGH;
  case tok::kw_public:
  case tok::kw_protected: {
    AccessSpecifier NewAS = getAccessSpecifierIfPresent();
    assert(NewAS != AS_none);
    // Current token is a C++ access specifier.
    AS = NewAS;
    SourceLocation ASLoc = Tok.getLocation();
    unsigned TokLength = Tok.getLength();
    ConsumeToken();
    AccessAttrs.clear();
    MaybeParseGNUAttributes(AccessAttrs);

    SourceLocation EndLoc;
    if (TryConsumeToken(tok::colon, EndLoc)) {
    } else if (TryConsumeToken(tok::semi, EndLoc)) {
      Diag(EndLoc, diag::err_expected)
          << tok::colon << FixItHint::CreateReplacement(EndLoc, ":");
    } else {
      EndLoc = ASLoc.getLocWithOffset(TokLength);
      Diag(EndLoc, diag::err_expected)
          << tok::colon << FixItHint::CreateInsertion(EndLoc, ":");
    }

    // The Microsoft extension __interface does not permit non-public
    // access specifiers.
    if (TagType == DeclSpec::TST_interface && AS != AS_public) {
      Diag(ASLoc, diag::err_access_specifier_interface) << (AS == AS_protected);
    }

    if (Actions.ActOnAccessSpecifier(NewAS, ASLoc, EndLoc, AccessAttrs)) {
      // found another attribute than only annotations
      AccessAttrs.clear();
    }

    return nullptr;
  }

  case tok::annot_pragma_openmp:
<<<<<<< HEAD
    return ParseOpenMPDeclarativeDirectiveWithExtDecl(AS, AccessAttrs, TagType,
                                                      TagDecl);
  case tok::annot_pragma_ompss:
    return ParseOmpSsDeclarativeDirectiveWithExtDecl(AS, AccessAttrs, TagType,
                                                     TagDecl);
=======
    return ParseOpenMPDeclarativeDirectiveWithExtDecl(
        AS, AccessAttrs, /*Delayed=*/true, TagType, TagDecl);
>>>>>>> 7d416743

  default:
    if (tok::isPragmaAnnotation(Tok.getKind())) {
      Diag(Tok.getLocation(), diag::err_pragma_misplaced_in_decl)
          << DeclSpec::getSpecifierName(TagType,
                                   Actions.getASTContext().getPrintingPolicy());
      ConsumeAnnotationToken();
      return nullptr;
    }
    return ParseCXXClassMemberDeclaration(AS, AccessAttrs);
  }
}

/// ParseCXXMemberSpecification - Parse the class definition.
///
///       member-specification:
///         member-declaration member-specification[opt]
///         access-specifier ':' member-specification[opt]
///
void Parser::ParseCXXMemberSpecification(SourceLocation RecordLoc,
                                         SourceLocation AttrFixitLoc,
                                         ParsedAttributesWithRange &Attrs,
                                         unsigned TagType, Decl *TagDecl) {
  assert((TagType == DeclSpec::TST_struct ||
         TagType == DeclSpec::TST_interface ||
         TagType == DeclSpec::TST_union  ||
         TagType == DeclSpec::TST_class) && "Invalid TagType!");

  llvm::TimeTraceScope TimeScope("ParseClass", [&]() {
    if (auto *TD = dyn_cast_or_null<NamedDecl>(TagDecl))
      return TD->getQualifiedNameAsString();
    return std::string("<anonymous>");
  });

  PrettyDeclStackTraceEntry CrashInfo(Actions.Context, TagDecl, RecordLoc,
                                      "parsing struct/union/class body");

  // Determine whether this is a non-nested class. Note that local
  // classes are *not* considered to be nested classes.
  bool NonNestedClass = true;
  if (!ClassStack.empty()) {
    for (const Scope *S = getCurScope(); S; S = S->getParent()) {
      if (S->isClassScope()) {
        // We're inside a class scope, so this is a nested class.
        NonNestedClass = false;

        // The Microsoft extension __interface does not permit nested classes.
        if (getCurrentClass().IsInterface) {
          Diag(RecordLoc, diag::err_invalid_member_in_interface)
            << /*ErrorType=*/6
            << (isa<NamedDecl>(TagDecl)
                  ? cast<NamedDecl>(TagDecl)->getQualifiedNameAsString()
                  : "(anonymous)");
        }
        break;
      }

      if ((S->getFlags() & Scope::FnScope))
        // If we're in a function or function template then this is a local
        // class rather than a nested class.
        break;
    }
  }

  // Enter a scope for the class.
  ParseScope ClassScope(this, Scope::ClassScope|Scope::DeclScope);

  // Note that we are parsing a new (potentially-nested) class definition.
  ParsingClassDefinition ParsingDef(*this, TagDecl, NonNestedClass,
                                    TagType == DeclSpec::TST_interface);

  if (TagDecl)
    Actions.ActOnTagStartDefinition(getCurScope(), TagDecl);

  SourceLocation FinalLoc;
  bool IsFinalSpelledSealed = false;

  // Parse the optional 'final' keyword.
  if (getLangOpts().CPlusPlus && Tok.is(tok::identifier)) {
    VirtSpecifiers::Specifier Specifier = isCXX11VirtSpecifier(Tok);
    assert((Specifier == VirtSpecifiers::VS_Final ||
            Specifier == VirtSpecifiers::VS_GNU_Final ||
            Specifier == VirtSpecifiers::VS_Sealed) &&
           "not a class definition");
    FinalLoc = ConsumeToken();
    IsFinalSpelledSealed = Specifier == VirtSpecifiers::VS_Sealed;

    if (TagType == DeclSpec::TST_interface)
      Diag(FinalLoc, diag::err_override_control_interface)
        << VirtSpecifiers::getSpecifierName(Specifier);
    else if (Specifier == VirtSpecifiers::VS_Final)
      Diag(FinalLoc, getLangOpts().CPlusPlus11
                         ? diag::warn_cxx98_compat_override_control_keyword
                         : diag::ext_override_control_keyword)
        << VirtSpecifiers::getSpecifierName(Specifier);
    else if (Specifier == VirtSpecifiers::VS_Sealed)
      Diag(FinalLoc, diag::ext_ms_sealed_keyword);
    else if (Specifier == VirtSpecifiers::VS_GNU_Final)
      Diag(FinalLoc, diag::ext_warn_gnu_final);

    // Parse any C++11 attributes after 'final' keyword.
    // These attributes are not allowed to appear here,
    // and the only possible place for them to appertain
    // to the class would be between class-key and class-name.
    CheckMisplacedCXX11Attribute(Attrs, AttrFixitLoc);

    // ParseClassSpecifier() does only a superficial check for attributes before
    // deciding to call this method.  For example, for
    // `class C final alignas ([l) {` it will decide that this looks like a
    // misplaced attribute since it sees `alignas '(' ')'`.  But the actual
    // attribute parsing code will try to parse the '[' as a constexpr lambda
    // and consume enough tokens that the alignas parsing code will eat the
    // opening '{'.  So bail out if the next token isn't one we expect.
    if (!Tok.is(tok::colon) && !Tok.is(tok::l_brace)) {
      if (TagDecl)
        Actions.ActOnTagDefinitionError(getCurScope(), TagDecl);
      return;
    }
  }

  if (Tok.is(tok::colon)) {
    ParseScope InheritanceScope(this, getCurScope()->getFlags() |
                                          Scope::ClassInheritanceScope);

    ParseBaseClause(TagDecl);
    if (!Tok.is(tok::l_brace)) {
      bool SuggestFixIt = false;
      SourceLocation BraceLoc = PP.getLocForEndOfToken(PrevTokLocation);
      if (Tok.isAtStartOfLine()) {
        switch (Tok.getKind()) {
        case tok::kw_private:
        case tok::kw_protected:
        case tok::kw_public:
          SuggestFixIt = NextToken().getKind() == tok::colon;
          break;
        case tok::kw_static_assert:
        case tok::r_brace:
        case tok::kw_using:
        // base-clause can have simple-template-id; 'template' can't be there
        case tok::kw_template:
          SuggestFixIt = true;
          break;
        case tok::identifier:
          SuggestFixIt = isConstructorDeclarator(true);
          break;
        default:
          SuggestFixIt = isCXXSimpleDeclaration(/*AllowForRangeDecl=*/false);
          break;
        }
      }
      DiagnosticBuilder LBraceDiag =
          Diag(BraceLoc, diag::err_expected_lbrace_after_base_specifiers);
      if (SuggestFixIt) {
        LBraceDiag << FixItHint::CreateInsertion(BraceLoc, " {");
        // Try recovering from missing { after base-clause.
        PP.EnterToken(Tok, /*IsReinject*/true);
        Tok.setKind(tok::l_brace);
      } else {
        if (TagDecl)
          Actions.ActOnTagDefinitionError(getCurScope(), TagDecl);
        return;
      }
    }
  }

  assert(Tok.is(tok::l_brace));
  BalancedDelimiterTracker T(*this, tok::l_brace);
  T.consumeOpen();

  if (TagDecl)
    Actions.ActOnStartCXXMemberDeclarations(getCurScope(), TagDecl, FinalLoc,
                                            IsFinalSpelledSealed,
                                            T.getOpenLocation());

  // C++ 11p3: Members of a class defined with the keyword class are private
  // by default. Members of a class defined with the keywords struct or union
  // are public by default.
  AccessSpecifier CurAS;
  if (TagType == DeclSpec::TST_class)
    CurAS = AS_private;
  else
    CurAS = AS_public;
  ParsedAttributesWithRange AccessAttrs(AttrFactory);

  if (TagDecl) {
    // While we still have something to read, read the member-declarations.
    while (!tryParseMisplacedModuleImport() && Tok.isNot(tok::r_brace) &&
           Tok.isNot(tok::eof)) {
      // Each iteration of this loop reads one member-declaration.
      ParseCXXClassMemberDeclarationWithPragmas(
          CurAS, AccessAttrs, static_cast<DeclSpec::TST>(TagType), TagDecl);
      MaybeDestroyTemplateIds();
    }
    T.consumeClose();
  } else {
    SkipUntil(tok::r_brace);
  }

  // If attributes exist after class contents, parse them.
  ParsedAttributes attrs(AttrFactory);
  MaybeParseGNUAttributes(attrs);

  if (TagDecl)
    Actions.ActOnFinishCXXMemberSpecification(getCurScope(), RecordLoc, TagDecl,
                                              T.getOpenLocation(),
                                              T.getCloseLocation(), attrs);

  // C++11 [class.mem]p2:
  //   Within the class member-specification, the class is regarded as complete
  //   within function bodies, default arguments, exception-specifications, and
  //   brace-or-equal-initializers for non-static data members (including such
  //   things in nested classes).
  if (TagDecl && NonNestedClass) {
    // We are not inside a nested class. This class and its nested classes
    // are complete and we can parse the delayed portions of method
    // declarations and the lexed inline method definitions, along with any
    // delayed attributes.

    // Save the state of Sema.FPFeatures, and change the setting
    // to the levels specified on the command line.  Previous level
    // will be restored when the RAII object is destroyed.
    Sema::FPFeaturesStateRAII SaveFPFeaturesState(Actions);
    FPOptions fpOptions(getLangOpts());
    Actions.CurFPFeatures.getFromOpaqueInt(fpOptions.getAsOpaqueInt());

    SourceLocation SavedPrevTokLocation = PrevTokLocation;
    ParseLexedPragmas(getCurrentClass());
    ParseLexedAttributes(getCurrentClass());
    ParseLexedMethodDeclarations(getCurrentClass());

    // We've finished with all pending member declarations.
    Actions.ActOnFinishCXXMemberDecls();

    ParseLexedMemberInitializers(getCurrentClass());
    ParseLexedMethodDefs(getCurrentClass());
    PrevTokLocation = SavedPrevTokLocation;

    // We've finished parsing everything, including default argument
    // initializers.
    Actions.ActOnFinishCXXNonNestedClass();
  }

  if (TagDecl)
    Actions.ActOnTagFinishDefinition(getCurScope(), TagDecl, T.getRange());

  // Leave the class scope.
  ParsingDef.Pop();
  ClassScope.Exit();
}

void Parser::DiagnoseUnexpectedNamespace(NamedDecl *D) {
  assert(Tok.is(tok::kw_namespace));

  // FIXME: Suggest where the close brace should have gone by looking
  // at indentation changes within the definition body.
  Diag(D->getLocation(),
       diag::err_missing_end_of_definition) << D;
  Diag(Tok.getLocation(),
       diag::note_missing_end_of_definition_before) << D;

  // Push '};' onto the token stream to recover.
  PP.EnterToken(Tok, /*IsReinject*/ true);

  Tok.startToken();
  Tok.setLocation(PP.getLocForEndOfToken(PrevTokLocation));
  Tok.setKind(tok::semi);
  PP.EnterToken(Tok, /*IsReinject*/ true);

  Tok.setKind(tok::r_brace);
}

/// ParseConstructorInitializer - Parse a C++ constructor initializer,
/// which explicitly initializes the members or base classes of a
/// class (C++ [class.base.init]). For example, the three initializers
/// after the ':' in the Derived constructor below:
///
/// @code
/// class Base { };
/// class Derived : Base {
///   int x;
///   float f;
/// public:
///   Derived(float f) : Base(), x(17), f(f) { }
/// };
/// @endcode
///
/// [C++]  ctor-initializer:
///          ':' mem-initializer-list
///
/// [C++]  mem-initializer-list:
///          mem-initializer ...[opt]
///          mem-initializer ...[opt] , mem-initializer-list
void Parser::ParseConstructorInitializer(Decl *ConstructorDecl) {
  assert(Tok.is(tok::colon) &&
         "Constructor initializer always starts with ':'");

  // Poison the SEH identifiers so they are flagged as illegal in constructor
  // initializers.
  PoisonSEHIdentifiersRAIIObject PoisonSEHIdentifiers(*this, true);
  SourceLocation ColonLoc = ConsumeToken();

  SmallVector<CXXCtorInitializer*, 4> MemInitializers;
  bool AnyErrors = false;

  do {
    if (Tok.is(tok::code_completion)) {
      Actions.CodeCompleteConstructorInitializer(ConstructorDecl,
                                                 MemInitializers);
      return cutOffParsing();
    }

    MemInitResult MemInit = ParseMemInitializer(ConstructorDecl);
    if (!MemInit.isInvalid())
      MemInitializers.push_back(MemInit.get());
    else
      AnyErrors = true;

    if (Tok.is(tok::comma))
      ConsumeToken();
    else if (Tok.is(tok::l_brace))
      break;
    // If the previous initializer was valid and the next token looks like a
    // base or member initializer, assume that we're just missing a comma.
    else if (!MemInit.isInvalid() &&
             Tok.isOneOf(tok::identifier, tok::coloncolon)) {
      SourceLocation Loc = PP.getLocForEndOfToken(PrevTokLocation);
      Diag(Loc, diag::err_ctor_init_missing_comma)
        << FixItHint::CreateInsertion(Loc, ", ");
    } else {
      // Skip over garbage, until we get to '{'.  Don't eat the '{'.
      if (!MemInit.isInvalid())
        Diag(Tok.getLocation(), diag::err_expected_either) << tok::l_brace
                                                           << tok::comma;
      SkipUntil(tok::l_brace, StopAtSemi | StopBeforeMatch);
      break;
    }
  } while (true);

  Actions.ActOnMemInitializers(ConstructorDecl, ColonLoc, MemInitializers,
                               AnyErrors);
}

/// ParseMemInitializer - Parse a C++ member initializer, which is
/// part of a constructor initializer that explicitly initializes one
/// member or base class (C++ [class.base.init]). See
/// ParseConstructorInitializer for an example.
///
/// [C++] mem-initializer:
///         mem-initializer-id '(' expression-list[opt] ')'
/// [C++0x] mem-initializer-id braced-init-list
///
/// [C++] mem-initializer-id:
///         '::'[opt] nested-name-specifier[opt] class-name
///         identifier
MemInitResult Parser::ParseMemInitializer(Decl *ConstructorDecl) {
  // parse '::'[opt] nested-name-specifier[opt]
  CXXScopeSpec SS;
  if (ParseOptionalCXXScopeSpecifier(SS, /*ObjectType=*/nullptr,
                                     /*ObjectHadErrors=*/false,
                                     /*EnteringContext=*/false))
    return true;

  // : identifier
  IdentifierInfo *II = nullptr;
  SourceLocation IdLoc = Tok.getLocation();
  // : declype(...)
  DeclSpec DS(AttrFactory);
  // : template_name<...>
  TypeResult TemplateTypeTy;

  if (Tok.is(tok::identifier)) {
    // Get the identifier. This may be a member name or a class name,
    // but we'll let the semantic analysis determine which it is.
    II = Tok.getIdentifierInfo();
    ConsumeToken();
  } else if (Tok.is(tok::annot_decltype)) {
    // Get the decltype expression, if there is one.
    // Uses of decltype will already have been converted to annot_decltype by
    // ParseOptionalCXXScopeSpecifier at this point.
    // FIXME: Can we get here with a scope specifier?
    ParseDecltypeSpecifier(DS);
  } else {
    TemplateIdAnnotation *TemplateId = Tok.is(tok::annot_template_id)
                                           ? takeTemplateIdAnnotation(Tok)
                                           : nullptr;
    if (TemplateId && TemplateId->mightBeType()) {
      AnnotateTemplateIdTokenAsType(SS, /*IsClassName*/true);
      assert(Tok.is(tok::annot_typename) && "template-id -> type failed");
      TemplateTypeTy = getTypeAnnotation(Tok);
      ConsumeAnnotationToken();
    } else {
      Diag(Tok, diag::err_expected_member_or_base_name);
      return true;
    }
  }

  // Parse the '('.
  if (getLangOpts().CPlusPlus11 && Tok.is(tok::l_brace)) {
    Diag(Tok, diag::warn_cxx98_compat_generalized_initializer_lists);

    // FIXME: Add support for signature help inside initializer lists.
    ExprResult InitList = ParseBraceInitializer();
    if (InitList.isInvalid())
      return true;

    SourceLocation EllipsisLoc;
    TryConsumeToken(tok::ellipsis, EllipsisLoc);

    if (TemplateTypeTy.isInvalid())
      return true;
    return Actions.ActOnMemInitializer(ConstructorDecl, getCurScope(), SS, II,
                                       TemplateTypeTy.get(), DS, IdLoc,
                                       InitList.get(), EllipsisLoc);
  } else if(Tok.is(tok::l_paren)) {
    BalancedDelimiterTracker T(*this, tok::l_paren);
    T.consumeOpen();

    // Parse the optional expression-list.
    ExprVector ArgExprs;
    CommaLocsTy CommaLocs;
    auto RunSignatureHelp = [&] {
      if (TemplateTypeTy.isInvalid())
        return QualType();
      QualType PreferredType = Actions.ProduceCtorInitMemberSignatureHelp(
          getCurScope(), ConstructorDecl, SS, TemplateTypeTy.get(), ArgExprs, II,
          T.getOpenLocation());
      CalledSignatureHelp = true;
      return PreferredType;
    };
    if (Tok.isNot(tok::r_paren) &&
        ParseExpressionList(ArgExprs, CommaLocs, [&] {
          PreferredType.enterFunctionArgument(Tok.getLocation(),
                                              RunSignatureHelp);
        })) {
      if (PP.isCodeCompletionReached() && !CalledSignatureHelp)
        RunSignatureHelp();
      SkipUntil(tok::r_paren, StopAtSemi);
      return true;
    }

    T.consumeClose();

    SourceLocation EllipsisLoc;
    TryConsumeToken(tok::ellipsis, EllipsisLoc);

    if (TemplateTypeTy.isInvalid())
      return true;
    return Actions.ActOnMemInitializer(ConstructorDecl, getCurScope(), SS, II,
                                       TemplateTypeTy.get(), DS, IdLoc,
                                       T.getOpenLocation(), ArgExprs,
                                       T.getCloseLocation(), EllipsisLoc);
  }

  if (TemplateTypeTy.isInvalid())
    return true;

  if (getLangOpts().CPlusPlus11)
    return Diag(Tok, diag::err_expected_either) << tok::l_paren << tok::l_brace;
  else
    return Diag(Tok, diag::err_expected) << tok::l_paren;
}

/// Parse a C++ exception-specification if present (C++0x [except.spec]).
///
///       exception-specification:
///         dynamic-exception-specification
///         noexcept-specification
///
///       noexcept-specification:
///         'noexcept'
///         'noexcept' '(' constant-expression ')'
ExceptionSpecificationType
Parser::tryParseExceptionSpecification(bool Delayed,
                    SourceRange &SpecificationRange,
                    SmallVectorImpl<ParsedType> &DynamicExceptions,
                    SmallVectorImpl<SourceRange> &DynamicExceptionRanges,
                    ExprResult &NoexceptExpr,
                    CachedTokens *&ExceptionSpecTokens) {
  ExceptionSpecificationType Result = EST_None;
  ExceptionSpecTokens = nullptr;

  // Handle delayed parsing of exception-specifications.
  if (Delayed) {
    if (Tok.isNot(tok::kw_throw) && Tok.isNot(tok::kw_noexcept))
      return EST_None;

    // Consume and cache the starting token.
    bool IsNoexcept = Tok.is(tok::kw_noexcept);
    Token StartTok = Tok;
    SpecificationRange = SourceRange(ConsumeToken());

    // Check for a '('.
    if (!Tok.is(tok::l_paren)) {
      // If this is a bare 'noexcept', we're done.
      if (IsNoexcept) {
        Diag(Tok, diag::warn_cxx98_compat_noexcept_decl);
        NoexceptExpr = nullptr;
        return EST_BasicNoexcept;
      }

      Diag(Tok, diag::err_expected_lparen_after) << "throw";
      return EST_DynamicNone;
    }

    // Cache the tokens for the exception-specification.
    ExceptionSpecTokens = new CachedTokens;
    ExceptionSpecTokens->push_back(StartTok); // 'throw' or 'noexcept'
    ExceptionSpecTokens->push_back(Tok); // '('
    SpecificationRange.setEnd(ConsumeParen()); // '('

    ConsumeAndStoreUntil(tok::r_paren, *ExceptionSpecTokens,
                         /*StopAtSemi=*/true,
                         /*ConsumeFinalToken=*/true);
    SpecificationRange.setEnd(ExceptionSpecTokens->back().getLocation());

    return EST_Unparsed;
  }

  // See if there's a dynamic specification.
  if (Tok.is(tok::kw_throw)) {
    Result = ParseDynamicExceptionSpecification(SpecificationRange,
                                                DynamicExceptions,
                                                DynamicExceptionRanges);
    assert(DynamicExceptions.size() == DynamicExceptionRanges.size() &&
           "Produced different number of exception types and ranges.");
  }

  // If there's no noexcept specification, we're done.
  if (Tok.isNot(tok::kw_noexcept))
    return Result;

  Diag(Tok, diag::warn_cxx98_compat_noexcept_decl);

  // If we already had a dynamic specification, parse the noexcept for,
  // recovery, but emit a diagnostic and don't store the results.
  SourceRange NoexceptRange;
  ExceptionSpecificationType NoexceptType = EST_None;

  SourceLocation KeywordLoc = ConsumeToken();
  if (Tok.is(tok::l_paren)) {
    // There is an argument.
    BalancedDelimiterTracker T(*this, tok::l_paren);
    T.consumeOpen();
    NoexceptExpr = ParseConstantExpression();
    T.consumeClose();
    if (!NoexceptExpr.isInvalid()) {
      NoexceptExpr = Actions.ActOnNoexceptSpec(KeywordLoc, NoexceptExpr.get(),
                                               NoexceptType);
      NoexceptRange = SourceRange(KeywordLoc, T.getCloseLocation());
    } else {
      NoexceptType = EST_BasicNoexcept;
    }
  } else {
    // There is no argument.
    NoexceptType = EST_BasicNoexcept;
    NoexceptRange = SourceRange(KeywordLoc, KeywordLoc);
  }

  if (Result == EST_None) {
    SpecificationRange = NoexceptRange;
    Result = NoexceptType;

    // If there's a dynamic specification after a noexcept specification,
    // parse that and ignore the results.
    if (Tok.is(tok::kw_throw)) {
      Diag(Tok.getLocation(), diag::err_dynamic_and_noexcept_specification);
      ParseDynamicExceptionSpecification(NoexceptRange, DynamicExceptions,
                                         DynamicExceptionRanges);
    }
  } else {
    Diag(Tok.getLocation(), diag::err_dynamic_and_noexcept_specification);
  }

  return Result;
}

static void diagnoseDynamicExceptionSpecification(
    Parser &P, SourceRange Range, bool IsNoexcept) {
  if (P.getLangOpts().CPlusPlus11) {
    const char *Replacement = IsNoexcept ? "noexcept" : "noexcept(false)";
    P.Diag(Range.getBegin(),
           P.getLangOpts().CPlusPlus17 && !IsNoexcept
               ? diag::ext_dynamic_exception_spec
               : diag::warn_exception_spec_deprecated)
        << Range;
    P.Diag(Range.getBegin(), diag::note_exception_spec_deprecated)
      << Replacement << FixItHint::CreateReplacement(Range, Replacement);
  }
}

/// ParseDynamicExceptionSpecification - Parse a C++
/// dynamic-exception-specification (C++ [except.spec]).
///
///       dynamic-exception-specification:
///         'throw' '(' type-id-list [opt] ')'
/// [MS]    'throw' '(' '...' ')'
///
///       type-id-list:
///         type-id ... [opt]
///         type-id-list ',' type-id ... [opt]
///
ExceptionSpecificationType Parser::ParseDynamicExceptionSpecification(
                                  SourceRange &SpecificationRange,
                                  SmallVectorImpl<ParsedType> &Exceptions,
                                  SmallVectorImpl<SourceRange> &Ranges) {
  assert(Tok.is(tok::kw_throw) && "expected throw");

  SpecificationRange.setBegin(ConsumeToken());
  BalancedDelimiterTracker T(*this, tok::l_paren);
  if (T.consumeOpen()) {
    Diag(Tok, diag::err_expected_lparen_after) << "throw";
    SpecificationRange.setEnd(SpecificationRange.getBegin());
    return EST_DynamicNone;
  }

  // Parse throw(...), a Microsoft extension that means "this function
  // can throw anything".
  if (Tok.is(tok::ellipsis)) {
    SourceLocation EllipsisLoc = ConsumeToken();
    if (!getLangOpts().MicrosoftExt)
      Diag(EllipsisLoc, diag::ext_ellipsis_exception_spec);
    T.consumeClose();
    SpecificationRange.setEnd(T.getCloseLocation());
    diagnoseDynamicExceptionSpecification(*this, SpecificationRange, false);
    return EST_MSAny;
  }

  // Parse the sequence of type-ids.
  SourceRange Range;
  while (Tok.isNot(tok::r_paren)) {
    TypeResult Res(ParseTypeName(&Range));

    if (Tok.is(tok::ellipsis)) {
      // C++0x [temp.variadic]p5:
      //   - In a dynamic-exception-specification (15.4); the pattern is a
      //     type-id.
      SourceLocation Ellipsis = ConsumeToken();
      Range.setEnd(Ellipsis);
      if (!Res.isInvalid())
        Res = Actions.ActOnPackExpansion(Res.get(), Ellipsis);
    }

    if (!Res.isInvalid()) {
      Exceptions.push_back(Res.get());
      Ranges.push_back(Range);
    }

    if (!TryConsumeToken(tok::comma))
      break;
  }

  T.consumeClose();
  SpecificationRange.setEnd(T.getCloseLocation());
  diagnoseDynamicExceptionSpecification(*this, SpecificationRange,
                                        Exceptions.empty());
  return Exceptions.empty() ? EST_DynamicNone : EST_Dynamic;
}

/// ParseTrailingReturnType - Parse a trailing return type on a new-style
/// function declaration.
TypeResult Parser::ParseTrailingReturnType(SourceRange &Range,
                                           bool MayBeFollowedByDirectInit) {
  assert(Tok.is(tok::arrow) && "expected arrow");

  ConsumeToken();

  return ParseTypeName(&Range, MayBeFollowedByDirectInit
                                   ? DeclaratorContext::TrailingReturnVarContext
                                   : DeclaratorContext::TrailingReturnContext);
}

/// Parse a requires-clause as part of a function declaration.
void Parser::ParseTrailingRequiresClause(Declarator &D) {
  assert(Tok.is(tok::kw_requires) && "expected requires");

  SourceLocation RequiresKWLoc = ConsumeToken();

  ExprResult TrailingRequiresClause;
  ParseScope ParamScope(this,
                        Scope::DeclScope |
                        Scope::FunctionDeclarationScope |
                        Scope::FunctionPrototypeScope);

  Actions.ActOnStartTrailingRequiresClause(getCurScope(), D);

  llvm::Optional<Sema::CXXThisScopeRAII> ThisScope;
  InitCXXThisScopeForDeclaratorIfRelevant(D, D.getDeclSpec(), ThisScope);

  TrailingRequiresClause =
      ParseConstraintLogicalOrExpression(/*IsTrailingRequiresClause=*/true);

  TrailingRequiresClause =
      Actions.ActOnFinishTrailingRequiresClause(TrailingRequiresClause);

  if (!D.isDeclarationOfFunction()) {
    Diag(RequiresKWLoc,
         diag::err_requires_clause_on_declarator_not_declaring_a_function);
    return;
  }

  if (TrailingRequiresClause.isInvalid())
    SkipUntil({tok::l_brace, tok::arrow, tok::kw_try, tok::comma, tok::colon},
              StopAtSemi | StopBeforeMatch);
  else
    D.setTrailingRequiresClause(TrailingRequiresClause.get());

  // Did the user swap the trailing return type and requires clause?
  if (D.isFunctionDeclarator() && Tok.is(tok::arrow) &&
      D.getDeclSpec().getTypeSpecType() == TST_auto) {
    SourceLocation ArrowLoc = Tok.getLocation();
    SourceRange Range;
    TypeResult TrailingReturnType =
        ParseTrailingReturnType(Range, /*MayBeFollowedByDirectInit=*/false);

    if (!TrailingReturnType.isInvalid()) {
      Diag(ArrowLoc,
           diag::err_requires_clause_must_appear_after_trailing_return)
          << Range;
      auto &FunctionChunk = D.getFunctionTypeInfo();
      FunctionChunk.HasTrailingReturnType = TrailingReturnType.isUsable();
      FunctionChunk.TrailingReturnType = TrailingReturnType.get();
    } else
      SkipUntil({tok::equal, tok::l_brace, tok::arrow, tok::kw_try, tok::comma},
                StopAtSemi | StopBeforeMatch);
  }
}

/// We have just started parsing the definition of a new class,
/// so push that class onto our stack of classes that is currently
/// being parsed.
Sema::ParsingClassState
Parser::PushParsingClass(Decl *ClassDecl, bool NonNestedClass,
                         bool IsInterface) {
  assert((NonNestedClass || !ClassStack.empty()) &&
         "Nested class without outer class");
  ClassStack.push(new ParsingClass(ClassDecl, NonNestedClass, IsInterface));
  return Actions.PushParsingClass();
}

/// Deallocate the given parsed class and all of its nested
/// classes.
void Parser::DeallocateParsedClasses(Parser::ParsingClass *Class) {
  for (unsigned I = 0, N = Class->LateParsedDeclarations.size(); I != N; ++I)
    delete Class->LateParsedDeclarations[I];
  delete Class;
}

/// Pop the top class of the stack of classes that are
/// currently being parsed.
///
/// This routine should be called when we have finished parsing the
/// definition of a class, but have not yet popped the Scope
/// associated with the class's definition.
void Parser::PopParsingClass(Sema::ParsingClassState state) {
  assert(!ClassStack.empty() && "Mismatched push/pop for class parsing");

  Actions.PopParsingClass(state);

  ParsingClass *Victim = ClassStack.top();
  ClassStack.pop();
  if (Victim->TopLevelClass) {
    // Deallocate all of the nested classes of this class,
    // recursively: we don't need to keep any of this information.
    DeallocateParsedClasses(Victim);
    return;
  }
  assert(!ClassStack.empty() && "Missing top-level class?");

  if (Victim->LateParsedDeclarations.empty()) {
    // The victim is a nested class, but we will not need to perform
    // any processing after the definition of this class since it has
    // no members whose handling was delayed. Therefore, we can just
    // remove this nested class.
    DeallocateParsedClasses(Victim);
    return;
  }

  // This nested class has some members that will need to be processed
  // after the top-level class is completely defined. Therefore, add
  // it to the list of nested classes within its parent.
  assert(getCurScope()->isClassScope() && "Nested class outside of class scope?");
  ClassStack.top()->LateParsedDeclarations.push_back(new LateParsedClass(this, Victim));
  Victim->TemplateScope = getCurScope()->getParent()->isTemplateParamScope();
}

/// Try to parse an 'identifier' which appears within an attribute-token.
///
/// \return the parsed identifier on success, and 0 if the next token is not an
/// attribute-token.
///
/// C++11 [dcl.attr.grammar]p3:
///   If a keyword or an alternative token that satisfies the syntactic
///   requirements of an identifier is contained in an attribute-token,
///   it is considered an identifier.
IdentifierInfo *Parser::TryParseCXX11AttributeIdentifier(SourceLocation &Loc) {
  switch (Tok.getKind()) {
  default:
    // Identifiers and keywords have identifier info attached.
    if (!Tok.isAnnotation()) {
      if (IdentifierInfo *II = Tok.getIdentifierInfo()) {
        Loc = ConsumeToken();
        return II;
      }
    }
    return nullptr;

  case tok::numeric_constant: {
    // If we got a numeric constant, check to see if it comes from a macro that
    // corresponds to the predefined __clang__ macro. If it does, warn the user
    // and recover by pretending they said _Clang instead.
    if (Tok.getLocation().isMacroID()) {
      SmallString<8> ExpansionBuf;
      SourceLocation ExpansionLoc =
          PP.getSourceManager().getExpansionLoc(Tok.getLocation());
      StringRef Spelling = PP.getSpelling(ExpansionLoc, ExpansionBuf);
      if (Spelling == "__clang__") {
        SourceRange TokRange(
            ExpansionLoc,
            PP.getSourceManager().getExpansionLoc(Tok.getEndLoc()));
        Diag(Tok, diag::warn_wrong_clang_attr_namespace)
            << FixItHint::CreateReplacement(TokRange, "_Clang");
        Loc = ConsumeToken();
        return &PP.getIdentifierTable().get("_Clang");
      }
    }
    return nullptr;
  }

  case tok::ampamp:       // 'and'
  case tok::pipe:         // 'bitor'
  case tok::pipepipe:     // 'or'
  case tok::caret:        // 'xor'
  case tok::tilde:        // 'compl'
  case tok::amp:          // 'bitand'
  case tok::ampequal:     // 'and_eq'
  case tok::pipeequal:    // 'or_eq'
  case tok::caretequal:   // 'xor_eq'
  case tok::exclaim:      // 'not'
  case tok::exclaimequal: // 'not_eq'
    // Alternative tokens do not have identifier info, but their spelling
    // starts with an alphabetical character.
    SmallString<8> SpellingBuf;
    SourceLocation SpellingLoc =
        PP.getSourceManager().getSpellingLoc(Tok.getLocation());
    StringRef Spelling = PP.getSpelling(SpellingLoc, SpellingBuf);
    if (isLetter(Spelling[0])) {
      Loc = ConsumeToken();
      return &PP.getIdentifierTable().get(Spelling);
    }
    return nullptr;
  }
}

static bool IsBuiltInOrStandardCXX11Attribute(IdentifierInfo *AttrName,
                                              IdentifierInfo *ScopeName) {
  switch (
      ParsedAttr::getParsedKind(AttrName, ScopeName, ParsedAttr::AS_CXX11)) {
  case ParsedAttr::AT_CarriesDependency:
  case ParsedAttr::AT_Deprecated:
  case ParsedAttr::AT_FallThrough:
  case ParsedAttr::AT_CXX11NoReturn:
  case ParsedAttr::AT_NoUniqueAddress:
    return true;
  case ParsedAttr::AT_WarnUnusedResult:
    return !ScopeName && AttrName->getName().equals("nodiscard");
  case ParsedAttr::AT_Unused:
    return !ScopeName && AttrName->getName().equals("maybe_unused");
  default:
    return false;
  }
}

/// ParseCXX11AttributeArgs -- Parse a C++11 attribute-argument-clause.
///
/// [C++11] attribute-argument-clause:
///         '(' balanced-token-seq ')'
///
/// [C++11] balanced-token-seq:
///         balanced-token
///         balanced-token-seq balanced-token
///
/// [C++11] balanced-token:
///         '(' balanced-token-seq ')'
///         '[' balanced-token-seq ']'
///         '{' balanced-token-seq '}'
///         any token but '(', ')', '[', ']', '{', or '}'
bool Parser::ParseCXX11AttributeArgs(IdentifierInfo *AttrName,
                                     SourceLocation AttrNameLoc,
                                     ParsedAttributes &Attrs,
                                     SourceLocation *EndLoc,
                                     IdentifierInfo *ScopeName,
                                     SourceLocation ScopeLoc) {
  assert(Tok.is(tok::l_paren) && "Not a C++11 attribute argument list");
  SourceLocation LParenLoc = Tok.getLocation();
  const LangOptions &LO = getLangOpts();
  ParsedAttr::Syntax Syntax =
      LO.CPlusPlus ? ParsedAttr::AS_CXX11 : ParsedAttr::AS_C2x;

  // If the attribute isn't known, we will not attempt to parse any
  // arguments.
  if (!hasAttribute(LO.CPlusPlus ? AttrSyntax::CXX : AttrSyntax::C, ScopeName,
                    AttrName, getTargetInfo(), getLangOpts())) {
    // Eat the left paren, then skip to the ending right paren.
    ConsumeParen();
    SkipUntil(tok::r_paren);
    return false;
  }

  if (ScopeName && (ScopeName->isStr("gnu") || ScopeName->isStr("__gnu__"))) {
    // GNU-scoped attributes have some special cases to handle GNU-specific
    // behaviors.
    ParseGNUAttributeArgs(AttrName, AttrNameLoc, Attrs, EndLoc, ScopeName,
                          ScopeLoc, Syntax, nullptr);
    return true;
  }

  unsigned NumArgs;
  // Some Clang-scoped attributes have some special parsing behavior.
  if (ScopeName && (ScopeName->isStr("clang") || ScopeName->isStr("_Clang")))
    NumArgs = ParseClangAttributeArgs(AttrName, AttrNameLoc, Attrs, EndLoc,
                                      ScopeName, ScopeLoc, Syntax);
  else
    NumArgs =
        ParseAttributeArgsCommon(AttrName, AttrNameLoc, Attrs, EndLoc,
                                 ScopeName, ScopeLoc, Syntax);

  if (!Attrs.empty() &&
      IsBuiltInOrStandardCXX11Attribute(AttrName, ScopeName)) {
    ParsedAttr &Attr = Attrs.back();
    // If the attribute is a standard or built-in attribute and we are
    // parsing an argument list, we need to determine whether this attribute
    // was allowed to have an argument list (such as [[deprecated]]), and how
    // many arguments were parsed (so we can diagnose on [[deprecated()]]).
    if (Attr.getMaxArgs() && !NumArgs) {
      // The attribute was allowed to have arguments, but none were provided
      // even though the attribute parsed successfully. This is an error.
      Diag(LParenLoc, diag::err_attribute_requires_arguments) << AttrName;
      Attr.setInvalid(true);
    } else if (!Attr.getMaxArgs()) {
      // The attribute parsed successfully, but was not allowed to have any
      // arguments. It doesn't matter whether any were provided -- the
      // presence of the argument list (even if empty) is diagnosed.
      Diag(LParenLoc, diag::err_cxx11_attribute_forbids_arguments)
          << AttrName
          << FixItHint::CreateRemoval(SourceRange(LParenLoc, *EndLoc));
      Attr.setInvalid(true);
    }
  }
  return true;
}

/// ParseCXX11AttributeSpecifier - Parse a C++11 or C2x attribute-specifier.
///
/// [C++11] attribute-specifier:
///         '[' '[' attribute-list ']' ']'
///         alignment-specifier
///
/// [C++11] attribute-list:
///         attribute[opt]
///         attribute-list ',' attribute[opt]
///         attribute '...'
///         attribute-list ',' attribute '...'
///
/// [C++11] attribute:
///         attribute-token attribute-argument-clause[opt]
///
/// [C++11] attribute-token:
///         identifier
///         attribute-scoped-token
///
/// [C++11] attribute-scoped-token:
///         attribute-namespace '::' identifier
///
/// [C++11] attribute-namespace:
///         identifier
void Parser::ParseCXX11AttributeSpecifier(ParsedAttributes &attrs,
                                          SourceLocation *endLoc) {
  if (Tok.is(tok::kw_alignas)) {
    Diag(Tok.getLocation(), diag::warn_cxx98_compat_alignas);
    ParseAlignmentSpecifier(attrs, endLoc);
    return;
  }

  assert(Tok.is(tok::l_square) && NextToken().is(tok::l_square) &&
         "Not a double square bracket attribute list");

  Diag(Tok.getLocation(), diag::warn_cxx98_compat_attribute);

  ConsumeBracket();
  ConsumeBracket();

  SourceLocation CommonScopeLoc;
  IdentifierInfo *CommonScopeName = nullptr;
  if (Tok.is(tok::kw_using)) {
    Diag(Tok.getLocation(), getLangOpts().CPlusPlus17
                                ? diag::warn_cxx14_compat_using_attribute_ns
                                : diag::ext_using_attribute_ns);
    ConsumeToken();

    CommonScopeName = TryParseCXX11AttributeIdentifier(CommonScopeLoc);
    if (!CommonScopeName) {
      Diag(Tok.getLocation(), diag::err_expected) << tok::identifier;
      SkipUntil(tok::r_square, tok::colon, StopBeforeMatch);
    }
    if (!TryConsumeToken(tok::colon) && CommonScopeName)
      Diag(Tok.getLocation(), diag::err_expected) << tok::colon;
  }

  llvm::SmallDenseMap<IdentifierInfo*, SourceLocation, 4> SeenAttrs;

  while (Tok.isNot(tok::r_square)) {
    // attribute not present
    if (TryConsumeToken(tok::comma))
      continue;

    SourceLocation ScopeLoc, AttrLoc;
    IdentifierInfo *ScopeName = nullptr, *AttrName = nullptr;

    AttrName = TryParseCXX11AttributeIdentifier(AttrLoc);
    if (!AttrName)
      // Break out to the "expected ']'" diagnostic.
      break;

    // scoped attribute
    if (TryConsumeToken(tok::coloncolon)) {
      ScopeName = AttrName;
      ScopeLoc = AttrLoc;

      AttrName = TryParseCXX11AttributeIdentifier(AttrLoc);
      if (!AttrName) {
        Diag(Tok.getLocation(), diag::err_expected) << tok::identifier;
        SkipUntil(tok::r_square, tok::comma, StopAtSemi | StopBeforeMatch);
        continue;
      }
    }

    if (CommonScopeName) {
      if (ScopeName) {
        Diag(ScopeLoc, diag::err_using_attribute_ns_conflict)
            << SourceRange(CommonScopeLoc);
      } else {
        ScopeName = CommonScopeName;
        ScopeLoc = CommonScopeLoc;
      }
    }

    bool StandardAttr = IsBuiltInOrStandardCXX11Attribute(AttrName, ScopeName);
    bool AttrParsed = false;

    if (StandardAttr &&
        !SeenAttrs.insert(std::make_pair(AttrName, AttrLoc)).second)
      Diag(AttrLoc, diag::err_cxx11_attribute_repeated)
          << AttrName << SourceRange(SeenAttrs[AttrName]);

    // Parse attribute arguments
    if (Tok.is(tok::l_paren))
      AttrParsed = ParseCXX11AttributeArgs(AttrName, AttrLoc, attrs, endLoc,
                                           ScopeName, ScopeLoc);

    if (!AttrParsed)
      attrs.addNew(
          AttrName,
          SourceRange(ScopeLoc.isValid() ? ScopeLoc : AttrLoc, AttrLoc),
          ScopeName, ScopeLoc, nullptr, 0,
          getLangOpts().CPlusPlus ? ParsedAttr::AS_CXX11 : ParsedAttr::AS_C2x);

    if (TryConsumeToken(tok::ellipsis))
      Diag(Tok, diag::err_cxx11_attribute_forbids_ellipsis)
        << AttrName;
  }

  if (ExpectAndConsume(tok::r_square))
    SkipUntil(tok::r_square);
  if (endLoc)
    *endLoc = Tok.getLocation();
  if (ExpectAndConsume(tok::r_square))
    SkipUntil(tok::r_square);
}

/// ParseCXX11Attributes - Parse a C++11 or C2x attribute-specifier-seq.
///
/// attribute-specifier-seq:
///       attribute-specifier-seq[opt] attribute-specifier
void Parser::ParseCXX11Attributes(ParsedAttributesWithRange &attrs,
                                  SourceLocation *endLoc) {
  assert(standardAttributesAllowed());

  SourceLocation StartLoc = Tok.getLocation(), Loc;
  if (!endLoc)
    endLoc = &Loc;

  do {
    ParseCXX11AttributeSpecifier(attrs, endLoc);
  } while (isCXX11AttributeSpecifier());

  attrs.Range = SourceRange(StartLoc, *endLoc);
}

void Parser::DiagnoseAndSkipCXX11Attributes() {
  // Start and end location of an attribute or an attribute list.
  SourceLocation StartLoc = Tok.getLocation();
  SourceLocation EndLoc = SkipCXX11Attributes();

  if (EndLoc.isValid()) {
    SourceRange Range(StartLoc, EndLoc);
    Diag(StartLoc, diag::err_attributes_not_allowed)
      << Range;
  }
}

SourceLocation Parser::SkipCXX11Attributes() {
  SourceLocation EndLoc;

  if (!isCXX11AttributeSpecifier())
    return EndLoc;

  do {
    if (Tok.is(tok::l_square)) {
      BalancedDelimiterTracker T(*this, tok::l_square);
      T.consumeOpen();
      T.skipToEnd();
      EndLoc = T.getCloseLocation();
    } else {
      assert(Tok.is(tok::kw_alignas) && "not an attribute specifier");
      ConsumeToken();
      BalancedDelimiterTracker T(*this, tok::l_paren);
      if (!T.consumeOpen())
        T.skipToEnd();
      EndLoc = T.getCloseLocation();
    }
  } while (isCXX11AttributeSpecifier());

  return EndLoc;
}

/// Parse uuid() attribute when it appears in a [] Microsoft attribute.
void Parser::ParseMicrosoftUuidAttributeArgs(ParsedAttributes &Attrs) {
  assert(Tok.is(tok::identifier) && "Not a Microsoft attribute list");
  IdentifierInfo *UuidIdent = Tok.getIdentifierInfo();
  assert(UuidIdent->getName() == "uuid" && "Not a Microsoft attribute list");

  SourceLocation UuidLoc = Tok.getLocation();
  ConsumeToken();

  // Ignore the left paren location for now.
  BalancedDelimiterTracker T(*this, tok::l_paren);
  if (T.consumeOpen()) {
    Diag(Tok, diag::err_expected) << tok::l_paren;
    return;
  }

  ArgsVector ArgExprs;
  if (Tok.is(tok::string_literal)) {
    // Easy case: uuid("...") -- quoted string.
    ExprResult StringResult = ParseStringLiteralExpression();
    if (StringResult.isInvalid())
      return;
    ArgExprs.push_back(StringResult.get());
  } else {
    // something like uuid({000000A0-0000-0000-C000-000000000049}) -- no
    // quotes in the parens. Just append the spelling of all tokens encountered
    // until the closing paren.

    SmallString<42> StrBuffer; // 2 "", 36 bytes UUID, 2 optional {}, 1 nul
    StrBuffer += "\"";

    // Since none of C++'s keywords match [a-f]+, accepting just tok::l_brace,
    // tok::r_brace, tok::minus, tok::identifier (think C000) and
    // tok::numeric_constant (0000) should be enough. But the spelling of the
    // uuid argument is checked later anyways, so there's no harm in accepting
    // almost anything here.
    // cl is very strict about whitespace in this form and errors out if any
    // is present, so check the space flags on the tokens.
    SourceLocation StartLoc = Tok.getLocation();
    while (Tok.isNot(tok::r_paren)) {
      if (Tok.hasLeadingSpace() || Tok.isAtStartOfLine()) {
        Diag(Tok, diag::err_attribute_uuid_malformed_guid);
        SkipUntil(tok::r_paren, StopAtSemi);
        return;
      }
      SmallString<16> SpellingBuffer;
      SpellingBuffer.resize(Tok.getLength() + 1);
      bool Invalid = false;
      StringRef TokSpelling = PP.getSpelling(Tok, SpellingBuffer, &Invalid);
      if (Invalid) {
        SkipUntil(tok::r_paren, StopAtSemi);
        return;
      }
      StrBuffer += TokSpelling;
      ConsumeAnyToken();
    }
    StrBuffer += "\"";

    if (Tok.hasLeadingSpace() || Tok.isAtStartOfLine()) {
      Diag(Tok, diag::err_attribute_uuid_malformed_guid);
      ConsumeParen();
      return;
    }

    // Pretend the user wrote the appropriate string literal here.
    // ActOnStringLiteral() copies the string data into the literal, so it's
    // ok that the Token points to StrBuffer.
    Token Toks[1];
    Toks[0].startToken();
    Toks[0].setKind(tok::string_literal);
    Toks[0].setLocation(StartLoc);
    Toks[0].setLiteralData(StrBuffer.data());
    Toks[0].setLength(StrBuffer.size());
    StringLiteral *UuidString =
        cast<StringLiteral>(Actions.ActOnStringLiteral(Toks, nullptr).get());
    ArgExprs.push_back(UuidString);
  }

  if (!T.consumeClose()) {
    Attrs.addNew(UuidIdent, SourceRange(UuidLoc, T.getCloseLocation()), nullptr,
                 SourceLocation(), ArgExprs.data(), ArgExprs.size(),
                 ParsedAttr::AS_Microsoft);
  }
}

/// ParseMicrosoftAttributes - Parse Microsoft attributes [Attr]
///
/// [MS] ms-attribute:
///             '[' token-seq ']'
///
/// [MS] ms-attribute-seq:
///             ms-attribute[opt]
///             ms-attribute ms-attribute-seq
void Parser::ParseMicrosoftAttributes(ParsedAttributes &attrs,
                                      SourceLocation *endLoc) {
  assert(Tok.is(tok::l_square) && "Not a Microsoft attribute list");

  do {
    // FIXME: If this is actually a C++11 attribute, parse it as one.
    BalancedDelimiterTracker T(*this, tok::l_square);
    T.consumeOpen();

    // Skip most ms attributes except for a whitelist.
    while (true) {
      SkipUntil(tok::r_square, tok::identifier, StopAtSemi | StopBeforeMatch);
      if (Tok.isNot(tok::identifier)) // ']', but also eof
        break;
      if (Tok.getIdentifierInfo()->getName() == "uuid")
        ParseMicrosoftUuidAttributeArgs(attrs);
      else
        ConsumeToken();
    }

    T.consumeClose();
    if (endLoc)
      *endLoc = T.getCloseLocation();
  } while (Tok.is(tok::l_square));
}

void Parser::ParseMicrosoftIfExistsClassDeclaration(
    DeclSpec::TST TagType, ParsedAttributes &AccessAttrs,
    AccessSpecifier &CurAS) {
  IfExistsCondition Result;
  if (ParseMicrosoftIfExistsCondition(Result))
    return;

  BalancedDelimiterTracker Braces(*this, tok::l_brace);
  if (Braces.consumeOpen()) {
    Diag(Tok, diag::err_expected) << tok::l_brace;
    return;
  }

  switch (Result.Behavior) {
  case IEB_Parse:
    // Parse the declarations below.
    break;

  case IEB_Dependent:
    Diag(Result.KeywordLoc, diag::warn_microsoft_dependent_exists)
      << Result.IsIfExists;
    // Fall through to skip.
    LLVM_FALLTHROUGH;

  case IEB_Skip:
    Braces.skipToEnd();
    return;
  }

  while (Tok.isNot(tok::r_brace) && !isEofOrEom()) {
    // __if_exists, __if_not_exists can nest.
    if (Tok.isOneOf(tok::kw___if_exists, tok::kw___if_not_exists)) {
      ParseMicrosoftIfExistsClassDeclaration(TagType,
                                             AccessAttrs, CurAS);
      continue;
    }

    // Check for extraneous top-level semicolon.
    if (Tok.is(tok::semi)) {
      ConsumeExtraSemi(InsideStruct, TagType);
      continue;
    }

    AccessSpecifier AS = getAccessSpecifierIfPresent();
    if (AS != AS_none) {
      // Current token is a C++ access specifier.
      CurAS = AS;
      SourceLocation ASLoc = Tok.getLocation();
      ConsumeToken();
      if (Tok.is(tok::colon))
        Actions.ActOnAccessSpecifier(AS, ASLoc, Tok.getLocation(),
                                     ParsedAttributesView{});
      else
        Diag(Tok, diag::err_expected) << tok::colon;
      ConsumeToken();
      continue;
    }

    // Parse all the comma separated declarators.
    ParseCXXClassMemberDeclaration(CurAS, AccessAttrs);
  }

  Braces.consumeClose();
}<|MERGE_RESOLUTION|>--- conflicted
+++ resolved
@@ -3147,16 +3147,11 @@
   }
 
   case tok::annot_pragma_openmp:
-<<<<<<< HEAD
-    return ParseOpenMPDeclarativeDirectiveWithExtDecl(AS, AccessAttrs, TagType,
-                                                      TagDecl);
+    return ParseOpenMPDeclarativeDirectiveWithExtDecl(
+        AS, AccessAttrs, /*Delayed=*/true, TagType, TagDecl);
   case tok::annot_pragma_ompss:
     return ParseOmpSsDeclarativeDirectiveWithExtDecl(AS, AccessAttrs, TagType,
                                                      TagDecl);
-=======
-    return ParseOpenMPDeclarativeDirectiveWithExtDecl(
-        AS, AccessAttrs, /*Delayed=*/true, TagType, TagDecl);
->>>>>>> 7d416743
 
   default:
     if (tok::isPragmaAnnotation(Tok.getKind())) {
