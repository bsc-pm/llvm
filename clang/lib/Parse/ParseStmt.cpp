--- conflicted
+++ resolved
@@ -1874,13 +1874,8 @@
     ColonProtectionRAIIObject ColonProtection(*this, MightBeForRangeStmt);
 
     SourceLocation DeclStart = Tok.getLocation(), DeclEnd;
-<<<<<<< HEAD
-    DG = ParseSimpleDeclaration(
-        DeclaratorContext::ForContext, DeclEnd, attrs, false,
-=======
     DeclGroupPtrTy DG = ParseSimpleDeclaration(
         DeclaratorContext::ForInit, DeclEnd, attrs, false,
->>>>>>> 4ce3d271
         MightBeForRangeStmt ? &ForRangeInfo : nullptr);
     FirstPart = Actions.ActOnDeclStmt(DG, DeclStart, Tok.getLocation());
     if (ForRangeInfo.ParsedForRangeDecl()) {
