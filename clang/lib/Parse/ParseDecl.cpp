//===--- ParseDecl.cpp - Declaration Parsing --------------------*- C++ -*-===//
//
// Part of the LLVM Project, under the Apache License v2.0 with LLVM Exceptions.
// See https://llvm.org/LICENSE.txt for license information.
// SPDX-License-Identifier: Apache-2.0 WITH LLVM-exception
//
//===----------------------------------------------------------------------===//
//
//  This file implements the Declaration portions of the Parser interfaces.
//
//===----------------------------------------------------------------------===//

#include "clang/Parse/Parser.h"
#include "clang/Parse/RAIIObjectsForParser.h"
#include "clang/AST/ASTContext.h"
#include "clang/AST/DeclTemplate.h"
#include "clang/AST/PrettyDeclStackTrace.h"
#include "clang/Basic/AddressSpaces.h"
#include "clang/Basic/Attributes.h"
#include "clang/Basic/CharInfo.h"
#include "clang/Basic/TargetInfo.h"
#include "clang/Parse/ParseDiagnostic.h"
#include "clang/Sema/Lookup.h"
#include "clang/Sema/ParsedTemplate.h"
#include "clang/Sema/Scope.h"
#include "clang/Sema/SemaDiagnostic.h"
#include "llvm/ADT/Optional.h"
#include "llvm/ADT/SmallSet.h"
#include "llvm/ADT/SmallString.h"
#include "llvm/ADT/StringSwitch.h"

using namespace clang;

//===----------------------------------------------------------------------===//
// C99 6.7: Declarations.
//===----------------------------------------------------------------------===//

/// ParseTypeName
///       type-name: [C99 6.7.6]
///         specifier-qualifier-list abstract-declarator[opt]
///
/// Called type-id in C++.
TypeResult Parser::ParseTypeName(SourceRange *Range,
                                 DeclaratorContext Context,
                                 AccessSpecifier AS,
                                 Decl **OwnedType,
                                 ParsedAttributes *Attrs) {
  DeclSpecContext DSC = getDeclSpecContextFromDeclaratorContext(Context);
  if (DSC == DeclSpecContext::DSC_normal)
    DSC = DeclSpecContext::DSC_type_specifier;

  // Parse the common declaration-specifiers piece.
  DeclSpec DS(AttrFactory);
  if (Attrs)
    DS.addAttributes(*Attrs);
  ParseSpecifierQualifierList(DS, AS, DSC);
  if (OwnedType)
    *OwnedType = DS.isTypeSpecOwned() ? DS.getRepAsDecl() : nullptr;

  // Parse the abstract-declarator, if present.
  Declarator DeclaratorInfo(DS, Context);
  ParseDeclarator(DeclaratorInfo);
  if (Range)
    *Range = DeclaratorInfo.getSourceRange();

  if (DeclaratorInfo.isInvalidType())
    return true;

  return Actions.ActOnTypeName(getCurScope(), DeclaratorInfo);
}

/// Normalizes an attribute name by dropping prefixed and suffixed __.
static StringRef normalizeAttrName(StringRef Name) {
  if (Name.size() >= 4 && Name.startswith("__") && Name.endswith("__"))
    return Name.drop_front(2).drop_back(2);
  return Name;
}

/// isAttributeLateParsed - Return true if the attribute has arguments that
/// require late parsing.
static bool isAttributeLateParsed(const IdentifierInfo &II) {
#define CLANG_ATTR_LATE_PARSED_LIST
    return llvm::StringSwitch<bool>(normalizeAttrName(II.getName()))
#include "clang/Parse/AttrParserStringSwitches.inc"
        .Default(false);
#undef CLANG_ATTR_LATE_PARSED_LIST
}

/// Check if the a start and end source location expand to the same macro.
static bool FindLocsWithCommonFileID(Preprocessor &PP, SourceLocation StartLoc,
                                     SourceLocation EndLoc) {
  if (!StartLoc.isMacroID() || !EndLoc.isMacroID())
    return false;

  SourceManager &SM = PP.getSourceManager();
  if (SM.getFileID(StartLoc) != SM.getFileID(EndLoc))
    return false;

  bool AttrStartIsInMacro =
      Lexer::isAtStartOfMacroExpansion(StartLoc, SM, PP.getLangOpts());
  bool AttrEndIsInMacro =
      Lexer::isAtEndOfMacroExpansion(EndLoc, SM, PP.getLangOpts());
  return AttrStartIsInMacro && AttrEndIsInMacro;
}

void Parser::ParseAttributes(unsigned WhichAttrKinds,
                             ParsedAttributesWithRange &Attrs,
                             SourceLocation *End,
                             LateParsedAttrList *LateAttrs) {
  bool MoreToParse;
  do {
    // Assume there's nothing left to parse, but if any attributes are in fact
    // parsed, loop to ensure all specified attribute combinations are parsed.
    MoreToParse = false;
    if (WhichAttrKinds & PAKM_CXX11)
      MoreToParse |= MaybeParseCXX11Attributes(Attrs, End);
    if (WhichAttrKinds & PAKM_GNU)
      MoreToParse |= MaybeParseGNUAttributes(Attrs, End, LateAttrs);
    if (WhichAttrKinds & PAKM_Declspec)
      MoreToParse |= MaybeParseMicrosoftDeclSpecs(Attrs, End);
  } while (MoreToParse);
}

/// ParseGNUAttributes - Parse a non-empty attributes list.
///
/// [GNU] attributes:
///         attribute
///         attributes attribute
///
/// [GNU]  attribute:
///          '__attribute__' '(' '(' attribute-list ')' ')'
///
/// [GNU]  attribute-list:
///          attrib
///          attribute_list ',' attrib
///
/// [GNU]  attrib:
///          empty
///          attrib-name
///          attrib-name '(' identifier ')'
///          attrib-name '(' identifier ',' nonempty-expr-list ')'
///          attrib-name '(' argument-expression-list [C99 6.5.2] ')'
///
/// [GNU]  attrib-name:
///          identifier
///          typespec
///          typequal
///          storageclass
///
/// Whether an attribute takes an 'identifier' is determined by the
/// attrib-name. GCC's behavior here is not worth imitating:
///
///  * In C mode, if the attribute argument list starts with an identifier
///    followed by a ',' or an ')', and the identifier doesn't resolve to
///    a type, it is parsed as an identifier. If the attribute actually
///    wanted an expression, it's out of luck (but it turns out that no
///    attributes work that way, because C constant expressions are very
///    limited).
///  * In C++ mode, if the attribute argument list starts with an identifier,
///    and the attribute *wants* an identifier, it is parsed as an identifier.
///    At block scope, any additional tokens between the identifier and the
///    ',' or ')' are ignored, otherwise they produce a parse error.
///
/// We follow the C++ model, but don't allow junk after the identifier.
void Parser::ParseGNUAttributes(ParsedAttributesWithRange &Attrs,
                                SourceLocation *EndLoc,
                                LateParsedAttrList *LateAttrs, Declarator *D) {
  assert(Tok.is(tok::kw___attribute) && "Not a GNU attribute list!");

  SourceLocation StartLoc = Tok.getLocation(), Loc;

  if (!EndLoc)
    EndLoc = &Loc;

  while (Tok.is(tok::kw___attribute)) {
    SourceLocation AttrTokLoc = ConsumeToken();
    unsigned OldNumAttrs = Attrs.size();
    unsigned OldNumLateAttrs = LateAttrs ? LateAttrs->size() : 0;

    if (ExpectAndConsume(tok::l_paren, diag::err_expected_lparen_after,
                         "attribute")) {
      SkipUntil(tok::r_paren, StopAtSemi); // skip until ) or ;
      return;
    }
    if (ExpectAndConsume(tok::l_paren, diag::err_expected_lparen_after, "(")) {
      SkipUntil(tok::r_paren, StopAtSemi); // skip until ) or ;
      return;
    }
    // Parse the attribute-list. e.g. __attribute__(( weak, alias("__f") ))
    do {
      // Eat preceeding commas to allow __attribute__((,,,foo))
      while (TryConsumeToken(tok::comma))
        ;

      // Expect an identifier or declaration specifier (const, int, etc.)
      if (Tok.isAnnotation())
        break;
      IdentifierInfo *AttrName = Tok.getIdentifierInfo();
      if (!AttrName)
        break;

      SourceLocation AttrNameLoc = ConsumeToken();

      if (Tok.isNot(tok::l_paren)) {
        Attrs.addNew(AttrName, AttrNameLoc, nullptr, AttrNameLoc, nullptr, 0,
                     ParsedAttr::AS_GNU);
        continue;
      }

      // Handle "parameterized" attributes
      if (!LateAttrs || !isAttributeLateParsed(*AttrName)) {
        ParseGNUAttributeArgs(AttrName, AttrNameLoc, Attrs, EndLoc, nullptr,
                              SourceLocation(), ParsedAttr::AS_GNU, D);
        continue;
      }

      // Handle attributes with arguments that require late parsing.
      LateParsedAttribute *LA =
          new LateParsedAttribute(this, *AttrName, AttrNameLoc);
      LateAttrs->push_back(LA);

      // Attributes in a class are parsed at the end of the class, along
      // with other late-parsed declarations.
      if (!ClassStack.empty() && !LateAttrs->parseSoon())
        getCurrentClass().LateParsedDeclarations.push_back(LA);

      // Be sure ConsumeAndStoreUntil doesn't see the start l_paren, since it
      // recursively consumes balanced parens.
      LA->Toks.push_back(Tok);
      ConsumeParen();
      // Consume everything up to and including the matching right parens.
      ConsumeAndStoreUntil(tok::r_paren, LA->Toks, /*StopAtSemi=*/true);

      Token Eof;
      Eof.startToken();
      Eof.setLocation(Tok.getLocation());
      LA->Toks.push_back(Eof);
    } while (Tok.is(tok::comma));

    if (ExpectAndConsume(tok::r_paren))
      SkipUntil(tok::r_paren, StopAtSemi);
    SourceLocation Loc = Tok.getLocation();
    if (ExpectAndConsume(tok::r_paren))
      SkipUntil(tok::r_paren, StopAtSemi);
    if (EndLoc)
      *EndLoc = Loc;

    // If this was declared in a macro, attach the macro IdentifierInfo to the
    // parsed attribute.
    auto &SM = PP.getSourceManager();
    if (!SM.isWrittenInBuiltinFile(SM.getSpellingLoc(AttrTokLoc)) &&
        FindLocsWithCommonFileID(PP, AttrTokLoc, Loc)) {
      CharSourceRange ExpansionRange = SM.getExpansionRange(AttrTokLoc);
      StringRef FoundName =
          Lexer::getSourceText(ExpansionRange, SM, PP.getLangOpts());
      IdentifierInfo *MacroII = PP.getIdentifierInfo(FoundName);

      for (unsigned i = OldNumAttrs; i < Attrs.size(); ++i)
        Attrs[i].setMacroIdentifier(MacroII, ExpansionRange.getBegin());

      if (LateAttrs) {
        for (unsigned i = OldNumLateAttrs; i < LateAttrs->size(); ++i)
          (*LateAttrs)[i]->MacroII = MacroII;
      }
    }
  }

  Attrs.Range = SourceRange(StartLoc, *EndLoc);
}

/// Determine whether the given attribute has an identifier argument.
static bool attributeHasIdentifierArg(const IdentifierInfo &II) {
#define CLANG_ATTR_IDENTIFIER_ARG_LIST
  return llvm::StringSwitch<bool>(normalizeAttrName(II.getName()))
#include "clang/Parse/AttrParserStringSwitches.inc"
           .Default(false);
#undef CLANG_ATTR_IDENTIFIER_ARG_LIST
}

/// Determine whether the given attribute has a variadic identifier argument.
static bool attributeHasVariadicIdentifierArg(const IdentifierInfo &II) {
#define CLANG_ATTR_VARIADIC_IDENTIFIER_ARG_LIST
  return llvm::StringSwitch<bool>(normalizeAttrName(II.getName()))
#include "clang/Parse/AttrParserStringSwitches.inc"
           .Default(false);
#undef CLANG_ATTR_VARIADIC_IDENTIFIER_ARG_LIST
}

/// Determine whether the given attribute treats kw_this as an identifier.
static bool attributeTreatsKeywordThisAsIdentifier(const IdentifierInfo &II) {
#define CLANG_ATTR_THIS_ISA_IDENTIFIER_ARG_LIST
  return llvm::StringSwitch<bool>(normalizeAttrName(II.getName()))
#include "clang/Parse/AttrParserStringSwitches.inc"
           .Default(false);
#undef CLANG_ATTR_THIS_ISA_IDENTIFIER_ARG_LIST
}

/// Determine whether the given attribute parses a type argument.
static bool attributeIsTypeArgAttr(const IdentifierInfo &II) {
#define CLANG_ATTR_TYPE_ARG_LIST
  return llvm::StringSwitch<bool>(normalizeAttrName(II.getName()))
#include "clang/Parse/AttrParserStringSwitches.inc"
           .Default(false);
#undef CLANG_ATTR_TYPE_ARG_LIST
}

/// Determine whether the given attribute requires parsing its arguments
/// in an unevaluated context or not.
static bool attributeParsedArgsUnevaluated(const IdentifierInfo &II) {
#define CLANG_ATTR_ARG_CONTEXT_LIST
  return llvm::StringSwitch<bool>(normalizeAttrName(II.getName()))
#include "clang/Parse/AttrParserStringSwitches.inc"
           .Default(false);
#undef CLANG_ATTR_ARG_CONTEXT_LIST
}

IdentifierLoc *Parser::ParseIdentifierLoc() {
  assert(Tok.is(tok::identifier) && "expected an identifier");
  IdentifierLoc *IL = IdentifierLoc::create(Actions.Context,
                                            Tok.getLocation(),
                                            Tok.getIdentifierInfo());
  ConsumeToken();
  return IL;
}

void Parser::ParseAttributeWithTypeArg(IdentifierInfo &AttrName,
                                       SourceLocation AttrNameLoc,
                                       ParsedAttributes &Attrs,
                                       SourceLocation *EndLoc,
                                       IdentifierInfo *ScopeName,
                                       SourceLocation ScopeLoc,
                                       ParsedAttr::Syntax Syntax) {
  BalancedDelimiterTracker Parens(*this, tok::l_paren);
  Parens.consumeOpen();

  TypeResult T;
  if (Tok.isNot(tok::r_paren))
    T = ParseTypeName();

  if (Parens.consumeClose())
    return;

  if (T.isInvalid())
    return;

  if (T.isUsable())
    Attrs.addNewTypeAttr(&AttrName,
                         SourceRange(AttrNameLoc, Parens.getCloseLocation()),
                         ScopeName, ScopeLoc, T.get(), Syntax);
  else
    Attrs.addNew(&AttrName, SourceRange(AttrNameLoc, Parens.getCloseLocation()),
                 ScopeName, ScopeLoc, nullptr, 0, Syntax);
}

unsigned Parser::ParseAttributeArgsCommon(
    IdentifierInfo *AttrName, SourceLocation AttrNameLoc,
    ParsedAttributes &Attrs, SourceLocation *EndLoc, IdentifierInfo *ScopeName,
    SourceLocation ScopeLoc, ParsedAttr::Syntax Syntax) {
  // Ignore the left paren location for now.
  ConsumeParen();

  bool ChangeKWThisToIdent = attributeTreatsKeywordThisAsIdentifier(*AttrName);
  bool AttributeIsTypeArgAttr = attributeIsTypeArgAttr(*AttrName);

  // Interpret "kw_this" as an identifier if the attributed requests it.
  if (ChangeKWThisToIdent && Tok.is(tok::kw_this))
    Tok.setKind(tok::identifier);

  ArgsVector ArgExprs;
  if (Tok.is(tok::identifier)) {
    // If this attribute wants an 'identifier' argument, make it so.
    bool IsIdentifierArg = attributeHasIdentifierArg(*AttrName) ||
                           attributeHasVariadicIdentifierArg(*AttrName);
    ParsedAttr::Kind AttrKind =
        ParsedAttr::getParsedKind(AttrName, ScopeName, Syntax);

    // If we don't know how to parse this attribute, but this is the only
    // token in this argument, assume it's meant to be an identifier.
    if (AttrKind == ParsedAttr::UnknownAttribute ||
        AttrKind == ParsedAttr::IgnoredAttribute) {
      const Token &Next = NextToken();
      IsIdentifierArg = Next.isOneOf(tok::r_paren, tok::comma);
    }

    if (IsIdentifierArg)
      ArgExprs.push_back(ParseIdentifierLoc());
  }

  ParsedType TheParsedType;
  if (!ArgExprs.empty() ? Tok.is(tok::comma) : Tok.isNot(tok::r_paren)) {
    // Eat the comma.
    if (!ArgExprs.empty())
      ConsumeToken();

    // Parse the non-empty comma-separated list of expressions.
    do {
      // Interpret "kw_this" as an identifier if the attributed requests it.
      if (ChangeKWThisToIdent && Tok.is(tok::kw_this))
        Tok.setKind(tok::identifier);

      ExprResult ArgExpr;
      if (AttributeIsTypeArgAttr) {
        TypeResult T = ParseTypeName();
        if (T.isInvalid()) {
          SkipUntil(tok::r_paren, StopAtSemi);
          return 0;
        }
        if (T.isUsable())
          TheParsedType = T.get();
        break; // FIXME: Multiple type arguments are not implemented.
      } else if (Tok.is(tok::identifier) &&
                 attributeHasVariadicIdentifierArg(*AttrName)) {
        ArgExprs.push_back(ParseIdentifierLoc());
      } else {
        bool Uneval = attributeParsedArgsUnevaluated(*AttrName);
        EnterExpressionEvaluationContext Unevaluated(
            Actions,
            Uneval ? Sema::ExpressionEvaluationContext::Unevaluated
                   : Sema::ExpressionEvaluationContext::ConstantEvaluated);

        ExprResult ArgExpr(
            Actions.CorrectDelayedTyposInExpr(ParseAssignmentExpression()));
        if (ArgExpr.isInvalid()) {
          SkipUntil(tok::r_paren, StopAtSemi);
          return 0;
        }
        ArgExprs.push_back(ArgExpr.get());
      }
      // Eat the comma, move to the next argument
    } while (TryConsumeToken(tok::comma));
  }

  SourceLocation RParen = Tok.getLocation();
  if (!ExpectAndConsume(tok::r_paren)) {
    SourceLocation AttrLoc = ScopeLoc.isValid() ? ScopeLoc : AttrNameLoc;

    if (AttributeIsTypeArgAttr && !TheParsedType.get().isNull()) {
      Attrs.addNewTypeAttr(AttrName, SourceRange(AttrNameLoc, RParen),
                           ScopeName, ScopeLoc, TheParsedType, Syntax);
    } else {
      Attrs.addNew(AttrName, SourceRange(AttrLoc, RParen), ScopeName, ScopeLoc,
                   ArgExprs.data(), ArgExprs.size(), Syntax);
    }
  }

  if (EndLoc)
    *EndLoc = RParen;

  return static_cast<unsigned>(ArgExprs.size() + !TheParsedType.get().isNull());
}

/// Parse the arguments to a parameterized GNU attribute or
/// a C++11 attribute in "gnu" namespace.
void Parser::ParseGNUAttributeArgs(IdentifierInfo *AttrName,
                                   SourceLocation AttrNameLoc,
                                   ParsedAttributes &Attrs,
                                   SourceLocation *EndLoc,
                                   IdentifierInfo *ScopeName,
                                   SourceLocation ScopeLoc,
                                   ParsedAttr::Syntax Syntax,
                                   Declarator *D) {

  assert(Tok.is(tok::l_paren) && "Attribute arg list not starting with '('");

  ParsedAttr::Kind AttrKind =
      ParsedAttr::getParsedKind(AttrName, ScopeName, Syntax);

  if (AttrKind == ParsedAttr::AT_Availability) {
    ParseAvailabilityAttribute(*AttrName, AttrNameLoc, Attrs, EndLoc, ScopeName,
                               ScopeLoc, Syntax);
    return;
  } else if (AttrKind == ParsedAttr::AT_ExternalSourceSymbol) {
    ParseExternalSourceSymbolAttribute(*AttrName, AttrNameLoc, Attrs, EndLoc,
                                       ScopeName, ScopeLoc, Syntax);
    return;
  } else if (AttrKind == ParsedAttr::AT_ObjCBridgeRelated) {
    ParseObjCBridgeRelatedAttribute(*AttrName, AttrNameLoc, Attrs, EndLoc,
                                    ScopeName, ScopeLoc, Syntax);
    return;
  } else if (AttrKind == ParsedAttr::AT_SwiftNewType) {
    ParseSwiftNewTypeAttribute(*AttrName, AttrNameLoc, Attrs, EndLoc, ScopeName,
                               ScopeLoc, Syntax);
    return;
  } else if (AttrKind == ParsedAttr::AT_TypeTagForDatatype) {
    ParseTypeTagForDatatypeAttribute(*AttrName, AttrNameLoc, Attrs, EndLoc,
                                     ScopeName, ScopeLoc, Syntax);
    return;
  } else if (attributeIsTypeArgAttr(*AttrName)) {
    ParseAttributeWithTypeArg(*AttrName, AttrNameLoc, Attrs, EndLoc, ScopeName,
                              ScopeLoc, Syntax);
    return;
  }

  // These may refer to the function arguments, but need to be parsed early to
  // participate in determining whether it's a redeclaration.
  llvm::Optional<ParseScope> PrototypeScope;
  if (normalizeAttrName(AttrName->getName()) == "enable_if" &&
      D && D->isFunctionDeclarator()) {
    DeclaratorChunk::FunctionTypeInfo FTI = D->getFunctionTypeInfo();
    PrototypeScope.emplace(this, Scope::FunctionPrototypeScope |
                                     Scope::FunctionDeclarationScope |
                                     Scope::DeclScope);
    for (unsigned i = 0; i != FTI.NumParams; ++i) {
      ParmVarDecl *Param = cast<ParmVarDecl>(FTI.Params[i].Param);
      Actions.ActOnReenterCXXMethodParameter(getCurScope(), Param);
    }
  }

  ParseAttributeArgsCommon(AttrName, AttrNameLoc, Attrs, EndLoc, ScopeName,
                           ScopeLoc, Syntax);
}

unsigned Parser::ParseClangAttributeArgs(
    IdentifierInfo *AttrName, SourceLocation AttrNameLoc,
    ParsedAttributes &Attrs, SourceLocation *EndLoc, IdentifierInfo *ScopeName,
    SourceLocation ScopeLoc, ParsedAttr::Syntax Syntax) {
  assert(Tok.is(tok::l_paren) && "Attribute arg list not starting with '('");

  ParsedAttr::Kind AttrKind =
      ParsedAttr::getParsedKind(AttrName, ScopeName, Syntax);

  switch (AttrKind) {
  default:
    return ParseAttributeArgsCommon(AttrName, AttrNameLoc, Attrs, EndLoc,
                                    ScopeName, ScopeLoc, Syntax);
  case ParsedAttr::AT_ExternalSourceSymbol:
    ParseExternalSourceSymbolAttribute(*AttrName, AttrNameLoc, Attrs, EndLoc,
                                       ScopeName, ScopeLoc, Syntax);
    break;
  case ParsedAttr::AT_Availability:
    ParseAvailabilityAttribute(*AttrName, AttrNameLoc, Attrs, EndLoc, ScopeName,
                               ScopeLoc, Syntax);
    break;
  case ParsedAttr::AT_ObjCBridgeRelated:
    ParseObjCBridgeRelatedAttribute(*AttrName, AttrNameLoc, Attrs, EndLoc,
                                    ScopeName, ScopeLoc, Syntax);
    break;
  case ParsedAttr::AT_SwiftNewType:
    ParseSwiftNewTypeAttribute(*AttrName, AttrNameLoc, Attrs, EndLoc, ScopeName,
                               ScopeLoc, Syntax);
    break;
  case ParsedAttr::AT_TypeTagForDatatype:
    ParseTypeTagForDatatypeAttribute(*AttrName, AttrNameLoc, Attrs, EndLoc,
                                     ScopeName, ScopeLoc, Syntax);
    break;
  }
  return !Attrs.empty() ? Attrs.begin()->getNumArgs() : 0;
}

bool Parser::ParseMicrosoftDeclSpecArgs(IdentifierInfo *AttrName,
                                        SourceLocation AttrNameLoc,
                                        ParsedAttributes &Attrs) {
  // If the attribute isn't known, we will not attempt to parse any
  // arguments.
  if (!hasAttribute(AttrSyntax::Declspec, nullptr, AttrName,
                    getTargetInfo(), getLangOpts())) {
    // Eat the left paren, then skip to the ending right paren.
    ConsumeParen();
    SkipUntil(tok::r_paren);
    return false;
  }

  SourceLocation OpenParenLoc = Tok.getLocation();

  if (AttrName->getName() == "property") {
    // The property declspec is more complex in that it can take one or two
    // assignment expressions as a parameter, but the lhs of the assignment
    // must be named get or put.

    BalancedDelimiterTracker T(*this, tok::l_paren);
    T.expectAndConsume(diag::err_expected_lparen_after,
                       AttrName->getNameStart(), tok::r_paren);

    enum AccessorKind {
      AK_Invalid = -1,
      AK_Put = 0,
      AK_Get = 1 // indices into AccessorNames
    };
    IdentifierInfo *AccessorNames[] = {nullptr, nullptr};
    bool HasInvalidAccessor = false;

    // Parse the accessor specifications.
    while (true) {
      // Stop if this doesn't look like an accessor spec.
      if (!Tok.is(tok::identifier)) {
        // If the user wrote a completely empty list, use a special diagnostic.
        if (Tok.is(tok::r_paren) && !HasInvalidAccessor &&
            AccessorNames[AK_Put] == nullptr &&
            AccessorNames[AK_Get] == nullptr) {
          Diag(AttrNameLoc, diag::err_ms_property_no_getter_or_putter);
          break;
        }

        Diag(Tok.getLocation(), diag::err_ms_property_unknown_accessor);
        break;
      }

      AccessorKind Kind;
      SourceLocation KindLoc = Tok.getLocation();
      StringRef KindStr = Tok.getIdentifierInfo()->getName();
      if (KindStr == "get") {
        Kind = AK_Get;
      } else if (KindStr == "put") {
        Kind = AK_Put;

        // Recover from the common mistake of using 'set' instead of 'put'.
      } else if (KindStr == "set") {
        Diag(KindLoc, diag::err_ms_property_has_set_accessor)
            << FixItHint::CreateReplacement(KindLoc, "put");
        Kind = AK_Put;

        // Handle the mistake of forgetting the accessor kind by skipping
        // this accessor.
      } else if (NextToken().is(tok::comma) || NextToken().is(tok::r_paren)) {
        Diag(KindLoc, diag::err_ms_property_missing_accessor_kind);
        ConsumeToken();
        HasInvalidAccessor = true;
        goto next_property_accessor;

        // Otherwise, complain about the unknown accessor kind.
      } else {
        Diag(KindLoc, diag::err_ms_property_unknown_accessor);
        HasInvalidAccessor = true;
        Kind = AK_Invalid;

        // Try to keep parsing unless it doesn't look like an accessor spec.
        if (!NextToken().is(tok::equal))
          break;
      }

      // Consume the identifier.
      ConsumeToken();

      // Consume the '='.
      if (!TryConsumeToken(tok::equal)) {
        Diag(Tok.getLocation(), diag::err_ms_property_expected_equal)
            << KindStr;
        break;
      }

      // Expect the method name.
      if (!Tok.is(tok::identifier)) {
        Diag(Tok.getLocation(), diag::err_ms_property_expected_accessor_name);
        break;
      }

      if (Kind == AK_Invalid) {
        // Just drop invalid accessors.
      } else if (AccessorNames[Kind] != nullptr) {
        // Complain about the repeated accessor, ignore it, and keep parsing.
        Diag(KindLoc, diag::err_ms_property_duplicate_accessor) << KindStr;
      } else {
        AccessorNames[Kind] = Tok.getIdentifierInfo();
      }
      ConsumeToken();

    next_property_accessor:
      // Keep processing accessors until we run out.
      if (TryConsumeToken(tok::comma))
        continue;

      // If we run into the ')', stop without consuming it.
      if (Tok.is(tok::r_paren))
        break;

      Diag(Tok.getLocation(), diag::err_ms_property_expected_comma_or_rparen);
      break;
    }

    // Only add the property attribute if it was well-formed.
    if (!HasInvalidAccessor)
      Attrs.addNewPropertyAttr(AttrName, AttrNameLoc, nullptr, SourceLocation(),
                               AccessorNames[AK_Get], AccessorNames[AK_Put],
                               ParsedAttr::AS_Declspec);
    T.skipToEnd();
    return !HasInvalidAccessor;
  }

  unsigned NumArgs =
      ParseAttributeArgsCommon(AttrName, AttrNameLoc, Attrs, nullptr, nullptr,
                               SourceLocation(), ParsedAttr::AS_Declspec);

  // If this attribute's args were parsed, and it was expected to have
  // arguments but none were provided, emit a diagnostic.
  if (!Attrs.empty() && Attrs.begin()->getMaxArgs() && !NumArgs) {
    Diag(OpenParenLoc, diag::err_attribute_requires_arguments) << AttrName;
    return false;
  }
  return true;
}

/// [MS] decl-specifier:
///             __declspec ( extended-decl-modifier-seq )
///
/// [MS] extended-decl-modifier-seq:
///             extended-decl-modifier[opt]
///             extended-decl-modifier extended-decl-modifier-seq
void Parser::ParseMicrosoftDeclSpecs(ParsedAttributes &Attrs,
                                     SourceLocation *End) {
  assert(getLangOpts().DeclSpecKeyword && "__declspec keyword is not enabled");
  assert(Tok.is(tok::kw___declspec) && "Not a declspec!");

  while (Tok.is(tok::kw___declspec)) {
    ConsumeToken();
    BalancedDelimiterTracker T(*this, tok::l_paren);
    if (T.expectAndConsume(diag::err_expected_lparen_after, "__declspec",
                           tok::r_paren))
      return;

    // An empty declspec is perfectly legal and should not warn.  Additionally,
    // you can specify multiple attributes per declspec.
    while (Tok.isNot(tok::r_paren)) {
      // Attribute not present.
      if (TryConsumeToken(tok::comma))
        continue;

      // We expect either a well-known identifier or a generic string.  Anything
      // else is a malformed declspec.
      bool IsString = Tok.getKind() == tok::string_literal;
      if (!IsString && Tok.getKind() != tok::identifier &&
          Tok.getKind() != tok::kw_restrict) {
        Diag(Tok, diag::err_ms_declspec_type);
        T.skipToEnd();
        return;
      }

      IdentifierInfo *AttrName;
      SourceLocation AttrNameLoc;
      if (IsString) {
        SmallString<8> StrBuffer;
        bool Invalid = false;
        StringRef Str = PP.getSpelling(Tok, StrBuffer, &Invalid);
        if (Invalid) {
          T.skipToEnd();
          return;
        }
        AttrName = PP.getIdentifierInfo(Str);
        AttrNameLoc = ConsumeStringToken();
      } else {
        AttrName = Tok.getIdentifierInfo();
        AttrNameLoc = ConsumeToken();
      }

      bool AttrHandled = false;

      // Parse attribute arguments.
      if (Tok.is(tok::l_paren))
        AttrHandled = ParseMicrosoftDeclSpecArgs(AttrName, AttrNameLoc, Attrs);
      else if (AttrName->getName() == "property")
        // The property attribute must have an argument list.
        Diag(Tok.getLocation(), diag::err_expected_lparen_after)
            << AttrName->getName();

      if (!AttrHandled)
        Attrs.addNew(AttrName, AttrNameLoc, nullptr, AttrNameLoc, nullptr, 0,
                     ParsedAttr::AS_Declspec);
    }
    T.consumeClose();
    if (End)
      *End = T.getCloseLocation();
  }
}

void Parser::ParseMicrosoftTypeAttributes(ParsedAttributes &attrs) {
  // Treat these like attributes
  while (true) {
    switch (Tok.getKind()) {
    case tok::kw___fastcall:
    case tok::kw___stdcall:
    case tok::kw___thiscall:
    case tok::kw___regcall:
    case tok::kw___cdecl:
    case tok::kw___vectorcall:
    case tok::kw___ptr64:
    case tok::kw___w64:
    case tok::kw___ptr32:
    case tok::kw___sptr:
    case tok::kw___uptr: {
      IdentifierInfo *AttrName = Tok.getIdentifierInfo();
      SourceLocation AttrNameLoc = ConsumeToken();
      attrs.addNew(AttrName, AttrNameLoc, nullptr, AttrNameLoc, nullptr, 0,
                   ParsedAttr::AS_Keyword);
      break;
    }
    default:
      return;
    }
  }
}

void Parser::DiagnoseAndSkipExtendedMicrosoftTypeAttributes() {
  SourceLocation StartLoc = Tok.getLocation();
  SourceLocation EndLoc = SkipExtendedMicrosoftTypeAttributes();

  if (EndLoc.isValid()) {
    SourceRange Range(StartLoc, EndLoc);
    Diag(StartLoc, diag::warn_microsoft_qualifiers_ignored) << Range;
  }
}

SourceLocation Parser::SkipExtendedMicrosoftTypeAttributes() {
  SourceLocation EndLoc;

  while (true) {
    switch (Tok.getKind()) {
    case tok::kw_const:
    case tok::kw_volatile:
    case tok::kw___fastcall:
    case tok::kw___stdcall:
    case tok::kw___thiscall:
    case tok::kw___cdecl:
    case tok::kw___vectorcall:
    case tok::kw___ptr32:
    case tok::kw___ptr64:
    case tok::kw___w64:
    case tok::kw___unaligned:
    case tok::kw___sptr:
    case tok::kw___uptr:
      EndLoc = ConsumeToken();
      break;
    default:
      return EndLoc;
    }
  }
}

void Parser::ParseBorlandTypeAttributes(ParsedAttributes &attrs) {
  // Treat these like attributes
  while (Tok.is(tok::kw___pascal)) {
    IdentifierInfo *AttrName = Tok.getIdentifierInfo();
    SourceLocation AttrNameLoc = ConsumeToken();
    attrs.addNew(AttrName, AttrNameLoc, nullptr, AttrNameLoc, nullptr, 0,
                 ParsedAttr::AS_Keyword);
  }
}

void Parser::ParseOpenCLKernelAttributes(ParsedAttributes &attrs) {
  // Treat these like attributes
  while (Tok.is(tok::kw___kernel)) {
    IdentifierInfo *AttrName = Tok.getIdentifierInfo();
    SourceLocation AttrNameLoc = ConsumeToken();
    attrs.addNew(AttrName, AttrNameLoc, nullptr, AttrNameLoc, nullptr, 0,
                 ParsedAttr::AS_Keyword);
  }
}

void Parser::ParseOpenCLQualifiers(ParsedAttributes &Attrs) {
  IdentifierInfo *AttrName = Tok.getIdentifierInfo();
  SourceLocation AttrNameLoc = Tok.getLocation();
  Attrs.addNew(AttrName, AttrNameLoc, nullptr, AttrNameLoc, nullptr, 0,
               ParsedAttr::AS_Keyword);
}

void Parser::ParseNullabilityTypeSpecifiers(ParsedAttributes &attrs) {
  // Treat these like attributes, even though they're type specifiers.
  while (true) {
    switch (Tok.getKind()) {
    case tok::kw__Nonnull:
    case tok::kw__Nullable:
    case tok::kw__Nullable_result:
    case tok::kw__Null_unspecified: {
      IdentifierInfo *AttrName = Tok.getIdentifierInfo();
      SourceLocation AttrNameLoc = ConsumeToken();
      if (!getLangOpts().ObjC)
        Diag(AttrNameLoc, diag::ext_nullability)
          << AttrName;
      attrs.addNew(AttrName, AttrNameLoc, nullptr, AttrNameLoc, nullptr, 0,
                   ParsedAttr::AS_Keyword);
      break;
    }
    default:
      return;
    }
  }
}

static bool VersionNumberSeparator(const char Separator) {
  return (Separator == '.' || Separator == '_');
}

/// Parse a version number.
///
/// version:
///   simple-integer
///   simple-integer '.' simple-integer
///   simple-integer '_' simple-integer
///   simple-integer '.' simple-integer '.' simple-integer
///   simple-integer '_' simple-integer '_' simple-integer
VersionTuple Parser::ParseVersionTuple(SourceRange &Range) {
  Range = SourceRange(Tok.getLocation(), Tok.getEndLoc());

  if (!Tok.is(tok::numeric_constant)) {
    Diag(Tok, diag::err_expected_version);
    SkipUntil(tok::comma, tok::r_paren,
              StopAtSemi | StopBeforeMatch | StopAtCodeCompletion);
    return VersionTuple();
  }

  // Parse the major (and possibly minor and subminor) versions, which
  // are stored in the numeric constant. We utilize a quirk of the
  // lexer, which is that it handles something like 1.2.3 as a single
  // numeric constant, rather than two separate tokens.
  SmallString<512> Buffer;
  Buffer.resize(Tok.getLength()+1);
  const char *ThisTokBegin = &Buffer[0];

  // Get the spelling of the token, which eliminates trigraphs, etc.
  bool Invalid = false;
  unsigned ActualLength = PP.getSpelling(Tok, ThisTokBegin, &Invalid);
  if (Invalid)
    return VersionTuple();

  // Parse the major version.
  unsigned AfterMajor = 0;
  unsigned Major = 0;
  while (AfterMajor < ActualLength && isDigit(ThisTokBegin[AfterMajor])) {
    Major = Major * 10 + ThisTokBegin[AfterMajor] - '0';
    ++AfterMajor;
  }

  if (AfterMajor == 0) {
    Diag(Tok, diag::err_expected_version);
    SkipUntil(tok::comma, tok::r_paren,
              StopAtSemi | StopBeforeMatch | StopAtCodeCompletion);
    return VersionTuple();
  }

  if (AfterMajor == ActualLength) {
    ConsumeToken();

    // We only had a single version component.
    if (Major == 0) {
      Diag(Tok, diag::err_zero_version);
      return VersionTuple();
    }

    return VersionTuple(Major);
  }

  const char AfterMajorSeparator = ThisTokBegin[AfterMajor];
  if (!VersionNumberSeparator(AfterMajorSeparator)
      || (AfterMajor + 1 == ActualLength)) {
    Diag(Tok, diag::err_expected_version);
    SkipUntil(tok::comma, tok::r_paren,
              StopAtSemi | StopBeforeMatch | StopAtCodeCompletion);
    return VersionTuple();
  }

  // Parse the minor version.
  unsigned AfterMinor = AfterMajor + 1;
  unsigned Minor = 0;
  while (AfterMinor < ActualLength && isDigit(ThisTokBegin[AfterMinor])) {
    Minor = Minor * 10 + ThisTokBegin[AfterMinor] - '0';
    ++AfterMinor;
  }

  if (AfterMinor == ActualLength) {
    ConsumeToken();

    // We had major.minor.
    if (Major == 0 && Minor == 0) {
      Diag(Tok, diag::err_zero_version);
      return VersionTuple();
    }

    return VersionTuple(Major, Minor);
  }

  const char AfterMinorSeparator = ThisTokBegin[AfterMinor];
  // If what follows is not a '.' or '_', we have a problem.
  if (!VersionNumberSeparator(AfterMinorSeparator)) {
    Diag(Tok, diag::err_expected_version);
    SkipUntil(tok::comma, tok::r_paren,
              StopAtSemi | StopBeforeMatch | StopAtCodeCompletion);
    return VersionTuple();
  }

  // Warn if separators, be it '.' or '_', do not match.
  if (AfterMajorSeparator != AfterMinorSeparator)
    Diag(Tok, diag::warn_expected_consistent_version_separator);

  // Parse the subminor version.
  unsigned AfterSubminor = AfterMinor + 1;
  unsigned Subminor = 0;
  while (AfterSubminor < ActualLength && isDigit(ThisTokBegin[AfterSubminor])) {
    Subminor = Subminor * 10 + ThisTokBegin[AfterSubminor] - '0';
    ++AfterSubminor;
  }

  if (AfterSubminor != ActualLength) {
    Diag(Tok, diag::err_expected_version);
    SkipUntil(tok::comma, tok::r_paren,
              StopAtSemi | StopBeforeMatch | StopAtCodeCompletion);
    return VersionTuple();
  }
  ConsumeToken();
  return VersionTuple(Major, Minor, Subminor);
}

/// Parse the contents of the "availability" attribute.
///
/// availability-attribute:
///   'availability' '(' platform ',' opt-strict version-arg-list,
///                      opt-replacement, opt-message')'
///
/// platform:
///   identifier
///
/// opt-strict:
///   'strict' ','
///
/// version-arg-list:
///   version-arg
///   version-arg ',' version-arg-list
///
/// version-arg:
///   'introduced' '=' version
///   'deprecated' '=' version
///   'obsoleted' = version
///   'unavailable'
/// opt-replacement:
///   'replacement' '=' <string>
/// opt-message:
///   'message' '=' <string>
void Parser::ParseAvailabilityAttribute(IdentifierInfo &Availability,
                                        SourceLocation AvailabilityLoc,
                                        ParsedAttributes &attrs,
                                        SourceLocation *endLoc,
                                        IdentifierInfo *ScopeName,
                                        SourceLocation ScopeLoc,
                                        ParsedAttr::Syntax Syntax) {
  enum { Introduced, Deprecated, Obsoleted, Unknown };
  AvailabilityChange Changes[Unknown];
  ExprResult MessageExpr, ReplacementExpr;

  // Opening '('.
  BalancedDelimiterTracker T(*this, tok::l_paren);
  if (T.consumeOpen()) {
    Diag(Tok, diag::err_expected) << tok::l_paren;
    return;
  }

  // Parse the platform name.
  if (Tok.isNot(tok::identifier)) {
    Diag(Tok, diag::err_availability_expected_platform);
    SkipUntil(tok::r_paren, StopAtSemi);
    return;
  }
  IdentifierLoc *Platform = ParseIdentifierLoc();
  if (const IdentifierInfo *const Ident = Platform->Ident) {
    // Canonicalize platform name from "macosx" to "macos".
    if (Ident->getName() == "macosx")
      Platform->Ident = PP.getIdentifierInfo("macos");
    // Canonicalize platform name from "macosx_app_extension" to
    // "macos_app_extension".
    else if (Ident->getName() == "macosx_app_extension")
      Platform->Ident = PP.getIdentifierInfo("macos_app_extension");
    else
      Platform->Ident = PP.getIdentifierInfo(
          AvailabilityAttr::canonicalizePlatformName(Ident->getName()));
  }

  // Parse the ',' following the platform name.
  if (ExpectAndConsume(tok::comma)) {
    SkipUntil(tok::r_paren, StopAtSemi);
    return;
  }

  // If we haven't grabbed the pointers for the identifiers
  // "introduced", "deprecated", and "obsoleted", do so now.
  if (!Ident_introduced) {
    Ident_introduced = PP.getIdentifierInfo("introduced");
    Ident_deprecated = PP.getIdentifierInfo("deprecated");
    Ident_obsoleted = PP.getIdentifierInfo("obsoleted");
    Ident_unavailable = PP.getIdentifierInfo("unavailable");
    Ident_message = PP.getIdentifierInfo("message");
    Ident_strict = PP.getIdentifierInfo("strict");
    Ident_replacement = PP.getIdentifierInfo("replacement");
  }

  // Parse the optional "strict", the optional "replacement" and the set of
  // introductions/deprecations/removals.
  SourceLocation UnavailableLoc, StrictLoc;
  do {
    if (Tok.isNot(tok::identifier)) {
      Diag(Tok, diag::err_availability_expected_change);
      SkipUntil(tok::r_paren, StopAtSemi);
      return;
    }
    IdentifierInfo *Keyword = Tok.getIdentifierInfo();
    SourceLocation KeywordLoc = ConsumeToken();

    if (Keyword == Ident_strict) {
      if (StrictLoc.isValid()) {
        Diag(KeywordLoc, diag::err_availability_redundant)
          << Keyword << SourceRange(StrictLoc);
      }
      StrictLoc = KeywordLoc;
      continue;
    }

    if (Keyword == Ident_unavailable) {
      if (UnavailableLoc.isValid()) {
        Diag(KeywordLoc, diag::err_availability_redundant)
          << Keyword << SourceRange(UnavailableLoc);
      }
      UnavailableLoc = KeywordLoc;
      continue;
    }

    if (Keyword == Ident_deprecated && Platform->Ident &&
        Platform->Ident->isStr("swift")) {
      // For swift, we deprecate for all versions.
      if (Changes[Deprecated].KeywordLoc.isValid()) {
        Diag(KeywordLoc, diag::err_availability_redundant)
          << Keyword
          << SourceRange(Changes[Deprecated].KeywordLoc);
      }

      Changes[Deprecated].KeywordLoc = KeywordLoc;
      // Use a fake version here.
      Changes[Deprecated].Version = VersionTuple(1);
      continue;
    }

    if (Tok.isNot(tok::equal)) {
      Diag(Tok, diag::err_expected_after) << Keyword << tok::equal;
      SkipUntil(tok::r_paren, StopAtSemi);
      return;
    }
    ConsumeToken();
    if (Keyword == Ident_message || Keyword == Ident_replacement) {
      if (Tok.isNot(tok::string_literal)) {
        Diag(Tok, diag::err_expected_string_literal)
          << /*Source='availability attribute'*/2;
        SkipUntil(tok::r_paren, StopAtSemi);
        return;
      }
      if (Keyword == Ident_message)
        MessageExpr = ParseStringLiteralExpression();
      else
        ReplacementExpr = ParseStringLiteralExpression();
      // Also reject wide string literals.
      if (StringLiteral *MessageStringLiteral =
              cast_or_null<StringLiteral>(MessageExpr.get())) {
        if (!MessageStringLiteral->isAscii()) {
          Diag(MessageStringLiteral->getSourceRange().getBegin(),
               diag::err_expected_string_literal)
            << /*Source='availability attribute'*/ 2;
          SkipUntil(tok::r_paren, StopAtSemi);
          return;
        }
      }
      if (Keyword == Ident_message)
        break;
      else
        continue;
    }

    // Special handling of 'NA' only when applied to introduced or
    // deprecated.
    if ((Keyword == Ident_introduced || Keyword == Ident_deprecated) &&
        Tok.is(tok::identifier)) {
      IdentifierInfo *NA = Tok.getIdentifierInfo();
      if (NA->getName() == "NA") {
        ConsumeToken();
        if (Keyword == Ident_introduced)
          UnavailableLoc = KeywordLoc;
        continue;
      }
    }

    SourceRange VersionRange;
    VersionTuple Version = ParseVersionTuple(VersionRange);

    if (Version.empty()) {
      SkipUntil(tok::r_paren, StopAtSemi);
      return;
    }

    unsigned Index;
    if (Keyword == Ident_introduced)
      Index = Introduced;
    else if (Keyword == Ident_deprecated)
      Index = Deprecated;
    else if (Keyword == Ident_obsoleted)
      Index = Obsoleted;
    else
      Index = Unknown;

    if (Index < Unknown) {
      if (!Changes[Index].KeywordLoc.isInvalid()) {
        Diag(KeywordLoc, diag::err_availability_redundant)
          << Keyword
          << SourceRange(Changes[Index].KeywordLoc,
                         Changes[Index].VersionRange.getEnd());
      }

      Changes[Index].KeywordLoc = KeywordLoc;
      Changes[Index].Version = Version;
      Changes[Index].VersionRange = VersionRange;
    } else {
      Diag(KeywordLoc, diag::err_availability_unknown_change)
        << Keyword << VersionRange;
    }

  } while (TryConsumeToken(tok::comma));

  // Closing ')'.
  if (T.consumeClose())
    return;

  if (endLoc)
    *endLoc = T.getCloseLocation();

  // The 'unavailable' availability cannot be combined with any other
  // availability changes. Make sure that hasn't happened.
  if (UnavailableLoc.isValid()) {
    bool Complained = false;
    for (unsigned Index = Introduced; Index != Unknown; ++Index) {
      if (Changes[Index].KeywordLoc.isValid()) {
        if (!Complained) {
          Diag(UnavailableLoc, diag::warn_availability_and_unavailable)
            << SourceRange(Changes[Index].KeywordLoc,
                           Changes[Index].VersionRange.getEnd());
          Complained = true;
        }

        // Clear out the availability.
        Changes[Index] = AvailabilityChange();
      }
    }
  }

  // Record this attribute
  attrs.addNew(&Availability,
               SourceRange(AvailabilityLoc, T.getCloseLocation()),
               ScopeName, ScopeLoc,
               Platform,
               Changes[Introduced],
               Changes[Deprecated],
               Changes[Obsoleted],
               UnavailableLoc, MessageExpr.get(),
               Syntax, StrictLoc, ReplacementExpr.get());
}

/// Parse the contents of the "external_source_symbol" attribute.
///
/// external-source-symbol-attribute:
///   'external_source_symbol' '(' keyword-arg-list ')'
///
/// keyword-arg-list:
///   keyword-arg
///   keyword-arg ',' keyword-arg-list
///
/// keyword-arg:
///   'language' '=' <string>
///   'defined_in' '=' <string>
///   'generated_declaration'
void Parser::ParseExternalSourceSymbolAttribute(
    IdentifierInfo &ExternalSourceSymbol, SourceLocation Loc,
    ParsedAttributes &Attrs, SourceLocation *EndLoc, IdentifierInfo *ScopeName,
    SourceLocation ScopeLoc, ParsedAttr::Syntax Syntax) {
  // Opening '('.
  BalancedDelimiterTracker T(*this, tok::l_paren);
  if (T.expectAndConsume())
    return;

  // Initialize the pointers for the keyword identifiers when required.
  if (!Ident_language) {
    Ident_language = PP.getIdentifierInfo("language");
    Ident_defined_in = PP.getIdentifierInfo("defined_in");
    Ident_generated_declaration = PP.getIdentifierInfo("generated_declaration");
  }

  ExprResult Language;
  bool HasLanguage = false;
  ExprResult DefinedInExpr;
  bool HasDefinedIn = false;
  IdentifierLoc *GeneratedDeclaration = nullptr;

  // Parse the language/defined_in/generated_declaration keywords
  do {
    if (Tok.isNot(tok::identifier)) {
      Diag(Tok, diag::err_external_source_symbol_expected_keyword);
      SkipUntil(tok::r_paren, StopAtSemi);
      return;
    }

    SourceLocation KeywordLoc = Tok.getLocation();
    IdentifierInfo *Keyword = Tok.getIdentifierInfo();
    if (Keyword == Ident_generated_declaration) {
      if (GeneratedDeclaration) {
        Diag(Tok, diag::err_external_source_symbol_duplicate_clause) << Keyword;
        SkipUntil(tok::r_paren, StopAtSemi);
        return;
      }
      GeneratedDeclaration = ParseIdentifierLoc();
      continue;
    }

    if (Keyword != Ident_language && Keyword != Ident_defined_in) {
      Diag(Tok, diag::err_external_source_symbol_expected_keyword);
      SkipUntil(tok::r_paren, StopAtSemi);
      return;
    }

    ConsumeToken();
    if (ExpectAndConsume(tok::equal, diag::err_expected_after,
                         Keyword->getName())) {
      SkipUntil(tok::r_paren, StopAtSemi);
      return;
    }

    bool HadLanguage = HasLanguage, HadDefinedIn = HasDefinedIn;
    if (Keyword == Ident_language)
      HasLanguage = true;
    else
      HasDefinedIn = true;

    if (Tok.isNot(tok::string_literal)) {
      Diag(Tok, diag::err_expected_string_literal)
          << /*Source='external_source_symbol attribute'*/ 3
          << /*language | source container*/ (Keyword != Ident_language);
      SkipUntil(tok::comma, tok::r_paren, StopAtSemi | StopBeforeMatch);
      continue;
    }
    if (Keyword == Ident_language) {
      if (HadLanguage) {
        Diag(KeywordLoc, diag::err_external_source_symbol_duplicate_clause)
            << Keyword;
        ParseStringLiteralExpression();
        continue;
      }
      Language = ParseStringLiteralExpression();
    } else {
      assert(Keyword == Ident_defined_in && "Invalid clause keyword!");
      if (HadDefinedIn) {
        Diag(KeywordLoc, diag::err_external_source_symbol_duplicate_clause)
            << Keyword;
        ParseStringLiteralExpression();
        continue;
      }
      DefinedInExpr = ParseStringLiteralExpression();
    }
  } while (TryConsumeToken(tok::comma));

  // Closing ')'.
  if (T.consumeClose())
    return;
  if (EndLoc)
    *EndLoc = T.getCloseLocation();

  ArgsUnion Args[] = {Language.get(), DefinedInExpr.get(),
                      GeneratedDeclaration};
  Attrs.addNew(&ExternalSourceSymbol, SourceRange(Loc, T.getCloseLocation()),
               ScopeName, ScopeLoc, Args, llvm::array_lengthof(Args), Syntax);
}

/// Parse the contents of the "objc_bridge_related" attribute.
/// objc_bridge_related '(' related_class ',' opt-class_method ',' opt-instance_method ')'
/// related_class:
///     Identifier
///
/// opt-class_method:
///     Identifier: | <empty>
///
/// opt-instance_method:
///     Identifier | <empty>
///
void Parser::ParseObjCBridgeRelatedAttribute(IdentifierInfo &ObjCBridgeRelated,
                                SourceLocation ObjCBridgeRelatedLoc,
                                ParsedAttributes &attrs,
                                SourceLocation *endLoc,
                                IdentifierInfo *ScopeName,
                                SourceLocation ScopeLoc,
                                ParsedAttr::Syntax Syntax) {
  // Opening '('.
  BalancedDelimiterTracker T(*this, tok::l_paren);
  if (T.consumeOpen()) {
    Diag(Tok, diag::err_expected) << tok::l_paren;
    return;
  }

  // Parse the related class name.
  if (Tok.isNot(tok::identifier)) {
    Diag(Tok, diag::err_objcbridge_related_expected_related_class);
    SkipUntil(tok::r_paren, StopAtSemi);
    return;
  }
  IdentifierLoc *RelatedClass = ParseIdentifierLoc();
  if (ExpectAndConsume(tok::comma)) {
    SkipUntil(tok::r_paren, StopAtSemi);
    return;
  }

  // Parse class method name.  It's non-optional in the sense that a trailing
  // comma is required, but it can be the empty string, and then we record a
  // nullptr.
  IdentifierLoc *ClassMethod = nullptr;
  if (Tok.is(tok::identifier)) {
    ClassMethod = ParseIdentifierLoc();
    if (!TryConsumeToken(tok::colon)) {
      Diag(Tok, diag::err_objcbridge_related_selector_name);
      SkipUntil(tok::r_paren, StopAtSemi);
      return;
    }
  }
  if (!TryConsumeToken(tok::comma)) {
    if (Tok.is(tok::colon))
      Diag(Tok, diag::err_objcbridge_related_selector_name);
    else
      Diag(Tok, diag::err_expected) << tok::comma;
    SkipUntil(tok::r_paren, StopAtSemi);
    return;
  }

  // Parse instance method name.  Also non-optional but empty string is
  // permitted.
  IdentifierLoc *InstanceMethod = nullptr;
  if (Tok.is(tok::identifier))
    InstanceMethod = ParseIdentifierLoc();
  else if (Tok.isNot(tok::r_paren)) {
    Diag(Tok, diag::err_expected) << tok::r_paren;
    SkipUntil(tok::r_paren, StopAtSemi);
    return;
  }

  // Closing ')'.
  if (T.consumeClose())
    return;

  if (endLoc)
    *endLoc = T.getCloseLocation();

  // Record this attribute
  attrs.addNew(&ObjCBridgeRelated,
               SourceRange(ObjCBridgeRelatedLoc, T.getCloseLocation()),
               ScopeName, ScopeLoc,
               RelatedClass,
               ClassMethod,
               InstanceMethod,
               Syntax);
}


void Parser::ParseSwiftNewTypeAttribute(
    IdentifierInfo &AttrName, SourceLocation AttrNameLoc,
    ParsedAttributes &Attrs, SourceLocation *EndLoc, IdentifierInfo *ScopeName,
    SourceLocation ScopeLoc, ParsedAttr::Syntax Syntax) {
  BalancedDelimiterTracker T(*this, tok::l_paren);

  // Opening '('
  if (T.consumeOpen()) {
    Diag(Tok, diag::err_expected) << tok::l_paren;
    return;
  }

  if (Tok.is(tok::r_paren)) {
    Diag(Tok.getLocation(), diag::err_argument_required_after_attribute);
    T.consumeClose();
    return;
  }
  if (Tok.isNot(tok::kw_struct) && Tok.isNot(tok::kw_enum)) {
    Diag(Tok, diag::warn_attribute_type_not_supported)
        << &AttrName << Tok.getIdentifierInfo();
    if (!isTokenSpecial())
      ConsumeToken();
    T.consumeClose();
    return;
  }

  auto *SwiftType = IdentifierLoc::create(Actions.Context, Tok.getLocation(),
                                          Tok.getIdentifierInfo());
  ConsumeToken();

  // Closing ')'
  if (T.consumeClose())
    return;
  if (EndLoc)
    *EndLoc = T.getCloseLocation();

  ArgsUnion Args[] = {SwiftType};
  Attrs.addNew(&AttrName, SourceRange(AttrNameLoc, T.getCloseLocation()),
               ScopeName, ScopeLoc, Args, llvm::array_lengthof(Args), Syntax);
}


void Parser::ParseTypeTagForDatatypeAttribute(IdentifierInfo &AttrName,
                                              SourceLocation AttrNameLoc,
                                              ParsedAttributes &Attrs,
                                              SourceLocation *EndLoc,
                                              IdentifierInfo *ScopeName,
                                              SourceLocation ScopeLoc,
                                              ParsedAttr::Syntax Syntax) {
  assert(Tok.is(tok::l_paren) && "Attribute arg list not starting with '('");

  BalancedDelimiterTracker T(*this, tok::l_paren);
  T.consumeOpen();

  if (Tok.isNot(tok::identifier)) {
    Diag(Tok, diag::err_expected) << tok::identifier;
    T.skipToEnd();
    return;
  }
  IdentifierLoc *ArgumentKind = ParseIdentifierLoc();

  if (ExpectAndConsume(tok::comma)) {
    T.skipToEnd();
    return;
  }

  SourceRange MatchingCTypeRange;
  TypeResult MatchingCType = ParseTypeName(&MatchingCTypeRange);
  if (MatchingCType.isInvalid()) {
    T.skipToEnd();
    return;
  }

  bool LayoutCompatible = false;
  bool MustBeNull = false;
  while (TryConsumeToken(tok::comma)) {
    if (Tok.isNot(tok::identifier)) {
      Diag(Tok, diag::err_expected) << tok::identifier;
      T.skipToEnd();
      return;
    }
    IdentifierInfo *Flag = Tok.getIdentifierInfo();
    if (Flag->isStr("layout_compatible"))
      LayoutCompatible = true;
    else if (Flag->isStr("must_be_null"))
      MustBeNull = true;
    else {
      Diag(Tok, diag::err_type_safety_unknown_flag) << Flag;
      T.skipToEnd();
      return;
    }
    ConsumeToken(); // consume flag
  }

  if (!T.consumeClose()) {
    Attrs.addNewTypeTagForDatatype(&AttrName, AttrNameLoc, ScopeName, ScopeLoc,
                                   ArgumentKind, MatchingCType.get(),
                                   LayoutCompatible, MustBeNull, Syntax);
  }

  if (EndLoc)
    *EndLoc = T.getCloseLocation();
}

/// DiagnoseProhibitedCXX11Attribute - We have found the opening square brackets
/// of a C++11 attribute-specifier in a location where an attribute is not
/// permitted. By C++11 [dcl.attr.grammar]p6, this is ill-formed. Diagnose this
/// situation.
///
/// \return \c true if we skipped an attribute-like chunk of tokens, \c false if
/// this doesn't appear to actually be an attribute-specifier, and the caller
/// should try to parse it.
bool Parser::DiagnoseProhibitedCXX11Attribute() {
  assert(Tok.is(tok::l_square) && NextToken().is(tok::l_square));

  switch (isCXX11AttributeSpecifier(/*Disambiguate*/true)) {
  case CAK_NotAttributeSpecifier:
    // No diagnostic: we're in Obj-C++11 and this is not actually an attribute.
    return false;

  case CAK_InvalidAttributeSpecifier:
    Diag(Tok.getLocation(), diag::err_l_square_l_square_not_attribute);
    return false;

  case CAK_AttributeSpecifier:
    // Parse and discard the attributes.
    SourceLocation BeginLoc = ConsumeBracket();
    ConsumeBracket();
    SkipUntil(tok::r_square);
    assert(Tok.is(tok::r_square) && "isCXX11AttributeSpecifier lied");
    SourceLocation EndLoc = ConsumeBracket();
    Diag(BeginLoc, diag::err_attributes_not_allowed)
      << SourceRange(BeginLoc, EndLoc);
    return true;
  }
  llvm_unreachable("All cases handled above.");
}

/// We have found the opening square brackets of a C++11
/// attribute-specifier in a location where an attribute is not permitted, but
/// we know where the attributes ought to be written. Parse them anyway, and
/// provide a fixit moving them to the right place.
void Parser::DiagnoseMisplacedCXX11Attribute(ParsedAttributesWithRange &Attrs,
                                             SourceLocation CorrectLocation) {
  assert((Tok.is(tok::l_square) && NextToken().is(tok::l_square)) ||
         Tok.is(tok::kw_alignas));

  // Consume the attributes.
  SourceLocation Loc = Tok.getLocation();
  ParseCXX11Attributes(Attrs);
  CharSourceRange AttrRange(SourceRange(Loc, Attrs.Range.getEnd()), true);
  // FIXME: use err_attributes_misplaced
  Diag(Loc, diag::err_attributes_not_allowed)
    << FixItHint::CreateInsertionFromRange(CorrectLocation, AttrRange)
    << FixItHint::CreateRemoval(AttrRange);
}

void Parser::DiagnoseProhibitedAttributes(
    const SourceRange &Range, const SourceLocation CorrectLocation) {
  if (CorrectLocation.isValid()) {
    CharSourceRange AttrRange(Range, true);
    Diag(CorrectLocation, diag::err_attributes_misplaced)
        << FixItHint::CreateInsertionFromRange(CorrectLocation, AttrRange)
        << FixItHint::CreateRemoval(AttrRange);
  } else
    Diag(Range.getBegin(), diag::err_attributes_not_allowed) << Range;
}

void Parser::ProhibitCXX11Attributes(ParsedAttributesWithRange &Attrs,
                                     unsigned DiagID, bool DiagnoseEmptyAttrs) {

  if (DiagnoseEmptyAttrs && Attrs.empty() && Attrs.Range.isValid()) {
    // An attribute list has been parsed, but it was empty.
    // This is the case for [[]].
    const auto &LangOpts = getLangOpts();
    auto &SM = PP.getSourceManager();
    Token FirstLSquare;
    Lexer::getRawToken(Attrs.Range.getBegin(), FirstLSquare, SM, LangOpts);

    if (FirstLSquare.is(tok::l_square)) {
      llvm::Optional<Token> SecondLSquare =
          Lexer::findNextToken(FirstLSquare.getLocation(), SM, LangOpts);

      if (SecondLSquare && SecondLSquare->is(tok::l_square)) {
        // The attribute range starts with [[, but is empty. So this must
        // be [[]], which we are supposed to diagnose because
        // DiagnoseEmptyAttrs is true.
        Diag(Attrs.Range.getBegin(), DiagID) << Attrs.Range;
        return;
      }
    }
  }

  for (const ParsedAttr &AL : Attrs) {
    if (!AL.isCXX11Attribute() && !AL.isC2xAttribute())
      continue;
    if (AL.getKind() == ParsedAttr::UnknownAttribute)
      Diag(AL.getLoc(), diag::warn_unknown_attribute_ignored)
          << AL << AL.getRange();
    else {
      Diag(AL.getLoc(), DiagID) << AL;
      AL.setInvalid();
    }
  }
}

void Parser::DiagnoseCXX11AttributeExtension(ParsedAttributesWithRange &Attrs) {
  for (const ParsedAttr &PA : Attrs) {
    if (PA.isCXX11Attribute() || PA.isC2xAttribute())
      Diag(PA.getLoc(), diag::ext_cxx11_attr_placement) << PA << PA.getRange();
  }
}

// Usually, `__attribute__((attrib)) class Foo {} var` means that attribute
// applies to var, not the type Foo.
// As an exception to the rule, __declspec(align(...)) before the
// class-key affects the type instead of the variable.
// Also, Microsoft-style [attributes] seem to affect the type instead of the
// variable.
// This function moves attributes that should apply to the type off DS to Attrs.
void Parser::stripTypeAttributesOffDeclSpec(ParsedAttributesWithRange &Attrs,
                                            DeclSpec &DS,
                                            Sema::TagUseKind TUK) {
  if (TUK == Sema::TUK_Reference)
    return;

  llvm::SmallVector<ParsedAttr *, 1> ToBeMoved;

  for (ParsedAttr &AL : DS.getAttributes()) {
    if ((AL.getKind() == ParsedAttr::AT_Aligned &&
         AL.isDeclspecAttribute()) ||
        AL.isMicrosoftAttribute())
      ToBeMoved.push_back(&AL);
  }

  for (ParsedAttr *AL : ToBeMoved) {
    DS.getAttributes().remove(AL);
    Attrs.addAtEnd(AL);
  }
}

/// ParseDeclaration - Parse a full 'declaration', which consists of
/// declaration-specifiers, some number of declarators, and a semicolon.
/// 'Context' should be a DeclaratorContext value.  This returns the
/// location of the semicolon in DeclEnd.
///
///       declaration: [C99 6.7]
///         block-declaration ->
///           simple-declaration
///           others                   [FIXME]
/// [C++]   template-declaration
/// [C++]   namespace-definition
/// [C++]   using-directive
/// [C++]   using-declaration
/// [C++11/C11] static_assert-declaration
///         others... [FIXME]
///
Parser::DeclGroupPtrTy
Parser::ParseDeclaration(DeclaratorContext Context, SourceLocation &DeclEnd,
                         ParsedAttributesWithRange &attrs,
                         SourceLocation *DeclSpecStart) {
  ParenBraceBracketBalancer BalancerRAIIObj(*this);
  // Must temporarily exit the objective-c container scope for
  // parsing c none objective-c decls.
  ObjCDeclContextSwitch ObjCDC(*this);

  Decl *SingleDecl = nullptr;
  switch (Tok.getKind()) {
  case tok::kw_template:
  case tok::kw_export:
    ProhibitAttributes(attrs);
    SingleDecl = ParseDeclarationStartingWithTemplate(Context, DeclEnd, attrs);
    break;
  case tok::kw_inline:
    // Could be the start of an inline namespace. Allowed as an ext in C++03.
    if (getLangOpts().CPlusPlus && NextToken().is(tok::kw_namespace)) {
      ProhibitAttributes(attrs);
      SourceLocation InlineLoc = ConsumeToken();
      return ParseNamespace(Context, DeclEnd, InlineLoc);
    }
    return ParseSimpleDeclaration(Context, DeclEnd, attrs, true, nullptr,
                                  DeclSpecStart);
  case tok::kw_namespace:
    ProhibitAttributes(attrs);
    return ParseNamespace(Context, DeclEnd);
  case tok::kw_using:
    return ParseUsingDirectiveOrDeclaration(Context, ParsedTemplateInfo(),
                                            DeclEnd, attrs);
  case tok::kw_static_assert:
  case tok::kw__Static_assert:
    ProhibitAttributes(attrs);
    SingleDecl = ParseStaticAssertDeclaration(DeclEnd);
    break;
  default:
    return ParseSimpleDeclaration(Context, DeclEnd, attrs, true, nullptr,
                                  DeclSpecStart);
  }

  // This routine returns a DeclGroup, if the thing we parsed only contains a
  // single decl, convert it now.
  return Actions.ConvertDeclToDeclGroup(SingleDecl);
}

///       simple-declaration: [C99 6.7: declaration] [C++ 7p1: dcl.dcl]
///         declaration-specifiers init-declarator-list[opt] ';'
/// [C++11] attribute-specifier-seq decl-specifier-seq[opt]
///             init-declarator-list ';'
///[C90/C++]init-declarator-list ';'                             [TODO]
/// [OMP]   threadprivate-directive
/// [OMP]   allocate-directive                                   [TODO]
///
///       for-range-declaration: [C++11 6.5p1: stmt.ranged]
///         attribute-specifier-seq[opt] type-specifier-seq declarator
///
/// If RequireSemi is false, this does not check for a ';' at the end of the
/// declaration.  If it is true, it checks for and eats it.
///
/// If FRI is non-null, we might be parsing a for-range-declaration instead
/// of a simple-declaration. If we find that we are, we also parse the
/// for-range-initializer, and place it here.
///
/// DeclSpecStart is used when decl-specifiers are parsed before parsing
/// the Declaration. The SourceLocation for this Decl is set to
/// DeclSpecStart if DeclSpecStart is non-null.
Parser::DeclGroupPtrTy Parser::ParseSimpleDeclaration(
    DeclaratorContext Context, SourceLocation &DeclEnd,
    ParsedAttributesWithRange &Attrs, bool RequireSemi, ForRangeInit *FRI,
    SourceLocation *DeclSpecStart) {
  // Parse the common declaration-specifiers piece.
  ParsingDeclSpec DS(*this);

  DeclSpecContext DSContext = getDeclSpecContextFromDeclaratorContext(Context);
  ParseDeclarationSpecifiers(DS, ParsedTemplateInfo(), AS_none, DSContext);

  // If we had a free-standing type definition with a missing semicolon, we
  // may get this far before the problem becomes obvious.
  if (DS.hasTagDefinition() &&
      DiagnoseMissingSemiAfterTagDefinition(DS, AS_none, DSContext))
    return nullptr;

  // C99 6.7.2.3p6: Handle "struct-or-union identifier;", "enum { X };"
  // declaration-specifiers init-declarator-list[opt] ';'
  if (Tok.is(tok::semi)) {
    ProhibitAttributes(Attrs);
    DeclEnd = Tok.getLocation();
    if (RequireSemi) ConsumeToken();
    RecordDecl *AnonRecord = nullptr;
    Decl *TheDecl = Actions.ParsedFreeStandingDeclSpec(getCurScope(), AS_none,
                                                       DS, AnonRecord);
    DS.complete(TheDecl);
    if (AnonRecord) {
      Decl* decls[] = {AnonRecord, TheDecl};
      return Actions.BuildDeclaratorGroup(decls);
    }
    return Actions.ConvertDeclToDeclGroup(TheDecl);
  }

  if (DeclSpecStart)
    DS.SetRangeStart(*DeclSpecStart);

  DS.takeAttributesFrom(Attrs);
  return ParseDeclGroup(DS, Context, &DeclEnd, FRI);
}

/// Returns true if this might be the start of a declarator, or a common typo
/// for a declarator.
bool Parser::MightBeDeclarator(DeclaratorContext Context) {
  switch (Tok.getKind()) {
  case tok::annot_cxxscope:
  case tok::annot_template_id:
  case tok::caret:
  case tok::code_completion:
  case tok::coloncolon:
  case tok::ellipsis:
  case tok::kw___attribute:
  case tok::kw_operator:
  case tok::l_paren:
  case tok::star:
    return true;

  case tok::amp:
  case tok::ampamp:
    return getLangOpts().CPlusPlus;

  case tok::l_square: // Might be an attribute on an unnamed bit-field.
    return Context == DeclaratorContext::Member && getLangOpts().CPlusPlus11 &&
           NextToken().is(tok::l_square);

  case tok::colon: // Might be a typo for '::' or an unnamed bit-field.
    return Context == DeclaratorContext::Member || getLangOpts().CPlusPlus;

  case tok::identifier:
    switch (NextToken().getKind()) {
    case tok::code_completion:
    case tok::coloncolon:
    case tok::comma:
    case tok::equal:
    case tok::equalequal: // Might be a typo for '='.
    case tok::kw_alignas:
    case tok::kw_asm:
    case tok::kw___attribute:
    case tok::l_brace:
    case tok::l_paren:
    case tok::l_square:
    case tok::less:
    case tok::r_brace:
    case tok::r_paren:
    case tok::r_square:
    case tok::semi:
      return true;

    case tok::colon:
      // At namespace scope, 'identifier:' is probably a typo for 'identifier::'
      // and in block scope it's probably a label. Inside a class definition,
      // this is a bit-field.
      return Context == DeclaratorContext::Member ||
             (getLangOpts().CPlusPlus && Context == DeclaratorContext::File);

    case tok::identifier: // Possible virt-specifier.
      return getLangOpts().CPlusPlus11 && isCXX11VirtSpecifier(NextToken());

    default:
      return false;
    }

  default:
    return false;
  }
}

/// Skip until we reach something which seems like a sensible place to pick
/// up parsing after a malformed declaration. This will sometimes stop sooner
/// than SkipUntil(tok::r_brace) would, but will never stop later.
void Parser::SkipMalformedDecl() {
  while (true) {
    switch (Tok.getKind()) {
    case tok::l_brace:
      // Skip until matching }, then stop. We've probably skipped over
      // a malformed class or function definition or similar.
      ConsumeBrace();
      SkipUntil(tok::r_brace);
      if (Tok.isOneOf(tok::comma, tok::l_brace, tok::kw_try)) {
        // This declaration isn't over yet. Keep skipping.
        continue;
      }
      TryConsumeToken(tok::semi);
      return;

    case tok::l_square:
      ConsumeBracket();
      SkipUntil(tok::r_square);
      continue;

    case tok::l_paren:
      ConsumeParen();
      SkipUntil(tok::r_paren);
      continue;

    case tok::r_brace:
      return;

    case tok::semi:
      ConsumeToken();
      return;

    case tok::kw_inline:
      // 'inline namespace' at the start of a line is almost certainly
      // a good place to pick back up parsing, except in an Objective-C
      // @interface context.
      if (Tok.isAtStartOfLine() && NextToken().is(tok::kw_namespace) &&
          (!ParsingInObjCContainer || CurParsedObjCImpl))
        return;
      break;

    case tok::kw_namespace:
      // 'namespace' at the start of a line is almost certainly a good
      // place to pick back up parsing, except in an Objective-C
      // @interface context.
      if (Tok.isAtStartOfLine() &&
          (!ParsingInObjCContainer || CurParsedObjCImpl))
        return;
      break;

    case tok::at:
      // @end is very much like } in Objective-C contexts.
      if (NextToken().isObjCAtKeyword(tok::objc_end) &&
          ParsingInObjCContainer)
        return;
      break;

    case tok::minus:
    case tok::plus:
      // - and + probably start new method declarations in Objective-C contexts.
      if (Tok.isAtStartOfLine() && ParsingInObjCContainer)
        return;
      break;

    case tok::eof:
    case tok::annot_module_begin:
    case tok::annot_module_end:
    case tok::annot_module_include:
      return;

    default:
      break;
    }

    ConsumeAnyToken();
  }
}

/// ParseDeclGroup - Having concluded that this is either a function
/// definition or a group of object declarations, actually parse the
/// result.
Parser::DeclGroupPtrTy Parser::ParseDeclGroup(ParsingDeclSpec &DS,
                                              DeclaratorContext Context,
                                              SourceLocation *DeclEnd,
                                              ForRangeInit *FRI) {
  // Parse the first declarator.
  ParsingDeclarator D(*this, DS, Context);
  ParseDeclarator(D);

  // Bail out if the first declarator didn't seem well-formed.
  if (!D.hasName() && !D.mayOmitIdentifier()) {
    SkipMalformedDecl();
    return nullptr;
  }

  if (Tok.is(tok::kw_requires))
    ParseTrailingRequiresClause(D);

  // Save late-parsed attributes for now; they need to be parsed in the
  // appropriate function scope after the function Decl has been constructed.
  // These will be parsed in ParseFunctionDefinition or ParseLexedAttrList.
  LateParsedAttrList LateParsedAttrs(true);
  if (D.isFunctionDeclarator()) {
    MaybeParseGNUAttributes(D, &LateParsedAttrs);

    // The _Noreturn keyword can't appear here, unlike the GNU noreturn
    // attribute. If we find the keyword here, tell the user to put it
    // at the start instead.
    if (Tok.is(tok::kw__Noreturn)) {
      SourceLocation Loc = ConsumeToken();
      const char *PrevSpec;
      unsigned DiagID;

      // We can offer a fixit if it's valid to mark this function as _Noreturn
      // and we don't have any other declarators in this declaration.
      bool Fixit = !DS.setFunctionSpecNoreturn(Loc, PrevSpec, DiagID);
      MaybeParseGNUAttributes(D, &LateParsedAttrs);
      Fixit &= Tok.isOneOf(tok::semi, tok::l_brace, tok::kw_try);

      Diag(Loc, diag::err_c11_noreturn_misplaced)
          << (Fixit ? FixItHint::CreateRemoval(Loc) : FixItHint())
          << (Fixit ? FixItHint::CreateInsertion(D.getBeginLoc(), "_Noreturn ")
                    : FixItHint());
    }
  }

  // Check to see if we have a function *definition* which must have a body.
  if (D.isFunctionDeclarator()) {
    if (Tok.is(tok::equal) && NextToken().is(tok::code_completion)) {
      cutOffParsing();
      Actions.CodeCompleteAfterFunctionEquals(D);
      return nullptr;
    }
    // Look at the next token to make sure that this isn't a function
    // declaration.  We have to check this because __attribute__ might be the
    // start of a function definition in GCC-extended K&R C.
    if (!isDeclarationAfterDeclarator()) {

      // Function definitions are only allowed at file scope and in C++ classes.
      // The C++ inline method definition case is handled elsewhere, so we only
      // need to handle the file scope definition case.
      if (Context == DeclaratorContext::File) {
        if (isStartOfFunctionDefinition(D)) {
          if (DS.getStorageClassSpec() == DeclSpec::SCS_typedef) {
            Diag(Tok, diag::err_function_declared_typedef);

            // Recover by treating the 'typedef' as spurious.
            DS.ClearStorageClassSpecs();
          }

          Decl *TheDecl = ParseFunctionDefinition(D, ParsedTemplateInfo(),
                                                  &LateParsedAttrs);
          return Actions.ConvertDeclToDeclGroup(TheDecl);
        }

        if (isDeclarationSpecifier()) {
          // If there is an invalid declaration specifier right after the
          // function prototype, then we must be in a missing semicolon case
          // where this isn't actually a body.  Just fall through into the code
          // that handles it as a prototype, and let the top-level code handle
          // the erroneous declspec where it would otherwise expect a comma or
          // semicolon.
        } else {
          Diag(Tok, diag::err_expected_fn_body);
          SkipUntil(tok::semi);
          return nullptr;
        }
      } else {
        if (Tok.is(tok::l_brace)) {
          Diag(Tok, diag::err_function_definition_not_allowed);
          SkipMalformedDecl();
          return nullptr;
        }
      }
    }
  }

  if (ParseAsmAttributesAfterDeclarator(D))
    return nullptr;

  // C++0x [stmt.iter]p1: Check if we have a for-range-declarator. If so, we
  // must parse and analyze the for-range-initializer before the declaration is
  // analyzed.
  //
  // Handle the Objective-C for-in loop variable similarly, although we
  // don't need to parse the container in advance.
  if (FRI && (Tok.is(tok::colon) || isTokIdentifier_in())) {
    bool IsForRangeLoop = false;
    if (TryConsumeToken(tok::colon, FRI->ColonLoc)) {
      IsForRangeLoop = true;
      if (getLangOpts().OpenMP)
        Actions.startOpenMPCXXRangeFor();
      if (Tok.is(tok::l_brace))
        FRI->RangeExpr = ParseBraceInitializer();
      else
        FRI->RangeExpr = ParseExpression();
    }

    Decl *ThisDecl = Actions.ActOnDeclarator(getCurScope(), D);
    if (IsForRangeLoop) {
      Actions.ActOnCXXForRangeDecl(ThisDecl);
    } else {
      // Obj-C for loop
      if (auto *VD = dyn_cast_or_null<VarDecl>(ThisDecl))
        VD->setObjCForDecl(true);
    }
    Actions.FinalizeDeclaration(ThisDecl);
    D.complete(ThisDecl);
    return Actions.FinalizeDeclaratorGroup(getCurScope(), DS, ThisDecl);
  }

  SmallVector<Decl *, 8> DeclsInGroup;
  Decl *FirstDecl = ParseDeclarationAfterDeclaratorAndAttributes(
      D, ParsedTemplateInfo(), FRI);
  if (LateParsedAttrs.size() > 0)
    ParseLexedAttributeList(LateParsedAttrs, FirstDecl, true, false);
  D.complete(FirstDecl);
  if (FirstDecl)
    DeclsInGroup.push_back(FirstDecl);

  bool ExpectSemi = Context != DeclaratorContext::ForInit;

  // If we don't have a comma, it is either the end of the list (a ';') or an
  // error, bail out.
  SourceLocation CommaLoc;
  while (TryConsumeToken(tok::comma, CommaLoc)) {
    if (Tok.isAtStartOfLine() && ExpectSemi && !MightBeDeclarator(Context)) {
      // This comma was followed by a line-break and something which can't be
      // the start of a declarator. The comma was probably a typo for a
      // semicolon.
      Diag(CommaLoc, diag::err_expected_semi_declaration)
        << FixItHint::CreateReplacement(CommaLoc, ";");
      ExpectSemi = false;
      break;
    }

    // Parse the next declarator.
    D.clear();
    D.setCommaLoc(CommaLoc);

    // Accept attributes in an init-declarator.  In the first declarator in a
    // declaration, these would be part of the declspec.  In subsequent
    // declarators, they become part of the declarator itself, so that they
    // don't apply to declarators after *this* one.  Examples:
    //    short __attribute__((common)) var;    -> declspec
    //    short var __attribute__((common));    -> declarator
    //    short x, __attribute__((common)) var;    -> declarator
    MaybeParseGNUAttributes(D);

    // MSVC parses but ignores qualifiers after the comma as an extension.
    if (getLangOpts().MicrosoftExt)
      DiagnoseAndSkipExtendedMicrosoftTypeAttributes();

    ParseDeclarator(D);
    if (!D.isInvalidType()) {
      // C++2a [dcl.decl]p1
      //    init-declarator:
      //	      declarator initializer[opt]
      //        declarator requires-clause
      if (Tok.is(tok::kw_requires))
        ParseTrailingRequiresClause(D);
      Decl *ThisDecl = ParseDeclarationAfterDeclarator(D);
      D.complete(ThisDecl);
      if (ThisDecl)
        DeclsInGroup.push_back(ThisDecl);
    }
  }

  if (DeclEnd)
    *DeclEnd = Tok.getLocation();

  if (ExpectSemi && ExpectAndConsumeSemi(
                        Context == DeclaratorContext::File
                            ? diag::err_invalid_token_after_toplevel_declarator
                            : diag::err_expected_semi_declaration)) {
    // Okay, there was no semicolon and one was expected.  If we see a
    // declaration specifier, just assume it was missing and continue parsing.
    // Otherwise things are very confused and we skip to recover.
    if (!isDeclarationSpecifier()) {
      SkipUntil(tok::r_brace, StopAtSemi | StopBeforeMatch);
      TryConsumeToken(tok::semi);
    }
  }

  return Actions.FinalizeDeclaratorGroup(getCurScope(), DS, DeclsInGroup);
}

/// Parse an optional simple-asm-expr and attributes, and attach them to a
/// declarator. Returns true on an error.
bool Parser::ParseAsmAttributesAfterDeclarator(Declarator &D) {
  // If a simple-asm-expr is present, parse it.
  if (Tok.is(tok::kw_asm)) {
    SourceLocation Loc;
    ExprResult AsmLabel(ParseSimpleAsm(/*ForAsmLabel*/ true, &Loc));
    if (AsmLabel.isInvalid()) {
      SkipUntil(tok::semi, StopBeforeMatch);
      return true;
    }

    D.setAsmLabel(AsmLabel.get());
    D.SetRangeEnd(Loc);
  }

  MaybeParseGNUAttributes(D);
  return false;
}

/// Parse 'declaration' after parsing 'declaration-specifiers
/// declarator'. This method parses the remainder of the declaration
/// (including any attributes or initializer, among other things) and
/// finalizes the declaration.
///
///       init-declarator: [C99 6.7]
///         declarator
///         declarator '=' initializer
/// [GNU]   declarator simple-asm-expr[opt] attributes[opt]
/// [GNU]   declarator simple-asm-expr[opt] attributes[opt] '=' initializer
/// [C++]   declarator initializer[opt]
///
/// [C++] initializer:
/// [C++]   '=' initializer-clause
/// [C++]   '(' expression-list ')'
/// [C++0x] '=' 'default'                                                [TODO]
/// [C++0x] '=' 'delete'
/// [C++0x] braced-init-list
///
/// According to the standard grammar, =default and =delete are function
/// definitions, but that definitely doesn't fit with the parser here.
///
Decl *Parser::ParseDeclarationAfterDeclarator(
    Declarator &D, const ParsedTemplateInfo &TemplateInfo) {
  if (ParseAsmAttributesAfterDeclarator(D))
    return nullptr;

  return ParseDeclarationAfterDeclaratorAndAttributes(D, TemplateInfo);
}

Decl *Parser::ParseDeclarationAfterDeclaratorAndAttributes(
    Declarator &D, const ParsedTemplateInfo &TemplateInfo, ForRangeInit *FRI) {
  // RAII type used to track whether we're inside an initializer.
  struct InitializerScopeRAII {
    Parser &P;
    Declarator &D;
    Decl *ThisDecl;

    InitializerScopeRAII(Parser &P, Declarator &D, Decl *ThisDecl)
        : P(P), D(D), ThisDecl(ThisDecl) {
      if (ThisDecl && P.getLangOpts().CPlusPlus) {
        Scope *S = nullptr;
        if (D.getCXXScopeSpec().isSet()) {
          P.EnterScope(0);
          S = P.getCurScope();
        }
        P.Actions.ActOnCXXEnterDeclInitializer(S, ThisDecl);
      }
    }
    ~InitializerScopeRAII() { pop(); }
    void pop() {
      if (ThisDecl && P.getLangOpts().CPlusPlus) {
        Scope *S = nullptr;
        if (D.getCXXScopeSpec().isSet())
          S = P.getCurScope();
        P.Actions.ActOnCXXExitDeclInitializer(S, ThisDecl);
        if (S)
          P.ExitScope();
      }
      ThisDecl = nullptr;
    }
  };

  enum class InitKind { Uninitialized, Equal, CXXDirect, CXXBraced };
  InitKind TheInitKind;
  // If a '==' or '+=' is found, suggest a fixit to '='.
  if (isTokenEqualOrEqualTypo())
    TheInitKind = InitKind::Equal;
  else if (Tok.is(tok::l_paren))
    TheInitKind = InitKind::CXXDirect;
  else if (getLangOpts().CPlusPlus11 && Tok.is(tok::l_brace) &&
           (!CurParsedObjCImpl || !D.isFunctionDeclarator()))
    TheInitKind = InitKind::CXXBraced;
  else
    TheInitKind = InitKind::Uninitialized;
  if (TheInitKind != InitKind::Uninitialized)
    D.setHasInitializer();

  // Inform Sema that we just parsed this declarator.
  Decl *ThisDecl = nullptr;
  Decl *OuterDecl = nullptr;
  switch (TemplateInfo.Kind) {
  case ParsedTemplateInfo::NonTemplate:
    ThisDecl = Actions.ActOnDeclarator(getCurScope(), D);
    break;

  case ParsedTemplateInfo::Template:
  case ParsedTemplateInfo::ExplicitSpecialization: {
    ThisDecl = Actions.ActOnTemplateDeclarator(getCurScope(),
                                               *TemplateInfo.TemplateParams,
                                               D);
    if (VarTemplateDecl *VT = dyn_cast_or_null<VarTemplateDecl>(ThisDecl)) {
      // Re-direct this decl to refer to the templated decl so that we can
      // initialize it.
      ThisDecl = VT->getTemplatedDecl();
      OuterDecl = VT;
    }
    break;
  }
  case ParsedTemplateInfo::ExplicitInstantiation: {
    if (Tok.is(tok::semi)) {
      DeclResult ThisRes = Actions.ActOnExplicitInstantiation(
          getCurScope(), TemplateInfo.ExternLoc, TemplateInfo.TemplateLoc, D);
      if (ThisRes.isInvalid()) {
        SkipUntil(tok::semi, StopBeforeMatch);
        return nullptr;
      }
      ThisDecl = ThisRes.get();
    } else {
      // FIXME: This check should be for a variable template instantiation only.

      // Check that this is a valid instantiation
      if (D.getName().getKind() != UnqualifiedIdKind::IK_TemplateId) {
        // If the declarator-id is not a template-id, issue a diagnostic and
        // recover by ignoring the 'template' keyword.
        Diag(Tok, diag::err_template_defn_explicit_instantiation)
            << 2 << FixItHint::CreateRemoval(TemplateInfo.TemplateLoc);
        ThisDecl = Actions.ActOnDeclarator(getCurScope(), D);
      } else {
        SourceLocation LAngleLoc =
            PP.getLocForEndOfToken(TemplateInfo.TemplateLoc);
        Diag(D.getIdentifierLoc(),
             diag::err_explicit_instantiation_with_definition)
            << SourceRange(TemplateInfo.TemplateLoc)
            << FixItHint::CreateInsertion(LAngleLoc, "<>");

        // Recover as if it were an explicit specialization.
        TemplateParameterLists FakedParamLists;
        FakedParamLists.push_back(Actions.ActOnTemplateParameterList(
            0, SourceLocation(), TemplateInfo.TemplateLoc, LAngleLoc, None,
            LAngleLoc, nullptr));

        ThisDecl =
            Actions.ActOnTemplateDeclarator(getCurScope(), FakedParamLists, D);
      }
    }
    break;
    }
  }

  switch (TheInitKind) {
  // Parse declarator '=' initializer.
  case InitKind::Equal: {
    SourceLocation EqualLoc = ConsumeToken();

    if (Tok.is(tok::kw_delete)) {
      if (D.isFunctionDeclarator())
        Diag(ConsumeToken(), diag::err_default_delete_in_multiple_declaration)
          << 1 /* delete */;
      else
        Diag(ConsumeToken(), diag::err_deleted_non_function);
    } else if (Tok.is(tok::kw_default)) {
      if (D.isFunctionDeclarator())
        Diag(ConsumeToken(), diag::err_default_delete_in_multiple_declaration)
          << 0 /* default */;
      else
        Diag(ConsumeToken(), diag::err_default_special_members)
            << getLangOpts().CPlusPlus20;
    } else {
      InitializerScopeRAII InitScope(*this, D, ThisDecl);

      if (Tok.is(tok::code_completion)) {
        cutOffParsing();
        Actions.CodeCompleteInitializer(getCurScope(), ThisDecl);
        Actions.FinalizeDeclaration(ThisDecl);
        return nullptr;
      }

      PreferredType.enterVariableInit(Tok.getLocation(), ThisDecl);
      ExprResult Init = ParseInitializer();

      // If this is the only decl in (possibly) range based for statement,
      // our best guess is that the user meant ':' instead of '='.
      if (Tok.is(tok::r_paren) && FRI && D.isFirstDeclarator()) {
        Diag(EqualLoc, diag::err_single_decl_assign_in_for_range)
            << FixItHint::CreateReplacement(EqualLoc, ":");
        // We are trying to stop parser from looking for ';' in this for
        // statement, therefore preventing spurious errors to be issued.
        FRI->ColonLoc = EqualLoc;
        Init = ExprError();
        FRI->RangeExpr = Init;
      }

      InitScope.pop();

      if (Init.isInvalid()) {
        SmallVector<tok::TokenKind, 2> StopTokens;
        StopTokens.push_back(tok::comma);
        if (D.getContext() == DeclaratorContext::ForInit ||
            D.getContext() == DeclaratorContext::SelectionInit)
          StopTokens.push_back(tok::r_paren);
        SkipUntil(StopTokens, StopAtSemi | StopBeforeMatch);
        Actions.ActOnInitializerError(ThisDecl);
      } else
        Actions.AddInitializerToDecl(ThisDecl, Init.get(),
                                     /*DirectInit=*/false);
    }
    break;
  }
  case InitKind::CXXDirect: {
    // Parse C++ direct initializer: '(' expression-list ')'
    BalancedDelimiterTracker T(*this, tok::l_paren);
    T.consumeOpen();

    ExprVector Exprs;
    CommaLocsTy CommaLocs;

    InitializerScopeRAII InitScope(*this, D, ThisDecl);

    auto ThisVarDecl = dyn_cast_or_null<VarDecl>(ThisDecl);
    auto RunSignatureHelp = [&]() {
      QualType PreferredType = Actions.ProduceConstructorSignatureHelp(
          getCurScope(), ThisVarDecl->getType()->getCanonicalTypeInternal(),
          ThisDecl->getLocation(), Exprs, T.getOpenLocation());
      CalledSignatureHelp = true;
      return PreferredType;
    };
    auto SetPreferredType = [&] {
      PreferredType.enterFunctionArgument(Tok.getLocation(), RunSignatureHelp);
    };

    llvm::function_ref<void()> ExpressionStarts;
    if (ThisVarDecl) {
      // ParseExpressionList can sometimes succeed even when ThisDecl is not
      // VarDecl. This is an error and it is reported in a call to
      // Actions.ActOnInitializerError(). However, we call
      // ProduceConstructorSignatureHelp only on VarDecls.
      ExpressionStarts = SetPreferredType;
    }
    if (ParseExpressionList(Exprs, CommaLocs, ExpressionStarts)) {
      if (ThisVarDecl && PP.isCodeCompletionReached() && !CalledSignatureHelp) {
        Actions.ProduceConstructorSignatureHelp(
            getCurScope(), ThisVarDecl->getType()->getCanonicalTypeInternal(),
            ThisDecl->getLocation(), Exprs, T.getOpenLocation());
        CalledSignatureHelp = true;
      }
      Actions.ActOnInitializerError(ThisDecl);
      SkipUntil(tok::r_paren, StopAtSemi);
    } else {
      // Match the ')'.
      T.consumeClose();

      assert(!Exprs.empty() && Exprs.size()-1 == CommaLocs.size() &&
             "Unexpected number of commas!");

      InitScope.pop();

      ExprResult Initializer = Actions.ActOnParenListExpr(T.getOpenLocation(),
                                                          T.getCloseLocation(),
                                                          Exprs);
      Actions.AddInitializerToDecl(ThisDecl, Initializer.get(),
                                   /*DirectInit=*/true);
    }
    break;
  }
  case InitKind::CXXBraced: {
    // Parse C++0x braced-init-list.
    Diag(Tok, diag::warn_cxx98_compat_generalized_initializer_lists);

    InitializerScopeRAII InitScope(*this, D, ThisDecl);

    PreferredType.enterVariableInit(Tok.getLocation(), ThisDecl);
    ExprResult Init(ParseBraceInitializer());

    InitScope.pop();

    if (Init.isInvalid()) {
      Actions.ActOnInitializerError(ThisDecl);
    } else
      Actions.AddInitializerToDecl(ThisDecl, Init.get(), /*DirectInit=*/true);
    break;
  }
  case InitKind::Uninitialized: {
    Actions.ActOnUninitializedDecl(ThisDecl);
    break;
  }
  }

  Actions.FinalizeDeclaration(ThisDecl);
  return OuterDecl ? OuterDecl : ThisDecl;
}

/// ParseSpecifierQualifierList
///        specifier-qualifier-list:
///          type-specifier specifier-qualifier-list[opt]
///          type-qualifier specifier-qualifier-list[opt]
/// [GNU]    attributes     specifier-qualifier-list[opt]
///
void Parser::ParseSpecifierQualifierList(DeclSpec &DS, AccessSpecifier AS,
                                         DeclSpecContext DSC) {
  /// specifier-qualifier-list is a subset of declaration-specifiers.  Just
  /// parse declaration-specifiers and complain about extra stuff.
  /// TODO: diagnose attribute-specifiers and alignment-specifiers.
  ParseDeclarationSpecifiers(DS, ParsedTemplateInfo(), AS, DSC);

  // Validate declspec for type-name.
  unsigned Specs = DS.getParsedSpecifiers();
  if (isTypeSpecifier(DSC) && !DS.hasTypeSpecifier()) {
    Diag(Tok, diag::err_expected_type);
    DS.SetTypeSpecError();
  } else if (Specs == DeclSpec::PQ_None && !DS.hasAttributes()) {
    Diag(Tok, diag::err_typename_requires_specqual);
    if (!DS.hasTypeSpecifier())
      DS.SetTypeSpecError();
  }

  // Issue diagnostic and remove storage class if present.
  if (Specs & DeclSpec::PQ_StorageClassSpecifier) {
    if (DS.getStorageClassSpecLoc().isValid())
      Diag(DS.getStorageClassSpecLoc(),diag::err_typename_invalid_storageclass);
    else
      Diag(DS.getThreadStorageClassSpecLoc(),
           diag::err_typename_invalid_storageclass);
    DS.ClearStorageClassSpecs();
  }

  // Issue diagnostic and remove function specifier if present.
  if (Specs & DeclSpec::PQ_FunctionSpecifier) {
    if (DS.isInlineSpecified())
      Diag(DS.getInlineSpecLoc(), diag::err_typename_invalid_functionspec);
    if (DS.isVirtualSpecified())
      Diag(DS.getVirtualSpecLoc(), diag::err_typename_invalid_functionspec);
    if (DS.hasExplicitSpecifier())
      Diag(DS.getExplicitSpecLoc(), diag::err_typename_invalid_functionspec);
    DS.ClearFunctionSpecs();
  }

  // Issue diagnostic and remove constexpr specifier if present.
  if (DS.hasConstexprSpecifier() && DSC != DeclSpecContext::DSC_condition) {
    Diag(DS.getConstexprSpecLoc(), diag::err_typename_invalid_constexpr)
        << static_cast<int>(DS.getConstexprSpecifier());
    DS.ClearConstexprSpec();
  }
}

/// isValidAfterIdentifierInDeclaratorAfterDeclSpec - Return true if the
/// specified token is valid after the identifier in a declarator which
/// immediately follows the declspec.  For example, these things are valid:
///
///      int x   [             4];         // direct-declarator
///      int x   (             int y);     // direct-declarator
///  int(int x   )                         // direct-declarator
///      int x   ;                         // simple-declaration
///      int x   =             17;         // init-declarator-list
///      int x   ,             y;          // init-declarator-list
///      int x   __asm__       ("foo");    // init-declarator-list
///      int x   :             4;          // struct-declarator
///      int x   {             5};         // C++'0x unified initializers
///
/// This is not, because 'x' does not immediately follow the declspec (though
/// ')' happens to be valid anyway).
///    int (x)
///
static bool isValidAfterIdentifierInDeclarator(const Token &T) {
  return T.isOneOf(tok::l_square, tok::l_paren, tok::r_paren, tok::semi,
                   tok::comma, tok::equal, tok::kw_asm, tok::l_brace,
                   tok::colon);
}

/// ParseImplicitInt - This method is called when we have an non-typename
/// identifier in a declspec (which normally terminates the decl spec) when
/// the declspec has no type specifier.  In this case, the declspec is either
/// malformed or is "implicit int" (in K&R and C89).
///
/// This method handles diagnosing this prettily and returns false if the
/// declspec is done being processed.  If it recovers and thinks there may be
/// other pieces of declspec after it, it returns true.
///
bool Parser::ParseImplicitInt(DeclSpec &DS, CXXScopeSpec *SS,
                              const ParsedTemplateInfo &TemplateInfo,
                              AccessSpecifier AS, DeclSpecContext DSC,
                              ParsedAttributesWithRange &Attrs) {
  assert(Tok.is(tok::identifier) && "should have identifier");

  SourceLocation Loc = Tok.getLocation();
  // If we see an identifier that is not a type name, we normally would
  // parse it as the identifier being declared.  However, when a typename
  // is typo'd or the definition is not included, this will incorrectly
  // parse the typename as the identifier name and fall over misparsing
  // later parts of the diagnostic.
  //
  // As such, we try to do some look-ahead in cases where this would
  // otherwise be an "implicit-int" case to see if this is invalid.  For
  // example: "static foo_t x = 4;"  In this case, if we parsed foo_t as
  // an identifier with implicit int, we'd get a parse error because the
  // next token is obviously invalid for a type.  Parse these as a case
  // with an invalid type specifier.
  assert(!DS.hasTypeSpecifier() && "Type specifier checked above");

  // Since we know that this either implicit int (which is rare) or an
  // error, do lookahead to try to do better recovery. This never applies
  // within a type specifier. Outside of C++, we allow this even if the
  // language doesn't "officially" support implicit int -- we support
  // implicit int as an extension in C99 and C11.
  if (!isTypeSpecifier(DSC) && !getLangOpts().CPlusPlus &&
      isValidAfterIdentifierInDeclarator(NextToken())) {
    // If this token is valid for implicit int, e.g. "static x = 4", then
    // we just avoid eating the identifier, so it will be parsed as the
    // identifier in the declarator.
    return false;
  }

  // Early exit as Sema has a dedicated missing_actual_pipe_type diagnostic
  // for incomplete declarations such as `pipe p`.
  if (getLangOpts().OpenCLCPlusPlus && DS.isTypeSpecPipe())
    return false;

  if (getLangOpts().CPlusPlus &&
      DS.getStorageClassSpec() == DeclSpec::SCS_auto) {
    // Don't require a type specifier if we have the 'auto' storage class
    // specifier in C++98 -- we'll promote it to a type specifier.
    if (SS)
      AnnotateScopeToken(*SS, /*IsNewAnnotation*/false);
    return false;
  }

  if (getLangOpts().CPlusPlus && (!SS || SS->isEmpty()) &&
      getLangOpts().MSVCCompat) {
    // Lookup of an unqualified type name has failed in MSVC compatibility mode.
    // Give Sema a chance to recover if we are in a template with dependent base
    // classes.
    if (ParsedType T = Actions.ActOnMSVCUnknownTypeName(
            *Tok.getIdentifierInfo(), Tok.getLocation(),
            DSC == DeclSpecContext::DSC_template_type_arg)) {
      const char *PrevSpec;
      unsigned DiagID;
      DS.SetTypeSpecType(DeclSpec::TST_typename, Loc, PrevSpec, DiagID, T,
                         Actions.getASTContext().getPrintingPolicy());
      DS.SetRangeEnd(Tok.getLocation());
      ConsumeToken();
      return false;
    }
  }

  // Otherwise, if we don't consume this token, we are going to emit an
  // error anyway.  Try to recover from various common problems.  Check
  // to see if this was a reference to a tag name without a tag specified.
  // This is a common problem in C (saying 'foo' instead of 'struct foo').
  //
  // C++ doesn't need this, and isTagName doesn't take SS.
  if (SS == nullptr) {
    const char *TagName = nullptr, *FixitTagName = nullptr;
    tok::TokenKind TagKind = tok::unknown;

    switch (Actions.isTagName(*Tok.getIdentifierInfo(), getCurScope())) {
      default: break;
      case DeclSpec::TST_enum:
        TagName="enum"  ; FixitTagName = "enum "  ; TagKind=tok::kw_enum ;break;
      case DeclSpec::TST_union:
        TagName="union" ; FixitTagName = "union " ;TagKind=tok::kw_union ;break;
      case DeclSpec::TST_struct:
        TagName="struct"; FixitTagName = "struct ";TagKind=tok::kw_struct;break;
      case DeclSpec::TST_interface:
        TagName="__interface"; FixitTagName = "__interface ";
        TagKind=tok::kw___interface;break;
      case DeclSpec::TST_class:
        TagName="class" ; FixitTagName = "class " ;TagKind=tok::kw_class ;break;
    }

    if (TagName) {
      IdentifierInfo *TokenName = Tok.getIdentifierInfo();
      LookupResult R(Actions, TokenName, SourceLocation(),
                     Sema::LookupOrdinaryName);

      Diag(Loc, diag::err_use_of_tag_name_without_tag)
        << TokenName << TagName << getLangOpts().CPlusPlus
        << FixItHint::CreateInsertion(Tok.getLocation(), FixitTagName);

      if (Actions.LookupParsedName(R, getCurScope(), SS)) {
        for (LookupResult::iterator I = R.begin(), IEnd = R.end();
             I != IEnd; ++I)
          Diag((*I)->getLocation(), diag::note_decl_hiding_tag_type)
            << TokenName << TagName;
      }

      // Parse this as a tag as if the missing tag were present.
      if (TagKind == tok::kw_enum)
        ParseEnumSpecifier(Loc, DS, TemplateInfo, AS,
                           DeclSpecContext::DSC_normal);
      else
        ParseClassSpecifier(TagKind, Loc, DS, TemplateInfo, AS,
                            /*EnteringContext*/ false,
                            DeclSpecContext::DSC_normal, Attrs);
      return true;
    }
  }

  // Determine whether this identifier could plausibly be the name of something
  // being declared (with a missing type).
  if (!isTypeSpecifier(DSC) && (!SS || DSC == DeclSpecContext::DSC_top_level ||
                                DSC == DeclSpecContext::DSC_class)) {
    // Look ahead to the next token to try to figure out what this declaration
    // was supposed to be.
    switch (NextToken().getKind()) {
    case tok::l_paren: {
      // static x(4); // 'x' is not a type
      // x(int n);    // 'x' is not a type
      // x (*p)[];    // 'x' is a type
      //
      // Since we're in an error case, we can afford to perform a tentative
      // parse to determine which case we're in.
      TentativeParsingAction PA(*this);
      ConsumeToken();
      TPResult TPR = TryParseDeclarator(/*mayBeAbstract*/false);
      PA.Revert();

      if (TPR != TPResult::False) {
        // The identifier is followed by a parenthesized declarator.
        // It's supposed to be a type.
        break;
      }

      // If we're in a context where we could be declaring a constructor,
      // check whether this is a constructor declaration with a bogus name.
      if (DSC == DeclSpecContext::DSC_class ||
          (DSC == DeclSpecContext::DSC_top_level && SS)) {
        IdentifierInfo *II = Tok.getIdentifierInfo();
        if (Actions.isCurrentClassNameTypo(II, SS)) {
          Diag(Loc, diag::err_constructor_bad_name)
            << Tok.getIdentifierInfo() << II
            << FixItHint::CreateReplacement(Tok.getLocation(), II->getName());
          Tok.setIdentifierInfo(II);
        }
      }
      // Fall through.
      LLVM_FALLTHROUGH;
    }
    case tok::comma:
    case tok::equal:
    case tok::kw_asm:
    case tok::l_brace:
    case tok::l_square:
    case tok::semi:
      // This looks like a variable or function declaration. The type is
      // probably missing. We're done parsing decl-specifiers.
      // But only if we are not in a function prototype scope.
      if (getCurScope()->isFunctionPrototypeScope())
        break;
      if (SS)
        AnnotateScopeToken(*SS, /*IsNewAnnotation*/false);
      return false;

    default:
      // This is probably supposed to be a type. This includes cases like:
      //   int f(itn);
      //   struct S { unsigned : 4; };
      break;
    }
  }

  // This is almost certainly an invalid type name. Let Sema emit a diagnostic
  // and attempt to recover.
  ParsedType T;
  IdentifierInfo *II = Tok.getIdentifierInfo();
  bool IsTemplateName = getLangOpts().CPlusPlus && NextToken().is(tok::less);
  Actions.DiagnoseUnknownTypeName(II, Loc, getCurScope(), SS, T,
                                  IsTemplateName);
  if (T) {
    // The action has suggested that the type T could be used. Set that as
    // the type in the declaration specifiers, consume the would-be type
    // name token, and we're done.
    const char *PrevSpec;
    unsigned DiagID;
    DS.SetTypeSpecType(DeclSpec::TST_typename, Loc, PrevSpec, DiagID, T,
                       Actions.getASTContext().getPrintingPolicy());
    DS.SetRangeEnd(Tok.getLocation());
    ConsumeToken();
    // There may be other declaration specifiers after this.
    return true;
  } else if (II != Tok.getIdentifierInfo()) {
    // If no type was suggested, the correction is to a keyword
    Tok.setKind(II->getTokenID());
    // There may be other declaration specifiers after this.
    return true;
  }

  // Otherwise, the action had no suggestion for us.  Mark this as an error.
  DS.SetTypeSpecError();
  DS.SetRangeEnd(Tok.getLocation());
  ConsumeToken();

  // Eat any following template arguments.
  if (IsTemplateName) {
    SourceLocation LAngle, RAngle;
    TemplateArgList Args;
    ParseTemplateIdAfterTemplateName(true, LAngle, Args, RAngle);
  }

  // TODO: Could inject an invalid typedef decl in an enclosing scope to
  // avoid rippling error messages on subsequent uses of the same type,
  // could be useful if #include was forgotten.
  return true;
}

/// Determine the declaration specifier context from the declarator
/// context.
///
/// \param Context the declarator context, which is one of the
/// DeclaratorContext enumerator values.
Parser::DeclSpecContext
Parser::getDeclSpecContextFromDeclaratorContext(DeclaratorContext Context) {
  if (Context == DeclaratorContext::Member)
    return DeclSpecContext::DSC_class;
  if (Context == DeclaratorContext::File)
    return DeclSpecContext::DSC_top_level;
  if (Context == DeclaratorContext::TemplateParam)
    return DeclSpecContext::DSC_template_param;
  if (Context == DeclaratorContext::TemplateArg ||
      Context == DeclaratorContext::TemplateTypeArg)
    return DeclSpecContext::DSC_template_type_arg;
  if (Context == DeclaratorContext::TrailingReturn ||
      Context == DeclaratorContext::TrailingReturnVar)
    return DeclSpecContext::DSC_trailing;
  if (Context == DeclaratorContext::AliasDecl ||
      Context == DeclaratorContext::AliasTemplate)
    return DeclSpecContext::DSC_alias_declaration;
  return DeclSpecContext::DSC_normal;
}

/// ParseAlignArgument - Parse the argument to an alignment-specifier.
///
/// FIXME: Simply returns an alignof() expression if the argument is a
/// type. Ideally, the type should be propagated directly into Sema.
///
/// [C11]   type-id
/// [C11]   constant-expression
/// [C++0x] type-id ...[opt]
/// [C++0x] assignment-expression ...[opt]
ExprResult Parser::ParseAlignArgument(SourceLocation Start,
                                      SourceLocation &EllipsisLoc) {
  ExprResult ER;
  if (isTypeIdInParens()) {
    SourceLocation TypeLoc = Tok.getLocation();
    ParsedType Ty = ParseTypeName().get();
    SourceRange TypeRange(Start, Tok.getLocation());
    ER = Actions.ActOnUnaryExprOrTypeTraitExpr(TypeLoc, UETT_AlignOf, true,
                                               Ty.getAsOpaquePtr(), TypeRange);
  } else
    ER = ParseConstantExpression();

  if (getLangOpts().CPlusPlus11)
    TryConsumeToken(tok::ellipsis, EllipsisLoc);

  return ER;
}

/// ParseAlignmentSpecifier - Parse an alignment-specifier, and add the
/// attribute to Attrs.
///
/// alignment-specifier:
/// [C11]   '_Alignas' '(' type-id ')'
/// [C11]   '_Alignas' '(' constant-expression ')'
/// [C++11] 'alignas' '(' type-id ...[opt] ')'
/// [C++11] 'alignas' '(' assignment-expression ...[opt] ')'
void Parser::ParseAlignmentSpecifier(ParsedAttributes &Attrs,
                                     SourceLocation *EndLoc) {
  assert(Tok.isOneOf(tok::kw_alignas, tok::kw__Alignas) &&
         "Not an alignment-specifier!");

  IdentifierInfo *KWName = Tok.getIdentifierInfo();
  SourceLocation KWLoc = ConsumeToken();

  BalancedDelimiterTracker T(*this, tok::l_paren);
  if (T.expectAndConsume())
    return;

  SourceLocation EllipsisLoc;
  ExprResult ArgExpr = ParseAlignArgument(T.getOpenLocation(), EllipsisLoc);
  if (ArgExpr.isInvalid()) {
    T.skipToEnd();
    return;
  }

  T.consumeClose();
  if (EndLoc)
    *EndLoc = T.getCloseLocation();

  ArgsVector ArgExprs;
  ArgExprs.push_back(ArgExpr.get());
  Attrs.addNew(KWName, KWLoc, nullptr, KWLoc, ArgExprs.data(), 1,
               ParsedAttr::AS_Keyword, EllipsisLoc);
}

ExprResult Parser::ParseExtIntegerArgument() {
  assert(Tok.is(tok::kw__ExtInt) && "Not an extended int type");
  ConsumeToken();

  BalancedDelimiterTracker T(*this, tok::l_paren);
  if (T.expectAndConsume())
    return ExprError();

  ExprResult ER = ParseConstantExpression();
  if (ER.isInvalid()) {
    T.skipToEnd();
    return ExprError();
  }

  if(T.consumeClose())
    return ExprError();
  return ER;
}

/// Determine whether we're looking at something that might be a declarator
/// in a simple-declaration. If it can't possibly be a declarator, maybe
/// diagnose a missing semicolon after a prior tag definition in the decl
/// specifier.
///
/// \return \c true if an error occurred and this can't be any kind of
/// declaration.
bool
Parser::DiagnoseMissingSemiAfterTagDefinition(DeclSpec &DS, AccessSpecifier AS,
                                              DeclSpecContext DSContext,
                                              LateParsedAttrList *LateAttrs) {
  assert(DS.hasTagDefinition() && "shouldn't call this");

  bool EnteringContext = (DSContext == DeclSpecContext::DSC_class ||
                          DSContext == DeclSpecContext::DSC_top_level);

  if (getLangOpts().CPlusPlus &&
      Tok.isOneOf(tok::identifier, tok::coloncolon, tok::kw_decltype,
                  tok::annot_template_id) &&
      TryAnnotateCXXScopeToken(EnteringContext)) {
    SkipMalformedDecl();
    return true;
  }

  bool HasScope = Tok.is(tok::annot_cxxscope);
  // Make a copy in case GetLookAheadToken invalidates the result of NextToken.
  Token AfterScope = HasScope ? NextToken() : Tok;

  // Determine whether the following tokens could possibly be a
  // declarator.
  bool MightBeDeclarator = true;
  if (Tok.isOneOf(tok::kw_typename, tok::annot_typename)) {
    // A declarator-id can't start with 'typename'.
    MightBeDeclarator = false;
  } else if (AfterScope.is(tok::annot_template_id)) {
    // If we have a type expressed as a template-id, this cannot be a
    // declarator-id (such a type cannot be redeclared in a simple-declaration).
    TemplateIdAnnotation *Annot =
        static_cast<TemplateIdAnnotation *>(AfterScope.getAnnotationValue());
    if (Annot->Kind == TNK_Type_template)
      MightBeDeclarator = false;
  } else if (AfterScope.is(tok::identifier)) {
    const Token &Next = HasScope ? GetLookAheadToken(2) : NextToken();

    // These tokens cannot come after the declarator-id in a
    // simple-declaration, and are likely to come after a type-specifier.
    if (Next.isOneOf(tok::star, tok::amp, tok::ampamp, tok::identifier,
                     tok::annot_cxxscope, tok::coloncolon)) {
      // Missing a semicolon.
      MightBeDeclarator = false;
    } else if (HasScope) {
      // If the declarator-id has a scope specifier, it must redeclare a
      // previously-declared entity. If that's a type (and this is not a
      // typedef), that's an error.
      CXXScopeSpec SS;
      Actions.RestoreNestedNameSpecifierAnnotation(
          Tok.getAnnotationValue(), Tok.getAnnotationRange(), SS);
      IdentifierInfo *Name = AfterScope.getIdentifierInfo();
      Sema::NameClassification Classification = Actions.ClassifyName(
          getCurScope(), SS, Name, AfterScope.getLocation(), Next,
          /*CCC=*/nullptr);
      switch (Classification.getKind()) {
      case Sema::NC_Error:
        SkipMalformedDecl();
        return true;

      case Sema::NC_Keyword:
        llvm_unreachable("typo correction is not possible here");

      case Sema::NC_Type:
      case Sema::NC_TypeTemplate:
      case Sema::NC_UndeclaredNonType:
      case Sema::NC_UndeclaredTemplate:
        // Not a previously-declared non-type entity.
        MightBeDeclarator = false;
        break;

      case Sema::NC_Unknown:
      case Sema::NC_NonType:
      case Sema::NC_DependentNonType:
      case Sema::NC_OverloadSet:
      case Sema::NC_VarTemplate:
      case Sema::NC_FunctionTemplate:
      case Sema::NC_Concept:
        // Might be a redeclaration of a prior entity.
        break;
      }
    }
  }

  if (MightBeDeclarator)
    return false;

  const PrintingPolicy &PPol = Actions.getASTContext().getPrintingPolicy();
  Diag(PP.getLocForEndOfToken(DS.getRepAsDecl()->getEndLoc()),
       diag::err_expected_after)
      << DeclSpec::getSpecifierName(DS.getTypeSpecType(), PPol) << tok::semi;

  // Try to recover from the typo, by dropping the tag definition and parsing
  // the problematic tokens as a type.
  //
  // FIXME: Split the DeclSpec into pieces for the standalone
  // declaration and pieces for the following declaration, instead
  // of assuming that all the other pieces attach to new declaration,
  // and call ParsedFreeStandingDeclSpec as appropriate.
  DS.ClearTypeSpecType();
  ParsedTemplateInfo NotATemplate;
  ParseDeclarationSpecifiers(DS, NotATemplate, AS, DSContext, LateAttrs);
  return false;
}

// Choose the apprpriate diagnostic error for why fixed point types are
// disabled, set the previous specifier, and mark as invalid.
static void SetupFixedPointError(const LangOptions &LangOpts,
                                 const char *&PrevSpec, unsigned &DiagID,
                                 bool &isInvalid) {
  assert(!LangOpts.FixedPoint);
  DiagID = diag::err_fixed_point_not_enabled;
  PrevSpec = "";  // Not used by diagnostic
  isInvalid = true;
}

/// ParseDeclarationSpecifiers
///       declaration-specifiers: [C99 6.7]
///         storage-class-specifier declaration-specifiers[opt]
///         type-specifier declaration-specifiers[opt]
/// [C99]   function-specifier declaration-specifiers[opt]
/// [C11]   alignment-specifier declaration-specifiers[opt]
/// [GNU]   attributes declaration-specifiers[opt]
/// [Clang] '__module_private__' declaration-specifiers[opt]
/// [ObjC1] '__kindof' declaration-specifiers[opt]
///
///       storage-class-specifier: [C99 6.7.1]
///         'typedef'
///         'extern'
///         'static'
///         'auto'
///         'register'
/// [C++]   'mutable'
/// [C++11] 'thread_local'
/// [C11]   '_Thread_local'
/// [GNU]   '__thread'
///       function-specifier: [C99 6.7.4]
/// [C99]   'inline'
/// [C++]   'virtual'
/// [C++]   'explicit'
/// [OpenCL] '__kernel'
///       'friend': [C++ dcl.friend]
///       'constexpr': [C++0x dcl.constexpr]
void Parser::ParseDeclarationSpecifiers(DeclSpec &DS,
                                        const ParsedTemplateInfo &TemplateInfo,
                                        AccessSpecifier AS,
                                        DeclSpecContext DSContext,
                                        LateParsedAttrList *LateAttrs) {
  if (DS.getSourceRange().isInvalid()) {
    // Start the range at the current token but make the end of the range
    // invalid.  This will make the entire range invalid unless we successfully
    // consume a token.
    DS.SetRangeStart(Tok.getLocation());
    DS.SetRangeEnd(SourceLocation());
  }

  bool EnteringContext = (DSContext == DeclSpecContext::DSC_class ||
                          DSContext == DeclSpecContext::DSC_top_level);
  bool AttrsLastTime = false;
  ParsedAttributesWithRange attrs(AttrFactory);
  // We use Sema's policy to get bool macros right.
  PrintingPolicy Policy = Actions.getPrintingPolicy();
  while (1) {
    bool isInvalid = false;
    bool isStorageClass = false;
    const char *PrevSpec = nullptr;
    unsigned DiagID = 0;

    // This value needs to be set to the location of the last token if the last
    // token of the specifier is already consumed.
    SourceLocation ConsumedEnd;

    // HACK: MSVC doesn't consider _Atomic to be a keyword and its STL
    // implementation for VS2013 uses _Atomic as an identifier for one of the
    // classes in <atomic>.
    //
    // A typedef declaration containing _Atomic<...> is among the places where
    // the class is used.  If we are currently parsing such a declaration, treat
    // the token as an identifier.
    if (getLangOpts().MSVCCompat && Tok.is(tok::kw__Atomic) &&
        DS.getStorageClassSpec() == clang::DeclSpec::SCS_typedef &&
        !DS.hasTypeSpecifier() && GetLookAheadToken(1).is(tok::less))
      Tok.setKind(tok::identifier);

    SourceLocation Loc = Tok.getLocation();

    // Helper for image types in OpenCL.
    auto handleOpenCLImageKW = [&] (StringRef Ext, TypeSpecifierType ImageTypeSpec) {
      // Check if the image type is supported and otherwise turn the keyword into an identifier
      // because image types from extensions are not reserved identifiers.
      if (!StringRef(Ext).empty() && !getActions().getOpenCLOptions().isSupported(Ext, getLangOpts())) {
        Tok.getIdentifierInfo()->revertTokenIDToIdentifier();
        Tok.setKind(tok::identifier);
        return false;
      }
      isInvalid = DS.SetTypeSpecType(ImageTypeSpec, Loc, PrevSpec, DiagID, Policy);
      return true;
    };

    switch (Tok.getKind()) {
    default:
    DoneWithDeclSpec:
      if (!AttrsLastTime)
        ProhibitAttributes(attrs);
      else {
        // Reject C++11 attributes that appertain to decl specifiers as
        // we don't support any C++11 attributes that appertain to decl
        // specifiers. This also conforms to what g++ 4.8 is doing.
        ProhibitCXX11Attributes(attrs, diag::err_attribute_not_type_attr);

        DS.takeAttributesFrom(attrs);
      }

      // If this is not a declaration specifier token, we're done reading decl
      // specifiers.  First verify that DeclSpec's are consistent.
      DS.Finish(Actions, Policy);
      return;

    case tok::l_square:
    case tok::kw_alignas:
      if (!standardAttributesAllowed() || !isCXX11AttributeSpecifier())
        goto DoneWithDeclSpec;

      ProhibitAttributes(attrs);
      // FIXME: It would be good to recover by accepting the attributes,
      //        but attempting to do that now would cause serious
      //        madness in terms of diagnostics.
      attrs.clear();
      attrs.Range = SourceRange();

      ParseCXX11Attributes(attrs);
      AttrsLastTime = true;
      continue;

    case tok::code_completion: {
      Sema::ParserCompletionContext CCC = Sema::PCC_Namespace;
      if (DS.hasTypeSpecifier()) {
        bool AllowNonIdentifiers
          = (getCurScope()->getFlags() & (Scope::ControlScope |
                                          Scope::BlockScope |
                                          Scope::TemplateParamScope |
                                          Scope::FunctionPrototypeScope |
                                          Scope::AtCatchScope)) == 0;
        bool AllowNestedNameSpecifiers
          = DSContext == DeclSpecContext::DSC_top_level ||
            (DSContext == DeclSpecContext::DSC_class && DS.isFriendSpecified());

        cutOffParsing();
        Actions.CodeCompleteDeclSpec(getCurScope(), DS,
                                     AllowNonIdentifiers,
                                     AllowNestedNameSpecifiers);
        return;
      }

      if (getCurScope()->getFnParent() || getCurScope()->getBlockParent())
        CCC = Sema::PCC_LocalDeclarationSpecifiers;
      else if (TemplateInfo.Kind != ParsedTemplateInfo::NonTemplate)
        CCC = DSContext == DeclSpecContext::DSC_class ? Sema::PCC_MemberTemplate
                                                      : Sema::PCC_Template;
      else if (DSContext == DeclSpecContext::DSC_class)
        CCC = Sema::PCC_Class;
      else if (CurParsedObjCImpl)
        CCC = Sema::PCC_ObjCImplementation;

      cutOffParsing();
      Actions.CodeCompleteOrdinaryName(getCurScope(), CCC);
      return;
    }

    case tok::coloncolon: // ::foo::bar
      // C++ scope specifier.  Annotate and loop, or bail out on error.
      if (TryAnnotateCXXScopeToken(EnteringContext)) {
        if (!DS.hasTypeSpecifier())
          DS.SetTypeSpecError();
        goto DoneWithDeclSpec;
      }
      if (Tok.is(tok::coloncolon)) // ::new or ::delete
        goto DoneWithDeclSpec;
      continue;

    case tok::annot_cxxscope: {
      if (DS.hasTypeSpecifier() || DS.isTypeAltiVecVector())
        goto DoneWithDeclSpec;

      CXXScopeSpec SS;
      Actions.RestoreNestedNameSpecifierAnnotation(Tok.getAnnotationValue(),
                                                   Tok.getAnnotationRange(),
                                                   SS);

      // We are looking for a qualified typename.
      Token Next = NextToken();

      TemplateIdAnnotation *TemplateId = Next.is(tok::annot_template_id)
                                             ? takeTemplateIdAnnotation(Next)
                                             : nullptr;
      if (TemplateId && TemplateId->hasInvalidName()) {
        // We found something like 'T::U<Args> x', but U is not a template.
        // Assume it was supposed to be a type.
        DS.SetTypeSpecError();
        ConsumeAnnotationToken();
        break;
      }

      if (TemplateId && TemplateId->Kind == TNK_Type_template) {
        // We have a qualified template-id, e.g., N::A<int>

        // If this would be a valid constructor declaration with template
        // arguments, we will reject the attempt to form an invalid type-id
        // referring to the injected-class-name when we annotate the token,
        // per C++ [class.qual]p2.
        //
        // To improve diagnostics for this case, parse the declaration as a
        // constructor (and reject the extra template arguments later).
        if ((DSContext == DeclSpecContext::DSC_top_level ||
             DSContext == DeclSpecContext::DSC_class) &&
            TemplateId->Name &&
            Actions.isCurrentClassName(*TemplateId->Name, getCurScope(), &SS) &&
            isConstructorDeclarator(/*Unqualified=*/false)) {
          // The user meant this to be an out-of-line constructor
          // definition, but template arguments are not allowed
          // there.  Just allow this as a constructor; we'll
          // complain about it later.
          goto DoneWithDeclSpec;
        }

        DS.getTypeSpecScope() = SS;
        ConsumeAnnotationToken(); // The C++ scope.
        assert(Tok.is(tok::annot_template_id) &&
               "ParseOptionalCXXScopeSpecifier not working");
        AnnotateTemplateIdTokenAsType(SS);
        continue;
      }

      if (TemplateId && TemplateId->Kind == TNK_Concept_template &&
          GetLookAheadToken(2).isOneOf(tok::kw_auto, tok::kw_decltype)) {
        DS.getTypeSpecScope() = SS;
        // This is a qualified placeholder-specifier, e.g., ::C<int> auto ...
        // Consume the scope annotation and continue to consume the template-id
        // as a placeholder-specifier.
        ConsumeAnnotationToken();
        continue;
      }

      if (Next.is(tok::annot_typename)) {
        DS.getTypeSpecScope() = SS;
        ConsumeAnnotationToken(); // The C++ scope.
        TypeResult T = getTypeAnnotation(Tok);
        isInvalid = DS.SetTypeSpecType(DeclSpec::TST_typename,
                                       Tok.getAnnotationEndLoc(),
                                       PrevSpec, DiagID, T, Policy);
        if (isInvalid)
          break;
        DS.SetRangeEnd(Tok.getAnnotationEndLoc());
        ConsumeAnnotationToken(); // The typename
      }

      if (Next.isNot(tok::identifier))
        goto DoneWithDeclSpec;

      // Check whether this is a constructor declaration. If we're in a
      // context where the identifier could be a class name, and it has the
      // shape of a constructor declaration, process it as one.
      if ((DSContext == DeclSpecContext::DSC_top_level ||
           DSContext == DeclSpecContext::DSC_class) &&
          Actions.isCurrentClassName(*Next.getIdentifierInfo(), getCurScope(),
                                     &SS) &&
          isConstructorDeclarator(/*Unqualified*/ false))
        goto DoneWithDeclSpec;

      ParsedType TypeRep =
          Actions.getTypeName(*Next.getIdentifierInfo(), Next.getLocation(),
                              getCurScope(), &SS, false, false, nullptr,
                              /*IsCtorOrDtorName=*/false,
                              /*WantNontrivialTypeSourceInfo=*/true,
                              isClassTemplateDeductionContext(DSContext));

      // If the referenced identifier is not a type, then this declspec is
      // erroneous: We already checked about that it has no type specifier, and
      // C++ doesn't have implicit int.  Diagnose it as a typo w.r.t. to the
      // typename.
      if (!TypeRep) {
        if (TryAnnotateTypeConstraint())
          goto DoneWithDeclSpec;
        if (Tok.isNot(tok::annot_cxxscope) ||
            NextToken().isNot(tok::identifier))
          continue;
        // Eat the scope spec so the identifier is current.
        ConsumeAnnotationToken();
        ParsedAttributesWithRange Attrs(AttrFactory);
        if (ParseImplicitInt(DS, &SS, TemplateInfo, AS, DSContext, Attrs)) {
          if (!Attrs.empty()) {
            AttrsLastTime = true;
            attrs.takeAllFrom(Attrs);
          }
          continue;
        }
        goto DoneWithDeclSpec;
      }

      DS.getTypeSpecScope() = SS;
      ConsumeAnnotationToken(); // The C++ scope.

      isInvalid = DS.SetTypeSpecType(DeclSpec::TST_typename, Loc, PrevSpec,
                                     DiagID, TypeRep, Policy);
      if (isInvalid)
        break;

      DS.SetRangeEnd(Tok.getLocation());
      ConsumeToken(); // The typename.

      continue;
    }

    case tok::annot_typename: {
      // If we've previously seen a tag definition, we were almost surely
      // missing a semicolon after it.
      if (DS.hasTypeSpecifier() && DS.hasTagDefinition())
        goto DoneWithDeclSpec;

      TypeResult T = getTypeAnnotation(Tok);
      isInvalid = DS.SetTypeSpecType(DeclSpec::TST_typename, Loc, PrevSpec,
                                     DiagID, T, Policy);
      if (isInvalid)
        break;

      DS.SetRangeEnd(Tok.getAnnotationEndLoc());
      ConsumeAnnotationToken(); // The typename

      continue;
    }

    case tok::kw___is_signed:
      // GNU libstdc++ 4.4 uses __is_signed as an identifier, but Clang
      // typically treats it as a trait. If we see __is_signed as it appears
      // in libstdc++, e.g.,
      //
      //   static const bool __is_signed;
      //
      // then treat __is_signed as an identifier rather than as a keyword.
      if (DS.getTypeSpecType() == TST_bool &&
          DS.getTypeQualifiers() == DeclSpec::TQ_const &&
          DS.getStorageClassSpec() == DeclSpec::SCS_static)
        TryKeywordIdentFallback(true);

      // We're done with the declaration-specifiers.
      goto DoneWithDeclSpec;

      // typedef-name
    case tok::kw___super:
    case tok::kw_decltype:
    case tok::identifier: {
      // This identifier can only be a typedef name if we haven't already seen
      // a type-specifier.  Without this check we misparse:
      //  typedef int X; struct Y { short X; };  as 'short int'.
      if (DS.hasTypeSpecifier())
        goto DoneWithDeclSpec;

      // If the token is an identifier named "__declspec" and Microsoft
      // extensions are not enabled, it is likely that there will be cascading
      // parse errors if this really is a __declspec attribute. Attempt to
      // recognize that scenario and recover gracefully.
      if (!getLangOpts().DeclSpecKeyword && Tok.is(tok::identifier) &&
          Tok.getIdentifierInfo()->getName().equals("__declspec")) {
        Diag(Loc, diag::err_ms_attributes_not_enabled);

        // The next token should be an open paren. If it is, eat the entire
        // attribute declaration and continue.
        if (NextToken().is(tok::l_paren)) {
          // Consume the __declspec identifier.
          ConsumeToken();

          // Eat the parens and everything between them.
          BalancedDelimiterTracker T(*this, tok::l_paren);
          if (T.consumeOpen()) {
            assert(false && "Not a left paren?");
            return;
          }
          T.skipToEnd();
          continue;
        }
      }

      // In C++, check to see if this is a scope specifier like foo::bar::, if
      // so handle it as such.  This is important for ctor parsing.
      if (getLangOpts().CPlusPlus) {
        if (TryAnnotateCXXScopeToken(EnteringContext)) {
          DS.SetTypeSpecError();
          goto DoneWithDeclSpec;
        }
        if (!Tok.is(tok::identifier))
          continue;
      }

      // Check for need to substitute AltiVec keyword tokens.
      if (TryAltiVecToken(DS, Loc, PrevSpec, DiagID, isInvalid))
        break;

      // [AltiVec] 2.2: [If the 'vector' specifier is used] The syntax does not
      //                allow the use of a typedef name as a type specifier.
      if (DS.isTypeAltiVecVector())
        goto DoneWithDeclSpec;

      if (DSContext == DeclSpecContext::DSC_objc_method_result &&
          isObjCInstancetype()) {
        ParsedType TypeRep = Actions.ActOnObjCInstanceType(Loc);
        assert(TypeRep);
        isInvalid = DS.SetTypeSpecType(DeclSpec::TST_typename, Loc, PrevSpec,
                                       DiagID, TypeRep, Policy);
        if (isInvalid)
          break;

        DS.SetRangeEnd(Loc);
        ConsumeToken();
        continue;
      }

      // If we're in a context where the identifier could be a class name,
      // check whether this is a constructor declaration.
      if (getLangOpts().CPlusPlus && DSContext == DeclSpecContext::DSC_class &&
          Actions.isCurrentClassName(*Tok.getIdentifierInfo(), getCurScope()) &&
          isConstructorDeclarator(/*Unqualified*/true))
        goto DoneWithDeclSpec;

      ParsedType TypeRep = Actions.getTypeName(
          *Tok.getIdentifierInfo(), Tok.getLocation(), getCurScope(), nullptr,
          false, false, nullptr, false, false,
          isClassTemplateDeductionContext(DSContext));

      // If this is not a typedef name, don't parse it as part of the declspec,
      // it must be an implicit int or an error.
      if (!TypeRep) {
        if (TryAnnotateTypeConstraint())
          goto DoneWithDeclSpec;
        if (Tok.isNot(tok::identifier))
          continue;
        ParsedAttributesWithRange Attrs(AttrFactory);
        if (ParseImplicitInt(DS, nullptr, TemplateInfo, AS, DSContext, Attrs)) {
          if (!Attrs.empty()) {
            AttrsLastTime = true;
            attrs.takeAllFrom(Attrs);
          }
          continue;
        }
        goto DoneWithDeclSpec;
      }

      // Likewise, if this is a context where the identifier could be a template
      // name, check whether this is a deduction guide declaration.
      if (getLangOpts().CPlusPlus17 &&
          (DSContext == DeclSpecContext::DSC_class ||
           DSContext == DeclSpecContext::DSC_top_level) &&
          Actions.isDeductionGuideName(getCurScope(), *Tok.getIdentifierInfo(),
                                       Tok.getLocation()) &&
          isConstructorDeclarator(/*Unqualified*/ true,
                                  /*DeductionGuide*/ true))
        goto DoneWithDeclSpec;

      isInvalid = DS.SetTypeSpecType(DeclSpec::TST_typename, Loc, PrevSpec,
                                     DiagID, TypeRep, Policy);
      if (isInvalid)
        break;

      DS.SetRangeEnd(Tok.getLocation());
      ConsumeToken(); // The identifier

      // Objective-C supports type arguments and protocol references
      // following an Objective-C object or object pointer
      // type. Handle either one of them.
      if (Tok.is(tok::less) && getLangOpts().ObjC) {
        SourceLocation NewEndLoc;
        TypeResult NewTypeRep = parseObjCTypeArgsAndProtocolQualifiers(
                                  Loc, TypeRep, /*consumeLastToken=*/true,
                                  NewEndLoc);
        if (NewTypeRep.isUsable()) {
          DS.UpdateTypeRep(NewTypeRep.get());
          DS.SetRangeEnd(NewEndLoc);
        }
      }

      // Need to support trailing type qualifiers (e.g. "id<p> const").
      // If a type specifier follows, it will be diagnosed elsewhere.
      continue;
    }

      // type-name or placeholder-specifier
    case tok::annot_template_id: {
      TemplateIdAnnotation *TemplateId = takeTemplateIdAnnotation(Tok);

      if (TemplateId->hasInvalidName()) {
        DS.SetTypeSpecError();
        break;
      }

      if (TemplateId->Kind == TNK_Concept_template) {
        // If we've already diagnosed that this type-constraint has invalid
        // arguemnts, drop it and just form 'auto' or 'decltype(auto)'.
        if (TemplateId->hasInvalidArgs())
          TemplateId = nullptr;

        if (NextToken().is(tok::identifier)) {
          Diag(Loc, diag::err_placeholder_expected_auto_or_decltype_auto)
              << FixItHint::CreateInsertion(NextToken().getLocation(), "auto");
          // Attempt to continue as if 'auto' was placed here.
          isInvalid = DS.SetTypeSpecType(TST_auto, Loc, PrevSpec, DiagID,
                                         TemplateId, Policy);
          break;
        }
        if (!NextToken().isOneOf(tok::kw_auto, tok::kw_decltype))
            goto DoneWithDeclSpec;
        ConsumeAnnotationToken();
        SourceLocation AutoLoc = Tok.getLocation();
        if (TryConsumeToken(tok::kw_decltype)) {
          BalancedDelimiterTracker Tracker(*this, tok::l_paren);
          if (Tracker.consumeOpen()) {
            // Something like `void foo(Iterator decltype i)`
            Diag(Tok, diag::err_expected) << tok::l_paren;
          } else {
            if (!TryConsumeToken(tok::kw_auto)) {
              // Something like `void foo(Iterator decltype(int) i)`
              Tracker.skipToEnd();
              Diag(Tok, diag::err_placeholder_expected_auto_or_decltype_auto)
                << FixItHint::CreateReplacement(SourceRange(AutoLoc,
                                                            Tok.getLocation()),
                                                "auto");
            } else {
              Tracker.consumeClose();
            }
          }
          ConsumedEnd = Tok.getLocation();
          // Even if something went wrong above, continue as if we've seen
          // `decltype(auto)`.
          isInvalid = DS.SetTypeSpecType(TST_decltype_auto, Loc, PrevSpec,
                                         DiagID, TemplateId, Policy);
        } else {
          isInvalid = DS.SetTypeSpecType(TST_auto, Loc, PrevSpec, DiagID,
                                         TemplateId, Policy);
        }
        break;
      }

      if (TemplateId->Kind != TNK_Type_template &&
          TemplateId->Kind != TNK_Undeclared_template) {
        // This template-id does not refer to a type name, so we're
        // done with the type-specifiers.
        goto DoneWithDeclSpec;
      }

      // If we're in a context where the template-id could be a
      // constructor name or specialization, check whether this is a
      // constructor declaration.
      if (getLangOpts().CPlusPlus && DSContext == DeclSpecContext::DSC_class &&
          Actions.isCurrentClassName(*TemplateId->Name, getCurScope()) &&
          isConstructorDeclarator(/*Unqualified=*/true))
        goto DoneWithDeclSpec;

      // Turn the template-id annotation token into a type annotation
      // token, then try again to parse it as a type-specifier.
      CXXScopeSpec SS;
      AnnotateTemplateIdTokenAsType(SS);
      continue;
    }

    // Attributes support.
    case tok::kw___attribute:
    case tok::kw___declspec:
      ParseAttributes(PAKM_GNU | PAKM_Declspec, DS.getAttributes(), nullptr,
                      LateAttrs);
      continue;

    // Microsoft single token adornments.
    case tok::kw___forceinline: {
      isInvalid = DS.setFunctionSpecForceInline(Loc, PrevSpec, DiagID);
      IdentifierInfo *AttrName = Tok.getIdentifierInfo();
      SourceLocation AttrNameLoc = Tok.getLocation();
      DS.getAttributes().addNew(AttrName, AttrNameLoc, nullptr, AttrNameLoc,
                                nullptr, 0, ParsedAttr::AS_Keyword);
      break;
    }

    case tok::kw___unaligned:
      isInvalid = DS.SetTypeQual(DeclSpec::TQ_unaligned, Loc, PrevSpec, DiagID,
                                 getLangOpts());
      break;

    case tok::kw___sptr:
    case tok::kw___uptr:
    case tok::kw___ptr64:
    case tok::kw___ptr32:
    case tok::kw___w64:
    case tok::kw___cdecl:
    case tok::kw___stdcall:
    case tok::kw___fastcall:
    case tok::kw___thiscall:
    case tok::kw___regcall:
    case tok::kw___vectorcall:
      ParseMicrosoftTypeAttributes(DS.getAttributes());
      continue;

    // Borland single token adornments.
    case tok::kw___pascal:
      ParseBorlandTypeAttributes(DS.getAttributes());
      continue;

    // OpenCL single token adornments.
    case tok::kw___kernel:
      ParseOpenCLKernelAttributes(DS.getAttributes());
      continue;

    // Nullability type specifiers.
    case tok::kw__Nonnull:
    case tok::kw__Nullable:
    case tok::kw__Nullable_result:
    case tok::kw__Null_unspecified:
      ParseNullabilityTypeSpecifiers(DS.getAttributes());
      continue;

    // Objective-C 'kindof' types.
    case tok::kw___kindof:
      DS.getAttributes().addNew(Tok.getIdentifierInfo(), Loc, nullptr, Loc,
                                nullptr, 0, ParsedAttr::AS_Keyword);
      (void)ConsumeToken();
      continue;

    // storage-class-specifier
    case tok::kw_typedef:
      isInvalid = DS.SetStorageClassSpec(Actions, DeclSpec::SCS_typedef, Loc,
                                         PrevSpec, DiagID, Policy);
      isStorageClass = true;
      break;
    case tok::kw_extern:
      if (DS.getThreadStorageClassSpec() == DeclSpec::TSCS___thread)
        Diag(Tok, diag::ext_thread_before) << "extern";
      isInvalid = DS.SetStorageClassSpec(Actions, DeclSpec::SCS_extern, Loc,
                                         PrevSpec, DiagID, Policy);
      isStorageClass = true;
      break;
    case tok::kw___private_extern__:
      isInvalid = DS.SetStorageClassSpec(Actions, DeclSpec::SCS_private_extern,
                                         Loc, PrevSpec, DiagID, Policy);
      isStorageClass = true;
      break;
    case tok::kw_static:
      if (DS.getThreadStorageClassSpec() == DeclSpec::TSCS___thread)
        Diag(Tok, diag::ext_thread_before) << "static";
      isInvalid = DS.SetStorageClassSpec(Actions, DeclSpec::SCS_static, Loc,
                                         PrevSpec, DiagID, Policy);
      isStorageClass = true;
      break;
    case tok::kw_auto:
      if (getLangOpts().CPlusPlus11) {
        if (isKnownToBeTypeSpecifier(GetLookAheadToken(1))) {
          isInvalid = DS.SetStorageClassSpec(Actions, DeclSpec::SCS_auto, Loc,
                                             PrevSpec, DiagID, Policy);
          if (!isInvalid)
            Diag(Tok, diag::ext_auto_storage_class)
              << FixItHint::CreateRemoval(DS.getStorageClassSpecLoc());
        } else
          isInvalid = DS.SetTypeSpecType(DeclSpec::TST_auto, Loc, PrevSpec,
                                         DiagID, Policy);
      } else
        isInvalid = DS.SetStorageClassSpec(Actions, DeclSpec::SCS_auto, Loc,
                                           PrevSpec, DiagID, Policy);
      isStorageClass = true;
      break;
    case tok::kw___auto_type:
      Diag(Tok, diag::ext_auto_type);
      isInvalid = DS.SetTypeSpecType(DeclSpec::TST_auto_type, Loc, PrevSpec,
                                     DiagID, Policy);
      break;
    case tok::kw_register:
      isInvalid = DS.SetStorageClassSpec(Actions, DeclSpec::SCS_register, Loc,
                                         PrevSpec, DiagID, Policy);
      isStorageClass = true;
      break;
    case tok::kw_mutable:
      isInvalid = DS.SetStorageClassSpec(Actions, DeclSpec::SCS_mutable, Loc,
                                         PrevSpec, DiagID, Policy);
      isStorageClass = true;
      break;
    case tok::kw___thread:
      isInvalid = DS.SetStorageClassSpecThread(DeclSpec::TSCS___thread, Loc,
                                               PrevSpec, DiagID);
      isStorageClass = true;
      break;
    case tok::kw_thread_local:
      isInvalid = DS.SetStorageClassSpecThread(DeclSpec::TSCS_thread_local, Loc,
                                               PrevSpec, DiagID);
      isStorageClass = true;
      break;
    case tok::kw__Thread_local:
      if (!getLangOpts().C11)
        Diag(Tok, diag::ext_c11_feature) << Tok.getName();
      isInvalid = DS.SetStorageClassSpecThread(DeclSpec::TSCS__Thread_local,
                                               Loc, PrevSpec, DiagID);
      isStorageClass = true;
      break;

    // function-specifier
    case tok::kw_inline:
      isInvalid = DS.setFunctionSpecInline(Loc, PrevSpec, DiagID);
      break;
    case tok::kw_virtual:
      // C++ for OpenCL does not allow virtual function qualifier, to avoid
      // function pointers restricted in OpenCL v2.0 s6.9.a.
      if (getLangOpts().OpenCLCPlusPlus &&
          !getActions().getOpenCLOptions().isAvailableOption(
              "__cl_clang_function_pointers", getLangOpts())) {
        DiagID = diag::err_openclcxx_virtual_function;
        PrevSpec = Tok.getIdentifierInfo()->getNameStart();
        isInvalid = true;
      } else {
        isInvalid = DS.setFunctionSpecVirtual(Loc, PrevSpec, DiagID);
      }
      break;
    case tok::kw_explicit: {
      SourceLocation ExplicitLoc = Loc;
      SourceLocation CloseParenLoc;
      ExplicitSpecifier ExplicitSpec(nullptr, ExplicitSpecKind::ResolvedTrue);
      ConsumedEnd = ExplicitLoc;
      ConsumeToken(); // kw_explicit
      if (Tok.is(tok::l_paren)) {
        if (getLangOpts().CPlusPlus20 || isExplicitBool() == TPResult::True) {
          Diag(Tok.getLocation(), getLangOpts().CPlusPlus20
                                      ? diag::warn_cxx17_compat_explicit_bool
                                      : diag::ext_explicit_bool);

          ExprResult ExplicitExpr(static_cast<Expr *>(nullptr));
          BalancedDelimiterTracker Tracker(*this, tok::l_paren);
          Tracker.consumeOpen();
          ExplicitExpr = ParseConstantExpression();
          ConsumedEnd = Tok.getLocation();
          if (ExplicitExpr.isUsable()) {
            CloseParenLoc = Tok.getLocation();
            Tracker.consumeClose();
            ExplicitSpec =
                Actions.ActOnExplicitBoolSpecifier(ExplicitExpr.get());
          } else
            Tracker.skipToEnd();
        } else {
          Diag(Tok.getLocation(), diag::warn_cxx20_compat_explicit_bool);
        }
      }
      isInvalid = DS.setFunctionSpecExplicit(ExplicitLoc, PrevSpec, DiagID,
                                             ExplicitSpec, CloseParenLoc);
      break;
    }
    case tok::kw__Noreturn:
      if (!getLangOpts().C11)
        Diag(Tok, diag::ext_c11_feature) << Tok.getName();
      isInvalid = DS.setFunctionSpecNoreturn(Loc, PrevSpec, DiagID);
      break;

    // alignment-specifier
    case tok::kw__Alignas:
      if (!getLangOpts().C11)
        Diag(Tok, diag::ext_c11_feature) << Tok.getName();
      ParseAlignmentSpecifier(DS.getAttributes());
      continue;

    // friend
    case tok::kw_friend:
      if (DSContext == DeclSpecContext::DSC_class)
        isInvalid = DS.SetFriendSpec(Loc, PrevSpec, DiagID);
      else {
        PrevSpec = ""; // not actually used by the diagnostic
        DiagID = diag::err_friend_invalid_in_context;
        isInvalid = true;
      }
      break;

    // Modules
    case tok::kw___module_private__:
      isInvalid = DS.setModulePrivateSpec(Loc, PrevSpec, DiagID);
      break;

    // constexpr, consteval, constinit specifiers
    case tok::kw_constexpr:
      isInvalid = DS.SetConstexprSpec(ConstexprSpecKind::Constexpr, Loc,
                                      PrevSpec, DiagID);
      break;
    case tok::kw_consteval:
      isInvalid = DS.SetConstexprSpec(ConstexprSpecKind::Consteval, Loc,
                                      PrevSpec, DiagID);
      break;
    case tok::kw_constinit:
      isInvalid = DS.SetConstexprSpec(ConstexprSpecKind::Constinit, Loc,
                                      PrevSpec, DiagID);
      break;

    // type-specifier
    case tok::kw_short:
      isInvalid = DS.SetTypeSpecWidth(TypeSpecifierWidth::Short, Loc, PrevSpec,
                                      DiagID, Policy);
      break;
    case tok::kw_long:
      if (DS.getTypeSpecWidth() != TypeSpecifierWidth::Long)
        isInvalid = DS.SetTypeSpecWidth(TypeSpecifierWidth::Long, Loc, PrevSpec,
                                        DiagID, Policy);
      else
        isInvalid = DS.SetTypeSpecWidth(TypeSpecifierWidth::LongLong, Loc,
                                        PrevSpec, DiagID, Policy);
      break;
    case tok::kw___int64:
      isInvalid = DS.SetTypeSpecWidth(TypeSpecifierWidth::LongLong, Loc,
                                      PrevSpec, DiagID, Policy);
      break;
    case tok::kw_signed:
      isInvalid =
          DS.SetTypeSpecSign(TypeSpecifierSign::Signed, Loc, PrevSpec, DiagID);
      break;
    case tok::kw_unsigned:
      isInvalid = DS.SetTypeSpecSign(TypeSpecifierSign::Unsigned, Loc, PrevSpec,
                                     DiagID);
      break;
    case tok::kw__Complex:
      if (!getLangOpts().C99)
        Diag(Tok, diag::ext_c99_feature) << Tok.getName();
      isInvalid = DS.SetTypeSpecComplex(DeclSpec::TSC_complex, Loc, PrevSpec,
                                        DiagID);
      break;
    case tok::kw__Imaginary:
      if (!getLangOpts().C99)
        Diag(Tok, diag::ext_c99_feature) << Tok.getName();
      isInvalid = DS.SetTypeSpecComplex(DeclSpec::TSC_imaginary, Loc, PrevSpec,
                                        DiagID);
      break;
    case tok::kw_void:
      isInvalid = DS.SetTypeSpecType(DeclSpec::TST_void, Loc, PrevSpec,
                                     DiagID, Policy);
      break;
    case tok::kw_char:
      isInvalid = DS.SetTypeSpecType(DeclSpec::TST_char, Loc, PrevSpec,
                                     DiagID, Policy);
      break;
    case tok::kw_int:
      isInvalid = DS.SetTypeSpecType(DeclSpec::TST_int, Loc, PrevSpec,
                                     DiagID, Policy);
      break;
    case tok::kw__ExtInt: {
      ExprResult ER = ParseExtIntegerArgument();
      if (ER.isInvalid())
        continue;
      isInvalid = DS.SetExtIntType(Loc, ER.get(), PrevSpec, DiagID, Policy);
      ConsumedEnd = PrevTokLocation;
      break;
    }
    case tok::kw___int128:
      isInvalid = DS.SetTypeSpecType(DeclSpec::TST_int128, Loc, PrevSpec,
                                     DiagID, Policy);
      break;
    case tok::kw_half:
      isInvalid = DS.SetTypeSpecType(DeclSpec::TST_half, Loc, PrevSpec,
                                     DiagID, Policy);
      break;
    case tok::kw___bf16:
      isInvalid = DS.SetTypeSpecType(DeclSpec::TST_BFloat16, Loc, PrevSpec,
                                     DiagID, Policy);
      break;
    case tok::kw_float:
      isInvalid = DS.SetTypeSpecType(DeclSpec::TST_float, Loc, PrevSpec,
                                     DiagID, Policy);
      break;
    case tok::kw_double:
      isInvalid = DS.SetTypeSpecType(DeclSpec::TST_double, Loc, PrevSpec,
                                     DiagID, Policy);
      break;
    case tok::kw__Float16:
      isInvalid = DS.SetTypeSpecType(DeclSpec::TST_float16, Loc, PrevSpec,
                                     DiagID, Policy);
      break;
    case tok::kw__Accum:
      if (!getLangOpts().FixedPoint) {
        SetupFixedPointError(getLangOpts(), PrevSpec, DiagID, isInvalid);
      } else {
        isInvalid = DS.SetTypeSpecType(DeclSpec::TST_accum, Loc, PrevSpec,
                                       DiagID, Policy);
      }
      break;
    case tok::kw__Fract:
      if (!getLangOpts().FixedPoint) {
        SetupFixedPointError(getLangOpts(), PrevSpec, DiagID, isInvalid);
      } else {
        isInvalid = DS.SetTypeSpecType(DeclSpec::TST_fract, Loc, PrevSpec,
                                       DiagID, Policy);
      }
      break;
    case tok::kw__Sat:
      if (!getLangOpts().FixedPoint) {
        SetupFixedPointError(getLangOpts(), PrevSpec, DiagID, isInvalid);
      } else {
        isInvalid = DS.SetTypeSpecSat(Loc, PrevSpec, DiagID);
      }
      break;
    case tok::kw___float128:
      isInvalid = DS.SetTypeSpecType(DeclSpec::TST_float128, Loc, PrevSpec,
                                     DiagID, Policy);
      break;
    case tok::kw_wchar_t:
      isInvalid = DS.SetTypeSpecType(DeclSpec::TST_wchar, Loc, PrevSpec,
                                     DiagID, Policy);
      break;
    case tok::kw_char8_t:
      isInvalid = DS.SetTypeSpecType(DeclSpec::TST_char8, Loc, PrevSpec,
                                     DiagID, Policy);
      break;
    case tok::kw_char16_t:
      isInvalid = DS.SetTypeSpecType(DeclSpec::TST_char16, Loc, PrevSpec,
                                     DiagID, Policy);
      break;
    case tok::kw_char32_t:
      isInvalid = DS.SetTypeSpecType(DeclSpec::TST_char32, Loc, PrevSpec,
                                     DiagID, Policy);
      break;
    case tok::kw_bool:
    case tok::kw__Bool:
      if (Tok.is(tok::kw__Bool) && !getLangOpts().C99)
        Diag(Tok, diag::ext_c99_feature) << Tok.getName();

      if (Tok.is(tok::kw_bool) &&
          DS.getTypeSpecType() != DeclSpec::TST_unspecified &&
          DS.getStorageClassSpec() == DeclSpec::SCS_typedef) {
        PrevSpec = ""; // Not used by the diagnostic.
        DiagID = diag::err_bool_redeclaration;
        // For better error recovery.
        Tok.setKind(tok::identifier);
        isInvalid = true;
      } else {
        isInvalid = DS.SetTypeSpecType(DeclSpec::TST_bool, Loc, PrevSpec,
                                       DiagID, Policy);
      }
      break;
    case tok::kw__Decimal32:
      isInvalid = DS.SetTypeSpecType(DeclSpec::TST_decimal32, Loc, PrevSpec,
                                     DiagID, Policy);
      break;
    case tok::kw__Decimal64:
      isInvalid = DS.SetTypeSpecType(DeclSpec::TST_decimal64, Loc, PrevSpec,
                                     DiagID, Policy);
      break;
    case tok::kw__Decimal128:
      isInvalid = DS.SetTypeSpecType(DeclSpec::TST_decimal128, Loc, PrevSpec,
                                     DiagID, Policy);
      break;
    case tok::kw___vector:
      isInvalid = DS.SetTypeAltiVecVector(true, Loc, PrevSpec, DiagID, Policy);
      break;
    case tok::kw___pixel:
      isInvalid = DS.SetTypeAltiVecPixel(true, Loc, PrevSpec, DiagID, Policy);
      break;
    case tok::kw___bool:
      isInvalid = DS.SetTypeAltiVecBool(true, Loc, PrevSpec, DiagID, Policy);
      break;
    case tok::kw_pipe:
      if (!getLangOpts().OpenCL || (getLangOpts().OpenCLVersion < 200 &&
                                    !getLangOpts().OpenCLCPlusPlus)) {
        // OpenCL 2.0 and later define this keyword. OpenCL 1.2 and earlier
        // should support the "pipe" word as identifier.
        Tok.getIdentifierInfo()->revertTokenIDToIdentifier();
        Tok.setKind(tok::identifier);
        goto DoneWithDeclSpec;
      } else if (!getLangOpts().OpenCLPipes) {
        DiagID = diag::err_opencl_unknown_type_specifier;
        PrevSpec = Tok.getIdentifierInfo()->getNameStart();
        isInvalid = true;
      } else
        isInvalid = DS.SetTypePipe(true, Loc, PrevSpec, DiagID, Policy);
      break;
// We only need to enumerate each image type once.
#define IMAGE_READ_WRITE_TYPE(Type, Id, Ext)
#define IMAGE_WRITE_TYPE(Type, Id, Ext)
#define IMAGE_READ_TYPE(ImgType, Id, Ext) \
    case tok::kw_##ImgType##_t: \
      if (!handleOpenCLImageKW(Ext, DeclSpec::TST_##ImgType##_t)) \
        goto DoneWithDeclSpec; \
      break;
#include "clang/Basic/OpenCLImageTypes.def"
    case tok::kw___unknown_anytype:
      isInvalid = DS.SetTypeSpecType(TST_unknown_anytype, Loc,
                                     PrevSpec, DiagID, Policy);
      break;

    // class-specifier:
    case tok::kw_class:
    case tok::kw_struct:
    case tok::kw___interface:
    case tok::kw_union: {
      tok::TokenKind Kind = Tok.getKind();
      ConsumeToken();

      // These are attributes following class specifiers.
      // To produce better diagnostic, we parse them when
      // parsing class specifier.
      ParsedAttributesWithRange Attributes(AttrFactory);
      ParseClassSpecifier(Kind, Loc, DS, TemplateInfo, AS,
                          EnteringContext, DSContext, Attributes);

      // If there are attributes following class specifier,
      // take them over and handle them here.
      if (!Attributes.empty()) {
        AttrsLastTime = true;
        attrs.takeAllFrom(Attributes);
      }
      continue;
    }

    // enum-specifier:
    case tok::kw_enum:
      ConsumeToken();
      ParseEnumSpecifier(Loc, DS, TemplateInfo, AS, DSContext);
      continue;

    // cv-qualifier:
    case tok::kw_const:
      isInvalid = DS.SetTypeQual(DeclSpec::TQ_const, Loc, PrevSpec, DiagID,
                                 getLangOpts());
      break;
    case tok::kw_volatile:
      isInvalid = DS.SetTypeQual(DeclSpec::TQ_volatile, Loc, PrevSpec, DiagID,
                                 getLangOpts());
      break;
    case tok::kw_restrict:
      isInvalid = DS.SetTypeQual(DeclSpec::TQ_restrict, Loc, PrevSpec, DiagID,
                                 getLangOpts());
      break;

    // C++ typename-specifier:
    case tok::kw_typename:
      if (TryAnnotateTypeOrScopeToken()) {
        DS.SetTypeSpecError();
        goto DoneWithDeclSpec;
      }
      if (!Tok.is(tok::kw_typename))
        continue;
      break;

    // GNU typeof support.
    case tok::kw_typeof:
      ParseTypeofSpecifier(DS);
      continue;

    case tok::annot_decltype:
      ParseDecltypeSpecifier(DS);
      continue;

    case tok::annot_pragma_pack:
      HandlePragmaPack();
      continue;

    case tok::annot_pragma_ms_pragma:
      HandlePragmaMSPragma();
      continue;

    case tok::annot_pragma_ms_vtordisp:
      HandlePragmaMSVtorDisp();
      continue;

    case tok::annot_pragma_ms_pointers_to_members:
      HandlePragmaMSPointersToMembers();
      continue;

    case tok::kw___underlying_type:
      ParseUnderlyingTypeSpecifier(DS);
      continue;

    case tok::kw__Atomic:
      // C11 6.7.2.4/4:
      //   If the _Atomic keyword is immediately followed by a left parenthesis,
      //   it is interpreted as a type specifier (with a type name), not as a
      //   type qualifier.
      if (!getLangOpts().C11)
        Diag(Tok, diag::ext_c11_feature) << Tok.getName();

      if (NextToken().is(tok::l_paren)) {
        ParseAtomicSpecifier(DS);
        continue;
      }
      isInvalid = DS.SetTypeQual(DeclSpec::TQ_atomic, Loc, PrevSpec, DiagID,
                                 getLangOpts());
      break;

    // OpenCL address space qualifiers:
    case tok::kw___generic:
      // generic address space is introduced only in OpenCL v2.0
      // see OpenCL C Spec v2.0 s6.5.5
      // OpenCL v3.0 introduces __opencl_c_generic_address_space
      // feature macro to indicate if generic address space is supported
      if (!Actions.getLangOpts().OpenCLGenericAddressSpace) {
        DiagID = diag::err_opencl_unknown_type_specifier;
        PrevSpec = Tok.getIdentifierInfo()->getNameStart();
        isInvalid = true;
        break;
      }
      LLVM_FALLTHROUGH;
    case tok::kw_private:
      // It's fine (but redundant) to check this for __generic on the
      // fallthrough path; we only form the __generic token in OpenCL mode.
      if (!getLangOpts().OpenCL)
        goto DoneWithDeclSpec;
      LLVM_FALLTHROUGH;
    case tok::kw___private:
    case tok::kw___global:
    case tok::kw___local:
    case tok::kw___constant:
    // OpenCL access qualifiers:
    case tok::kw___read_only:
    case tok::kw___write_only:
    case tok::kw___read_write:
      ParseOpenCLQualifiers(DS.getAttributes());
      break;

    case tok::less:
      // GCC ObjC supports types like "<SomeProtocol>" as a synonym for
      // "id<SomeProtocol>".  This is hopelessly old fashioned and dangerous,
      // but we support it.
      if (DS.hasTypeSpecifier() || !getLangOpts().ObjC)
        goto DoneWithDeclSpec;

      SourceLocation StartLoc = Tok.getLocation();
      SourceLocation EndLoc;
      TypeResult Type = parseObjCProtocolQualifierType(EndLoc);
      if (Type.isUsable()) {
        if (DS.SetTypeSpecType(DeclSpec::TST_typename, StartLoc, StartLoc,
                               PrevSpec, DiagID, Type.get(),
                               Actions.getASTContext().getPrintingPolicy()))
          Diag(StartLoc, DiagID) << PrevSpec;

        DS.SetRangeEnd(EndLoc);
      } else {
        DS.SetTypeSpecError();
      }

      // Need to support trailing type qualifiers (e.g. "id<p> const").
      // If a type specifier follows, it will be diagnosed elsewhere.
      continue;
    }

    DS.SetRangeEnd(ConsumedEnd.isValid() ? ConsumedEnd : Tok.getLocation());

    // If the specifier wasn't legal, issue a diagnostic.
    if (isInvalid) {
      assert(PrevSpec && "Method did not return previous specifier!");
      assert(DiagID);

      if (DiagID == diag::ext_duplicate_declspec ||
          DiagID == diag::ext_warn_duplicate_declspec ||
          DiagID == diag::err_duplicate_declspec)
        Diag(Loc, DiagID) << PrevSpec
                          << FixItHint::CreateRemoval(
                                 SourceRange(Loc, DS.getEndLoc()));
      else if (DiagID == diag::err_opencl_unknown_type_specifier) {
        Diag(Loc, DiagID) << getLangOpts().OpenCLCPlusPlus
                          << getLangOpts().getOpenCLVersionTuple().getAsString()
                          << PrevSpec << isStorageClass;
      } else
        Diag(Loc, DiagID) << PrevSpec;
    }

    if (DiagID != diag::err_bool_redeclaration && ConsumedEnd.isInvalid())
      // After an error the next token can be an annotation token.
      ConsumeAnyToken();

    AttrsLastTime = false;
  }
}

/// ParseStructDeclaration - Parse a struct declaration without the terminating
/// semicolon.
///
/// Note that a struct declaration refers to a declaration in a struct,
/// not to the declaration of a struct.
///
///       struct-declaration:
/// [C2x]   attributes-specifier-seq[opt]
///           specifier-qualifier-list struct-declarator-list
/// [GNU]   __extension__ struct-declaration
/// [GNU]   specifier-qualifier-list
///       struct-declarator-list:
///         struct-declarator
///         struct-declarator-list ',' struct-declarator
/// [GNU]   struct-declarator-list ',' attributes[opt] struct-declarator
///       struct-declarator:
///         declarator
/// [GNU]   declarator attributes[opt]
///         declarator[opt] ':' constant-expression
/// [GNU]   declarator[opt] ':' constant-expression attributes[opt]
///
void Parser::ParseStructDeclaration(
    ParsingDeclSpec &DS,
    llvm::function_ref<void(ParsingFieldDeclarator &)> FieldsCallback) {

  if (Tok.is(tok::kw___extension__)) {
    // __extension__ silences extension warnings in the subexpression.
    ExtensionRAIIObject O(Diags);  // Use RAII to do this.
    ConsumeToken();
    return ParseStructDeclaration(DS, FieldsCallback);
  }

  // Parse leading attributes.
  ParsedAttributesWithRange Attrs(AttrFactory);
  MaybeParseCXX11Attributes(Attrs);
  DS.takeAttributesFrom(Attrs);

  // Parse the common specifier-qualifiers-list piece.
  ParseSpecifierQualifierList(DS);

  // If there are no declarators, this is a free-standing declaration
  // specifier. Let the actions module cope with it.
  if (Tok.is(tok::semi)) {
    RecordDecl *AnonRecord = nullptr;
    Decl *TheDecl = Actions.ParsedFreeStandingDeclSpec(getCurScope(), AS_none,
                                                       DS, AnonRecord);
    assert(!AnonRecord && "Did not expect anonymous struct or union here");
    DS.complete(TheDecl);
    return;
  }

  // Read struct-declarators until we find the semicolon.
  bool FirstDeclarator = true;
  SourceLocation CommaLoc;
  while (1) {
    ParsingFieldDeclarator DeclaratorInfo(*this, DS);
    DeclaratorInfo.D.setCommaLoc(CommaLoc);

    // Attributes are only allowed here on successive declarators.
    if (!FirstDeclarator) {
      // However, this does not apply for [[]] attributes (which could show up
      // before or after the __attribute__ attributes).
      DiagnoseAndSkipCXX11Attributes();
      MaybeParseGNUAttributes(DeclaratorInfo.D);
      DiagnoseAndSkipCXX11Attributes();
    }

    /// struct-declarator: declarator
    /// struct-declarator: declarator[opt] ':' constant-expression
    if (Tok.isNot(tok::colon)) {
      // Don't parse FOO:BAR as if it were a typo for FOO::BAR.
      ColonProtectionRAIIObject X(*this);
      ParseDeclarator(DeclaratorInfo.D);
    } else
      DeclaratorInfo.D.SetIdentifier(nullptr, Tok.getLocation());

    if (TryConsumeToken(tok::colon)) {
      ExprResult Res(ParseConstantExpression());
      if (Res.isInvalid())
        SkipUntil(tok::semi, StopBeforeMatch);
      else
        DeclaratorInfo.BitfieldSize = Res.get();
    }

    // If attributes exist after the declarator, parse them.
    MaybeParseGNUAttributes(DeclaratorInfo.D);

    // We're done with this declarator;  invoke the callback.
    FieldsCallback(DeclaratorInfo);

    // If we don't have a comma, it is either the end of the list (a ';')
    // or an error, bail out.
    if (!TryConsumeToken(tok::comma, CommaLoc))
      return;

    FirstDeclarator = false;
  }
}

/// ParseStructUnionBody
///       struct-contents:
///         struct-declaration-list
/// [EXT]   empty
/// [GNU]   "struct-declaration-list" without terminating ';'
///       struct-declaration-list:
///         struct-declaration
///         struct-declaration-list struct-declaration
/// [OBC]   '@' 'defs' '(' class-name ')'
///
void Parser::ParseStructUnionBody(SourceLocation RecordLoc,
                                  DeclSpec::TST TagType, RecordDecl *TagDecl) {
  PrettyDeclStackTraceEntry CrashInfo(Actions.Context, TagDecl, RecordLoc,
                                      "parsing struct/union body");
  assert(!getLangOpts().CPlusPlus && "C++ declarations not supported");

  BalancedDelimiterTracker T(*this, tok::l_brace);
  if (T.consumeOpen())
    return;

  ParseScope StructScope(this, Scope::ClassScope|Scope::DeclScope);
  Actions.ActOnTagStartDefinition(getCurScope(), TagDecl);

  // While we still have something to read, read the declarations in the struct.
  while (!tryParseMisplacedModuleImport() && Tok.isNot(tok::r_brace) &&
         Tok.isNot(tok::eof)) {
    // Each iteration of this loop reads one struct-declaration.

    // Check for extraneous top-level semicolon.
    if (Tok.is(tok::semi)) {
      ConsumeExtraSemi(InsideStruct, TagType);
      continue;
    }

    // Parse _Static_assert declaration.
    if (Tok.isOneOf(tok::kw__Static_assert, tok::kw_static_assert)) {
      SourceLocation DeclEnd;
      ParseStaticAssertDeclaration(DeclEnd);
      continue;
    }

    if (Tok.is(tok::annot_pragma_pack)) {
      HandlePragmaPack();
      continue;
    }

    if (Tok.is(tok::annot_pragma_align)) {
      HandlePragmaAlign();
      continue;
    }

<<<<<<< HEAD
    if (Tok.is(tok::annot_pragma_ompss)) {
      // Result can be ignored, because it must be always empty.
      AccessSpecifier AS = AS_none;
      ParsedAttributesWithRange Attrs(AttrFactory);
      (void)ParseOmpSsDeclarativeDirectiveWithExtDecl(AS, Attrs);
      continue;
    }

    if (Tok.is(tok::annot_pragma_openmp)) {
=======
    if (Tok.isOneOf(tok::annot_pragma_openmp, tok::annot_attr_openmp)) {
>>>>>>> 9c3345ad
      // Result can be ignored, because it must be always empty.
      AccessSpecifier AS = AS_none;
      ParsedAttributesWithRange Attrs(AttrFactory);
      (void)ParseOpenMPDeclarativeDirectiveWithExtDecl(AS, Attrs);
      continue;
    }

    if (tok::isPragmaAnnotation(Tok.getKind())) {
      Diag(Tok.getLocation(), diag::err_pragma_misplaced_in_decl)
          << DeclSpec::getSpecifierName(
                 TagType, Actions.getASTContext().getPrintingPolicy());
      ConsumeAnnotationToken();
      continue;
    }

    if (!Tok.is(tok::at)) {
      auto CFieldCallback = [&](ParsingFieldDeclarator &FD) {
        // Install the declarator into the current TagDecl.
        Decl *Field =
            Actions.ActOnField(getCurScope(), TagDecl,
                               FD.D.getDeclSpec().getSourceRange().getBegin(),
                               FD.D, FD.BitfieldSize);
        FD.complete(Field);
      };

      // Parse all the comma separated declarators.
      ParsingDeclSpec DS(*this);
      ParseStructDeclaration(DS, CFieldCallback);
    } else { // Handle @defs
      ConsumeToken();
      if (!Tok.isObjCAtKeyword(tok::objc_defs)) {
        Diag(Tok, diag::err_unexpected_at);
        SkipUntil(tok::semi);
        continue;
      }
      ConsumeToken();
      ExpectAndConsume(tok::l_paren);
      if (!Tok.is(tok::identifier)) {
        Diag(Tok, diag::err_expected) << tok::identifier;
        SkipUntil(tok::semi);
        continue;
      }
      SmallVector<Decl *, 16> Fields;
      Actions.ActOnDefs(getCurScope(), TagDecl, Tok.getLocation(),
                        Tok.getIdentifierInfo(), Fields);
      ConsumeToken();
      ExpectAndConsume(tok::r_paren);
    }

    if (TryConsumeToken(tok::semi))
      continue;

    if (Tok.is(tok::r_brace)) {
      ExpectAndConsume(tok::semi, diag::ext_expected_semi_decl_list);
      break;
    }

    ExpectAndConsume(tok::semi, diag::err_expected_semi_decl_list);
    // Skip to end of block or statement to avoid ext-warning on extra ';'.
    SkipUntil(tok::r_brace, StopAtSemi | StopBeforeMatch);
    // If we stopped at a ';', eat it.
    TryConsumeToken(tok::semi);
  }

  T.consumeClose();

  ParsedAttributes attrs(AttrFactory);
  // If attributes exist after struct contents, parse them.
  MaybeParseGNUAttributes(attrs);

  SmallVector<Decl *, 32> FieldDecls(TagDecl->field_begin(),
                                     TagDecl->field_end());

  Actions.ActOnFields(getCurScope(), RecordLoc, TagDecl, FieldDecls,
                      T.getOpenLocation(), T.getCloseLocation(), attrs);
  StructScope.Exit();
  Actions.ActOnTagFinishDefinition(getCurScope(), TagDecl, T.getRange());
}

/// ParseEnumSpecifier
///       enum-specifier: [C99 6.7.2.2]
///         'enum' identifier[opt] '{' enumerator-list '}'
///[C99/C++]'enum' identifier[opt] '{' enumerator-list ',' '}'
/// [GNU]   'enum' attributes[opt] identifier[opt] '{' enumerator-list ',' [opt]
///                                                 '}' attributes[opt]
/// [MS]    'enum' __declspec[opt] identifier[opt] '{' enumerator-list ',' [opt]
///                                                 '}'
///         'enum' identifier
/// [GNU]   'enum' attributes[opt] identifier
///
/// [C++11] enum-head '{' enumerator-list[opt] '}'
/// [C++11] enum-head '{' enumerator-list ','  '}'
///
///       enum-head: [C++11]
///         enum-key attribute-specifier-seq[opt] identifier[opt] enum-base[opt]
///         enum-key attribute-specifier-seq[opt] nested-name-specifier
///             identifier enum-base[opt]
///
///       enum-key: [C++11]
///         'enum'
///         'enum' 'class'
///         'enum' 'struct'
///
///       enum-base: [C++11]
///         ':' type-specifier-seq
///
/// [C++] elaborated-type-specifier:
/// [C++]   'enum' nested-name-specifier[opt] identifier
///
void Parser::ParseEnumSpecifier(SourceLocation StartLoc, DeclSpec &DS,
                                const ParsedTemplateInfo &TemplateInfo,
                                AccessSpecifier AS, DeclSpecContext DSC) {
  // Parse the tag portion of this.
  if (Tok.is(tok::code_completion)) {
    // Code completion for an enum name.
    cutOffParsing();
    Actions.CodeCompleteTag(getCurScope(), DeclSpec::TST_enum);
    return;
  }

  // If attributes exist after tag, parse them.
  ParsedAttributesWithRange attrs(AttrFactory);
  MaybeParseAttributes(PAKM_GNU | PAKM_Declspec | PAKM_CXX11, attrs);

  SourceLocation ScopedEnumKWLoc;
  bool IsScopedUsingClassTag = false;

  // In C++11, recognize 'enum class' and 'enum struct'.
  if (Tok.isOneOf(tok::kw_class, tok::kw_struct)) {
    Diag(Tok, getLangOpts().CPlusPlus11 ? diag::warn_cxx98_compat_scoped_enum
                                        : diag::ext_scoped_enum);
    IsScopedUsingClassTag = Tok.is(tok::kw_class);
    ScopedEnumKWLoc = ConsumeToken();

    // Attributes are not allowed between these keywords.  Diagnose,
    // but then just treat them like they appeared in the right place.
    ProhibitAttributes(attrs);

    // They are allowed afterwards, though.
    MaybeParseAttributes(PAKM_GNU | PAKM_Declspec | PAKM_CXX11, attrs);
  }

  // C++11 [temp.explicit]p12:
  //   The usual access controls do not apply to names used to specify
  //   explicit instantiations.
  // We extend this to also cover explicit specializations.  Note that
  // we don't suppress if this turns out to be an elaborated type
  // specifier.
  bool shouldDelayDiagsInTag =
    (TemplateInfo.Kind == ParsedTemplateInfo::ExplicitInstantiation ||
     TemplateInfo.Kind == ParsedTemplateInfo::ExplicitSpecialization);
  SuppressAccessChecks diagsFromTag(*this, shouldDelayDiagsInTag);

  // Determine whether this declaration is permitted to have an enum-base.
  AllowDefiningTypeSpec AllowEnumSpecifier =
      isDefiningTypeSpecifierContext(DSC);
  bool CanBeOpaqueEnumDeclaration =
      DS.isEmpty() && isOpaqueEnumDeclarationContext(DSC);
  bool CanHaveEnumBase = (getLangOpts().CPlusPlus11 || getLangOpts().ObjC ||
                          getLangOpts().MicrosoftExt) &&
                         (AllowEnumSpecifier == AllowDefiningTypeSpec::Yes ||
                          CanBeOpaqueEnumDeclaration);

  CXXScopeSpec &SS = DS.getTypeSpecScope();
  if (getLangOpts().CPlusPlus) {
    // "enum foo : bar;" is not a potential typo for "enum foo::bar;".
    ColonProtectionRAIIObject X(*this);

    CXXScopeSpec Spec;
    if (ParseOptionalCXXScopeSpecifier(Spec, /*ObjectType=*/nullptr,
                                       /*ObjectHadErrors=*/false,
                                       /*EnteringContext=*/true))
      return;

    if (Spec.isSet() && Tok.isNot(tok::identifier)) {
      Diag(Tok, diag::err_expected) << tok::identifier;
      if (Tok.isNot(tok::l_brace)) {
        // Has no name and is not a definition.
        // Skip the rest of this declarator, up until the comma or semicolon.
        SkipUntil(tok::comma, StopAtSemi);
        return;
      }
    }

    SS = Spec;
  }

  // Must have either 'enum name' or 'enum {...}' or (rarely) 'enum : T { ... }'.
  if (Tok.isNot(tok::identifier) && Tok.isNot(tok::l_brace) &&
      Tok.isNot(tok::colon)) {
    Diag(Tok, diag::err_expected_either) << tok::identifier << tok::l_brace;

    // Skip the rest of this declarator, up until the comma or semicolon.
    SkipUntil(tok::comma, StopAtSemi);
    return;
  }

  // If an identifier is present, consume and remember it.
  IdentifierInfo *Name = nullptr;
  SourceLocation NameLoc;
  if (Tok.is(tok::identifier)) {
    Name = Tok.getIdentifierInfo();
    NameLoc = ConsumeToken();
  }

  if (!Name && ScopedEnumKWLoc.isValid()) {
    // C++0x 7.2p2: The optional identifier shall not be omitted in the
    // declaration of a scoped enumeration.
    Diag(Tok, diag::err_scoped_enum_missing_identifier);
    ScopedEnumKWLoc = SourceLocation();
    IsScopedUsingClassTag = false;
  }

  // Okay, end the suppression area.  We'll decide whether to emit the
  // diagnostics in a second.
  if (shouldDelayDiagsInTag)
    diagsFromTag.done();

  TypeResult BaseType;
  SourceRange BaseRange;

  bool CanBeBitfield = (getCurScope()->getFlags() & Scope::ClassScope) &&
                       ScopedEnumKWLoc.isInvalid() && Name;

  // Parse the fixed underlying type.
  if (Tok.is(tok::colon)) {
    // This might be an enum-base or part of some unrelated enclosing context.
    //
    // 'enum E : base' is permitted in two circumstances:
    //
    // 1) As a defining-type-specifier, when followed by '{'.
    // 2) As the sole constituent of a complete declaration -- when DS is empty
    //    and the next token is ';'.
    //
    // The restriction to defining-type-specifiers is important to allow parsing
    //   a ? new enum E : int{}
    //   _Generic(a, enum E : int{})
    // properly.
    //
    // One additional consideration applies:
    //
    // C++ [dcl.enum]p1:
    //   A ':' following "enum nested-name-specifier[opt] identifier" within
    //   the decl-specifier-seq of a member-declaration is parsed as part of
    //   an enum-base.
    //
    // Other language modes supporting enumerations with fixed underlying types
    // do not have clear rules on this, so we disambiguate to determine whether
    // the tokens form a bit-field width or an enum-base.

    if (CanBeBitfield && !isEnumBase(CanBeOpaqueEnumDeclaration)) {
      // Outside C++11, do not interpret the tokens as an enum-base if they do
      // not make sense as one. In C++11, it's an error if this happens.
      if (getLangOpts().CPlusPlus11)
        Diag(Tok.getLocation(), diag::err_anonymous_enum_bitfield);
    } else if (CanHaveEnumBase || !ColonIsSacred) {
      SourceLocation ColonLoc = ConsumeToken();

      // Parse a type-specifier-seq as a type. We can't just ParseTypeName here,
      // because under -fms-extensions,
      //   enum E : int *p;
      // declares 'enum E : int; E *p;' not 'enum E : int*; E p;'.
      DeclSpec DS(AttrFactory);
      ParseSpecifierQualifierList(DS, AS, DeclSpecContext::DSC_type_specifier);
      Declarator DeclaratorInfo(DS, DeclaratorContext::TypeName);
      BaseType = Actions.ActOnTypeName(getCurScope(), DeclaratorInfo);

      BaseRange = SourceRange(ColonLoc, DeclaratorInfo.getSourceRange().getEnd());

      if (!getLangOpts().ObjC) {
        if (getLangOpts().CPlusPlus11)
          Diag(ColonLoc, diag::warn_cxx98_compat_enum_fixed_underlying_type)
              << BaseRange;
        else if (getLangOpts().CPlusPlus)
          Diag(ColonLoc, diag::ext_cxx11_enum_fixed_underlying_type)
              << BaseRange;
        else if (getLangOpts().MicrosoftExt)
          Diag(ColonLoc, diag::ext_ms_c_enum_fixed_underlying_type)
              << BaseRange;
        else
          Diag(ColonLoc, diag::ext_clang_c_enum_fixed_underlying_type)
              << BaseRange;
      }
    }
  }

  // There are four options here.  If we have 'friend enum foo;' then this is a
  // friend declaration, and cannot have an accompanying definition. If we have
  // 'enum foo;', then this is a forward declaration.  If we have
  // 'enum foo {...' then this is a definition. Otherwise we have something
  // like 'enum foo xyz', a reference.
  //
  // This is needed to handle stuff like this right (C99 6.7.2.3p11):
  // enum foo {..};  void bar() { enum foo; }    <- new foo in bar.
  // enum foo {..};  void bar() { enum foo x; }  <- use of old foo.
  //
  Sema::TagUseKind TUK;
  if (AllowEnumSpecifier == AllowDefiningTypeSpec::No)
    TUK = Sema::TUK_Reference;
  else if (Tok.is(tok::l_brace)) {
    if (DS.isFriendSpecified()) {
      Diag(Tok.getLocation(), diag::err_friend_decl_defines_type)
        << SourceRange(DS.getFriendSpecLoc());
      ConsumeBrace();
      SkipUntil(tok::r_brace, StopAtSemi);
      // Discard any other definition-only pieces.
      attrs.clear();
      ScopedEnumKWLoc = SourceLocation();
      IsScopedUsingClassTag = false;
      BaseType = TypeResult();
      TUK = Sema::TUK_Friend;
    } else {
      TUK = Sema::TUK_Definition;
    }
  } else if (!isTypeSpecifier(DSC) &&
             (Tok.is(tok::semi) ||
              (Tok.isAtStartOfLine() &&
               !isValidAfterTypeSpecifier(CanBeBitfield)))) {
    // An opaque-enum-declaration is required to be standalone (no preceding or
    // following tokens in the declaration). Sema enforces this separately by
    // diagnosing anything else in the DeclSpec.
    TUK = DS.isFriendSpecified() ? Sema::TUK_Friend : Sema::TUK_Declaration;
    if (Tok.isNot(tok::semi)) {
      // A semicolon was missing after this declaration. Diagnose and recover.
      ExpectAndConsume(tok::semi, diag::err_expected_after, "enum");
      PP.EnterToken(Tok, /*IsReinject=*/true);
      Tok.setKind(tok::semi);
    }
  } else {
    TUK = Sema::TUK_Reference;
  }

  bool IsElaboratedTypeSpecifier =
      TUK == Sema::TUK_Reference || TUK == Sema::TUK_Friend;

  // If this is an elaborated type specifier nested in a larger declaration,
  // and we delayed diagnostics before, just merge them into the current pool.
  if (TUK == Sema::TUK_Reference && shouldDelayDiagsInTag) {
    diagsFromTag.redelay();
  }

  MultiTemplateParamsArg TParams;
  if (TemplateInfo.Kind != ParsedTemplateInfo::NonTemplate &&
      TUK != Sema::TUK_Reference) {
    if (!getLangOpts().CPlusPlus11 || !SS.isSet()) {
      // Skip the rest of this declarator, up until the comma or semicolon.
      Diag(Tok, diag::err_enum_template);
      SkipUntil(tok::comma, StopAtSemi);
      return;
    }

    if (TemplateInfo.Kind == ParsedTemplateInfo::ExplicitInstantiation) {
      // Enumerations can't be explicitly instantiated.
      DS.SetTypeSpecError();
      Diag(StartLoc, diag::err_explicit_instantiation_enum);
      return;
    }

    assert(TemplateInfo.TemplateParams && "no template parameters");
    TParams = MultiTemplateParamsArg(TemplateInfo.TemplateParams->data(),
                                     TemplateInfo.TemplateParams->size());
  }

  if (!Name && TUK != Sema::TUK_Definition) {
    Diag(Tok, diag::err_enumerator_unnamed_no_def);

    // Skip the rest of this declarator, up until the comma or semicolon.
    SkipUntil(tok::comma, StopAtSemi);
    return;
  }

  // An elaborated-type-specifier has a much more constrained grammar:
  //
  //   'enum' nested-name-specifier[opt] identifier
  //
  // If we parsed any other bits, reject them now.
  //
  // MSVC and (for now at least) Objective-C permit a full enum-specifier
  // or opaque-enum-declaration anywhere.
  if (IsElaboratedTypeSpecifier && !getLangOpts().MicrosoftExt &&
      !getLangOpts().ObjC) {
    ProhibitCXX11Attributes(attrs, diag::err_attributes_not_allowed,
                            /*DiagnoseEmptyAttrs=*/true);
    if (BaseType.isUsable())
      Diag(BaseRange.getBegin(), diag::ext_enum_base_in_type_specifier)
          << (AllowEnumSpecifier == AllowDefiningTypeSpec::Yes) << BaseRange;
    else if (ScopedEnumKWLoc.isValid())
      Diag(ScopedEnumKWLoc, diag::ext_elaborated_enum_class)
        << FixItHint::CreateRemoval(ScopedEnumKWLoc) << IsScopedUsingClassTag;
  }

  stripTypeAttributesOffDeclSpec(attrs, DS, TUK);

  Sema::SkipBodyInfo SkipBody;
  if (!Name && TUK == Sema::TUK_Definition && Tok.is(tok::l_brace) &&
      NextToken().is(tok::identifier))
    SkipBody = Actions.shouldSkipAnonEnumBody(getCurScope(),
                                              NextToken().getIdentifierInfo(),
                                              NextToken().getLocation());

  bool Owned = false;
  bool IsDependent = false;
  const char *PrevSpec = nullptr;
  unsigned DiagID;
  Decl *TagDecl = Actions.ActOnTag(
      getCurScope(), DeclSpec::TST_enum, TUK, StartLoc, SS, Name, NameLoc,
      attrs, AS, DS.getModulePrivateSpecLoc(), TParams, Owned, IsDependent,
      ScopedEnumKWLoc, IsScopedUsingClassTag, BaseType,
      DSC == DeclSpecContext::DSC_type_specifier,
      DSC == DeclSpecContext::DSC_template_param ||
          DSC == DeclSpecContext::DSC_template_type_arg,
      &SkipBody);

  if (SkipBody.ShouldSkip) {
    assert(TUK == Sema::TUK_Definition && "can only skip a definition");

    BalancedDelimiterTracker T(*this, tok::l_brace);
    T.consumeOpen();
    T.skipToEnd();

    if (DS.SetTypeSpecType(DeclSpec::TST_enum, StartLoc,
                           NameLoc.isValid() ? NameLoc : StartLoc,
                           PrevSpec, DiagID, TagDecl, Owned,
                           Actions.getASTContext().getPrintingPolicy()))
      Diag(StartLoc, DiagID) << PrevSpec;
    return;
  }

  if (IsDependent) {
    // This enum has a dependent nested-name-specifier. Handle it as a
    // dependent tag.
    if (!Name) {
      DS.SetTypeSpecError();
      Diag(Tok, diag::err_expected_type_name_after_typename);
      return;
    }

    TypeResult Type = Actions.ActOnDependentTag(
        getCurScope(), DeclSpec::TST_enum, TUK, SS, Name, StartLoc, NameLoc);
    if (Type.isInvalid()) {
      DS.SetTypeSpecError();
      return;
    }

    if (DS.SetTypeSpecType(DeclSpec::TST_typename, StartLoc,
                           NameLoc.isValid() ? NameLoc : StartLoc,
                           PrevSpec, DiagID, Type.get(),
                           Actions.getASTContext().getPrintingPolicy()))
      Diag(StartLoc, DiagID) << PrevSpec;

    return;
  }

  if (!TagDecl) {
    // The action failed to produce an enumeration tag. If this is a
    // definition, consume the entire definition.
    if (Tok.is(tok::l_brace) && TUK != Sema::TUK_Reference) {
      ConsumeBrace();
      SkipUntil(tok::r_brace, StopAtSemi);
    }

    DS.SetTypeSpecError();
    return;
  }

  if (Tok.is(tok::l_brace) && TUK == Sema::TUK_Definition) {
    Decl *D = SkipBody.CheckSameAsPrevious ? SkipBody.New : TagDecl;
    ParseEnumBody(StartLoc, D);
    if (SkipBody.CheckSameAsPrevious &&
        !Actions.ActOnDuplicateDefinition(DS, TagDecl, SkipBody)) {
      DS.SetTypeSpecError();
      return;
    }
  }

  if (DS.SetTypeSpecType(DeclSpec::TST_enum, StartLoc,
                         NameLoc.isValid() ? NameLoc : StartLoc,
                         PrevSpec, DiagID, TagDecl, Owned,
                         Actions.getASTContext().getPrintingPolicy()))
    Diag(StartLoc, DiagID) << PrevSpec;
}

/// ParseEnumBody - Parse a {} enclosed enumerator-list.
///       enumerator-list:
///         enumerator
///         enumerator-list ',' enumerator
///       enumerator:
///         enumeration-constant attributes[opt]
///         enumeration-constant attributes[opt] '=' constant-expression
///       enumeration-constant:
///         identifier
///
void Parser::ParseEnumBody(SourceLocation StartLoc, Decl *EnumDecl) {
  // Enter the scope of the enum body and start the definition.
  ParseScope EnumScope(this, Scope::DeclScope | Scope::EnumScope);
  Actions.ActOnTagStartDefinition(getCurScope(), EnumDecl);

  BalancedDelimiterTracker T(*this, tok::l_brace);
  T.consumeOpen();

  // C does not allow an empty enumerator-list, C++ does [dcl.enum].
  if (Tok.is(tok::r_brace) && !getLangOpts().CPlusPlus)
    Diag(Tok, diag::err_empty_enum);

  SmallVector<Decl *, 32> EnumConstantDecls;
  SmallVector<SuppressAccessChecks, 32> EnumAvailabilityDiags;

  Decl *LastEnumConstDecl = nullptr;

  // Parse the enumerator-list.
  while (Tok.isNot(tok::r_brace)) {
    // Parse enumerator. If failed, try skipping till the start of the next
    // enumerator definition.
    if (Tok.isNot(tok::identifier)) {
      Diag(Tok.getLocation(), diag::err_expected) << tok::identifier;
      if (SkipUntil(tok::comma, tok::r_brace, StopBeforeMatch) &&
          TryConsumeToken(tok::comma))
        continue;
      break;
    }
    IdentifierInfo *Ident = Tok.getIdentifierInfo();
    SourceLocation IdentLoc = ConsumeToken();

    // If attributes exist after the enumerator, parse them.
    ParsedAttributesWithRange attrs(AttrFactory);
    MaybeParseGNUAttributes(attrs);
    if (standardAttributesAllowed() && isCXX11AttributeSpecifier()) {
      if (getLangOpts().CPlusPlus)
        Diag(Tok.getLocation(), getLangOpts().CPlusPlus17
                                    ? diag::warn_cxx14_compat_ns_enum_attribute
                                    : diag::ext_ns_enum_attribute)
            << 1 /*enumerator*/;
      ParseCXX11Attributes(attrs);
    }

    SourceLocation EqualLoc;
    ExprResult AssignedVal;
    EnumAvailabilityDiags.emplace_back(*this);

    EnterExpressionEvaluationContext ConstantEvaluated(
        Actions, Sema::ExpressionEvaluationContext::ConstantEvaluated);
    if (TryConsumeToken(tok::equal, EqualLoc)) {
      AssignedVal = ParseConstantExpressionInExprEvalContext();
      if (AssignedVal.isInvalid())
        SkipUntil(tok::comma, tok::r_brace, StopBeforeMatch);
    }

    // Install the enumerator constant into EnumDecl.
    Decl *EnumConstDecl = Actions.ActOnEnumConstant(
        getCurScope(), EnumDecl, LastEnumConstDecl, IdentLoc, Ident, attrs,
        EqualLoc, AssignedVal.get());
    EnumAvailabilityDiags.back().done();

    EnumConstantDecls.push_back(EnumConstDecl);
    LastEnumConstDecl = EnumConstDecl;

    if (Tok.is(tok::identifier)) {
      // We're missing a comma between enumerators.
      SourceLocation Loc = getEndOfPreviousToken();
      Diag(Loc, diag::err_enumerator_list_missing_comma)
        << FixItHint::CreateInsertion(Loc, ", ");
      continue;
    }

    // Emumerator definition must be finished, only comma or r_brace are
    // allowed here.
    SourceLocation CommaLoc;
    if (Tok.isNot(tok::r_brace) && !TryConsumeToken(tok::comma, CommaLoc)) {
      if (EqualLoc.isValid())
        Diag(Tok.getLocation(), diag::err_expected_either) << tok::r_brace
                                                           << tok::comma;
      else
        Diag(Tok.getLocation(), diag::err_expected_end_of_enumerator);
      if (SkipUntil(tok::comma, tok::r_brace, StopBeforeMatch)) {
        if (TryConsumeToken(tok::comma, CommaLoc))
          continue;
      } else {
        break;
      }
    }

    // If comma is followed by r_brace, emit appropriate warning.
    if (Tok.is(tok::r_brace) && CommaLoc.isValid()) {
      if (!getLangOpts().C99 && !getLangOpts().CPlusPlus11)
        Diag(CommaLoc, getLangOpts().CPlusPlus ?
               diag::ext_enumerator_list_comma_cxx :
               diag::ext_enumerator_list_comma_c)
          << FixItHint::CreateRemoval(CommaLoc);
      else if (getLangOpts().CPlusPlus11)
        Diag(CommaLoc, diag::warn_cxx98_compat_enumerator_list_comma)
          << FixItHint::CreateRemoval(CommaLoc);
      break;
    }
  }

  // Eat the }.
  T.consumeClose();

  // If attributes exist after the identifier list, parse them.
  ParsedAttributes attrs(AttrFactory);
  MaybeParseGNUAttributes(attrs);

  Actions.ActOnEnumBody(StartLoc, T.getRange(), EnumDecl, EnumConstantDecls,
                        getCurScope(), attrs);

  // Now handle enum constant availability diagnostics.
  assert(EnumConstantDecls.size() == EnumAvailabilityDiags.size());
  for (size_t i = 0, e = EnumConstantDecls.size(); i != e; ++i) {
    ParsingDeclRAIIObject PD(*this, ParsingDeclRAIIObject::NoParent);
    EnumAvailabilityDiags[i].redelay();
    PD.complete(EnumConstantDecls[i]);
  }

  EnumScope.Exit();
  Actions.ActOnTagFinishDefinition(getCurScope(), EnumDecl, T.getRange());

  // The next token must be valid after an enum definition. If not, a ';'
  // was probably forgotten.
  bool CanBeBitfield = getCurScope()->getFlags() & Scope::ClassScope;
  if (!isValidAfterTypeSpecifier(CanBeBitfield)) {
    ExpectAndConsume(tok::semi, diag::err_expected_after, "enum");
    // Push this token back into the preprocessor and change our current token
    // to ';' so that the rest of the code recovers as though there were an
    // ';' after the definition.
    PP.EnterToken(Tok, /*IsReinject=*/true);
    Tok.setKind(tok::semi);
  }
}

/// isKnownToBeTypeSpecifier - Return true if we know that the specified token
/// is definitely a type-specifier.  Return false if it isn't part of a type
/// specifier or if we're not sure.
bool Parser::isKnownToBeTypeSpecifier(const Token &Tok) const {
  switch (Tok.getKind()) {
  default: return false;
    // type-specifiers
  case tok::kw_short:
  case tok::kw_long:
  case tok::kw___int64:
  case tok::kw___int128:
  case tok::kw_signed:
  case tok::kw_unsigned:
  case tok::kw__Complex:
  case tok::kw__Imaginary:
  case tok::kw_void:
  case tok::kw_char:
  case tok::kw_wchar_t:
  case tok::kw_char8_t:
  case tok::kw_char16_t:
  case tok::kw_char32_t:
  case tok::kw_int:
  case tok::kw__ExtInt:
  case tok::kw___bf16:
  case tok::kw_half:
  case tok::kw_float:
  case tok::kw_double:
  case tok::kw__Accum:
  case tok::kw__Fract:
  case tok::kw__Float16:
  case tok::kw___float128:
  case tok::kw_bool:
  case tok::kw__Bool:
  case tok::kw__Decimal32:
  case tok::kw__Decimal64:
  case tok::kw__Decimal128:
  case tok::kw___vector:
#define GENERIC_IMAGE_TYPE(ImgType, Id) case tok::kw_##ImgType##_t:
#include "clang/Basic/OpenCLImageTypes.def"

    // struct-or-union-specifier (C99) or class-specifier (C++)
  case tok::kw_class:
  case tok::kw_struct:
  case tok::kw___interface:
  case tok::kw_union:
    // enum-specifier
  case tok::kw_enum:

    // typedef-name
  case tok::annot_typename:
    return true;
  }
}

/// isTypeSpecifierQualifier - Return true if the current token could be the
/// start of a specifier-qualifier-list.
bool Parser::isTypeSpecifierQualifier() {
  switch (Tok.getKind()) {
  default: return false;

  case tok::identifier:   // foo::bar
    if (TryAltiVecVectorToken())
      return true;
    LLVM_FALLTHROUGH;
  case tok::kw_typename:  // typename T::type
    // Annotate typenames and C++ scope specifiers.  If we get one, just
    // recurse to handle whatever we get.
    if (TryAnnotateTypeOrScopeToken())
      return true;
    if (Tok.is(tok::identifier))
      return false;
    return isTypeSpecifierQualifier();

  case tok::coloncolon:   // ::foo::bar
    if (NextToken().is(tok::kw_new) ||    // ::new
        NextToken().is(tok::kw_delete))   // ::delete
      return false;

    if (TryAnnotateTypeOrScopeToken())
      return true;
    return isTypeSpecifierQualifier();

    // GNU attributes support.
  case tok::kw___attribute:
    // GNU typeof support.
  case tok::kw_typeof:

    // type-specifiers
  case tok::kw_short:
  case tok::kw_long:
  case tok::kw___int64:
  case tok::kw___int128:
  case tok::kw_signed:
  case tok::kw_unsigned:
  case tok::kw__Complex:
  case tok::kw__Imaginary:
  case tok::kw_void:
  case tok::kw_char:
  case tok::kw_wchar_t:
  case tok::kw_char8_t:
  case tok::kw_char16_t:
  case tok::kw_char32_t:
  case tok::kw_int:
  case tok::kw__ExtInt:
  case tok::kw_half:
  case tok::kw___bf16:
  case tok::kw_float:
  case tok::kw_double:
  case tok::kw__Accum:
  case tok::kw__Fract:
  case tok::kw__Float16:
  case tok::kw___float128:
  case tok::kw_bool:
  case tok::kw__Bool:
  case tok::kw__Decimal32:
  case tok::kw__Decimal64:
  case tok::kw__Decimal128:
  case tok::kw___vector:
#define GENERIC_IMAGE_TYPE(ImgType, Id) case tok::kw_##ImgType##_t:
#include "clang/Basic/OpenCLImageTypes.def"

    // struct-or-union-specifier (C99) or class-specifier (C++)
  case tok::kw_class:
  case tok::kw_struct:
  case tok::kw___interface:
  case tok::kw_union:
    // enum-specifier
  case tok::kw_enum:

    // type-qualifier
  case tok::kw_const:
  case tok::kw_volatile:
  case tok::kw_restrict:
  case tok::kw__Sat:

    // Debugger support.
  case tok::kw___unknown_anytype:

    // typedef-name
  case tok::annot_typename:
    return true;

    // GNU ObjC bizarre protocol extension: <proto1,proto2> with implicit 'id'.
  case tok::less:
    return getLangOpts().ObjC;

  case tok::kw___cdecl:
  case tok::kw___stdcall:
  case tok::kw___fastcall:
  case tok::kw___thiscall:
  case tok::kw___regcall:
  case tok::kw___vectorcall:
  case tok::kw___w64:
  case tok::kw___ptr64:
  case tok::kw___ptr32:
  case tok::kw___pascal:
  case tok::kw___unaligned:

  case tok::kw__Nonnull:
  case tok::kw__Nullable:
  case tok::kw__Nullable_result:
  case tok::kw__Null_unspecified:

  case tok::kw___kindof:

  case tok::kw___private:
  case tok::kw___local:
  case tok::kw___global:
  case tok::kw___constant:
  case tok::kw___generic:
  case tok::kw___read_only:
  case tok::kw___read_write:
  case tok::kw___write_only:
    return true;

  case tok::kw_private:
    return getLangOpts().OpenCL;

  // C11 _Atomic
  case tok::kw__Atomic:
    return true;
  }
}

/// isDeclarationSpecifier() - Return true if the current token is part of a
/// declaration specifier.
///
/// \param DisambiguatingWithExpression True to indicate that the purpose of
/// this check is to disambiguate between an expression and a declaration.
bool Parser::isDeclarationSpecifier(bool DisambiguatingWithExpression) {
  switch (Tok.getKind()) {
  default: return false;

  // OpenCL 2.0 and later define this keyword.
  case tok::kw_pipe:
    return (getLangOpts().OpenCL && getLangOpts().OpenCLVersion >= 200) ||
           getLangOpts().OpenCLCPlusPlus;

  case tok::identifier:   // foo::bar
    // Unfortunate hack to support "Class.factoryMethod" notation.
    if (getLangOpts().ObjC && NextToken().is(tok::period))
      return false;
    if (TryAltiVecVectorToken())
      return true;
    LLVM_FALLTHROUGH;
  case tok::kw_decltype: // decltype(T())::type
  case tok::kw_typename: // typename T::type
    // Annotate typenames and C++ scope specifiers.  If we get one, just
    // recurse to handle whatever we get.
    if (TryAnnotateTypeOrScopeToken())
      return true;
    if (TryAnnotateTypeConstraint())
      return true;
    if (Tok.is(tok::identifier))
      return false;

    // If we're in Objective-C and we have an Objective-C class type followed
    // by an identifier and then either ':' or ']', in a place where an
    // expression is permitted, then this is probably a class message send
    // missing the initial '['. In this case, we won't consider this to be
    // the start of a declaration.
    if (DisambiguatingWithExpression &&
        isStartOfObjCClassMessageMissingOpenBracket())
      return false;

    return isDeclarationSpecifier();

  case tok::coloncolon:   // ::foo::bar
    if (NextToken().is(tok::kw_new) ||    // ::new
        NextToken().is(tok::kw_delete))   // ::delete
      return false;

    // Annotate typenames and C++ scope specifiers.  If we get one, just
    // recurse to handle whatever we get.
    if (TryAnnotateTypeOrScopeToken())
      return true;
    return isDeclarationSpecifier();

    // storage-class-specifier
  case tok::kw_typedef:
  case tok::kw_extern:
  case tok::kw___private_extern__:
  case tok::kw_static:
  case tok::kw_auto:
  case tok::kw___auto_type:
  case tok::kw_register:
  case tok::kw___thread:
  case tok::kw_thread_local:
  case tok::kw__Thread_local:

    // Modules
  case tok::kw___module_private__:

    // Debugger support
  case tok::kw___unknown_anytype:

    // type-specifiers
  case tok::kw_short:
  case tok::kw_long:
  case tok::kw___int64:
  case tok::kw___int128:
  case tok::kw_signed:
  case tok::kw_unsigned:
  case tok::kw__Complex:
  case tok::kw__Imaginary:
  case tok::kw_void:
  case tok::kw_char:
  case tok::kw_wchar_t:
  case tok::kw_char8_t:
  case tok::kw_char16_t:
  case tok::kw_char32_t:

  case tok::kw_int:
  case tok::kw__ExtInt:
  case tok::kw_half:
  case tok::kw___bf16:
  case tok::kw_float:
  case tok::kw_double:
  case tok::kw__Accum:
  case tok::kw__Fract:
  case tok::kw__Float16:
  case tok::kw___float128:
  case tok::kw_bool:
  case tok::kw__Bool:
  case tok::kw__Decimal32:
  case tok::kw__Decimal64:
  case tok::kw__Decimal128:
  case tok::kw___vector:

    // struct-or-union-specifier (C99) or class-specifier (C++)
  case tok::kw_class:
  case tok::kw_struct:
  case tok::kw_union:
  case tok::kw___interface:
    // enum-specifier
  case tok::kw_enum:

    // type-qualifier
  case tok::kw_const:
  case tok::kw_volatile:
  case tok::kw_restrict:
  case tok::kw__Sat:

    // function-specifier
  case tok::kw_inline:
  case tok::kw_virtual:
  case tok::kw_explicit:
  case tok::kw__Noreturn:

    // alignment-specifier
  case tok::kw__Alignas:

    // friend keyword.
  case tok::kw_friend:

    // static_assert-declaration
  case tok::kw_static_assert:
  case tok::kw__Static_assert:

    // GNU typeof support.
  case tok::kw_typeof:

    // GNU attributes.
  case tok::kw___attribute:

    // C++11 decltype and constexpr.
  case tok::annot_decltype:
  case tok::kw_constexpr:

    // C++20 consteval and constinit.
  case tok::kw_consteval:
  case tok::kw_constinit:

    // C11 _Atomic
  case tok::kw__Atomic:
    return true;

    // GNU ObjC bizarre protocol extension: <proto1,proto2> with implicit 'id'.
  case tok::less:
    return getLangOpts().ObjC;

    // typedef-name
  case tok::annot_typename:
    return !DisambiguatingWithExpression ||
           !isStartOfObjCClassMessageMissingOpenBracket();

    // placeholder-type-specifier
  case tok::annot_template_id: {
    TemplateIdAnnotation *TemplateId = takeTemplateIdAnnotation(Tok);
    if (TemplateId->hasInvalidName())
      return true;
    // FIXME: What about type templates that have only been annotated as
    // annot_template_id, not as annot_typename?
    return isTypeConstraintAnnotation() &&
           (NextToken().is(tok::kw_auto) || NextToken().is(tok::kw_decltype));
  }

  case tok::annot_cxxscope: {
    TemplateIdAnnotation *TemplateId =
        NextToken().is(tok::annot_template_id)
            ? takeTemplateIdAnnotation(NextToken())
            : nullptr;
    if (TemplateId && TemplateId->hasInvalidName())
      return true;
    // FIXME: What about type templates that have only been annotated as
    // annot_template_id, not as annot_typename?
    if (NextToken().is(tok::identifier) && TryAnnotateTypeConstraint())
      return true;
    return isTypeConstraintAnnotation() &&
        GetLookAheadToken(2).isOneOf(tok::kw_auto, tok::kw_decltype);
  }

  case tok::kw___declspec:
  case tok::kw___cdecl:
  case tok::kw___stdcall:
  case tok::kw___fastcall:
  case tok::kw___thiscall:
  case tok::kw___regcall:
  case tok::kw___vectorcall:
  case tok::kw___w64:
  case tok::kw___sptr:
  case tok::kw___uptr:
  case tok::kw___ptr64:
  case tok::kw___ptr32:
  case tok::kw___forceinline:
  case tok::kw___pascal:
  case tok::kw___unaligned:

  case tok::kw__Nonnull:
  case tok::kw__Nullable:
  case tok::kw__Nullable_result:
  case tok::kw__Null_unspecified:

  case tok::kw___kindof:

  case tok::kw___private:
  case tok::kw___local:
  case tok::kw___global:
  case tok::kw___constant:
  case tok::kw___generic:
  case tok::kw___read_only:
  case tok::kw___read_write:
  case tok::kw___write_only:
#define GENERIC_IMAGE_TYPE(ImgType, Id) case tok::kw_##ImgType##_t:
#include "clang/Basic/OpenCLImageTypes.def"

    return true;

  case tok::kw_private:
    return getLangOpts().OpenCL;
  }
}

bool Parser::isConstructorDeclarator(bool IsUnqualified, bool DeductionGuide) {
  TentativeParsingAction TPA(*this);

  // Parse the C++ scope specifier.
  CXXScopeSpec SS;
  if (ParseOptionalCXXScopeSpecifier(SS, /*ObjectType=*/nullptr,
                                     /*ObjectHadErrors=*/false,
                                     /*EnteringContext=*/true)) {
    TPA.Revert();
    return false;
  }

  // Parse the constructor name.
  if (Tok.is(tok::identifier)) {
    // We already know that we have a constructor name; just consume
    // the token.
    ConsumeToken();
  } else if (Tok.is(tok::annot_template_id)) {
    ConsumeAnnotationToken();
  } else {
    TPA.Revert();
    return false;
  }

  // There may be attributes here, appertaining to the constructor name or type
  // we just stepped past.
  SkipCXX11Attributes();

  // Current class name must be followed by a left parenthesis.
  if (Tok.isNot(tok::l_paren)) {
    TPA.Revert();
    return false;
  }
  ConsumeParen();

  // A right parenthesis, or ellipsis followed by a right parenthesis signals
  // that we have a constructor.
  if (Tok.is(tok::r_paren) ||
      (Tok.is(tok::ellipsis) && NextToken().is(tok::r_paren))) {
    TPA.Revert();
    return true;
  }

  // A C++11 attribute here signals that we have a constructor, and is an
  // attribute on the first constructor parameter.
  if (getLangOpts().CPlusPlus11 &&
      isCXX11AttributeSpecifier(/*Disambiguate*/ false,
                                /*OuterMightBeMessageSend*/ true)) {
    TPA.Revert();
    return true;
  }

  // If we need to, enter the specified scope.
  DeclaratorScopeObj DeclScopeObj(*this, SS);
  if (SS.isSet() && Actions.ShouldEnterDeclaratorScope(getCurScope(), SS))
    DeclScopeObj.EnterDeclaratorScope();

  // Optionally skip Microsoft attributes.
  ParsedAttributes Attrs(AttrFactory);
  MaybeParseMicrosoftAttributes(Attrs);

  // Check whether the next token(s) are part of a declaration
  // specifier, in which case we have the start of a parameter and,
  // therefore, we know that this is a constructor.
  bool IsConstructor = false;
  if (isDeclarationSpecifier())
    IsConstructor = true;
  else if (Tok.is(tok::identifier) ||
           (Tok.is(tok::annot_cxxscope) && NextToken().is(tok::identifier))) {
    // We've seen "C ( X" or "C ( X::Y", but "X" / "X::Y" is not a type.
    // This might be a parenthesized member name, but is more likely to
    // be a constructor declaration with an invalid argument type. Keep
    // looking.
    if (Tok.is(tok::annot_cxxscope))
      ConsumeAnnotationToken();
    ConsumeToken();

    // If this is not a constructor, we must be parsing a declarator,
    // which must have one of the following syntactic forms (see the
    // grammar extract at the start of ParseDirectDeclarator):
    switch (Tok.getKind()) {
    case tok::l_paren:
      // C(X   (   int));
    case tok::l_square:
      // C(X   [   5]);
      // C(X   [   [attribute]]);
    case tok::coloncolon:
      // C(X   ::   Y);
      // C(X   ::   *p);
      // Assume this isn't a constructor, rather than assuming it's a
      // constructor with an unnamed parameter of an ill-formed type.
      break;

    case tok::r_paren:
      // C(X   )

      // Skip past the right-paren and any following attributes to get to
      // the function body or trailing-return-type.
      ConsumeParen();
      SkipCXX11Attributes();

      if (DeductionGuide) {
        // C(X) -> ... is a deduction guide.
        IsConstructor = Tok.is(tok::arrow);
        break;
      }
      if (Tok.is(tok::colon) || Tok.is(tok::kw_try)) {
        // Assume these were meant to be constructors:
        //   C(X)   :    (the name of a bit-field cannot be parenthesized).
        //   C(X)   try  (this is otherwise ill-formed).
        IsConstructor = true;
      }
      if (Tok.is(tok::semi) || Tok.is(tok::l_brace)) {
        // If we have a constructor name within the class definition,
        // assume these were meant to be constructors:
        //   C(X)   {
        //   C(X)   ;
        // ... because otherwise we would be declaring a non-static data
        // member that is ill-formed because it's of the same type as its
        // surrounding class.
        //
        // FIXME: We can actually do this whether or not the name is qualified,
        // because if it is qualified in this context it must be being used as
        // a constructor name.
        // currently, so we're somewhat conservative here.
        IsConstructor = IsUnqualified;
      }
      break;

    default:
      IsConstructor = true;
      break;
    }
  }

  TPA.Revert();
  return IsConstructor;
}

/// ParseTypeQualifierListOpt
///          type-qualifier-list: [C99 6.7.5]
///            type-qualifier
/// [vendor]   attributes
///              [ only if AttrReqs & AR_VendorAttributesParsed ]
///            type-qualifier-list type-qualifier
/// [vendor]   type-qualifier-list attributes
///              [ only if AttrReqs & AR_VendorAttributesParsed ]
/// [C++0x]    attribute-specifier[opt] is allowed before cv-qualifier-seq
///              [ only if AttReqs & AR_CXX11AttributesParsed ]
/// Note: vendor can be GNU, MS, etc and can be explicitly controlled via
/// AttrRequirements bitmask values.
void Parser::ParseTypeQualifierListOpt(
    DeclSpec &DS, unsigned AttrReqs, bool AtomicAllowed,
    bool IdentifierRequired,
    Optional<llvm::function_ref<void()>> CodeCompletionHandler) {
  if (standardAttributesAllowed() && (AttrReqs & AR_CXX11AttributesParsed) &&
      isCXX11AttributeSpecifier()) {
    ParsedAttributesWithRange attrs(AttrFactory);
    ParseCXX11Attributes(attrs);
    DS.takeAttributesFrom(attrs);
  }

  SourceLocation EndLoc;

  while (1) {
    bool isInvalid = false;
    const char *PrevSpec = nullptr;
    unsigned DiagID = 0;
    SourceLocation Loc = Tok.getLocation();

    switch (Tok.getKind()) {
    case tok::code_completion:
      cutOffParsing();
      if (CodeCompletionHandler)
        (*CodeCompletionHandler)();
      else
        Actions.CodeCompleteTypeQualifiers(DS);
      return;

    case tok::kw_const:
      isInvalid = DS.SetTypeQual(DeclSpec::TQ_const   , Loc, PrevSpec, DiagID,
                                 getLangOpts());
      break;
    case tok::kw_volatile:
      isInvalid = DS.SetTypeQual(DeclSpec::TQ_volatile, Loc, PrevSpec, DiagID,
                                 getLangOpts());
      break;
    case tok::kw_restrict:
      isInvalid = DS.SetTypeQual(DeclSpec::TQ_restrict, Loc, PrevSpec, DiagID,
                                 getLangOpts());
      break;
    case tok::kw__Atomic:
      if (!AtomicAllowed)
        goto DoneWithTypeQuals;
      if (!getLangOpts().C11)
        Diag(Tok, diag::ext_c11_feature) << Tok.getName();
      isInvalid = DS.SetTypeQual(DeclSpec::TQ_atomic, Loc, PrevSpec, DiagID,
                                 getLangOpts());
      break;

    // OpenCL qualifiers:
    case tok::kw_private:
      if (!getLangOpts().OpenCL)
        goto DoneWithTypeQuals;
      LLVM_FALLTHROUGH;
    case tok::kw___private:
    case tok::kw___global:
    case tok::kw___local:
    case tok::kw___constant:
    case tok::kw___generic:
    case tok::kw___read_only:
    case tok::kw___write_only:
    case tok::kw___read_write:
      ParseOpenCLQualifiers(DS.getAttributes());
      break;

    case tok::kw___unaligned:
      isInvalid = DS.SetTypeQual(DeclSpec::TQ_unaligned, Loc, PrevSpec, DiagID,
                                 getLangOpts());
      break;
    case tok::kw___uptr:
      // GNU libc headers in C mode use '__uptr' as an identifier which conflicts
      // with the MS modifier keyword.
      if ((AttrReqs & AR_DeclspecAttributesParsed) && !getLangOpts().CPlusPlus &&
          IdentifierRequired && DS.isEmpty() && NextToken().is(tok::semi)) {
        if (TryKeywordIdentFallback(false))
          continue;
      }
      LLVM_FALLTHROUGH;
    case tok::kw___sptr:
    case tok::kw___w64:
    case tok::kw___ptr64:
    case tok::kw___ptr32:
    case tok::kw___cdecl:
    case tok::kw___stdcall:
    case tok::kw___fastcall:
    case tok::kw___thiscall:
    case tok::kw___regcall:
    case tok::kw___vectorcall:
      if (AttrReqs & AR_DeclspecAttributesParsed) {
        ParseMicrosoftTypeAttributes(DS.getAttributes());
        continue;
      }
      goto DoneWithTypeQuals;
    case tok::kw___pascal:
      if (AttrReqs & AR_VendorAttributesParsed) {
        ParseBorlandTypeAttributes(DS.getAttributes());
        continue;
      }
      goto DoneWithTypeQuals;

    // Nullability type specifiers.
    case tok::kw__Nonnull:
    case tok::kw__Nullable:
    case tok::kw__Nullable_result:
    case tok::kw__Null_unspecified:
      ParseNullabilityTypeSpecifiers(DS.getAttributes());
      continue;

    // Objective-C 'kindof' types.
    case tok::kw___kindof:
      DS.getAttributes().addNew(Tok.getIdentifierInfo(), Loc, nullptr, Loc,
                                nullptr, 0, ParsedAttr::AS_Keyword);
      (void)ConsumeToken();
      continue;

    case tok::kw___attribute:
      if (AttrReqs & AR_GNUAttributesParsedAndRejected)
        // When GNU attributes are expressly forbidden, diagnose their usage.
        Diag(Tok, diag::err_attributes_not_allowed);

      // Parse the attributes even if they are rejected to ensure that error
      // recovery is graceful.
      if (AttrReqs & AR_GNUAttributesParsed ||
          AttrReqs & AR_GNUAttributesParsedAndRejected) {
        ParseGNUAttributes(DS.getAttributes());
        continue; // do *not* consume the next token!
      }
      // otherwise, FALL THROUGH!
      LLVM_FALLTHROUGH;
    default:
      DoneWithTypeQuals:
      // If this is not a type-qualifier token, we're done reading type
      // qualifiers.  First verify that DeclSpec's are consistent.
      DS.Finish(Actions, Actions.getASTContext().getPrintingPolicy());
      if (EndLoc.isValid())
        DS.SetRangeEnd(EndLoc);
      return;
    }

    // If the specifier combination wasn't legal, issue a diagnostic.
    if (isInvalid) {
      assert(PrevSpec && "Method did not return previous specifier!");
      Diag(Tok, DiagID) << PrevSpec;
    }
    EndLoc = ConsumeToken();
  }
}

/// ParseDeclarator - Parse and verify a newly-initialized declarator.
///
void Parser::ParseDeclarator(Declarator &D) {
  /// This implements the 'declarator' production in the C grammar, then checks
  /// for well-formedness and issues diagnostics.
  ParseDeclaratorInternal(D, &Parser::ParseDirectDeclarator);
}

static bool isPtrOperatorToken(tok::TokenKind Kind, const LangOptions &Lang,
                               DeclaratorContext TheContext) {
  if (Kind == tok::star || Kind == tok::caret)
    return true;

  // OpenCL 2.0 and later define this keyword.
  if (Kind == tok::kw_pipe &&
      ((Lang.OpenCL && Lang.OpenCLVersion >= 200) || Lang.OpenCLCPlusPlus))
    return true;

  if (!Lang.CPlusPlus)
    return false;

  if (Kind == tok::amp)
    return true;

  // We parse rvalue refs in C++03, because otherwise the errors are scary.
  // But we must not parse them in conversion-type-ids and new-type-ids, since
  // those can be legitimately followed by a && operator.
  // (The same thing can in theory happen after a trailing-return-type, but
  // since those are a C++11 feature, there is no rejects-valid issue there.)
  if (Kind == tok::ampamp)
    return Lang.CPlusPlus11 || (TheContext != DeclaratorContext::ConversionId &&
                                TheContext != DeclaratorContext::CXXNew);

  return false;
}

// Indicates whether the given declarator is a pipe declarator.
static bool isPipeDeclerator(const Declarator &D) {
  const unsigned NumTypes = D.getNumTypeObjects();

  for (unsigned Idx = 0; Idx != NumTypes; ++Idx)
    if (DeclaratorChunk::Pipe == D.getTypeObject(Idx).Kind)
      return true;

  return false;
}

/// ParseDeclaratorInternal - Parse a C or C++ declarator. The direct-declarator
/// is parsed by the function passed to it. Pass null, and the direct-declarator
/// isn't parsed at all, making this function effectively parse the C++
/// ptr-operator production.
///
/// If the grammar of this construct is extended, matching changes must also be
/// made to TryParseDeclarator and MightBeDeclarator, and possibly to
/// isConstructorDeclarator.
///
///       declarator: [C99 6.7.5] [C++ 8p4, dcl.decl]
/// [C]     pointer[opt] direct-declarator
/// [C++]   direct-declarator
/// [C++]   ptr-operator declarator
///
///       pointer: [C99 6.7.5]
///         '*' type-qualifier-list[opt]
///         '*' type-qualifier-list[opt] pointer
///
///       ptr-operator:
///         '*' cv-qualifier-seq[opt]
///         '&'
/// [C++0x] '&&'
/// [GNU]   '&' restrict[opt] attributes[opt]
/// [GNU?]  '&&' restrict[opt] attributes[opt]
///         '::'[opt] nested-name-specifier '*' cv-qualifier-seq[opt]
void Parser::ParseDeclaratorInternal(Declarator &D,
                                     DirectDeclParseFunction DirectDeclParser) {
  if (Diags.hasAllExtensionsSilenced())
    D.setExtension();

  // C++ member pointers start with a '::' or a nested-name.
  // Member pointers get special handling, since there's no place for the
  // scope spec in the generic path below.
  if (getLangOpts().CPlusPlus &&
      (Tok.is(tok::coloncolon) || Tok.is(tok::kw_decltype) ||
       (Tok.is(tok::identifier) &&
        (NextToken().is(tok::coloncolon) || NextToken().is(tok::less))) ||
       Tok.is(tok::annot_cxxscope))) {
    bool EnteringContext = D.getContext() == DeclaratorContext::File ||
                           D.getContext() == DeclaratorContext::Member;
    CXXScopeSpec SS;
    ParseOptionalCXXScopeSpecifier(SS, /*ObjectType=*/nullptr,
                                   /*ObjectHadErrors=*/false, EnteringContext);

    if (SS.isNotEmpty()) {
      if (Tok.isNot(tok::star)) {
        // The scope spec really belongs to the direct-declarator.
        if (D.mayHaveIdentifier())
          D.getCXXScopeSpec() = SS;
        else
          AnnotateScopeToken(SS, true);

        if (DirectDeclParser)
          (this->*DirectDeclParser)(D);
        return;
      }

      if (SS.isValid()) {
        checkCompoundToken(SS.getEndLoc(), tok::coloncolon,
                           CompoundToken::MemberPtr);
      }

      SourceLocation StarLoc = ConsumeToken();
      D.SetRangeEnd(StarLoc);
      DeclSpec DS(AttrFactory);
      ParseTypeQualifierListOpt(DS);
      D.ExtendWithDeclSpec(DS);

      // Recurse to parse whatever is left.
      ParseDeclaratorInternal(D, DirectDeclParser);

      // Sema will have to catch (syntactically invalid) pointers into global
      // scope. It has to catch pointers into namespace scope anyway.
      D.AddTypeInfo(DeclaratorChunk::getMemberPointer(
                        SS, DS.getTypeQualifiers(), StarLoc, DS.getEndLoc()),
                    std::move(DS.getAttributes()),
                    /* Don't replace range end. */ SourceLocation());
      return;
    }
  }

  tok::TokenKind Kind = Tok.getKind();

  if (D.getDeclSpec().isTypeSpecPipe() && !isPipeDeclerator(D)) {
    DeclSpec DS(AttrFactory);
    ParseTypeQualifierListOpt(DS);

    D.AddTypeInfo(
        DeclaratorChunk::getPipe(DS.getTypeQualifiers(), DS.getPipeLoc()),
        std::move(DS.getAttributes()), SourceLocation());
  }

  // Not a pointer, C++ reference, or block.
  if (!isPtrOperatorToken(Kind, getLangOpts(), D.getContext())) {
    if (DirectDeclParser)
      (this->*DirectDeclParser)(D);
    return;
  }

  // Otherwise, '*' -> pointer, '^' -> block, '&' -> lvalue reference,
  // '&&' -> rvalue reference
  SourceLocation Loc = ConsumeToken();  // Eat the *, ^, & or &&.
  D.SetRangeEnd(Loc);

  if (Kind == tok::star || Kind == tok::caret) {
    // Is a pointer.
    DeclSpec DS(AttrFactory);

    // GNU attributes are not allowed here in a new-type-id, but Declspec and
    // C++11 attributes are allowed.
    unsigned Reqs = AR_CXX11AttributesParsed | AR_DeclspecAttributesParsed |
                    ((D.getContext() != DeclaratorContext::CXXNew)
                         ? AR_GNUAttributesParsed
                         : AR_GNUAttributesParsedAndRejected);
    ParseTypeQualifierListOpt(DS, Reqs, true, !D.mayOmitIdentifier());
    D.ExtendWithDeclSpec(DS);

    // Recursively parse the declarator.
    ParseDeclaratorInternal(D, DirectDeclParser);
    if (Kind == tok::star)
      // Remember that we parsed a pointer type, and remember the type-quals.
      D.AddTypeInfo(DeclaratorChunk::getPointer(
                        DS.getTypeQualifiers(), Loc, DS.getConstSpecLoc(),
                        DS.getVolatileSpecLoc(), DS.getRestrictSpecLoc(),
                        DS.getAtomicSpecLoc(), DS.getUnalignedSpecLoc()),
                    std::move(DS.getAttributes()), SourceLocation());
    else
      // Remember that we parsed a Block type, and remember the type-quals.
      D.AddTypeInfo(
          DeclaratorChunk::getBlockPointer(DS.getTypeQualifiers(), Loc),
          std::move(DS.getAttributes()), SourceLocation());
  } else {
    // Is a reference
    DeclSpec DS(AttrFactory);

    // Complain about rvalue references in C++03, but then go on and build
    // the declarator.
    if (Kind == tok::ampamp)
      Diag(Loc, getLangOpts().CPlusPlus11 ?
           diag::warn_cxx98_compat_rvalue_reference :
           diag::ext_rvalue_reference);

    // GNU-style and C++11 attributes are allowed here, as is restrict.
    ParseTypeQualifierListOpt(DS);
    D.ExtendWithDeclSpec(DS);

    // C++ 8.3.2p1: cv-qualified references are ill-formed except when the
    // cv-qualifiers are introduced through the use of a typedef or of a
    // template type argument, in which case the cv-qualifiers are ignored.
    if (DS.getTypeQualifiers() != DeclSpec::TQ_unspecified) {
      if (DS.getTypeQualifiers() & DeclSpec::TQ_const)
        Diag(DS.getConstSpecLoc(),
             diag::err_invalid_reference_qualifier_application) << "const";
      if (DS.getTypeQualifiers() & DeclSpec::TQ_volatile)
        Diag(DS.getVolatileSpecLoc(),
             diag::err_invalid_reference_qualifier_application) << "volatile";
      // 'restrict' is permitted as an extension.
      if (DS.getTypeQualifiers() & DeclSpec::TQ_atomic)
        Diag(DS.getAtomicSpecLoc(),
             diag::err_invalid_reference_qualifier_application) << "_Atomic";
    }

    // Recursively parse the declarator.
    ParseDeclaratorInternal(D, DirectDeclParser);

    if (D.getNumTypeObjects() > 0) {
      // C++ [dcl.ref]p4: There shall be no references to references.
      DeclaratorChunk& InnerChunk = D.getTypeObject(D.getNumTypeObjects() - 1);
      if (InnerChunk.Kind == DeclaratorChunk::Reference) {
        if (const IdentifierInfo *II = D.getIdentifier())
          Diag(InnerChunk.Loc, diag::err_illegal_decl_reference_to_reference)
           << II;
        else
          Diag(InnerChunk.Loc, diag::err_illegal_decl_reference_to_reference)
            << "type name";

        // Once we've complained about the reference-to-reference, we
        // can go ahead and build the (technically ill-formed)
        // declarator: reference collapsing will take care of it.
      }
    }

    // Remember that we parsed a reference type.
    D.AddTypeInfo(DeclaratorChunk::getReference(DS.getTypeQualifiers(), Loc,
                                                Kind == tok::amp),
                  std::move(DS.getAttributes()), SourceLocation());
  }
}

// When correcting from misplaced brackets before the identifier, the location
// is saved inside the declarator so that other diagnostic messages can use
// them.  This extracts and returns that location, or returns the provided
// location if a stored location does not exist.
static SourceLocation getMissingDeclaratorIdLoc(Declarator &D,
                                                SourceLocation Loc) {
  if (D.getName().StartLocation.isInvalid() &&
      D.getName().EndLocation.isValid())
    return D.getName().EndLocation;

  return Loc;
}

/// ParseDirectDeclarator
///       direct-declarator: [C99 6.7.5]
/// [C99]   identifier
///         '(' declarator ')'
/// [GNU]   '(' attributes declarator ')'
/// [C90]   direct-declarator '[' constant-expression[opt] ']'
/// [C99]   direct-declarator '[' type-qual-list[opt] assignment-expr[opt] ']'
/// [C99]   direct-declarator '[' 'static' type-qual-list[opt] assign-expr ']'
/// [C99]   direct-declarator '[' type-qual-list 'static' assignment-expr ']'
/// [C99]   direct-declarator '[' type-qual-list[opt] '*' ']'
/// [C++11] direct-declarator '[' constant-expression[opt] ']'
///                    attribute-specifier-seq[opt]
///         direct-declarator '(' parameter-type-list ')'
///         direct-declarator '(' identifier-list[opt] ')'
/// [GNU]   direct-declarator '(' parameter-forward-declarations
///                    parameter-type-list[opt] ')'
/// [C++]   direct-declarator '(' parameter-declaration-clause ')'
///                    cv-qualifier-seq[opt] exception-specification[opt]
/// [C++11] direct-declarator '(' parameter-declaration-clause ')'
///                    attribute-specifier-seq[opt] cv-qualifier-seq[opt]
///                    ref-qualifier[opt] exception-specification[opt]
/// [C++]   declarator-id
/// [C++11] declarator-id attribute-specifier-seq[opt]
///
///       declarator-id: [C++ 8]
///         '...'[opt] id-expression
///         '::'[opt] nested-name-specifier[opt] type-name
///
///       id-expression: [C++ 5.1]
///         unqualified-id
///         qualified-id
///
///       unqualified-id: [C++ 5.1]
///         identifier
///         operator-function-id
///         conversion-function-id
///          '~' class-name
///         template-id
///
/// C++17 adds the following, which we also handle here:
///
///       simple-declaration:
///         <decl-spec> '[' identifier-list ']' brace-or-equal-initializer ';'
///
/// Note, any additional constructs added here may need corresponding changes
/// in isConstructorDeclarator.
void Parser::ParseDirectDeclarator(Declarator &D) {
  DeclaratorScopeObj DeclScopeObj(*this, D.getCXXScopeSpec());

  if (getLangOpts().CPlusPlus && D.mayHaveIdentifier()) {
    // This might be a C++17 structured binding.
    if (Tok.is(tok::l_square) && !D.mayOmitIdentifier() &&
        D.getCXXScopeSpec().isEmpty())
      return ParseDecompositionDeclarator(D);

    // Don't parse FOO:BAR as if it were a typo for FOO::BAR inside a class, in
    // this context it is a bitfield. Also in range-based for statement colon
    // may delimit for-range-declaration.
    ColonProtectionRAIIObject X(
        *this, D.getContext() == DeclaratorContext::Member ||
                   (D.getContext() == DeclaratorContext::ForInit &&
                    getLangOpts().CPlusPlus11));

    // ParseDeclaratorInternal might already have parsed the scope.
    if (D.getCXXScopeSpec().isEmpty()) {
      bool EnteringContext = D.getContext() == DeclaratorContext::File ||
                             D.getContext() == DeclaratorContext::Member;
      ParseOptionalCXXScopeSpecifier(
          D.getCXXScopeSpec(), /*ObjectType=*/nullptr,
          /*ObjectHadErrors=*/false, EnteringContext);
    }

    if (D.getCXXScopeSpec().isValid()) {
      if (Actions.ShouldEnterDeclaratorScope(getCurScope(),
                                             D.getCXXScopeSpec()))
        // Change the declaration context for name lookup, until this function
        // is exited (and the declarator has been parsed).
        DeclScopeObj.EnterDeclaratorScope();
      else if (getObjCDeclContext()) {
        // Ensure that we don't interpret the next token as an identifier when
        // dealing with declarations in an Objective-C container.
        D.SetIdentifier(nullptr, Tok.getLocation());
        D.setInvalidType(true);
        ConsumeToken();
        goto PastIdentifier;
      }
    }

    // C++0x [dcl.fct]p14:
    //   There is a syntactic ambiguity when an ellipsis occurs at the end of a
    //   parameter-declaration-clause without a preceding comma. In this case,
    //   the ellipsis is parsed as part of the abstract-declarator if the type
    //   of the parameter either names a template parameter pack that has not
    //   been expanded or contains auto; otherwise, it is parsed as part of the
    //   parameter-declaration-clause.
    if (Tok.is(tok::ellipsis) && D.getCXXScopeSpec().isEmpty() &&
        !((D.getContext() == DeclaratorContext::Prototype ||
           D.getContext() == DeclaratorContext::LambdaExprParameter ||
           D.getContext() == DeclaratorContext::BlockLiteral) &&
          NextToken().is(tok::r_paren) && !D.hasGroupingParens() &&
          !Actions.containsUnexpandedParameterPacks(D) &&
          D.getDeclSpec().getTypeSpecType() != TST_auto)) {
      SourceLocation EllipsisLoc = ConsumeToken();
      if (isPtrOperatorToken(Tok.getKind(), getLangOpts(), D.getContext())) {
        // The ellipsis was put in the wrong place. Recover, and explain to
        // the user what they should have done.
        ParseDeclarator(D);
        if (EllipsisLoc.isValid())
          DiagnoseMisplacedEllipsisInDeclarator(EllipsisLoc, D);
        return;
      } else
        D.setEllipsisLoc(EllipsisLoc);

      // The ellipsis can't be followed by a parenthesized declarator. We
      // check for that in ParseParenDeclarator, after we have disambiguated
      // the l_paren token.
    }

    if (Tok.isOneOf(tok::identifier, tok::kw_operator, tok::annot_template_id,
                    tok::tilde)) {
      // We found something that indicates the start of an unqualified-id.
      // Parse that unqualified-id.
      bool AllowConstructorName;
      bool AllowDeductionGuide;
      if (D.getDeclSpec().hasTypeSpecifier()) {
        AllowConstructorName = false;
        AllowDeductionGuide = false;
      } else if (D.getCXXScopeSpec().isSet()) {
        AllowConstructorName = (D.getContext() == DeclaratorContext::File ||
                                D.getContext() == DeclaratorContext::Member);
        AllowDeductionGuide = false;
      } else {
        AllowConstructorName = (D.getContext() == DeclaratorContext::Member);
        AllowDeductionGuide = (D.getContext() == DeclaratorContext::File ||
                               D.getContext() == DeclaratorContext::Member);
      }

      bool HadScope = D.getCXXScopeSpec().isValid();
      if (ParseUnqualifiedId(D.getCXXScopeSpec(),
                             /*ObjectType=*/nullptr,
                             /*ObjectHadErrors=*/false,
                             /*EnteringContext=*/true,
                             /*AllowDestructorName=*/true, AllowConstructorName,
                             AllowDeductionGuide, nullptr, D.getName()) ||
          // Once we're past the identifier, if the scope was bad, mark the
          // whole declarator bad.
          D.getCXXScopeSpec().isInvalid()) {
        D.SetIdentifier(nullptr, Tok.getLocation());
        D.setInvalidType(true);
      } else {
        // ParseUnqualifiedId might have parsed a scope specifier during error
        // recovery. If it did so, enter that scope.
        if (!HadScope && D.getCXXScopeSpec().isValid() &&
            Actions.ShouldEnterDeclaratorScope(getCurScope(),
                                               D.getCXXScopeSpec()))
          DeclScopeObj.EnterDeclaratorScope();

        // Parsed the unqualified-id; update range information and move along.
        if (D.getSourceRange().getBegin().isInvalid())
          D.SetRangeBegin(D.getName().getSourceRange().getBegin());
        D.SetRangeEnd(D.getName().getSourceRange().getEnd());
      }
      goto PastIdentifier;
    }

    if (D.getCXXScopeSpec().isNotEmpty()) {
      // We have a scope specifier but no following unqualified-id.
      Diag(PP.getLocForEndOfToken(D.getCXXScopeSpec().getEndLoc()),
           diag::err_expected_unqualified_id)
          << /*C++*/1;
      D.SetIdentifier(nullptr, Tok.getLocation());
      goto PastIdentifier;
    }
  } else if (Tok.is(tok::identifier) && D.mayHaveIdentifier()) {
    assert(!getLangOpts().CPlusPlus &&
           "There's a C++-specific check for tok::identifier above");
    assert(Tok.getIdentifierInfo() && "Not an identifier?");
    D.SetIdentifier(Tok.getIdentifierInfo(), Tok.getLocation());
    D.SetRangeEnd(Tok.getLocation());
    ConsumeToken();
    goto PastIdentifier;
  } else if (Tok.is(tok::identifier) && !D.mayHaveIdentifier()) {
    // We're not allowed an identifier here, but we got one. Try to figure out
    // if the user was trying to attach a name to the type, or whether the name
    // is some unrelated trailing syntax.
    bool DiagnoseIdentifier = false;
    if (D.hasGroupingParens())
      // An identifier within parens is unlikely to be intended to be anything
      // other than a name being "declared".
      DiagnoseIdentifier = true;
    else if (D.getContext() == DeclaratorContext::TemplateArg)
      // T<int N> is an accidental identifier; T<int N indicates a missing '>'.
      DiagnoseIdentifier =
          NextToken().isOneOf(tok::comma, tok::greater, tok::greatergreater);
    else if (D.getContext() == DeclaratorContext::AliasDecl ||
             D.getContext() == DeclaratorContext::AliasTemplate)
      // The most likely error is that the ';' was forgotten.
      DiagnoseIdentifier = NextToken().isOneOf(tok::comma, tok::semi);
    else if ((D.getContext() == DeclaratorContext::TrailingReturn ||
              D.getContext() == DeclaratorContext::TrailingReturnVar) &&
             !isCXX11VirtSpecifier(Tok))
      DiagnoseIdentifier = NextToken().isOneOf(
          tok::comma, tok::semi, tok::equal, tok::l_brace, tok::kw_try);
    if (DiagnoseIdentifier) {
      Diag(Tok.getLocation(), diag::err_unexpected_unqualified_id)
        << FixItHint::CreateRemoval(Tok.getLocation());
      D.SetIdentifier(nullptr, Tok.getLocation());
      ConsumeToken();
      goto PastIdentifier;
    }
  }

  if (Tok.is(tok::l_paren)) {
    // If this might be an abstract-declarator followed by a direct-initializer,
    // check whether this is a valid declarator chunk. If it can't be, assume
    // that it's an initializer instead.
    if (D.mayOmitIdentifier() && D.mayBeFollowedByCXXDirectInit()) {
      RevertingTentativeParsingAction PA(*this);
      if (TryParseDeclarator(true, D.mayHaveIdentifier(), true) ==
              TPResult::False) {
        D.SetIdentifier(nullptr, Tok.getLocation());
        goto PastIdentifier;
      }
    }

    // direct-declarator: '(' declarator ')'
    // direct-declarator: '(' attributes declarator ')'
    // Example: 'char (*X)'   or 'int (*XX)(void)'
    ParseParenDeclarator(D);

    // If the declarator was parenthesized, we entered the declarator
    // scope when parsing the parenthesized declarator, then exited
    // the scope already. Re-enter the scope, if we need to.
    if (D.getCXXScopeSpec().isSet()) {
      // If there was an error parsing parenthesized declarator, declarator
      // scope may have been entered before. Don't do it again.
      if (!D.isInvalidType() &&
          Actions.ShouldEnterDeclaratorScope(getCurScope(),
                                             D.getCXXScopeSpec()))
        // Change the declaration context for name lookup, until this function
        // is exited (and the declarator has been parsed).
        DeclScopeObj.EnterDeclaratorScope();
    }
  } else if (D.mayOmitIdentifier()) {
    // This could be something simple like "int" (in which case the declarator
    // portion is empty), if an abstract-declarator is allowed.
    D.SetIdentifier(nullptr, Tok.getLocation());

    // The grammar for abstract-pack-declarator does not allow grouping parens.
    // FIXME: Revisit this once core issue 1488 is resolved.
    if (D.hasEllipsis() && D.hasGroupingParens())
      Diag(PP.getLocForEndOfToken(D.getEllipsisLoc()),
           diag::ext_abstract_pack_declarator_parens);
  } else {
    if (Tok.getKind() == tok::annot_pragma_parser_crash)
      LLVM_BUILTIN_TRAP;
    if (Tok.is(tok::l_square))
      return ParseMisplacedBracketDeclarator(D);
    if (D.getContext() == DeclaratorContext::Member) {
      // Objective-C++: Detect C++ keywords and try to prevent further errors by
      // treating these keyword as valid member names.
      if (getLangOpts().ObjC && getLangOpts().CPlusPlus &&
          Tok.getIdentifierInfo() &&
          Tok.getIdentifierInfo()->isCPlusPlusKeyword(getLangOpts())) {
        Diag(getMissingDeclaratorIdLoc(D, Tok.getLocation()),
             diag::err_expected_member_name_or_semi_objcxx_keyword)
            << Tok.getIdentifierInfo()
            << (D.getDeclSpec().isEmpty() ? SourceRange()
                                          : D.getDeclSpec().getSourceRange());
        D.SetIdentifier(Tok.getIdentifierInfo(), Tok.getLocation());
        D.SetRangeEnd(Tok.getLocation());
        ConsumeToken();
        goto PastIdentifier;
      }
      Diag(getMissingDeclaratorIdLoc(D, Tok.getLocation()),
           diag::err_expected_member_name_or_semi)
          << (D.getDeclSpec().isEmpty() ? SourceRange()
                                        : D.getDeclSpec().getSourceRange());
    } else if (getLangOpts().CPlusPlus) {
      if (Tok.isOneOf(tok::period, tok::arrow))
        Diag(Tok, diag::err_invalid_operator_on_type) << Tok.is(tok::arrow);
      else {
        SourceLocation Loc = D.getCXXScopeSpec().getEndLoc();
        if (Tok.isAtStartOfLine() && Loc.isValid())
          Diag(PP.getLocForEndOfToken(Loc), diag::err_expected_unqualified_id)
              << getLangOpts().CPlusPlus;
        else
          Diag(getMissingDeclaratorIdLoc(D, Tok.getLocation()),
               diag::err_expected_unqualified_id)
              << getLangOpts().CPlusPlus;
      }
    } else {
      Diag(getMissingDeclaratorIdLoc(D, Tok.getLocation()),
           diag::err_expected_either)
          << tok::identifier << tok::l_paren;
    }
    D.SetIdentifier(nullptr, Tok.getLocation());
    D.setInvalidType(true);
  }

 PastIdentifier:
  assert(D.isPastIdentifier() &&
         "Haven't past the location of the identifier yet?");

  // Don't parse attributes unless we have parsed an unparenthesized name.
  if (D.hasName() && !D.getNumTypeObjects())
    MaybeParseCXX11Attributes(D);

  while (1) {
    if (Tok.is(tok::l_paren)) {
      bool IsFunctionDeclaration = D.isFunctionDeclaratorAFunctionDeclaration();
      // Enter function-declaration scope, limiting any declarators to the
      // function prototype scope, including parameter declarators.
      ParseScope PrototypeScope(this,
                                Scope::FunctionPrototypeScope|Scope::DeclScope|
                                (IsFunctionDeclaration
                                   ? Scope::FunctionDeclarationScope : 0));

      // The paren may be part of a C++ direct initializer, eg. "int x(1);".
      // In such a case, check if we actually have a function declarator; if it
      // is not, the declarator has been fully parsed.
      bool IsAmbiguous = false;
      if (getLangOpts().CPlusPlus && D.mayBeFollowedByCXXDirectInit()) {
        // The name of the declarator, if any, is tentatively declared within
        // a possible direct initializer.
        TentativelyDeclaredIdentifiers.push_back(D.getIdentifier());
        bool IsFunctionDecl = isCXXFunctionDeclarator(&IsAmbiguous);
        TentativelyDeclaredIdentifiers.pop_back();
        if (!IsFunctionDecl)
          break;
      }
      ParsedAttributes attrs(AttrFactory);
      BalancedDelimiterTracker T(*this, tok::l_paren);
      T.consumeOpen();
      if (IsFunctionDeclaration)
        Actions.ActOnStartFunctionDeclarationDeclarator(D,
                                                        TemplateParameterDepth);
      ParseFunctionDeclarator(D, attrs, T, IsAmbiguous);
      if (IsFunctionDeclaration)
        Actions.ActOnFinishFunctionDeclarationDeclarator(D);
      PrototypeScope.Exit();
    } else if (Tok.is(tok::l_square)) {
      ParseBracketDeclarator(D);
    } else if (Tok.is(tok::kw_requires) && D.hasGroupingParens()) {
      // This declarator is declaring a function, but the requires clause is
      // in the wrong place:
      //   void (f() requires true);
      // instead of
      //   void f() requires true;
      // or
      //   void (f()) requires true;
      Diag(Tok, diag::err_requires_clause_inside_parens);
      ConsumeToken();
      ExprResult TrailingRequiresClause = Actions.CorrectDelayedTyposInExpr(
         ParseConstraintLogicalOrExpression(/*IsTrailingRequiresClause=*/true));
      if (TrailingRequiresClause.isUsable() && D.isFunctionDeclarator() &&
          !D.hasTrailingRequiresClause())
        // We're already ill-formed if we got here but we'll accept it anyway.
        D.setTrailingRequiresClause(TrailingRequiresClause.get());
    } else {
      break;
    }
  }
}

void Parser::ParseDecompositionDeclarator(Declarator &D) {
  assert(Tok.is(tok::l_square));

  // If this doesn't look like a structured binding, maybe it's a misplaced
  // array declarator.
  // FIXME: Consume the l_square first so we don't need extra lookahead for
  // this.
  if (!(NextToken().is(tok::identifier) &&
        GetLookAheadToken(2).isOneOf(tok::comma, tok::r_square)) &&
      !(NextToken().is(tok::r_square) &&
        GetLookAheadToken(2).isOneOf(tok::equal, tok::l_brace)))
    return ParseMisplacedBracketDeclarator(D);

  BalancedDelimiterTracker T(*this, tok::l_square);
  T.consumeOpen();

  SmallVector<DecompositionDeclarator::Binding, 32> Bindings;
  while (Tok.isNot(tok::r_square)) {
    if (!Bindings.empty()) {
      if (Tok.is(tok::comma))
        ConsumeToken();
      else {
        if (Tok.is(tok::identifier)) {
          SourceLocation EndLoc = getEndOfPreviousToken();
          Diag(EndLoc, diag::err_expected)
              << tok::comma << FixItHint::CreateInsertion(EndLoc, ",");
        } else {
          Diag(Tok, diag::err_expected_comma_or_rsquare);
        }

        SkipUntil(tok::r_square, tok::comma, tok::identifier,
                  StopAtSemi | StopBeforeMatch);
        if (Tok.is(tok::comma))
          ConsumeToken();
        else if (Tok.isNot(tok::identifier))
          break;
      }
    }

    if (Tok.isNot(tok::identifier)) {
      Diag(Tok, diag::err_expected) << tok::identifier;
      break;
    }

    Bindings.push_back({Tok.getIdentifierInfo(), Tok.getLocation()});
    ConsumeToken();
  }

  if (Tok.isNot(tok::r_square))
    // We've already diagnosed a problem here.
    T.skipToEnd();
  else {
    // C++17 does not allow the identifier-list in a structured binding
    // to be empty.
    if (Bindings.empty())
      Diag(Tok.getLocation(), diag::ext_decomp_decl_empty);

    T.consumeClose();
  }

  return D.setDecompositionBindings(T.getOpenLocation(), Bindings,
                                    T.getCloseLocation());
}

/// ParseParenDeclarator - We parsed the declarator D up to a paren.  This is
/// only called before the identifier, so these are most likely just grouping
/// parens for precedence.  If we find that these are actually function
/// parameter parens in an abstract-declarator, we call ParseFunctionDeclarator.
///
///       direct-declarator:
///         '(' declarator ')'
/// [GNU]   '(' attributes declarator ')'
///         direct-declarator '(' parameter-type-list ')'
///         direct-declarator '(' identifier-list[opt] ')'
/// [GNU]   direct-declarator '(' parameter-forward-declarations
///                    parameter-type-list[opt] ')'
///
void Parser::ParseParenDeclarator(Declarator &D) {
  BalancedDelimiterTracker T(*this, tok::l_paren);
  T.consumeOpen();

  assert(!D.isPastIdentifier() && "Should be called before passing identifier");

  // Eat any attributes before we look at whether this is a grouping or function
  // declarator paren.  If this is a grouping paren, the attribute applies to
  // the type being built up, for example:
  //     int (__attribute__(()) *x)(long y)
  // If this ends up not being a grouping paren, the attribute applies to the
  // first argument, for example:
  //     int (__attribute__(()) int x)
  // In either case, we need to eat any attributes to be able to determine what
  // sort of paren this is.
  //
  ParsedAttributes attrs(AttrFactory);
  bool RequiresArg = false;
  if (Tok.is(tok::kw___attribute)) {
    ParseGNUAttributes(attrs);

    // We require that the argument list (if this is a non-grouping paren) be
    // present even if the attribute list was empty.
    RequiresArg = true;
  }

  // Eat any Microsoft extensions.
  ParseMicrosoftTypeAttributes(attrs);

  // Eat any Borland extensions.
  if  (Tok.is(tok::kw___pascal))
    ParseBorlandTypeAttributes(attrs);

  // If we haven't past the identifier yet (or where the identifier would be
  // stored, if this is an abstract declarator), then this is probably just
  // grouping parens. However, if this could be an abstract-declarator, then
  // this could also be the start of function arguments (consider 'void()').
  bool isGrouping;

  if (!D.mayOmitIdentifier()) {
    // If this can't be an abstract-declarator, this *must* be a grouping
    // paren, because we haven't seen the identifier yet.
    isGrouping = true;
  } else if (Tok.is(tok::r_paren) ||           // 'int()' is a function.
             (getLangOpts().CPlusPlus && Tok.is(tok::ellipsis) &&
              NextToken().is(tok::r_paren)) || // C++ int(...)
             isDeclarationSpecifier() ||       // 'int(int)' is a function.
             isCXX11AttributeSpecifier()) {    // 'int([[]]int)' is a function.
    // This handles C99 6.7.5.3p11: in "typedef int X; void foo(X)", X is
    // considered to be a type, not a K&R identifier-list.
    isGrouping = false;
  } else {
    // Otherwise, this is a grouping paren, e.g. 'int (*X)' or 'int(X)'.
    isGrouping = true;
  }

  // If this is a grouping paren, handle:
  // direct-declarator: '(' declarator ')'
  // direct-declarator: '(' attributes declarator ')'
  if (isGrouping) {
    SourceLocation EllipsisLoc = D.getEllipsisLoc();
    D.setEllipsisLoc(SourceLocation());

    bool hadGroupingParens = D.hasGroupingParens();
    D.setGroupingParens(true);
    ParseDeclaratorInternal(D, &Parser::ParseDirectDeclarator);
    // Match the ')'.
    T.consumeClose();
    D.AddTypeInfo(
        DeclaratorChunk::getParen(T.getOpenLocation(), T.getCloseLocation()),
        std::move(attrs), T.getCloseLocation());

    D.setGroupingParens(hadGroupingParens);

    // An ellipsis cannot be placed outside parentheses.
    if (EllipsisLoc.isValid())
      DiagnoseMisplacedEllipsisInDeclarator(EllipsisLoc, D);

    return;
  }

  // Okay, if this wasn't a grouping paren, it must be the start of a function
  // argument list.  Recognize that this declarator will never have an
  // identifier (and remember where it would have been), then call into
  // ParseFunctionDeclarator to handle of argument list.
  D.SetIdentifier(nullptr, Tok.getLocation());

  // Enter function-declaration scope, limiting any declarators to the
  // function prototype scope, including parameter declarators.
  ParseScope PrototypeScope(this,
                            Scope::FunctionPrototypeScope | Scope::DeclScope |
                            (D.isFunctionDeclaratorAFunctionDeclaration()
                               ? Scope::FunctionDeclarationScope : 0));
  ParseFunctionDeclarator(D, attrs, T, false, RequiresArg);
  PrototypeScope.Exit();
}

void Parser::InitCXXThisScopeForDeclaratorIfRelevant(
    const Declarator &D, const DeclSpec &DS,
    llvm::Optional<Sema::CXXThisScopeRAII> &ThisScope) {
  // C++11 [expr.prim.general]p3:
  //   If a declaration declares a member function or member function
  //   template of a class X, the expression this is a prvalue of type
  //   "pointer to cv-qualifier-seq X" between the optional cv-qualifer-seq
  //   and the end of the function-definition, member-declarator, or
  //   declarator.
  // FIXME: currently, "static" case isn't handled correctly.
  bool IsCXX11MemberFunction =
      getLangOpts().CPlusPlus11 &&
      D.getDeclSpec().getStorageClassSpec() != DeclSpec::SCS_typedef &&
      (D.getContext() == DeclaratorContext::Member
           ? !D.getDeclSpec().isFriendSpecified()
           : D.getContext() == DeclaratorContext::File &&
                 D.getCXXScopeSpec().isValid() &&
                 Actions.CurContext->isRecord());
  if (!IsCXX11MemberFunction)
    return;

  Qualifiers Q = Qualifiers::fromCVRUMask(DS.getTypeQualifiers());
  if (D.getDeclSpec().hasConstexprSpecifier() && !getLangOpts().CPlusPlus14)
    Q.addConst();
  // FIXME: Collect C++ address spaces.
  // If there are multiple different address spaces, the source is invalid.
  // Carry on using the first addr space for the qualifiers of 'this'.
  // The diagnostic will be given later while creating the function
  // prototype for the method.
  if (getLangOpts().OpenCLCPlusPlus) {
    for (ParsedAttr &attr : DS.getAttributes()) {
      LangAS ASIdx = attr.asOpenCLLangAS();
      if (ASIdx != LangAS::Default) {
        Q.addAddressSpace(ASIdx);
        break;
      }
    }
  }
  ThisScope.emplace(Actions, dyn_cast<CXXRecordDecl>(Actions.CurContext), Q,
                    IsCXX11MemberFunction);
}

/// ParseFunctionDeclarator - We are after the identifier and have parsed the
/// declarator D up to a paren, which indicates that we are parsing function
/// arguments.
///
/// If FirstArgAttrs is non-null, then the caller parsed those arguments
/// immediately after the open paren - they should be considered to be the
/// first argument of a parameter.
///
/// If RequiresArg is true, then the first argument of the function is required
/// to be present and required to not be an identifier list.
///
/// For C++, after the parameter-list, it also parses the cv-qualifier-seq[opt],
/// (C++11) ref-qualifier[opt], exception-specification[opt],
/// (C++11) attribute-specifier-seq[opt], (C++11) trailing-return-type[opt] and
/// (C++2a) the trailing requires-clause.
///
/// [C++11] exception-specification:
///           dynamic-exception-specification
///           noexcept-specification
///
void Parser::ParseFunctionDeclarator(Declarator &D,
                                     ParsedAttributes &FirstArgAttrs,
                                     BalancedDelimiterTracker &Tracker,
                                     bool IsAmbiguous,
                                     bool RequiresArg) {
  assert(getCurScope()->isFunctionPrototypeScope() &&
         "Should call from a Function scope");
  // lparen is already consumed!
  assert(D.isPastIdentifier() && "Should not call before identifier!");

  // This should be true when the function has typed arguments.
  // Otherwise, it is treated as a K&R-style function.
  bool HasProto = false;
  // Build up an array of information about the parsed arguments.
  SmallVector<DeclaratorChunk::ParamInfo, 16> ParamInfo;
  // Remember where we see an ellipsis, if any.
  SourceLocation EllipsisLoc;

  DeclSpec DS(AttrFactory);
  bool RefQualifierIsLValueRef = true;
  SourceLocation RefQualifierLoc;
  ExceptionSpecificationType ESpecType = EST_None;
  SourceRange ESpecRange;
  SmallVector<ParsedType, 2> DynamicExceptions;
  SmallVector<SourceRange, 2> DynamicExceptionRanges;
  ExprResult NoexceptExpr;
  CachedTokens *ExceptionSpecTokens = nullptr;
  ParsedAttributesWithRange FnAttrs(AttrFactory);
  TypeResult TrailingReturnType;
  SourceLocation TrailingReturnTypeLoc;

  /* LocalEndLoc is the end location for the local FunctionTypeLoc.
     EndLoc is the end location for the function declarator.
     They differ for trailing return types. */
  SourceLocation StartLoc, LocalEndLoc, EndLoc;
  SourceLocation LParenLoc, RParenLoc;
  LParenLoc = Tracker.getOpenLocation();
  StartLoc = LParenLoc;

  if (isFunctionDeclaratorIdentifierList()) {
    if (RequiresArg)
      Diag(Tok, diag::err_argument_required_after_attribute);

    ParseFunctionDeclaratorIdentifierList(D, ParamInfo);

    Tracker.consumeClose();
    RParenLoc = Tracker.getCloseLocation();
    LocalEndLoc = RParenLoc;
    EndLoc = RParenLoc;

    // If there are attributes following the identifier list, parse them and
    // prohibit them.
    MaybeParseCXX11Attributes(FnAttrs);
    ProhibitAttributes(FnAttrs);
  } else {
    if (Tok.isNot(tok::r_paren))
      ParseParameterDeclarationClause(D.getContext(), FirstArgAttrs, ParamInfo,
                                      EllipsisLoc);
    else if (RequiresArg)
      Diag(Tok, diag::err_argument_required_after_attribute);

    HasProto = ParamInfo.size() || getLangOpts().CPlusPlus
                                || getLangOpts().OpenCL;

    // If we have the closing ')', eat it.
    Tracker.consumeClose();
    RParenLoc = Tracker.getCloseLocation();
    LocalEndLoc = RParenLoc;
    EndLoc = RParenLoc;

    if (getLangOpts().CPlusPlus) {
      // FIXME: Accept these components in any order, and produce fixits to
      // correct the order if the user gets it wrong. Ideally we should deal
      // with the pure-specifier in the same way.

      // Parse cv-qualifier-seq[opt].
      ParseTypeQualifierListOpt(DS, AR_NoAttributesParsed,
                                /*AtomicAllowed*/ false,
                                /*IdentifierRequired=*/false,
                                llvm::function_ref<void()>([&]() {
                                  Actions.CodeCompleteFunctionQualifiers(DS, D);
                                }));
      if (!DS.getSourceRange().getEnd().isInvalid()) {
        EndLoc = DS.getSourceRange().getEnd();
      }

      // Parse ref-qualifier[opt].
      if (ParseRefQualifier(RefQualifierIsLValueRef, RefQualifierLoc))
        EndLoc = RefQualifierLoc;

      llvm::Optional<Sema::CXXThisScopeRAII> ThisScope;
      InitCXXThisScopeForDeclaratorIfRelevant(D, DS, ThisScope);

      // Parse exception-specification[opt].
      // FIXME: Per [class.mem]p6, all exception-specifications at class scope
      // should be delayed, including those for non-members (eg, friend
      // declarations). But only applying this to member declarations is
      // consistent with what other implementations do.
      bool Delayed = D.isFirstDeclarationOfMember() &&
                     D.isFunctionDeclaratorAFunctionDeclaration();
      if (Delayed && Actions.isLibstdcxxEagerExceptionSpecHack(D) &&
          GetLookAheadToken(0).is(tok::kw_noexcept) &&
          GetLookAheadToken(1).is(tok::l_paren) &&
          GetLookAheadToken(2).is(tok::kw_noexcept) &&
          GetLookAheadToken(3).is(tok::l_paren) &&
          GetLookAheadToken(4).is(tok::identifier) &&
          GetLookAheadToken(4).getIdentifierInfo()->isStr("swap")) {
        // HACK: We've got an exception-specification
        //   noexcept(noexcept(swap(...)))
        // or
        //   noexcept(noexcept(swap(...)) && noexcept(swap(...)))
        // on a 'swap' member function. This is a libstdc++ bug; the lookup
        // for 'swap' will only find the function we're currently declaring,
        // whereas it expects to find a non-member swap through ADL. Turn off
        // delayed parsing to give it a chance to find what it expects.
        Delayed = false;
      }
      ESpecType = tryParseExceptionSpecification(Delayed,
                                                 ESpecRange,
                                                 DynamicExceptions,
                                                 DynamicExceptionRanges,
                                                 NoexceptExpr,
                                                 ExceptionSpecTokens);
      if (ESpecType != EST_None)
        EndLoc = ESpecRange.getEnd();

      // Parse attribute-specifier-seq[opt]. Per DR 979 and DR 1297, this goes
      // after the exception-specification.
      MaybeParseCXX11Attributes(FnAttrs);

      // Parse trailing-return-type[opt].
      LocalEndLoc = EndLoc;
      if (getLangOpts().CPlusPlus11 && Tok.is(tok::arrow)) {
        Diag(Tok, diag::warn_cxx98_compat_trailing_return_type);
        if (D.getDeclSpec().getTypeSpecType() == TST_auto)
          StartLoc = D.getDeclSpec().getTypeSpecTypeLoc();
        LocalEndLoc = Tok.getLocation();
        SourceRange Range;
        TrailingReturnType =
            ParseTrailingReturnType(Range, D.mayBeFollowedByCXXDirectInit());
        TrailingReturnTypeLoc = Range.getBegin();
        EndLoc = Range.getEnd();
      }
    } else if (standardAttributesAllowed()) {
      MaybeParseCXX11Attributes(FnAttrs);
    }
  }

  // Collect non-parameter declarations from the prototype if this is a function
  // declaration. They will be moved into the scope of the function. Only do
  // this in C and not C++, where the decls will continue to live in the
  // surrounding context.
  SmallVector<NamedDecl *, 0> DeclsInPrototype;
  if (getCurScope()->getFlags() & Scope::FunctionDeclarationScope &&
      !getLangOpts().CPlusPlus) {
    for (Decl *D : getCurScope()->decls()) {
      NamedDecl *ND = dyn_cast<NamedDecl>(D);
      if (!ND || isa<ParmVarDecl>(ND))
        continue;
      DeclsInPrototype.push_back(ND);
    }
  }

  // Remember that we parsed a function type, and remember the attributes.
  D.AddTypeInfo(DeclaratorChunk::getFunction(
                    HasProto, IsAmbiguous, LParenLoc, ParamInfo.data(),
                    ParamInfo.size(), EllipsisLoc, RParenLoc,
                    RefQualifierIsLValueRef, RefQualifierLoc,
                    /*MutableLoc=*/SourceLocation(),
                    ESpecType, ESpecRange, DynamicExceptions.data(),
                    DynamicExceptionRanges.data(), DynamicExceptions.size(),
                    NoexceptExpr.isUsable() ? NoexceptExpr.get() : nullptr,
                    ExceptionSpecTokens, DeclsInPrototype, StartLoc,
                    LocalEndLoc, D, TrailingReturnType, TrailingReturnTypeLoc,
                    &DS),
                std::move(FnAttrs), EndLoc);
}

/// ParseRefQualifier - Parses a member function ref-qualifier. Returns
/// true if a ref-qualifier is found.
bool Parser::ParseRefQualifier(bool &RefQualifierIsLValueRef,
                               SourceLocation &RefQualifierLoc) {
  if (Tok.isOneOf(tok::amp, tok::ampamp)) {
    Diag(Tok, getLangOpts().CPlusPlus11 ?
         diag::warn_cxx98_compat_ref_qualifier :
         diag::ext_ref_qualifier);

    RefQualifierIsLValueRef = Tok.is(tok::amp);
    RefQualifierLoc = ConsumeToken();
    return true;
  }
  return false;
}

/// isFunctionDeclaratorIdentifierList - This parameter list may have an
/// identifier list form for a K&R-style function:  void foo(a,b,c)
///
/// Note that identifier-lists are only allowed for normal declarators, not for
/// abstract-declarators.
bool Parser::isFunctionDeclaratorIdentifierList() {
  return !getLangOpts().CPlusPlus
         && Tok.is(tok::identifier)
         && !TryAltiVecVectorToken()
         // K&R identifier lists can't have typedefs as identifiers, per C99
         // 6.7.5.3p11.
         && (TryAnnotateTypeOrScopeToken() || !Tok.is(tok::annot_typename))
         // Identifier lists follow a really simple grammar: the identifiers can
         // be followed *only* by a ", identifier" or ")".  However, K&R
         // identifier lists are really rare in the brave new modern world, and
         // it is very common for someone to typo a type in a non-K&R style
         // list.  If we are presented with something like: "void foo(intptr x,
         // float y)", we don't want to start parsing the function declarator as
         // though it is a K&R style declarator just because intptr is an
         // invalid type.
         //
         // To handle this, we check to see if the token after the first
         // identifier is a "," or ")".  Only then do we parse it as an
         // identifier list.
         && (!Tok.is(tok::eof) &&
             (NextToken().is(tok::comma) || NextToken().is(tok::r_paren)));
}

/// ParseFunctionDeclaratorIdentifierList - While parsing a function declarator
/// we found a K&R-style identifier list instead of a typed parameter list.
///
/// After returning, ParamInfo will hold the parsed parameters.
///
///       identifier-list: [C99 6.7.5]
///         identifier
///         identifier-list ',' identifier
///
void Parser::ParseFunctionDeclaratorIdentifierList(
       Declarator &D,
       SmallVectorImpl<DeclaratorChunk::ParamInfo> &ParamInfo) {
  // If there was no identifier specified for the declarator, either we are in
  // an abstract-declarator, or we are in a parameter declarator which was found
  // to be abstract.  In abstract-declarators, identifier lists are not valid:
  // diagnose this.
  if (!D.getIdentifier())
    Diag(Tok, diag::ext_ident_list_in_param);

  // Maintain an efficient lookup of params we have seen so far.
  llvm::SmallSet<const IdentifierInfo*, 16> ParamsSoFar;

  do {
    // If this isn't an identifier, report the error and skip until ')'.
    if (Tok.isNot(tok::identifier)) {
      Diag(Tok, diag::err_expected) << tok::identifier;
      SkipUntil(tok::r_paren, StopAtSemi | StopBeforeMatch);
      // Forget we parsed anything.
      ParamInfo.clear();
      return;
    }

    IdentifierInfo *ParmII = Tok.getIdentifierInfo();

    // Reject 'typedef int y; int test(x, y)', but continue parsing.
    if (Actions.getTypeName(*ParmII, Tok.getLocation(), getCurScope()))
      Diag(Tok, diag::err_unexpected_typedef_ident) << ParmII;

    // Verify that the argument identifier has not already been mentioned.
    if (!ParamsSoFar.insert(ParmII).second) {
      Diag(Tok, diag::err_param_redefinition) << ParmII;
    } else {
      // Remember this identifier in ParamInfo.
      ParamInfo.push_back(DeclaratorChunk::ParamInfo(ParmII,
                                                     Tok.getLocation(),
                                                     nullptr));
    }

    // Eat the identifier.
    ConsumeToken();
    // The list continues if we see a comma.
  } while (TryConsumeToken(tok::comma));
}

/// ParseParameterDeclarationClause - Parse a (possibly empty) parameter-list
/// after the opening parenthesis. This function will not parse a K&R-style
/// identifier list.
///
/// DeclContext is the context of the declarator being parsed.  If FirstArgAttrs
/// is non-null, then the caller parsed those attributes immediately after the
/// open paren - they should be considered to be part of the first parameter.
///
/// After returning, ParamInfo will hold the parsed parameters. EllipsisLoc will
/// be the location of the ellipsis, if any was parsed.
///
///       parameter-type-list: [C99 6.7.5]
///         parameter-list
///         parameter-list ',' '...'
/// [C++]   parameter-list '...'
///
///       parameter-list: [C99 6.7.5]
///         parameter-declaration
///         parameter-list ',' parameter-declaration
///
///       parameter-declaration: [C99 6.7.5]
///         declaration-specifiers declarator
/// [C++]   declaration-specifiers declarator '=' assignment-expression
/// [C++11]                                       initializer-clause
/// [GNU]   declaration-specifiers declarator attributes
///         declaration-specifiers abstract-declarator[opt]
/// [C++]   declaration-specifiers abstract-declarator[opt]
///           '=' assignment-expression
/// [GNU]   declaration-specifiers abstract-declarator[opt] attributes
/// [C++11] attribute-specifier-seq parameter-declaration
///
void Parser::ParseParameterDeclarationClause(
       DeclaratorContext DeclaratorCtx,
       ParsedAttributes &FirstArgAttrs,
       SmallVectorImpl<DeclaratorChunk::ParamInfo> &ParamInfo,
       SourceLocation &EllipsisLoc) {

  // Avoid exceeding the maximum function scope depth.
  // See https://bugs.llvm.org/show_bug.cgi?id=19607
  // Note Sema::ActOnParamDeclarator calls ParmVarDecl::setScopeInfo with
  // getFunctionPrototypeDepth() - 1.
  if (getCurScope()->getFunctionPrototypeDepth() - 1 >
      ParmVarDecl::getMaxFunctionScopeDepth()) {
    Diag(Tok.getLocation(), diag::err_function_scope_depth_exceeded)
        << ParmVarDecl::getMaxFunctionScopeDepth();
    cutOffParsing();
    return;
  }

  do {
    // FIXME: Issue a diagnostic if we parsed an attribute-specifier-seq
    // before deciding this was a parameter-declaration-clause.
    if (TryConsumeToken(tok::ellipsis, EllipsisLoc))
      break;

    // Parse the declaration-specifiers.
    // Just use the ParsingDeclaration "scope" of the declarator.
    DeclSpec DS(AttrFactory);

    // Parse any C++11 attributes.
    MaybeParseCXX11Attributes(DS.getAttributes());

    // Skip any Microsoft attributes before a param.
    MaybeParseMicrosoftAttributes(DS.getAttributes());

    SourceLocation DSStart = Tok.getLocation();

    // If the caller parsed attributes for the first argument, add them now.
    // Take them so that we only apply the attributes to the first parameter.
    // FIXME: If we can leave the attributes in the token stream somehow, we can
    // get rid of a parameter (FirstArgAttrs) and this statement. It might be
    // too much hassle.
    DS.takeAttributesFrom(FirstArgAttrs);

    ParseDeclarationSpecifiers(DS);


    // Parse the declarator.  This is "PrototypeContext" or
    // "LambdaExprParameterContext", because we must accept either
    // 'declarator' or 'abstract-declarator' here.
    Declarator ParmDeclarator(
        DS, DeclaratorCtx == DeclaratorContext::RequiresExpr
                ? DeclaratorContext::RequiresExpr
                : DeclaratorCtx == DeclaratorContext::LambdaExpr
                      ? DeclaratorContext::LambdaExprParameter
                      : DeclaratorContext::Prototype);
    ParseDeclarator(ParmDeclarator);

    // Parse GNU attributes, if present.
    MaybeParseGNUAttributes(ParmDeclarator);

    if (Tok.is(tok::kw_requires)) {
      // User tried to define a requires clause in a parameter declaration,
      // which is surely not a function declaration.
      // void f(int (*g)(int, int) requires true);
      Diag(Tok,
           diag::err_requires_clause_on_declarator_not_declaring_a_function);
      ConsumeToken();
      Actions.CorrectDelayedTyposInExpr(
         ParseConstraintLogicalOrExpression(/*IsTrailingRequiresClause=*/true));
    }

    // Remember this parsed parameter in ParamInfo.
    IdentifierInfo *ParmII = ParmDeclarator.getIdentifier();

    // DefArgToks is used when the parsing of default arguments needs
    // to be delayed.
    std::unique_ptr<CachedTokens> DefArgToks;

    // If no parameter was specified, verify that *something* was specified,
    // otherwise we have a missing type and identifier.
    if (DS.isEmpty() && ParmDeclarator.getIdentifier() == nullptr &&
        ParmDeclarator.getNumTypeObjects() == 0) {
      // Completely missing, emit error.
      Diag(DSStart, diag::err_missing_param);
    } else {
      // Otherwise, we have something.  Add it and let semantic analysis try
      // to grok it and add the result to the ParamInfo we are building.

      // Last chance to recover from a misplaced ellipsis in an attempted
      // parameter pack declaration.
      if (Tok.is(tok::ellipsis) &&
          (NextToken().isNot(tok::r_paren) ||
           (!ParmDeclarator.getEllipsisLoc().isValid() &&
            !Actions.isUnexpandedParameterPackPermitted())) &&
          Actions.containsUnexpandedParameterPacks(ParmDeclarator))
        DiagnoseMisplacedEllipsisInDeclarator(ConsumeToken(), ParmDeclarator);

      // Now we are at the point where declarator parsing is finished.
      //
      // Try to catch keywords in place of the identifier in a declarator, and
      // in particular the common case where:
      //   1 identifier comes at the end of the declarator
      //   2 if the identifier is dropped, the declarator is valid but anonymous
      //     (no identifier)
      //   3 declarator parsing succeeds, and then we have a trailing keyword,
      //     which is never valid in a param list (e.g. missing a ',')
      // And we can't handle this in ParseDeclarator because in general keywords
      // may be allowed to follow the declarator. (And in some cases there'd be
      // better recovery like inserting punctuation). ParseDeclarator is just
      // treating this as an anonymous parameter, and fortunately at this point
      // we've already almost done that.
      //
      // We care about case 1) where the declarator type should be known, and
      // the identifier should be null.
      if (!ParmDeclarator.isInvalidType() && !ParmDeclarator.hasName()) {
        if (Tok.getIdentifierInfo() &&
            Tok.getIdentifierInfo()->isKeyword(getLangOpts())) {
          Diag(Tok, diag::err_keyword_as_parameter) << PP.getSpelling(Tok);
          // Consume the keyword.
          ConsumeToken();
        }
      }
      // Inform the actions module about the parameter declarator, so it gets
      // added to the current scope.
      Decl *Param = Actions.ActOnParamDeclarator(getCurScope(), ParmDeclarator);
      // Parse the default argument, if any. We parse the default
      // arguments in all dialects; the semantic analysis in
      // ActOnParamDefaultArgument will reject the default argument in
      // C.
      if (Tok.is(tok::equal)) {
        SourceLocation EqualLoc = Tok.getLocation();

        // Parse the default argument
        if (DeclaratorCtx == DeclaratorContext::Member) {
          // If we're inside a class definition, cache the tokens
          // corresponding to the default argument. We'll actually parse
          // them when we see the end of the class definition.
          DefArgToks.reset(new CachedTokens);

          SourceLocation ArgStartLoc = NextToken().getLocation();
          if (!ConsumeAndStoreInitializer(*DefArgToks, CIK_DefaultArgument)) {
            DefArgToks.reset();
            Actions.ActOnParamDefaultArgumentError(Param, EqualLoc);
          } else {
            Actions.ActOnParamUnparsedDefaultArgument(Param, EqualLoc,
                                                      ArgStartLoc);
          }
        } else {
          // Consume the '='.
          ConsumeToken();

          // The argument isn't actually potentially evaluated unless it is
          // used.
          EnterExpressionEvaluationContext Eval(
              Actions,
              Sema::ExpressionEvaluationContext::PotentiallyEvaluatedIfUsed,
              Param);

          ExprResult DefArgResult;
          if (getLangOpts().CPlusPlus11 && Tok.is(tok::l_brace)) {
            Diag(Tok, diag::warn_cxx98_compat_generalized_initializer_lists);
            DefArgResult = ParseBraceInitializer();
          } else
            DefArgResult = ParseAssignmentExpression();
          DefArgResult = Actions.CorrectDelayedTyposInExpr(DefArgResult);
          if (DefArgResult.isInvalid()) {
            Actions.ActOnParamDefaultArgumentError(Param, EqualLoc);
            SkipUntil(tok::comma, tok::r_paren, StopAtSemi | StopBeforeMatch);
          } else {
            // Inform the actions module about the default argument
            Actions.ActOnParamDefaultArgument(Param, EqualLoc,
                                              DefArgResult.get());
          }
        }
      }

      ParamInfo.push_back(DeclaratorChunk::ParamInfo(ParmII,
                                          ParmDeclarator.getIdentifierLoc(),
                                          Param, std::move(DefArgToks)));
    }

    if (TryConsumeToken(tok::ellipsis, EllipsisLoc)) {
      if (!getLangOpts().CPlusPlus) {
        // We have ellipsis without a preceding ',', which is ill-formed
        // in C. Complain and provide the fix.
        Diag(EllipsisLoc, diag::err_missing_comma_before_ellipsis)
            << FixItHint::CreateInsertion(EllipsisLoc, ", ");
      } else if (ParmDeclarator.getEllipsisLoc().isValid() ||
                 Actions.containsUnexpandedParameterPacks(ParmDeclarator)) {
        // It looks like this was supposed to be a parameter pack. Warn and
        // point out where the ellipsis should have gone.
        SourceLocation ParmEllipsis = ParmDeclarator.getEllipsisLoc();
        Diag(EllipsisLoc, diag::warn_misplaced_ellipsis_vararg)
          << ParmEllipsis.isValid() << ParmEllipsis;
        if (ParmEllipsis.isValid()) {
          Diag(ParmEllipsis,
               diag::note_misplaced_ellipsis_vararg_existing_ellipsis);
        } else {
          Diag(ParmDeclarator.getIdentifierLoc(),
               diag::note_misplaced_ellipsis_vararg_add_ellipsis)
            << FixItHint::CreateInsertion(ParmDeclarator.getIdentifierLoc(),
                                          "...")
            << !ParmDeclarator.hasName();
        }
        Diag(EllipsisLoc, diag::note_misplaced_ellipsis_vararg_add_comma)
          << FixItHint::CreateInsertion(EllipsisLoc, ", ");
      }

      // We can't have any more parameters after an ellipsis.
      break;
    }

    // If the next token is a comma, consume it and keep reading arguments.
  } while (TryConsumeToken(tok::comma));
}

/// [C90]   direct-declarator '[' constant-expression[opt] ']'
/// [C99]   direct-declarator '[' type-qual-list[opt] assignment-expr[opt] ']'
/// [C99]   direct-declarator '[' 'static' type-qual-list[opt] assign-expr ']'
/// [C99]   direct-declarator '[' type-qual-list 'static' assignment-expr ']'
/// [C99]   direct-declarator '[' type-qual-list[opt] '*' ']'
/// [C++11] direct-declarator '[' constant-expression[opt] ']'
///                           attribute-specifier-seq[opt]
void Parser::ParseBracketDeclarator(Declarator &D) {
  if (CheckProhibitedCXX11Attribute())
    return;

  BalancedDelimiterTracker T(*this, tok::l_square);
  T.consumeOpen();

  // C array syntax has many features, but by-far the most common is [] and [4].
  // This code does a fast path to handle some of the most obvious cases.
  if (Tok.getKind() == tok::r_square) {
    T.consumeClose();
    ParsedAttributes attrs(AttrFactory);
    MaybeParseCXX11Attributes(attrs);

    // Remember that we parsed the empty array type.
    D.AddTypeInfo(DeclaratorChunk::getArray(0, false, false, nullptr,
                                            T.getOpenLocation(),
                                            T.getCloseLocation()),
                  std::move(attrs), T.getCloseLocation());
    return;
  } else if (Tok.getKind() == tok::numeric_constant &&
             GetLookAheadToken(1).is(tok::r_square)) {
    // [4] is very common.  Parse the numeric constant expression.
    ExprResult ExprRes(Actions.ActOnNumericConstant(Tok, getCurScope()));
    ConsumeToken();

    T.consumeClose();
    ParsedAttributes attrs(AttrFactory);
    MaybeParseCXX11Attributes(attrs);

    // Remember that we parsed a array type, and remember its features.
    D.AddTypeInfo(DeclaratorChunk::getArray(0, false, false, ExprRes.get(),
                                            T.getOpenLocation(),
                                            T.getCloseLocation()),
                  std::move(attrs), T.getCloseLocation());
    return;
  } else if (Tok.getKind() == tok::code_completion) {
    cutOffParsing();
    Actions.CodeCompleteBracketDeclarator(getCurScope());
    return;
  }

  // If valid, this location is the position where we read the 'static' keyword.
  SourceLocation StaticLoc;
  TryConsumeToken(tok::kw_static, StaticLoc);

  // If there is a type-qualifier-list, read it now.
  // Type qualifiers in an array subscript are a C99 feature.
  DeclSpec DS(AttrFactory);
  ParseTypeQualifierListOpt(DS, AR_CXX11AttributesParsed);

  // If we haven't already read 'static', check to see if there is one after the
  // type-qualifier-list.
  if (!StaticLoc.isValid())
    TryConsumeToken(tok::kw_static, StaticLoc);

  // Handle "direct-declarator [ type-qual-list[opt] * ]".
  bool isStar = false;
  ExprResult NumElements;

  // Handle the case where we have '[*]' as the array size.  However, a leading
  // star could be the start of an expression, for example 'X[*p + 4]'.  Verify
  // the token after the star is a ']'.  Since stars in arrays are
  // infrequent, use of lookahead is not costly here.
  if (Tok.is(tok::star) && GetLookAheadToken(1).is(tok::r_square)) {
    ConsumeToken();  // Eat the '*'.

    if (StaticLoc.isValid()) {
      Diag(StaticLoc, diag::err_unspecified_vla_size_with_static);
      StaticLoc = SourceLocation();  // Drop the static.
    }
    isStar = true;
  } else if (Tok.isNot(tok::r_square)) {
    // Note, in C89, this production uses the constant-expr production instead
    // of assignment-expr.  The only difference is that assignment-expr allows
    // things like '=' and '*='.  Sema rejects these in C89 mode because they
    // are not i-c-e's, so we don't need to distinguish between the two here.

    // Parse the constant-expression or assignment-expression now (depending
    // on dialect).
    if (getLangOpts().CPlusPlus) {
      NumElements = ParseConstantExpression();
    } else {
      EnterExpressionEvaluationContext Unevaluated(
          Actions, Sema::ExpressionEvaluationContext::ConstantEvaluated);
      NumElements =
          Actions.CorrectDelayedTyposInExpr(ParseAssignmentExpression());
    }
  } else {
    if (StaticLoc.isValid()) {
      Diag(StaticLoc, diag::err_unspecified_size_with_static);
      StaticLoc = SourceLocation();  // Drop the static.
    }
  }

  // If there was an error parsing the assignment-expression, recover.
  if (NumElements.isInvalid()) {
    D.setInvalidType(true);
    // If the expression was invalid, skip it.
    SkipUntil(tok::r_square, StopAtSemi);
    return;
  }

  T.consumeClose();

  MaybeParseCXX11Attributes(DS.getAttributes());

  // Remember that we parsed a array type, and remember its features.
  D.AddTypeInfo(
      DeclaratorChunk::getArray(DS.getTypeQualifiers(), StaticLoc.isValid(),
                                isStar, NumElements.get(), T.getOpenLocation(),
                                T.getCloseLocation()),
      std::move(DS.getAttributes()), T.getCloseLocation());
}

/// Diagnose brackets before an identifier.
void Parser::ParseMisplacedBracketDeclarator(Declarator &D) {
  assert(Tok.is(tok::l_square) && "Missing opening bracket");
  assert(!D.mayOmitIdentifier() && "Declarator cannot omit identifier");

  SourceLocation StartBracketLoc = Tok.getLocation();
  Declarator TempDeclarator(D.getDeclSpec(), D.getContext());

  while (Tok.is(tok::l_square)) {
    ParseBracketDeclarator(TempDeclarator);
  }

  // Stuff the location of the start of the brackets into the Declarator.
  // The diagnostics from ParseDirectDeclarator will make more sense if
  // they use this location instead.
  if (Tok.is(tok::semi))
    D.getName().EndLocation = StartBracketLoc;

  SourceLocation SuggestParenLoc = Tok.getLocation();

  // Now that the brackets are removed, try parsing the declarator again.
  ParseDeclaratorInternal(D, &Parser::ParseDirectDeclarator);

  // Something went wrong parsing the brackets, in which case,
  // ParseBracketDeclarator has emitted an error, and we don't need to emit
  // one here.
  if (TempDeclarator.getNumTypeObjects() == 0)
    return;

  // Determine if parens will need to be suggested in the diagnostic.
  bool NeedParens = false;
  if (D.getNumTypeObjects() != 0) {
    switch (D.getTypeObject(D.getNumTypeObjects() - 1).Kind) {
    case DeclaratorChunk::Pointer:
    case DeclaratorChunk::Reference:
    case DeclaratorChunk::BlockPointer:
    case DeclaratorChunk::MemberPointer:
    case DeclaratorChunk::Pipe:
      NeedParens = true;
      break;
    case DeclaratorChunk::Array:
    case DeclaratorChunk::Function:
    case DeclaratorChunk::Paren:
      break;
    }
  }

  if (NeedParens) {
    // Create a DeclaratorChunk for the inserted parens.
    SourceLocation EndLoc = PP.getLocForEndOfToken(D.getEndLoc());
    D.AddTypeInfo(DeclaratorChunk::getParen(SuggestParenLoc, EndLoc),
                  SourceLocation());
  }

  // Adding back the bracket info to the end of the Declarator.
  for (unsigned i = 0, e = TempDeclarator.getNumTypeObjects(); i < e; ++i) {
    const DeclaratorChunk &Chunk = TempDeclarator.getTypeObject(i);
    D.AddTypeInfo(Chunk, SourceLocation());
  }

  // The missing identifier would have been diagnosed in ParseDirectDeclarator.
  // If parentheses are required, always suggest them.
  if (!D.getIdentifier() && !NeedParens)
    return;

  SourceLocation EndBracketLoc = TempDeclarator.getEndLoc();

  // Generate the move bracket error message.
  SourceRange BracketRange(StartBracketLoc, EndBracketLoc);
  SourceLocation EndLoc = PP.getLocForEndOfToken(D.getEndLoc());

  if (NeedParens) {
    Diag(EndLoc, diag::err_brackets_go_after_unqualified_id)
        << getLangOpts().CPlusPlus
        << FixItHint::CreateInsertion(SuggestParenLoc, "(")
        << FixItHint::CreateInsertion(EndLoc, ")")
        << FixItHint::CreateInsertionFromRange(
               EndLoc, CharSourceRange(BracketRange, true))
        << FixItHint::CreateRemoval(BracketRange);
  } else {
    Diag(EndLoc, diag::err_brackets_go_after_unqualified_id)
        << getLangOpts().CPlusPlus
        << FixItHint::CreateInsertionFromRange(
               EndLoc, CharSourceRange(BracketRange, true))
        << FixItHint::CreateRemoval(BracketRange);
  }
}

/// [GNU]   typeof-specifier:
///           typeof ( expressions )
///           typeof ( type-name )
/// [GNU/C++] typeof unary-expression
///
void Parser::ParseTypeofSpecifier(DeclSpec &DS) {
  assert(Tok.is(tok::kw_typeof) && "Not a typeof specifier");
  Token OpTok = Tok;
  SourceLocation StartLoc = ConsumeToken();

  const bool hasParens = Tok.is(tok::l_paren);

  EnterExpressionEvaluationContext Unevaluated(
      Actions, Sema::ExpressionEvaluationContext::Unevaluated,
      Sema::ReuseLambdaContextDecl);

  bool isCastExpr;
  ParsedType CastTy;
  SourceRange CastRange;
  ExprResult Operand = Actions.CorrectDelayedTyposInExpr(
      ParseExprAfterUnaryExprOrTypeTrait(OpTok, isCastExpr, CastTy, CastRange));
  if (hasParens)
    DS.setTypeofParensRange(CastRange);

  if (CastRange.getEnd().isInvalid())
    // FIXME: Not accurate, the range gets one token more than it should.
    DS.SetRangeEnd(Tok.getLocation());
  else
    DS.SetRangeEnd(CastRange.getEnd());

  if (isCastExpr) {
    if (!CastTy) {
      DS.SetTypeSpecError();
      return;
    }

    const char *PrevSpec = nullptr;
    unsigned DiagID;
    // Check for duplicate type specifiers (e.g. "int typeof(int)").
    if (DS.SetTypeSpecType(DeclSpec::TST_typeofType, StartLoc, PrevSpec,
                           DiagID, CastTy,
                           Actions.getASTContext().getPrintingPolicy()))
      Diag(StartLoc, DiagID) << PrevSpec;
    return;
  }

  // If we get here, the operand to the typeof was an expression.
  if (Operand.isInvalid()) {
    DS.SetTypeSpecError();
    return;
  }

  // We might need to transform the operand if it is potentially evaluated.
  Operand = Actions.HandleExprEvaluationContextForTypeof(Operand.get());
  if (Operand.isInvalid()) {
    DS.SetTypeSpecError();
    return;
  }

  const char *PrevSpec = nullptr;
  unsigned DiagID;
  // Check for duplicate type specifiers (e.g. "int typeof(int)").
  if (DS.SetTypeSpecType(DeclSpec::TST_typeofExpr, StartLoc, PrevSpec,
                         DiagID, Operand.get(),
                         Actions.getASTContext().getPrintingPolicy()))
    Diag(StartLoc, DiagID) << PrevSpec;
}

/// [C11]   atomic-specifier:
///           _Atomic ( type-name )
///
void Parser::ParseAtomicSpecifier(DeclSpec &DS) {
  assert(Tok.is(tok::kw__Atomic) && NextToken().is(tok::l_paren) &&
         "Not an atomic specifier");

  SourceLocation StartLoc = ConsumeToken();
  BalancedDelimiterTracker T(*this, tok::l_paren);
  if (T.consumeOpen())
    return;

  TypeResult Result = ParseTypeName();
  if (Result.isInvalid()) {
    SkipUntil(tok::r_paren, StopAtSemi);
    return;
  }

  // Match the ')'
  T.consumeClose();

  if (T.getCloseLocation().isInvalid())
    return;

  DS.setTypeofParensRange(T.getRange());
  DS.SetRangeEnd(T.getCloseLocation());

  const char *PrevSpec = nullptr;
  unsigned DiagID;
  if (DS.SetTypeSpecType(DeclSpec::TST_atomic, StartLoc, PrevSpec,
                         DiagID, Result.get(),
                         Actions.getASTContext().getPrintingPolicy()))
    Diag(StartLoc, DiagID) << PrevSpec;
}

/// TryAltiVecVectorTokenOutOfLine - Out of line body that should only be called
/// from TryAltiVecVectorToken.
bool Parser::TryAltiVecVectorTokenOutOfLine() {
  Token Next = NextToken();
  switch (Next.getKind()) {
  default: return false;
  case tok::kw_short:
  case tok::kw_long:
  case tok::kw_signed:
  case tok::kw_unsigned:
  case tok::kw_void:
  case tok::kw_char:
  case tok::kw_int:
  case tok::kw_float:
  case tok::kw_double:
  case tok::kw_bool:
  case tok::kw__Bool:
  case tok::kw___bool:
  case tok::kw___pixel:
    Tok.setKind(tok::kw___vector);
    return true;
  case tok::identifier:
    if (Next.getIdentifierInfo() == Ident_pixel) {
      Tok.setKind(tok::kw___vector);
      return true;
    }
    if (Next.getIdentifierInfo() == Ident_bool ||
        Next.getIdentifierInfo() == Ident_Bool) {
      Tok.setKind(tok::kw___vector);
      return true;
    }
    return false;
  }
}

bool Parser::TryAltiVecTokenOutOfLine(DeclSpec &DS, SourceLocation Loc,
                                      const char *&PrevSpec, unsigned &DiagID,
                                      bool &isInvalid) {
  const PrintingPolicy &Policy = Actions.getASTContext().getPrintingPolicy();
  if (Tok.getIdentifierInfo() == Ident_vector) {
    Token Next = NextToken();
    switch (Next.getKind()) {
    case tok::kw_short:
    case tok::kw_long:
    case tok::kw_signed:
    case tok::kw_unsigned:
    case tok::kw_void:
    case tok::kw_char:
    case tok::kw_int:
    case tok::kw_float:
    case tok::kw_double:
    case tok::kw_bool:
    case tok::kw__Bool:
    case tok::kw___bool:
    case tok::kw___pixel:
      isInvalid = DS.SetTypeAltiVecVector(true, Loc, PrevSpec, DiagID, Policy);
      return true;
    case tok::identifier:
      if (Next.getIdentifierInfo() == Ident_pixel) {
        isInvalid = DS.SetTypeAltiVecVector(true, Loc, PrevSpec, DiagID,Policy);
        return true;
      }
      if (Next.getIdentifierInfo() == Ident_bool ||
          Next.getIdentifierInfo() == Ident_Bool) {
        isInvalid =
            DS.SetTypeAltiVecVector(true, Loc, PrevSpec, DiagID, Policy);
        return true;
      }
      break;
    default:
      break;
    }
  } else if ((Tok.getIdentifierInfo() == Ident_pixel) &&
             DS.isTypeAltiVecVector()) {
    isInvalid = DS.SetTypeAltiVecPixel(true, Loc, PrevSpec, DiagID, Policy);
    return true;
  } else if ((Tok.getIdentifierInfo() == Ident_bool) &&
             DS.isTypeAltiVecVector()) {
    isInvalid = DS.SetTypeAltiVecBool(true, Loc, PrevSpec, DiagID, Policy);
    return true;
  }
  return false;
}<|MERGE_RESOLUTION|>--- conflicted
+++ resolved
@@ -4307,7 +4307,6 @@
       continue;
     }
 
-<<<<<<< HEAD
     if (Tok.is(tok::annot_pragma_ompss)) {
       // Result can be ignored, because it must be always empty.
       AccessSpecifier AS = AS_none;
@@ -4316,10 +4315,7 @@
       continue;
     }
 
-    if (Tok.is(tok::annot_pragma_openmp)) {
-=======
     if (Tok.isOneOf(tok::annot_pragma_openmp, tok::annot_attr_openmp)) {
->>>>>>> 9c3345ad
       // Result can be ignored, because it must be always empty.
       AccessSpecifier AS = AS_none;
       ParsedAttributesWithRange Attrs(AttrFactory);
