--- conflicted
+++ resolved
@@ -194,6 +194,11 @@
   PragmaNoOpenMPHandler() : PragmaNoSupportHandler("omp") {}
 };
 
+struct PragmaNoOmpSsHandler
+    : public PragmaNoSupportHandler<diag::warn_pragma_oss_ignored> {
+  PragmaNoOmpSsHandler() : PragmaNoSupportHandler("oss") {}
+};
+
 struct PragmaNoOpenACCHandler
     : public PragmaNoSupportHandler<diag::warn_pragma_acc_ignored> {
   PragmaNoOpenACCHandler() : PragmaNoSupportHandler("acc") {}
@@ -210,18 +215,6 @@
                     Token &FirstToken) override;
 };
 
-<<<<<<< HEAD
-struct PragmaNoOmpSsHandler : public PragmaHandler {
-  PragmaNoOmpSsHandler() : PragmaHandler("oss") { }
-  void HandlePragma(Preprocessor &PP, PragmaIntroducer Introducer,
-                    Token &FirstToken) override;
-};
-
-struct PragmaOmpSsHandler : public PragmaHandler {
-  PragmaOmpSsHandler() : PragmaHandler("oss") { }
-  void HandlePragma(Preprocessor &PP, PragmaIntroducer Introducer,
-                    Token &FirstToken) override;
-=======
 struct PragmaOpenMPHandler
     : public PragmaSupportHandler<tok::annot_pragma_openmp,
                                   tok::annot_pragma_openmp_end,
@@ -229,12 +222,18 @@
   PragmaOpenMPHandler() : PragmaSupportHandler("omp") {}
 };
 
+struct PragmaOmpSsHandler
+    : public PragmaSupportHandler<tok::annot_pragma_ompss,
+                                  tok::annot_pragma_ompss_end,
+                                  diag::err_oss_unexpected_directive> {
+  PragmaOmpSsHandler() : PragmaSupportHandler("oss") {}
+};
+
 struct PragmaOpenACCHandler
     : public PragmaSupportHandler<tok::annot_pragma_openacc,
                                   tok::annot_pragma_openacc_end,
                                   diag::err_acc_unexpected_directive> {
   PragmaOpenACCHandler() : PragmaSupportHandler("acc") {}
->>>>>>> 7648371c
 };
 
 /// PragmaCommentHandler - "\#pragma comment ...".
@@ -482,20 +481,18 @@
     OpenMPHandler = std::make_unique<PragmaNoOpenMPHandler>();
   PP.AddPragmaHandler(OpenMPHandler.get());
 
-<<<<<<< HEAD
   // OmpSs
   if (getLangOpts().OmpSs)
-    OmpSsHandler.reset(new PragmaOmpSsHandler());
+    OmpSsHandler = std::make_unique<PragmaOmpSsHandler>();
   else
-    OmpSsHandler.reset(new PragmaNoOmpSsHandler());
+    OmpSsHandler = std::make_unique<PragmaNoOmpSsHandler>();
   PP.AddPragmaHandler(OmpSsHandler.get());
-=======
+
   if (getLangOpts().OpenACC)
     OpenACCHandler = std::make_unique<PragmaOpenACCHandler>();
   else
     OpenACCHandler = std::make_unique<PragmaNoOpenACCHandler>();
   PP.AddPragmaHandler(OpenACCHandler.get());
->>>>>>> 7648371c
 
   if (getLangOpts().MicrosoftExt ||
       getTargetInfo().getTriple().isOSBinFormatELF()) {
@@ -616,13 +613,11 @@
   PP.RemovePragmaHandler(OpenMPHandler.get());
   OpenMPHandler.reset();
 
-<<<<<<< HEAD
   PP.RemovePragmaHandler(OmpSsHandler.get());
   OmpSsHandler.reset();
-=======
+
   PP.RemovePragmaHandler(OpenACCHandler.get());
   OpenACCHandler.reset();
->>>>>>> 7648371c
 
   if (getLangOpts().MicrosoftExt ||
       getTargetInfo().getTriple().isOSBinFormatELF()) {
@@ -2717,73 +2712,6 @@
                                                StateLoc, State);
 }
 
-<<<<<<< HEAD
-/// Handle '#pragma oss ...' when OmpSs is disabled.
-///
-void
-PragmaNoOmpSsHandler::HandlePragma(Preprocessor &PP,
-                                   PragmaIntroducer Introducer,
-                                   Token &FirstTok) {
-  if (!PP.getDiagnostics().isIgnored(diag::warn_pragma_oss_ignored,
-                                     FirstTok.getLocation())) {
-    PP.Diag(FirstTok, diag::warn_pragma_oss_ignored);
-    PP.getDiagnostics().setSeverity(diag::warn_pragma_oss_ignored,
-                                    diag::Severity::Ignored, SourceLocation());
-  }
-  PP.DiscardUntilEndOfDirective();
-}
-
-/// Handle '#pragma oss ...' when OmpSs is enabled.
-///
-void
-PragmaOmpSsHandler::HandlePragma(Preprocessor &PP,
-                                 PragmaIntroducer Introducer,
-                                 Token &FirstTok) {
-  SmallVector<Token, 16> Pragma;
-  Token Tok;
-  Tok.startToken();
-  Tok.setKind(tok::annot_pragma_ompss);
-  Tok.setLocation(FirstTok.getLocation());
-
-  while (Tok.isNot(tok::eod) && Tok.isNot(tok::eof)) {
-    Pragma.push_back(Tok);
-    PP.Lex(Tok);
-    if (Tok.is(tok::annot_pragma_ompss)) {
-      PP.Diag(Tok, diag::err_oss_unexpected_directive) << 0;
-      unsigned InnerPragmaCnt = 1;
-      while (InnerPragmaCnt != 0) {
-        PP.Lex(Tok);
-        if (Tok.is(tok::annot_pragma_ompss))
-          ++InnerPragmaCnt;
-        else if (Tok.is(tok::annot_pragma_ompss_end))
-          --InnerPragmaCnt;
-      }
-      PP.Lex(Tok);
-    }
-  }
-  SourceLocation EodLoc = Tok.getLocation();
-  Tok.startToken();
-  Tok.setKind(tok::annot_pragma_ompss_end);
-  Tok.setLocation(EodLoc);
-  Pragma.push_back(Tok);
-
-  auto Toks = std::make_unique<Token[]>(Pragma.size());
-  std::copy(Pragma.begin(), Pragma.end(), Toks.get());
-  PP.EnterTokenStream(std::move(Toks), Pragma.size(),
-                      /*DisableMacroExpansion=*/false, /*IsReinject=*/false);
-}
-
-/// Handle '#pragma omp ...' when OpenMP is disabled.
-///
-void PragmaNoOpenMPHandler::HandlePragma(Preprocessor &PP,
-                                         PragmaIntroducer Introducer,
-                                         Token &FirstTok) {
-  if (!PP.getDiagnostics().isIgnored(diag::warn_pragma_omp_ignored,
-                                     FirstTok.getLocation())) {
-    PP.Diag(FirstTok, diag::warn_pragma_omp_ignored);
-    PP.getDiagnostics().setSeverity(diag::warn_pragma_omp_ignored,
-                                    diag::Severity::Ignored, SourceLocation());
-=======
 /// Handle '#pragma omp ...' when OpenMP is disabled and '#pragma acc ...' when
 /// OpenACC is disabled.
 template <diag::kind IgnoredDiag>
@@ -2793,7 +2721,6 @@
     PP.Diag(FirstTok, IgnoredDiag);
     PP.getDiagnostics().setSeverity(IgnoredDiag, diag::Severity::Ignored,
                                     SourceLocation());
->>>>>>> 7648371c
   }
   PP.DiscardUntilEndOfDirective();
 }
