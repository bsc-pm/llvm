--- conflicted
+++ resolved
@@ -279,16 +279,13 @@
     case tok::annot_pragma_openmp:
     case tok::annot_pragma_openmp_end:
       // Stop before an OpenMP pragma boundary.
-<<<<<<< HEAD
-    case tok::annot_pragma_ompss:
-    case tok::annot_pragma_ompss_end:
-      // Stop before an OmpSs pragma boundary.
-=======
       if (OpenMPDirectiveParsing)
         return false;
       ConsumeAnnotationToken();
       break;
->>>>>>> 7d416743
+    case tok::annot_pragma_ompss:
+    case tok::annot_pragma_ompss_end:
+      // Stop before an OmpSs pragma boundary.
     case tok::annot_module_begin:
     case tok::annot_module_end:
     case tok::annot_module_include:
