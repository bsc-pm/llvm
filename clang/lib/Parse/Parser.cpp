//===--- Parser.cpp - C Language Family Parser ----------------------------===//
//
// Part of the LLVM Project, under the Apache License v2.0 with LLVM Exceptions.
// See https://llvm.org/LICENSE.txt for license information.
// SPDX-License-Identifier: Apache-2.0 WITH LLVM-exception
//
//===----------------------------------------------------------------------===//
//
//  This file implements the Parser interfaces.
//
//===----------------------------------------------------------------------===//

#include "clang/Parse/Parser.h"
#include "clang/AST/ASTConsumer.h"
#include "clang/AST/ASTContext.h"
#include "clang/AST/ASTLambda.h"
#include "clang/AST/DeclTemplate.h"
#include "clang/Basic/FileManager.h"
#include "clang/Parse/ParseDiagnostic.h"
#include "clang/Parse/RAIIObjectsForParser.h"
#include "clang/Sema/DeclSpec.h"
#include "clang/Sema/ParsedTemplate.h"
#include "clang/Sema/Scope.h"
#include "llvm/Support/Path.h"
#include "llvm/Support/TimeProfiler.h"
using namespace clang;


namespace {
/// A comment handler that passes comments found by the preprocessor
/// to the parser action.
class ActionCommentHandler : public CommentHandler {
  Sema &S;

public:
  explicit ActionCommentHandler(Sema &S) : S(S) { }

  bool HandleComment(Preprocessor &PP, SourceRange Comment) override {
    S.ActOnComment(Comment);
    return false;
  }
};
} // end anonymous namespace

IdentifierInfo *Parser::getSEHExceptKeyword() {
  // __except is accepted as a (contextual) keyword
  if (!Ident__except && (getLangOpts().MicrosoftExt || getLangOpts().Borland))
    Ident__except = PP.getIdentifierInfo("__except");

  return Ident__except;
}

Parser::Parser(Preprocessor &pp, Sema &actions, bool skipFunctionBodies)
    : PP(pp), PreferredType(pp.isCodeCompletionEnabled()), Actions(actions),
      Diags(PP.getDiagnostics()), GreaterThanIsOperator(true),
      ColonIsSacred(false), InMessageExpression(false),
      TemplateParameterDepth(0), ParsingInObjCContainer(false) {
  SkipFunctionBodies = pp.isCodeCompletionEnabled() || skipFunctionBodies;
  Tok.startToken();
  Tok.setKind(tok::eof);
  Actions.CurScope = nullptr;
  NumCachedScopes = 0;
  CurParsedObjCImpl = nullptr;

  // Add #pragma handlers. These are removed and destroyed in the
  // destructor.
  initializePragmaHandlers();

  CommentSemaHandler.reset(new ActionCommentHandler(actions));
  PP.addCommentHandler(CommentSemaHandler.get());

  PP.setCodeCompletionHandler(*this);
}

DiagnosticBuilder Parser::Diag(SourceLocation Loc, unsigned DiagID) {
  return Diags.Report(Loc, DiagID);
}

DiagnosticBuilder Parser::Diag(const Token &Tok, unsigned DiagID) {
  return Diag(Tok.getLocation(), DiagID);
}

/// Emits a diagnostic suggesting parentheses surrounding a
/// given range.
///
/// \param Loc The location where we'll emit the diagnostic.
/// \param DK The kind of diagnostic to emit.
/// \param ParenRange Source range enclosing code that should be parenthesized.
void Parser::SuggestParentheses(SourceLocation Loc, unsigned DK,
                                SourceRange ParenRange) {
  SourceLocation EndLoc = PP.getLocForEndOfToken(ParenRange.getEnd());
  if (!ParenRange.getEnd().isFileID() || EndLoc.isInvalid()) {
    // We can't display the parentheses, so just dig the
    // warning/error and return.
    Diag(Loc, DK);
    return;
  }

  Diag(Loc, DK)
    << FixItHint::CreateInsertion(ParenRange.getBegin(), "(")
    << FixItHint::CreateInsertion(EndLoc, ")");
}

static bool IsCommonTypo(tok::TokenKind ExpectedTok, const Token &Tok) {
  switch (ExpectedTok) {
  case tok::semi:
    return Tok.is(tok::colon) || Tok.is(tok::comma); // : or , for ;
  default: return false;
  }
}

bool Parser::ExpectAndConsume(tok::TokenKind ExpectedTok, unsigned DiagID,
                              StringRef Msg) {
  if (Tok.is(ExpectedTok) || Tok.is(tok::code_completion)) {
    ConsumeAnyToken();
    return false;
  }

  // Detect common single-character typos and resume.
  if (IsCommonTypo(ExpectedTok, Tok)) {
    SourceLocation Loc = Tok.getLocation();
    {
      DiagnosticBuilder DB = Diag(Loc, DiagID);
      DB << FixItHint::CreateReplacement(
                SourceRange(Loc), tok::getPunctuatorSpelling(ExpectedTok));
      if (DiagID == diag::err_expected)
        DB << ExpectedTok;
      else if (DiagID == diag::err_expected_after)
        DB << Msg << ExpectedTok;
      else
        DB << Msg;
    }

    // Pretend there wasn't a problem.
    ConsumeAnyToken();
    return false;
  }

  SourceLocation EndLoc = PP.getLocForEndOfToken(PrevTokLocation);
  const char *Spelling = nullptr;
  if (EndLoc.isValid())
    Spelling = tok::getPunctuatorSpelling(ExpectedTok);

  DiagnosticBuilder DB =
      Spelling
          ? Diag(EndLoc, DiagID) << FixItHint::CreateInsertion(EndLoc, Spelling)
          : Diag(Tok, DiagID);
  if (DiagID == diag::err_expected)
    DB << ExpectedTok;
  else if (DiagID == diag::err_expected_after)
    DB << Msg << ExpectedTok;
  else
    DB << Msg;

  return true;
}

bool Parser::ExpectAndConsumeSemi(unsigned DiagID, StringRef TokenUsed) {
  if (TryConsumeToken(tok::semi))
    return false;

  if (Tok.is(tok::code_completion)) {
    handleUnexpectedCodeCompletionToken();
    return false;
  }

  if ((Tok.is(tok::r_paren) || Tok.is(tok::r_square)) &&
      NextToken().is(tok::semi)) {
    Diag(Tok, diag::err_extraneous_token_before_semi)
      << PP.getSpelling(Tok)
      << FixItHint::CreateRemoval(Tok.getLocation());
    ConsumeAnyToken(); // The ')' or ']'.
    ConsumeToken(); // The ';'.
    return false;
  }

  return ExpectAndConsume(tok::semi, DiagID , TokenUsed);
}

void Parser::ConsumeExtraSemi(ExtraSemiKind Kind, DeclSpec::TST TST) {
  if (!Tok.is(tok::semi)) return;

  bool HadMultipleSemis = false;
  SourceLocation StartLoc = Tok.getLocation();
  SourceLocation EndLoc = Tok.getLocation();
  ConsumeToken();

  while ((Tok.is(tok::semi) && !Tok.isAtStartOfLine())) {
    HadMultipleSemis = true;
    EndLoc = Tok.getLocation();
    ConsumeToken();
  }

  // C++11 allows extra semicolons at namespace scope, but not in any of the
  // other contexts.
  if (Kind == OutsideFunction && getLangOpts().CPlusPlus) {
    if (getLangOpts().CPlusPlus11)
      Diag(StartLoc, diag::warn_cxx98_compat_top_level_semi)
          << FixItHint::CreateRemoval(SourceRange(StartLoc, EndLoc));
    else
      Diag(StartLoc, diag::ext_extra_semi_cxx11)
          << FixItHint::CreateRemoval(SourceRange(StartLoc, EndLoc));
    return;
  }

  if (Kind != AfterMemberFunctionDefinition || HadMultipleSemis)
    Diag(StartLoc, diag::ext_extra_semi)
        << Kind << DeclSpec::getSpecifierName(TST,
                                    Actions.getASTContext().getPrintingPolicy())
        << FixItHint::CreateRemoval(SourceRange(StartLoc, EndLoc));
  else
    // A single semicolon is valid after a member function definition.
    Diag(StartLoc, diag::warn_extra_semi_after_mem_fn_def)
      << FixItHint::CreateRemoval(SourceRange(StartLoc, EndLoc));
}

bool Parser::expectIdentifier() {
  if (Tok.is(tok::identifier))
    return false;
  if (const auto *II = Tok.getIdentifierInfo()) {
    if (II->isCPlusPlusKeyword(getLangOpts())) {
      Diag(Tok, diag::err_expected_token_instead_of_objcxx_keyword)
          << tok::identifier << Tok.getIdentifierInfo();
      // Objective-C++: Recover by treating this keyword as a valid identifier.
      return false;
    }
  }
  Diag(Tok, diag::err_expected) << tok::identifier;
  return true;
}

void Parser::checkCompoundToken(SourceLocation FirstTokLoc,
                                tok::TokenKind FirstTokKind, CompoundToken Op) {
  if (FirstTokLoc.isInvalid())
    return;
  SourceLocation SecondTokLoc = Tok.getLocation();

  // If either token is in a macro, we expect both tokens to come from the same
  // macro expansion.
  if ((FirstTokLoc.isMacroID() || SecondTokLoc.isMacroID()) &&
      PP.getSourceManager().getFileID(FirstTokLoc) !=
          PP.getSourceManager().getFileID(SecondTokLoc)) {
    Diag(FirstTokLoc, diag::warn_compound_token_split_by_macro)
        << (FirstTokKind == Tok.getKind()) << FirstTokKind << Tok.getKind()
        << static_cast<int>(Op) << SourceRange(FirstTokLoc);
    Diag(SecondTokLoc, diag::note_compound_token_split_second_token_here)
        << (FirstTokKind == Tok.getKind()) << Tok.getKind()
        << SourceRange(SecondTokLoc);
    return;
  }

  // We expect the tokens to abut.
  if (Tok.hasLeadingSpace() || Tok.isAtStartOfLine()) {
    SourceLocation SpaceLoc = PP.getLocForEndOfToken(FirstTokLoc);
    if (SpaceLoc.isInvalid())
      SpaceLoc = FirstTokLoc;
    Diag(SpaceLoc, diag::warn_compound_token_split_by_whitespace)
        << (FirstTokKind == Tok.getKind()) << FirstTokKind << Tok.getKind()
        << static_cast<int>(Op) << SourceRange(FirstTokLoc, SecondTokLoc);
    return;
  }
}

//===----------------------------------------------------------------------===//
// Error recovery.
//===----------------------------------------------------------------------===//

static bool HasFlagsSet(Parser::SkipUntilFlags L, Parser::SkipUntilFlags R) {
  return (static_cast<unsigned>(L) & static_cast<unsigned>(R)) != 0;
}

/// SkipUntil - Read tokens until we get to the specified token, then consume
/// it (unless no flag StopBeforeMatch).  Because we cannot guarantee that the
/// token will ever occur, this skips to the next token, or to some likely
/// good stopping point.  If StopAtSemi is true, skipping will stop at a ';'
/// character.
///
/// If SkipUntil finds the specified token, it returns true, otherwise it
/// returns false.
bool Parser::SkipUntil(ArrayRef<tok::TokenKind> Toks, SkipUntilFlags Flags) {
  // We always want this function to skip at least one token if the first token
  // isn't T and if not at EOF.
  bool isFirstTokenSkipped = true;
  while (true) {
    // If we found one of the tokens, stop and return true.
    for (unsigned i = 0, NumToks = Toks.size(); i != NumToks; ++i) {
      if (Tok.is(Toks[i])) {
        if (HasFlagsSet(Flags, StopBeforeMatch)) {
          // Noop, don't consume the token.
        } else {
          ConsumeAnyToken();
        }
        return true;
      }
    }

    // Important special case: The caller has given up and just wants us to
    // skip the rest of the file. Do this without recursing, since we can
    // get here precisely because the caller detected too much recursion.
    if (Toks.size() == 1 && Toks[0] == tok::eof &&
        !HasFlagsSet(Flags, StopAtSemi) &&
        !HasFlagsSet(Flags, StopAtCodeCompletion)) {
      while (Tok.isNot(tok::eof))
        ConsumeAnyToken();
      return true;
    }

    switch (Tok.getKind()) {
    case tok::eof:
      // Ran out of tokens.
      return false;

    case tok::annot_pragma_openmp:
    case tok::annot_attr_openmp:
    case tok::annot_pragma_openmp_end:
      // Stop before an OpenMP pragma boundary.
      if (OpenMPDirectiveParsing)
        return false;
      ConsumeAnnotationToken();
      break;
<<<<<<< HEAD
    case tok::annot_pragma_ompss:
    case tok::annot_pragma_ompss_end:
      // Stop before an OmpSs pragma boundary.
      if (OmpSsDirectiveParsing)
=======
    case tok::annot_pragma_openacc:
    case tok::annot_pragma_openacc_end:
      // Stop before an OpenACC pragma boundary.
      if (OpenACCDirectiveParsing)
>>>>>>> 7648371c
        return false;
      ConsumeAnnotationToken();
      break;
    case tok::annot_module_begin:
    case tok::annot_module_end:
    case tok::annot_module_include:
    case tok::annot_repl_input_end:
      // Stop before we change submodules. They generally indicate a "good"
      // place to pick up parsing again (except in the special case where
      // we're trying to skip to EOF).
      return false;

    case tok::code_completion:
      if (!HasFlagsSet(Flags, StopAtCodeCompletion))
        handleUnexpectedCodeCompletionToken();
      return false;

    case tok::l_paren:
      // Recursively skip properly-nested parens.
      ConsumeParen();
      if (HasFlagsSet(Flags, StopAtCodeCompletion))
        SkipUntil(tok::r_paren, StopAtCodeCompletion);
      else
        SkipUntil(tok::r_paren);
      break;
    case tok::l_square:
      // Recursively skip properly-nested square brackets.
      ConsumeBracket();
      if (HasFlagsSet(Flags, StopAtCodeCompletion))
        SkipUntil(tok::r_square, StopAtCodeCompletion);
      else
        SkipUntil(tok::r_square);
      break;
    case tok::l_brace:
      // Recursively skip properly-nested braces.
      ConsumeBrace();
      if (HasFlagsSet(Flags, StopAtCodeCompletion))
        SkipUntil(tok::r_brace, StopAtCodeCompletion);
      else
        SkipUntil(tok::r_brace);
      break;
    case tok::question:
      // Recursively skip ? ... : pairs; these function as brackets. But
      // still stop at a semicolon if requested.
      ConsumeToken();
      SkipUntil(tok::colon,
                SkipUntilFlags(unsigned(Flags) &
                               unsigned(StopAtCodeCompletion | StopAtSemi)));
      break;

    // Okay, we found a ']' or '}' or ')', which we think should be balanced.
    // Since the user wasn't looking for this token (if they were, it would
    // already be handled), this isn't balanced.  If there is a LHS token at a
    // higher level, we will assume that this matches the unbalanced token
    // and return it.  Otherwise, this is a spurious RHS token, which we skip.
    case tok::r_paren:
      if (ParenCount && !isFirstTokenSkipped)
        return false;  // Matches something.
      ConsumeParen();
      break;
    case tok::r_square:
      if (BracketCount && !isFirstTokenSkipped)
        return false;  // Matches something.
      ConsumeBracket();
      break;
    case tok::r_brace:
      if (BraceCount && !isFirstTokenSkipped)
        return false;  // Matches something.
      ConsumeBrace();
      break;

    case tok::semi:
      if (HasFlagsSet(Flags, StopAtSemi))
        return false;
      [[fallthrough]];
    default:
      // Skip this token.
      ConsumeAnyToken();
      break;
    }
    isFirstTokenSkipped = false;
  }
}

//===----------------------------------------------------------------------===//
// Scope manipulation
//===----------------------------------------------------------------------===//

/// EnterScope - Start a new scope.
void Parser::EnterScope(unsigned ScopeFlags) {
  if (NumCachedScopes) {
    Scope *N = ScopeCache[--NumCachedScopes];
    N->Init(getCurScope(), ScopeFlags);
    Actions.CurScope = N;
  } else {
    Actions.CurScope = new Scope(getCurScope(), ScopeFlags, Diags);
  }
}

/// ExitScope - Pop a scope off the scope stack.
void Parser::ExitScope() {
  assert(getCurScope() && "Scope imbalance!");

  // Inform the actions module that this scope is going away if there are any
  // decls in it.
  Actions.ActOnPopScope(Tok.getLocation(), getCurScope());

  Scope *OldScope = getCurScope();
  Actions.CurScope = OldScope->getParent();

  if (NumCachedScopes == ScopeCacheSize)
    delete OldScope;
  else
    ScopeCache[NumCachedScopes++] = OldScope;
}

/// Set the flags for the current scope to ScopeFlags. If ManageFlags is false,
/// this object does nothing.
Parser::ParseScopeFlags::ParseScopeFlags(Parser *Self, unsigned ScopeFlags,
                                 bool ManageFlags)
  : CurScope(ManageFlags ? Self->getCurScope() : nullptr) {
  if (CurScope) {
    OldFlags = CurScope->getFlags();
    CurScope->setFlags(ScopeFlags);
  }
}

/// Restore the flags for the current scope to what they were before this
/// object overrode them.
Parser::ParseScopeFlags::~ParseScopeFlags() {
  if (CurScope)
    CurScope->setFlags(OldFlags);
}


//===----------------------------------------------------------------------===//
// C99 6.9: External Definitions.
//===----------------------------------------------------------------------===//

Parser::~Parser() {
  // If we still have scopes active, delete the scope tree.
  delete getCurScope();
  Actions.CurScope = nullptr;

  // Free the scope cache.
  for (unsigned i = 0, e = NumCachedScopes; i != e; ++i)
    delete ScopeCache[i];

  resetPragmaHandlers();

  PP.removeCommentHandler(CommentSemaHandler.get());

  PP.clearCodeCompletionHandler();

  DestroyTemplateIds();
}

/// Initialize - Warm up the parser.
///
void Parser::Initialize() {
  // Create the translation unit scope.  Install it as the current scope.
  assert(getCurScope() == nullptr && "A scope is already active?");
  EnterScope(Scope::DeclScope);
  Actions.ActOnTranslationUnitScope(getCurScope());

  // Initialization for Objective-C context sensitive keywords recognition.
  // Referenced in Parser::ParseObjCTypeQualifierList.
  if (getLangOpts().ObjC) {
    ObjCTypeQuals[objc_in] = &PP.getIdentifierTable().get("in");
    ObjCTypeQuals[objc_out] = &PP.getIdentifierTable().get("out");
    ObjCTypeQuals[objc_inout] = &PP.getIdentifierTable().get("inout");
    ObjCTypeQuals[objc_oneway] = &PP.getIdentifierTable().get("oneway");
    ObjCTypeQuals[objc_bycopy] = &PP.getIdentifierTable().get("bycopy");
    ObjCTypeQuals[objc_byref] = &PP.getIdentifierTable().get("byref");
    ObjCTypeQuals[objc_nonnull] = &PP.getIdentifierTable().get("nonnull");
    ObjCTypeQuals[objc_nullable] = &PP.getIdentifierTable().get("nullable");
    ObjCTypeQuals[objc_null_unspecified]
      = &PP.getIdentifierTable().get("null_unspecified");
  }

  Ident_instancetype = nullptr;
  Ident_final = nullptr;
  Ident_sealed = nullptr;
  Ident_abstract = nullptr;
  Ident_override = nullptr;
  Ident_GNU_final = nullptr;
  Ident_import = nullptr;
  Ident_module = nullptr;

  Ident_super = &PP.getIdentifierTable().get("super");

  Ident_vector = nullptr;
  Ident_bool = nullptr;
  Ident_Bool = nullptr;
  Ident_pixel = nullptr;
  if (getLangOpts().AltiVec || getLangOpts().ZVector) {
    Ident_vector = &PP.getIdentifierTable().get("vector");
    Ident_bool = &PP.getIdentifierTable().get("bool");
    Ident_Bool = &PP.getIdentifierTable().get("_Bool");
  }
  if (getLangOpts().AltiVec)
    Ident_pixel = &PP.getIdentifierTable().get("pixel");

  Ident_introduced = nullptr;
  Ident_deprecated = nullptr;
  Ident_obsoleted = nullptr;
  Ident_unavailable = nullptr;
  Ident_strict = nullptr;
  Ident_replacement = nullptr;

  Ident_language = Ident_defined_in = Ident_generated_declaration = Ident_USR =
      nullptr;

  Ident__except = nullptr;

  Ident__exception_code = Ident__exception_info = nullptr;
  Ident__abnormal_termination = Ident___exception_code = nullptr;
  Ident___exception_info = Ident___abnormal_termination = nullptr;
  Ident_GetExceptionCode = Ident_GetExceptionInfo = nullptr;
  Ident_AbnormalTermination = nullptr;

  if(getLangOpts().Borland) {
    Ident__exception_info        = PP.getIdentifierInfo("_exception_info");
    Ident___exception_info       = PP.getIdentifierInfo("__exception_info");
    Ident_GetExceptionInfo       = PP.getIdentifierInfo("GetExceptionInformation");
    Ident__exception_code        = PP.getIdentifierInfo("_exception_code");
    Ident___exception_code       = PP.getIdentifierInfo("__exception_code");
    Ident_GetExceptionCode       = PP.getIdentifierInfo("GetExceptionCode");
    Ident__abnormal_termination  = PP.getIdentifierInfo("_abnormal_termination");
    Ident___abnormal_termination = PP.getIdentifierInfo("__abnormal_termination");
    Ident_AbnormalTermination    = PP.getIdentifierInfo("AbnormalTermination");

    PP.SetPoisonReason(Ident__exception_code,diag::err_seh___except_block);
    PP.SetPoisonReason(Ident___exception_code,diag::err_seh___except_block);
    PP.SetPoisonReason(Ident_GetExceptionCode,diag::err_seh___except_block);
    PP.SetPoisonReason(Ident__exception_info,diag::err_seh___except_filter);
    PP.SetPoisonReason(Ident___exception_info,diag::err_seh___except_filter);
    PP.SetPoisonReason(Ident_GetExceptionInfo,diag::err_seh___except_filter);
    PP.SetPoisonReason(Ident__abnormal_termination,diag::err_seh___finally_block);
    PP.SetPoisonReason(Ident___abnormal_termination,diag::err_seh___finally_block);
    PP.SetPoisonReason(Ident_AbnormalTermination,diag::err_seh___finally_block);
  }

  if (getLangOpts().CPlusPlusModules) {
    Ident_import = PP.getIdentifierInfo("import");
    Ident_module = PP.getIdentifierInfo("module");
  }

  Actions.Initialize();

  // Prime the lexer look-ahead.
  ConsumeToken();
}

void Parser::DestroyTemplateIds() {
  for (TemplateIdAnnotation *Id : TemplateIds)
    Id->Destroy();
  TemplateIds.clear();
}

/// Parse the first top-level declaration in a translation unit.
///
///   translation-unit:
/// [C]     external-declaration
/// [C]     translation-unit external-declaration
/// [C++]   top-level-declaration-seq[opt]
/// [C++20] global-module-fragment[opt] module-declaration
///                 top-level-declaration-seq[opt] private-module-fragment[opt]
///
/// Note that in C, it is an error if there is no first declaration.
bool Parser::ParseFirstTopLevelDecl(DeclGroupPtrTy &Result,
                                    Sema::ModuleImportState &ImportState) {
  Actions.ActOnStartOfTranslationUnit();

  // For C++20 modules, a module decl must be the first in the TU.  We also
  // need to track module imports.
  ImportState = Sema::ModuleImportState::FirstDecl;
  bool NoTopLevelDecls = ParseTopLevelDecl(Result, ImportState);

  // C11 6.9p1 says translation units must have at least one top-level
  // declaration. C++ doesn't have this restriction. We also don't want to
  // complain if we have a precompiled header, although technically if the PCH
  // is empty we should still emit the (pedantic) diagnostic.
  // If the main file is a header, we're only pretending it's a TU; don't warn.
  if (NoTopLevelDecls && !Actions.getASTContext().getExternalSource() &&
      !getLangOpts().CPlusPlus && !getLangOpts().IsHeaderFile)
    Diag(diag::ext_empty_translation_unit);

  return NoTopLevelDecls;
}

/// ParseTopLevelDecl - Parse one top-level declaration, return whatever the
/// action tells us to.  This returns true if the EOF was encountered.
///
///   top-level-declaration:
///           declaration
/// [C++20]   module-import-declaration
bool Parser::ParseTopLevelDecl(DeclGroupPtrTy &Result,
                               Sema::ModuleImportState &ImportState) {
  DestroyTemplateIdAnnotationsRAIIObj CleanupRAII(*this);

  // Skip over the EOF token, flagging end of previous input for incremental
  // processing
  if (PP.isIncrementalProcessingEnabled() && Tok.is(tok::eof))
    ConsumeToken();

  Result = nullptr;
  switch (Tok.getKind()) {
  case tok::annot_pragma_unused:
    HandlePragmaUnused();
    return false;

  case tok::kw_export:
    switch (NextToken().getKind()) {
    case tok::kw_module:
      goto module_decl;

    // Note: no need to handle kw_import here. We only form kw_import under
    // the Standard C++ Modules, and in that case 'export import' is parsed as
    // an export-declaration containing an import-declaration.

    // Recognize context-sensitive C++20 'export module' and 'export import'
    // declarations.
    case tok::identifier: {
      IdentifierInfo *II = NextToken().getIdentifierInfo();
      if ((II == Ident_module || II == Ident_import) &&
          GetLookAheadToken(2).isNot(tok::coloncolon)) {
        if (II == Ident_module)
          goto module_decl;
        else
          goto import_decl;
      }
      break;
    }

    default:
      break;
    }
    break;

  case tok::kw_module:
  module_decl:
    Result = ParseModuleDecl(ImportState);
    return false;

  case tok::kw_import:
  import_decl: {
    Decl *ImportDecl = ParseModuleImport(SourceLocation(), ImportState);
    Result = Actions.ConvertDeclToDeclGroup(ImportDecl);
    return false;
  }

  case tok::annot_module_include: {
    auto Loc = Tok.getLocation();
    Module *Mod = reinterpret_cast<Module *>(Tok.getAnnotationValue());
    // FIXME: We need a better way to disambiguate C++ clang modules and
    // standard C++ modules.
    if (!getLangOpts().CPlusPlusModules || !Mod->isHeaderUnit())
      Actions.ActOnModuleInclude(Loc, Mod);
    else {
      DeclResult Import =
          Actions.ActOnModuleImport(Loc, SourceLocation(), Loc, Mod);
      Decl *ImportDecl = Import.isInvalid() ? nullptr : Import.get();
      Result = Actions.ConvertDeclToDeclGroup(ImportDecl);
    }
    ConsumeAnnotationToken();
    return false;
  }

  case tok::annot_module_begin:
    Actions.ActOnModuleBegin(Tok.getLocation(), reinterpret_cast<Module *>(
                                                    Tok.getAnnotationValue()));
    ConsumeAnnotationToken();
    ImportState = Sema::ModuleImportState::NotACXX20Module;
    return false;

  case tok::annot_module_end:
    Actions.ActOnModuleEnd(Tok.getLocation(), reinterpret_cast<Module *>(
                                                  Tok.getAnnotationValue()));
    ConsumeAnnotationToken();
    ImportState = Sema::ModuleImportState::NotACXX20Module;
    return false;

  case tok::eof:
  case tok::annot_repl_input_end:
    // Check whether -fmax-tokens= was reached.
    if (PP.getMaxTokens() != 0 && PP.getTokenCount() > PP.getMaxTokens()) {
      PP.Diag(Tok.getLocation(), diag::warn_max_tokens_total)
          << PP.getTokenCount() << PP.getMaxTokens();
      SourceLocation OverrideLoc = PP.getMaxTokensOverrideLoc();
      if (OverrideLoc.isValid()) {
        PP.Diag(OverrideLoc, diag::note_max_tokens_total_override);
      }
    }

    // Late template parsing can begin.
    Actions.SetLateTemplateParser(LateTemplateParserCallback, nullptr, this);
    Actions.ActOnEndOfTranslationUnit();
    //else don't tell Sema that we ended parsing: more input might come.
    return true;

  case tok::identifier:
    // C++2a [basic.link]p3:
    //   A token sequence beginning with 'export[opt] module' or
    //   'export[opt] import' and not immediately followed by '::'
    //   is never interpreted as the declaration of a top-level-declaration.
    if ((Tok.getIdentifierInfo() == Ident_module ||
         Tok.getIdentifierInfo() == Ident_import) &&
        NextToken().isNot(tok::coloncolon)) {
      if (Tok.getIdentifierInfo() == Ident_module)
        goto module_decl;
      else
        goto import_decl;
    }
    break;

  default:
    break;
  }

  ParsedAttributes DeclAttrs(AttrFactory);
  ParsedAttributes DeclSpecAttrs(AttrFactory);
  // GNU attributes are applied to the declaration specification while the
  // standard attributes are applied to the declaration.  We parse the two
  // attribute sets into different containters so we can apply them during
  // the regular parsing process.
  while (MaybeParseCXX11Attributes(DeclAttrs) ||
         MaybeParseGNUAttributes(DeclSpecAttrs))
    ;

  Result = ParseExternalDeclaration(DeclAttrs, DeclSpecAttrs);
  // An empty Result might mean a line with ';' or some parsing error, ignore
  // it.
  if (Result) {
    if (ImportState == Sema::ModuleImportState::FirstDecl)
      // First decl was not modular.
      ImportState = Sema::ModuleImportState::NotACXX20Module;
    else if (ImportState == Sema::ModuleImportState::ImportAllowed)
      // Non-imports disallow further imports.
      ImportState = Sema::ModuleImportState::ImportFinished;
    else if (ImportState ==
             Sema::ModuleImportState::PrivateFragmentImportAllowed)
      // Non-imports disallow further imports.
      ImportState = Sema::ModuleImportState::PrivateFragmentImportFinished;
  }
  return false;
}

/// ParseExternalDeclaration:
///
/// The `Attrs` that are passed in are C++11 attributes and appertain to the
/// declaration.
///
///       external-declaration: [C99 6.9], declaration: [C++ dcl.dcl]
///         function-definition
///         declaration
/// [GNU]   asm-definition
/// [GNU]   __extension__ external-declaration
/// [OBJC]  objc-class-definition
/// [OBJC]  objc-class-declaration
/// [OBJC]  objc-alias-declaration
/// [OBJC]  objc-protocol-definition
/// [OBJC]  objc-method-definition
/// [OBJC]  @end
/// [C++]   linkage-specification
/// [GNU] asm-definition:
///         simple-asm-expr ';'
/// [C++11] empty-declaration
/// [C++11] attribute-declaration
///
/// [C++11] empty-declaration:
///           ';'
///
/// [C++0x/GNU] 'extern' 'template' declaration
///
/// [C++20] module-import-declaration
///
Parser::DeclGroupPtrTy
Parser::ParseExternalDeclaration(ParsedAttributes &Attrs,
                                 ParsedAttributes &DeclSpecAttrs,
                                 ParsingDeclSpec *DS) {
  DestroyTemplateIdAnnotationsRAIIObj CleanupRAII(*this);
  ParenBraceBracketBalancer BalancerRAIIObj(*this);

  if (PP.isCodeCompletionReached()) {
    cutOffParsing();
    return nullptr;
  }

  Decl *SingleDecl = nullptr;
  switch (Tok.getKind()) {
  case tok::annot_pragma_vis:
    HandlePragmaVisibility();
    return nullptr;
  case tok::annot_pragma_pack:
    HandlePragmaPack();
    return nullptr;
  case tok::annot_pragma_msstruct:
    HandlePragmaMSStruct();
    return nullptr;
  case tok::annot_pragma_align:
    HandlePragmaAlign();
    return nullptr;
  case tok::annot_pragma_weak:
    HandlePragmaWeak();
    return nullptr;
  case tok::annot_pragma_weakalias:
    HandlePragmaWeakAlias();
    return nullptr;
  case tok::annot_pragma_redefine_extname:
    HandlePragmaRedefineExtname();
    return nullptr;
  case tok::annot_pragma_fp_contract:
    HandlePragmaFPContract();
    return nullptr;
  case tok::annot_pragma_fenv_access:
  case tok::annot_pragma_fenv_access_ms:
    HandlePragmaFEnvAccess();
    return nullptr;
  case tok::annot_pragma_fenv_round:
    HandlePragmaFEnvRound();
    return nullptr;
  case tok::annot_pragma_cx_limited_range:
    HandlePragmaCXLimitedRange();
    return nullptr;
  case tok::annot_pragma_float_control:
    HandlePragmaFloatControl();
    return nullptr;
  case tok::annot_pragma_fp:
    HandlePragmaFP();
    break;
  case tok::annot_pragma_opencl_extension:
    HandlePragmaOpenCLExtension();
    return nullptr;
  case tok::annot_pragma_ompss: {
    AccessSpecifier AS = AS_none;
    return ParseOmpSsDeclarativeDirectiveWithExtDecl(AS, Attrs);
  }
  case tok::annot_attr_openmp:
  case tok::annot_pragma_openmp: {
    AccessSpecifier AS = AS_none;
    return ParseOpenMPDeclarativeDirectiveWithExtDecl(AS, Attrs);
  }
  case tok::annot_pragma_openacc:
    return ParseOpenACCDirectiveDecl();
  case tok::annot_pragma_ms_pointers_to_members:
    HandlePragmaMSPointersToMembers();
    return nullptr;
  case tok::annot_pragma_ms_vtordisp:
    HandlePragmaMSVtorDisp();
    return nullptr;
  case tok::annot_pragma_ms_pragma:
    HandlePragmaMSPragma();
    return nullptr;
  case tok::annot_pragma_dump:
    HandlePragmaDump();
    return nullptr;
  case tok::annot_pragma_attribute:
    HandlePragmaAttribute();
    return nullptr;
  case tok::semi:
    // Either a C++11 empty-declaration or attribute-declaration.
    SingleDecl =
        Actions.ActOnEmptyDeclaration(getCurScope(), Attrs, Tok.getLocation());
    ConsumeExtraSemi(OutsideFunction);
    break;
  case tok::r_brace:
    Diag(Tok, diag::err_extraneous_closing_brace);
    ConsumeBrace();
    return nullptr;
  case tok::eof:
    Diag(Tok, diag::err_expected_external_declaration);
    return nullptr;
  case tok::kw___extension__: {
    // __extension__ silences extension warnings in the subexpression.
    ExtensionRAIIObject O(Diags);  // Use RAII to do this.
    ConsumeToken();
    return ParseExternalDeclaration(Attrs, DeclSpecAttrs);
  }
  case tok::kw_asm: {
    ProhibitAttributes(Attrs);

    SourceLocation StartLoc = Tok.getLocation();
    SourceLocation EndLoc;

    ExprResult Result(ParseSimpleAsm(/*ForAsmLabel*/ false, &EndLoc));

    // Check if GNU-style InlineAsm is disabled.
    // Empty asm string is allowed because it will not introduce
    // any assembly code.
    if (!(getLangOpts().GNUAsm || Result.isInvalid())) {
      const auto *SL = cast<StringLiteral>(Result.get());
      if (!SL->getString().trim().empty())
        Diag(StartLoc, diag::err_gnu_inline_asm_disabled);
    }

    ExpectAndConsume(tok::semi, diag::err_expected_after,
                     "top-level asm block");

    if (Result.isInvalid())
      return nullptr;
    SingleDecl = Actions.ActOnFileScopeAsmDecl(Result.get(), StartLoc, EndLoc);
    break;
  }
  case tok::at:
    return ParseObjCAtDirectives(Attrs, DeclSpecAttrs);
  case tok::minus:
  case tok::plus:
    if (!getLangOpts().ObjC) {
      Diag(Tok, diag::err_expected_external_declaration);
      ConsumeToken();
      return nullptr;
    }
    SingleDecl = ParseObjCMethodDefinition();
    break;
  case tok::code_completion:
    cutOffParsing();
    if (CurParsedObjCImpl) {
      // Code-complete Objective-C methods even without leading '-'/'+' prefix.
      Actions.CodeCompleteObjCMethodDecl(getCurScope(),
                                         /*IsInstanceMethod=*/std::nullopt,
                                         /*ReturnType=*/nullptr);
    }

    Sema::ParserCompletionContext PCC;
    if (CurParsedObjCImpl) {
      PCC = Sema::PCC_ObjCImplementation;
    } else if (PP.isIncrementalProcessingEnabled()) {
      PCC = Sema::PCC_TopLevelOrExpression;
    } else {
      PCC = Sema::PCC_Namespace;
    };
    Actions.CodeCompleteOrdinaryName(getCurScope(), PCC);
    return nullptr;
  case tok::kw_import: {
    Sema::ModuleImportState IS = Sema::ModuleImportState::NotACXX20Module;
    if (getLangOpts().CPlusPlusModules) {
      llvm_unreachable("not expecting a c++20 import here");
      ProhibitAttributes(Attrs);
    }
    SingleDecl = ParseModuleImport(SourceLocation(), IS);
  } break;
  case tok::kw_export:
    if (getLangOpts().CPlusPlusModules) {
      ProhibitAttributes(Attrs);
      SingleDecl = ParseExportDeclaration();
      break;
    }
    // This must be 'export template'. Parse it so we can diagnose our lack
    // of support.
    [[fallthrough]];
  case tok::kw_using:
  case tok::kw_namespace:
  case tok::kw_typedef:
  case tok::kw_template:
  case tok::kw_static_assert:
  case tok::kw__Static_assert:
    // A function definition cannot start with any of these keywords.
    {
      SourceLocation DeclEnd;
      return ParseDeclaration(DeclaratorContext::File, DeclEnd, Attrs,
                              DeclSpecAttrs);
    }

  case tok::kw_cbuffer:
  case tok::kw_tbuffer:
    if (getLangOpts().HLSL) {
      SourceLocation DeclEnd;
      return ParseDeclaration(DeclaratorContext::File, DeclEnd, Attrs,
                              DeclSpecAttrs);
    }
    goto dont_know;

  case tok::kw_static:
    // Parse (then ignore) 'static' prior to a template instantiation. This is
    // a GCC extension that we intentionally do not support.
    if (getLangOpts().CPlusPlus && NextToken().is(tok::kw_template)) {
      Diag(ConsumeToken(), diag::warn_static_inline_explicit_inst_ignored)
        << 0;
      SourceLocation DeclEnd;
      return ParseDeclaration(DeclaratorContext::File, DeclEnd, Attrs,
                              DeclSpecAttrs);
    }
    goto dont_know;

  case tok::kw_inline:
    if (getLangOpts().CPlusPlus) {
      tok::TokenKind NextKind = NextToken().getKind();

      // Inline namespaces. Allowed as an extension even in C++03.
      if (NextKind == tok::kw_namespace) {
        SourceLocation DeclEnd;
        return ParseDeclaration(DeclaratorContext::File, DeclEnd, Attrs,
                                DeclSpecAttrs);
      }

      // Parse (then ignore) 'inline' prior to a template instantiation. This is
      // a GCC extension that we intentionally do not support.
      if (NextKind == tok::kw_template) {
        Diag(ConsumeToken(), diag::warn_static_inline_explicit_inst_ignored)
          << 1;
        SourceLocation DeclEnd;
        return ParseDeclaration(DeclaratorContext::File, DeclEnd, Attrs,
                                DeclSpecAttrs);
      }
    }
    goto dont_know;

  case tok::kw_extern:
    if (getLangOpts().CPlusPlus && NextToken().is(tok::kw_template)) {
      // Extern templates
      SourceLocation ExternLoc = ConsumeToken();
      SourceLocation TemplateLoc = ConsumeToken();
      Diag(ExternLoc, getLangOpts().CPlusPlus11 ?
             diag::warn_cxx98_compat_extern_template :
             diag::ext_extern_template) << SourceRange(ExternLoc, TemplateLoc);
      SourceLocation DeclEnd;
      return Actions.ConvertDeclToDeclGroup(ParseExplicitInstantiation(
          DeclaratorContext::File, ExternLoc, TemplateLoc, DeclEnd, Attrs));
    }
    goto dont_know;

  case tok::kw___if_exists:
  case tok::kw___if_not_exists:
    ParseMicrosoftIfExistsExternalDeclaration();
    return nullptr;

  case tok::kw_module:
    Diag(Tok, diag::err_unexpected_module_decl);
    SkipUntil(tok::semi);
    return nullptr;

  default:
  dont_know:
    if (Tok.isEditorPlaceholder()) {
      ConsumeToken();
      return nullptr;
    }
    if (getLangOpts().IncrementalExtensions &&
        !isDeclarationStatement(/*DisambiguatingWithExpression=*/true))
      return ParseTopLevelStmtDecl();

    // We can't tell whether this is a function-definition or declaration yet.
    if (!SingleDecl)
      return ParseDeclarationOrFunctionDefinition(Attrs, DeclSpecAttrs, DS);
  }

  // This routine returns a DeclGroup, if the thing we parsed only contains a
  // single decl, convert it now.
  return Actions.ConvertDeclToDeclGroup(SingleDecl);
}

/// Determine whether the current token, if it occurs after a
/// declarator, continues a declaration or declaration list.
bool Parser::isDeclarationAfterDeclarator() {
  // Check for '= delete' or '= default'
  if (getLangOpts().CPlusPlus && Tok.is(tok::equal)) {
    const Token &KW = NextToken();
    if (KW.is(tok::kw_default) || KW.is(tok::kw_delete))
      return false;
  }

  return Tok.is(tok::equal) ||      // int X()=  -> not a function def
    Tok.is(tok::comma) ||           // int X(),  -> not a function def
    Tok.is(tok::semi)  ||           // int X();  -> not a function def
    Tok.is(tok::kw_asm) ||          // int X() __asm__ -> not a function def
    Tok.is(tok::kw___attribute) ||  // int X() __attr__ -> not a function def
    (getLangOpts().CPlusPlus &&
     Tok.is(tok::l_paren));         // int X(0) -> not a function def [C++]
}

/// Determine whether the current token, if it occurs after a
/// declarator, indicates the start of a function definition.
bool Parser::isStartOfFunctionDefinition(const ParsingDeclarator &Declarator) {
  assert(Declarator.isFunctionDeclarator() && "Isn't a function declarator");
  if (Tok.is(tok::l_brace))   // int X() {}
    return true;

  // Handle K&R C argument lists: int X(f) int f; {}
  if (!getLangOpts().CPlusPlus &&
      Declarator.getFunctionTypeInfo().isKNRPrototype())
    return isDeclarationSpecifier(ImplicitTypenameContext::No);

  if (getLangOpts().CPlusPlus && Tok.is(tok::equal)) {
    const Token &KW = NextToken();
    return KW.is(tok::kw_default) || KW.is(tok::kw_delete);
  }

  return Tok.is(tok::colon) ||         // X() : Base() {} (used for ctors)
         Tok.is(tok::kw_try);          // X() try { ... }
}

/// Parse either a function-definition or a declaration.  We can't tell which
/// we have until we read up to the compound-statement in function-definition.
/// TemplateParams, if non-NULL, provides the template parameters when we're
/// parsing a C++ template-declaration.
///
///       function-definition: [C99 6.9.1]
///         decl-specs      declarator declaration-list[opt] compound-statement
/// [C90] function-definition: [C99 6.7.1] - implicit int result
/// [C90]   decl-specs[opt] declarator declaration-list[opt] compound-statement
///
///       declaration: [C99 6.7]
///         declaration-specifiers init-declarator-list[opt] ';'
/// [!C99]  init-declarator-list ';'                   [TODO: warn in c99 mode]
/// [OMP]   threadprivate-directive
/// [OMP]   allocate-directive                         [TODO]
///
Parser::DeclGroupPtrTy Parser::ParseDeclOrFunctionDefInternal(
    ParsedAttributes &Attrs, ParsedAttributes &DeclSpecAttrs,
    ParsingDeclSpec &DS, AccessSpecifier AS) {
  // Because we assume that the DeclSpec has not yet been initialised, we simply
  // overwrite the source range and attribute the provided leading declspec
  // attributes.
  assert(DS.getSourceRange().isInvalid() &&
         "expected uninitialised source range");
  DS.SetRangeStart(DeclSpecAttrs.Range.getBegin());
  DS.SetRangeEnd(DeclSpecAttrs.Range.getEnd());
  DS.takeAttributesFrom(DeclSpecAttrs);

  MaybeParseMicrosoftAttributes(DS.getAttributes());
  // Parse the common declaration-specifiers piece.
  ParseDeclarationSpecifiers(DS, ParsedTemplateInfo(), AS,
                             DeclSpecContext::DSC_top_level);

  // If we had a free-standing type definition with a missing semicolon, we
  // may get this far before the problem becomes obvious.
  if (DS.hasTagDefinition() && DiagnoseMissingSemiAfterTagDefinition(
                                   DS, AS, DeclSpecContext::DSC_top_level))
    return nullptr;

  // C99 6.7.2.3p6: Handle "struct-or-union identifier;", "enum { X };"
  // declaration-specifiers init-declarator-list[opt] ';'
  if (Tok.is(tok::semi)) {
    auto LengthOfTSTToken = [](DeclSpec::TST TKind) {
      assert(DeclSpec::isDeclRep(TKind));
      switch(TKind) {
      case DeclSpec::TST_class:
        return 5;
      case DeclSpec::TST_struct:
        return 6;
      case DeclSpec::TST_union:
        return 5;
      case DeclSpec::TST_enum:
        return 4;
      case DeclSpec::TST_interface:
        return 9;
      default:
        llvm_unreachable("we only expect to get the length of the class/struct/union/enum");
      }

    };
    // Suggest correct location to fix '[[attrib]] struct' to 'struct [[attrib]]'
    SourceLocation CorrectLocationForAttributes =
        DeclSpec::isDeclRep(DS.getTypeSpecType())
            ? DS.getTypeSpecTypeLoc().getLocWithOffset(
                  LengthOfTSTToken(DS.getTypeSpecType()))
            : SourceLocation();
    ProhibitAttributes(Attrs, CorrectLocationForAttributes);
    ConsumeToken();
    RecordDecl *AnonRecord = nullptr;
    Decl *TheDecl = Actions.ParsedFreeStandingDeclSpec(
        getCurScope(), AS_none, DS, ParsedAttributesView::none(), AnonRecord);
    DS.complete(TheDecl);
    Actions.ActOnDefinedDeclarationSpecifier(TheDecl);
    if (AnonRecord) {
      Decl* decls[] = {AnonRecord, TheDecl};
      return Actions.BuildDeclaratorGroup(decls);
    }
    return Actions.ConvertDeclToDeclGroup(TheDecl);
  }

  if (DS.hasTagDefinition())
    Actions.ActOnDefinedDeclarationSpecifier(DS.getRepAsDecl());

  // ObjC2 allows prefix attributes on class interfaces and protocols.
  // FIXME: This still needs better diagnostics. We should only accept
  // attributes here, no types, etc.
  if (getLangOpts().ObjC && Tok.is(tok::at)) {
    SourceLocation AtLoc = ConsumeToken(); // the "@"
    if (!Tok.isObjCAtKeyword(tok::objc_interface) &&
        !Tok.isObjCAtKeyword(tok::objc_protocol) &&
        !Tok.isObjCAtKeyword(tok::objc_implementation)) {
      Diag(Tok, diag::err_objc_unexpected_attr);
      SkipUntil(tok::semi);
      return nullptr;
    }

    DS.abort();
    DS.takeAttributesFrom(Attrs);

    const char *PrevSpec = nullptr;
    unsigned DiagID;
    if (DS.SetTypeSpecType(DeclSpec::TST_unspecified, AtLoc, PrevSpec, DiagID,
                           Actions.getASTContext().getPrintingPolicy()))
      Diag(AtLoc, DiagID) << PrevSpec;

    if (Tok.isObjCAtKeyword(tok::objc_protocol))
      return ParseObjCAtProtocolDeclaration(AtLoc, DS.getAttributes());

    if (Tok.isObjCAtKeyword(tok::objc_implementation))
      return ParseObjCAtImplementationDeclaration(AtLoc, DS.getAttributes());

    return Actions.ConvertDeclToDeclGroup(
            ParseObjCAtInterfaceDeclaration(AtLoc, DS.getAttributes()));
  }

  // If the declspec consisted only of 'extern' and we have a string
  // literal following it, this must be a C++ linkage specifier like
  // 'extern "C"'.
  if (getLangOpts().CPlusPlus && isTokenStringLiteral() &&
      DS.getStorageClassSpec() == DeclSpec::SCS_extern &&
      DS.getParsedSpecifiers() == DeclSpec::PQ_StorageClassSpecifier) {
    ProhibitAttributes(Attrs);
    Decl *TheDecl = ParseLinkage(DS, DeclaratorContext::File);
    return Actions.ConvertDeclToDeclGroup(TheDecl);
  }

  return ParseDeclGroup(DS, DeclaratorContext::File, Attrs);
}

Parser::DeclGroupPtrTy Parser::ParseDeclarationOrFunctionDefinition(
    ParsedAttributes &Attrs, ParsedAttributes &DeclSpecAttrs,
    ParsingDeclSpec *DS, AccessSpecifier AS) {
  // Add an enclosing time trace scope for a bunch of small scopes with
  // "EvaluateAsConstExpr".
  llvm::TimeTraceScope TimeScope("ParseDeclarationOrFunctionDefinition", [&]() {
    return Tok.getLocation().printToString(
        Actions.getASTContext().getSourceManager());
  });

  if (DS) {
    return ParseDeclOrFunctionDefInternal(Attrs, DeclSpecAttrs, *DS, AS);
  } else {
    ParsingDeclSpec PDS(*this);
    // Must temporarily exit the objective-c container scope for
    // parsing c constructs and re-enter objc container scope
    // afterwards.
    ObjCDeclContextSwitch ObjCDC(*this);

    return ParseDeclOrFunctionDefInternal(Attrs, DeclSpecAttrs, PDS, AS);
  }
}

/// ParseFunctionDefinition - We parsed and verified that the specified
/// Declarator is well formed.  If this is a K&R-style function, read the
/// parameters declaration-list, then start the compound-statement.
///
///       function-definition: [C99 6.9.1]
///         decl-specs      declarator declaration-list[opt] compound-statement
/// [C90] function-definition: [C99 6.7.1] - implicit int result
/// [C90]   decl-specs[opt] declarator declaration-list[opt] compound-statement
/// [C++] function-definition: [C++ 8.4]
///         decl-specifier-seq[opt] declarator ctor-initializer[opt]
///         function-body
/// [C++] function-definition: [C++ 8.4]
///         decl-specifier-seq[opt] declarator function-try-block
///
Decl *Parser::ParseFunctionDefinition(ParsingDeclarator &D,
                                      const ParsedTemplateInfo &TemplateInfo,
                                      LateParsedAttrList *LateParsedAttrs) {
  llvm::TimeTraceScope TimeScope("ParseFunctionDefinition", [&]() {
    return Actions.GetNameForDeclarator(D).getName().getAsString();
  });

  // Poison SEH identifiers so they are flagged as illegal in function bodies.
  PoisonSEHIdentifiersRAIIObject PoisonSEHIdentifiers(*this, true);
  const DeclaratorChunk::FunctionTypeInfo &FTI = D.getFunctionTypeInfo();
  TemplateParameterDepthRAII CurTemplateDepthTracker(TemplateParameterDepth);

  // If this is C89 and the declspecs were completely missing, fudge in an
  // implicit int.  We do this here because this is the only place where
  // declaration-specifiers are completely optional in the grammar.
  if (getLangOpts().isImplicitIntRequired() && D.getDeclSpec().isEmpty()) {
    Diag(D.getIdentifierLoc(), diag::warn_missing_type_specifier)
        << D.getDeclSpec().getSourceRange();
    const char *PrevSpec;
    unsigned DiagID;
    const PrintingPolicy &Policy = Actions.getASTContext().getPrintingPolicy();
    D.getMutableDeclSpec().SetTypeSpecType(DeclSpec::TST_int,
                                           D.getIdentifierLoc(),
                                           PrevSpec, DiagID,
                                           Policy);
    D.SetRangeBegin(D.getDeclSpec().getSourceRange().getBegin());
  }

  // If this declaration was formed with a K&R-style identifier list for the
  // arguments, parse declarations for all of the args next.
  // int foo(a,b) int a; float b; {}
  if (FTI.isKNRPrototype())
    ParseKNRParamDeclarations(D);

  // We should have either an opening brace or, in a C++ constructor,
  // we may have a colon.
  if (Tok.isNot(tok::l_brace) &&
      (!getLangOpts().CPlusPlus ||
       (Tok.isNot(tok::colon) && Tok.isNot(tok::kw_try) &&
        Tok.isNot(tok::equal)))) {
    Diag(Tok, diag::err_expected_fn_body);

    // Skip over garbage, until we get to '{'.  Don't eat the '{'.
    SkipUntil(tok::l_brace, StopAtSemi | StopBeforeMatch);

    // If we didn't find the '{', bail out.
    if (Tok.isNot(tok::l_brace))
      return nullptr;
  }

  // Check to make sure that any normal attributes are allowed to be on
  // a definition.  Late parsed attributes are checked at the end.
  if (Tok.isNot(tok::equal)) {
    for (const ParsedAttr &AL : D.getAttributes())
      if (AL.isKnownToGCC() && !AL.isStandardAttributeSyntax())
        Diag(AL.getLoc(), diag::warn_attribute_on_function_definition) << AL;
  }

  // In delayed template parsing mode, for function template we consume the
  // tokens and store them for late parsing at the end of the translation unit.
  if (getLangOpts().DelayedTemplateParsing && Tok.isNot(tok::equal) &&
      TemplateInfo.Kind == ParsedTemplateInfo::Template &&
      Actions.canDelayFunctionBody(D)) {
    MultiTemplateParamsArg TemplateParameterLists(*TemplateInfo.TemplateParams);

    ParseScope BodyScope(this, Scope::FnScope | Scope::DeclScope |
                                   Scope::CompoundStmtScope);
    Scope *ParentScope = getCurScope()->getParent();

    D.setFunctionDefinitionKind(FunctionDefinitionKind::Definition);
    Decl *DP = Actions.HandleDeclarator(ParentScope, D,
                                        TemplateParameterLists);
    D.complete(DP);
    D.getMutableDeclSpec().abort();

    if (SkipFunctionBodies && (!DP || Actions.canSkipFunctionBody(DP)) &&
        trySkippingFunctionBody()) {
      BodyScope.Exit();
      return Actions.ActOnSkippedFunctionBody(DP);
    }

    CachedTokens Toks;
    LexTemplateFunctionForLateParsing(Toks);

    if (DP) {
      FunctionDecl *FnD = DP->getAsFunction();
      Actions.CheckForFunctionRedefinition(FnD);
      Actions.MarkAsLateParsedTemplate(FnD, DP, Toks);
    }
    return DP;
  }
  else if (CurParsedObjCImpl &&
           !TemplateInfo.TemplateParams &&
           (Tok.is(tok::l_brace) || Tok.is(tok::kw_try) ||
            Tok.is(tok::colon)) &&
      Actions.CurContext->isTranslationUnit()) {
    ParseScope BodyScope(this, Scope::FnScope | Scope::DeclScope |
                                   Scope::CompoundStmtScope);
    Scope *ParentScope = getCurScope()->getParent();

    D.setFunctionDefinitionKind(FunctionDefinitionKind::Definition);
    Decl *FuncDecl = Actions.HandleDeclarator(ParentScope, D,
                                              MultiTemplateParamsArg());
    D.complete(FuncDecl);
    D.getMutableDeclSpec().abort();
    if (FuncDecl) {
      // Consume the tokens and store them for later parsing.
      StashAwayMethodOrFunctionBodyTokens(FuncDecl);
      CurParsedObjCImpl->HasCFunction = true;
      return FuncDecl;
    }
    // FIXME: Should we really fall through here?
  }

  // Enter a scope for the function body.
  ParseScope BodyScope(this, Scope::FnScope | Scope::DeclScope |
                                 Scope::CompoundStmtScope);

  // Parse function body eagerly if it is either '= delete;' or '= default;' as
  // ActOnStartOfFunctionDef needs to know whether the function is deleted.
  Sema::FnBodyKind BodyKind = Sema::FnBodyKind::Other;
  SourceLocation KWLoc;
  if (TryConsumeToken(tok::equal)) {
    assert(getLangOpts().CPlusPlus && "Only C++ function definitions have '='");

    if (TryConsumeToken(tok::kw_delete, KWLoc)) {
      Diag(KWLoc, getLangOpts().CPlusPlus11
                      ? diag::warn_cxx98_compat_defaulted_deleted_function
                      : diag::ext_defaulted_deleted_function)
          << 1 /* deleted */;
      BodyKind = Sema::FnBodyKind::Delete;
    } else if (TryConsumeToken(tok::kw_default, KWLoc)) {
      Diag(KWLoc, getLangOpts().CPlusPlus11
                      ? diag::warn_cxx98_compat_defaulted_deleted_function
                      : diag::ext_defaulted_deleted_function)
          << 0 /* defaulted */;
      BodyKind = Sema::FnBodyKind::Default;
    } else {
      llvm_unreachable("function definition after = not 'delete' or 'default'");
    }

    if (Tok.is(tok::comma)) {
      Diag(KWLoc, diag::err_default_delete_in_multiple_declaration)
          << (BodyKind == Sema::FnBodyKind::Delete);
      SkipUntil(tok::semi);
    } else if (ExpectAndConsume(tok::semi, diag::err_expected_after,
                                BodyKind == Sema::FnBodyKind::Delete
                                    ? "delete"
                                    : "default")) {
      SkipUntil(tok::semi);
    }
  }

  // Tell the actions module that we have entered a function definition with the
  // specified Declarator for the function.
  Sema::SkipBodyInfo SkipBody;
  Decl *Res = Actions.ActOnStartOfFunctionDef(getCurScope(), D,
                                              TemplateInfo.TemplateParams
                                                  ? *TemplateInfo.TemplateParams
                                                  : MultiTemplateParamsArg(),
                                              &SkipBody, BodyKind);

  if (SkipBody.ShouldSkip) {
    // Do NOT enter SkipFunctionBody if we already consumed the tokens.
    if (BodyKind == Sema::FnBodyKind::Other)
      SkipFunctionBody();

    // ExpressionEvaluationContext is pushed in ActOnStartOfFunctionDef
    // and it would be popped in ActOnFinishFunctionBody.
    // We pop it explcitly here since ActOnFinishFunctionBody won't get called.
    //
    // Do not call PopExpressionEvaluationContext() if it is a lambda because
    // one is already popped when finishing the lambda in BuildLambdaExpr().
    //
    // FIXME: It looks not easy to balance PushExpressionEvaluationContext()
    // and PopExpressionEvaluationContext().
    if (!isLambdaCallOperator(dyn_cast_if_present<FunctionDecl>(Res)))
      Actions.PopExpressionEvaluationContext();
    return Res;
  }

  // Break out of the ParsingDeclarator context before we parse the body.
  D.complete(Res);

  // Break out of the ParsingDeclSpec context, too.  This const_cast is
  // safe because we're always the sole owner.
  D.getMutableDeclSpec().abort();

  if (BodyKind != Sema::FnBodyKind::Other) {
    Actions.SetFunctionBodyKind(Res, KWLoc, BodyKind);
    Stmt *GeneratedBody = Res ? Res->getBody() : nullptr;
    Actions.ActOnFinishFunctionBody(Res, GeneratedBody, false);
    return Res;
  }

  // With abbreviated function templates - we need to explicitly add depth to
  // account for the implicit template parameter list induced by the template.
  if (const auto *Template = dyn_cast_if_present<FunctionTemplateDecl>(Res);
      Template && Template->isAbbreviated() &&
      Template->getTemplateParameters()->getParam(0)->isImplicit())
    // First template parameter is implicit - meaning no explicit template
    // parameter list was specified.
    CurTemplateDepthTracker.addDepth(1);

  if (SkipFunctionBodies && (!Res || Actions.canSkipFunctionBody(Res)) &&
      trySkippingFunctionBody()) {
    BodyScope.Exit();
    Actions.ActOnSkippedFunctionBody(Res);
    return Actions.ActOnFinishFunctionBody(Res, nullptr, false);
  }

  if (Tok.is(tok::kw_try))
    return ParseFunctionTryBlock(Res, BodyScope);

  // If we have a colon, then we're probably parsing a C++
  // ctor-initializer.
  if (Tok.is(tok::colon)) {
    ParseConstructorInitializer(Res);

    // Recover from error.
    if (!Tok.is(tok::l_brace)) {
      BodyScope.Exit();
      Actions.ActOnFinishFunctionBody(Res, nullptr);
      return Res;
    }
  } else
    Actions.ActOnDefaultCtorInitializers(Res);

  // Late attributes are parsed in the same scope as the function body.
  if (LateParsedAttrs)
    ParseLexedAttributeList(*LateParsedAttrs, Res, false, true);

  return ParseFunctionStatementBody(Res, BodyScope);
}

void Parser::SkipFunctionBody() {
  if (Tok.is(tok::equal)) {
    SkipUntil(tok::semi);
    return;
  }

  bool IsFunctionTryBlock = Tok.is(tok::kw_try);
  if (IsFunctionTryBlock)
    ConsumeToken();

  CachedTokens Skipped;
  if (ConsumeAndStoreFunctionPrologue(Skipped))
    SkipMalformedDecl();
  else {
    SkipUntil(tok::r_brace);
    while (IsFunctionTryBlock && Tok.is(tok::kw_catch)) {
      SkipUntil(tok::l_brace);
      SkipUntil(tok::r_brace);
    }
  }
}

/// ParseKNRParamDeclarations - Parse 'declaration-list[opt]' which provides
/// types for a function with a K&R-style identifier list for arguments.
void Parser::ParseKNRParamDeclarations(Declarator &D) {
  // We know that the top-level of this declarator is a function.
  DeclaratorChunk::FunctionTypeInfo &FTI = D.getFunctionTypeInfo();

  // Enter function-declaration scope, limiting any declarators to the
  // function prototype scope, including parameter declarators.
  ParseScope PrototypeScope(this, Scope::FunctionPrototypeScope |
                            Scope::FunctionDeclarationScope | Scope::DeclScope);

  // Read all the argument declarations.
  while (isDeclarationSpecifier(ImplicitTypenameContext::No)) {
    SourceLocation DSStart = Tok.getLocation();

    // Parse the common declaration-specifiers piece.
    DeclSpec DS(AttrFactory);
    ParseDeclarationSpecifiers(DS);

    // C99 6.9.1p6: 'each declaration in the declaration list shall have at
    // least one declarator'.
    // NOTE: GCC just makes this an ext-warn.  It's not clear what it does with
    // the declarations though.  It's trivial to ignore them, really hard to do
    // anything else with them.
    if (TryConsumeToken(tok::semi)) {
      Diag(DSStart, diag::err_declaration_does_not_declare_param);
      continue;
    }

    // C99 6.9.1p6: Declarations shall contain no storage-class specifiers other
    // than register.
    if (DS.getStorageClassSpec() != DeclSpec::SCS_unspecified &&
        DS.getStorageClassSpec() != DeclSpec::SCS_register) {
      Diag(DS.getStorageClassSpecLoc(),
           diag::err_invalid_storage_class_in_func_decl);
      DS.ClearStorageClassSpecs();
    }
    if (DS.getThreadStorageClassSpec() != DeclSpec::TSCS_unspecified) {
      Diag(DS.getThreadStorageClassSpecLoc(),
           diag::err_invalid_storage_class_in_func_decl);
      DS.ClearStorageClassSpecs();
    }

    // Parse the first declarator attached to this declspec.
    Declarator ParmDeclarator(DS, ParsedAttributesView::none(),
                              DeclaratorContext::KNRTypeList);
    ParseDeclarator(ParmDeclarator);

    // Handle the full declarator list.
    while (true) {
      // If attributes are present, parse them.
      MaybeParseGNUAttributes(ParmDeclarator);

      // Ask the actions module to compute the type for this declarator.
      Decl *Param =
        Actions.ActOnParamDeclarator(getCurScope(), ParmDeclarator);

      if (Param &&
          // A missing identifier has already been diagnosed.
          ParmDeclarator.getIdentifier()) {

        // Scan the argument list looking for the correct param to apply this
        // type.
        for (unsigned i = 0; ; ++i) {
          // C99 6.9.1p6: those declarators shall declare only identifiers from
          // the identifier list.
          if (i == FTI.NumParams) {
            Diag(ParmDeclarator.getIdentifierLoc(), diag::err_no_matching_param)
              << ParmDeclarator.getIdentifier();
            break;
          }

          if (FTI.Params[i].Ident == ParmDeclarator.getIdentifier()) {
            // Reject redefinitions of parameters.
            if (FTI.Params[i].Param) {
              Diag(ParmDeclarator.getIdentifierLoc(),
                   diag::err_param_redefinition)
                 << ParmDeclarator.getIdentifier();
            } else {
              FTI.Params[i].Param = Param;
            }
            break;
          }
        }
      }

      // If we don't have a comma, it is either the end of the list (a ';') or
      // an error, bail out.
      if (Tok.isNot(tok::comma))
        break;

      ParmDeclarator.clear();

      // Consume the comma.
      ParmDeclarator.setCommaLoc(ConsumeToken());

      // Parse the next declarator.
      ParseDeclarator(ParmDeclarator);
    }

    // Consume ';' and continue parsing.
    if (!ExpectAndConsumeSemi(diag::err_expected_semi_declaration))
      continue;

    // Otherwise recover by skipping to next semi or mandatory function body.
    if (SkipUntil(tok::l_brace, StopAtSemi | StopBeforeMatch))
      break;
    TryConsumeToken(tok::semi);
  }

  // The actions module must verify that all arguments were declared.
  Actions.ActOnFinishKNRParamDeclarations(getCurScope(), D, Tok.getLocation());
}


/// ParseAsmStringLiteral - This is just a normal string-literal, but is not
/// allowed to be a wide string, and is not subject to character translation.
/// Unlike GCC, we also diagnose an empty string literal when parsing for an
/// asm label as opposed to an asm statement, because such a construct does not
/// behave well.
///
/// [GNU] asm-string-literal:
///         string-literal
///
ExprResult Parser::ParseAsmStringLiteral(bool ForAsmLabel) {
  if (!isTokenStringLiteral()) {
    Diag(Tok, diag::err_expected_string_literal)
      << /*Source='in...'*/0 << "'asm'";
    return ExprError();
  }

  ExprResult AsmString(ParseStringLiteralExpression());
  if (!AsmString.isInvalid()) {
    const auto *SL = cast<StringLiteral>(AsmString.get());
    if (!SL->isOrdinary()) {
      Diag(Tok, diag::err_asm_operand_wide_string_literal)
        << SL->isWide()
        << SL->getSourceRange();
      return ExprError();
    }
    if (ForAsmLabel && SL->getString().empty()) {
      Diag(Tok, diag::err_asm_operand_wide_string_literal)
          << 2 /* an empty */ << SL->getSourceRange();
      return ExprError();
    }
  }
  return AsmString;
}

/// ParseSimpleAsm
///
/// [GNU] simple-asm-expr:
///         'asm' '(' asm-string-literal ')'
///
ExprResult Parser::ParseSimpleAsm(bool ForAsmLabel, SourceLocation *EndLoc) {
  assert(Tok.is(tok::kw_asm) && "Not an asm!");
  SourceLocation Loc = ConsumeToken();

  if (isGNUAsmQualifier(Tok)) {
    // Remove from the end of 'asm' to the end of the asm qualifier.
    SourceRange RemovalRange(PP.getLocForEndOfToken(Loc),
                             PP.getLocForEndOfToken(Tok.getLocation()));
    Diag(Tok, diag::err_global_asm_qualifier_ignored)
        << GNUAsmQualifiers::getQualifierName(getGNUAsmQualifier(Tok))
        << FixItHint::CreateRemoval(RemovalRange);
    ConsumeToken();
  }

  BalancedDelimiterTracker T(*this, tok::l_paren);
  if (T.consumeOpen()) {
    Diag(Tok, diag::err_expected_lparen_after) << "asm";
    return ExprError();
  }

  ExprResult Result(ParseAsmStringLiteral(ForAsmLabel));

  if (!Result.isInvalid()) {
    // Close the paren and get the location of the end bracket
    T.consumeClose();
    if (EndLoc)
      *EndLoc = T.getCloseLocation();
  } else if (SkipUntil(tok::r_paren, StopAtSemi | StopBeforeMatch)) {
    if (EndLoc)
      *EndLoc = Tok.getLocation();
    ConsumeParen();
  }

  return Result;
}

/// Get the TemplateIdAnnotation from the token and put it in the
/// cleanup pool so that it gets destroyed when parsing the current top level
/// declaration is finished.
TemplateIdAnnotation *Parser::takeTemplateIdAnnotation(const Token &tok) {
  assert(tok.is(tok::annot_template_id) && "Expected template-id token");
  TemplateIdAnnotation *
      Id = static_cast<TemplateIdAnnotation *>(tok.getAnnotationValue());
  return Id;
}

void Parser::AnnotateScopeToken(CXXScopeSpec &SS, bool IsNewAnnotation) {
  // Push the current token back into the token stream (or revert it if it is
  // cached) and use an annotation scope token for current token.
  if (PP.isBacktrackEnabled())
    PP.RevertCachedTokens(1);
  else
    PP.EnterToken(Tok, /*IsReinject=*/true);
  Tok.setKind(tok::annot_cxxscope);
  Tok.setAnnotationValue(Actions.SaveNestedNameSpecifierAnnotation(SS));
  Tok.setAnnotationRange(SS.getRange());

  // In case the tokens were cached, have Preprocessor replace them
  // with the annotation token.  We don't need to do this if we've
  // just reverted back to a prior state.
  if (IsNewAnnotation)
    PP.AnnotateCachedTokens(Tok);
}

/// Attempt to classify the name at the current token position. This may
/// form a type, scope or primary expression annotation, or replace the token
/// with a typo-corrected keyword. This is only appropriate when the current
/// name must refer to an entity which has already been declared.
///
/// \param CCC Indicates how to perform typo-correction for this name. If NULL,
///        no typo correction will be performed.
/// \param AllowImplicitTypename Whether we are in a context where a dependent
///        nested-name-specifier without typename is treated as a type (e.g.
///        T::type).
Parser::AnnotatedNameKind
Parser::TryAnnotateName(CorrectionCandidateCallback *CCC,
                        ImplicitTypenameContext AllowImplicitTypename) {
  assert(Tok.is(tok::identifier) || Tok.is(tok::annot_cxxscope));

  const bool EnteringContext = false;
  const bool WasScopeAnnotation = Tok.is(tok::annot_cxxscope);

  CXXScopeSpec SS;
  if (getLangOpts().CPlusPlus &&
      ParseOptionalCXXScopeSpecifier(SS, /*ObjectType=*/nullptr,
                                     /*ObjectHasErrors=*/false,
                                     EnteringContext))
    return ANK_Error;

  if (Tok.isNot(tok::identifier) || SS.isInvalid()) {
    if (TryAnnotateTypeOrScopeTokenAfterScopeSpec(SS, !WasScopeAnnotation,
                                                  AllowImplicitTypename))
      return ANK_Error;
    return ANK_Unresolved;
  }

  IdentifierInfo *Name = Tok.getIdentifierInfo();
  SourceLocation NameLoc = Tok.getLocation();

  // FIXME: Move the tentative declaration logic into ClassifyName so we can
  // typo-correct to tentatively-declared identifiers.
  if (isTentativelyDeclared(Name) && SS.isEmpty()) {
    // Identifier has been tentatively declared, and thus cannot be resolved as
    // an expression. Fall back to annotating it as a type.
    if (TryAnnotateTypeOrScopeTokenAfterScopeSpec(SS, !WasScopeAnnotation,
                                                  AllowImplicitTypename))
      return ANK_Error;
    return Tok.is(tok::annot_typename) ? ANK_Success : ANK_TentativeDecl;
  }

  Token Next = NextToken();

  // Look up and classify the identifier. We don't perform any typo-correction
  // after a scope specifier, because in general we can't recover from typos
  // there (eg, after correcting 'A::template B<X>::C' [sic], we would need to
  // jump back into scope specifier parsing).
  Sema::NameClassification Classification = Actions.ClassifyName(
      getCurScope(), SS, Name, NameLoc, Next, SS.isEmpty() ? CCC : nullptr);

  // If name lookup found nothing and we guessed that this was a template name,
  // double-check before committing to that interpretation. C++20 requires that
  // we interpret this as a template-id if it can be, but if it can't be, then
  // this is an error recovery case.
  if (Classification.getKind() == Sema::NC_UndeclaredTemplate &&
      isTemplateArgumentList(1) == TPResult::False) {
    // It's not a template-id; re-classify without the '<' as a hint.
    Token FakeNext = Next;
    FakeNext.setKind(tok::unknown);
    Classification =
        Actions.ClassifyName(getCurScope(), SS, Name, NameLoc, FakeNext,
                             SS.isEmpty() ? CCC : nullptr);
  }

  switch (Classification.getKind()) {
  case Sema::NC_Error:
    return ANK_Error;

  case Sema::NC_Keyword:
    // The identifier was typo-corrected to a keyword.
    Tok.setIdentifierInfo(Name);
    Tok.setKind(Name->getTokenID());
    PP.TypoCorrectToken(Tok);
    if (SS.isNotEmpty())
      AnnotateScopeToken(SS, !WasScopeAnnotation);
    // We've "annotated" this as a keyword.
    return ANK_Success;

  case Sema::NC_Unknown:
    // It's not something we know about. Leave it unannotated.
    break;

  case Sema::NC_Type: {
    if (TryAltiVecVectorToken())
      // vector has been found as a type id when altivec is enabled but
      // this is followed by a declaration specifier so this is really the
      // altivec vector token.  Leave it unannotated.
      break;
    SourceLocation BeginLoc = NameLoc;
    if (SS.isNotEmpty())
      BeginLoc = SS.getBeginLoc();

    /// An Objective-C object type followed by '<' is a specialization of
    /// a parameterized class type or a protocol-qualified type.
    ParsedType Ty = Classification.getType();
    if (getLangOpts().ObjC && NextToken().is(tok::less) &&
        (Ty.get()->isObjCObjectType() ||
         Ty.get()->isObjCObjectPointerType())) {
      // Consume the name.
      SourceLocation IdentifierLoc = ConsumeToken();
      SourceLocation NewEndLoc;
      TypeResult NewType
          = parseObjCTypeArgsAndProtocolQualifiers(IdentifierLoc, Ty,
                                                   /*consumeLastToken=*/false,
                                                   NewEndLoc);
      if (NewType.isUsable())
        Ty = NewType.get();
      else if (Tok.is(tok::eof)) // Nothing to do here, bail out...
        return ANK_Error;
    }

    Tok.setKind(tok::annot_typename);
    setTypeAnnotation(Tok, Ty);
    Tok.setAnnotationEndLoc(Tok.getLocation());
    Tok.setLocation(BeginLoc);
    PP.AnnotateCachedTokens(Tok);
    return ANK_Success;
  }

  case Sema::NC_OverloadSet:
    Tok.setKind(tok::annot_overload_set);
    setExprAnnotation(Tok, Classification.getExpression());
    Tok.setAnnotationEndLoc(NameLoc);
    if (SS.isNotEmpty())
      Tok.setLocation(SS.getBeginLoc());
    PP.AnnotateCachedTokens(Tok);
    return ANK_Success;

  case Sema::NC_NonType:
    if (TryAltiVecVectorToken())
      // vector has been found as a non-type id when altivec is enabled but
      // this is followed by a declaration specifier so this is really the
      // altivec vector token.  Leave it unannotated.
      break;
    Tok.setKind(tok::annot_non_type);
    setNonTypeAnnotation(Tok, Classification.getNonTypeDecl());
    Tok.setLocation(NameLoc);
    Tok.setAnnotationEndLoc(NameLoc);
    PP.AnnotateCachedTokens(Tok);
    if (SS.isNotEmpty())
      AnnotateScopeToken(SS, !WasScopeAnnotation);
    return ANK_Success;

  case Sema::NC_UndeclaredNonType:
  case Sema::NC_DependentNonType:
    Tok.setKind(Classification.getKind() == Sema::NC_UndeclaredNonType
                    ? tok::annot_non_type_undeclared
                    : tok::annot_non_type_dependent);
    setIdentifierAnnotation(Tok, Name);
    Tok.setLocation(NameLoc);
    Tok.setAnnotationEndLoc(NameLoc);
    PP.AnnotateCachedTokens(Tok);
    if (SS.isNotEmpty())
      AnnotateScopeToken(SS, !WasScopeAnnotation);
    return ANK_Success;

  case Sema::NC_TypeTemplate:
    if (Next.isNot(tok::less)) {
      // This may be a type template being used as a template template argument.
      if (SS.isNotEmpty())
        AnnotateScopeToken(SS, !WasScopeAnnotation);
      return ANK_TemplateName;
    }
    [[fallthrough]];
  case Sema::NC_Concept:
  case Sema::NC_VarTemplate:
  case Sema::NC_FunctionTemplate:
  case Sema::NC_UndeclaredTemplate: {
    bool IsConceptName = Classification.getKind() == Sema::NC_Concept;
    // We have a template name followed by '<'. Consume the identifier token so
    // we reach the '<' and annotate it.
    if (Next.is(tok::less))
      ConsumeToken();
    UnqualifiedId Id;
    Id.setIdentifier(Name, NameLoc);
    if (AnnotateTemplateIdToken(
            TemplateTy::make(Classification.getTemplateName()),
            Classification.getTemplateNameKind(), SS, SourceLocation(), Id,
            /*AllowTypeAnnotation=*/!IsConceptName,
            /*TypeConstraint=*/IsConceptName))
      return ANK_Error;
    if (SS.isNotEmpty())
      AnnotateScopeToken(SS, !WasScopeAnnotation);
    return ANK_Success;
  }
  }

  // Unable to classify the name, but maybe we can annotate a scope specifier.
  if (SS.isNotEmpty())
    AnnotateScopeToken(SS, !WasScopeAnnotation);
  return ANK_Unresolved;
}

bool Parser::TryKeywordIdentFallback(bool DisableKeyword) {
  assert(Tok.isNot(tok::identifier));
  Diag(Tok, diag::ext_keyword_as_ident)
    << PP.getSpelling(Tok)
    << DisableKeyword;
  if (DisableKeyword)
    Tok.getIdentifierInfo()->revertTokenIDToIdentifier();
  Tok.setKind(tok::identifier);
  return true;
}

/// TryAnnotateTypeOrScopeToken - If the current token position is on a
/// typename (possibly qualified in C++) or a C++ scope specifier not followed
/// by a typename, TryAnnotateTypeOrScopeToken will replace one or more tokens
/// with a single annotation token representing the typename or C++ scope
/// respectively.
/// This simplifies handling of C++ scope specifiers and allows efficient
/// backtracking without the need to re-parse and resolve nested-names and
/// typenames.
/// It will mainly be called when we expect to treat identifiers as typenames
/// (if they are typenames). For example, in C we do not expect identifiers
/// inside expressions to be treated as typenames so it will not be called
/// for expressions in C.
/// The benefit for C/ObjC is that a typename will be annotated and
/// Actions.getTypeName will not be needed to be called again (e.g. getTypeName
/// will not be called twice, once to check whether we have a declaration
/// specifier, and another one to get the actual type inside
/// ParseDeclarationSpecifiers).
///
/// This returns true if an error occurred.
///
/// Note that this routine emits an error if you call it with ::new or ::delete
/// as the current tokens, so only call it in contexts where these are invalid.
bool Parser::TryAnnotateTypeOrScopeToken(
    ImplicitTypenameContext AllowImplicitTypename) {
  assert((Tok.is(tok::identifier) || Tok.is(tok::coloncolon) ||
          Tok.is(tok::kw_typename) || Tok.is(tok::annot_cxxscope) ||
          Tok.is(tok::kw_decltype) || Tok.is(tok::annot_template_id) ||
          Tok.is(tok::kw___super) || Tok.is(tok::kw_auto)) &&
         "Cannot be a type or scope token!");

  if (Tok.is(tok::kw_typename)) {
    // MSVC lets you do stuff like:
    //   typename typedef T_::D D;
    //
    // We will consume the typedef token here and put it back after we have
    // parsed the first identifier, transforming it into something more like:
    //   typename T_::D typedef D;
    if (getLangOpts().MSVCCompat && NextToken().is(tok::kw_typedef)) {
      Token TypedefToken;
      PP.Lex(TypedefToken);
      bool Result = TryAnnotateTypeOrScopeToken(AllowImplicitTypename);
      PP.EnterToken(Tok, /*IsReinject=*/true);
      Tok = TypedefToken;
      if (!Result)
        Diag(Tok.getLocation(), diag::warn_expected_qualified_after_typename);
      return Result;
    }

    // Parse a C++ typename-specifier, e.g., "typename T::type".
    //
    //   typename-specifier:
    //     'typename' '::' [opt] nested-name-specifier identifier
    //     'typename' '::' [opt] nested-name-specifier template [opt]
    //            simple-template-id
    SourceLocation TypenameLoc = ConsumeToken();
    CXXScopeSpec SS;
    if (ParseOptionalCXXScopeSpecifier(SS, /*ObjectType=*/nullptr,
                                       /*ObjectHasErrors=*/false,
                                       /*EnteringContext=*/false, nullptr,
                                       /*IsTypename*/ true))
      return true;
    if (SS.isEmpty()) {
      if (Tok.is(tok::identifier) || Tok.is(tok::annot_template_id) ||
          Tok.is(tok::annot_decltype)) {
        // Attempt to recover by skipping the invalid 'typename'
        if (Tok.is(tok::annot_decltype) ||
            (!TryAnnotateTypeOrScopeToken(AllowImplicitTypename) &&
             Tok.isAnnotation())) {
          unsigned DiagID = diag::err_expected_qualified_after_typename;
          // MS compatibility: MSVC permits using known types with typename.
          // e.g. "typedef typename T* pointer_type"
          if (getLangOpts().MicrosoftExt)
            DiagID = diag::warn_expected_qualified_after_typename;
          Diag(Tok.getLocation(), DiagID);
          return false;
        }
      }
      if (Tok.isEditorPlaceholder())
        return true;

      Diag(Tok.getLocation(), diag::err_expected_qualified_after_typename);
      return true;
    }

    TypeResult Ty;
    if (Tok.is(tok::identifier)) {
      // FIXME: check whether the next token is '<', first!
      Ty = Actions.ActOnTypenameType(getCurScope(), TypenameLoc, SS,
                                     *Tok.getIdentifierInfo(),
                                     Tok.getLocation());
    } else if (Tok.is(tok::annot_template_id)) {
      TemplateIdAnnotation *TemplateId = takeTemplateIdAnnotation(Tok);
      if (!TemplateId->mightBeType()) {
        Diag(Tok, diag::err_typename_refers_to_non_type_template)
          << Tok.getAnnotationRange();
        return true;
      }

      ASTTemplateArgsPtr TemplateArgsPtr(TemplateId->getTemplateArgs(),
                                         TemplateId->NumArgs);

      Ty = TemplateId->isInvalid()
               ? TypeError()
               : Actions.ActOnTypenameType(
                     getCurScope(), TypenameLoc, SS, TemplateId->TemplateKWLoc,
                     TemplateId->Template, TemplateId->Name,
                     TemplateId->TemplateNameLoc, TemplateId->LAngleLoc,
                     TemplateArgsPtr, TemplateId->RAngleLoc);
    } else {
      Diag(Tok, diag::err_expected_type_name_after_typename)
        << SS.getRange();
      return true;
    }

    SourceLocation EndLoc = Tok.getLastLoc();
    Tok.setKind(tok::annot_typename);
    setTypeAnnotation(Tok, Ty);
    Tok.setAnnotationEndLoc(EndLoc);
    Tok.setLocation(TypenameLoc);
    PP.AnnotateCachedTokens(Tok);
    return false;
  }

  // Remembers whether the token was originally a scope annotation.
  bool WasScopeAnnotation = Tok.is(tok::annot_cxxscope);

  CXXScopeSpec SS;
  if (getLangOpts().CPlusPlus)
    if (ParseOptionalCXXScopeSpecifier(SS, /*ObjectType=*/nullptr,
                                       /*ObjectHasErrors=*/false,
                                       /*EnteringContext*/ false))
      return true;

  return TryAnnotateTypeOrScopeTokenAfterScopeSpec(SS, !WasScopeAnnotation,
                                                   AllowImplicitTypename);
}

/// Try to annotate a type or scope token, having already parsed an
/// optional scope specifier. \p IsNewScope should be \c true unless the scope
/// specifier was extracted from an existing tok::annot_cxxscope annotation.
bool Parser::TryAnnotateTypeOrScopeTokenAfterScopeSpec(
    CXXScopeSpec &SS, bool IsNewScope,
    ImplicitTypenameContext AllowImplicitTypename) {
  if (Tok.is(tok::identifier)) {
    // Determine whether the identifier is a type name.
    if (ParsedType Ty = Actions.getTypeName(
            *Tok.getIdentifierInfo(), Tok.getLocation(), getCurScope(), &SS,
            false, NextToken().is(tok::period), nullptr,
            /*IsCtorOrDtorName=*/false,
            /*NonTrivialTypeSourceInfo=*/true,
            /*IsClassTemplateDeductionContext=*/true, AllowImplicitTypename)) {
      SourceLocation BeginLoc = Tok.getLocation();
      if (SS.isNotEmpty()) // it was a C++ qualified type name.
        BeginLoc = SS.getBeginLoc();

      /// An Objective-C object type followed by '<' is a specialization of
      /// a parameterized class type or a protocol-qualified type.
      if (getLangOpts().ObjC && NextToken().is(tok::less) &&
          (Ty.get()->isObjCObjectType() ||
           Ty.get()->isObjCObjectPointerType())) {
        // Consume the name.
        SourceLocation IdentifierLoc = ConsumeToken();
        SourceLocation NewEndLoc;
        TypeResult NewType
          = parseObjCTypeArgsAndProtocolQualifiers(IdentifierLoc, Ty,
                                                   /*consumeLastToken=*/false,
                                                   NewEndLoc);
        if (NewType.isUsable())
          Ty = NewType.get();
        else if (Tok.is(tok::eof)) // Nothing to do here, bail out...
          return false;
      }

      // This is a typename. Replace the current token in-place with an
      // annotation type token.
      Tok.setKind(tok::annot_typename);
      setTypeAnnotation(Tok, Ty);
      Tok.setAnnotationEndLoc(Tok.getLocation());
      Tok.setLocation(BeginLoc);

      // In case the tokens were cached, have Preprocessor replace
      // them with the annotation token.
      PP.AnnotateCachedTokens(Tok);
      return false;
    }

    if (!getLangOpts().CPlusPlus) {
      // If we're in C, the only place we can have :: tokens is C23
      // attribute which is parsed elsewhere. If the identifier is not a type,
      // then it can't be scope either, just early exit.
      return false;
    }

    // If this is a template-id, annotate with a template-id or type token.
    // FIXME: This appears to be dead code. We already have formed template-id
    // tokens when parsing the scope specifier; this can never form a new one.
    if (NextToken().is(tok::less)) {
      TemplateTy Template;
      UnqualifiedId TemplateName;
      TemplateName.setIdentifier(Tok.getIdentifierInfo(), Tok.getLocation());
      bool MemberOfUnknownSpecialization;
      if (TemplateNameKind TNK = Actions.isTemplateName(
              getCurScope(), SS,
              /*hasTemplateKeyword=*/false, TemplateName,
              /*ObjectType=*/nullptr, /*EnteringContext*/false, Template,
              MemberOfUnknownSpecialization)) {
        // Only annotate an undeclared template name as a template-id if the
        // following tokens have the form of a template argument list.
        if (TNK != TNK_Undeclared_template ||
            isTemplateArgumentList(1) != TPResult::False) {
          // Consume the identifier.
          ConsumeToken();
          if (AnnotateTemplateIdToken(Template, TNK, SS, SourceLocation(),
                                      TemplateName)) {
            // If an unrecoverable error occurred, we need to return true here,
            // because the token stream is in a damaged state.  We may not
            // return a valid identifier.
            return true;
          }
        }
      }
    }

    // The current token, which is either an identifier or a
    // template-id, is not part of the annotation. Fall through to
    // push that token back into the stream and complete the C++ scope
    // specifier annotation.
  }

  if (Tok.is(tok::annot_template_id)) {
    TemplateIdAnnotation *TemplateId = takeTemplateIdAnnotation(Tok);
    if (TemplateId->Kind == TNK_Type_template) {
      // A template-id that refers to a type was parsed into a
      // template-id annotation in a context where we weren't allowed
      // to produce a type annotation token. Update the template-id
      // annotation token to a type annotation token now.
      AnnotateTemplateIdTokenAsType(SS, AllowImplicitTypename);
      return false;
    }
  }

  if (SS.isEmpty())
    return false;

  // A C++ scope specifier that isn't followed by a typename.
  AnnotateScopeToken(SS, IsNewScope);
  return false;
}

/// TryAnnotateScopeToken - Like TryAnnotateTypeOrScopeToken but only
/// annotates C++ scope specifiers and template-ids.  This returns
/// true if there was an error that could not be recovered from.
///
/// Note that this routine emits an error if you call it with ::new or ::delete
/// as the current tokens, so only call it in contexts where these are invalid.
bool Parser::TryAnnotateCXXScopeToken(bool EnteringContext) {
  assert(getLangOpts().CPlusPlus &&
         "Call sites of this function should be guarded by checking for C++");
  assert(MightBeCXXScopeToken() && "Cannot be a type or scope token!");

  CXXScopeSpec SS;
  if (ParseOptionalCXXScopeSpecifier(SS, /*ObjectType=*/nullptr,
                                     /*ObjectHasErrors=*/false,
                                     EnteringContext))
    return true;
  if (SS.isEmpty())
    return false;

  AnnotateScopeToken(SS, true);
  return false;
}

bool Parser::isTokenEqualOrEqualTypo() {
  tok::TokenKind Kind = Tok.getKind();
  switch (Kind) {
  default:
    return false;
  case tok::ampequal:            // &=
  case tok::starequal:           // *=
  case tok::plusequal:           // +=
  case tok::minusequal:          // -=
  case tok::exclaimequal:        // !=
  case tok::slashequal:          // /=
  case tok::percentequal:        // %=
  case tok::lessequal:           // <=
  case tok::lesslessequal:       // <<=
  case tok::greaterequal:        // >=
  case tok::greatergreaterequal: // >>=
  case tok::caretequal:          // ^=
  case tok::pipeequal:           // |=
  case tok::equalequal:          // ==
    Diag(Tok, diag::err_invalid_token_after_declarator_suggest_equal)
        << Kind
        << FixItHint::CreateReplacement(SourceRange(Tok.getLocation()), "=");
    [[fallthrough]];
  case tok::equal:
    return true;
  }
}

SourceLocation Parser::handleUnexpectedCodeCompletionToken() {
  assert(Tok.is(tok::code_completion));
  PrevTokLocation = Tok.getLocation();

  for (Scope *S = getCurScope(); S; S = S->getParent()) {
    if (S->isFunctionScope()) {
      cutOffParsing();
      Actions.CodeCompleteOrdinaryName(getCurScope(),
                                       Sema::PCC_RecoveryInFunction);
      return PrevTokLocation;
    }

    if (S->isClassScope()) {
      cutOffParsing();
      Actions.CodeCompleteOrdinaryName(getCurScope(), Sema::PCC_Class);
      return PrevTokLocation;
    }
  }

  cutOffParsing();
  Actions.CodeCompleteOrdinaryName(getCurScope(), Sema::PCC_Namespace);
  return PrevTokLocation;
}

// Code-completion pass-through functions

void Parser::CodeCompleteDirective(bool InConditional) {
  Actions.CodeCompletePreprocessorDirective(InConditional);
}

void Parser::CodeCompleteInConditionalExclusion() {
  Actions.CodeCompleteInPreprocessorConditionalExclusion(getCurScope());
}

void Parser::CodeCompleteMacroName(bool IsDefinition) {
  Actions.CodeCompletePreprocessorMacroName(IsDefinition);
}

void Parser::CodeCompletePreprocessorExpression() {
  Actions.CodeCompletePreprocessorExpression();
}

void Parser::CodeCompleteMacroArgument(IdentifierInfo *Macro,
                                       MacroInfo *MacroInfo,
                                       unsigned ArgumentIndex) {
  Actions.CodeCompletePreprocessorMacroArgument(getCurScope(), Macro, MacroInfo,
                                                ArgumentIndex);
}

void Parser::CodeCompleteIncludedFile(llvm::StringRef Dir, bool IsAngled) {
  Actions.CodeCompleteIncludedFile(Dir, IsAngled);
}

void Parser::CodeCompleteNaturalLanguage() {
  Actions.CodeCompleteNaturalLanguage();
}

bool Parser::ParseMicrosoftIfExistsCondition(IfExistsCondition& Result) {
  assert((Tok.is(tok::kw___if_exists) || Tok.is(tok::kw___if_not_exists)) &&
         "Expected '__if_exists' or '__if_not_exists'");
  Result.IsIfExists = Tok.is(tok::kw___if_exists);
  Result.KeywordLoc = ConsumeToken();

  BalancedDelimiterTracker T(*this, tok::l_paren);
  if (T.consumeOpen()) {
    Diag(Tok, diag::err_expected_lparen_after)
      << (Result.IsIfExists? "__if_exists" : "__if_not_exists");
    return true;
  }

  // Parse nested-name-specifier.
  if (getLangOpts().CPlusPlus)
    ParseOptionalCXXScopeSpecifier(Result.SS, /*ObjectType=*/nullptr,
                                   /*ObjectHasErrors=*/false,
                                   /*EnteringContext=*/false);

  // Check nested-name specifier.
  if (Result.SS.isInvalid()) {
    T.skipToEnd();
    return true;
  }

  // Parse the unqualified-id.
  SourceLocation TemplateKWLoc; // FIXME: parsed, but unused.
  if (ParseUnqualifiedId(Result.SS, /*ObjectType=*/nullptr,
                         /*ObjectHadErrors=*/false, /*EnteringContext*/ false,
                         /*AllowDestructorName*/ true,
                         /*AllowConstructorName*/ true,
                         /*AllowDeductionGuide*/ false, &TemplateKWLoc,
                         Result.Name)) {
    T.skipToEnd();
    return true;
  }

  if (T.consumeClose())
    return true;

  // Check if the symbol exists.
  switch (Actions.CheckMicrosoftIfExistsSymbol(getCurScope(), Result.KeywordLoc,
                                               Result.IsIfExists, Result.SS,
                                               Result.Name)) {
  case Sema::IER_Exists:
    Result.Behavior = Result.IsIfExists ? IEB_Parse : IEB_Skip;
    break;

  case Sema::IER_DoesNotExist:
    Result.Behavior = !Result.IsIfExists ? IEB_Parse : IEB_Skip;
    break;

  case Sema::IER_Dependent:
    Result.Behavior = IEB_Dependent;
    break;

  case Sema::IER_Error:
    return true;
  }

  return false;
}

void Parser::ParseMicrosoftIfExistsExternalDeclaration() {
  IfExistsCondition Result;
  if (ParseMicrosoftIfExistsCondition(Result))
    return;

  BalancedDelimiterTracker Braces(*this, tok::l_brace);
  if (Braces.consumeOpen()) {
    Diag(Tok, diag::err_expected) << tok::l_brace;
    return;
  }

  switch (Result.Behavior) {
  case IEB_Parse:
    // Parse declarations below.
    break;

  case IEB_Dependent:
    llvm_unreachable("Cannot have a dependent external declaration");

  case IEB_Skip:
    Braces.skipToEnd();
    return;
  }

  // Parse the declarations.
  // FIXME: Support module import within __if_exists?
  while (Tok.isNot(tok::r_brace) && !isEofOrEom()) {
    ParsedAttributes Attrs(AttrFactory);
    MaybeParseCXX11Attributes(Attrs);
    ParsedAttributes EmptyDeclSpecAttrs(AttrFactory);
    DeclGroupPtrTy Result = ParseExternalDeclaration(Attrs, EmptyDeclSpecAttrs);
    if (Result && !getCurScope()->getParent())
      Actions.getASTConsumer().HandleTopLevelDecl(Result.get());
  }
  Braces.consumeClose();
}

/// Parse a declaration beginning with the 'module' keyword or C++20
/// context-sensitive keyword (optionally preceded by 'export').
///
///   module-declaration:   [C++20]
///     'export'[opt] 'module' module-name attribute-specifier-seq[opt] ';'
///
///   global-module-fragment:  [C++2a]
///     'module' ';' top-level-declaration-seq[opt]
///   module-declaration:      [C++2a]
///     'export'[opt] 'module' module-name module-partition[opt]
///            attribute-specifier-seq[opt] ';'
///   private-module-fragment: [C++2a]
///     'module' ':' 'private' ';' top-level-declaration-seq[opt]
Parser::DeclGroupPtrTy
Parser::ParseModuleDecl(Sema::ModuleImportState &ImportState) {
  SourceLocation StartLoc = Tok.getLocation();

  Sema::ModuleDeclKind MDK = TryConsumeToken(tok::kw_export)
                                 ? Sema::ModuleDeclKind::Interface
                                 : Sema::ModuleDeclKind::Implementation;

  assert(
      (Tok.is(tok::kw_module) ||
       (Tok.is(tok::identifier) && Tok.getIdentifierInfo() == Ident_module)) &&
      "not a module declaration");
  SourceLocation ModuleLoc = ConsumeToken();

  // Attributes appear after the module name, not before.
  // FIXME: Suggest moving the attributes later with a fixit.
  DiagnoseAndSkipCXX11Attributes();

  // Parse a global-module-fragment, if present.
  if (getLangOpts().CPlusPlusModules && Tok.is(tok::semi)) {
    SourceLocation SemiLoc = ConsumeToken();
    if (ImportState != Sema::ModuleImportState::FirstDecl) {
      Diag(StartLoc, diag::err_global_module_introducer_not_at_start)
        << SourceRange(StartLoc, SemiLoc);
      return nullptr;
    }
    if (MDK == Sema::ModuleDeclKind::Interface) {
      Diag(StartLoc, diag::err_module_fragment_exported)
        << /*global*/0 << FixItHint::CreateRemoval(StartLoc);
    }
    ImportState = Sema::ModuleImportState::GlobalFragment;
    return Actions.ActOnGlobalModuleFragmentDecl(ModuleLoc);
  }

  // Parse a private-module-fragment, if present.
  if (getLangOpts().CPlusPlusModules && Tok.is(tok::colon) &&
      NextToken().is(tok::kw_private)) {
    if (MDK == Sema::ModuleDeclKind::Interface) {
      Diag(StartLoc, diag::err_module_fragment_exported)
        << /*private*/1 << FixItHint::CreateRemoval(StartLoc);
    }
    ConsumeToken();
    SourceLocation PrivateLoc = ConsumeToken();
    DiagnoseAndSkipCXX11Attributes();
    ExpectAndConsumeSemi(diag::err_private_module_fragment_expected_semi);
    ImportState = ImportState == Sema::ModuleImportState::ImportAllowed
                      ? Sema::ModuleImportState::PrivateFragmentImportAllowed
                      : Sema::ModuleImportState::PrivateFragmentImportFinished;
    return Actions.ActOnPrivateModuleFragmentDecl(ModuleLoc, PrivateLoc);
  }

  SmallVector<std::pair<IdentifierInfo *, SourceLocation>, 2> Path;
  if (ParseModuleName(ModuleLoc, Path, /*IsImport*/ false))
    return nullptr;

  // Parse the optional module-partition.
  SmallVector<std::pair<IdentifierInfo *, SourceLocation>, 2> Partition;
  if (Tok.is(tok::colon)) {
    SourceLocation ColonLoc = ConsumeToken();
    if (!getLangOpts().CPlusPlusModules)
      Diag(ColonLoc, diag::err_unsupported_module_partition)
          << SourceRange(ColonLoc, Partition.back().second);
    // Recover by ignoring the partition name.
    else if (ParseModuleName(ModuleLoc, Partition, /*IsImport*/ false))
      return nullptr;
  }

  // We don't support any module attributes yet; just parse them and diagnose.
  ParsedAttributes Attrs(AttrFactory);
  MaybeParseCXX11Attributes(Attrs);
  ProhibitCXX11Attributes(Attrs, diag::err_attribute_not_module_attr,
                          diag::err_keyword_not_module_attr,
                          /*DiagnoseEmptyAttrs=*/false,
                          /*WarnOnUnknownAttrs=*/true);

  ExpectAndConsumeSemi(diag::err_module_expected_semi);

  return Actions.ActOnModuleDecl(StartLoc, ModuleLoc, MDK, Path, Partition,
                                 ImportState);
}

/// Parse a module import declaration. This is essentially the same for
/// Objective-C and C++20 except for the leading '@' (in ObjC) and the
/// trailing optional attributes (in C++).
///
/// [ObjC]  @import declaration:
///           '@' 'import' module-name ';'
/// [ModTS] module-import-declaration:
///           'import' module-name attribute-specifier-seq[opt] ';'
/// [C++20] module-import-declaration:
///           'export'[opt] 'import' module-name
///                   attribute-specifier-seq[opt] ';'
///           'export'[opt] 'import' module-partition
///                   attribute-specifier-seq[opt] ';'
///           'export'[opt] 'import' header-name
///                   attribute-specifier-seq[opt] ';'
Decl *Parser::ParseModuleImport(SourceLocation AtLoc,
                                Sema::ModuleImportState &ImportState) {
  SourceLocation StartLoc = AtLoc.isInvalid() ? Tok.getLocation() : AtLoc;

  SourceLocation ExportLoc;
  TryConsumeToken(tok::kw_export, ExportLoc);

  assert((AtLoc.isInvalid() ? Tok.isOneOf(tok::kw_import, tok::identifier)
                            : Tok.isObjCAtKeyword(tok::objc_import)) &&
         "Improper start to module import");
  bool IsObjCAtImport = Tok.isObjCAtKeyword(tok::objc_import);
  SourceLocation ImportLoc = ConsumeToken();

  // For C++20 modules, we can have "name" or ":Partition name" as valid input.
  SmallVector<std::pair<IdentifierInfo *, SourceLocation>, 2> Path;
  bool IsPartition = false;
  Module *HeaderUnit = nullptr;
  if (Tok.is(tok::header_name)) {
    // This is a header import that the preprocessor decided we should skip
    // because it was malformed in some way. Parse and ignore it; it's already
    // been diagnosed.
    ConsumeToken();
  } else if (Tok.is(tok::annot_header_unit)) {
    // This is a header import that the preprocessor mapped to a module import.
    HeaderUnit = reinterpret_cast<Module *>(Tok.getAnnotationValue());
    ConsumeAnnotationToken();
  } else if (Tok.is(tok::colon)) {
    SourceLocation ColonLoc = ConsumeToken();
    if (!getLangOpts().CPlusPlusModules)
      Diag(ColonLoc, diag::err_unsupported_module_partition)
          << SourceRange(ColonLoc, Path.back().second);
    // Recover by leaving partition empty.
    else if (ParseModuleName(ColonLoc, Path, /*IsImport*/ true))
      return nullptr;
    else
      IsPartition = true;
  } else {
    if (ParseModuleName(ImportLoc, Path, /*IsImport*/ true))
      return nullptr;
  }

  ParsedAttributes Attrs(AttrFactory);
  MaybeParseCXX11Attributes(Attrs);
  // We don't support any module import attributes yet.
  ProhibitCXX11Attributes(Attrs, diag::err_attribute_not_import_attr,
                          diag::err_keyword_not_import_attr,
                          /*DiagnoseEmptyAttrs=*/false,
                          /*WarnOnUnknownAttrs=*/true);

  if (PP.hadModuleLoaderFatalFailure()) {
    // With a fatal failure in the module loader, we abort parsing.
    cutOffParsing();
    return nullptr;
  }

  // Diagnose mis-imports.
  bool SeenError = true;
  switch (ImportState) {
  case Sema::ModuleImportState::ImportAllowed:
    SeenError = false;
    break;
  case Sema::ModuleImportState::FirstDecl:
    // If we found an import decl as the first declaration, we must be not in
    // a C++20 module unit or we are in an invalid state.
    ImportState = Sema::ModuleImportState::NotACXX20Module;
    [[fallthrough]];
  case Sema::ModuleImportState::NotACXX20Module:
    // We can only import a partition within a module purview.
    if (IsPartition)
      Diag(ImportLoc, diag::err_partition_import_outside_module);
    else
      SeenError = false;
    break;
  case Sema::ModuleImportState::GlobalFragment:
  case Sema::ModuleImportState::PrivateFragmentImportAllowed:
    // We can only have pre-processor directives in the global module fragment
    // which allows pp-import, but not of a partition (since the global module
    // does not have partitions).
    // We cannot import a partition into a private module fragment, since
    // [module.private.frag]/1 disallows private module fragments in a multi-
    // TU module.
    if (IsPartition || (HeaderUnit && HeaderUnit->Kind !=
                                          Module::ModuleKind::ModuleHeaderUnit))
      Diag(ImportLoc, diag::err_import_in_wrong_fragment)
          << IsPartition
          << (ImportState == Sema::ModuleImportState::GlobalFragment ? 0 : 1);
    else
      SeenError = false;
    break;
  case Sema::ModuleImportState::ImportFinished:
  case Sema::ModuleImportState::PrivateFragmentImportFinished:
    if (getLangOpts().CPlusPlusModules)
      Diag(ImportLoc, diag::err_import_not_allowed_here);
    else
      SeenError = false;
    break;
  }
  if (SeenError) {
    ExpectAndConsumeSemi(diag::err_module_expected_semi);
    return nullptr;
  }

  DeclResult Import;
  if (HeaderUnit)
    Import =
        Actions.ActOnModuleImport(StartLoc, ExportLoc, ImportLoc, HeaderUnit);
  else if (!Path.empty())
    Import = Actions.ActOnModuleImport(StartLoc, ExportLoc, ImportLoc, Path,
                                       IsPartition);
  ExpectAndConsumeSemi(diag::err_module_expected_semi);
  if (Import.isInvalid())
    return nullptr;

  // Using '@import' in framework headers requires modules to be enabled so that
  // the header is parseable. Emit a warning to make the user aware.
  if (IsObjCAtImport && AtLoc.isValid()) {
    auto &SrcMgr = PP.getSourceManager();
    auto FE = SrcMgr.getFileEntryRefForID(SrcMgr.getFileID(AtLoc));
    if (FE && llvm::sys::path::parent_path(FE->getDir().getName())
                  .ends_with(".framework"))
      Diags.Report(AtLoc, diag::warn_atimport_in_framework_header);
  }

  return Import.get();
}

/// Parse a C++ / Objective-C module name (both forms use the same
/// grammar).
///
///         module-name:
///           module-name-qualifier[opt] identifier
///         module-name-qualifier:
///           module-name-qualifier[opt] identifier '.'
bool Parser::ParseModuleName(
    SourceLocation UseLoc,
    SmallVectorImpl<std::pair<IdentifierInfo *, SourceLocation>> &Path,
    bool IsImport) {
  // Parse the module path.
  while (true) {
    if (!Tok.is(tok::identifier)) {
      if (Tok.is(tok::code_completion)) {
        cutOffParsing();
        Actions.CodeCompleteModuleImport(UseLoc, Path);
        return true;
      }

      Diag(Tok, diag::err_module_expected_ident) << IsImport;
      SkipUntil(tok::semi);
      return true;
    }

    // Record this part of the module path.
    Path.push_back(std::make_pair(Tok.getIdentifierInfo(), Tok.getLocation()));
    ConsumeToken();

    if (Tok.isNot(tok::period))
      return false;

    ConsumeToken();
  }
}

/// Try recover parser when module annotation appears where it must not
/// be found.
/// \returns false if the recover was successful and parsing may be continued, or
/// true if parser must bail out to top level and handle the token there.
bool Parser::parseMisplacedModuleImport() {
  while (true) {
    switch (Tok.getKind()) {
    case tok::annot_module_end:
      // If we recovered from a misplaced module begin, we expect to hit a
      // misplaced module end too. Stay in the current context when this
      // happens.
      if (MisplacedModuleBeginCount) {
        --MisplacedModuleBeginCount;
        Actions.ActOnModuleEnd(Tok.getLocation(),
                               reinterpret_cast<Module *>(
                                   Tok.getAnnotationValue()));
        ConsumeAnnotationToken();
        continue;
      }
      // Inform caller that recovery failed, the error must be handled at upper
      // level. This will generate the desired "missing '}' at end of module"
      // diagnostics on the way out.
      return true;
    case tok::annot_module_begin:
      // Recover by entering the module (Sema will diagnose).
      Actions.ActOnModuleBegin(Tok.getLocation(),
                               reinterpret_cast<Module *>(
                                   Tok.getAnnotationValue()));
      ConsumeAnnotationToken();
      ++MisplacedModuleBeginCount;
      continue;
    case tok::annot_module_include:
      // Module import found where it should not be, for instance, inside a
      // namespace. Recover by importing the module.
      Actions.ActOnModuleInclude(Tok.getLocation(),
                                 reinterpret_cast<Module *>(
                                     Tok.getAnnotationValue()));
      ConsumeAnnotationToken();
      // If there is another module import, process it.
      continue;
    default:
      return false;
    }
  }
  return false;
}

bool BalancedDelimiterTracker::diagnoseOverflow() {
  P.Diag(P.Tok, diag::err_bracket_depth_exceeded)
    << P.getLangOpts().BracketDepth;
  P.Diag(P.Tok, diag::note_bracket_depth);
  P.cutOffParsing();
  return true;
}

bool BalancedDelimiterTracker::expectAndConsume(unsigned DiagID,
                                                const char *Msg,
                                                tok::TokenKind SkipToTok) {
  LOpen = P.Tok.getLocation();
  if (P.ExpectAndConsume(Kind, DiagID, Msg)) {
    if (SkipToTok != tok::unknown)
      P.SkipUntil(SkipToTok, Parser::StopAtSemi);
    return true;
  }

  if (getDepth() < P.getLangOpts().BracketDepth)
    return false;

  return diagnoseOverflow();
}

bool BalancedDelimiterTracker::diagnoseMissingClose() {
  assert(!P.Tok.is(Close) && "Should have consumed closing delimiter");

  if (P.Tok.is(tok::annot_module_end))
    P.Diag(P.Tok, diag::err_missing_before_module_end) << Close;
  else
    P.Diag(P.Tok, diag::err_expected) << Close;
  P.Diag(LOpen, diag::note_matching) << Kind;

  // If we're not already at some kind of closing bracket, skip to our closing
  // token.
  if (P.Tok.isNot(tok::r_paren) && P.Tok.isNot(tok::r_brace) &&
      P.Tok.isNot(tok::r_square) &&
      P.SkipUntil(Close, FinalToken,
                  Parser::StopAtSemi | Parser::StopBeforeMatch) &&
      P.Tok.is(Close))
    LClose = P.ConsumeAnyToken();
  return true;
}

void BalancedDelimiterTracker::skipToEnd() {
  P.SkipUntil(Close, Parser::StopBeforeMatch);
  consumeClose();
}<|MERGE_RESOLUTION|>--- conflicted
+++ resolved
@@ -318,17 +318,17 @@
         return false;
       ConsumeAnnotationToken();
       break;
-<<<<<<< HEAD
     case tok::annot_pragma_ompss:
     case tok::annot_pragma_ompss_end:
       // Stop before an OmpSs pragma boundary.
       if (OmpSsDirectiveParsing)
-=======
+        return false;
+      ConsumeAnnotationToken();
+      break;
     case tok::annot_pragma_openacc:
     case tok::annot_pragma_openacc_end:
       // Stop before an OpenACC pragma boundary.
       if (OpenACCDirectiveParsing)
->>>>>>> 7648371c
         return false;
       ConsumeAnnotationToken();
       break;
