--- conflicted
+++ resolved
@@ -1782,14 +1782,12 @@
   case tok::kw__Atomic:
     return TPResult::True;
 
-<<<<<<< HEAD
-  // EPI types
+    // EPI types
 #define EPI_VECTOR_TYPE(Scale, TypeName)                                       \
-  case tok::kw___epi_##Scale##x##TypeName:                                       \
+  case tok::kw___epi_##Scale##x##TypeName:                                     \
     return TPResult::True;
 #include "clang/Basic/EPITypes.def"
 
-=======
   case tok::kw__ExtInt: {
     if (NextToken().isNot(tok::l_paren))
       return TPResult::Error;
@@ -1808,7 +1806,6 @@
 
     return TPResult::True;
   }
->>>>>>> 038dab3e
   default:
     return TPResult::False;
   }
