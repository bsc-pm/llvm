//===--- ParseExpr.cpp - Expression Parsing -------------------------------===//
//
// Part of the LLVM Project, under the Apache License v2.0 with LLVM Exceptions.
// See https://llvm.org/LICENSE.txt for license information.
// SPDX-License-Identifier: Apache-2.0 WITH LLVM-exception
//
//===----------------------------------------------------------------------===//
///
/// \file
/// Provides the Expression parsing implementation.
///
/// Expressions in C99 basically consist of a bunch of binary operators with
/// unary operators and other random stuff at the leaves.
///
/// In the C99 grammar, these unary operators bind tightest and are represented
/// as the 'cast-expression' production.  Everything else is either a binary
/// operator (e.g. '/') or a ternary operator ("?:").  The unary leaves are
/// handled by ParseCastExpression, the higher level pieces are handled by
/// ParseBinaryExpression.
///
//===----------------------------------------------------------------------===//

#include "clang/AST/ASTContext.h"
#include "clang/AST/Availability.h"
#include "clang/AST/ExprCXX.h"
#include "clang/AST/LocInfoType.h"
#include "clang/Basic/PrettyStackTrace.h"
#include "clang/Lex/LiteralSupport.h"
#include "clang/Parse/Parser.h"
#include "clang/Parse/RAIIObjectsForParser.h"
#include "clang/Sema/DeclSpec.h"
#include "clang/Sema/EnterExpressionEvaluationContext.h"
#include "clang/Sema/ParsedTemplate.h"
#include "clang/Sema/Scope.h"
#include "clang/Sema/SemaCUDA.h"
#include "clang/Sema/SemaCodeCompletion.h"
#include "clang/Sema/SemaObjC.h"
#include "clang/Sema/SemaOpenACC.h"
#include "clang/Sema/SemaOpenMP.h"
#include "clang/Sema/SemaSYCL.h"
#include "clang/Sema/TypoCorrection.h"
#include "llvm/ADT/SmallVector.h"
#include <optional>
using namespace clang;

/// Simple precedence-based parser for binary/ternary operators.
///
/// Note: we diverge from the C99 grammar when parsing the assignment-expression
/// production.  C99 specifies that the LHS of an assignment operator should be
/// parsed as a unary-expression, but consistency dictates that it be a
/// conditional-expession.  In practice, the important thing here is that the
/// LHS of an assignment has to be an l-value, which productions between
/// unary-expression and conditional-expression don't produce.  Because we want
/// consistency, we parse the LHS as a conditional-expression, then check for
/// l-value-ness in semantic analysis stages.
///
/// \verbatim
///       pm-expression: [C++ 5.5]
///         cast-expression
///         pm-expression '.*' cast-expression
///         pm-expression '->*' cast-expression
///
///       multiplicative-expression: [C99 6.5.5]
///     Note: in C++, apply pm-expression instead of cast-expression
///         cast-expression
///         multiplicative-expression '*' cast-expression
///         multiplicative-expression '/' cast-expression
///         multiplicative-expression '%' cast-expression
///
///       additive-expression: [C99 6.5.6]
///         multiplicative-expression
///         additive-expression '+' multiplicative-expression
///         additive-expression '-' multiplicative-expression
///
///       shift-expression: [C99 6.5.7]
///         additive-expression
///         shift-expression '<<' additive-expression
///         shift-expression '>>' additive-expression
///
///       compare-expression: [C++20 expr.spaceship]
///         shift-expression
///         compare-expression '<=>' shift-expression
///
///       relational-expression: [C99 6.5.8]
///         compare-expression
///         relational-expression '<' compare-expression
///         relational-expression '>' compare-expression
///         relational-expression '<=' compare-expression
///         relational-expression '>=' compare-expression
///
///       equality-expression: [C99 6.5.9]
///         relational-expression
///         equality-expression '==' relational-expression
///         equality-expression '!=' relational-expression
///
///       AND-expression: [C99 6.5.10]
///         equality-expression
///         AND-expression '&' equality-expression
///
///       exclusive-OR-expression: [C99 6.5.11]
///         AND-expression
///         exclusive-OR-expression '^' AND-expression
///
///       inclusive-OR-expression: [C99 6.5.12]
///         exclusive-OR-expression
///         inclusive-OR-expression '|' exclusive-OR-expression
///
///       logical-AND-expression: [C99 6.5.13]
///         inclusive-OR-expression
///         logical-AND-expression '&&' inclusive-OR-expression
///
///       logical-OR-expression: [C99 6.5.14]
///         logical-AND-expression
///         logical-OR-expression '||' logical-AND-expression
///
///       conditional-expression: [C99 6.5.15]
///         logical-OR-expression
///         logical-OR-expression '?' expression ':' conditional-expression
/// [GNU]   logical-OR-expression '?' ':' conditional-expression
/// [C++] the third operand is an assignment-expression
///
///       assignment-expression: [C99 6.5.16]
///         conditional-expression
///         unary-expression assignment-operator assignment-expression
/// [C++]   throw-expression [C++ 15]
///
///       assignment-operator: one of
///         = *= /= %= += -= <<= >>= &= ^= |=
///
///       expression: [C99 6.5.17]
///         assignment-expression ...[opt]
///         expression ',' assignment-expression ...[opt]
/// \endverbatim
ExprResult Parser::ParseExpression(TypeCastState isTypeCast) {
  ExprResult LHS(ParseAssignmentExpression(isTypeCast));
  return ParseRHSOfBinaryExpression(LHS, prec::Comma);
}

/// This routine is called when the '@' is seen and consumed.
/// Current token is an Identifier and is not a 'try'. This
/// routine is necessary to disambiguate \@try-statement from,
/// for example, \@encode-expression.
///
ExprResult
Parser::ParseExpressionWithLeadingAt(SourceLocation AtLoc) {
  ExprResult LHS(ParseObjCAtExpression(AtLoc));
  return ParseRHSOfBinaryExpression(LHS, prec::Comma);
}

/// This routine is called when a leading '__extension__' is seen and
/// consumed.  This is necessary because the token gets consumed in the
/// process of disambiguating between an expression and a declaration.
ExprResult
Parser::ParseExpressionWithLeadingExtension(SourceLocation ExtLoc) {
  ExprResult LHS(true);
  {
    // Silence extension warnings in the sub-expression
    ExtensionRAIIObject O(Diags);

    LHS = ParseCastExpression(AnyCastExpr);
  }

  if (!LHS.isInvalid())
    LHS = Actions.ActOnUnaryOp(getCurScope(), ExtLoc, tok::kw___extension__,
                               LHS.get());

  return ParseRHSOfBinaryExpression(LHS, prec::Comma);
}

/// Parse an expr that doesn't include (top-level) commas.
ExprResult Parser::ParseAssignmentExpression(TypeCastState isTypeCast) {
  if (Tok.is(tok::code_completion)) {
    cutOffParsing();
    Actions.CodeCompletion().CodeCompleteExpression(
        getCurScope(), PreferredType.get(Tok.getLocation()));
    return ExprError();
  }

  if (Tok.is(tok::kw_throw))
    return ParseThrowExpression();
  if (Tok.is(tok::kw_co_yield))
    return ParseCoyieldExpression();

  ExprResult LHS = ParseCastExpression(AnyCastExpr,
                                       /*isAddressOfOperand=*/false,
                                       isTypeCast);
  return ParseRHSOfBinaryExpression(LHS, prec::Assignment);
}

ExprResult Parser::ParseConditionalExpression() {
  if (Tok.is(tok::code_completion)) {
    cutOffParsing();
    Actions.CodeCompletion().CodeCompleteExpression(
        getCurScope(), PreferredType.get(Tok.getLocation()));
    return ExprError();
  }

  ExprResult LHS = ParseCastExpression(
      AnyCastExpr, /*isAddressOfOperand=*/false, NotTypeCast);
  return ParseRHSOfBinaryExpression(LHS, prec::Conditional);
}

/// Parse an assignment expression where part of an Objective-C message
/// send has already been parsed.
///
/// In this case \p LBracLoc indicates the location of the '[' of the message
/// send, and either \p ReceiverName or \p ReceiverExpr is non-null indicating
/// the receiver of the message.
///
/// Since this handles full assignment-expression's, it handles postfix
/// expressions and other binary operators for these expressions as well.
ExprResult
Parser::ParseAssignmentExprWithObjCMessageExprStart(SourceLocation LBracLoc,
                                                    SourceLocation SuperLoc,
                                                    ParsedType ReceiverType,
                                                    Expr *ReceiverExpr) {
  ExprResult R
    = ParseObjCMessageExpressionBody(LBracLoc, SuperLoc,
                                     ReceiverType, ReceiverExpr);
  R = ParsePostfixExpressionSuffix(R);
  return ParseRHSOfBinaryExpression(R, prec::Assignment);
}

ExprResult
Parser::ParseConstantExpressionInExprEvalContext(TypeCastState isTypeCast) {
  assert(Actions.ExprEvalContexts.back().Context ==
             Sema::ExpressionEvaluationContext::ConstantEvaluated &&
         "Call this function only if your ExpressionEvaluationContext is "
         "already ConstantEvaluated");
  ExprResult LHS(ParseCastExpression(AnyCastExpr, false, isTypeCast));
  ExprResult Res(ParseRHSOfBinaryExpression(LHS, prec::Conditional));
  return Actions.ActOnConstantExpression(Res);
}

ExprResult Parser::ParseConstantExpression() {
  // C++03 [basic.def.odr]p2:
  //   An expression is potentially evaluated unless it appears where an
  //   integral constant expression is required (see 5.19) [...].
  // C++98 and C++11 have no such rule, but this is only a defect in C++98.
  EnterExpressionEvaluationContext ConstantEvaluated(
      Actions, Sema::ExpressionEvaluationContext::ConstantEvaluated);
  return ParseConstantExpressionInExprEvalContext(NotTypeCast);
}

ExprResult Parser::ParseArrayBoundExpression() {
  EnterExpressionEvaluationContext ConstantEvaluated(
      Actions, Sema::ExpressionEvaluationContext::ConstantEvaluated);
  // If we parse the bound of a VLA... we parse a non-constant
  // constant-expression!
  Actions.ExprEvalContexts.back().InConditionallyConstantEvaluateContext = true;
  return ParseConstantExpressionInExprEvalContext(NotTypeCast);
}

ExprResult Parser::ParseCaseExpression(SourceLocation CaseLoc) {
  EnterExpressionEvaluationContext ConstantEvaluated(
      Actions, Sema::ExpressionEvaluationContext::ConstantEvaluated);
  ExprResult LHS(ParseCastExpression(AnyCastExpr, false, NotTypeCast));
  ExprResult Res(ParseRHSOfBinaryExpression(LHS, prec::Conditional));
  return Actions.ActOnCaseExpr(CaseLoc, Res);
}

/// Parse a constraint-expression.
///
/// \verbatim
///       constraint-expression: C++2a[temp.constr.decl]p1
///         logical-or-expression
/// \endverbatim
ExprResult Parser::ParseConstraintExpression() {
  EnterExpressionEvaluationContext ConstantEvaluated(
      Actions, Sema::ExpressionEvaluationContext::Unevaluated);
  ExprResult LHS(ParseCastExpression(AnyCastExpr));
  ExprResult Res(ParseRHSOfBinaryExpression(LHS, prec::LogicalOr));
  if (Res.isUsable() && !Actions.CheckConstraintExpression(Res.get())) {
    Actions.CorrectDelayedTyposInExpr(Res);
    return ExprError();
  }
  return Res;
}

/// \brief Parse a constraint-logical-and-expression.
///
/// \verbatim
///       C++2a[temp.constr.decl]p1
///       constraint-logical-and-expression:
///         primary-expression
///         constraint-logical-and-expression '&&' primary-expression
///
/// \endverbatim
ExprResult
Parser::ParseConstraintLogicalAndExpression(bool IsTrailingRequiresClause) {
  EnterExpressionEvaluationContext ConstantEvaluated(
      Actions, Sema::ExpressionEvaluationContext::Unevaluated);
  bool NotPrimaryExpression = false;
  auto ParsePrimary = [&] () {
    ExprResult E = ParseCastExpression(PrimaryExprOnly,
                                       /*isAddressOfOperand=*/false,
                                       /*isTypeCast=*/NotTypeCast,
                                       /*isVectorLiteral=*/false,
                                       &NotPrimaryExpression);
    if (E.isInvalid())
      return ExprError();
    auto RecoverFromNonPrimary = [&] (ExprResult E, bool Note) {
        E = ParsePostfixExpressionSuffix(E);
        // Use InclusiveOr, the precedence just after '&&' to not parse the
        // next arguments to the logical and.
        E = ParseRHSOfBinaryExpression(E, prec::InclusiveOr);
        if (!E.isInvalid())
          Diag(E.get()->getExprLoc(),
               Note
               ? diag::note_unparenthesized_non_primary_expr_in_requires_clause
               : diag::err_unparenthesized_non_primary_expr_in_requires_clause)
               << FixItHint::CreateInsertion(E.get()->getBeginLoc(), "(")
               << FixItHint::CreateInsertion(
                   PP.getLocForEndOfToken(E.get()->getEndLoc()), ")")
               << E.get()->getSourceRange();
        return E;
    };

    if (NotPrimaryExpression ||
        // Check if the following tokens must be a part of a non-primary
        // expression
        getBinOpPrecedence(Tok.getKind(), GreaterThanIsOperator,
                           /*CPlusPlus11=*/true) > prec::LogicalAnd ||
        // Postfix operators other than '(' (which will be checked for in
        // CheckConstraintExpression).
        Tok.isOneOf(tok::period, tok::plusplus, tok::minusminus) ||
        (Tok.is(tok::l_square) && !NextToken().is(tok::l_square))) {
      E = RecoverFromNonPrimary(E, /*Note=*/false);
      if (E.isInvalid())
        return ExprError();
      NotPrimaryExpression = false;
    }
    bool PossibleNonPrimary;
    bool IsConstraintExpr =
        Actions.CheckConstraintExpression(E.get(), Tok, &PossibleNonPrimary,
                                          IsTrailingRequiresClause);
    if (!IsConstraintExpr || PossibleNonPrimary) {
      // Atomic constraint might be an unparenthesized non-primary expression
      // (such as a binary operator), in which case we might get here (e.g. in
      // 'requires 0 + 1 && true' we would now be at '+', and parse and ignore
      // the rest of the addition expression). Try to parse the rest of it here.
      if (PossibleNonPrimary)
        E = RecoverFromNonPrimary(E, /*Note=*/!IsConstraintExpr);
      Actions.CorrectDelayedTyposInExpr(E);
      return ExprError();
    }
    return E;
  };
  ExprResult LHS = ParsePrimary();
  if (LHS.isInvalid())
    return ExprError();
  while (Tok.is(tok::ampamp)) {
    SourceLocation LogicalAndLoc = ConsumeToken();
    ExprResult RHS = ParsePrimary();
    if (RHS.isInvalid()) {
      Actions.CorrectDelayedTyposInExpr(LHS);
      return ExprError();
    }
    ExprResult Op = Actions.ActOnBinOp(getCurScope(), LogicalAndLoc,
                                       tok::ampamp, LHS.get(), RHS.get());
    if (!Op.isUsable()) {
      Actions.CorrectDelayedTyposInExpr(RHS);
      Actions.CorrectDelayedTyposInExpr(LHS);
      return ExprError();
    }
    LHS = Op;
  }
  return LHS;
}

/// \brief Parse a constraint-logical-or-expression.
///
/// \verbatim
///       C++2a[temp.constr.decl]p1
///       constraint-logical-or-expression:
///         constraint-logical-and-expression
///         constraint-logical-or-expression '||'
///             constraint-logical-and-expression
///
/// \endverbatim
ExprResult
Parser::ParseConstraintLogicalOrExpression(bool IsTrailingRequiresClause) {
  ExprResult LHS(ParseConstraintLogicalAndExpression(IsTrailingRequiresClause));
  if (!LHS.isUsable())
    return ExprError();
  while (Tok.is(tok::pipepipe)) {
    SourceLocation LogicalOrLoc = ConsumeToken();
    ExprResult RHS =
        ParseConstraintLogicalAndExpression(IsTrailingRequiresClause);
    if (!RHS.isUsable()) {
      Actions.CorrectDelayedTyposInExpr(LHS);
      return ExprError();
    }
    ExprResult Op = Actions.ActOnBinOp(getCurScope(), LogicalOrLoc,
                                       tok::pipepipe, LHS.get(), RHS.get());
    if (!Op.isUsable()) {
      Actions.CorrectDelayedTyposInExpr(RHS);
      Actions.CorrectDelayedTyposInExpr(LHS);
      return ExprError();
    }
    LHS = Op;
  }
  return LHS;
}

bool Parser::isNotExpressionStart() {
  tok::TokenKind K = Tok.getKind();
  if (K == tok::l_brace || K == tok::r_brace  ||
      K == tok::kw_for  || K == tok::kw_while ||
      K == tok::kw_if   || K == tok::kw_else  ||
      K == tok::kw_goto || K == tok::kw_try)
    return true;
  // If this is a decl-specifier, we can't be at the start of an expression.
  return isKnownToBeDeclarationSpecifier();
}

bool Parser::isFoldOperator(prec::Level Level) const {
  return Level > prec::Unknown && Level != prec::Conditional &&
         Level != prec::Spaceship;
}

bool Parser::isFoldOperator(tok::TokenKind Kind) const {
  return isFoldOperator(getBinOpPrecedence(Kind, GreaterThanIsOperator, true));
}

/// Parse a binary expression that starts with \p LHS and has a
/// precedence of at least \p MinPrec.
ExprResult
Parser::ParseRHSOfBinaryExpression(ExprResult LHS, prec::Level MinPrec) {
  prec::Level NextTokPrec = getBinOpPrecedence(Tok.getKind(),
                                               GreaterThanIsOperator,
                                               getLangOpts().CPlusPlus11);
  SourceLocation ColonLoc;

  auto SavedType = PreferredType;
  while (true) {
    // Every iteration may rely on a preferred type for the whole expression.
    PreferredType = SavedType;
    // If this token has a lower precedence than we are allowed to parse (e.g.
    // because we are called recursively, or because the token is not a binop),
    // then we are done!
    if (NextTokPrec < MinPrec)
      return LHS;

    // Consume the operator, saving the operator token for error reporting.
    Token OpToken = Tok;
    ConsumeToken();

    if (OpToken.is(tok::caretcaret)) {
      return ExprError(Diag(Tok, diag::err_opencl_logical_exclusive_or));
    }

    // If we're potentially in a template-id, we may now be able to determine
    // whether we're actually in one or not.
    if (OpToken.isOneOf(tok::comma, tok::greater, tok::greatergreater,
                        tok::greatergreatergreater) &&
        checkPotentialAngleBracketDelimiter(OpToken))
      return ExprError();

    // Bail out when encountering a comma followed by a token which can't
    // possibly be the start of an expression. For instance:
    //   int f() { return 1, }
    // We can't do this before consuming the comma, because
    // isNotExpressionStart() looks at the token stream.
    if (OpToken.is(tok::comma) && isNotExpressionStart()) {
      PP.EnterToken(Tok, /*IsReinject*/true);
      Tok = OpToken;
      return LHS;
    }

    // If the next token is an ellipsis, then this is a fold-expression. Leave
    // it alone so we can handle it in the paren expression.
    if (isFoldOperator(NextTokPrec) && Tok.is(tok::ellipsis)) {
      // FIXME: We can't check this via lookahead before we consume the token
      // because that tickles a lexer bug.
      PP.EnterToken(Tok, /*IsReinject*/true);
      Tok = OpToken;
      return LHS;
    }

    // In Objective-C++, alternative operator tokens can be used as keyword args
    // in message expressions. Unconsume the token so that it can reinterpreted
    // as an identifier in ParseObjCMessageExpressionBody. i.e., we support:
    //   [foo meth:0 and:0];
    //   [foo not_eq];
    if (getLangOpts().ObjC && getLangOpts().CPlusPlus &&
        Tok.isOneOf(tok::colon, tok::r_square) &&
        OpToken.getIdentifierInfo() != nullptr) {
      PP.EnterToken(Tok, /*IsReinject*/true);
      Tok = OpToken;
      return LHS;
    }

    // Special case handling for the ternary operator.
    ExprResult TernaryMiddle(true);
    if (NextTokPrec == prec::Conditional) {
      if (getLangOpts().CPlusPlus11 && Tok.is(tok::l_brace)) {
        // Parse a braced-init-list here for error recovery purposes.
        SourceLocation BraceLoc = Tok.getLocation();
        TernaryMiddle = ParseBraceInitializer();
        if (!TernaryMiddle.isInvalid()) {
          Diag(BraceLoc, diag::err_init_list_bin_op)
              << /*RHS*/ 1 << PP.getSpelling(OpToken)
              << Actions.getExprRange(TernaryMiddle.get());
          TernaryMiddle = ExprError();
        }
      } else if (Tok.isNot(tok::colon)) {
        // Don't parse FOO:BAR as if it were a typo for FOO::BAR.
        ColonProtectionRAIIObject X(*this);

        // Handle this production specially:
        //   logical-OR-expression '?' expression ':' conditional-expression
        // In particular, the RHS of the '?' is 'expression', not
        // 'logical-OR-expression' as we might expect.
        TernaryMiddle = ParseExpression();
      } else {
        // Special case handling of "X ? Y : Z" where Y is empty:
        //   logical-OR-expression '?' ':' conditional-expression   [GNU]
        TernaryMiddle = nullptr;
        Diag(Tok, diag::ext_gnu_conditional_expr);
      }

      if (TernaryMiddle.isInvalid()) {
        Actions.CorrectDelayedTyposInExpr(LHS);
        LHS = ExprError();
        TernaryMiddle = nullptr;
      }

      if (!TryConsumeToken(tok::colon, ColonLoc)) {
        // Otherwise, we're missing a ':'.  Assume that this was a typo that
        // the user forgot. If we're not in a macro expansion, we can suggest
        // a fixit hint. If there were two spaces before the current token,
        // suggest inserting the colon in between them, otherwise insert ": ".
        SourceLocation FILoc = Tok.getLocation();
        const char *FIText = ": ";
        const SourceManager &SM = PP.getSourceManager();
        if (FILoc.isFileID() || PP.isAtStartOfMacroExpansion(FILoc, &FILoc)) {
          assert(FILoc.isFileID());
          bool IsInvalid = false;
          const char *SourcePtr =
            SM.getCharacterData(FILoc.getLocWithOffset(-1), &IsInvalid);
          if (!IsInvalid && *SourcePtr == ' ') {
            SourcePtr =
              SM.getCharacterData(FILoc.getLocWithOffset(-2), &IsInvalid);
            if (!IsInvalid && *SourcePtr == ' ') {
              FILoc = FILoc.getLocWithOffset(-1);
              FIText = ":";
            }
          }
        }

        Diag(Tok, diag::err_expected)
            << tok::colon << FixItHint::CreateInsertion(FILoc, FIText);
        Diag(OpToken, diag::note_matching) << tok::question;
        ColonLoc = Tok.getLocation();
      }
    }

    PreferredType.enterBinary(Actions, Tok.getLocation(), LHS.get(),
                              OpToken.getKind());
    // Parse another leaf here for the RHS of the operator.
    // ParseCastExpression works here because all RHS expressions in C have it
    // as a prefix, at least. However, in C++, an assignment-expression could
    // be a throw-expression, which is not a valid cast-expression.
    // Therefore we need some special-casing here.
    // Also note that the third operand of the conditional operator is
    // an assignment-expression in C++, and in C++11, we can have a
    // braced-init-list on the RHS of an assignment. For better diagnostics,
    // parse as if we were allowed braced-init-lists everywhere, and check that
    // they only appear on the RHS of assignments later.
    ExprResult RHS;
    bool RHSIsInitList = false;
    if (getLangOpts().CPlusPlus11 && Tok.is(tok::l_brace)) {
      RHS = ParseBraceInitializer();
      RHSIsInitList = true;
    } else if (getLangOpts().CPlusPlus && NextTokPrec <= prec::Conditional)
      RHS = ParseAssignmentExpression();
    else
      RHS = ParseCastExpression(AnyCastExpr);

    if (RHS.isInvalid()) {
      // FIXME: Errors generated by the delayed typo correction should be
      // printed before errors from parsing the RHS, not after.
      Actions.CorrectDelayedTyposInExpr(LHS);
      if (TernaryMiddle.isUsable())
        TernaryMiddle = Actions.CorrectDelayedTyposInExpr(TernaryMiddle);
      LHS = ExprError();
    }

    // Remember the precedence of this operator and get the precedence of the
    // operator immediately to the right of the RHS.
    prec::Level ThisPrec = NextTokPrec;
    NextTokPrec = getBinOpPrecedence(Tok.getKind(), GreaterThanIsOperator,
                                     getLangOpts().CPlusPlus11);

    // Assignment and conditional expressions are right-associative.
    bool isRightAssoc = ThisPrec == prec::Conditional ||
                        ThisPrec == prec::Assignment;

    // Get the precedence of the operator to the right of the RHS.  If it binds
    // more tightly with RHS than we do, evaluate it completely first.
    if (ThisPrec < NextTokPrec ||
        (ThisPrec == NextTokPrec && isRightAssoc)) {
      if (!RHS.isInvalid() && RHSIsInitList) {
        Diag(Tok, diag::err_init_list_bin_op)
          << /*LHS*/0 << PP.getSpelling(Tok) << Actions.getExprRange(RHS.get());
        RHS = ExprError();
      }
      // If this is left-associative, only parse things on the RHS that bind
      // more tightly than the current operator.  If it is left-associative, it
      // is okay, to bind exactly as tightly.  For example, compile A=B=C=D as
      // A=(B=(C=D)), where each paren is a level of recursion here.
      // The function takes ownership of the RHS.
      RHS = ParseRHSOfBinaryExpression(RHS,
                            static_cast<prec::Level>(ThisPrec + !isRightAssoc));
      RHSIsInitList = false;

      if (RHS.isInvalid()) {
        // FIXME: Errors generated by the delayed typo correction should be
        // printed before errors from ParseRHSOfBinaryExpression, not after.
        Actions.CorrectDelayedTyposInExpr(LHS);
        if (TernaryMiddle.isUsable())
          TernaryMiddle = Actions.CorrectDelayedTyposInExpr(TernaryMiddle);
        LHS = ExprError();
      }

      NextTokPrec = getBinOpPrecedence(Tok.getKind(), GreaterThanIsOperator,
                                       getLangOpts().CPlusPlus11);
    }

    if (!RHS.isInvalid() && RHSIsInitList) {
      if (ThisPrec == prec::Assignment) {
        Diag(OpToken, diag::warn_cxx98_compat_generalized_initializer_lists)
          << Actions.getExprRange(RHS.get());
      } else if (ColonLoc.isValid()) {
        Diag(ColonLoc, diag::err_init_list_bin_op)
          << /*RHS*/1 << ":"
          << Actions.getExprRange(RHS.get());
        LHS = ExprError();
      } else {
        Diag(OpToken, diag::err_init_list_bin_op)
          << /*RHS*/1 << PP.getSpelling(OpToken)
          << Actions.getExprRange(RHS.get());
        LHS = ExprError();
      }
    }

    ExprResult OrigLHS = LHS;
    if (!LHS.isInvalid()) {
      // Combine the LHS and RHS into the LHS (e.g. build AST).
      if (TernaryMiddle.isInvalid()) {
        // If we're using '>>' as an operator within a template
        // argument list (in C++98), suggest the addition of
        // parentheses so that the code remains well-formed in C++0x.
        if (!GreaterThanIsOperator && OpToken.is(tok::greatergreater))
          SuggestParentheses(OpToken.getLocation(),
                             diag::warn_cxx11_right_shift_in_template_arg,
                         SourceRange(Actions.getExprRange(LHS.get()).getBegin(),
                                     Actions.getExprRange(RHS.get()).getEnd()));

        ExprResult BinOp =
            Actions.ActOnBinOp(getCurScope(), OpToken.getLocation(),
                               OpToken.getKind(), LHS.get(), RHS.get());
        if (BinOp.isInvalid())
          BinOp = Actions.CreateRecoveryExpr(LHS.get()->getBeginLoc(),
                                             RHS.get()->getEndLoc(),
                                             {LHS.get(), RHS.get()});

        LHS = BinOp;
      } else {
        ExprResult CondOp = Actions.ActOnConditionalOp(
            OpToken.getLocation(), ColonLoc, LHS.get(), TernaryMiddle.get(),
            RHS.get());
        if (CondOp.isInvalid()) {
          std::vector<clang::Expr *> Args;
          // TernaryMiddle can be null for the GNU conditional expr extension.
          if (TernaryMiddle.get())
            Args = {LHS.get(), TernaryMiddle.get(), RHS.get()};
          else
            Args = {LHS.get(), RHS.get()};
          CondOp = Actions.CreateRecoveryExpr(LHS.get()->getBeginLoc(),
                                              RHS.get()->getEndLoc(), Args);
        }

        LHS = CondOp;
      }
      // In this case, ActOnBinOp or ActOnConditionalOp performed the
      // CorrectDelayedTyposInExpr check.
      if (!getLangOpts().CPlusPlus)
        continue;
    }

    // Ensure potential typos aren't left undiagnosed.
    if (LHS.isInvalid()) {
      Actions.CorrectDelayedTyposInExpr(OrigLHS);
      Actions.CorrectDelayedTyposInExpr(TernaryMiddle);
      Actions.CorrectDelayedTyposInExpr(RHS);
    }
  }
}

/// Parse a cast-expression, unary-expression or primary-expression, based
/// on \p ExprType.
///
/// \p isAddressOfOperand exists because an id-expression that is the
/// operand of address-of gets special treatment due to member pointers.
///
ExprResult Parser::ParseCastExpression(CastParseKind ParseKind,
                                       bool isAddressOfOperand,
                                       TypeCastState isTypeCast,
                                       bool isVectorLiteral,
                                       bool *NotPrimaryExpression) {
  bool NotCastExpr;
  ExprResult Res = ParseCastExpression(ParseKind,
                                       isAddressOfOperand,
                                       NotCastExpr,
                                       isTypeCast,
                                       isVectorLiteral,
                                       NotPrimaryExpression);
  if (NotCastExpr)
    Diag(Tok, diag::err_expected_expression);
  return Res;
}

namespace {
class CastExpressionIdValidator final : public CorrectionCandidateCallback {
 public:
  CastExpressionIdValidator(Token Next, bool AllowTypes, bool AllowNonTypes)
      : NextToken(Next), AllowNonTypes(AllowNonTypes) {
    WantTypeSpecifiers = WantFunctionLikeCasts = AllowTypes;
  }

  bool ValidateCandidate(const TypoCorrection &candidate) override {
    NamedDecl *ND = candidate.getCorrectionDecl();
    if (!ND)
      return candidate.isKeyword();

    if (isa<TypeDecl>(ND))
      return WantTypeSpecifiers;

    if (!AllowNonTypes || !CorrectionCandidateCallback::ValidateCandidate(candidate))
      return false;

    if (!NextToken.isOneOf(tok::equal, tok::arrow, tok::period))
      return true;

    for (auto *C : candidate) {
      NamedDecl *ND = C->getUnderlyingDecl();
      if (isa<ValueDecl>(ND) && !isa<FunctionDecl>(ND))
        return true;
    }
    return false;
  }

  std::unique_ptr<CorrectionCandidateCallback> clone() override {
    return std::make_unique<CastExpressionIdValidator>(*this);
  }

 private:
  Token NextToken;
  bool AllowNonTypes;
};
}

bool Parser::isRevertibleTypeTrait(const IdentifierInfo *II,
                                   tok::TokenKind *Kind) {
  if (RevertibleTypeTraits.empty()) {
// Revertible type trait is a feature for backwards compatibility with older
// standard libraries that declare their own structs with the same name as
// the builtins listed below. New builtins should NOT be added to this list.
#define RTT_JOIN(X, Y) X##Y
#define REVERTIBLE_TYPE_TRAIT(Name)                                            \
  RevertibleTypeTraits[PP.getIdentifierInfo(#Name)] = RTT_JOIN(tok::kw_, Name)

    REVERTIBLE_TYPE_TRAIT(__is_abstract);
    REVERTIBLE_TYPE_TRAIT(__is_aggregate);
    REVERTIBLE_TYPE_TRAIT(__is_arithmetic);
    REVERTIBLE_TYPE_TRAIT(__is_array);
    REVERTIBLE_TYPE_TRAIT(__is_assignable);
    REVERTIBLE_TYPE_TRAIT(__is_base_of);
    REVERTIBLE_TYPE_TRAIT(__is_bounded_array);
    REVERTIBLE_TYPE_TRAIT(__is_class);
    REVERTIBLE_TYPE_TRAIT(__is_complete_type);
    REVERTIBLE_TYPE_TRAIT(__is_compound);
    REVERTIBLE_TYPE_TRAIT(__is_const);
    REVERTIBLE_TYPE_TRAIT(__is_constructible);
    REVERTIBLE_TYPE_TRAIT(__is_convertible);
    REVERTIBLE_TYPE_TRAIT(__is_convertible_to);
    REVERTIBLE_TYPE_TRAIT(__is_destructible);
    REVERTIBLE_TYPE_TRAIT(__is_empty);
    REVERTIBLE_TYPE_TRAIT(__is_enum);
    REVERTIBLE_TYPE_TRAIT(__is_floating_point);
    REVERTIBLE_TYPE_TRAIT(__is_final);
    REVERTIBLE_TYPE_TRAIT(__is_function);
    REVERTIBLE_TYPE_TRAIT(__is_fundamental);
    REVERTIBLE_TYPE_TRAIT(__is_integral);
    REVERTIBLE_TYPE_TRAIT(__is_interface_class);
    REVERTIBLE_TYPE_TRAIT(__is_literal);
    REVERTIBLE_TYPE_TRAIT(__is_lvalue_expr);
    REVERTIBLE_TYPE_TRAIT(__is_lvalue_reference);
    REVERTIBLE_TYPE_TRAIT(__is_member_function_pointer);
    REVERTIBLE_TYPE_TRAIT(__is_member_object_pointer);
    REVERTIBLE_TYPE_TRAIT(__is_member_pointer);
    REVERTIBLE_TYPE_TRAIT(__is_nothrow_assignable);
    REVERTIBLE_TYPE_TRAIT(__is_nothrow_constructible);
    REVERTIBLE_TYPE_TRAIT(__is_nothrow_destructible);
    REVERTIBLE_TYPE_TRAIT(__is_object);
    REVERTIBLE_TYPE_TRAIT(__is_pod);
    REVERTIBLE_TYPE_TRAIT(__is_pointer);
    REVERTIBLE_TYPE_TRAIT(__is_polymorphic);
    REVERTIBLE_TYPE_TRAIT(__is_reference);
    REVERTIBLE_TYPE_TRAIT(__is_referenceable);
    REVERTIBLE_TYPE_TRAIT(__is_rvalue_expr);
    REVERTIBLE_TYPE_TRAIT(__is_rvalue_reference);
    REVERTIBLE_TYPE_TRAIT(__is_same);
    REVERTIBLE_TYPE_TRAIT(__is_scalar);
    REVERTIBLE_TYPE_TRAIT(__is_scoped_enum);
    REVERTIBLE_TYPE_TRAIT(__is_sealed);
    REVERTIBLE_TYPE_TRAIT(__is_signed);
    REVERTIBLE_TYPE_TRAIT(__is_standard_layout);
    REVERTIBLE_TYPE_TRAIT(__is_trivial);
    REVERTIBLE_TYPE_TRAIT(__is_trivially_assignable);
    REVERTIBLE_TYPE_TRAIT(__is_trivially_constructible);
    REVERTIBLE_TYPE_TRAIT(__is_trivially_copyable);
    REVERTIBLE_TYPE_TRAIT(__is_unbounded_array);
    REVERTIBLE_TYPE_TRAIT(__is_union);
    REVERTIBLE_TYPE_TRAIT(__is_unsigned);
    REVERTIBLE_TYPE_TRAIT(__is_void);
    REVERTIBLE_TYPE_TRAIT(__is_volatile);
    REVERTIBLE_TYPE_TRAIT(__reference_binds_to_temporary);
#define TRANSFORM_TYPE_TRAIT_DEF(_, Trait)                                     \
  REVERTIBLE_TYPE_TRAIT(RTT_JOIN(__, Trait));
#include "clang/Basic/TransformTypeTraits.def"
#undef REVERTIBLE_TYPE_TRAIT
#undef RTT_JOIN
  }
  llvm::SmallDenseMap<IdentifierInfo *, tok::TokenKind>::iterator Known =
      RevertibleTypeTraits.find(II);
  if (Known != RevertibleTypeTraits.end()) {
    if (Kind)
      *Kind = Known->second;
    return true;
  }
  return false;
}

ExprResult Parser::ParseBuiltinPtrauthTypeDiscriminator() {
  SourceLocation Loc = ConsumeToken();

  BalancedDelimiterTracker T(*this, tok::l_paren);
  if (T.expectAndConsume())
    return ExprError();

  TypeResult Ty = ParseTypeName();
  if (Ty.isInvalid()) {
    SkipUntil(tok::r_paren, StopAtSemi);
    return ExprError();
  }

  SourceLocation EndLoc = Tok.getLocation();
  T.consumeClose();
  return Actions.ActOnUnaryExprOrTypeTraitExpr(
      Loc, UETT_PtrAuthTypeDiscriminator,
      /*isType=*/true, Ty.get().getAsOpaquePtr(), SourceRange(Loc, EndLoc));
}

/// Parse a cast-expression, or, if \pisUnaryExpression is true, parse
/// a unary-expression.
///
/// \p isAddressOfOperand exists because an id-expression that is the operand
/// of address-of gets special treatment due to member pointers. NotCastExpr
/// is set to true if the token is not the start of a cast-expression, and no
/// diagnostic is emitted in this case and no tokens are consumed.
///
/// \verbatim
///       cast-expression: [C99 6.5.4]
///         unary-expression
///         '(' type-name ')' cast-expression
///
///       unary-expression:  [C99 6.5.3]
///         postfix-expression
///         '++' unary-expression
///         '--' unary-expression
/// [Coro]  'co_await' cast-expression
///         unary-operator cast-expression
///         'sizeof' unary-expression
///         'sizeof' '(' type-name ')'
/// [C++11] 'sizeof' '...' '(' identifier ')'
/// [GNU]   '__alignof' unary-expression
/// [GNU]   '__alignof' '(' type-name ')'
/// [C11]   '_Alignof' '(' type-name ')'
/// [C++11] 'alignof' '(' type-id ')'
/// [GNU]   '&&' identifier
/// [C++11] 'noexcept' '(' expression ')' [C++11 5.3.7]
/// [C++]   new-expression
/// [C++]   delete-expression
///
///       unary-operator: one of
///         '&'  '*'  '+'  '-'  '~'  '!'
/// [GNU]   '__extension__'  '__real'  '__imag'
///
///       primary-expression: [C99 6.5.1]
/// [C99]   identifier
/// [C++]   id-expression
///         constant
///         string-literal
/// [C++]   boolean-literal  [C++ 2.13.5]
/// [C++11] 'nullptr'        [C++11 2.14.7]
/// [C++11] user-defined-literal
///         '(' expression ')'
/// [C11]   generic-selection
/// [C++2a] requires-expression
///         '__func__'        [C99 6.4.2.2]
/// [GNU]   '__FUNCTION__'
/// [MS]    '__FUNCDNAME__'
/// [MS]    'L__FUNCTION__'
/// [MS]    '__FUNCSIG__'
/// [MS]    'L__FUNCSIG__'
/// [GNU]   '__PRETTY_FUNCTION__'
/// [GNU]   '(' compound-statement ')'
/// [GNU]   '__builtin_va_arg' '(' assignment-expression ',' type-name ')'
/// [GNU]   '__builtin_offsetof' '(' type-name ',' offsetof-member-designator')'
/// [GNU]   '__builtin_choose_expr' '(' assign-expr ',' assign-expr ','
///                                     assign-expr ')'
/// [GNU]   '__builtin_FILE' '(' ')'
/// [CLANG] '__builtin_FILE_NAME' '(' ')'
/// [GNU]   '__builtin_FUNCTION' '(' ')'
/// [MS]    '__builtin_FUNCSIG' '(' ')'
/// [GNU]   '__builtin_LINE' '(' ')'
/// [CLANG] '__builtin_COLUMN' '(' ')'
/// [GNU]   '__builtin_source_location' '(' ')'
/// [GNU]   '__builtin_types_compatible_p' '(' type-name ',' type-name ')'
/// [GNU]   '__null'
/// [OBJC]  '[' objc-message-expr ']'
/// [OBJC]  '\@selector' '(' objc-selector-arg ')'
/// [OBJC]  '\@protocol' '(' identifier ')'
/// [OBJC]  '\@encode' '(' type-name ')'
/// [OBJC]  objc-string-literal
/// [C++]   simple-type-specifier '(' expression-list[opt] ')'      [C++ 5.2.3]
/// [C++11] simple-type-specifier braced-init-list                  [C++11 5.2.3]
/// [C++]   typename-specifier '(' expression-list[opt] ')'         [C++ 5.2.3]
/// [C++11] typename-specifier braced-init-list                     [C++11 5.2.3]
/// [C++]   'const_cast' '<' type-name '>' '(' expression ')'       [C++ 5.2p1]
/// [C++]   'dynamic_cast' '<' type-name '>' '(' expression ')'     [C++ 5.2p1]
/// [C++]   'reinterpret_cast' '<' type-name '>' '(' expression ')' [C++ 5.2p1]
/// [C++]   'static_cast' '<' type-name '>' '(' expression ')'      [C++ 5.2p1]
/// [C++]   'typeid' '(' expression ')'                             [C++ 5.2p1]
/// [C++]   'typeid' '(' type-id ')'                                [C++ 5.2p1]
/// [C++]   'this'          [C++ 9.3.2]
/// [G++]   unary-type-trait '(' type-id ')'
/// [G++]   binary-type-trait '(' type-id ',' type-id ')'           [TODO]
/// [EMBT]  array-type-trait '(' type-id ',' integer ')'
/// [clang] '^' block-literal
///
///       constant: [C99 6.4.4]
///         integer-constant
///         floating-constant
///         enumeration-constant -> identifier
///         character-constant
///
///       id-expression: [C++ 5.1]
///                   unqualified-id
///                   qualified-id
///
///       unqualified-id: [C++ 5.1]
///                   identifier
///                   operator-function-id
///                   conversion-function-id
///                   '~' class-name
///                   template-id
///
///       new-expression: [C++ 5.3.4]
///                   '::'[opt] 'new' new-placement[opt] new-type-id
///                                     new-initializer[opt]
///                   '::'[opt] 'new' new-placement[opt] '(' type-id ')'
///                                     new-initializer[opt]
///
///       delete-expression: [C++ 5.3.5]
///                   '::'[opt] 'delete' cast-expression
///                   '::'[opt] 'delete' '[' ']' cast-expression
///
/// [GNU/Embarcadero] unary-type-trait:
///                   '__is_arithmetic'
///                   '__is_floating_point'
///                   '__is_integral'
///                   '__is_lvalue_expr'
///                   '__is_rvalue_expr'
///                   '__is_complete_type'
///                   '__is_void'
///                   '__is_array'
///                   '__is_function'
///                   '__is_reference'
///                   '__is_lvalue_reference'
///                   '__is_rvalue_reference'
///                   '__is_fundamental'
///                   '__is_object'
///                   '__is_scalar'
///                   '__is_compound'
///                   '__is_pointer'
///                   '__is_member_object_pointer'
///                   '__is_member_function_pointer'
///                   '__is_member_pointer'
///                   '__is_const'
///                   '__is_volatile'
///                   '__is_trivial'
///                   '__is_standard_layout'
///                   '__is_signed'
///                   '__is_unsigned'
///
/// [GNU] unary-type-trait:
///                   '__has_nothrow_assign'
///                   '__has_nothrow_copy'
///                   '__has_nothrow_constructor'
///                   '__has_trivial_assign'                  [TODO]
///                   '__has_trivial_copy'                    [TODO]
///                   '__has_trivial_constructor'
///                   '__has_trivial_destructor'
///                   '__has_virtual_destructor'
///                   '__is_abstract'                         [TODO]
///                   '__is_class'
///                   '__is_empty'                            [TODO]
///                   '__is_enum'
///                   '__is_final'
///                   '__is_pod'
///                   '__is_polymorphic'
///                   '__is_sealed'                           [MS]
///                   '__is_trivial'
///                   '__is_union'
///                   '__has_unique_object_representations'
///
/// [Clang] unary-type-trait:
///                   '__is_aggregate'
///                   '__trivially_copyable'
///
///       binary-type-trait:
/// [GNU]             '__is_base_of'
/// [MS]              '__is_convertible_to'
///                   '__is_convertible'
///                   '__is_same'
///
/// [Embarcadero] array-type-trait:
///                   '__array_rank'
///                   '__array_extent'
///
/// [Embarcadero] expression-trait:
///                   '__is_lvalue_expr'
///                   '__is_rvalue_expr'
/// \endverbatim
///
ExprResult Parser::ParseCastExpression(CastParseKind ParseKind,
                                       bool isAddressOfOperand,
                                       bool &NotCastExpr,
                                       TypeCastState isTypeCast,
                                       bool isVectorLiteral,
                                       bool *NotPrimaryExpression) {
  ExprResult Res;
  tok::TokenKind SavedKind = Tok.getKind();
  auto SavedType = PreferredType;
  NotCastExpr = false;

  // Are postfix-expression suffix operators permitted after this
  // cast-expression? If not, and we find some, we'll parse them anyway and
  // diagnose them.
  bool AllowSuffix = true;

  // This handles all of cast-expression, unary-expression, postfix-expression,
  // and primary-expression.  We handle them together like this for efficiency
  // and to simplify handling of an expression starting with a '(' token: which
  // may be one of a parenthesized expression, cast-expression, compound literal
  // expression, or statement expression.
  //
  // If the parsed tokens consist of a primary-expression, the cases below
  // break out of the switch;  at the end we call ParsePostfixExpressionSuffix
  // to handle the postfix expression suffixes.  Cases that cannot be followed
  // by postfix exprs should set AllowSuffix to false.
  switch (SavedKind) {
  case tok::l_paren: {
    // If this expression is limited to being a unary-expression, the paren can
    // not start a cast expression.
    ParenParseOption ParenExprType;
    switch (ParseKind) {
      case CastParseKind::UnaryExprOnly:
        assert(getLangOpts().CPlusPlus && "not possible to get here in C");
        [[fallthrough]];
      case CastParseKind::AnyCastExpr:
        ParenExprType = ParenParseOption::CastExpr;
        break;
      case CastParseKind::PrimaryExprOnly:
        ParenExprType = FoldExpr;
        break;
    }
    ParsedType CastTy;
    SourceLocation RParenLoc;
    Res = ParseParenExpression(ParenExprType, false/*stopIfCastExr*/,
                               isTypeCast == IsTypeCast, CastTy, RParenLoc);

    // FIXME: What should we do if a vector literal is followed by a
    // postfix-expression suffix? Usually postfix operators are permitted on
    // literals.
    if (isVectorLiteral)
      return Res;

    switch (ParenExprType) {
    case SimpleExpr:   break;    // Nothing else to do.
    case CompoundStmt: break;  // Nothing else to do.
    case CompoundLiteral:
      // We parsed '(' type-name ')' '{' ... '}'.  If any suffixes of
      // postfix-expression exist, parse them now.
      break;
    case CastExpr:
      // We have parsed the cast-expression and no postfix-expr pieces are
      // following.
      return Res;
    case FoldExpr:
      // We only parsed a fold-expression. There might be postfix-expr pieces
      // afterwards; parse them now.
      break;
    }

    break;
  }

    // primary-expression
  case tok::numeric_constant:
  case tok::binary_data:
    // constant: integer-constant
    // constant: floating-constant

    Res = Actions.ActOnNumericConstant(Tok, /*UDLScope*/getCurScope());
    ConsumeToken();
    break;

  case tok::kw_true:
  case tok::kw_false:
    Res = ParseCXXBoolLiteral();
    break;

  case tok::kw___objc_yes:
  case tok::kw___objc_no:
    Res = ParseObjCBoolLiteral();
    break;

  case tok::kw_nullptr:
    if (getLangOpts().CPlusPlus)
      Diag(Tok, diag::warn_cxx98_compat_nullptr);
    else
      Diag(Tok, getLangOpts().C23 ? diag::warn_c23_compat_keyword
                                  : diag::ext_c_nullptr) << Tok.getName();

    Res = Actions.ActOnCXXNullPtrLiteral(ConsumeToken());
    break;

  case tok::annot_primary_expr:
  case tok::annot_overload_set:
    Res = getExprAnnotation(Tok);
    if (!Res.isInvalid() && Tok.getKind() == tok::annot_overload_set)
      Res = Actions.ActOnNameClassifiedAsOverloadSet(getCurScope(), Res.get());
    ConsumeAnnotationToken();
    if (!Res.isInvalid() && Tok.is(tok::less))
      checkPotentialAngleBracket(Res);
    break;

  case tok::annot_non_type:
  case tok::annot_non_type_dependent:
  case tok::annot_non_type_undeclared: {
    CXXScopeSpec SS;
    Token Replacement;
    Res = tryParseCXXIdExpression(SS, isAddressOfOperand, Replacement);
    assert(!Res.isUnset() &&
           "should not perform typo correction on annotation token");
    break;
  }

  case tok::annot_embed: {
    injectEmbedTokens();
    return ParseCastExpression(ParseKind, isAddressOfOperand, isTypeCast,
                               isVectorLiteral, NotPrimaryExpression);
  }

  case tok::kw___super:
  case tok::kw_decltype:
    // Annotate the token and tail recurse.
    if (TryAnnotateTypeOrScopeToken())
      return ExprError();
    assert(Tok.isNot(tok::kw_decltype) && Tok.isNot(tok::kw___super));
    return ParseCastExpression(ParseKind, isAddressOfOperand, isTypeCast,
                               isVectorLiteral, NotPrimaryExpression);

  case tok::identifier:
  ParseIdentifier: {    // primary-expression: identifier
                        // unqualified-id: identifier
                        // constant: enumeration-constant
    // Turn a potentially qualified name into a annot_typename or
    // annot_cxxscope if it would be valid.  This handles things like x::y, etc.
    if (getLangOpts().CPlusPlus) {
      // Avoid the unnecessary parse-time lookup in the common case
      // where the syntax forbids a type.
      Token Next = NextToken();

      if (Next.is(tok::ellipsis) && Tok.is(tok::identifier) &&
          GetLookAheadToken(2).is(tok::l_square)) {
        // Annotate the token and tail recurse.
        // If the token is not annotated, then it might be an expression pack
        // indexing
        if (!TryAnnotateTypeOrScopeToken() &&
            Tok.is(tok::annot_pack_indexing_type))
          return ParseCastExpression(ParseKind, isAddressOfOperand, isTypeCast,
                                     isVectorLiteral, NotPrimaryExpression);
      }

      // If this identifier was reverted from a token ID, and the next token
      // is a parenthesis, this is likely to be a use of a type trait. Check
      // those tokens.
      else if (Next.is(tok::l_paren) && Tok.is(tok::identifier) &&
               Tok.getIdentifierInfo()->hasRevertedTokenIDToIdentifier()) {
        IdentifierInfo *II = Tok.getIdentifierInfo();
        tok::TokenKind Kind;
        if (isRevertibleTypeTrait(II, &Kind)) {
          Tok.setKind(Kind);
          return ParseCastExpression(ParseKind, isAddressOfOperand,
                                     NotCastExpr, isTypeCast,
                                     isVectorLiteral, NotPrimaryExpression);
        }
      }

      else if ((!ColonIsSacred && Next.is(tok::colon)) ||
               Next.isOneOf(tok::coloncolon, tok::less, tok::l_paren,
                            tok::l_brace)) {
        // If TryAnnotateTypeOrScopeToken annotates the token, tail recurse.
        if (TryAnnotateTypeOrScopeToken())
          return ExprError();
        if (!Tok.is(tok::identifier))
          return ParseCastExpression(ParseKind, isAddressOfOperand,
                                     NotCastExpr, isTypeCast,
                                     isVectorLiteral,
                                     NotPrimaryExpression);
      }
    }

    // Consume the identifier so that we can see if it is followed by a '(' or
    // '.'.
    IdentifierInfo &II = *Tok.getIdentifierInfo();
    SourceLocation ILoc = ConsumeToken();

    // Support 'Class.property' and 'super.property' notation.
    if (getLangOpts().ObjC && Tok.is(tok::period) &&
        (Actions.getTypeName(II, ILoc, getCurScope()) ||
         // Allow the base to be 'super' if in an objc-method.
         (&II == Ident_super && getCurScope()->isInObjcMethodScope()))) {
      ConsumeToken();

      if (Tok.is(tok::code_completion) && &II != Ident_super) {
        cutOffParsing();
        Actions.CodeCompletion().CodeCompleteObjCClassPropertyRefExpr(
            getCurScope(), II, ILoc, ExprStatementTokLoc == ILoc);
        return ExprError();
      }
      // Allow either an identifier or the keyword 'class' (in C++).
      if (Tok.isNot(tok::identifier) &&
          !(getLangOpts().CPlusPlus && Tok.is(tok::kw_class))) {
        Diag(Tok, diag::err_expected_property_name);
        return ExprError();
      }
      IdentifierInfo &PropertyName = *Tok.getIdentifierInfo();
      SourceLocation PropertyLoc = ConsumeToken();

      Res = Actions.ObjC().ActOnClassPropertyRefExpr(II, PropertyName, ILoc,
                                                     PropertyLoc);
      break;
    }

    // In an Objective-C method, if we have "super" followed by an identifier,
    // the token sequence is ill-formed. However, if there's a ':' or ']' after
    // that identifier, this is probably a message send with a missing open
    // bracket. Treat it as such.
    if (getLangOpts().ObjC && &II == Ident_super && !InMessageExpression &&
        getCurScope()->isInObjcMethodScope() &&
        ((Tok.is(tok::identifier) &&
         (NextToken().is(tok::colon) || NextToken().is(tok::r_square))) ||
         Tok.is(tok::code_completion))) {
      Res = ParseObjCMessageExpressionBody(SourceLocation(), ILoc, nullptr,
                                           nullptr);
      break;
    }

    // If we have an Objective-C class name followed by an identifier
    // and either ':' or ']', this is an Objective-C class message
    // send that's missing the opening '['. Recovery
    // appropriately. Also take this path if we're performing code
    // completion after an Objective-C class name.
    if (getLangOpts().ObjC &&
        ((Tok.is(tok::identifier) && !InMessageExpression) ||
         Tok.is(tok::code_completion))) {
      const Token& Next = NextToken();
      if (Tok.is(tok::code_completion) ||
          Next.is(tok::colon) || Next.is(tok::r_square))
        if (ParsedType Typ = Actions.getTypeName(II, ILoc, getCurScope()))
          if (Typ.get()->isObjCObjectOrInterfaceType()) {
            // Fake up a Declarator to use with ActOnTypeName.
            DeclSpec DS(AttrFactory);
            DS.SetRangeStart(ILoc);
            DS.SetRangeEnd(ILoc);
            const char *PrevSpec = nullptr;
            unsigned DiagID;
            DS.SetTypeSpecType(TST_typename, ILoc, PrevSpec, DiagID, Typ,
                               Actions.getASTContext().getPrintingPolicy());

            Declarator DeclaratorInfo(DS, ParsedAttributesView::none(),
                                      DeclaratorContext::TypeName);
            TypeResult Ty = Actions.ActOnTypeName(DeclaratorInfo);
            if (Ty.isInvalid())
              break;

            Res = ParseObjCMessageExpressionBody(SourceLocation(),
                                                 SourceLocation(),
                                                 Ty.get(), nullptr);
            break;
          }
    }

    // Make sure to pass down the right value for isAddressOfOperand.
    if (isAddressOfOperand && isPostfixExpressionSuffixStart())
      isAddressOfOperand = false;

    // Function designators are allowed to be undeclared (C99 6.5.1p2), so we
    // need to know whether or not this identifier is a function designator or
    // not.
    UnqualifiedId Name;
    CXXScopeSpec ScopeSpec;
    SourceLocation TemplateKWLoc;
    Token Replacement;
    CastExpressionIdValidator Validator(
        /*Next=*/Tok,
        /*AllowTypes=*/isTypeCast != NotTypeCast,
        /*AllowNonTypes=*/isTypeCast != IsTypeCast);
    Validator.IsAddressOfOperand = isAddressOfOperand;
    if (Tok.isOneOf(tok::periodstar, tok::arrowstar)) {
      Validator.WantExpressionKeywords = false;
      Validator.WantRemainingKeywords = false;
    } else {
      Validator.WantRemainingKeywords = Tok.isNot(tok::r_paren);
    }
    Name.setIdentifier(&II, ILoc);
    Res = Actions.ActOnIdExpression(
        getCurScope(), ScopeSpec, TemplateKWLoc, Name, Tok.is(tok::l_paren),
        isAddressOfOperand, &Validator,
        /*IsInlineAsmIdentifier=*/false,
        Tok.is(tok::r_paren) ? nullptr : &Replacement);
    if (!Res.isInvalid() && Res.isUnset()) {
      UnconsumeToken(Replacement);
      return ParseCastExpression(ParseKind, isAddressOfOperand,
                                 NotCastExpr, isTypeCast,
                                 /*isVectorLiteral=*/false,
                                 NotPrimaryExpression);
    }
    Res = tryParseCXXPackIndexingExpression(Res);
    if (!Res.isInvalid() && Tok.is(tok::less))
      checkPotentialAngleBracket(Res);
    break;
  }
  case tok::char_constant:     // constant: character-constant
  case tok::wide_char_constant:
  case tok::utf8_char_constant:
  case tok::utf16_char_constant:
  case tok::utf32_char_constant:
    Res = Actions.ActOnCharacterConstant(Tok, /*UDLScope*/getCurScope());
    ConsumeToken();
    break;
  case tok::kw___func__:       // primary-expression: __func__ [C99 6.4.2.2]
  case tok::kw___FUNCTION__:   // primary-expression: __FUNCTION__ [GNU]
  case tok::kw___FUNCDNAME__:   // primary-expression: __FUNCDNAME__ [MS]
  case tok::kw___FUNCSIG__:     // primary-expression: __FUNCSIG__ [MS]
  case tok::kw_L__FUNCTION__:   // primary-expression: L__FUNCTION__ [MS]
  case tok::kw_L__FUNCSIG__:    // primary-expression: L__FUNCSIG__ [MS]
  case tok::kw___PRETTY_FUNCTION__:  // primary-expression: __P..Y_F..N__ [GNU]
    // Function local predefined macros are represented by PredefinedExpr except
    // when Microsoft extensions are enabled and one of these macros is adjacent
    // to a string literal or another one of these macros.
    if (!(getLangOpts().MicrosoftExt &&
          tokenIsLikeStringLiteral(Tok, getLangOpts()) &&
          tokenIsLikeStringLiteral(NextToken(), getLangOpts()))) {
      Res = Actions.ActOnPredefinedExpr(Tok.getLocation(), SavedKind);
      ConsumeToken();
      break;
    }
    [[fallthrough]]; // treat MS function local macros as concatenable strings
  case tok::string_literal:    // primary-expression: string-literal
  case tok::wide_string_literal:
  case tok::utf8_string_literal:
  case tok::utf16_string_literal:
  case tok::utf32_string_literal:
    Res = ParseStringLiteralExpression(true);
    break;
  case tok::kw__Generic:   // primary-expression: generic-selection [C11 6.5.1]
    Res = ParseGenericSelectionExpression();
    break;
  case tok::kw___builtin_available:
    Res = ParseAvailabilityCheckExpr(Tok.getLocation());
    break;
  case tok::kw___builtin_va_arg:
  case tok::kw___builtin_offsetof:
  case tok::kw___builtin_choose_expr:
  case tok::kw___builtin_astype: // primary-expression: [OCL] as_type()
  case tok::kw___builtin_convertvector:
  case tok::kw___builtin_COLUMN:
  case tok::kw___builtin_FILE:
  case tok::kw___builtin_FILE_NAME:
  case tok::kw___builtin_FUNCTION:
  case tok::kw___builtin_FUNCSIG:
  case tok::kw___builtin_LINE:
  case tok::kw___builtin_source_location:
    if (NotPrimaryExpression)
      *NotPrimaryExpression = true;
    // This parses the complete suffix; we can return early.
    return ParseBuiltinPrimaryExpression();
  case tok::kw___null:
    Res = Actions.ActOnGNUNullExpr(ConsumeToken());
    break;

  case tok::plusplus:      // unary-expression: '++' unary-expression [C99]
  case tok::minusminus: {  // unary-expression: '--' unary-expression [C99]
    if (NotPrimaryExpression)
      *NotPrimaryExpression = true;
    // C++ [expr.unary] has:
    //   unary-expression:
    //     ++ cast-expression
    //     -- cast-expression
    Token SavedTok = Tok;
    ConsumeToken();

    PreferredType.enterUnary(Actions, Tok.getLocation(), SavedTok.getKind(),
                             SavedTok.getLocation());
    // One special case is implicitly handled here: if the preceding tokens are
    // an ambiguous cast expression, such as "(T())++", then we recurse to
    // determine whether the '++' is prefix or postfix.
    Res = ParseCastExpression(getLangOpts().CPlusPlus ?
                                  UnaryExprOnly : AnyCastExpr,
                              /*isAddressOfOperand*/false, NotCastExpr,
                              NotTypeCast);
    if (NotCastExpr) {
      // If we return with NotCastExpr = true, we must not consume any tokens,
      // so put the token back where we found it.
      assert(Res.isInvalid());
      UnconsumeToken(SavedTok);
      return ExprError();
    }
    if (!Res.isInvalid()) {
      Expr *Arg = Res.get();
      Res = Actions.ActOnUnaryOp(getCurScope(), SavedTok.getLocation(),
                                 SavedKind, Arg);
      if (Res.isInvalid())
        Res = Actions.CreateRecoveryExpr(SavedTok.getLocation(),
                                         Arg->getEndLoc(), Arg);
    }
    return Res;
  }
  case tok::amp: {         // unary-expression: '&' cast-expression
    if (NotPrimaryExpression)
      *NotPrimaryExpression = true;
    // Special treatment because of member pointers
    SourceLocation SavedLoc = ConsumeToken();
    PreferredType.enterUnary(Actions, Tok.getLocation(), tok::amp, SavedLoc);

    Res = ParseCastExpression(AnyCastExpr, /*isAddressOfOperand=*/true);
    if (!Res.isInvalid()) {
      Expr *Arg = Res.get();
      Res = Actions.ActOnUnaryOp(getCurScope(), SavedLoc, SavedKind, Arg);
      if (Res.isInvalid())
        Res = Actions.CreateRecoveryExpr(Tok.getLocation(), Arg->getEndLoc(),
                                         Arg);
    }
    return Res;
  }

  case tok::star:          // unary-expression: '*' cast-expression
  case tok::plus:          // unary-expression: '+' cast-expression
  case tok::minus:         // unary-expression: '-' cast-expression
  case tok::tilde:         // unary-expression: '~' cast-expression
  case tok::exclaim:       // unary-expression: '!' cast-expression
  case tok::kw___real:     // unary-expression: '__real' cast-expression [GNU]
  case tok::kw___imag: {   // unary-expression: '__imag' cast-expression [GNU]
    if (NotPrimaryExpression)
      *NotPrimaryExpression = true;
    SourceLocation SavedLoc = ConsumeToken();
    PreferredType.enterUnary(Actions, Tok.getLocation(), SavedKind, SavedLoc);
    Res = ParseCastExpression(AnyCastExpr);
    if (!Res.isInvalid()) {
      Expr *Arg = Res.get();
      Res = Actions.ActOnUnaryOp(getCurScope(), SavedLoc, SavedKind, Arg,
                                 isAddressOfOperand);
      if (Res.isInvalid())
        Res = Actions.CreateRecoveryExpr(SavedLoc, Arg->getEndLoc(), Arg);
    }
    return Res;
  }

  case tok::kw_co_await: {  // unary-expression: 'co_await' cast-expression
    if (NotPrimaryExpression)
      *NotPrimaryExpression = true;
    SourceLocation CoawaitLoc = ConsumeToken();
    Res = ParseCastExpression(AnyCastExpr);
    if (!Res.isInvalid())
      Res = Actions.ActOnCoawaitExpr(getCurScope(), CoawaitLoc, Res.get());
    return Res;
  }

  case tok::kw___extension__:{//unary-expression:'__extension__' cast-expr [GNU]
    // __extension__ silences extension warnings in the subexpression.
    if (NotPrimaryExpression)
      *NotPrimaryExpression = true;
    ExtensionRAIIObject O(Diags);  // Use RAII to do this.
    SourceLocation SavedLoc = ConsumeToken();
    Res = ParseCastExpression(AnyCastExpr);
    if (!Res.isInvalid())
      Res = Actions.ActOnUnaryOp(getCurScope(), SavedLoc, SavedKind, Res.get());
    return Res;
  }
  case tok::kw__Alignof:   // unary-expression: '_Alignof' '(' type-name ')'
    diagnoseUseOfC11Keyword(Tok);
    [[fallthrough]];
  case tok::kw_alignof:    // unary-expression: 'alignof' '(' type-id ')'
  case tok::kw___alignof:  // unary-expression: '__alignof' unary-expression
                           // unary-expression: '__alignof' '(' type-name ')'
  case tok::kw_sizeof:     // unary-expression: 'sizeof' unary-expression
                           // unary-expression: 'sizeof' '(' type-name ')'
  // unary-expression: '__datasizeof' unary-expression
  // unary-expression: '__datasizeof' '(' type-name ')'
  case tok::kw___datasizeof:
  case tok::kw_vec_step:   // unary-expression: OpenCL 'vec_step' expression
  // unary-expression: '__builtin_omp_required_simd_align' '(' type-name ')'
  case tok::kw___builtin_omp_required_simd_align:
  case tok::kw___builtin_vectorelements:
    if (NotPrimaryExpression)
      *NotPrimaryExpression = true;
    AllowSuffix = false;
    Res = ParseUnaryExprOrTypeTraitExpression();
    break;
  case tok::ampamp: {      // unary-expression: '&&' identifier
    if (NotPrimaryExpression)
      *NotPrimaryExpression = true;
    SourceLocation AmpAmpLoc = ConsumeToken();
    if (Tok.isNot(tok::identifier))
      return ExprError(Diag(Tok, diag::err_expected) << tok::identifier);

    if (getCurScope()->getFnParent() == nullptr)
      return ExprError(Diag(Tok, diag::err_address_of_label_outside_fn));

    Diag(AmpAmpLoc, diag::ext_gnu_address_of_label);
    LabelDecl *LD = Actions.LookupOrCreateLabel(Tok.getIdentifierInfo(),
                                                Tok.getLocation());
    Res = Actions.ActOnAddrLabel(AmpAmpLoc, Tok.getLocation(), LD);
    ConsumeToken();
    AllowSuffix = false;
    break;
  }
  case tok::kw_const_cast:
  case tok::kw_dynamic_cast:
  case tok::kw_reinterpret_cast:
  case tok::kw_static_cast:
  case tok::kw_addrspace_cast:
    if (NotPrimaryExpression)
      *NotPrimaryExpression = true;
    Res = ParseCXXCasts();
    break;
  case tok::kw___builtin_bit_cast:
    if (NotPrimaryExpression)
      *NotPrimaryExpression = true;
    Res = ParseBuiltinBitCast();
    break;
  case tok::kw_typeid:
    if (NotPrimaryExpression)
      *NotPrimaryExpression = true;
    Res = ParseCXXTypeid();
    break;
  case tok::kw___uuidof:
    if (NotPrimaryExpression)
      *NotPrimaryExpression = true;
    Res = ParseCXXUuidof();
    break;
  case tok::kw_this:
    Res = ParseCXXThis();
    break;
  case tok::kw___builtin_sycl_unique_stable_name:
    Res = ParseSYCLUniqueStableNameExpression();
    break;

  case tok::annot_typename:
    if (isStartOfObjCClassMessageMissingOpenBracket()) {
      TypeResult Type = getTypeAnnotation(Tok);

      // Fake up a Declarator to use with ActOnTypeName.
      DeclSpec DS(AttrFactory);
      DS.SetRangeStart(Tok.getLocation());
      DS.SetRangeEnd(Tok.getLastLoc());

      const char *PrevSpec = nullptr;
      unsigned DiagID;
      DS.SetTypeSpecType(TST_typename, Tok.getAnnotationEndLoc(),
                         PrevSpec, DiagID, Type,
                         Actions.getASTContext().getPrintingPolicy());

      Declarator DeclaratorInfo(DS, ParsedAttributesView::none(),
                                DeclaratorContext::TypeName);
      TypeResult Ty = Actions.ActOnTypeName(DeclaratorInfo);
      if (Ty.isInvalid())
        break;

      ConsumeAnnotationToken();
      Res = ParseObjCMessageExpressionBody(SourceLocation(), SourceLocation(),
                                           Ty.get(), nullptr);
      break;
    }
    [[fallthrough]];

  case tok::annot_decltype:
  case tok::annot_pack_indexing_type:
  case tok::kw_char:
  case tok::kw_wchar_t:
  case tok::kw_char8_t:
  case tok::kw_char16_t:
  case tok::kw_char32_t:
  case tok::kw_bool:
  case tok::kw_short:
  case tok::kw_int:
  case tok::kw_long:
  case tok::kw___int64:
  case tok::kw___int128:
  case tok::kw__ExtInt:
  case tok::kw__BitInt:
  case tok::kw_signed:
  case tok::kw_unsigned:
  case tok::kw_half:
  case tok::kw_float:
  case tok::kw_double:
  case tok::kw___bf16:
  case tok::kw__Float16:
  case tok::kw___float128:
  case tok::kw___ibm128:
  case tok::kw_void:
  case tok::kw_auto:
  case tok::kw_typename:
  case tok::kw_typeof:
  case tok::kw___vector:
  case tok::kw__Accum:
  case tok::kw__Fract:
  case tok::kw__Sat:
#define GENERIC_IMAGE_TYPE(ImgType, Id) case tok::kw_##ImgType##_t:
#include "clang/Basic/OpenCLImageTypes.def"
#define HLSL_INTANGIBLE_TYPE(Name, Id, SingletonId) case tok::kw_##Name:
#include "clang/Basic/HLSLIntangibleTypes.def"
  {
    if (!getLangOpts().CPlusPlus) {
      Diag(Tok, diag::err_expected_expression);
      return ExprError();
    }

    // Everything henceforth is a postfix-expression.
    if (NotPrimaryExpression)
      *NotPrimaryExpression = true;

    if (SavedKind == tok::kw_typename) {
      // postfix-expression: typename-specifier '(' expression-list[opt] ')'
      //                     typename-specifier braced-init-list
      if (TryAnnotateTypeOrScopeToken())
        return ExprError();

      if (!Tok.isSimpleTypeSpecifier(getLangOpts()))
        // We are trying to parse a simple-type-specifier but might not get such
        // a token after error recovery.
        return ExprError();
    }

    // postfix-expression: simple-type-specifier '(' expression-list[opt] ')'
    //                     simple-type-specifier braced-init-list
    //
    DeclSpec DS(AttrFactory);

    ParseCXXSimpleTypeSpecifier(DS);
    if (Tok.isNot(tok::l_paren) &&
        (!getLangOpts().CPlusPlus11 || Tok.isNot(tok::l_brace)))
      return ExprError(Diag(Tok, diag::err_expected_lparen_after_type)
                         << DS.getSourceRange());

    if (Tok.is(tok::l_brace))
      Diag(Tok, diag::warn_cxx98_compat_generalized_initializer_lists);

    Res = ParseCXXTypeConstructExpression(DS);
    break;
  }

  case tok::annot_cxxscope: { // [C++] id-expression: qualified-id
    // If TryAnnotateTypeOrScopeToken annotates the token, tail recurse.
    // (We can end up in this situation after tentative parsing.)
    if (TryAnnotateTypeOrScopeToken())
      return ExprError();
    if (!Tok.is(tok::annot_cxxscope))
      return ParseCastExpression(ParseKind, isAddressOfOperand, NotCastExpr,
                                 isTypeCast, isVectorLiteral,
                                 NotPrimaryExpression);

    Token Next = NextToken();
    if (Next.is(tok::annot_template_id)) {
      TemplateIdAnnotation *TemplateId = takeTemplateIdAnnotation(Next);
      if (TemplateId->Kind == TNK_Type_template) {
        // We have a qualified template-id that we know refers to a
        // type, translate it into a type and continue parsing as a
        // cast expression.
        CXXScopeSpec SS;
        ParseOptionalCXXScopeSpecifier(SS, /*ObjectType=*/nullptr,
                                       /*ObjectHasErrors=*/false,
                                       /*EnteringContext=*/false);
        AnnotateTemplateIdTokenAsType(SS, ImplicitTypenameContext::Yes);
        return ParseCastExpression(ParseKind, isAddressOfOperand, NotCastExpr,
                                   isTypeCast, isVectorLiteral,
                                   NotPrimaryExpression);
      }
    }

    // Parse as an id-expression.
    Res = ParseCXXIdExpression(isAddressOfOperand);
    break;
  }

  case tok::annot_template_id: { // [C++]          template-id
    TemplateIdAnnotation *TemplateId = takeTemplateIdAnnotation(Tok);
    if (TemplateId->Kind == TNK_Type_template) {
      // We have a template-id that we know refers to a type,
      // translate it into a type and continue parsing as a cast
      // expression.
      CXXScopeSpec SS;
      AnnotateTemplateIdTokenAsType(SS, ImplicitTypenameContext::Yes);
      return ParseCastExpression(ParseKind, isAddressOfOperand,
                                 NotCastExpr, isTypeCast, isVectorLiteral,
                                 NotPrimaryExpression);
    }

    // Fall through to treat the template-id as an id-expression.
    [[fallthrough]];
  }

  case tok::kw_operator: // [C++] id-expression: operator/conversion-function-id
    Res = ParseCXXIdExpression(isAddressOfOperand);
    break;

  case tok::coloncolon: {
    // ::foo::bar -> global qualified name etc.   If TryAnnotateTypeOrScopeToken
    // annotates the token, tail recurse.
    if (TryAnnotateTypeOrScopeToken())
      return ExprError();
    if (!Tok.is(tok::coloncolon))
      return ParseCastExpression(ParseKind, isAddressOfOperand, isTypeCast,
                                 isVectorLiteral, NotPrimaryExpression);

    // ::new -> [C++] new-expression
    // ::delete -> [C++] delete-expression
    SourceLocation CCLoc = ConsumeToken();
    if (Tok.is(tok::kw_new)) {
      if (NotPrimaryExpression)
        *NotPrimaryExpression = true;
      Res = ParseCXXNewExpression(true, CCLoc);
      AllowSuffix = false;
      break;
    }
    if (Tok.is(tok::kw_delete)) {
      if (NotPrimaryExpression)
        *NotPrimaryExpression = true;
      Res = ParseCXXDeleteExpression(true, CCLoc);
      AllowSuffix = false;
      break;
    }

    // This is not a type name or scope specifier, it is an invalid expression.
    Diag(CCLoc, diag::err_expected_expression);
    return ExprError();
  }

  case tok::kw_new: // [C++] new-expression
    if (NotPrimaryExpression)
      *NotPrimaryExpression = true;
    Res = ParseCXXNewExpression(false, Tok.getLocation());
    AllowSuffix = false;
    break;

  case tok::kw_delete: // [C++] delete-expression
    if (NotPrimaryExpression)
      *NotPrimaryExpression = true;
    Res = ParseCXXDeleteExpression(false, Tok.getLocation());
    AllowSuffix = false;
    break;

  case tok::kw_requires: // [C++2a] requires-expression
    Res = ParseRequiresExpression();
    AllowSuffix = false;
    break;

  case tok::kw_noexcept: { // [C++0x] 'noexcept' '(' expression ')'
    if (NotPrimaryExpression)
      *NotPrimaryExpression = true;
    Diag(Tok, diag::warn_cxx98_compat_noexcept_expr);
    SourceLocation KeyLoc = ConsumeToken();
    BalancedDelimiterTracker T(*this, tok::l_paren);

    if (T.expectAndConsume(diag::err_expected_lparen_after, "noexcept"))
      return ExprError();
    // C++11 [expr.unary.noexcept]p1:
    //   The noexcept operator determines whether the evaluation of its operand,
    //   which is an unevaluated operand, can throw an exception.
    EnterExpressionEvaluationContext Unevaluated(
        Actions, Sema::ExpressionEvaluationContext::Unevaluated);
    Res = ParseExpression();

    T.consumeClose();

    if (!Res.isInvalid())
      Res = Actions.ActOnNoexceptExpr(KeyLoc, T.getOpenLocation(), Res.get(),
                                      T.getCloseLocation());
    AllowSuffix = false;
    break;
  }

#define TYPE_TRAIT(N,Spelling,K) \
  case tok::kw_##Spelling:
#include "clang/Basic/TokenKinds.def"
    Res = ParseTypeTrait();
    break;

  case tok::kw___array_rank:
  case tok::kw___array_extent:
    if (NotPrimaryExpression)
      *NotPrimaryExpression = true;
    Res = ParseArrayTypeTrait();
    break;

  case tok::kw___builtin_ptrauth_type_discriminator:
    return ParseBuiltinPtrauthTypeDiscriminator();

  case tok::kw___is_lvalue_expr:
  case tok::kw___is_rvalue_expr:
    if (NotPrimaryExpression)
      *NotPrimaryExpression = true;
    Res = ParseExpressionTrait();
    break;

  case tok::at: {
    if (NotPrimaryExpression)
      *NotPrimaryExpression = true;
    SourceLocation AtLoc = ConsumeToken();
    return ParseObjCAtExpression(AtLoc);
  }
  case tok::caret:
    Res = ParseBlockLiteralExpression();
    break;
  case tok::code_completion: {
    cutOffParsing();
    Actions.CodeCompletion().CodeCompleteExpression(
        getCurScope(), PreferredType.get(Tok.getLocation()));
    return ExprError();
  }
#define TRANSFORM_TYPE_TRAIT_DEF(_, Trait) case tok::kw___##Trait:
#include "clang/Basic/TransformTypeTraits.def"
    // HACK: libstdc++ uses some of the transform-type-traits as alias
    // templates, so we need to work around this.
    if (!NextToken().is(tok::l_paren)) {
      Tok.setKind(tok::identifier);
      Diag(Tok, diag::ext_keyword_as_ident)
          << Tok.getIdentifierInfo()->getName() << 0;
      goto ParseIdentifier;
    }
    goto ExpectedExpression;
  case tok::l_square:
    if (getLangOpts().CPlusPlus) {
      if (getLangOpts().OmpSs) {
        Res = TryParseOSSArrayShaping();
        // When we've guessed it's an array shape parse it and done
        if (!Res.isInvalid())
          return ParseOSSArrayShaping();
      }
      if (getLangOpts().ObjC) {
        // C++11 lambda expressions and Objective-C message sends both start with a
        // square bracket.  There are three possibilities here:
        // we have a valid lambda expression, we have an invalid lambda
        // expression, or we have something that doesn't appear to be a lambda.
        // If we're in the last case, we fall back to ParseObjCMessageExpression.
        Res = TryParseLambdaExpression();
        if (!Res.isInvalid() && !Res.get()) {
          // We assume Objective-C++ message expressions are not
          // primary-expressions.
          if (NotPrimaryExpression)
            *NotPrimaryExpression = true;
          Res = ParseObjCMessageExpression();
        }
        break;
      }
      Res = ParseLambdaExpression();
      break;
    }
    if (getLangOpts().OmpSs) {
      Res = TryParseOSSArrayShaping();
      // When we've guessed it's an array shape parse it and done
      if (!Res.isInvalid())
        return ParseOSSArrayShaping();
    }
    if (getLangOpts().ObjC) {
      Res = ParseObjCMessageExpression();
      break;
    }
    [[fallthrough]];
  default:
  ExpectedExpression:
    NotCastExpr = true;
    return ExprError();
  }

  // Check to see whether Res is a function designator only. If it is and we
  // are compiling for OpenCL, we need to return an error as this implies
  // that the address of the function is being taken, which is illegal in CL.

  if (ParseKind == PrimaryExprOnly)
    // This is strictly a primary-expression - no postfix-expr pieces should be
    // parsed.
    return Res;

  if (!AllowSuffix) {
    // FIXME: Don't parse a primary-expression suffix if we encountered a parse
    // error already.
    if (Res.isInvalid())
      return Res;

    switch (Tok.getKind()) {
    case tok::l_square:
    case tok::l_paren:
    case tok::plusplus:
    case tok::minusminus:
      // "expected ';'" or similar is probably the right diagnostic here. Let
      // the caller decide what to do.
      if (Tok.isAtStartOfLine())
        return Res;

      [[fallthrough]];
    case tok::period:
    case tok::arrow:
      break;

    default:
      return Res;
    }

    // This was a unary-expression for which a postfix-expression suffix is
    // not permitted by the grammar (eg, a sizeof expression or
    // new-expression or similar). Diagnose but parse the suffix anyway.
    Diag(Tok.getLocation(), diag::err_postfix_after_unary_requires_parens)
        << Tok.getKind() << Res.get()->getSourceRange()
        << FixItHint::CreateInsertion(Res.get()->getBeginLoc(), "(")
        << FixItHint::CreateInsertion(PP.getLocForEndOfToken(PrevTokLocation),
                                      ")");
  }

  // These can be followed by postfix-expr pieces.
  PreferredType = SavedType;
  Res = ParsePostfixExpressionSuffix(Res);
  if (getLangOpts().OpenCL &&
      !getActions().getOpenCLOptions().isAvailableOption(
          "__cl_clang_function_pointers", getLangOpts()))
    if (Expr *PostfixExpr = Res.get()) {
      QualType Ty = PostfixExpr->getType();
      if (!Ty.isNull() && Ty->isFunctionType()) {
        Diag(PostfixExpr->getExprLoc(),
             diag::err_opencl_taking_function_address_parser);
        return ExprError();
      }
    }

  return Res;
}

/// Once the leading part of a postfix-expression is parsed, this
/// method parses any suffixes that apply.
///
/// \verbatim
///       postfix-expression: [C99 6.5.2]
///         primary-expression
///         postfix-expression '[' expression ']'
///         postfix-expression '[' braced-init-list ']'
///         postfix-expression '[' expression-list [opt] ']'  [C++23 12.4.5]
///         postfix-expression '(' argument-expression-list[opt] ')'
///         postfix-expression '.' identifier
///         postfix-expression '->' identifier
///         postfix-expression '++'
///         postfix-expression '--'
///         '(' type-name ')' '{' initializer-list '}'
///         '(' type-name ')' '{' initializer-list ',' '}'
///
///       argument-expression-list: [C99 6.5.2]
///         argument-expression ...[opt]
///         argument-expression-list ',' assignment-expression ...[opt]
/// \endverbatim
ExprResult
Parser::ParsePostfixExpressionSuffix(ExprResult LHS) {
  // Now that the primary-expression piece of the postfix-expression has been
  // parsed, see if there are any postfix-expression pieces here.
  SourceLocation Loc;
  auto SavedType = PreferredType;
  while (true) {
    // Each iteration relies on preferred type for the whole expression.
    PreferredType = SavedType;
    switch (Tok.getKind()) {
    case tok::code_completion:
      if (InMessageExpression)
        return LHS;

      cutOffParsing();
      Actions.CodeCompletion().CodeCompletePostfixExpression(
          getCurScope(), LHS, PreferredType.get(Tok.getLocation()));
      return ExprError();

    case tok::identifier:
      // If we see identifier: after an expression, and we're not already in a
      // message send, then this is probably a message send with a missing
      // opening bracket '['.
      if (getLangOpts().ObjC && !InMessageExpression &&
          (NextToken().is(tok::colon) || NextToken().is(tok::r_square))) {
        LHS = ParseObjCMessageExpressionBody(SourceLocation(), SourceLocation(),
                                             nullptr, LHS.get());
        break;
      }
      // Fall through; this isn't a message send.
      [[fallthrough]];

    default:  // Not a postfix-expression suffix.
      return LHS;
    case tok::l_square: {  // postfix-expression: p-e '[' expression ']'
      // If we have a array postfix expression that starts on a new line and
      // Objective-C is enabled, it is highly likely that the user forgot a
      // semicolon after the base expression and that the array postfix-expr is
      // actually another message send.  In this case, do some look-ahead to see
      // if the contents of the square brackets are obviously not a valid
      // expression and recover by pretending there is no suffix.
      if (getLangOpts().ObjC && Tok.isAtStartOfLine() &&
          isSimpleObjCMessageExpression())
        return LHS;

      // Reject array indices starting with a lambda-expression. '[[' is
      // reserved for attributes.
      if (CheckProhibitedCXX11Attribute()) {
        (void)Actions.CorrectDelayedTyposInExpr(LHS);
        return ExprError();
      }
      BalancedDelimiterTracker T(*this, tok::l_square);
      T.consumeOpen();
      Loc = T.getOpenLocation();
      ExprResult Length, Stride;
      SourceLocation ColonLocFirst, ColonLocSecond;
      bool ColonForm = false;
      ExprVector ArgExprs;
      bool HasError = false;
      PreferredType.enterSubscript(Actions, Tok.getLocation(), LHS.get());

      // We try to parse a list of indexes in all language mode first
      // and, in we find 0 or one index, we try to parse an OpenMP/OpenACC array
      // section. This allow us to support C++23 multi dimensional subscript and
      // OpenMP/OpenACC sections in the same language mode.
      if (!(getLangOpts().OpenMP || AllowOpenACCArraySections || getLangOpts().OmpSs)
          || (getLangOpts().OpenMP && Tok.isNot(tok::colon))
          || (AllowOpenACCArraySections && Tok.isNot(tok::colon))
          || (getLangOpts().OmpSs && (Tok.isNot(tok::colon) && Tok.isNot(tok::semi)))) {
        if (!getLangOpts().CPlusPlus23) {
          ExprResult Idx;
          if (getLangOpts().CPlusPlus11 && Tok.is(tok::l_brace)) {
            Diag(Tok, diag::warn_cxx98_compat_generalized_initializer_lists);
            Idx = ParseBraceInitializer();
          } else {
            Idx = ParseExpression(); // May be a comma expression
          }
          LHS = Actions.CorrectDelayedTyposInExpr(LHS);
          Idx = Actions.CorrectDelayedTyposInExpr(Idx);
          if (Idx.isInvalid()) {
            HasError = true;
          } else {
            ArgExprs.push_back(Idx.get());
          }
        } else if (Tok.isNot(tok::r_square)) {
          if (ParseExpressionList(ArgExprs)) {
            LHS = Actions.CorrectDelayedTyposInExpr(LHS);
            HasError = true;
          }
        }
      }

      auto ParseOmpAccSection =
          [this, &ColonLocFirst, &ColonLocSecond, &Length, &Stride, &ArgExprs]() {
        // Handle OpenACC first, since 'AllowOpenACCArraySections' is only enabled
        // when actively parsing a 'var' in a 'var-list' during clause/'cache'
        // parsing, so it is the most specific, and best allows us to handle
        // OpenACC and OpenMP at the same time.
        if (ArgExprs.size() <= 1 && AllowOpenACCArraySections) {
          ColonProtectionRAIIObject RAII(*this);
          if (Tok.is(tok::colon)) {
            // Consume ':'
            ColonLocFirst = ConsumeToken();
            if (Tok.isNot(tok::r_square))
              Length = Actions.CorrectDelayedTyposInExpr(ParseExpression());
          }
        } else if (ArgExprs.size() <= 1 && getLangOpts().OpenMP) {
          ColonProtectionRAIIObject RAII(*this);
          if (Tok.is(tok::colon)) {
            // Consume ':'
            ColonLocFirst = ConsumeToken();
            if (Tok.isNot(tok::r_square) &&
                (getLangOpts().OpenMP < 50 ||
                 ((Tok.isNot(tok::colon) && getLangOpts().OpenMP >= 50)))) {
              Length = ParseExpression();
              Length = Actions.CorrectDelayedTyposInExpr(Length);
            }
          }
          if (getLangOpts().OpenMP >= 50 &&
              (OMPClauseKind == llvm::omp::Clause::OMPC_to ||
               OMPClauseKind == llvm::omp::Clause::OMPC_from) &&
              Tok.is(tok::colon)) {
            // Consume ':'
            ColonLocSecond = ConsumeToken();
            if (Tok.isNot(tok::r_square)) {
              Stride = ParseExpression();
            }
          }
        }
      };

      auto ParseOssSection =
          [this, &ColonLocFirst, &ColonForm, &Length, &ArgExprs]() {
        // Parse ':' or ';' of the array section
        if (ArgExprs.size() <= 1 && getLangOpts().OmpSs) {
          ColonProtectionRAIIObject RAII(*this);
          if (Tok.is(tok::colon)) {
            ColonForm = true;
            // Consume ':'
            ColonLocFirst = ConsumeToken();
            if (Tok.isNot(tok::r_square) && Tok.isNot(tok::colon)) {
              Length = ParseExpression();
              Length = Actions.CorrectDelayedTyposInExpr(Length);
            }
          } else if (Tok.is(tok::semi)) {
            // Consume ';'
            ColonLocFirst = ConsumeToken();
            if (Tok.isNot(tok::r_square) && Tok.isNot(tok::semi)) {
              Length = ParseExpression();
              Length = Actions.CorrectDelayedTyposInExpr(Length);
            }
          }
        }
      };

      bool IsOssSection =
        (getLangOpts().OmpSs
           && (!(getLangOpts().OpenMP || AllowOpenACCArraySections)
               || getCurScope()->isOmpSsDirectiveScope()));

      if (!IsOssSection)
        ParseOmpAccSection();
      else
        ParseOssSection();

      SourceLocation RLoc = Tok.getLocation();
      LHS = Actions.CorrectDelayedTyposInExpr(LHS);

      if (!LHS.isInvalid() && !HasError && !Length.isInvalid() &&
          !Stride.isInvalid() && Tok.is(tok::r_square)) {
        if (ColonLocFirst.isValid() || ColonLocSecond.isValid()) {
          // Like above, AllowOpenACCArraySections is 'more specific' and only
          // enabled when actively parsing a 'var' in a 'var-list' during
          // clause/'cache' construct parsing, so it is more specific. So we
          // should do it first, so that the correct node gets created.
          if (AllowOpenACCArraySections) {
            assert(!Stride.isUsable() && !ColonLocSecond.isValid() &&
                   "Stride/second colon not allowed for OpenACC");
            LHS = Actions.OpenACC().ActOnArraySectionExpr(
                LHS.get(), Loc, ArgExprs.empty() ? nullptr : ArgExprs[0],
                ColonLocFirst, Length.get(), RLoc);
          } else {
            if (!IsOssSection)
              LHS = Actions.OpenMP().ActOnOMPArraySectionExpr(
                  LHS.get(), Loc, ArgExprs.empty() ? nullptr : ArgExprs[0],
                  ColonLocFirst, ColonLocSecond, Length.get(), Stride.get(),
                  RLoc);
            else
              LHS = Actions.OmpSs().ActOnOSSArraySectionExpr(
                  LHS.get(), Loc, ArgExprs.empty() ? nullptr : ArgExprs[0],
                  ColonLocFirst, Length.get(), RLoc, ColonForm);
          }
        } else {
          LHS = Actions.ActOnArraySubscriptExpr(getCurScope(), LHS.get(), Loc,
                                                ArgExprs, RLoc);
        }
      } else {
        LHS = ExprError();
      }

      // Match the ']'.
      T.consumeClose();
      break;
    }

    case tok::l_paren:         // p-e: p-e '(' argument-expression-list[opt] ')'
    case tok::lesslessless: {  // p-e: p-e '<<<' argument-expression-list '>>>'
                               //   '(' argument-expression-list[opt] ')'
      tok::TokenKind OpKind = Tok.getKind();
      InMessageExpressionRAIIObject InMessage(*this, false);

      Expr *ExecConfig = nullptr;

      BalancedDelimiterTracker PT(*this, tok::l_paren);

      if (OpKind == tok::lesslessless) {
        ExprVector ExecConfigExprs;
        SourceLocation OpenLoc = ConsumeToken();

        if (ParseSimpleExpressionList(ExecConfigExprs)) {
          (void)Actions.CorrectDelayedTyposInExpr(LHS);
          LHS = ExprError();
        }

        SourceLocation CloseLoc;
        if (TryConsumeToken(tok::greatergreatergreater, CloseLoc)) {
        } else if (LHS.isInvalid()) {
          SkipUntil(tok::greatergreatergreater, StopAtSemi);
        } else {
          // There was an error closing the brackets
          Diag(Tok, diag::err_expected) << tok::greatergreatergreater;
          Diag(OpenLoc, diag::note_matching) << tok::lesslessless;
          SkipUntil(tok::greatergreatergreater, StopAtSemi);
          LHS = ExprError();
        }

        if (!LHS.isInvalid()) {
          if (ExpectAndConsume(tok::l_paren))
            LHS = ExprError();
          else
            Loc = PrevTokLocation;
        }

        if (!LHS.isInvalid()) {
          ExprResult ECResult = Actions.CUDA().ActOnExecConfigExpr(
              getCurScope(), OpenLoc, ExecConfigExprs, CloseLoc);
          if (ECResult.isInvalid())
            LHS = ExprError();
          else
            ExecConfig = ECResult.get();
        }
      } else {
        PT.consumeOpen();
        Loc = PT.getOpenLocation();
      }

      ExprVector ArgExprs;
      auto RunSignatureHelp = [&]() -> QualType {
        QualType PreferredType =
            Actions.CodeCompletion().ProduceCallSignatureHelp(
                LHS.get(), ArgExprs, PT.getOpenLocation());
        CalledSignatureHelp = true;
        return PreferredType;
      };
      if (OpKind == tok::l_paren || !LHS.isInvalid()) {
        if (Tok.isNot(tok::r_paren)) {
          if (ParseExpressionList(ArgExprs, [&] {
                PreferredType.enterFunctionArgument(Tok.getLocation(),
                                                    RunSignatureHelp);
              })) {
            (void)Actions.CorrectDelayedTyposInExpr(LHS);
            // If we got an error when parsing expression list, we don't call
            // the CodeCompleteCall handler inside the parser. So call it here
            // to make sure we get overload suggestions even when we are in the
            // middle of a parameter.
            if (PP.isCodeCompletionReached() && !CalledSignatureHelp)
              RunSignatureHelp();
            LHS = ExprError();
          } else if (LHS.isInvalid()) {
            for (auto &E : ArgExprs)
              Actions.CorrectDelayedTyposInExpr(E);
          }
        }
      }

      // Match the ')'.
      if (LHS.isInvalid()) {
        SkipUntil(tok::r_paren, StopAtSemi);
      } else if (Tok.isNot(tok::r_paren)) {
        bool HadDelayedTypo = false;
        if (Actions.CorrectDelayedTyposInExpr(LHS).get() != LHS.get())
          HadDelayedTypo = true;
        for (auto &E : ArgExprs)
          if (Actions.CorrectDelayedTyposInExpr(E).get() != E)
            HadDelayedTypo = true;
        // If there were delayed typos in the LHS or ArgExprs, call SkipUntil
        // instead of PT.consumeClose() to avoid emitting extra diagnostics for
        // the unmatched l_paren.
        if (HadDelayedTypo)
          SkipUntil(tok::r_paren, StopAtSemi);
        else
          PT.consumeClose();
        LHS = ExprError();
      } else {
        Expr *Fn = LHS.get();
        SourceLocation RParLoc = Tok.getLocation();
        LHS = Actions.ActOnCallExpr(getCurScope(), Fn, Loc, ArgExprs, RParLoc,
                                    ExecConfig);
        if (LHS.isInvalid()) {
          ArgExprs.insert(ArgExprs.begin(), Fn);
          LHS =
              Actions.CreateRecoveryExpr(Fn->getBeginLoc(), RParLoc, ArgExprs);
        }
        PT.consumeClose();
      }

      break;
    }
    case tok::arrow:
    case tok::period: {
      // postfix-expression: p-e '->' template[opt] id-expression
      // postfix-expression: p-e '.' template[opt] id-expression
      tok::TokenKind OpKind = Tok.getKind();
      SourceLocation OpLoc = ConsumeToken();  // Eat the "." or "->" token.

      CXXScopeSpec SS;
      ParsedType ObjectType;
      bool MayBePseudoDestructor = false;
      Expr* OrigLHS = !LHS.isInvalid() ? LHS.get() : nullptr;

      PreferredType.enterMemAccess(Actions, Tok.getLocation(), OrigLHS);

      if (getLangOpts().CPlusPlus && !LHS.isInvalid()) {
        Expr *Base = OrigLHS;
        const Type* BaseType = Base->getType().getTypePtrOrNull();
        if (BaseType && Tok.is(tok::l_paren) &&
            (BaseType->isFunctionType() ||
             BaseType->isSpecificPlaceholderType(BuiltinType::BoundMember))) {
          Diag(OpLoc, diag::err_function_is_not_record)
              << OpKind << Base->getSourceRange()
              << FixItHint::CreateRemoval(OpLoc);
          return ParsePostfixExpressionSuffix(Base);
        }

        LHS = Actions.ActOnStartCXXMemberReference(getCurScope(), Base, OpLoc,
                                                   OpKind, ObjectType,
                                                   MayBePseudoDestructor);
        if (LHS.isInvalid()) {
          // Clang will try to perform expression based completion as a
          // fallback, which is confusing in case of member references. So we
          // stop here without any completions.
          if (Tok.is(tok::code_completion)) {
            cutOffParsing();
            return ExprError();
          }
          break;
        }
        ParseOptionalCXXScopeSpecifier(
            SS, ObjectType, LHS.get() && LHS.get()->containsErrors(),
            /*EnteringContext=*/false, &MayBePseudoDestructor);
        if (SS.isNotEmpty())
          ObjectType = nullptr;
      }

      if (Tok.is(tok::code_completion)) {
        tok::TokenKind CorrectedOpKind =
            OpKind == tok::arrow ? tok::period : tok::arrow;
        ExprResult CorrectedLHS(/*Invalid=*/true);
        if (getLangOpts().CPlusPlus && OrigLHS) {
          // FIXME: Creating a TentativeAnalysisScope from outside Sema is a
          // hack.
          Sema::TentativeAnalysisScope Trap(Actions);
          CorrectedLHS = Actions.ActOnStartCXXMemberReference(
              getCurScope(), OrigLHS, OpLoc, CorrectedOpKind, ObjectType,
              MayBePseudoDestructor);
        }

        Expr *Base = LHS.get();
        Expr *CorrectedBase = CorrectedLHS.get();
        if (!CorrectedBase && !getLangOpts().CPlusPlus)
          CorrectedBase = Base;

        // Code completion for a member access expression.
        cutOffParsing();
        Actions.CodeCompletion().CodeCompleteMemberReferenceExpr(
            getCurScope(), Base, CorrectedBase, OpLoc, OpKind == tok::arrow,
            Base && ExprStatementTokLoc == Base->getBeginLoc(),
            PreferredType.get(Tok.getLocation()));

        return ExprError();
      }

      if (MayBePseudoDestructor && !LHS.isInvalid()) {
        LHS = ParseCXXPseudoDestructor(LHS.get(), OpLoc, OpKind, SS,
                                       ObjectType);
        break;
      }

      // Either the action has told us that this cannot be a
      // pseudo-destructor expression (based on the type of base
      // expression), or we didn't see a '~' in the right place. We
      // can still parse a destructor name here, but in that case it
      // names a real destructor.
      // Allow explicit constructor calls in Microsoft mode.
      // FIXME: Add support for explicit call of template constructor.
      SourceLocation TemplateKWLoc;
      UnqualifiedId Name;
      if (getLangOpts().ObjC && OpKind == tok::period &&
          Tok.is(tok::kw_class)) {
        // Objective-C++:
        //   After a '.' in a member access expression, treat the keyword
        //   'class' as if it were an identifier.
        //
        // This hack allows property access to the 'class' method because it is
        // such a common method name. For other C++ keywords that are
        // Objective-C method names, one must use the message send syntax.
        IdentifierInfo *Id = Tok.getIdentifierInfo();
        SourceLocation Loc = ConsumeToken();
        Name.setIdentifier(Id, Loc);
      } else if (ParseUnqualifiedId(
                     SS, ObjectType, LHS.get() && LHS.get()->containsErrors(),
                     /*EnteringContext=*/false,
                     /*AllowDestructorName=*/true,
                     /*AllowConstructorName=*/
                     getLangOpts().MicrosoftExt && SS.isNotEmpty(),
                     /*AllowDeductionGuide=*/false, &TemplateKWLoc, Name)) {
        (void)Actions.CorrectDelayedTyposInExpr(LHS);
        LHS = ExprError();
      }

      if (!LHS.isInvalid())
        LHS = Actions.ActOnMemberAccessExpr(getCurScope(), LHS.get(), OpLoc,
                                            OpKind, SS, TemplateKWLoc, Name,
                                 CurParsedObjCImpl ? CurParsedObjCImpl->Dcl
                                                   : nullptr);
      if (!LHS.isInvalid()) {
        if (Tok.is(tok::less))
          checkPotentialAngleBracket(LHS);
      } else if (OrigLHS && Name.isValid()) {
        // Preserve the LHS if the RHS is an invalid member.
        LHS = Actions.CreateRecoveryExpr(OrigLHS->getBeginLoc(),
                                         Name.getEndLoc(), {OrigLHS});
      }
      break;
    }
    case tok::plusplus:    // postfix-expression: postfix-expression '++'
    case tok::minusminus:  // postfix-expression: postfix-expression '--'
      if (!LHS.isInvalid()) {
        Expr *Arg = LHS.get();
        LHS = Actions.ActOnPostfixUnaryOp(getCurScope(), Tok.getLocation(),
                                          Tok.getKind(), Arg);
        if (LHS.isInvalid())
          LHS = Actions.CreateRecoveryExpr(Arg->getBeginLoc(),
                                           Tok.getLocation(), Arg);
      }
      ConsumeToken();
      break;
    }
  }
}

/// ParseExprAfterUnaryExprOrTypeTrait - We parsed a typeof/sizeof/alignof/
/// vec_step and we are at the start of an expression or a parenthesized
/// type-id. OpTok is the operand token (typeof/sizeof/alignof). Returns the
/// expression (isCastExpr == false) or the type (isCastExpr == true).
///
/// \verbatim
///       unary-expression:  [C99 6.5.3]
///         'sizeof' unary-expression
///         'sizeof' '(' type-name ')'
/// [Clang] '__datasizeof' unary-expression
/// [Clang] '__datasizeof' '(' type-name ')'
/// [GNU]   '__alignof' unary-expression
/// [GNU]   '__alignof' '(' type-name ')'
/// [C11]   '_Alignof' '(' type-name ')'
/// [C++0x] 'alignof' '(' type-id ')'
///
/// [GNU]   typeof-specifier:
///           typeof ( expressions )
///           typeof ( type-name )
/// [GNU/C++] typeof unary-expression
/// [C23]   typeof-specifier:
///           typeof '(' typeof-specifier-argument ')'
///           typeof_unqual '(' typeof-specifier-argument ')'
///
///         typeof-specifier-argument:
///           expression
///           type-name
///
/// [OpenCL 1.1 6.11.12] vec_step built-in function:
///           vec_step ( expressions )
///           vec_step ( type-name )
/// \endverbatim
ExprResult
Parser::ParseExprAfterUnaryExprOrTypeTrait(const Token &OpTok,
                                           bool &isCastExpr,
                                           ParsedType &CastTy,
                                           SourceRange &CastRange) {

  assert(OpTok.isOneOf(tok::kw_typeof, tok::kw_typeof_unqual, tok::kw_sizeof,
                       tok::kw___datasizeof, tok::kw___alignof, tok::kw_alignof,
                       tok::kw__Alignof, tok::kw_vec_step,
                       tok::kw___builtin_omp_required_simd_align,
                       tok::kw___builtin_vectorelements) &&
         "Not a typeof/sizeof/alignof/vec_step expression!");

  ExprResult Operand;

  // If the operand doesn't start with an '(', it must be an expression.
  if (Tok.isNot(tok::l_paren)) {
    // If construct allows a form without parenthesis, user may forget to put
    // pathenthesis around type name.
    if (OpTok.isOneOf(tok::kw_sizeof, tok::kw___datasizeof, tok::kw___alignof,
                      tok::kw_alignof, tok::kw__Alignof)) {
      if (isTypeIdUnambiguously()) {
        DeclSpec DS(AttrFactory);
        ParseSpecifierQualifierList(DS);
        Declarator DeclaratorInfo(DS, ParsedAttributesView::none(),
                                  DeclaratorContext::TypeName);
        ParseDeclarator(DeclaratorInfo);

        SourceLocation LParenLoc = PP.getLocForEndOfToken(OpTok.getLocation());
        SourceLocation RParenLoc = PP.getLocForEndOfToken(PrevTokLocation);
        if (LParenLoc.isInvalid() || RParenLoc.isInvalid()) {
          Diag(OpTok.getLocation(),
               diag::err_expected_parentheses_around_typename)
              << OpTok.getName();
        } else {
          Diag(LParenLoc, diag::err_expected_parentheses_around_typename)
              << OpTok.getName() << FixItHint::CreateInsertion(LParenLoc, "(")
              << FixItHint::CreateInsertion(RParenLoc, ")");
        }
        isCastExpr = true;
        return ExprEmpty();
      }
    }

    isCastExpr = false;
    if (OpTok.isOneOf(tok::kw_typeof, tok::kw_typeof_unqual) &&
        !getLangOpts().CPlusPlus) {
      Diag(Tok, diag::err_expected_after) << OpTok.getIdentifierInfo()
                                          << tok::l_paren;
      return ExprError();
    }

    // If we're parsing a chain that consists of keywords that could be
    // followed by a non-parenthesized expression, BalancedDelimiterTracker
    // is not going to help when the nesting is too deep. In this corner case
    // we continue to parse with sufficient stack space to avoid crashing.
    if (OpTok.isOneOf(tok::kw_sizeof, tok::kw___datasizeof, tok::kw___alignof,
                      tok::kw_alignof, tok::kw__Alignof) &&
        Tok.isOneOf(tok::kw_sizeof, tok::kw___datasizeof, tok::kw___alignof,
                    tok::kw_alignof, tok::kw__Alignof))
      Actions.runWithSufficientStackSpace(Tok.getLocation(), [&] {
        Operand = ParseCastExpression(UnaryExprOnly);
      });
    else
      Operand = ParseCastExpression(UnaryExprOnly);
  } else {
    // If it starts with a '(', we know that it is either a parenthesized
    // type-name, or it is a unary-expression that starts with a compound
    // literal, or starts with a primary-expression that is a parenthesized
    // expression.
    ParenParseOption ExprType = CastExpr;
    SourceLocation LParenLoc = Tok.getLocation(), RParenLoc;

    Operand = ParseParenExpression(ExprType, true/*stopIfCastExpr*/,
                                   false, CastTy, RParenLoc);
    CastRange = SourceRange(LParenLoc, RParenLoc);

    // If ParseParenExpression parsed a '(typename)' sequence only, then this is
    // a type.
    if (ExprType == CastExpr) {
      isCastExpr = true;
      return ExprEmpty();
    }

    if (getLangOpts().CPlusPlus ||
        !OpTok.isOneOf(tok::kw_typeof, tok::kw_typeof_unqual)) {
      // GNU typeof in C requires the expression to be parenthesized. Not so for
      // sizeof/alignof or in C++. Therefore, the parenthesized expression is
      // the start of a unary-expression, but doesn't include any postfix
      // pieces. Parse these now if present.
      if (!Operand.isInvalid())
        Operand = ParsePostfixExpressionSuffix(Operand.get());
    }
  }

  // If we get here, the operand to the typeof/sizeof/alignof was an expression.
  isCastExpr = false;
  return Operand;
}

/// Parse a __builtin_sycl_unique_stable_name expression.  Accepts a type-id as
/// a parameter.
ExprResult Parser::ParseSYCLUniqueStableNameExpression() {
  assert(Tok.is(tok::kw___builtin_sycl_unique_stable_name) &&
         "Not __builtin_sycl_unique_stable_name");

  SourceLocation OpLoc = ConsumeToken();
  BalancedDelimiterTracker T(*this, tok::l_paren);

  // __builtin_sycl_unique_stable_name expressions are always parenthesized.
  if (T.expectAndConsume(diag::err_expected_lparen_after,
                         "__builtin_sycl_unique_stable_name"))
    return ExprError();

  TypeResult Ty = ParseTypeName();

  if (Ty.isInvalid()) {
    T.skipToEnd();
    return ExprError();
  }

  if (T.consumeClose())
    return ExprError();

  return Actions.SYCL().ActOnUniqueStableNameExpr(
      OpLoc, T.getOpenLocation(), T.getCloseLocation(), Ty.get());
}

/// Parse a sizeof or alignof expression.
///
/// \verbatim
///       unary-expression:  [C99 6.5.3]
///         'sizeof' unary-expression
///         'sizeof' '(' type-name ')'
/// [C++11] 'sizeof' '...' '(' identifier ')'
/// [Clang] '__datasizeof' unary-expression
/// [Clang] '__datasizeof' '(' type-name ')'
/// [GNU]   '__alignof' unary-expression
/// [GNU]   '__alignof' '(' type-name ')'
/// [C11]   '_Alignof' '(' type-name ')'
/// [C++11] 'alignof' '(' type-id ')'
/// \endverbatim
ExprResult Parser::ParseUnaryExprOrTypeTraitExpression() {
  assert(Tok.isOneOf(tok::kw_sizeof, tok::kw___datasizeof, tok::kw___alignof,
                     tok::kw_alignof, tok::kw__Alignof, tok::kw_vec_step,
                     tok::kw___builtin_omp_required_simd_align,
                     tok::kw___builtin_vectorelements) &&
         "Not a sizeof/alignof/vec_step expression!");
  Token OpTok = Tok;
  ConsumeToken();

  // [C++11] 'sizeof' '...' '(' identifier ')'
  if (Tok.is(tok::ellipsis) && OpTok.is(tok::kw_sizeof)) {
    SourceLocation EllipsisLoc = ConsumeToken();
    SourceLocation LParenLoc, RParenLoc;
    IdentifierInfo *Name = nullptr;
    SourceLocation NameLoc;
    if (Tok.is(tok::l_paren)) {
      BalancedDelimiterTracker T(*this, tok::l_paren);
      T.consumeOpen();
      LParenLoc = T.getOpenLocation();
      if (Tok.is(tok::identifier)) {
        Name = Tok.getIdentifierInfo();
        NameLoc = ConsumeToken();
        T.consumeClose();
        RParenLoc = T.getCloseLocation();
        if (RParenLoc.isInvalid())
          RParenLoc = PP.getLocForEndOfToken(NameLoc);
      } else {
        Diag(Tok, diag::err_expected_parameter_pack);
        SkipUntil(tok::r_paren, StopAtSemi);
      }
    } else if (Tok.is(tok::identifier)) {
      Name = Tok.getIdentifierInfo();
      NameLoc = ConsumeToken();
      LParenLoc = PP.getLocForEndOfToken(EllipsisLoc);
      RParenLoc = PP.getLocForEndOfToken(NameLoc);
      Diag(LParenLoc, diag::err_paren_sizeof_parameter_pack)
        << Name
        << FixItHint::CreateInsertion(LParenLoc, "(")
        << FixItHint::CreateInsertion(RParenLoc, ")");
    } else {
      Diag(Tok, diag::err_sizeof_parameter_pack);
    }

    if (!Name)
      return ExprError();

    EnterExpressionEvaluationContext Unevaluated(
        Actions, Sema::ExpressionEvaluationContext::Unevaluated,
        Sema::ReuseLambdaContextDecl);

    return Actions.ActOnSizeofParameterPackExpr(getCurScope(),
                                                OpTok.getLocation(),
                                                *Name, NameLoc,
                                                RParenLoc);
  }

  if (getLangOpts().CPlusPlus &&
      OpTok.isOneOf(tok::kw_alignof, tok::kw__Alignof))
    Diag(OpTok, diag::warn_cxx98_compat_alignof);
  else if (getLangOpts().C23 && OpTok.is(tok::kw_alignof))
    Diag(OpTok, diag::warn_c23_compat_keyword) << OpTok.getName();

  EnterExpressionEvaluationContext Unevaluated(
      Actions, Sema::ExpressionEvaluationContext::Unevaluated,
      Sema::ReuseLambdaContextDecl);

  bool isCastExpr;
  ParsedType CastTy;
  SourceRange CastRange;
  ExprResult Operand = ParseExprAfterUnaryExprOrTypeTrait(OpTok,
                                                          isCastExpr,
                                                          CastTy,
                                                          CastRange);

  UnaryExprOrTypeTrait ExprKind = UETT_SizeOf;
  switch (OpTok.getKind()) {
  case tok::kw_alignof:
  case tok::kw__Alignof:
    ExprKind = UETT_AlignOf;
    break;
  case tok::kw___alignof:
    ExprKind = UETT_PreferredAlignOf;
    break;
  case tok::kw_vec_step:
    ExprKind = UETT_VecStep;
    break;
  case tok::kw___builtin_omp_required_simd_align:
    ExprKind = UETT_OpenMPRequiredSimdAlign;
    break;
  case tok::kw___datasizeof:
    ExprKind = UETT_DataSizeOf;
    break;
  case tok::kw___builtin_vectorelements:
    ExprKind = UETT_VectorElements;
    break;
  default:
    break;
  }

  if (isCastExpr)
    return Actions.ActOnUnaryExprOrTypeTraitExpr(OpTok.getLocation(),
                                                 ExprKind,
                                                 /*IsType=*/true,
                                                 CastTy.getAsOpaquePtr(),
                                                 CastRange);

  if (OpTok.isOneOf(tok::kw_alignof, tok::kw__Alignof))
    Diag(OpTok, diag::ext_alignof_expr) << OpTok.getIdentifierInfo();

  // If we get here, the operand to the sizeof/alignof was an expression.
  if (!Operand.isInvalid())
    Operand = Actions.ActOnUnaryExprOrTypeTraitExpr(OpTok.getLocation(),
                                                    ExprKind,
                                                    /*IsType=*/false,
                                                    Operand.get(),
                                                    CastRange);
  return Operand;
}

/// ParseBuiltinPrimaryExpression
///
/// \verbatim
///       primary-expression: [C99 6.5.1]
/// [GNU]   '__builtin_va_arg' '(' assignment-expression ',' type-name ')'
/// [GNU]   '__builtin_offsetof' '(' type-name ',' offsetof-member-designator')'
/// [GNU]   '__builtin_choose_expr' '(' assign-expr ',' assign-expr ','
///                                     assign-expr ')'
/// [GNU]   '__builtin_types_compatible_p' '(' type-name ',' type-name ')'
/// [GNU]   '__builtin_FILE' '(' ')'
/// [CLANG] '__builtin_FILE_NAME' '(' ')'
/// [GNU]   '__builtin_FUNCTION' '(' ')'
/// [MS]    '__builtin_FUNCSIG' '(' ')'
/// [GNU]   '__builtin_LINE' '(' ')'
/// [CLANG] '__builtin_COLUMN' '(' ')'
/// [GNU]   '__builtin_source_location' '(' ')'
/// [OCL]   '__builtin_astype' '(' assignment-expression ',' type-name ')'
///
/// [GNU] offsetof-member-designator:
/// [GNU]   identifier
/// [GNU]   offsetof-member-designator '.' identifier
/// [GNU]   offsetof-member-designator '[' expression ']'
/// \endverbatim
ExprResult Parser::ParseBuiltinPrimaryExpression() {
  ExprResult Res;
  const IdentifierInfo *BuiltinII = Tok.getIdentifierInfo();

  tok::TokenKind T = Tok.getKind();
  SourceLocation StartLoc = ConsumeToken();   // Eat the builtin identifier.

  // All of these start with an open paren.
  if (Tok.isNot(tok::l_paren))
    return ExprError(Diag(Tok, diag::err_expected_after) << BuiltinII
                                                         << tok::l_paren);

  BalancedDelimiterTracker PT(*this, tok::l_paren);
  PT.consumeOpen();

  // TODO: Build AST.

  switch (T) {
  default: llvm_unreachable("Not a builtin primary expression!");
  case tok::kw___builtin_va_arg: {
    ExprResult Expr(ParseAssignmentExpression());

    if (ExpectAndConsume(tok::comma)) {
      SkipUntil(tok::r_paren, StopAtSemi);
      Expr = ExprError();
    }

    TypeResult Ty = ParseTypeName();

    if (Tok.isNot(tok::r_paren)) {
      Diag(Tok, diag::err_expected) << tok::r_paren;
      Expr = ExprError();
    }

    if (Expr.isInvalid() || Ty.isInvalid())
      Res = ExprError();
    else
      Res = Actions.ActOnVAArg(StartLoc, Expr.get(), Ty.get(), ConsumeParen());
    break;
  }
  case tok::kw___builtin_offsetof: {
    SourceLocation TypeLoc = Tok.getLocation();
    auto OOK = Sema::OffsetOfKind::OOK_Builtin;
    if (Tok.getLocation().isMacroID()) {
      StringRef MacroName = Lexer::getImmediateMacroNameForDiagnostics(
          Tok.getLocation(), PP.getSourceManager(), getLangOpts());
      if (MacroName == "offsetof")
        OOK = Sema::OffsetOfKind::OOK_Macro;
    }
    TypeResult Ty;
    {
      OffsetOfStateRAIIObject InOffsetof(*this, OOK);
      Ty = ParseTypeName();
      if (Ty.isInvalid()) {
        SkipUntil(tok::r_paren, StopAtSemi);
        return ExprError();
      }
    }

    if (ExpectAndConsume(tok::comma)) {
      SkipUntil(tok::r_paren, StopAtSemi);
      return ExprError();
    }

    // We must have at least one identifier here.
    if (Tok.isNot(tok::identifier)) {
      Diag(Tok, diag::err_expected) << tok::identifier;
      SkipUntil(tok::r_paren, StopAtSemi);
      return ExprError();
    }

    // Keep track of the various subcomponents we see.
    SmallVector<Sema::OffsetOfComponent, 4> Comps;

    Comps.push_back(Sema::OffsetOfComponent());
    Comps.back().isBrackets = false;
    Comps.back().U.IdentInfo = Tok.getIdentifierInfo();
    Comps.back().LocStart = Comps.back().LocEnd = ConsumeToken();

    // FIXME: This loop leaks the index expressions on error.
    while (true) {
      if (Tok.is(tok::period)) {
        // offsetof-member-designator: offsetof-member-designator '.' identifier
        Comps.push_back(Sema::OffsetOfComponent());
        Comps.back().isBrackets = false;
        Comps.back().LocStart = ConsumeToken();

        if (Tok.isNot(tok::identifier)) {
          Diag(Tok, diag::err_expected) << tok::identifier;
          SkipUntil(tok::r_paren, StopAtSemi);
          return ExprError();
        }
        Comps.back().U.IdentInfo = Tok.getIdentifierInfo();
        Comps.back().LocEnd = ConsumeToken();
      } else if (Tok.is(tok::l_square)) {
        if (CheckProhibitedCXX11Attribute())
          return ExprError();

        // offsetof-member-designator: offsetof-member-design '[' expression ']'
        Comps.push_back(Sema::OffsetOfComponent());
        Comps.back().isBrackets = true;
        BalancedDelimiterTracker ST(*this, tok::l_square);
        ST.consumeOpen();
        Comps.back().LocStart = ST.getOpenLocation();
        Res = ParseExpression();
        if (Res.isInvalid()) {
          SkipUntil(tok::r_paren, StopAtSemi);
          return Res;
        }
        Comps.back().U.E = Res.get();

        ST.consumeClose();
        Comps.back().LocEnd = ST.getCloseLocation();
      } else {
        if (Tok.isNot(tok::r_paren)) {
          PT.consumeClose();
          Res = ExprError();
        } else if (Ty.isInvalid()) {
          Res = ExprError();
        } else {
          PT.consumeClose();
          Res = Actions.ActOnBuiltinOffsetOf(getCurScope(), StartLoc, TypeLoc,
                                             Ty.get(), Comps,
                                             PT.getCloseLocation());
        }
        break;
      }
    }
    break;
  }
  case tok::kw___builtin_choose_expr: {
    ExprResult Cond(ParseAssignmentExpression());
    if (Cond.isInvalid()) {
      SkipUntil(tok::r_paren, StopAtSemi);
      return Cond;
    }
    if (ExpectAndConsume(tok::comma)) {
      SkipUntil(tok::r_paren, StopAtSemi);
      return ExprError();
    }

    ExprResult Expr1(ParseAssignmentExpression());
    if (Expr1.isInvalid()) {
      SkipUntil(tok::r_paren, StopAtSemi);
      return Expr1;
    }
    if (ExpectAndConsume(tok::comma)) {
      SkipUntil(tok::r_paren, StopAtSemi);
      return ExprError();
    }

    ExprResult Expr2(ParseAssignmentExpression());
    if (Expr2.isInvalid()) {
      SkipUntil(tok::r_paren, StopAtSemi);
      return Expr2;
    }
    if (Tok.isNot(tok::r_paren)) {
      Diag(Tok, diag::err_expected) << tok::r_paren;
      return ExprError();
    }
    Res = Actions.ActOnChooseExpr(StartLoc, Cond.get(), Expr1.get(),
                                  Expr2.get(), ConsumeParen());
    break;
  }
  case tok::kw___builtin_astype: {
    // The first argument is an expression to be converted, followed by a comma.
    ExprResult Expr(ParseAssignmentExpression());
    if (Expr.isInvalid()) {
      SkipUntil(tok::r_paren, StopAtSemi);
      return ExprError();
    }

    if (ExpectAndConsume(tok::comma)) {
      SkipUntil(tok::r_paren, StopAtSemi);
      return ExprError();
    }

    // Second argument is the type to bitcast to.
    TypeResult DestTy = ParseTypeName();
    if (DestTy.isInvalid())
      return ExprError();

    // Attempt to consume the r-paren.
    if (Tok.isNot(tok::r_paren)) {
      Diag(Tok, diag::err_expected) << tok::r_paren;
      SkipUntil(tok::r_paren, StopAtSemi);
      return ExprError();
    }

    Res = Actions.ActOnAsTypeExpr(Expr.get(), DestTy.get(), StartLoc,
                                  ConsumeParen());
    break;
  }
  case tok::kw___builtin_convertvector: {
    // The first argument is an expression to be converted, followed by a comma.
    ExprResult Expr(ParseAssignmentExpression());
    if (Expr.isInvalid()) {
      SkipUntil(tok::r_paren, StopAtSemi);
      return ExprError();
    }

    if (ExpectAndConsume(tok::comma)) {
      SkipUntil(tok::r_paren, StopAtSemi);
      return ExprError();
    }

    // Second argument is the type to bitcast to.
    TypeResult DestTy = ParseTypeName();
    if (DestTy.isInvalid())
      return ExprError();

    // Attempt to consume the r-paren.
    if (Tok.isNot(tok::r_paren)) {
      Diag(Tok, diag::err_expected) << tok::r_paren;
      SkipUntil(tok::r_paren, StopAtSemi);
      return ExprError();
    }

    Res = Actions.ActOnConvertVectorExpr(Expr.get(), DestTy.get(), StartLoc,
                                         ConsumeParen());
    break;
  }
  case tok::kw___builtin_COLUMN:
  case tok::kw___builtin_FILE:
  case tok::kw___builtin_FILE_NAME:
  case tok::kw___builtin_FUNCTION:
  case tok::kw___builtin_FUNCSIG:
  case tok::kw___builtin_LINE:
  case tok::kw___builtin_source_location: {
    // Attempt to consume the r-paren.
    if (Tok.isNot(tok::r_paren)) {
      Diag(Tok, diag::err_expected) << tok::r_paren;
      SkipUntil(tok::r_paren, StopAtSemi);
      return ExprError();
    }
    SourceLocIdentKind Kind = [&] {
      switch (T) {
      case tok::kw___builtin_FILE:
        return SourceLocIdentKind::File;
      case tok::kw___builtin_FILE_NAME:
        return SourceLocIdentKind::FileName;
      case tok::kw___builtin_FUNCTION:
        return SourceLocIdentKind::Function;
      case tok::kw___builtin_FUNCSIG:
        return SourceLocIdentKind::FuncSig;
      case tok::kw___builtin_LINE:
        return SourceLocIdentKind::Line;
      case tok::kw___builtin_COLUMN:
        return SourceLocIdentKind::Column;
      case tok::kw___builtin_source_location:
        return SourceLocIdentKind::SourceLocStruct;
      default:
        llvm_unreachable("invalid keyword");
      }
    }();
    Res = Actions.ActOnSourceLocExpr(Kind, StartLoc, ConsumeParen());
    break;
  }
  }

  if (Res.isInvalid())
    return ExprError();

  // These can be followed by postfix-expr pieces because they are
  // primary-expressions.
  return ParsePostfixExpressionSuffix(Res.get());
}

bool Parser::tryParseOpenMPArrayShapingCastPart() {
  assert(Tok.is(tok::l_square) && "Expected open bracket");
  bool ErrorFound = true;
  TentativeParsingAction TPA(*this);
  do {
    if (Tok.isNot(tok::l_square))
      break;
    // Consume '['
    ConsumeBracket();
    // Skip inner expression.
    while (!SkipUntil(tok::r_square, tok::annot_pragma_openmp_end,
                      StopAtSemi | StopBeforeMatch))
      ;
    if (Tok.isNot(tok::r_square))
      break;
    // Consume ']'
    ConsumeBracket();
    // Found ')' - done.
    if (Tok.is(tok::r_paren)) {
      ErrorFound = false;
      break;
    }
  } while (Tok.isNot(tok::annot_pragma_openmp_end));
  TPA.Revert();
  return !ErrorFound;
}

/// ParseParenExpression - This parses the unit that starts with a '(' token,
/// based on what is allowed by ExprType.  The actual thing parsed is returned
/// in ExprType. If stopIfCastExpr is true, it will only return the parsed type,
/// not the parsed cast-expression.
///
/// \verbatim
///       primary-expression: [C99 6.5.1]
///         '(' expression ')'
/// [GNU]   '(' compound-statement ')'      (if !ParenExprOnly)
///       postfix-expression: [C99 6.5.2]
///         '(' type-name ')' '{' initializer-list '}'
///         '(' type-name ')' '{' initializer-list ',' '}'
///       cast-expression: [C99 6.5.4]
///         '(' type-name ')' cast-expression
/// [ARC]   bridged-cast-expression
/// [ARC] bridged-cast-expression:
///         (__bridge type-name) cast-expression
///         (__bridge_transfer type-name) cast-expression
///         (__bridge_retained type-name) cast-expression
///       fold-expression: [C++1z]
///         '(' cast-expression fold-operator '...' ')'
///         '(' '...' fold-operator cast-expression ')'
///         '(' cast-expression fold-operator '...'
///                 fold-operator cast-expression ')'
/// [OPENMP] Array shaping operation
///       '(' '[' expression ']' { '[' expression ']' } cast-expression
/// \endverbatim
ExprResult
Parser::ParseParenExpression(ParenParseOption &ExprType, bool stopIfCastExpr,
                             bool isTypeCast, ParsedType &CastTy,
                             SourceLocation &RParenLoc) {
  assert(Tok.is(tok::l_paren) && "Not a paren expr!");
  ColonProtectionRAIIObject ColonProtection(*this, false);
  BalancedDelimiterTracker T(*this, tok::l_paren);
  if (T.consumeOpen())
    return ExprError();
  SourceLocation OpenLoc = T.getOpenLocation();

  PreferredType.enterParenExpr(Tok.getLocation(), OpenLoc);

  ExprResult Result(true);
  bool isAmbiguousTypeId;
  CastTy = nullptr;

  if (Tok.is(tok::code_completion)) {
    cutOffParsing();
    Actions.CodeCompletion().CodeCompleteExpression(
        getCurScope(), PreferredType.get(Tok.getLocation()),
        /*IsParenthesized=*/ExprType >= CompoundLiteral);
    return ExprError();
  }

  // Diagnose use of bridge casts in non-arc mode.
  bool BridgeCast = (getLangOpts().ObjC &&
                     Tok.isOneOf(tok::kw___bridge,
                                 tok::kw___bridge_transfer,
                                 tok::kw___bridge_retained,
                                 tok::kw___bridge_retain));
  if (BridgeCast && !getLangOpts().ObjCAutoRefCount) {
    if (!TryConsumeToken(tok::kw___bridge)) {
      StringRef BridgeCastName = Tok.getName();
      SourceLocation BridgeKeywordLoc = ConsumeToken();
      if (!PP.getSourceManager().isInSystemHeader(BridgeKeywordLoc))
        Diag(BridgeKeywordLoc, diag::warn_arc_bridge_cast_nonarc)
          << BridgeCastName
          << FixItHint::CreateReplacement(BridgeKeywordLoc, "");
    }
    BridgeCast = false;
  }

  // None of these cases should fall through with an invalid Result
  // unless they've already reported an error.
  if (ExprType >= CompoundStmt && Tok.is(tok::l_brace)) {
    Diag(Tok, OpenLoc.isMacroID() ? diag::ext_gnu_statement_expr_macro
                                  : diag::ext_gnu_statement_expr);

    checkCompoundToken(OpenLoc, tok::l_paren, CompoundToken::StmtExprBegin);

    if (!getCurScope()->getFnParent() && !getCurScope()->getBlockParent()) {
      Result = ExprError(Diag(OpenLoc, diag::err_stmtexpr_file_scope));
    } else {
      // Find the nearest non-record decl context. Variables declared in a
      // statement expression behave as if they were declared in the enclosing
      // function, block, or other code construct.
      DeclContext *CodeDC = Actions.CurContext;
      while (CodeDC->isRecord() || isa<EnumDecl>(CodeDC)) {
        CodeDC = CodeDC->getParent();
        assert(CodeDC && !CodeDC->isFileContext() &&
               "statement expr not in code context");
      }
      Sema::ContextRAII SavedContext(Actions, CodeDC, /*NewThisContext=*/false);

      Actions.ActOnStartStmtExpr();

      StmtResult Stmt(ParseCompoundStatement(true));
      ExprType = CompoundStmt;

      // If the substmt parsed correctly, build the AST node.
      if (!Stmt.isInvalid()) {
        Result = Actions.ActOnStmtExpr(getCurScope(), OpenLoc, Stmt.get(),
                                       Tok.getLocation());
      } else {
        Actions.ActOnStmtExprError();
      }
    }
  } else if (ExprType >= CompoundLiteral && BridgeCast) {
    tok::TokenKind tokenKind = Tok.getKind();
    SourceLocation BridgeKeywordLoc = ConsumeToken();

    // Parse an Objective-C ARC ownership cast expression.
    ObjCBridgeCastKind Kind;
    if (tokenKind == tok::kw___bridge)
      Kind = OBC_Bridge;
    else if (tokenKind == tok::kw___bridge_transfer)
      Kind = OBC_BridgeTransfer;
    else if (tokenKind == tok::kw___bridge_retained)
      Kind = OBC_BridgeRetained;
    else {
      // As a hopefully temporary workaround, allow __bridge_retain as
      // a synonym for __bridge_retained, but only in system headers.
      assert(tokenKind == tok::kw___bridge_retain);
      Kind = OBC_BridgeRetained;
      if (!PP.getSourceManager().isInSystemHeader(BridgeKeywordLoc))
        Diag(BridgeKeywordLoc, diag::err_arc_bridge_retain)
          << FixItHint::CreateReplacement(BridgeKeywordLoc,
                                          "__bridge_retained");
    }

    TypeResult Ty = ParseTypeName();
    T.consumeClose();
    ColonProtection.restore();
    RParenLoc = T.getCloseLocation();

    PreferredType.enterTypeCast(Tok.getLocation(), Ty.get().get());
    ExprResult SubExpr = ParseCastExpression(AnyCastExpr);

    if (Ty.isInvalid() || SubExpr.isInvalid())
      return ExprError();

    return Actions.ObjC().ActOnObjCBridgedCast(getCurScope(), OpenLoc, Kind,
                                               BridgeKeywordLoc, Ty.get(),
                                               RParenLoc, SubExpr.get());
  } else if (ExprType >= CompoundLiteral &&
             isTypeIdInParens(isAmbiguousTypeId)) {

    // Otherwise, this is a compound literal expression or cast expression.

    // In C++, if the type-id is ambiguous we disambiguate based on context.
    // If stopIfCastExpr is true the context is a typeof/sizeof/alignof
    // in which case we should treat it as type-id.
    // if stopIfCastExpr is false, we need to determine the context past the
    // parens, so we defer to ParseCXXAmbiguousParenExpression for that.
    if (isAmbiguousTypeId && !stopIfCastExpr) {
      ExprResult res = ParseCXXAmbiguousParenExpression(ExprType, CastTy, T,
                                                        ColonProtection);
      RParenLoc = T.getCloseLocation();
      return res;
    }

    // Parse the type declarator.
    DeclSpec DS(AttrFactory);
    ParseSpecifierQualifierList(DS);
    Declarator DeclaratorInfo(DS, ParsedAttributesView::none(),
                              DeclaratorContext::TypeName);
    ParseDeclarator(DeclaratorInfo);

    // If our type is followed by an identifier and either ':' or ']', then
    // this is probably an Objective-C message send where the leading '[' is
    // missing. Recover as if that were the case.
    if (!DeclaratorInfo.isInvalidType() && Tok.is(tok::identifier) &&
        !InMessageExpression && getLangOpts().ObjC &&
        (NextToken().is(tok::colon) || NextToken().is(tok::r_square))) {
      TypeResult Ty;
      {
        InMessageExpressionRAIIObject InMessage(*this, false);
        Ty = Actions.ActOnTypeName(DeclaratorInfo);
      }
      Result = ParseObjCMessageExpressionBody(SourceLocation(),
                                              SourceLocation(),
                                              Ty.get(), nullptr);
    } else {
      // Match the ')'.
      T.consumeClose();
      ColonProtection.restore();
      RParenLoc = T.getCloseLocation();
      if (Tok.is(tok::l_brace)) {
        ExprType = CompoundLiteral;
        TypeResult Ty;
        {
          InMessageExpressionRAIIObject InMessage(*this, false);
          Ty = Actions.ActOnTypeName(DeclaratorInfo);
        }
        return ParseCompoundLiteralExpression(Ty.get(), OpenLoc, RParenLoc);
      }

      if (Tok.is(tok::l_paren)) {
        // This could be OpenCL vector Literals
        if (getLangOpts().OpenCL)
        {
          TypeResult Ty;
          {
            InMessageExpressionRAIIObject InMessage(*this, false);
            Ty = Actions.ActOnTypeName(DeclaratorInfo);
          }
          if(Ty.isInvalid())
          {
             return ExprError();
          }
          QualType QT = Ty.get().get().getCanonicalType();
          if (QT->isVectorType())
          {
            // We parsed '(' vector-type-name ')' followed by '('

            // Parse the cast-expression that follows it next.
            // isVectorLiteral = true will make sure we don't parse any
            // Postfix expression yet
            Result = ParseCastExpression(/*isUnaryExpression=*/AnyCastExpr,
                                         /*isAddressOfOperand=*/false,
                                         /*isTypeCast=*/IsTypeCast,
                                         /*isVectorLiteral=*/true);

            if (!Result.isInvalid()) {
              Result = Actions.ActOnCastExpr(getCurScope(), OpenLoc,
                                             DeclaratorInfo, CastTy,
                                             RParenLoc, Result.get());
            }

            // After we performed the cast we can check for postfix-expr pieces.
            if (!Result.isInvalid()) {
              Result = ParsePostfixExpressionSuffix(Result);
            }

            return Result;
          }
        }
      }

      if (ExprType == CastExpr) {
        // We parsed '(' type-name ')' and the thing after it wasn't a '{'.

        if (DeclaratorInfo.isInvalidType())
          return ExprError();

        // Note that this doesn't parse the subsequent cast-expression, it just
        // returns the parsed type to the callee.
        if (stopIfCastExpr) {
          TypeResult Ty;
          {
            InMessageExpressionRAIIObject InMessage(*this, false);
            Ty = Actions.ActOnTypeName(DeclaratorInfo);
          }
          CastTy = Ty.get();
          return ExprResult();
        }

        // Reject the cast of super idiom in ObjC.
        if (Tok.is(tok::identifier) && getLangOpts().ObjC &&
            Tok.getIdentifierInfo() == Ident_super &&
            getCurScope()->isInObjcMethodScope() &&
            GetLookAheadToken(1).isNot(tok::period)) {
          Diag(Tok.getLocation(), diag::err_illegal_super_cast)
            << SourceRange(OpenLoc, RParenLoc);
          return ExprError();
        }

        PreferredType.enterTypeCast(Tok.getLocation(), CastTy.get());
        // Parse the cast-expression that follows it next.
        // TODO: For cast expression with CastTy.
        Result = ParseCastExpression(/*isUnaryExpression=*/AnyCastExpr,
                                     /*isAddressOfOperand=*/false,
                                     /*isTypeCast=*/IsTypeCast);
        if (!Result.isInvalid()) {
          Result = Actions.ActOnCastExpr(getCurScope(), OpenLoc,
                                         DeclaratorInfo, CastTy,
                                         RParenLoc, Result.get());
        }
        return Result;
      }

      Diag(Tok, diag::err_expected_lbrace_in_compound_literal);
      return ExprError();
    }
  } else if (ExprType >= FoldExpr && Tok.is(tok::ellipsis) &&
             isFoldOperator(NextToken().getKind())) {
    ExprType = FoldExpr;
    return ParseFoldExpression(ExprResult(), T);
  } else if (isTypeCast) {
    // Parse the expression-list.
    InMessageExpressionRAIIObject InMessage(*this, false);
    ExprVector ArgExprs;

    if (!ParseSimpleExpressionList(ArgExprs)) {
      // FIXME: If we ever support comma expressions as operands to
      // fold-expressions, we'll need to allow multiple ArgExprs here.
      if (ExprType >= FoldExpr && ArgExprs.size() == 1 &&
          isFoldOperator(Tok.getKind()) && NextToken().is(tok::ellipsis)) {
        ExprType = FoldExpr;
        return ParseFoldExpression(ArgExprs[0], T);
      }

      ExprType = SimpleExpr;
      Result = Actions.ActOnParenListExpr(OpenLoc, Tok.getLocation(),
                                          ArgExprs);
    }
  } else if (getLangOpts().OpenMP >= 50 && OpenMPDirectiveParsing &&
             ExprType == CastExpr && Tok.is(tok::l_square) &&
             tryParseOpenMPArrayShapingCastPart()) {
    bool ErrorFound = false;
    SmallVector<Expr *, 4> OMPDimensions;
    SmallVector<SourceRange, 4> OMPBracketsRanges;
    do {
      BalancedDelimiterTracker TS(*this, tok::l_square);
      TS.consumeOpen();
      ExprResult NumElements =
          Actions.CorrectDelayedTyposInExpr(ParseExpression());
      if (!NumElements.isUsable()) {
        ErrorFound = true;
        while (!SkipUntil(tok::r_square, tok::r_paren,
                          StopAtSemi | StopBeforeMatch))
          ;
      }
      TS.consumeClose();
      OMPDimensions.push_back(NumElements.get());
      OMPBracketsRanges.push_back(TS.getRange());
    } while (Tok.isNot(tok::r_paren));
    // Match the ')'.
    T.consumeClose();
    RParenLoc = T.getCloseLocation();
    Result = Actions.CorrectDelayedTyposInExpr(ParseAssignmentExpression());
    if (ErrorFound) {
      Result = ExprError();
    } else if (!Result.isInvalid()) {
      Result = Actions.OpenMP().ActOnOMPArrayShapingExpr(
          Result.get(), OpenLoc, RParenLoc, OMPDimensions, OMPBracketsRanges);
    }
    return Result;
  } else {
    InMessageExpressionRAIIObject InMessage(*this, false);

    Result = ParseExpression(MaybeTypeCast);
    if (!getLangOpts().CPlusPlus && Result.isUsable()) {
      // Correct typos in non-C++ code earlier so that implicit-cast-like
      // expressions are parsed correctly.
      Result = Actions.CorrectDelayedTyposInExpr(Result);
    }

    if (ExprType >= FoldExpr && isFoldOperator(Tok.getKind()) &&
        NextToken().is(tok::ellipsis)) {
      ExprType = FoldExpr;
      return ParseFoldExpression(Result, T);
    }
    ExprType = SimpleExpr;

    // Don't build a paren expression unless we actually match a ')'.
    if (!Result.isInvalid() && Tok.is(tok::r_paren))
      Result =
          Actions.ActOnParenExpr(OpenLoc, Tok.getLocation(), Result.get());
  }

  // Match the ')'.
  if (Result.isInvalid()) {
    SkipUntil(tok::r_paren, StopAtSemi);
    return ExprError();
  }

  T.consumeClose();
  RParenLoc = T.getCloseLocation();
  return Result;
}

/// ParseCompoundLiteralExpression - We have parsed the parenthesized type-name
/// and we are at the left brace.
///
/// \verbatim
///       postfix-expression: [C99 6.5.2]
///         '(' type-name ')' '{' initializer-list '}'
///         '(' type-name ')' '{' initializer-list ',' '}'
/// \endverbatim
ExprResult
Parser::ParseCompoundLiteralExpression(ParsedType Ty,
                                       SourceLocation LParenLoc,
                                       SourceLocation RParenLoc) {
  assert(Tok.is(tok::l_brace) && "Not a compound literal!");
  if (!getLangOpts().C99)   // Compound literals don't exist in C90.
    Diag(LParenLoc, diag::ext_c99_compound_literal);
  PreferredType.enterTypeCast(Tok.getLocation(), Ty.get());
  ExprResult Result = ParseInitializer();
  if (!Result.isInvalid() && Ty)
    return Actions.ActOnCompoundLiteral(LParenLoc, Ty, RParenLoc, Result.get());
  return Result;
}

/// ParseStringLiteralExpression - This handles the various token types that
/// form string literals, and also handles string concatenation [C99 5.1.1.2,
/// translation phase #6].
///
/// \verbatim
///       primary-expression: [C99 6.5.1]
///         string-literal
/// \verbatim
ExprResult Parser::ParseStringLiteralExpression(bool AllowUserDefinedLiteral) {
  return ParseStringLiteralExpression(AllowUserDefinedLiteral,
                                      /*Unevaluated=*/false);
}

ExprResult Parser::ParseUnevaluatedStringLiteralExpression() {
  return ParseStringLiteralExpression(/*AllowUserDefinedLiteral=*/false,
                                      /*Unevaluated=*/true);
}

ExprResult Parser::ParseStringLiteralExpression(bool AllowUserDefinedLiteral,
                                                bool Unevaluated) {
  assert(tokenIsLikeStringLiteral(Tok, getLangOpts()) &&
         "Not a string-literal-like token!");

  // String concatenation.
  // Note: some keywords like __FUNCTION__ are not considered to be strings
  // for concatenation purposes, unless Microsoft extensions are enabled.
  SmallVector<Token, 4> StringToks;

  do {
    StringToks.push_back(Tok);
    ConsumeAnyToken();
  } while (tokenIsLikeStringLiteral(Tok, getLangOpts()));

  if (Unevaluated) {
    assert(!AllowUserDefinedLiteral && "UDL are always evaluated");
    return Actions.ActOnUnevaluatedStringLiteral(StringToks);
  }

  // Pass the set of string tokens, ready for concatenation, to the actions.
  return Actions.ActOnStringLiteral(StringToks,
                                    AllowUserDefinedLiteral ? getCurScope()
                                                            : nullptr);
}

/// ParseGenericSelectionExpression - Parse a C11 generic-selection
/// [C11 6.5.1.1].
///
/// \verbatim
///    generic-selection:
///           _Generic ( assignment-expression , generic-assoc-list )
///    generic-assoc-list:
///           generic-association
///           generic-assoc-list , generic-association
///    generic-association:
///           type-name : assignment-expression
///           default : assignment-expression
/// \endverbatim
///
/// As an extension, Clang also accepts:
/// \verbatim
///   generic-selection:
///          _Generic ( type-name, generic-assoc-list )
/// \endverbatim
ExprResult Parser::ParseGenericSelectionExpression() {
  assert(Tok.is(tok::kw__Generic) && "_Generic keyword expected");

  diagnoseUseOfC11Keyword(Tok);

  SourceLocation KeyLoc = ConsumeToken();
  BalancedDelimiterTracker T(*this, tok::l_paren);
  if (T.expectAndConsume())
    return ExprError();

  // We either have a controlling expression or we have a controlling type, and
  // we need to figure out which it is.
  TypeResult ControllingType;
  ExprResult ControllingExpr;
  if (isTypeIdForGenericSelection()) {
    ControllingType = ParseTypeName();
    if (ControllingType.isInvalid()) {
      SkipUntil(tok::r_paren, StopAtSemi);
      return ExprError();
    }
    const auto *LIT = cast<LocInfoType>(ControllingType.get().get());
    SourceLocation Loc = LIT->getTypeSourceInfo()->getTypeLoc().getBeginLoc();
    Diag(Loc, getLangOpts().C2y ? diag::warn_c2y_compat_generic_with_type_arg
                                : diag::ext_c2y_generic_with_type_arg);
  } else {
    // C11 6.5.1.1p3 "The controlling expression of a generic selection is
    // not evaluated."
    EnterExpressionEvaluationContext Unevaluated(
        Actions, Sema::ExpressionEvaluationContext::Unevaluated);
    ControllingExpr =
        Actions.CorrectDelayedTyposInExpr(ParseAssignmentExpression());
    if (ControllingExpr.isInvalid()) {
      SkipUntil(tok::r_paren, StopAtSemi);
      return ExprError();
    }
  }

  if (ExpectAndConsume(tok::comma)) {
    SkipUntil(tok::r_paren, StopAtSemi);
    return ExprError();
  }

  SourceLocation DefaultLoc;
  SmallVector<ParsedType, 12> Types;
  ExprVector Exprs;
  do {
    ParsedType Ty;
    if (Tok.is(tok::kw_default)) {
      // C11 6.5.1.1p2 "A generic selection shall have no more than one default
      // generic association."
      if (!DefaultLoc.isInvalid()) {
        Diag(Tok, diag::err_duplicate_default_assoc);
        Diag(DefaultLoc, diag::note_previous_default_assoc);
        SkipUntil(tok::r_paren, StopAtSemi);
        return ExprError();
      }
      DefaultLoc = ConsumeToken();
      Ty = nullptr;
    } else {
      ColonProtectionRAIIObject X(*this);
      TypeResult TR = ParseTypeName(nullptr, DeclaratorContext::Association);
      if (TR.isInvalid()) {
        SkipUntil(tok::r_paren, StopAtSemi);
        return ExprError();
      }
      Ty = TR.get();
    }
    Types.push_back(Ty);

    if (ExpectAndConsume(tok::colon)) {
      SkipUntil(tok::r_paren, StopAtSemi);
      return ExprError();
    }

    // FIXME: These expressions should be parsed in a potentially potentially
    // evaluated context.
    ExprResult ER(
        Actions.CorrectDelayedTyposInExpr(ParseAssignmentExpression()));
    if (ER.isInvalid()) {
      SkipUntil(tok::r_paren, StopAtSemi);
      return ExprError();
    }
    Exprs.push_back(ER.get());
  } while (TryConsumeToken(tok::comma));

  T.consumeClose();
  if (T.getCloseLocation().isInvalid())
    return ExprError();

  void *ExprOrTy = ControllingExpr.isUsable()
                       ? ControllingExpr.get()
                       : ControllingType.get().getAsOpaquePtr();

  return Actions.ActOnGenericSelectionExpr(
      KeyLoc, DefaultLoc, T.getCloseLocation(), ControllingExpr.isUsable(),
      ExprOrTy, Types, Exprs);
}

/// Parse A C++1z fold-expression after the opening paren and optional
/// left-hand-side expression.
///
/// \verbatim
///   fold-expression:
///       ( cast-expression fold-operator ... )
///       ( ... fold-operator cast-expression )
///       ( cast-expression fold-operator ... fold-operator cast-expression )
ExprResult Parser::ParseFoldExpression(ExprResult LHS,
                                       BalancedDelimiterTracker &T) {
  if (LHS.isInvalid()) {
    T.skipToEnd();
    return true;
  }

  tok::TokenKind Kind = tok::unknown;
  SourceLocation FirstOpLoc;
  if (LHS.isUsable()) {
    Kind = Tok.getKind();
    assert(isFoldOperator(Kind) && "missing fold-operator");
    FirstOpLoc = ConsumeToken();
  }

  assert(Tok.is(tok::ellipsis) && "not a fold-expression");
  SourceLocation EllipsisLoc = ConsumeToken();

  ExprResult RHS;
  if (Tok.isNot(tok::r_paren)) {
    if (!isFoldOperator(Tok.getKind()))
      return Diag(Tok.getLocation(), diag::err_expected_fold_operator);

    if (Kind != tok::unknown && Tok.getKind() != Kind)
      Diag(Tok.getLocation(), diag::err_fold_operator_mismatch)
        << SourceRange(FirstOpLoc);
    Kind = Tok.getKind();
    ConsumeToken();

    RHS = ParseExpression();
    if (RHS.isInvalid()) {
      T.skipToEnd();
      return true;
    }
  }

  Diag(EllipsisLoc, getLangOpts().CPlusPlus17
                        ? diag::warn_cxx14_compat_fold_expression
                        : diag::ext_fold_expression);

  T.consumeClose();
  return Actions.ActOnCXXFoldExpr(getCurScope(), T.getOpenLocation(), LHS.get(),
                                  Kind, EllipsisLoc, RHS.get(),
                                  T.getCloseLocation());
}

<<<<<<< HEAD
ExprResult Parser::ParseOSSMultiDepExpression() {
  assert(Tok.is(tok::l_brace) && "Not a multidep expr!");
  ColonProtectionRAIIObject ColonProtection(*this);
  BalancedDelimiterTracker T(*this, tok::l_brace, tok::annot_pragma_ompss_end);

  SourceLocation Loc, RLoc;

  // Parse '{'.
  T.consumeOpen();
  Loc = T.getOpenLocation();

  CachedTokens LateParsedTokens;
  // Save stmt to parse it after declaring iterators
  ConsumeAndStoreUntil(
    tok::comma, tok::r_brace, LateParsedTokens,
    /* StopAtSemi=*/ false, /* ConsumeFinalToken= */false);

  // Multidep expressions scope are only allowed
  // in OmpSs-2 directives, so add OmpSs-2 scope
  // flag
  ParseScope OSSMultiDepScope(
    this, Scope::DeclScope | Scope::CompoundStmtScope | Scope::OmpSsDirectiveScope);

  SmallVector<Expr *, 2> MultiDepIterators;
  SmallVector<Expr *, 2> MultiDepInits;
  SmallVector<Expr *, 2> MultiDepSizes;
  SmallVector<Expr *, 2> MultiDepSteps;
  SmallVector<bool, 2> MultiDepSizeOrSection;

  bool IsCorrect = true;
  bool IsComma = true;
  while (IsComma ||
         (Tok.isNot(tok::r_brace) && Tok.isNot(tok::annot_pragma_ompss_end))) {
    // Consume ','
    IsCorrect = !ExpectAndConsume(tok::comma) && IsCorrect;

    if (Tok.isNot(tok::identifier)) {
      IsCorrect = false;
      Diag(Tok, diag::err_oss_expected_multidep_iterator_identifier);
      SkipUntil(tok::comma, tok::r_brace, tok::annot_pragma_ompss_end, StopBeforeMatch);
    } else {
      // Call Sema to declare the variable
      StringRef IteratorName = Tok.getIdentifierInfo()->getName();
      Expr *ItE = Actions.OmpSs().ActOnOmpSsMultiDepIterator(
          getCurScope(), IteratorName, Tok.getLocation());
      VarDecl *ItVD = cast<VarDecl>(cast<DeclRefExpr>(ItE)->getDecl());

      // InitExpr is mandatory in parsing
      ExprResult InitExpr, SizeExpr, StepExpr;
      // Used to distinguish ':' ';'
      bool IsMultiDepSize = false;
      // Used to distinguish init-list, so we do not expect ub/step
      // to be specified
      bool IsMultiDepInitList = false;

      // Consume identifier
      ConsumeToken();

      if (isTokenEqualOrEqualTypo()) {
        // Consume '='
        ConsumeToken();

        IsMultiDepInitList = Tok.is(tok::l_brace);
        InitExpr = ParseInitializer();

        if (!IsMultiDepInitList) {
          if (Tok.isNot(tok::semi) && Tok.isNot(tok::colon)) {
            IsCorrect = false;
            Diag(Tok, diag::err_oss_expected_multidep_separator) << 1;
            SkipUntil(tok::comma, tok::r_brace, tok::annot_pragma_ompss_end, StopBeforeMatch);
          } else {
            IsMultiDepSize = Tok.is(tok::semi);
            ConsumeAnyToken();
            SizeExpr = ParseAssignmentExpression();
          }

          // If we're not at the end of pragma or multidep '}'
          // or in a comma, we expect the step
          if (Tok.isNot(tok::comma) && Tok.isNot(tok::r_brace)
              && Tok.isNot(tok::annot_pragma_ompss_end)) {
            if (Tok.isNot(tok::colon)) {
              IsCorrect = false;
              Diag(Tok, diag::err_oss_expected_multidep_separator) << 0;
              SkipUntil(tok::comma, tok::r_brace, tok::annot_pragma_ompss_end, StopBeforeMatch);
            } else {
              ConsumeAnyToken();
              StepExpr = ParseAssignmentExpression();
            }
          }
        }
      } else {
        IsCorrect = false;
        Diag(Tok, diag::err_expected) << tok::equal;
        SkipUntil(tok::comma, tok::r_brace, tok::annot_pragma_ompss_end, StopBeforeMatch);
        Actions.ActOnUninitializedDecl(ItVD);
      }

      MultiDepIterators.push_back(ItE);
      MultiDepInits.push_back(InitExpr.get());

      MultiDepSizes.push_back(SizeExpr.get());
      MultiDepSizeOrSection.push_back(IsMultiDepSize);
      MultiDepSteps.push_back(StepExpr.get());
    }
    IsComma = Tok.is(tok::comma);
  }

  // Insert tokens
  PP.EnterToken(Tok, /*IsReinject*/ true);
  PP.EnterTokenStream(
    LateParsedTokens, /*DisableMacroExpansion=*/true, /*IsReinject*/ true);
  ConsumeAnyToken();

  ExprResult DepExpr = ParseAssignmentExpression();

  // Match the '}'.
  T.consumeClose();
  RLoc = T.getCloseLocation();

  if (IsCorrect)
    return Actions.OmpSs().ActOnOSSMultiDepExpression(
      Loc, RLoc, MultiDepIterators, MultiDepInits,
      MultiDepSizes, MultiDepSteps, MultiDepSizeOrSection,
      DepExpr.get());
  return ExprError();
}

ExprResult Parser::ParseOSSAssignmentExpression(
    OmpSsDirectiveKind DKind, OmpSsClauseKind CKind) {
  if (!isOmpSsTaskingDirective(DKind))
    return ParseAssignmentExpression();
  if (Tok.is(tok::l_brace) &&
      (CKind == llvm::oss::OSSC_depend
       || CKind == llvm::oss::OSSC_in || CKind == llvm::oss::OSSC_out || CKind == llvm::oss::OSSC_inout
       || CKind == llvm::oss::OSSC_concurrent || CKind == llvm::oss::OSSC_commutative
       || CKind == llvm::oss::OSSC_weakin || CKind == llvm::oss::OSSC_weakout || CKind == llvm::oss::OSSC_weakinout
       || CKind == llvm::oss::OSSC_weakconcurrent || CKind == llvm::oss::OSSC_weakcommutative))
    return ParseOSSMultiDepExpression();
  return ParseAssignmentExpression();
=======
void Parser::injectEmbedTokens() {
  EmbedAnnotationData *Data =
      reinterpret_cast<EmbedAnnotationData *>(Tok.getAnnotationValue());
  MutableArrayRef<Token> Toks(PP.getPreprocessorAllocator().Allocate<Token>(
                                  Data->BinaryData.size() * 2 - 1),
                              Data->BinaryData.size() * 2 - 1);
  unsigned I = 0;
  for (auto &Byte : Data->BinaryData) {
    Toks[I].startToken();
    Toks[I].setKind(tok::binary_data);
    Toks[I].setLocation(Tok.getLocation());
    Toks[I].setLength(1);
    Toks[I].setLiteralData(&Byte);
    if (I != ((Data->BinaryData.size() - 1) * 2)) {
      Toks[I + 1].startToken();
      Toks[I + 1].setKind(tok::comma);
      Toks[I + 1].setLocation(Tok.getLocation());
    }
    I += 2;
  }
  PP.EnterTokenStream(std::move(Toks), /*DisableMacroExpansion=*/true,
                      /*IsReinject=*/true);
  ConsumeAnyToken(/*ConsumeCodeCompletionTok=*/true);
>>>>>>> 6dcce422
}

/// ParseExpressionList - Used for C/C++ (argument-)expression-list.
///
/// \verbatim
///       argument-expression-list:
///         assignment-expression
///         argument-expression-list , assignment-expression
///
/// [C++] expression-list:
/// [C++]   assignment-expression
/// [C++]   expression-list , assignment-expression
///
/// [C++0x] expression-list:
/// [C++0x]   initializer-list
///
/// [C++0x] initializer-list
/// [C++0x]   initializer-clause ...[opt]
/// [C++0x]   initializer-list , initializer-clause ...[opt]
///
/// [C++0x] initializer-clause:
/// [C++0x]   assignment-expression
/// [C++0x]   braced-init-list
/// \endverbatim
bool Parser::ParseExpressionList(SmallVectorImpl<Expr *> &Exprs,
                                 llvm::function_ref<void()> ExpressionStarts,
                                 bool FailImmediatelyOnInvalidExpr,
                                 bool EarlyTypoCorrection) {
  bool SawError = false;
  while (true) {
    if (ExpressionStarts)
      ExpressionStarts();

    ExprResult Expr;
    if (getLangOpts().CPlusPlus11 && Tok.is(tok::l_brace)) {
      Diag(Tok, diag::warn_cxx98_compat_generalized_initializer_lists);
      Expr = ParseBraceInitializer();
    } else
      Expr = ParseAssignmentExpression();

    if (EarlyTypoCorrection)
      Expr = Actions.CorrectDelayedTyposInExpr(Expr);

    if (Tok.is(tok::ellipsis))
      Expr = Actions.ActOnPackExpansion(Expr.get(), ConsumeToken());
    else if (Tok.is(tok::code_completion)) {
      // There's nothing to suggest in here as we parsed a full expression.
      // Instead fail and propagate the error since caller might have something
      // the suggest, e.g. signature help in function call. Note that this is
      // performed before pushing the \p Expr, so that signature help can report
      // current argument correctly.
      SawError = true;
      cutOffParsing();
      break;
    }
    if (Expr.isInvalid()) {
      SawError = true;
      if (FailImmediatelyOnInvalidExpr)
        break;
      SkipUntil(tok::comma, tok::r_paren, StopBeforeMatch);
    } else {
      Exprs.push_back(Expr.get());
    }

    if (Tok.isNot(tok::comma))
      break;
    // Move to the next argument, remember where the comma was.
    Token Comma = Tok;
    ConsumeToken();
    checkPotentialAngleBracketDelimiter(Comma);
  }
  if (SawError) {
    // Ensure typos get diagnosed when errors were encountered while parsing the
    // expression list.
    for (auto &E : Exprs) {
      ExprResult Expr = Actions.CorrectDelayedTyposInExpr(E);
      if (Expr.isUsable()) E = Expr.get();
    }
  }
  return SawError;
}

/// ParseSimpleExpressionList - A simple comma-separated list of expressions,
/// used for misc language extensions.
///
/// \verbatim
///       simple-expression-list:
///         assignment-expression
///         simple-expression-list , assignment-expression
/// \endverbatim
bool Parser::ParseSimpleExpressionList(SmallVectorImpl<Expr *> &Exprs) {
  while (true) {
    ExprResult Expr = ParseAssignmentExpression();
    if (Expr.isInvalid())
      return true;

    Exprs.push_back(Expr.get());

    // We might be parsing the LHS of a fold-expression. If we reached the fold
    // operator, stop.
    if (Tok.isNot(tok::comma) || NextToken().is(tok::ellipsis))
      return false;

    // Move to the next argument, remember where the comma was.
    Token Comma = Tok;
    ConsumeToken();
    checkPotentialAngleBracketDelimiter(Comma);
  }
}

/// ParseBlockId - Parse a block-id, which roughly looks like int (int x).
///
/// \verbatim
/// [clang] block-id:
/// [clang]   specifier-qualifier-list block-declarator
/// \endverbatim
void Parser::ParseBlockId(SourceLocation CaretLoc) {
  if (Tok.is(tok::code_completion)) {
    cutOffParsing();
    Actions.CodeCompletion().CodeCompleteOrdinaryName(
        getCurScope(), SemaCodeCompletion::PCC_Type);
    return;
  }

  // Parse the specifier-qualifier-list piece.
  DeclSpec DS(AttrFactory);
  ParseSpecifierQualifierList(DS);

  // Parse the block-declarator.
  Declarator DeclaratorInfo(DS, ParsedAttributesView::none(),
                            DeclaratorContext::BlockLiteral);
  DeclaratorInfo.setFunctionDefinitionKind(FunctionDefinitionKind::Definition);
  ParseDeclarator(DeclaratorInfo);

  MaybeParseGNUAttributes(DeclaratorInfo);

  // Inform sema that we are starting a block.
  Actions.ActOnBlockArguments(CaretLoc, DeclaratorInfo, getCurScope());
}

/// ParseBlockLiteralExpression - Parse a block literal, which roughly looks
/// like ^(int x){ return x+1; }
///
/// \verbatim
///         block-literal:
/// [clang]   '^' block-args[opt] compound-statement
/// [clang]   '^' block-id compound-statement
/// [clang] block-args:
/// [clang]   '(' parameter-list ')'
/// \endverbatim
ExprResult Parser::ParseBlockLiteralExpression() {
  assert(Tok.is(tok::caret) && "block literal starts with ^");
  SourceLocation CaretLoc = ConsumeToken();

  PrettyStackTraceLoc CrashInfo(PP.getSourceManager(), CaretLoc,
                                "block literal parsing");

  // Enter a scope to hold everything within the block.  This includes the
  // argument decls, decls within the compound expression, etc.  This also
  // allows determining whether a variable reference inside the block is
  // within or outside of the block.
  ParseScope BlockScope(this, Scope::BlockScope | Scope::FnScope |
                                  Scope::CompoundStmtScope | Scope::DeclScope);

  // Inform sema that we are starting a block.
  Actions.ActOnBlockStart(CaretLoc, getCurScope());

  // Parse the return type if present.
  DeclSpec DS(AttrFactory);
  Declarator ParamInfo(DS, ParsedAttributesView::none(),
                       DeclaratorContext::BlockLiteral);
  ParamInfo.setFunctionDefinitionKind(FunctionDefinitionKind::Definition);
  // FIXME: Since the return type isn't actually parsed, it can't be used to
  // fill ParamInfo with an initial valid range, so do it manually.
  ParamInfo.SetSourceRange(SourceRange(Tok.getLocation(), Tok.getLocation()));

  // If this block has arguments, parse them.  There is no ambiguity here with
  // the expression case, because the expression case requires a parameter list.
  if (Tok.is(tok::l_paren)) {
    ParseParenDeclarator(ParamInfo);
    // Parse the pieces after the identifier as if we had "int(...)".
    // SetIdentifier sets the source range end, but in this case we're past
    // that location.
    SourceLocation Tmp = ParamInfo.getSourceRange().getEnd();
    ParamInfo.SetIdentifier(nullptr, CaretLoc);
    ParamInfo.SetRangeEnd(Tmp);
    if (ParamInfo.isInvalidType()) {
      // If there was an error parsing the arguments, they may have
      // tried to use ^(x+y) which requires an argument list.  Just
      // skip the whole block literal.
      Actions.ActOnBlockError(CaretLoc, getCurScope());
      return ExprError();
    }

    MaybeParseGNUAttributes(ParamInfo);

    // Inform sema that we are starting a block.
    Actions.ActOnBlockArguments(CaretLoc, ParamInfo, getCurScope());
  } else if (!Tok.is(tok::l_brace)) {
    ParseBlockId(CaretLoc);
  } else {
    // Otherwise, pretend we saw (void).
    SourceLocation NoLoc;
    ParamInfo.AddTypeInfo(
        DeclaratorChunk::getFunction(/*HasProto=*/true,
                                     /*IsAmbiguous=*/false,
                                     /*RParenLoc=*/NoLoc,
                                     /*ArgInfo=*/nullptr,
                                     /*NumParams=*/0,
                                     /*EllipsisLoc=*/NoLoc,
                                     /*RParenLoc=*/NoLoc,
                                     /*RefQualifierIsLvalueRef=*/true,
                                     /*RefQualifierLoc=*/NoLoc,
                                     /*MutableLoc=*/NoLoc, EST_None,
                                     /*ESpecRange=*/SourceRange(),
                                     /*Exceptions=*/nullptr,
                                     /*ExceptionRanges=*/nullptr,
                                     /*NumExceptions=*/0,
                                     /*NoexceptExpr=*/nullptr,
                                     /*ExceptionSpecTokens=*/nullptr,
                                     /*DeclsInPrototype=*/std::nullopt,
                                     CaretLoc, CaretLoc, ParamInfo),
        CaretLoc);

    MaybeParseGNUAttributes(ParamInfo);

    // Inform sema that we are starting a block.
    Actions.ActOnBlockArguments(CaretLoc, ParamInfo, getCurScope());
  }


  ExprResult Result(true);
  if (!Tok.is(tok::l_brace)) {
    // Saw something like: ^expr
    Diag(Tok, diag::err_expected_expression);
    Actions.ActOnBlockError(CaretLoc, getCurScope());
    return ExprError();
  }

  StmtResult Stmt(ParseCompoundStatementBody());
  BlockScope.Exit();
  if (!Stmt.isInvalid())
    Result = Actions.ActOnBlockStmtExpr(CaretLoc, Stmt.get(), getCurScope());
  else
    Actions.ActOnBlockError(CaretLoc, getCurScope());
  return Result;
}

/// ParseObjCBoolLiteral - This handles the objective-c Boolean literals.
///
///         '__objc_yes'
///         '__objc_no'
ExprResult Parser::ParseObjCBoolLiteral() {
  tok::TokenKind Kind = Tok.getKind();
  return Actions.ObjC().ActOnObjCBoolLiteral(ConsumeToken(), Kind);
}

/// Validate availability spec list, emitting diagnostics if necessary. Returns
/// true if invalid.
static bool CheckAvailabilitySpecList(Parser &P,
                                      ArrayRef<AvailabilitySpec> AvailSpecs) {
  llvm::SmallSet<StringRef, 4> Platforms;
  bool HasOtherPlatformSpec = false;
  bool Valid = true;
  for (const auto &Spec : AvailSpecs) {
    if (Spec.isOtherPlatformSpec()) {
      if (HasOtherPlatformSpec) {
        P.Diag(Spec.getBeginLoc(), diag::err_availability_query_repeated_star);
        Valid = false;
      }

      HasOtherPlatformSpec = true;
      continue;
    }

    bool Inserted = Platforms.insert(Spec.getPlatform()).second;
    if (!Inserted) {
      // Rule out multiple version specs referring to the same platform.
      // For example, we emit an error for:
      // @available(macos 10.10, macos 10.11, *)
      StringRef Platform = Spec.getPlatform();
      P.Diag(Spec.getBeginLoc(), diag::err_availability_query_repeated_platform)
          << Spec.getEndLoc() << Platform;
      Valid = false;
    }
  }

  if (!HasOtherPlatformSpec) {
    SourceLocation InsertWildcardLoc = AvailSpecs.back().getEndLoc();
    P.Diag(InsertWildcardLoc, diag::err_availability_query_wildcard_required)
        << FixItHint::CreateInsertion(InsertWildcardLoc, ", *");
    return true;
  }

  return !Valid;
}

/// Parse availability query specification.
///
///  availability-spec:
///     '*'
///     identifier version-tuple
std::optional<AvailabilitySpec> Parser::ParseAvailabilitySpec() {
  if (Tok.is(tok::star)) {
    return AvailabilitySpec(ConsumeToken());
  } else {
    // Parse the platform name.
    if (Tok.is(tok::code_completion)) {
      cutOffParsing();
      Actions.CodeCompletion().CodeCompleteAvailabilityPlatformName();
      return std::nullopt;
    }
    if (Tok.isNot(tok::identifier)) {
      Diag(Tok, diag::err_avail_query_expected_platform_name);
      return std::nullopt;
    }

    IdentifierLoc *PlatformIdentifier = ParseIdentifierLoc();
    SourceRange VersionRange;
    VersionTuple Version = ParseVersionTuple(VersionRange);

    if (Version.empty())
      return std::nullopt;

    StringRef GivenPlatform = PlatformIdentifier->Ident->getName();
    StringRef Platform =
        AvailabilityAttr::canonicalizePlatformName(GivenPlatform);

    if (AvailabilityAttr::getPrettyPlatformName(Platform).empty() ||
        (GivenPlatform.contains("xros") || GivenPlatform.contains("xrOS"))) {
      Diag(PlatformIdentifier->Loc,
           diag::err_avail_query_unrecognized_platform_name)
          << GivenPlatform;
      return std::nullopt;
    }

    return AvailabilitySpec(Version, Platform, PlatformIdentifier->Loc,
                            VersionRange.getEnd());
  }
}

ExprResult Parser::ParseAvailabilityCheckExpr(SourceLocation BeginLoc) {
  assert(Tok.is(tok::kw___builtin_available) ||
         Tok.isObjCAtKeyword(tok::objc_available));

  // Eat the available or __builtin_available.
  ConsumeToken();

  BalancedDelimiterTracker Parens(*this, tok::l_paren);
  if (Parens.expectAndConsume())
    return ExprError();

  SmallVector<AvailabilitySpec, 4> AvailSpecs;
  bool HasError = false;
  while (true) {
    std::optional<AvailabilitySpec> Spec = ParseAvailabilitySpec();
    if (!Spec)
      HasError = true;
    else
      AvailSpecs.push_back(*Spec);

    if (!TryConsumeToken(tok::comma))
      break;
  }

  if (HasError) {
    SkipUntil(tok::r_paren, StopAtSemi);
    return ExprError();
  }

  CheckAvailabilitySpecList(*this, AvailSpecs);

  if (Parens.consumeClose())
    return ExprError();

  return Actions.ObjC().ActOnObjCAvailabilityCheckExpr(
      AvailSpecs, BeginLoc, Parens.getCloseLocation());
}

// Use TentativeParsingAction to ensure we're parsing a shaping expression
// return: ExprEmpty() if shaping expression, ExprError() if not
ExprResult Parser::TryParseOSSArrayShaping() {
  assert(Tok.is(tok::l_square) && "expected '['");
  TentativeParsingAction TPA(*this);
  bool First = true;

  while (Tok.is(tok::l_square)) {
    // More than one shape means shaping expr.
    if (!First) {
      TPA.Revert();
      return ExprEmpty();
    }
    First = false;

    ConsumeBracket();

    // Parsing [] means lambda
    if (Tok.is(tok::r_square)) {
      TPA.Revert();
      return ExprError();
    }

    SkipUntil(tok::r_square, tok::comma, tok::annot_pragma_ompss_end, StopBeforeMatch);

    // After that we're supposed to be at ]
    if (Tok.isNot(tok::r_square)) {
      TPA.Revert();
      return ExprError();
    }

    ConsumeBracket();
  }

  // Having a '(' after shapes means we may have a ParameterDeclarationClause.
  if (Tok.is(tok::l_paren)) {
    ConsumeParen();

    // Lambdas have ParameterDeclarationClause
    TPResult TPR = TryParseParameterDeclarationClause();
    if ((TPR == TPResult::Ambiguous && Tok.isNot(tok::r_paren))
        || (TPR == TPResult::False || TPR == TPResult::Error)) {
      TPA.Revert();
      return ExprEmpty();
    } else if (TPR == TPResult::Ambiguous && Tok.is(tok::r_paren)) {
      // ()
      TPA.Revert();
      return ExprError();
    }

    SkipUntil(tok::r_paren, tok::comma, tok::annot_pragma_ompss_end, StopBeforeMatch);
    if (Tok.isNot(tok::r_paren)) {
      TPA.Revert();
      return ExprError();
    }

    ConsumeParen();
  }

  // TODO: check lambda attribues stuff
  SkipUntil(tok::l_brace, tok::comma, tok::annot_pragma_ompss_end, StopBeforeMatch);

  if (Tok.is(tok::l_brace)) {
    TPA.Revert();
    return ExprError();
  }

  // At this point let's assume it's a shaping expression
  TPA.Revert();
  return ExprEmpty();
}

/// cast-expression → shape-seq noshape-cast-expression
/// shape-seq → shape
///           | shape-seq shape
/// shape     → '[' expression ']'
/// noshape-cast-expression: unary-expression
///           | '(' type_id ')' cast_expression
ExprResult Parser::ParseOSSArrayShaping() {
  SourceLocation Loc, RLoc;
  SmallVector<Expr *, 2> ShapeList;

  bool First = true;

  while (Tok.is(tok::l_square)) {
    BalancedDelimiterTracker T(*this, tok::l_square);
    if (T.consumeOpen())
      return ExprError();

    if (First)
      Loc = T.getOpenLocation();
    First = false;

    ExprResult ShapeExpr = Actions.CorrectDelayedTyposInExpr(ParseExpression());

    ShapeList.push_back(ShapeExpr.get());

    // Match the ']'.
    if (T.consumeClose())
      return ExprError();
  }

  // Use ParseAssignmentExpression because we want to stop at comma
  ExprResult Base = Actions.CorrectDelayedTyposInExpr(ParseAssignmentExpression());

  RLoc = Base.isInvalid() ? Tok.getLocation() : Base.get()->getEndLoc();

  return Actions.OmpSs().ActOnOSSArrayShapingExpr(Base.get(), ShapeList, Loc, RLoc);
}<|MERGE_RESOLUTION|>--- conflicted
+++ resolved
@@ -3673,7 +3673,6 @@
                                   T.getCloseLocation());
 }
 
-<<<<<<< HEAD
 ExprResult Parser::ParseOSSMultiDepExpression() {
   assert(Tok.is(tok::l_brace) && "Not a multidep expr!");
   ColonProtectionRAIIObject ColonProtection(*this);
@@ -3813,7 +3812,8 @@
        || CKind == llvm::oss::OSSC_weakconcurrent || CKind == llvm::oss::OSSC_weakcommutative))
     return ParseOSSMultiDepExpression();
   return ParseAssignmentExpression();
-=======
+}
+
 void Parser::injectEmbedTokens() {
   EmbedAnnotationData *Data =
       reinterpret_cast<EmbedAnnotationData *>(Tok.getAnnotationValue());
@@ -3837,7 +3837,6 @@
   PP.EnterTokenStream(std::move(Toks), /*DisableMacroExpansion=*/true,
                       /*IsReinject=*/true);
   ConsumeAnyToken(/*ConsumeCodeCompletionTok=*/true);
->>>>>>> 6dcce422
 }
 
 /// ParseExpressionList - Used for C/C++ (argument-)expression-list.
