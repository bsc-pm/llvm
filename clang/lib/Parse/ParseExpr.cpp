//===--- ParseExpr.cpp - Expression Parsing -------------------------------===//
//
// Part of the LLVM Project, under the Apache License v2.0 with LLVM Exceptions.
// See https://llvm.org/LICENSE.txt for license information.
// SPDX-License-Identifier: Apache-2.0 WITH LLVM-exception
//
//===----------------------------------------------------------------------===//
///
/// \file
/// Provides the Expression parsing implementation.
///
/// Expressions in C99 basically consist of a bunch of binary operators with
/// unary operators and other random stuff at the leaves.
///
/// In the C99 grammar, these unary operators bind tightest and are represented
/// as the 'cast-expression' production.  Everything else is either a binary
/// operator (e.g. '/') or a ternary operator ("?:").  The unary leaves are
/// handled by ParseCastExpression, the higher level pieces are handled by
/// ParseBinaryExpression.
///
//===----------------------------------------------------------------------===//

#include "clang/AST/ASTContext.h"
#include "clang/AST/ExprCXX.h"
#include "clang/Basic/PrettyStackTrace.h"
#include "clang/Parse/Parser.h"
#include "clang/Parse/RAIIObjectsForParser.h"
#include "clang/Sema/DeclSpec.h"
#include "clang/Sema/EnterExpressionEvaluationContext.h"
#include "clang/Sema/ParsedTemplate.h"
#include "clang/Sema/Scope.h"
#include "clang/Sema/TypoCorrection.h"
#include "llvm/ADT/SmallVector.h"
#include <optional>
using namespace clang;

/// Simple precedence-based parser for binary/ternary operators.
///
/// Note: we diverge from the C99 grammar when parsing the assignment-expression
/// production.  C99 specifies that the LHS of an assignment operator should be
/// parsed as a unary-expression, but consistency dictates that it be a
/// conditional-expession.  In practice, the important thing here is that the
/// LHS of an assignment has to be an l-value, which productions between
/// unary-expression and conditional-expression don't produce.  Because we want
/// consistency, we parse the LHS as a conditional-expression, then check for
/// l-value-ness in semantic analysis stages.
///
/// \verbatim
///       pm-expression: [C++ 5.5]
///         cast-expression
///         pm-expression '.*' cast-expression
///         pm-expression '->*' cast-expression
///
///       multiplicative-expression: [C99 6.5.5]
///     Note: in C++, apply pm-expression instead of cast-expression
///         cast-expression
///         multiplicative-expression '*' cast-expression
///         multiplicative-expression '/' cast-expression
///         multiplicative-expression '%' cast-expression
///
///       additive-expression: [C99 6.5.6]
///         multiplicative-expression
///         additive-expression '+' multiplicative-expression
///         additive-expression '-' multiplicative-expression
///
///       shift-expression: [C99 6.5.7]
///         additive-expression
///         shift-expression '<<' additive-expression
///         shift-expression '>>' additive-expression
///
///       compare-expression: [C++20 expr.spaceship]
///         shift-expression
///         compare-expression '<=>' shift-expression
///
///       relational-expression: [C99 6.5.8]
///         compare-expression
///         relational-expression '<' compare-expression
///         relational-expression '>' compare-expression
///         relational-expression '<=' compare-expression
///         relational-expression '>=' compare-expression
///
///       equality-expression: [C99 6.5.9]
///         relational-expression
///         equality-expression '==' relational-expression
///         equality-expression '!=' relational-expression
///
///       AND-expression: [C99 6.5.10]
///         equality-expression
///         AND-expression '&' equality-expression
///
///       exclusive-OR-expression: [C99 6.5.11]
///         AND-expression
///         exclusive-OR-expression '^' AND-expression
///
///       inclusive-OR-expression: [C99 6.5.12]
///         exclusive-OR-expression
///         inclusive-OR-expression '|' exclusive-OR-expression
///
///       logical-AND-expression: [C99 6.5.13]
///         inclusive-OR-expression
///         logical-AND-expression '&&' inclusive-OR-expression
///
///       logical-OR-expression: [C99 6.5.14]
///         logical-AND-expression
///         logical-OR-expression '||' logical-AND-expression
///
///       conditional-expression: [C99 6.5.15]
///         logical-OR-expression
///         logical-OR-expression '?' expression ':' conditional-expression
/// [GNU]   logical-OR-expression '?' ':' conditional-expression
/// [C++] the third operand is an assignment-expression
///
///       assignment-expression: [C99 6.5.16]
///         conditional-expression
///         unary-expression assignment-operator assignment-expression
/// [C++]   throw-expression [C++ 15]
///
///       assignment-operator: one of
///         = *= /= %= += -= <<= >>= &= ^= |=
///
///       expression: [C99 6.5.17]
///         assignment-expression ...[opt]
///         expression ',' assignment-expression ...[opt]
/// \endverbatim
ExprResult Parser::ParseExpression(TypeCastState isTypeCast) {
  ExprResult LHS(ParseAssignmentExpression(isTypeCast));
  return ParseRHSOfBinaryExpression(LHS, prec::Comma);
}

/// This routine is called when the '@' is seen and consumed.
/// Current token is an Identifier and is not a 'try'. This
/// routine is necessary to disambiguate \@try-statement from,
/// for example, \@encode-expression.
///
ExprResult
Parser::ParseExpressionWithLeadingAt(SourceLocation AtLoc) {
  ExprResult LHS(ParseObjCAtExpression(AtLoc));
  return ParseRHSOfBinaryExpression(LHS, prec::Comma);
}

/// This routine is called when a leading '__extension__' is seen and
/// consumed.  This is necessary because the token gets consumed in the
/// process of disambiguating between an expression and a declaration.
ExprResult
Parser::ParseExpressionWithLeadingExtension(SourceLocation ExtLoc) {
  ExprResult LHS(true);
  {
    // Silence extension warnings in the sub-expression
    ExtensionRAIIObject O(Diags);

    LHS = ParseCastExpression(AnyCastExpr);
  }

  if (!LHS.isInvalid())
    LHS = Actions.ActOnUnaryOp(getCurScope(), ExtLoc, tok::kw___extension__,
                               LHS.get());

  return ParseRHSOfBinaryExpression(LHS, prec::Comma);
}

/// Parse an expr that doesn't include (top-level) commas.
ExprResult Parser::ParseAssignmentExpression(TypeCastState isTypeCast) {
  if (Tok.is(tok::code_completion)) {
    cutOffParsing();
    Actions.CodeCompleteExpression(getCurScope(),
                                   PreferredType.get(Tok.getLocation()));
    return ExprError();
  }

  if (Tok.is(tok::kw_throw))
    return ParseThrowExpression();
  if (Tok.is(tok::kw_co_yield))
    return ParseCoyieldExpression();

  ExprResult LHS = ParseCastExpression(AnyCastExpr,
                                       /*isAddressOfOperand=*/false,
                                       isTypeCast);
  return ParseRHSOfBinaryExpression(LHS, prec::Assignment);
}

/// Parse an assignment expression where part of an Objective-C message
/// send has already been parsed.
///
/// In this case \p LBracLoc indicates the location of the '[' of the message
/// send, and either \p ReceiverName or \p ReceiverExpr is non-null indicating
/// the receiver of the message.
///
/// Since this handles full assignment-expression's, it handles postfix
/// expressions and other binary operators for these expressions as well.
ExprResult
Parser::ParseAssignmentExprWithObjCMessageExprStart(SourceLocation LBracLoc,
                                                    SourceLocation SuperLoc,
                                                    ParsedType ReceiverType,
                                                    Expr *ReceiverExpr) {
  ExprResult R
    = ParseObjCMessageExpressionBody(LBracLoc, SuperLoc,
                                     ReceiverType, ReceiverExpr);
  R = ParsePostfixExpressionSuffix(R);
  return ParseRHSOfBinaryExpression(R, prec::Assignment);
}

ExprResult
Parser::ParseConstantExpressionInExprEvalContext(TypeCastState isTypeCast) {
  assert(Actions.ExprEvalContexts.back().Context ==
             Sema::ExpressionEvaluationContext::ConstantEvaluated &&
         "Call this function only if your ExpressionEvaluationContext is "
         "already ConstantEvaluated");
  ExprResult LHS(ParseCastExpression(AnyCastExpr, false, isTypeCast));
  ExprResult Res(ParseRHSOfBinaryExpression(LHS, prec::Conditional));
  return Actions.ActOnConstantExpression(Res);
}

ExprResult Parser::ParseConstantExpression() {
  // C++03 [basic.def.odr]p2:
  //   An expression is potentially evaluated unless it appears where an
  //   integral constant expression is required (see 5.19) [...].
  // C++98 and C++11 have no such rule, but this is only a defect in C++98.
  EnterExpressionEvaluationContext ConstantEvaluated(
      Actions, Sema::ExpressionEvaluationContext::ConstantEvaluated);
  return ParseConstantExpressionInExprEvalContext(NotTypeCast);
}

ExprResult Parser::ParseCaseExpression(SourceLocation CaseLoc) {
  EnterExpressionEvaluationContext ConstantEvaluated(
      Actions, Sema::ExpressionEvaluationContext::ConstantEvaluated);
  ExprResult LHS(ParseCastExpression(AnyCastExpr, false, NotTypeCast));
  ExprResult Res(ParseRHSOfBinaryExpression(LHS, prec::Conditional));
  return Actions.ActOnCaseExpr(CaseLoc, Res);
}

/// Parse a constraint-expression.
///
/// \verbatim
///       constraint-expression: C++2a[temp.constr.decl]p1
///         logical-or-expression
/// \endverbatim
ExprResult Parser::ParseConstraintExpression() {
  EnterExpressionEvaluationContext ConstantEvaluated(
      Actions, Sema::ExpressionEvaluationContext::Unevaluated);
  ExprResult LHS(ParseCastExpression(AnyCastExpr));
  ExprResult Res(ParseRHSOfBinaryExpression(LHS, prec::LogicalOr));
  if (Res.isUsable() && !Actions.CheckConstraintExpression(Res.get())) {
    Actions.CorrectDelayedTyposInExpr(Res);
    return ExprError();
  }
  return Res;
}

/// \brief Parse a constraint-logical-and-expression.
///
/// \verbatim
///       C++2a[temp.constr.decl]p1
///       constraint-logical-and-expression:
///         primary-expression
///         constraint-logical-and-expression '&&' primary-expression
///
/// \endverbatim
ExprResult
Parser::ParseConstraintLogicalAndExpression(bool IsTrailingRequiresClause) {
  EnterExpressionEvaluationContext ConstantEvaluated(
      Actions, Sema::ExpressionEvaluationContext::Unevaluated);
  bool NotPrimaryExpression = false;
  auto ParsePrimary = [&] () {
    ExprResult E = ParseCastExpression(PrimaryExprOnly,
                                       /*isAddressOfOperand=*/false,
                                       /*isTypeCast=*/NotTypeCast,
                                       /*isVectorLiteral=*/false,
                                       &NotPrimaryExpression);
    if (E.isInvalid())
      return ExprError();
    auto RecoverFromNonPrimary = [&] (ExprResult E, bool Note) {
        E = ParsePostfixExpressionSuffix(E);
        // Use InclusiveOr, the precedence just after '&&' to not parse the
        // next arguments to the logical and.
        E = ParseRHSOfBinaryExpression(E, prec::InclusiveOr);
        if (!E.isInvalid())
          Diag(E.get()->getExprLoc(),
               Note
               ? diag::note_unparenthesized_non_primary_expr_in_requires_clause
               : diag::err_unparenthesized_non_primary_expr_in_requires_clause)
               << FixItHint::CreateInsertion(E.get()->getBeginLoc(), "(")
               << FixItHint::CreateInsertion(
                   PP.getLocForEndOfToken(E.get()->getEndLoc()), ")")
               << E.get()->getSourceRange();
        return E;
    };

    if (NotPrimaryExpression ||
        // Check if the following tokens must be a part of a non-primary
        // expression
        getBinOpPrecedence(Tok.getKind(), GreaterThanIsOperator,
                           /*CPlusPlus11=*/true) > prec::LogicalAnd ||
        // Postfix operators other than '(' (which will be checked for in
        // CheckConstraintExpression).
        Tok.isOneOf(tok::period, tok::plusplus, tok::minusminus) ||
        (Tok.is(tok::l_square) && !NextToken().is(tok::l_square))) {
      E = RecoverFromNonPrimary(E, /*Note=*/false);
      if (E.isInvalid())
        return ExprError();
      NotPrimaryExpression = false;
    }
    bool PossibleNonPrimary;
    bool IsConstraintExpr =
        Actions.CheckConstraintExpression(E.get(), Tok, &PossibleNonPrimary,
                                          IsTrailingRequiresClause);
    if (!IsConstraintExpr || PossibleNonPrimary) {
      // Atomic constraint might be an unparenthesized non-primary expression
      // (such as a binary operator), in which case we might get here (e.g. in
      // 'requires 0 + 1 && true' we would now be at '+', and parse and ignore
      // the rest of the addition expression). Try to parse the rest of it here.
      if (PossibleNonPrimary)
        E = RecoverFromNonPrimary(E, /*Note=*/!IsConstraintExpr);
      Actions.CorrectDelayedTyposInExpr(E);
      return ExprError();
    }
    return E;
  };
  ExprResult LHS = ParsePrimary();
  if (LHS.isInvalid())
    return ExprError();
  while (Tok.is(tok::ampamp)) {
    SourceLocation LogicalAndLoc = ConsumeToken();
    ExprResult RHS = ParsePrimary();
    if (RHS.isInvalid()) {
      Actions.CorrectDelayedTyposInExpr(LHS);
      return ExprError();
    }
    ExprResult Op = Actions.ActOnBinOp(getCurScope(), LogicalAndLoc,
                                       tok::ampamp, LHS.get(), RHS.get());
    if (!Op.isUsable()) {
      Actions.CorrectDelayedTyposInExpr(RHS);
      Actions.CorrectDelayedTyposInExpr(LHS);
      return ExprError();
    }
    LHS = Op;
  }
  return LHS;
}

/// \brief Parse a constraint-logical-or-expression.
///
/// \verbatim
///       C++2a[temp.constr.decl]p1
///       constraint-logical-or-expression:
///         constraint-logical-and-expression
///         constraint-logical-or-expression '||'
///             constraint-logical-and-expression
///
/// \endverbatim
ExprResult
Parser::ParseConstraintLogicalOrExpression(bool IsTrailingRequiresClause) {
  ExprResult LHS(ParseConstraintLogicalAndExpression(IsTrailingRequiresClause));
  if (!LHS.isUsable())
    return ExprError();
  while (Tok.is(tok::pipepipe)) {
    SourceLocation LogicalOrLoc = ConsumeToken();
    ExprResult RHS =
        ParseConstraintLogicalAndExpression(IsTrailingRequiresClause);
    if (!RHS.isUsable()) {
      Actions.CorrectDelayedTyposInExpr(LHS);
      return ExprError();
    }
    ExprResult Op = Actions.ActOnBinOp(getCurScope(), LogicalOrLoc,
                                       tok::pipepipe, LHS.get(), RHS.get());
    if (!Op.isUsable()) {
      Actions.CorrectDelayedTyposInExpr(RHS);
      Actions.CorrectDelayedTyposInExpr(LHS);
      return ExprError();
    }
    LHS = Op;
  }
  return LHS;
}

bool Parser::isNotExpressionStart() {
  tok::TokenKind K = Tok.getKind();
  if (K == tok::l_brace || K == tok::r_brace  ||
      K == tok::kw_for  || K == tok::kw_while ||
      K == tok::kw_if   || K == tok::kw_else  ||
      K == tok::kw_goto || K == tok::kw_try)
    return true;
  // If this is a decl-specifier, we can't be at the start of an expression.
  return isKnownToBeDeclarationSpecifier();
}

bool Parser::isFoldOperator(prec::Level Level) const {
  return Level > prec::Unknown && Level != prec::Conditional &&
         Level != prec::Spaceship;
}

bool Parser::isFoldOperator(tok::TokenKind Kind) const {
  return isFoldOperator(getBinOpPrecedence(Kind, GreaterThanIsOperator, true));
}

/// Parse a binary expression that starts with \p LHS and has a
/// precedence of at least \p MinPrec.
ExprResult
Parser::ParseRHSOfBinaryExpression(ExprResult LHS, prec::Level MinPrec) {
  prec::Level NextTokPrec = getBinOpPrecedence(Tok.getKind(),
                                               GreaterThanIsOperator,
                                               getLangOpts().CPlusPlus11);
  SourceLocation ColonLoc;

  auto SavedType = PreferredType;
  while (true) {
    // Every iteration may rely on a preferred type for the whole expression.
    PreferredType = SavedType;
    // If this token has a lower precedence than we are allowed to parse (e.g.
    // because we are called recursively, or because the token is not a binop),
    // then we are done!
    if (NextTokPrec < MinPrec)
      return LHS;

    // Consume the operator, saving the operator token for error reporting.
    Token OpToken = Tok;
    ConsumeToken();

    if (OpToken.is(tok::caretcaret)) {
      return ExprError(Diag(Tok, diag::err_opencl_logical_exclusive_or));
    }

    // If we're potentially in a template-id, we may now be able to determine
    // whether we're actually in one or not.
    if (OpToken.isOneOf(tok::comma, tok::greater, tok::greatergreater,
                        tok::greatergreatergreater) &&
        checkPotentialAngleBracketDelimiter(OpToken))
      return ExprError();

    // Bail out when encountering a comma followed by a token which can't
    // possibly be the start of an expression. For instance:
    //   int f() { return 1, }
    // We can't do this before consuming the comma, because
    // isNotExpressionStart() looks at the token stream.
    if (OpToken.is(tok::comma) && isNotExpressionStart()) {
      PP.EnterToken(Tok, /*IsReinject*/true);
      Tok = OpToken;
      return LHS;
    }

    // If the next token is an ellipsis, then this is a fold-expression. Leave
    // it alone so we can handle it in the paren expression.
    if (isFoldOperator(NextTokPrec) && Tok.is(tok::ellipsis)) {
      // FIXME: We can't check this via lookahead before we consume the token
      // because that tickles a lexer bug.
      PP.EnterToken(Tok, /*IsReinject*/true);
      Tok = OpToken;
      return LHS;
    }

    // In Objective-C++, alternative operator tokens can be used as keyword args
    // in message expressions. Unconsume the token so that it can reinterpreted
    // as an identifier in ParseObjCMessageExpressionBody. i.e., we support:
    //   [foo meth:0 and:0];
    //   [foo not_eq];
    if (getLangOpts().ObjC && getLangOpts().CPlusPlus &&
        Tok.isOneOf(tok::colon, tok::r_square) &&
        OpToken.getIdentifierInfo() != nullptr) {
      PP.EnterToken(Tok, /*IsReinject*/true);
      Tok = OpToken;
      return LHS;
    }

    // Special case handling for the ternary operator.
    ExprResult TernaryMiddle(true);
    if (NextTokPrec == prec::Conditional) {
      if (getLangOpts().CPlusPlus11 && Tok.is(tok::l_brace)) {
        // Parse a braced-init-list here for error recovery purposes.
        SourceLocation BraceLoc = Tok.getLocation();
        TernaryMiddle = ParseBraceInitializer();
        if (!TernaryMiddle.isInvalid()) {
          Diag(BraceLoc, diag::err_init_list_bin_op)
              << /*RHS*/ 1 << PP.getSpelling(OpToken)
              << Actions.getExprRange(TernaryMiddle.get());
          TernaryMiddle = ExprError();
        }
      } else if (Tok.isNot(tok::colon)) {
        // Don't parse FOO:BAR as if it were a typo for FOO::BAR.
        ColonProtectionRAIIObject X(*this);

        // Handle this production specially:
        //   logical-OR-expression '?' expression ':' conditional-expression
        // In particular, the RHS of the '?' is 'expression', not
        // 'logical-OR-expression' as we might expect.
        TernaryMiddle = ParseExpression();
      } else {
        // Special case handling of "X ? Y : Z" where Y is empty:
        //   logical-OR-expression '?' ':' conditional-expression   [GNU]
        TernaryMiddle = nullptr;
        Diag(Tok, diag::ext_gnu_conditional_expr);
      }

      if (TernaryMiddle.isInvalid()) {
        Actions.CorrectDelayedTyposInExpr(LHS);
        LHS = ExprError();
        TernaryMiddle = nullptr;
      }

      if (!TryConsumeToken(tok::colon, ColonLoc)) {
        // Otherwise, we're missing a ':'.  Assume that this was a typo that
        // the user forgot. If we're not in a macro expansion, we can suggest
        // a fixit hint. If there were two spaces before the current token,
        // suggest inserting the colon in between them, otherwise insert ": ".
        SourceLocation FILoc = Tok.getLocation();
        const char *FIText = ": ";
        const SourceManager &SM = PP.getSourceManager();
        if (FILoc.isFileID() || PP.isAtStartOfMacroExpansion(FILoc, &FILoc)) {
          assert(FILoc.isFileID());
          bool IsInvalid = false;
          const char *SourcePtr =
            SM.getCharacterData(FILoc.getLocWithOffset(-1), &IsInvalid);
          if (!IsInvalid && *SourcePtr == ' ') {
            SourcePtr =
              SM.getCharacterData(FILoc.getLocWithOffset(-2), &IsInvalid);
            if (!IsInvalid && *SourcePtr == ' ') {
              FILoc = FILoc.getLocWithOffset(-1);
              FIText = ":";
            }
          }
        }

        Diag(Tok, diag::err_expected)
            << tok::colon << FixItHint::CreateInsertion(FILoc, FIText);
        Diag(OpToken, diag::note_matching) << tok::question;
        ColonLoc = Tok.getLocation();
      }
    }

    PreferredType.enterBinary(Actions, Tok.getLocation(), LHS.get(),
                              OpToken.getKind());
    // Parse another leaf here for the RHS of the operator.
    // ParseCastExpression works here because all RHS expressions in C have it
    // as a prefix, at least. However, in C++, an assignment-expression could
    // be a throw-expression, which is not a valid cast-expression.
    // Therefore we need some special-casing here.
    // Also note that the third operand of the conditional operator is
    // an assignment-expression in C++, and in C++11, we can have a
    // braced-init-list on the RHS of an assignment. For better diagnostics,
    // parse as if we were allowed braced-init-lists everywhere, and check that
    // they only appear on the RHS of assignments later.
    ExprResult RHS;
    bool RHSIsInitList = false;
    if (getLangOpts().CPlusPlus11 && Tok.is(tok::l_brace)) {
      RHS = ParseBraceInitializer();
      RHSIsInitList = true;
    } else if (getLangOpts().CPlusPlus && NextTokPrec <= prec::Conditional)
      RHS = ParseAssignmentExpression();
    else
      RHS = ParseCastExpression(AnyCastExpr);

    if (RHS.isInvalid()) {
      // FIXME: Errors generated by the delayed typo correction should be
      // printed before errors from parsing the RHS, not after.
      Actions.CorrectDelayedTyposInExpr(LHS);
      if (TernaryMiddle.isUsable())
        TernaryMiddle = Actions.CorrectDelayedTyposInExpr(TernaryMiddle);
      LHS = ExprError();
    }

    // Remember the precedence of this operator and get the precedence of the
    // operator immediately to the right of the RHS.
    prec::Level ThisPrec = NextTokPrec;
    NextTokPrec = getBinOpPrecedence(Tok.getKind(), GreaterThanIsOperator,
                                     getLangOpts().CPlusPlus11);

    // Assignment and conditional expressions are right-associative.
    bool isRightAssoc = ThisPrec == prec::Conditional ||
                        ThisPrec == prec::Assignment;

    // Get the precedence of the operator to the right of the RHS.  If it binds
    // more tightly with RHS than we do, evaluate it completely first.
    if (ThisPrec < NextTokPrec ||
        (ThisPrec == NextTokPrec && isRightAssoc)) {
      if (!RHS.isInvalid() && RHSIsInitList) {
        Diag(Tok, diag::err_init_list_bin_op)
          << /*LHS*/0 << PP.getSpelling(Tok) << Actions.getExprRange(RHS.get());
        RHS = ExprError();
      }
      // If this is left-associative, only parse things on the RHS that bind
      // more tightly than the current operator.  If it is left-associative, it
      // is okay, to bind exactly as tightly.  For example, compile A=B=C=D as
      // A=(B=(C=D)), where each paren is a level of recursion here.
      // The function takes ownership of the RHS.
      RHS = ParseRHSOfBinaryExpression(RHS,
                            static_cast<prec::Level>(ThisPrec + !isRightAssoc));
      RHSIsInitList = false;

      if (RHS.isInvalid()) {
        // FIXME: Errors generated by the delayed typo correction should be
        // printed before errors from ParseRHSOfBinaryExpression, not after.
        Actions.CorrectDelayedTyposInExpr(LHS);
        if (TernaryMiddle.isUsable())
          TernaryMiddle = Actions.CorrectDelayedTyposInExpr(TernaryMiddle);
        LHS = ExprError();
      }

      NextTokPrec = getBinOpPrecedence(Tok.getKind(), GreaterThanIsOperator,
                                       getLangOpts().CPlusPlus11);
    }

    if (!RHS.isInvalid() && RHSIsInitList) {
      if (ThisPrec == prec::Assignment) {
        Diag(OpToken, diag::warn_cxx98_compat_generalized_initializer_lists)
          << Actions.getExprRange(RHS.get());
      } else if (ColonLoc.isValid()) {
        Diag(ColonLoc, diag::err_init_list_bin_op)
          << /*RHS*/1 << ":"
          << Actions.getExprRange(RHS.get());
        LHS = ExprError();
      } else {
        Diag(OpToken, diag::err_init_list_bin_op)
          << /*RHS*/1 << PP.getSpelling(OpToken)
          << Actions.getExprRange(RHS.get());
        LHS = ExprError();
      }
    }

    ExprResult OrigLHS = LHS;
    if (!LHS.isInvalid()) {
      // Combine the LHS and RHS into the LHS (e.g. build AST).
      if (TernaryMiddle.isInvalid()) {
        // If we're using '>>' as an operator within a template
        // argument list (in C++98), suggest the addition of
        // parentheses so that the code remains well-formed in C++0x.
        if (!GreaterThanIsOperator && OpToken.is(tok::greatergreater))
          SuggestParentheses(OpToken.getLocation(),
                             diag::warn_cxx11_right_shift_in_template_arg,
                         SourceRange(Actions.getExprRange(LHS.get()).getBegin(),
                                     Actions.getExprRange(RHS.get()).getEnd()));

        ExprResult BinOp =
            Actions.ActOnBinOp(getCurScope(), OpToken.getLocation(),
                               OpToken.getKind(), LHS.get(), RHS.get());
        if (BinOp.isInvalid())
          BinOp = Actions.CreateRecoveryExpr(LHS.get()->getBeginLoc(),
                                             RHS.get()->getEndLoc(),
                                             {LHS.get(), RHS.get()});

        LHS = BinOp;
      } else {
        ExprResult CondOp = Actions.ActOnConditionalOp(
            OpToken.getLocation(), ColonLoc, LHS.get(), TernaryMiddle.get(),
            RHS.get());
        if (CondOp.isInvalid()) {
          std::vector<clang::Expr *> Args;
          // TernaryMiddle can be null for the GNU conditional expr extension.
          if (TernaryMiddle.get())
            Args = {LHS.get(), TernaryMiddle.get(), RHS.get()};
          else
            Args = {LHS.get(), RHS.get()};
          CondOp = Actions.CreateRecoveryExpr(LHS.get()->getBeginLoc(),
                                              RHS.get()->getEndLoc(), Args);
        }

        LHS = CondOp;
      }
      // In this case, ActOnBinOp or ActOnConditionalOp performed the
      // CorrectDelayedTyposInExpr check.
      if (!getLangOpts().CPlusPlus)
        continue;
    }

    // Ensure potential typos aren't left undiagnosed.
    if (LHS.isInvalid()) {
      Actions.CorrectDelayedTyposInExpr(OrigLHS);
      Actions.CorrectDelayedTyposInExpr(TernaryMiddle);
      Actions.CorrectDelayedTyposInExpr(RHS);
    }
  }
}

/// Parse a cast-expression, unary-expression or primary-expression, based
/// on \p ExprType.
///
/// \p isAddressOfOperand exists because an id-expression that is the
/// operand of address-of gets special treatment due to member pointers.
///
ExprResult Parser::ParseCastExpression(CastParseKind ParseKind,
                                       bool isAddressOfOperand,
                                       TypeCastState isTypeCast,
                                       bool isVectorLiteral,
                                       bool *NotPrimaryExpression) {
  bool NotCastExpr;
  ExprResult Res = ParseCastExpression(ParseKind,
                                       isAddressOfOperand,
                                       NotCastExpr,
                                       isTypeCast,
                                       isVectorLiteral,
                                       NotPrimaryExpression);
  if (NotCastExpr)
    Diag(Tok, diag::err_expected_expression);
  return Res;
}

namespace {
class CastExpressionIdValidator final : public CorrectionCandidateCallback {
 public:
  CastExpressionIdValidator(Token Next, bool AllowTypes, bool AllowNonTypes)
      : NextToken(Next), AllowNonTypes(AllowNonTypes) {
    WantTypeSpecifiers = WantFunctionLikeCasts = AllowTypes;
  }

  bool ValidateCandidate(const TypoCorrection &candidate) override {
    NamedDecl *ND = candidate.getCorrectionDecl();
    if (!ND)
      return candidate.isKeyword();

    if (isa<TypeDecl>(ND))
      return WantTypeSpecifiers;

    if (!AllowNonTypes || !CorrectionCandidateCallback::ValidateCandidate(candidate))
      return false;

    if (!NextToken.isOneOf(tok::equal, tok::arrow, tok::period))
      return true;

    for (auto *C : candidate) {
      NamedDecl *ND = C->getUnderlyingDecl();
      if (isa<ValueDecl>(ND) && !isa<FunctionDecl>(ND))
        return true;
    }
    return false;
  }

  std::unique_ptr<CorrectionCandidateCallback> clone() override {
    return std::make_unique<CastExpressionIdValidator>(*this);
  }

 private:
  Token NextToken;
  bool AllowNonTypes;
};
}

/// Parse a cast-expression, or, if \pisUnaryExpression is true, parse
/// a unary-expression.
///
/// \p isAddressOfOperand exists because an id-expression that is the operand
/// of address-of gets special treatment due to member pointers. NotCastExpr
/// is set to true if the token is not the start of a cast-expression, and no
/// diagnostic is emitted in this case and no tokens are consumed.
///
/// \verbatim
///       cast-expression: [C99 6.5.4]
///         unary-expression
///         '(' type-name ')' cast-expression
///
///       unary-expression:  [C99 6.5.3]
///         postfix-expression
///         '++' unary-expression
///         '--' unary-expression
/// [Coro]  'co_await' cast-expression
///         unary-operator cast-expression
///         'sizeof' unary-expression
///         'sizeof' '(' type-name ')'
/// [C++11] 'sizeof' '...' '(' identifier ')'
/// [GNU]   '__alignof' unary-expression
/// [GNU]   '__alignof' '(' type-name ')'
/// [C11]   '_Alignof' '(' type-name ')'
/// [C++11] 'alignof' '(' type-id ')'
/// [GNU]   '&&' identifier
/// [C++11] 'noexcept' '(' expression ')' [C++11 5.3.7]
/// [C++]   new-expression
/// [C++]   delete-expression
///
///       unary-operator: one of
///         '&'  '*'  '+'  '-'  '~'  '!'
/// [GNU]   '__extension__'  '__real'  '__imag'
///
///       primary-expression: [C99 6.5.1]
/// [C99]   identifier
/// [C++]   id-expression
///         constant
///         string-literal
/// [C++]   boolean-literal  [C++ 2.13.5]
/// [C++11] 'nullptr'        [C++11 2.14.7]
/// [C++11] user-defined-literal
///         '(' expression ')'
/// [C11]   generic-selection
/// [C++2a] requires-expression
///         '__func__'        [C99 6.4.2.2]
/// [GNU]   '__FUNCTION__'
/// [MS]    '__FUNCDNAME__'
/// [MS]    'L__FUNCTION__'
/// [MS]    '__FUNCSIG__'
/// [MS]    'L__FUNCSIG__'
/// [GNU]   '__PRETTY_FUNCTION__'
/// [GNU]   '(' compound-statement ')'
/// [GNU]   '__builtin_va_arg' '(' assignment-expression ',' type-name ')'
/// [GNU]   '__builtin_offsetof' '(' type-name ',' offsetof-member-designator')'
/// [GNU]   '__builtin_choose_expr' '(' assign-expr ',' assign-expr ','
///                                     assign-expr ')'
/// [GNU]   '__builtin_FILE' '(' ')'
/// [CLANG] '__builtin_FILE_NAME' '(' ')'
/// [GNU]   '__builtin_FUNCTION' '(' ')'
/// [MS]    '__builtin_FUNCSIG' '(' ')'
/// [GNU]   '__builtin_LINE' '(' ')'
/// [CLANG] '__builtin_COLUMN' '(' ')'
/// [GNU]   '__builtin_source_location' '(' ')'
/// [GNU]   '__builtin_types_compatible_p' '(' type-name ',' type-name ')'
/// [GNU]   '__null'
/// [OBJC]  '[' objc-message-expr ']'
/// [OBJC]  '\@selector' '(' objc-selector-arg ')'
/// [OBJC]  '\@protocol' '(' identifier ')'
/// [OBJC]  '\@encode' '(' type-name ')'
/// [OBJC]  objc-string-literal
/// [C++]   simple-type-specifier '(' expression-list[opt] ')'      [C++ 5.2.3]
/// [C++11] simple-type-specifier braced-init-list                  [C++11 5.2.3]
/// [C++]   typename-specifier '(' expression-list[opt] ')'         [C++ 5.2.3]
/// [C++11] typename-specifier braced-init-list                     [C++11 5.2.3]
/// [C++]   'const_cast' '<' type-name '>' '(' expression ')'       [C++ 5.2p1]
/// [C++]   'dynamic_cast' '<' type-name '>' '(' expression ')'     [C++ 5.2p1]
/// [C++]   'reinterpret_cast' '<' type-name '>' '(' expression ')' [C++ 5.2p1]
/// [C++]   'static_cast' '<' type-name '>' '(' expression ')'      [C++ 5.2p1]
/// [C++]   'typeid' '(' expression ')'                             [C++ 5.2p1]
/// [C++]   'typeid' '(' type-id ')'                                [C++ 5.2p1]
/// [C++]   'this'          [C++ 9.3.2]
/// [G++]   unary-type-trait '(' type-id ')'
/// [G++]   binary-type-trait '(' type-id ',' type-id ')'           [TODO]
/// [EMBT]  array-type-trait '(' type-id ',' integer ')'
/// [clang] '^' block-literal
///
///       constant: [C99 6.4.4]
///         integer-constant
///         floating-constant
///         enumeration-constant -> identifier
///         character-constant
///
///       id-expression: [C++ 5.1]
///                   unqualified-id
///                   qualified-id
///
///       unqualified-id: [C++ 5.1]
///                   identifier
///                   operator-function-id
///                   conversion-function-id
///                   '~' class-name
///                   template-id
///
///       new-expression: [C++ 5.3.4]
///                   '::'[opt] 'new' new-placement[opt] new-type-id
///                                     new-initializer[opt]
///                   '::'[opt] 'new' new-placement[opt] '(' type-id ')'
///                                     new-initializer[opt]
///
///       delete-expression: [C++ 5.3.5]
///                   '::'[opt] 'delete' cast-expression
///                   '::'[opt] 'delete' '[' ']' cast-expression
///
/// [GNU/Embarcadero] unary-type-trait:
///                   '__is_arithmetic'
///                   '__is_floating_point'
///                   '__is_integral'
///                   '__is_lvalue_expr'
///                   '__is_rvalue_expr'
///                   '__is_complete_type'
///                   '__is_void'
///                   '__is_array'
///                   '__is_function'
///                   '__is_reference'
///                   '__is_lvalue_reference'
///                   '__is_rvalue_reference'
///                   '__is_fundamental'
///                   '__is_object'
///                   '__is_scalar'
///                   '__is_compound'
///                   '__is_pointer'
///                   '__is_member_object_pointer'
///                   '__is_member_function_pointer'
///                   '__is_member_pointer'
///                   '__is_const'
///                   '__is_volatile'
///                   '__is_trivial'
///                   '__is_standard_layout'
///                   '__is_signed'
///                   '__is_unsigned'
///
/// [GNU] unary-type-trait:
///                   '__has_nothrow_assign'
///                   '__has_nothrow_copy'
///                   '__has_nothrow_constructor'
///                   '__has_trivial_assign'                  [TODO]
///                   '__has_trivial_copy'                    [TODO]
///                   '__has_trivial_constructor'
///                   '__has_trivial_destructor'
///                   '__has_virtual_destructor'
///                   '__is_abstract'                         [TODO]
///                   '__is_class'
///                   '__is_empty'                            [TODO]
///                   '__is_enum'
///                   '__is_final'
///                   '__is_pod'
///                   '__is_polymorphic'
///                   '__is_sealed'                           [MS]
///                   '__is_trivial'
///                   '__is_union'
///                   '__has_unique_object_representations'
///
/// [Clang] unary-type-trait:
///                   '__is_aggregate'
///                   '__trivially_copyable'
///
///       binary-type-trait:
/// [GNU]             '__is_base_of'
/// [MS]              '__is_convertible_to'
///                   '__is_convertible'
///                   '__is_same'
///
/// [Embarcadero] array-type-trait:
///                   '__array_rank'
///                   '__array_extent'
///
/// [Embarcadero] expression-trait:
///                   '__is_lvalue_expr'
///                   '__is_rvalue_expr'
/// \endverbatim
///
ExprResult Parser::ParseCastExpression(CastParseKind ParseKind,
                                       bool isAddressOfOperand,
                                       bool &NotCastExpr,
                                       TypeCastState isTypeCast,
                                       bool isVectorLiteral,
                                       bool *NotPrimaryExpression) {
  ExprResult Res;
  tok::TokenKind SavedKind = Tok.getKind();
  auto SavedType = PreferredType;
  NotCastExpr = false;

  // Are postfix-expression suffix operators permitted after this
  // cast-expression? If not, and we find some, we'll parse them anyway and
  // diagnose them.
  bool AllowSuffix = true;

  // This handles all of cast-expression, unary-expression, postfix-expression,
  // and primary-expression.  We handle them together like this for efficiency
  // and to simplify handling of an expression starting with a '(' token: which
  // may be one of a parenthesized expression, cast-expression, compound literal
  // expression, or statement expression.
  //
  // If the parsed tokens consist of a primary-expression, the cases below
  // break out of the switch;  at the end we call ParsePostfixExpressionSuffix
  // to handle the postfix expression suffixes.  Cases that cannot be followed
  // by postfix exprs should set AllowSuffix to false.
  switch (SavedKind) {
  case tok::l_paren: {
    // If this expression is limited to being a unary-expression, the paren can
    // not start a cast expression.
    ParenParseOption ParenExprType;
    switch (ParseKind) {
      case CastParseKind::UnaryExprOnly:
        assert(getLangOpts().CPlusPlus && "not possible to get here in C");
        [[fallthrough]];
      case CastParseKind::AnyCastExpr:
        ParenExprType = ParenParseOption::CastExpr;
        break;
      case CastParseKind::PrimaryExprOnly:
        ParenExprType = FoldExpr;
        break;
    }
    ParsedType CastTy;
    SourceLocation RParenLoc;
    Res = ParseParenExpression(ParenExprType, false/*stopIfCastExr*/,
                               isTypeCast == IsTypeCast, CastTy, RParenLoc);

    // FIXME: What should we do if a vector literal is followed by a
    // postfix-expression suffix? Usually postfix operators are permitted on
    // literals.
    if (isVectorLiteral)
      return Res;

    switch (ParenExprType) {
    case SimpleExpr:   break;    // Nothing else to do.
    case CompoundStmt: break;  // Nothing else to do.
    case CompoundLiteral:
      // We parsed '(' type-name ')' '{' ... '}'.  If any suffixes of
      // postfix-expression exist, parse them now.
      break;
    case CastExpr:
      // We have parsed the cast-expression and no postfix-expr pieces are
      // following.
      return Res;
    case FoldExpr:
      // We only parsed a fold-expression. There might be postfix-expr pieces
      // afterwards; parse them now.
      break;
    }

    break;
  }

    // primary-expression
  case tok::numeric_constant:
    // constant: integer-constant
    // constant: floating-constant

    Res = Actions.ActOnNumericConstant(Tok, /*UDLScope*/getCurScope());
    ConsumeToken();
    break;

  case tok::kw_true:
  case tok::kw_false:
    Res = ParseCXXBoolLiteral();
    break;

  case tok::kw___objc_yes:
  case tok::kw___objc_no:
    Res = ParseObjCBoolLiteral();
    break;

  case tok::kw_nullptr:
    if (getLangOpts().CPlusPlus)
      Diag(Tok, diag::warn_cxx98_compat_nullptr);
    else
      Diag(Tok, getLangOpts().C2x ? diag::warn_c2x_compat_keyword
                                  : diag::ext_c_nullptr) << Tok.getName();

    Res = Actions.ActOnCXXNullPtrLiteral(ConsumeToken());
    break;

  case tok::annot_primary_expr:
  case tok::annot_overload_set:
    Res = getExprAnnotation(Tok);
    if (!Res.isInvalid() && Tok.getKind() == tok::annot_overload_set)
      Res = Actions.ActOnNameClassifiedAsOverloadSet(getCurScope(), Res.get());
    ConsumeAnnotationToken();
    if (!Res.isInvalid() && Tok.is(tok::less))
      checkPotentialAngleBracket(Res);
    break;

  case tok::annot_non_type:
  case tok::annot_non_type_dependent:
  case tok::annot_non_type_undeclared: {
    CXXScopeSpec SS;
    Token Replacement;
    Res = tryParseCXXIdExpression(SS, isAddressOfOperand, Replacement);
    assert(!Res.isUnset() &&
           "should not perform typo correction on annotation token");
    break;
  }

  case tok::kw___super:
  case tok::kw_decltype:
    // Annotate the token and tail recurse.
    if (TryAnnotateTypeOrScopeToken())
      return ExprError();
    assert(Tok.isNot(tok::kw_decltype) && Tok.isNot(tok::kw___super));
    return ParseCastExpression(ParseKind, isAddressOfOperand, isTypeCast,
                               isVectorLiteral, NotPrimaryExpression);

  case tok::identifier:
  ParseIdentifier: {    // primary-expression: identifier
                        // unqualified-id: identifier
                        // constant: enumeration-constant
    // Turn a potentially qualified name into a annot_typename or
    // annot_cxxscope if it would be valid.  This handles things like x::y, etc.
    if (getLangOpts().CPlusPlus) {
      // Avoid the unnecessary parse-time lookup in the common case
      // where the syntax forbids a type.
      const Token &Next = NextToken();

      // If this identifier was reverted from a token ID, and the next token
      // is a parenthesis, this is likely to be a use of a type trait. Check
      // those tokens.
      if (Next.is(tok::l_paren) &&
          Tok.is(tok::identifier) &&
          Tok.getIdentifierInfo()->hasRevertedTokenIDToIdentifier()) {
        IdentifierInfo *II = Tok.getIdentifierInfo();
        // Build up the mapping of revertible type traits, for future use.
        if (RevertibleTypeTraits.empty()) {
#define RTT_JOIN(X,Y) X##Y
#define REVERTIBLE_TYPE_TRAIT(Name)                         \
          RevertibleTypeTraits[PP.getIdentifierInfo(#Name)] \
            = RTT_JOIN(tok::kw_,Name)

          REVERTIBLE_TYPE_TRAIT(__is_abstract);
          REVERTIBLE_TYPE_TRAIT(__is_aggregate);
          REVERTIBLE_TYPE_TRAIT(__is_arithmetic);
          REVERTIBLE_TYPE_TRAIT(__is_array);
          REVERTIBLE_TYPE_TRAIT(__is_assignable);
          REVERTIBLE_TYPE_TRAIT(__is_base_of);
          REVERTIBLE_TYPE_TRAIT(__is_bounded_array);
          REVERTIBLE_TYPE_TRAIT(__is_class);
          REVERTIBLE_TYPE_TRAIT(__is_complete_type);
          REVERTIBLE_TYPE_TRAIT(__is_compound);
          REVERTIBLE_TYPE_TRAIT(__is_const);
          REVERTIBLE_TYPE_TRAIT(__is_constructible);
          REVERTIBLE_TYPE_TRAIT(__is_convertible);
          REVERTIBLE_TYPE_TRAIT(__is_convertible_to);
          REVERTIBLE_TYPE_TRAIT(__is_destructible);
          REVERTIBLE_TYPE_TRAIT(__is_empty);
          REVERTIBLE_TYPE_TRAIT(__is_enum);
          REVERTIBLE_TYPE_TRAIT(__is_floating_point);
          REVERTIBLE_TYPE_TRAIT(__is_final);
          REVERTIBLE_TYPE_TRAIT(__is_function);
          REVERTIBLE_TYPE_TRAIT(__is_fundamental);
          REVERTIBLE_TYPE_TRAIT(__is_integral);
          REVERTIBLE_TYPE_TRAIT(__is_interface_class);
          REVERTIBLE_TYPE_TRAIT(__is_literal);
          REVERTIBLE_TYPE_TRAIT(__is_lvalue_expr);
          REVERTIBLE_TYPE_TRAIT(__is_lvalue_reference);
          REVERTIBLE_TYPE_TRAIT(__is_member_function_pointer);
          REVERTIBLE_TYPE_TRAIT(__is_member_object_pointer);
          REVERTIBLE_TYPE_TRAIT(__is_member_pointer);
          REVERTIBLE_TYPE_TRAIT(__is_nothrow_assignable);
          REVERTIBLE_TYPE_TRAIT(__is_nothrow_constructible);
          REVERTIBLE_TYPE_TRAIT(__is_nothrow_destructible);
          REVERTIBLE_TYPE_TRAIT(__is_nullptr);
          REVERTIBLE_TYPE_TRAIT(__is_object);
          REVERTIBLE_TYPE_TRAIT(__is_pod);
          REVERTIBLE_TYPE_TRAIT(__is_pointer);
          REVERTIBLE_TYPE_TRAIT(__is_polymorphic);
          REVERTIBLE_TYPE_TRAIT(__is_reference);
          REVERTIBLE_TYPE_TRAIT(__is_referenceable);
          REVERTIBLE_TYPE_TRAIT(__is_rvalue_expr);
          REVERTIBLE_TYPE_TRAIT(__is_rvalue_reference);
          REVERTIBLE_TYPE_TRAIT(__is_same);
          REVERTIBLE_TYPE_TRAIT(__is_scalar);
          REVERTIBLE_TYPE_TRAIT(__is_scoped_enum);
          REVERTIBLE_TYPE_TRAIT(__is_sealed);
          REVERTIBLE_TYPE_TRAIT(__is_signed);
          REVERTIBLE_TYPE_TRAIT(__is_standard_layout);
          REVERTIBLE_TYPE_TRAIT(__is_trivial);
          REVERTIBLE_TYPE_TRAIT(__is_trivially_assignable);
          REVERTIBLE_TYPE_TRAIT(__is_trivially_constructible);
          REVERTIBLE_TYPE_TRAIT(__is_trivially_copyable);
          REVERTIBLE_TYPE_TRAIT(__is_unbounded_array);
          REVERTIBLE_TYPE_TRAIT(__is_union);
          REVERTIBLE_TYPE_TRAIT(__is_unsigned);
          REVERTIBLE_TYPE_TRAIT(__is_void);
          REVERTIBLE_TYPE_TRAIT(__is_volatile);
#define TRANSFORM_TYPE_TRAIT_DEF(_, Trait)                                     \
  REVERTIBLE_TYPE_TRAIT(RTT_JOIN(__, Trait));
#include "clang/Basic/TransformTypeTraits.def"
#undef REVERTIBLE_TYPE_TRAIT
#undef RTT_JOIN
        }

        // If we find that this is in fact the name of a type trait,
        // update the token kind in place and parse again to treat it as
        // the appropriate kind of type trait.
        llvm::SmallDenseMap<IdentifierInfo *, tok::TokenKind>::iterator Known
          = RevertibleTypeTraits.find(II);
        if (Known != RevertibleTypeTraits.end()) {
          Tok.setKind(Known->second);
          return ParseCastExpression(ParseKind, isAddressOfOperand,
                                     NotCastExpr, isTypeCast,
                                     isVectorLiteral, NotPrimaryExpression);
        }
      }

      if ((!ColonIsSacred && Next.is(tok::colon)) ||
          Next.isOneOf(tok::coloncolon, tok::less, tok::l_paren,
                       tok::l_brace)) {
        // If TryAnnotateTypeOrScopeToken annotates the token, tail recurse.
        if (TryAnnotateTypeOrScopeToken())
          return ExprError();
        if (!Tok.is(tok::identifier))
          return ParseCastExpression(ParseKind, isAddressOfOperand,
                                     NotCastExpr, isTypeCast,
                                     isVectorLiteral,
                                     NotPrimaryExpression);
      }
    }

    // Consume the identifier so that we can see if it is followed by a '(' or
    // '.'.
    IdentifierInfo &II = *Tok.getIdentifierInfo();
    SourceLocation ILoc = ConsumeToken();

    // Support 'Class.property' and 'super.property' notation.
    if (getLangOpts().ObjC && Tok.is(tok::period) &&
        (Actions.getTypeName(II, ILoc, getCurScope()) ||
         // Allow the base to be 'super' if in an objc-method.
         (&II == Ident_super && getCurScope()->isInObjcMethodScope()))) {
      ConsumeToken();

      if (Tok.is(tok::code_completion) && &II != Ident_super) {
        cutOffParsing();
        Actions.CodeCompleteObjCClassPropertyRefExpr(
            getCurScope(), II, ILoc, ExprStatementTokLoc == ILoc);
        return ExprError();
      }
      // Allow either an identifier or the keyword 'class' (in C++).
      if (Tok.isNot(tok::identifier) &&
          !(getLangOpts().CPlusPlus && Tok.is(tok::kw_class))) {
        Diag(Tok, diag::err_expected_property_name);
        return ExprError();
      }
      IdentifierInfo &PropertyName = *Tok.getIdentifierInfo();
      SourceLocation PropertyLoc = ConsumeToken();

      Res = Actions.ActOnClassPropertyRefExpr(II, PropertyName,
                                              ILoc, PropertyLoc);
      break;
    }

    // In an Objective-C method, if we have "super" followed by an identifier,
    // the token sequence is ill-formed. However, if there's a ':' or ']' after
    // that identifier, this is probably a message send with a missing open
    // bracket. Treat it as such.
    if (getLangOpts().ObjC && &II == Ident_super && !InMessageExpression &&
        getCurScope()->isInObjcMethodScope() &&
        ((Tok.is(tok::identifier) &&
         (NextToken().is(tok::colon) || NextToken().is(tok::r_square))) ||
         Tok.is(tok::code_completion))) {
      Res = ParseObjCMessageExpressionBody(SourceLocation(), ILoc, nullptr,
                                           nullptr);
      break;
    }

    // If we have an Objective-C class name followed by an identifier
    // and either ':' or ']', this is an Objective-C class message
    // send that's missing the opening '['. Recovery
    // appropriately. Also take this path if we're performing code
    // completion after an Objective-C class name.
    if (getLangOpts().ObjC &&
        ((Tok.is(tok::identifier) && !InMessageExpression) ||
         Tok.is(tok::code_completion))) {
      const Token& Next = NextToken();
      if (Tok.is(tok::code_completion) ||
          Next.is(tok::colon) || Next.is(tok::r_square))
        if (ParsedType Typ = Actions.getTypeName(II, ILoc, getCurScope()))
          if (Typ.get()->isObjCObjectOrInterfaceType()) {
            // Fake up a Declarator to use with ActOnTypeName.
            DeclSpec DS(AttrFactory);
            DS.SetRangeStart(ILoc);
            DS.SetRangeEnd(ILoc);
            const char *PrevSpec = nullptr;
            unsigned DiagID;
            DS.SetTypeSpecType(TST_typename, ILoc, PrevSpec, DiagID, Typ,
                               Actions.getASTContext().getPrintingPolicy());

            Declarator DeclaratorInfo(DS, ParsedAttributesView::none(),
                                      DeclaratorContext::TypeName);
            TypeResult Ty = Actions.ActOnTypeName(getCurScope(),
                                                  DeclaratorInfo);
            if (Ty.isInvalid())
              break;

            Res = ParseObjCMessageExpressionBody(SourceLocation(),
                                                 SourceLocation(),
                                                 Ty.get(), nullptr);
            break;
          }
    }

    // Make sure to pass down the right value for isAddressOfOperand.
    if (isAddressOfOperand && isPostfixExpressionSuffixStart())
      isAddressOfOperand = false;

    // Function designators are allowed to be undeclared (C99 6.5.1p2), so we
    // need to know whether or not this identifier is a function designator or
    // not.
    UnqualifiedId Name;
    CXXScopeSpec ScopeSpec;
    SourceLocation TemplateKWLoc;
    Token Replacement;
    CastExpressionIdValidator Validator(
        /*Next=*/Tok,
        /*AllowTypes=*/isTypeCast != NotTypeCast,
        /*AllowNonTypes=*/isTypeCast != IsTypeCast);
    Validator.IsAddressOfOperand = isAddressOfOperand;
    if (Tok.isOneOf(tok::periodstar, tok::arrowstar)) {
      Validator.WantExpressionKeywords = false;
      Validator.WantRemainingKeywords = false;
    } else {
      Validator.WantRemainingKeywords = Tok.isNot(tok::r_paren);
    }
    Name.setIdentifier(&II, ILoc);
    Res = Actions.ActOnIdExpression(
        getCurScope(), ScopeSpec, TemplateKWLoc, Name, Tok.is(tok::l_paren),
        isAddressOfOperand, &Validator,
        /*IsInlineAsmIdentifier=*/false,
        Tok.is(tok::r_paren) ? nullptr : &Replacement);
    if (!Res.isInvalid() && Res.isUnset()) {
      UnconsumeToken(Replacement);
      return ParseCastExpression(ParseKind, isAddressOfOperand,
                                 NotCastExpr, isTypeCast,
                                 /*isVectorLiteral=*/false,
                                 NotPrimaryExpression);
    }
    if (!Res.isInvalid() && Tok.is(tok::less))
      checkPotentialAngleBracket(Res);
    break;
  }
  case tok::char_constant:     // constant: character-constant
  case tok::wide_char_constant:
  case tok::utf8_char_constant:
  case tok::utf16_char_constant:
  case tok::utf32_char_constant:
    Res = Actions.ActOnCharacterConstant(Tok, /*UDLScope*/getCurScope());
    ConsumeToken();
    break;
  case tok::kw___func__:       // primary-expression: __func__ [C99 6.4.2.2]
  case tok::kw___FUNCTION__:   // primary-expression: __FUNCTION__ [GNU]
  case tok::kw___FUNCDNAME__:   // primary-expression: __FUNCDNAME__ [MS]
  case tok::kw___FUNCSIG__:     // primary-expression: __FUNCSIG__ [MS]
  case tok::kw_L__FUNCTION__:   // primary-expression: L__FUNCTION__ [MS]
  case tok::kw_L__FUNCSIG__:    // primary-expression: L__FUNCSIG__ [MS]
  case tok::kw___PRETTY_FUNCTION__:  // primary-expression: __P..Y_F..N__ [GNU]
    Res = Actions.ActOnPredefinedExpr(Tok.getLocation(), SavedKind);
    ConsumeToken();
    break;
  case tok::string_literal:    // primary-expression: string-literal
  case tok::wide_string_literal:
  case tok::utf8_string_literal:
  case tok::utf16_string_literal:
  case tok::utf32_string_literal:
    Res = ParseStringLiteralExpression(true);
    break;
  case tok::kw__Generic:   // primary-expression: generic-selection [C11 6.5.1]
    Res = ParseGenericSelectionExpression();
    break;
  case tok::kw___builtin_available:
    Res = ParseAvailabilityCheckExpr(Tok.getLocation());
    break;
  case tok::kw___builtin_va_arg:
  case tok::kw___builtin_offsetof:
  case tok::kw___builtin_choose_expr:
  case tok::kw___builtin_astype: // primary-expression: [OCL] as_type()
  case tok::kw___builtin_convertvector:
  case tok::kw___builtin_COLUMN:
  case tok::kw___builtin_FILE:
  case tok::kw___builtin_FILE_NAME:
  case tok::kw___builtin_FUNCTION:
  case tok::kw___builtin_FUNCSIG:
  case tok::kw___builtin_LINE:
  case tok::kw___builtin_source_location:
    if (NotPrimaryExpression)
      *NotPrimaryExpression = true;
    // This parses the complete suffix; we can return early.
    return ParseBuiltinPrimaryExpression();
  case tok::kw___null:
    Res = Actions.ActOnGNUNullExpr(ConsumeToken());
    break;

  case tok::plusplus:      // unary-expression: '++' unary-expression [C99]
  case tok::minusminus: {  // unary-expression: '--' unary-expression [C99]
    if (NotPrimaryExpression)
      *NotPrimaryExpression = true;
    // C++ [expr.unary] has:
    //   unary-expression:
    //     ++ cast-expression
    //     -- cast-expression
    Token SavedTok = Tok;
    ConsumeToken();

    PreferredType.enterUnary(Actions, Tok.getLocation(), SavedTok.getKind(),
                             SavedTok.getLocation());
    // One special case is implicitly handled here: if the preceding tokens are
    // an ambiguous cast expression, such as "(T())++", then we recurse to
    // determine whether the '++' is prefix or postfix.
    Res = ParseCastExpression(getLangOpts().CPlusPlus ?
                                  UnaryExprOnly : AnyCastExpr,
                              /*isAddressOfOperand*/false, NotCastExpr,
                              NotTypeCast);
    if (NotCastExpr) {
      // If we return with NotCastExpr = true, we must not consume any tokens,
      // so put the token back where we found it.
      assert(Res.isInvalid());
      UnconsumeToken(SavedTok);
      return ExprError();
    }
    if (!Res.isInvalid()) {
      Expr *Arg = Res.get();
      Res = Actions.ActOnUnaryOp(getCurScope(), SavedTok.getLocation(),
                                 SavedKind, Arg);
      if (Res.isInvalid())
        Res = Actions.CreateRecoveryExpr(SavedTok.getLocation(),
                                         Arg->getEndLoc(), Arg);
    }
    return Res;
  }
  case tok::amp: {         // unary-expression: '&' cast-expression
    if (NotPrimaryExpression)
      *NotPrimaryExpression = true;
    // Special treatment because of member pointers
    SourceLocation SavedLoc = ConsumeToken();
    PreferredType.enterUnary(Actions, Tok.getLocation(), tok::amp, SavedLoc);

    Res = ParseCastExpression(AnyCastExpr, /*isAddressOfOperand=*/true);
    if (!Res.isInvalid()) {
      Expr *Arg = Res.get();
      Res = Actions.ActOnUnaryOp(getCurScope(), SavedLoc, SavedKind, Arg);
      if (Res.isInvalid())
        Res = Actions.CreateRecoveryExpr(Tok.getLocation(), Arg->getEndLoc(),
                                         Arg);
    }
    return Res;
  }

  case tok::star:          // unary-expression: '*' cast-expression
  case tok::plus:          // unary-expression: '+' cast-expression
  case tok::minus:         // unary-expression: '-' cast-expression
  case tok::tilde:         // unary-expression: '~' cast-expression
  case tok::exclaim:       // unary-expression: '!' cast-expression
  case tok::kw___real:     // unary-expression: '__real' cast-expression [GNU]
  case tok::kw___imag: {   // unary-expression: '__imag' cast-expression [GNU]
    if (NotPrimaryExpression)
      *NotPrimaryExpression = true;
    SourceLocation SavedLoc = ConsumeToken();
    PreferredType.enterUnary(Actions, Tok.getLocation(), SavedKind, SavedLoc);
    Res = ParseCastExpression(AnyCastExpr);
    if (!Res.isInvalid()) {
      Expr *Arg = Res.get();
      Res = Actions.ActOnUnaryOp(getCurScope(), SavedLoc, SavedKind, Arg,
                                 isAddressOfOperand);
      if (Res.isInvalid())
        Res = Actions.CreateRecoveryExpr(SavedLoc, Arg->getEndLoc(), Arg);
    }
    return Res;
  }

  case tok::kw_co_await: {  // unary-expression: 'co_await' cast-expression
    if (NotPrimaryExpression)
      *NotPrimaryExpression = true;
    SourceLocation CoawaitLoc = ConsumeToken();
    Res = ParseCastExpression(AnyCastExpr);
    if (!Res.isInvalid())
      Res = Actions.ActOnCoawaitExpr(getCurScope(), CoawaitLoc, Res.get());
    return Res;
  }

  case tok::kw___extension__:{//unary-expression:'__extension__' cast-expr [GNU]
    // __extension__ silences extension warnings in the subexpression.
    if (NotPrimaryExpression)
      *NotPrimaryExpression = true;
    ExtensionRAIIObject O(Diags);  // Use RAII to do this.
    SourceLocation SavedLoc = ConsumeToken();
    Res = ParseCastExpression(AnyCastExpr);
    if (!Res.isInvalid())
      Res = Actions.ActOnUnaryOp(getCurScope(), SavedLoc, SavedKind, Res.get());
    return Res;
  }
  case tok::kw__Alignof:   // unary-expression: '_Alignof' '(' type-name ')'
    if (!getLangOpts().C11)
      Diag(Tok, diag::ext_c11_feature) << Tok.getName();
    [[fallthrough]];
  case tok::kw_alignof:    // unary-expression: 'alignof' '(' type-id ')'
  case tok::kw___alignof:  // unary-expression: '__alignof' unary-expression
                           // unary-expression: '__alignof' '(' type-name ')'
  case tok::kw_sizeof:     // unary-expression: 'sizeof' unary-expression
                           // unary-expression: 'sizeof' '(' type-name ')'
  case tok::kw_vec_step:   // unary-expression: OpenCL 'vec_step' expression
  // unary-expression: '__builtin_omp_required_simd_align' '(' type-name ')'
  case tok::kw___builtin_omp_required_simd_align:
    if (NotPrimaryExpression)
      *NotPrimaryExpression = true;
    AllowSuffix = false;
    Res = ParseUnaryExprOrTypeTraitExpression();
    break;
  case tok::ampamp: {      // unary-expression: '&&' identifier
    if (NotPrimaryExpression)
      *NotPrimaryExpression = true;
    SourceLocation AmpAmpLoc = ConsumeToken();
    if (Tok.isNot(tok::identifier))
      return ExprError(Diag(Tok, diag::err_expected) << tok::identifier);

    if (getCurScope()->getFnParent() == nullptr)
      return ExprError(Diag(Tok, diag::err_address_of_label_outside_fn));

    Diag(AmpAmpLoc, diag::ext_gnu_address_of_label);
    LabelDecl *LD = Actions.LookupOrCreateLabel(Tok.getIdentifierInfo(),
                                                Tok.getLocation());
    Res = Actions.ActOnAddrLabel(AmpAmpLoc, Tok.getLocation(), LD);
    ConsumeToken();
    AllowSuffix = false;
    break;
  }
  case tok::kw_const_cast:
  case tok::kw_dynamic_cast:
  case tok::kw_reinterpret_cast:
  case tok::kw_static_cast:
  case tok::kw_addrspace_cast:
    if (NotPrimaryExpression)
      *NotPrimaryExpression = true;
    Res = ParseCXXCasts();
    break;
  case tok::kw___builtin_bit_cast:
    if (NotPrimaryExpression)
      *NotPrimaryExpression = true;
    Res = ParseBuiltinBitCast();
    break;
  case tok::kw_typeid:
    if (NotPrimaryExpression)
      *NotPrimaryExpression = true;
    Res = ParseCXXTypeid();
    break;
  case tok::kw___uuidof:
    if (NotPrimaryExpression)
      *NotPrimaryExpression = true;
    Res = ParseCXXUuidof();
    break;
  case tok::kw_this:
    Res = ParseCXXThis();
    break;
  case tok::kw___builtin_sycl_unique_stable_name:
    Res = ParseSYCLUniqueStableNameExpression();
    break;

  case tok::annot_typename:
    if (isStartOfObjCClassMessageMissingOpenBracket()) {
      TypeResult Type = getTypeAnnotation(Tok);

      // Fake up a Declarator to use with ActOnTypeName.
      DeclSpec DS(AttrFactory);
      DS.SetRangeStart(Tok.getLocation());
      DS.SetRangeEnd(Tok.getLastLoc());

      const char *PrevSpec = nullptr;
      unsigned DiagID;
      DS.SetTypeSpecType(TST_typename, Tok.getAnnotationEndLoc(),
                         PrevSpec, DiagID, Type,
                         Actions.getASTContext().getPrintingPolicy());

      Declarator DeclaratorInfo(DS, ParsedAttributesView::none(),
                                DeclaratorContext::TypeName);
      TypeResult Ty = Actions.ActOnTypeName(getCurScope(), DeclaratorInfo);
      if (Ty.isInvalid())
        break;

      ConsumeAnnotationToken();
      Res = ParseObjCMessageExpressionBody(SourceLocation(), SourceLocation(),
                                           Ty.get(), nullptr);
      break;
    }
    [[fallthrough]];

  case tok::annot_decltype:
  case tok::kw_char:
  case tok::kw_wchar_t:
  case tok::kw_char8_t:
  case tok::kw_char16_t:
  case tok::kw_char32_t:
  case tok::kw_bool:
  case tok::kw_short:
  case tok::kw_int:
  case tok::kw_long:
  case tok::kw___int64:
  case tok::kw___int128:
  case tok::kw__ExtInt:
  case tok::kw__BitInt:
  case tok::kw_signed:
  case tok::kw_unsigned:
  case tok::kw_half:
  case tok::kw_float:
  case tok::kw_double:
  case tok::kw___bf16:
  case tok::kw__Float16:
  case tok::kw___float128:
  case tok::kw___ibm128:
  case tok::kw_void:
  case tok::kw_auto:
  case tok::kw_typename:
  case tok::kw_typeof:
  case tok::kw___vector:
#define GENERIC_IMAGE_TYPE(ImgType, Id) case tok::kw_##ImgType##_t:
#include "clang/Basic/OpenCLImageTypes.def"
  {
    if (!getLangOpts().CPlusPlus) {
      Diag(Tok, diag::err_expected_expression);
      return ExprError();
    }

    // Everything henceforth is a postfix-expression.
    if (NotPrimaryExpression)
      *NotPrimaryExpression = true;

    if (SavedKind == tok::kw_typename) {
      // postfix-expression: typename-specifier '(' expression-list[opt] ')'
      //                     typename-specifier braced-init-list
      if (TryAnnotateTypeOrScopeToken())
        return ExprError();

      if (!Actions.isSimpleTypeSpecifier(Tok.getKind()))
        // We are trying to parse a simple-type-specifier but might not get such
        // a token after error recovery.
        return ExprError();
    }

    // postfix-expression: simple-type-specifier '(' expression-list[opt] ')'
    //                     simple-type-specifier braced-init-list
    //
    DeclSpec DS(AttrFactory);

    ParseCXXSimpleTypeSpecifier(DS);
    if (Tok.isNot(tok::l_paren) &&
        (!getLangOpts().CPlusPlus11 || Tok.isNot(tok::l_brace)))
      return ExprError(Diag(Tok, diag::err_expected_lparen_after_type)
                         << DS.getSourceRange());

    if (Tok.is(tok::l_brace))
      Diag(Tok, diag::warn_cxx98_compat_generalized_initializer_lists);

    Res = ParseCXXTypeConstructExpression(DS);
    break;
  }

  case tok::annot_cxxscope: { // [C++] id-expression: qualified-id
    // If TryAnnotateTypeOrScopeToken annotates the token, tail recurse.
    // (We can end up in this situation after tentative parsing.)
    if (TryAnnotateTypeOrScopeToken())
      return ExprError();
    if (!Tok.is(tok::annot_cxxscope))
      return ParseCastExpression(ParseKind, isAddressOfOperand, NotCastExpr,
                                 isTypeCast, isVectorLiteral,
                                 NotPrimaryExpression);

    Token Next = NextToken();
    if (Next.is(tok::annot_template_id)) {
      TemplateIdAnnotation *TemplateId = takeTemplateIdAnnotation(Next);
      if (TemplateId->Kind == TNK_Type_template) {
        // We have a qualified template-id that we know refers to a
        // type, translate it into a type and continue parsing as a
        // cast expression.
        CXXScopeSpec SS;
        ParseOptionalCXXScopeSpecifier(SS, /*ObjectType=*/nullptr,
                                       /*ObjectHasErrors=*/false,
                                       /*EnteringContext=*/false);
        AnnotateTemplateIdTokenAsType(SS, ImplicitTypenameContext::Yes);
        return ParseCastExpression(ParseKind, isAddressOfOperand, NotCastExpr,
                                   isTypeCast, isVectorLiteral,
                                   NotPrimaryExpression);
      }
    }

    // Parse as an id-expression.
    Res = ParseCXXIdExpression(isAddressOfOperand);
    break;
  }

  case tok::annot_template_id: { // [C++]          template-id
    TemplateIdAnnotation *TemplateId = takeTemplateIdAnnotation(Tok);
    if (TemplateId->Kind == TNK_Type_template) {
      // We have a template-id that we know refers to a type,
      // translate it into a type and continue parsing as a cast
      // expression.
      CXXScopeSpec SS;
      AnnotateTemplateIdTokenAsType(SS, ImplicitTypenameContext::Yes);
      return ParseCastExpression(ParseKind, isAddressOfOperand,
                                 NotCastExpr, isTypeCast, isVectorLiteral,
                                 NotPrimaryExpression);
    }

    // Fall through to treat the template-id as an id-expression.
    [[fallthrough]];
  }

  case tok::kw_operator: // [C++] id-expression: operator/conversion-function-id
    Res = ParseCXXIdExpression(isAddressOfOperand);
    break;

  case tok::coloncolon: {
    // ::foo::bar -> global qualified name etc.   If TryAnnotateTypeOrScopeToken
    // annotates the token, tail recurse.
    if (TryAnnotateTypeOrScopeToken())
      return ExprError();
    if (!Tok.is(tok::coloncolon))
      return ParseCastExpression(ParseKind, isAddressOfOperand, isTypeCast,
                                 isVectorLiteral, NotPrimaryExpression);

    // ::new -> [C++] new-expression
    // ::delete -> [C++] delete-expression
    SourceLocation CCLoc = ConsumeToken();
    if (Tok.is(tok::kw_new)) {
      if (NotPrimaryExpression)
        *NotPrimaryExpression = true;
      Res = ParseCXXNewExpression(true, CCLoc);
      AllowSuffix = false;
      break;
    }
    if (Tok.is(tok::kw_delete)) {
      if (NotPrimaryExpression)
        *NotPrimaryExpression = true;
      Res = ParseCXXDeleteExpression(true, CCLoc);
      AllowSuffix = false;
      break;
    }

    // This is not a type name or scope specifier, it is an invalid expression.
    Diag(CCLoc, diag::err_expected_expression);
    return ExprError();
  }

  case tok::kw_new: // [C++] new-expression
    if (NotPrimaryExpression)
      *NotPrimaryExpression = true;
    Res = ParseCXXNewExpression(false, Tok.getLocation());
    AllowSuffix = false;
    break;

  case tok::kw_delete: // [C++] delete-expression
    if (NotPrimaryExpression)
      *NotPrimaryExpression = true;
    Res = ParseCXXDeleteExpression(false, Tok.getLocation());
    AllowSuffix = false;
    break;

  case tok::kw_requires: // [C++2a] requires-expression
    Res = ParseRequiresExpression();
    AllowSuffix = false;
    break;

  case tok::kw_noexcept: { // [C++0x] 'noexcept' '(' expression ')'
    if (NotPrimaryExpression)
      *NotPrimaryExpression = true;
    Diag(Tok, diag::warn_cxx98_compat_noexcept_expr);
    SourceLocation KeyLoc = ConsumeToken();
    BalancedDelimiterTracker T(*this, tok::l_paren);

    if (T.expectAndConsume(diag::err_expected_lparen_after, "noexcept"))
      return ExprError();
    // C++11 [expr.unary.noexcept]p1:
    //   The noexcept operator determines whether the evaluation of its operand,
    //   which is an unevaluated operand, can throw an exception.
    EnterExpressionEvaluationContext Unevaluated(
        Actions, Sema::ExpressionEvaluationContext::Unevaluated);
    Res = ParseExpression();

    T.consumeClose();

    if (!Res.isInvalid())
      Res = Actions.ActOnNoexceptExpr(KeyLoc, T.getOpenLocation(), Res.get(),
                                      T.getCloseLocation());
    AllowSuffix = false;
    break;
  }

#define TYPE_TRAIT(N,Spelling,K) \
  case tok::kw_##Spelling:
#include "clang/Basic/TokenKinds.def"
    Res = ParseTypeTrait();
    break;

  case tok::kw___array_rank:
  case tok::kw___array_extent:
    if (NotPrimaryExpression)
      *NotPrimaryExpression = true;
    Res = ParseArrayTypeTrait();
    break;

  case tok::kw___is_lvalue_expr:
  case tok::kw___is_rvalue_expr:
    if (NotPrimaryExpression)
      *NotPrimaryExpression = true;
    Res = ParseExpressionTrait();
    break;

  case tok::at: {
    if (NotPrimaryExpression)
      *NotPrimaryExpression = true;
    SourceLocation AtLoc = ConsumeToken();
    return ParseObjCAtExpression(AtLoc);
  }
  case tok::caret:
    Res = ParseBlockLiteralExpression();
    break;
  case tok::code_completion: {
    cutOffParsing();
    Actions.CodeCompleteExpression(getCurScope(),
                                   PreferredType.get(Tok.getLocation()));
    return ExprError();
  }
#define TRANSFORM_TYPE_TRAIT_DEF(_, Trait) case tok::kw___##Trait:
#include "clang/Basic/TransformTypeTraits.def"
    // HACK: libstdc++ uses some of the transform-type-traits as alias
    // templates, so we need to work around this.
    if (!NextToken().is(tok::l_paren)) {
      Tok.setKind(tok::identifier);
      Diag(Tok, diag::ext_keyword_as_ident)
          << Tok.getIdentifierInfo()->getName() << 0;
      goto ParseIdentifier;
    }
    goto ExpectedExpression;
  case tok::l_square:
    if (getLangOpts().CPlusPlus11) {
      if (getLangOpts().OmpSs) {
        Res = TryParseOSSArrayShaping();
        // When we've guessed it's an array shape parse it and done
        if (!Res.isInvalid())
          return ParseOSSArrayShaping();
      }
      if (getLangOpts().ObjC) {
        // C++11 lambda expressions and Objective-C message sends both start with a
        // square bracket.  There are three possibilities here:
        // we have a valid lambda expression, we have an invalid lambda
        // expression, or we have something that doesn't appear to be a lambda.
        // If we're in the last case, we fall back to ParseObjCMessageExpression.
        Res = TryParseLambdaExpression();
        if (!Res.isInvalid() && !Res.get()) {
          // We assume Objective-C++ message expressions are not
          // primary-expressions.
          if (NotPrimaryExpression)
            *NotPrimaryExpression = true;
          Res = ParseObjCMessageExpression();
        }
        break;
      }
      Res = ParseLambdaExpression();
      break;
    }
    if (getLangOpts().OmpSs) {
      Res = TryParseOSSArrayShaping();
      // When we've guessed it's an array shape parse it and done
      if (!Res.isInvalid())
        return ParseOSSArrayShaping();
    }
    if (getLangOpts().ObjC) {
      Res = ParseObjCMessageExpression();
      break;
    }
    [[fallthrough]];
  default:
  ExpectedExpression:
    NotCastExpr = true;
    return ExprError();
  }

  // Check to see whether Res is a function designator only. If it is and we
  // are compiling for OpenCL, we need to return an error as this implies
  // that the address of the function is being taken, which is illegal in CL.

  if (ParseKind == PrimaryExprOnly)
    // This is strictly a primary-expression - no postfix-expr pieces should be
    // parsed.
    return Res;

  if (!AllowSuffix) {
    // FIXME: Don't parse a primary-expression suffix if we encountered a parse
    // error already.
    if (Res.isInvalid())
      return Res;

    switch (Tok.getKind()) {
    case tok::l_square:
    case tok::l_paren:
    case tok::plusplus:
    case tok::minusminus:
      // "expected ';'" or similar is probably the right diagnostic here. Let
      // the caller decide what to do.
      if (Tok.isAtStartOfLine())
        return Res;

      [[fallthrough]];
    case tok::period:
    case tok::arrow:
      break;

    default:
      return Res;
    }

    // This was a unary-expression for which a postfix-expression suffix is
    // not permitted by the grammar (eg, a sizeof expression or
    // new-expression or similar). Diagnose but parse the suffix anyway.
    Diag(Tok.getLocation(), diag::err_postfix_after_unary_requires_parens)
        << Tok.getKind() << Res.get()->getSourceRange()
        << FixItHint::CreateInsertion(Res.get()->getBeginLoc(), "(")
        << FixItHint::CreateInsertion(PP.getLocForEndOfToken(PrevTokLocation),
                                      ")");
  }

  // These can be followed by postfix-expr pieces.
  PreferredType = SavedType;
  Res = ParsePostfixExpressionSuffix(Res);
  if (getLangOpts().OpenCL &&
      !getActions().getOpenCLOptions().isAvailableOption(
          "__cl_clang_function_pointers", getLangOpts()))
    if (Expr *PostfixExpr = Res.get()) {
      QualType Ty = PostfixExpr->getType();
      if (!Ty.isNull() && Ty->isFunctionType()) {
        Diag(PostfixExpr->getExprLoc(),
             diag::err_opencl_taking_function_address_parser);
        return ExprError();
      }
    }

  return Res;
}

/// Once the leading part of a postfix-expression is parsed, this
/// method parses any suffixes that apply.
///
/// \verbatim
///       postfix-expression: [C99 6.5.2]
///         primary-expression
///         postfix-expression '[' expression ']'
///         postfix-expression '[' braced-init-list ']'
///         postfix-expression '[' expression-list [opt] ']'  [C++23 12.4.5]
///         postfix-expression '(' argument-expression-list[opt] ')'
///         postfix-expression '.' identifier
///         postfix-expression '->' identifier
///         postfix-expression '++'
///         postfix-expression '--'
///         '(' type-name ')' '{' initializer-list '}'
///         '(' type-name ')' '{' initializer-list ',' '}'
///
///       argument-expression-list: [C99 6.5.2]
///         argument-expression ...[opt]
///         argument-expression-list ',' assignment-expression ...[opt]
/// \endverbatim
ExprResult
Parser::ParsePostfixExpressionSuffix(ExprResult LHS) {
  // Now that the primary-expression piece of the postfix-expression has been
  // parsed, see if there are any postfix-expression pieces here.
  SourceLocation Loc;
  auto SavedType = PreferredType;
  while (true) {
    // Each iteration relies on preferred type for the whole expression.
    PreferredType = SavedType;
    switch (Tok.getKind()) {
    case tok::code_completion:
      if (InMessageExpression)
        return LHS;

      cutOffParsing();
      Actions.CodeCompletePostfixExpression(
          getCurScope(), LHS, PreferredType.get(Tok.getLocation()));
      return ExprError();

    case tok::identifier:
      // If we see identifier: after an expression, and we're not already in a
      // message send, then this is probably a message send with a missing
      // opening bracket '['.
      if (getLangOpts().ObjC && !InMessageExpression &&
          (NextToken().is(tok::colon) || NextToken().is(tok::r_square))) {
        LHS = ParseObjCMessageExpressionBody(SourceLocation(), SourceLocation(),
                                             nullptr, LHS.get());
        break;
      }
      // Fall through; this isn't a message send.
      [[fallthrough]];

    default:  // Not a postfix-expression suffix.
      return LHS;
    case tok::l_square: {  // postfix-expression: p-e '[' expression ']'
      // If we have a array postfix expression that starts on a new line and
      // Objective-C is enabled, it is highly likely that the user forgot a
      // semicolon after the base expression and that the array postfix-expr is
      // actually another message send.  In this case, do some look-ahead to see
      // if the contents of the square brackets are obviously not a valid
      // expression and recover by pretending there is no suffix.
      if (getLangOpts().ObjC && Tok.isAtStartOfLine() &&
          isSimpleObjCMessageExpression())
        return LHS;

      // Reject array indices starting with a lambda-expression. '[[' is
      // reserved for attributes.
      if (CheckProhibitedCXX11Attribute()) {
        (void)Actions.CorrectDelayedTyposInExpr(LHS);
        return ExprError();
      }
      BalancedDelimiterTracker T(*this, tok::l_square);
      T.consumeOpen();
      Loc = T.getOpenLocation();
      ExprResult Length, Stride;
      SourceLocation ColonLocFirst, ColonLocSecond;
      bool ColonForm = false;
      ExprVector ArgExprs;
      bool HasError = false;
      PreferredType.enterSubscript(Actions, Tok.getLocation(), LHS.get());

      // We try to parse a list of indexes in all language mode first
      // and, in we find 0 or one index, we try to parse an OpenMP array
      // section. This allow us to support C++23 multi dimensional subscript and
      // OpenMp sections in the same language mode.
<<<<<<< HEAD
      // TODO: ';'?
      if (!(getLangOpts().OpenMP || getLangOpts().OmpSs)
          || (getLangOpts().OpenMP && Tok.isNot(tok::colon))
          || (getLangOpts().OmpSs && (Tok.isNot(tok::colon) && Tok.isNot(tok::semi)))) {
        if (!getLangOpts().CPlusPlus2b) {
=======
      if (!getLangOpts().OpenMP || Tok.isNot(tok::colon)) {
        if (!getLangOpts().CPlusPlus23) {
>>>>>>> 3d91caec
          ExprResult Idx;
          if (getLangOpts().CPlusPlus11 && Tok.is(tok::l_brace)) {
            Diag(Tok, diag::warn_cxx98_compat_generalized_initializer_lists);
            Idx = ParseBraceInitializer();
          } else {
            Idx = ParseExpression(); // May be a comma expression
          }
          LHS = Actions.CorrectDelayedTyposInExpr(LHS);
          Idx = Actions.CorrectDelayedTyposInExpr(Idx);
          if (Idx.isInvalid()) {
            HasError = true;
          } else {
            ArgExprs.push_back(Idx.get());
          }
        } else if (Tok.isNot(tok::r_square)) {
          if (ParseExpressionList(ArgExprs)) {
            LHS = Actions.CorrectDelayedTyposInExpr(LHS);
            HasError = true;
          }
        }
      }

      auto ParseOmpSection =
          [this, &ColonLocFirst, &ColonLocSecond, &Length, &Stride, &ArgExprs]() {
        if (ArgExprs.size() <= 1 && getLangOpts().OpenMP) {
          ColonProtectionRAIIObject RAII(*this);
          if (Tok.is(tok::colon)) {
            // Consume ':'
            ColonLocFirst = ConsumeToken();
            if (Tok.isNot(tok::r_square) &&
                (getLangOpts().OpenMP < 50 ||
                 ((Tok.isNot(tok::colon) && getLangOpts().OpenMP >= 50)))) {
              Length = ParseExpression();
              Length = Actions.CorrectDelayedTyposInExpr(Length);
            }
          }
          if (getLangOpts().OpenMP >= 50 &&
              (OMPClauseKind == llvm::omp::Clause::OMPC_to ||
               OMPClauseKind == llvm::omp::Clause::OMPC_from) &&
              Tok.is(tok::colon)) {
            // Consume ':'
            ColonLocSecond = ConsumeToken();
            if (Tok.isNot(tok::r_square)) {
              Stride = ParseExpression();
            }
          }
        }
      };

      auto ParseOssSection =
          [this, &ColonLocFirst, &ColonForm, &Length, &ArgExprs]() {
        // Parse ':' or ';' of the array section
        if (ArgExprs.size() <= 1 && getLangOpts().OmpSs) {
          ColonProtectionRAIIObject RAII(*this);
          if (Tok.is(tok::colon)) {
            ColonForm = true;
            // Consume ':'
            ColonLocFirst = ConsumeToken();
            if (Tok.isNot(tok::r_square) && Tok.isNot(tok::colon)) {
              Length = ParseExpression();
              Length = Actions.CorrectDelayedTyposInExpr(Length);
            }
          } else if (Tok.is(tok::semi)) {
            // Consume ';'
            ColonLocFirst = ConsumeToken();
            if (Tok.isNot(tok::r_square) && Tok.isNot(tok::semi)) {
              Length = ParseExpression();
              Length = Actions.CorrectDelayedTyposInExpr(Length);
            }
          }
        }
      };

      bool IsOssSection =
        (getLangOpts().OmpSs
           && (!getLangOpts().OpenMP || getCurScope()->isOmpSsDirectiveScope()));

      if (!IsOssSection)
        ParseOmpSection();
      else
        ParseOssSection();

      SourceLocation RLoc = Tok.getLocation();
      LHS = Actions.CorrectDelayedTyposInExpr(LHS);

      if (!LHS.isInvalid() && !HasError && !Length.isInvalid() &&
          !Stride.isInvalid() && Tok.is(tok::r_square)) {
        if (ColonLocFirst.isValid() || ColonLocSecond.isValid()) {
          if (!IsOssSection)
            LHS = Actions.ActOnOMPArraySectionExpr(
                LHS.get(), Loc, ArgExprs.empty() ? nullptr : ArgExprs[0],
                ColonLocFirst, ColonLocSecond, Length.get(), Stride.get(), RLoc);
          else
            LHS = Actions.ActOnOSSArraySectionExpr(
                LHS.get(), Loc, ArgExprs.empty() ? nullptr : ArgExprs[0],
                ColonLocFirst, Length.get(), RLoc, ColonForm);
        } else {
          LHS = Actions.ActOnArraySubscriptExpr(getCurScope(), LHS.get(), Loc,
                                                ArgExprs, RLoc);
        }
      } else {
        LHS = ExprError();
      }

      // Match the ']'.
      T.consumeClose();
      break;
    }

    case tok::l_paren:         // p-e: p-e '(' argument-expression-list[opt] ')'
    case tok::lesslessless: {  // p-e: p-e '<<<' argument-expression-list '>>>'
                               //   '(' argument-expression-list[opt] ')'
      tok::TokenKind OpKind = Tok.getKind();
      InMessageExpressionRAIIObject InMessage(*this, false);

      Expr *ExecConfig = nullptr;

      BalancedDelimiterTracker PT(*this, tok::l_paren);

      if (OpKind == tok::lesslessless) {
        ExprVector ExecConfigExprs;
        SourceLocation OpenLoc = ConsumeToken();

        if (ParseSimpleExpressionList(ExecConfigExprs)) {
          (void)Actions.CorrectDelayedTyposInExpr(LHS);
          LHS = ExprError();
        }

        SourceLocation CloseLoc;
        if (TryConsumeToken(tok::greatergreatergreater, CloseLoc)) {
        } else if (LHS.isInvalid()) {
          SkipUntil(tok::greatergreatergreater, StopAtSemi);
        } else {
          // There was an error closing the brackets
          Diag(Tok, diag::err_expected) << tok::greatergreatergreater;
          Diag(OpenLoc, diag::note_matching) << tok::lesslessless;
          SkipUntil(tok::greatergreatergreater, StopAtSemi);
          LHS = ExprError();
        }

        if (!LHS.isInvalid()) {
          if (ExpectAndConsume(tok::l_paren))
            LHS = ExprError();
          else
            Loc = PrevTokLocation;
        }

        if (!LHS.isInvalid()) {
          ExprResult ECResult = Actions.ActOnCUDAExecConfigExpr(getCurScope(),
                                    OpenLoc,
                                    ExecConfigExprs,
                                    CloseLoc);
          if (ECResult.isInvalid())
            LHS = ExprError();
          else
            ExecConfig = ECResult.get();
        }
      } else {
        PT.consumeOpen();
        Loc = PT.getOpenLocation();
      }

      ExprVector ArgExprs;
      auto RunSignatureHelp = [&]() -> QualType {
        QualType PreferredType = Actions.ProduceCallSignatureHelp(
            LHS.get(), ArgExprs, PT.getOpenLocation());
        CalledSignatureHelp = true;
        return PreferredType;
      };
      if (OpKind == tok::l_paren || !LHS.isInvalid()) {
        if (Tok.isNot(tok::r_paren)) {
          if (ParseExpressionList(ArgExprs, [&] {
                PreferredType.enterFunctionArgument(Tok.getLocation(),
                                                    RunSignatureHelp);
              })) {
            (void)Actions.CorrectDelayedTyposInExpr(LHS);
            // If we got an error when parsing expression list, we don't call
            // the CodeCompleteCall handler inside the parser. So call it here
            // to make sure we get overload suggestions even when we are in the
            // middle of a parameter.
            if (PP.isCodeCompletionReached() && !CalledSignatureHelp)
              RunSignatureHelp();
            LHS = ExprError();
          } else if (LHS.isInvalid()) {
            for (auto &E : ArgExprs)
              Actions.CorrectDelayedTyposInExpr(E);
          }
        }
      }

      // Match the ')'.
      if (LHS.isInvalid()) {
        SkipUntil(tok::r_paren, StopAtSemi);
      } else if (Tok.isNot(tok::r_paren)) {
        bool HadDelayedTypo = false;
        if (Actions.CorrectDelayedTyposInExpr(LHS).get() != LHS.get())
          HadDelayedTypo = true;
        for (auto &E : ArgExprs)
          if (Actions.CorrectDelayedTyposInExpr(E).get() != E)
            HadDelayedTypo = true;
        // If there were delayed typos in the LHS or ArgExprs, call SkipUntil
        // instead of PT.consumeClose() to avoid emitting extra diagnostics for
        // the unmatched l_paren.
        if (HadDelayedTypo)
          SkipUntil(tok::r_paren, StopAtSemi);
        else
          PT.consumeClose();
        LHS = ExprError();
      } else {
        Expr *Fn = LHS.get();
        SourceLocation RParLoc = Tok.getLocation();
        LHS = Actions.ActOnCallExpr(getCurScope(), Fn, Loc, ArgExprs, RParLoc,
                                    ExecConfig);
        if (LHS.isInvalid()) {
          ArgExprs.insert(ArgExprs.begin(), Fn);
          LHS =
              Actions.CreateRecoveryExpr(Fn->getBeginLoc(), RParLoc, ArgExprs);
        }
        PT.consumeClose();
      }

      break;
    }
    case tok::arrow:
    case tok::period: {
      // postfix-expression: p-e '->' template[opt] id-expression
      // postfix-expression: p-e '.' template[opt] id-expression
      tok::TokenKind OpKind = Tok.getKind();
      SourceLocation OpLoc = ConsumeToken();  // Eat the "." or "->" token.

      CXXScopeSpec SS;
      ParsedType ObjectType;
      bool MayBePseudoDestructor = false;
      Expr* OrigLHS = !LHS.isInvalid() ? LHS.get() : nullptr;

      PreferredType.enterMemAccess(Actions, Tok.getLocation(), OrigLHS);

      if (getLangOpts().CPlusPlus && !LHS.isInvalid()) {
        Expr *Base = OrigLHS;
        const Type* BaseType = Base->getType().getTypePtrOrNull();
        if (BaseType && Tok.is(tok::l_paren) &&
            (BaseType->isFunctionType() ||
             BaseType->isSpecificPlaceholderType(BuiltinType::BoundMember))) {
          Diag(OpLoc, diag::err_function_is_not_record)
              << OpKind << Base->getSourceRange()
              << FixItHint::CreateRemoval(OpLoc);
          return ParsePostfixExpressionSuffix(Base);
        }

        LHS = Actions.ActOnStartCXXMemberReference(getCurScope(), Base, OpLoc,
                                                   OpKind, ObjectType,
                                                   MayBePseudoDestructor);
        if (LHS.isInvalid()) {
          // Clang will try to perform expression based completion as a
          // fallback, which is confusing in case of member references. So we
          // stop here without any completions.
          if (Tok.is(tok::code_completion)) {
            cutOffParsing();
            return ExprError();
          }
          break;
        }
        ParseOptionalCXXScopeSpecifier(
            SS, ObjectType, LHS.get() && LHS.get()->containsErrors(),
            /*EnteringContext=*/false, &MayBePseudoDestructor);
        if (SS.isNotEmpty())
          ObjectType = nullptr;
      }

      if (Tok.is(tok::code_completion)) {
        tok::TokenKind CorrectedOpKind =
            OpKind == tok::arrow ? tok::period : tok::arrow;
        ExprResult CorrectedLHS(/*Invalid=*/true);
        if (getLangOpts().CPlusPlus && OrigLHS) {
          // FIXME: Creating a TentativeAnalysisScope from outside Sema is a
          // hack.
          Sema::TentativeAnalysisScope Trap(Actions);
          CorrectedLHS = Actions.ActOnStartCXXMemberReference(
              getCurScope(), OrigLHS, OpLoc, CorrectedOpKind, ObjectType,
              MayBePseudoDestructor);
        }

        Expr *Base = LHS.get();
        Expr *CorrectedBase = CorrectedLHS.get();
        if (!CorrectedBase && !getLangOpts().CPlusPlus)
          CorrectedBase = Base;

        // Code completion for a member access expression.
        cutOffParsing();
        Actions.CodeCompleteMemberReferenceExpr(
            getCurScope(), Base, CorrectedBase, OpLoc, OpKind == tok::arrow,
            Base && ExprStatementTokLoc == Base->getBeginLoc(),
            PreferredType.get(Tok.getLocation()));

        return ExprError();
      }

      if (MayBePseudoDestructor && !LHS.isInvalid()) {
        LHS = ParseCXXPseudoDestructor(LHS.get(), OpLoc, OpKind, SS,
                                       ObjectType);
        break;
      }

      // Either the action has told us that this cannot be a
      // pseudo-destructor expression (based on the type of base
      // expression), or we didn't see a '~' in the right place. We
      // can still parse a destructor name here, but in that case it
      // names a real destructor.
      // Allow explicit constructor calls in Microsoft mode.
      // FIXME: Add support for explicit call of template constructor.
      SourceLocation TemplateKWLoc;
      UnqualifiedId Name;
      if (getLangOpts().ObjC && OpKind == tok::period &&
          Tok.is(tok::kw_class)) {
        // Objective-C++:
        //   After a '.' in a member access expression, treat the keyword
        //   'class' as if it were an identifier.
        //
        // This hack allows property access to the 'class' method because it is
        // such a common method name. For other C++ keywords that are
        // Objective-C method names, one must use the message send syntax.
        IdentifierInfo *Id = Tok.getIdentifierInfo();
        SourceLocation Loc = ConsumeToken();
        Name.setIdentifier(Id, Loc);
      } else if (ParseUnqualifiedId(
                     SS, ObjectType, LHS.get() && LHS.get()->containsErrors(),
                     /*EnteringContext=*/false,
                     /*AllowDestructorName=*/true,
                     /*AllowConstructorName=*/
                     getLangOpts().MicrosoftExt && SS.isNotEmpty(),
                     /*AllowDeductionGuide=*/false, &TemplateKWLoc, Name)) {
        (void)Actions.CorrectDelayedTyposInExpr(LHS);
        LHS = ExprError();
      }

      if (!LHS.isInvalid())
        LHS = Actions.ActOnMemberAccessExpr(getCurScope(), LHS.get(), OpLoc,
                                            OpKind, SS, TemplateKWLoc, Name,
                                 CurParsedObjCImpl ? CurParsedObjCImpl->Dcl
                                                   : nullptr);
      if (!LHS.isInvalid()) {
        if (Tok.is(tok::less))
          checkPotentialAngleBracket(LHS);
      } else if (OrigLHS && Name.isValid()) {
        // Preserve the LHS if the RHS is an invalid member.
        LHS = Actions.CreateRecoveryExpr(OrigLHS->getBeginLoc(),
                                         Name.getEndLoc(), {OrigLHS});
      }
      break;
    }
    case tok::plusplus:    // postfix-expression: postfix-expression '++'
    case tok::minusminus:  // postfix-expression: postfix-expression '--'
      if (!LHS.isInvalid()) {
        Expr *Arg = LHS.get();
        LHS = Actions.ActOnPostfixUnaryOp(getCurScope(), Tok.getLocation(),
                                          Tok.getKind(), Arg);
        if (LHS.isInvalid())
          LHS = Actions.CreateRecoveryExpr(Arg->getBeginLoc(),
                                           Tok.getLocation(), Arg);
      }
      ConsumeToken();
      break;
    }
  }
}

/// ParseExprAfterUnaryExprOrTypeTrait - We parsed a typeof/sizeof/alignof/
/// vec_step and we are at the start of an expression or a parenthesized
/// type-id. OpTok is the operand token (typeof/sizeof/alignof). Returns the
/// expression (isCastExpr == false) or the type (isCastExpr == true).
///
/// \verbatim
///       unary-expression:  [C99 6.5.3]
///         'sizeof' unary-expression
///         'sizeof' '(' type-name ')'
/// [GNU]   '__alignof' unary-expression
/// [GNU]   '__alignof' '(' type-name ')'
/// [C11]   '_Alignof' '(' type-name ')'
/// [C++0x] 'alignof' '(' type-id ')'
///
/// [GNU]   typeof-specifier:
///           typeof ( expressions )
///           typeof ( type-name )
/// [GNU/C++] typeof unary-expression
/// [C2x]   typeof-specifier:
///           typeof '(' typeof-specifier-argument ')'
///           typeof_unqual '(' typeof-specifier-argument ')'
///
///         typeof-specifier-argument:
///           expression
///           type-name
///
/// [OpenCL 1.1 6.11.12] vec_step built-in function:
///           vec_step ( expressions )
///           vec_step ( type-name )
/// \endverbatim
ExprResult
Parser::ParseExprAfterUnaryExprOrTypeTrait(const Token &OpTok,
                                           bool &isCastExpr,
                                           ParsedType &CastTy,
                                           SourceRange &CastRange) {

  assert(OpTok.isOneOf(tok::kw_typeof, tok::kw_typeof_unqual, tok::kw_sizeof,
                       tok::kw___alignof, tok::kw_alignof, tok::kw__Alignof,
                       tok::kw_vec_step,
                       tok::kw___builtin_omp_required_simd_align) &&
         "Not a typeof/sizeof/alignof/vec_step expression!");

  ExprResult Operand;

  // If the operand doesn't start with an '(', it must be an expression.
  if (Tok.isNot(tok::l_paren)) {
    // If construct allows a form without parenthesis, user may forget to put
    // pathenthesis around type name.
    if (OpTok.isOneOf(tok::kw_sizeof, tok::kw___alignof, tok::kw_alignof,
                      tok::kw__Alignof)) {
      if (isTypeIdUnambiguously()) {
        DeclSpec DS(AttrFactory);
        ParseSpecifierQualifierList(DS);
        Declarator DeclaratorInfo(DS, ParsedAttributesView::none(),
                                  DeclaratorContext::TypeName);
        ParseDeclarator(DeclaratorInfo);

        SourceLocation LParenLoc = PP.getLocForEndOfToken(OpTok.getLocation());
        SourceLocation RParenLoc = PP.getLocForEndOfToken(PrevTokLocation);
        if (LParenLoc.isInvalid() || RParenLoc.isInvalid()) {
          Diag(OpTok.getLocation(),
               diag::err_expected_parentheses_around_typename)
              << OpTok.getName();
        } else {
          Diag(LParenLoc, diag::err_expected_parentheses_around_typename)
              << OpTok.getName() << FixItHint::CreateInsertion(LParenLoc, "(")
              << FixItHint::CreateInsertion(RParenLoc, ")");
        }
        isCastExpr = true;
        return ExprEmpty();
      }
    }

    isCastExpr = false;
    if (OpTok.isOneOf(tok::kw_typeof, tok::kw_typeof_unqual) &&
        !getLangOpts().CPlusPlus) {
      Diag(Tok, diag::err_expected_after) << OpTok.getIdentifierInfo()
                                          << tok::l_paren;
      return ExprError();
    }

    Operand = ParseCastExpression(UnaryExprOnly);
  } else {
    // If it starts with a '(', we know that it is either a parenthesized
    // type-name, or it is a unary-expression that starts with a compound
    // literal, or starts with a primary-expression that is a parenthesized
    // expression.
    ParenParseOption ExprType = CastExpr;
    SourceLocation LParenLoc = Tok.getLocation(), RParenLoc;

    Operand = ParseParenExpression(ExprType, true/*stopIfCastExpr*/,
                                   false, CastTy, RParenLoc);
    CastRange = SourceRange(LParenLoc, RParenLoc);

    // If ParseParenExpression parsed a '(typename)' sequence only, then this is
    // a type.
    if (ExprType == CastExpr) {
      isCastExpr = true;
      return ExprEmpty();
    }

    if (getLangOpts().CPlusPlus ||
        !OpTok.isOneOf(tok::kw_typeof, tok::kw_typeof_unqual)) {
      // GNU typeof in C requires the expression to be parenthesized. Not so for
      // sizeof/alignof or in C++. Therefore, the parenthesized expression is
      // the start of a unary-expression, but doesn't include any postfix
      // pieces. Parse these now if present.
      if (!Operand.isInvalid())
        Operand = ParsePostfixExpressionSuffix(Operand.get());
    }
  }

  // If we get here, the operand to the typeof/sizeof/alignof was an expression.
  isCastExpr = false;
  return Operand;
}

/// Parse a __builtin_sycl_unique_stable_name expression.  Accepts a type-id as
/// a parameter.
ExprResult Parser::ParseSYCLUniqueStableNameExpression() {
  assert(Tok.is(tok::kw___builtin_sycl_unique_stable_name) &&
         "Not __builtin_sycl_unique_stable_name");

  SourceLocation OpLoc = ConsumeToken();
  BalancedDelimiterTracker T(*this, tok::l_paren);

  // __builtin_sycl_unique_stable_name expressions are always parenthesized.
  if (T.expectAndConsume(diag::err_expected_lparen_after,
                         "__builtin_sycl_unique_stable_name"))
    return ExprError();

  TypeResult Ty = ParseTypeName();

  if (Ty.isInvalid()) {
    T.skipToEnd();
    return ExprError();
  }

  if (T.consumeClose())
    return ExprError();

  return Actions.ActOnSYCLUniqueStableNameExpr(OpLoc, T.getOpenLocation(),
                                               T.getCloseLocation(), Ty.get());
}

/// Parse a sizeof or alignof expression.
///
/// \verbatim
///       unary-expression:  [C99 6.5.3]
///         'sizeof' unary-expression
///         'sizeof' '(' type-name ')'
/// [C++11] 'sizeof' '...' '(' identifier ')'
/// [GNU]   '__alignof' unary-expression
/// [GNU]   '__alignof' '(' type-name ')'
/// [C11]   '_Alignof' '(' type-name ')'
/// [C++11] 'alignof' '(' type-id ')'
/// \endverbatim
ExprResult Parser::ParseUnaryExprOrTypeTraitExpression() {
  assert(Tok.isOneOf(tok::kw_sizeof, tok::kw___alignof, tok::kw_alignof,
                     tok::kw__Alignof, tok::kw_vec_step,
                     tok::kw___builtin_omp_required_simd_align) &&
         "Not a sizeof/alignof/vec_step expression!");
  Token OpTok = Tok;
  ConsumeToken();

  // [C++11] 'sizeof' '...' '(' identifier ')'
  if (Tok.is(tok::ellipsis) && OpTok.is(tok::kw_sizeof)) {
    SourceLocation EllipsisLoc = ConsumeToken();
    SourceLocation LParenLoc, RParenLoc;
    IdentifierInfo *Name = nullptr;
    SourceLocation NameLoc;
    if (Tok.is(tok::l_paren)) {
      BalancedDelimiterTracker T(*this, tok::l_paren);
      T.consumeOpen();
      LParenLoc = T.getOpenLocation();
      if (Tok.is(tok::identifier)) {
        Name = Tok.getIdentifierInfo();
        NameLoc = ConsumeToken();
        T.consumeClose();
        RParenLoc = T.getCloseLocation();
        if (RParenLoc.isInvalid())
          RParenLoc = PP.getLocForEndOfToken(NameLoc);
      } else {
        Diag(Tok, diag::err_expected_parameter_pack);
        SkipUntil(tok::r_paren, StopAtSemi);
      }
    } else if (Tok.is(tok::identifier)) {
      Name = Tok.getIdentifierInfo();
      NameLoc = ConsumeToken();
      LParenLoc = PP.getLocForEndOfToken(EllipsisLoc);
      RParenLoc = PP.getLocForEndOfToken(NameLoc);
      Diag(LParenLoc, diag::err_paren_sizeof_parameter_pack)
        << Name
        << FixItHint::CreateInsertion(LParenLoc, "(")
        << FixItHint::CreateInsertion(RParenLoc, ")");
    } else {
      Diag(Tok, diag::err_sizeof_parameter_pack);
    }

    if (!Name)
      return ExprError();

    EnterExpressionEvaluationContext Unevaluated(
        Actions, Sema::ExpressionEvaluationContext::Unevaluated,
        Sema::ReuseLambdaContextDecl);

    return Actions.ActOnSizeofParameterPackExpr(getCurScope(),
                                                OpTok.getLocation(),
                                                *Name, NameLoc,
                                                RParenLoc);
  }

  if (getLangOpts().CPlusPlus &&
      OpTok.isOneOf(tok::kw_alignof, tok::kw__Alignof))
    Diag(OpTok, diag::warn_cxx98_compat_alignof);
  else if (getLangOpts().C2x && OpTok.is(tok::kw_alignof))
    Diag(OpTok, diag::warn_c2x_compat_keyword) << OpTok.getName();

  EnterExpressionEvaluationContext Unevaluated(
      Actions, Sema::ExpressionEvaluationContext::Unevaluated,
      Sema::ReuseLambdaContextDecl);

  bool isCastExpr;
  ParsedType CastTy;
  SourceRange CastRange;
  ExprResult Operand = ParseExprAfterUnaryExprOrTypeTrait(OpTok,
                                                          isCastExpr,
                                                          CastTy,
                                                          CastRange);

  UnaryExprOrTypeTrait ExprKind = UETT_SizeOf;
  if (OpTok.isOneOf(tok::kw_alignof, tok::kw__Alignof))
    ExprKind = UETT_AlignOf;
  else if (OpTok.is(tok::kw___alignof))
    ExprKind = UETT_PreferredAlignOf;
  else if (OpTok.is(tok::kw_vec_step))
    ExprKind = UETT_VecStep;
  else if (OpTok.is(tok::kw___builtin_omp_required_simd_align))
    ExprKind = UETT_OpenMPRequiredSimdAlign;

  if (isCastExpr)
    return Actions.ActOnUnaryExprOrTypeTraitExpr(OpTok.getLocation(),
                                                 ExprKind,
                                                 /*IsType=*/true,
                                                 CastTy.getAsOpaquePtr(),
                                                 CastRange);

  if (OpTok.isOneOf(tok::kw_alignof, tok::kw__Alignof))
    Diag(OpTok, diag::ext_alignof_expr) << OpTok.getIdentifierInfo();

  // If we get here, the operand to the sizeof/alignof was an expression.
  if (!Operand.isInvalid())
    Operand = Actions.ActOnUnaryExprOrTypeTraitExpr(OpTok.getLocation(),
                                                    ExprKind,
                                                    /*IsType=*/false,
                                                    Operand.get(),
                                                    CastRange);
  return Operand;
}

/// ParseBuiltinPrimaryExpression
///
/// \verbatim
///       primary-expression: [C99 6.5.1]
/// [GNU]   '__builtin_va_arg' '(' assignment-expression ',' type-name ')'
/// [GNU]   '__builtin_offsetof' '(' type-name ',' offsetof-member-designator')'
/// [GNU]   '__builtin_choose_expr' '(' assign-expr ',' assign-expr ','
///                                     assign-expr ')'
/// [GNU]   '__builtin_types_compatible_p' '(' type-name ',' type-name ')'
/// [GNU]   '__builtin_FILE' '(' ')'
/// [CLANG] '__builtin_FILE_NAME' '(' ')'
/// [GNU]   '__builtin_FUNCTION' '(' ')'
/// [MS]    '__builtin_FUNCSIG' '(' ')'
/// [GNU]   '__builtin_LINE' '(' ')'
/// [CLANG] '__builtin_COLUMN' '(' ')'
/// [GNU]   '__builtin_source_location' '(' ')'
/// [OCL]   '__builtin_astype' '(' assignment-expression ',' type-name ')'
///
/// [GNU] offsetof-member-designator:
/// [GNU]   identifier
/// [GNU]   offsetof-member-designator '.' identifier
/// [GNU]   offsetof-member-designator '[' expression ']'
/// \endverbatim
ExprResult Parser::ParseBuiltinPrimaryExpression() {
  ExprResult Res;
  const IdentifierInfo *BuiltinII = Tok.getIdentifierInfo();

  tok::TokenKind T = Tok.getKind();
  SourceLocation StartLoc = ConsumeToken();   // Eat the builtin identifier.

  // All of these start with an open paren.
  if (Tok.isNot(tok::l_paren))
    return ExprError(Diag(Tok, diag::err_expected_after) << BuiltinII
                                                         << tok::l_paren);

  BalancedDelimiterTracker PT(*this, tok::l_paren);
  PT.consumeOpen();

  // TODO: Build AST.

  switch (T) {
  default: llvm_unreachable("Not a builtin primary expression!");
  case tok::kw___builtin_va_arg: {
    ExprResult Expr(ParseAssignmentExpression());

    if (ExpectAndConsume(tok::comma)) {
      SkipUntil(tok::r_paren, StopAtSemi);
      Expr = ExprError();
    }

    TypeResult Ty = ParseTypeName();

    if (Tok.isNot(tok::r_paren)) {
      Diag(Tok, diag::err_expected) << tok::r_paren;
      Expr = ExprError();
    }

    if (Expr.isInvalid() || Ty.isInvalid())
      Res = ExprError();
    else
      Res = Actions.ActOnVAArg(StartLoc, Expr.get(), Ty.get(), ConsumeParen());
    break;
  }
  case tok::kw___builtin_offsetof: {
    SourceLocation TypeLoc = Tok.getLocation();
    auto OOK = Sema::OffsetOfKind::OOK_Builtin;
    if (Tok.getLocation().isMacroID()) {
      StringRef MacroName = Lexer::getImmediateMacroNameForDiagnostics(
          Tok.getLocation(), PP.getSourceManager(), getLangOpts());
      if (MacroName == "offsetof")
        OOK = Sema::OffsetOfKind::OOK_Macro;
    }
    TypeResult Ty;
    {
      OffsetOfStateRAIIObject InOffsetof(*this, OOK);
      Ty = ParseTypeName();
      if (Ty.isInvalid()) {
        SkipUntil(tok::r_paren, StopAtSemi);
        return ExprError();
      }
    }

    if (ExpectAndConsume(tok::comma)) {
      SkipUntil(tok::r_paren, StopAtSemi);
      return ExprError();
    }

    // We must have at least one identifier here.
    if (Tok.isNot(tok::identifier)) {
      Diag(Tok, diag::err_expected) << tok::identifier;
      SkipUntil(tok::r_paren, StopAtSemi);
      return ExprError();
    }

    // Keep track of the various subcomponents we see.
    SmallVector<Sema::OffsetOfComponent, 4> Comps;

    Comps.push_back(Sema::OffsetOfComponent());
    Comps.back().isBrackets = false;
    Comps.back().U.IdentInfo = Tok.getIdentifierInfo();
    Comps.back().LocStart = Comps.back().LocEnd = ConsumeToken();

    // FIXME: This loop leaks the index expressions on error.
    while (true) {
      if (Tok.is(tok::period)) {
        // offsetof-member-designator: offsetof-member-designator '.' identifier
        Comps.push_back(Sema::OffsetOfComponent());
        Comps.back().isBrackets = false;
        Comps.back().LocStart = ConsumeToken();

        if (Tok.isNot(tok::identifier)) {
          Diag(Tok, diag::err_expected) << tok::identifier;
          SkipUntil(tok::r_paren, StopAtSemi);
          return ExprError();
        }
        Comps.back().U.IdentInfo = Tok.getIdentifierInfo();
        Comps.back().LocEnd = ConsumeToken();
      } else if (Tok.is(tok::l_square)) {
        if (CheckProhibitedCXX11Attribute())
          return ExprError();

        // offsetof-member-designator: offsetof-member-design '[' expression ']'
        Comps.push_back(Sema::OffsetOfComponent());
        Comps.back().isBrackets = true;
        BalancedDelimiterTracker ST(*this, tok::l_square);
        ST.consumeOpen();
        Comps.back().LocStart = ST.getOpenLocation();
        Res = ParseExpression();
        if (Res.isInvalid()) {
          SkipUntil(tok::r_paren, StopAtSemi);
          return Res;
        }
        Comps.back().U.E = Res.get();

        ST.consumeClose();
        Comps.back().LocEnd = ST.getCloseLocation();
      } else {
        if (Tok.isNot(tok::r_paren)) {
          PT.consumeClose();
          Res = ExprError();
        } else if (Ty.isInvalid()) {
          Res = ExprError();
        } else {
          PT.consumeClose();
          Res = Actions.ActOnBuiltinOffsetOf(getCurScope(), StartLoc, TypeLoc,
                                             Ty.get(), Comps,
                                             PT.getCloseLocation());
        }
        break;
      }
    }
    break;
  }
  case tok::kw___builtin_choose_expr: {
    ExprResult Cond(ParseAssignmentExpression());
    if (Cond.isInvalid()) {
      SkipUntil(tok::r_paren, StopAtSemi);
      return Cond;
    }
    if (ExpectAndConsume(tok::comma)) {
      SkipUntil(tok::r_paren, StopAtSemi);
      return ExprError();
    }

    ExprResult Expr1(ParseAssignmentExpression());
    if (Expr1.isInvalid()) {
      SkipUntil(tok::r_paren, StopAtSemi);
      return Expr1;
    }
    if (ExpectAndConsume(tok::comma)) {
      SkipUntil(tok::r_paren, StopAtSemi);
      return ExprError();
    }

    ExprResult Expr2(ParseAssignmentExpression());
    if (Expr2.isInvalid()) {
      SkipUntil(tok::r_paren, StopAtSemi);
      return Expr2;
    }
    if (Tok.isNot(tok::r_paren)) {
      Diag(Tok, diag::err_expected) << tok::r_paren;
      return ExprError();
    }
    Res = Actions.ActOnChooseExpr(StartLoc, Cond.get(), Expr1.get(),
                                  Expr2.get(), ConsumeParen());
    break;
  }
  case tok::kw___builtin_astype: {
    // The first argument is an expression to be converted, followed by a comma.
    ExprResult Expr(ParseAssignmentExpression());
    if (Expr.isInvalid()) {
      SkipUntil(tok::r_paren, StopAtSemi);
      return ExprError();
    }

    if (ExpectAndConsume(tok::comma)) {
      SkipUntil(tok::r_paren, StopAtSemi);
      return ExprError();
    }

    // Second argument is the type to bitcast to.
    TypeResult DestTy = ParseTypeName();
    if (DestTy.isInvalid())
      return ExprError();

    // Attempt to consume the r-paren.
    if (Tok.isNot(tok::r_paren)) {
      Diag(Tok, diag::err_expected) << tok::r_paren;
      SkipUntil(tok::r_paren, StopAtSemi);
      return ExprError();
    }

    Res = Actions.ActOnAsTypeExpr(Expr.get(), DestTy.get(), StartLoc,
                                  ConsumeParen());
    break;
  }
  case tok::kw___builtin_convertvector: {
    // The first argument is an expression to be converted, followed by a comma.
    ExprResult Expr(ParseAssignmentExpression());
    if (Expr.isInvalid()) {
      SkipUntil(tok::r_paren, StopAtSemi);
      return ExprError();
    }

    if (ExpectAndConsume(tok::comma)) {
      SkipUntil(tok::r_paren, StopAtSemi);
      return ExprError();
    }

    // Second argument is the type to bitcast to.
    TypeResult DestTy = ParseTypeName();
    if (DestTy.isInvalid())
      return ExprError();

    // Attempt to consume the r-paren.
    if (Tok.isNot(tok::r_paren)) {
      Diag(Tok, diag::err_expected) << tok::r_paren;
      SkipUntil(tok::r_paren, StopAtSemi);
      return ExprError();
    }

    Res = Actions.ActOnConvertVectorExpr(Expr.get(), DestTy.get(), StartLoc,
                                         ConsumeParen());
    break;
  }
  case tok::kw___builtin_COLUMN:
  case tok::kw___builtin_FILE:
  case tok::kw___builtin_FILE_NAME:
  case tok::kw___builtin_FUNCTION:
  case tok::kw___builtin_FUNCSIG:
  case tok::kw___builtin_LINE:
  case tok::kw___builtin_source_location: {
    // Attempt to consume the r-paren.
    if (Tok.isNot(tok::r_paren)) {
      Diag(Tok, diag::err_expected) << tok::r_paren;
      SkipUntil(tok::r_paren, StopAtSemi);
      return ExprError();
    }
    SourceLocExpr::IdentKind Kind = [&] {
      switch (T) {
      case tok::kw___builtin_FILE:
        return SourceLocExpr::File;
      case tok::kw___builtin_FILE_NAME:
        return SourceLocExpr::FileName;
      case tok::kw___builtin_FUNCTION:
        return SourceLocExpr::Function;
      case tok::kw___builtin_FUNCSIG:
        return SourceLocExpr::FuncSig;
      case tok::kw___builtin_LINE:
        return SourceLocExpr::Line;
      case tok::kw___builtin_COLUMN:
        return SourceLocExpr::Column;
      case tok::kw___builtin_source_location:
        return SourceLocExpr::SourceLocStruct;
      default:
        llvm_unreachable("invalid keyword");
      }
    }();
    Res = Actions.ActOnSourceLocExpr(Kind, StartLoc, ConsumeParen());
    break;
  }
  }

  if (Res.isInvalid())
    return ExprError();

  // These can be followed by postfix-expr pieces because they are
  // primary-expressions.
  return ParsePostfixExpressionSuffix(Res.get());
}

bool Parser::tryParseOpenMPArrayShapingCastPart() {
  assert(Tok.is(tok::l_square) && "Expected open bracket");
  bool ErrorFound = true;
  TentativeParsingAction TPA(*this);
  do {
    if (Tok.isNot(tok::l_square))
      break;
    // Consume '['
    ConsumeBracket();
    // Skip inner expression.
    while (!SkipUntil(tok::r_square, tok::annot_pragma_openmp_end,
                      StopAtSemi | StopBeforeMatch))
      ;
    if (Tok.isNot(tok::r_square))
      break;
    // Consume ']'
    ConsumeBracket();
    // Found ')' - done.
    if (Tok.is(tok::r_paren)) {
      ErrorFound = false;
      break;
    }
  } while (Tok.isNot(tok::annot_pragma_openmp_end));
  TPA.Revert();
  return !ErrorFound;
}

/// ParseParenExpression - This parses the unit that starts with a '(' token,
/// based on what is allowed by ExprType.  The actual thing parsed is returned
/// in ExprType. If stopIfCastExpr is true, it will only return the parsed type,
/// not the parsed cast-expression.
///
/// \verbatim
///       primary-expression: [C99 6.5.1]
///         '(' expression ')'
/// [GNU]   '(' compound-statement ')'      (if !ParenExprOnly)
///       postfix-expression: [C99 6.5.2]
///         '(' type-name ')' '{' initializer-list '}'
///         '(' type-name ')' '{' initializer-list ',' '}'
///       cast-expression: [C99 6.5.4]
///         '(' type-name ')' cast-expression
/// [ARC]   bridged-cast-expression
/// [ARC] bridged-cast-expression:
///         (__bridge type-name) cast-expression
///         (__bridge_transfer type-name) cast-expression
///         (__bridge_retained type-name) cast-expression
///       fold-expression: [C++1z]
///         '(' cast-expression fold-operator '...' ')'
///         '(' '...' fold-operator cast-expression ')'
///         '(' cast-expression fold-operator '...'
///                 fold-operator cast-expression ')'
/// [OPENMP] Array shaping operation
///       '(' '[' expression ']' { '[' expression ']' } cast-expression
/// \endverbatim
ExprResult
Parser::ParseParenExpression(ParenParseOption &ExprType, bool stopIfCastExpr,
                             bool isTypeCast, ParsedType &CastTy,
                             SourceLocation &RParenLoc) {
  assert(Tok.is(tok::l_paren) && "Not a paren expr!");
  ColonProtectionRAIIObject ColonProtection(*this, false);
  BalancedDelimiterTracker T(*this, tok::l_paren);
  if (T.consumeOpen())
    return ExprError();
  SourceLocation OpenLoc = T.getOpenLocation();

  PreferredType.enterParenExpr(Tok.getLocation(), OpenLoc);

  ExprResult Result(true);
  bool isAmbiguousTypeId;
  CastTy = nullptr;

  if (Tok.is(tok::code_completion)) {
    cutOffParsing();
    Actions.CodeCompleteExpression(
        getCurScope(), PreferredType.get(Tok.getLocation()),
        /*IsParenthesized=*/ExprType >= CompoundLiteral);
    return ExprError();
  }

  // Diagnose use of bridge casts in non-arc mode.
  bool BridgeCast = (getLangOpts().ObjC &&
                     Tok.isOneOf(tok::kw___bridge,
                                 tok::kw___bridge_transfer,
                                 tok::kw___bridge_retained,
                                 tok::kw___bridge_retain));
  if (BridgeCast && !getLangOpts().ObjCAutoRefCount) {
    if (!TryConsumeToken(tok::kw___bridge)) {
      StringRef BridgeCastName = Tok.getName();
      SourceLocation BridgeKeywordLoc = ConsumeToken();
      if (!PP.getSourceManager().isInSystemHeader(BridgeKeywordLoc))
        Diag(BridgeKeywordLoc, diag::warn_arc_bridge_cast_nonarc)
          << BridgeCastName
          << FixItHint::CreateReplacement(BridgeKeywordLoc, "");
    }
    BridgeCast = false;
  }

  // None of these cases should fall through with an invalid Result
  // unless they've already reported an error.
  if (ExprType >= CompoundStmt && Tok.is(tok::l_brace)) {
    Diag(Tok, OpenLoc.isMacroID() ? diag::ext_gnu_statement_expr_macro
                                  : diag::ext_gnu_statement_expr);

    checkCompoundToken(OpenLoc, tok::l_paren, CompoundToken::StmtExprBegin);

    if (!getCurScope()->getFnParent() && !getCurScope()->getBlockParent()) {
      Result = ExprError(Diag(OpenLoc, diag::err_stmtexpr_file_scope));
    } else {
      // Find the nearest non-record decl context. Variables declared in a
      // statement expression behave as if they were declared in the enclosing
      // function, block, or other code construct.
      DeclContext *CodeDC = Actions.CurContext;
      while (CodeDC->isRecord() || isa<EnumDecl>(CodeDC)) {
        CodeDC = CodeDC->getParent();
        assert(CodeDC && !CodeDC->isFileContext() &&
               "statement expr not in code context");
      }
      Sema::ContextRAII SavedContext(Actions, CodeDC, /*NewThisContext=*/false);

      Actions.ActOnStartStmtExpr();

      StmtResult Stmt(ParseCompoundStatement(true));
      ExprType = CompoundStmt;

      // If the substmt parsed correctly, build the AST node.
      if (!Stmt.isInvalid()) {
        Result = Actions.ActOnStmtExpr(getCurScope(), OpenLoc, Stmt.get(),
                                       Tok.getLocation());
      } else {
        Actions.ActOnStmtExprError();
      }
    }
  } else if (ExprType >= CompoundLiteral && BridgeCast) {
    tok::TokenKind tokenKind = Tok.getKind();
    SourceLocation BridgeKeywordLoc = ConsumeToken();

    // Parse an Objective-C ARC ownership cast expression.
    ObjCBridgeCastKind Kind;
    if (tokenKind == tok::kw___bridge)
      Kind = OBC_Bridge;
    else if (tokenKind == tok::kw___bridge_transfer)
      Kind = OBC_BridgeTransfer;
    else if (tokenKind == tok::kw___bridge_retained)
      Kind = OBC_BridgeRetained;
    else {
      // As a hopefully temporary workaround, allow __bridge_retain as
      // a synonym for __bridge_retained, but only in system headers.
      assert(tokenKind == tok::kw___bridge_retain);
      Kind = OBC_BridgeRetained;
      if (!PP.getSourceManager().isInSystemHeader(BridgeKeywordLoc))
        Diag(BridgeKeywordLoc, diag::err_arc_bridge_retain)
          << FixItHint::CreateReplacement(BridgeKeywordLoc,
                                          "__bridge_retained");
    }

    TypeResult Ty = ParseTypeName();
    T.consumeClose();
    ColonProtection.restore();
    RParenLoc = T.getCloseLocation();

    PreferredType.enterTypeCast(Tok.getLocation(), Ty.get().get());
    ExprResult SubExpr = ParseCastExpression(AnyCastExpr);

    if (Ty.isInvalid() || SubExpr.isInvalid())
      return ExprError();

    return Actions.ActOnObjCBridgedCast(getCurScope(), OpenLoc, Kind,
                                        BridgeKeywordLoc, Ty.get(),
                                        RParenLoc, SubExpr.get());
  } else if (ExprType >= CompoundLiteral &&
             isTypeIdInParens(isAmbiguousTypeId)) {

    // Otherwise, this is a compound literal expression or cast expression.

    // In C++, if the type-id is ambiguous we disambiguate based on context.
    // If stopIfCastExpr is true the context is a typeof/sizeof/alignof
    // in which case we should treat it as type-id.
    // if stopIfCastExpr is false, we need to determine the context past the
    // parens, so we defer to ParseCXXAmbiguousParenExpression for that.
    if (isAmbiguousTypeId && !stopIfCastExpr) {
      ExprResult res = ParseCXXAmbiguousParenExpression(ExprType, CastTy, T,
                                                        ColonProtection);
      RParenLoc = T.getCloseLocation();
      return res;
    }

    // Parse the type declarator.
    DeclSpec DS(AttrFactory);
    ParseSpecifierQualifierList(DS);
    Declarator DeclaratorInfo(DS, ParsedAttributesView::none(),
                              DeclaratorContext::TypeName);
    ParseDeclarator(DeclaratorInfo);

    // If our type is followed by an identifier and either ':' or ']', then
    // this is probably an Objective-C message send where the leading '[' is
    // missing. Recover as if that were the case.
    if (!DeclaratorInfo.isInvalidType() && Tok.is(tok::identifier) &&
        !InMessageExpression && getLangOpts().ObjC &&
        (NextToken().is(tok::colon) || NextToken().is(tok::r_square))) {
      TypeResult Ty;
      {
        InMessageExpressionRAIIObject InMessage(*this, false);
        Ty = Actions.ActOnTypeName(getCurScope(), DeclaratorInfo);
      }
      Result = ParseObjCMessageExpressionBody(SourceLocation(),
                                              SourceLocation(),
                                              Ty.get(), nullptr);
    } else {
      // Match the ')'.
      T.consumeClose();
      ColonProtection.restore();
      RParenLoc = T.getCloseLocation();
      if (Tok.is(tok::l_brace)) {
        ExprType = CompoundLiteral;
        TypeResult Ty;
        {
          InMessageExpressionRAIIObject InMessage(*this, false);
          Ty = Actions.ActOnTypeName(getCurScope(), DeclaratorInfo);
        }
        return ParseCompoundLiteralExpression(Ty.get(), OpenLoc, RParenLoc);
      }

      if (Tok.is(tok::l_paren)) {
        // This could be OpenCL vector Literals
        if (getLangOpts().OpenCL)
        {
          TypeResult Ty;
          {
            InMessageExpressionRAIIObject InMessage(*this, false);
            Ty = Actions.ActOnTypeName(getCurScope(), DeclaratorInfo);
          }
          if(Ty.isInvalid())
          {
             return ExprError();
          }
          QualType QT = Ty.get().get().getCanonicalType();
          if (QT->isVectorType())
          {
            // We parsed '(' vector-type-name ')' followed by '('

            // Parse the cast-expression that follows it next.
            // isVectorLiteral = true will make sure we don't parse any
            // Postfix expression yet
            Result = ParseCastExpression(/*isUnaryExpression=*/AnyCastExpr,
                                         /*isAddressOfOperand=*/false,
                                         /*isTypeCast=*/IsTypeCast,
                                         /*isVectorLiteral=*/true);

            if (!Result.isInvalid()) {
              Result = Actions.ActOnCastExpr(getCurScope(), OpenLoc,
                                             DeclaratorInfo, CastTy,
                                             RParenLoc, Result.get());
            }

            // After we performed the cast we can check for postfix-expr pieces.
            if (!Result.isInvalid()) {
              Result = ParsePostfixExpressionSuffix(Result);
            }

            return Result;
          }
        }
      }

      if (ExprType == CastExpr) {
        // We parsed '(' type-name ')' and the thing after it wasn't a '{'.

        if (DeclaratorInfo.isInvalidType())
          return ExprError();

        // Note that this doesn't parse the subsequent cast-expression, it just
        // returns the parsed type to the callee.
        if (stopIfCastExpr) {
          TypeResult Ty;
          {
            InMessageExpressionRAIIObject InMessage(*this, false);
            Ty = Actions.ActOnTypeName(getCurScope(), DeclaratorInfo);
          }
          CastTy = Ty.get();
          return ExprResult();
        }

        // Reject the cast of super idiom in ObjC.
        if (Tok.is(tok::identifier) && getLangOpts().ObjC &&
            Tok.getIdentifierInfo() == Ident_super &&
            getCurScope()->isInObjcMethodScope() &&
            GetLookAheadToken(1).isNot(tok::period)) {
          Diag(Tok.getLocation(), diag::err_illegal_super_cast)
            << SourceRange(OpenLoc, RParenLoc);
          return ExprError();
        }

        PreferredType.enterTypeCast(Tok.getLocation(), CastTy.get());
        // Parse the cast-expression that follows it next.
        // TODO: For cast expression with CastTy.
        Result = ParseCastExpression(/*isUnaryExpression=*/AnyCastExpr,
                                     /*isAddressOfOperand=*/false,
                                     /*isTypeCast=*/IsTypeCast);
        if (!Result.isInvalid()) {
          Result = Actions.ActOnCastExpr(getCurScope(), OpenLoc,
                                         DeclaratorInfo, CastTy,
                                         RParenLoc, Result.get());
        }
        return Result;
      }

      Diag(Tok, diag::err_expected_lbrace_in_compound_literal);
      return ExprError();
    }
  } else if (ExprType >= FoldExpr && Tok.is(tok::ellipsis) &&
             isFoldOperator(NextToken().getKind())) {
    ExprType = FoldExpr;
    return ParseFoldExpression(ExprResult(), T);
  } else if (isTypeCast) {
    // Parse the expression-list.
    InMessageExpressionRAIIObject InMessage(*this, false);
    ExprVector ArgExprs;

    if (!ParseSimpleExpressionList(ArgExprs)) {
      // FIXME: If we ever support comma expressions as operands to
      // fold-expressions, we'll need to allow multiple ArgExprs here.
      if (ExprType >= FoldExpr && ArgExprs.size() == 1 &&
          isFoldOperator(Tok.getKind()) && NextToken().is(tok::ellipsis)) {
        ExprType = FoldExpr;
        return ParseFoldExpression(ArgExprs[0], T);
      }

      ExprType = SimpleExpr;
      Result = Actions.ActOnParenListExpr(OpenLoc, Tok.getLocation(),
                                          ArgExprs);
    }
  } else if (getLangOpts().OpenMP >= 50 && OpenMPDirectiveParsing &&
             ExprType == CastExpr && Tok.is(tok::l_square) &&
             tryParseOpenMPArrayShapingCastPart()) {
    bool ErrorFound = false;
    SmallVector<Expr *, 4> OMPDimensions;
    SmallVector<SourceRange, 4> OMPBracketsRanges;
    do {
      BalancedDelimiterTracker TS(*this, tok::l_square);
      TS.consumeOpen();
      ExprResult NumElements =
          Actions.CorrectDelayedTyposInExpr(ParseExpression());
      if (!NumElements.isUsable()) {
        ErrorFound = true;
        while (!SkipUntil(tok::r_square, tok::r_paren,
                          StopAtSemi | StopBeforeMatch))
          ;
      }
      TS.consumeClose();
      OMPDimensions.push_back(NumElements.get());
      OMPBracketsRanges.push_back(TS.getRange());
    } while (Tok.isNot(tok::r_paren));
    // Match the ')'.
    T.consumeClose();
    RParenLoc = T.getCloseLocation();
    Result = Actions.CorrectDelayedTyposInExpr(ParseAssignmentExpression());
    if (ErrorFound) {
      Result = ExprError();
    } else if (!Result.isInvalid()) {
      Result = Actions.ActOnOMPArrayShapingExpr(
          Result.get(), OpenLoc, RParenLoc, OMPDimensions, OMPBracketsRanges);
    }
    return Result;
  } else {
    InMessageExpressionRAIIObject InMessage(*this, false);

    Result = ParseExpression(MaybeTypeCast);
    if (!getLangOpts().CPlusPlus && Result.isUsable()) {
      // Correct typos in non-C++ code earlier so that implicit-cast-like
      // expressions are parsed correctly.
      Result = Actions.CorrectDelayedTyposInExpr(Result);
    }

    if (ExprType >= FoldExpr && isFoldOperator(Tok.getKind()) &&
        NextToken().is(tok::ellipsis)) {
      ExprType = FoldExpr;
      return ParseFoldExpression(Result, T);
    }
    ExprType = SimpleExpr;

    // Don't build a paren expression unless we actually match a ')'.
    if (!Result.isInvalid() && Tok.is(tok::r_paren))
      Result =
          Actions.ActOnParenExpr(OpenLoc, Tok.getLocation(), Result.get());
  }

  // Match the ')'.
  if (Result.isInvalid()) {
    SkipUntil(tok::r_paren, StopAtSemi);
    return ExprError();
  }

  T.consumeClose();
  RParenLoc = T.getCloseLocation();
  return Result;
}

/// ParseCompoundLiteralExpression - We have parsed the parenthesized type-name
/// and we are at the left brace.
///
/// \verbatim
///       postfix-expression: [C99 6.5.2]
///         '(' type-name ')' '{' initializer-list '}'
///         '(' type-name ')' '{' initializer-list ',' '}'
/// \endverbatim
ExprResult
Parser::ParseCompoundLiteralExpression(ParsedType Ty,
                                       SourceLocation LParenLoc,
                                       SourceLocation RParenLoc) {
  assert(Tok.is(tok::l_brace) && "Not a compound literal!");
  if (!getLangOpts().C99)   // Compound literals don't exist in C90.
    Diag(LParenLoc, diag::ext_c99_compound_literal);
  PreferredType.enterTypeCast(Tok.getLocation(), Ty.get());
  ExprResult Result = ParseInitializer();
  if (!Result.isInvalid() && Ty)
    return Actions.ActOnCompoundLiteral(LParenLoc, Ty, RParenLoc, Result.get());
  return Result;
}

/// ParseStringLiteralExpression - This handles the various token types that
/// form string literals, and also handles string concatenation [C99 5.1.1.2,
/// translation phase #6].
///
/// \verbatim
///       primary-expression: [C99 6.5.1]
///         string-literal
/// \verbatim
ExprResult Parser::ParseStringLiteralExpression(bool AllowUserDefinedLiteral) {
  assert(isTokenStringLiteral() && "Not a string literal!");

  // String concat.  Note that keywords like __func__ and __FUNCTION__ are not
  // considered to be strings for concatenation purposes.
  SmallVector<Token, 4> StringToks;

  do {
    StringToks.push_back(Tok);
    ConsumeStringToken();
  } while (isTokenStringLiteral());

  // Pass the set of string tokens, ready for concatenation, to the actions.
  return Actions.ActOnStringLiteral(StringToks,
                                    AllowUserDefinedLiteral ? getCurScope()
                                                            : nullptr);
}

/// ParseGenericSelectionExpression - Parse a C11 generic-selection
/// [C11 6.5.1.1].
///
/// \verbatim
///    generic-selection:
///           _Generic ( assignment-expression , generic-assoc-list )
///    generic-assoc-list:
///           generic-association
///           generic-assoc-list , generic-association
///    generic-association:
///           type-name : assignment-expression
///           default : assignment-expression
/// \endverbatim
ExprResult Parser::ParseGenericSelectionExpression() {
  assert(Tok.is(tok::kw__Generic) && "_Generic keyword expected");
  if (!getLangOpts().C11)
    Diag(Tok, diag::ext_c11_feature) << Tok.getName();

  SourceLocation KeyLoc = ConsumeToken();
  BalancedDelimiterTracker T(*this, tok::l_paren);
  if (T.expectAndConsume())
    return ExprError();

  ExprResult ControllingExpr;
  {
    // C11 6.5.1.1p3 "The controlling expression of a generic selection is
    // not evaluated."
    EnterExpressionEvaluationContext Unevaluated(
        Actions, Sema::ExpressionEvaluationContext::Unevaluated);
    ControllingExpr =
        Actions.CorrectDelayedTyposInExpr(ParseAssignmentExpression());
    if (ControllingExpr.isInvalid()) {
      SkipUntil(tok::r_paren, StopAtSemi);
      return ExprError();
    }
  }

  if (ExpectAndConsume(tok::comma)) {
    SkipUntil(tok::r_paren, StopAtSemi);
    return ExprError();
  }

  SourceLocation DefaultLoc;
  SmallVector<ParsedType, 12> Types;
  ExprVector Exprs;
  do {
    ParsedType Ty;
    if (Tok.is(tok::kw_default)) {
      // C11 6.5.1.1p2 "A generic selection shall have no more than one default
      // generic association."
      if (!DefaultLoc.isInvalid()) {
        Diag(Tok, diag::err_duplicate_default_assoc);
        Diag(DefaultLoc, diag::note_previous_default_assoc);
        SkipUntil(tok::r_paren, StopAtSemi);
        return ExprError();
      }
      DefaultLoc = ConsumeToken();
      Ty = nullptr;
    } else {
      ColonProtectionRAIIObject X(*this);
      TypeResult TR = ParseTypeName(nullptr, DeclaratorContext::Association);
      if (TR.isInvalid()) {
        SkipUntil(tok::r_paren, StopAtSemi);
        return ExprError();
      }
      Ty = TR.get();
    }
    Types.push_back(Ty);

    if (ExpectAndConsume(tok::colon)) {
      SkipUntil(tok::r_paren, StopAtSemi);
      return ExprError();
    }

    // FIXME: These expressions should be parsed in a potentially potentially
    // evaluated context.
    ExprResult ER(
        Actions.CorrectDelayedTyposInExpr(ParseAssignmentExpression()));
    if (ER.isInvalid()) {
      SkipUntil(tok::r_paren, StopAtSemi);
      return ExprError();
    }
    Exprs.push_back(ER.get());
  } while (TryConsumeToken(tok::comma));

  T.consumeClose();
  if (T.getCloseLocation().isInvalid())
    return ExprError();

  return Actions.ActOnGenericSelectionExpr(KeyLoc, DefaultLoc,
                                           T.getCloseLocation(),
                                           ControllingExpr.get(),
                                           Types, Exprs);
}

/// Parse A C++1z fold-expression after the opening paren and optional
/// left-hand-side expression.
///
/// \verbatim
///   fold-expression:
///       ( cast-expression fold-operator ... )
///       ( ... fold-operator cast-expression )
///       ( cast-expression fold-operator ... fold-operator cast-expression )
ExprResult Parser::ParseFoldExpression(ExprResult LHS,
                                       BalancedDelimiterTracker &T) {
  if (LHS.isInvalid()) {
    T.skipToEnd();
    return true;
  }

  tok::TokenKind Kind = tok::unknown;
  SourceLocation FirstOpLoc;
  if (LHS.isUsable()) {
    Kind = Tok.getKind();
    assert(isFoldOperator(Kind) && "missing fold-operator");
    FirstOpLoc = ConsumeToken();
  }

  assert(Tok.is(tok::ellipsis) && "not a fold-expression");
  SourceLocation EllipsisLoc = ConsumeToken();

  ExprResult RHS;
  if (Tok.isNot(tok::r_paren)) {
    if (!isFoldOperator(Tok.getKind()))
      return Diag(Tok.getLocation(), diag::err_expected_fold_operator);

    if (Kind != tok::unknown && Tok.getKind() != Kind)
      Diag(Tok.getLocation(), diag::err_fold_operator_mismatch)
        << SourceRange(FirstOpLoc);
    Kind = Tok.getKind();
    ConsumeToken();

    RHS = ParseExpression();
    if (RHS.isInvalid()) {
      T.skipToEnd();
      return true;
    }
  }

  Diag(EllipsisLoc, getLangOpts().CPlusPlus17
                        ? diag::warn_cxx14_compat_fold_expression
                        : diag::ext_fold_expression);

  T.consumeClose();
  return Actions.ActOnCXXFoldExpr(getCurScope(), T.getOpenLocation(), LHS.get(),
                                  Kind, EllipsisLoc, RHS.get(),
                                  T.getCloseLocation());
}

ExprResult Parser::ParseOSSMultiDepExpression() {
  assert(Tok.is(tok::l_brace) && "Not a multidep expr!");
  ColonProtectionRAIIObject ColonProtection(*this);
  BalancedDelimiterTracker T(*this, tok::l_brace, tok::annot_pragma_ompss_end);

  SourceLocation Loc, RLoc;

  // Parse '{'.
  T.consumeOpen();
  Loc = T.getOpenLocation();

  CachedTokens LateParsedTokens;
  // Save stmt to parse it after declaring iterators
  ConsumeAndStoreUntil(
    tok::comma, tok::r_brace, LateParsedTokens,
    /* StopAtSemi=*/ false, /* ConsumeFinalToken= */false);

  // Multidep expressions scope are only allowed
  // in OmpSs-2 directives, so add OmpSs-2 scope
  // flag
  ParseScope OSSMultiDepScope(
    this, Scope::DeclScope | Scope::CompoundStmtScope | Scope::OmpSsDirectiveScope);

  SmallVector<Expr *, 2> MultiDepIterators;
  SmallVector<Expr *, 2> MultiDepInits;
  SmallVector<Expr *, 2> MultiDepSizes;
  SmallVector<Expr *, 2> MultiDepSteps;
  SmallVector<bool, 2> MultiDepSizeOrSection;

  bool IsCorrect = true;
  bool IsComma = true;
  while (IsComma ||
         (Tok.isNot(tok::r_brace) && Tok.isNot(tok::annot_pragma_ompss_end))) {
    // Consume ','
    IsCorrect = !ExpectAndConsume(tok::comma) && IsCorrect;

    if (Tok.isNot(tok::identifier)) {
      IsCorrect = false;
      Diag(Tok, diag::err_oss_expected_multidep_iterator_identifier);
      SkipUntil(tok::comma, tok::r_brace, tok::annot_pragma_ompss_end, StopBeforeMatch);
    } else {
      // Call Sema to declare the variable
      StringRef IteratorName = Tok.getIdentifierInfo()->getName();
      Expr *ItE = Actions.ActOnOmpSsMultiDepIterator(
          getCurScope(), IteratorName, Tok.getLocation());
      VarDecl *ItVD = cast<VarDecl>(cast<DeclRefExpr>(ItE)->getDecl());

      // InitExpr is mandatory in parsing
      ExprResult InitExpr, SizeExpr, StepExpr;
      // Used to distinguish ':' ';'
      bool IsMultiDepSize = false;
      // Used to distinguish init-list, so we do not expect ub/step
      // to be specified
      bool IsMultiDepInitList = false;

      // Consume identifier
      ConsumeToken();

      if (isTokenEqualOrEqualTypo()) {
        // Consume '='
        ConsumeToken();

        IsMultiDepInitList = Tok.is(tok::l_brace);
        InitExpr = ParseInitializer();

        if (!IsMultiDepInitList) {
          if (Tok.isNot(tok::semi) && Tok.isNot(tok::colon)) {
            IsCorrect = false;
            Diag(Tok, diag::err_oss_expected_multidep_separator) << 1;
            SkipUntil(tok::comma, tok::r_brace, tok::annot_pragma_ompss_end, StopBeforeMatch);
          } else {
            IsMultiDepSize = Tok.is(tok::semi);
            ConsumeAnyToken();
            SizeExpr = ParseAssignmentExpression();
          }

          // If we're not at the end of pragma or multidep '}'
          // or in a comma, we expect the step
          if (Tok.isNot(tok::comma) && Tok.isNot(tok::r_brace)
              && Tok.isNot(tok::annot_pragma_ompss_end)) {
            if (Tok.isNot(tok::colon)) {
              IsCorrect = false;
              Diag(Tok, diag::err_oss_expected_multidep_separator) << 0;
              SkipUntil(tok::comma, tok::r_brace, tok::annot_pragma_ompss_end, StopBeforeMatch);
            } else {
              ConsumeAnyToken();
              StepExpr = ParseAssignmentExpression();
            }
          }
        }
      } else {
        IsCorrect = false;
        Diag(Tok, diag::err_expected) << tok::equal;
        SkipUntil(tok::comma, tok::r_brace, tok::annot_pragma_ompss_end, StopBeforeMatch);
        Actions.ActOnUninitializedDecl(ItVD);
      }

      MultiDepIterators.push_back(ItE);
      MultiDepInits.push_back(InitExpr.get());

      MultiDepSizes.push_back(SizeExpr.get());
      MultiDepSizeOrSection.push_back(IsMultiDepSize);
      MultiDepSteps.push_back(StepExpr.get());
    }
    IsComma = Tok.is(tok::comma);
  }

  // Insert tokens
  PP.EnterToken(Tok, /*IsReinject*/ true);
  PP.EnterTokenStream(
    LateParsedTokens, /*DisableMacroExpansion=*/true, /*IsReinject*/ true);
  ConsumeAnyToken();

  ExprResult DepExpr = ParseAssignmentExpression();

  // Match the '}'.
  T.consumeClose();
  RLoc = T.getCloseLocation();

  if (IsCorrect)
    return Actions.ActOnOSSMultiDepExpression(
      Loc, RLoc, MultiDepIterators, MultiDepInits,
      MultiDepSizes, MultiDepSteps, MultiDepSizeOrSection,
      DepExpr.get());
  return ExprError();
}

ExprResult Parser::ParseOSSAssignmentExpression(
    OmpSsDirectiveKind DKind, OmpSsClauseKind CKind) {
  if (!isOmpSsTaskingDirective(DKind))
    return ParseAssignmentExpression();
  if (Tok.is(tok::l_brace) &&
      (CKind == llvm::oss::OSSC_depend
       || CKind == llvm::oss::OSSC_in || CKind == llvm::oss::OSSC_out || CKind == llvm::oss::OSSC_inout
       || CKind == llvm::oss::OSSC_concurrent || CKind == llvm::oss::OSSC_commutative
       || CKind == llvm::oss::OSSC_weakin || CKind == llvm::oss::OSSC_weakout || CKind == llvm::oss::OSSC_weakinout
       || CKind == llvm::oss::OSSC_weakconcurrent || CKind == llvm::oss::OSSC_weakcommutative))
    return ParseOSSMultiDepExpression();
  return ParseAssignmentExpression();
}

/// ParseExpressionList - Used for C/C++ (argument-)expression-list.
///
/// \verbatim
///       argument-expression-list:
///         assignment-expression
///         argument-expression-list , assignment-expression
///
/// [C++] expression-list:
/// [C++]   assignment-expression
/// [C++]   expression-list , assignment-expression
///
/// [C++0x] expression-list:
/// [C++0x]   initializer-list
///
/// [C++0x] initializer-list
/// [C++0x]   initializer-clause ...[opt]
/// [C++0x]   initializer-list , initializer-clause ...[opt]
///
/// [C++0x] initializer-clause:
/// [C++0x]   assignment-expression
/// [C++0x]   braced-init-list
/// \endverbatim
bool Parser::ParseExpressionList(SmallVectorImpl<Expr *> &Exprs,
                                 llvm::function_ref<void()> ExpressionStarts,
                                 bool FailImmediatelyOnInvalidExpr,
                                 bool EarlyTypoCorrection) {
  bool SawError = false;
  while (true) {
    if (ExpressionStarts)
      ExpressionStarts();

    ExprResult Expr;
    if (getLangOpts().CPlusPlus11 && Tok.is(tok::l_brace)) {
      Diag(Tok, diag::warn_cxx98_compat_generalized_initializer_lists);
      Expr = ParseBraceInitializer();
    } else
      Expr = ParseAssignmentExpression();

    if (EarlyTypoCorrection)
      Expr = Actions.CorrectDelayedTyposInExpr(Expr);

    if (Tok.is(tok::ellipsis))
      Expr = Actions.ActOnPackExpansion(Expr.get(), ConsumeToken());
    else if (Tok.is(tok::code_completion)) {
      // There's nothing to suggest in here as we parsed a full expression.
      // Instead fail and propogate the error since caller might have something
      // the suggest, e.g. signature help in function call. Note that this is
      // performed before pushing the \p Expr, so that signature help can report
      // current argument correctly.
      SawError = true;
      cutOffParsing();
      break;
    }
    if (Expr.isInvalid()) {
      SawError = true;
      if (FailImmediatelyOnInvalidExpr)
        break;
      SkipUntil(tok::comma, tok::r_paren, StopBeforeMatch);
    } else {
      Exprs.push_back(Expr.get());
    }

    if (Tok.isNot(tok::comma))
      break;
    // Move to the next argument, remember where the comma was.
    Token Comma = Tok;
    ConsumeToken();
    checkPotentialAngleBracketDelimiter(Comma);
  }
  if (SawError) {
    // Ensure typos get diagnosed when errors were encountered while parsing the
    // expression list.
    for (auto &E : Exprs) {
      ExprResult Expr = Actions.CorrectDelayedTyposInExpr(E);
      if (Expr.isUsable()) E = Expr.get();
    }
  }
  return SawError;
}

/// ParseSimpleExpressionList - A simple comma-separated list of expressions,
/// used for misc language extensions.
///
/// \verbatim
///       simple-expression-list:
///         assignment-expression
///         simple-expression-list , assignment-expression
/// \endverbatim
bool Parser::ParseSimpleExpressionList(SmallVectorImpl<Expr *> &Exprs) {
  while (true) {
    ExprResult Expr = ParseAssignmentExpression();
    if (Expr.isInvalid())
      return true;

    Exprs.push_back(Expr.get());

    // We might be parsing the LHS of a fold-expression. If we reached the fold
    // operator, stop.
    if (Tok.isNot(tok::comma) || NextToken().is(tok::ellipsis))
      return false;

    // Move to the next argument, remember where the comma was.
    Token Comma = Tok;
    ConsumeToken();
    checkPotentialAngleBracketDelimiter(Comma);
  }
}

/// ParseBlockId - Parse a block-id, which roughly looks like int (int x).
///
/// \verbatim
/// [clang] block-id:
/// [clang]   specifier-qualifier-list block-declarator
/// \endverbatim
void Parser::ParseBlockId(SourceLocation CaretLoc) {
  if (Tok.is(tok::code_completion)) {
    cutOffParsing();
    Actions.CodeCompleteOrdinaryName(getCurScope(), Sema::PCC_Type);
    return;
  }

  // Parse the specifier-qualifier-list piece.
  DeclSpec DS(AttrFactory);
  ParseSpecifierQualifierList(DS);

  // Parse the block-declarator.
  Declarator DeclaratorInfo(DS, ParsedAttributesView::none(),
                            DeclaratorContext::BlockLiteral);
  DeclaratorInfo.setFunctionDefinitionKind(FunctionDefinitionKind::Definition);
  ParseDeclarator(DeclaratorInfo);

  MaybeParseGNUAttributes(DeclaratorInfo);

  // Inform sema that we are starting a block.
  Actions.ActOnBlockArguments(CaretLoc, DeclaratorInfo, getCurScope());
}

/// ParseBlockLiteralExpression - Parse a block literal, which roughly looks
/// like ^(int x){ return x+1; }
///
/// \verbatim
///         block-literal:
/// [clang]   '^' block-args[opt] compound-statement
/// [clang]   '^' block-id compound-statement
/// [clang] block-args:
/// [clang]   '(' parameter-list ')'
/// \endverbatim
ExprResult Parser::ParseBlockLiteralExpression() {
  assert(Tok.is(tok::caret) && "block literal starts with ^");
  SourceLocation CaretLoc = ConsumeToken();

  PrettyStackTraceLoc CrashInfo(PP.getSourceManager(), CaretLoc,
                                "block literal parsing");

  // Enter a scope to hold everything within the block.  This includes the
  // argument decls, decls within the compound expression, etc.  This also
  // allows determining whether a variable reference inside the block is
  // within or outside of the block.
  ParseScope BlockScope(this, Scope::BlockScope | Scope::FnScope |
                                  Scope::CompoundStmtScope | Scope::DeclScope);

  // Inform sema that we are starting a block.
  Actions.ActOnBlockStart(CaretLoc, getCurScope());

  // Parse the return type if present.
  DeclSpec DS(AttrFactory);
  Declarator ParamInfo(DS, ParsedAttributesView::none(),
                       DeclaratorContext::BlockLiteral);
  ParamInfo.setFunctionDefinitionKind(FunctionDefinitionKind::Definition);
  // FIXME: Since the return type isn't actually parsed, it can't be used to
  // fill ParamInfo with an initial valid range, so do it manually.
  ParamInfo.SetSourceRange(SourceRange(Tok.getLocation(), Tok.getLocation()));

  // If this block has arguments, parse them.  There is no ambiguity here with
  // the expression case, because the expression case requires a parameter list.
  if (Tok.is(tok::l_paren)) {
    ParseParenDeclarator(ParamInfo);
    // Parse the pieces after the identifier as if we had "int(...)".
    // SetIdentifier sets the source range end, but in this case we're past
    // that location.
    SourceLocation Tmp = ParamInfo.getSourceRange().getEnd();
    ParamInfo.SetIdentifier(nullptr, CaretLoc);
    ParamInfo.SetRangeEnd(Tmp);
    if (ParamInfo.isInvalidType()) {
      // If there was an error parsing the arguments, they may have
      // tried to use ^(x+y) which requires an argument list.  Just
      // skip the whole block literal.
      Actions.ActOnBlockError(CaretLoc, getCurScope());
      return ExprError();
    }

    MaybeParseGNUAttributes(ParamInfo);

    // Inform sema that we are starting a block.
    Actions.ActOnBlockArguments(CaretLoc, ParamInfo, getCurScope());
  } else if (!Tok.is(tok::l_brace)) {
    ParseBlockId(CaretLoc);
  } else {
    // Otherwise, pretend we saw (void).
    SourceLocation NoLoc;
    ParamInfo.AddTypeInfo(
        DeclaratorChunk::getFunction(/*HasProto=*/true,
                                     /*IsAmbiguous=*/false,
                                     /*RParenLoc=*/NoLoc,
                                     /*ArgInfo=*/nullptr,
                                     /*NumParams=*/0,
                                     /*EllipsisLoc=*/NoLoc,
                                     /*RParenLoc=*/NoLoc,
                                     /*RefQualifierIsLvalueRef=*/true,
                                     /*RefQualifierLoc=*/NoLoc,
                                     /*MutableLoc=*/NoLoc, EST_None,
                                     /*ESpecRange=*/SourceRange(),
                                     /*Exceptions=*/nullptr,
                                     /*ExceptionRanges=*/nullptr,
                                     /*NumExceptions=*/0,
                                     /*NoexceptExpr=*/nullptr,
                                     /*ExceptionSpecTokens=*/nullptr,
                                     /*DeclsInPrototype=*/std::nullopt,
                                     CaretLoc, CaretLoc, ParamInfo),
        CaretLoc);

    MaybeParseGNUAttributes(ParamInfo);

    // Inform sema that we are starting a block.
    Actions.ActOnBlockArguments(CaretLoc, ParamInfo, getCurScope());
  }


  ExprResult Result(true);
  if (!Tok.is(tok::l_brace)) {
    // Saw something like: ^expr
    Diag(Tok, diag::err_expected_expression);
    Actions.ActOnBlockError(CaretLoc, getCurScope());
    return ExprError();
  }

  StmtResult Stmt(ParseCompoundStatementBody());
  BlockScope.Exit();
  if (!Stmt.isInvalid())
    Result = Actions.ActOnBlockStmtExpr(CaretLoc, Stmt.get(), getCurScope());
  else
    Actions.ActOnBlockError(CaretLoc, getCurScope());
  return Result;
}

/// ParseObjCBoolLiteral - This handles the objective-c Boolean literals.
///
///         '__objc_yes'
///         '__objc_no'
ExprResult Parser::ParseObjCBoolLiteral() {
  tok::TokenKind Kind = Tok.getKind();
  return Actions.ActOnObjCBoolLiteral(ConsumeToken(), Kind);
}

/// Validate availability spec list, emitting diagnostics if necessary. Returns
/// true if invalid.
static bool CheckAvailabilitySpecList(Parser &P,
                                      ArrayRef<AvailabilitySpec> AvailSpecs) {
  llvm::SmallSet<StringRef, 4> Platforms;
  bool HasOtherPlatformSpec = false;
  bool Valid = true;
  for (const auto &Spec : AvailSpecs) {
    if (Spec.isOtherPlatformSpec()) {
      if (HasOtherPlatformSpec) {
        P.Diag(Spec.getBeginLoc(), diag::err_availability_query_repeated_star);
        Valid = false;
      }

      HasOtherPlatformSpec = true;
      continue;
    }

    bool Inserted = Platforms.insert(Spec.getPlatform()).second;
    if (!Inserted) {
      // Rule out multiple version specs referring to the same platform.
      // For example, we emit an error for:
      // @available(macos 10.10, macos 10.11, *)
      StringRef Platform = Spec.getPlatform();
      P.Diag(Spec.getBeginLoc(), diag::err_availability_query_repeated_platform)
          << Spec.getEndLoc() << Platform;
      Valid = false;
    }
  }

  if (!HasOtherPlatformSpec) {
    SourceLocation InsertWildcardLoc = AvailSpecs.back().getEndLoc();
    P.Diag(InsertWildcardLoc, diag::err_availability_query_wildcard_required)
        << FixItHint::CreateInsertion(InsertWildcardLoc, ", *");
    return true;
  }

  return !Valid;
}

/// Parse availability query specification.
///
///  availability-spec:
///     '*'
///     identifier version-tuple
std::optional<AvailabilitySpec> Parser::ParseAvailabilitySpec() {
  if (Tok.is(tok::star)) {
    return AvailabilitySpec(ConsumeToken());
  } else {
    // Parse the platform name.
    if (Tok.is(tok::code_completion)) {
      cutOffParsing();
      Actions.CodeCompleteAvailabilityPlatformName();
      return std::nullopt;
    }
    if (Tok.isNot(tok::identifier)) {
      Diag(Tok, diag::err_avail_query_expected_platform_name);
      return std::nullopt;
    }

    IdentifierLoc *PlatformIdentifier = ParseIdentifierLoc();
    SourceRange VersionRange;
    VersionTuple Version = ParseVersionTuple(VersionRange);

    if (Version.empty())
      return std::nullopt;

    StringRef GivenPlatform = PlatformIdentifier->Ident->getName();
    StringRef Platform =
        AvailabilityAttr::canonicalizePlatformName(GivenPlatform);

    if (AvailabilityAttr::getPrettyPlatformName(Platform).empty()) {
      Diag(PlatformIdentifier->Loc,
           diag::err_avail_query_unrecognized_platform_name)
          << GivenPlatform;
      return std::nullopt;
    }

    return AvailabilitySpec(Version, Platform, PlatformIdentifier->Loc,
                            VersionRange.getEnd());
  }
}

ExprResult Parser::ParseAvailabilityCheckExpr(SourceLocation BeginLoc) {
  assert(Tok.is(tok::kw___builtin_available) ||
         Tok.isObjCAtKeyword(tok::objc_available));

  // Eat the available or __builtin_available.
  ConsumeToken();

  BalancedDelimiterTracker Parens(*this, tok::l_paren);
  if (Parens.expectAndConsume())
    return ExprError();

  SmallVector<AvailabilitySpec, 4> AvailSpecs;
  bool HasError = false;
  while (true) {
    std::optional<AvailabilitySpec> Spec = ParseAvailabilitySpec();
    if (!Spec)
      HasError = true;
    else
      AvailSpecs.push_back(*Spec);

    if (!TryConsumeToken(tok::comma))
      break;
  }

  if (HasError) {
    SkipUntil(tok::r_paren, StopAtSemi);
    return ExprError();
  }

  CheckAvailabilitySpecList(*this, AvailSpecs);

  if (Parens.consumeClose())
    return ExprError();

  return Actions.ActOnObjCAvailabilityCheckExpr(AvailSpecs, BeginLoc,
                                                Parens.getCloseLocation());
}

// Use TentativeParsingAction to ensure we're parsing a shaping expression
// return: ExprEmpty() if shaping expression, ExprError() if not
ExprResult Parser::TryParseOSSArrayShaping() {
  assert(Tok.is(tok::l_square) && "expected '['");
  TentativeParsingAction TPA(*this);
  bool First = true;

  while (Tok.is(tok::l_square)) {
    // More than one shape means shaping expr.
    if (!First) {
      TPA.Revert();
      return ExprEmpty();
    }
    First = false;

    ConsumeBracket();

    // Parsing [] means lambda
    if (Tok.is(tok::r_square)) {
      TPA.Revert();
      return ExprError();
    }

    SkipUntil(tok::r_square, tok::comma, tok::annot_pragma_ompss_end, StopBeforeMatch);

    // After that we're supposed to be at ]
    if (Tok.isNot(tok::r_square)) {
      TPA.Revert();
      return ExprError();
    }

    ConsumeBracket();
  }

  // Having a '(' after shapes means we may have a ParameterDeclarationClause.
  if (Tok.is(tok::l_paren)) {
    ConsumeParen();

    // Lambdas have ParameterDeclarationClause
    TPResult TPR = TryParseParameterDeclarationClause();
    if ((TPR == TPResult::Ambiguous && Tok.isNot(tok::r_paren))
        || (TPR == TPResult::False || TPR == TPResult::Error)) {
      TPA.Revert();
      return ExprEmpty();
    } else if (TPR == TPResult::Ambiguous && Tok.is(tok::r_paren)) {
      // ()
      TPA.Revert();
      return ExprError();
    }

    SkipUntil(tok::r_paren, tok::comma, tok::annot_pragma_ompss_end, StopBeforeMatch);
    if (Tok.isNot(tok::r_paren)) {
      TPA.Revert();
      return ExprError();
    }

    ConsumeParen();
  }

  // TODO: check lambda attribues stuff
  SkipUntil(tok::l_brace, tok::comma, tok::annot_pragma_ompss_end, StopBeforeMatch);

  if (Tok.is(tok::l_brace)) {
    TPA.Revert();
    return ExprError();
  }

  // At this point let's assume it's a shaping expression
  TPA.Revert();
  return ExprEmpty();
}

/// cast-expression → shape-seq noshape-cast-expression
/// shape-seq → shape
///           | shape-seq shape
/// shape     → '[' expression ']'
/// noshape-cast-expression: unary-expression
///           | '(' type_id ')' cast_expression
ExprResult Parser::ParseOSSArrayShaping() {
  SourceLocation Loc, RLoc;
  SmallVector<Expr *, 2> ShapeList;

  bool First = true;

  while (Tok.is(tok::l_square)) {
    BalancedDelimiterTracker T(*this, tok::l_square);
    if (T.consumeOpen())
      return ExprError();

    if (First)
      Loc = T.getOpenLocation();
    First = false;

    ExprResult ShapeExpr = Actions.CorrectDelayedTyposInExpr(ParseExpression());

    ShapeList.push_back(ShapeExpr.get());

    // Match the ']'.
    if (T.consumeClose())
      return ExprError();
  }

  // Use ParseAssignmentExpression because we want to stop at comma
  ExprResult Base = Actions.CorrectDelayedTyposInExpr(ParseAssignmentExpression());

  RLoc = Base.isInvalid() ? Tok.getLocation() : Base.get()->getEndLoc();

  return Actions.ActOnOSSArrayShapingExpr(Base.get(), ShapeList, Loc, RLoc);
}<|MERGE_RESOLUTION|>--- conflicted
+++ resolved
@@ -1963,16 +1963,10 @@
       // and, in we find 0 or one index, we try to parse an OpenMP array
       // section. This allow us to support C++23 multi dimensional subscript and
       // OpenMp sections in the same language mode.
-<<<<<<< HEAD
-      // TODO: ';'?
       if (!(getLangOpts().OpenMP || getLangOpts().OmpSs)
           || (getLangOpts().OpenMP && Tok.isNot(tok::colon))
           || (getLangOpts().OmpSs && (Tok.isNot(tok::colon) && Tok.isNot(tok::semi)))) {
-        if (!getLangOpts().CPlusPlus2b) {
-=======
-      if (!getLangOpts().OpenMP || Tok.isNot(tok::colon)) {
         if (!getLangOpts().CPlusPlus23) {
->>>>>>> 3d91caec
           ExprResult Idx;
           if (getLangOpts().CPlusPlus11 && Tok.is(tok::l_brace)) {
             Diag(Tok, diag::warn_cxx98_compat_generalized_initializer_lists);
