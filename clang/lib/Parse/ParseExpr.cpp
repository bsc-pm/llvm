--- conflicted
+++ resolved
@@ -1828,17 +1828,13 @@
     }
     goto ExpectedExpression;
   case tok::l_square:
-<<<<<<< HEAD
-    if (getLangOpts().CPlusPlus11) {
+    if (getLangOpts().CPlusPlus) {
       if (getLangOpts().OmpSs) {
         Res = TryParseOSSArrayShaping();
         // When we've guessed it's an array shape parse it and done
         if (!Res.isInvalid())
           return ParseOSSArrayShaping();
       }
-=======
-    if (getLangOpts().CPlusPlus) {
->>>>>>> b0b35964
       if (getLangOpts().ObjC) {
         // C++11 lambda expressions and Objective-C message sends both start with a
         // square bracket.  There are three possibilities here:
@@ -2050,7 +2046,6 @@
         }
       }
 
-<<<<<<< HEAD
       auto ParseOmpAccSection =
           [this, &ColonLocFirst, &ColonLocSecond, &Length, &Stride, &ArgExprs]() {
         // Handle OpenACC first, since 'AllowOpenACCArraySections' is only enabled
@@ -2062,7 +2057,8 @@
           if (Tok.is(tok::colon)) {
             // Consume ':'
             ColonLocFirst = ConsumeToken();
-            Length = Actions.CorrectDelayedTyposInExpr(ParseExpression());
+            if (Tok.isNot(tok::r_square))
+              Length = Actions.CorrectDelayedTyposInExpr(ParseExpression());
           }
         } else if (ArgExprs.size() <= 1 && getLangOpts().OpenMP) {
           ColonProtectionRAIIObject RAII(*this);
@@ -2085,30 +2081,6 @@
             if (Tok.isNot(tok::r_square)) {
               Stride = ParseExpression();
             }
-=======
-      // Handle OpenACC first, since 'AllowOpenACCArraySections' is only enabled
-      // when actively parsing a 'var' in a 'var-list' during clause/'cache'
-      // parsing, so it is the most specific, and best allows us to handle
-      // OpenACC and OpenMP at the same time.
-      if (ArgExprs.size() <= 1 && AllowOpenACCArraySections) {
-        ColonProtectionRAIIObject RAII(*this);
-        if (Tok.is(tok::colon)) {
-          // Consume ':'
-          ColonLocFirst = ConsumeToken();
-          if (Tok.isNot(tok::r_square))
-            Length = Actions.CorrectDelayedTyposInExpr(ParseExpression());
-        }
-      } else if (ArgExprs.size() <= 1 && getLangOpts().OpenMP) {
-        ColonProtectionRAIIObject RAII(*this);
-        if (Tok.is(tok::colon)) {
-          // Consume ':'
-          ColonLocFirst = ConsumeToken();
-          if (Tok.isNot(tok::r_square) &&
-              (getLangOpts().OpenMP < 50 ||
-               ((Tok.isNot(tok::colon) && getLangOpts().OpenMP >= 50)))) {
-            Length = ParseExpression();
-            Length = Actions.CorrectDelayedTyposInExpr(Length);
->>>>>>> b0b35964
           }
         }
       };
@@ -2153,22 +2125,6 @@
       if (!LHS.isInvalid() && !HasError && !Length.isInvalid() &&
           !Stride.isInvalid() && Tok.is(tok::r_square)) {
         if (ColonLocFirst.isValid() || ColonLocSecond.isValid()) {
-<<<<<<< HEAD
-          if (!IsOssSection)
-            // FIXME: OpenACC hasn't implemented Sema/Array section handling at a
-            // semantic level yet. For now, just reuse the OpenMP implementation
-            // as it gets the parsing/type management mostly right, and we can
-            // replace this call to ActOnOpenACCArraySectionExpr in the future.
-            // Eventually we'll genericize the OPenMPArraySectionExpr type as
-            // well.
-            LHS = Actions.ActOnOMPArraySectionExpr(
-                LHS.get(), Loc, ArgExprs.empty() ? nullptr : ArgExprs[0],
-                ColonLocFirst, ColonLocSecond, Length.get(), Stride.get(), RLoc);
-          else
-            LHS = Actions.ActOnOSSArraySectionExpr(
-                LHS.get(), Loc, ArgExprs.empty() ? nullptr : ArgExprs[0],
-                ColonLocFirst, Length.get(), RLoc, ColonForm);
-=======
           // Like above, AllowOpenACCArraySections is 'more specific' and only
           // enabled when actively parsing a 'var' in a 'var-list' during
           // clause/'cache' construct parsing, so it is more specific. So we
@@ -2180,12 +2136,16 @@
                 LHS.get(), Loc, ArgExprs.empty() ? nullptr : ArgExprs[0],
                 ColonLocFirst, Length.get(), RLoc);
           } else {
-            LHS = Actions.OpenMP().ActOnOMPArraySectionExpr(
-                LHS.get(), Loc, ArgExprs.empty() ? nullptr : ArgExprs[0],
-                ColonLocFirst, ColonLocSecond, Length.get(), Stride.get(),
-                RLoc);
+            if (!IsOssSection)
+              LHS = Actions.OpenMP().ActOnOMPArraySectionExpr(
+                  LHS.get(), Loc, ArgExprs.empty() ? nullptr : ArgExprs[0],
+                  ColonLocFirst, ColonLocSecond, Length.get(), Stride.get(),
+                  RLoc);
+            else
+              LHS = Actions.OmpSs().ActOnOSSArraySectionExpr(
+                  LHS.get(), Loc, ArgExprs.empty() ? nullptr : ArgExprs[0],
+                  ColonLocFirst, Length.get(), RLoc, ColonForm);
           }
->>>>>>> b0b35964
         } else {
           LHS = Actions.ActOnArraySubscriptExpr(getCurScope(), LHS.get(), Loc,
                                                 ArgExprs, RLoc);
@@ -3703,7 +3663,7 @@
     } else {
       // Call Sema to declare the variable
       StringRef IteratorName = Tok.getIdentifierInfo()->getName();
-      Expr *ItE = Actions.ActOnOmpSsMultiDepIterator(
+      Expr *ItE = Actions.OmpSs().ActOnOmpSsMultiDepIterator(
           getCurScope(), IteratorName, Tok.getLocation());
       VarDecl *ItVD = cast<VarDecl>(cast<DeclRefExpr>(ItE)->getDecl());
 
@@ -3780,7 +3740,7 @@
   RLoc = T.getCloseLocation();
 
   if (IsCorrect)
-    return Actions.ActOnOSSMultiDepExpression(
+    return Actions.OmpSs().ActOnOSSMultiDepExpression(
       Loc, RLoc, MultiDepIterators, MultiDepInits,
       MultiDepSizes, MultiDepSteps, MultiDepSizeOrSection,
       DepExpr.get());
@@ -4174,9 +4134,8 @@
   if (Parens.consumeClose())
     return ExprError();
 
-<<<<<<< HEAD
-  return Actions.ActOnObjCAvailabilityCheckExpr(AvailSpecs, BeginLoc,
-                                                Parens.getCloseLocation());
+  return Actions.ObjC().ActOnObjCAvailabilityCheckExpr(
+      AvailSpecs, BeginLoc, Parens.getCloseLocation());
 }
 
 // Use TentativeParsingAction to ensure we're parsing a shaping expression
@@ -4286,9 +4245,5 @@
 
   RLoc = Base.isInvalid() ? Tok.getLocation() : Base.get()->getEndLoc();
 
-  return Actions.ActOnOSSArrayShapingExpr(Base.get(), ShapeList, Loc, RLoc);
-=======
-  return Actions.ObjC().ActOnObjCAvailabilityCheckExpr(
-      AvailSpecs, BeginLoc, Parens.getCloseLocation());
->>>>>>> b0b35964
+  return Actions.OmpSs().ActOnOSSArrayShapingExpr(Base.get(), ShapeList, Loc, RLoc);
 }