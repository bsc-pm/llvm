//===- ExprClassification.cpp - Expression AST Node Implementation --------===//
//
// Part of the LLVM Project, under the Apache License v2.0 with LLVM Exceptions.
// See https://llvm.org/LICENSE.txt for license information.
// SPDX-License-Identifier: Apache-2.0 WITH LLVM-exception
//
//===----------------------------------------------------------------------===//
//
// This file implements Expr::classify.
//
//===----------------------------------------------------------------------===//

#include "clang/AST/Expr.h"
#include "clang/AST/ASTContext.h"
#include "clang/AST/DeclCXX.h"
#include "clang/AST/DeclObjC.h"
#include "clang/AST/DeclTemplate.h"
#include "clang/AST/ExprCXX.h"
#include "clang/AST/ExprObjC.h"
#include "llvm/Support/ErrorHandling.h"

using namespace clang;

using Cl = Expr::Classification;

static Cl::Kinds ClassifyInternal(ASTContext &Ctx, const Expr *E);
static Cl::Kinds ClassifyDecl(ASTContext &Ctx, const Decl *D);
static Cl::Kinds ClassifyUnnamed(ASTContext &Ctx, QualType T);
static Cl::Kinds ClassifyMemberExpr(ASTContext &Ctx, const MemberExpr *E);
static Cl::Kinds ClassifyBinaryOp(ASTContext &Ctx, const BinaryOperator *E);
static Cl::Kinds ClassifyConditional(ASTContext &Ctx,
                                     const Expr *trueExpr,
                                     const Expr *falseExpr);
static Cl::ModifiableType IsModifiable(ASTContext &Ctx, const Expr *E,
                                       Cl::Kinds Kind, SourceLocation &Loc);

Cl Expr::ClassifyImpl(ASTContext &Ctx, SourceLocation *Loc) const {
  assert(!TR->isReferenceType() && "Expressions can't have reference type.");

  Cl::Kinds kind = ClassifyInternal(Ctx, this);
  // C99 6.3.2.1: An lvalue is an expression with an object type or an
  //   incomplete type other than void.
  if (!Ctx.getLangOpts().CPlusPlus) {
    // Thus, no functions.
    if (TR->isFunctionType() || TR == Ctx.OverloadTy)
      kind = Cl::CL_Function;
    // No void either, but qualified void is OK because it is "other than void".
    // Void "lvalues" are classified as addressable void values, which are void
    // expressions whose address can be taken.
    else if (TR->isVoidType() && !TR.hasQualifiers())
      kind = (kind == Cl::CL_LValue ? Cl::CL_AddressableVoid : Cl::CL_Void);
  }

  // Enable this assertion for testing.
  switch (kind) {
  case Cl::CL_LValue: assert(getValueKind() == VK_LValue); break;
  case Cl::CL_XValue: assert(getValueKind() == VK_XValue); break;
  case Cl::CL_Function:
  case Cl::CL_Void:
  case Cl::CL_AddressableVoid:
  case Cl::CL_DuplicateVectorComponents:
  case Cl::CL_MemberFunction:
  case Cl::CL_SubObjCPropertySetting:
  case Cl::CL_ClassTemporary:
  case Cl::CL_ArrayTemporary:
  case Cl::CL_ObjCMessageRValue:
  case Cl::CL_PRValue: assert(getValueKind() == VK_RValue); break;
  }

  Cl::ModifiableType modifiable = Cl::CM_Untested;
  if (Loc)
    modifiable = IsModifiable(Ctx, this, kind, *Loc);
  return Classification(kind, modifiable);
}

/// Classify an expression which creates a temporary, based on its type.
static Cl::Kinds ClassifyTemporary(QualType T) {
  if (T->isRecordType())
    return Cl::CL_ClassTemporary;
  if (T->isArrayType())
    return Cl::CL_ArrayTemporary;

  // No special classification: these don't behave differently from normal
  // prvalues.
  return Cl::CL_PRValue;
}

static Cl::Kinds ClassifyExprValueKind(const LangOptions &Lang,
                                       const Expr *E,
                                       ExprValueKind Kind) {
  switch (Kind) {
  case VK_RValue:
    return Lang.CPlusPlus ? ClassifyTemporary(E->getType()) : Cl::CL_PRValue;
  case VK_LValue:
    return Cl::CL_LValue;
  case VK_XValue:
    return Cl::CL_XValue;
  }
  llvm_unreachable("Invalid value category of implicit cast.");
}

static Cl::Kinds ClassifyInternal(ASTContext &Ctx, const Expr *E) {
  // This function takes the first stab at classifying expressions.
  const LangOptions &Lang = Ctx.getLangOpts();

  switch (E->getStmtClass()) {
  case Stmt::NoStmtClass:
#define ABSTRACT_STMT(Kind)
#define STMT(Kind, Base) case Expr::Kind##Class:
#define EXPR(Kind, Base)
#include "clang/AST/StmtNodes.inc"
    llvm_unreachable("cannot classify a statement");

    // First come the expressions that are always lvalues, unconditionally.
  case Expr::ObjCIsaExprClass:
    // C++ [expr.prim.general]p1: A string literal is an lvalue.
  case Expr::StringLiteralClass:
    // @encode is equivalent to its string
  case Expr::ObjCEncodeExprClass:
    // __func__ and friends are too.
  case Expr::PredefinedExprClass:
    // Property references are lvalues
  case Expr::ObjCSubscriptRefExprClass:
  case Expr::ObjCPropertyRefExprClass:
    // C++ [expr.typeid]p1: The result of a typeid expression is an lvalue of...
  case Expr::CXXTypeidExprClass:
  case Expr::CXXUuidofExprClass:
    // Unresolved lookups and uncorrected typos get classified as lvalues.
    // FIXME: Is this wise? Should they get their own kind?
  case Expr::UnresolvedLookupExprClass:
  case Expr::UnresolvedMemberExprClass:
  case Expr::TypoExprClass:
  case Expr::RecoveryExprClass:
  case Expr::DependentCoawaitExprClass:
  case Expr::CXXDependentScopeMemberExprClass:
  case Expr::DependentScopeDeclRefExprClass:
    // ObjC instance variables are lvalues
    // FIXME: ObjC++0x might have different rules
  case Expr::ObjCIvarRefExprClass:
  case Expr::FunctionParmPackExprClass:
  case Expr::MSPropertyRefExprClass:
  case Expr::MSPropertySubscriptExprClass:
  case Expr::OMPArraySectionExprClass:
<<<<<<< HEAD
  case Expr::OSSArraySectionExprClass:
  case Expr::OSSArrayShapingExprClass:
=======
  case Expr::OMPArrayShapingExprClass:
  case Expr::OMPIteratorExprClass:
>>>>>>> 7d416743
    return Cl::CL_LValue;

    // C99 6.5.2.5p5 says that compound literals are lvalues.
    // In C++, they're prvalue temporaries, except for file-scope arrays.
  case Expr::CompoundLiteralExprClass:
    return !E->isLValue() ? ClassifyTemporary(E->getType()) : Cl::CL_LValue;

    // Expressions that are prvalues.
  case Expr::CXXBoolLiteralExprClass:
  case Expr::CXXPseudoDestructorExprClass:
  case Expr::UnaryExprOrTypeTraitExprClass:
  case Expr::CXXNewExprClass:
  case Expr::CXXThisExprClass:
  case Expr::CXXNullPtrLiteralExprClass:
  case Expr::ImaginaryLiteralClass:
  case Expr::GNUNullExprClass:
  case Expr::OffsetOfExprClass:
  case Expr::CXXThrowExprClass:
  case Expr::ShuffleVectorExprClass:
  case Expr::ConvertVectorExprClass:
  case Expr::IntegerLiteralClass:
  case Expr::FixedPointLiteralClass:
  case Expr::CharacterLiteralClass:
  case Expr::AddrLabelExprClass:
  case Expr::CXXDeleteExprClass:
  case Expr::ImplicitValueInitExprClass:
  case Expr::BlockExprClass:
  case Expr::FloatingLiteralClass:
  case Expr::CXXNoexceptExprClass:
  case Expr::CXXScalarValueInitExprClass:
  case Expr::TypeTraitExprClass:
  case Expr::ArrayTypeTraitExprClass:
  case Expr::ExpressionTraitExprClass:
  case Expr::ObjCSelectorExprClass:
  case Expr::ObjCProtocolExprClass:
  case Expr::ObjCStringLiteralClass:
  case Expr::ObjCBoxedExprClass:
  case Expr::ObjCArrayLiteralClass:
  case Expr::ObjCDictionaryLiteralClass:
  case Expr::ObjCBoolLiteralExprClass:
  case Expr::ObjCAvailabilityCheckExprClass:
  case Expr::ParenListExprClass:
  case Expr::SizeOfPackExprClass:
  case Expr::SubstNonTypeTemplateParmPackExprClass:
  case Expr::AsTypeExprClass:
  case Expr::ObjCIndirectCopyRestoreExprClass:
  case Expr::AtomicExprClass:
  case Expr::CXXFoldExprClass:
  case Expr::ArrayInitLoopExprClass:
  case Expr::ArrayInitIndexExprClass:
  case Expr::NoInitExprClass:
  case Expr::DesignatedInitUpdateExprClass:
  case Expr::SourceLocExprClass:
  case Expr::ConceptSpecializationExprClass:
  case Expr::RequiresExprClass:
    return Cl::CL_PRValue;

  case Expr::ConstantExprClass:
    return ClassifyInternal(Ctx, cast<ConstantExpr>(E)->getSubExpr());

    // Next come the complicated cases.
  case Expr::SubstNonTypeTemplateParmExprClass:
    return ClassifyInternal(Ctx,
                 cast<SubstNonTypeTemplateParmExpr>(E)->getReplacement());

    // C, C++98 [expr.sub]p1: The result is an lvalue of type "T".
    // C++11 (DR1213): in the case of an array operand, the result is an lvalue
    //                 if that operand is an lvalue and an xvalue otherwise.
    // Subscripting vector types is more like member access.
  case Expr::ArraySubscriptExprClass:
    if (cast<ArraySubscriptExpr>(E)->getBase()->getType()->isVectorType())
      return ClassifyInternal(Ctx, cast<ArraySubscriptExpr>(E)->getBase());
    if (Lang.CPlusPlus11) {
      // Step over the array-to-pointer decay if present, but not over the
      // temporary materialization.
      auto *Base = cast<ArraySubscriptExpr>(E)->getBase()->IgnoreImpCasts();
      if (Base->getType()->isArrayType())
        return ClassifyInternal(Ctx, Base);
    }
    return Cl::CL_LValue;

    // C++ [expr.prim.general]p3: The result is an lvalue if the entity is a
    //   function or variable and a prvalue otherwise.
  case Expr::DeclRefExprClass:
    if (E->getType() == Ctx.UnknownAnyTy)
      return isa<FunctionDecl>(cast<DeclRefExpr>(E)->getDecl())
               ? Cl::CL_PRValue : Cl::CL_LValue;
    return ClassifyDecl(Ctx, cast<DeclRefExpr>(E)->getDecl());

    // Member access is complex.
  case Expr::MemberExprClass:
    return ClassifyMemberExpr(Ctx, cast<MemberExpr>(E));

  case Expr::UnaryOperatorClass:
    switch (cast<UnaryOperator>(E)->getOpcode()) {
      // C++ [expr.unary.op]p1: The unary * operator performs indirection:
      //   [...] the result is an lvalue referring to the object or function
      //   to which the expression points.
    case UO_Deref:
      return Cl::CL_LValue;

      // GNU extensions, simply look through them.
    case UO_Extension:
      return ClassifyInternal(Ctx, cast<UnaryOperator>(E)->getSubExpr());

    // Treat _Real and _Imag basically as if they were member
    // expressions:  l-value only if the operand is a true l-value.
    case UO_Real:
    case UO_Imag: {
      const Expr *Op = cast<UnaryOperator>(E)->getSubExpr()->IgnoreParens();
      Cl::Kinds K = ClassifyInternal(Ctx, Op);
      if (K != Cl::CL_LValue) return K;

      if (isa<ObjCPropertyRefExpr>(Op))
        return Cl::CL_SubObjCPropertySetting;
      return Cl::CL_LValue;
    }

      // C++ [expr.pre.incr]p1: The result is the updated operand; it is an
      //   lvalue, [...]
      // Not so in C.
    case UO_PreInc:
    case UO_PreDec:
      return Lang.CPlusPlus ? Cl::CL_LValue : Cl::CL_PRValue;

    default:
      return Cl::CL_PRValue;
    }

  case Expr::OpaqueValueExprClass:
    return ClassifyExprValueKind(Lang, E, E->getValueKind());

    // Pseudo-object expressions can produce l-values with reference magic.
  case Expr::PseudoObjectExprClass:
    return ClassifyExprValueKind(Lang, E,
                                 cast<PseudoObjectExpr>(E)->getValueKind());

    // Implicit casts are lvalues if they're lvalue casts. Other than that, we
    // only specifically record class temporaries.
  case Expr::ImplicitCastExprClass:
    return ClassifyExprValueKind(Lang, E, E->getValueKind());

    // C++ [expr.prim.general]p4: The presence of parentheses does not affect
    //   whether the expression is an lvalue.
  case Expr::ParenExprClass:
    return ClassifyInternal(Ctx, cast<ParenExpr>(E)->getSubExpr());

    // C11 6.5.1.1p4: [A generic selection] is an lvalue, a function designator,
    // or a void expression if its result expression is, respectively, an
    // lvalue, a function designator, or a void expression.
  case Expr::GenericSelectionExprClass:
    if (cast<GenericSelectionExpr>(E)->isResultDependent())
      return Cl::CL_PRValue;
    return ClassifyInternal(Ctx,cast<GenericSelectionExpr>(E)->getResultExpr());

  case Expr::BinaryOperatorClass:
  case Expr::CompoundAssignOperatorClass:
    // C doesn't have any binary expressions that are lvalues.
    if (Lang.CPlusPlus)
      return ClassifyBinaryOp(Ctx, cast<BinaryOperator>(E));
    return Cl::CL_PRValue;

  case Expr::CallExprClass:
  case Expr::CXXOperatorCallExprClass:
  case Expr::CXXMemberCallExprClass:
  case Expr::UserDefinedLiteralClass:
  case Expr::CUDAKernelCallExprClass:
    return ClassifyUnnamed(Ctx, cast<CallExpr>(E)->getCallReturnType(Ctx));

  case Expr::CXXRewrittenBinaryOperatorClass:
    return ClassifyInternal(
        Ctx, cast<CXXRewrittenBinaryOperator>(E)->getSemanticForm());

    // __builtin_choose_expr is equivalent to the chosen expression.
  case Expr::ChooseExprClass:
    return ClassifyInternal(Ctx, cast<ChooseExpr>(E)->getChosenSubExpr());

    // Extended vector element access is an lvalue unless there are duplicates
    // in the shuffle expression.
  case Expr::ExtVectorElementExprClass:
    if (cast<ExtVectorElementExpr>(E)->containsDuplicateElements())
      return Cl::CL_DuplicateVectorComponents;
    if (cast<ExtVectorElementExpr>(E)->isArrow())
      return Cl::CL_LValue;
    return ClassifyInternal(Ctx, cast<ExtVectorElementExpr>(E)->getBase());

    // Simply look at the actual default argument.
  case Expr::CXXDefaultArgExprClass:
    return ClassifyInternal(Ctx, cast<CXXDefaultArgExpr>(E)->getExpr());

    // Same idea for default initializers.
  case Expr::CXXDefaultInitExprClass:
    return ClassifyInternal(Ctx, cast<CXXDefaultInitExpr>(E)->getExpr());

    // Same idea for temporary binding.
  case Expr::CXXBindTemporaryExprClass:
    return ClassifyInternal(Ctx, cast<CXXBindTemporaryExpr>(E)->getSubExpr());

    // And the cleanups guard.
  case Expr::ExprWithCleanupsClass:
    return ClassifyInternal(Ctx, cast<ExprWithCleanups>(E)->getSubExpr());

    // Casts depend completely on the target type. All casts work the same.
  case Expr::CStyleCastExprClass:
  case Expr::CXXFunctionalCastExprClass:
  case Expr::CXXStaticCastExprClass:
  case Expr::CXXDynamicCastExprClass:
  case Expr::CXXReinterpretCastExprClass:
  case Expr::CXXConstCastExprClass:
  case Expr::ObjCBridgedCastExprClass:
  case Expr::BuiltinBitCastExprClass:
    // Only in C++ can casts be interesting at all.
    if (!Lang.CPlusPlus) return Cl::CL_PRValue;
    return ClassifyUnnamed(Ctx, cast<ExplicitCastExpr>(E)->getTypeAsWritten());

  case Expr::CXXUnresolvedConstructExprClass:
    return ClassifyUnnamed(Ctx,
                      cast<CXXUnresolvedConstructExpr>(E)->getTypeAsWritten());

  case Expr::BinaryConditionalOperatorClass: {
    if (!Lang.CPlusPlus) return Cl::CL_PRValue;
    const auto *co = cast<BinaryConditionalOperator>(E);
    return ClassifyConditional(Ctx, co->getTrueExpr(), co->getFalseExpr());
  }

  case Expr::ConditionalOperatorClass: {
    // Once again, only C++ is interesting.
    if (!Lang.CPlusPlus) return Cl::CL_PRValue;
    const auto *co = cast<ConditionalOperator>(E);
    return ClassifyConditional(Ctx, co->getTrueExpr(), co->getFalseExpr());
  }

    // ObjC message sends are effectively function calls, if the target function
    // is known.
  case Expr::ObjCMessageExprClass:
    if (const ObjCMethodDecl *Method =
          cast<ObjCMessageExpr>(E)->getMethodDecl()) {
      Cl::Kinds kind = ClassifyUnnamed(Ctx, Method->getReturnType());
      return (kind == Cl::CL_PRValue) ? Cl::CL_ObjCMessageRValue : kind;
    }
    return Cl::CL_PRValue;

    // Some C++ expressions are always class temporaries.
  case Expr::CXXConstructExprClass:
  case Expr::CXXInheritedCtorInitExprClass:
  case Expr::CXXTemporaryObjectExprClass:
  case Expr::LambdaExprClass:
  case Expr::CXXStdInitializerListExprClass:
    return Cl::CL_ClassTemporary;

  case Expr::VAArgExprClass:
    return ClassifyUnnamed(Ctx, E->getType());

  case Expr::DesignatedInitExprClass:
    return ClassifyInternal(Ctx, cast<DesignatedInitExpr>(E)->getInit());

  case Expr::StmtExprClass: {
    const CompoundStmt *S = cast<StmtExpr>(E)->getSubStmt();
    if (const auto *LastExpr = dyn_cast_or_null<Expr>(S->body_back()))
      return ClassifyUnnamed(Ctx, LastExpr->getType());
    return Cl::CL_PRValue;
  }

  case Expr::PackExpansionExprClass:
    return ClassifyInternal(Ctx, cast<PackExpansionExpr>(E)->getPattern());

  case Expr::MaterializeTemporaryExprClass:
    return cast<MaterializeTemporaryExpr>(E)->isBoundToLvalueReference()
              ? Cl::CL_LValue
              : Cl::CL_XValue;

  case Expr::InitListExprClass:
    // An init list can be an lvalue if it is bound to a reference and
    // contains only one element. In that case, we look at that element
    // for an exact classification. Init list creation takes care of the
    // value kind for us, so we only need to fine-tune.
    if (E->isRValue())
      return ClassifyExprValueKind(Lang, E, E->getValueKind());
    assert(cast<InitListExpr>(E)->getNumInits() == 1 &&
           "Only 1-element init lists can be glvalues.");
    return ClassifyInternal(Ctx, cast<InitListExpr>(E)->getInit(0));

  case Expr::CoawaitExprClass:
  case Expr::CoyieldExprClass:
    return ClassifyInternal(Ctx, cast<CoroutineSuspendExpr>(E)->getResumeExpr());
  }

  llvm_unreachable("unhandled expression kind in classification");
}

/// ClassifyDecl - Return the classification of an expression referencing the
/// given declaration.
static Cl::Kinds ClassifyDecl(ASTContext &Ctx, const Decl *D) {
  // C++ [expr.prim.general]p6: The result is an lvalue if the entity is a
  //   function, variable, or data member and a prvalue otherwise.
  // In C, functions are not lvalues.
  // In addition, NonTypeTemplateParmDecl derives from VarDecl but isn't an
  // lvalue unless it's a reference type (C++ [temp.param]p6), so we need to
  // special-case this.

  if (isa<CXXMethodDecl>(D) && cast<CXXMethodDecl>(D)->isInstance())
    return Cl::CL_MemberFunction;

  bool islvalue;
  if (const auto *NTTParm = dyn_cast<NonTypeTemplateParmDecl>(D))
    islvalue = NTTParm->getType()->isReferenceType();
  else
    islvalue = isa<VarDecl>(D) || isa<FieldDecl>(D) ||
               isa<IndirectFieldDecl>(D) ||
               isa<BindingDecl>(D) ||
               isa<MSGuidDecl>(D) ||
               (Ctx.getLangOpts().CPlusPlus &&
                (isa<FunctionDecl>(D) || isa<MSPropertyDecl>(D) ||
                 isa<FunctionTemplateDecl>(D)));

  return islvalue ? Cl::CL_LValue : Cl::CL_PRValue;
}

/// ClassifyUnnamed - Return the classification of an expression yielding an
/// unnamed value of the given type. This applies in particular to function
/// calls and casts.
static Cl::Kinds ClassifyUnnamed(ASTContext &Ctx, QualType T) {
  // In C, function calls are always rvalues.
  if (!Ctx.getLangOpts().CPlusPlus) return Cl::CL_PRValue;

  // C++ [expr.call]p10: A function call is an lvalue if the result type is an
  //   lvalue reference type or an rvalue reference to function type, an xvalue
  //   if the result type is an rvalue reference to object type, and a prvalue
  //   otherwise.
  if (T->isLValueReferenceType())
    return Cl::CL_LValue;
  const auto *RV = T->getAs<RValueReferenceType>();
  if (!RV) // Could still be a class temporary, though.
    return ClassifyTemporary(T);

  return RV->getPointeeType()->isFunctionType() ? Cl::CL_LValue : Cl::CL_XValue;
}

static Cl::Kinds ClassifyMemberExpr(ASTContext &Ctx, const MemberExpr *E) {
  if (E->getType() == Ctx.UnknownAnyTy)
    return (isa<FunctionDecl>(E->getMemberDecl())
              ? Cl::CL_PRValue : Cl::CL_LValue);

  // Handle C first, it's easier.
  if (!Ctx.getLangOpts().CPlusPlus) {
    // C99 6.5.2.3p3
    // For dot access, the expression is an lvalue if the first part is. For
    // arrow access, it always is an lvalue.
    if (E->isArrow())
      return Cl::CL_LValue;
    // ObjC property accesses are not lvalues, but get special treatment.
    Expr *Base = E->getBase()->IgnoreParens();
    if (isa<ObjCPropertyRefExpr>(Base))
      return Cl::CL_SubObjCPropertySetting;
    return ClassifyInternal(Ctx, Base);
  }

  NamedDecl *Member = E->getMemberDecl();
  // C++ [expr.ref]p3: E1->E2 is converted to the equivalent form (*(E1)).E2.
  // C++ [expr.ref]p4: If E2 is declared to have type "reference to T", then
  //   E1.E2 is an lvalue.
  if (const auto *Value = dyn_cast<ValueDecl>(Member))
    if (Value->getType()->isReferenceType())
      return Cl::CL_LValue;

  //   Otherwise, one of the following rules applies.
  //   -- If E2 is a static member [...] then E1.E2 is an lvalue.
  if (isa<VarDecl>(Member) && Member->getDeclContext()->isRecord())
    return Cl::CL_LValue;

  //   -- If E2 is a non-static data member [...]. If E1 is an lvalue, then
  //      E1.E2 is an lvalue; if E1 is an xvalue, then E1.E2 is an xvalue;
  //      otherwise, it is a prvalue.
  if (isa<FieldDecl>(Member)) {
    // *E1 is an lvalue
    if (E->isArrow())
      return Cl::CL_LValue;
    Expr *Base = E->getBase()->IgnoreParenImpCasts();
    if (isa<ObjCPropertyRefExpr>(Base))
      return Cl::CL_SubObjCPropertySetting;
    return ClassifyInternal(Ctx, E->getBase());
  }

  //   -- If E2 is a [...] member function, [...]
  //      -- If it refers to a static member function [...], then E1.E2 is an
  //         lvalue; [...]
  //      -- Otherwise [...] E1.E2 is a prvalue.
  if (const auto *Method = dyn_cast<CXXMethodDecl>(Member))
    return Method->isStatic() ? Cl::CL_LValue : Cl::CL_MemberFunction;

  //   -- If E2 is a member enumerator [...], the expression E1.E2 is a prvalue.
  // So is everything else we haven't handled yet.
  return Cl::CL_PRValue;
}

static Cl::Kinds ClassifyBinaryOp(ASTContext &Ctx, const BinaryOperator *E) {
  assert(Ctx.getLangOpts().CPlusPlus &&
         "This is only relevant for C++.");
  // C++ [expr.ass]p1: All [...] return an lvalue referring to the left operand.
  // Except we override this for writes to ObjC properties.
  if (E->isAssignmentOp())
    return (E->getLHS()->getObjectKind() == OK_ObjCProperty
              ? Cl::CL_PRValue : Cl::CL_LValue);

  // C++ [expr.comma]p1: the result is of the same value category as its right
  //   operand, [...].
  if (E->getOpcode() == BO_Comma)
    return ClassifyInternal(Ctx, E->getRHS());

  // C++ [expr.mptr.oper]p6: The result of a .* expression whose second operand
  //   is a pointer to a data member is of the same value category as its first
  //   operand.
  if (E->getOpcode() == BO_PtrMemD)
    return (E->getType()->isFunctionType() ||
            E->hasPlaceholderType(BuiltinType::BoundMember))
             ? Cl::CL_MemberFunction
             : ClassifyInternal(Ctx, E->getLHS());

  // C++ [expr.mptr.oper]p6: The result of an ->* expression is an lvalue if its
  //   second operand is a pointer to data member and a prvalue otherwise.
  if (E->getOpcode() == BO_PtrMemI)
    return (E->getType()->isFunctionType() ||
            E->hasPlaceholderType(BuiltinType::BoundMember))
             ? Cl::CL_MemberFunction
             : Cl::CL_LValue;

  // All other binary operations are prvalues.
  return Cl::CL_PRValue;
}

static Cl::Kinds ClassifyConditional(ASTContext &Ctx, const Expr *True,
                                     const Expr *False) {
  assert(Ctx.getLangOpts().CPlusPlus &&
         "This is only relevant for C++.");

  // C++ [expr.cond]p2
  //   If either the second or the third operand has type (cv) void,
  //   one of the following shall hold:
  if (True->getType()->isVoidType() || False->getType()->isVoidType()) {
    // The second or the third operand (but not both) is a (possibly
    // parenthesized) throw-expression; the result is of the [...] value
    // category of the other.
    bool TrueIsThrow = isa<CXXThrowExpr>(True->IgnoreParenImpCasts());
    bool FalseIsThrow = isa<CXXThrowExpr>(False->IgnoreParenImpCasts());
    if (const Expr *NonThrow = TrueIsThrow ? (FalseIsThrow ? nullptr : False)
                                           : (FalseIsThrow ? True : nullptr))
      return ClassifyInternal(Ctx, NonThrow);

    //   [Otherwise] the result [...] is a prvalue.
    return Cl::CL_PRValue;
  }

  // Note that at this point, we have already performed all conversions
  // according to [expr.cond]p3.
  // C++ [expr.cond]p4: If the second and third operands are glvalues of the
  //   same value category [...], the result is of that [...] value category.
  // C++ [expr.cond]p5: Otherwise, the result is a prvalue.
  Cl::Kinds LCl = ClassifyInternal(Ctx, True),
            RCl = ClassifyInternal(Ctx, False);
  return LCl == RCl ? LCl : Cl::CL_PRValue;
}

static Cl::ModifiableType IsModifiable(ASTContext &Ctx, const Expr *E,
                                       Cl::Kinds Kind, SourceLocation &Loc) {
  // As a general rule, we only care about lvalues. But there are some rvalues
  // for which we want to generate special results.
  if (Kind == Cl::CL_PRValue) {
    // For the sake of better diagnostics, we want to specifically recognize
    // use of the GCC cast-as-lvalue extension.
    if (const auto *CE = dyn_cast<ExplicitCastExpr>(E->IgnoreParens())) {
      if (CE->getSubExpr()->IgnoreParenImpCasts()->isLValue()) {
        Loc = CE->getExprLoc();
        return Cl::CM_LValueCast;
      }
    }
  }
  if (Kind != Cl::CL_LValue)
    return Cl::CM_RValue;

  // This is the lvalue case.
  // Functions are lvalues in C++, but not modifiable. (C++ [basic.lval]p6)
  if (Ctx.getLangOpts().CPlusPlus && E->getType()->isFunctionType())
    return Cl::CM_Function;

  // Assignment to a property in ObjC is an implicit setter access. But a
  // setter might not exist.
  if (const auto *Expr = dyn_cast<ObjCPropertyRefExpr>(E)) {
    if (Expr->isImplicitProperty() &&
        Expr->getImplicitPropertySetter() == nullptr)
      return Cl::CM_NoSetterProperty;
  }

  CanQualType CT = Ctx.getCanonicalType(E->getType());
  // Const stuff is obviously not modifiable.
  if (CT.isConstQualified())
    return Cl::CM_ConstQualified;
  if (Ctx.getLangOpts().OpenCL &&
      CT.getQualifiers().getAddressSpace() == LangAS::opencl_constant)
    return Cl::CM_ConstAddrSpace;

  // Arrays are not modifiable, only their elements are.
  if (CT->isArrayType())
    return Cl::CM_ArrayType;
  // Incomplete types are not modifiable.
  if (CT->isIncompleteType())
    return Cl::CM_IncompleteType;

  // Records with any const fields (recursively) are not modifiable.
  if (const RecordType *R = CT->getAs<RecordType>())
    if (R->hasConstFields())
      return Cl::CM_ConstQualifiedField;

  return Cl::CM_Modifiable;
}

Expr::LValueClassification Expr::ClassifyLValue(ASTContext &Ctx) const {
  Classification VC = Classify(Ctx);
  switch (VC.getKind()) {
  case Cl::CL_LValue: return LV_Valid;
  case Cl::CL_XValue: return LV_InvalidExpression;
  case Cl::CL_Function: return LV_NotObjectType;
  case Cl::CL_Void: return LV_InvalidExpression;
  case Cl::CL_AddressableVoid: return LV_IncompleteVoidType;
  case Cl::CL_DuplicateVectorComponents: return LV_DuplicateVectorComponents;
  case Cl::CL_MemberFunction: return LV_MemberFunction;
  case Cl::CL_SubObjCPropertySetting: return LV_SubObjCPropertySetting;
  case Cl::CL_ClassTemporary: return LV_ClassTemporary;
  case Cl::CL_ArrayTemporary: return LV_ArrayTemporary;
  case Cl::CL_ObjCMessageRValue: return LV_InvalidMessageExpression;
  case Cl::CL_PRValue: return LV_InvalidExpression;
  }
  llvm_unreachable("Unhandled kind");
}

Expr::isModifiableLvalueResult
Expr::isModifiableLvalue(ASTContext &Ctx, SourceLocation *Loc) const {
  SourceLocation dummy;
  Classification VC = ClassifyModifiable(Ctx, Loc ? *Loc : dummy);
  switch (VC.getKind()) {
  case Cl::CL_LValue: break;
  case Cl::CL_XValue: return MLV_InvalidExpression;
  case Cl::CL_Function: return MLV_NotObjectType;
  case Cl::CL_Void: return MLV_InvalidExpression;
  case Cl::CL_AddressableVoid: return MLV_IncompleteVoidType;
  case Cl::CL_DuplicateVectorComponents: return MLV_DuplicateVectorComponents;
  case Cl::CL_MemberFunction: return MLV_MemberFunction;
  case Cl::CL_SubObjCPropertySetting: return MLV_SubObjCPropertySetting;
  case Cl::CL_ClassTemporary: return MLV_ClassTemporary;
  case Cl::CL_ArrayTemporary: return MLV_ArrayTemporary;
  case Cl::CL_ObjCMessageRValue: return MLV_InvalidMessageExpression;
  case Cl::CL_PRValue:
    return VC.getModifiable() == Cl::CM_LValueCast ?
      MLV_LValueCast : MLV_InvalidExpression;
  }
  assert(VC.getKind() == Cl::CL_LValue && "Unhandled kind");
  switch (VC.getModifiable()) {
  case Cl::CM_Untested: llvm_unreachable("Did not test modifiability");
  case Cl::CM_Modifiable: return MLV_Valid;
  case Cl::CM_RValue: llvm_unreachable("CM_RValue and CL_LValue don't match");
  case Cl::CM_Function: return MLV_NotObjectType;
  case Cl::CM_LValueCast:
    llvm_unreachable("CM_LValueCast and CL_LValue don't match");
  case Cl::CM_NoSetterProperty: return MLV_NoSetterProperty;
  case Cl::CM_ConstQualified: return MLV_ConstQualified;
  case Cl::CM_ConstQualifiedField: return MLV_ConstQualifiedField;
  case Cl::CM_ConstAddrSpace: return MLV_ConstAddrSpace;
  case Cl::CM_ArrayType: return MLV_ArrayType;
  case Cl::CM_IncompleteType: return MLV_IncompleteType;
  }
  llvm_unreachable("Unhandled modifiable type");
}<|MERGE_RESOLUTION|>--- conflicted
+++ resolved
@@ -141,13 +141,11 @@
   case Expr::MSPropertyRefExprClass:
   case Expr::MSPropertySubscriptExprClass:
   case Expr::OMPArraySectionExprClass:
-<<<<<<< HEAD
+  case Expr::OMPArrayShapingExprClass:
+  case Expr::OMPIteratorExprClass:
+    // OmpSs
   case Expr::OSSArraySectionExprClass:
   case Expr::OSSArrayShapingExprClass:
-=======
-  case Expr::OMPArrayShapingExprClass:
-  case Expr::OMPIteratorExprClass:
->>>>>>> 7d416743
     return Cl::CL_LValue;
 
     // C99 6.5.2.5p5 says that compound literals are lvalues.
