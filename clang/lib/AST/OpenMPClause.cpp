//===- OpenMPClause.cpp - Classes for OpenMP clauses ----------------------===//
//
// Part of the LLVM Project, under the Apache License v2.0 with LLVM Exceptions.
// See https://llvm.org/LICENSE.txt for license information.
// SPDX-License-Identifier: Apache-2.0 WITH LLVM-exception
//
//===----------------------------------------------------------------------===//
//
// This file implements the subclesses of Stmt class declared in OpenMPClause.h
//
//===----------------------------------------------------------------------===//

#include "clang/AST/OpenMPClause.h"
#include "clang/AST/ASTContext.h"
#include "clang/AST/Attr.h"
#include "clang/AST/Decl.h"
#include "clang/AST/DeclOpenMP.h"
#include "clang/Basic/LLVM.h"
#include "clang/Basic/OpenMPKinds.h"
#include "clang/Basic/TargetInfo.h"
#include "llvm/ADT/SmallPtrSet.h"
#include "llvm/Support/Casting.h"
#include "llvm/Support/ErrorHandling.h"
#include <algorithm>
#include <cassert>

using namespace clang;
using namespace llvm;
using namespace omp;

OMPClause::child_range OMPClause::children() {
  switch (getClauseKind()) {
  default:
    break;
#define GEN_CLANG_CLAUSE_CLASS
#define CLAUSE_CLASS(Enum, Str, Class)                                         \
  case Enum:                                                                   \
    return static_cast<Class *>(this)->children();
#include "llvm/Frontend/OpenMP/OMP.inc"
  }
  llvm_unreachable("unknown OMPClause");
}

OMPClause::child_range OMPClause::used_children() {
  switch (getClauseKind()) {
#define GEN_CLANG_CLAUSE_CLASS
#define CLAUSE_CLASS(Enum, Str, Class)                                         \
  case Enum:                                                                   \
    return static_cast<Class *>(this)->used_children();
#define CLAUSE_NO_CLASS(Enum, Str)                                             \
  case Enum:                                                                   \
    break;
#include "llvm/Frontend/OpenMP/OMP.inc"
  }
  llvm_unreachable("unknown OMPClause");
}

OMPClauseWithPreInit *OMPClauseWithPreInit::get(OMPClause *C) {
  auto *Res = OMPClauseWithPreInit::get(const_cast<const OMPClause *>(C));
  return Res ? const_cast<OMPClauseWithPreInit *>(Res) : nullptr;
}

const OMPClauseWithPreInit *OMPClauseWithPreInit::get(const OMPClause *C) {
  switch (C->getClauseKind()) {
  case OMPC_schedule:
    return static_cast<const OMPScheduleClause *>(C);
  case OMPC_dist_schedule:
    return static_cast<const OMPDistScheduleClause *>(C);
  case OMPC_firstprivate:
    return static_cast<const OMPFirstprivateClause *>(C);
  case OMPC_lastprivate:
    return static_cast<const OMPLastprivateClause *>(C);
  case OMPC_reduction:
    return static_cast<const OMPReductionClause *>(C);
  case OMPC_task_reduction:
    return static_cast<const OMPTaskReductionClause *>(C);
  case OMPC_in_reduction:
    return static_cast<const OMPInReductionClause *>(C);
  case OMPC_linear:
    return static_cast<const OMPLinearClause *>(C);
  case OMPC_if:
    return static_cast<const OMPIfClause *>(C);
  case OMPC_num_threads:
    return static_cast<const OMPNumThreadsClause *>(C);
  case OMPC_num_teams:
    return static_cast<const OMPNumTeamsClause *>(C);
  case OMPC_thread_limit:
    return static_cast<const OMPThreadLimitClause *>(C);
  case OMPC_device:
    return static_cast<const OMPDeviceClause *>(C);
  case OMPC_grainsize:
    return static_cast<const OMPGrainsizeClause *>(C);
  case OMPC_num_tasks:
    return static_cast<const OMPNumTasksClause *>(C);
  case OMPC_final:
    return static_cast<const OMPFinalClause *>(C);
  case OMPC_priority:
    return static_cast<const OMPPriorityClause *>(C);
  case OMPC_novariants:
    return static_cast<const OMPNovariantsClause *>(C);
  case OMPC_nocontext:
    return static_cast<const OMPNocontextClause *>(C);
  case OMPC_filter:
    return static_cast<const OMPFilterClause *>(C);
  case OMPC_free_agent:
    return static_cast<const OMPFreeAgentClause *>(C);
  case OMPC_default:
  case OMPC_proc_bind:
  case OMPC_safelen:
  case OMPC_simdlen:
  case OMPC_sizes:
  case OMPC_allocator:
  case OMPC_allocate:
  case OMPC_collapse:
  case OMPC_private:
  case OMPC_shared:
  case OMPC_aligned:
  case OMPC_copyin:
  case OMPC_copyprivate:
  case OMPC_ordered:
  case OMPC_nowait:
  case OMPC_untied:
  case OMPC_mergeable:
  case OMPC_threadprivate:
  case OMPC_flush:
  case OMPC_depobj:
  case OMPC_read:
  case OMPC_write:
  case OMPC_update:
  case OMPC_capture:
  case OMPC_compare:
  case OMPC_seq_cst:
  case OMPC_acq_rel:
  case OMPC_acquire:
  case OMPC_release:
  case OMPC_relaxed:
  case OMPC_depend:
  case OMPC_threads:
  case OMPC_simd:
  case OMPC_map:
  case OMPC_nogroup:
  case OMPC_hint:
  case OMPC_defaultmap:
  case OMPC_unknown:
  case OMPC_uniform:
  case OMPC_to:
  case OMPC_from:
  case OMPC_use_device_ptr:
  case OMPC_use_device_addr:
  case OMPC_is_device_ptr:
  case OMPC_has_device_addr:
  case OMPC_unified_address:
  case OMPC_unified_shared_memory:
  case OMPC_reverse_offload:
  case OMPC_dynamic_allocators:
  case OMPC_atomic_default_mem_order:
  case OMPC_device_type:
  case OMPC_match:
  case OMPC_nontemporal:
  case OMPC_order:
  case OMPC_destroy:
  case OMPC_detach:
  case OMPC_inclusive:
  case OMPC_exclusive:
  case OMPC_uses_allocators:
  case OMPC_affinity:
  case OMPC_when:
  case OMPC_bind:
    break;
  default:
    break;
  }

  return nullptr;
}

OMPClauseWithPostUpdate *OMPClauseWithPostUpdate::get(OMPClause *C) {
  auto *Res = OMPClauseWithPostUpdate::get(const_cast<const OMPClause *>(C));
  return Res ? const_cast<OMPClauseWithPostUpdate *>(Res) : nullptr;
}

const OMPClauseWithPostUpdate *OMPClauseWithPostUpdate::get(const OMPClause *C) {
  switch (C->getClauseKind()) {
  case OMPC_lastprivate:
    return static_cast<const OMPLastprivateClause *>(C);
  case OMPC_reduction:
    return static_cast<const OMPReductionClause *>(C);
  case OMPC_task_reduction:
    return static_cast<const OMPTaskReductionClause *>(C);
  case OMPC_in_reduction:
    return static_cast<const OMPInReductionClause *>(C);
  case OMPC_linear:
    return static_cast<const OMPLinearClause *>(C);
  case OMPC_schedule:
  case OMPC_dist_schedule:
  case OMPC_firstprivate:
  case OMPC_default:
  case OMPC_proc_bind:
  case OMPC_if:
  case OMPC_final:
  case OMPC_num_threads:
  case OMPC_safelen:
  case OMPC_simdlen:
  case OMPC_sizes:
  case OMPC_allocator:
  case OMPC_allocate:
  case OMPC_collapse:
  case OMPC_private:
  case OMPC_shared:
  case OMPC_aligned:
  case OMPC_copyin:
  case OMPC_copyprivate:
  case OMPC_ordered:
  case OMPC_nowait:
  case OMPC_untied:
  case OMPC_mergeable:
  case OMPC_threadprivate:
  case OMPC_flush:
  case OMPC_depobj:
  case OMPC_read:
  case OMPC_write:
  case OMPC_update:
  case OMPC_capture:
  case OMPC_compare:
  case OMPC_seq_cst:
  case OMPC_acq_rel:
  case OMPC_acquire:
  case OMPC_release:
  case OMPC_relaxed:
  case OMPC_depend:
  case OMPC_device:
  case OMPC_threads:
  case OMPC_simd:
  case OMPC_map:
  case OMPC_num_teams:
  case OMPC_thread_limit:
  case OMPC_priority:
  case OMPC_grainsize:
  case OMPC_nogroup:
  case OMPC_num_tasks:
  case OMPC_hint:
  case OMPC_defaultmap:
  case OMPC_unknown:
  case OMPC_uniform:
  case OMPC_to:
  case OMPC_from:
  case OMPC_use_device_ptr:
  case OMPC_use_device_addr:
  case OMPC_is_device_ptr:
  case OMPC_has_device_addr:
  case OMPC_unified_address:
  case OMPC_unified_shared_memory:
  case OMPC_reverse_offload:
  case OMPC_dynamic_allocators:
  case OMPC_atomic_default_mem_order:
  case OMPC_device_type:
  case OMPC_match:
  case OMPC_nontemporal:
  case OMPC_order:
  case OMPC_destroy:
  case OMPC_novariants:
  case OMPC_nocontext:
  case OMPC_detach:
  case OMPC_inclusive:
  case OMPC_exclusive:
  case OMPC_uses_allocators:
  case OMPC_affinity:
  case OMPC_when:
  case OMPC_bind:
    break;
  default:
    break;
  }

  return nullptr;
}

/// Gets the address of the original, non-captured, expression used in the
/// clause as the preinitializer.
static Stmt **getAddrOfExprAsWritten(Stmt *S) {
  if (!S)
    return nullptr;
  if (auto *DS = dyn_cast<DeclStmt>(S)) {
    assert(DS->isSingleDecl() && "Only single expression must be captured.");
    if (auto *OED = dyn_cast<OMPCapturedExprDecl>(DS->getSingleDecl()))
      return OED->getInitAddress();
  }
  return nullptr;
}

OMPClause::child_range OMPIfClause::used_children() {
  if (Stmt **C = getAddrOfExprAsWritten(getPreInitStmt()))
    return child_range(C, C + 1);
  return child_range(&Condition, &Condition + 1);
}

OMPClause::child_range OMPGrainsizeClause::used_children() {
  if (Stmt **C = getAddrOfExprAsWritten(getPreInitStmt()))
    return child_range(C, C + 1);
  return child_range(&Grainsize, &Grainsize + 1);
}

OMPClause::child_range OMPNumTasksClause::used_children() {
  if (Stmt **C = getAddrOfExprAsWritten(getPreInitStmt()))
    return child_range(C, C + 1);
  return child_range(&NumTasks, &NumTasks + 1);
}

OMPClause::child_range OMPFinalClause::used_children() {
  if (Stmt **C = getAddrOfExprAsWritten(getPreInitStmt()))
    return child_range(C, C + 1);
  return child_range(&Condition, &Condition + 1);
}

OMPClause::child_range OMPPriorityClause::used_children() {
  if (Stmt **C = getAddrOfExprAsWritten(getPreInitStmt()))
    return child_range(C, C + 1);
  return child_range(&Priority, &Priority + 1);
}

OMPClause::child_range OMPNovariantsClause::used_children() {
  if (Stmt **C = getAddrOfExprAsWritten(getPreInitStmt()))
    return child_range(C, C + 1);
  return child_range(&Condition, &Condition + 1);
}

OMPClause::child_range OMPNocontextClause::used_children() {
  if (Stmt **C = getAddrOfExprAsWritten(getPreInitStmt()))
    return child_range(C, C + 1);
  return child_range(&Condition, &Condition + 1);
}

OMPOrderedClause *OMPOrderedClause::Create(const ASTContext &C, Expr *Num,
                                           unsigned NumLoops,
                                           SourceLocation StartLoc,
                                           SourceLocation LParenLoc,
                                           SourceLocation EndLoc) {
  void *Mem = C.Allocate(totalSizeToAlloc<Expr *>(2 * NumLoops));
  auto *Clause =
      new (Mem) OMPOrderedClause(Num, NumLoops, StartLoc, LParenLoc, EndLoc);
  for (unsigned I = 0; I < NumLoops; ++I) {
    Clause->setLoopNumIterations(I, nullptr);
    Clause->setLoopCounter(I, nullptr);
  }
  return Clause;
}

OMPOrderedClause *OMPOrderedClause::CreateEmpty(const ASTContext &C,
                                                unsigned NumLoops) {
  void *Mem = C.Allocate(totalSizeToAlloc<Expr *>(2 * NumLoops));
  auto *Clause = new (Mem) OMPOrderedClause(NumLoops);
  for (unsigned I = 0; I < NumLoops; ++I) {
    Clause->setLoopNumIterations(I, nullptr);
    Clause->setLoopCounter(I, nullptr);
  }
  return Clause;
}

void OMPOrderedClause::setLoopNumIterations(unsigned NumLoop,
                                            Expr *NumIterations) {
  assert(NumLoop < NumberOfLoops && "out of loops number.");
  getTrailingObjects<Expr *>()[NumLoop] = NumIterations;
}

ArrayRef<Expr *> OMPOrderedClause::getLoopNumIterations() const {
  return llvm::makeArrayRef(getTrailingObjects<Expr *>(), NumberOfLoops);
}

void OMPOrderedClause::setLoopCounter(unsigned NumLoop, Expr *Counter) {
  assert(NumLoop < NumberOfLoops && "out of loops number.");
  getTrailingObjects<Expr *>()[NumberOfLoops + NumLoop] = Counter;
}

Expr *OMPOrderedClause::getLoopCounter(unsigned NumLoop) {
  assert(NumLoop < NumberOfLoops && "out of loops number.");
  return getTrailingObjects<Expr *>()[NumberOfLoops + NumLoop];
}

const Expr *OMPOrderedClause::getLoopCounter(unsigned NumLoop) const {
  assert(NumLoop < NumberOfLoops && "out of loops number.");
  return getTrailingObjects<Expr *>()[NumberOfLoops + NumLoop];
}

OMPUpdateClause *OMPUpdateClause::Create(const ASTContext &C,
                                         SourceLocation StartLoc,
                                         SourceLocation EndLoc) {
  return new (C) OMPUpdateClause(StartLoc, EndLoc, /*IsExtended=*/false);
}

OMPUpdateClause *
OMPUpdateClause::Create(const ASTContext &C, SourceLocation StartLoc,
                        SourceLocation LParenLoc, SourceLocation ArgumentLoc,
                        OpenMPDependClauseKind DK, SourceLocation EndLoc) {
  void *Mem =
      C.Allocate(totalSizeToAlloc<SourceLocation, OpenMPDependClauseKind>(2, 1),
                 alignof(OMPUpdateClause));
  auto *Clause =
      new (Mem) OMPUpdateClause(StartLoc, EndLoc, /*IsExtended=*/true);
  Clause->setLParenLoc(LParenLoc);
  Clause->setArgumentLoc(ArgumentLoc);
  Clause->setDependencyKind(DK);
  return Clause;
}

OMPUpdateClause *OMPUpdateClause::CreateEmpty(const ASTContext &C,
                                              bool IsExtended) {
  if (!IsExtended)
    return new (C) OMPUpdateClause(/*IsExtended=*/false);
  void *Mem =
      C.Allocate(totalSizeToAlloc<SourceLocation, OpenMPDependClauseKind>(2, 1),
                 alignof(OMPUpdateClause));
  auto *Clause = new (Mem) OMPUpdateClause(/*IsExtended=*/true);
  Clause->IsExtended = true;
  return Clause;
}

void OMPPrivateClause::setPrivateCopies(ArrayRef<Expr *> VL) {
  assert(VL.size() == varlist_size() &&
         "Number of private copies is not the same as the preallocated buffer");
  std::copy(VL.begin(), VL.end(), varlist_end());
}

OMPPrivateClause *
OMPPrivateClause::Create(const ASTContext &C, SourceLocation StartLoc,
                         SourceLocation LParenLoc, SourceLocation EndLoc,
                         ArrayRef<Expr *> VL, ArrayRef<Expr *> PrivateVL) {
  // Allocate space for private variables and initializer expressions.
  void *Mem = C.Allocate(totalSizeToAlloc<Expr *>(2 * VL.size()));
  OMPPrivateClause *Clause =
      new (Mem) OMPPrivateClause(StartLoc, LParenLoc, EndLoc, VL.size());
  Clause->setVarRefs(VL);
  Clause->setPrivateCopies(PrivateVL);
  return Clause;
}

OMPPrivateClause *OMPPrivateClause::CreateEmpty(const ASTContext &C,
                                                unsigned N) {
  void *Mem = C.Allocate(totalSizeToAlloc<Expr *>(2 * N));
  return new (Mem) OMPPrivateClause(N);
}

void OMPFirstprivateClause::setPrivateCopies(ArrayRef<Expr *> VL) {
  assert(VL.size() == varlist_size() &&
         "Number of private copies is not the same as the preallocated buffer");
  std::copy(VL.begin(), VL.end(), varlist_end());
}

void OMPFirstprivateClause::setInits(ArrayRef<Expr *> VL) {
  assert(VL.size() == varlist_size() &&
         "Number of inits is not the same as the preallocated buffer");
  std::copy(VL.begin(), VL.end(), getPrivateCopies().end());
}

OMPFirstprivateClause *
OMPFirstprivateClause::Create(const ASTContext &C, SourceLocation StartLoc,
                              SourceLocation LParenLoc, SourceLocation EndLoc,
                              ArrayRef<Expr *> VL, ArrayRef<Expr *> PrivateVL,
                              ArrayRef<Expr *> InitVL, Stmt *PreInit) {
  void *Mem = C.Allocate(totalSizeToAlloc<Expr *>(3 * VL.size()));
  OMPFirstprivateClause *Clause =
      new (Mem) OMPFirstprivateClause(StartLoc, LParenLoc, EndLoc, VL.size());
  Clause->setVarRefs(VL);
  Clause->setPrivateCopies(PrivateVL);
  Clause->setInits(InitVL);
  Clause->setPreInitStmt(PreInit);
  return Clause;
}

OMPFirstprivateClause *OMPFirstprivateClause::CreateEmpty(const ASTContext &C,
                                                          unsigned N) {
  void *Mem = C.Allocate(totalSizeToAlloc<Expr *>(3 * N));
  return new (Mem) OMPFirstprivateClause(N);
}

void OMPLastprivateClause::setPrivateCopies(ArrayRef<Expr *> PrivateCopies) {
  assert(PrivateCopies.size() == varlist_size() &&
         "Number of private copies is not the same as the preallocated buffer");
  std::copy(PrivateCopies.begin(), PrivateCopies.end(), varlist_end());
}

void OMPLastprivateClause::setSourceExprs(ArrayRef<Expr *> SrcExprs) {
  assert(SrcExprs.size() == varlist_size() && "Number of source expressions is "
                                              "not the same as the "
                                              "preallocated buffer");
  std::copy(SrcExprs.begin(), SrcExprs.end(), getPrivateCopies().end());
}

void OMPLastprivateClause::setDestinationExprs(ArrayRef<Expr *> DstExprs) {
  assert(DstExprs.size() == varlist_size() && "Number of destination "
                                              "expressions is not the same as "
                                              "the preallocated buffer");
  std::copy(DstExprs.begin(), DstExprs.end(), getSourceExprs().end());
}

void OMPLastprivateClause::setAssignmentOps(ArrayRef<Expr *> AssignmentOps) {
  assert(AssignmentOps.size() == varlist_size() &&
         "Number of assignment expressions is not the same as the preallocated "
         "buffer");
  std::copy(AssignmentOps.begin(), AssignmentOps.end(),
            getDestinationExprs().end());
}

OMPLastprivateClause *OMPLastprivateClause::Create(
    const ASTContext &C, SourceLocation StartLoc, SourceLocation LParenLoc,
    SourceLocation EndLoc, ArrayRef<Expr *> VL, ArrayRef<Expr *> SrcExprs,
    ArrayRef<Expr *> DstExprs, ArrayRef<Expr *> AssignmentOps,
    OpenMPLastprivateModifier LPKind, SourceLocation LPKindLoc,
    SourceLocation ColonLoc, Stmt *PreInit, Expr *PostUpdate) {
  void *Mem = C.Allocate(totalSizeToAlloc<Expr *>(5 * VL.size()));
  OMPLastprivateClause *Clause = new (Mem) OMPLastprivateClause(
      StartLoc, LParenLoc, EndLoc, LPKind, LPKindLoc, ColonLoc, VL.size());
  Clause->setVarRefs(VL);
  Clause->setSourceExprs(SrcExprs);
  Clause->setDestinationExprs(DstExprs);
  Clause->setAssignmentOps(AssignmentOps);
  Clause->setPreInitStmt(PreInit);
  Clause->setPostUpdateExpr(PostUpdate);
  return Clause;
}

OMPLastprivateClause *OMPLastprivateClause::CreateEmpty(const ASTContext &C,
                                                        unsigned N) {
  void *Mem = C.Allocate(totalSizeToAlloc<Expr *>(5 * N));
  return new (Mem) OMPLastprivateClause(N);
}

OMPSharedClause *OMPSharedClause::Create(const ASTContext &C,
                                         SourceLocation StartLoc,
                                         SourceLocation LParenLoc,
                                         SourceLocation EndLoc,
                                         ArrayRef<Expr *> VL) {
  void *Mem = C.Allocate(totalSizeToAlloc<Expr *>(VL.size()));
  OMPSharedClause *Clause =
      new (Mem) OMPSharedClause(StartLoc, LParenLoc, EndLoc, VL.size());
  Clause->setVarRefs(VL);
  return Clause;
}

OMPSharedClause *OMPSharedClause::CreateEmpty(const ASTContext &C, unsigned N) {
  void *Mem = C.Allocate(totalSizeToAlloc<Expr *>(N));
  return new (Mem) OMPSharedClause(N);
}

void OMPLinearClause::setPrivates(ArrayRef<Expr *> PL) {
  assert(PL.size() == varlist_size() &&
         "Number of privates is not the same as the preallocated buffer");
  std::copy(PL.begin(), PL.end(), varlist_end());
}

void OMPLinearClause::setInits(ArrayRef<Expr *> IL) {
  assert(IL.size() == varlist_size() &&
         "Number of inits is not the same as the preallocated buffer");
  std::copy(IL.begin(), IL.end(), getPrivates().end());
}

void OMPLinearClause::setUpdates(ArrayRef<Expr *> UL) {
  assert(UL.size() == varlist_size() &&
         "Number of updates is not the same as the preallocated buffer");
  std::copy(UL.begin(), UL.end(), getInits().end());
}

void OMPLinearClause::setFinals(ArrayRef<Expr *> FL) {
  assert(FL.size() == varlist_size() &&
         "Number of final updates is not the same as the preallocated buffer");
  std::copy(FL.begin(), FL.end(), getUpdates().end());
}

void OMPLinearClause::setUsedExprs(ArrayRef<Expr *> UE) {
  assert(
      UE.size() == varlist_size() + 1 &&
      "Number of used expressions is not the same as the preallocated buffer");
  std::copy(UE.begin(), UE.end(), getFinals().end() + 2);
}

OMPLinearClause *OMPLinearClause::Create(
    const ASTContext &C, SourceLocation StartLoc, SourceLocation LParenLoc,
    OpenMPLinearClauseKind Modifier, SourceLocation ModifierLoc,
    SourceLocation ColonLoc, SourceLocation EndLoc, ArrayRef<Expr *> VL,
    ArrayRef<Expr *> PL, ArrayRef<Expr *> IL, Expr *Step, Expr *CalcStep,
    Stmt *PreInit, Expr *PostUpdate) {
  // Allocate space for 5 lists (Vars, Inits, Updates, Finals), 2 expressions
  // (Step and CalcStep), list of used expression + step.
  void *Mem =
      C.Allocate(totalSizeToAlloc<Expr *>(5 * VL.size() + 2 + VL.size() + 1));
  OMPLinearClause *Clause = new (Mem) OMPLinearClause(
      StartLoc, LParenLoc, Modifier, ModifierLoc, ColonLoc, EndLoc, VL.size());
  Clause->setVarRefs(VL);
  Clause->setPrivates(PL);
  Clause->setInits(IL);
  // Fill update and final expressions with zeroes, they are provided later,
  // after the directive construction.
  std::fill(Clause->getInits().end(), Clause->getInits().end() + VL.size(),
            nullptr);
  std::fill(Clause->getUpdates().end(), Clause->getUpdates().end() + VL.size(),
            nullptr);
  std::fill(Clause->getUsedExprs().begin(), Clause->getUsedExprs().end(),
            nullptr);
  Clause->setStep(Step);
  Clause->setCalcStep(CalcStep);
  Clause->setPreInitStmt(PreInit);
  Clause->setPostUpdateExpr(PostUpdate);
  return Clause;
}

OMPLinearClause *OMPLinearClause::CreateEmpty(const ASTContext &C,
                                              unsigned NumVars) {
  // Allocate space for 5 lists (Vars, Inits, Updates, Finals), 2 expressions
  // (Step and CalcStep), list of used expression + step.
  void *Mem = C.Allocate(totalSizeToAlloc<Expr *>(5 * NumVars + 2 + NumVars  +1));
  return new (Mem) OMPLinearClause(NumVars);
}

OMPClause::child_range OMPLinearClause::used_children() {
  // Range includes only non-nullptr elements.
  return child_range(
      reinterpret_cast<Stmt **>(getUsedExprs().begin()),
      reinterpret_cast<Stmt **>(llvm::find(getUsedExprs(), nullptr)));
}

OMPAlignedClause *
OMPAlignedClause::Create(const ASTContext &C, SourceLocation StartLoc,
                         SourceLocation LParenLoc, SourceLocation ColonLoc,
                         SourceLocation EndLoc, ArrayRef<Expr *> VL, Expr *A) {
  void *Mem = C.Allocate(totalSizeToAlloc<Expr *>(VL.size() + 1));
  OMPAlignedClause *Clause = new (Mem)
      OMPAlignedClause(StartLoc, LParenLoc, ColonLoc, EndLoc, VL.size());
  Clause->setVarRefs(VL);
  Clause->setAlignment(A);
  return Clause;
}

OMPAlignedClause *OMPAlignedClause::CreateEmpty(const ASTContext &C,
                                                unsigned NumVars) {
  void *Mem = C.Allocate(totalSizeToAlloc<Expr *>(NumVars + 1));
  return new (Mem) OMPAlignedClause(NumVars);
}

OMPAlignClause *OMPAlignClause::Create(const ASTContext &C, Expr *A,
                                       SourceLocation StartLoc,
                                       SourceLocation LParenLoc,
                                       SourceLocation EndLoc) {
  return new (C) OMPAlignClause(A, StartLoc, LParenLoc, EndLoc);
}

void OMPCopyinClause::setSourceExprs(ArrayRef<Expr *> SrcExprs) {
  assert(SrcExprs.size() == varlist_size() && "Number of source expressions is "
                                              "not the same as the "
                                              "preallocated buffer");
  std::copy(SrcExprs.begin(), SrcExprs.end(), varlist_end());
}

void OMPCopyinClause::setDestinationExprs(ArrayRef<Expr *> DstExprs) {
  assert(DstExprs.size() == varlist_size() && "Number of destination "
                                              "expressions is not the same as "
                                              "the preallocated buffer");
  std::copy(DstExprs.begin(), DstExprs.end(), getSourceExprs().end());
}

void OMPCopyinClause::setAssignmentOps(ArrayRef<Expr *> AssignmentOps) {
  assert(AssignmentOps.size() == varlist_size() &&
         "Number of assignment expressions is not the same as the preallocated "
         "buffer");
  std::copy(AssignmentOps.begin(), AssignmentOps.end(),
            getDestinationExprs().end());
}

OMPCopyinClause *OMPCopyinClause::Create(
    const ASTContext &C, SourceLocation StartLoc, SourceLocation LParenLoc,
    SourceLocation EndLoc, ArrayRef<Expr *> VL, ArrayRef<Expr *> SrcExprs,
    ArrayRef<Expr *> DstExprs, ArrayRef<Expr *> AssignmentOps) {
  void *Mem = C.Allocate(totalSizeToAlloc<Expr *>(4 * VL.size()));
  OMPCopyinClause *Clause =
      new (Mem) OMPCopyinClause(StartLoc, LParenLoc, EndLoc, VL.size());
  Clause->setVarRefs(VL);
  Clause->setSourceExprs(SrcExprs);
  Clause->setDestinationExprs(DstExprs);
  Clause->setAssignmentOps(AssignmentOps);
  return Clause;
}

OMPCopyinClause *OMPCopyinClause::CreateEmpty(const ASTContext &C, unsigned N) {
  void *Mem = C.Allocate(totalSizeToAlloc<Expr *>(4 * N));
  return new (Mem) OMPCopyinClause(N);
}

void OMPCopyprivateClause::setSourceExprs(ArrayRef<Expr *> SrcExprs) {
  assert(SrcExprs.size() == varlist_size() && "Number of source expressions is "
                                              "not the same as the "
                                              "preallocated buffer");
  std::copy(SrcExprs.begin(), SrcExprs.end(), varlist_end());
}

void OMPCopyprivateClause::setDestinationExprs(ArrayRef<Expr *> DstExprs) {
  assert(DstExprs.size() == varlist_size() && "Number of destination "
                                              "expressions is not the same as "
                                              "the preallocated buffer");
  std::copy(DstExprs.begin(), DstExprs.end(), getSourceExprs().end());
}

void OMPCopyprivateClause::setAssignmentOps(ArrayRef<Expr *> AssignmentOps) {
  assert(AssignmentOps.size() == varlist_size() &&
         "Number of assignment expressions is not the same as the preallocated "
         "buffer");
  std::copy(AssignmentOps.begin(), AssignmentOps.end(),
            getDestinationExprs().end());
}

OMPCopyprivateClause *OMPCopyprivateClause::Create(
    const ASTContext &C, SourceLocation StartLoc, SourceLocation LParenLoc,
    SourceLocation EndLoc, ArrayRef<Expr *> VL, ArrayRef<Expr *> SrcExprs,
    ArrayRef<Expr *> DstExprs, ArrayRef<Expr *> AssignmentOps) {
  void *Mem = C.Allocate(totalSizeToAlloc<Expr *>(4 * VL.size()));
  OMPCopyprivateClause *Clause =
      new (Mem) OMPCopyprivateClause(StartLoc, LParenLoc, EndLoc, VL.size());
  Clause->setVarRefs(VL);
  Clause->setSourceExprs(SrcExprs);
  Clause->setDestinationExprs(DstExprs);
  Clause->setAssignmentOps(AssignmentOps);
  return Clause;
}

OMPCopyprivateClause *OMPCopyprivateClause::CreateEmpty(const ASTContext &C,
                                                        unsigned N) {
  void *Mem = C.Allocate(totalSizeToAlloc<Expr *>(4 * N));
  return new (Mem) OMPCopyprivateClause(N);
}

void OMPReductionClause::setPrivates(ArrayRef<Expr *> Privates) {
  assert(Privates.size() == varlist_size() &&
         "Number of private copies is not the same as the preallocated buffer");
  std::copy(Privates.begin(), Privates.end(), varlist_end());
}

void OMPReductionClause::setLHSExprs(ArrayRef<Expr *> LHSExprs) {
  assert(
      LHSExprs.size() == varlist_size() &&
      "Number of LHS expressions is not the same as the preallocated buffer");
  std::copy(LHSExprs.begin(), LHSExprs.end(), getPrivates().end());
}

void OMPReductionClause::setRHSExprs(ArrayRef<Expr *> RHSExprs) {
  assert(
      RHSExprs.size() == varlist_size() &&
      "Number of RHS expressions is not the same as the preallocated buffer");
  std::copy(RHSExprs.begin(), RHSExprs.end(), getLHSExprs().end());
}

void OMPReductionClause::setReductionOps(ArrayRef<Expr *> ReductionOps) {
  assert(ReductionOps.size() == varlist_size() && "Number of reduction "
                                                  "expressions is not the same "
                                                  "as the preallocated buffer");
  std::copy(ReductionOps.begin(), ReductionOps.end(), getRHSExprs().end());
}

void OMPReductionClause::setInscanCopyOps(ArrayRef<Expr *> Ops) {
  assert(Modifier == OMPC_REDUCTION_inscan && "Expected inscan reduction.");
  assert(Ops.size() == varlist_size() && "Number of copy "
                                         "expressions is not the same "
                                         "as the preallocated buffer");
  llvm::copy(Ops, getReductionOps().end());
}

void OMPReductionClause::setInscanCopyArrayTemps(
    ArrayRef<Expr *> CopyArrayTemps) {
  assert(Modifier == OMPC_REDUCTION_inscan && "Expected inscan reduction.");
  assert(CopyArrayTemps.size() == varlist_size() &&
         "Number of copy temp expressions is not the same as the preallocated "
         "buffer");
  llvm::copy(CopyArrayTemps, getInscanCopyOps().end());
}

void OMPReductionClause::setInscanCopyArrayElems(
    ArrayRef<Expr *> CopyArrayElems) {
  assert(Modifier == OMPC_REDUCTION_inscan && "Expected inscan reduction.");
  assert(CopyArrayElems.size() == varlist_size() &&
         "Number of copy temp expressions is not the same as the preallocated "
         "buffer");
  llvm::copy(CopyArrayElems, getInscanCopyArrayTemps().end());
}

OMPReductionClause *OMPReductionClause::Create(
    const ASTContext &C, SourceLocation StartLoc, SourceLocation LParenLoc,
    SourceLocation ModifierLoc, SourceLocation EndLoc, SourceLocation ColonLoc,
    OpenMPReductionClauseModifier Modifier, ArrayRef<Expr *> VL,
    NestedNameSpecifierLoc QualifierLoc, const DeclarationNameInfo &NameInfo,
    ArrayRef<Expr *> Privates, ArrayRef<Expr *> LHSExprs,
    ArrayRef<Expr *> RHSExprs, ArrayRef<Expr *> ReductionOps,
    ArrayRef<Expr *> CopyOps, ArrayRef<Expr *> CopyArrayTemps,
    ArrayRef<Expr *> CopyArrayElems, Stmt *PreInit, Expr *PostUpdate) {
  void *Mem = C.Allocate(totalSizeToAlloc<Expr *>(
      (Modifier == OMPC_REDUCTION_inscan ? 8 : 5) * VL.size()));
  auto *Clause = new (Mem)
      OMPReductionClause(StartLoc, LParenLoc, ModifierLoc, EndLoc, ColonLoc,
                         Modifier, VL.size(), QualifierLoc, NameInfo);
  Clause->setVarRefs(VL);
  Clause->setPrivates(Privates);
  Clause->setLHSExprs(LHSExprs);
  Clause->setRHSExprs(RHSExprs);
  Clause->setReductionOps(ReductionOps);
  Clause->setPreInitStmt(PreInit);
  Clause->setPostUpdateExpr(PostUpdate);
  if (Modifier == OMPC_REDUCTION_inscan) {
    Clause->setInscanCopyOps(CopyOps);
    Clause->setInscanCopyArrayTemps(CopyArrayTemps);
    Clause->setInscanCopyArrayElems(CopyArrayElems);
  } else {
    assert(CopyOps.empty() &&
           "copy operations are expected in inscan reductions only.");
    assert(CopyArrayTemps.empty() &&
           "copy array temps are expected in inscan reductions only.");
    assert(CopyArrayElems.empty() &&
           "copy array temps are expected in inscan reductions only.");
  }
  return Clause;
}

OMPReductionClause *
OMPReductionClause::CreateEmpty(const ASTContext &C, unsigned N,
                                OpenMPReductionClauseModifier Modifier) {
  void *Mem = C.Allocate(totalSizeToAlloc<Expr *>(
      (Modifier == OMPC_REDUCTION_inscan ? 8 : 5) * N));
  auto *Clause = new (Mem) OMPReductionClause(N);
  Clause->setModifier(Modifier);
  return Clause;
}

void OMPTaskReductionClause::setPrivates(ArrayRef<Expr *> Privates) {
  assert(Privates.size() == varlist_size() &&
         "Number of private copies is not the same as the preallocated buffer");
  std::copy(Privates.begin(), Privates.end(), varlist_end());
}

void OMPTaskReductionClause::setLHSExprs(ArrayRef<Expr *> LHSExprs) {
  assert(
      LHSExprs.size() == varlist_size() &&
      "Number of LHS expressions is not the same as the preallocated buffer");
  std::copy(LHSExprs.begin(), LHSExprs.end(), getPrivates().end());
}

void OMPTaskReductionClause::setRHSExprs(ArrayRef<Expr *> RHSExprs) {
  assert(
      RHSExprs.size() == varlist_size() &&
      "Number of RHS expressions is not the same as the preallocated buffer");
  std::copy(RHSExprs.begin(), RHSExprs.end(), getLHSExprs().end());
}

void OMPTaskReductionClause::setReductionOps(ArrayRef<Expr *> ReductionOps) {
  assert(ReductionOps.size() == varlist_size() && "Number of task reduction "
                                                  "expressions is not the same "
                                                  "as the preallocated buffer");
  std::copy(ReductionOps.begin(), ReductionOps.end(), getRHSExprs().end());
}

OMPTaskReductionClause *OMPTaskReductionClause::Create(
    const ASTContext &C, SourceLocation StartLoc, SourceLocation LParenLoc,
    SourceLocation EndLoc, SourceLocation ColonLoc, ArrayRef<Expr *> VL,
    NestedNameSpecifierLoc QualifierLoc, const DeclarationNameInfo &NameInfo,
    ArrayRef<Expr *> Privates, ArrayRef<Expr *> LHSExprs,
    ArrayRef<Expr *> RHSExprs, ArrayRef<Expr *> ReductionOps, Stmt *PreInit,
    Expr *PostUpdate) {
  void *Mem = C.Allocate(totalSizeToAlloc<Expr *>(5 * VL.size()));
  OMPTaskReductionClause *Clause = new (Mem) OMPTaskReductionClause(
      StartLoc, LParenLoc, EndLoc, ColonLoc, VL.size(), QualifierLoc, NameInfo);
  Clause->setVarRefs(VL);
  Clause->setPrivates(Privates);
  Clause->setLHSExprs(LHSExprs);
  Clause->setRHSExprs(RHSExprs);
  Clause->setReductionOps(ReductionOps);
  Clause->setPreInitStmt(PreInit);
  Clause->setPostUpdateExpr(PostUpdate);
  return Clause;
}

OMPTaskReductionClause *OMPTaskReductionClause::CreateEmpty(const ASTContext &C,
                                                            unsigned N) {
  void *Mem = C.Allocate(totalSizeToAlloc<Expr *>(5 * N));
  return new (Mem) OMPTaskReductionClause(N);
}

void OMPInReductionClause::setPrivates(ArrayRef<Expr *> Privates) {
  assert(Privates.size() == varlist_size() &&
         "Number of private copies is not the same as the preallocated buffer");
  std::copy(Privates.begin(), Privates.end(), varlist_end());
}

void OMPInReductionClause::setLHSExprs(ArrayRef<Expr *> LHSExprs) {
  assert(
      LHSExprs.size() == varlist_size() &&
      "Number of LHS expressions is not the same as the preallocated buffer");
  std::copy(LHSExprs.begin(), LHSExprs.end(), getPrivates().end());
}

void OMPInReductionClause::setRHSExprs(ArrayRef<Expr *> RHSExprs) {
  assert(
      RHSExprs.size() == varlist_size() &&
      "Number of RHS expressions is not the same as the preallocated buffer");
  std::copy(RHSExprs.begin(), RHSExprs.end(), getLHSExprs().end());
}

void OMPInReductionClause::setReductionOps(ArrayRef<Expr *> ReductionOps) {
  assert(ReductionOps.size() == varlist_size() && "Number of in reduction "
                                                  "expressions is not the same "
                                                  "as the preallocated buffer");
  std::copy(ReductionOps.begin(), ReductionOps.end(), getRHSExprs().end());
}

void OMPInReductionClause::setTaskgroupDescriptors(
    ArrayRef<Expr *> TaskgroupDescriptors) {
  assert(TaskgroupDescriptors.size() == varlist_size() &&
         "Number of in reduction descriptors is not the same as the "
         "preallocated buffer");
  std::copy(TaskgroupDescriptors.begin(), TaskgroupDescriptors.end(),
            getReductionOps().end());
}

OMPInReductionClause *OMPInReductionClause::Create(
    const ASTContext &C, SourceLocation StartLoc, SourceLocation LParenLoc,
    SourceLocation EndLoc, SourceLocation ColonLoc, ArrayRef<Expr *> VL,
    NestedNameSpecifierLoc QualifierLoc, const DeclarationNameInfo &NameInfo,
    ArrayRef<Expr *> Privates, ArrayRef<Expr *> LHSExprs,
    ArrayRef<Expr *> RHSExprs, ArrayRef<Expr *> ReductionOps,
    ArrayRef<Expr *> TaskgroupDescriptors, Stmt *PreInit, Expr *PostUpdate) {
  void *Mem = C.Allocate(totalSizeToAlloc<Expr *>(6 * VL.size()));
  OMPInReductionClause *Clause = new (Mem) OMPInReductionClause(
      StartLoc, LParenLoc, EndLoc, ColonLoc, VL.size(), QualifierLoc, NameInfo);
  Clause->setVarRefs(VL);
  Clause->setPrivates(Privates);
  Clause->setLHSExprs(LHSExprs);
  Clause->setRHSExprs(RHSExprs);
  Clause->setReductionOps(ReductionOps);
  Clause->setTaskgroupDescriptors(TaskgroupDescriptors);
  Clause->setPreInitStmt(PreInit);
  Clause->setPostUpdateExpr(PostUpdate);
  return Clause;
}

OMPInReductionClause *OMPInReductionClause::CreateEmpty(const ASTContext &C,
                                                        unsigned N) {
  void *Mem = C.Allocate(totalSizeToAlloc<Expr *>(6 * N));
  return new (Mem) OMPInReductionClause(N);
}

OMPSizesClause *OMPSizesClause::Create(const ASTContext &C,
                                       SourceLocation StartLoc,
                                       SourceLocation LParenLoc,
                                       SourceLocation EndLoc,
                                       ArrayRef<Expr *> Sizes) {
  OMPSizesClause *Clause = CreateEmpty(C, Sizes.size());
  Clause->setLocStart(StartLoc);
  Clause->setLParenLoc(LParenLoc);
  Clause->setLocEnd(EndLoc);
  Clause->setSizesRefs(Sizes);
  return Clause;
}

OMPSizesClause *OMPSizesClause::CreateEmpty(const ASTContext &C,
                                            unsigned NumSizes) {
  void *Mem = C.Allocate(totalSizeToAlloc<Expr *>(NumSizes));
  return new (Mem) OMPSizesClause(NumSizes);
}

OMPFullClause *OMPFullClause::Create(const ASTContext &C,
                                     SourceLocation StartLoc,
                                     SourceLocation EndLoc) {
  OMPFullClause *Clause = CreateEmpty(C);
  Clause->setLocStart(StartLoc);
  Clause->setLocEnd(EndLoc);
  return Clause;
}

OMPFullClause *OMPFullClause::CreateEmpty(const ASTContext &C) {
  return new (C) OMPFullClause();
}

OMPPartialClause *OMPPartialClause::Create(const ASTContext &C,
                                           SourceLocation StartLoc,
                                           SourceLocation LParenLoc,
                                           SourceLocation EndLoc,
                                           Expr *Factor) {
  OMPPartialClause *Clause = CreateEmpty(C);
  Clause->setLocStart(StartLoc);
  Clause->setLParenLoc(LParenLoc);
  Clause->setLocEnd(EndLoc);
  Clause->setFactor(Factor);
  return Clause;
}

OMPPartialClause *OMPPartialClause::CreateEmpty(const ASTContext &C) {
  return new (C) OMPPartialClause();
}

OMPAllocateClause *
OMPAllocateClause::Create(const ASTContext &C, SourceLocation StartLoc,
                          SourceLocation LParenLoc, Expr *Allocator,
                          SourceLocation ColonLoc, SourceLocation EndLoc,
                          ArrayRef<Expr *> VL) {
  // Allocate space for private variables and initializer expressions.
  void *Mem = C.Allocate(totalSizeToAlloc<Expr *>(VL.size()));
  auto *Clause = new (Mem) OMPAllocateClause(StartLoc, LParenLoc, Allocator,
                                             ColonLoc, EndLoc, VL.size());
  Clause->setVarRefs(VL);
  return Clause;
}

OMPAllocateClause *OMPAllocateClause::CreateEmpty(const ASTContext &C,
                                                  unsigned N) {
  void *Mem = C.Allocate(totalSizeToAlloc<Expr *>(N));
  return new (Mem) OMPAllocateClause(N);
}

OMPFlushClause *OMPFlushClause::Create(const ASTContext &C,
                                       SourceLocation StartLoc,
                                       SourceLocation LParenLoc,
                                       SourceLocation EndLoc,
                                       ArrayRef<Expr *> VL) {
  void *Mem = C.Allocate(totalSizeToAlloc<Expr *>(VL.size() + 1));
  OMPFlushClause *Clause =
      new (Mem) OMPFlushClause(StartLoc, LParenLoc, EndLoc, VL.size());
  Clause->setVarRefs(VL);
  return Clause;
}

OMPFlushClause *OMPFlushClause::CreateEmpty(const ASTContext &C, unsigned N) {
  void *Mem = C.Allocate(totalSizeToAlloc<Expr *>(N));
  return new (Mem) OMPFlushClause(N);
}

OMPDepobjClause *OMPDepobjClause::Create(const ASTContext &C,
                                         SourceLocation StartLoc,
                                         SourceLocation LParenLoc,
                                         SourceLocation RParenLoc,
                                         Expr *Depobj) {
  auto *Clause = new (C) OMPDepobjClause(StartLoc, LParenLoc, RParenLoc);
  Clause->setDepobj(Depobj);
  return Clause;
}

OMPDepobjClause *OMPDepobjClause::CreateEmpty(const ASTContext &C) {
  return new (C) OMPDepobjClause();
}

OMPDependClause *
OMPDependClause::Create(const ASTContext &C, SourceLocation StartLoc,
                        SourceLocation LParenLoc, SourceLocation EndLoc,
                        DependDataTy Data, Expr *DepModifier,
                        ArrayRef<Expr *> VL, unsigned NumLoops) {
  void *Mem = C.Allocate(
      totalSizeToAlloc<Expr *>(VL.size() + /*depend-modifier*/ 1 + NumLoops),
      alignof(OMPDependClause));
  OMPDependClause *Clause = new (Mem)
      OMPDependClause(StartLoc, LParenLoc, EndLoc, VL.size(), NumLoops);
  Clause->setDependencyKind(Data.DepKind);
  Clause->setDependencyLoc(Data.DepLoc);
  Clause->setColonLoc(Data.ColonLoc);
  Clause->setOmpAllMemoryLoc(Data.OmpAllMemoryLoc);
  Clause->setModifier(DepModifier);
  Clause->setVarRefs(VL);
  for (unsigned I = 0 ; I < NumLoops; ++I)
    Clause->setLoopData(I, nullptr);
  return Clause;
}

OMPDependClause *OMPDependClause::CreateEmpty(const ASTContext &C, unsigned N,
                                              unsigned NumLoops) {
  void *Mem =
      C.Allocate(totalSizeToAlloc<Expr *>(N + /*depend-modifier*/ 1 + NumLoops),
                 alignof(OMPDependClause));
  return new (Mem) OMPDependClause(N, NumLoops);
}

void OMPDependClause::setLoopData(unsigned NumLoop, Expr *Cnt) {
  assert((getDependencyKind() == OMPC_DEPEND_sink ||
          getDependencyKind() == OMPC_DEPEND_source) &&
         NumLoop < NumLoops &&
         "Expected sink or source depend + loop index must be less number of "
         "loops.");
  auto *It = std::next(getVarRefs().end(), NumLoop + 1);
  *It = Cnt;
}

Expr *OMPDependClause::getLoopData(unsigned NumLoop) {
  assert((getDependencyKind() == OMPC_DEPEND_sink ||
          getDependencyKind() == OMPC_DEPEND_source) &&
         NumLoop < NumLoops &&
         "Expected sink or source depend + loop index must be less number of "
         "loops.");
  auto *It = std::next(getVarRefs().end(), NumLoop + 1);
  return *It;
}

const Expr *OMPDependClause::getLoopData(unsigned NumLoop) const {
  assert((getDependencyKind() == OMPC_DEPEND_sink ||
          getDependencyKind() == OMPC_DEPEND_source) &&
         NumLoop < NumLoops &&
         "Expected sink or source depend + loop index must be less number of "
         "loops.");
  const auto *It = std::next(getVarRefs().end(), NumLoop + 1);
  return *It;
}

void OMPDependClause::setModifier(Expr *DepModifier) {
  *getVarRefs().end() = DepModifier;
}
Expr *OMPDependClause::getModifier() { return *getVarRefs().end(); }

unsigned OMPClauseMappableExprCommon::getComponentsTotalNumber(
    MappableExprComponentListsRef ComponentLists) {
  unsigned TotalNum = 0u;
  for (auto &C : ComponentLists)
    TotalNum += C.size();
  return TotalNum;
}

unsigned OMPClauseMappableExprCommon::getUniqueDeclarationsTotalNumber(
    ArrayRef<const ValueDecl *> Declarations) {
  unsigned TotalNum = 0u;
  llvm::SmallPtrSet<const ValueDecl *, 8> Cache;
  for (const ValueDecl *D : Declarations) {
    const ValueDecl *VD = D ? cast<ValueDecl>(D->getCanonicalDecl()) : nullptr;
    if (Cache.count(VD))
      continue;
    ++TotalNum;
    Cache.insert(VD);
  }
  return TotalNum;
}

OMPMapClause *OMPMapClause::Create(
    const ASTContext &C, const OMPVarListLocTy &Locs, ArrayRef<Expr *> Vars,
    ArrayRef<ValueDecl *> Declarations,
    MappableExprComponentListsRef ComponentLists, ArrayRef<Expr *> UDMapperRefs,
    ArrayRef<OpenMPMapModifierKind> MapModifiers,
    ArrayRef<SourceLocation> MapModifiersLoc,
    NestedNameSpecifierLoc UDMQualifierLoc, DeclarationNameInfo MapperId,
    OpenMPMapClauseKind Type, bool TypeIsImplicit, SourceLocation TypeLoc) {
  OMPMappableExprListSizeTy Sizes;
  Sizes.NumVars = Vars.size();
  Sizes.NumUniqueDeclarations = getUniqueDeclarationsTotalNumber(Declarations);
  Sizes.NumComponentLists = ComponentLists.size();
  Sizes.NumComponents = getComponentsTotalNumber(ComponentLists);

  // We need to allocate:
  // 2 x NumVars x Expr* - we have an original list expression and an associated
  // user-defined mapper for each clause list entry.
  // NumUniqueDeclarations x ValueDecl* - unique base declarations associated
  // with each component list.
  // (NumUniqueDeclarations + NumComponentLists) x unsigned - we specify the
  // number of lists for each unique declaration and the size of each component
  // list.
  // NumComponents x MappableComponent - the total of all the components in all
  // the lists.
  void *Mem = C.Allocate(
      totalSizeToAlloc<Expr *, ValueDecl *, unsigned,
                       OMPClauseMappableExprCommon::MappableComponent>(
          2 * Sizes.NumVars, Sizes.NumUniqueDeclarations,
          Sizes.NumUniqueDeclarations + Sizes.NumComponentLists,
          Sizes.NumComponents));
  OMPMapClause *Clause = new (Mem)
      OMPMapClause(MapModifiers, MapModifiersLoc, UDMQualifierLoc, MapperId,
                   Type, TypeIsImplicit, TypeLoc, Locs, Sizes);

  Clause->setVarRefs(Vars);
  Clause->setUDMapperRefs(UDMapperRefs);
  Clause->setClauseInfo(Declarations, ComponentLists);
  Clause->setMapType(Type);
  Clause->setMapLoc(TypeLoc);
  return Clause;
}

OMPMapClause *
OMPMapClause::CreateEmpty(const ASTContext &C,
                          const OMPMappableExprListSizeTy &Sizes) {
  void *Mem = C.Allocate(
      totalSizeToAlloc<Expr *, ValueDecl *, unsigned,
                       OMPClauseMappableExprCommon::MappableComponent>(
          2 * Sizes.NumVars, Sizes.NumUniqueDeclarations,
          Sizes.NumUniqueDeclarations + Sizes.NumComponentLists,
          Sizes.NumComponents));
  return new (Mem) OMPMapClause(Sizes);
}

OMPToClause *OMPToClause::Create(
    const ASTContext &C, const OMPVarListLocTy &Locs, ArrayRef<Expr *> Vars,
    ArrayRef<ValueDecl *> Declarations,
    MappableExprComponentListsRef ComponentLists, ArrayRef<Expr *> UDMapperRefs,
    ArrayRef<OpenMPMotionModifierKind> MotionModifiers,
    ArrayRef<SourceLocation> MotionModifiersLoc,
    NestedNameSpecifierLoc UDMQualifierLoc, DeclarationNameInfo MapperId) {
  OMPMappableExprListSizeTy Sizes;
  Sizes.NumVars = Vars.size();
  Sizes.NumUniqueDeclarations = getUniqueDeclarationsTotalNumber(Declarations);
  Sizes.NumComponentLists = ComponentLists.size();
  Sizes.NumComponents = getComponentsTotalNumber(ComponentLists);

  // We need to allocate:
  // 2 x NumVars x Expr* - we have an original list expression and an associated
  // user-defined mapper for each clause list entry.
  // NumUniqueDeclarations x ValueDecl* - unique base declarations associated
  // with each component list.
  // (NumUniqueDeclarations + NumComponentLists) x unsigned - we specify the
  // number of lists for each unique declaration and the size of each component
  // list.
  // NumComponents x MappableComponent - the total of all the components in all
  // the lists.
  void *Mem = C.Allocate(
      totalSizeToAlloc<Expr *, ValueDecl *, unsigned,
                       OMPClauseMappableExprCommon::MappableComponent>(
          2 * Sizes.NumVars, Sizes.NumUniqueDeclarations,
          Sizes.NumUniqueDeclarations + Sizes.NumComponentLists,
          Sizes.NumComponents));

  auto *Clause = new (Mem) OMPToClause(MotionModifiers, MotionModifiersLoc,
                                       UDMQualifierLoc, MapperId, Locs, Sizes);

  Clause->setVarRefs(Vars);
  Clause->setUDMapperRefs(UDMapperRefs);
  Clause->setClauseInfo(Declarations, ComponentLists);
  return Clause;
}

OMPToClause *OMPToClause::CreateEmpty(const ASTContext &C,
                                      const OMPMappableExprListSizeTy &Sizes) {
  void *Mem = C.Allocate(
      totalSizeToAlloc<Expr *, ValueDecl *, unsigned,
                       OMPClauseMappableExprCommon::MappableComponent>(
          2 * Sizes.NumVars, Sizes.NumUniqueDeclarations,
          Sizes.NumUniqueDeclarations + Sizes.NumComponentLists,
          Sizes.NumComponents));
  return new (Mem) OMPToClause(Sizes);
}

OMPFromClause *OMPFromClause::Create(
    const ASTContext &C, const OMPVarListLocTy &Locs, ArrayRef<Expr *> Vars,
    ArrayRef<ValueDecl *> Declarations,
    MappableExprComponentListsRef ComponentLists, ArrayRef<Expr *> UDMapperRefs,
    ArrayRef<OpenMPMotionModifierKind> MotionModifiers,
    ArrayRef<SourceLocation> MotionModifiersLoc,
    NestedNameSpecifierLoc UDMQualifierLoc, DeclarationNameInfo MapperId) {
  OMPMappableExprListSizeTy Sizes;
  Sizes.NumVars = Vars.size();
  Sizes.NumUniqueDeclarations = getUniqueDeclarationsTotalNumber(Declarations);
  Sizes.NumComponentLists = ComponentLists.size();
  Sizes.NumComponents = getComponentsTotalNumber(ComponentLists);

  // We need to allocate:
  // 2 x NumVars x Expr* - we have an original list expression and an associated
  // user-defined mapper for each clause list entry.
  // NumUniqueDeclarations x ValueDecl* - unique base declarations associated
  // with each component list.
  // (NumUniqueDeclarations + NumComponentLists) x unsigned - we specify the
  // number of lists for each unique declaration and the size of each component
  // list.
  // NumComponents x MappableComponent - the total of all the components in all
  // the lists.
  void *Mem = C.Allocate(
      totalSizeToAlloc<Expr *, ValueDecl *, unsigned,
                       OMPClauseMappableExprCommon::MappableComponent>(
          2 * Sizes.NumVars, Sizes.NumUniqueDeclarations,
          Sizes.NumUniqueDeclarations + Sizes.NumComponentLists,
          Sizes.NumComponents));

  auto *Clause =
      new (Mem) OMPFromClause(MotionModifiers, MotionModifiersLoc,
                              UDMQualifierLoc, MapperId, Locs, Sizes);

  Clause->setVarRefs(Vars);
  Clause->setUDMapperRefs(UDMapperRefs);
  Clause->setClauseInfo(Declarations, ComponentLists);
  return Clause;
}

OMPFromClause *
OMPFromClause::CreateEmpty(const ASTContext &C,
                           const OMPMappableExprListSizeTy &Sizes) {
  void *Mem = C.Allocate(
      totalSizeToAlloc<Expr *, ValueDecl *, unsigned,
                       OMPClauseMappableExprCommon::MappableComponent>(
          2 * Sizes.NumVars, Sizes.NumUniqueDeclarations,
          Sizes.NumUniqueDeclarations + Sizes.NumComponentLists,
          Sizes.NumComponents));
  return new (Mem) OMPFromClause(Sizes);
}

void OMPUseDevicePtrClause::setPrivateCopies(ArrayRef<Expr *> VL) {
  assert(VL.size() == varlist_size() &&
         "Number of private copies is not the same as the preallocated buffer");
  std::copy(VL.begin(), VL.end(), varlist_end());
}

void OMPUseDevicePtrClause::setInits(ArrayRef<Expr *> VL) {
  assert(VL.size() == varlist_size() &&
         "Number of inits is not the same as the preallocated buffer");
  std::copy(VL.begin(), VL.end(), getPrivateCopies().end());
}

OMPUseDevicePtrClause *OMPUseDevicePtrClause::Create(
    const ASTContext &C, const OMPVarListLocTy &Locs, ArrayRef<Expr *> Vars,
    ArrayRef<Expr *> PrivateVars, ArrayRef<Expr *> Inits,
    ArrayRef<ValueDecl *> Declarations,
    MappableExprComponentListsRef ComponentLists) {
  OMPMappableExprListSizeTy Sizes;
  Sizes.NumVars = Vars.size();
  Sizes.NumUniqueDeclarations = getUniqueDeclarationsTotalNumber(Declarations);
  Sizes.NumComponentLists = ComponentLists.size();
  Sizes.NumComponents = getComponentsTotalNumber(ComponentLists);

  // We need to allocate:
  // NumVars x Expr* - we have an original list expression for each clause
  // list entry.
  // NumUniqueDeclarations x ValueDecl* - unique base declarations associated
  // with each component list.
  // (NumUniqueDeclarations + NumComponentLists) x unsigned - we specify the
  // number of lists for each unique declaration and the size of each component
  // list.
  // NumComponents x MappableComponent - the total of all the components in all
  // the lists.
  void *Mem = C.Allocate(
      totalSizeToAlloc<Expr *, ValueDecl *, unsigned,
                       OMPClauseMappableExprCommon::MappableComponent>(
          3 * Sizes.NumVars, Sizes.NumUniqueDeclarations,
          Sizes.NumUniqueDeclarations + Sizes.NumComponentLists,
          Sizes.NumComponents));

  OMPUseDevicePtrClause *Clause = new (Mem) OMPUseDevicePtrClause(Locs, Sizes);

  Clause->setVarRefs(Vars);
  Clause->setPrivateCopies(PrivateVars);
  Clause->setInits(Inits);
  Clause->setClauseInfo(Declarations, ComponentLists);
  return Clause;
}

OMPUseDevicePtrClause *
OMPUseDevicePtrClause::CreateEmpty(const ASTContext &C,
                                   const OMPMappableExprListSizeTy &Sizes) {
  void *Mem = C.Allocate(
      totalSizeToAlloc<Expr *, ValueDecl *, unsigned,
                       OMPClauseMappableExprCommon::MappableComponent>(
          3 * Sizes.NumVars, Sizes.NumUniqueDeclarations,
          Sizes.NumUniqueDeclarations + Sizes.NumComponentLists,
          Sizes.NumComponents));
  return new (Mem) OMPUseDevicePtrClause(Sizes);
}

OMPUseDeviceAddrClause *
OMPUseDeviceAddrClause::Create(const ASTContext &C, const OMPVarListLocTy &Locs,
                               ArrayRef<Expr *> Vars,
                               ArrayRef<ValueDecl *> Declarations,
                               MappableExprComponentListsRef ComponentLists) {
  OMPMappableExprListSizeTy Sizes;
  Sizes.NumVars = Vars.size();
  Sizes.NumUniqueDeclarations = getUniqueDeclarationsTotalNumber(Declarations);
  Sizes.NumComponentLists = ComponentLists.size();
  Sizes.NumComponents = getComponentsTotalNumber(ComponentLists);

  // We need to allocate:
  // 3 x NumVars x Expr* - we have an original list expression for each clause
  // list entry and an equal number of private copies and inits.
  // NumUniqueDeclarations x ValueDecl* - unique base declarations associated
  // with each component list.
  // (NumUniqueDeclarations + NumComponentLists) x unsigned - we specify the
  // number of lists for each unique declaration and the size of each component
  // list.
  // NumComponents x MappableComponent - the total of all the components in all
  // the lists.
  void *Mem = C.Allocate(
      totalSizeToAlloc<Expr *, ValueDecl *, unsigned,
                       OMPClauseMappableExprCommon::MappableComponent>(
          Sizes.NumVars, Sizes.NumUniqueDeclarations,
          Sizes.NumUniqueDeclarations + Sizes.NumComponentLists,
          Sizes.NumComponents));

  auto *Clause = new (Mem) OMPUseDeviceAddrClause(Locs, Sizes);

  Clause->setVarRefs(Vars);
  Clause->setClauseInfo(Declarations, ComponentLists);
  return Clause;
}

OMPUseDeviceAddrClause *
OMPUseDeviceAddrClause::CreateEmpty(const ASTContext &C,
                                    const OMPMappableExprListSizeTy &Sizes) {
  void *Mem = C.Allocate(
      totalSizeToAlloc<Expr *, ValueDecl *, unsigned,
                       OMPClauseMappableExprCommon::MappableComponent>(
          Sizes.NumVars, Sizes.NumUniqueDeclarations,
          Sizes.NumUniqueDeclarations + Sizes.NumComponentLists,
          Sizes.NumComponents));
  return new (Mem) OMPUseDeviceAddrClause(Sizes);
}

OMPIsDevicePtrClause *
OMPIsDevicePtrClause::Create(const ASTContext &C, const OMPVarListLocTy &Locs,
                             ArrayRef<Expr *> Vars,
                             ArrayRef<ValueDecl *> Declarations,
                             MappableExprComponentListsRef ComponentLists) {
  OMPMappableExprListSizeTy Sizes;
  Sizes.NumVars = Vars.size();
  Sizes.NumUniqueDeclarations = getUniqueDeclarationsTotalNumber(Declarations);
  Sizes.NumComponentLists = ComponentLists.size();
  Sizes.NumComponents = getComponentsTotalNumber(ComponentLists);

  // We need to allocate:
  // NumVars x Expr* - we have an original list expression for each clause list
  // entry.
  // NumUniqueDeclarations x ValueDecl* - unique base declarations associated
  // with each component list.
  // (NumUniqueDeclarations + NumComponentLists) x unsigned - we specify the
  // number of lists for each unique declaration and the size of each component
  // list.
  // NumComponents x MappableComponent - the total of all the components in all
  // the lists.
  void *Mem = C.Allocate(
      totalSizeToAlloc<Expr *, ValueDecl *, unsigned,
                       OMPClauseMappableExprCommon::MappableComponent>(
          Sizes.NumVars, Sizes.NumUniqueDeclarations,
          Sizes.NumUniqueDeclarations + Sizes.NumComponentLists,
          Sizes.NumComponents));

  OMPIsDevicePtrClause *Clause = new (Mem) OMPIsDevicePtrClause(Locs, Sizes);

  Clause->setVarRefs(Vars);
  Clause->setClauseInfo(Declarations, ComponentLists);
  return Clause;
}

OMPIsDevicePtrClause *
OMPIsDevicePtrClause::CreateEmpty(const ASTContext &C,
                                  const OMPMappableExprListSizeTy &Sizes) {
  void *Mem = C.Allocate(
      totalSizeToAlloc<Expr *, ValueDecl *, unsigned,
                       OMPClauseMappableExprCommon::MappableComponent>(
          Sizes.NumVars, Sizes.NumUniqueDeclarations,
          Sizes.NumUniqueDeclarations + Sizes.NumComponentLists,
          Sizes.NumComponents));
  return new (Mem) OMPIsDevicePtrClause(Sizes);
}

OMPHasDeviceAddrClause *
OMPHasDeviceAddrClause::Create(const ASTContext &C, const OMPVarListLocTy &Locs,
                               ArrayRef<Expr *> Vars,
                               ArrayRef<ValueDecl *> Declarations,
                               MappableExprComponentListsRef ComponentLists) {
  OMPMappableExprListSizeTy Sizes;
  Sizes.NumVars = Vars.size();
  Sizes.NumUniqueDeclarations = getUniqueDeclarationsTotalNumber(Declarations);
  Sizes.NumComponentLists = ComponentLists.size();
  Sizes.NumComponents = getComponentsTotalNumber(ComponentLists);

  // We need to allocate:
  // NumVars x Expr* - we have an original list expression for each clause list
  // entry.
  // NumUniqueDeclarations x ValueDecl* - unique base declarations associated
  // with each component list.
  // (NumUniqueDeclarations + NumComponentLists) x unsigned - we specify the
  // number of lists for each unique declaration and the size of each component
  // list.
  // NumComponents x MappableComponent - the total of all the components in all
  // the lists.
  void *Mem = C.Allocate(
      totalSizeToAlloc<Expr *, ValueDecl *, unsigned,
                       OMPClauseMappableExprCommon::MappableComponent>(
          Sizes.NumVars, Sizes.NumUniqueDeclarations,
          Sizes.NumUniqueDeclarations + Sizes.NumComponentLists,
          Sizes.NumComponents));

  auto *Clause = new (Mem) OMPHasDeviceAddrClause(Locs, Sizes);

  Clause->setVarRefs(Vars);
  Clause->setClauseInfo(Declarations, ComponentLists);
  return Clause;
}

OMPHasDeviceAddrClause *
OMPHasDeviceAddrClause::CreateEmpty(const ASTContext &C,
                                    const OMPMappableExprListSizeTy &Sizes) {
  void *Mem = C.Allocate(
      totalSizeToAlloc<Expr *, ValueDecl *, unsigned,
                       OMPClauseMappableExprCommon::MappableComponent>(
          Sizes.NumVars, Sizes.NumUniqueDeclarations,
          Sizes.NumUniqueDeclarations + Sizes.NumComponentLists,
          Sizes.NumComponents));
  return new (Mem) OMPHasDeviceAddrClause(Sizes);
}

OMPNontemporalClause *OMPNontemporalClause::Create(const ASTContext &C,
                                                   SourceLocation StartLoc,
                                                   SourceLocation LParenLoc,
                                                   SourceLocation EndLoc,
                                                   ArrayRef<Expr *> VL) {
  // Allocate space for nontemporal variables + private references.
  void *Mem = C.Allocate(totalSizeToAlloc<Expr *>(2 * VL.size()));
  auto *Clause =
      new (Mem) OMPNontemporalClause(StartLoc, LParenLoc, EndLoc, VL.size());
  Clause->setVarRefs(VL);
  return Clause;
}

OMPNontemporalClause *OMPNontemporalClause::CreateEmpty(const ASTContext &C,
                                                        unsigned N) {
  void *Mem = C.Allocate(totalSizeToAlloc<Expr *>(2 * N));
  return new (Mem) OMPNontemporalClause(N);
}

void OMPNontemporalClause::setPrivateRefs(ArrayRef<Expr *> VL) {
  assert(VL.size() == varlist_size() && "Number of private references is not "
                                        "the same as the preallocated buffer");
  std::copy(VL.begin(), VL.end(), varlist_end());
}

OMPInclusiveClause *OMPInclusiveClause::Create(const ASTContext &C,
                                               SourceLocation StartLoc,
                                               SourceLocation LParenLoc,
                                               SourceLocation EndLoc,
                                               ArrayRef<Expr *> VL) {
  void *Mem = C.Allocate(totalSizeToAlloc<Expr *>(VL.size()));
  auto *Clause =
      new (Mem) OMPInclusiveClause(StartLoc, LParenLoc, EndLoc, VL.size());
  Clause->setVarRefs(VL);
  return Clause;
}

OMPInclusiveClause *OMPInclusiveClause::CreateEmpty(const ASTContext &C,
                                                    unsigned N) {
  void *Mem = C.Allocate(totalSizeToAlloc<Expr *>(N));
  return new (Mem) OMPInclusiveClause(N);
}

OMPExclusiveClause *OMPExclusiveClause::Create(const ASTContext &C,
                                               SourceLocation StartLoc,
                                               SourceLocation LParenLoc,
                                               SourceLocation EndLoc,
                                               ArrayRef<Expr *> VL) {
  void *Mem = C.Allocate(totalSizeToAlloc<Expr *>(VL.size()));
  auto *Clause =
      new (Mem) OMPExclusiveClause(StartLoc, LParenLoc, EndLoc, VL.size());
  Clause->setVarRefs(VL);
  return Clause;
}

OMPExclusiveClause *OMPExclusiveClause::CreateEmpty(const ASTContext &C,
                                                    unsigned N) {
  void *Mem = C.Allocate(totalSizeToAlloc<Expr *>(N));
  return new (Mem) OMPExclusiveClause(N);
}

void OMPUsesAllocatorsClause::setAllocatorsData(
    ArrayRef<OMPUsesAllocatorsClause::Data> Data) {
  assert(Data.size() == NumOfAllocators &&
         "Size of allocators data is not the same as the preallocated buffer.");
  for (unsigned I = 0, E = Data.size(); I < E; ++I) {
    const OMPUsesAllocatorsClause::Data &D = Data[I];
    getTrailingObjects<Expr *>()[I * static_cast<int>(ExprOffsets::Total) +
                                 static_cast<int>(ExprOffsets::Allocator)] =
        D.Allocator;
    getTrailingObjects<Expr *>()[I * static_cast<int>(ExprOffsets::Total) +
                                 static_cast<int>(
                                     ExprOffsets::AllocatorTraits)] =
        D.AllocatorTraits;
    getTrailingObjects<
        SourceLocation>()[I * static_cast<int>(ParenLocsOffsets::Total) +
                          static_cast<int>(ParenLocsOffsets::LParen)] =
        D.LParenLoc;
    getTrailingObjects<
        SourceLocation>()[I * static_cast<int>(ParenLocsOffsets::Total) +
                          static_cast<int>(ParenLocsOffsets::RParen)] =
        D.RParenLoc;
  }
}

OMPUsesAllocatorsClause::Data
OMPUsesAllocatorsClause::getAllocatorData(unsigned I) const {
  OMPUsesAllocatorsClause::Data Data;
  Data.Allocator =
      getTrailingObjects<Expr *>()[I * static_cast<int>(ExprOffsets::Total) +
                                   static_cast<int>(ExprOffsets::Allocator)];
  Data.AllocatorTraits =
      getTrailingObjects<Expr *>()[I * static_cast<int>(ExprOffsets::Total) +
                                   static_cast<int>(
                                       ExprOffsets::AllocatorTraits)];
  Data.LParenLoc = getTrailingObjects<
      SourceLocation>()[I * static_cast<int>(ParenLocsOffsets::Total) +
                        static_cast<int>(ParenLocsOffsets::LParen)];
  Data.RParenLoc = getTrailingObjects<
      SourceLocation>()[I * static_cast<int>(ParenLocsOffsets::Total) +
                        static_cast<int>(ParenLocsOffsets::RParen)];
  return Data;
}

OMPUsesAllocatorsClause *
OMPUsesAllocatorsClause::Create(const ASTContext &C, SourceLocation StartLoc,
                                SourceLocation LParenLoc, SourceLocation EndLoc,
                                ArrayRef<OMPUsesAllocatorsClause::Data> Data) {
  void *Mem = C.Allocate(totalSizeToAlloc<Expr *, SourceLocation>(
      static_cast<int>(ExprOffsets::Total) * Data.size(),
      static_cast<int>(ParenLocsOffsets::Total) * Data.size()));
  auto *Clause = new (Mem)
      OMPUsesAllocatorsClause(StartLoc, LParenLoc, EndLoc, Data.size());
  Clause->setAllocatorsData(Data);
  return Clause;
}

OMPUsesAllocatorsClause *
OMPUsesAllocatorsClause::CreateEmpty(const ASTContext &C, unsigned N) {
  void *Mem = C.Allocate(totalSizeToAlloc<Expr *, SourceLocation>(
      static_cast<int>(ExprOffsets::Total) * N,
      static_cast<int>(ParenLocsOffsets::Total) * N));
  return new (Mem) OMPUsesAllocatorsClause(N);
}

OMPAffinityClause *
OMPAffinityClause::Create(const ASTContext &C, SourceLocation StartLoc,
                          SourceLocation LParenLoc, SourceLocation ColonLoc,
                          SourceLocation EndLoc, Expr *Modifier,
                          ArrayRef<Expr *> Locators) {
  void *Mem = C.Allocate(totalSizeToAlloc<Expr *>(Locators.size() + 1));
  auto *Clause = new (Mem)
      OMPAffinityClause(StartLoc, LParenLoc, ColonLoc, EndLoc, Locators.size());
  Clause->setModifier(Modifier);
  Clause->setVarRefs(Locators);
  return Clause;
}

OMPAffinityClause *OMPAffinityClause::CreateEmpty(const ASTContext &C,
                                                  unsigned N) {
  void *Mem = C.Allocate(totalSizeToAlloc<Expr *>(N + 1));
  return new (Mem) OMPAffinityClause(N);
}

OMPInitClause *OMPInitClause::Create(const ASTContext &C, Expr *InteropVar,
                                     ArrayRef<Expr *> PrefExprs, bool IsTarget,
                                     bool IsTargetSync, SourceLocation StartLoc,
                                     SourceLocation LParenLoc,
                                     SourceLocation VarLoc,
                                     SourceLocation EndLoc) {

  void *Mem = C.Allocate(totalSizeToAlloc<Expr *>(PrefExprs.size() + 1));
  auto *Clause =
      new (Mem) OMPInitClause(IsTarget, IsTargetSync, StartLoc, LParenLoc,
                              VarLoc, EndLoc, PrefExprs.size() + 1);
  Clause->setInteropVar(InteropVar);
  llvm::copy(PrefExprs, Clause->getTrailingObjects<Expr *>() + 1);
  return Clause;
}

OMPInitClause *OMPInitClause::CreateEmpty(const ASTContext &C, unsigned N) {
  void *Mem = C.Allocate(totalSizeToAlloc<Expr *>(N));
  return new (Mem) OMPInitClause(N);
}

OMPBindClause *
OMPBindClause::Create(const ASTContext &C, OpenMPBindClauseKind K,
                      SourceLocation KLoc, SourceLocation StartLoc,
                      SourceLocation LParenLoc, SourceLocation EndLoc) {
  return new (C) OMPBindClause(K, KLoc, StartLoc, LParenLoc, EndLoc);
}

OMPBindClause *OMPBindClause::CreateEmpty(const ASTContext &C) {
  return new (C) OMPBindClause();
}
//===----------------------------------------------------------------------===//
//  OpenMP clauses printing methods
//===----------------------------------------------------------------------===//

void OMPClausePrinter::VisitOMPIfClause(OMPIfClause *Node) {
  OS << "if(";
  if (Node->getNameModifier() != OMPD_unknown)
    OS << getOpenMPDirectiveName(Node->getNameModifier()) << ": ";
  Node->getCondition()->printPretty(OS, nullptr, Policy, 0);
  OS << ")";
}

void OMPClausePrinter::VisitOMPFinalClause(OMPFinalClause *Node) {
  OS << "final(";
  Node->getCondition()->printPretty(OS, nullptr, Policy, 0);
  OS << ")";
}

void OMPClausePrinter::VisitOMPNumThreadsClause(OMPNumThreadsClause *Node) {
  OS << "num_threads(";
  Node->getNumThreads()->printPretty(OS, nullptr, Policy, 0);
  OS << ")";
}

void OMPClausePrinter::VisitOMPAlignClause(OMPAlignClause *Node) {
  OS << "align(";
  Node->getAlignment()->printPretty(OS, nullptr, Policy, 0);
  OS << ")";
}

void OMPClausePrinter::VisitOMPSafelenClause(OMPSafelenClause *Node) {
  OS << "safelen(";
  Node->getSafelen()->printPretty(OS, nullptr, Policy, 0);
  OS << ")";
}

void OMPClausePrinter::VisitOMPSimdlenClause(OMPSimdlenClause *Node) {
  OS << "simdlen(";
  Node->getSimdlen()->printPretty(OS, nullptr, Policy, 0);
  OS << ")";
}

void OMPClausePrinter::VisitOMPSizesClause(OMPSizesClause *Node) {
  OS << "sizes(";
  bool First = true;
  for (auto Size : Node->getSizesRefs()) {
    if (!First)
      OS << ", ";
    Size->printPretty(OS, nullptr, Policy, 0);
    First = false;
  }
  OS << ")";
}

void OMPClausePrinter::VisitOMPFullClause(OMPFullClause *Node) { OS << "full"; }

void OMPClausePrinter::VisitOMPPartialClause(OMPPartialClause *Node) {
  OS << "partial";

  if (Expr *Factor = Node->getFactor()) {
    OS << '(';
    Factor->printPretty(OS, nullptr, Policy, 0);
    OS << ')';
  }
}

void OMPClausePrinter::VisitOMPAllocatorClause(OMPAllocatorClause *Node) {
  OS << "allocator(";
  Node->getAllocator()->printPretty(OS, nullptr, Policy, 0);
  OS << ")";
}

void OMPClausePrinter::VisitOMPCollapseClause(OMPCollapseClause *Node) {
  OS << "collapse(";
  Node->getNumForLoops()->printPretty(OS, nullptr, Policy, 0);
  OS << ")";
}

void OMPClausePrinter::VisitOMPDetachClause(OMPDetachClause *Node) {
  OS << "detach(";
  Node->getEventHandler()->printPretty(OS, nullptr, Policy, 0);
  OS << ")";
}

void OMPClausePrinter::VisitOMPDefaultClause(OMPDefaultClause *Node) {
  OS << "default("
     << getOpenMPSimpleClauseTypeName(OMPC_default,
                                      unsigned(Node->getDefaultKind()))
     << ")";
}

void OMPClausePrinter::VisitOMPProcBindClause(OMPProcBindClause *Node) {
  OS << "proc_bind("
     << getOpenMPSimpleClauseTypeName(OMPC_proc_bind,
                                      unsigned(Node->getProcBindKind()))
     << ")";
}

void OMPClausePrinter::VisitOMPUnifiedAddressClause(OMPUnifiedAddressClause *) {
  OS << "unified_address";
}

void OMPClausePrinter::VisitOMPUnifiedSharedMemoryClause(
    OMPUnifiedSharedMemoryClause *) {
  OS << "unified_shared_memory";
}

void OMPClausePrinter::VisitOMPReverseOffloadClause(OMPReverseOffloadClause *) {
  OS << "reverse_offload";
}

void OMPClausePrinter::VisitOMPDynamicAllocatorsClause(
    OMPDynamicAllocatorsClause *) {
  OS << "dynamic_allocators";
}

void OMPClausePrinter::VisitOMPAtomicDefaultMemOrderClause(
    OMPAtomicDefaultMemOrderClause *Node) {
  OS << "atomic_default_mem_order("
     << getOpenMPSimpleClauseTypeName(OMPC_atomic_default_mem_order,
                                      Node->getAtomicDefaultMemOrderKind())
     << ")";
}

void OMPClausePrinter::VisitOMPScheduleClause(OMPScheduleClause *Node) {
  OS << "schedule(";
  if (Node->getFirstScheduleModifier() != OMPC_SCHEDULE_MODIFIER_unknown) {
    OS << getOpenMPSimpleClauseTypeName(OMPC_schedule,
                                        Node->getFirstScheduleModifier());
    if (Node->getSecondScheduleModifier() != OMPC_SCHEDULE_MODIFIER_unknown) {
      OS << ", ";
      OS << getOpenMPSimpleClauseTypeName(OMPC_schedule,
                                          Node->getSecondScheduleModifier());
    }
    OS << ": ";
  }
  OS << getOpenMPSimpleClauseTypeName(OMPC_schedule, Node->getScheduleKind());
  if (auto *E = Node->getChunkSize()) {
    OS << ", ";
    E->printPretty(OS, nullptr, Policy);
  }
  OS << ")";
}

void OMPClausePrinter::VisitOMPOrderedClause(OMPOrderedClause *Node) {
  OS << "ordered";
  if (auto *Num = Node->getNumForLoops()) {
    OS << "(";
    Num->printPretty(OS, nullptr, Policy, 0);
    OS << ")";
  }
}

void OMPClausePrinter::VisitOMPNowaitClause(OMPNowaitClause *) {
  OS << "nowait";
}

void OMPClausePrinter::VisitOMPUntiedClause(OMPUntiedClause *) {
  OS << "untied";
}

void OMPClausePrinter::VisitOMPNogroupClause(OMPNogroupClause *) {
  OS << "nogroup";
}

void OMPClausePrinter::VisitOMPMergeableClause(OMPMergeableClause *) {
  OS << "mergeable";
}

void OMPClausePrinter::VisitOMPReadClause(OMPReadClause *) { OS << "read"; }

void OMPClausePrinter::VisitOMPWriteClause(OMPWriteClause *) { OS << "write"; }

void OMPClausePrinter::VisitOMPUpdateClause(OMPUpdateClause *Node) {
  OS << "update";
  if (Node->isExtended()) {
    OS << "(";
    OS << getOpenMPSimpleClauseTypeName(Node->getClauseKind(),
                                        Node->getDependencyKind());
    OS << ")";
  }
}

void OMPClausePrinter::VisitOMPCaptureClause(OMPCaptureClause *) {
  OS << "capture";
}

void OMPClausePrinter::VisitOMPCompareClause(OMPCompareClause *) {
  OS << "compare";
}

void OMPClausePrinter::VisitOMPSeqCstClause(OMPSeqCstClause *) {
  OS << "seq_cst";
}

void OMPClausePrinter::VisitOMPAcqRelClause(OMPAcqRelClause *) {
  OS << "acq_rel";
}

void OMPClausePrinter::VisitOMPAcquireClause(OMPAcquireClause *) {
  OS << "acquire";
}

void OMPClausePrinter::VisitOMPReleaseClause(OMPReleaseClause *) {
  OS << "release";
}

void OMPClausePrinter::VisitOMPRelaxedClause(OMPRelaxedClause *) {
  OS << "relaxed";
}

void OMPClausePrinter::VisitOMPThreadsClause(OMPThreadsClause *) {
  OS << "threads";
}

void OMPClausePrinter::VisitOMPSIMDClause(OMPSIMDClause *) { OS << "simd"; }

void OMPClausePrinter::VisitOMPDeviceClause(OMPDeviceClause *Node) {
  OS << "device(";
  OpenMPDeviceClauseModifier Modifier = Node->getModifier();
  if (Modifier != OMPC_DEVICE_unknown) {
    OS << getOpenMPSimpleClauseTypeName(Node->getClauseKind(), Modifier)
       << ": ";
  }
  Node->getDevice()->printPretty(OS, nullptr, Policy, 0);
  OS << ")";
}

void OMPClausePrinter::VisitOMPNumTeamsClause(OMPNumTeamsClause *Node) {
  OS << "num_teams(";
  Node->getNumTeams()->printPretty(OS, nullptr, Policy, 0);
  OS << ")";
}

void OMPClausePrinter::VisitOMPThreadLimitClause(OMPThreadLimitClause *Node) {
  OS << "thread_limit(";
  Node->getThreadLimit()->printPretty(OS, nullptr, Policy, 0);
  OS << ")";
}

void OMPClausePrinter::VisitOMPPriorityClause(OMPPriorityClause *Node) {
  OS << "priority(";
  Node->getPriority()->printPretty(OS, nullptr, Policy, 0);
  OS << ")";
}

void OMPClausePrinter::VisitOMPGrainsizeClause(OMPGrainsizeClause *Node) {
  OS << "grainsize(";
  Node->getGrainsize()->printPretty(OS, nullptr, Policy, 0);
  OS << ")";
}

void OMPClausePrinter::VisitOMPNumTasksClause(OMPNumTasksClause *Node) {
  OS << "num_tasks(";
  Node->getNumTasks()->printPretty(OS, nullptr, Policy, 0);
  OS << ")";
}

void OMPClausePrinter::VisitOMPHintClause(OMPHintClause *Node) {
  OS << "hint(";
  Node->getHint()->printPretty(OS, nullptr, Policy, 0);
  OS << ")";
}

void OMPClausePrinter::VisitOMPInitClause(OMPInitClause *Node) {
  OS << "init(";
  bool First = true;
  for (const Expr *E : Node->prefs()) {
    if (First)
      OS << "prefer_type(";
    else
      OS << ",";
    E->printPretty(OS, nullptr, Policy);
    First = false;
  }
  if (!First)
    OS << "), ";
  if (Node->getIsTarget())
    OS << "target";
  if (Node->getIsTargetSync()) {
    if (Node->getIsTarget())
      OS << ", ";
    OS << "targetsync";
  }
  OS << " : ";
  Node->getInteropVar()->printPretty(OS, nullptr, Policy);
  OS << ")";
}

void OMPClausePrinter::VisitOMPUseClause(OMPUseClause *Node) {
  OS << "use(";
  Node->getInteropVar()->printPretty(OS, nullptr, Policy);
  OS << ")";
}

void OMPClausePrinter::VisitOMPDestroyClause(OMPDestroyClause *Node) {
  OS << "destroy";
  if (Expr *E = Node->getInteropVar()) {
    OS << "(";
    E->printPretty(OS, nullptr, Policy);
    OS << ")";
  }
}

void OMPClausePrinter::VisitOMPNovariantsClause(OMPNovariantsClause *Node) {
  OS << "novariants";
  if (Expr *E = Node->getCondition()) {
    OS << "(";
    E->printPretty(OS, nullptr, Policy, 0);
    OS << ")";
  }
}

void OMPClausePrinter::VisitOMPNocontextClause(OMPNocontextClause *Node) {
  OS << "nocontext";
  if (Expr *E = Node->getCondition()) {
    OS << "(";
    E->printPretty(OS, nullptr, Policy, 0);
    OS << ")";
  }
}

template<typename T>
void OMPClausePrinter::VisitOMPClauseList(T *Node, char StartSym) {
  for (typename T::varlist_iterator I = Node->varlist_begin(),
                                    E = Node->varlist_end();
       I != E; ++I) {
    assert(*I && "Expected non-null Stmt");
    OS << (I == Node->varlist_begin() ? StartSym : ',');
    if (auto *DRE = dyn_cast<DeclRefExpr>(*I)) {
      if (isa<OMPCapturedExprDecl>(DRE->getDecl()))
        DRE->printPretty(OS, nullptr, Policy, 0);
      else
        DRE->getDecl()->printQualifiedName(OS);
    } else
      (*I)->printPretty(OS, nullptr, Policy, 0);
  }
}

void OMPClausePrinter::VisitOMPAllocateClause(OMPAllocateClause *Node) {
  if (Node->varlist_empty())
    return;
  OS << "allocate";
  if (Expr *Allocator = Node->getAllocator()) {
    OS << "(";
    Allocator->printPretty(OS, nullptr, Policy, 0);
    OS << ":";
    VisitOMPClauseList(Node, ' ');
  } else {
    VisitOMPClauseList(Node, '(');
  }
  OS << ")";
}

void OMPClausePrinter::VisitOMPPrivateClause(OMPPrivateClause *Node) {
  if (!Node->varlist_empty()) {
    OS << "private";
    VisitOMPClauseList(Node, '(');
    OS << ")";
  }
}

void OMPClausePrinter::VisitOMPFirstprivateClause(OMPFirstprivateClause *Node) {
  if (!Node->varlist_empty()) {
    OS << "firstprivate";
    VisitOMPClauseList(Node, '(');
    OS << ")";
  }
}

void OMPClausePrinter::VisitOMPLastprivateClause(OMPLastprivateClause *Node) {
  if (!Node->varlist_empty()) {
    OS << "lastprivate";
    OpenMPLastprivateModifier LPKind = Node->getKind();
    if (LPKind != OMPC_LASTPRIVATE_unknown) {
      OS << "("
         << getOpenMPSimpleClauseTypeName(OMPC_lastprivate, Node->getKind())
         << ":";
    }
    VisitOMPClauseList(Node, LPKind == OMPC_LASTPRIVATE_unknown ? '(' : ' ');
    OS << ")";
  }
}

void OMPClausePrinter::VisitOMPSharedClause(OMPSharedClause *Node) {
  if (!Node->varlist_empty()) {
    OS << "shared";
    VisitOMPClauseList(Node, '(');
    OS << ")";
  }
}

void OMPClausePrinter::VisitOMPReductionClause(OMPReductionClause *Node) {
  if (!Node->varlist_empty()) {
    OS << "reduction(";
    if (Node->getModifierLoc().isValid())
      OS << getOpenMPSimpleClauseTypeName(OMPC_reduction, Node->getModifier())
         << ", ";
    NestedNameSpecifier *QualifierLoc =
        Node->getQualifierLoc().getNestedNameSpecifier();
    OverloadedOperatorKind OOK =
        Node->getNameInfo().getName().getCXXOverloadedOperator();
    if (QualifierLoc == nullptr && OOK != OO_None) {
      // Print reduction identifier in C format
      OS << getOperatorSpelling(OOK);
    } else {
      // Use C++ format
      if (QualifierLoc != nullptr)
        QualifierLoc->print(OS, Policy);
      OS << Node->getNameInfo();
    }
    OS << ":";
    VisitOMPClauseList(Node, ' ');
    OS << ")";
  }
}

void OMPClausePrinter::VisitOMPTaskReductionClause(
    OMPTaskReductionClause *Node) {
  if (!Node->varlist_empty()) {
    OS << "task_reduction(";
    NestedNameSpecifier *QualifierLoc =
        Node->getQualifierLoc().getNestedNameSpecifier();
    OverloadedOperatorKind OOK =
        Node->getNameInfo().getName().getCXXOverloadedOperator();
    if (QualifierLoc == nullptr && OOK != OO_None) {
      // Print reduction identifier in C format
      OS << getOperatorSpelling(OOK);
    } else {
      // Use C++ format
      if (QualifierLoc != nullptr)
        QualifierLoc->print(OS, Policy);
      OS << Node->getNameInfo();
    }
    OS << ":";
    VisitOMPClauseList(Node, ' ');
    OS << ")";
  }
}

void OMPClausePrinter::VisitOMPInReductionClause(OMPInReductionClause *Node) {
  if (!Node->varlist_empty()) {
    OS << "in_reduction(";
    NestedNameSpecifier *QualifierLoc =
        Node->getQualifierLoc().getNestedNameSpecifier();
    OverloadedOperatorKind OOK =
        Node->getNameInfo().getName().getCXXOverloadedOperator();
    if (QualifierLoc == nullptr && OOK != OO_None) {
      // Print reduction identifier in C format
      OS << getOperatorSpelling(OOK);
    } else {
      // Use C++ format
      if (QualifierLoc != nullptr)
        QualifierLoc->print(OS, Policy);
      OS << Node->getNameInfo();
    }
    OS << ":";
    VisitOMPClauseList(Node, ' ');
    OS << ")";
  }
}

void OMPClausePrinter::VisitOMPLinearClause(OMPLinearClause *Node) {
  if (!Node->varlist_empty()) {
    OS << "linear";
    if (Node->getModifierLoc().isValid()) {
      OS << '('
         << getOpenMPSimpleClauseTypeName(OMPC_linear, Node->getModifier());
    }
    VisitOMPClauseList(Node, '(');
    if (Node->getModifierLoc().isValid())
      OS << ')';
    if (Node->getStep() != nullptr) {
      OS << ": ";
      Node->getStep()->printPretty(OS, nullptr, Policy, 0);
    }
    OS << ")";
  }
}

void OMPClausePrinter::VisitOMPAlignedClause(OMPAlignedClause *Node) {
  if (!Node->varlist_empty()) {
    OS << "aligned";
    VisitOMPClauseList(Node, '(');
    if (Node->getAlignment() != nullptr) {
      OS << ": ";
      Node->getAlignment()->printPretty(OS, nullptr, Policy, 0);
    }
    OS << ")";
  }
}

void OMPClausePrinter::VisitOMPCopyinClause(OMPCopyinClause *Node) {
  if (!Node->varlist_empty()) {
    OS << "copyin";
    VisitOMPClauseList(Node, '(');
    OS << ")";
  }
}

void OMPClausePrinter::VisitOMPCopyprivateClause(OMPCopyprivateClause *Node) {
  if (!Node->varlist_empty()) {
    OS << "copyprivate";
    VisitOMPClauseList(Node, '(');
    OS << ")";
  }
}

void OMPClausePrinter::VisitOMPFlushClause(OMPFlushClause *Node) {
  if (!Node->varlist_empty()) {
    VisitOMPClauseList(Node, '(');
    OS << ")";
  }
}

void OMPClausePrinter::VisitOMPDepobjClause(OMPDepobjClause *Node) {
  OS << "(";
  Node->getDepobj()->printPretty(OS, nullptr, Policy, 0);
  OS << ")";
}

void OMPClausePrinter::VisitOMPDependClause(OMPDependClause *Node) {
  OS << "depend(";
  if (Expr *DepModifier = Node->getModifier()) {
    DepModifier->printPretty(OS, nullptr, Policy);
    OS << ", ";
  }
  OpenMPDependClauseKind DepKind = Node->getDependencyKind();
  OpenMPDependClauseKind PrintKind = DepKind;
  bool IsOmpAllMemory = false;
  if (PrintKind == OMPC_DEPEND_outallmemory) {
    PrintKind = OMPC_DEPEND_out;
    IsOmpAllMemory = true;
  } else if (PrintKind == OMPC_DEPEND_inoutallmemory) {
    PrintKind = OMPC_DEPEND_inout;
    IsOmpAllMemory = true;
  }
  OS << getOpenMPSimpleClauseTypeName(Node->getClauseKind(), PrintKind);
  if (!Node->varlist_empty() || IsOmpAllMemory)
    OS << " :";
  VisitOMPClauseList(Node, ' ');
  if (IsOmpAllMemory) {
    OS << (Node->varlist_empty() ? " " : ",");
    OS << "omp_all_memory";
  }
  OS << ")";
}

template <typename T>
static void PrintMapper(raw_ostream &OS, T *Node,
                        const PrintingPolicy &Policy) {
  OS << '(';
  NestedNameSpecifier *MapperNNS =
      Node->getMapperQualifierLoc().getNestedNameSpecifier();
  if (MapperNNS)
    MapperNNS->print(OS, Policy);
  OS << Node->getMapperIdInfo() << ')';
}

void OMPClausePrinter::VisitOMPMapClause(OMPMapClause *Node) {
  if (!Node->varlist_empty()) {
    OS << "map(";
    if (Node->getMapType() != OMPC_MAP_unknown) {
      for (unsigned I = 0; I < NumberOfOMPMapClauseModifiers; ++I) {
        if (Node->getMapTypeModifier(I) != OMPC_MAP_MODIFIER_unknown) {
          OS << getOpenMPSimpleClauseTypeName(OMPC_map,
                                              Node->getMapTypeModifier(I));
          if (Node->getMapTypeModifier(I) == OMPC_MAP_MODIFIER_mapper)
            PrintMapper(OS, Node, Policy);
          OS << ',';
        }
      }
      OS << getOpenMPSimpleClauseTypeName(OMPC_map, Node->getMapType());
      OS << ':';
    }
    VisitOMPClauseList(Node, ' ');
    OS << ")";
  }
}

template <typename T> void OMPClausePrinter::VisitOMPMotionClause(T *Node) {
  if (Node->varlist_empty())
    return;
  OS << getOpenMPClauseName(Node->getClauseKind());
  unsigned ModifierCount = 0;
  for (unsigned I = 0; I < NumberOfOMPMotionModifiers; ++I) {
    if (Node->getMotionModifier(I) != OMPC_MOTION_MODIFIER_unknown)
      ++ModifierCount;
  }
  if (ModifierCount) {
    OS << '(';
    for (unsigned I = 0; I < NumberOfOMPMotionModifiers; ++I) {
      if (Node->getMotionModifier(I) != OMPC_MOTION_MODIFIER_unknown) {
        OS << getOpenMPSimpleClauseTypeName(Node->getClauseKind(),
                                            Node->getMotionModifier(I));
        if (Node->getMotionModifier(I) == OMPC_MOTION_MODIFIER_mapper)
          PrintMapper(OS, Node, Policy);
        if (I < ModifierCount - 1)
          OS << ", ";
      }
    }
    OS << ':';
    VisitOMPClauseList(Node, ' ');
  } else {
    VisitOMPClauseList(Node, '(');
  }
  OS << ")";
}

void OMPClausePrinter::VisitOMPToClause(OMPToClause *Node) {
  VisitOMPMotionClause(Node);
}

void OMPClausePrinter::VisitOMPFromClause(OMPFromClause *Node) {
  VisitOMPMotionClause(Node);
}

void OMPClausePrinter::VisitOMPDistScheduleClause(OMPDistScheduleClause *Node) {
  OS << "dist_schedule(" << getOpenMPSimpleClauseTypeName(
                           OMPC_dist_schedule, Node->getDistScheduleKind());
  if (auto *E = Node->getChunkSize()) {
    OS << ", ";
    E->printPretty(OS, nullptr, Policy);
  }
  OS << ")";
}

void OMPClausePrinter::VisitOMPDefaultmapClause(OMPDefaultmapClause *Node) {
  OS << "defaultmap(";
  OS << getOpenMPSimpleClauseTypeName(OMPC_defaultmap,
                                      Node->getDefaultmapModifier());
  if (Node->getDefaultmapKind() != OMPC_DEFAULTMAP_unknown) {
    OS << ": ";
    OS << getOpenMPSimpleClauseTypeName(OMPC_defaultmap,
                                        Node->getDefaultmapKind());
  }
  OS << ")";
}

void OMPClausePrinter::VisitOMPUseDevicePtrClause(OMPUseDevicePtrClause *Node) {
  if (!Node->varlist_empty()) {
    OS << "use_device_ptr";
    VisitOMPClauseList(Node, '(');
    OS << ")";
  }
}

void OMPClausePrinter::VisitOMPUseDeviceAddrClause(
    OMPUseDeviceAddrClause *Node) {
  if (!Node->varlist_empty()) {
    OS << "use_device_addr";
    VisitOMPClauseList(Node, '(');
    OS << ")";
  }
}

void OMPClausePrinter::VisitOMPIsDevicePtrClause(OMPIsDevicePtrClause *Node) {
  if (!Node->varlist_empty()) {
    OS << "is_device_ptr";
    VisitOMPClauseList(Node, '(');
    OS << ")";
  }
}

void OMPClausePrinter::VisitOMPHasDeviceAddrClause(OMPHasDeviceAddrClause *Node) {
  if (!Node->varlist_empty()) {
    OS << "has_device_addr";
    VisitOMPClauseList(Node, '(');
    OS << ")";
  }
}

void OMPClausePrinter::VisitOMPNontemporalClause(OMPNontemporalClause *Node) {
  if (!Node->varlist_empty()) {
    OS << "nontemporal";
    VisitOMPClauseList(Node, '(');
    OS << ")";
  }
}

void OMPClausePrinter::VisitOMPOrderClause(OMPOrderClause *Node) {
  OS << "order(" << getOpenMPSimpleClauseTypeName(OMPC_order, Node->getKind())
     << ")";
}

void OMPClausePrinter::VisitOMPInclusiveClause(OMPInclusiveClause *Node) {
  if (!Node->varlist_empty()) {
    OS << "inclusive";
    VisitOMPClauseList(Node, '(');
    OS << ")";
  }
}

void OMPClausePrinter::VisitOMPExclusiveClause(OMPExclusiveClause *Node) {
  if (!Node->varlist_empty()) {
    OS << "exclusive";
    VisitOMPClauseList(Node, '(');
    OS << ")";
  }
}

void OMPClausePrinter::VisitOMPUsesAllocatorsClause(
    OMPUsesAllocatorsClause *Node) {
  if (Node->getNumberOfAllocators() == 0)
    return;
  OS << "uses_allocators(";
  for (unsigned I = 0, E = Node->getNumberOfAllocators(); I < E; ++I) {
    OMPUsesAllocatorsClause::Data Data = Node->getAllocatorData(I);
    Data.Allocator->printPretty(OS, nullptr, Policy);
    if (Data.AllocatorTraits) {
      OS << "(";
      Data.AllocatorTraits->printPretty(OS, nullptr, Policy);
      OS << ")";
    }
    if (I < E - 1)
      OS << ",";
  }
  OS << ")";
}

void OMPClausePrinter::VisitOMPAffinityClause(OMPAffinityClause *Node) {
  if (Node->varlist_empty())
    return;
  OS << "affinity";
  char StartSym = '(';
  if (Expr *Modifier = Node->getModifier()) {
    OS << "(";
    Modifier->printPretty(OS, nullptr, Policy);
    OS << " :";
    StartSym = ' ';
  }
  VisitOMPClauseList(Node, StartSym);
  OS << ")";
}

void OMPClausePrinter::VisitOMPFilterClause(OMPFilterClause *Node) {
  OS << "filter(";
  Node->getThreadID()->printPretty(OS, nullptr, Policy, 0);
  OS << ")";
}

<<<<<<< HEAD
void OMPClausePrinter::VisitOMPFreeAgentClause(OMPFreeAgentClause *Node) {
    OS << "free_agent(";
    Node->getFreeAgent()->printPretty(OS, nullptr, Policy, 0);
    OS << ")";
=======
void OMPClausePrinter::VisitOMPBindClause(OMPBindClause *Node) {
  OS << "bind("
     << getOpenMPSimpleClauseTypeName(OMPC_bind, unsigned(Node->getBindKind()))
     << ")";
>>>>>>> 8d828538
}

void OMPTraitInfo::getAsVariantMatchInfo(ASTContext &ASTCtx,
                                         VariantMatchInfo &VMI) const {
  for (const OMPTraitSet &Set : Sets) {
    for (const OMPTraitSelector &Selector : Set.Selectors) {

      // User conditions are special as we evaluate the condition here.
      if (Selector.Kind == TraitSelector::user_condition) {
        assert(Selector.ScoreOrCondition &&
               "Ill-formed user condition, expected condition expression!");
        assert(Selector.Properties.size() == 1 &&
               Selector.Properties.front().Kind ==
                   TraitProperty::user_condition_unknown &&
               "Ill-formed user condition, expected unknown trait property!");

        if (Optional<APSInt> CondVal =
                Selector.ScoreOrCondition->getIntegerConstantExpr(ASTCtx))
          VMI.addTrait(CondVal->isZero() ? TraitProperty::user_condition_false
                                         : TraitProperty::user_condition_true,
                       "<condition>");
        else
          VMI.addTrait(TraitProperty::user_condition_false, "<condition>");
        continue;
      }

      Optional<llvm::APSInt> Score;
      llvm::APInt *ScorePtr = nullptr;
      if (Selector.ScoreOrCondition) {
        if ((Score = Selector.ScoreOrCondition->getIntegerConstantExpr(ASTCtx)))
          ScorePtr = &*Score;
        else
          VMI.addTrait(TraitProperty::user_condition_false,
                       "<non-constant-score>");
      }

      for (const OMPTraitProperty &Property : Selector.Properties)
        VMI.addTrait(Set.Kind, Property.Kind, Property.RawString, ScorePtr);

      if (Set.Kind != TraitSet::construct)
        continue;

      // TODO: This might not hold once we implement SIMD properly.
      assert(Selector.Properties.size() == 1 &&
             Selector.Properties.front().Kind ==
                 getOpenMPContextTraitPropertyForSelector(
                     Selector.Kind) &&
             "Ill-formed construct selector!");
    }
  }
}

void OMPTraitInfo::print(llvm::raw_ostream &OS,
                         const PrintingPolicy &Policy) const {
  bool FirstSet = true;
  for (const OMPTraitSet &Set : Sets) {
    if (!FirstSet)
      OS << ", ";
    FirstSet = false;
    OS << getOpenMPContextTraitSetName(Set.Kind) << "={";

    bool FirstSelector = true;
    for (const OMPTraitSelector &Selector : Set.Selectors) {
      if (!FirstSelector)
        OS << ", ";
      FirstSelector = false;
      OS << getOpenMPContextTraitSelectorName(Selector.Kind);

      bool AllowsTraitScore = false;
      bool RequiresProperty = false;
      isValidTraitSelectorForTraitSet(
          Selector.Kind, Set.Kind, AllowsTraitScore, RequiresProperty);

      if (!RequiresProperty)
        continue;

      OS << "(";
      if (Selector.Kind == TraitSelector::user_condition) {
        if (Selector.ScoreOrCondition)
          Selector.ScoreOrCondition->printPretty(OS, nullptr, Policy);
        else
          OS << "...";
      } else {

        if (Selector.ScoreOrCondition) {
          OS << "score(";
          Selector.ScoreOrCondition->printPretty(OS, nullptr, Policy);
          OS << "): ";
        }

        bool FirstProperty = true;
        for (const OMPTraitProperty &Property : Selector.Properties) {
          if (!FirstProperty)
            OS << ", ";
          FirstProperty = false;
          OS << getOpenMPContextTraitPropertyName(Property.Kind,
                                                  Property.RawString);
        }
      }
      OS << ")";
    }
    OS << "}";
  }
}

std::string OMPTraitInfo::getMangledName() const {
  std::string MangledName;
  llvm::raw_string_ostream OS(MangledName);
  for (const OMPTraitSet &Set : Sets) {
    OS << '$' << 'S' << unsigned(Set.Kind);
    for (const OMPTraitSelector &Selector : Set.Selectors) {

      bool AllowsTraitScore = false;
      bool RequiresProperty = false;
      isValidTraitSelectorForTraitSet(
          Selector.Kind, Set.Kind, AllowsTraitScore, RequiresProperty);
      OS << '$' << 's' << unsigned(Selector.Kind);

      if (!RequiresProperty ||
          Selector.Kind == TraitSelector::user_condition)
        continue;

      for (const OMPTraitProperty &Property : Selector.Properties)
        OS << '$' << 'P'
           << getOpenMPContextTraitPropertyName(Property.Kind,
                                                Property.RawString);
    }
  }
  return MangledName;
}

OMPTraitInfo::OMPTraitInfo(StringRef MangledName) {
  unsigned long U;
  do {
    if (!MangledName.consume_front("$S"))
      break;
    if (MangledName.consumeInteger(10, U))
      break;
    Sets.push_back(OMPTraitSet());
    OMPTraitSet &Set = Sets.back();
    Set.Kind = TraitSet(U);
    do {
      if (!MangledName.consume_front("$s"))
        break;
      if (MangledName.consumeInteger(10, U))
        break;
      Set.Selectors.push_back(OMPTraitSelector());
      OMPTraitSelector &Selector = Set.Selectors.back();
      Selector.Kind = TraitSelector(U);
      do {
        if (!MangledName.consume_front("$P"))
          break;
        Selector.Properties.push_back(OMPTraitProperty());
        OMPTraitProperty &Property = Selector.Properties.back();
        std::pair<StringRef, StringRef> PropRestPair = MangledName.split('$');
        Property.RawString = PropRestPair.first;
        Property.Kind = getOpenMPContextTraitPropertyKind(
            Set.Kind, Selector.Kind, PropRestPair.first);
        MangledName = MangledName.drop_front(PropRestPair.first.size());
      } while (true);
    } while (true);
  } while (true);
}

llvm::raw_ostream &clang::operator<<(llvm::raw_ostream &OS,
                                     const OMPTraitInfo &TI) {
  LangOptions LO;
  PrintingPolicy Policy(LO);
  TI.print(OS, Policy);
  return OS;
}
llvm::raw_ostream &clang::operator<<(llvm::raw_ostream &OS,
                                     const OMPTraitInfo *TI) {
  return TI ? OS << *TI : OS;
}

TargetOMPContext::TargetOMPContext(
    ASTContext &ASTCtx, std::function<void(StringRef)> &&DiagUnknownTrait,
    const FunctionDecl *CurrentFunctionDecl,
    ArrayRef<llvm::omp::TraitProperty> ConstructTraits)
    : OMPContext(ASTCtx.getLangOpts().OpenMPIsDevice,
                 ASTCtx.getTargetInfo().getTriple()),
      FeatureValidityCheck([&](StringRef FeatureName) {
        return ASTCtx.getTargetInfo().isValidFeatureName(FeatureName);
      }),
      DiagUnknownTrait(std::move(DiagUnknownTrait)) {
  ASTCtx.getFunctionFeatureMap(FeatureMap, CurrentFunctionDecl);

  for (llvm::omp::TraitProperty Property : ConstructTraits)
    addTrait(Property);
}

bool TargetOMPContext::matchesISATrait(StringRef RawString) const {
  auto It = FeatureMap.find(RawString);
  if (It != FeatureMap.end())
    return It->second;
  if (!FeatureValidityCheck(RawString))
    DiagUnknownTrait(RawString);
  return false;
}<|MERGE_RESOLUTION|>--- conflicted
+++ resolved
@@ -2399,17 +2399,16 @@
   OS << ")";
 }
 
-<<<<<<< HEAD
 void OMPClausePrinter::VisitOMPFreeAgentClause(OMPFreeAgentClause *Node) {
     OS << "free_agent(";
     Node->getFreeAgent()->printPretty(OS, nullptr, Policy, 0);
     OS << ")";
-=======
+}
+
 void OMPClausePrinter::VisitOMPBindClause(OMPBindClause *Node) {
   OS << "bind("
      << getOpenMPSimpleClauseTypeName(OMPC_bind, unsigned(Node->getBindKind()))
      << ")";
->>>>>>> 8d828538
 }
 
 void OMPTraitInfo::getAsVariantMatchInfo(ASTContext &ASTCtx,
