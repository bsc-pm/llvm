--- conflicted
+++ resolved
@@ -3108,13 +3108,10 @@
     return "ms_abi";
   case CC_Swift:
     return "swiftcall";
-<<<<<<< HEAD
+  case CC_SwiftAsync:
+    return "swiftasynccall";
   case CC_Trivial:
     return "trivial";
-=======
-  case CC_SwiftAsync:
-    return "swiftasynccall";
->>>>>>> 9c3345ad
   }
   llvm_unreachable("bad calling convention");
 }
