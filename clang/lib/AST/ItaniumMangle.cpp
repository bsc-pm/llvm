//===--- ItaniumMangle.cpp - Itanium C++ Name Mangling ----------*- C++ -*-===//
//
// Part of the LLVM Project, under the Apache License v2.0 with LLVM Exceptions.
// See https://llvm.org/LICENSE.txt for license information.
// SPDX-License-Identifier: Apache-2.0 WITH LLVM-exception
//
//===----------------------------------------------------------------------===//
//
// Implements C++ name mangling according to the Itanium C++ ABI,
// which is used in GCC 3.2 and newer (and many compilers that are
// ABI-compatible with GCC):
//
//   http://itanium-cxx-abi.github.io/cxx-abi/abi.html#mangling
//
//===----------------------------------------------------------------------===//

#include "clang/AST/Mangle.h"
#include "clang/AST/ASTContext.h"
#include "clang/AST/Attr.h"
#include "clang/AST/Decl.h"
#include "clang/AST/DeclCXX.h"
#include "clang/AST/DeclObjC.h"
#include "clang/AST/DeclOpenMP.h"
#include "clang/AST/DeclOmpSs.h"
#include "clang/AST/DeclTemplate.h"
#include "clang/AST/Expr.h"
#include "clang/AST/ExprConcepts.h"
#include "clang/AST/ExprCXX.h"
#include "clang/AST/ExprObjC.h"
#include "clang/AST/TypeLoc.h"
#include "clang/Basic/ABI.h"
#include "clang/Basic/Module.h"
#include "clang/Basic/SourceManager.h"
#include "clang/Basic/TargetInfo.h"
#include "llvm/ADT/StringExtras.h"
#include "llvm/Support/ErrorHandling.h"
#include "llvm/Support/raw_ostream.h"

using namespace clang;

namespace {

/// Retrieve the declaration context that should be used when mangling the given
/// declaration.
static const DeclContext *getEffectiveDeclContext(const Decl *D) {
  // The ABI assumes that lambda closure types that occur within
  // default arguments live in the context of the function. However, due to
  // the way in which Clang parses and creates function declarations, this is
  // not the case: the lambda closure type ends up living in the context
  // where the function itself resides, because the function declaration itself
  // had not yet been created. Fix the context here.
  if (const CXXRecordDecl *RD = dyn_cast<CXXRecordDecl>(D)) {
    if (RD->isLambda())
      if (ParmVarDecl *ContextParam
            = dyn_cast_or_null<ParmVarDecl>(RD->getLambdaContextDecl()))
        return ContextParam->getDeclContext();
  }

  // Perform the same check for block literals.
  if (const BlockDecl *BD = dyn_cast<BlockDecl>(D)) {
    if (ParmVarDecl *ContextParam
          = dyn_cast_or_null<ParmVarDecl>(BD->getBlockManglingContextDecl()))
      return ContextParam->getDeclContext();
  }

  const DeclContext *DC = D->getDeclContext();
  if (isa<CapturedDecl>(DC) || isa<OMPDeclareReductionDecl>(DC) ||
      isa<OMPDeclareMapperDecl>(DC) || isa<OSSDeclareReductionDecl>(DC)) {
    return getEffectiveDeclContext(cast<Decl>(DC));

  }

  if (const auto *VD = dyn_cast<VarDecl>(D))
    if (VD->isExternC())
      return VD->getASTContext().getTranslationUnitDecl();

  if (const auto *FD = dyn_cast<FunctionDecl>(D))
    if (FD->isExternC())
      return FD->getASTContext().getTranslationUnitDecl();

  return DC->getRedeclContext();
}

static const DeclContext *getEffectiveParentContext(const DeclContext *DC) {
  return getEffectiveDeclContext(cast<Decl>(DC));
}

static bool isLocalContainerContext(const DeclContext *DC) {
  return isa<FunctionDecl>(DC) || isa<ObjCMethodDecl>(DC) || isa<BlockDecl>(DC);
}

static const RecordDecl *GetLocalClassDecl(const Decl *D) {
  const DeclContext *DC = getEffectiveDeclContext(D);
  while (!DC->isNamespace() && !DC->isTranslationUnit()) {
    if (isLocalContainerContext(DC))
      return dyn_cast<RecordDecl>(D);
    D = cast<Decl>(DC);
    DC = getEffectiveDeclContext(D);
  }
  return nullptr;
}

static const FunctionDecl *getStructor(const FunctionDecl *fn) {
  if (const FunctionTemplateDecl *ftd = fn->getPrimaryTemplate())
    return ftd->getTemplatedDecl();

  return fn;
}

static const NamedDecl *getStructor(const NamedDecl *decl) {
  const FunctionDecl *fn = dyn_cast_or_null<FunctionDecl>(decl);
  return (fn ? getStructor(fn) : decl);
}

static bool isLambda(const NamedDecl *ND) {
  const CXXRecordDecl *Record = dyn_cast<CXXRecordDecl>(ND);
  if (!Record)
    return false;

  return Record->isLambda();
}

static const unsigned UnknownArity = ~0U;

class ItaniumMangleContextImpl : public ItaniumMangleContext {
  typedef std::pair<const DeclContext*, IdentifierInfo*> DiscriminatorKeyTy;
  llvm::DenseMap<DiscriminatorKeyTy, unsigned> Discriminator;
  llvm::DenseMap<const NamedDecl*, unsigned> Uniquifier;

public:
  explicit ItaniumMangleContextImpl(ASTContext &Context,
                                    DiagnosticsEngine &Diags,
                                    bool IsUniqueNameMangler)
      : ItaniumMangleContext(Context, Diags, IsUniqueNameMangler) {}

  /// @name Mangler Entry Points
  /// @{

  bool shouldMangleCXXName(const NamedDecl *D) override;
  bool shouldMangleStringLiteral(const StringLiteral *) override {
    return false;
  }
  void mangleCXXName(GlobalDecl GD, raw_ostream &) override;
  void mangleThunk(const CXXMethodDecl *MD, const ThunkInfo &Thunk,
                   raw_ostream &) override;
  void mangleCXXDtorThunk(const CXXDestructorDecl *DD, CXXDtorType Type,
                          const ThisAdjustment &ThisAdjustment,
                          raw_ostream &) override;
  void mangleReferenceTemporary(const VarDecl *D, unsigned ManglingNumber,
                                raw_ostream &) override;
  void mangleCXXVTable(const CXXRecordDecl *RD, raw_ostream &) override;
  void mangleCXXVTT(const CXXRecordDecl *RD, raw_ostream &) override;
  void mangleCXXCtorVTable(const CXXRecordDecl *RD, int64_t Offset,
                           const CXXRecordDecl *Type, raw_ostream &) override;
  void mangleCXXRTTI(QualType T, raw_ostream &) override;
  void mangleCXXRTTIName(QualType T, raw_ostream &) override;
  void mangleTypeName(QualType T, raw_ostream &) override;

  void mangleCXXCtorComdat(const CXXConstructorDecl *D, raw_ostream &) override;
  void mangleCXXDtorComdat(const CXXDestructorDecl *D, raw_ostream &) override;
  void mangleStaticGuardVariable(const VarDecl *D, raw_ostream &) override;
  void mangleDynamicInitializer(const VarDecl *D, raw_ostream &Out) override;
  void mangleDynamicAtExitDestructor(const VarDecl *D,
                                     raw_ostream &Out) override;
  void mangleSEHFilterExpression(const NamedDecl *EnclosingDecl,
                                 raw_ostream &Out) override;
  void mangleSEHFinallyBlock(const NamedDecl *EnclosingDecl,
                             raw_ostream &Out) override;
  void mangleItaniumThreadLocalInit(const VarDecl *D, raw_ostream &) override;
  void mangleItaniumThreadLocalWrapper(const VarDecl *D,
                                       raw_ostream &) override;

  void mangleStringLiteral(const StringLiteral *, raw_ostream &) override;

  void mangleLambdaSig(const CXXRecordDecl *Lambda, raw_ostream &) override;

  bool getNextDiscriminator(const NamedDecl *ND, unsigned &disc) {
    // Lambda closure types are already numbered.
    if (isLambda(ND))
      return false;

    // Anonymous tags are already numbered.
    if (const TagDecl *Tag = dyn_cast<TagDecl>(ND)) {
      if (Tag->getName().empty() && !Tag->getTypedefNameForAnonDecl())
        return false;
    }

    // Use the canonical number for externally visible decls.
    if (ND->isExternallyVisible()) {
      unsigned discriminator = getASTContext().getManglingNumber(ND);
      if (discriminator == 1)
        return false;
      disc = discriminator - 2;
      return true;
    }

    // Make up a reasonable number for internal decls.
    unsigned &discriminator = Uniquifier[ND];
    if (!discriminator) {
      const DeclContext *DC = getEffectiveDeclContext(ND);
      discriminator = ++Discriminator[std::make_pair(DC, ND->getIdentifier())];
    }
    if (discriminator == 1)
      return false;
    disc = discriminator-2;
    return true;
  }
  /// @}
};

/// Manage the mangling of a single name.
class CXXNameMangler {
  ItaniumMangleContextImpl &Context;
  raw_ostream &Out;
  bool NullOut = false;
  /// In the "DisableDerivedAbiTags" mode derived ABI tags are not calculated.
  /// This mode is used when mangler creates another mangler recursively to
  /// calculate ABI tags for the function return value or the variable type.
  /// Also it is required to avoid infinite recursion in some cases.
  bool DisableDerivedAbiTags = false;

  /// The "structor" is the top-level declaration being mangled, if
  /// that's not a template specialization; otherwise it's the pattern
  /// for that specialization.
  const NamedDecl *Structor;
  unsigned StructorType;

  /// The next substitution sequence number.
  unsigned SeqID;

  class FunctionTypeDepthState {
    unsigned Bits;

    enum { InResultTypeMask = 1 };

  public:
    FunctionTypeDepthState() : Bits(0) {}

    /// The number of function types we're inside.
    unsigned getDepth() const {
      return Bits >> 1;
    }

    /// True if we're in the return type of the innermost function type.
    bool isInResultType() const {
      return Bits & InResultTypeMask;
    }

    FunctionTypeDepthState push() {
      FunctionTypeDepthState tmp = *this;
      Bits = (Bits & ~InResultTypeMask) + 2;
      return tmp;
    }

    void enterResultType() {
      Bits |= InResultTypeMask;
    }

    void leaveResultType() {
      Bits &= ~InResultTypeMask;
    }

    void pop(FunctionTypeDepthState saved) {
      assert(getDepth() == saved.getDepth() + 1);
      Bits = saved.Bits;
    }

  } FunctionTypeDepth;

  // abi_tag is a gcc attribute, taking one or more strings called "tags".
  // The goal is to annotate against which version of a library an object was
  // built and to be able to provide backwards compatibility ("dual abi").
  // For more information see docs/ItaniumMangleAbiTags.rst.
  typedef SmallVector<StringRef, 4> AbiTagList;

  // State to gather all implicit and explicit tags used in a mangled name.
  // Must always have an instance of this while emitting any name to keep
  // track.
  class AbiTagState final {
  public:
    explicit AbiTagState(AbiTagState *&Head) : LinkHead(Head) {
      Parent = LinkHead;
      LinkHead = this;
    }

    // No copy, no move.
    AbiTagState(const AbiTagState &) = delete;
    AbiTagState &operator=(const AbiTagState &) = delete;

    ~AbiTagState() { pop(); }

    void write(raw_ostream &Out, const NamedDecl *ND,
               const AbiTagList *AdditionalAbiTags) {
      ND = cast<NamedDecl>(ND->getCanonicalDecl());
      if (!isa<FunctionDecl>(ND) && !isa<VarDecl>(ND)) {
        assert(
            !AdditionalAbiTags &&
            "only function and variables need a list of additional abi tags");
        if (const auto *NS = dyn_cast<NamespaceDecl>(ND)) {
          if (const auto *AbiTag = NS->getAttr<AbiTagAttr>()) {
            UsedAbiTags.insert(UsedAbiTags.end(), AbiTag->tags().begin(),
                               AbiTag->tags().end());
          }
          // Don't emit abi tags for namespaces.
          return;
        }
      }

      AbiTagList TagList;
      if (const auto *AbiTag = ND->getAttr<AbiTagAttr>()) {
        UsedAbiTags.insert(UsedAbiTags.end(), AbiTag->tags().begin(),
                           AbiTag->tags().end());
        TagList.insert(TagList.end(), AbiTag->tags().begin(),
                       AbiTag->tags().end());
      }

      if (AdditionalAbiTags) {
        UsedAbiTags.insert(UsedAbiTags.end(), AdditionalAbiTags->begin(),
                           AdditionalAbiTags->end());
        TagList.insert(TagList.end(), AdditionalAbiTags->begin(),
                       AdditionalAbiTags->end());
      }

      llvm::sort(TagList);
      TagList.erase(std::unique(TagList.begin(), TagList.end()), TagList.end());

      writeSortedUniqueAbiTags(Out, TagList);
    }

    const AbiTagList &getUsedAbiTags() const { return UsedAbiTags; }
    void setUsedAbiTags(const AbiTagList &AbiTags) {
      UsedAbiTags = AbiTags;
    }

    const AbiTagList &getEmittedAbiTags() const {
      return EmittedAbiTags;
    }

    const AbiTagList &getSortedUniqueUsedAbiTags() {
      llvm::sort(UsedAbiTags);
      UsedAbiTags.erase(std::unique(UsedAbiTags.begin(), UsedAbiTags.end()),
                        UsedAbiTags.end());
      return UsedAbiTags;
    }

  private:
    //! All abi tags used implicitly or explicitly.
    AbiTagList UsedAbiTags;
    //! All explicit abi tags (i.e. not from namespace).
    AbiTagList EmittedAbiTags;

    AbiTagState *&LinkHead;
    AbiTagState *Parent = nullptr;

    void pop() {
      assert(LinkHead == this &&
             "abi tag link head must point to us on destruction");
      if (Parent) {
        Parent->UsedAbiTags.insert(Parent->UsedAbiTags.end(),
                                   UsedAbiTags.begin(), UsedAbiTags.end());
        Parent->EmittedAbiTags.insert(Parent->EmittedAbiTags.end(),
                                      EmittedAbiTags.begin(),
                                      EmittedAbiTags.end());
      }
      LinkHead = Parent;
    }

    void writeSortedUniqueAbiTags(raw_ostream &Out, const AbiTagList &AbiTags) {
      for (const auto &Tag : AbiTags) {
        EmittedAbiTags.push_back(Tag);
        Out << "B";
        Out << Tag.size();
        Out << Tag;
      }
    }
  };

  AbiTagState *AbiTags = nullptr;
  AbiTagState AbiTagsRoot;

  llvm::DenseMap<uintptr_t, unsigned> Substitutions;
  llvm::DenseMap<StringRef, unsigned> ModuleSubstitutions;

  ASTContext &getASTContext() const { return Context.getASTContext(); }

public:
  CXXNameMangler(ItaniumMangleContextImpl &C, raw_ostream &Out_,
                 const NamedDecl *D = nullptr, bool NullOut_ = false)
    : Context(C), Out(Out_), NullOut(NullOut_),  Structor(getStructor(D)),
      StructorType(0), SeqID(0), AbiTagsRoot(AbiTags) {
    // These can't be mangled without a ctor type or dtor type.
    assert(!D || (!isa<CXXDestructorDecl>(D) &&
                  !isa<CXXConstructorDecl>(D)));
  }
  CXXNameMangler(ItaniumMangleContextImpl &C, raw_ostream &Out_,
                 const CXXConstructorDecl *D, CXXCtorType Type)
    : Context(C), Out(Out_), Structor(getStructor(D)), StructorType(Type),
      SeqID(0), AbiTagsRoot(AbiTags) { }
  CXXNameMangler(ItaniumMangleContextImpl &C, raw_ostream &Out_,
                 const CXXDestructorDecl *D, CXXDtorType Type)
    : Context(C), Out(Out_), Structor(getStructor(D)), StructorType(Type),
      SeqID(0), AbiTagsRoot(AbiTags) { }

  CXXNameMangler(CXXNameMangler &Outer, raw_ostream &Out_)
      : Context(Outer.Context), Out(Out_), NullOut(false),
        Structor(Outer.Structor), StructorType(Outer.StructorType),
        SeqID(Outer.SeqID), FunctionTypeDepth(Outer.FunctionTypeDepth),
        AbiTagsRoot(AbiTags), Substitutions(Outer.Substitutions) {}

  CXXNameMangler(CXXNameMangler &Outer, llvm::raw_null_ostream &Out_)
      : Context(Outer.Context), Out(Out_), NullOut(true),
        Structor(Outer.Structor), StructorType(Outer.StructorType),
        SeqID(Outer.SeqID), FunctionTypeDepth(Outer.FunctionTypeDepth),
        AbiTagsRoot(AbiTags), Substitutions(Outer.Substitutions) {}

  raw_ostream &getStream() { return Out; }

  void disableDerivedAbiTags() { DisableDerivedAbiTags = true; }
  static bool shouldHaveAbiTags(ItaniumMangleContextImpl &C, const VarDecl *VD);

  void mangle(GlobalDecl GD);
  void mangleCallOffset(int64_t NonVirtual, int64_t Virtual);
  void mangleNumber(const llvm::APSInt &I);
  void mangleNumber(int64_t Number);
  void mangleFloat(const llvm::APFloat &F);
  void mangleFunctionEncoding(GlobalDecl GD);
  void mangleSeqID(unsigned SeqID);
  void mangleName(GlobalDecl GD);
  void mangleType(QualType T);
  void mangleNameOrStandardSubstitution(const NamedDecl *ND);
  void mangleLambdaSig(const CXXRecordDecl *Lambda);

private:

  bool mangleSubstitution(const NamedDecl *ND);
  bool mangleSubstitution(QualType T);
  bool mangleSubstitution(TemplateName Template);
  bool mangleSubstitution(uintptr_t Ptr);

  void mangleExistingSubstitution(TemplateName name);

  bool mangleStandardSubstitution(const NamedDecl *ND);

  void addSubstitution(const NamedDecl *ND) {
    ND = cast<NamedDecl>(ND->getCanonicalDecl());

    addSubstitution(reinterpret_cast<uintptr_t>(ND));
  }
  void addSubstitution(QualType T);
  void addSubstitution(TemplateName Template);
  void addSubstitution(uintptr_t Ptr);
  // Destructive copy substitutions from other mangler.
  void extendSubstitutions(CXXNameMangler* Other);

  void mangleUnresolvedPrefix(NestedNameSpecifier *qualifier,
                              bool recursive = false);
  void mangleUnresolvedName(NestedNameSpecifier *qualifier,
                            DeclarationName name,
                            const TemplateArgumentLoc *TemplateArgs,
                            unsigned NumTemplateArgs,
                            unsigned KnownArity = UnknownArity);

  void mangleFunctionEncodingBareType(const FunctionDecl *FD);

  void mangleNameWithAbiTags(GlobalDecl GD,
                             const AbiTagList *AdditionalAbiTags);
  void mangleModuleName(const Module *M);
  void mangleModuleNamePrefix(StringRef Name);
  void mangleTemplateName(const TemplateDecl *TD,
                          const TemplateArgument *TemplateArgs,
                          unsigned NumTemplateArgs);
  void mangleUnqualifiedName(GlobalDecl GD,
                             const AbiTagList *AdditionalAbiTags) {
    mangleUnqualifiedName(GD, cast<NamedDecl>(GD.getDecl())->getDeclName(), UnknownArity,
                          AdditionalAbiTags);
  }
  void mangleUnqualifiedName(GlobalDecl GD, DeclarationName Name,
                             unsigned KnownArity,
                             const AbiTagList *AdditionalAbiTags);
  void mangleUnscopedName(GlobalDecl GD,
                          const AbiTagList *AdditionalAbiTags);
  void mangleUnscopedTemplateName(GlobalDecl GD,
                                  const AbiTagList *AdditionalAbiTags);
  void mangleUnscopedTemplateName(TemplateName,
                                  const AbiTagList *AdditionalAbiTags);
  void mangleSourceName(const IdentifierInfo *II);
  void mangleRegCallName(const IdentifierInfo *II);
  void mangleDeviceStubName(const IdentifierInfo *II);
  void mangleSourceNameWithAbiTags(
      const NamedDecl *ND, const AbiTagList *AdditionalAbiTags = nullptr);
  void mangleLocalName(GlobalDecl GD,
                       const AbiTagList *AdditionalAbiTags);
  void mangleBlockForPrefix(const BlockDecl *Block);
  void mangleUnqualifiedBlock(const BlockDecl *Block);
  void mangleTemplateParamDecl(const NamedDecl *Decl);
  void mangleLambda(const CXXRecordDecl *Lambda);
  void mangleNestedName(GlobalDecl GD, const DeclContext *DC,
                        const AbiTagList *AdditionalAbiTags,
                        bool NoFunction=false);
  void mangleNestedName(const TemplateDecl *TD,
                        const TemplateArgument *TemplateArgs,
                        unsigned NumTemplateArgs);
  void manglePrefix(NestedNameSpecifier *qualifier);
  void manglePrefix(const DeclContext *DC, bool NoFunction=false);
  void manglePrefix(QualType type);
  void mangleTemplatePrefix(GlobalDecl GD, bool NoFunction=false);
  void mangleTemplatePrefix(TemplateName Template);
  bool mangleUnresolvedTypeOrSimpleId(QualType DestroyedType,
                                      StringRef Prefix = "");
  void mangleOperatorName(DeclarationName Name, unsigned Arity);
  void mangleOperatorName(OverloadedOperatorKind OO, unsigned Arity);
  void mangleVendorQualifier(StringRef qualifier);
  void mangleQualifiers(Qualifiers Quals, const DependentAddressSpaceType *DAST = nullptr);
  void mangleRefQualifier(RefQualifierKind RefQualifier);

  void mangleObjCMethodName(const ObjCMethodDecl *MD);

  // Declare manglers for every type class.
#define ABSTRACT_TYPE(CLASS, PARENT)
#define NON_CANONICAL_TYPE(CLASS, PARENT)
#define TYPE(CLASS, PARENT) void mangleType(const CLASS##Type *T);
#include "clang/AST/TypeNodes.inc"

  void mangleType(const TagType*);
  void mangleType(TemplateName);
  static StringRef getCallingConvQualifierName(CallingConv CC);
  void mangleExtParameterInfo(FunctionProtoType::ExtParameterInfo info);
  void mangleExtFunctionInfo(const FunctionType *T);
  void mangleBareFunctionType(const FunctionProtoType *T, bool MangleReturnType,
                              const FunctionDecl *FD = nullptr);
  void mangleNeonVectorType(const VectorType *T);
  void mangleNeonVectorType(const DependentVectorType *T);
  void mangleAArch64NeonVectorType(const VectorType *T);
  void mangleAArch64NeonVectorType(const DependentVectorType *T);

  void mangleIntegerLiteral(QualType T, const llvm::APSInt &Value);
  void mangleMemberExprBase(const Expr *base, bool isArrow);
  void mangleMemberExpr(const Expr *base, bool isArrow,
                        NestedNameSpecifier *qualifier,
                        NamedDecl *firstQualifierLookup,
                        DeclarationName name,
                        const TemplateArgumentLoc *TemplateArgs,
                        unsigned NumTemplateArgs,
                        unsigned knownArity);
  void mangleCastExpression(const Expr *E, StringRef CastEncoding);
  void mangleInitListElements(const InitListExpr *InitList);
  void mangleDeclRefExpr(const NamedDecl *D);
  void mangleExpression(const Expr *E, unsigned Arity = UnknownArity);
  void mangleCXXCtorType(CXXCtorType T, const CXXRecordDecl *InheritedFrom);
  void mangleCXXDtorType(CXXDtorType T);

  void mangleTemplateArgs(const TemplateArgumentLoc *TemplateArgs,
                          unsigned NumTemplateArgs);
  void mangleTemplateArgs(const TemplateArgument *TemplateArgs,
                          unsigned NumTemplateArgs);
  void mangleTemplateArgs(const TemplateArgumentList &AL);
  void mangleTemplateArg(TemplateArgument A);

  void mangleTemplateParameter(unsigned Depth, unsigned Index);

  void mangleFunctionParam(const ParmVarDecl *parm);

  void writeAbiTags(const NamedDecl *ND,
                    const AbiTagList *AdditionalAbiTags);

  // Returns sorted unique list of ABI tags.
  AbiTagList makeFunctionReturnTypeTags(const FunctionDecl *FD);
  // Returns sorted unique list of ABI tags.
  AbiTagList makeVariableTypeTags(const VarDecl *VD);
};

}

bool ItaniumMangleContextImpl::shouldMangleCXXName(const NamedDecl *D) {
  const FunctionDecl *FD = dyn_cast<FunctionDecl>(D);
  if (FD) {
    LanguageLinkage L = FD->getLanguageLinkage();
    // Overloadable functions need mangling.
    if (FD->hasAttr<OverloadableAttr>())
      return true;

    // "main" is not mangled.
    if (FD->isMain())
      return false;

    // The Windows ABI expects that we would never mangle "typical"
    // user-defined entry points regardless of visibility or freestanding-ness.
    //
    // N.B. This is distinct from asking about "main".  "main" has a lot of
    // special rules associated with it in the standard while these
    // user-defined entry points are outside of the purview of the standard.
    // For example, there can be only one definition for "main" in a standards
    // compliant program; however nothing forbids the existence of wmain and
    // WinMain in the same translation unit.
    if (FD->isMSVCRTEntryPoint())
      return false;

    // C++ functions and those whose names are not a simple identifier need
    // mangling.
    if (!FD->getDeclName().isIdentifier() || L == CXXLanguageLinkage)
      return true;

    // C functions are not mangled.
    if (L == CLanguageLinkage)
      return false;
  }

  // Otherwise, no mangling is done outside C++ mode.
  if (!getASTContext().getLangOpts().CPlusPlus)
    return false;

  const VarDecl *VD = dyn_cast<VarDecl>(D);
  if (VD && !isa<DecompositionDecl>(D)) {
    // C variables are not mangled.
    if (VD->isExternC())
      return false;

    // Variables at global scope with non-internal linkage are not mangled
    const DeclContext *DC = getEffectiveDeclContext(D);
    // Check for extern variable declared locally.
    if (DC->isFunctionOrMethod() && D->hasLinkage())
      while (!DC->isNamespace() && !DC->isTranslationUnit())
        DC = getEffectiveParentContext(DC);
    if (DC->isTranslationUnit() && D->getFormalLinkage() != InternalLinkage &&
        !CXXNameMangler::shouldHaveAbiTags(*this, VD) &&
        !isa<VarTemplateSpecializationDecl>(D))
      return false;
  }

  return true;
}

void CXXNameMangler::writeAbiTags(const NamedDecl *ND,
                                  const AbiTagList *AdditionalAbiTags) {
  assert(AbiTags && "require AbiTagState");
  AbiTags->write(Out, ND, DisableDerivedAbiTags ? nullptr : AdditionalAbiTags);
}

void CXXNameMangler::mangleSourceNameWithAbiTags(
    const NamedDecl *ND, const AbiTagList *AdditionalAbiTags) {
  mangleSourceName(ND->getIdentifier());
  writeAbiTags(ND, AdditionalAbiTags);
}

void CXXNameMangler::mangle(GlobalDecl GD) {
  // <mangled-name> ::= _Z <encoding>
  //            ::= <data name>
  //            ::= <special-name>
  Out << "_Z";
  if (isa<FunctionDecl>(GD.getDecl()))
    mangleFunctionEncoding(GD);
  else if (const VarDecl *VD = dyn_cast<VarDecl>(GD.getDecl()))
    mangleName(VD);
  else if (const IndirectFieldDecl *IFD =
               dyn_cast<IndirectFieldDecl>(GD.getDecl()))
    mangleName(IFD->getAnonField());
  else if (const FieldDecl *FD = dyn_cast<FieldDecl>(GD.getDecl()))
    mangleName(FD);
  else if (const MSGuidDecl *GuidD = dyn_cast<MSGuidDecl>(GD.getDecl()))
    mangleName(GuidD);
  else
    llvm_unreachable("unexpected kind of global decl");
}

void CXXNameMangler::mangleFunctionEncoding(GlobalDecl GD) {
  const FunctionDecl *FD = cast<FunctionDecl>(GD.getDecl());
  // <encoding> ::= <function name> <bare-function-type>

  // Don't mangle in the type if this isn't a decl we should typically mangle.
  if (!Context.shouldMangleDeclName(FD)) {
    mangleName(GD);
    return;
  }

  AbiTagList ReturnTypeAbiTags = makeFunctionReturnTypeTags(FD);
  if (ReturnTypeAbiTags.empty()) {
    // There are no tags for return type, the simplest case.
    mangleName(GD);
    mangleFunctionEncodingBareType(FD);
    return;
  }

  // Mangle function name and encoding to temporary buffer.
  // We have to output name and encoding to the same mangler to get the same
  // substitution as it will be in final mangling.
  SmallString<256> FunctionEncodingBuf;
  llvm::raw_svector_ostream FunctionEncodingStream(FunctionEncodingBuf);
  CXXNameMangler FunctionEncodingMangler(*this, FunctionEncodingStream);
  // Output name of the function.
  FunctionEncodingMangler.disableDerivedAbiTags();
  FunctionEncodingMangler.mangleNameWithAbiTags(FD, nullptr);

  // Remember length of the function name in the buffer.
  size_t EncodingPositionStart = FunctionEncodingStream.str().size();
  FunctionEncodingMangler.mangleFunctionEncodingBareType(FD);

  // Get tags from return type that are not present in function name or
  // encoding.
  const AbiTagList &UsedAbiTags =
      FunctionEncodingMangler.AbiTagsRoot.getSortedUniqueUsedAbiTags();
  AbiTagList AdditionalAbiTags(ReturnTypeAbiTags.size());
  AdditionalAbiTags.erase(
      std::set_difference(ReturnTypeAbiTags.begin(), ReturnTypeAbiTags.end(),
                          UsedAbiTags.begin(), UsedAbiTags.end(),
                          AdditionalAbiTags.begin()),
      AdditionalAbiTags.end());

  // Output name with implicit tags and function encoding from temporary buffer.
  mangleNameWithAbiTags(FD, &AdditionalAbiTags);
  Out << FunctionEncodingStream.str().substr(EncodingPositionStart);

  // Function encoding could create new substitutions so we have to add
  // temp mangled substitutions to main mangler.
  extendSubstitutions(&FunctionEncodingMangler);
}

void CXXNameMangler::mangleFunctionEncodingBareType(const FunctionDecl *FD) {
  if (FD->hasAttr<EnableIfAttr>()) {
    FunctionTypeDepthState Saved = FunctionTypeDepth.push();
    Out << "Ua9enable_ifI";
    for (AttrVec::const_iterator I = FD->getAttrs().begin(),
                                 E = FD->getAttrs().end();
         I != E; ++I) {
      EnableIfAttr *EIA = dyn_cast<EnableIfAttr>(*I);
      if (!EIA)
        continue;
      Out << 'X';
      mangleExpression(EIA->getCond());
      Out << 'E';
    }
    Out << 'E';
    FunctionTypeDepth.pop(Saved);
  }

  // When mangling an inheriting constructor, the bare function type used is
  // that of the inherited constructor.
  if (auto *CD = dyn_cast<CXXConstructorDecl>(FD))
    if (auto Inherited = CD->getInheritedConstructor())
      FD = Inherited.getConstructor();

  // Whether the mangling of a function type includes the return type depends on
  // the context and the nature of the function. The rules for deciding whether
  // the return type is included are:
  //
  //   1. Template functions (names or types) have return types encoded, with
  //   the exceptions listed below.
  //   2. Function types not appearing as part of a function name mangling,
  //   e.g. parameters, pointer types, etc., have return type encoded, with the
  //   exceptions listed below.
  //   3. Non-template function names do not have return types encoded.
  //
  // The exceptions mentioned in (1) and (2) above, for which the return type is
  // never included, are
  //   1. Constructors.
  //   2. Destructors.
  //   3. Conversion operator functions, e.g. operator int.
  bool MangleReturnType = false;
  if (FunctionTemplateDecl *PrimaryTemplate = FD->getPrimaryTemplate()) {
    if (!(isa<CXXConstructorDecl>(FD) || isa<CXXDestructorDecl>(FD) ||
          isa<CXXConversionDecl>(FD)))
      MangleReturnType = true;

    // Mangle the type of the primary template.
    FD = PrimaryTemplate->getTemplatedDecl();
  }

  mangleBareFunctionType(FD->getType()->castAs<FunctionProtoType>(),
                         MangleReturnType, FD);
}

static const DeclContext *IgnoreLinkageSpecDecls(const DeclContext *DC) {
  while (isa<LinkageSpecDecl>(DC)) {
    DC = getEffectiveParentContext(DC);
  }

  return DC;
}

/// Return whether a given namespace is the 'std' namespace.
static bool isStd(const NamespaceDecl *NS) {
  if (!IgnoreLinkageSpecDecls(getEffectiveParentContext(NS))
                                ->isTranslationUnit())
    return false;

  const IdentifierInfo *II = NS->getOriginalNamespace()->getIdentifier();
  return II && II->isStr("std");
}

// isStdNamespace - Return whether a given decl context is a toplevel 'std'
// namespace.
static bool isStdNamespace(const DeclContext *DC) {
  if (!DC->isNamespace())
    return false;

  return isStd(cast<NamespaceDecl>(DC));
}

static const GlobalDecl
isTemplate(GlobalDecl GD, const TemplateArgumentList *&TemplateArgs) {
  const NamedDecl *ND = cast<NamedDecl>(GD.getDecl());
  // Check if we have a function template.
  if (const FunctionDecl *FD = dyn_cast<FunctionDecl>(ND)) {
    if (const TemplateDecl *TD = FD->getPrimaryTemplate()) {
      TemplateArgs = FD->getTemplateSpecializationArgs();
      return GD.getWithDecl(TD);
    }
  }

  // Check if we have a class template.
  if (const ClassTemplateSpecializationDecl *Spec =
        dyn_cast<ClassTemplateSpecializationDecl>(ND)) {
    TemplateArgs = &Spec->getTemplateArgs();
    return GD.getWithDecl(Spec->getSpecializedTemplate());
  }

  // Check if we have a variable template.
  if (const VarTemplateSpecializationDecl *Spec =
          dyn_cast<VarTemplateSpecializationDecl>(ND)) {
    TemplateArgs = &Spec->getTemplateArgs();
    return GD.getWithDecl(Spec->getSpecializedTemplate());
  }

  return GlobalDecl();
}

void CXXNameMangler::mangleName(GlobalDecl GD) {
  const NamedDecl *ND = cast<NamedDecl>(GD.getDecl());
  if (const VarDecl *VD = dyn_cast<VarDecl>(ND)) {
    // Variables should have implicit tags from its type.
    AbiTagList VariableTypeAbiTags = makeVariableTypeTags(VD);
    if (VariableTypeAbiTags.empty()) {
      // Simple case no variable type tags.
      mangleNameWithAbiTags(VD, nullptr);
      return;
    }

    // Mangle variable name to null stream to collect tags.
    llvm::raw_null_ostream NullOutStream;
    CXXNameMangler VariableNameMangler(*this, NullOutStream);
    VariableNameMangler.disableDerivedAbiTags();
    VariableNameMangler.mangleNameWithAbiTags(VD, nullptr);

    // Get tags from variable type that are not present in its name.
    const AbiTagList &UsedAbiTags =
        VariableNameMangler.AbiTagsRoot.getSortedUniqueUsedAbiTags();
    AbiTagList AdditionalAbiTags(VariableTypeAbiTags.size());
    AdditionalAbiTags.erase(
        std::set_difference(VariableTypeAbiTags.begin(),
                            VariableTypeAbiTags.end(), UsedAbiTags.begin(),
                            UsedAbiTags.end(), AdditionalAbiTags.begin()),
        AdditionalAbiTags.end());

    // Output name with implicit tags.
    mangleNameWithAbiTags(VD, &AdditionalAbiTags);
  } else {
    mangleNameWithAbiTags(GD, nullptr);
  }
}

void CXXNameMangler::mangleNameWithAbiTags(GlobalDecl GD,
                                           const AbiTagList *AdditionalAbiTags) {
  const NamedDecl *ND = cast<NamedDecl>(GD.getDecl());
  //  <name> ::= [<module-name>] <nested-name>
  //         ::= [<module-name>] <unscoped-name>
  //         ::= [<module-name>] <unscoped-template-name> <template-args>
  //         ::= <local-name>
  //
  const DeclContext *DC = getEffectiveDeclContext(ND);

  // If this is an extern variable declared locally, the relevant DeclContext
  // is that of the containing namespace, or the translation unit.
  // FIXME: This is a hack; extern variables declared locally should have
  // a proper semantic declaration context!
  if (isLocalContainerContext(DC) && ND->hasLinkage() && !isLambda(ND))
    while (!DC->isNamespace() && !DC->isTranslationUnit())
      DC = getEffectiveParentContext(DC);
  else if (GetLocalClassDecl(ND)) {
    mangleLocalName(GD, AdditionalAbiTags);
    return;
  }

  DC = IgnoreLinkageSpecDecls(DC);

  if (isLocalContainerContext(DC)) {
    mangleLocalName(GD, AdditionalAbiTags);
    return;
  }

  // Do not mangle the owning module for an external linkage declaration.
  // This enables backwards-compatibility with non-modular code, and is
  // a valid choice since conflicts are not permitted by C++ Modules TS
  // [basic.def.odr]/6.2.
  if (!ND->hasExternalFormalLinkage())
    if (Module *M = ND->getOwningModuleForLinkage())
      mangleModuleName(M);

  if (DC->isTranslationUnit() || isStdNamespace(DC)) {
    // Check if we have a template.
    const TemplateArgumentList *TemplateArgs = nullptr;
    if (GlobalDecl TD = isTemplate(GD, TemplateArgs)) {
      mangleUnscopedTemplateName(TD, AdditionalAbiTags);
      mangleTemplateArgs(*TemplateArgs);
      return;
    }

    mangleUnscopedName(GD, AdditionalAbiTags);
    return;
  }

  mangleNestedName(GD, DC, AdditionalAbiTags);
}

void CXXNameMangler::mangleModuleName(const Module *M) {
  // Implement the C++ Modules TS name mangling proposal; see
  //     https://gcc.gnu.org/wiki/cxx-modules?action=AttachFile
  //
  //   <module-name> ::= W <unscoped-name>+ E
  //                 ::= W <module-subst> <unscoped-name>* E
  Out << 'W';
  mangleModuleNamePrefix(M->Name);
  Out << 'E';
}

void CXXNameMangler::mangleModuleNamePrefix(StringRef Name) {
  //  <module-subst> ::= _ <seq-id>          # 0 < seq-id < 10
  //                 ::= W <seq-id - 10> _   # otherwise
  auto It = ModuleSubstitutions.find(Name);
  if (It != ModuleSubstitutions.end()) {
    if (It->second < 10)
      Out << '_' << static_cast<char>('0' + It->second);
    else
      Out << 'W' << (It->second - 10) << '_';
    return;
  }

  // FIXME: Preserve hierarchy in module names rather than flattening
  // them to strings; use Module*s as substitution keys.
  auto Parts = Name.rsplit('.');
  if (Parts.second.empty())
    Parts.second = Parts.first;
  else
    mangleModuleNamePrefix(Parts.first);

  Out << Parts.second.size() << Parts.second;
  ModuleSubstitutions.insert({Name, ModuleSubstitutions.size()});
}

void CXXNameMangler::mangleTemplateName(const TemplateDecl *TD,
                                        const TemplateArgument *TemplateArgs,
                                        unsigned NumTemplateArgs) {
  const DeclContext *DC = IgnoreLinkageSpecDecls(getEffectiveDeclContext(TD));

  if (DC->isTranslationUnit() || isStdNamespace(DC)) {
    mangleUnscopedTemplateName(TD, nullptr);
    mangleTemplateArgs(TemplateArgs, NumTemplateArgs);
  } else {
    mangleNestedName(TD, TemplateArgs, NumTemplateArgs);
  }
}

void CXXNameMangler::mangleUnscopedName(GlobalDecl GD,
                                        const AbiTagList *AdditionalAbiTags) {
  const NamedDecl *ND = cast<NamedDecl>(GD.getDecl());
  //  <unscoped-name> ::= <unqualified-name>
  //                  ::= St <unqualified-name>   # ::std::

  if (isStdNamespace(IgnoreLinkageSpecDecls(getEffectiveDeclContext(ND))))
    Out << "St";

  mangleUnqualifiedName(GD, AdditionalAbiTags);
}

void CXXNameMangler::mangleUnscopedTemplateName(
    GlobalDecl GD, const AbiTagList *AdditionalAbiTags) {
  const TemplateDecl *ND = cast<TemplateDecl>(GD.getDecl());
  //     <unscoped-template-name> ::= <unscoped-name>
  //                              ::= <substitution>
  if (mangleSubstitution(ND))
    return;

  // <template-template-param> ::= <template-param>
  if (const auto *TTP = dyn_cast<TemplateTemplateParmDecl>(ND)) {
    assert(!AdditionalAbiTags &&
           "template template param cannot have abi tags");
    mangleTemplateParameter(TTP->getDepth(), TTP->getIndex());
  } else if (isa<BuiltinTemplateDecl>(ND) || isa<ConceptDecl>(ND)) {
    mangleUnscopedName(GD, AdditionalAbiTags);
  } else {
    mangleUnscopedName(GD.getWithDecl(ND->getTemplatedDecl()), AdditionalAbiTags);
  }

  addSubstitution(ND);
}

void CXXNameMangler::mangleUnscopedTemplateName(
    TemplateName Template, const AbiTagList *AdditionalAbiTags) {
  //     <unscoped-template-name> ::= <unscoped-name>
  //                              ::= <substitution>
  if (TemplateDecl *TD = Template.getAsTemplateDecl())
    return mangleUnscopedTemplateName(TD, AdditionalAbiTags);

  if (mangleSubstitution(Template))
    return;

  assert(!AdditionalAbiTags &&
         "dependent template name cannot have abi tags");

  DependentTemplateName *Dependent = Template.getAsDependentTemplateName();
  assert(Dependent && "Not a dependent template name?");
  if (const IdentifierInfo *Id = Dependent->getIdentifier())
    mangleSourceName(Id);
  else
    mangleOperatorName(Dependent->getOperator(), UnknownArity);

  addSubstitution(Template);
}

void CXXNameMangler::mangleFloat(const llvm::APFloat &f) {
  // ABI:
  //   Floating-point literals are encoded using a fixed-length
  //   lowercase hexadecimal string corresponding to the internal
  //   representation (IEEE on Itanium), high-order bytes first,
  //   without leading zeroes. For example: "Lf bf800000 E" is -1.0f
  //   on Itanium.
  // The 'without leading zeroes' thing seems to be an editorial
  // mistake; see the discussion on cxx-abi-dev beginning on
  // 2012-01-16.

  // Our requirements here are just barely weird enough to justify
  // using a custom algorithm instead of post-processing APInt::toString().

  llvm::APInt valueBits = f.bitcastToAPInt();
  unsigned numCharacters = (valueBits.getBitWidth() + 3) / 4;
  assert(numCharacters != 0);

  // Allocate a buffer of the right number of characters.
  SmallVector<char, 20> buffer(numCharacters);

  // Fill the buffer left-to-right.
  for (unsigned stringIndex = 0; stringIndex != numCharacters; ++stringIndex) {
    // The bit-index of the next hex digit.
    unsigned digitBitIndex = 4 * (numCharacters - stringIndex - 1);

    // Project out 4 bits starting at 'digitIndex'.
    uint64_t hexDigit = valueBits.getRawData()[digitBitIndex / 64];
    hexDigit >>= (digitBitIndex % 64);
    hexDigit &= 0xF;

    // Map that over to a lowercase hex digit.
    static const char charForHex[16] = {
      '0', '1', '2', '3', '4', '5', '6', '7',
      '8', '9', 'a', 'b', 'c', 'd', 'e', 'f'
    };
    buffer[stringIndex] = charForHex[hexDigit];
  }

  Out.write(buffer.data(), numCharacters);
}

void CXXNameMangler::mangleNumber(const llvm::APSInt &Value) {
  if (Value.isSigned() && Value.isNegative()) {
    Out << 'n';
    Value.abs().print(Out, /*signed*/ false);
  } else {
    Value.print(Out, /*signed*/ false);
  }
}

void CXXNameMangler::mangleNumber(int64_t Number) {
  //  <number> ::= [n] <non-negative decimal integer>
  if (Number < 0) {
    Out << 'n';
    Number = -Number;
  }

  Out << Number;
}

void CXXNameMangler::mangleCallOffset(int64_t NonVirtual, int64_t Virtual) {
  //  <call-offset>  ::= h <nv-offset> _
  //                 ::= v <v-offset> _
  //  <nv-offset>    ::= <offset number>        # non-virtual base override
  //  <v-offset>     ::= <offset number> _ <virtual offset number>
  //                      # virtual base override, with vcall offset
  if (!Virtual) {
    Out << 'h';
    mangleNumber(NonVirtual);
    Out << '_';
    return;
  }

  Out << 'v';
  mangleNumber(NonVirtual);
  Out << '_';
  mangleNumber(Virtual);
  Out << '_';
}

void CXXNameMangler::manglePrefix(QualType type) {
  if (const auto *TST = type->getAs<TemplateSpecializationType>()) {
    if (!mangleSubstitution(QualType(TST, 0))) {
      mangleTemplatePrefix(TST->getTemplateName());

      // FIXME: GCC does not appear to mangle the template arguments when
      // the template in question is a dependent template name. Should we
      // emulate that badness?
      mangleTemplateArgs(TST->getArgs(), TST->getNumArgs());
      addSubstitution(QualType(TST, 0));
    }
  } else if (const auto *DTST =
                 type->getAs<DependentTemplateSpecializationType>()) {
    if (!mangleSubstitution(QualType(DTST, 0))) {
      TemplateName Template = getASTContext().getDependentTemplateName(
          DTST->getQualifier(), DTST->getIdentifier());
      mangleTemplatePrefix(Template);

      // FIXME: GCC does not appear to mangle the template arguments when
      // the template in question is a dependent template name. Should we
      // emulate that badness?
      mangleTemplateArgs(DTST->getArgs(), DTST->getNumArgs());
      addSubstitution(QualType(DTST, 0));
    }
  } else {
    // We use the QualType mangle type variant here because it handles
    // substitutions.
    mangleType(type);
  }
}

/// Mangle everything prior to the base-unresolved-name in an unresolved-name.
///
/// \param recursive - true if this is being called recursively,
///   i.e. if there is more prefix "to the right".
void CXXNameMangler::mangleUnresolvedPrefix(NestedNameSpecifier *qualifier,
                                            bool recursive) {

  // x, ::x
  // <unresolved-name> ::= [gs] <base-unresolved-name>

  // T::x / decltype(p)::x
  // <unresolved-name> ::= sr <unresolved-type> <base-unresolved-name>

  // T::N::x /decltype(p)::N::x
  // <unresolved-name> ::= srN <unresolved-type> <unresolved-qualifier-level>+ E
  //                       <base-unresolved-name>

  // A::x, N::y, A<T>::z; "gs" means leading "::"
  // <unresolved-name> ::= [gs] sr <unresolved-qualifier-level>+ E
  //                       <base-unresolved-name>

  switch (qualifier->getKind()) {
  case NestedNameSpecifier::Global:
    Out << "gs";

    // We want an 'sr' unless this is the entire NNS.
    if (recursive)
      Out << "sr";

    // We never want an 'E' here.
    return;

  case NestedNameSpecifier::Super:
    llvm_unreachable("Can't mangle __super specifier");

  case NestedNameSpecifier::Namespace:
    if (qualifier->getPrefix())
      mangleUnresolvedPrefix(qualifier->getPrefix(),
                             /*recursive*/ true);
    else
      Out << "sr";
    mangleSourceNameWithAbiTags(qualifier->getAsNamespace());
    break;
  case NestedNameSpecifier::NamespaceAlias:
    if (qualifier->getPrefix())
      mangleUnresolvedPrefix(qualifier->getPrefix(),
                             /*recursive*/ true);
    else
      Out << "sr";
    mangleSourceNameWithAbiTags(qualifier->getAsNamespaceAlias());
    break;

  case NestedNameSpecifier::TypeSpec:
  case NestedNameSpecifier::TypeSpecWithTemplate: {
    const Type *type = qualifier->getAsType();

    // We only want to use an unresolved-type encoding if this is one of:
    //   - a decltype
    //   - a template type parameter
    //   - a template template parameter with arguments
    // In all of these cases, we should have no prefix.
    if (qualifier->getPrefix()) {
      mangleUnresolvedPrefix(qualifier->getPrefix(),
                             /*recursive*/ true);
    } else {
      // Otherwise, all the cases want this.
      Out << "sr";
    }

    if (mangleUnresolvedTypeOrSimpleId(QualType(type, 0), recursive ? "N" : ""))
      return;

    break;
  }

  case NestedNameSpecifier::Identifier:
    // Member expressions can have these without prefixes.
    if (qualifier->getPrefix())
      mangleUnresolvedPrefix(qualifier->getPrefix(),
                             /*recursive*/ true);
    else
      Out << "sr";

    mangleSourceName(qualifier->getAsIdentifier());
    // An Identifier has no type information, so we can't emit abi tags for it.
    break;
  }

  // If this was the innermost part of the NNS, and we fell out to
  // here, append an 'E'.
  if (!recursive)
    Out << 'E';
}

/// Mangle an unresolved-name, which is generally used for names which
/// weren't resolved to specific entities.
void CXXNameMangler::mangleUnresolvedName(
    NestedNameSpecifier *qualifier, DeclarationName name,
    const TemplateArgumentLoc *TemplateArgs, unsigned NumTemplateArgs,
    unsigned knownArity) {
  if (qualifier) mangleUnresolvedPrefix(qualifier);
  switch (name.getNameKind()) {
    // <base-unresolved-name> ::= <simple-id>
    case DeclarationName::Identifier:
      mangleSourceName(name.getAsIdentifierInfo());
      break;
    // <base-unresolved-name> ::= dn <destructor-name>
    case DeclarationName::CXXDestructorName:
      Out << "dn";
      mangleUnresolvedTypeOrSimpleId(name.getCXXNameType());
      break;
    // <base-unresolved-name> ::= on <operator-name>
    case DeclarationName::CXXConversionFunctionName:
    case DeclarationName::CXXLiteralOperatorName:
    case DeclarationName::CXXOperatorName:
      Out << "on";
      mangleOperatorName(name, knownArity);
      break;
    case DeclarationName::CXXConstructorName:
      llvm_unreachable("Can't mangle a constructor name!");
    case DeclarationName::CXXUsingDirective:
      llvm_unreachable("Can't mangle a using directive name!");
    case DeclarationName::CXXDeductionGuideName:
      llvm_unreachable("Can't mangle a deduction guide name!");
    case DeclarationName::ObjCMultiArgSelector:
    case DeclarationName::ObjCOneArgSelector:
    case DeclarationName::ObjCZeroArgSelector:
      llvm_unreachable("Can't mangle Objective-C selector names here!");
  }

  // The <simple-id> and on <operator-name> productions end in an optional
  // <template-args>.
  if (TemplateArgs)
    mangleTemplateArgs(TemplateArgs, NumTemplateArgs);
}

void CXXNameMangler::mangleUnqualifiedName(GlobalDecl GD,
                                           DeclarationName Name,
                                           unsigned KnownArity,
                                           const AbiTagList *AdditionalAbiTags) {
  const NamedDecl *ND = cast_or_null<NamedDecl>(GD.getDecl());
  unsigned Arity = KnownArity;
  //  <unqualified-name> ::= <operator-name>
  //                     ::= <ctor-dtor-name>
  //                     ::= <source-name>
  switch (Name.getNameKind()) {
  case DeclarationName::Identifier: {
    const IdentifierInfo *II = Name.getAsIdentifierInfo();

    // We mangle decomposition declarations as the names of their bindings.
    if (auto *DD = dyn_cast<DecompositionDecl>(ND)) {
      // FIXME: Non-standard mangling for decomposition declarations:
      //
      //  <unqualified-name> ::= DC <source-name>* E
      //
      // These can never be referenced across translation units, so we do
      // not need a cross-vendor mangling for anything other than demanglers.
      // Proposed on cxx-abi-dev on 2016-08-12
      Out << "DC";
      for (auto *BD : DD->bindings())
        mangleSourceName(BD->getDeclName().getAsIdentifierInfo());
      Out << 'E';
      writeAbiTags(ND, AdditionalAbiTags);
      break;
    }

    if (auto *GD = dyn_cast<MSGuidDecl>(ND)) {
      // We follow MSVC in mangling GUID declarations as if they were variables
      // with a particular reserved name. Continue the pretense here.
      SmallString<sizeof("_GUID_12345678_1234_1234_1234_1234567890ab")> GUID;
      llvm::raw_svector_ostream GUIDOS(GUID);
      Context.mangleMSGuidDecl(GD, GUIDOS);
      Out << GUID.size() << GUID;
      break;
    }

    if (II) {
      // Match GCC's naming convention for internal linkage symbols, for
      // symbols that are not actually visible outside of this TU. GCC
      // distinguishes between internal and external linkage symbols in
      // its mangling, to support cases like this that were valid C++ prior
      // to DR426:
      //
      //   void test() { extern void foo(); }
      //   static void foo();
      //
      // Don't bother with the L marker for names in anonymous namespaces; the
      // 12_GLOBAL__N_1 mangling is quite sufficient there, and this better
      // matches GCC anyway, because GCC does not treat anonymous namespaces as
      // implying internal linkage.
      if (ND && ND->getFormalLinkage() == InternalLinkage &&
          !ND->isExternallyVisible() &&
          getEffectiveDeclContext(ND)->isFileContext() &&
          !ND->isInAnonymousNamespace())
        Out << 'L';

      auto *FD = dyn_cast<FunctionDecl>(ND);
      bool IsRegCall = FD &&
                       FD->getType()->castAs<FunctionType>()->getCallConv() ==
                           clang::CC_X86RegCall;
      bool IsDeviceStub =
          FD && FD->hasAttr<CUDAGlobalAttr>() &&
          GD.getKernelReferenceKind() == KernelReferenceKind::Stub;
      if (IsDeviceStub)
        mangleDeviceStubName(II);
      else if (IsRegCall)
        mangleRegCallName(II);
      else
        mangleSourceName(II);

      writeAbiTags(ND, AdditionalAbiTags);
      break;
    }

    // Otherwise, an anonymous entity.  We must have a declaration.
    assert(ND && "mangling empty name without declaration");

    if (const NamespaceDecl *NS = dyn_cast<NamespaceDecl>(ND)) {
      if (NS->isAnonymousNamespace()) {
        // This is how gcc mangles these names.
        Out << "12_GLOBAL__N_1";
        break;
      }
    }

    if (const VarDecl *VD = dyn_cast<VarDecl>(ND)) {
      // We must have an anonymous union or struct declaration.
      const RecordDecl *RD = VD->getType()->castAs<RecordType>()->getDecl();

      // Itanium C++ ABI 5.1.2:
      //
      //   For the purposes of mangling, the name of an anonymous union is
      //   considered to be the name of the first named data member found by a
      //   pre-order, depth-first, declaration-order walk of the data members of
      //   the anonymous union. If there is no such data member (i.e., if all of
      //   the data members in the union are unnamed), then there is no way for
      //   a program to refer to the anonymous union, and there is therefore no
      //   need to mangle its name.
      assert(RD->isAnonymousStructOrUnion()
             && "Expected anonymous struct or union!");
      const FieldDecl *FD = RD->findFirstNamedDataMember();

      // It's actually possible for various reasons for us to get here
      // with an empty anonymous struct / union.  Fortunately, it
      // doesn't really matter what name we generate.
      if (!FD) break;
      assert(FD->getIdentifier() && "Data member name isn't an identifier!");

      mangleSourceName(FD->getIdentifier());
      // Not emitting abi tags: internal name anyway.
      break;
    }

    // Class extensions have no name as a category, and it's possible
    // for them to be the semantic parent of certain declarations
    // (primarily, tag decls defined within declarations).  Such
    // declarations will always have internal linkage, so the name
    // doesn't really matter, but we shouldn't crash on them.  For
    // safety, just handle all ObjC containers here.
    if (isa<ObjCContainerDecl>(ND))
      break;

    // We must have an anonymous struct.
    const TagDecl *TD = cast<TagDecl>(ND);
    if (const TypedefNameDecl *D = TD->getTypedefNameForAnonDecl()) {
      assert(TD->getDeclContext() == D->getDeclContext() &&
             "Typedef should not be in another decl context!");
      assert(D->getDeclName().getAsIdentifierInfo() &&
             "Typedef was not named!");
      mangleSourceName(D->getDeclName().getAsIdentifierInfo());
      assert(!AdditionalAbiTags && "Type cannot have additional abi tags");
      // Explicit abi tags are still possible; take from underlying type, not
      // from typedef.
      writeAbiTags(TD, nullptr);
      break;
    }

    // <unnamed-type-name> ::= <closure-type-name>
    //
    // <closure-type-name> ::= Ul <lambda-sig> E [ <nonnegative number> ] _
    // <lambda-sig> ::= <template-param-decl>* <parameter-type>+
    //     # Parameter types or 'v' for 'void'.
    if (const CXXRecordDecl *Record = dyn_cast<CXXRecordDecl>(TD)) {
      if (Record->isLambda() && (Record->getLambdaManglingNumber() ||
                                 Context.isUniqueNameMangler())) {
        assert(!AdditionalAbiTags &&
               "Lambda type cannot have additional abi tags");
        mangleLambda(Record);
        break;
      }
    }

    if (TD->isExternallyVisible()) {
      unsigned UnnamedMangle = getASTContext().getManglingNumber(TD);
      Out << "Ut";
      if (UnnamedMangle > 1)
        Out << UnnamedMangle - 2;
      Out << '_';
      writeAbiTags(TD, AdditionalAbiTags);
      break;
    }

    // Get a unique id for the anonymous struct. If it is not a real output
    // ID doesn't matter so use fake one.
    unsigned AnonStructId = NullOut ? 0 : Context.getAnonymousStructId(TD);

    // Mangle it as a source name in the form
    // [n] $_<id>
    // where n is the length of the string.
    SmallString<8> Str;
    Str += "$_";
    Str += llvm::utostr(AnonStructId);

    Out << Str.size();
    Out << Str;
    break;
  }

  case DeclarationName::ObjCZeroArgSelector:
  case DeclarationName::ObjCOneArgSelector:
  case DeclarationName::ObjCMultiArgSelector:
    llvm_unreachable("Can't mangle Objective-C selector names here!");

  case DeclarationName::CXXConstructorName: {
    const CXXRecordDecl *InheritedFrom = nullptr;
    const TemplateArgumentList *InheritedTemplateArgs = nullptr;
    if (auto Inherited =
            cast<CXXConstructorDecl>(ND)->getInheritedConstructor()) {
      InheritedFrom = Inherited.getConstructor()->getParent();
      InheritedTemplateArgs =
          Inherited.getConstructor()->getTemplateSpecializationArgs();
    }

    if (ND == Structor)
      // If the named decl is the C++ constructor we're mangling, use the type
      // we were given.
      mangleCXXCtorType(static_cast<CXXCtorType>(StructorType), InheritedFrom);
    else
      // Otherwise, use the complete constructor name. This is relevant if a
      // class with a constructor is declared within a constructor.
      mangleCXXCtorType(Ctor_Complete, InheritedFrom);

    // FIXME: The template arguments are part of the enclosing prefix or
    // nested-name, but it's more convenient to mangle them here.
    if (InheritedTemplateArgs)
      mangleTemplateArgs(*InheritedTemplateArgs);

    writeAbiTags(ND, AdditionalAbiTags);
    break;
  }

  case DeclarationName::CXXDestructorName:
    if (ND == Structor)
      // If the named decl is the C++ destructor we're mangling, use the type we
      // were given.
      mangleCXXDtorType(static_cast<CXXDtorType>(StructorType));
    else
      // Otherwise, use the complete destructor name. This is relevant if a
      // class with a destructor is declared within a destructor.
      mangleCXXDtorType(Dtor_Complete);
    writeAbiTags(ND, AdditionalAbiTags);
    break;

  case DeclarationName::CXXOperatorName:
    if (ND && Arity == UnknownArity) {
      Arity = cast<FunctionDecl>(ND)->getNumParams();

      // If we have a member function, we need to include the 'this' pointer.
      if (const auto *MD = dyn_cast<CXXMethodDecl>(ND))
        if (!MD->isStatic())
          Arity++;
    }
    LLVM_FALLTHROUGH;
  case DeclarationName::CXXConversionFunctionName:
  case DeclarationName::CXXLiteralOperatorName:
    mangleOperatorName(Name, Arity);
    writeAbiTags(ND, AdditionalAbiTags);
    break;

  case DeclarationName::CXXDeductionGuideName:
    llvm_unreachable("Can't mangle a deduction guide name!");

  case DeclarationName::CXXUsingDirective:
    llvm_unreachable("Can't mangle a using directive name!");
  }
}

void CXXNameMangler::mangleRegCallName(const IdentifierInfo *II) {
  // <source-name> ::= <positive length number> __regcall3__ <identifier>
  // <number> ::= [n] <non-negative decimal integer>
  // <identifier> ::= <unqualified source code identifier>
  Out << II->getLength() + sizeof("__regcall3__") - 1 << "__regcall3__"
      << II->getName();
}

void CXXNameMangler::mangleDeviceStubName(const IdentifierInfo *II) {
  // <source-name> ::= <positive length number> __device_stub__ <identifier>
  // <number> ::= [n] <non-negative decimal integer>
  // <identifier> ::= <unqualified source code identifier>
  Out << II->getLength() + sizeof("__device_stub__") - 1 << "__device_stub__"
      << II->getName();
}

void CXXNameMangler::mangleSourceName(const IdentifierInfo *II) {
  // <source-name> ::= <positive length number> <identifier>
  // <number> ::= [n] <non-negative decimal integer>
  // <identifier> ::= <unqualified source code identifier>
  Out << II->getLength() << II->getName();
}

void CXXNameMangler::mangleNestedName(GlobalDecl GD,
                                      const DeclContext *DC,
                                      const AbiTagList *AdditionalAbiTags,
                                      bool NoFunction) {
  const NamedDecl *ND = cast<NamedDecl>(GD.getDecl());
  // <nested-name>
  //   ::= N [<CV-qualifiers>] [<ref-qualifier>] <prefix> <unqualified-name> E
  //   ::= N [<CV-qualifiers>] [<ref-qualifier>] <template-prefix>
  //       <template-args> E

  Out << 'N';
  if (const CXXMethodDecl *Method = dyn_cast<CXXMethodDecl>(ND)) {
    Qualifiers MethodQuals = Method->getMethodQualifiers();
    // We do not consider restrict a distinguishing attribute for overloading
    // purposes so we must not mangle it.
    MethodQuals.removeRestrict();
    mangleQualifiers(MethodQuals);
    mangleRefQualifier(Method->getRefQualifier());
  }

  // Check if we have a template.
  const TemplateArgumentList *TemplateArgs = nullptr;
  if (GlobalDecl TD = isTemplate(GD, TemplateArgs)) {
    mangleTemplatePrefix(TD, NoFunction);
    mangleTemplateArgs(*TemplateArgs);
  }
  else {
    manglePrefix(DC, NoFunction);
    mangleUnqualifiedName(GD, AdditionalAbiTags);
  }

  Out << 'E';
}
void CXXNameMangler::mangleNestedName(const TemplateDecl *TD,
                                      const TemplateArgument *TemplateArgs,
                                      unsigned NumTemplateArgs) {
  // <nested-name> ::= N [<CV-qualifiers>] <template-prefix> <template-args> E

  Out << 'N';

  mangleTemplatePrefix(TD);
  mangleTemplateArgs(TemplateArgs, NumTemplateArgs);

  Out << 'E';
}

static GlobalDecl getParentOfLocalEntity(const DeclContext *DC) {
  GlobalDecl GD;
  // The Itanium spec says:
  // For entities in constructors and destructors, the mangling of the
  // complete object constructor or destructor is used as the base function
  // name, i.e. the C1 or D1 version.
  if (auto *CD = dyn_cast<CXXConstructorDecl>(DC))
    GD = GlobalDecl(CD, Ctor_Complete);
  else if (auto *DD = dyn_cast<CXXDestructorDecl>(DC))
    GD = GlobalDecl(DD, Dtor_Complete);
  else
    GD = GlobalDecl(cast<FunctionDecl>(DC));
  return GD;
}

void CXXNameMangler::mangleLocalName(GlobalDecl GD,
                                     const AbiTagList *AdditionalAbiTags) {
  const Decl *D = GD.getDecl();
  // <local-name> := Z <function encoding> E <entity name> [<discriminator>]
  //              := Z <function encoding> E s [<discriminator>]
  // <local-name> := Z <function encoding> E d [ <parameter number> ]
  //                 _ <entity name>
  // <discriminator> := _ <non-negative number>
  assert(isa<NamedDecl>(D) || isa<BlockDecl>(D));
  const RecordDecl *RD = GetLocalClassDecl(D);
  const DeclContext *DC = getEffectiveDeclContext(RD ? RD : D);

  Out << 'Z';

  {
    AbiTagState LocalAbiTags(AbiTags);

    if (const ObjCMethodDecl *MD = dyn_cast<ObjCMethodDecl>(DC))
      mangleObjCMethodName(MD);
    else if (const BlockDecl *BD = dyn_cast<BlockDecl>(DC))
      mangleBlockForPrefix(BD);
    else
      mangleFunctionEncoding(getParentOfLocalEntity(DC));

    // Implicit ABI tags (from namespace) are not available in the following
    // entity; reset to actually emitted tags, which are available.
    LocalAbiTags.setUsedAbiTags(LocalAbiTags.getEmittedAbiTags());
  }

  Out << 'E';

  // GCC 5.3.0 doesn't emit derived ABI tags for local names but that seems to
  // be a bug that is fixed in trunk.

  if (RD) {
    // The parameter number is omitted for the last parameter, 0 for the
    // second-to-last parameter, 1 for the third-to-last parameter, etc. The
    // <entity name> will of course contain a <closure-type-name>: Its
    // numbering will be local to the particular argument in which it appears
    // -- other default arguments do not affect its encoding.
    const CXXRecordDecl *CXXRD = dyn_cast<CXXRecordDecl>(RD);
    if (CXXRD && CXXRD->isLambda()) {
      if (const ParmVarDecl *Parm
              = dyn_cast_or_null<ParmVarDecl>(CXXRD->getLambdaContextDecl())) {
        if (const FunctionDecl *Func
              = dyn_cast<FunctionDecl>(Parm->getDeclContext())) {
          Out << 'd';
          unsigned Num = Func->getNumParams() - Parm->getFunctionScopeIndex();
          if (Num > 1)
            mangleNumber(Num - 2);
          Out << '_';
        }
      }
    }

    // Mangle the name relative to the closest enclosing function.
    // equality ok because RD derived from ND above
    if (D == RD)  {
      mangleUnqualifiedName(RD, AdditionalAbiTags);
    } else if (const BlockDecl *BD = dyn_cast<BlockDecl>(D)) {
      manglePrefix(getEffectiveDeclContext(BD), true /*NoFunction*/);
      assert(!AdditionalAbiTags && "Block cannot have additional abi tags");
      mangleUnqualifiedBlock(BD);
    } else {
      const NamedDecl *ND = cast<NamedDecl>(D);
      mangleNestedName(GD, getEffectiveDeclContext(ND), AdditionalAbiTags,
                       true /*NoFunction*/);
    }
  } else if (const BlockDecl *BD = dyn_cast<BlockDecl>(D)) {
    // Mangle a block in a default parameter; see above explanation for
    // lambdas.
    if (const ParmVarDecl *Parm
            = dyn_cast_or_null<ParmVarDecl>(BD->getBlockManglingContextDecl())) {
      if (const FunctionDecl *Func
            = dyn_cast<FunctionDecl>(Parm->getDeclContext())) {
        Out << 'd';
        unsigned Num = Func->getNumParams() - Parm->getFunctionScopeIndex();
        if (Num > 1)
          mangleNumber(Num - 2);
        Out << '_';
      }
    }

    assert(!AdditionalAbiTags && "Block cannot have additional abi tags");
    mangleUnqualifiedBlock(BD);
  } else {
    mangleUnqualifiedName(GD, AdditionalAbiTags);
  }

  if (const NamedDecl *ND = dyn_cast<NamedDecl>(RD ? RD : D)) {
    unsigned disc;
    if (Context.getNextDiscriminator(ND, disc)) {
      if (disc < 10)
        Out << '_' << disc;
      else
        Out << "__" << disc << '_';
    }
  }
}

void CXXNameMangler::mangleBlockForPrefix(const BlockDecl *Block) {
  if (GetLocalClassDecl(Block)) {
    mangleLocalName(Block, /* AdditionalAbiTags */ nullptr);
    return;
  }
  const DeclContext *DC = getEffectiveDeclContext(Block);
  if (isLocalContainerContext(DC)) {
    mangleLocalName(Block, /* AdditionalAbiTags */ nullptr);
    return;
  }
  manglePrefix(getEffectiveDeclContext(Block));
  mangleUnqualifiedBlock(Block);
}

void CXXNameMangler::mangleUnqualifiedBlock(const BlockDecl *Block) {
  if (Decl *Context = Block->getBlockManglingContextDecl()) {
    if ((isa<VarDecl>(Context) || isa<FieldDecl>(Context)) &&
        Context->getDeclContext()->isRecord()) {
      const auto *ND = cast<NamedDecl>(Context);
      if (ND->getIdentifier()) {
        mangleSourceNameWithAbiTags(ND);
        Out << 'M';
      }
    }
  }

  // If we have a block mangling number, use it.
  unsigned Number = Block->getBlockManglingNumber();
  // Otherwise, just make up a number. It doesn't matter what it is because
  // the symbol in question isn't externally visible.
  if (!Number)
    Number = Context.getBlockId(Block, false);
  else {
    // Stored mangling numbers are 1-based.
    --Number;
  }
  Out << "Ub";
  if (Number > 0)
    Out << Number - 1;
  Out << '_';
}

// <template-param-decl>
//   ::= Ty                              # template type parameter
//   ::= Tn <type>                       # template non-type parameter
//   ::= Tt <template-param-decl>* E     # template template parameter
//   ::= Tp <template-param-decl>        # template parameter pack
void CXXNameMangler::mangleTemplateParamDecl(const NamedDecl *Decl) {
  if (auto *Ty = dyn_cast<TemplateTypeParmDecl>(Decl)) {
    if (Ty->isParameterPack())
      Out << "Tp";
    Out << "Ty";
  } else if (auto *Tn = dyn_cast<NonTypeTemplateParmDecl>(Decl)) {
    if (Tn->isExpandedParameterPack()) {
      for (unsigned I = 0, N = Tn->getNumExpansionTypes(); I != N; ++I) {
        Out << "Tn";
        mangleType(Tn->getExpansionType(I));
      }
    } else {
      QualType T = Tn->getType();
      if (Tn->isParameterPack()) {
        Out << "Tp";
        if (auto *PackExpansion = T->getAs<PackExpansionType>())
          T = PackExpansion->getPattern();
      }
      Out << "Tn";
      mangleType(T);
    }
  } else if (auto *Tt = dyn_cast<TemplateTemplateParmDecl>(Decl)) {
    if (Tt->isExpandedParameterPack()) {
      for (unsigned I = 0, N = Tt->getNumExpansionTemplateParameters(); I != N;
           ++I) {
        Out << "Tt";
        for (auto *Param : *Tt->getExpansionTemplateParameters(I))
          mangleTemplateParamDecl(Param);
        Out << "E";
      }
    } else {
      if (Tt->isParameterPack())
        Out << "Tp";
      Out << "Tt";
      for (auto *Param : *Tt->getTemplateParameters())
        mangleTemplateParamDecl(Param);
      Out << "E";
    }
  }
}

// Handles the __builtin_unique_stable_name feature for lambdas.  Instead of the
// ordinal of the lambda in its mangling, this does line/column to uniquely and
// reliably identify the lambda.  Additionally, macro expansions are expressed
// as well to prevent macros causing duplicates.
static void mangleUniqueNameLambda(CXXNameMangler &Mangler, SourceManager &SM,
                                   raw_ostream &Out,
                                   const CXXRecordDecl *Lambda) {
  SourceLocation Loc = Lambda->getLocation();

  PresumedLoc PLoc = SM.getPresumedLoc(Loc);
  Mangler.mangleNumber(PLoc.getLine());
  Out << "_";
  Mangler.mangleNumber(PLoc.getColumn());

  while(Loc.isMacroID()) {
    SourceLocation SLToPrint = Loc;
    if (SM.isMacroArgExpansion(Loc))
      SLToPrint = SM.getImmediateExpansionRange(Loc).getBegin();

    PLoc = SM.getPresumedLoc(SM.getSpellingLoc(SLToPrint));
    Out << "m";
    Mangler.mangleNumber(PLoc.getLine());
    Out << "_";
    Mangler.mangleNumber(PLoc.getColumn());

    Loc = SM.getImmediateMacroCallerLoc(Loc);
    if (Loc.isFileID())
      Loc = SM.getImmediateMacroCallerLoc(SLToPrint);
  }
}

void CXXNameMangler::mangleLambda(const CXXRecordDecl *Lambda) {
  // If the context of a closure type is an initializer for a class member
  // (static or nonstatic), it is encoded in a qualified name with a final
  // <prefix> of the form:
  //
  //   <data-member-prefix> := <member source-name> M
  //
  // Technically, the data-member-prefix is part of the <prefix>. However,
  // since a closure type will always be mangled with a prefix, it's easier
  // to emit that last part of the prefix here.
  if (Decl *Context = Lambda->getLambdaContextDecl()) {
    if ((isa<VarDecl>(Context) || isa<FieldDecl>(Context)) &&
        !isa<ParmVarDecl>(Context)) {
      // FIXME: 'inline auto [a, b] = []{ return ... };' does not get a
      // reasonable mangling here.
      if (const IdentifierInfo *Name
            = cast<NamedDecl>(Context)->getIdentifier()) {
        mangleSourceName(Name);
        const TemplateArgumentList *TemplateArgs = nullptr;
        if (isTemplate(cast<NamedDecl>(Context), TemplateArgs))
          mangleTemplateArgs(*TemplateArgs);
        Out << 'M';
      }
    }
  }

  Out << "Ul";
  mangleLambdaSig(Lambda);
  Out << "E";

  if (Context.isUniqueNameMangler()) {
    mangleUniqueNameLambda(
        *this, Context.getASTContext().getSourceManager(), Out, Lambda);
    return;
  }

  // The number is omitted for the first closure type with a given
  // <lambda-sig> in a given context; it is n-2 for the nth closure type
  // (in lexical order) with that same <lambda-sig> and context.
  //
  // The AST keeps track of the number for us.
  unsigned Number = Lambda->getLambdaManglingNumber();
  assert(Number > 0 && "Lambda should be mangled as an unnamed class");
  if (Number > 1)
    mangleNumber(Number - 2);
  Out << '_';
}

void CXXNameMangler::mangleLambdaSig(const CXXRecordDecl *Lambda) {
  for (auto *D : Lambda->getLambdaExplicitTemplateParameters())
    mangleTemplateParamDecl(D);
  auto *Proto =
      Lambda->getLambdaTypeInfo()->getType()->castAs<FunctionProtoType>();
  mangleBareFunctionType(Proto, /*MangleReturnType=*/false,
                         Lambda->getLambdaStaticInvoker());
}

void CXXNameMangler::manglePrefix(NestedNameSpecifier *qualifier) {
  switch (qualifier->getKind()) {
  case NestedNameSpecifier::Global:
    // nothing
    return;

  case NestedNameSpecifier::Super:
    llvm_unreachable("Can't mangle __super specifier");

  case NestedNameSpecifier::Namespace:
    mangleName(qualifier->getAsNamespace());
    return;

  case NestedNameSpecifier::NamespaceAlias:
    mangleName(qualifier->getAsNamespaceAlias()->getNamespace());
    return;

  case NestedNameSpecifier::TypeSpec:
  case NestedNameSpecifier::TypeSpecWithTemplate:
    manglePrefix(QualType(qualifier->getAsType(), 0));
    return;

  case NestedNameSpecifier::Identifier:
    // Member expressions can have these without prefixes, but that
    // should end up in mangleUnresolvedPrefix instead.
    assert(qualifier->getPrefix());
    manglePrefix(qualifier->getPrefix());

    mangleSourceName(qualifier->getAsIdentifier());
    return;
  }

  llvm_unreachable("unexpected nested name specifier");
}

void CXXNameMangler::manglePrefix(const DeclContext *DC, bool NoFunction) {
  //  <prefix> ::= <prefix> <unqualified-name>
  //           ::= <template-prefix> <template-args>
  //           ::= <template-param>
  //           ::= # empty
  //           ::= <substitution>

  DC = IgnoreLinkageSpecDecls(DC);

  if (DC->isTranslationUnit())
    return;

  if (NoFunction && isLocalContainerContext(DC))
    return;

  assert(!isLocalContainerContext(DC));

  const NamedDecl *ND = cast<NamedDecl>(DC);
  if (mangleSubstitution(ND))
    return;

  // Check if we have a template.
  const TemplateArgumentList *TemplateArgs = nullptr;
  if (GlobalDecl TD = isTemplate(ND, TemplateArgs)) {
    mangleTemplatePrefix(TD);
    mangleTemplateArgs(*TemplateArgs);
  } else {
    manglePrefix(getEffectiveDeclContext(ND), NoFunction);
    mangleUnqualifiedName(ND, nullptr);
  }

  addSubstitution(ND);
}

void CXXNameMangler::mangleTemplatePrefix(TemplateName Template) {
  // <template-prefix> ::= <prefix> <template unqualified-name>
  //                   ::= <template-param>
  //                   ::= <substitution>
  if (TemplateDecl *TD = Template.getAsTemplateDecl())
    return mangleTemplatePrefix(TD);

  if (QualifiedTemplateName *Qualified = Template.getAsQualifiedTemplateName())
    manglePrefix(Qualified->getQualifier());

  if (OverloadedTemplateStorage *Overloaded
                                      = Template.getAsOverloadedTemplate()) {
    mangleUnqualifiedName(GlobalDecl(), (*Overloaded->begin())->getDeclName(),
                          UnknownArity, nullptr);
    return;
  }

  DependentTemplateName *Dependent = Template.getAsDependentTemplateName();
  assert(Dependent && "Unknown template name kind?");
  if (NestedNameSpecifier *Qualifier = Dependent->getQualifier())
    manglePrefix(Qualifier);
  mangleUnscopedTemplateName(Template, /* AdditionalAbiTags */ nullptr);
}

void CXXNameMangler::mangleTemplatePrefix(GlobalDecl GD,
                                          bool NoFunction) {
  const TemplateDecl *ND = cast<TemplateDecl>(GD.getDecl());
  // <template-prefix> ::= <prefix> <template unqualified-name>
  //                   ::= <template-param>
  //                   ::= <substitution>
  // <template-template-param> ::= <template-param>
  //                               <substitution>

  if (mangleSubstitution(ND))
    return;

  // <template-template-param> ::= <template-param>
  if (const auto *TTP = dyn_cast<TemplateTemplateParmDecl>(ND)) {
    mangleTemplateParameter(TTP->getDepth(), TTP->getIndex());
  } else {
    manglePrefix(getEffectiveDeclContext(ND), NoFunction);
    if (isa<BuiltinTemplateDecl>(ND) || isa<ConceptDecl>(ND))
      mangleUnqualifiedName(GD, nullptr);
    else
      mangleUnqualifiedName(GD.getWithDecl(ND->getTemplatedDecl()), nullptr);
  }

  addSubstitution(ND);
}

/// Mangles a template name under the production <type>.  Required for
/// template template arguments.
///   <type> ::= <class-enum-type>
///          ::= <template-param>
///          ::= <substitution>
void CXXNameMangler::mangleType(TemplateName TN) {
  if (mangleSubstitution(TN))
    return;

  TemplateDecl *TD = nullptr;

  switch (TN.getKind()) {
  case TemplateName::QualifiedTemplate:
    TD = TN.getAsQualifiedTemplateName()->getTemplateDecl();
    goto HaveDecl;

  case TemplateName::Template:
    TD = TN.getAsTemplateDecl();
    goto HaveDecl;

  HaveDecl:
    if (auto *TTP = dyn_cast<TemplateTemplateParmDecl>(TD))
      mangleTemplateParameter(TTP->getDepth(), TTP->getIndex());
    else
      mangleName(TD);
    break;

  case TemplateName::OverloadedTemplate:
  case TemplateName::AssumedTemplate:
    llvm_unreachable("can't mangle an overloaded template name as a <type>");

  case TemplateName::DependentTemplate: {
    const DependentTemplateName *Dependent = TN.getAsDependentTemplateName();
    assert(Dependent->isIdentifier());

    // <class-enum-type> ::= <name>
    // <name> ::= <nested-name>
    mangleUnresolvedPrefix(Dependent->getQualifier());
    mangleSourceName(Dependent->getIdentifier());
    break;
  }

  case TemplateName::SubstTemplateTemplateParm: {
    // Substituted template parameters are mangled as the substituted
    // template.  This will check for the substitution twice, which is
    // fine, but we have to return early so that we don't try to *add*
    // the substitution twice.
    SubstTemplateTemplateParmStorage *subst
      = TN.getAsSubstTemplateTemplateParm();
    mangleType(subst->getReplacement());
    return;
  }

  case TemplateName::SubstTemplateTemplateParmPack: {
    // FIXME: not clear how to mangle this!
    // template <template <class> class T...> class A {
    //   template <template <class> class U...> void foo(B<T,U> x...);
    // };
    Out << "_SUBSTPACK_";
    break;
  }
  }

  addSubstitution(TN);
}

bool CXXNameMangler::mangleUnresolvedTypeOrSimpleId(QualType Ty,
                                                    StringRef Prefix) {
  // Only certain other types are valid as prefixes;  enumerate them.
  switch (Ty->getTypeClass()) {
  case Type::Builtin:
  case Type::Complex:
  case Type::Adjusted:
  case Type::Decayed:
  case Type::Pointer:
  case Type::BlockPointer:
  case Type::LValueReference:
  case Type::RValueReference:
  case Type::MemberPointer:
  case Type::ConstantArray:
  case Type::IncompleteArray:
  case Type::VariableArray:
  case Type::DependentSizedArray:
  case Type::DependentAddressSpace:
  case Type::DependentVector:
  case Type::DependentSizedExtVector:
  case Type::Vector:
  case Type::ExtVector:
  case Type::ConstantMatrix:
  case Type::DependentSizedMatrix:
  case Type::FunctionProto:
  case Type::FunctionNoProto:
  case Type::Paren:
  case Type::Attributed:
  case Type::Auto:
  case Type::DeducedTemplateSpecialization:
  case Type::PackExpansion:
  case Type::ObjCObject:
  case Type::ObjCInterface:
  case Type::ObjCObjectPointer:
  case Type::ObjCTypeParam:
  case Type::Atomic:
  case Type::Pipe:
  case Type::MacroQualified:
  case Type::ExtInt:
  case Type::DependentExtInt:
    llvm_unreachable("type is illegal as a nested name specifier");

  case Type::SubstTemplateTypeParmPack:
    // FIXME: not clear how to mangle this!
    // template <class T...> class A {
    //   template <class U...> void foo(decltype(T::foo(U())) x...);
    // };
    Out << "_SUBSTPACK_";
    break;

  // <unresolved-type> ::= <template-param>
  //                   ::= <decltype>
  //                   ::= <template-template-param> <template-args>
  // (this last is not official yet)
  case Type::TypeOfExpr:
  case Type::TypeOf:
  case Type::Decltype:
  case Type::TemplateTypeParm:
  case Type::UnaryTransform:
  case Type::SubstTemplateTypeParm:
  unresolvedType:
    // Some callers want a prefix before the mangled type.
    Out << Prefix;

    // This seems to do everything we want.  It's not really
    // sanctioned for a substituted template parameter, though.
    mangleType(Ty);

    // We never want to print 'E' directly after an unresolved-type,
    // so we return directly.
    return true;

  case Type::Typedef:
    mangleSourceNameWithAbiTags(cast<TypedefType>(Ty)->getDecl());
    break;

  case Type::UnresolvedUsing:
    mangleSourceNameWithAbiTags(
        cast<UnresolvedUsingType>(Ty)->getDecl());
    break;

  case Type::Enum:
  case Type::Record:
    mangleSourceNameWithAbiTags(cast<TagType>(Ty)->getDecl());
    break;

  case Type::TemplateSpecialization: {
    const TemplateSpecializationType *TST =
        cast<TemplateSpecializationType>(Ty);
    TemplateName TN = TST->getTemplateName();
    switch (TN.getKind()) {
    case TemplateName::Template:
    case TemplateName::QualifiedTemplate: {
      TemplateDecl *TD = TN.getAsTemplateDecl();

      // If the base is a template template parameter, this is an
      // unresolved type.
      assert(TD && "no template for template specialization type");
      if (isa<TemplateTemplateParmDecl>(TD))
        goto unresolvedType;

      mangleSourceNameWithAbiTags(TD);
      break;
    }

    case TemplateName::OverloadedTemplate:
    case TemplateName::AssumedTemplate:
    case TemplateName::DependentTemplate:
      llvm_unreachable("invalid base for a template specialization type");

    case TemplateName::SubstTemplateTemplateParm: {
      SubstTemplateTemplateParmStorage *subst =
          TN.getAsSubstTemplateTemplateParm();
      mangleExistingSubstitution(subst->getReplacement());
      break;
    }

    case TemplateName::SubstTemplateTemplateParmPack: {
      // FIXME: not clear how to mangle this!
      // template <template <class U> class T...> class A {
      //   template <class U...> void foo(decltype(T<U>::foo) x...);
      // };
      Out << "_SUBSTPACK_";
      break;
    }
    }

    mangleTemplateArgs(TST->getArgs(), TST->getNumArgs());
    break;
  }

  case Type::InjectedClassName:
    mangleSourceNameWithAbiTags(
        cast<InjectedClassNameType>(Ty)->getDecl());
    break;

  case Type::DependentName:
    mangleSourceName(cast<DependentNameType>(Ty)->getIdentifier());
    break;

  case Type::DependentTemplateSpecialization: {
    const DependentTemplateSpecializationType *DTST =
        cast<DependentTemplateSpecializationType>(Ty);
    mangleSourceName(DTST->getIdentifier());
    mangleTemplateArgs(DTST->getArgs(), DTST->getNumArgs());
    break;
  }

  case Type::Elaborated:
    return mangleUnresolvedTypeOrSimpleId(
        cast<ElaboratedType>(Ty)->getNamedType(), Prefix);
  }

  return false;
}

void CXXNameMangler::mangleOperatorName(DeclarationName Name, unsigned Arity) {
  switch (Name.getNameKind()) {
  case DeclarationName::CXXConstructorName:
  case DeclarationName::CXXDestructorName:
  case DeclarationName::CXXDeductionGuideName:
  case DeclarationName::CXXUsingDirective:
  case DeclarationName::Identifier:
  case DeclarationName::ObjCMultiArgSelector:
  case DeclarationName::ObjCOneArgSelector:
  case DeclarationName::ObjCZeroArgSelector:
    llvm_unreachable("Not an operator name");

  case DeclarationName::CXXConversionFunctionName:
    // <operator-name> ::= cv <type>    # (cast)
    Out << "cv";
    mangleType(Name.getCXXNameType());
    break;

  case DeclarationName::CXXLiteralOperatorName:
    Out << "li";
    mangleSourceName(Name.getCXXLiteralIdentifier());
    return;

  case DeclarationName::CXXOperatorName:
    mangleOperatorName(Name.getCXXOverloadedOperator(), Arity);
    break;
  }
}

void
CXXNameMangler::mangleOperatorName(OverloadedOperatorKind OO, unsigned Arity) {
  switch (OO) {
  // <operator-name> ::= nw     # new
  case OO_New: Out << "nw"; break;
  //              ::= na        # new[]
  case OO_Array_New: Out << "na"; break;
  //              ::= dl        # delete
  case OO_Delete: Out << "dl"; break;
  //              ::= da        # delete[]
  case OO_Array_Delete: Out << "da"; break;
  //              ::= ps        # + (unary)
  //              ::= pl        # + (binary or unknown)
  case OO_Plus:
    Out << (Arity == 1? "ps" : "pl"); break;
  //              ::= ng        # - (unary)
  //              ::= mi        # - (binary or unknown)
  case OO_Minus:
    Out << (Arity == 1? "ng" : "mi"); break;
  //              ::= ad        # & (unary)
  //              ::= an        # & (binary or unknown)
  case OO_Amp:
    Out << (Arity == 1? "ad" : "an"); break;
  //              ::= de        # * (unary)
  //              ::= ml        # * (binary or unknown)
  case OO_Star:
    // Use binary when unknown.
    Out << (Arity == 1? "de" : "ml"); break;
  //              ::= co        # ~
  case OO_Tilde: Out << "co"; break;
  //              ::= dv        # /
  case OO_Slash: Out << "dv"; break;
  //              ::= rm        # %
  case OO_Percent: Out << "rm"; break;
  //              ::= or        # |
  case OO_Pipe: Out << "or"; break;
  //              ::= eo        # ^
  case OO_Caret: Out << "eo"; break;
  //              ::= aS        # =
  case OO_Equal: Out << "aS"; break;
  //              ::= pL        # +=
  case OO_PlusEqual: Out << "pL"; break;
  //              ::= mI        # -=
  case OO_MinusEqual: Out << "mI"; break;
  //              ::= mL        # *=
  case OO_StarEqual: Out << "mL"; break;
  //              ::= dV        # /=
  case OO_SlashEqual: Out << "dV"; break;
  //              ::= rM        # %=
  case OO_PercentEqual: Out << "rM"; break;
  //              ::= aN        # &=
  case OO_AmpEqual: Out << "aN"; break;
  //              ::= oR        # |=
  case OO_PipeEqual: Out << "oR"; break;
  //              ::= eO        # ^=
  case OO_CaretEqual: Out << "eO"; break;
  //              ::= ls        # <<
  case OO_LessLess: Out << "ls"; break;
  //              ::= rs        # >>
  case OO_GreaterGreater: Out << "rs"; break;
  //              ::= lS        # <<=
  case OO_LessLessEqual: Out << "lS"; break;
  //              ::= rS        # >>=
  case OO_GreaterGreaterEqual: Out << "rS"; break;
  //              ::= eq        # ==
  case OO_EqualEqual: Out << "eq"; break;
  //              ::= ne        # !=
  case OO_ExclaimEqual: Out << "ne"; break;
  //              ::= lt        # <
  case OO_Less: Out << "lt"; break;
  //              ::= gt        # >
  case OO_Greater: Out << "gt"; break;
  //              ::= le        # <=
  case OO_LessEqual: Out << "le"; break;
  //              ::= ge        # >=
  case OO_GreaterEqual: Out << "ge"; break;
  //              ::= nt        # !
  case OO_Exclaim: Out << "nt"; break;
  //              ::= aa        # &&
  case OO_AmpAmp: Out << "aa"; break;
  //              ::= oo        # ||
  case OO_PipePipe: Out << "oo"; break;
  //              ::= pp        # ++
  case OO_PlusPlus: Out << "pp"; break;
  //              ::= mm        # --
  case OO_MinusMinus: Out << "mm"; break;
  //              ::= cm        # ,
  case OO_Comma: Out << "cm"; break;
  //              ::= pm        # ->*
  case OO_ArrowStar: Out << "pm"; break;
  //              ::= pt        # ->
  case OO_Arrow: Out << "pt"; break;
  //              ::= cl        # ()
  case OO_Call: Out << "cl"; break;
  //              ::= ix        # []
  case OO_Subscript: Out << "ix"; break;

  //              ::= qu        # ?
  // The conditional operator can't be overloaded, but we still handle it when
  // mangling expressions.
  case OO_Conditional: Out << "qu"; break;
  // Proposal on cxx-abi-dev, 2015-10-21.
  //              ::= aw        # co_await
  case OO_Coawait: Out << "aw"; break;
  // Proposed in cxx-abi github issue 43.
  //              ::= ss        # <=>
  case OO_Spaceship: Out << "ss"; break;

  case OO_None:
  case NUM_OVERLOADED_OPERATORS:
    llvm_unreachable("Not an overloaded operator");
  }
}

void CXXNameMangler::mangleQualifiers(Qualifiers Quals, const DependentAddressSpaceType *DAST) {
  // Vendor qualifiers come first and if they are order-insensitive they must
  // be emitted in reversed alphabetical order, see Itanium ABI 5.1.5.

  // <type> ::= U <addrspace-expr>
  if (DAST) {
    Out << "U2ASI";
    mangleExpression(DAST->getAddrSpaceExpr());
    Out << "E";
  }

  // Address space qualifiers start with an ordinary letter.
  if (Quals.hasAddressSpace()) {
    // Address space extension:
    //
    //   <type> ::= U <target-addrspace>
    //   <type> ::= U <OpenCL-addrspace>
    //   <type> ::= U <CUDA-addrspace>

    SmallString<64> ASString;
    LangAS AS = Quals.getAddressSpace();

    if (Context.getASTContext().addressSpaceMapManglingFor(AS)) {
      //  <target-addrspace> ::= "AS" <address-space-number>
      unsigned TargetAS = Context.getASTContext().getTargetAddressSpace(AS);
      if (TargetAS != 0)
        ASString = "AS" + llvm::utostr(TargetAS);
    } else {
      switch (AS) {
      default: llvm_unreachable("Not a language specific address space");
      //  <OpenCL-addrspace> ::= "CL" [ "global" | "local" | "constant" |
      //                                "private"| "generic" ]
      case LangAS::opencl_global:   ASString = "CLglobal";   break;
      case LangAS::opencl_local:    ASString = "CLlocal";    break;
      case LangAS::opencl_constant: ASString = "CLconstant"; break;
      case LangAS::opencl_private:  ASString = "CLprivate";  break;
      case LangAS::opencl_generic:  ASString = "CLgeneric";  break;
      //  <CUDA-addrspace> ::= "CU" [ "device" | "constant" | "shared" ]
      case LangAS::cuda_device:     ASString = "CUdevice";   break;
      case LangAS::cuda_constant:   ASString = "CUconstant"; break;
      case LangAS::cuda_shared:     ASString = "CUshared";   break;
      //  <ptrsize-addrspace> ::= [ "ptr32_sptr" | "ptr32_uptr" | "ptr64" ]
      case LangAS::ptr32_sptr:
        ASString = "ptr32_sptr";
        break;
      case LangAS::ptr32_uptr:
        ASString = "ptr32_uptr";
        break;
      case LangAS::ptr64:
        ASString = "ptr64";
        break;
      }
    }
    if (!ASString.empty())
      mangleVendorQualifier(ASString);
  }

  // The ARC ownership qualifiers start with underscores.
  // Objective-C ARC Extension:
  //
  //   <type> ::= U "__strong"
  //   <type> ::= U "__weak"
  //   <type> ::= U "__autoreleasing"
  //
  // Note: we emit __weak first to preserve the order as
  // required by the Itanium ABI.
  if (Quals.getObjCLifetime() == Qualifiers::OCL_Weak)
    mangleVendorQualifier("__weak");

  // __unaligned (from -fms-extensions)
  if (Quals.hasUnaligned())
    mangleVendorQualifier("__unaligned");

  // Remaining ARC ownership qualifiers.
  switch (Quals.getObjCLifetime()) {
  case Qualifiers::OCL_None:
    break;

  case Qualifiers::OCL_Weak:
    // Do nothing as we already handled this case above.
    break;

  case Qualifiers::OCL_Strong:
    mangleVendorQualifier("__strong");
    break;

  case Qualifiers::OCL_Autoreleasing:
    mangleVendorQualifier("__autoreleasing");
    break;

  case Qualifiers::OCL_ExplicitNone:
    // The __unsafe_unretained qualifier is *not* mangled, so that
    // __unsafe_unretained types in ARC produce the same manglings as the
    // equivalent (but, naturally, unqualified) types in non-ARC, providing
    // better ABI compatibility.
    //
    // It's safe to do this because unqualified 'id' won't show up
    // in any type signatures that need to be mangled.
    break;
  }

  // <CV-qualifiers> ::= [r] [V] [K]    # restrict (C99), volatile, const
  if (Quals.hasRestrict())
    Out << 'r';
  if (Quals.hasVolatile())
    Out << 'V';
  if (Quals.hasConst())
    Out << 'K';
}

void CXXNameMangler::mangleVendorQualifier(StringRef name) {
  Out << 'U' << name.size() << name;
}

void CXXNameMangler::mangleRefQualifier(RefQualifierKind RefQualifier) {
  // <ref-qualifier> ::= R                # lvalue reference
  //                 ::= O                # rvalue-reference
  switch (RefQualifier) {
  case RQ_None:
    break;

  case RQ_LValue:
    Out << 'R';
    break;

  case RQ_RValue:
    Out << 'O';
    break;
  }
}

void CXXNameMangler::mangleObjCMethodName(const ObjCMethodDecl *MD) {
  Context.mangleObjCMethodName(MD, Out);
}

static bool isTypeSubstitutable(Qualifiers Quals, const Type *Ty,
                                ASTContext &Ctx) {
  if (Quals)
    return true;
  if (Ty->isSpecificBuiltinType(BuiltinType::ObjCSel))
    return true;
  if (Ty->isOpenCLSpecificType())
    return true;
  if (Ty->isBuiltinType())
    return false;
  // Through to Clang 6.0, we accidentally treated undeduced auto types as
  // substitution candidates.
  if (Ctx.getLangOpts().getClangABICompat() > LangOptions::ClangABI::Ver6 &&
      isa<AutoType>(Ty))
    return false;
  return true;
}

void CXXNameMangler::mangleType(QualType T) {
  // If our type is instantiation-dependent but not dependent, we mangle
  // it as it was written in the source, removing any top-level sugar.
  // Otherwise, use the canonical type.
  //
  // FIXME: This is an approximation of the instantiation-dependent name
  // mangling rules, since we should really be using the type as written and
  // augmented via semantic analysis (i.e., with implicit conversions and
  // default template arguments) for any instantiation-dependent type.
  // Unfortunately, that requires several changes to our AST:
  //   - Instantiation-dependent TemplateSpecializationTypes will need to be
  //     uniqued, so that we can handle substitutions properly
  //   - Default template arguments will need to be represented in the
  //     TemplateSpecializationType, since they need to be mangled even though
  //     they aren't written.
  //   - Conversions on non-type template arguments need to be expressed, since
  //     they can affect the mangling of sizeof/alignof.
  //
  // FIXME: This is wrong when mapping to the canonical type for a dependent
  // type discards instantiation-dependent portions of the type, such as for:
  //
  //   template<typename T, int N> void f(T (&)[sizeof(N)]);
  //   template<typename T> void f(T() throw(typename T::type)); (pre-C++17)
  //
  // It's also wrong in the opposite direction when instantiation-dependent,
  // canonically-equivalent types differ in some irrelevant portion of inner
  // type sugar. In such cases, we fail to form correct substitutions, eg:
  //
  //   template<int N> void f(A<sizeof(N)> *, A<sizeof(N)> (*));
  //
  // We should instead canonicalize the non-instantiation-dependent parts,
  // regardless of whether the type as a whole is dependent or instantiation
  // dependent.
  if (!T->isInstantiationDependentType() || T->isDependentType())
    T = T.getCanonicalType();
  else {
    // Desugar any types that are purely sugar.
    do {
      // Don't desugar through template specialization types that aren't
      // type aliases. We need to mangle the template arguments as written.
      if (const TemplateSpecializationType *TST
                                      = dyn_cast<TemplateSpecializationType>(T))
        if (!TST->isTypeAlias())
          break;

      QualType Desugared
        = T.getSingleStepDesugaredType(Context.getASTContext());
      if (Desugared == T)
        break;

      T = Desugared;
    } while (true);
  }
  SplitQualType split = T.split();
  Qualifiers quals = split.Quals;
  const Type *ty = split.Ty;

  bool isSubstitutable =
    isTypeSubstitutable(quals, ty, Context.getASTContext());
  if (isSubstitutable && mangleSubstitution(T))
    return;

  // If we're mangling a qualified array type, push the qualifiers to
  // the element type.
  if (quals && isa<ArrayType>(T)) {
    ty = Context.getASTContext().getAsArrayType(T);
    quals = Qualifiers();

    // Note that we don't update T: we want to add the
    // substitution at the original type.
  }

  if (quals || ty->isDependentAddressSpaceType()) {
    if (const DependentAddressSpaceType *DAST =
        dyn_cast<DependentAddressSpaceType>(ty)) {
      SplitQualType splitDAST = DAST->getPointeeType().split();
      mangleQualifiers(splitDAST.Quals, DAST);
      mangleType(QualType(splitDAST.Ty, 0));
    } else {
      mangleQualifiers(quals);

      // Recurse:  even if the qualified type isn't yet substitutable,
      // the unqualified type might be.
      mangleType(QualType(ty, 0));
    }
  } else {
    switch (ty->getTypeClass()) {
#define ABSTRACT_TYPE(CLASS, PARENT)
#define NON_CANONICAL_TYPE(CLASS, PARENT) \
    case Type::CLASS: \
      llvm_unreachable("can't mangle non-canonical type " #CLASS "Type"); \
      return;
#define TYPE(CLASS, PARENT) \
    case Type::CLASS: \
      mangleType(static_cast<const CLASS##Type*>(ty)); \
      break;
#include "clang/AST/TypeNodes.inc"
    }
  }

  // Add the substitution.
  if (isSubstitutable)
    addSubstitution(T);
}

void CXXNameMangler::mangleNameOrStandardSubstitution(const NamedDecl *ND) {
  if (!mangleStandardSubstitution(ND))
    mangleName(ND);
}

void CXXNameMangler::mangleType(const BuiltinType *T) {
  //  <type>         ::= <builtin-type>
  //  <builtin-type> ::= v  # void
  //                 ::= w  # wchar_t
  //                 ::= b  # bool
  //                 ::= c  # char
  //                 ::= a  # signed char
  //                 ::= h  # unsigned char
  //                 ::= s  # short
  //                 ::= t  # unsigned short
  //                 ::= i  # int
  //                 ::= j  # unsigned int
  //                 ::= l  # long
  //                 ::= m  # unsigned long
  //                 ::= x  # long long, __int64
  //                 ::= y  # unsigned long long, __int64
  //                 ::= n  # __int128
  //                 ::= o  # unsigned __int128
  //                 ::= f  # float
  //                 ::= d  # double
  //                 ::= e  # long double, __float80
  //                 ::= g  # __float128
  // UNSUPPORTED:    ::= Dd # IEEE 754r decimal floating point (64 bits)
  // UNSUPPORTED:    ::= De # IEEE 754r decimal floating point (128 bits)
  // UNSUPPORTED:    ::= Df # IEEE 754r decimal floating point (32 bits)
  //                 ::= Dh # IEEE 754r half-precision floating point (16 bits)
  //                 ::= DF <number> _ # ISO/IEC TS 18661 binary floating point type _FloatN (N bits);
  //                 ::= Di # char32_t
  //                 ::= Ds # char16_t
  //                 ::= Dn # std::nullptr_t (i.e., decltype(nullptr))
  //                 ::= u <source-name>    # vendor extended type
  std::string type_name;
  switch (T->getKind()) {
  case BuiltinType::Void:
    Out << 'v';
    break;
  case BuiltinType::Bool:
    Out << 'b';
    break;
  case BuiltinType::Char_U:
  case BuiltinType::Char_S:
    Out << 'c';
    break;
  case BuiltinType::UChar:
    Out << 'h';
    break;
  case BuiltinType::UShort:
    Out << 't';
    break;
  case BuiltinType::UInt:
    Out << 'j';
    break;
  case BuiltinType::ULong:
    Out << 'm';
    break;
  case BuiltinType::ULongLong:
    Out << 'y';
    break;
  case BuiltinType::UInt128:
    Out << 'o';
    break;
  case BuiltinType::SChar:
    Out << 'a';
    break;
  case BuiltinType::WChar_S:
  case BuiltinType::WChar_U:
    Out << 'w';
    break;
  case BuiltinType::Char8:
    Out << "Du";
    break;
  case BuiltinType::Char16:
    Out << "Ds";
    break;
  case BuiltinType::Char32:
    Out << "Di";
    break;
  case BuiltinType::Short:
    Out << 's';
    break;
  case BuiltinType::Int:
    Out << 'i';
    break;
  case BuiltinType::Long:
    Out << 'l';
    break;
  case BuiltinType::LongLong:
    Out << 'x';
    break;
  case BuiltinType::Int128:
    Out << 'n';
    break;
  case BuiltinType::Float16:
    Out << "DF16_";
    break;
  case BuiltinType::ShortAccum:
  case BuiltinType::Accum:
  case BuiltinType::LongAccum:
  case BuiltinType::UShortAccum:
  case BuiltinType::UAccum:
  case BuiltinType::ULongAccum:
  case BuiltinType::ShortFract:
  case BuiltinType::Fract:
  case BuiltinType::LongFract:
  case BuiltinType::UShortFract:
  case BuiltinType::UFract:
  case BuiltinType::ULongFract:
  case BuiltinType::SatShortAccum:
  case BuiltinType::SatAccum:
  case BuiltinType::SatLongAccum:
  case BuiltinType::SatUShortAccum:
  case BuiltinType::SatUAccum:
  case BuiltinType::SatULongAccum:
  case BuiltinType::SatShortFract:
  case BuiltinType::SatFract:
  case BuiltinType::SatLongFract:
  case BuiltinType::SatUShortFract:
  case BuiltinType::SatUFract:
  case BuiltinType::SatULongFract:
    llvm_unreachable("Fixed point types are disabled for c++");
  case BuiltinType::Half:
    Out << "Dh";
    break;
  case BuiltinType::Float:
    Out << 'f';
    break;
  case BuiltinType::Double:
    Out << 'd';
    break;
  case BuiltinType::LongDouble: {
    const TargetInfo *TI = getASTContext().getLangOpts().OpenMP &&
                                   getASTContext().getLangOpts().OpenMPIsDevice
                               ? getASTContext().getAuxTargetInfo()
                               : &getASTContext().getTargetInfo();
    Out << TI->getLongDoubleMangling();
    break;
  }
  case BuiltinType::Float128: {
    const TargetInfo *TI = getASTContext().getLangOpts().OpenMP &&
                                   getASTContext().getLangOpts().OpenMPIsDevice
                               ? getASTContext().getAuxTargetInfo()
                               : &getASTContext().getTargetInfo();
    Out << TI->getFloat128Mangling();
    break;
  }
  case BuiltinType::NullPtr:
    Out << "Dn";
    break;

#define BUILTIN_TYPE(Id, SingletonId)
#define PLACEHOLDER_TYPE(Id, SingletonId) \
  case BuiltinType::Id:
#include "clang/AST/BuiltinTypes.def"
  case BuiltinType::Dependent:
    if (!NullOut)
      llvm_unreachable("mangling a placeholder type");
    break;
  case BuiltinType::ObjCId:
    Out << "11objc_object";
    break;
  case BuiltinType::ObjCClass:
    Out << "10objc_class";
    break;
  case BuiltinType::ObjCSel:
    Out << "13objc_selector";
    break;
#define IMAGE_TYPE(ImgType, Id, SingletonId, Access, Suffix) \
  case BuiltinType::Id: \
    type_name = "ocl_" #ImgType "_" #Suffix; \
    Out << type_name.size() << type_name; \
    break;
#include "clang/Basic/OpenCLImageTypes.def"
  case BuiltinType::OCLSampler:
    Out << "11ocl_sampler";
    break;
  case BuiltinType::OCLEvent:
    Out << "9ocl_event";
    break;
  case BuiltinType::OCLClkEvent:
    Out << "12ocl_clkevent";
    break;
  case BuiltinType::OCLQueue:
    Out << "9ocl_queue";
    break;
  case BuiltinType::OCLReserveID:
    Out << "13ocl_reserveid";
    break;
#define EXT_OPAQUE_TYPE(ExtType, Id, Ext) \
  case BuiltinType::Id: \
    type_name = "ocl_" #ExtType; \
    Out << type_name.size() << type_name; \
    break;
#include "clang/Basic/OpenCLExtensionTypes.def"
  // The SVE types are effectively target-specific.  The mangling scheme
  // is defined in the appendices to the Procedure Call Standard for the
  // Arm Architecture.
#define SVE_TYPE(Name, Id, SingletonId) \
  case BuiltinType::Id: \
    type_name = Name; \
    Out << 'u' << type_name.size() << type_name; \
    break;
#include "clang/Basic/AArch64SVEACLETypes.def"
  }
}

StringRef CXXNameMangler::getCallingConvQualifierName(CallingConv CC) {
  switch (CC) {
  case CC_C:
    return "";

  case CC_X86VectorCall:
  case CC_X86Pascal:
  case CC_X86RegCall:
  case CC_AAPCS:
  case CC_AAPCS_VFP:
  case CC_AArch64VectorCall:
  case CC_IntelOclBicc:
  case CC_SpirFunction:
  case CC_OpenCLKernel:
  case CC_PreserveMost:
  case CC_PreserveAll:
    // FIXME: we should be mangling all of the above.
    return "";

  case CC_X86ThisCall:
    // FIXME: To match mingw GCC, thiscall should only be mangled in when it is
    // used explicitly. At this point, we don't have that much information in
    // the AST, since clang tends to bake the convention into the canonical
    // function type. thiscall only rarely used explicitly, so don't mangle it
    // for now.
    return "";

  case CC_X86StdCall:
    return "stdcall";
  case CC_X86FastCall:
    return "fastcall";
  case CC_X86_64SysV:
    return "sysv_abi";
  case CC_Win64:
    return "ms_abi";
  case CC_Swift:
    return "swiftcall";
  }
  llvm_unreachable("bad calling convention");
}

void CXXNameMangler::mangleExtFunctionInfo(const FunctionType *T) {
  // Fast path.
  if (T->getExtInfo() == FunctionType::ExtInfo())
    return;

  // Vendor-specific qualifiers are emitted in reverse alphabetical order.
  // This will get more complicated in the future if we mangle other
  // things here; but for now, since we mangle ns_returns_retained as
  // a qualifier on the result type, we can get away with this:
  StringRef CCQualifier = getCallingConvQualifierName(T->getExtInfo().getCC());
  if (!CCQualifier.empty())
    mangleVendorQualifier(CCQualifier);

  // FIXME: regparm
  // FIXME: noreturn
}

void
CXXNameMangler::mangleExtParameterInfo(FunctionProtoType::ExtParameterInfo PI) {
  // Vendor-specific qualifiers are emitted in reverse alphabetical order.

  // Note that these are *not* substitution candidates.  Demanglers might
  // have trouble with this if the parameter type is fully substituted.

  switch (PI.getABI()) {
  case ParameterABI::Ordinary:
    break;

  // All of these start with "swift", so they come before "ns_consumed".
  case ParameterABI::SwiftContext:
  case ParameterABI::SwiftErrorResult:
  case ParameterABI::SwiftIndirectResult:
    mangleVendorQualifier(getParameterABISpelling(PI.getABI()));
    break;
  }

  if (PI.isConsumed())
    mangleVendorQualifier("ns_consumed");

  if (PI.isNoEscape())
    mangleVendorQualifier("noescape");
}

// <type>          ::= <function-type>
// <function-type> ::= [<CV-qualifiers>] F [Y]
//                      <bare-function-type> [<ref-qualifier>] E
void CXXNameMangler::mangleType(const FunctionProtoType *T) {
  mangleExtFunctionInfo(T);

  // Mangle CV-qualifiers, if present.  These are 'this' qualifiers,
  // e.g. "const" in "int (A::*)() const".
  mangleQualifiers(T->getMethodQuals());

  // Mangle instantiation-dependent exception-specification, if present,
  // per cxx-abi-dev proposal on 2016-10-11.
  if (T->hasInstantiationDependentExceptionSpec()) {
    if (isComputedNoexcept(T->getExceptionSpecType())) {
      Out << "DO";
      mangleExpression(T->getNoexceptExpr());
      Out << "E";
    } else {
      assert(T->getExceptionSpecType() == EST_Dynamic);
      Out << "Dw";
      for (auto ExceptTy : T->exceptions())
        mangleType(ExceptTy);
      Out << "E";
    }
  } else if (T->isNothrow()) {
    Out << "Do";
  }

  Out << 'F';

  // FIXME: We don't have enough information in the AST to produce the 'Y'
  // encoding for extern "C" function types.
  mangleBareFunctionType(T, /*MangleReturnType=*/true);

  // Mangle the ref-qualifier, if present.
  mangleRefQualifier(T->getRefQualifier());

  Out << 'E';
}

void CXXNameMangler::mangleType(const FunctionNoProtoType *T) {
  // Function types without prototypes can arise when mangling a function type
  // within an overloadable function in C. We mangle these as the absence of any
  // parameter types (not even an empty parameter list).
  Out << 'F';

  FunctionTypeDepthState saved = FunctionTypeDepth.push();

  FunctionTypeDepth.enterResultType();
  mangleType(T->getReturnType());
  FunctionTypeDepth.leaveResultType();

  FunctionTypeDepth.pop(saved);
  Out << 'E';
}

void CXXNameMangler::mangleBareFunctionType(const FunctionProtoType *Proto,
                                            bool MangleReturnType,
                                            const FunctionDecl *FD) {
  // Record that we're in a function type.  See mangleFunctionParam
  // for details on what we're trying to achieve here.
  FunctionTypeDepthState saved = FunctionTypeDepth.push();

  // <bare-function-type> ::= <signature type>+
  if (MangleReturnType) {
    FunctionTypeDepth.enterResultType();

    // Mangle ns_returns_retained as an order-sensitive qualifier here.
    if (Proto->getExtInfo().getProducesResult() && FD == nullptr)
      mangleVendorQualifier("ns_returns_retained");

    // Mangle the return type without any direct ARC ownership qualifiers.
    QualType ReturnTy = Proto->getReturnType();
    if (ReturnTy.getObjCLifetime()) {
      auto SplitReturnTy = ReturnTy.split();
      SplitReturnTy.Quals.removeObjCLifetime();
      ReturnTy = getASTContext().getQualifiedType(SplitReturnTy);
    }
    mangleType(ReturnTy);

    FunctionTypeDepth.leaveResultType();
  }

  if (Proto->getNumParams() == 0 && !Proto->isVariadic()) {
    //   <builtin-type> ::= v   # void
    Out << 'v';

    FunctionTypeDepth.pop(saved);
    return;
  }

  assert(!FD || FD->getNumParams() == Proto->getNumParams());
  for (unsigned I = 0, E = Proto->getNumParams(); I != E; ++I) {
    // Mangle extended parameter info as order-sensitive qualifiers here.
    if (Proto->hasExtParameterInfos() && FD == nullptr) {
      mangleExtParameterInfo(Proto->getExtParameterInfo(I));
    }

    // Mangle the type.
    QualType ParamTy = Proto->getParamType(I);
    mangleType(Context.getASTContext().getSignatureParameterType(ParamTy));

    if (FD) {
      if (auto *Attr = FD->getParamDecl(I)->getAttr<PassObjectSizeAttr>()) {
        // Attr can only take 1 character, so we can hardcode the length below.
        assert(Attr->getType() <= 9 && Attr->getType() >= 0);
        if (Attr->isDynamic())
          Out << "U25pass_dynamic_object_size" << Attr->getType();
        else
          Out << "U17pass_object_size" << Attr->getType();
      }
    }
  }

  FunctionTypeDepth.pop(saved);

  // <builtin-type>      ::= z  # ellipsis
  if (Proto->isVariadic())
    Out << 'z';
}

// <type>            ::= <class-enum-type>
// <class-enum-type> ::= <name>
void CXXNameMangler::mangleType(const UnresolvedUsingType *T) {
  mangleName(T->getDecl());
}

// <type>            ::= <class-enum-type>
// <class-enum-type> ::= <name>
void CXXNameMangler::mangleType(const EnumType *T) {
  mangleType(static_cast<const TagType*>(T));
}
void CXXNameMangler::mangleType(const RecordType *T) {
  mangleType(static_cast<const TagType*>(T));
}
void CXXNameMangler::mangleType(const TagType *T) {
  mangleName(T->getDecl());
}

// <type>       ::= <array-type>
// <array-type> ::= A <positive dimension number> _ <element type>
//              ::= A [<dimension expression>] _ <element type>
void CXXNameMangler::mangleType(const ConstantArrayType *T) {
  Out << 'A' << T->getSize() << '_';
  mangleType(T->getElementType());
}
void CXXNameMangler::mangleType(const VariableArrayType *T) {
  Out << 'A';
  // decayed vla types (size 0) will just be skipped.
  if (T->getSizeExpr())
    mangleExpression(T->getSizeExpr());
  Out << '_';
  mangleType(T->getElementType());
}
void CXXNameMangler::mangleType(const DependentSizedArrayType *T) {
  Out << 'A';
  mangleExpression(T->getSizeExpr());
  Out << '_';
  mangleType(T->getElementType());
}
void CXXNameMangler::mangleType(const IncompleteArrayType *T) {
  Out << "A_";
  mangleType(T->getElementType());
}

// <type>                   ::= <pointer-to-member-type>
// <pointer-to-member-type> ::= M <class type> <member type>
void CXXNameMangler::mangleType(const MemberPointerType *T) {
  Out << 'M';
  mangleType(QualType(T->getClass(), 0));
  QualType PointeeType = T->getPointeeType();
  if (const FunctionProtoType *FPT = dyn_cast<FunctionProtoType>(PointeeType)) {
    mangleType(FPT);

    // Itanium C++ ABI 5.1.8:
    //
    //   The type of a non-static member function is considered to be different,
    //   for the purposes of substitution, from the type of a namespace-scope or
    //   static member function whose type appears similar. The types of two
    //   non-static member functions are considered to be different, for the
    //   purposes of substitution, if the functions are members of different
    //   classes. In other words, for the purposes of substitution, the class of
    //   which the function is a member is considered part of the type of
    //   function.

    // Given that we already substitute member function pointers as a
    // whole, the net effect of this rule is just to unconditionally
    // suppress substitution on the function type in a member pointer.
    // We increment the SeqID here to emulate adding an entry to the
    // substitution table.
    ++SeqID;
  } else
    mangleType(PointeeType);
}

// <type>           ::= <template-param>
void CXXNameMangler::mangleType(const TemplateTypeParmType *T) {
  mangleTemplateParameter(T->getDepth(), T->getIndex());
}

// <type>           ::= <template-param>
void CXXNameMangler::mangleType(const SubstTemplateTypeParmPackType *T) {
  // FIXME: not clear how to mangle this!
  // template <class T...> class A {
  //   template <class U...> void foo(T(*)(U) x...);
  // };
  Out << "_SUBSTPACK_";
}

// <type> ::= P <type>   # pointer-to
void CXXNameMangler::mangleType(const PointerType *T) {
  Out << 'P';
  mangleType(T->getPointeeType());
}
void CXXNameMangler::mangleType(const ObjCObjectPointerType *T) {
  Out << 'P';
  mangleType(T->getPointeeType());
}

// <type> ::= R <type>   # reference-to
void CXXNameMangler::mangleType(const LValueReferenceType *T) {
  Out << 'R';
  mangleType(T->getPointeeType());
}

// <type> ::= O <type>   # rvalue reference-to (C++0x)
void CXXNameMangler::mangleType(const RValueReferenceType *T) {
  Out << 'O';
  mangleType(T->getPointeeType());
}

// <type> ::= C <type>   # complex pair (C 2000)
void CXXNameMangler::mangleType(const ComplexType *T) {
  Out << 'C';
  mangleType(T->getElementType());
}

// ARM's ABI for Neon vector types specifies that they should be mangled as
// if they are structs (to match ARM's initial implementation).  The
// vector type must be one of the special types predefined by ARM.
void CXXNameMangler::mangleNeonVectorType(const VectorType *T) {
  QualType EltType = T->getElementType();
  assert(EltType->isBuiltinType() && "Neon vector element not a BuiltinType");
  const char *EltName = nullptr;
  if (T->getVectorKind() == VectorType::NeonPolyVector) {
    switch (cast<BuiltinType>(EltType)->getKind()) {
    case BuiltinType::SChar:
    case BuiltinType::UChar:
      EltName = "poly8_t";
      break;
    case BuiltinType::Short:
    case BuiltinType::UShort:
      EltName = "poly16_t";
      break;
    case BuiltinType::ULongLong:
      EltName = "poly64_t";
      break;
    default: llvm_unreachable("unexpected Neon polynomial vector element type");
    }
  } else {
    switch (cast<BuiltinType>(EltType)->getKind()) {
    case BuiltinType::SChar:     EltName = "int8_t"; break;
    case BuiltinType::UChar:     EltName = "uint8_t"; break;
    case BuiltinType::Short:     EltName = "int16_t"; break;
    case BuiltinType::UShort:    EltName = "uint16_t"; break;
    case BuiltinType::Int:       EltName = "int32_t"; break;
    case BuiltinType::UInt:      EltName = "uint32_t"; break;
    case BuiltinType::LongLong:  EltName = "int64_t"; break;
    case BuiltinType::ULongLong: EltName = "uint64_t"; break;
    case BuiltinType::Double:    EltName = "float64_t"; break;
    case BuiltinType::Float:     EltName = "float32_t"; break;
    case BuiltinType::Half:      EltName = "float16_t";break;
    default:
      llvm_unreachable("unexpected Neon vector element type");
    }
  }
  const char *BaseName = nullptr;
  unsigned BitSize = (T->getNumElements() *
                      getASTContext().getTypeSize(EltType));
  if (BitSize == 64)
    BaseName = "__simd64_";
  else {
    assert(BitSize == 128 && "Neon vector type not 64 or 128 bits");
    BaseName = "__simd128_";
  }
  Out << strlen(BaseName) + strlen(EltName);
  Out << BaseName << EltName;
}

void CXXNameMangler::mangleNeonVectorType(const DependentVectorType *T) {
  DiagnosticsEngine &Diags = Context.getDiags();
  unsigned DiagID = Diags.getCustomDiagID(
      DiagnosticsEngine::Error,
      "cannot mangle this dependent neon vector type yet");
  Diags.Report(T->getAttributeLoc(), DiagID);
}

static StringRef mangleAArch64VectorBase(const BuiltinType *EltType) {
  switch (EltType->getKind()) {
  case BuiltinType::SChar:
    return "Int8";
  case BuiltinType::Short:
    return "Int16";
  case BuiltinType::Int:
    return "Int32";
  case BuiltinType::Long:
  case BuiltinType::LongLong:
    return "Int64";
  case BuiltinType::UChar:
    return "Uint8";
  case BuiltinType::UShort:
    return "Uint16";
  case BuiltinType::UInt:
    return "Uint32";
  case BuiltinType::ULong:
  case BuiltinType::ULongLong:
    return "Uint64";
  case BuiltinType::Half:
    return "Float16";
  case BuiltinType::Float:
    return "Float32";
  case BuiltinType::Double:
    return "Float64";
  default:
    llvm_unreachable("Unexpected vector element base type");
  }
}

// AArch64's ABI for Neon vector types specifies that they should be mangled as
// the equivalent internal name. The vector type must be one of the special
// types predefined by ARM.
void CXXNameMangler::mangleAArch64NeonVectorType(const VectorType *T) {
  QualType EltType = T->getElementType();
  assert(EltType->isBuiltinType() && "Neon vector element not a BuiltinType");
  unsigned BitSize =
      (T->getNumElements() * getASTContext().getTypeSize(EltType));
  (void)BitSize; // Silence warning.

  assert((BitSize == 64 || BitSize == 128) &&
         "Neon vector type not 64 or 128 bits");

  StringRef EltName;
  if (T->getVectorKind() == VectorType::NeonPolyVector) {
    switch (cast<BuiltinType>(EltType)->getKind()) {
    case BuiltinType::UChar:
      EltName = "Poly8";
      break;
    case BuiltinType::UShort:
      EltName = "Poly16";
      break;
    case BuiltinType::ULong:
    case BuiltinType::ULongLong:
      EltName = "Poly64";
      break;
    default:
      llvm_unreachable("unexpected Neon polynomial vector element type");
    }
  } else
    EltName = mangleAArch64VectorBase(cast<BuiltinType>(EltType));

  std::string TypeName =
      ("__" + EltName + "x" + Twine(T->getNumElements()) + "_t").str();
  Out << TypeName.length() << TypeName;
}
void CXXNameMangler::mangleAArch64NeonVectorType(const DependentVectorType *T) {
  DiagnosticsEngine &Diags = Context.getDiags();
  unsigned DiagID = Diags.getCustomDiagID(
      DiagnosticsEngine::Error,
      "cannot mangle this dependent neon vector type yet");
  Diags.Report(T->getAttributeLoc(), DiagID);
}

// GNU extension: vector types
// <type>                  ::= <vector-type>
// <vector-type>           ::= Dv <positive dimension number> _
//                                    <extended element type>
//                         ::= Dv [<dimension expression>] _ <element type>
// <extended element type> ::= <element type>
//                         ::= p # AltiVec vector pixel
//                         ::= b # Altivec vector bool
void CXXNameMangler::mangleType(const VectorType *T) {
  if ((T->getVectorKind() == VectorType::NeonVector ||
       T->getVectorKind() == VectorType::NeonPolyVector)) {
    llvm::Triple Target = getASTContext().getTargetInfo().getTriple();
    llvm::Triple::ArchType Arch =
        getASTContext().getTargetInfo().getTriple().getArch();
    if ((Arch == llvm::Triple::aarch64 ||
         Arch == llvm::Triple::aarch64_be) && !Target.isOSDarwin())
      mangleAArch64NeonVectorType(T);
    else
      mangleNeonVectorType(T);
    return;
  }
  Out << "Dv" << T->getNumElements() << '_';
  if (T->getVectorKind() == VectorType::AltiVecPixel)
    Out << 'p';
  else if (T->getVectorKind() == VectorType::AltiVecBool)
    Out << 'b';
  else
    mangleType(T->getElementType());
}

void CXXNameMangler::mangleType(const DependentVectorType *T) {
  if ((T->getVectorKind() == VectorType::NeonVector ||
       T->getVectorKind() == VectorType::NeonPolyVector)) {
    llvm::Triple Target = getASTContext().getTargetInfo().getTriple();
    llvm::Triple::ArchType Arch =
        getASTContext().getTargetInfo().getTriple().getArch();
    if ((Arch == llvm::Triple::aarch64 || Arch == llvm::Triple::aarch64_be) &&
        !Target.isOSDarwin())
      mangleAArch64NeonVectorType(T);
    else
      mangleNeonVectorType(T);
    return;
  }

  Out << "Dv";
  mangleExpression(T->getSizeExpr());
  Out << '_';
  if (T->getVectorKind() == VectorType::AltiVecPixel)
    Out << 'p';
  else if (T->getVectorKind() == VectorType::AltiVecBool)
    Out << 'b';
  else
    mangleType(T->getElementType());
}

void CXXNameMangler::mangleType(const ExtVectorType *T) {
  mangleType(static_cast<const VectorType*>(T));
}
void CXXNameMangler::mangleType(const DependentSizedExtVectorType *T) {
  Out << "Dv";
  mangleExpression(T->getSizeExpr());
  Out << '_';
  mangleType(T->getElementType());
}

void CXXNameMangler::mangleType(const ConstantMatrixType *T) {
  // Mangle matrix types using a vendor extended type qualifier:
  // U<Len>matrix_type<Rows><Columns><element type>
  StringRef VendorQualifier = "matrix_type";
  Out << "U" << VendorQualifier.size() << VendorQualifier;
  auto &ASTCtx = getASTContext();
  unsigned BitWidth = ASTCtx.getTypeSize(ASTCtx.getSizeType());
  llvm::APSInt Rows(BitWidth);
  Rows = T->getNumRows();
  mangleIntegerLiteral(ASTCtx.getSizeType(), Rows);
  llvm::APSInt Columns(BitWidth);
  Columns = T->getNumColumns();
  mangleIntegerLiteral(ASTCtx.getSizeType(), Columns);
  mangleType(T->getElementType());
}

void CXXNameMangler::mangleType(const DependentSizedMatrixType *T) {
  // U<Len>matrix_type<row expr><column expr><element type>
  StringRef VendorQualifier = "matrix_type";
  Out << "U" << VendorQualifier.size() << VendorQualifier;
  mangleTemplateArg(T->getRowExpr());
  mangleTemplateArg(T->getColumnExpr());
  mangleType(T->getElementType());
}

void CXXNameMangler::mangleType(const DependentAddressSpaceType *T) {
  SplitQualType split = T->getPointeeType().split();
  mangleQualifiers(split.Quals, T);
  mangleType(QualType(split.Ty, 0));
}

void CXXNameMangler::mangleType(const PackExpansionType *T) {
  // <type>  ::= Dp <type>          # pack expansion (C++0x)
  Out << "Dp";
  mangleType(T->getPattern());
}

void CXXNameMangler::mangleType(const ObjCInterfaceType *T) {
  mangleSourceName(T->getDecl()->getIdentifier());
}

void CXXNameMangler::mangleType(const ObjCObjectType *T) {
  // Treat __kindof as a vendor extended type qualifier.
  if (T->isKindOfType())
    Out << "U8__kindof";

  if (!T->qual_empty()) {
    // Mangle protocol qualifiers.
    SmallString<64> QualStr;
    llvm::raw_svector_ostream QualOS(QualStr);
    QualOS << "objcproto";
    for (const auto *I : T->quals()) {
      StringRef name = I->getName();
      QualOS << name.size() << name;
    }
    Out << 'U' << QualStr.size() << QualStr;
  }

  mangleType(T->getBaseType());

  if (T->isSpecialized()) {
    // Mangle type arguments as I <type>+ E
    Out << 'I';
    for (auto typeArg : T->getTypeArgs())
      mangleType(typeArg);
    Out << 'E';
  }
}

void CXXNameMangler::mangleType(const BlockPointerType *T) {
  Out << "U13block_pointer";
  mangleType(T->getPointeeType());
}

void CXXNameMangler::mangleType(const InjectedClassNameType *T) {
  // Mangle injected class name types as if the user had written the
  // specialization out fully.  It may not actually be possible to see
  // this mangling, though.
  mangleType(T->getInjectedSpecializationType());
}

void CXXNameMangler::mangleType(const TemplateSpecializationType *T) {
  if (TemplateDecl *TD = T->getTemplateName().getAsTemplateDecl()) {
    mangleTemplateName(TD, T->getArgs(), T->getNumArgs());
  } else {
    if (mangleSubstitution(QualType(T, 0)))
      return;

    mangleTemplatePrefix(T->getTemplateName());

    // FIXME: GCC does not appear to mangle the template arguments when
    // the template in question is a dependent template name. Should we
    // emulate that badness?
    mangleTemplateArgs(T->getArgs(), T->getNumArgs());
    addSubstitution(QualType(T, 0));
  }
}

void CXXNameMangler::mangleType(const DependentNameType *T) {
  // Proposal by cxx-abi-dev, 2014-03-26
  // <class-enum-type> ::= <name>    # non-dependent or dependent type name or
  //                                 # dependent elaborated type specifier using
  //                                 # 'typename'
  //                   ::= Ts <name> # dependent elaborated type specifier using
  //                                 # 'struct' or 'class'
  //                   ::= Tu <name> # dependent elaborated type specifier using
  //                                 # 'union'
  //                   ::= Te <name> # dependent elaborated type specifier using
  //                                 # 'enum'
  switch (T->getKeyword()) {
    case ETK_None:
    case ETK_Typename:
      break;
    case ETK_Struct:
    case ETK_Class:
    case ETK_Interface:
      Out << "Ts";
      break;
    case ETK_Union:
      Out << "Tu";
      break;
    case ETK_Enum:
      Out << "Te";
      break;
  }
  // Typename types are always nested
  Out << 'N';
  manglePrefix(T->getQualifier());
  mangleSourceName(T->getIdentifier());
  Out << 'E';
}

void CXXNameMangler::mangleType(const DependentTemplateSpecializationType *T) {
  // Dependently-scoped template types are nested if they have a prefix.
  Out << 'N';

  // TODO: avoid making this TemplateName.
  TemplateName Prefix =
    getASTContext().getDependentTemplateName(T->getQualifier(),
                                             T->getIdentifier());
  mangleTemplatePrefix(Prefix);

  // FIXME: GCC does not appear to mangle the template arguments when
  // the template in question is a dependent template name. Should we
  // emulate that badness?
  mangleTemplateArgs(T->getArgs(), T->getNumArgs());
  Out << 'E';
}

void CXXNameMangler::mangleType(const TypeOfType *T) {
  // FIXME: this is pretty unsatisfactory, but there isn't an obvious
  // "extension with parameters" mangling.
  Out << "u6typeof";
}

void CXXNameMangler::mangleType(const TypeOfExprType *T) {
  // FIXME: this is pretty unsatisfactory, but there isn't an obvious
  // "extension with parameters" mangling.
  Out << "u6typeof";
}

void CXXNameMangler::mangleType(const DecltypeType *T) {
  Expr *E = T->getUnderlyingExpr();

  // type ::= Dt <expression> E  # decltype of an id-expression
  //                             #   or class member access
  //      ::= DT <expression> E  # decltype of an expression

  // This purports to be an exhaustive list of id-expressions and
  // class member accesses.  Note that we do not ignore parentheses;
  // parentheses change the semantics of decltype for these
  // expressions (and cause the mangler to use the other form).
  if (isa<DeclRefExpr>(E) ||
      isa<MemberExpr>(E) ||
      isa<UnresolvedLookupExpr>(E) ||
      isa<DependentScopeDeclRefExpr>(E) ||
      isa<CXXDependentScopeMemberExpr>(E) ||
      isa<UnresolvedMemberExpr>(E))
    Out << "Dt";
  else
    Out << "DT";
  mangleExpression(E);
  Out << 'E';
}

void CXXNameMangler::mangleType(const UnaryTransformType *T) {
  // If this is dependent, we need to record that. If not, we simply
  // mangle it as the underlying type since they are equivalent.
  if (T->isDependentType()) {
    Out << 'U';

    switch (T->getUTTKind()) {
      case UnaryTransformType::EnumUnderlyingType:
        Out << "3eut";
        break;
    }
  }

  mangleType(T->getBaseType());
}

void CXXNameMangler::mangleType(const AutoType *T) {
  assert(T->getDeducedType().isNull() &&
         "Deduced AutoType shouldn't be handled here!");
  assert(T->getKeyword() != AutoTypeKeyword::GNUAutoType &&
         "shouldn't need to mangle __auto_type!");
  // <builtin-type> ::= Da # auto
  //                ::= Dc # decltype(auto)
  Out << (T->isDecltypeAuto() ? "Dc" : "Da");
}

void CXXNameMangler::mangleType(const DeducedTemplateSpecializationType *T) {
  // FIXME: This is not the right mangling. We also need to include a scope
  // here in some cases.
  QualType D = T->getDeducedType();
  if (D.isNull())
    mangleUnscopedTemplateName(T->getTemplateName(), nullptr);
  else
    mangleType(D);
}

void CXXNameMangler::mangleType(const AtomicType *T) {
  // <type> ::= U <source-name> <type>  # vendor extended type qualifier
  // (Until there's a standardized mangling...)
  Out << "U7_Atomic";
  mangleType(T->getValueType());
}

void CXXNameMangler::mangleType(const PipeType *T) {
  // Pipe type mangling rules are described in SPIR 2.0 specification
  // A.1 Data types and A.3 Summary of changes
  // <type> ::= 8ocl_pipe
  Out << "8ocl_pipe";
}

void CXXNameMangler::mangleType(const ExtIntType *T) {
  Out << "U7_ExtInt";
  llvm::APSInt BW(32, true);
  BW = T->getNumBits();
  TemplateArgument TA(Context.getASTContext(), BW, getASTContext().IntTy);
  mangleTemplateArgs(&TA, 1);
  if (T->isUnsigned())
    Out << "j";
  else
    Out << "i";
}

void CXXNameMangler::mangleType(const DependentExtIntType *T) {
  Out << "U7_ExtInt";
  TemplateArgument TA(T->getNumBitsExpr());
  mangleTemplateArgs(&TA, 1);
  if (T->isUnsigned())
    Out << "j";
  else
    Out << "i";
}

void CXXNameMangler::mangleIntegerLiteral(QualType T,
                                          const llvm::APSInt &Value) {
  //  <expr-primary> ::= L <type> <value number> E # integer literal
  Out << 'L';

  mangleType(T);
  if (T->isBooleanType()) {
    // Boolean values are encoded as 0/1.
    Out << (Value.getBoolValue() ? '1' : '0');
  } else {
    mangleNumber(Value);
  }
  Out << 'E';

}

void CXXNameMangler::mangleMemberExprBase(const Expr *Base, bool IsArrow) {
  // Ignore member expressions involving anonymous unions.
  while (const auto *RT = Base->getType()->getAs<RecordType>()) {
    if (!RT->getDecl()->isAnonymousStructOrUnion())
      break;
    const auto *ME = dyn_cast<MemberExpr>(Base);
    if (!ME)
      break;
    Base = ME->getBase();
    IsArrow = ME->isArrow();
  }

  if (Base->isImplicitCXXThis()) {
    // Note: GCC mangles member expressions to the implicit 'this' as
    // *this., whereas we represent them as this->. The Itanium C++ ABI
    // does not specify anything here, so we follow GCC.
    Out << "dtdefpT";
  } else {
    Out << (IsArrow ? "pt" : "dt");
    mangleExpression(Base);
  }
}

/// Mangles a member expression.
void CXXNameMangler::mangleMemberExpr(const Expr *base,
                                      bool isArrow,
                                      NestedNameSpecifier *qualifier,
                                      NamedDecl *firstQualifierLookup,
                                      DeclarationName member,
                                      const TemplateArgumentLoc *TemplateArgs,
                                      unsigned NumTemplateArgs,
                                      unsigned arity) {
  // <expression> ::= dt <expression> <unresolved-name>
  //              ::= pt <expression> <unresolved-name>
  if (base)
    mangleMemberExprBase(base, isArrow);
  mangleUnresolvedName(qualifier, member, TemplateArgs, NumTemplateArgs, arity);
}

/// Look at the callee of the given call expression and determine if
/// it's a parenthesized id-expression which would have triggered ADL
/// otherwise.
static bool isParenthesizedADLCallee(const CallExpr *call) {
  const Expr *callee = call->getCallee();
  const Expr *fn = callee->IgnoreParens();

  // Must be parenthesized.  IgnoreParens() skips __extension__ nodes,
  // too, but for those to appear in the callee, it would have to be
  // parenthesized.
  if (callee == fn) return false;

  // Must be an unresolved lookup.
  const UnresolvedLookupExpr *lookup = dyn_cast<UnresolvedLookupExpr>(fn);
  if (!lookup) return false;

  assert(!lookup->requiresADL());

  // Must be an unqualified lookup.
  if (lookup->getQualifier()) return false;

  // Must not have found a class member.  Note that if one is a class
  // member, they're all class members.
  if (lookup->getNumDecls() > 0 &&
      (*lookup->decls_begin())->isCXXClassMember())
    return false;

  // Otherwise, ADL would have been triggered.
  return true;
}

void CXXNameMangler::mangleCastExpression(const Expr *E, StringRef CastEncoding) {
  const ExplicitCastExpr *ECE = cast<ExplicitCastExpr>(E);
  Out << CastEncoding;
  mangleType(ECE->getType());
  mangleExpression(ECE->getSubExpr());
}

void CXXNameMangler::mangleInitListElements(const InitListExpr *InitList) {
  if (auto *Syntactic = InitList->getSyntacticForm())
    InitList = Syntactic;
  for (unsigned i = 0, e = InitList->getNumInits(); i != e; ++i)
    mangleExpression(InitList->getInit(i));
}

void CXXNameMangler::mangleDeclRefExpr(const NamedDecl *D) {
  switch (D->getKind()) {
  default:
    //  <expr-primary> ::= L <mangled-name> E # external name
    Out << 'L';
    mangle(D);
    Out << 'E';
    break;

  case Decl::ParmVar:
    mangleFunctionParam(cast<ParmVarDecl>(D));
    break;

  case Decl::EnumConstant: {
    const EnumConstantDecl *ED = cast<EnumConstantDecl>(D);
    mangleIntegerLiteral(ED->getType(), ED->getInitVal());
    break;
  }

  case Decl::NonTypeTemplateParm:
    const NonTypeTemplateParmDecl *PD = cast<NonTypeTemplateParmDecl>(D);
    mangleTemplateParameter(PD->getDepth(), PD->getIndex());
    break;
  }
}

void CXXNameMangler::mangleExpression(const Expr *E, unsigned Arity) {
  // <expression> ::= <unary operator-name> <expression>
  //              ::= <binary operator-name> <expression> <expression>
  //              ::= <trinary operator-name> <expression> <expression> <expression>
  //              ::= cv <type> expression           # conversion with one argument
  //              ::= cv <type> _ <expression>* E # conversion with a different number of arguments
  //              ::= dc <type> <expression>         # dynamic_cast<type> (expression)
  //              ::= sc <type> <expression>         # static_cast<type> (expression)
  //              ::= cc <type> <expression>         # const_cast<type> (expression)
  //              ::= rc <type> <expression>         # reinterpret_cast<type> (expression)
  //              ::= st <type>                      # sizeof (a type)
  //              ::= at <type>                      # alignof (a type)
  //              ::= <template-param>
  //              ::= <function-param>
  //              ::= sr <type> <unqualified-name>                   # dependent name
  //              ::= sr <type> <unqualified-name> <template-args>   # dependent template-id
  //              ::= ds <expression> <expression>                   # expr.*expr
  //              ::= sZ <template-param>                            # size of a parameter pack
  //              ::= sZ <function-param>    # size of a function parameter pack
  //              ::= <expr-primary>
  // <expr-primary> ::= L <type> <value number> E    # integer literal
  //                ::= L <type <value float> E      # floating literal
  //                ::= L <mangled-name> E           # external name
  //                ::= fpT                          # 'this' expression
  QualType ImplicitlyConvertedToType;

recurse:
  switch (E->getStmtClass()) {
  case Expr::NoStmtClass:
#define ABSTRACT_STMT(Type)
#define EXPR(Type, Base)
#define STMT(Type, Base) \
  case Expr::Type##Class:
#include "clang/AST/StmtNodes.inc"
    // fallthrough

  // These all can only appear in local or variable-initialization
  // contexts and so should never appear in a mangling.
  case Expr::AddrLabelExprClass:
  case Expr::DesignatedInitUpdateExprClass:
  case Expr::ImplicitValueInitExprClass:
  case Expr::ArrayInitLoopExprClass:
  case Expr::ArrayInitIndexExprClass:
  case Expr::NoInitExprClass:
  case Expr::ParenListExprClass:
  case Expr::LambdaExprClass:
  case Expr::MSPropertyRefExprClass:
  case Expr::MSPropertySubscriptExprClass:
  case Expr::TypoExprClass: // This should no longer exist in the AST by now.
  case Expr::RecoveryExprClass:
  case Expr::OMPArraySectionExprClass:
<<<<<<< HEAD
  case Expr::OSSArraySectionExprClass:
  case Expr::OSSArrayShapingExprClass:
=======
  case Expr::OMPArrayShapingExprClass:
  case Expr::OMPIteratorExprClass:
>>>>>>> 7d416743
  case Expr::CXXInheritedCtorInitExprClass:
    llvm_unreachable("unexpected statement kind");

  case Expr::ConstantExprClass:
    E = cast<ConstantExpr>(E)->getSubExpr();
    goto recurse;

  // FIXME: invent manglings for all these.
  case Expr::BlockExprClass:
  case Expr::ChooseExprClass:
  case Expr::CompoundLiteralExprClass:
  case Expr::ExtVectorElementExprClass:
  case Expr::GenericSelectionExprClass:
  case Expr::ObjCEncodeExprClass:
  case Expr::ObjCIsaExprClass:
  case Expr::ObjCIvarRefExprClass:
  case Expr::ObjCMessageExprClass:
  case Expr::ObjCPropertyRefExprClass:
  case Expr::ObjCProtocolExprClass:
  case Expr::ObjCSelectorExprClass:
  case Expr::ObjCStringLiteralClass:
  case Expr::ObjCBoxedExprClass:
  case Expr::ObjCArrayLiteralClass:
  case Expr::ObjCDictionaryLiteralClass:
  case Expr::ObjCSubscriptRefExprClass:
  case Expr::ObjCIndirectCopyRestoreExprClass:
  case Expr::ObjCAvailabilityCheckExprClass:
  case Expr::OffsetOfExprClass:
  case Expr::PredefinedExprClass:
  case Expr::ShuffleVectorExprClass:
  case Expr::ConvertVectorExprClass:
  case Expr::StmtExprClass:
  case Expr::TypeTraitExprClass:
  case Expr::RequiresExprClass:
  case Expr::ArrayTypeTraitExprClass:
  case Expr::ExpressionTraitExprClass:
  case Expr::VAArgExprClass:
  case Expr::CUDAKernelCallExprClass:
  case Expr::AsTypeExprClass:
  case Expr::PseudoObjectExprClass:
  case Expr::AtomicExprClass:
  case Expr::SourceLocExprClass:
  case Expr::FixedPointLiteralClass:
  case Expr::BuiltinBitCastExprClass:
  {
    if (!NullOut) {
      // As bad as this diagnostic is, it's better than crashing.
      DiagnosticsEngine &Diags = Context.getDiags();
      unsigned DiagID = Diags.getCustomDiagID(DiagnosticsEngine::Error,
                                       "cannot yet mangle expression type %0");
      Diags.Report(E->getExprLoc(), DiagID)
        << E->getStmtClassName() << E->getSourceRange();
    }
    break;
  }

  case Expr::CXXUuidofExprClass: {
    const CXXUuidofExpr *UE = cast<CXXUuidofExpr>(E);
    if (UE->isTypeOperand()) {
      QualType UuidT = UE->getTypeOperand(Context.getASTContext());
      Out << "u8__uuidoft";
      mangleType(UuidT);
    } else {
      Expr *UuidExp = UE->getExprOperand();
      Out << "u8__uuidofz";
      mangleExpression(UuidExp, Arity);
    }
    break;
  }

  // Even gcc-4.5 doesn't mangle this.
  case Expr::BinaryConditionalOperatorClass: {
    DiagnosticsEngine &Diags = Context.getDiags();
    unsigned DiagID =
      Diags.getCustomDiagID(DiagnosticsEngine::Error,
                "?: operator with omitted middle operand cannot be mangled");
    Diags.Report(E->getExprLoc(), DiagID)
      << E->getStmtClassName() << E->getSourceRange();
    break;
  }

  // These are used for internal purposes and cannot be meaningfully mangled.
  case Expr::OpaqueValueExprClass:
    llvm_unreachable("cannot mangle opaque value; mangling wrong thing?");

  case Expr::InitListExprClass: {
    Out << "il";
    mangleInitListElements(cast<InitListExpr>(E));
    Out << "E";
    break;
  }

  case Expr::DesignatedInitExprClass: {
    auto *DIE = cast<DesignatedInitExpr>(E);
    for (const auto &Designator : DIE->designators()) {
      if (Designator.isFieldDesignator()) {
        Out << "di";
        mangleSourceName(Designator.getFieldName());
      } else if (Designator.isArrayDesignator()) {
        Out << "dx";
        mangleExpression(DIE->getArrayIndex(Designator));
      } else {
        assert(Designator.isArrayRangeDesignator() &&
               "unknown designator kind");
        Out << "dX";
        mangleExpression(DIE->getArrayRangeStart(Designator));
        mangleExpression(DIE->getArrayRangeEnd(Designator));
      }
    }
    mangleExpression(DIE->getInit());
    break;
  }

  case Expr::CXXDefaultArgExprClass:
    mangleExpression(cast<CXXDefaultArgExpr>(E)->getExpr(), Arity);
    break;

  case Expr::CXXDefaultInitExprClass:
    mangleExpression(cast<CXXDefaultInitExpr>(E)->getExpr(), Arity);
    break;

  case Expr::CXXStdInitializerListExprClass:
    mangleExpression(cast<CXXStdInitializerListExpr>(E)->getSubExpr(), Arity);
    break;

  case Expr::SubstNonTypeTemplateParmExprClass:
    mangleExpression(cast<SubstNonTypeTemplateParmExpr>(E)->getReplacement(),
                     Arity);
    break;

  case Expr::UserDefinedLiteralClass:
    // We follow g++'s approach of mangling a UDL as a call to the literal
    // operator.
  case Expr::CXXMemberCallExprClass: // fallthrough
  case Expr::CallExprClass: {
    const CallExpr *CE = cast<CallExpr>(E);

    // <expression> ::= cp <simple-id> <expression>* E
    // We use this mangling only when the call would use ADL except
    // for being parenthesized.  Per discussion with David
    // Vandervoorde, 2011.04.25.
    if (isParenthesizedADLCallee(CE)) {
      Out << "cp";
      // The callee here is a parenthesized UnresolvedLookupExpr with
      // no qualifier and should always get mangled as a <simple-id>
      // anyway.

    // <expression> ::= cl <expression>* E
    } else {
      Out << "cl";
    }

    unsigned CallArity = CE->getNumArgs();
    for (const Expr *Arg : CE->arguments())
      if (isa<PackExpansionExpr>(Arg))
        CallArity = UnknownArity;

    mangleExpression(CE->getCallee(), CallArity);
    for (const Expr *Arg : CE->arguments())
      mangleExpression(Arg);
    Out << 'E';
    break;
  }

  case Expr::CXXNewExprClass: {
    const CXXNewExpr *New = cast<CXXNewExpr>(E);
    if (New->isGlobalNew()) Out << "gs";
    Out << (New->isArray() ? "na" : "nw");
    for (CXXNewExpr::const_arg_iterator I = New->placement_arg_begin(),
           E = New->placement_arg_end(); I != E; ++I)
      mangleExpression(*I);
    Out << '_';
    mangleType(New->getAllocatedType());
    if (New->hasInitializer()) {
      if (New->getInitializationStyle() == CXXNewExpr::ListInit)
        Out << "il";
      else
        Out << "pi";
      const Expr *Init = New->getInitializer();
      if (const CXXConstructExpr *CCE = dyn_cast<CXXConstructExpr>(Init)) {
        // Directly inline the initializers.
        for (CXXConstructExpr::const_arg_iterator I = CCE->arg_begin(),
                                                  E = CCE->arg_end();
             I != E; ++I)
          mangleExpression(*I);
      } else if (const ParenListExpr *PLE = dyn_cast<ParenListExpr>(Init)) {
        for (unsigned i = 0, e = PLE->getNumExprs(); i != e; ++i)
          mangleExpression(PLE->getExpr(i));
      } else if (New->getInitializationStyle() == CXXNewExpr::ListInit &&
                 isa<InitListExpr>(Init)) {
        // Only take InitListExprs apart for list-initialization.
        mangleInitListElements(cast<InitListExpr>(Init));
      } else
        mangleExpression(Init);
    }
    Out << 'E';
    break;
  }

  case Expr::CXXPseudoDestructorExprClass: {
    const auto *PDE = cast<CXXPseudoDestructorExpr>(E);
    if (const Expr *Base = PDE->getBase())
      mangleMemberExprBase(Base, PDE->isArrow());
    NestedNameSpecifier *Qualifier = PDE->getQualifier();
    if (TypeSourceInfo *ScopeInfo = PDE->getScopeTypeInfo()) {
      if (Qualifier) {
        mangleUnresolvedPrefix(Qualifier,
                               /*recursive=*/true);
        mangleUnresolvedTypeOrSimpleId(ScopeInfo->getType());
        Out << 'E';
      } else {
        Out << "sr";
        if (!mangleUnresolvedTypeOrSimpleId(ScopeInfo->getType()))
          Out << 'E';
      }
    } else if (Qualifier) {
      mangleUnresolvedPrefix(Qualifier);
    }
    // <base-unresolved-name> ::= dn <destructor-name>
    Out << "dn";
    QualType DestroyedType = PDE->getDestroyedType();
    mangleUnresolvedTypeOrSimpleId(DestroyedType);
    break;
  }

  case Expr::MemberExprClass: {
    const MemberExpr *ME = cast<MemberExpr>(E);
    mangleMemberExpr(ME->getBase(), ME->isArrow(),
                     ME->getQualifier(), nullptr,
                     ME->getMemberDecl()->getDeclName(),
                     ME->getTemplateArgs(), ME->getNumTemplateArgs(),
                     Arity);
    break;
  }

  case Expr::UnresolvedMemberExprClass: {
    const UnresolvedMemberExpr *ME = cast<UnresolvedMemberExpr>(E);
    mangleMemberExpr(ME->isImplicitAccess() ? nullptr : ME->getBase(),
                     ME->isArrow(), ME->getQualifier(), nullptr,
                     ME->getMemberName(),
                     ME->getTemplateArgs(), ME->getNumTemplateArgs(),
                     Arity);
    break;
  }

  case Expr::CXXDependentScopeMemberExprClass: {
    const CXXDependentScopeMemberExpr *ME
      = cast<CXXDependentScopeMemberExpr>(E);
    mangleMemberExpr(ME->isImplicitAccess() ? nullptr : ME->getBase(),
                     ME->isArrow(), ME->getQualifier(),
                     ME->getFirstQualifierFoundInScope(),
                     ME->getMember(),
                     ME->getTemplateArgs(), ME->getNumTemplateArgs(),
                     Arity);
    break;
  }

  case Expr::UnresolvedLookupExprClass: {
    const UnresolvedLookupExpr *ULE = cast<UnresolvedLookupExpr>(E);
    mangleUnresolvedName(ULE->getQualifier(), ULE->getName(),
                         ULE->getTemplateArgs(), ULE->getNumTemplateArgs(),
                         Arity);
    break;
  }

  case Expr::CXXUnresolvedConstructExprClass: {
    const CXXUnresolvedConstructExpr *CE = cast<CXXUnresolvedConstructExpr>(E);
    unsigned N = CE->arg_size();

    if (CE->isListInitialization()) {
      assert(N == 1 && "unexpected form for list initialization");
      auto *IL = cast<InitListExpr>(CE->getArg(0));
      Out << "tl";
      mangleType(CE->getType());
      mangleInitListElements(IL);
      Out << "E";
      return;
    }

    Out << "cv";
    mangleType(CE->getType());
    if (N != 1) Out << '_';
    for (unsigned I = 0; I != N; ++I) mangleExpression(CE->getArg(I));
    if (N != 1) Out << 'E';
    break;
  }

  case Expr::CXXConstructExprClass: {
    const auto *CE = cast<CXXConstructExpr>(E);
    if (!CE->isListInitialization() || CE->isStdInitListInitialization()) {
      assert(
          CE->getNumArgs() >= 1 &&
          (CE->getNumArgs() == 1 || isa<CXXDefaultArgExpr>(CE->getArg(1))) &&
          "implicit CXXConstructExpr must have one argument");
      return mangleExpression(cast<CXXConstructExpr>(E)->getArg(0));
    }
    Out << "il";
    for (auto *E : CE->arguments())
      mangleExpression(E);
    Out << "E";
    break;
  }

  case Expr::CXXTemporaryObjectExprClass: {
    const auto *CE = cast<CXXTemporaryObjectExpr>(E);
    unsigned N = CE->getNumArgs();
    bool List = CE->isListInitialization();

    if (List)
      Out << "tl";
    else
      Out << "cv";
    mangleType(CE->getType());
    if (!List && N != 1)
      Out << '_';
    if (CE->isStdInitListInitialization()) {
      // We implicitly created a std::initializer_list<T> for the first argument
      // of a constructor of type U in an expression of the form U{a, b, c}.
      // Strip all the semantic gunk off the initializer list.
      auto *SILE =
          cast<CXXStdInitializerListExpr>(CE->getArg(0)->IgnoreImplicit());
      auto *ILE = cast<InitListExpr>(SILE->getSubExpr()->IgnoreImplicit());
      mangleInitListElements(ILE);
    } else {
      for (auto *E : CE->arguments())
        mangleExpression(E);
    }
    if (List || N != 1)
      Out << 'E';
    break;
  }

  case Expr::CXXScalarValueInitExprClass:
    Out << "cv";
    mangleType(E->getType());
    Out << "_E";
    break;

  case Expr::CXXNoexceptExprClass:
    Out << "nx";
    mangleExpression(cast<CXXNoexceptExpr>(E)->getOperand());
    break;

  case Expr::UnaryExprOrTypeTraitExprClass: {
    const UnaryExprOrTypeTraitExpr *SAE = cast<UnaryExprOrTypeTraitExpr>(E);

    if (!SAE->isInstantiationDependent()) {
      // Itanium C++ ABI:
      //   If the operand of a sizeof or alignof operator is not
      //   instantiation-dependent it is encoded as an integer literal
      //   reflecting the result of the operator.
      //
      //   If the result of the operator is implicitly converted to a known
      //   integer type, that type is used for the literal; otherwise, the type
      //   of std::size_t or std::ptrdiff_t is used.
      QualType T = (ImplicitlyConvertedToType.isNull() ||
                    !ImplicitlyConvertedToType->isIntegerType())? SAE->getType()
                                                    : ImplicitlyConvertedToType;
      llvm::APSInt V = SAE->EvaluateKnownConstInt(Context.getASTContext());
      mangleIntegerLiteral(T, V);
      break;
    }

    switch(SAE->getKind()) {
    case UETT_SizeOf:
      Out << 's';
      break;
    case UETT_PreferredAlignOf:
    case UETT_AlignOf:
      Out << 'a';
      break;
    case UETT_VecStep: {
      DiagnosticsEngine &Diags = Context.getDiags();
      unsigned DiagID = Diags.getCustomDiagID(DiagnosticsEngine::Error,
                                     "cannot yet mangle vec_step expression");
      Diags.Report(DiagID);
      return;
    }
    case UETT_OpenMPRequiredSimdAlign: {
      DiagnosticsEngine &Diags = Context.getDiags();
      unsigned DiagID = Diags.getCustomDiagID(
          DiagnosticsEngine::Error,
          "cannot yet mangle __builtin_omp_required_simd_align expression");
      Diags.Report(DiagID);
      return;
    }
    }
    if (SAE->isArgumentType()) {
      Out << 't';
      mangleType(SAE->getArgumentType());
    } else {
      Out << 'z';
      mangleExpression(SAE->getArgumentExpr());
    }
    break;
  }

  case Expr::CXXThrowExprClass: {
    const CXXThrowExpr *TE = cast<CXXThrowExpr>(E);
    //  <expression> ::= tw <expression>  # throw expression
    //               ::= tr               # rethrow
    if (TE->getSubExpr()) {
      Out << "tw";
      mangleExpression(TE->getSubExpr());
    } else {
      Out << "tr";
    }
    break;
  }

  case Expr::CXXTypeidExprClass: {
    const CXXTypeidExpr *TIE = cast<CXXTypeidExpr>(E);
    //  <expression> ::= ti <type>        # typeid (type)
    //               ::= te <expression>  # typeid (expression)
    if (TIE->isTypeOperand()) {
      Out << "ti";
      mangleType(TIE->getTypeOperand(Context.getASTContext()));
    } else {
      Out << "te";
      mangleExpression(TIE->getExprOperand());
    }
    break;
  }

  case Expr::CXXDeleteExprClass: {
    const CXXDeleteExpr *DE = cast<CXXDeleteExpr>(E);
    //  <expression> ::= [gs] dl <expression>  # [::] delete expr
    //               ::= [gs] da <expression>  # [::] delete [] expr
    if (DE->isGlobalDelete()) Out << "gs";
    Out << (DE->isArrayForm() ? "da" : "dl");
    mangleExpression(DE->getArgument());
    break;
  }

  case Expr::UnaryOperatorClass: {
    const UnaryOperator *UO = cast<UnaryOperator>(E);
    mangleOperatorName(UnaryOperator::getOverloadedOperator(UO->getOpcode()),
                       /*Arity=*/1);
    mangleExpression(UO->getSubExpr());
    break;
  }

  case Expr::ArraySubscriptExprClass: {
    const ArraySubscriptExpr *AE = cast<ArraySubscriptExpr>(E);

    // Array subscript is treated as a syntactically weird form of
    // binary operator.
    Out << "ix";
    mangleExpression(AE->getLHS());
    mangleExpression(AE->getRHS());
    break;
  }

  case Expr::CompoundAssignOperatorClass: // fallthrough
  case Expr::BinaryOperatorClass: {
    const BinaryOperator *BO = cast<BinaryOperator>(E);
    if (BO->getOpcode() == BO_PtrMemD)
      Out << "ds";
    else
      mangleOperatorName(BinaryOperator::getOverloadedOperator(BO->getOpcode()),
                         /*Arity=*/2);
    mangleExpression(BO->getLHS());
    mangleExpression(BO->getRHS());
    break;
  }

  case Expr::CXXRewrittenBinaryOperatorClass: {
    // The mangled form represents the original syntax.
    CXXRewrittenBinaryOperator::DecomposedForm Decomposed =
        cast<CXXRewrittenBinaryOperator>(E)->getDecomposedForm();
    mangleOperatorName(BinaryOperator::getOverloadedOperator(Decomposed.Opcode),
                       /*Arity=*/2);
    mangleExpression(Decomposed.LHS);
    mangleExpression(Decomposed.RHS);
    break;
  }

  case Expr::ConditionalOperatorClass: {
    const ConditionalOperator *CO = cast<ConditionalOperator>(E);
    mangleOperatorName(OO_Conditional, /*Arity=*/3);
    mangleExpression(CO->getCond());
    mangleExpression(CO->getLHS(), Arity);
    mangleExpression(CO->getRHS(), Arity);
    break;
  }

  case Expr::ImplicitCastExprClass: {
    ImplicitlyConvertedToType = E->getType();
    E = cast<ImplicitCastExpr>(E)->getSubExpr();
    goto recurse;
  }

  case Expr::ObjCBridgedCastExprClass: {
    // Mangle ownership casts as a vendor extended operator __bridge,
    // __bridge_transfer, or __bridge_retain.
    StringRef Kind = cast<ObjCBridgedCastExpr>(E)->getBridgeKindName();
    Out << "v1U" << Kind.size() << Kind;
  }
  // Fall through to mangle the cast itself.
  LLVM_FALLTHROUGH;

  case Expr::CStyleCastExprClass:
    mangleCastExpression(E, "cv");
    break;

  case Expr::CXXFunctionalCastExprClass: {
    auto *Sub = cast<ExplicitCastExpr>(E)->getSubExpr()->IgnoreImplicit();
    // FIXME: Add isImplicit to CXXConstructExpr.
    if (auto *CCE = dyn_cast<CXXConstructExpr>(Sub))
      if (CCE->getParenOrBraceRange().isInvalid())
        Sub = CCE->getArg(0)->IgnoreImplicit();
    if (auto *StdInitList = dyn_cast<CXXStdInitializerListExpr>(Sub))
      Sub = StdInitList->getSubExpr()->IgnoreImplicit();
    if (auto *IL = dyn_cast<InitListExpr>(Sub)) {
      Out << "tl";
      mangleType(E->getType());
      mangleInitListElements(IL);
      Out << "E";
    } else {
      mangleCastExpression(E, "cv");
    }
    break;
  }

  case Expr::CXXStaticCastExprClass:
    mangleCastExpression(E, "sc");
    break;
  case Expr::CXXDynamicCastExprClass:
    mangleCastExpression(E, "dc");
    break;
  case Expr::CXXReinterpretCastExprClass:
    mangleCastExpression(E, "rc");
    break;
  case Expr::CXXConstCastExprClass:
    mangleCastExpression(E, "cc");
    break;

  case Expr::CXXOperatorCallExprClass: {
    const CXXOperatorCallExpr *CE = cast<CXXOperatorCallExpr>(E);
    unsigned NumArgs = CE->getNumArgs();
    // A CXXOperatorCallExpr for OO_Arrow models only semantics, not syntax
    // (the enclosing MemberExpr covers the syntactic portion).
    if (CE->getOperator() != OO_Arrow)
      mangleOperatorName(CE->getOperator(), /*Arity=*/NumArgs);
    // Mangle the arguments.
    for (unsigned i = 0; i != NumArgs; ++i)
      mangleExpression(CE->getArg(i));
    break;
  }

  case Expr::ParenExprClass:
    mangleExpression(cast<ParenExpr>(E)->getSubExpr(), Arity);
    break;


  case Expr::ConceptSpecializationExprClass: {
    //  <expr-primary> ::= L <mangled-name> E # external name
    Out << "L_Z";
    auto *CSE = cast<ConceptSpecializationExpr>(E);
    mangleTemplateName(CSE->getNamedConcept(),
                       CSE->getTemplateArguments().data(),
                       CSE->getTemplateArguments().size());
    Out << 'E';
    break;
  }

  case Expr::DeclRefExprClass:
    mangleDeclRefExpr(cast<DeclRefExpr>(E)->getDecl());
    break;

  case Expr::SubstNonTypeTemplateParmPackExprClass:
    // FIXME: not clear how to mangle this!
    // template <unsigned N...> class A {
    //   template <class U...> void foo(U (&x)[N]...);
    // };
    Out << "_SUBSTPACK_";
    break;

  case Expr::FunctionParmPackExprClass: {
    // FIXME: not clear how to mangle this!
    const FunctionParmPackExpr *FPPE = cast<FunctionParmPackExpr>(E);
    Out << "v110_SUBSTPACK";
    mangleDeclRefExpr(FPPE->getParameterPack());
    break;
  }

  case Expr::DependentScopeDeclRefExprClass: {
    const DependentScopeDeclRefExpr *DRE = cast<DependentScopeDeclRefExpr>(E);
    mangleUnresolvedName(DRE->getQualifier(), DRE->getDeclName(),
                         DRE->getTemplateArgs(), DRE->getNumTemplateArgs(),
                         Arity);
    break;
  }

  case Expr::CXXBindTemporaryExprClass:
    mangleExpression(cast<CXXBindTemporaryExpr>(E)->getSubExpr());
    break;

  case Expr::ExprWithCleanupsClass:
    mangleExpression(cast<ExprWithCleanups>(E)->getSubExpr(), Arity);
    break;

  case Expr::FloatingLiteralClass: {
    const FloatingLiteral *FL = cast<FloatingLiteral>(E);
    Out << 'L';
    mangleType(FL->getType());
    mangleFloat(FL->getValue());
    Out << 'E';
    break;
  }

  case Expr::CharacterLiteralClass:
    Out << 'L';
    mangleType(E->getType());
    Out << cast<CharacterLiteral>(E)->getValue();
    Out << 'E';
    break;

  // FIXME. __objc_yes/__objc_no are mangled same as true/false
  case Expr::ObjCBoolLiteralExprClass:
    Out << "Lb";
    Out << (cast<ObjCBoolLiteralExpr>(E)->getValue() ? '1' : '0');
    Out << 'E';
    break;

  case Expr::CXXBoolLiteralExprClass:
    Out << "Lb";
    Out << (cast<CXXBoolLiteralExpr>(E)->getValue() ? '1' : '0');
    Out << 'E';
    break;

  case Expr::IntegerLiteralClass: {
    llvm::APSInt Value(cast<IntegerLiteral>(E)->getValue());
    if (E->getType()->isSignedIntegerType())
      Value.setIsSigned(true);
    mangleIntegerLiteral(E->getType(), Value);
    break;
  }

  case Expr::ImaginaryLiteralClass: {
    const ImaginaryLiteral *IE = cast<ImaginaryLiteral>(E);
    // Mangle as if a complex literal.
    // Proposal from David Vandevoorde, 2010.06.30.
    Out << 'L';
    mangleType(E->getType());
    if (const FloatingLiteral *Imag =
          dyn_cast<FloatingLiteral>(IE->getSubExpr())) {
      // Mangle a floating-point zero of the appropriate type.
      mangleFloat(llvm::APFloat(Imag->getValue().getSemantics()));
      Out << '_';
      mangleFloat(Imag->getValue());
    } else {
      Out << "0_";
      llvm::APSInt Value(cast<IntegerLiteral>(IE->getSubExpr())->getValue());
      if (IE->getSubExpr()->getType()->isSignedIntegerType())
        Value.setIsSigned(true);
      mangleNumber(Value);
    }
    Out << 'E';
    break;
  }

  case Expr::StringLiteralClass: {
    // Revised proposal from David Vandervoorde, 2010.07.15.
    Out << 'L';
    assert(isa<ConstantArrayType>(E->getType()));
    mangleType(E->getType());
    Out << 'E';
    break;
  }

  case Expr::GNUNullExprClass:
    // Mangle as if an integer literal 0.
    Out << 'L';
    mangleType(E->getType());
    Out << "0E";
    break;

  case Expr::CXXNullPtrLiteralExprClass: {
    Out << "LDnE";
    break;
  }

  case Expr::PackExpansionExprClass:
    Out << "sp";
    mangleExpression(cast<PackExpansionExpr>(E)->getPattern());
    break;

  case Expr::SizeOfPackExprClass: {
    auto *SPE = cast<SizeOfPackExpr>(E);
    if (SPE->isPartiallySubstituted()) {
      Out << "sP";
      for (const auto &A : SPE->getPartialArguments())
        mangleTemplateArg(A);
      Out << "E";
      break;
    }

    Out << "sZ";
    const NamedDecl *Pack = SPE->getPack();
    if (const TemplateTypeParmDecl *TTP = dyn_cast<TemplateTypeParmDecl>(Pack))
      mangleTemplateParameter(TTP->getDepth(), TTP->getIndex());
    else if (const NonTypeTemplateParmDecl *NTTP
                = dyn_cast<NonTypeTemplateParmDecl>(Pack))
      mangleTemplateParameter(NTTP->getDepth(), NTTP->getIndex());
    else if (const TemplateTemplateParmDecl *TempTP
                                    = dyn_cast<TemplateTemplateParmDecl>(Pack))
      mangleTemplateParameter(TempTP->getDepth(), TempTP->getIndex());
    else
      mangleFunctionParam(cast<ParmVarDecl>(Pack));
    break;
  }

  case Expr::MaterializeTemporaryExprClass: {
    mangleExpression(cast<MaterializeTemporaryExpr>(E)->getSubExpr());
    break;
  }

  case Expr::CXXFoldExprClass: {
    auto *FE = cast<CXXFoldExpr>(E);
    if (FE->isLeftFold())
      Out << (FE->getInit() ? "fL" : "fl");
    else
      Out << (FE->getInit() ? "fR" : "fr");

    if (FE->getOperator() == BO_PtrMemD)
      Out << "ds";
    else
      mangleOperatorName(
          BinaryOperator::getOverloadedOperator(FE->getOperator()),
          /*Arity=*/2);

    if (FE->getLHS())
      mangleExpression(FE->getLHS());
    if (FE->getRHS())
      mangleExpression(FE->getRHS());
    break;
  }

  case Expr::CXXThisExprClass:
    Out << "fpT";
    break;

  case Expr::CoawaitExprClass:
    // FIXME: Propose a non-vendor mangling.
    Out << "v18co_await";
    mangleExpression(cast<CoawaitExpr>(E)->getOperand());
    break;

  case Expr::DependentCoawaitExprClass:
    // FIXME: Propose a non-vendor mangling.
    Out << "v18co_await";
    mangleExpression(cast<DependentCoawaitExpr>(E)->getOperand());
    break;

  case Expr::CoyieldExprClass:
    // FIXME: Propose a non-vendor mangling.
    Out << "v18co_yield";
    mangleExpression(cast<CoawaitExpr>(E)->getOperand());
    break;
  }
}

/// Mangle an expression which refers to a parameter variable.
///
/// <expression>     ::= <function-param>
/// <function-param> ::= fp <top-level CV-qualifiers> _      # L == 0, I == 0
/// <function-param> ::= fp <top-level CV-qualifiers>
///                      <parameter-2 non-negative number> _ # L == 0, I > 0
/// <function-param> ::= fL <L-1 non-negative number>
///                      p <top-level CV-qualifiers> _       # L > 0, I == 0
/// <function-param> ::= fL <L-1 non-negative number>
///                      p <top-level CV-qualifiers>
///                      <I-1 non-negative number> _         # L > 0, I > 0
///
/// L is the nesting depth of the parameter, defined as 1 if the
/// parameter comes from the innermost function prototype scope
/// enclosing the current context, 2 if from the next enclosing
/// function prototype scope, and so on, with one special case: if
/// we've processed the full parameter clause for the innermost
/// function type, then L is one less.  This definition conveniently
/// makes it irrelevant whether a function's result type was written
/// trailing or leading, but is otherwise overly complicated; the
/// numbering was first designed without considering references to
/// parameter in locations other than return types, and then the
/// mangling had to be generalized without changing the existing
/// manglings.
///
/// I is the zero-based index of the parameter within its parameter
/// declaration clause.  Note that the original ABI document describes
/// this using 1-based ordinals.
void CXXNameMangler::mangleFunctionParam(const ParmVarDecl *parm) {
  unsigned parmDepth = parm->getFunctionScopeDepth();
  unsigned parmIndex = parm->getFunctionScopeIndex();

  // Compute 'L'.
  // parmDepth does not include the declaring function prototype.
  // FunctionTypeDepth does account for that.
  assert(parmDepth < FunctionTypeDepth.getDepth());
  unsigned nestingDepth = FunctionTypeDepth.getDepth() - parmDepth;
  if (FunctionTypeDepth.isInResultType())
    nestingDepth--;

  if (nestingDepth == 0) {
    Out << "fp";
  } else {
    Out << "fL" << (nestingDepth - 1) << 'p';
  }

  // Top-level qualifiers.  We don't have to worry about arrays here,
  // because parameters declared as arrays should already have been
  // transformed to have pointer type. FIXME: apparently these don't
  // get mangled if used as an rvalue of a known non-class type?
  assert(!parm->getType()->isArrayType()
         && "parameter's type is still an array type?");

  if (const DependentAddressSpaceType *DAST =
      dyn_cast<DependentAddressSpaceType>(parm->getType())) {
    mangleQualifiers(DAST->getPointeeType().getQualifiers(), DAST);
  } else {
    mangleQualifiers(parm->getType().getQualifiers());
  }

  // Parameter index.
  if (parmIndex != 0) {
    Out << (parmIndex - 1);
  }
  Out << '_';
}

void CXXNameMangler::mangleCXXCtorType(CXXCtorType T,
                                       const CXXRecordDecl *InheritedFrom) {
  // <ctor-dtor-name> ::= C1  # complete object constructor
  //                  ::= C2  # base object constructor
  //                  ::= CI1 <type> # complete inheriting constructor
  //                  ::= CI2 <type> # base inheriting constructor
  //
  // In addition, C5 is a comdat name with C1 and C2 in it.
  Out << 'C';
  if (InheritedFrom)
    Out << 'I';
  switch (T) {
  case Ctor_Complete:
    Out << '1';
    break;
  case Ctor_Base:
    Out << '2';
    break;
  case Ctor_Comdat:
    Out << '5';
    break;
  case Ctor_DefaultClosure:
  case Ctor_CopyingClosure:
    llvm_unreachable("closure constructors don't exist for the Itanium ABI!");
  }
  if (InheritedFrom)
    mangleName(InheritedFrom);
}

void CXXNameMangler::mangleCXXDtorType(CXXDtorType T) {
  // <ctor-dtor-name> ::= D0  # deleting destructor
  //                  ::= D1  # complete object destructor
  //                  ::= D2  # base object destructor
  //
  // In addition, D5 is a comdat name with D1, D2 and, if virtual, D0 in it.
  switch (T) {
  case Dtor_Deleting:
    Out << "D0";
    break;
  case Dtor_Complete:
    Out << "D1";
    break;
  case Dtor_Base:
    Out << "D2";
    break;
  case Dtor_Comdat:
    Out << "D5";
    break;
  }
}

void CXXNameMangler::mangleTemplateArgs(const TemplateArgumentLoc *TemplateArgs,
                                        unsigned NumTemplateArgs) {
  // <template-args> ::= I <template-arg>+ E
  Out << 'I';
  for (unsigned i = 0; i != NumTemplateArgs; ++i)
    mangleTemplateArg(TemplateArgs[i].getArgument());
  Out << 'E';
}

void CXXNameMangler::mangleTemplateArgs(const TemplateArgumentList &AL) {
  // <template-args> ::= I <template-arg>+ E
  Out << 'I';
  for (unsigned i = 0, e = AL.size(); i != e; ++i)
    mangleTemplateArg(AL[i]);
  Out << 'E';
}

void CXXNameMangler::mangleTemplateArgs(const TemplateArgument *TemplateArgs,
                                        unsigned NumTemplateArgs) {
  // <template-args> ::= I <template-arg>+ E
  Out << 'I';
  for (unsigned i = 0; i != NumTemplateArgs; ++i)
    mangleTemplateArg(TemplateArgs[i]);
  Out << 'E';
}

void CXXNameMangler::mangleTemplateArg(TemplateArgument A) {
  // <template-arg> ::= <type>              # type or template
  //                ::= X <expression> E    # expression
  //                ::= <expr-primary>      # simple expressions
  //                ::= J <template-arg>* E # argument pack
  if (!A.isInstantiationDependent() || A.isDependent())
    A = Context.getASTContext().getCanonicalTemplateArgument(A);

  switch (A.getKind()) {
  case TemplateArgument::Null:
    llvm_unreachable("Cannot mangle NULL template argument");

  case TemplateArgument::Type:
    mangleType(A.getAsType());
    break;
  case TemplateArgument::Template:
    // This is mangled as <type>.
    mangleType(A.getAsTemplate());
    break;
  case TemplateArgument::TemplateExpansion:
    // <type>  ::= Dp <type>          # pack expansion (C++0x)
    Out << "Dp";
    mangleType(A.getAsTemplateOrTemplatePattern());
    break;
  case TemplateArgument::Expression: {
    // It's possible to end up with a DeclRefExpr here in certain
    // dependent cases, in which case we should mangle as a
    // declaration.
    const Expr *E = A.getAsExpr()->IgnoreParenImpCasts();
    if (const DeclRefExpr *DRE = dyn_cast<DeclRefExpr>(E)) {
      const ValueDecl *D = DRE->getDecl();
      if (isa<VarDecl>(D) || isa<FunctionDecl>(D)) {
        Out << 'L';
        mangle(D);
        Out << 'E';
        break;
      }
    }

    Out << 'X';
    mangleExpression(E);
    Out << 'E';
    break;
  }
  case TemplateArgument::Integral:
    mangleIntegerLiteral(A.getIntegralType(), A.getAsIntegral());
    break;
  case TemplateArgument::Declaration: {
    //  <expr-primary> ::= L <mangled-name> E # external name
    // Clang produces AST's where pointer-to-member-function expressions
    // and pointer-to-function expressions are represented as a declaration not
    // an expression. We compensate for it here to produce the correct mangling.
    ValueDecl *D = A.getAsDecl();
    bool compensateMangling = !A.getParamTypeForDecl()->isReferenceType();
    if (compensateMangling) {
      Out << 'X';
      mangleOperatorName(OO_Amp, 1);
    }

    Out << 'L';
    // References to external entities use the mangled name; if the name would
    // not normally be mangled then mangle it as unqualified.
    mangle(D);
    Out << 'E';

    if (compensateMangling)
      Out << 'E';

    break;
  }
  case TemplateArgument::NullPtr: {
    //  <expr-primary> ::= L <type> 0 E
    Out << 'L';
    mangleType(A.getNullPtrType());
    Out << "0E";
    break;
  }
  case TemplateArgument::Pack: {
    //  <template-arg> ::= J <template-arg>* E
    Out << 'J';
    for (const auto &P : A.pack_elements())
      mangleTemplateArg(P);
    Out << 'E';
  }
  }
}

void CXXNameMangler::mangleTemplateParameter(unsigned Depth, unsigned Index) {
  // <template-param> ::= T_    # first template parameter
  //                  ::= T <parameter-2 non-negative number> _
  //                  ::= TL <L-1 non-negative number> __
  //                  ::= TL <L-1 non-negative number> _
  //                         <parameter-2 non-negative number> _
  //
  // The latter two manglings are from a proposal here:
  // https://github.com/itanium-cxx-abi/cxx-abi/issues/31#issuecomment-528122117
  Out << 'T';
  if (Depth != 0)
    Out << 'L' << (Depth - 1) << '_';
  if (Index != 0)
    Out << (Index - 1);
  Out << '_';
}

void CXXNameMangler::mangleSeqID(unsigned SeqID) {
  if (SeqID == 1)
    Out << '0';
  else if (SeqID > 1) {
    SeqID--;

    // <seq-id> is encoded in base-36, using digits and upper case letters.
    char Buffer[7]; // log(2**32) / log(36) ~= 7
    MutableArrayRef<char> BufferRef(Buffer);
    MutableArrayRef<char>::reverse_iterator I = BufferRef.rbegin();

    for (; SeqID != 0; SeqID /= 36) {
      unsigned C = SeqID % 36;
      *I++ = (C < 10 ? '0' + C : 'A' + C - 10);
    }

    Out.write(I.base(), I - BufferRef.rbegin());
  }
  Out << '_';
}

void CXXNameMangler::mangleExistingSubstitution(TemplateName tname) {
  bool result = mangleSubstitution(tname);
  assert(result && "no existing substitution for template name");
  (void) result;
}

// <substitution> ::= S <seq-id> _
//                ::= S_
bool CXXNameMangler::mangleSubstitution(const NamedDecl *ND) {
  // Try one of the standard substitutions first.
  if (mangleStandardSubstitution(ND))
    return true;

  ND = cast<NamedDecl>(ND->getCanonicalDecl());
  return mangleSubstitution(reinterpret_cast<uintptr_t>(ND));
}

/// Determine whether the given type has any qualifiers that are relevant for
/// substitutions.
static bool hasMangledSubstitutionQualifiers(QualType T) {
  Qualifiers Qs = T.getQualifiers();
  return Qs.getCVRQualifiers() || Qs.hasAddressSpace() || Qs.hasUnaligned();
}

bool CXXNameMangler::mangleSubstitution(QualType T) {
  if (!hasMangledSubstitutionQualifiers(T)) {
    if (const RecordType *RT = T->getAs<RecordType>())
      return mangleSubstitution(RT->getDecl());
  }

  uintptr_t TypePtr = reinterpret_cast<uintptr_t>(T.getAsOpaquePtr());

  return mangleSubstitution(TypePtr);
}

bool CXXNameMangler::mangleSubstitution(TemplateName Template) {
  if (TemplateDecl *TD = Template.getAsTemplateDecl())
    return mangleSubstitution(TD);

  Template = Context.getASTContext().getCanonicalTemplateName(Template);
  return mangleSubstitution(
                      reinterpret_cast<uintptr_t>(Template.getAsVoidPointer()));
}

bool CXXNameMangler::mangleSubstitution(uintptr_t Ptr) {
  llvm::DenseMap<uintptr_t, unsigned>::iterator I = Substitutions.find(Ptr);
  if (I == Substitutions.end())
    return false;

  unsigned SeqID = I->second;
  Out << 'S';
  mangleSeqID(SeqID);

  return true;
}

static bool isCharType(QualType T) {
  if (T.isNull())
    return false;

  return T->isSpecificBuiltinType(BuiltinType::Char_S) ||
    T->isSpecificBuiltinType(BuiltinType::Char_U);
}

/// Returns whether a given type is a template specialization of a given name
/// with a single argument of type char.
static bool isCharSpecialization(QualType T, const char *Name) {
  if (T.isNull())
    return false;

  const RecordType *RT = T->getAs<RecordType>();
  if (!RT)
    return false;

  const ClassTemplateSpecializationDecl *SD =
    dyn_cast<ClassTemplateSpecializationDecl>(RT->getDecl());
  if (!SD)
    return false;

  if (!isStdNamespace(getEffectiveDeclContext(SD)))
    return false;

  const TemplateArgumentList &TemplateArgs = SD->getTemplateArgs();
  if (TemplateArgs.size() != 1)
    return false;

  if (!isCharType(TemplateArgs[0].getAsType()))
    return false;

  return SD->getIdentifier()->getName() == Name;
}

template <std::size_t StrLen>
static bool isStreamCharSpecialization(const ClassTemplateSpecializationDecl*SD,
                                       const char (&Str)[StrLen]) {
  if (!SD->getIdentifier()->isStr(Str))
    return false;

  const TemplateArgumentList &TemplateArgs = SD->getTemplateArgs();
  if (TemplateArgs.size() != 2)
    return false;

  if (!isCharType(TemplateArgs[0].getAsType()))
    return false;

  if (!isCharSpecialization(TemplateArgs[1].getAsType(), "char_traits"))
    return false;

  return true;
}

bool CXXNameMangler::mangleStandardSubstitution(const NamedDecl *ND) {
  // <substitution> ::= St # ::std::
  if (const NamespaceDecl *NS = dyn_cast<NamespaceDecl>(ND)) {
    if (isStd(NS)) {
      Out << "St";
      return true;
    }
  }

  if (const ClassTemplateDecl *TD = dyn_cast<ClassTemplateDecl>(ND)) {
    if (!isStdNamespace(getEffectiveDeclContext(TD)))
      return false;

    // <substitution> ::= Sa # ::std::allocator
    if (TD->getIdentifier()->isStr("allocator")) {
      Out << "Sa";
      return true;
    }

    // <<substitution> ::= Sb # ::std::basic_string
    if (TD->getIdentifier()->isStr("basic_string")) {
      Out << "Sb";
      return true;
    }
  }

  if (const ClassTemplateSpecializationDecl *SD =
        dyn_cast<ClassTemplateSpecializationDecl>(ND)) {
    if (!isStdNamespace(getEffectiveDeclContext(SD)))
      return false;

    //    <substitution> ::= Ss # ::std::basic_string<char,
    //                            ::std::char_traits<char>,
    //                            ::std::allocator<char> >
    if (SD->getIdentifier()->isStr("basic_string")) {
      const TemplateArgumentList &TemplateArgs = SD->getTemplateArgs();

      if (TemplateArgs.size() != 3)
        return false;

      if (!isCharType(TemplateArgs[0].getAsType()))
        return false;

      if (!isCharSpecialization(TemplateArgs[1].getAsType(), "char_traits"))
        return false;

      if (!isCharSpecialization(TemplateArgs[2].getAsType(), "allocator"))
        return false;

      Out << "Ss";
      return true;
    }

    //    <substitution> ::= Si # ::std::basic_istream<char,
    //                            ::std::char_traits<char> >
    if (isStreamCharSpecialization(SD, "basic_istream")) {
      Out << "Si";
      return true;
    }

    //    <substitution> ::= So # ::std::basic_ostream<char,
    //                            ::std::char_traits<char> >
    if (isStreamCharSpecialization(SD, "basic_ostream")) {
      Out << "So";
      return true;
    }

    //    <substitution> ::= Sd # ::std::basic_iostream<char,
    //                            ::std::char_traits<char> >
    if (isStreamCharSpecialization(SD, "basic_iostream")) {
      Out << "Sd";
      return true;
    }
  }
  return false;
}

void CXXNameMangler::addSubstitution(QualType T) {
  if (!hasMangledSubstitutionQualifiers(T)) {
    if (const RecordType *RT = T->getAs<RecordType>()) {
      addSubstitution(RT->getDecl());
      return;
    }
  }

  uintptr_t TypePtr = reinterpret_cast<uintptr_t>(T.getAsOpaquePtr());
  addSubstitution(TypePtr);
}

void CXXNameMangler::addSubstitution(TemplateName Template) {
  if (TemplateDecl *TD = Template.getAsTemplateDecl())
    return addSubstitution(TD);

  Template = Context.getASTContext().getCanonicalTemplateName(Template);
  addSubstitution(reinterpret_cast<uintptr_t>(Template.getAsVoidPointer()));
}

void CXXNameMangler::addSubstitution(uintptr_t Ptr) {
  assert(!Substitutions.count(Ptr) && "Substitution already exists!");
  Substitutions[Ptr] = SeqID++;
}

void CXXNameMangler::extendSubstitutions(CXXNameMangler* Other) {
  assert(Other->SeqID >= SeqID && "Must be superset of substitutions!");
  if (Other->SeqID > SeqID) {
    Substitutions.swap(Other->Substitutions);
    SeqID = Other->SeqID;
  }
}

CXXNameMangler::AbiTagList
CXXNameMangler::makeFunctionReturnTypeTags(const FunctionDecl *FD) {
  // When derived abi tags are disabled there is no need to make any list.
  if (DisableDerivedAbiTags)
    return AbiTagList();

  llvm::raw_null_ostream NullOutStream;
  CXXNameMangler TrackReturnTypeTags(*this, NullOutStream);
  TrackReturnTypeTags.disableDerivedAbiTags();

  const FunctionProtoType *Proto =
      cast<FunctionProtoType>(FD->getType()->getAs<FunctionType>());
  FunctionTypeDepthState saved = TrackReturnTypeTags.FunctionTypeDepth.push();
  TrackReturnTypeTags.FunctionTypeDepth.enterResultType();
  TrackReturnTypeTags.mangleType(Proto->getReturnType());
  TrackReturnTypeTags.FunctionTypeDepth.leaveResultType();
  TrackReturnTypeTags.FunctionTypeDepth.pop(saved);

  return TrackReturnTypeTags.AbiTagsRoot.getSortedUniqueUsedAbiTags();
}

CXXNameMangler::AbiTagList
CXXNameMangler::makeVariableTypeTags(const VarDecl *VD) {
  // When derived abi tags are disabled there is no need to make any list.
  if (DisableDerivedAbiTags)
    return AbiTagList();

  llvm::raw_null_ostream NullOutStream;
  CXXNameMangler TrackVariableType(*this, NullOutStream);
  TrackVariableType.disableDerivedAbiTags();

  TrackVariableType.mangleType(VD->getType());

  return TrackVariableType.AbiTagsRoot.getSortedUniqueUsedAbiTags();
}

bool CXXNameMangler::shouldHaveAbiTags(ItaniumMangleContextImpl &C,
                                       const VarDecl *VD) {
  llvm::raw_null_ostream NullOutStream;
  CXXNameMangler TrackAbiTags(C, NullOutStream, nullptr, true);
  TrackAbiTags.mangle(VD);
  return TrackAbiTags.AbiTagsRoot.getUsedAbiTags().size();
}

//

/// Mangles the name of the declaration D and emits that name to the given
/// output stream.
///
/// If the declaration D requires a mangled name, this routine will emit that
/// mangled name to \p os and return true. Otherwise, \p os will be unchanged
/// and this routine will return false. In this case, the caller should just
/// emit the identifier of the declaration (\c D->getIdentifier()) as its
/// name.
void ItaniumMangleContextImpl::mangleCXXName(GlobalDecl GD,
                                             raw_ostream &Out) {
  const NamedDecl *D = cast<NamedDecl>(GD.getDecl());
  assert((isa<FunctionDecl>(D) || isa<VarDecl>(D)) &&
          "Invalid mangleName() call, argument is not a variable or function!");

  PrettyStackTraceDecl CrashInfo(D, SourceLocation(),
                                 getASTContext().getSourceManager(),
                                 "Mangling declaration");

  if (auto *CD = dyn_cast<CXXConstructorDecl>(D)) {
    auto Type = GD.getCtorType();
    CXXNameMangler Mangler(*this, Out, CD, Type);
    return Mangler.mangle(GlobalDecl(CD, Type));
  }

  if (auto *DD = dyn_cast<CXXDestructorDecl>(D)) {
    auto Type = GD.getDtorType();
    CXXNameMangler Mangler(*this, Out, DD, Type);
    return Mangler.mangle(GlobalDecl(DD, Type));
  }

  CXXNameMangler Mangler(*this, Out, D);
  Mangler.mangle(GD);
}

void ItaniumMangleContextImpl::mangleCXXCtorComdat(const CXXConstructorDecl *D,
                                                   raw_ostream &Out) {
  CXXNameMangler Mangler(*this, Out, D, Ctor_Comdat);
  Mangler.mangle(GlobalDecl(D, Ctor_Comdat));
}

void ItaniumMangleContextImpl::mangleCXXDtorComdat(const CXXDestructorDecl *D,
                                                   raw_ostream &Out) {
  CXXNameMangler Mangler(*this, Out, D, Dtor_Comdat);
  Mangler.mangle(GlobalDecl(D, Dtor_Comdat));
}

void ItaniumMangleContextImpl::mangleThunk(const CXXMethodDecl *MD,
                                           const ThunkInfo &Thunk,
                                           raw_ostream &Out) {
  //  <special-name> ::= T <call-offset> <base encoding>
  //                      # base is the nominal target function of thunk
  //  <special-name> ::= Tc <call-offset> <call-offset> <base encoding>
  //                      # base is the nominal target function of thunk
  //                      # first call-offset is 'this' adjustment
  //                      # second call-offset is result adjustment

  assert(!isa<CXXDestructorDecl>(MD) &&
         "Use mangleCXXDtor for destructor decls!");
  CXXNameMangler Mangler(*this, Out);
  Mangler.getStream() << "_ZT";
  if (!Thunk.Return.isEmpty())
    Mangler.getStream() << 'c';

  // Mangle the 'this' pointer adjustment.
  Mangler.mangleCallOffset(Thunk.This.NonVirtual,
                           Thunk.This.Virtual.Itanium.VCallOffsetOffset);

  // Mangle the return pointer adjustment if there is one.
  if (!Thunk.Return.isEmpty())
    Mangler.mangleCallOffset(Thunk.Return.NonVirtual,
                             Thunk.Return.Virtual.Itanium.VBaseOffsetOffset);

  Mangler.mangleFunctionEncoding(MD);
}

void ItaniumMangleContextImpl::mangleCXXDtorThunk(
    const CXXDestructorDecl *DD, CXXDtorType Type,
    const ThisAdjustment &ThisAdjustment, raw_ostream &Out) {
  //  <special-name> ::= T <call-offset> <base encoding>
  //                      # base is the nominal target function of thunk
  CXXNameMangler Mangler(*this, Out, DD, Type);
  Mangler.getStream() << "_ZT";

  // Mangle the 'this' pointer adjustment.
  Mangler.mangleCallOffset(ThisAdjustment.NonVirtual,
                           ThisAdjustment.Virtual.Itanium.VCallOffsetOffset);

  Mangler.mangleFunctionEncoding(GlobalDecl(DD, Type));
}

/// Returns the mangled name for a guard variable for the passed in VarDecl.
void ItaniumMangleContextImpl::mangleStaticGuardVariable(const VarDecl *D,
                                                         raw_ostream &Out) {
  //  <special-name> ::= GV <object name>       # Guard variable for one-time
  //                                            # initialization
  CXXNameMangler Mangler(*this, Out);
  // GCC 5.3.0 doesn't emit derived ABI tags for local names but that seems to
  // be a bug that is fixed in trunk.
  Mangler.getStream() << "_ZGV";
  Mangler.mangleName(D);
}

void ItaniumMangleContextImpl::mangleDynamicInitializer(const VarDecl *MD,
                                                        raw_ostream &Out) {
  // These symbols are internal in the Itanium ABI, so the names don't matter.
  // Clang has traditionally used this symbol and allowed LLVM to adjust it to
  // avoid duplicate symbols.
  Out << "__cxx_global_var_init";
}

void ItaniumMangleContextImpl::mangleDynamicAtExitDestructor(const VarDecl *D,
                                                             raw_ostream &Out) {
  // Prefix the mangling of D with __dtor_.
  CXXNameMangler Mangler(*this, Out);
  Mangler.getStream() << "__dtor_";
  if (shouldMangleDeclName(D))
    Mangler.mangle(D);
  else
    Mangler.getStream() << D->getName();
}

void ItaniumMangleContextImpl::mangleSEHFilterExpression(
    const NamedDecl *EnclosingDecl, raw_ostream &Out) {
  CXXNameMangler Mangler(*this, Out);
  Mangler.getStream() << "__filt_";
  if (shouldMangleDeclName(EnclosingDecl))
    Mangler.mangle(EnclosingDecl);
  else
    Mangler.getStream() << EnclosingDecl->getName();
}

void ItaniumMangleContextImpl::mangleSEHFinallyBlock(
    const NamedDecl *EnclosingDecl, raw_ostream &Out) {
  CXXNameMangler Mangler(*this, Out);
  Mangler.getStream() << "__fin_";
  if (shouldMangleDeclName(EnclosingDecl))
    Mangler.mangle(EnclosingDecl);
  else
    Mangler.getStream() << EnclosingDecl->getName();
}

void ItaniumMangleContextImpl::mangleItaniumThreadLocalInit(const VarDecl *D,
                                                            raw_ostream &Out) {
  //  <special-name> ::= TH <object name>
  CXXNameMangler Mangler(*this, Out);
  Mangler.getStream() << "_ZTH";
  Mangler.mangleName(D);
}

void
ItaniumMangleContextImpl::mangleItaniumThreadLocalWrapper(const VarDecl *D,
                                                          raw_ostream &Out) {
  //  <special-name> ::= TW <object name>
  CXXNameMangler Mangler(*this, Out);
  Mangler.getStream() << "_ZTW";
  Mangler.mangleName(D);
}

void ItaniumMangleContextImpl::mangleReferenceTemporary(const VarDecl *D,
                                                        unsigned ManglingNumber,
                                                        raw_ostream &Out) {
  // We match the GCC mangling here.
  //  <special-name> ::= GR <object name>
  CXXNameMangler Mangler(*this, Out);
  Mangler.getStream() << "_ZGR";
  Mangler.mangleName(D);
  assert(ManglingNumber > 0 && "Reference temporary mangling number is zero!");
  Mangler.mangleSeqID(ManglingNumber - 1);
}

void ItaniumMangleContextImpl::mangleCXXVTable(const CXXRecordDecl *RD,
                                               raw_ostream &Out) {
  // <special-name> ::= TV <type>  # virtual table
  CXXNameMangler Mangler(*this, Out);
  Mangler.getStream() << "_ZTV";
  Mangler.mangleNameOrStandardSubstitution(RD);
}

void ItaniumMangleContextImpl::mangleCXXVTT(const CXXRecordDecl *RD,
                                            raw_ostream &Out) {
  // <special-name> ::= TT <type>  # VTT structure
  CXXNameMangler Mangler(*this, Out);
  Mangler.getStream() << "_ZTT";
  Mangler.mangleNameOrStandardSubstitution(RD);
}

void ItaniumMangleContextImpl::mangleCXXCtorVTable(const CXXRecordDecl *RD,
                                                   int64_t Offset,
                                                   const CXXRecordDecl *Type,
                                                   raw_ostream &Out) {
  // <special-name> ::= TC <type> <offset number> _ <base type>
  CXXNameMangler Mangler(*this, Out);
  Mangler.getStream() << "_ZTC";
  Mangler.mangleNameOrStandardSubstitution(RD);
  Mangler.getStream() << Offset;
  Mangler.getStream() << '_';
  Mangler.mangleNameOrStandardSubstitution(Type);
}

void ItaniumMangleContextImpl::mangleCXXRTTI(QualType Ty, raw_ostream &Out) {
  // <special-name> ::= TI <type>  # typeinfo structure
  assert(!Ty.hasQualifiers() && "RTTI info cannot have top-level qualifiers");
  CXXNameMangler Mangler(*this, Out);
  Mangler.getStream() << "_ZTI";
  Mangler.mangleType(Ty);
}

void ItaniumMangleContextImpl::mangleCXXRTTIName(QualType Ty,
                                                 raw_ostream &Out) {
  // <special-name> ::= TS <type>  # typeinfo name (null terminated byte string)
  CXXNameMangler Mangler(*this, Out);
  Mangler.getStream() << "_ZTS";
  Mangler.mangleType(Ty);
}

void ItaniumMangleContextImpl::mangleTypeName(QualType Ty, raw_ostream &Out) {
  mangleCXXRTTIName(Ty, Out);
}

void ItaniumMangleContextImpl::mangleStringLiteral(const StringLiteral *, raw_ostream &) {
  llvm_unreachable("Can't mangle string literals");
}

void ItaniumMangleContextImpl::mangleLambdaSig(const CXXRecordDecl *Lambda,
                                               raw_ostream &Out) {
  CXXNameMangler Mangler(*this, Out);
  Mangler.mangleLambdaSig(Lambda);
}

ItaniumMangleContext *ItaniumMangleContext::create(ASTContext &Context,
                                                   DiagnosticsEngine &Diags,
                                                   bool IsUniqueNameMangler) {
  return new ItaniumMangleContextImpl(Context, Diags, IsUniqueNameMangler);
}<|MERGE_RESOLUTION|>--- conflicted
+++ resolved
@@ -3781,13 +3781,11 @@
   case Expr::TypoExprClass: // This should no longer exist in the AST by now.
   case Expr::RecoveryExprClass:
   case Expr::OMPArraySectionExprClass:
-<<<<<<< HEAD
+  case Expr::OMPArrayShapingExprClass:
+  case Expr::OMPIteratorExprClass:
+    // OmpSs
   case Expr::OSSArraySectionExprClass:
   case Expr::OSSArrayShapingExprClass:
-=======
-  case Expr::OMPArrayShapingExprClass:
-  case Expr::OMPIteratorExprClass:
->>>>>>> 7d416743
   case Expr::CXXInheritedCtorInitExprClass:
     llvm_unreachable("unexpected statement kind");
 
