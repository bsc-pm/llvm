//===- TypeLoc.cpp - Type Source Info Wrapper -----------------------------===//
//
// Part of the LLVM Project, under the Apache License v2.0 with LLVM Exceptions.
// See https://llvm.org/LICENSE.txt for license information.
// SPDX-License-Identifier: Apache-2.0 WITH LLVM-exception
//
//===----------------------------------------------------------------------===//
//
//  This file defines the TypeLoc subclasses implementations.
//
//===----------------------------------------------------------------------===//

#include "clang/AST/TypeLoc.h"
#include "clang/AST/DeclTemplate.h"
#include "clang/AST/ASTContext.h"
#include "clang/AST/Attr.h"
#include "clang/AST/Expr.h"
#include "clang/AST/NestedNameSpecifier.h"
#include "clang/AST/TemplateBase.h"
#include "clang/AST/TemplateName.h"
#include "clang/AST/TypeLocVisitor.h"
#include "clang/Basic/SourceLocation.h"
#include "clang/Basic/Specifiers.h"
#include "llvm/Support/ErrorHandling.h"
#include "llvm/Support/MathExtras.h"
#include <algorithm>
#include <cassert>
#include <cstdint>
#include <cstring>

using namespace clang;

static const unsigned TypeLocMaxDataAlign = alignof(void *);

//===----------------------------------------------------------------------===//
// TypeLoc Implementation
//===----------------------------------------------------------------------===//

namespace {

class TypeLocRanger : public TypeLocVisitor<TypeLocRanger, SourceRange> {
public:
#define ABSTRACT_TYPELOC(CLASS, PARENT)
#define TYPELOC(CLASS, PARENT) \
  SourceRange Visit##CLASS##TypeLoc(CLASS##TypeLoc TyLoc) { \
    return TyLoc.getLocalSourceRange(); \
  }
#include "clang/AST/TypeLocNodes.def"
};

} // namespace

SourceRange TypeLoc::getLocalSourceRangeImpl(TypeLoc TL) {
  if (TL.isNull()) return SourceRange();
  return TypeLocRanger().Visit(TL);
}

namespace {

class TypeAligner : public TypeLocVisitor<TypeAligner, unsigned> {
public:
#define ABSTRACT_TYPELOC(CLASS, PARENT)
#define TYPELOC(CLASS, PARENT) \
  unsigned Visit##CLASS##TypeLoc(CLASS##TypeLoc TyLoc) { \
    return TyLoc.getLocalDataAlignment(); \
  }
#include "clang/AST/TypeLocNodes.def"
};

} // namespace

/// Returns the alignment of the type source info data block.
unsigned TypeLoc::getLocalAlignmentForType(QualType Ty) {
  if (Ty.isNull()) return 1;
  return TypeAligner().Visit(TypeLoc(Ty, nullptr));
}

namespace {

class TypeSizer : public TypeLocVisitor<TypeSizer, unsigned> {
public:
#define ABSTRACT_TYPELOC(CLASS, PARENT)
#define TYPELOC(CLASS, PARENT) \
  unsigned Visit##CLASS##TypeLoc(CLASS##TypeLoc TyLoc) { \
    return TyLoc.getLocalDataSize(); \
  }
#include "clang/AST/TypeLocNodes.def"
};

} // namespace

/// Returns the size of the type source info data block.
unsigned TypeLoc::getFullDataSizeForType(QualType Ty) {
  unsigned Total = 0;
  TypeLoc TyLoc(Ty, nullptr);
  unsigned MaxAlign = 1;
  while (!TyLoc.isNull()) {
    unsigned Align = getLocalAlignmentForType(TyLoc.getType());
    MaxAlign = std::max(Align, MaxAlign);
    Total = llvm::alignTo(Total, Align);
    Total += TypeSizer().Visit(TyLoc);
    TyLoc = TyLoc.getNextTypeLoc();
  }
  Total = llvm::alignTo(Total, MaxAlign);
  return Total;
}

namespace {

class NextLoc : public TypeLocVisitor<NextLoc, TypeLoc> {
public:
#define ABSTRACT_TYPELOC(CLASS, PARENT)
#define TYPELOC(CLASS, PARENT) \
  TypeLoc Visit##CLASS##TypeLoc(CLASS##TypeLoc TyLoc) { \
    return TyLoc.getNextTypeLoc(); \
  }
#include "clang/AST/TypeLocNodes.def"
};

} // namespace

/// Get the next TypeLoc pointed by this TypeLoc, e.g for "int*" the
/// TypeLoc is a PointerLoc and next TypeLoc is for "int".
TypeLoc TypeLoc::getNextTypeLocImpl(TypeLoc TL) {
  return NextLoc().Visit(TL);
}

/// Initializes a type location, and all of its children
/// recursively, as if the entire tree had been written in the
/// given location.
void TypeLoc::initializeImpl(ASTContext &Context, TypeLoc TL,
                             SourceLocation Loc) {
  while (true) {
    switch (TL.getTypeLocClass()) {
#define ABSTRACT_TYPELOC(CLASS, PARENT)
#define TYPELOC(CLASS, PARENT)        \
    case CLASS: {                     \
      CLASS##TypeLoc TLCasted = TL.castAs<CLASS##TypeLoc>(); \
      TLCasted.initializeLocal(Context, Loc);  \
      TL = TLCasted.getNextTypeLoc(); \
      if (!TL) return;                \
      continue;                       \
    }
#include "clang/AST/TypeLocNodes.def"
    }
  }
}

namespace {

class TypeLocCopier : public TypeLocVisitor<TypeLocCopier> {
  TypeLoc Source;

public:
  TypeLocCopier(TypeLoc source) : Source(source) {}

#define ABSTRACT_TYPELOC(CLASS, PARENT)
#define TYPELOC(CLASS, PARENT)                          \
  void Visit##CLASS##TypeLoc(CLASS##TypeLoc dest) {   \
    dest.copyLocal(Source.castAs<CLASS##TypeLoc>());  \
  }
#include "clang/AST/TypeLocNodes.def"
};

} // namespace

void TypeLoc::copy(TypeLoc other) {
  assert(getFullDataSize() == other.getFullDataSize());

  // If both data pointers are aligned to the maximum alignment, we
  // can memcpy because getFullDataSize() accurately reflects the
  // layout of the data.
  if (reinterpret_cast<uintptr_t>(Data) ==
          llvm::alignTo(reinterpret_cast<uintptr_t>(Data),
                        TypeLocMaxDataAlign) &&
      reinterpret_cast<uintptr_t>(other.Data) ==
          llvm::alignTo(reinterpret_cast<uintptr_t>(other.Data),
                        TypeLocMaxDataAlign)) {
    memcpy(Data, other.Data, getFullDataSize());
    return;
  }

  // Copy each of the pieces.
  TypeLoc TL(getType(), Data);
  do {
    TypeLocCopier(other).Visit(TL);
    other = other.getNextTypeLoc();
  } while ((TL = TL.getNextTypeLoc()));
}

SourceLocation TypeLoc::getBeginLoc() const {
  TypeLoc Cur = *this;
  TypeLoc LeftMost = Cur;
  while (true) {
    switch (Cur.getTypeLocClass()) {
    case Elaborated:
      LeftMost = Cur;
      break;
    case FunctionProto:
      if (Cur.castAs<FunctionProtoTypeLoc>().getTypePtr()
              ->hasTrailingReturn()) {
        LeftMost = Cur;
        break;
      }
      LLVM_FALLTHROUGH;
    case FunctionNoProto:
    case ConstantArray:
    case DependentSizedArray:
    case IncompleteArray:
    case VariableArray:
      // FIXME: Currently QualifiedTypeLoc does not have a source range
    case Qualified:
      Cur = Cur.getNextTypeLoc();
      continue;
    default:
      if (Cur.getLocalSourceRange().getBegin().isValid())
        LeftMost = Cur;
      Cur = Cur.getNextTypeLoc();
      if (Cur.isNull())
        break;
      continue;
    } // switch
    break;
  } // while
  return LeftMost.getLocalSourceRange().getBegin();
}

SourceLocation TypeLoc::getEndLoc() const {
  TypeLoc Cur = *this;
  TypeLoc Last;
  while (true) {
    switch (Cur.getTypeLocClass()) {
    default:
      if (!Last)
        Last = Cur;
      return Last.getLocalSourceRange().getEnd();
    case Paren:
    case ConstantArray:
    case DependentSizedArray:
    case IncompleteArray:
    case VariableArray:
    case FunctionNoProto:
      Last = Cur;
      break;
    case FunctionProto:
      if (Cur.castAs<FunctionProtoTypeLoc>().getTypePtr()->hasTrailingReturn())
        Last = TypeLoc();
      else
        Last = Cur;
      break;
    case Pointer:
    case BlockPointer:
    case MemberPointer:
    case LValueReference:
    case RValueReference:
    case PackExpansion:
      if (!Last)
        Last = Cur;
      break;
    case Qualified:
    case Elaborated:
      break;
    }
    Cur = Cur.getNextTypeLoc();
  }
}

namespace {

struct TSTChecker : public TypeLocVisitor<TSTChecker, bool> {
  // Overload resolution does the real work for us.
  static bool isTypeSpec(TypeSpecTypeLoc _) { return true; }
  static bool isTypeSpec(TypeLoc _) { return false; }

#define ABSTRACT_TYPELOC(CLASS, PARENT)
#define TYPELOC(CLASS, PARENT) \
  bool Visit##CLASS##TypeLoc(CLASS##TypeLoc TyLoc) { \
    return isTypeSpec(TyLoc); \
  }
#include "clang/AST/TypeLocNodes.def"
};

} // namespace

/// Determines if the given type loc corresponds to a
/// TypeSpecTypeLoc.  Since there is not actually a TypeSpecType in
/// the type hierarchy, this is made somewhat complicated.
///
/// There are a lot of types that currently use TypeSpecTypeLoc
/// because it's a convenient base class.  Ideally we would not accept
/// those here, but ideally we would have better implementations for
/// them.
bool TypeSpecTypeLoc::isKind(const TypeLoc &TL) {
  if (TL.getType().hasLocalQualifiers()) return false;
  return TSTChecker().Visit(TL);
}

bool TagTypeLoc::isDefinition() const {
  TagDecl *D = getDecl();
  return D->isCompleteDefinition() &&
         (D->getIdentifier() == nullptr || D->getLocation() == getNameLoc());
}

// Reimplemented to account for GNU/C++ extension
//     typeof unary-expression
// where there are no parentheses.
SourceRange TypeOfExprTypeLoc::getLocalSourceRange() const {
  if (getRParenLoc().isValid())
    return SourceRange(getTypeofLoc(), getRParenLoc());
  else
    return SourceRange(getTypeofLoc(),
                       getUnderlyingExpr()->getSourceRange().getEnd());
}


TypeSpecifierType BuiltinTypeLoc::getWrittenTypeSpec() const {
  if (needsExtraLocalData())
    return static_cast<TypeSpecifierType>(getWrittenBuiltinSpecs().Type);
  switch (getTypePtr()->getKind()) {
  case BuiltinType::Void:
    return TST_void;
  case BuiltinType::Bool:
    return TST_bool;
  case BuiltinType::Char_U:
  case BuiltinType::Char_S:
    return TST_char;
  case BuiltinType::Char8:
    return TST_char8;
  case BuiltinType::Char16:
    return TST_char16;
  case BuiltinType::Char32:
    return TST_char32;
  case BuiltinType::WChar_S:
  case BuiltinType::WChar_U:
    return TST_wchar;
  case BuiltinType::UChar:
  case BuiltinType::UShort:
  case BuiltinType::UInt:
  case BuiltinType::ULong:
  case BuiltinType::ULongLong:
  case BuiltinType::UInt128:
  case BuiltinType::SChar:
  case BuiltinType::Short:
  case BuiltinType::Int:
  case BuiltinType::Long:
  case BuiltinType::LongLong:
  case BuiltinType::Int128:
  case BuiltinType::Half:
  case BuiltinType::Float:
  case BuiltinType::Double:
  case BuiltinType::LongDouble:
  case BuiltinType::Float16:
  case BuiltinType::Float128:
  case BuiltinType::ShortAccum:
  case BuiltinType::Accum:
  case BuiltinType::LongAccum:
  case BuiltinType::UShortAccum:
  case BuiltinType::UAccum:
  case BuiltinType::ULongAccum:
  case BuiltinType::ShortFract:
  case BuiltinType::Fract:
  case BuiltinType::LongFract:
  case BuiltinType::UShortFract:
  case BuiltinType::UFract:
  case BuiltinType::ULongFract:
  case BuiltinType::SatShortAccum:
  case BuiltinType::SatAccum:
  case BuiltinType::SatLongAccum:
  case BuiltinType::SatUShortAccum:
  case BuiltinType::SatUAccum:
  case BuiltinType::SatULongAccum:
  case BuiltinType::SatShortFract:
  case BuiltinType::SatFract:
  case BuiltinType::SatLongFract:
  case BuiltinType::SatUShortFract:
  case BuiltinType::SatUFract:
  case BuiltinType::SatULongFract:
    llvm_unreachable("Builtin type needs extra local data!");
    // Fall through, if the impossible happens.

  case BuiltinType::NullPtr:
  case BuiltinType::Overload:
  case BuiltinType::Dependent:
  case BuiltinType::BoundMember:
  case BuiltinType::UnknownAny:
  case BuiltinType::ARCUnbridgedCast:
  case BuiltinType::PseudoObject:
  case BuiltinType::ObjCId:
  case BuiltinType::ObjCClass:
  case BuiltinType::ObjCSel:
#define IMAGE_TYPE(ImgType, Id, SingletonId, Access, Suffix) \
  case BuiltinType::Id:
#include "clang/Basic/OpenCLImageTypes.def"
#define EXT_OPAQUE_TYPE(ExtType, Id, Ext) \
  case BuiltinType::Id:
#include "clang/Basic/OpenCLExtensionTypes.def"
  case BuiltinType::OCLSampler:
  case BuiltinType::OCLEvent:
  case BuiltinType::OCLClkEvent:
  case BuiltinType::OCLQueue:
  case BuiltinType::OCLReserveID:
#define SVE_TYPE(Name, Id, SingletonId) \
  case BuiltinType::Id:
#include "clang/Basic/AArch64SVEACLETypes.def"
  case BuiltinType::BuiltinFn:
  case BuiltinType::OMPArraySection:
<<<<<<< HEAD
  case BuiltinType::OSSArraySection:
=======
  case BuiltinType::OMPArrayShaping:
  case BuiltinType::OMPIterator:
>>>>>>> 7d416743
    return TST_unspecified;
  }

  llvm_unreachable("Invalid BuiltinType Kind!");
}

TypeLoc TypeLoc::IgnoreParensImpl(TypeLoc TL) {
  while (ParenTypeLoc PTL = TL.getAs<ParenTypeLoc>())
    TL = PTL.getInnerLoc();
  return TL;
}

SourceLocation TypeLoc::findNullabilityLoc() const {
  if (auto ATL = getAs<AttributedTypeLoc>()) {
    const Attr *A = ATL.getAttr();
    if (A && (isa<TypeNullableAttr>(A) || isa<TypeNonNullAttr>(A) ||
              isa<TypeNullUnspecifiedAttr>(A)))
      return A->getLocation();
  }

  return {};
}

TypeLoc TypeLoc::findExplicitQualifierLoc() const {
  // Qualified types.
  if (auto qual = getAs<QualifiedTypeLoc>())
    return qual;

  TypeLoc loc = IgnoreParens();

  // Attributed types.
  if (auto attr = loc.getAs<AttributedTypeLoc>()) {
    if (attr.isQualifier()) return attr;
    return attr.getModifiedLoc().findExplicitQualifierLoc();
  }

  // C11 _Atomic types.
  if (auto atomic = loc.getAs<AtomicTypeLoc>()) {
    return atomic;
  }

  return {};
}

void ObjCTypeParamTypeLoc::initializeLocal(ASTContext &Context,
                                           SourceLocation Loc) {
  setNameLoc(Loc);
  if (!getNumProtocols()) return;

  setProtocolLAngleLoc(Loc);
  setProtocolRAngleLoc(Loc);
  for (unsigned i = 0, e = getNumProtocols(); i != e; ++i)
    setProtocolLoc(i, Loc);
}

void ObjCObjectTypeLoc::initializeLocal(ASTContext &Context,
                                        SourceLocation Loc) {
  setHasBaseTypeAsWritten(true);
  setTypeArgsLAngleLoc(Loc);
  setTypeArgsRAngleLoc(Loc);
  for (unsigned i = 0, e = getNumTypeArgs(); i != e; ++i) {
    setTypeArgTInfo(i,
                   Context.getTrivialTypeSourceInfo(
                     getTypePtr()->getTypeArgsAsWritten()[i], Loc));
  }
  setProtocolLAngleLoc(Loc);
  setProtocolRAngleLoc(Loc);
  for (unsigned i = 0, e = getNumProtocols(); i != e; ++i)
    setProtocolLoc(i, Loc);
}

SourceRange AttributedTypeLoc::getLocalSourceRange() const {
  // Note that this does *not* include the range of the attribute
  // enclosure, e.g.:
  //    __attribute__((foo(bar)))
  //    ^~~~~~~~~~~~~~~        ~~
  // or
  //    [[foo(bar)]]
  //    ^~        ~~
  // That enclosure doesn't necessarily belong to a single attribute
  // anyway.
  return getAttr() ? getAttr()->getRange() : SourceRange();
}

void TypeOfTypeLoc::initializeLocal(ASTContext &Context,
                                       SourceLocation Loc) {
  TypeofLikeTypeLoc<TypeOfTypeLoc, TypeOfType, TypeOfTypeLocInfo>
      ::initializeLocal(Context, Loc);
  this->getLocalData()->UnderlyingTInfo = Context.getTrivialTypeSourceInfo(
      getUnderlyingType(), Loc);
}

void UnaryTransformTypeLoc::initializeLocal(ASTContext &Context,
                                       SourceLocation Loc) {
    setKWLoc(Loc);
    setRParenLoc(Loc);
    setLParenLoc(Loc);
    this->setUnderlyingTInfo(
        Context.getTrivialTypeSourceInfo(getTypePtr()->getBaseType(), Loc));
}

void ElaboratedTypeLoc::initializeLocal(ASTContext &Context,
                                        SourceLocation Loc) {
  setElaboratedKeywordLoc(Loc);
  NestedNameSpecifierLocBuilder Builder;
  Builder.MakeTrivial(Context, getTypePtr()->getQualifier(), Loc);
  setQualifierLoc(Builder.getWithLocInContext(Context));
}

void DependentNameTypeLoc::initializeLocal(ASTContext &Context,
                                           SourceLocation Loc) {
  setElaboratedKeywordLoc(Loc);
  NestedNameSpecifierLocBuilder Builder;
  Builder.MakeTrivial(Context, getTypePtr()->getQualifier(), Loc);
  setQualifierLoc(Builder.getWithLocInContext(Context));
  setNameLoc(Loc);
}

void
DependentTemplateSpecializationTypeLoc::initializeLocal(ASTContext &Context,
                                                        SourceLocation Loc) {
  setElaboratedKeywordLoc(Loc);
  if (getTypePtr()->getQualifier()) {
    NestedNameSpecifierLocBuilder Builder;
    Builder.MakeTrivial(Context, getTypePtr()->getQualifier(), Loc);
    setQualifierLoc(Builder.getWithLocInContext(Context));
  } else {
    setQualifierLoc(NestedNameSpecifierLoc());
  }
  setTemplateKeywordLoc(Loc);
  setTemplateNameLoc(Loc);
  setLAngleLoc(Loc);
  setRAngleLoc(Loc);
  TemplateSpecializationTypeLoc::initializeArgLocs(Context, getNumArgs(),
                                                   getTypePtr()->getArgs(),
                                                   getArgInfos(), Loc);
}

void TemplateSpecializationTypeLoc::initializeArgLocs(ASTContext &Context,
                                                      unsigned NumArgs,
                                                  const TemplateArgument *Args,
                                              TemplateArgumentLocInfo *ArgInfos,
                                                      SourceLocation Loc) {
  for (unsigned i = 0, e = NumArgs; i != e; ++i) {
    switch (Args[i].getKind()) {
    case TemplateArgument::Null:
      llvm_unreachable("Impossible TemplateArgument");

    case TemplateArgument::Integral:
    case TemplateArgument::Declaration:
    case TemplateArgument::NullPtr:
      ArgInfos[i] = TemplateArgumentLocInfo();
      break;

    case TemplateArgument::Expression:
      ArgInfos[i] = TemplateArgumentLocInfo(Args[i].getAsExpr());
      break;

    case TemplateArgument::Type:
      ArgInfos[i] = TemplateArgumentLocInfo(
                          Context.getTrivialTypeSourceInfo(Args[i].getAsType(),
                                                           Loc));
      break;

    case TemplateArgument::Template:
    case TemplateArgument::TemplateExpansion: {
      NestedNameSpecifierLocBuilder Builder;
      TemplateName Template = Args[i].getAsTemplateOrTemplatePattern();
      if (DependentTemplateName *DTN = Template.getAsDependentTemplateName())
        Builder.MakeTrivial(Context, DTN->getQualifier(), Loc);
      else if (QualifiedTemplateName *QTN = Template.getAsQualifiedTemplateName())
        Builder.MakeTrivial(Context, QTN->getQualifier(), Loc);

      ArgInfos[i] = TemplateArgumentLocInfo(
          Builder.getWithLocInContext(Context), Loc,
          Args[i].getKind() == TemplateArgument::Template ? SourceLocation()
                                                          : Loc);
      break;
    }

    case TemplateArgument::Pack:
      ArgInfos[i] = TemplateArgumentLocInfo();
      break;
    }
  }
}

DeclarationNameInfo AutoTypeLoc::getConceptNameInfo() const {
  return DeclarationNameInfo(getNamedConcept()->getDeclName(),
                             getLocalData()->ConceptNameLoc);
}

void AutoTypeLoc::initializeLocal(ASTContext &Context, SourceLocation Loc) {
  setNestedNameSpecifierLoc(NestedNameSpecifierLoc());
  setTemplateKWLoc(Loc);
  setConceptNameLoc(Loc);
  setFoundDecl(nullptr);
  setRAngleLoc(Loc);
  setLAngleLoc(Loc);
  TemplateSpecializationTypeLoc::initializeArgLocs(Context, getNumArgs(),
                                                   getTypePtr()->getArgs(),
                                                   getArgInfos(), Loc);
  setNameLoc(Loc);
}


namespace {

  class GetContainedAutoTypeLocVisitor :
    public TypeLocVisitor<GetContainedAutoTypeLocVisitor, TypeLoc> {
  public:
    using TypeLocVisitor<GetContainedAutoTypeLocVisitor, TypeLoc>::Visit;

    TypeLoc VisitAutoTypeLoc(AutoTypeLoc TL) {
      return TL;
    }

    // Only these types can contain the desired 'auto' type.

    TypeLoc VisitElaboratedTypeLoc(ElaboratedTypeLoc T) {
      return Visit(T.getNamedTypeLoc());
    }

    TypeLoc VisitQualifiedTypeLoc(QualifiedTypeLoc T) {
      return Visit(T.getUnqualifiedLoc());
    }

    TypeLoc VisitPointerTypeLoc(PointerTypeLoc T) {
      return Visit(T.getPointeeLoc());
    }

    TypeLoc VisitBlockPointerTypeLoc(BlockPointerTypeLoc T) {
      return Visit(T.getPointeeLoc());
    }

    TypeLoc VisitReferenceTypeLoc(ReferenceTypeLoc T) {
      return Visit(T.getPointeeLoc());
    }

    TypeLoc VisitMemberPointerTypeLoc(MemberPointerTypeLoc T) {
      return Visit(T.getPointeeLoc());
    }

    TypeLoc VisitArrayTypeLoc(ArrayTypeLoc T) {
      return Visit(T.getElementLoc());
    }

    TypeLoc VisitFunctionTypeLoc(FunctionTypeLoc T) {
      return Visit(T.getReturnLoc());
    }

    TypeLoc VisitParenTypeLoc(ParenTypeLoc T) {
      return Visit(T.getInnerLoc());
    }

    TypeLoc VisitAttributedTypeLoc(AttributedTypeLoc T) {
      return Visit(T.getModifiedLoc());
    }

    TypeLoc VisitMacroQualifiedTypeLoc(MacroQualifiedTypeLoc T) {
      return Visit(T.getInnerLoc());
    }

    TypeLoc VisitAdjustedTypeLoc(AdjustedTypeLoc T) {
      return Visit(T.getOriginalLoc());
    }

    TypeLoc VisitPackExpansionTypeLoc(PackExpansionTypeLoc T) {
      return Visit(T.getPatternLoc());
    }
  };

} // namespace

AutoTypeLoc TypeLoc::getContainedAutoTypeLoc() const {
  TypeLoc Res = GetContainedAutoTypeLocVisitor().Visit(*this);
  if (Res.isNull())
    return AutoTypeLoc();
  return Res.getAs<AutoTypeLoc>();
}<|MERGE_RESOLUTION|>--- conflicted
+++ resolved
@@ -404,12 +404,10 @@
 #include "clang/Basic/AArch64SVEACLETypes.def"
   case BuiltinType::BuiltinFn:
   case BuiltinType::OMPArraySection:
-<<<<<<< HEAD
-  case BuiltinType::OSSArraySection:
-=======
   case BuiltinType::OMPArrayShaping:
   case BuiltinType::OMPIterator:
->>>>>>> 7d416743
+    // OmpSs
+  case BuiltinType::OSSArraySection:
     return TST_unspecified;
   }
 
