--- conflicted
+++ resolved
@@ -1522,7 +1522,6 @@
   OS << "]";
 }
 
-<<<<<<< HEAD
 // OmpSs
 void StmtPrinter::VisitOSSArraySectionExpr(OSSArraySectionExpr *Node) {
   PrintExpr(Node->getBase());
@@ -1540,13 +1539,12 @@
 void StmtPrinter::VisitOSSArrayShapingExpr(OSSArrayShapingExpr *Node) {
   for (auto *S : Node->getShapes()) {
     OS << "[";
-    PrintExpr(cast<Expr>(S));
+    PrintExpr(S);
     OS << "]";
   }
   PrintExpr(Node->getBase());
 }
 
-=======
 void StmtPrinter::VisitOMPArrayShapingExpr(OMPArrayShapingExpr *Node) {
   OS << "(";
   for (Expr *E : Node->getDimensions()) {
@@ -1578,7 +1576,6 @@
   OS << ")";
 }
 
->>>>>>> 7d416743
 void StmtPrinter::PrintCallArgs(CallExpr *Call) {
   for (unsigned i = 0, e = Call->getNumArgs(); i != e; ++i) {
     if (isa<CXXDefaultArgExpr>(Call->getArg(i))) {
