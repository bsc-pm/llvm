//===- StmtPrinter.cpp - Printing implementation for Stmt ASTs ------------===//
//
// Part of the LLVM Project, under the Apache License v2.0 with LLVM Exceptions.
// See https://llvm.org/LICENSE.txt for license information.
// SPDX-License-Identifier: Apache-2.0 WITH LLVM-exception
//
//===----------------------------------------------------------------------===//
//
// This file implements the Stmt::dumpPretty/Stmt::printPretty methods, which
// pretty print the AST back out to C code.
//
//===----------------------------------------------------------------------===//

#include "clang/AST/ASTContext.h"
#include "clang/AST/Attr.h"
#include "clang/AST/Decl.h"
#include "clang/AST/DeclBase.h"
#include "clang/AST/DeclCXX.h"
#include "clang/AST/DeclObjC.h"
#include "clang/AST/DeclOpenMP.h"
#include "clang/AST/DeclOmpSs.h"
#include "clang/AST/DeclTemplate.h"
#include "clang/AST/Expr.h"
#include "clang/AST/ExprCXX.h"
#include "clang/AST/ExprObjC.h"
#include "clang/AST/ExprOpenMP.h"
#include "clang/AST/ExprOmpSs.h"
#include "clang/AST/NestedNameSpecifier.h"
#include "clang/AST/OpenMPClause.h"
#include "clang/AST/OmpSsClause.h"
#include "clang/AST/PrettyPrinter.h"
#include "clang/AST/Stmt.h"
#include "clang/AST/StmtCXX.h"
#include "clang/AST/StmtObjC.h"
#include "clang/AST/StmtOpenMP.h"
#include "clang/AST/StmtVisitor.h"
#include "clang/AST/TemplateBase.h"
#include "clang/AST/Type.h"
#include "clang/Basic/CharInfo.h"
#include "clang/Basic/ExpressionTraits.h"
#include "clang/Basic/IdentifierTable.h"
#include "clang/Basic/JsonSupport.h"
#include "clang/Basic/LLVM.h"
#include "clang/Basic/Lambda.h"
#include "clang/Basic/OpenMPKinds.h"
#include "clang/Basic/OperatorKinds.h"
#include "clang/Basic/SourceLocation.h"
#include "clang/Basic/TypeTraits.h"
#include "clang/Lex/Lexer.h"
#include "llvm/ADT/ArrayRef.h"
#include "llvm/ADT/SmallString.h"
#include "llvm/ADT/SmallVector.h"
#include "llvm/ADT/StringExtras.h"
#include "llvm/ADT/StringRef.h"
#include "llvm/Support/Casting.h"
#include "llvm/Support/Compiler.h"
#include "llvm/Support/ErrorHandling.h"
#include "llvm/Support/raw_ostream.h"
#include <cassert>
#include <string>

using namespace clang;

//===----------------------------------------------------------------------===//
// StmtPrinter Visitor
//===----------------------------------------------------------------------===//

namespace {

  class StmtPrinter : public StmtVisitor<StmtPrinter> {
    raw_ostream &OS;
    unsigned IndentLevel;
    PrinterHelper* Helper;
    PrintingPolicy Policy;
    std::string NL;
    const ASTContext *Context;

  public:
    StmtPrinter(raw_ostream &os, PrinterHelper *helper,
                const PrintingPolicy &Policy, unsigned Indentation = 0,
                StringRef NL = "\n", const ASTContext *Context = nullptr)
        : OS(os), IndentLevel(Indentation), Helper(helper), Policy(Policy),
          NL(NL), Context(Context) {}

    void PrintStmt(Stmt *S) { PrintStmt(S, Policy.Indentation); }

    void PrintStmt(Stmt *S, int SubIndent) {
      IndentLevel += SubIndent;
      if (S && isa<Expr>(S)) {
        // If this is an expr used in a stmt context, indent and newline it.
        Indent();
        Visit(S);
        OS << ";" << NL;
      } else if (S) {
        Visit(S);
      } else {
        Indent() << "<<<NULL STATEMENT>>>" << NL;
      }
      IndentLevel -= SubIndent;
    }

    void PrintInitStmt(Stmt *S, unsigned PrefixWidth) {
      // FIXME: Cope better with odd prefix widths.
      IndentLevel += (PrefixWidth + 1) / 2;
      if (auto *DS = dyn_cast<DeclStmt>(S))
        PrintRawDeclStmt(DS);
      else
        PrintExpr(cast<Expr>(S));
      OS << "; ";
      IndentLevel -= (PrefixWidth + 1) / 2;
    }

    void PrintControlledStmt(Stmt *S) {
      if (auto *CS = dyn_cast<CompoundStmt>(S)) {
        OS << " ";
        PrintRawCompoundStmt(CS);
        OS << NL;
      } else {
        OS << NL;
        PrintStmt(S);
      }
    }

    void PrintRawCompoundStmt(CompoundStmt *S);
    void PrintRawDecl(Decl *D);
    void PrintRawDeclStmt(const DeclStmt *S);
    void PrintRawIfStmt(IfStmt *If);
    void PrintRawCXXCatchStmt(CXXCatchStmt *Catch);
    void PrintCallArgs(CallExpr *E);
    void PrintRawSEHExceptHandler(SEHExceptStmt *S);
    void PrintRawSEHFinallyStmt(SEHFinallyStmt *S);
    void PrintOMPExecutableDirective(OMPExecutableDirective *S,
                                     bool ForceNoStmt = false);
<<<<<<< HEAD
    // OmpSs
    void PrintOSSExecutableDirective(OSSExecutableDirective *S);
    void PrintOSSLoopDirective(OSSLoopDirective *S);
=======
    void PrintFPPragmas(CompoundStmt *S);
>>>>>>> 2fde26df

    void PrintExpr(Expr *E) {
      if (E)
        Visit(E);
      else
        OS << "<null expr>";
    }

    raw_ostream &Indent(int Delta = 0) {
      for (int i = 0, e = IndentLevel+Delta; i < e; ++i)
        OS << "  ";
      return OS;
    }

    void Visit(Stmt* S) {
      if (Helper && Helper->handledStmt(S,OS))
          return;
      else StmtVisitor<StmtPrinter>::Visit(S);
    }

    void VisitStmt(Stmt *Node) LLVM_ATTRIBUTE_UNUSED {
      Indent() << "<<unknown stmt type>>" << NL;
    }

    void VisitExpr(Expr *Node) LLVM_ATTRIBUTE_UNUSED {
      OS << "<<unknown expr type>>";
    }

    void VisitCXXNamedCastExpr(CXXNamedCastExpr *Node);

#define ABSTRACT_STMT(CLASS)
#define STMT(CLASS, PARENT) \
    void Visit##CLASS(CLASS *Node);
#include "clang/AST/StmtNodes.inc"
  };

} // namespace

//===----------------------------------------------------------------------===//
//  Stmt printing methods.
//===----------------------------------------------------------------------===//

/// PrintRawCompoundStmt - Print a compound stmt without indenting the {, and
/// with no newline after the }.
void StmtPrinter::PrintRawCompoundStmt(CompoundStmt *Node) {
  OS << "{" << NL;
  PrintFPPragmas(Node);
  for (auto *I : Node->body())
    PrintStmt(I);

  Indent() << "}";
}

void StmtPrinter::PrintFPPragmas(CompoundStmt *S) {
  if (!S->hasStoredFPFeatures())
    return;
  FPOptionsOverride FPO = S->getStoredFPFeatures();
  bool FEnvAccess = false;
  if (FPO.hasAllowFEnvAccessOverride()) {
    FEnvAccess = FPO.getAllowFEnvAccessOverride();
    Indent() << "#pragma STDC FENV_ACCESS " << (FEnvAccess ? "ON" : "OFF")
             << NL;
  }
  if (FPO.hasSpecifiedExceptionModeOverride()) {
    LangOptions::FPExceptionModeKind EM =
        FPO.getSpecifiedExceptionModeOverride();
    if (!FEnvAccess || EM != LangOptions::FPE_Strict) {
      Indent() << "#pragma clang fp exceptions(";
      switch (FPO.getSpecifiedExceptionModeOverride()) {
      default:
        break;
      case LangOptions::FPE_Ignore:
        OS << "ignore";
        break;
      case LangOptions::FPE_MayTrap:
        OS << "maytrap";
        break;
      case LangOptions::FPE_Strict:
        OS << "strict";
        break;
      }
      OS << ")\n";
    }
  }
  if (FPO.hasConstRoundingModeOverride()) {
    LangOptions::RoundingMode RM = FPO.getConstRoundingModeOverride();
    Indent() << "#pragma STDC FENV_ROUND ";
    switch (RM) {
    case llvm::RoundingMode::TowardZero:
      OS << "FE_TOWARDZERO";
      break;
    case llvm::RoundingMode::NearestTiesToEven:
      OS << "FE_TONEAREST";
      break;
    case llvm::RoundingMode::TowardPositive:
      OS << "FE_UPWARD";
      break;
    case llvm::RoundingMode::TowardNegative:
      OS << "FE_DOWNWARD";
      break;
    case llvm::RoundingMode::NearestTiesToAway:
      OS << "FE_TONEARESTFROMZERO";
      break;
    case llvm::RoundingMode::Dynamic:
      OS << "FE_DYNAMIC";
      break;
    default:
      llvm_unreachable("Invalid rounding mode");
    }
    OS << NL;
  }
}

void StmtPrinter::PrintRawDecl(Decl *D) {
  D->print(OS, Policy, IndentLevel);
}

void StmtPrinter::PrintRawDeclStmt(const DeclStmt *S) {
  SmallVector<Decl *, 2> Decls(S->decls());
  Decl::printGroup(Decls.data(), Decls.size(), OS, Policy, IndentLevel);
}

void StmtPrinter::VisitNullStmt(NullStmt *Node) {
  Indent() << ";" << NL;
}

void StmtPrinter::VisitDeclStmt(DeclStmt *Node) {
  Indent();
  PrintRawDeclStmt(Node);
  OS << ";" << NL;
}

void StmtPrinter::VisitCompoundStmt(CompoundStmt *Node) {
  Indent();
  PrintRawCompoundStmt(Node);
  OS << "" << NL;
}

void StmtPrinter::VisitCaseStmt(CaseStmt *Node) {
  Indent(-1) << "case ";
  PrintExpr(Node->getLHS());
  if (Node->getRHS()) {
    OS << " ... ";
    PrintExpr(Node->getRHS());
  }
  OS << ":" << NL;

  PrintStmt(Node->getSubStmt(), 0);
}

void StmtPrinter::VisitDefaultStmt(DefaultStmt *Node) {
  Indent(-1) << "default:" << NL;
  PrintStmt(Node->getSubStmt(), 0);
}

void StmtPrinter::VisitLabelStmt(LabelStmt *Node) {
  Indent(-1) << Node->getName() << ":" << NL;
  PrintStmt(Node->getSubStmt(), 0);
}

void StmtPrinter::VisitAttributedStmt(AttributedStmt *Node) {
  for (const auto *Attr : Node->getAttrs()) {
    Attr->printPretty(OS, Policy);
  }

  PrintStmt(Node->getSubStmt(), 0);
}

void StmtPrinter::PrintRawIfStmt(IfStmt *If) {
  if (If->isConsteval()) {
    OS << "if ";
    if (If->isNegatedConsteval())
      OS << "!";
    OS << "consteval";
    OS << NL;
    PrintStmt(If->getThen());
    if (Stmt *Else = If->getElse()) {
      Indent();
      OS << "else";
      PrintStmt(Else);
      OS << NL;
    }
    return;
  }

  OS << "if (";
  if (If->getInit())
    PrintInitStmt(If->getInit(), 4);
  if (const DeclStmt *DS = If->getConditionVariableDeclStmt())
    PrintRawDeclStmt(DS);
  else
    PrintExpr(If->getCond());
  OS << ')';

  if (auto *CS = dyn_cast<CompoundStmt>(If->getThen())) {
    OS << ' ';
    PrintRawCompoundStmt(CS);
    OS << (If->getElse() ? " " : NL);
  } else {
    OS << NL;
    PrintStmt(If->getThen());
    if (If->getElse()) Indent();
  }

  if (Stmt *Else = If->getElse()) {
    OS << "else";

    if (auto *CS = dyn_cast<CompoundStmt>(Else)) {
      OS << ' ';
      PrintRawCompoundStmt(CS);
      OS << NL;
    } else if (auto *ElseIf = dyn_cast<IfStmt>(Else)) {
      OS << ' ';
      PrintRawIfStmt(ElseIf);
    } else {
      OS << NL;
      PrintStmt(If->getElse());
    }
  }
}

void StmtPrinter::VisitIfStmt(IfStmt *If) {
  Indent();
  PrintRawIfStmt(If);
}

void StmtPrinter::VisitSwitchStmt(SwitchStmt *Node) {
  Indent() << "switch (";
  if (Node->getInit())
    PrintInitStmt(Node->getInit(), 8);
  if (const DeclStmt *DS = Node->getConditionVariableDeclStmt())
    PrintRawDeclStmt(DS);
  else
    PrintExpr(Node->getCond());
  OS << ")";
  PrintControlledStmt(Node->getBody());
}

void StmtPrinter::VisitWhileStmt(WhileStmt *Node) {
  Indent() << "while (";
  if (const DeclStmt *DS = Node->getConditionVariableDeclStmt())
    PrintRawDeclStmt(DS);
  else
    PrintExpr(Node->getCond());
  OS << ")" << NL;
  PrintStmt(Node->getBody());
}

void StmtPrinter::VisitDoStmt(DoStmt *Node) {
  Indent() << "do ";
  if (auto *CS = dyn_cast<CompoundStmt>(Node->getBody())) {
    PrintRawCompoundStmt(CS);
    OS << " ";
  } else {
    OS << NL;
    PrintStmt(Node->getBody());
    Indent();
  }

  OS << "while (";
  PrintExpr(Node->getCond());
  OS << ");" << NL;
}

void StmtPrinter::VisitForStmt(ForStmt *Node) {
  Indent() << "for (";
  if (Node->getInit())
    PrintInitStmt(Node->getInit(), 5);
  else
    OS << (Node->getCond() ? "; " : ";");
  if (Node->getCond())
    PrintExpr(Node->getCond());
  OS << ";";
  if (Node->getInc()) {
    OS << " ";
    PrintExpr(Node->getInc());
  }
  OS << ")";
  PrintControlledStmt(Node->getBody());
}

void StmtPrinter::VisitObjCForCollectionStmt(ObjCForCollectionStmt *Node) {
  Indent() << "for (";
  if (auto *DS = dyn_cast<DeclStmt>(Node->getElement()))
    PrintRawDeclStmt(DS);
  else
    PrintExpr(cast<Expr>(Node->getElement()));
  OS << " in ";
  PrintExpr(Node->getCollection());
  OS << ")";
  PrintControlledStmt(Node->getBody());
}

void StmtPrinter::VisitCXXForRangeStmt(CXXForRangeStmt *Node) {
  Indent() << "for (";
  if (Node->getInit())
    PrintInitStmt(Node->getInit(), 5);
  PrintingPolicy SubPolicy(Policy);
  SubPolicy.SuppressInitializers = true;
  Node->getLoopVariable()->print(OS, SubPolicy, IndentLevel);
  OS << " : ";
  PrintExpr(Node->getRangeInit());
  OS << ")";
  PrintControlledStmt(Node->getBody());
}

void StmtPrinter::VisitMSDependentExistsStmt(MSDependentExistsStmt *Node) {
  Indent();
  if (Node->isIfExists())
    OS << "__if_exists (";
  else
    OS << "__if_not_exists (";

  if (NestedNameSpecifier *Qualifier
        = Node->getQualifierLoc().getNestedNameSpecifier())
    Qualifier->print(OS, Policy);

  OS << Node->getNameInfo() << ") ";

  PrintRawCompoundStmt(Node->getSubStmt());
}

void StmtPrinter::VisitGotoStmt(GotoStmt *Node) {
  Indent() << "goto " << Node->getLabel()->getName() << ";";
  if (Policy.IncludeNewlines) OS << NL;
}

void StmtPrinter::VisitIndirectGotoStmt(IndirectGotoStmt *Node) {
  Indent() << "goto *";
  PrintExpr(Node->getTarget());
  OS << ";";
  if (Policy.IncludeNewlines) OS << NL;
}

void StmtPrinter::VisitContinueStmt(ContinueStmt *Node) {
  Indent() << "continue;";
  if (Policy.IncludeNewlines) OS << NL;
}

void StmtPrinter::VisitBreakStmt(BreakStmt *Node) {
  Indent() << "break;";
  if (Policy.IncludeNewlines) OS << NL;
}

void StmtPrinter::VisitReturnStmt(ReturnStmt *Node) {
  Indent() << "return";
  if (Node->getRetValue()) {
    OS << " ";
    PrintExpr(Node->getRetValue());
  }
  OS << ";";
  if (Policy.IncludeNewlines) OS << NL;
}

void StmtPrinter::VisitGCCAsmStmt(GCCAsmStmt *Node) {
  Indent() << "asm ";

  if (Node->isVolatile())
    OS << "volatile ";

  if (Node->isAsmGoto())
    OS << "goto ";

  OS << "(";
  VisitStringLiteral(Node->getAsmString());

  // Outputs
  if (Node->getNumOutputs() != 0 || Node->getNumInputs() != 0 ||
      Node->getNumClobbers() != 0 || Node->getNumLabels() != 0)
    OS << " : ";

  for (unsigned i = 0, e = Node->getNumOutputs(); i != e; ++i) {
    if (i != 0)
      OS << ", ";

    if (!Node->getOutputName(i).empty()) {
      OS << '[';
      OS << Node->getOutputName(i);
      OS << "] ";
    }

    VisitStringLiteral(Node->getOutputConstraintLiteral(i));
    OS << " (";
    Visit(Node->getOutputExpr(i));
    OS << ")";
  }

  // Inputs
  if (Node->getNumInputs() != 0 || Node->getNumClobbers() != 0 ||
      Node->getNumLabels() != 0)
    OS << " : ";

  for (unsigned i = 0, e = Node->getNumInputs(); i != e; ++i) {
    if (i != 0)
      OS << ", ";

    if (!Node->getInputName(i).empty()) {
      OS << '[';
      OS << Node->getInputName(i);
      OS << "] ";
    }

    VisitStringLiteral(Node->getInputConstraintLiteral(i));
    OS << " (";
    Visit(Node->getInputExpr(i));
    OS << ")";
  }

  // Clobbers
  if (Node->getNumClobbers() != 0 || Node->getNumLabels())
    OS << " : ";

  for (unsigned i = 0, e = Node->getNumClobbers(); i != e; ++i) {
    if (i != 0)
      OS << ", ";

    VisitStringLiteral(Node->getClobberStringLiteral(i));
  }

  // Labels
  if (Node->getNumLabels() != 0)
    OS << " : ";

  for (unsigned i = 0, e = Node->getNumLabels(); i != e; ++i) {
    if (i != 0)
      OS << ", ";
    OS << Node->getLabelName(i);
  }

  OS << ");";
  if (Policy.IncludeNewlines) OS << NL;
}

void StmtPrinter::VisitMSAsmStmt(MSAsmStmt *Node) {
  // FIXME: Implement MS style inline asm statement printer.
  Indent() << "__asm ";
  if (Node->hasBraces())
    OS << "{" << NL;
  OS << Node->getAsmString() << NL;
  if (Node->hasBraces())
    Indent() << "}" << NL;
}

void StmtPrinter::VisitCapturedStmt(CapturedStmt *Node) {
  PrintStmt(Node->getCapturedDecl()->getBody());
}

void StmtPrinter::VisitObjCAtTryStmt(ObjCAtTryStmt *Node) {
  Indent() << "@try";
  if (auto *TS = dyn_cast<CompoundStmt>(Node->getTryBody())) {
    PrintRawCompoundStmt(TS);
    OS << NL;
  }

  for (ObjCAtCatchStmt *catchStmt : Node->catch_stmts()) {
    Indent() << "@catch(";
    if (Decl *DS = catchStmt->getCatchParamDecl())
      PrintRawDecl(DS);
    OS << ")";
    if (auto *CS = dyn_cast<CompoundStmt>(catchStmt->getCatchBody())) {
      PrintRawCompoundStmt(CS);
      OS << NL;
    }
  }

  if (auto *FS = static_cast<ObjCAtFinallyStmt *>(Node->getFinallyStmt())) {
    Indent() << "@finally";
    PrintRawCompoundStmt(dyn_cast<CompoundStmt>(FS->getFinallyBody()));
    OS << NL;
  }
}

void StmtPrinter::VisitObjCAtFinallyStmt(ObjCAtFinallyStmt *Node) {
}

void StmtPrinter::VisitObjCAtCatchStmt (ObjCAtCatchStmt *Node) {
  Indent() << "@catch (...) { /* todo */ } " << NL;
}

void StmtPrinter::VisitObjCAtThrowStmt(ObjCAtThrowStmt *Node) {
  Indent() << "@throw";
  if (Node->getThrowExpr()) {
    OS << " ";
    PrintExpr(Node->getThrowExpr());
  }
  OS << ";" << NL;
}

void StmtPrinter::VisitObjCAvailabilityCheckExpr(
    ObjCAvailabilityCheckExpr *Node) {
  OS << "@available(...)";
}

void StmtPrinter::VisitObjCAtSynchronizedStmt(ObjCAtSynchronizedStmt *Node) {
  Indent() << "@synchronized (";
  PrintExpr(Node->getSynchExpr());
  OS << ")";
  PrintRawCompoundStmt(Node->getSynchBody());
  OS << NL;
}

void StmtPrinter::VisitObjCAutoreleasePoolStmt(ObjCAutoreleasePoolStmt *Node) {
  Indent() << "@autoreleasepool";
  PrintRawCompoundStmt(dyn_cast<CompoundStmt>(Node->getSubStmt()));
  OS << NL;
}

void StmtPrinter::PrintRawCXXCatchStmt(CXXCatchStmt *Node) {
  OS << "catch (";
  if (Decl *ExDecl = Node->getExceptionDecl())
    PrintRawDecl(ExDecl);
  else
    OS << "...";
  OS << ") ";
  PrintRawCompoundStmt(cast<CompoundStmt>(Node->getHandlerBlock()));
}

void StmtPrinter::VisitCXXCatchStmt(CXXCatchStmt *Node) {
  Indent();
  PrintRawCXXCatchStmt(Node);
  OS << NL;
}

void StmtPrinter::VisitCXXTryStmt(CXXTryStmt *Node) {
  Indent() << "try ";
  PrintRawCompoundStmt(Node->getTryBlock());
  for (unsigned i = 0, e = Node->getNumHandlers(); i < e; ++i) {
    OS << " ";
    PrintRawCXXCatchStmt(Node->getHandler(i));
  }
  OS << NL;
}

void StmtPrinter::VisitSEHTryStmt(SEHTryStmt *Node) {
  Indent() << (Node->getIsCXXTry() ? "try " : "__try ");
  PrintRawCompoundStmt(Node->getTryBlock());
  SEHExceptStmt *E = Node->getExceptHandler();
  SEHFinallyStmt *F = Node->getFinallyHandler();
  if(E)
    PrintRawSEHExceptHandler(E);
  else {
    assert(F && "Must have a finally block...");
    PrintRawSEHFinallyStmt(F);
  }
  OS << NL;
}

void StmtPrinter::PrintRawSEHFinallyStmt(SEHFinallyStmt *Node) {
  OS << "__finally ";
  PrintRawCompoundStmt(Node->getBlock());
  OS << NL;
}

void StmtPrinter::PrintRawSEHExceptHandler(SEHExceptStmt *Node) {
  OS << "__except (";
  VisitExpr(Node->getFilterExpr());
  OS << ")" << NL;
  PrintRawCompoundStmt(Node->getBlock());
  OS << NL;
}

void StmtPrinter::VisitSEHExceptStmt(SEHExceptStmt *Node) {
  Indent();
  PrintRawSEHExceptHandler(Node);
  OS << NL;
}

void StmtPrinter::VisitSEHFinallyStmt(SEHFinallyStmt *Node) {
  Indent();
  PrintRawSEHFinallyStmt(Node);
  OS << NL;
}

void StmtPrinter::VisitSEHLeaveStmt(SEHLeaveStmt *Node) {
  Indent() << "__leave;";
  if (Policy.IncludeNewlines) OS << NL;
}
//===----------------------------------------------------------------------===//
//  OmpSs clauses printing methods
//===----------------------------------------------------------------------===//

namespace {

class OSSClausePrinter : public OSSClauseVisitor<OSSClausePrinter> {
  raw_ostream &OS;
  const PrintingPolicy &Policy;

  /// Process clauses with list of variables.
  template <typename T>
  void VisitOSSClauseList(T *Node, char StartSym);

public:
  OSSClausePrinter(raw_ostream &OS, const PrintingPolicy &Policy)
      : OS(OS), Policy(Policy) {}

#define OMPSS_CLAUSE(Name, Class)                              \
  void Visit##Class(Class *S);
#include "clang/Basic/OmpSsKinds.def"
};

} // namespace

template<typename T>
void OSSClausePrinter::VisitOSSClauseList(T *Node, char StartSym) {
  for (typename T::varlist_iterator I = Node->varlist_begin(),
                                    E = Node->varlist_end();
       I != E; ++I) {
    assert(*I && "Expected non-null Stmt");
    OS << (I == Node->varlist_begin() ? StartSym : ',');
    if (auto *DRE = dyn_cast<DeclRefExpr>(*I)) {
        DRE->getDecl()->printQualifiedName(OS);
    } else
      (*I)->printPretty(OS, nullptr, Policy, 0);
  }
}

void OSSClausePrinter::VisitOSSIfClause(OSSIfClause *Node) {
  OS << "if(";
  Node->getCondition()->printPretty(OS, nullptr, Policy, 0);
  OS << ")";
}

void OSSClausePrinter::VisitOSSFinalClause(OSSFinalClause *Node) {
  OS << "final(";
  Node->getCondition()->printPretty(OS, nullptr, Policy, 0);
  OS << ")";
}

void OSSClausePrinter::VisitOSSCostClause(OSSCostClause *Node) {
  OS << "cost(";
  Node->getExpression()->printPretty(OS, nullptr, Policy, 0);
  OS << ")";
}

void OSSClausePrinter::VisitOSSPriorityClause(OSSPriorityClause *Node) {
  OS << "priority(";
  Node->getExpression()->printPretty(OS, nullptr, Policy, 0);
  OS << ")";
}

void OSSClausePrinter::VisitOSSLabelClause(OSSLabelClause *Node) {
  if (!Node->varlist_empty()) {
    OS << "label";
    VisitOSSClauseList(Node, '(');
    OS << ")";
  }
}

void OSSClausePrinter::VisitOSSChunksizeClause(OSSChunksizeClause *Node) {
  OS << "chunksize(";
  Node->getExpression()->printPretty(OS, nullptr, Policy, 0);
  OS << ")";
}

void OSSClausePrinter::VisitOSSGrainsizeClause(OSSGrainsizeClause *Node) {
  OS << "grainsize(";
  Node->getExpression()->printPretty(OS, nullptr, Policy, 0);
  OS << ")";
}

void OSSClausePrinter::VisitOSSUnrollClause(OSSUnrollClause *Node) {
  OS << "unroll(";
  Node->getExpression()->printPretty(OS, nullptr, Policy, 0);
  OS << ")";
}

void OSSClausePrinter::VisitOSSCollapseClause(OSSCollapseClause *Node) {
  OS << "collapse(";
  Node->getNumForLoops()->printPretty(OS, nullptr, Policy, 0);
  OS << ")";
}

void OSSClausePrinter::VisitOSSWaitClause(OSSWaitClause *Node) {
  OS << "wait";
}

void OSSClausePrinter::VisitOSSUpdateClause(OSSUpdateClause *Node) {
  OS << "update";
}

void OSSClausePrinter::VisitOSSOnreadyClause(OSSOnreadyClause *Node) {
  OS << "onready(";
  Node->getExpression()->printPretty(OS, nullptr, Policy, 0);
  OS << ")";
}

void OSSClausePrinter::VisitOSSDefaultClause(OSSDefaultClause *Node) {
  OS << "default("
     << getOmpSsSimpleClauseTypeName(OSSC_default, Node->getDefaultKind())
     << ")";
}

void OSSClausePrinter::VisitOSSPrivateClause(OSSPrivateClause *Node) {
  if (!Node->varlist_empty()) {
    OS << "private";
    VisitOSSClauseList(Node, '(');
    OS << ")";
  }
}

void OSSClausePrinter::VisitOSSFirstprivateClause(OSSFirstprivateClause *Node) {
  if (!Node->varlist_empty()) {
    OS << "firstprivate";
    VisitOSSClauseList(Node, '(');
    OS << ")";
  }
}

void OSSClausePrinter::VisitOSSSharedClause(OSSSharedClause *Node) {
  if (!Node->varlist_empty()) {
    OS << "shared";
    VisitOSSClauseList(Node, '(');
    OS << ")";
  }
}

void OSSClausePrinter::VisitOSSDependClause(OSSDependClause *Node) {
  if (Node->isOSSSyntax()) {
    OS << getOmpSsSimpleClauseTypeName(Node->getClauseKind(),
                                       Node->getDependencyKinds()[0]);
    if (!Node->varlist_empty()) {
      VisitOSSClauseList(Node, '(');
    }
  } else {
    OS << "depend(";
    OS << getOmpSsSimpleClauseTypeName(Node->getClauseKind(),
                                       Node->getDependencyKinds()[0]);
    if (Node->getDependencyKinds().size() == 2) {
      OS << " ,";
      OS << getOmpSsSimpleClauseTypeName(Node->getClauseKind(),
                                         Node->getDependencyKinds()[1]);
    }
    if (!Node->varlist_empty()) {
      OS << " :";
      VisitOSSClauseList(Node, ' ');
    }
  }

  OS << ")";
}

void OSSClausePrinter::VisitOSSReductionClause(OSSReductionClause *Node) {
  if (!Node->varlist_empty()) {
    OS << (Node->isWeak() ? "weakreduction" : "reduction") << "(";
    NestedNameSpecifier *QualifierLoc =
        Node->getQualifierLoc().getNestedNameSpecifier();
    OverloadedOperatorKind OOK =
        Node->getNameInfo().getName().getCXXOverloadedOperator();
    if (QualifierLoc == nullptr && OOK != OO_None) {
      // Print reduction identifier in C format
      OS << getOperatorSpelling(OOK);
    } else {
      // Use C++ format
      if (QualifierLoc != nullptr)
        QualifierLoc->print(OS, Policy);
      OS << Node->getNameInfo();
    }
    OS << ":";
    VisitOSSClauseList(Node, ' ');
    OS << ")";
  }
}

void OSSClausePrinter::VisitOSSDeviceClause(OSSDeviceClause *Node) {
  OS << "device("
     << getOmpSsSimpleClauseTypeName(OSSC_device, Node->getDeviceKind())
     << ")";
}

void OSSClausePrinter::VisitOSSNdrangeClause(OSSNdrangeClause *Node) {
  if (!Node->varlist_empty()) {
    OS << "ndrange";
    VisitOSSClauseList(Node, '(');
    OS << ")";
  }
}

//===----------------------------------------------------------------------===//
//  OpenMP directives printing methods
//===----------------------------------------------------------------------===//

void StmtPrinter::VisitOMPCanonicalLoop(OMPCanonicalLoop *Node) {
  PrintStmt(Node->getLoopStmt());
}

void StmtPrinter::PrintOMPExecutableDirective(OMPExecutableDirective *S,
                                              bool ForceNoStmt) {
  OMPClausePrinter Printer(OS, Policy);
  ArrayRef<OMPClause *> Clauses = S->clauses();
  for (auto *Clause : Clauses)
    if (Clause && !Clause->isImplicit()) {
      OS << ' ';
      Printer.Visit(Clause);
    }
  OS << NL;
  if (!ForceNoStmt && S->hasAssociatedStmt())
    PrintStmt(S->getRawStmt());
}

void StmtPrinter::VisitOMPMetaDirective(OMPMetaDirective *Node) {
  Indent() << "#pragma omp metadirective";
  PrintOMPExecutableDirective(Node);
}

void StmtPrinter::VisitOMPParallelDirective(OMPParallelDirective *Node) {
  Indent() << "#pragma omp parallel";
  PrintOMPExecutableDirective(Node);
}

void StmtPrinter::VisitOMPSimdDirective(OMPSimdDirective *Node) {
  Indent() << "#pragma omp simd";
  PrintOMPExecutableDirective(Node);
}

void StmtPrinter::VisitOMPTileDirective(OMPTileDirective *Node) {
  Indent() << "#pragma omp tile";
  PrintOMPExecutableDirective(Node);
}

void StmtPrinter::VisitOMPUnrollDirective(OMPUnrollDirective *Node) {
  Indent() << "#pragma omp unroll";
  PrintOMPExecutableDirective(Node);
}

void StmtPrinter::VisitOMPForDirective(OMPForDirective *Node) {
  Indent() << "#pragma omp for";
  PrintOMPExecutableDirective(Node);
}

void StmtPrinter::VisitOMPForSimdDirective(OMPForSimdDirective *Node) {
  Indent() << "#pragma omp for simd";
  PrintOMPExecutableDirective(Node);
}

void StmtPrinter::VisitOMPSectionsDirective(OMPSectionsDirective *Node) {
  Indent() << "#pragma omp sections";
  PrintOMPExecutableDirective(Node);
}

void StmtPrinter::VisitOMPSectionDirective(OMPSectionDirective *Node) {
  Indent() << "#pragma omp section";
  PrintOMPExecutableDirective(Node);
}

void StmtPrinter::VisitOMPSingleDirective(OMPSingleDirective *Node) {
  Indent() << "#pragma omp single";
  PrintOMPExecutableDirective(Node);
}

void StmtPrinter::VisitOMPMasterDirective(OMPMasterDirective *Node) {
  Indent() << "#pragma omp master";
  PrintOMPExecutableDirective(Node);
}

void StmtPrinter::VisitOMPCriticalDirective(OMPCriticalDirective *Node) {
  Indent() << "#pragma omp critical";
  if (Node->getDirectiveName().getName()) {
    OS << " (";
    Node->getDirectiveName().printName(OS, Policy);
    OS << ")";
  }
  PrintOMPExecutableDirective(Node);
}

void StmtPrinter::VisitOMPParallelForDirective(OMPParallelForDirective *Node) {
  Indent() << "#pragma omp parallel for";
  PrintOMPExecutableDirective(Node);
}

void StmtPrinter::VisitOMPParallelForSimdDirective(
    OMPParallelForSimdDirective *Node) {
  Indent() << "#pragma omp parallel for simd";
  PrintOMPExecutableDirective(Node);
}

void StmtPrinter::VisitOMPParallelMasterDirective(
    OMPParallelMasterDirective *Node) {
  Indent() << "#pragma omp parallel master";
  PrintOMPExecutableDirective(Node);
}

void StmtPrinter::VisitOMPParallelMaskedDirective(
    OMPParallelMaskedDirective *Node) {
  Indent() << "#pragma omp parallel masked";
  PrintOMPExecutableDirective(Node);
}

void StmtPrinter::VisitOMPParallelSectionsDirective(
    OMPParallelSectionsDirective *Node) {
  Indent() << "#pragma omp parallel sections";
  PrintOMPExecutableDirective(Node);
}

void StmtPrinter::VisitOMPTaskDirective(OMPTaskDirective *Node) {
  Indent() << "#pragma omp task";
  PrintOMPExecutableDirective(Node);
}

void StmtPrinter::VisitOMPTaskyieldDirective(OMPTaskyieldDirective *Node) {
  Indent() << "#pragma omp taskyield";
  PrintOMPExecutableDirective(Node);
}

void StmtPrinter::VisitOMPBarrierDirective(OMPBarrierDirective *Node) {
  Indent() << "#pragma omp barrier";
  PrintOMPExecutableDirective(Node);
}

void StmtPrinter::VisitOMPTaskwaitDirective(OMPTaskwaitDirective *Node) {
  Indent() << "#pragma omp taskwait";
  PrintOMPExecutableDirective(Node);
}

void StmtPrinter::VisitOMPTaskgroupDirective(OMPTaskgroupDirective *Node) {
  Indent() << "#pragma omp taskgroup";
  PrintOMPExecutableDirective(Node);
}

void StmtPrinter::VisitOMPFlushDirective(OMPFlushDirective *Node) {
  Indent() << "#pragma omp flush";
  PrintOMPExecutableDirective(Node);
}

void StmtPrinter::VisitOMPDepobjDirective(OMPDepobjDirective *Node) {
  Indent() << "#pragma omp depobj";
  PrintOMPExecutableDirective(Node);
}

void StmtPrinter::VisitOMPScanDirective(OMPScanDirective *Node) {
  Indent() << "#pragma omp scan";
  PrintOMPExecutableDirective(Node);
}

void StmtPrinter::VisitOMPOrderedDirective(OMPOrderedDirective *Node) {
  Indent() << "#pragma omp ordered";
  PrintOMPExecutableDirective(Node, Node->hasClausesOfKind<OMPDependClause>());
}

void StmtPrinter::VisitOMPAtomicDirective(OMPAtomicDirective *Node) {
  Indent() << "#pragma omp atomic";
  PrintOMPExecutableDirective(Node);
}

void StmtPrinter::VisitOMPTargetDirective(OMPTargetDirective *Node) {
  Indent() << "#pragma omp target";
  PrintOMPExecutableDirective(Node);
}

void StmtPrinter::VisitOMPTargetDataDirective(OMPTargetDataDirective *Node) {
  Indent() << "#pragma omp target data";
  PrintOMPExecutableDirective(Node);
}

void StmtPrinter::VisitOMPTargetEnterDataDirective(
    OMPTargetEnterDataDirective *Node) {
  Indent() << "#pragma omp target enter data";
  PrintOMPExecutableDirective(Node, /*ForceNoStmt=*/true);
}

void StmtPrinter::VisitOMPTargetExitDataDirective(
    OMPTargetExitDataDirective *Node) {
  Indent() << "#pragma omp target exit data";
  PrintOMPExecutableDirective(Node, /*ForceNoStmt=*/true);
}

void StmtPrinter::VisitOMPTargetParallelDirective(
    OMPTargetParallelDirective *Node) {
  Indent() << "#pragma omp target parallel";
  PrintOMPExecutableDirective(Node);
}

void StmtPrinter::VisitOMPTargetParallelForDirective(
    OMPTargetParallelForDirective *Node) {
  Indent() << "#pragma omp target parallel for";
  PrintOMPExecutableDirective(Node);
}

void StmtPrinter::VisitOMPTeamsDirective(OMPTeamsDirective *Node) {
  Indent() << "#pragma omp teams";
  PrintOMPExecutableDirective(Node);
}

void StmtPrinter::VisitOMPCancellationPointDirective(
    OMPCancellationPointDirective *Node) {
  Indent() << "#pragma omp cancellation point "
           << getOpenMPDirectiveName(Node->getCancelRegion());
  PrintOMPExecutableDirective(Node);
}

void StmtPrinter::VisitOMPCancelDirective(OMPCancelDirective *Node) {
  Indent() << "#pragma omp cancel "
           << getOpenMPDirectiveName(Node->getCancelRegion());
  PrintOMPExecutableDirective(Node);
}

void StmtPrinter::VisitOMPTaskLoopDirective(OMPTaskLoopDirective *Node) {
  Indent() << "#pragma omp taskloop";
  PrintOMPExecutableDirective(Node);
}

void StmtPrinter::VisitOMPTaskLoopSimdDirective(
    OMPTaskLoopSimdDirective *Node) {
  Indent() << "#pragma omp taskloop simd";
  PrintOMPExecutableDirective(Node);
}

void StmtPrinter::VisitOMPMasterTaskLoopDirective(
    OMPMasterTaskLoopDirective *Node) {
  Indent() << "#pragma omp master taskloop";
  PrintOMPExecutableDirective(Node);
}

void StmtPrinter::VisitOMPMaskedTaskLoopDirective(
    OMPMaskedTaskLoopDirective *Node) {
  Indent() << "#pragma omp masked taskloop";
  PrintOMPExecutableDirective(Node);
}

void StmtPrinter::VisitOMPMasterTaskLoopSimdDirective(
    OMPMasterTaskLoopSimdDirective *Node) {
  Indent() << "#pragma omp master taskloop simd";
  PrintOMPExecutableDirective(Node);
}

void StmtPrinter::VisitOMPMaskedTaskLoopSimdDirective(
    OMPMaskedTaskLoopSimdDirective *Node) {
  Indent() << "#pragma omp masked taskloop simd";
  PrintOMPExecutableDirective(Node);
}

void StmtPrinter::VisitOMPParallelMasterTaskLoopDirective(
    OMPParallelMasterTaskLoopDirective *Node) {
  Indent() << "#pragma omp parallel master taskloop";
  PrintOMPExecutableDirective(Node);
}

void StmtPrinter::VisitOMPParallelMaskedTaskLoopDirective(
    OMPParallelMaskedTaskLoopDirective *Node) {
  Indent() << "#pragma omp parallel masked taskloop";
  PrintOMPExecutableDirective(Node);
}

void StmtPrinter::VisitOMPParallelMasterTaskLoopSimdDirective(
    OMPParallelMasterTaskLoopSimdDirective *Node) {
  Indent() << "#pragma omp parallel master taskloop simd";
  PrintOMPExecutableDirective(Node);
}

void StmtPrinter::VisitOMPParallelMaskedTaskLoopSimdDirective(
    OMPParallelMaskedTaskLoopSimdDirective *Node) {
  Indent() << "#pragma omp parallel masked taskloop simd";
  PrintOMPExecutableDirective(Node);
}

void StmtPrinter::VisitOMPDistributeDirective(OMPDistributeDirective *Node) {
  Indent() << "#pragma omp distribute";
  PrintOMPExecutableDirective(Node);
}

void StmtPrinter::VisitOMPTargetUpdateDirective(
    OMPTargetUpdateDirective *Node) {
  Indent() << "#pragma omp target update";
  PrintOMPExecutableDirective(Node, /*ForceNoStmt=*/true);
}

void StmtPrinter::VisitOMPDistributeParallelForDirective(
    OMPDistributeParallelForDirective *Node) {
  Indent() << "#pragma omp distribute parallel for";
  PrintOMPExecutableDirective(Node);
}

void StmtPrinter::VisitOMPDistributeParallelForSimdDirective(
    OMPDistributeParallelForSimdDirective *Node) {
  Indent() << "#pragma omp distribute parallel for simd";
  PrintOMPExecutableDirective(Node);
}

void StmtPrinter::VisitOMPDistributeSimdDirective(
    OMPDistributeSimdDirective *Node) {
  Indent() << "#pragma omp distribute simd";
  PrintOMPExecutableDirective(Node);
}

void StmtPrinter::VisitOMPTargetParallelForSimdDirective(
    OMPTargetParallelForSimdDirective *Node) {
  Indent() << "#pragma omp target parallel for simd";
  PrintOMPExecutableDirective(Node);
}

void StmtPrinter::VisitOMPTargetSimdDirective(OMPTargetSimdDirective *Node) {
  Indent() << "#pragma omp target simd";
  PrintOMPExecutableDirective(Node);
}

void StmtPrinter::VisitOMPTeamsDistributeDirective(
    OMPTeamsDistributeDirective *Node) {
  Indent() << "#pragma omp teams distribute";
  PrintOMPExecutableDirective(Node);
}

void StmtPrinter::VisitOMPTeamsDistributeSimdDirective(
    OMPTeamsDistributeSimdDirective *Node) {
  Indent() << "#pragma omp teams distribute simd";
  PrintOMPExecutableDirective(Node);
}

void StmtPrinter::VisitOMPTeamsDistributeParallelForSimdDirective(
    OMPTeamsDistributeParallelForSimdDirective *Node) {
  Indent() << "#pragma omp teams distribute parallel for simd";
  PrintOMPExecutableDirective(Node);
}

void StmtPrinter::VisitOMPTeamsDistributeParallelForDirective(
    OMPTeamsDistributeParallelForDirective *Node) {
  Indent() << "#pragma omp teams distribute parallel for";
  PrintOMPExecutableDirective(Node);
}

void StmtPrinter::VisitOMPTargetTeamsDirective(OMPTargetTeamsDirective *Node) {
  Indent() << "#pragma omp target teams";
  PrintOMPExecutableDirective(Node);
}

void StmtPrinter::VisitOMPTargetTeamsDistributeDirective(
    OMPTargetTeamsDistributeDirective *Node) {
  Indent() << "#pragma omp target teams distribute";
  PrintOMPExecutableDirective(Node);
}

void StmtPrinter::VisitOMPTargetTeamsDistributeParallelForDirective(
    OMPTargetTeamsDistributeParallelForDirective *Node) {
  Indent() << "#pragma omp target teams distribute parallel for";
  PrintOMPExecutableDirective(Node);
}

void StmtPrinter::VisitOMPTargetTeamsDistributeParallelForSimdDirective(
    OMPTargetTeamsDistributeParallelForSimdDirective *Node) {
  Indent() << "#pragma omp target teams distribute parallel for simd";
  PrintOMPExecutableDirective(Node);
}

void StmtPrinter::VisitOMPTargetTeamsDistributeSimdDirective(
    OMPTargetTeamsDistributeSimdDirective *Node) {
  Indent() << "#pragma omp target teams distribute simd";
  PrintOMPExecutableDirective(Node);
}

void StmtPrinter::VisitOMPInteropDirective(OMPInteropDirective *Node) {
  Indent() << "#pragma omp interop";
  PrintOMPExecutableDirective(Node);
}

void StmtPrinter::VisitOMPDispatchDirective(OMPDispatchDirective *Node) {
  Indent() << "#pragma omp dispatch";
  PrintOMPExecutableDirective(Node);
}

void StmtPrinter::VisitOMPMaskedDirective(OMPMaskedDirective *Node) {
  Indent() << "#pragma omp masked";
  PrintOMPExecutableDirective(Node);
}

void StmtPrinter::VisitOMPGenericLoopDirective(OMPGenericLoopDirective *Node) {
  Indent() << "#pragma omp loop";
  PrintOMPExecutableDirective(Node);
}

void StmtPrinter::VisitOMPTeamsGenericLoopDirective(
    OMPTeamsGenericLoopDirective *Node) {
  Indent() << "#pragma omp teams loop";
  PrintOMPExecutableDirective(Node);
}

void StmtPrinter::VisitOMPTargetTeamsGenericLoopDirective(
    OMPTargetTeamsGenericLoopDirective *Node) {
  Indent() << "#pragma omp target teams loop";
  PrintOMPExecutableDirective(Node);
}

void StmtPrinter::VisitOMPParallelGenericLoopDirective(
    OMPParallelGenericLoopDirective *Node) {
  Indent() << "#pragma omp parallel loop";
  PrintOMPExecutableDirective(Node);
}

void StmtPrinter::VisitOMPTargetParallelGenericLoopDirective(
    OMPTargetParallelGenericLoopDirective *Node) {
  Indent() << "#pragma omp target parallel loop";
  PrintOMPExecutableDirective(Node);
}

//===----------------------------------------------------------------------===//
//  OmpSs printing methods.
//===----------------------------------------------------------------------===//

void StmtPrinter::PrintOSSExecutableDirective(OSSExecutableDirective *S) {
  OSSClausePrinter Printer(OS, Policy);
  ArrayRef<OSSClause *> Clauses = S->clauses();
  for (auto *Clause : Clauses)
    if (Clause && !Clause->isImplicit()) {
      OS << ' ';
      Printer.Visit(Clause);
    }
  OS << NL;
  if (S->hasAssociatedStmt())
    PrintStmt(S->getAssociatedStmt());
  return;
}

void StmtPrinter::PrintOSSLoopDirective(OSSLoopDirective *S) {
  PrintOSSExecutableDirective(S);
}

void StmtPrinter::VisitOSSTaskwaitDirective(OSSTaskwaitDirective *Node) {
  Indent() << "#pragma oss taskwait";
  PrintOSSExecutableDirective(Node);
}

void StmtPrinter::VisitOSSReleaseDirective(OSSReleaseDirective *Node) {
  Indent() << "#pragma oss release";
  PrintOSSExecutableDirective(Node);
}

void StmtPrinter::VisitOSSTaskDirective(OSSTaskDirective *Node) {
  Indent() << "#pragma oss task";
  PrintOSSExecutableDirective(Node);
}

void StmtPrinter::VisitOSSTaskForDirective(OSSTaskForDirective *Node) {
  Indent() << "#pragma oss task for";
  PrintOSSLoopDirective(Node);
}

void StmtPrinter::VisitOSSTaskIterDirective(OSSTaskIterDirective *Node) {
  Indent() << "#pragma oss taskiter";
  PrintOSSLoopDirective(Node);
}

void StmtPrinter::VisitOSSTaskLoopDirective(OSSTaskLoopDirective *Node) {
  Indent() << "#pragma oss taskloop";
  PrintOSSLoopDirective(Node);
}

void StmtPrinter::VisitOSSTaskLoopForDirective(OSSTaskLoopForDirective *Node) {
  Indent() << "#pragma oss taskloop for";
  PrintOSSLoopDirective(Node);
}

//===----------------------------------------------------------------------===//
//  Expr printing methods.
//===----------------------------------------------------------------------===//

void StmtPrinter::VisitSourceLocExpr(SourceLocExpr *Node) {
  OS << Node->getBuiltinStr() << "()";
}

void StmtPrinter::VisitConstantExpr(ConstantExpr *Node) {
  PrintExpr(Node->getSubExpr());
}

void StmtPrinter::VisitDeclRefExpr(DeclRefExpr *Node) {
  if (const auto *OCED = dyn_cast<OMPCapturedExprDecl>(Node->getDecl())) {
    OCED->getInit()->IgnoreImpCasts()->printPretty(OS, nullptr, Policy);
    return;
  }
  if (const auto *TPOD = dyn_cast<TemplateParamObjectDecl>(Node->getDecl())) {
    TPOD->printAsExpr(OS, Policy);
    return;
  }
  if (NestedNameSpecifier *Qualifier = Node->getQualifier())
    Qualifier->print(OS, Policy);
  if (Node->hasTemplateKeyword())
    OS << "template ";
  if (Policy.CleanUglifiedParameters &&
      isa<ParmVarDecl, NonTypeTemplateParmDecl>(Node->getDecl()) &&
      Node->getDecl()->getIdentifier())
    OS << Node->getDecl()->getIdentifier()->deuglifiedName();
  else
    Node->getNameInfo().printName(OS, Policy);
  if (Node->hasExplicitTemplateArgs()) {
    const TemplateParameterList *TPL = nullptr;
    if (!Node->hadMultipleCandidates())
      if (auto *TD = dyn_cast<TemplateDecl>(Node->getDecl()))
        TPL = TD->getTemplateParameters();
    printTemplateArgumentList(OS, Node->template_arguments(), Policy, TPL);
  }
}

void StmtPrinter::VisitDependentScopeDeclRefExpr(
                                           DependentScopeDeclRefExpr *Node) {
  if (NestedNameSpecifier *Qualifier = Node->getQualifier())
    Qualifier->print(OS, Policy);
  if (Node->hasTemplateKeyword())
    OS << "template ";
  OS << Node->getNameInfo();
  if (Node->hasExplicitTemplateArgs())
    printTemplateArgumentList(OS, Node->template_arguments(), Policy);
}

void StmtPrinter::VisitUnresolvedLookupExpr(UnresolvedLookupExpr *Node) {
  if (Node->getQualifier())
    Node->getQualifier()->print(OS, Policy);
  if (Node->hasTemplateKeyword())
    OS << "template ";
  OS << Node->getNameInfo();
  if (Node->hasExplicitTemplateArgs())
    printTemplateArgumentList(OS, Node->template_arguments(), Policy);
}

static bool isImplicitSelf(const Expr *E) {
  if (const auto *DRE = dyn_cast<DeclRefExpr>(E)) {
    if (const auto *PD = dyn_cast<ImplicitParamDecl>(DRE->getDecl())) {
      if (PD->getParameterKind() == ImplicitParamDecl::ObjCSelf &&
          DRE->getBeginLoc().isInvalid())
        return true;
    }
  }
  return false;
}

void StmtPrinter::VisitObjCIvarRefExpr(ObjCIvarRefExpr *Node) {
  if (Node->getBase()) {
    if (!Policy.SuppressImplicitBase ||
        !isImplicitSelf(Node->getBase()->IgnoreImpCasts())) {
      PrintExpr(Node->getBase());
      OS << (Node->isArrow() ? "->" : ".");
    }
  }
  OS << *Node->getDecl();
}

void StmtPrinter::VisitObjCPropertyRefExpr(ObjCPropertyRefExpr *Node) {
  if (Node->isSuperReceiver())
    OS << "super.";
  else if (Node->isObjectReceiver() && Node->getBase()) {
    PrintExpr(Node->getBase());
    OS << ".";
  } else if (Node->isClassReceiver() && Node->getClassReceiver()) {
    OS << Node->getClassReceiver()->getName() << ".";
  }

  if (Node->isImplicitProperty()) {
    if (const auto *Getter = Node->getImplicitPropertyGetter())
      Getter->getSelector().print(OS);
    else
      OS << SelectorTable::getPropertyNameFromSetterSelector(
          Node->getImplicitPropertySetter()->getSelector());
  } else
    OS << Node->getExplicitProperty()->getName();
}

void StmtPrinter::VisitObjCSubscriptRefExpr(ObjCSubscriptRefExpr *Node) {
  PrintExpr(Node->getBaseExpr());
  OS << "[";
  PrintExpr(Node->getKeyExpr());
  OS << "]";
}

void StmtPrinter::VisitSYCLUniqueStableNameExpr(
    SYCLUniqueStableNameExpr *Node) {
  OS << "__builtin_sycl_unique_stable_name(";
  Node->getTypeSourceInfo()->getType().print(OS, Policy);
  OS << ")";
}

void StmtPrinter::VisitPredefinedExpr(PredefinedExpr *Node) {
  OS << PredefinedExpr::getIdentKindName(Node->getIdentKind());
}

void StmtPrinter::VisitCharacterLiteral(CharacterLiteral *Node) {
  CharacterLiteral::print(Node->getValue(), Node->getKind(), OS);
}

/// Prints the given expression using the original source text. Returns true on
/// success, false otherwise.
static bool printExprAsWritten(raw_ostream &OS, Expr *E,
                               const ASTContext *Context) {
  if (!Context)
    return false;
  bool Invalid = false;
  StringRef Source = Lexer::getSourceText(
      CharSourceRange::getTokenRange(E->getSourceRange()),
      Context->getSourceManager(), Context->getLangOpts(), &Invalid);
  if (!Invalid) {
    OS << Source;
    return true;
  }
  return false;
}

void StmtPrinter::VisitIntegerLiteral(IntegerLiteral *Node) {
  if (Policy.ConstantsAsWritten && printExprAsWritten(OS, Node, Context))
    return;
  bool isSigned = Node->getType()->isSignedIntegerType();
  OS << toString(Node->getValue(), 10, isSigned);

  if (isa<BitIntType>(Node->getType())) {
    OS << (isSigned ? "wb" : "uwb");
    return;
  }

  // Emit suffixes.  Integer literals are always a builtin integer type.
  switch (Node->getType()->castAs<BuiltinType>()->getKind()) {
  default: llvm_unreachable("Unexpected type for integer literal!");
  case BuiltinType::Char_S:
  case BuiltinType::Char_U:    OS << "i8"; break;
  case BuiltinType::UChar:     OS << "Ui8"; break;
  case BuiltinType::Short:     OS << "i16"; break;
  case BuiltinType::UShort:    OS << "Ui16"; break;
  case BuiltinType::Int:       break; // no suffix.
  case BuiltinType::UInt:      OS << 'U'; break;
  case BuiltinType::Long:      OS << 'L'; break;
  case BuiltinType::ULong:     OS << "UL"; break;
  case BuiltinType::LongLong:  OS << "LL"; break;
  case BuiltinType::ULongLong: OS << "ULL"; break;
  case BuiltinType::Int128:
    break; // no suffix.
  case BuiltinType::UInt128:
    break; // no suffix.
  }
}

void StmtPrinter::VisitFixedPointLiteral(FixedPointLiteral *Node) {
  if (Policy.ConstantsAsWritten && printExprAsWritten(OS, Node, Context))
    return;
  OS << Node->getValueAsString(/*Radix=*/10);

  switch (Node->getType()->castAs<BuiltinType>()->getKind()) {
    default: llvm_unreachable("Unexpected type for fixed point literal!");
    case BuiltinType::ShortFract:   OS << "hr"; break;
    case BuiltinType::ShortAccum:   OS << "hk"; break;
    case BuiltinType::UShortFract:  OS << "uhr"; break;
    case BuiltinType::UShortAccum:  OS << "uhk"; break;
    case BuiltinType::Fract:        OS << "r"; break;
    case BuiltinType::Accum:        OS << "k"; break;
    case BuiltinType::UFract:       OS << "ur"; break;
    case BuiltinType::UAccum:       OS << "uk"; break;
    case BuiltinType::LongFract:    OS << "lr"; break;
    case BuiltinType::LongAccum:    OS << "lk"; break;
    case BuiltinType::ULongFract:   OS << "ulr"; break;
    case BuiltinType::ULongAccum:   OS << "ulk"; break;
  }
}

static void PrintFloatingLiteral(raw_ostream &OS, FloatingLiteral *Node,
                                 bool PrintSuffix) {
  SmallString<16> Str;
  Node->getValue().toString(Str);
  OS << Str;
  if (Str.find_first_not_of("-0123456789") == StringRef::npos)
    OS << '.'; // Trailing dot in order to separate from ints.

  if (!PrintSuffix)
    return;

  // Emit suffixes.  Float literals are always a builtin float type.
  switch (Node->getType()->castAs<BuiltinType>()->getKind()) {
  default: llvm_unreachable("Unexpected type for float literal!");
  case BuiltinType::Half:       break; // FIXME: suffix?
  case BuiltinType::Ibm128:     break; // FIXME: No suffix for ibm128 literal
  case BuiltinType::Double:     break; // no suffix.
  case BuiltinType::Float16:    OS << "F16"; break;
  case BuiltinType::Float:      OS << 'F'; break;
  case BuiltinType::LongDouble: OS << 'L'; break;
  case BuiltinType::Float128:   OS << 'Q'; break;
  }
}

void StmtPrinter::VisitFloatingLiteral(FloatingLiteral *Node) {
  if (Policy.ConstantsAsWritten && printExprAsWritten(OS, Node, Context))
    return;
  PrintFloatingLiteral(OS, Node, /*PrintSuffix=*/true);
}

void StmtPrinter::VisitImaginaryLiteral(ImaginaryLiteral *Node) {
  PrintExpr(Node->getSubExpr());
  OS << "i";
}

void StmtPrinter::VisitStringLiteral(StringLiteral *Str) {
  Str->outputString(OS);
}

void StmtPrinter::VisitParenExpr(ParenExpr *Node) {
  OS << "(";
  PrintExpr(Node->getSubExpr());
  OS << ")";
}

void StmtPrinter::VisitUnaryOperator(UnaryOperator *Node) {
  if (!Node->isPostfix()) {
    OS << UnaryOperator::getOpcodeStr(Node->getOpcode());

    // Print a space if this is an "identifier operator" like __real, or if
    // it might be concatenated incorrectly like '+'.
    switch (Node->getOpcode()) {
    default: break;
    case UO_Real:
    case UO_Imag:
    case UO_Extension:
      OS << ' ';
      break;
    case UO_Plus:
    case UO_Minus:
      if (isa<UnaryOperator>(Node->getSubExpr()))
        OS << ' ';
      break;
    }
  }
  PrintExpr(Node->getSubExpr());

  if (Node->isPostfix())
    OS << UnaryOperator::getOpcodeStr(Node->getOpcode());
}

void StmtPrinter::VisitOffsetOfExpr(OffsetOfExpr *Node) {
  OS << "__builtin_offsetof(";
  Node->getTypeSourceInfo()->getType().print(OS, Policy);
  OS << ", ";
  bool PrintedSomething = false;
  for (unsigned i = 0, n = Node->getNumComponents(); i < n; ++i) {
    OffsetOfNode ON = Node->getComponent(i);
    if (ON.getKind() == OffsetOfNode::Array) {
      // Array node
      OS << "[";
      PrintExpr(Node->getIndexExpr(ON.getArrayExprIndex()));
      OS << "]";
      PrintedSomething = true;
      continue;
    }

    // Skip implicit base indirections.
    if (ON.getKind() == OffsetOfNode::Base)
      continue;

    // Field or identifier node.
    IdentifierInfo *Id = ON.getFieldName();
    if (!Id)
      continue;

    if (PrintedSomething)
      OS << ".";
    else
      PrintedSomething = true;
    OS << Id->getName();
  }
  OS << ")";
}

void StmtPrinter::VisitUnaryExprOrTypeTraitExpr(
    UnaryExprOrTypeTraitExpr *Node) {
  const char *Spelling = getTraitSpelling(Node->getKind());
  if (Node->getKind() == UETT_AlignOf) {
    if (Policy.Alignof)
      Spelling = "alignof";
    else if (Policy.UnderscoreAlignof)
      Spelling = "_Alignof";
    else
      Spelling = "__alignof";
  }

  OS << Spelling;

  if (Node->isArgumentType()) {
    OS << '(';
    Node->getArgumentType().print(OS, Policy);
    OS << ')';
  } else {
    OS << " ";
    PrintExpr(Node->getArgumentExpr());
  }
}

void StmtPrinter::VisitGenericSelectionExpr(GenericSelectionExpr *Node) {
  OS << "_Generic(";
  PrintExpr(Node->getControllingExpr());
  for (const GenericSelectionExpr::Association Assoc : Node->associations()) {
    OS << ", ";
    QualType T = Assoc.getType();
    if (T.isNull())
      OS << "default";
    else
      T.print(OS, Policy);
    OS << ": ";
    PrintExpr(Assoc.getAssociationExpr());
  }
  OS << ")";
}

void StmtPrinter::VisitArraySubscriptExpr(ArraySubscriptExpr *Node) {
  PrintExpr(Node->getLHS());
  OS << "[";
  PrintExpr(Node->getRHS());
  OS << "]";
}

void StmtPrinter::VisitMatrixSubscriptExpr(MatrixSubscriptExpr *Node) {
  PrintExpr(Node->getBase());
  OS << "[";
  PrintExpr(Node->getRowIdx());
  OS << "]";
  OS << "[";
  PrintExpr(Node->getColumnIdx());
  OS << "]";
}

void StmtPrinter::VisitOMPArraySectionExpr(OMPArraySectionExpr *Node) {
  PrintExpr(Node->getBase());
  OS << "[";
  if (Node->getLowerBound())
    PrintExpr(Node->getLowerBound());
  if (Node->getColonLocFirst().isValid()) {
    OS << ":";
    if (Node->getLength())
      PrintExpr(Node->getLength());
  }
  if (Node->getColonLocSecond().isValid()) {
    OS << ":";
    if (Node->getStride())
      PrintExpr(Node->getStride());
  }
  OS << "]";
}

// OmpSs
void StmtPrinter::VisitOSSArraySectionExpr(OSSArraySectionExpr *Node) {
  PrintExpr(Node->getBase());
  OS << "[";
  if (Node->getLowerBound())
    PrintExpr(Node->getLowerBound());
  if (Node->getColonLoc().isValid()) {
    OS << (Node->isColonForm() ? ":" : ";");
    if (Node->getLengthUpper())
      PrintExpr(Node->getLengthUpper());
  }
  OS << "]";
}

void StmtPrinter::VisitOSSArrayShapingExpr(OSSArrayShapingExpr *Node) {
  for (auto *S : Node->getShapes()) {
    OS << "[";
    PrintExpr(S);
    OS << "]";
  }
  PrintExpr(Node->getBase());
}

void StmtPrinter::VisitOSSMultiDepExpr(OSSMultiDepExpr *Node) {
  OS << "{";
  PrintExpr(Node->getDepExpr());
  ArrayRef<Expr *> DepIterators = Node->getDepIterators();
  ArrayRef<Expr *> DepInits = Node->getDepInits();
  ArrayRef<Expr *> DepSizes = Node->getDepSizes();
  ArrayRef<Expr *> DepSteps = Node->getDepSteps();
  ArrayRef<bool> DepSizeOrSection = Node->getDepSizeOrSection();
  for (size_t i = 0; i < DepIterators.size(); ++i) {
    OS << ", ";
    VarDecl *ItVD = cast<VarDecl>(cast<DeclRefExpr>(DepIterators[i])->getDecl());
    OS << ItVD->getName();
    OS << " = ";
    PrintExpr(DepInits[i]);
    if (DepSizes[i]) {
      if (DepSizeOrSection[i])
        OS << ";";
      else
        OS << ":";
      PrintExpr(DepSizes[i]);
    }
    if (DepSteps[i]) {
      OS << ":";
      PrintExpr(DepSteps[i]);
    }
  }
  OS << "}";
}

void StmtPrinter::VisitOMPArrayShapingExpr(OMPArrayShapingExpr *Node) {
  OS << "(";
  for (Expr *E : Node->getDimensions()) {
    OS << "[";
    PrintExpr(E);
    OS << "]";
  }
  OS << ")";
  PrintExpr(Node->getBase());
}

void StmtPrinter::VisitOMPIteratorExpr(OMPIteratorExpr *Node) {
  OS << "iterator(";
  for (unsigned I = 0, E = Node->numOfIterators(); I < E; ++I) {
    auto *VD = cast<ValueDecl>(Node->getIteratorDecl(I));
    VD->getType().print(OS, Policy);
    const OMPIteratorExpr::IteratorRange Range = Node->getIteratorRange(I);
    OS << " " << VD->getName() << " = ";
    PrintExpr(Range.Begin);
    OS << ":";
    PrintExpr(Range.End);
    if (Range.Step) {
      OS << ":";
      PrintExpr(Range.Step);
    }
    if (I < E - 1)
      OS << ", ";
  }
  OS << ")";
}

void StmtPrinter::PrintCallArgs(CallExpr *Call) {
  for (unsigned i = 0, e = Call->getNumArgs(); i != e; ++i) {
    if (isa<CXXDefaultArgExpr>(Call->getArg(i))) {
      // Don't print any defaulted arguments
      break;
    }

    if (i) OS << ", ";
    PrintExpr(Call->getArg(i));
  }
}

void StmtPrinter::VisitCallExpr(CallExpr *Call) {
  PrintExpr(Call->getCallee());
  OS << "(";
  PrintCallArgs(Call);
  OS << ")";
}

static bool isImplicitThis(const Expr *E) {
  if (const auto *TE = dyn_cast<CXXThisExpr>(E))
    return TE->isImplicit();
  return false;
}

void StmtPrinter::VisitMemberExpr(MemberExpr *Node) {
  if (!Policy.SuppressImplicitBase || !isImplicitThis(Node->getBase())) {
    PrintExpr(Node->getBase());

    auto *ParentMember = dyn_cast<MemberExpr>(Node->getBase());
    FieldDecl *ParentDecl =
        ParentMember ? dyn_cast<FieldDecl>(ParentMember->getMemberDecl())
                     : nullptr;

    if (!ParentDecl || !ParentDecl->isAnonymousStructOrUnion())
      OS << (Node->isArrow() ? "->" : ".");
  }

  if (auto *FD = dyn_cast<FieldDecl>(Node->getMemberDecl()))
    if (FD->isAnonymousStructOrUnion())
      return;

  if (NestedNameSpecifier *Qualifier = Node->getQualifier())
    Qualifier->print(OS, Policy);
  if (Node->hasTemplateKeyword())
    OS << "template ";
  OS << Node->getMemberNameInfo();
  const TemplateParameterList *TPL = nullptr;
  if (auto *FD = dyn_cast<FunctionDecl>(Node->getMemberDecl())) {
    if (!Node->hadMultipleCandidates())
      if (auto *FTD = FD->getPrimaryTemplate())
        TPL = FTD->getTemplateParameters();
  } else if (auto *VTSD =
                 dyn_cast<VarTemplateSpecializationDecl>(Node->getMemberDecl()))
    TPL = VTSD->getSpecializedTemplate()->getTemplateParameters();
  if (Node->hasExplicitTemplateArgs())
    printTemplateArgumentList(OS, Node->template_arguments(), Policy, TPL);
}

void StmtPrinter::VisitObjCIsaExpr(ObjCIsaExpr *Node) {
  PrintExpr(Node->getBase());
  OS << (Node->isArrow() ? "->isa" : ".isa");
}

void StmtPrinter::VisitExtVectorElementExpr(ExtVectorElementExpr *Node) {
  PrintExpr(Node->getBase());
  OS << ".";
  OS << Node->getAccessor().getName();
}

void StmtPrinter::VisitCStyleCastExpr(CStyleCastExpr *Node) {
  OS << '(';
  Node->getTypeAsWritten().print(OS, Policy);
  OS << ')';
  PrintExpr(Node->getSubExpr());
}

void StmtPrinter::VisitCompoundLiteralExpr(CompoundLiteralExpr *Node) {
  OS << '(';
  Node->getType().print(OS, Policy);
  OS << ')';
  PrintExpr(Node->getInitializer());
}

void StmtPrinter::VisitImplicitCastExpr(ImplicitCastExpr *Node) {
  // No need to print anything, simply forward to the subexpression.
  PrintExpr(Node->getSubExpr());
}

void StmtPrinter::VisitBinaryOperator(BinaryOperator *Node) {
  PrintExpr(Node->getLHS());
  OS << " " << BinaryOperator::getOpcodeStr(Node->getOpcode()) << " ";
  PrintExpr(Node->getRHS());
}

void StmtPrinter::VisitCompoundAssignOperator(CompoundAssignOperator *Node) {
  PrintExpr(Node->getLHS());
  OS << " " << BinaryOperator::getOpcodeStr(Node->getOpcode()) << " ";
  PrintExpr(Node->getRHS());
}

void StmtPrinter::VisitConditionalOperator(ConditionalOperator *Node) {
  PrintExpr(Node->getCond());
  OS << " ? ";
  PrintExpr(Node->getLHS());
  OS << " : ";
  PrintExpr(Node->getRHS());
}

// GNU extensions.

void
StmtPrinter::VisitBinaryConditionalOperator(BinaryConditionalOperator *Node) {
  PrintExpr(Node->getCommon());
  OS << " ?: ";
  PrintExpr(Node->getFalseExpr());
}

void StmtPrinter::VisitAddrLabelExpr(AddrLabelExpr *Node) {
  OS << "&&" << Node->getLabel()->getName();
}

void StmtPrinter::VisitStmtExpr(StmtExpr *E) {
  OS << "(";
  PrintRawCompoundStmt(E->getSubStmt());
  OS << ")";
}

void StmtPrinter::VisitChooseExpr(ChooseExpr *Node) {
  OS << "__builtin_choose_expr(";
  PrintExpr(Node->getCond());
  OS << ", ";
  PrintExpr(Node->getLHS());
  OS << ", ";
  PrintExpr(Node->getRHS());
  OS << ")";
}

void StmtPrinter::VisitGNUNullExpr(GNUNullExpr *) {
  OS << "__null";
}

void StmtPrinter::VisitShuffleVectorExpr(ShuffleVectorExpr *Node) {
  OS << "__builtin_shufflevector(";
  for (unsigned i = 0, e = Node->getNumSubExprs(); i != e; ++i) {
    if (i) OS << ", ";
    PrintExpr(Node->getExpr(i));
  }
  OS << ")";
}

void StmtPrinter::VisitConvertVectorExpr(ConvertVectorExpr *Node) {
  OS << "__builtin_convertvector(";
  PrintExpr(Node->getSrcExpr());
  OS << ", ";
  Node->getType().print(OS, Policy);
  OS << ")";
}

void StmtPrinter::VisitInitListExpr(InitListExpr* Node) {
  if (Node->getSyntacticForm()) {
    Visit(Node->getSyntacticForm());
    return;
  }

  OS << "{";
  for (unsigned i = 0, e = Node->getNumInits(); i != e; ++i) {
    if (i) OS << ", ";
    if (Node->getInit(i))
      PrintExpr(Node->getInit(i));
    else
      OS << "{}";
  }
  OS << "}";
}

void StmtPrinter::VisitArrayInitLoopExpr(ArrayInitLoopExpr *Node) {
  // There's no way to express this expression in any of our supported
  // languages, so just emit something terse and (hopefully) clear.
  OS << "{";
  PrintExpr(Node->getSubExpr());
  OS << "}";
}

void StmtPrinter::VisitArrayInitIndexExpr(ArrayInitIndexExpr *Node) {
  OS << "*";
}

void StmtPrinter::VisitParenListExpr(ParenListExpr* Node) {
  OS << "(";
  for (unsigned i = 0, e = Node->getNumExprs(); i != e; ++i) {
    if (i) OS << ", ";
    PrintExpr(Node->getExpr(i));
  }
  OS << ")";
}

void StmtPrinter::VisitDesignatedInitExpr(DesignatedInitExpr *Node) {
  bool NeedsEquals = true;
  for (const DesignatedInitExpr::Designator &D : Node->designators()) {
    if (D.isFieldDesignator()) {
      if (D.getDotLoc().isInvalid()) {
        if (IdentifierInfo *II = D.getFieldName()) {
          OS << II->getName() << ":";
          NeedsEquals = false;
        }
      } else {
        OS << "." << D.getFieldName()->getName();
      }
    } else {
      OS << "[";
      if (D.isArrayDesignator()) {
        PrintExpr(Node->getArrayIndex(D));
      } else {
        PrintExpr(Node->getArrayRangeStart(D));
        OS << " ... ";
        PrintExpr(Node->getArrayRangeEnd(D));
      }
      OS << "]";
    }
  }

  if (NeedsEquals)
    OS << " = ";
  else
    OS << " ";
  PrintExpr(Node->getInit());
}

void StmtPrinter::VisitDesignatedInitUpdateExpr(
    DesignatedInitUpdateExpr *Node) {
  OS << "{";
  OS << "/*base*/";
  PrintExpr(Node->getBase());
  OS << ", ";

  OS << "/*updater*/";
  PrintExpr(Node->getUpdater());
  OS << "}";
}

void StmtPrinter::VisitNoInitExpr(NoInitExpr *Node) {
  OS << "/*no init*/";
}

void StmtPrinter::VisitImplicitValueInitExpr(ImplicitValueInitExpr *Node) {
  if (Node->getType()->getAsCXXRecordDecl()) {
    OS << "/*implicit*/";
    Node->getType().print(OS, Policy);
    OS << "()";
  } else {
    OS << "/*implicit*/(";
    Node->getType().print(OS, Policy);
    OS << ')';
    if (Node->getType()->isRecordType())
      OS << "{}";
    else
      OS << 0;
  }
}

void StmtPrinter::VisitVAArgExpr(VAArgExpr *Node) {
  OS << "__builtin_va_arg(";
  PrintExpr(Node->getSubExpr());
  OS << ", ";
  Node->getType().print(OS, Policy);
  OS << ")";
}

void StmtPrinter::VisitPseudoObjectExpr(PseudoObjectExpr *Node) {
  PrintExpr(Node->getSyntacticForm());
}

void StmtPrinter::VisitAtomicExpr(AtomicExpr *Node) {
  const char *Name = nullptr;
  switch (Node->getOp()) {
#define BUILTIN(ID, TYPE, ATTRS)
#define ATOMIC_BUILTIN(ID, TYPE, ATTRS) \
  case AtomicExpr::AO ## ID: \
    Name = #ID "("; \
    break;
#include "clang/Basic/Builtins.def"
  }
  OS << Name;

  // AtomicExpr stores its subexpressions in a permuted order.
  PrintExpr(Node->getPtr());
  if (Node->getOp() != AtomicExpr::AO__c11_atomic_load &&
      Node->getOp() != AtomicExpr::AO__atomic_load_n &&
      Node->getOp() != AtomicExpr::AO__opencl_atomic_load &&
      Node->getOp() != AtomicExpr::AO__hip_atomic_load) {
    OS << ", ";
    PrintExpr(Node->getVal1());
  }
  if (Node->getOp() == AtomicExpr::AO__atomic_exchange ||
      Node->isCmpXChg()) {
    OS << ", ";
    PrintExpr(Node->getVal2());
  }
  if (Node->getOp() == AtomicExpr::AO__atomic_compare_exchange ||
      Node->getOp() == AtomicExpr::AO__atomic_compare_exchange_n) {
    OS << ", ";
    PrintExpr(Node->getWeak());
  }
  if (Node->getOp() != AtomicExpr::AO__c11_atomic_init &&
      Node->getOp() != AtomicExpr::AO__opencl_atomic_init) {
    OS << ", ";
    PrintExpr(Node->getOrder());
  }
  if (Node->isCmpXChg()) {
    OS << ", ";
    PrintExpr(Node->getOrderFail());
  }
  OS << ")";
}

// C++
void StmtPrinter::VisitCXXOperatorCallExpr(CXXOperatorCallExpr *Node) {
  OverloadedOperatorKind Kind = Node->getOperator();
  if (Kind == OO_PlusPlus || Kind == OO_MinusMinus) {
    if (Node->getNumArgs() == 1) {
      OS << getOperatorSpelling(Kind) << ' ';
      PrintExpr(Node->getArg(0));
    } else {
      PrintExpr(Node->getArg(0));
      OS << ' ' << getOperatorSpelling(Kind);
    }
  } else if (Kind == OO_Arrow) {
    PrintExpr(Node->getArg(0));
  } else if (Kind == OO_Call || Kind == OO_Subscript) {
    PrintExpr(Node->getArg(0));
    OS << (Kind == OO_Call ? '(' : '[');
    for (unsigned ArgIdx = 1; ArgIdx < Node->getNumArgs(); ++ArgIdx) {
      if (ArgIdx > 1)
        OS << ", ";
      if (!isa<CXXDefaultArgExpr>(Node->getArg(ArgIdx)))
        PrintExpr(Node->getArg(ArgIdx));
    }
    OS << (Kind == OO_Call ? ')' : ']');
  } else if (Node->getNumArgs() == 1) {
    OS << getOperatorSpelling(Kind) << ' ';
    PrintExpr(Node->getArg(0));
  } else if (Node->getNumArgs() == 2) {
    PrintExpr(Node->getArg(0));
    OS << ' ' << getOperatorSpelling(Kind) << ' ';
    PrintExpr(Node->getArg(1));
  } else {
    llvm_unreachable("unknown overloaded operator");
  }
}

void StmtPrinter::VisitCXXMemberCallExpr(CXXMemberCallExpr *Node) {
  // If we have a conversion operator call only print the argument.
  CXXMethodDecl *MD = Node->getMethodDecl();
  if (MD && isa<CXXConversionDecl>(MD)) {
    PrintExpr(Node->getImplicitObjectArgument());
    return;
  }
  VisitCallExpr(cast<CallExpr>(Node));
}

void StmtPrinter::VisitCUDAKernelCallExpr(CUDAKernelCallExpr *Node) {
  PrintExpr(Node->getCallee());
  OS << "<<<";
  PrintCallArgs(Node->getConfig());
  OS << ">>>(";
  PrintCallArgs(Node);
  OS << ")";
}

void StmtPrinter::VisitCXXRewrittenBinaryOperator(
    CXXRewrittenBinaryOperator *Node) {
  CXXRewrittenBinaryOperator::DecomposedForm Decomposed =
      Node->getDecomposedForm();
  PrintExpr(const_cast<Expr*>(Decomposed.LHS));
  OS << ' ' << BinaryOperator::getOpcodeStr(Decomposed.Opcode) << ' ';
  PrintExpr(const_cast<Expr*>(Decomposed.RHS));
}

void StmtPrinter::VisitCXXNamedCastExpr(CXXNamedCastExpr *Node) {
  OS << Node->getCastName() << '<';
  Node->getTypeAsWritten().print(OS, Policy);
  OS << ">(";
  PrintExpr(Node->getSubExpr());
  OS << ")";
}

void StmtPrinter::VisitCXXStaticCastExpr(CXXStaticCastExpr *Node) {
  VisitCXXNamedCastExpr(Node);
}

void StmtPrinter::VisitCXXDynamicCastExpr(CXXDynamicCastExpr *Node) {
  VisitCXXNamedCastExpr(Node);
}

void StmtPrinter::VisitCXXReinterpretCastExpr(CXXReinterpretCastExpr *Node) {
  VisitCXXNamedCastExpr(Node);
}

void StmtPrinter::VisitCXXConstCastExpr(CXXConstCastExpr *Node) {
  VisitCXXNamedCastExpr(Node);
}

void StmtPrinter::VisitBuiltinBitCastExpr(BuiltinBitCastExpr *Node) {
  OS << "__builtin_bit_cast(";
  Node->getTypeInfoAsWritten()->getType().print(OS, Policy);
  OS << ", ";
  PrintExpr(Node->getSubExpr());
  OS << ")";
}

void StmtPrinter::VisitCXXAddrspaceCastExpr(CXXAddrspaceCastExpr *Node) {
  VisitCXXNamedCastExpr(Node);
}

void StmtPrinter::VisitCXXTypeidExpr(CXXTypeidExpr *Node) {
  OS << "typeid(";
  if (Node->isTypeOperand()) {
    Node->getTypeOperandSourceInfo()->getType().print(OS, Policy);
  } else {
    PrintExpr(Node->getExprOperand());
  }
  OS << ")";
}

void StmtPrinter::VisitCXXUuidofExpr(CXXUuidofExpr *Node) {
  OS << "__uuidof(";
  if (Node->isTypeOperand()) {
    Node->getTypeOperandSourceInfo()->getType().print(OS, Policy);
  } else {
    PrintExpr(Node->getExprOperand());
  }
  OS << ")";
}

void StmtPrinter::VisitMSPropertyRefExpr(MSPropertyRefExpr *Node) {
  PrintExpr(Node->getBaseExpr());
  if (Node->isArrow())
    OS << "->";
  else
    OS << ".";
  if (NestedNameSpecifier *Qualifier =
      Node->getQualifierLoc().getNestedNameSpecifier())
    Qualifier->print(OS, Policy);
  OS << Node->getPropertyDecl()->getDeclName();
}

void StmtPrinter::VisitMSPropertySubscriptExpr(MSPropertySubscriptExpr *Node) {
  PrintExpr(Node->getBase());
  OS << "[";
  PrintExpr(Node->getIdx());
  OS << "]";
}

void StmtPrinter::VisitUserDefinedLiteral(UserDefinedLiteral *Node) {
  switch (Node->getLiteralOperatorKind()) {
  case UserDefinedLiteral::LOK_Raw:
    OS << cast<StringLiteral>(Node->getArg(0)->IgnoreImpCasts())->getString();
    break;
  case UserDefinedLiteral::LOK_Template: {
    const auto *DRE = cast<DeclRefExpr>(Node->getCallee()->IgnoreImpCasts());
    const TemplateArgumentList *Args =
      cast<FunctionDecl>(DRE->getDecl())->getTemplateSpecializationArgs();
    assert(Args);

    if (Args->size() != 1) {
      const TemplateParameterList *TPL = nullptr;
      if (!DRE->hadMultipleCandidates())
        if (const auto *TD = dyn_cast<TemplateDecl>(DRE->getDecl()))
          TPL = TD->getTemplateParameters();
      OS << "operator\"\"" << Node->getUDSuffix()->getName();
      printTemplateArgumentList(OS, Args->asArray(), Policy, TPL);
      OS << "()";
      return;
    }

    const TemplateArgument &Pack = Args->get(0);
    for (const auto &P : Pack.pack_elements()) {
      char C = (char)P.getAsIntegral().getZExtValue();
      OS << C;
    }
    break;
  }
  case UserDefinedLiteral::LOK_Integer: {
    // Print integer literal without suffix.
    const auto *Int = cast<IntegerLiteral>(Node->getCookedLiteral());
    OS << toString(Int->getValue(), 10, /*isSigned*/false);
    break;
  }
  case UserDefinedLiteral::LOK_Floating: {
    // Print floating literal without suffix.
    auto *Float = cast<FloatingLiteral>(Node->getCookedLiteral());
    PrintFloatingLiteral(OS, Float, /*PrintSuffix=*/false);
    break;
  }
  case UserDefinedLiteral::LOK_String:
  case UserDefinedLiteral::LOK_Character:
    PrintExpr(Node->getCookedLiteral());
    break;
  }
  OS << Node->getUDSuffix()->getName();
}

void StmtPrinter::VisitCXXBoolLiteralExpr(CXXBoolLiteralExpr *Node) {
  OS << (Node->getValue() ? "true" : "false");
}

void StmtPrinter::VisitCXXNullPtrLiteralExpr(CXXNullPtrLiteralExpr *Node) {
  OS << "nullptr";
}

void StmtPrinter::VisitCXXThisExpr(CXXThisExpr *Node) {
  OS << "this";
}

void StmtPrinter::VisitCXXThrowExpr(CXXThrowExpr *Node) {
  if (!Node->getSubExpr())
    OS << "throw";
  else {
    OS << "throw ";
    PrintExpr(Node->getSubExpr());
  }
}

void StmtPrinter::VisitCXXDefaultArgExpr(CXXDefaultArgExpr *Node) {
  // Nothing to print: we picked up the default argument.
}

void StmtPrinter::VisitCXXDefaultInitExpr(CXXDefaultInitExpr *Node) {
  // Nothing to print: we picked up the default initializer.
}

void StmtPrinter::VisitCXXFunctionalCastExpr(CXXFunctionalCastExpr *Node) {
  auto TargetType = Node->getType();
  auto *Auto = TargetType->getContainedDeducedType();
  bool Bare = Auto && Auto->isDeduced();

  // Parenthesize deduced casts.
  if (Bare)
    OS << '(';
  TargetType.print(OS, Policy);
  if (Bare)
    OS << ')';

  // No extra braces surrounding the inner construct.
  if (!Node->isListInitialization())
    OS << '(';
  PrintExpr(Node->getSubExpr());
  if (!Node->isListInitialization())
    OS << ')';
}

void StmtPrinter::VisitCXXBindTemporaryExpr(CXXBindTemporaryExpr *Node) {
  PrintExpr(Node->getSubExpr());
}

void StmtPrinter::VisitCXXTemporaryObjectExpr(CXXTemporaryObjectExpr *Node) {
  Node->getType().print(OS, Policy);
  if (Node->isStdInitListInitialization())
    /* Nothing to do; braces are part of creating the std::initializer_list. */;
  else if (Node->isListInitialization())
    OS << "{";
  else
    OS << "(";
  for (CXXTemporaryObjectExpr::arg_iterator Arg = Node->arg_begin(),
                                         ArgEnd = Node->arg_end();
       Arg != ArgEnd; ++Arg) {
    if ((*Arg)->isDefaultArgument())
      break;
    if (Arg != Node->arg_begin())
      OS << ", ";
    PrintExpr(*Arg);
  }
  if (Node->isStdInitListInitialization())
    /* See above. */;
  else if (Node->isListInitialization())
    OS << "}";
  else
    OS << ")";
}

void StmtPrinter::VisitLambdaExpr(LambdaExpr *Node) {
  OS << '[';
  bool NeedComma = false;
  switch (Node->getCaptureDefault()) {
  case LCD_None:
    break;

  case LCD_ByCopy:
    OS << '=';
    NeedComma = true;
    break;

  case LCD_ByRef:
    OS << '&';
    NeedComma = true;
    break;
  }
  for (LambdaExpr::capture_iterator C = Node->explicit_capture_begin(),
                                 CEnd = Node->explicit_capture_end();
       C != CEnd;
       ++C) {
    if (C->capturesVLAType())
      continue;

    if (NeedComma)
      OS << ", ";
    NeedComma = true;

    switch (C->getCaptureKind()) {
    case LCK_This:
      OS << "this";
      break;

    case LCK_StarThis:
      OS << "*this";
      break;

    case LCK_ByRef:
      if (Node->getCaptureDefault() != LCD_ByRef || Node->isInitCapture(C))
        OS << '&';
      OS << C->getCapturedVar()->getName();
      break;

    case LCK_ByCopy:
      OS << C->getCapturedVar()->getName();
      break;

    case LCK_VLAType:
      llvm_unreachable("VLA type in explicit captures.");
    }

    if (C->isPackExpansion())
      OS << "...";

    if (Node->isInitCapture(C)) {
      VarDecl *D = C->getCapturedVar();

      llvm::StringRef Pre;
      llvm::StringRef Post;
      if (D->getInitStyle() == VarDecl::CallInit &&
          !isa<ParenListExpr>(D->getInit())) {
        Pre = "(";
        Post = ")";
      } else if (D->getInitStyle() == VarDecl::CInit) {
        Pre = " = ";
      }

      OS << Pre;
      PrintExpr(D->getInit());
      OS << Post;
    }
  }
  OS << ']';

  if (!Node->getExplicitTemplateParameters().empty()) {
    Node->getTemplateParameterList()->print(
        OS, Node->getLambdaClass()->getASTContext(),
        /*OmitTemplateKW*/true);
  }

  if (Node->hasExplicitParameters()) {
    OS << '(';
    CXXMethodDecl *Method = Node->getCallOperator();
    NeedComma = false;
    for (const auto *P : Method->parameters()) {
      if (NeedComma) {
        OS << ", ";
      } else {
        NeedComma = true;
      }
      std::string ParamStr =
          (Policy.CleanUglifiedParameters && P->getIdentifier())
              ? P->getIdentifier()->deuglifiedName().str()
              : P->getNameAsString();
      P->getOriginalType().print(OS, Policy, ParamStr);
    }
    if (Method->isVariadic()) {
      if (NeedComma)
        OS << ", ";
      OS << "...";
    }
    OS << ')';

    if (Node->isMutable())
      OS << " mutable";

    auto *Proto = Method->getType()->castAs<FunctionProtoType>();
    Proto->printExceptionSpecification(OS, Policy);

    // FIXME: Attributes

    // Print the trailing return type if it was specified in the source.
    if (Node->hasExplicitResultType()) {
      OS << " -> ";
      Proto->getReturnType().print(OS, Policy);
    }
  }

  // Print the body.
  OS << ' ';
  if (Policy.TerseOutput)
    OS << "{}";
  else
    PrintRawCompoundStmt(Node->getCompoundStmtBody());
}

void StmtPrinter::VisitCXXScalarValueInitExpr(CXXScalarValueInitExpr *Node) {
  if (TypeSourceInfo *TSInfo = Node->getTypeSourceInfo())
    TSInfo->getType().print(OS, Policy);
  else
    Node->getType().print(OS, Policy);
  OS << "()";
}

void StmtPrinter::VisitCXXNewExpr(CXXNewExpr *E) {
  if (E->isGlobalNew())
    OS << "::";
  OS << "new ";
  unsigned NumPlace = E->getNumPlacementArgs();
  if (NumPlace > 0 && !isa<CXXDefaultArgExpr>(E->getPlacementArg(0))) {
    OS << "(";
    PrintExpr(E->getPlacementArg(0));
    for (unsigned i = 1; i < NumPlace; ++i) {
      if (isa<CXXDefaultArgExpr>(E->getPlacementArg(i)))
        break;
      OS << ", ";
      PrintExpr(E->getPlacementArg(i));
    }
    OS << ") ";
  }
  if (E->isParenTypeId())
    OS << "(";
  std::string TypeS;
  if (E->isArray()) {
    llvm::raw_string_ostream s(TypeS);
    s << '[';
    if (Optional<Expr *> Size = E->getArraySize())
      (*Size)->printPretty(s, Helper, Policy);
    s << ']';
  }
  E->getAllocatedType().print(OS, Policy, TypeS);
  if (E->isParenTypeId())
    OS << ")";

  CXXNewExpr::InitializationStyle InitStyle = E->getInitializationStyle();
  if (InitStyle != CXXNewExpr::NoInit) {
    bool Bare = InitStyle == CXXNewExpr::CallInit &&
                !isa<ParenListExpr>(E->getInitializer());
    if (Bare)
      OS << "(";
    PrintExpr(E->getInitializer());
    if (Bare)
      OS << ")";
  }
}

void StmtPrinter::VisitCXXDeleteExpr(CXXDeleteExpr *E) {
  if (E->isGlobalDelete())
    OS << "::";
  OS << "delete ";
  if (E->isArrayForm())
    OS << "[] ";
  PrintExpr(E->getArgument());
}

void StmtPrinter::VisitCXXPseudoDestructorExpr(CXXPseudoDestructorExpr *E) {
  PrintExpr(E->getBase());
  if (E->isArrow())
    OS << "->";
  else
    OS << '.';
  if (E->getQualifier())
    E->getQualifier()->print(OS, Policy);
  OS << "~";

  if (IdentifierInfo *II = E->getDestroyedTypeIdentifier())
    OS << II->getName();
  else
    E->getDestroyedType().print(OS, Policy);
}

void StmtPrinter::VisitCXXConstructExpr(CXXConstructExpr *E) {
  if (E->isListInitialization() && !E->isStdInitListInitialization())
    OS << "{";

  for (unsigned i = 0, e = E->getNumArgs(); i != e; ++i) {
    if (isa<CXXDefaultArgExpr>(E->getArg(i))) {
      // Don't print any defaulted arguments
      break;
    }

    if (i) OS << ", ";
    PrintExpr(E->getArg(i));
  }

  if (E->isListInitialization() && !E->isStdInitListInitialization())
    OS << "}";
}

void StmtPrinter::VisitCXXInheritedCtorInitExpr(CXXInheritedCtorInitExpr *E) {
  // Parens are printed by the surrounding context.
  OS << "<forwarded>";
}

void StmtPrinter::VisitCXXStdInitializerListExpr(CXXStdInitializerListExpr *E) {
  PrintExpr(E->getSubExpr());
}

void StmtPrinter::VisitExprWithCleanups(ExprWithCleanups *E) {
  // Just forward to the subexpression.
  PrintExpr(E->getSubExpr());
}

void StmtPrinter::VisitCXXUnresolvedConstructExpr(
    CXXUnresolvedConstructExpr *Node) {
  Node->getTypeAsWritten().print(OS, Policy);
  if (!Node->isListInitialization())
    OS << '(';
  for (auto Arg = Node->arg_begin(), ArgEnd = Node->arg_end(); Arg != ArgEnd;
       ++Arg) {
    if (Arg != Node->arg_begin())
      OS << ", ";
    PrintExpr(*Arg);
  }
  if (!Node->isListInitialization())
    OS << ')';
}

void StmtPrinter::VisitCXXDependentScopeMemberExpr(
                                         CXXDependentScopeMemberExpr *Node) {
  if (!Node->isImplicitAccess()) {
    PrintExpr(Node->getBase());
    OS << (Node->isArrow() ? "->" : ".");
  }
  if (NestedNameSpecifier *Qualifier = Node->getQualifier())
    Qualifier->print(OS, Policy);
  if (Node->hasTemplateKeyword())
    OS << "template ";
  OS << Node->getMemberNameInfo();
  if (Node->hasExplicitTemplateArgs())
    printTemplateArgumentList(OS, Node->template_arguments(), Policy);
}

void StmtPrinter::VisitUnresolvedMemberExpr(UnresolvedMemberExpr *Node) {
  if (!Node->isImplicitAccess()) {
    PrintExpr(Node->getBase());
    OS << (Node->isArrow() ? "->" : ".");
  }
  if (NestedNameSpecifier *Qualifier = Node->getQualifier())
    Qualifier->print(OS, Policy);
  if (Node->hasTemplateKeyword())
    OS << "template ";
  OS << Node->getMemberNameInfo();
  if (Node->hasExplicitTemplateArgs())
    printTemplateArgumentList(OS, Node->template_arguments(), Policy);
}

void StmtPrinter::VisitTypeTraitExpr(TypeTraitExpr *E) {
  OS << getTraitSpelling(E->getTrait()) << "(";
  for (unsigned I = 0, N = E->getNumArgs(); I != N; ++I) {
    if (I > 0)
      OS << ", ";
    E->getArg(I)->getType().print(OS, Policy);
  }
  OS << ")";
}

void StmtPrinter::VisitArrayTypeTraitExpr(ArrayTypeTraitExpr *E) {
  OS << getTraitSpelling(E->getTrait()) << '(';
  E->getQueriedType().print(OS, Policy);
  OS << ')';
}

void StmtPrinter::VisitExpressionTraitExpr(ExpressionTraitExpr *E) {
  OS << getTraitSpelling(E->getTrait()) << '(';
  PrintExpr(E->getQueriedExpression());
  OS << ')';
}

void StmtPrinter::VisitCXXNoexceptExpr(CXXNoexceptExpr *E) {
  OS << "noexcept(";
  PrintExpr(E->getOperand());
  OS << ")";
}

void StmtPrinter::VisitPackExpansionExpr(PackExpansionExpr *E) {
  PrintExpr(E->getPattern());
  OS << "...";
}

void StmtPrinter::VisitSizeOfPackExpr(SizeOfPackExpr *E) {
  OS << "sizeof...(" << *E->getPack() << ")";
}

void StmtPrinter::VisitSubstNonTypeTemplateParmPackExpr(
                                       SubstNonTypeTemplateParmPackExpr *Node) {
  OS << *Node->getParameterPack();
}

void StmtPrinter::VisitSubstNonTypeTemplateParmExpr(
                                       SubstNonTypeTemplateParmExpr *Node) {
  Visit(Node->getReplacement());
}

void StmtPrinter::VisitFunctionParmPackExpr(FunctionParmPackExpr *E) {
  OS << *E->getParameterPack();
}

void StmtPrinter::VisitMaterializeTemporaryExpr(MaterializeTemporaryExpr *Node){
  PrintExpr(Node->getSubExpr());
}

void StmtPrinter::VisitCXXFoldExpr(CXXFoldExpr *E) {
  OS << "(";
  if (E->getLHS()) {
    PrintExpr(E->getLHS());
    OS << " " << BinaryOperator::getOpcodeStr(E->getOperator()) << " ";
  }
  OS << "...";
  if (E->getRHS()) {
    OS << " " << BinaryOperator::getOpcodeStr(E->getOperator()) << " ";
    PrintExpr(E->getRHS());
  }
  OS << ")";
}

void StmtPrinter::VisitConceptSpecializationExpr(ConceptSpecializationExpr *E) {
  NestedNameSpecifierLoc NNS = E->getNestedNameSpecifierLoc();
  if (NNS)
    NNS.getNestedNameSpecifier()->print(OS, Policy);
  if (E->getTemplateKWLoc().isValid())
    OS << "template ";
  OS << E->getFoundDecl()->getName();
  printTemplateArgumentList(OS, E->getTemplateArgsAsWritten()->arguments(),
                            Policy,
                            E->getNamedConcept()->getTemplateParameters());
}

void StmtPrinter::VisitRequiresExpr(RequiresExpr *E) {
  OS << "requires ";
  auto LocalParameters = E->getLocalParameters();
  if (!LocalParameters.empty()) {
    OS << "(";
    for (ParmVarDecl *LocalParam : LocalParameters) {
      PrintRawDecl(LocalParam);
      if (LocalParam != LocalParameters.back())
        OS << ", ";
    }

    OS << ") ";
  }
  OS << "{ ";
  auto Requirements = E->getRequirements();
  for (concepts::Requirement *Req : Requirements) {
    if (auto *TypeReq = dyn_cast<concepts::TypeRequirement>(Req)) {
      if (TypeReq->isSubstitutionFailure())
        OS << "<<error-type>>";
      else
        TypeReq->getType()->getType().print(OS, Policy);
    } else if (auto *ExprReq = dyn_cast<concepts::ExprRequirement>(Req)) {
      if (ExprReq->isCompound())
        OS << "{ ";
      if (ExprReq->isExprSubstitutionFailure())
        OS << "<<error-expression>>";
      else
        PrintExpr(ExprReq->getExpr());
      if (ExprReq->isCompound()) {
        OS << " }";
        if (ExprReq->getNoexceptLoc().isValid())
          OS << " noexcept";
        const auto &RetReq = ExprReq->getReturnTypeRequirement();
        if (!RetReq.isEmpty()) {
          OS << " -> ";
          if (RetReq.isSubstitutionFailure())
            OS << "<<error-type>>";
          else if (RetReq.isTypeConstraint())
            RetReq.getTypeConstraint()->print(OS, Policy);
        }
      }
    } else {
      auto *NestedReq = cast<concepts::NestedRequirement>(Req);
      OS << "requires ";
      if (NestedReq->isSubstitutionFailure())
        OS << "<<error-expression>>";
      else
        PrintExpr(NestedReq->getConstraintExpr());
    }
    OS << "; ";
  }
  OS << "}";
}

// C++ Coroutines TS

void StmtPrinter::VisitCoroutineBodyStmt(CoroutineBodyStmt *S) {
  Visit(S->getBody());
}

void StmtPrinter::VisitCoreturnStmt(CoreturnStmt *S) {
  OS << "co_return";
  if (S->getOperand()) {
    OS << " ";
    Visit(S->getOperand());
  }
  OS << ";";
}

void StmtPrinter::VisitCoawaitExpr(CoawaitExpr *S) {
  OS << "co_await ";
  PrintExpr(S->getOperand());
}

void StmtPrinter::VisitDependentCoawaitExpr(DependentCoawaitExpr *S) {
  OS << "co_await ";
  PrintExpr(S->getOperand());
}

void StmtPrinter::VisitCoyieldExpr(CoyieldExpr *S) {
  OS << "co_yield ";
  PrintExpr(S->getOperand());
}

// Obj-C

void StmtPrinter::VisitObjCStringLiteral(ObjCStringLiteral *Node) {
  OS << "@";
  VisitStringLiteral(Node->getString());
}

void StmtPrinter::VisitObjCBoxedExpr(ObjCBoxedExpr *E) {
  OS << "@";
  Visit(E->getSubExpr());
}

void StmtPrinter::VisitObjCArrayLiteral(ObjCArrayLiteral *E) {
  OS << "@[ ";
  ObjCArrayLiteral::child_range Ch = E->children();
  for (auto I = Ch.begin(), E = Ch.end(); I != E; ++I) {
    if (I != Ch.begin())
      OS << ", ";
    Visit(*I);
  }
  OS << " ]";
}

void StmtPrinter::VisitObjCDictionaryLiteral(ObjCDictionaryLiteral *E) {
  OS << "@{ ";
  for (unsigned I = 0, N = E->getNumElements(); I != N; ++I) {
    if (I > 0)
      OS << ", ";

    ObjCDictionaryElement Element = E->getKeyValueElement(I);
    Visit(Element.Key);
    OS << " : ";
    Visit(Element.Value);
    if (Element.isPackExpansion())
      OS << "...";
  }
  OS << " }";
}

void StmtPrinter::VisitObjCEncodeExpr(ObjCEncodeExpr *Node) {
  OS << "@encode(";
  Node->getEncodedType().print(OS, Policy);
  OS << ')';
}

void StmtPrinter::VisitObjCSelectorExpr(ObjCSelectorExpr *Node) {
  OS << "@selector(";
  Node->getSelector().print(OS);
  OS << ')';
}

void StmtPrinter::VisitObjCProtocolExpr(ObjCProtocolExpr *Node) {
  OS << "@protocol(" << *Node->getProtocol() << ')';
}

void StmtPrinter::VisitObjCMessageExpr(ObjCMessageExpr *Mess) {
  OS << "[";
  switch (Mess->getReceiverKind()) {
  case ObjCMessageExpr::Instance:
    PrintExpr(Mess->getInstanceReceiver());
    break;

  case ObjCMessageExpr::Class:
    Mess->getClassReceiver().print(OS, Policy);
    break;

  case ObjCMessageExpr::SuperInstance:
  case ObjCMessageExpr::SuperClass:
    OS << "Super";
    break;
  }

  OS << ' ';
  Selector selector = Mess->getSelector();
  if (selector.isUnarySelector()) {
    OS << selector.getNameForSlot(0);
  } else {
    for (unsigned i = 0, e = Mess->getNumArgs(); i != e; ++i) {
      if (i < selector.getNumArgs()) {
        if (i > 0) OS << ' ';
        if (selector.getIdentifierInfoForSlot(i))
          OS << selector.getIdentifierInfoForSlot(i)->getName() << ':';
        else
           OS << ":";
      }
      else OS << ", "; // Handle variadic methods.

      PrintExpr(Mess->getArg(i));
    }
  }
  OS << "]";
}

void StmtPrinter::VisitObjCBoolLiteralExpr(ObjCBoolLiteralExpr *Node) {
  OS << (Node->getValue() ? "__objc_yes" : "__objc_no");
}

void
StmtPrinter::VisitObjCIndirectCopyRestoreExpr(ObjCIndirectCopyRestoreExpr *E) {
  PrintExpr(E->getSubExpr());
}

void
StmtPrinter::VisitObjCBridgedCastExpr(ObjCBridgedCastExpr *E) {
  OS << '(' << E->getBridgeKindName();
  E->getType().print(OS, Policy);
  OS << ')';
  PrintExpr(E->getSubExpr());
}

void StmtPrinter::VisitBlockExpr(BlockExpr *Node) {
  BlockDecl *BD = Node->getBlockDecl();
  OS << "^";

  const FunctionType *AFT = Node->getFunctionType();

  if (isa<FunctionNoProtoType>(AFT)) {
    OS << "()";
  } else if (!BD->param_empty() || cast<FunctionProtoType>(AFT)->isVariadic()) {
    OS << '(';
    for (BlockDecl::param_iterator AI = BD->param_begin(),
         E = BD->param_end(); AI != E; ++AI) {
      if (AI != BD->param_begin()) OS << ", ";
      std::string ParamStr = (*AI)->getNameAsString();
      (*AI)->getType().print(OS, Policy, ParamStr);
    }

    const auto *FT = cast<FunctionProtoType>(AFT);
    if (FT->isVariadic()) {
      if (!BD->param_empty()) OS << ", ";
      OS << "...";
    }
    OS << ')';
  }
  OS << "{ }";
}

void StmtPrinter::VisitOpaqueValueExpr(OpaqueValueExpr *Node) {
  PrintExpr(Node->getSourceExpr());
}

void StmtPrinter::VisitTypoExpr(TypoExpr *Node) {
  // TODO: Print something reasonable for a TypoExpr, if necessary.
  llvm_unreachable("Cannot print TypoExpr nodes");
}

void StmtPrinter::VisitRecoveryExpr(RecoveryExpr *Node) {
  OS << "<recovery-expr>(";
  const char *Sep = "";
  for (Expr *E : Node->subExpressions()) {
    OS << Sep;
    PrintExpr(E);
    Sep = ", ";
  }
  OS << ')';
}

void StmtPrinter::VisitAsTypeExpr(AsTypeExpr *Node) {
  OS << "__builtin_astype(";
  PrintExpr(Node->getSrcExpr());
  OS << ", ";
  Node->getType().print(OS, Policy);
  OS << ")";
}

//===----------------------------------------------------------------------===//
// Stmt method implementations
//===----------------------------------------------------------------------===//

void Stmt::dumpPretty(const ASTContext &Context) const {
  printPretty(llvm::errs(), nullptr, PrintingPolicy(Context.getLangOpts()));
}

void Stmt::printPretty(raw_ostream &Out, PrinterHelper *Helper,
                       const PrintingPolicy &Policy, unsigned Indentation,
                       StringRef NL, const ASTContext *Context) const {
  StmtPrinter P(Out, Helper, Policy, Indentation, NL, Context);
  P.Visit(const_cast<Stmt *>(this));
}

void Stmt::printPrettyControlled(raw_ostream &Out, PrinterHelper *Helper,
                                 const PrintingPolicy &Policy,
                                 unsigned Indentation, StringRef NL,
                                 const ASTContext *Context) const {
  StmtPrinter P(Out, Helper, Policy, Indentation, NL, Context);
  P.PrintControlledStmt(const_cast<Stmt *>(this));
}

void Stmt::printJson(raw_ostream &Out, PrinterHelper *Helper,
                     const PrintingPolicy &Policy, bool AddQuotes) const {
  std::string Buf;
  llvm::raw_string_ostream TempOut(Buf);

  printPretty(TempOut, Helper, Policy);

  Out << JsonFormat(TempOut.str(), AddQuotes);
}

//===----------------------------------------------------------------------===//
// PrinterHelper
//===----------------------------------------------------------------------===//

// Implement virtual destructor.
PrinterHelper::~PrinterHelper() = default;<|MERGE_RESOLUTION|>--- conflicted
+++ resolved
@@ -131,13 +131,10 @@
     void PrintRawSEHFinallyStmt(SEHFinallyStmt *S);
     void PrintOMPExecutableDirective(OMPExecutableDirective *S,
                                      bool ForceNoStmt = false);
-<<<<<<< HEAD
+    void PrintFPPragmas(CompoundStmt *S);
     // OmpSs
     void PrintOSSExecutableDirective(OSSExecutableDirective *S);
     void PrintOSSLoopDirective(OSSLoopDirective *S);
-=======
-    void PrintFPPragmas(CompoundStmt *S);
->>>>>>> 2fde26df
 
     void PrintExpr(Expr *E) {
       if (E)
