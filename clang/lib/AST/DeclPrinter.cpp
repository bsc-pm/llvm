--- conflicted
+++ resolved
@@ -105,12 +105,10 @@
     void VisitOMPDeclareReductionDecl(OMPDeclareReductionDecl *D);
     void VisitOMPDeclareMapperDecl(OMPDeclareMapperDecl *D);
     void VisitOMPCapturedExprDecl(OMPCapturedExprDecl *D);
-<<<<<<< HEAD
+    // OmpSs
     void VisitOSSDeclareReductionDecl(OSSDeclareReductionDecl *D);
-=======
     void VisitTemplateTypeParmDecl(const TemplateTypeParmDecl *TTP);
     void VisitNonTypeTemplateParmDecl(const NonTypeTemplateParmDecl *NTTP);
->>>>>>> 7d416743
 
     void printTemplateParameters(const TemplateParameterList *Params,
                                  bool OmitTemplateKW = false);
@@ -1683,7 +1681,6 @@
   D->getInit()->printPretty(Out, nullptr, Policy, Indentation);
 }
 
-<<<<<<< HEAD
 void DeclPrinter::VisitOSSDeclareReductionDecl(OSSDeclareReductionDecl *D) {
   if (!D->isInvalidDecl()) {
     Out << "#pragma oss declare reduction (";
@@ -1720,7 +1717,7 @@
     }
   }
 }
-=======
+
 void DeclPrinter::VisitTemplateTypeParmDecl(const TemplateTypeParmDecl *TTP) {
   if (const TypeConstraint *TC = TTP->getTypeConstraint())
     TC->print(Out, Policy);
@@ -1753,5 +1750,4 @@
     Out << " = ";
     NTTP->getDefaultArgument()->printPretty(Out, nullptr, Policy, Indentation);
   }
-}
->>>>>>> 7d416743
+}