--- conflicted
+++ resolved
@@ -429,73 +429,6 @@
   return findOrdinaryMember(RD, Path, Name);
 }
 
-<<<<<<< HEAD
-bool CXXRecordDecl::FindOSSReductionMember(const CXXBaseSpecifier *Specifier,
-                                           CXXBasePath &Path,
-                                           DeclarationName Name) {
-  RecordDecl *BaseRecord =
-      Specifier->getType()->castAs<RecordType>()->getDecl();
-
-  for (Path.Decls = BaseRecord->lookup(Name); !Path.Decls.empty();
-       Path.Decls = Path.Decls.slice(1)) {
-    if (Path.Decls.front()->isInIdentifierNamespace(IDNS_OSSReduction))
-      return true;
-  }
-
-  return false;
-}
-
-bool CXXRecordDecl::FindOMPReductionMember(const CXXBaseSpecifier *Specifier,
-                                           CXXBasePath &Path,
-                                           DeclarationName Name) {
-  RecordDecl *BaseRecord =
-      Specifier->getType()->castAs<RecordType>()->getDecl();
-
-  for (Path.Decls = BaseRecord->lookup(Name); !Path.Decls.empty();
-       Path.Decls = Path.Decls.slice(1)) {
-    if (Path.Decls.front()->isInIdentifierNamespace(IDNS_OMPReduction))
-      return true;
-  }
-
-  return false;
-}
-
-bool CXXRecordDecl::FindOMPMapperMember(const CXXBaseSpecifier *Specifier,
-                                        CXXBasePath &Path,
-                                        DeclarationName Name) {
-  RecordDecl *BaseRecord =
-      Specifier->getType()->castAs<RecordType>()->getDecl();
-
-  for (Path.Decls = BaseRecord->lookup(Name); !Path.Decls.empty();
-       Path.Decls = Path.Decls.slice(1)) {
-    if (Path.Decls.front()->isInIdentifierNamespace(IDNS_OMPMapper))
-      return true;
-  }
-
-  return false;
-}
-
-bool CXXRecordDecl::
-FindNestedNameSpecifierMember(const CXXBaseSpecifier *Specifier,
-                              CXXBasePath &Path,
-                              DeclarationName Name) {
-  RecordDecl *BaseRecord =
-    Specifier->getType()->castAs<RecordType>()->getDecl();
-
-  for (Path.Decls = BaseRecord->lookup(Name);
-       !Path.Decls.empty();
-       Path.Decls = Path.Decls.slice(1)) {
-    // FIXME: Refactor the "is it a nested-name-specifier?" check
-    if (isa<TypedefNameDecl>(Path.Decls.front()) ||
-        Path.Decls.front()->isInIdentifierNamespace(IDNS_Tag))
-      return true;
-  }
-
-  return false;
-}
-
-=======
->>>>>>> fac7c7ec
 std::vector<const NamedDecl *> CXXRecordDecl::lookupDependentName(
     DeclarationName Name,
     llvm::function_ref<bool(const NamedDecl *ND)> Filter) {
