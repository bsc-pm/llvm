--- conflicted
+++ resolved
@@ -486,12 +486,9 @@
   case BuiltinType::OMPArraySection:
   case BuiltinType::OMPArrayShaping:
   case BuiltinType::OMPIterator:
-<<<<<<< HEAD
+  case BuiltinType::BFloat16:
     // OmpSs
   case BuiltinType::OSSArraySection:
-=======
-  case BuiltinType::BFloat16:
->>>>>>> c799f873
     break;
   }
 
