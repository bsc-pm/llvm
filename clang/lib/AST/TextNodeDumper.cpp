--- conflicted
+++ resolved
@@ -321,7 +321,6 @@
     OS << " <implicit>";
 }
 
-<<<<<<< HEAD
 // OmpSs
 void TextNodeDumper::Visit(const OSSClause *C) {
   if (!C) {
@@ -339,7 +338,8 @@
   dumpSourceRange(SourceRange(C->getBeginLoc(), C->getEndLoc()));
   if (C->isImplicit())
     OS << " <implicit>";
-=======
+}
+
 void TextNodeDumper::Visit(const GenericSelectionExpr::ConstAssociation &A) {
   const TypeSourceInfo *TSI = A.getTypeSourceInfo();
   if (TSI) {
@@ -351,7 +351,6 @@
 
   if (A.isSelected())
     OS << " selected";
->>>>>>> d5d15b4c
 }
 
 void TextNodeDumper::dumpPointer(const void *Ptr) {
