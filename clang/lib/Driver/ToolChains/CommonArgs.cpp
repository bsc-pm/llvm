--- conflicted
+++ resolved
@@ -739,7 +739,41 @@
   return true;
 }
 
-<<<<<<< HEAD
+void tools::addFortranRuntimeLibs(const ToolChain &TC,
+                                  llvm::opt::ArgStringList &CmdArgs) {
+  if (TC.getTriple().isKnownWindowsMSVCEnvironment()) {
+    CmdArgs.push_back("Fortran_main.lib");
+    CmdArgs.push_back("FortranRuntime.lib");
+    CmdArgs.push_back("FortranDecimal.lib");
+  } else {
+    CmdArgs.push_back("-lFortran_main");
+    CmdArgs.push_back("-lFortranRuntime");
+    CmdArgs.push_back("-lFortranDecimal");
+  }
+}
+
+void tools::addFortranRuntimeLibraryPath(const ToolChain &TC,
+                                         const llvm::opt::ArgList &Args,
+                                         ArgStringList &CmdArgs) {
+  // NOTE: Generating executables by Flang is considered an "experimental"
+  // feature and hence this is guarded with a command line option.
+  // TODO: Make this work unconditionally once Flang is mature enough.
+  if (!Args.hasArg(options::OPT_flang_experimental_exec))
+    return;
+
+  // Default to the <driver-path>/../lib directory. This works fine on the
+  // platforms that we have tested so far. We will probably have to re-fine
+  // this in the future. In particular, on some platforms, we may need to use
+  // lib64 instead of lib.
+  SmallString<256> DefaultLibPath =
+      llvm::sys::path::parent_path(TC.getDriver().Dir);
+  llvm::sys::path::append(DefaultLibPath, "lib");
+  if (TC.getTriple().isKnownWindowsMSVCEnvironment())
+    CmdArgs.push_back(Args.MakeArgString("-libpath:" + DefaultLibPath));
+  else
+    CmdArgs.push_back(Args.MakeArgString("-L" + DefaultLibPath));
+}
+
 void tools::addOmpSsRuntimeLibs(
     ArgStringList &CmdArgs, const ToolChain &TC, const ArgList &Args) {
 
@@ -814,44 +848,6 @@
   }
 }
 
-
-=======
-void tools::addFortranRuntimeLibs(const ToolChain &TC,
-                                  llvm::opt::ArgStringList &CmdArgs) {
-  if (TC.getTriple().isKnownWindowsMSVCEnvironment()) {
-    CmdArgs.push_back("Fortran_main.lib");
-    CmdArgs.push_back("FortranRuntime.lib");
-    CmdArgs.push_back("FortranDecimal.lib");
-  } else {
-    CmdArgs.push_back("-lFortran_main");
-    CmdArgs.push_back("-lFortranRuntime");
-    CmdArgs.push_back("-lFortranDecimal");
-  }
-}
-
-void tools::addFortranRuntimeLibraryPath(const ToolChain &TC,
-                                         const llvm::opt::ArgList &Args,
-                                         ArgStringList &CmdArgs) {
-  // NOTE: Generating executables by Flang is considered an "experimental"
-  // feature and hence this is guarded with a command line option.
-  // TODO: Make this work unconditionally once Flang is mature enough.
-  if (!Args.hasArg(options::OPT_flang_experimental_exec))
-    return;
-
-  // Default to the <driver-path>/../lib directory. This works fine on the
-  // platforms that we have tested so far. We will probably have to re-fine
-  // this in the future. In particular, on some platforms, we may need to use
-  // lib64 instead of lib.
-  SmallString<256> DefaultLibPath =
-      llvm::sys::path::parent_path(TC.getDriver().Dir);
-  llvm::sys::path::append(DefaultLibPath, "lib");
-  if (TC.getTriple().isKnownWindowsMSVCEnvironment())
-    CmdArgs.push_back(Args.MakeArgString("-libpath:" + DefaultLibPath));
-  else
-    CmdArgs.push_back(Args.MakeArgString("-L" + DefaultLibPath));
-}
-
->>>>>>> 2fde26df
 static void addSanitizerRuntime(const ToolChain &TC, const ArgList &Args,
                                 ArgStringList &CmdArgs, StringRef Sanitizer,
                                 bool IsShared, bool IsWhole) {
