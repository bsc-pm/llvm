//===--- CommonArgs.cpp - Args handling for multiple toolchains -*- C++ -*-===//
//
// Part of the LLVM Project, under the Apache License v2.0 with LLVM Exceptions.
// See https://llvm.org/LICENSE.txt for license information.
// SPDX-License-Identifier: Apache-2.0 WITH LLVM-exception
//
//===----------------------------------------------------------------------===//

#include "CommonArgs.h"
#include "Arch/AArch64.h"
#include "Arch/ARM.h"
#include "Arch/CSKY.h"
#include "Arch/LoongArch.h"
#include "Arch/M68k.h"
#include "Arch/Mips.h"
#include "Arch/PPC.h"
#include "Arch/RISCV.h"
#include "Arch/Sparc.h"
#include "Arch/SystemZ.h"
#include "Arch/VE.h"
#include "Arch/X86.h"
#include "HIPAMD.h"
#include "Hexagon.h"
#include "MSP430.h"
#include "Solaris.h"
#include "clang/Basic/CharInfo.h"
#include "clang/Basic/CodeGenOptions.h"
#include "clang/Basic/LangOptions.h"
#include "clang/Basic/ObjCRuntime.h"
#include "clang/Basic/Version.h"
#include "clang/Config/config.h"
#include "clang/Driver/Action.h"
#include "clang/Driver/Compilation.h"
#include "clang/Driver/Driver.h"
#include "clang/Driver/DriverDiagnostic.h"
#include "clang/Driver/InputInfo.h"
#include "clang/Driver/Job.h"
#include "clang/Driver/Options.h"
#include "clang/Driver/SanitizerArgs.h"
#include "clang/Driver/ToolChain.h"
#include "clang/Driver/Util.h"
#include "clang/Driver/XRayArgs.h"
#include "llvm/ADT/STLExtras.h"
#include "llvm/ADT/SmallSet.h"
#include "llvm/ADT/SmallString.h"
#include "llvm/ADT/StringExtras.h"
#include "llvm/ADT/StringSwitch.h"
#include "llvm/ADT/Twine.h"
#include "llvm/BinaryFormat/Magic.h"
#include "llvm/Config/llvm-config.h"
#include "llvm/Option/Arg.h"
#include "llvm/Option/ArgList.h"
#include "llvm/Option/Option.h"
#include "llvm/Support/CodeGen.h"
#include "llvm/Support/Compression.h"
#include "llvm/Support/Debug.h"
#include "llvm/Support/ErrorHandling.h"
#include "llvm/Support/FileSystem.h"
#include "llvm/Support/Path.h"
#include "llvm/Support/Process.h"
#include "llvm/Support/Program.h"
#include "llvm/Support/ScopedPrinter.h"
#include "llvm/Support/Threading.h"
#include "llvm/Support/VirtualFileSystem.h"
#include "llvm/Support/YAMLParser.h"
#include "llvm/TargetParser/Host.h"
#include "llvm/TargetParser/TargetParser.h"
#include <optional>

using namespace clang::driver;
using namespace clang::driver::tools;
using namespace clang;
using namespace llvm::opt;

static bool useFramePointerForTargetByDefault(const llvm::opt::ArgList &Args,
                                              const llvm::Triple &Triple) {
  if (Args.hasArg(clang::driver::options::OPT_pg) &&
      !Args.hasArg(clang::driver::options::OPT_mfentry))
    return true;

  if (Triple.isAndroid()) {
    switch (Triple.getArch()) {
    case llvm::Triple::aarch64:
    case llvm::Triple::arm:
    case llvm::Triple::armeb:
    case llvm::Triple::thumb:
    case llvm::Triple::thumbeb:
    case llvm::Triple::riscv64:
      return true;
    default:
      break;
    }
  }

  switch (Triple.getArch()) {
  case llvm::Triple::xcore:
  case llvm::Triple::wasm32:
  case llvm::Triple::wasm64:
  case llvm::Triple::msp430:
    // XCore never wants frame pointers, regardless of OS.
    // WebAssembly never wants frame pointers.
    return false;
  case llvm::Triple::ppc:
  case llvm::Triple::ppcle:
  case llvm::Triple::ppc64:
  case llvm::Triple::ppc64le:
  case llvm::Triple::riscv32:
  case llvm::Triple::riscv64:
  case llvm::Triple::sparc:
  case llvm::Triple::sparcel:
  case llvm::Triple::sparcv9:
  case llvm::Triple::amdgcn:
  case llvm::Triple::r600:
  case llvm::Triple::csky:
  case llvm::Triple::loongarch32:
  case llvm::Triple::loongarch64:
  case llvm::Triple::m68k:
    return !clang::driver::tools::areOptimizationsEnabled(Args);
  default:
    break;
  }

  if (Triple.isOSFuchsia() || Triple.isOSNetBSD()) {
    return !clang::driver::tools::areOptimizationsEnabled(Args);
  }

  if (Triple.isOSLinux() || Triple.isOSHurd()) {
    switch (Triple.getArch()) {
    // Don't use a frame pointer on linux if optimizing for certain targets.
    case llvm::Triple::arm:
    case llvm::Triple::armeb:
    case llvm::Triple::thumb:
    case llvm::Triple::thumbeb:
    case llvm::Triple::mips64:
    case llvm::Triple::mips64el:
    case llvm::Triple::mips:
    case llvm::Triple::mipsel:
    case llvm::Triple::systemz:
    case llvm::Triple::x86:
    case llvm::Triple::x86_64:
      return !clang::driver::tools::areOptimizationsEnabled(Args);
    default:
      return true;
    }
  }

  if (Triple.isOSWindows()) {
    switch (Triple.getArch()) {
    case llvm::Triple::x86:
      return !clang::driver::tools::areOptimizationsEnabled(Args);
    case llvm::Triple::x86_64:
      return Triple.isOSBinFormatMachO();
    case llvm::Triple::arm:
    case llvm::Triple::thumb:
      // Windows on ARM builds with FPO disabled to aid fast stack walking
      return true;
    default:
      // All other supported Windows ISAs use xdata unwind information, so frame
      // pointers are not generally useful.
      return false;
    }
  }

  return true;
}

static bool mustUseNonLeafFramePointerForTarget(const llvm::Triple &Triple) {
  switch (Triple.getArch()) {
  default:
    return false;
  case llvm::Triple::arm:
  case llvm::Triple::thumb:
    // ARM Darwin targets require a frame pointer to be always present to aid
    // offline debugging via backtraces.
    return Triple.isOSDarwin();
  }
}

clang::CodeGenOptions::FramePointerKind
getFramePointerKind(const llvm::opt::ArgList &Args,
                    const llvm::Triple &Triple) {
  // We have 4 states:
  //
  //  00) leaf retained, non-leaf retained
  //  01) leaf retained, non-leaf omitted (this is invalid)
  //  10) leaf omitted, non-leaf retained
  //      (what -momit-leaf-frame-pointer was designed for)
  //  11) leaf omitted, non-leaf omitted
  //
  //  "omit" options taking precedence over "no-omit" options is the only way
  //  to make 3 valid states representable
  llvm::opt::Arg *A =
      Args.getLastArg(clang::driver::options::OPT_fomit_frame_pointer,
                      clang::driver::options::OPT_fno_omit_frame_pointer);

  bool OmitFP = A && A->getOption().matches(
                         clang::driver::options::OPT_fomit_frame_pointer);
  bool NoOmitFP = A && A->getOption().matches(
                           clang::driver::options::OPT_fno_omit_frame_pointer);
  bool OmitLeafFP =
      Args.hasFlag(clang::driver::options::OPT_momit_leaf_frame_pointer,
                   clang::driver::options::OPT_mno_omit_leaf_frame_pointer,
                   Triple.isAArch64() || Triple.isPS() || Triple.isVE() ||
                       (Triple.isAndroid() && Triple.isRISCV64()));
  if (NoOmitFP || mustUseNonLeafFramePointerForTarget(Triple) ||
      (!OmitFP && useFramePointerForTargetByDefault(Args, Triple))) {
    if (OmitLeafFP)
      return clang::CodeGenOptions::FramePointerKind::NonLeaf;
    return clang::CodeGenOptions::FramePointerKind::All;
  }
  return clang::CodeGenOptions::FramePointerKind::None;
}

static void renderRpassOptions(const ArgList &Args, ArgStringList &CmdArgs,
                               const StringRef PluginOptPrefix) {
  if (const Arg *A = Args.getLastArg(options::OPT_Rpass_EQ))
    CmdArgs.push_back(Args.MakeArgString(Twine(PluginOptPrefix) +
                                         "-pass-remarks=" + A->getValue()));

  if (const Arg *A = Args.getLastArg(options::OPT_Rpass_missed_EQ))
    CmdArgs.push_back(Args.MakeArgString(
        Twine(PluginOptPrefix) + "-pass-remarks-missed=" + A->getValue()));

  if (const Arg *A = Args.getLastArg(options::OPT_Rpass_analysis_EQ))
    CmdArgs.push_back(Args.MakeArgString(
        Twine(PluginOptPrefix) + "-pass-remarks-analysis=" + A->getValue()));
}

static void renderRemarksOptions(const ArgList &Args, ArgStringList &CmdArgs,
                                 const llvm::Triple &Triple,
                                 const InputInfo &Input,
                                 const InputInfo &Output,
                                 const StringRef PluginOptPrefix) {
  StringRef Format = "yaml";
  if (const Arg *A = Args.getLastArg(options::OPT_fsave_optimization_record_EQ))
    Format = A->getValue();

  SmallString<128> F;
  const Arg *A = Args.getLastArg(options::OPT_foptimization_record_file_EQ);
  if (A)
    F = A->getValue();
  else if (Output.isFilename())
    F = Output.getFilename();

  assert(!F.empty() && "Cannot determine remarks output name.");
  // Append "opt.ld.<format>" to the end of the file name.
  CmdArgs.push_back(Args.MakeArgString(Twine(PluginOptPrefix) +
                                       "opt-remarks-filename=" + F +
                                       ".opt.ld." + Format));

  if (const Arg *A =
          Args.getLastArg(options::OPT_foptimization_record_passes_EQ))
    CmdArgs.push_back(Args.MakeArgString(
        Twine(PluginOptPrefix) + "opt-remarks-passes=" + A->getValue()));

  CmdArgs.push_back(Args.MakeArgString(Twine(PluginOptPrefix) +
                                       "opt-remarks-format=" + Format.data()));
}

static void renderRemarksHotnessOptions(const ArgList &Args,
                                        ArgStringList &CmdArgs,
                                        const StringRef PluginOptPrefix) {
  if (Args.hasFlag(options::OPT_fdiagnostics_show_hotness,
                   options::OPT_fno_diagnostics_show_hotness, false))
    CmdArgs.push_back(Args.MakeArgString(Twine(PluginOptPrefix) +
                                         "opt-remarks-with-hotness"));

  if (const Arg *A =
          Args.getLastArg(options::OPT_fdiagnostics_hotness_threshold_EQ))
    CmdArgs.push_back(
        Args.MakeArgString(Twine(PluginOptPrefix) +
                           "opt-remarks-hotness-threshold=" + A->getValue()));
}

static bool shouldIgnoreUnsupportedTargetFeature(const Arg &TargetFeatureArg,
                                                 llvm::Triple T,
                                                 StringRef Processor) {
  // Warn no-cumode for AMDGCN processors not supporing WGP mode.
  if (!T.isAMDGPU())
    return false;
  auto GPUKind = T.isAMDGCN() ? llvm::AMDGPU::parseArchAMDGCN(Processor)
                              : llvm::AMDGPU::parseArchR600(Processor);
  auto GPUFeatures = T.isAMDGCN() ? llvm::AMDGPU::getArchAttrAMDGCN(GPUKind)
                                  : llvm::AMDGPU::getArchAttrR600(GPUKind);
  if (GPUFeatures & llvm::AMDGPU::FEATURE_WGP)
    return false;
  return TargetFeatureArg.getOption().matches(options::OPT_mno_cumode);
}

void tools::addPathIfExists(const Driver &D, const Twine &Path,
                            ToolChain::path_list &Paths) {
  if (D.getVFS().exists(Path))
    Paths.push_back(Path.str());
}

void tools::handleTargetFeaturesGroup(const Driver &D,
                                      const llvm::Triple &Triple,
                                      const ArgList &Args,
                                      std::vector<StringRef> &Features,
                                      OptSpecifier Group) {
  std::set<StringRef> Warned;
  for (const Arg *A : Args.filtered(Group)) {
    StringRef Name = A->getOption().getName();
    A->claim();

    // Skip over "-m".
    assert(Name.starts_with("m") && "Invalid feature name.");
    Name = Name.substr(1);

    auto Proc = getCPUName(D, Args, Triple);
    if (shouldIgnoreUnsupportedTargetFeature(*A, Triple, Proc)) {
      if (Warned.count(Name) == 0) {
        D.getDiags().Report(
            clang::diag::warn_drv_unsupported_option_for_processor)
            << A->getAsString(Args) << Proc;
        Warned.insert(Name);
      }
      continue;
    }

    bool IsNegative = Name.consume_front("no-");

    Features.push_back(Args.MakeArgString((IsNegative ? "-" : "+") + Name));
  }
}

SmallVector<StringRef>
tools::unifyTargetFeatures(ArrayRef<StringRef> Features) {
  // Only add a feature if it hasn't been seen before starting from the end.
  SmallVector<StringRef> UnifiedFeatures;
  llvm::DenseSet<StringRef> UsedFeatures;
  for (StringRef Feature : llvm::reverse(Features)) {
    if (UsedFeatures.insert(Feature.drop_front()).second)
      UnifiedFeatures.insert(UnifiedFeatures.begin(), Feature);
  }

  return UnifiedFeatures;
}

void tools::addDirectoryList(const ArgList &Args, ArgStringList &CmdArgs,
                             const char *ArgName, const char *EnvVar) {
  const char *DirList = ::getenv(EnvVar);
  bool CombinedArg = false;

  if (!DirList)
    return; // Nothing to do.

  StringRef Name(ArgName);
  if (Name == "-I" || Name == "-L" || Name.empty())
    CombinedArg = true;

  StringRef Dirs(DirList);
  if (Dirs.empty()) // Empty string should not add '.'.
    return;

  StringRef::size_type Delim;
  while ((Delim = Dirs.find(llvm::sys::EnvPathSeparator)) != StringRef::npos) {
    if (Delim == 0) { // Leading colon.
      if (CombinedArg) {
        CmdArgs.push_back(Args.MakeArgString(std::string(ArgName) + "."));
      } else {
        CmdArgs.push_back(ArgName);
        CmdArgs.push_back(".");
      }
    } else {
      if (CombinedArg) {
        CmdArgs.push_back(
            Args.MakeArgString(std::string(ArgName) + Dirs.substr(0, Delim)));
      } else {
        CmdArgs.push_back(ArgName);
        CmdArgs.push_back(Args.MakeArgString(Dirs.substr(0, Delim)));
      }
    }
    Dirs = Dirs.substr(Delim + 1);
  }

  if (Dirs.empty()) { // Trailing colon.
    if (CombinedArg) {
      CmdArgs.push_back(Args.MakeArgString(std::string(ArgName) + "."));
    } else {
      CmdArgs.push_back(ArgName);
      CmdArgs.push_back(".");
    }
  } else { // Add the last path.
    if (CombinedArg) {
      CmdArgs.push_back(Args.MakeArgString(std::string(ArgName) + Dirs));
    } else {
      CmdArgs.push_back(ArgName);
      CmdArgs.push_back(Args.MakeArgString(Dirs));
    }
  }
}

void tools::AddLinkerInputs(const ToolChain &TC, const InputInfoList &Inputs,
                            const ArgList &Args, ArgStringList &CmdArgs,
                            const JobAction &JA) {
  const Driver &D = TC.getDriver();

  // Add extra linker input arguments which are not treated as inputs
  // (constructed via -Xarch_).
  Args.AddAllArgValues(CmdArgs, options::OPT_Zlinker_input);

  // LIBRARY_PATH are included before user inputs and only supported on native
  // toolchains.
  if (!TC.isCrossCompiling())
    addDirectoryList(Args, CmdArgs, "-L", "LIBRARY_PATH");

  for (const auto &II : Inputs) {
    // If the current tool chain refers to an OpenMP offloading host, we
    // should ignore inputs that refer to OpenMP offloading devices -
    // they will be embedded according to a proper linker script.
    if (auto *IA = II.getAction())
      if ((JA.isHostOffloading(Action::OFK_OpenMP) &&
           IA->isDeviceOffloading(Action::OFK_OpenMP)))
        continue;

    if (!TC.HasNativeLLVMSupport() && types::isLLVMIR(II.getType()))
      // Don't try to pass LLVM inputs unless we have native support.
      D.Diag(diag::err_drv_no_linker_llvm_support) << TC.getTripleString();

    // Add filenames immediately.
    if (II.isFilename()) {
      CmdArgs.push_back(II.getFilename());
      continue;
    }

    // In some error cases, the input could be Nothing; skip those.
    if (II.isNothing())
      continue;

    // Otherwise, this is a linker input argument.
    const Arg &A = II.getInputArg();

    // Handle reserved library options.
    if (A.getOption().matches(options::OPT_Z_reserved_lib_stdcxx))
      TC.AddCXXStdlibLibArgs(Args, CmdArgs);
    else if (A.getOption().matches(options::OPT_Z_reserved_lib_cckext))
      TC.AddCCKextLibArgs(Args, CmdArgs);
    else
      A.renderAsInput(Args, CmdArgs);
  }
}

void tools::addLinkerCompressDebugSectionsOption(
    const ToolChain &TC, const llvm::opt::ArgList &Args,
    llvm::opt::ArgStringList &CmdArgs) {
  // GNU ld supports --compress-debug-sections=none|zlib|zlib-gnu|zlib-gabi
  // whereas zlib is an alias to zlib-gabi and zlib-gnu is obsoleted. Therefore
  // -gz=none|zlib are translated to --compress-debug-sections=none|zlib. -gz
  // is not translated since ld --compress-debug-sections option requires an
  // argument.
  if (const Arg *A = Args.getLastArg(options::OPT_gz_EQ)) {
    StringRef V = A->getValue();
    if (V == "none" || V == "zlib" || V == "zstd")
      CmdArgs.push_back(Args.MakeArgString("--compress-debug-sections=" + V));
    else
      TC.getDriver().Diag(diag::err_drv_unsupported_option_argument)
          << A->getSpelling() << V;
  }
}

void tools::AddTargetFeature(const ArgList &Args,
                             std::vector<StringRef> &Features,
                             OptSpecifier OnOpt, OptSpecifier OffOpt,
                             StringRef FeatureName) {
  if (Arg *A = Args.getLastArg(OnOpt, OffOpt)) {
    if (A->getOption().matches(OnOpt))
      Features.push_back(Args.MakeArgString("+" + FeatureName));
    else
      Features.push_back(Args.MakeArgString("-" + FeatureName));
  }
}

/// Get the (LLVM) name of the AMDGPU gpu we are targeting.
static std::string getAMDGPUTargetGPU(const llvm::Triple &T,
                                      const ArgList &Args) {
  Arg *MArch = Args.getLastArg(options::OPT_march_EQ);
  if (Arg *A = Args.getLastArg(options::OPT_mcpu_EQ)) {
    auto GPUName = getProcessorFromTargetID(T, A->getValue());
    return llvm::StringSwitch<std::string>(GPUName)
        .Cases("rv630", "rv635", "r600")
        .Cases("rv610", "rv620", "rs780", "rs880")
        .Case("rv740", "rv770")
        .Case("palm", "cedar")
        .Cases("sumo", "sumo2", "sumo")
        .Case("hemlock", "cypress")
        .Case("aruba", "cayman")
        .Default(GPUName.str());
  }
  if (MArch)
    return getProcessorFromTargetID(T, MArch->getValue()).str();
  return "";
}

static std::string getLanaiTargetCPU(const ArgList &Args) {
  if (Arg *A = Args.getLastArg(options::OPT_mcpu_EQ)) {
    return A->getValue();
  }
  return "";
}

/// Get the (LLVM) name of the WebAssembly cpu we are targeting.
static StringRef getWebAssemblyTargetCPU(const ArgList &Args) {
  // If we have -mcpu=, use that.
  if (Arg *A = Args.getLastArg(options::OPT_mcpu_EQ)) {
    StringRef CPU = A->getValue();

#ifdef __wasm__
    // Handle "native" by examining the host. "native" isn't meaningful when
    // cross compiling, so only support this when the host is also WebAssembly.
    if (CPU == "native")
      return llvm::sys::getHostCPUName();
#endif

    return CPU;
  }

  return "generic";
}

std::string tools::getCPUName(const Driver &D, const ArgList &Args,
                              const llvm::Triple &T, bool FromAs) {
  Arg *A;

  switch (T.getArch()) {
  default:
    return "";

  case llvm::Triple::aarch64:
  case llvm::Triple::aarch64_32:
  case llvm::Triple::aarch64_be:
    return aarch64::getAArch64TargetCPU(Args, T, A);

  case llvm::Triple::arm:
  case llvm::Triple::armeb:
  case llvm::Triple::thumb:
  case llvm::Triple::thumbeb: {
    StringRef MArch, MCPU;
    arm::getARMArchCPUFromArgs(Args, MArch, MCPU, FromAs);
    return arm::getARMTargetCPU(MCPU, MArch, T);
  }

  case llvm::Triple::avr:
    if (const Arg *A = Args.getLastArg(options::OPT_mmcu_EQ))
      return A->getValue();
    return "";

  case llvm::Triple::m68k:
    return m68k::getM68kTargetCPU(Args);

  case llvm::Triple::mips:
  case llvm::Triple::mipsel:
  case llvm::Triple::mips64:
  case llvm::Triple::mips64el: {
    StringRef CPUName;
    StringRef ABIName;
    mips::getMipsCPUAndABI(Args, T, CPUName, ABIName);
    return std::string(CPUName);
  }

  case llvm::Triple::nvptx:
  case llvm::Triple::nvptx64:
    if (const Arg *A = Args.getLastArg(options::OPT_march_EQ))
      return A->getValue();
    return "";

  case llvm::Triple::ppc:
  case llvm::Triple::ppcle:
  case llvm::Triple::ppc64:
  case llvm::Triple::ppc64le:
    return ppc::getPPCTargetCPU(D, Args, T);

  case llvm::Triple::csky:
    if (const Arg *A = Args.getLastArg(options::OPT_mcpu_EQ))
      return A->getValue();
    else if (const Arg *A = Args.getLastArg(options::OPT_march_EQ))
      return A->getValue();
    else
      return "ck810";
  case llvm::Triple::riscv32:
  case llvm::Triple::riscv64:
    return riscv::getRISCVTargetCPU(Args, T);

  case llvm::Triple::bpfel:
  case llvm::Triple::bpfeb:
    if (const Arg *A = Args.getLastArg(options::OPT_mcpu_EQ))
      return A->getValue();
    return "";

  case llvm::Triple::sparc:
  case llvm::Triple::sparcel:
  case llvm::Triple::sparcv9:
    return sparc::getSparcTargetCPU(D, Args, T);

  case llvm::Triple::x86:
  case llvm::Triple::x86_64:
    return x86::getX86TargetCPU(D, Args, T);

  case llvm::Triple::hexagon:
    return "hexagon" +
           toolchains::HexagonToolChain::GetTargetCPUVersion(Args).str();

  case llvm::Triple::lanai:
    return getLanaiTargetCPU(Args);

  case llvm::Triple::systemz:
    return systemz::getSystemZTargetCPU(Args);

  case llvm::Triple::r600:
  case llvm::Triple::amdgcn:
    return getAMDGPUTargetGPU(T, Args);

  case llvm::Triple::wasm32:
  case llvm::Triple::wasm64:
    return std::string(getWebAssemblyTargetCPU(Args));

  case llvm::Triple::loongarch32:
  case llvm::Triple::loongarch64:
    return loongarch::getLoongArchTargetCPU(Args, T);
  }
}

static void getWebAssemblyTargetFeatures(const Driver &D,
                                         const llvm::Triple &Triple,
                                         const ArgList &Args,
                                         std::vector<StringRef> &Features) {
  handleTargetFeaturesGroup(D, Triple, Args, Features,
                            options::OPT_m_wasm_Features_Group);
}

void tools::getTargetFeatures(const Driver &D, const llvm::Triple &Triple,
                              const ArgList &Args, ArgStringList &CmdArgs,
                              bool ForAS, bool IsAux) {
  std::vector<StringRef> Features;
  switch (Triple.getArch()) {
  default:
    break;
  case llvm::Triple::mips:
  case llvm::Triple::mipsel:
  case llvm::Triple::mips64:
  case llvm::Triple::mips64el:
    mips::getMIPSTargetFeatures(D, Triple, Args, Features);
    break;
  case llvm::Triple::arm:
  case llvm::Triple::armeb:
  case llvm::Triple::thumb:
  case llvm::Triple::thumbeb:
    arm::getARMTargetFeatures(D, Triple, Args, Features, ForAS);
    break;
  case llvm::Triple::ppc:
  case llvm::Triple::ppcle:
  case llvm::Triple::ppc64:
  case llvm::Triple::ppc64le:
    ppc::getPPCTargetFeatures(D, Triple, Args, Features);
    break;
  case llvm::Triple::riscv32:
  case llvm::Triple::riscv64:
    riscv::getRISCVTargetFeatures(D, Triple, Args, Features);
    break;
  case llvm::Triple::systemz:
    systemz::getSystemZTargetFeatures(D, Args, Features);
    break;
  case llvm::Triple::aarch64:
  case llvm::Triple::aarch64_32:
  case llvm::Triple::aarch64_be:
    aarch64::getAArch64TargetFeatures(D, Triple, Args, Features, ForAS);
    break;
  case llvm::Triple::x86:
  case llvm::Triple::x86_64:
    x86::getX86TargetFeatures(D, Triple, Args, Features);
    break;
  case llvm::Triple::hexagon:
    hexagon::getHexagonTargetFeatures(D, Triple, Args, Features);
    break;
  case llvm::Triple::wasm32:
  case llvm::Triple::wasm64:
    getWebAssemblyTargetFeatures(D, Triple, Args, Features);
    break;
  case llvm::Triple::sparc:
  case llvm::Triple::sparcel:
  case llvm::Triple::sparcv9:
    sparc::getSparcTargetFeatures(D, Args, Features);
    break;
  case llvm::Triple::r600:
  case llvm::Triple::amdgcn:
    amdgpu::getAMDGPUTargetFeatures(D, Triple, Args, Features);
    break;
  case llvm::Triple::nvptx:
  case llvm::Triple::nvptx64:
    NVPTX::getNVPTXTargetFeatures(D, Triple, Args, Features);
    break;
  case llvm::Triple::m68k:
    m68k::getM68kTargetFeatures(D, Triple, Args, Features);
    break;
  case llvm::Triple::msp430:
    msp430::getMSP430TargetFeatures(D, Args, Features);
    break;
  case llvm::Triple::ve:
    ve::getVETargetFeatures(D, Args, Features);
    break;
  case llvm::Triple::csky:
    csky::getCSKYTargetFeatures(D, Triple, Args, CmdArgs, Features);
    break;
  case llvm::Triple::loongarch32:
  case llvm::Triple::loongarch64:
    loongarch::getLoongArchTargetFeatures(D, Triple, Args, Features);
    break;
  }

  for (auto Feature : unifyTargetFeatures(Features)) {
    CmdArgs.push_back(IsAux ? "-aux-target-feature" : "-target-feature");
    CmdArgs.push_back(Feature.data());
  }
}

llvm::StringRef tools::getLTOParallelism(const ArgList &Args, const Driver &D) {
  Arg *LtoJobsArg = Args.getLastArg(options::OPT_flto_jobs_EQ);
  if (!LtoJobsArg)
    return {};
  if (!llvm::get_threadpool_strategy(LtoJobsArg->getValue()))
    D.Diag(diag::err_drv_invalid_int_value)
        << LtoJobsArg->getAsString(Args) << LtoJobsArg->getValue();
  return LtoJobsArg->getValue();
}

// PS4/PS5 uses -ffunction-sections and -fdata-sections by default.
bool tools::isUseSeparateSections(const llvm::Triple &Triple) {
  return Triple.isPS();
}

bool tools::isTLSDESCEnabled(const ToolChain &TC,
                             const llvm::opt::ArgList &Args) {
  const llvm::Triple &Triple = TC.getEffectiveTriple();
  Arg *A = Args.getLastArg(options::OPT_mtls_dialect_EQ);
  if (!A)
    return Triple.hasDefaultTLSDESC();
  StringRef V = A->getValue();
  bool SupportedArgument = false, EnableTLSDESC = false;
  bool Unsupported = !Triple.isOSBinFormatELF();
  if (Triple.isLoongArch() || Triple.isRISCV()) {
    SupportedArgument = V == "desc" || V == "trad";
    EnableTLSDESC = V == "desc";
  } else if (Triple.isX86()) {
    SupportedArgument = V == "gnu" || V == "gnu2";
    EnableTLSDESC = V == "gnu2";
  } else {
    Unsupported = true;
  }
  if (Unsupported) {
    TC.getDriver().Diag(diag::err_drv_unsupported_opt_for_target)
        << A->getSpelling() << Triple.getTriple();
  } else if (!SupportedArgument) {
    TC.getDriver().Diag(diag::err_drv_unsupported_option_argument_for_target)
        << A->getSpelling() << V << Triple.getTriple();
  }
  return EnableTLSDESC;
}

void tools::addLTOOptions(const ToolChain &ToolChain, const ArgList &Args,
                          ArgStringList &CmdArgs, const InputInfo &Output,
                          const InputInfo &Input, bool IsThinLTO) {
  const llvm::Triple &Triple = ToolChain.getTriple();
  const bool IsOSAIX = Triple.isOSAIX();
  const bool IsAMDGCN = Triple.isAMDGCN();
  const char *Linker = Args.MakeArgString(ToolChain.GetLinkerPath());
  const Driver &D = ToolChain.getDriver();
  const bool IsFatLTO = Args.hasArg(options::OPT_ffat_lto_objects);
  const bool IsUnifiedLTO = Args.hasArg(options::OPT_funified_lto);
  if (llvm::sys::path::filename(Linker) != "ld.lld" &&
      llvm::sys::path::stem(Linker) != "ld.lld" && !Triple.isOSOpenBSD()) {
    // Tell the linker to load the plugin. This has to come before
    // AddLinkerInputs as gold requires -plugin and AIX ld requires -bplugin to
    // come before any -plugin-opt/-bplugin_opt that -Wl might forward.
    const char *PluginPrefix = IsOSAIX ? "-bplugin:" : "";
    const char *PluginName = IsOSAIX ? "/libLTO" : "/LLVMgold";

    if (!IsOSAIX)
      CmdArgs.push_back("-plugin");

#if defined(_WIN32)
    const char *Suffix = ".dll";
#elif defined(__APPLE__)
    const char *Suffix = ".dylib";
#else
    const char *Suffix = ".so";
#endif

    SmallString<1024> Plugin;
    llvm::sys::path::native(Twine(D.Dir) +
                                "/../" CLANG_INSTALL_LIBDIR_BASENAME +
                                PluginName + Suffix,
                            Plugin);
    CmdArgs.push_back(Args.MakeArgString(Twine(PluginPrefix) + Plugin));
  } else {
    // Tell LLD to find and use .llvm.lto section in regular relocatable object
    // files
    if (IsFatLTO)
      CmdArgs.push_back("--fat-lto-objects");
  }

  const char *PluginOptPrefix = IsOSAIX ? "-bplugin_opt:" : "-plugin-opt=";
  const char *ExtraDash = IsOSAIX ? "-" : "";
  const char *ParallelismOpt = IsOSAIX ? "-threads=" : "jobs=";

  // Note, this solution is far from perfect, better to encode it into IR
  // metadata, but this may not be worth it, since it looks like aranges is on
  // the way out.
  if (Args.hasArg(options::OPT_gdwarf_aranges)) {
    CmdArgs.push_back(Args.MakeArgString(Twine(PluginOptPrefix) +
                                         "-generate-arange-section"));
  }

  // Pass vector library arguments to LTO.
  Arg *ArgVecLib = Args.getLastArg(options::OPT_fveclib);
  if (ArgVecLib && ArgVecLib->getNumValues() == 1) {
    // Map the vector library names from clang front-end to opt front-end. The
    // values are taken from the TargetLibraryInfo class command line options.
    std::optional<StringRef> OptVal =
        llvm::StringSwitch<std::optional<StringRef>>(ArgVecLib->getValue())
            .Case("Accelerate", "Accelerate")
            .Case("LIBMVEC", "LIBMVEC-X86")
            .Case("MASSV", "MASSV")
            .Case("SVML", "SVML")
            .Case("SLEEF", "sleefgnuabi")
            .Case("Darwin_libsystem_m", "Darwin_libsystem_m")
            .Case("ArmPL", "ArmPL")
            .Case("none", "none")
            .Default(std::nullopt);

    if (OptVal)
      CmdArgs.push_back(Args.MakeArgString(
          Twine(PluginOptPrefix) + "-vector-library=" + OptVal.value()));
  }

  // Try to pass driver level flags relevant to LTO code generation down to
  // the plugin.

  // Handle flags for selecting CPU variants.
  std::string CPU = getCPUName(D, Args, Triple);
  if (!CPU.empty())
    CmdArgs.push_back(
        Args.MakeArgString(Twine(PluginOptPrefix) + ExtraDash + "mcpu=" + CPU));

  if (Arg *A = Args.getLastArg(options::OPT_O_Group)) {
    // The optimization level matches
    // CompilerInvocation.cpp:getOptimizationLevel().
    StringRef OOpt;
    if (A->getOption().matches(options::OPT_O4) ||
        A->getOption().matches(options::OPT_Ofast))
      OOpt = "3";
    else if (A->getOption().matches(options::OPT_O)) {
      OOpt = A->getValue();
      if (OOpt == "g")
        OOpt = "1";
      else if (OOpt == "s" || OOpt == "z")
        OOpt = "2";
    } else if (A->getOption().matches(options::OPT_O0))
      OOpt = "0";
    if (!OOpt.empty()) {
      CmdArgs.push_back(
          Args.MakeArgString(Twine(PluginOptPrefix) + ExtraDash + "O" + OOpt));
      if (IsAMDGCN)
        CmdArgs.push_back(Args.MakeArgString(Twine("--lto-CGO") + OOpt));
    }
  }

  if (Args.hasArg(options::OPT_gsplit_dwarf))
    CmdArgs.push_back(Args.MakeArgString(
        Twine(PluginOptPrefix) + "dwo_dir=" + Output.getFilename() + "_dwo"));

  if (IsThinLTO && !IsOSAIX)
    CmdArgs.push_back(Args.MakeArgString(Twine(PluginOptPrefix) + "thinlto"));
  else if (IsThinLTO && IsOSAIX)
    CmdArgs.push_back(Args.MakeArgString(Twine("-bdbg:thinlto")));

  // Matrix intrinsic lowering happens at link time with ThinLTO. Enable
  // LowerMatrixIntrinsicsPass, which is transitively called by
  // buildThinLTODefaultPipeline under EnableMatrix.
  if ((IsThinLTO || IsFatLTO || IsUnifiedLTO) &&
        Args.hasArg(options::OPT_fenable_matrix))
    CmdArgs.push_back(
        Args.MakeArgString(Twine(PluginOptPrefix) + "-enable-matrix"));

  StringRef Parallelism = getLTOParallelism(Args, D);
  if (!Parallelism.empty())
    CmdArgs.push_back(Args.MakeArgString(Twine(PluginOptPrefix) +
                                         ParallelismOpt + Parallelism));

  // Pass down GlobalISel options.
  if (Arg *A = Args.getLastArg(options::OPT_fglobal_isel,
                               options::OPT_fno_global_isel)) {
    // Parsing -fno-global-isel explicitly gives architectures that enable GISel
    // by default a chance to disable it.
    CmdArgs.push_back(Args.MakeArgString(
        Twine(PluginOptPrefix) + "-global-isel=" +
        (A->getOption().matches(options::OPT_fglobal_isel) ? "1" : "0")));
  }

  // If an explicit debugger tuning argument appeared, pass it along.
  if (Arg *A =
          Args.getLastArg(options::OPT_gTune_Group, options::OPT_ggdbN_Group)) {
    if (A->getOption().matches(options::OPT_glldb))
      CmdArgs.push_back(
          Args.MakeArgString(Twine(PluginOptPrefix) + "-debugger-tune=lldb"));
    else if (A->getOption().matches(options::OPT_gsce))
      CmdArgs.push_back(
          Args.MakeArgString(Twine(PluginOptPrefix) + "-debugger-tune=sce"));
    else if (A->getOption().matches(options::OPT_gdbx))
      CmdArgs.push_back(
          Args.MakeArgString(Twine(PluginOptPrefix) + "-debugger-tune=dbx"));
    else
      CmdArgs.push_back(
          Args.MakeArgString(Twine(PluginOptPrefix) + "-debugger-tune=gdb"));
  }

  if (IsOSAIX) {
    if (!ToolChain.useIntegratedAs())
      CmdArgs.push_back(
          Args.MakeArgString(Twine(PluginOptPrefix) + "-no-integrated-as=1"));

    // On AIX, clang assumes strict-dwarf is true if any debug option is
    // specified, unless it is told explicitly not to assume so.
    Arg *A = Args.getLastArg(options::OPT_g_Group);
    bool EnableDebugInfo = A && !A->getOption().matches(options::OPT_g0) &&
                           !A->getOption().matches(options::OPT_ggdb0);
    if (EnableDebugInfo && Args.hasFlag(options::OPT_gstrict_dwarf,
                                        options::OPT_gno_strict_dwarf, true))
      CmdArgs.push_back(
          Args.MakeArgString(Twine(PluginOptPrefix) + "-strict-dwarf=true"));

    for (const Arg *A : Args.filtered_reverse(options::OPT_mabi_EQ)) {
      StringRef V = A->getValue();
      if (V == "vec-default")
        break;
      if (V == "vec-extabi") {
        CmdArgs.push_back(
            Args.MakeArgString(Twine(PluginOptPrefix) + "-vec-extabi"));
        break;
      }
    }
  }

  bool UseSeparateSections =
      isUseSeparateSections(ToolChain.getEffectiveTriple());

  if (Args.hasFlag(options::OPT_ffunction_sections,
                   options::OPT_fno_function_sections, UseSeparateSections))
    CmdArgs.push_back(
        Args.MakeArgString(Twine(PluginOptPrefix) + "-function-sections=1"));
  else if (Args.hasArg(options::OPT_fno_function_sections))
    CmdArgs.push_back(
        Args.MakeArgString(Twine(PluginOptPrefix) + "-function-sections=0"));

  bool DataSectionsTurnedOff = false;
  if (Args.hasFlag(options::OPT_fdata_sections, options::OPT_fno_data_sections,
                   UseSeparateSections)) {
    CmdArgs.push_back(
        Args.MakeArgString(Twine(PluginOptPrefix) + "-data-sections=1"));
  } else if (Args.hasArg(options::OPT_fno_data_sections)) {
    DataSectionsTurnedOff = true;
    CmdArgs.push_back(
        Args.MakeArgString(Twine(PluginOptPrefix) + "-data-sections=0"));
  }

  if (Args.hasArg(options::OPT_mxcoff_roptr) ||
      Args.hasArg(options::OPT_mno_xcoff_roptr)) {
    bool HasRoptr = Args.hasFlag(options::OPT_mxcoff_roptr,
                                 options::OPT_mno_xcoff_roptr, false);
    StringRef OptStr = HasRoptr ? "-mxcoff-roptr" : "-mno-xcoff-roptr";
    if (!IsOSAIX)
      D.Diag(diag::err_drv_unsupported_opt_for_target)
          << OptStr << Triple.str();

    if (HasRoptr) {
      // The data sections option is on by default on AIX. We only need to error
      // out when -fno-data-sections is specified explicitly to turn off data
      // sections.
      if (DataSectionsTurnedOff)
        D.Diag(diag::err_roptr_requires_data_sections);

      CmdArgs.push_back(
          Args.MakeArgString(Twine(PluginOptPrefix) + "-mxcoff-roptr"));
    }
  }

  // Pass an option to enable split machine functions.
  if (auto *A = Args.getLastArg(options::OPT_fsplit_machine_functions,
                                options::OPT_fno_split_machine_functions)) {
    if (A->getOption().matches(options::OPT_fsplit_machine_functions))
      CmdArgs.push_back(Args.MakeArgString(Twine(PluginOptPrefix) +
                                           "-split-machine-functions"));
  }

  if (Arg *A = getLastProfileSampleUseArg(Args)) {
    StringRef FName = A->getValue();
    if (!llvm::sys::fs::exists(FName))
      D.Diag(diag::err_drv_no_such_file) << FName;
    else
      CmdArgs.push_back(Args.MakeArgString(Twine(PluginOptPrefix) +
                                           "sample-profile=" + FName));
  }

  if (auto *CSPGOGenerateArg = getLastCSProfileGenerateArg(Args)) {
    CmdArgs.push_back(Args.MakeArgString(Twine(PluginOptPrefix) + ExtraDash +
                                         "cs-profile-generate"));
    if (CSPGOGenerateArg->getOption().matches(
            options::OPT_fcs_profile_generate_EQ)) {
      SmallString<128> Path(CSPGOGenerateArg->getValue());
      llvm::sys::path::append(Path, "default_%m.profraw");
      CmdArgs.push_back(Args.MakeArgString(Twine(PluginOptPrefix) + ExtraDash +
                                           "cs-profile-path=" + Path));
    } else
      CmdArgs.push_back(
          Args.MakeArgString(Twine(PluginOptPrefix) + ExtraDash +
                             "cs-profile-path=default_%m.profraw"));
  } else if (auto *ProfileUseArg = getLastProfileUseArg(Args)) {
    SmallString<128> Path(
        ProfileUseArg->getNumValues() == 0 ? "" : ProfileUseArg->getValue());
    if (Path.empty() || llvm::sys::fs::is_directory(Path))
      llvm::sys::path::append(Path, "default.profdata");
    CmdArgs.push_back(Args.MakeArgString(Twine(PluginOptPrefix) + ExtraDash +
                                         "cs-profile-path=" + Path));
  }

  // This controls whether or not we perform JustMyCode instrumentation.
  if (Args.hasFlag(options::OPT_fjmc, options::OPT_fno_jmc, false)) {
    if (ToolChain.getEffectiveTriple().isOSBinFormatELF())
      CmdArgs.push_back(Args.MakeArgString(Twine(PluginOptPrefix) +
                                           "-enable-jmc-instrument"));
    else
      D.Diag(clang::diag::warn_drv_fjmc_for_elf_only);
  }

  if (Args.hasFlag(options::OPT_femulated_tls, options::OPT_fno_emulated_tls,
                   Triple.hasDefaultEmulatedTLS())) {
    CmdArgs.push_back(
        Args.MakeArgString(Twine(PluginOptPrefix) + "-emulated-tls"));
  }
  if (isTLSDESCEnabled(ToolChain, Args))
    CmdArgs.push_back(
        Args.MakeArgString(Twine(PluginOptPrefix) + "-enable-tlsdesc"));

  if (Args.hasFlag(options::OPT_fstack_size_section,
                   options::OPT_fno_stack_size_section, false))
    CmdArgs.push_back(
        Args.MakeArgString(Twine(PluginOptPrefix) + "-stack-size-section"));

  // Setup statistics file output.
  SmallString<128> StatsFile = getStatsFileName(Args, Output, Input, D);
  if (!StatsFile.empty())
    CmdArgs.push_back(
        Args.MakeArgString(Twine(PluginOptPrefix) + "stats-file=" + StatsFile));

  // Setup crash diagnostics dir.
  if (Arg *A = Args.getLastArg(options::OPT_fcrash_diagnostics_dir))
    CmdArgs.push_back(Args.MakeArgString(
        Twine(PluginOptPrefix) + "-crash-diagnostics-dir=" + A->getValue()));

  addX86AlignBranchArgs(D, Args, CmdArgs, /*IsLTO=*/true, PluginOptPrefix);

  // Handle remark diagnostics on screen options: '-Rpass-*'.
  renderRpassOptions(Args, CmdArgs, PluginOptPrefix);

  // Handle serialized remarks options: '-fsave-optimization-record'
  // and '-foptimization-record-*'.
  if (willEmitRemarks(Args))
    renderRemarksOptions(Args, CmdArgs, ToolChain.getEffectiveTriple(), Input,
                         Output, PluginOptPrefix);

  // Handle remarks hotness/threshold related options.
  renderRemarksHotnessOptions(Args, CmdArgs, PluginOptPrefix);

  addMachineOutlinerArgs(D, Args, CmdArgs, ToolChain.getEffectiveTriple(),
                         /*IsLTO=*/true, PluginOptPrefix);
}

/// Adds the '-lcgpu' and '-lmgpu' libraries to the compilation to include the
/// LLVM C library for GPUs.
static void addOpenMPDeviceLibC(const Compilation &C, const ArgList &Args,
                                ArgStringList &CmdArgs) {
  if (Args.hasArg(options::OPT_nogpulib) || Args.hasArg(options::OPT_nolibc))
    return;

  // Check the resource directory for the LLVM libc GPU declarations. If it's
  // found we can assume that LLVM was built with support for the GPU libc.
  SmallString<256> LibCDecls(C.getDriver().ResourceDir);
  llvm::sys::path::append(LibCDecls, "include", "llvm_libc_wrappers",
                          "llvm-libc-decls");
  bool HasLibC = llvm::sys::fs::exists(LibCDecls) &&
                 llvm::sys::fs::is_directory(LibCDecls);
  if (!Args.hasFlag(options::OPT_gpulibc, options::OPT_nogpulibc, HasLibC))
    return;

  SmallVector<const ToolChain *> ToolChains;
  auto TCRange = C.getOffloadToolChains(Action::OFK_OpenMP);
  for (auto TI = TCRange.first, TE = TCRange.second; TI != TE; ++TI)
    ToolChains.push_back(TI->second);

  if (llvm::any_of(ToolChains, [](const ToolChain *TC) {
        return TC->getTriple().isAMDGPU();
      })) {
    CmdArgs.push_back("-lcgpu-amdgpu");
    CmdArgs.push_back("-lmgpu-amdgpu");
  }
  if (llvm::any_of(ToolChains, [](const ToolChain *TC) {
        return TC->getTriple().isNVPTX();
      })) {
    CmdArgs.push_back("-lcgpu-nvptx");
    CmdArgs.push_back("-lmgpu-nvptx");
  }
}

void tools::addOpenMPRuntimeLibraryPath(const ToolChain &TC,
                                        const ArgList &Args,
                                        ArgStringList &CmdArgs) {
  // Default to clang lib / lib64 folder, i.e. the same location as device
  // runtime.
  SmallString<256> DefaultLibPath =
      llvm::sys::path::parent_path(TC.getDriver().Dir);
  llvm::sys::path::append(DefaultLibPath, CLANG_INSTALL_LIBDIR_BASENAME);
  CmdArgs.push_back(Args.MakeArgString("-L" + DefaultLibPath));
  CmdArgs.push_back("-rpath");
  CmdArgs.push_back(Args.MakeArgString(DefaultLibPath));
}

void tools::addArchSpecificRPath(const ToolChain &TC, const ArgList &Args,
                                 ArgStringList &CmdArgs) {
  if (!Args.hasFlag(options::OPT_frtlib_add_rpath,
                    options::OPT_fno_rtlib_add_rpath, false))
    return;

  SmallVector<std::string> CandidateRPaths(TC.getArchSpecificLibPaths());
  if (const auto CandidateRPath = TC.getStdlibPath())
    CandidateRPaths.emplace_back(*CandidateRPath);

  for (const auto &CandidateRPath : CandidateRPaths) {
    if (TC.getVFS().exists(CandidateRPath)) {
      CmdArgs.push_back("-rpath");
      CmdArgs.push_back(Args.MakeArgString(CandidateRPath));
    }
  }
}

<<<<<<< HEAD
static void addNosvRuntimeLib(const ToolChain &TC, const ArgList &Args, ArgStringList &CmdArgs);

bool tools::addOpenMPRuntime(ArgStringList &CmdArgs, const ToolChain &TC,
                             const ArgList &Args, bool ForceStaticHostRuntime,
                             bool IsOffloadingHost, bool GompNeedsRT) {
=======
bool tools::addOpenMPRuntime(const Compilation &C, ArgStringList &CmdArgs,
                             const ToolChain &TC, const ArgList &Args,
                             bool ForceStaticHostRuntime, bool IsOffloadingHost,
                             bool GompNeedsRT) {
>>>>>>> b0b35964
  if (!Args.hasFlag(options::OPT_fopenmp, options::OPT_fopenmp_EQ,
                    options::OPT_fno_openmp, false))
    return false;

  Driver::OpenMPRuntimeKind RTKind = TC.getDriver().getOpenMPRuntime(Args);

  if (RTKind == Driver::OMPRT_Unknown)
    // Already diagnosed.
    return false;

  if (RTKind == Driver::OMPRT_NOSV) {
    CmdArgs.insert(CmdArgs.begin(), "-lnosv");
    addNosvRuntimeLib(TC, Args, CmdArgs);
  }

  if (ForceStaticHostRuntime)
    CmdArgs.push_back("-Bstatic");

  switch (RTKind) {
  case Driver::OMPRT_OMP:
    CmdArgs.push_back("-lomp");
    break;
  case Driver::OMPRT_GOMP:
    CmdArgs.push_back("-lgomp");
    break;
  case Driver::OMPRT_IOMP5:
    CmdArgs.push_back("-liomp5");
    break;
  case Driver::OMPRT_NOSV:
    CmdArgs.push_back("-lompv");
    break;
  case Driver::OMPRT_Unknown:
    break;
  }

  if (ForceStaticHostRuntime)
    CmdArgs.push_back("-Bdynamic");

  if (RTKind == Driver::OMPRT_GOMP && GompNeedsRT)
      CmdArgs.push_back("-lrt");

  if (IsOffloadingHost)
    CmdArgs.push_back("-lomptarget");

  if (IsOffloadingHost && !Args.hasArg(options::OPT_nogpulib))
    CmdArgs.push_back("-lomptarget.devicertl");

  if (IsOffloadingHost)
    addOpenMPDeviceLibC(C, Args, CmdArgs);

  addArchSpecificRPath(TC, Args, CmdArgs);
  addOpenMPRuntimeLibraryPath(TC, Args, CmdArgs);
  return true;
}

/// Add Fortran runtime libs
void tools::addFortranRuntimeLibs(const ToolChain &TC, const ArgList &Args,
                                  llvm::opt::ArgStringList &CmdArgs) {
  // Link FortranRuntime and FortranDecimal
  // These are handled earlier on Windows by telling the frontend driver to
  // add the correct libraries to link against as dependents in the object
  // file.
  if (!TC.getTriple().isKnownWindowsMSVCEnvironment()) {
    StringRef F128LibName = TC.getDriver().getFlangF128MathLibrary();
    F128LibName.consume_front_insensitive("lib");
    if (!F128LibName.empty()) {
      bool AsNeeded = !TC.getTriple().isOSAIX();
      CmdArgs.push_back("-lFortranFloat128Math");
      if (AsNeeded)
        addAsNeededOption(TC, Args, CmdArgs, /*as_needed=*/true);
      CmdArgs.push_back(Args.MakeArgString("-l" + F128LibName));
      if (AsNeeded)
        addAsNeededOption(TC, Args, CmdArgs, /*as_needed=*/false);
    }
    CmdArgs.push_back("-lFortranRuntime");
    CmdArgs.push_back("-lFortranDecimal");
  }
}

void tools::addFortranRuntimeLibraryPath(const ToolChain &TC,
                                         const llvm::opt::ArgList &Args,
                                         ArgStringList &CmdArgs) {
  // Default to the <driver-path>/../lib directory. This works fine on the
  // platforms that we have tested so far. We will probably have to re-fine
  // this in the future. In particular, on some platforms, we may need to use
  // lib64 instead of lib.
  SmallString<256> DefaultLibPath =
      llvm::sys::path::parent_path(TC.getDriver().Dir);
  llvm::sys::path::append(DefaultLibPath, "lib");
  if (TC.getTriple().isKnownWindowsMSVCEnvironment())
    CmdArgs.push_back(Args.MakeArgString("-libpath:" + DefaultLibPath));
  else
    CmdArgs.push_back(Args.MakeArgString("-L" + DefaultLibPath));
}

static void addNosvRuntimeLib(const ToolChain &TC, const ArgList &Args, ArgStringList &CmdArgs) {
  std::string NOSVDefaultHome(CLANG_DEFAULT_NOSV_HOME);
  std::optional<std::string> NOSVHome =
    llvm::sys::Process::GetEnv("NOSV_HOME");

  // First look at environment,then CMAKE
  // defined variable.
  //
  // Default to compiler lib dir. in case both are not defined.
  std::string HomePath;
  if (NOSVHome && !NOSVHome->empty()) {
    HomePath = NOSVHome.value();
  } else if (!NOSVDefaultHome.empty()) {
    HomePath = NOSVDefaultHome;
  }

  if (!HomePath.empty()) {
    CmdArgs.push_back("-L");
    CmdArgs.push_back(Args.MakeArgString(HomePath + "/lib"));
    CmdArgs.push_back("-rpath");
    CmdArgs.push_back(Args.MakeArgString(HomePath + "/lib"));
  } else {
    // Fallback to compiler installed dir.
    CmdArgs.push_back("-rpath");
    CmdArgs.push_back(Args.MakeArgString(std::string(TC.getDriver().getInstalledDir()) + "/../lib"));
  }
}

void tools::addOmpSsRuntimeLibs(
    ArgStringList &CmdArgs, const ToolChain &TC, const ArgList &Args) {

  // -fdo-not-use-ompss-2-rt means ignoring OmpSs-2 runtime
  if (Args.getLastArg(options::OPT_fdo_not_use_ompss_runtime))
    return;
  if (!Args.hasFlag(options::OPT_fompss, options::OPT_fompss_EQ, options::OPT_fno_ompss, false))
    return;

  std::string Nanos6DefaultHome(CLANG_DEFAULT_NANOS6_HOME);
  std::optional<std::string> Nanos6Home =
    llvm::sys::Process::GetEnv("NANOS6_HOME");

  std::string NODESDefaultHome(CLANG_DEFAULT_NODES_HOME);
  std::optional<std::string> NODESHome =
    llvm::sys::Process::GetEnv("NODES_HOME");

  Driver::OmpSsRuntimeKind RTKind = TC.getDriver().getOmpSsRuntime(Args);

  bool NODESUsed = false;

  std::string RuntimeDefaultHome;
  std::optional<std::string> RuntimeHome;
  std::string RuntimeLibPrefix;
  switch (RTKind) {
  case Driver::OSSRT_NANOS6:
    RuntimeDefaultHome = Nanos6DefaultHome;
    RuntimeHome = Nanos6Home;
    RuntimeLibPrefix = "nanos6";
    break;
  case Driver::OSSRT_NODES:
    RuntimeDefaultHome = NODESDefaultHome;
    RuntimeHome = NODESHome;
    RuntimeLibPrefix = "nodes";
    NODESUsed = true;
    break;
  case Driver::OSSRT_Unknown:
    // Already diagnosed.
    return;
  }

  // Add nOS-V before NODES
  if (NODESUsed) {
    CmdArgs.insert(CmdArgs.begin(), "-lnosv");
    addNosvRuntimeLib(TC, Args, CmdArgs);
  }

  // First look at environment,then CMAKE
  // defined variable.
  //
  // Default to compiler lib dir. in case both are not defined.
  std::string HomePath;
  if (RuntimeHome && !RuntimeHome->empty()) {
    HomePath = RuntimeHome.value();
  } else if (!RuntimeDefaultHome.empty()) {
    HomePath = RuntimeDefaultHome;
  }

  if (!HomePath.empty()) {
    CmdArgs.push_back(Args.MakeArgString(HomePath + "/lib/" + RuntimeLibPrefix + "-main-wrapper.o"));
    CmdArgs.push_back("-z");
    CmdArgs.push_back("lazy");
    CmdArgs.push_back("-L");
    CmdArgs.push_back(Args.MakeArgString(HomePath + "/lib"));
    CmdArgs.push_back("-rpath");
    CmdArgs.push_back(Args.MakeArgString(HomePath + "/lib"));
  } else {
    // Fallback to compiler installed dir.
    CmdArgs.push_back(Args.MakeArgString(std::string(TC.getDriver().getInstalledDir()) + "/../lib/" + RuntimeLibPrefix + "-main-wrapper.o"));
    CmdArgs.push_back("-z");
    CmdArgs.push_back("lazy");
    CmdArgs.push_back("-rpath");
    CmdArgs.push_back(Args.MakeArgString(std::string(TC.getDriver().getInstalledDir()) + "/../lib"));
  }
  CmdArgs.push_back(Args.MakeArgString(std::string("-l") + RuntimeLibPrefix));
  CmdArgs.push_back("-ldl");
}

void tools::addOmpSsRuntimeInclude(
    ArgStringList &CmdArgs, const ToolChain &TC, const ArgList &Args) {

  // -fdo-not-use-ompss-2-rt means ignoring OmpSs-2 runtime
  if (Args.getLastArg(options::OPT_fdo_not_use_ompss_runtime))
    return;
  if (!Args.hasFlag(options::OPT_fompss, options::OPT_fompss_EQ, options::OPT_fno_ompss, false))
    return;

  std::string Nanos6DefaultHome(CLANG_DEFAULT_NANOS6_HOME);
  std::optional<std::string> Nanos6Home =
    llvm::sys::Process::GetEnv("NANOS6_HOME");

  std::string NODESDefaultHome(CLANG_DEFAULT_NODES_HOME);
  std::optional<std::string> NODESHome =
    llvm::sys::Process::GetEnv("NODES_HOME");

  Driver::OmpSsRuntimeKind RTKind = TC.getDriver().getOmpSsRuntime(Args);

  std::string RuntimeDefaultHome;
  std::optional<std::string> RuntimeHome;
  switch (RTKind) {
  case Driver::OSSRT_NANOS6:
    RuntimeDefaultHome = Nanos6DefaultHome;
    RuntimeHome = Nanos6Home;
    break;
  case Driver::OSSRT_NODES:
    RuntimeDefaultHome = NODESDefaultHome;
    RuntimeHome = NODESHome;
    break;
  case Driver::OSSRT_Unknown:
    // Already diagnosed.
    return;
  }

  // First look at environment,then CMAKE
  // defined variable.
  //
  // Default to compiler lib dir. in case both are not defined.
  std::string HomePath;
  if (RuntimeHome && !RuntimeHome->empty()) {
    HomePath = RuntimeHome.value();
  } else if (!RuntimeDefaultHome.empty()) {
    HomePath = RuntimeDefaultHome;
  }

  if (!HomePath.empty()) {
    CmdArgs.push_back("-I");
    CmdArgs.push_back(Args.MakeArgString(HomePath + "/include"));
  } else {
    // Fallback to compiler installed dir.
    CmdArgs.push_back("-I");
    CmdArgs.push_back(Args.MakeArgString(HomePath + std::string(TC.getDriver().getInstalledDir()) + "/../include"));
  }
}

static void addSanitizerRuntime(const ToolChain &TC, const ArgList &Args,
                                ArgStringList &CmdArgs, StringRef Sanitizer,
                                bool IsShared, bool IsWhole) {
  // Wrap any static runtimes that must be forced into executable in
  // whole-archive.
  if (IsWhole) CmdArgs.push_back("--whole-archive");
  CmdArgs.push_back(TC.getCompilerRTArgString(
      Args, Sanitizer, IsShared ? ToolChain::FT_Shared : ToolChain::FT_Static));
  if (IsWhole) CmdArgs.push_back("--no-whole-archive");

  if (IsShared) {
    addArchSpecificRPath(TC, Args, CmdArgs);
  }
}

// Tries to use a file with the list of dynamic symbols that need to be exported
// from the runtime library. Returns true if the file was found.
static bool addSanitizerDynamicList(const ToolChain &TC, const ArgList &Args,
                                    ArgStringList &CmdArgs,
                                    StringRef Sanitizer) {
  bool LinkerIsGnuLd = solaris::isLinkerGnuLd(TC, Args);

  // Solaris ld defaults to --export-dynamic behaviour but doesn't support
  // the option, so don't try to pass it.
  if (TC.getTriple().isOSSolaris() && !LinkerIsGnuLd)
    return true;
  SmallString<128> SanRT(TC.getCompilerRT(Args, Sanitizer));
  if (llvm::sys::fs::exists(SanRT + ".syms")) {
    CmdArgs.push_back(Args.MakeArgString("--dynamic-list=" + SanRT + ".syms"));
    return true;
  }
  return false;
}

void tools::addAsNeededOption(const ToolChain &TC,
                              const llvm::opt::ArgList &Args,
                              llvm::opt::ArgStringList &CmdArgs,
                              bool as_needed) {
  assert(!TC.getTriple().isOSAIX() &&
         "AIX linker does not support any form of --as-needed option yet.");
  bool LinkerIsGnuLd = solaris::isLinkerGnuLd(TC, Args);

  // While the Solaris 11.2 ld added --as-needed/--no-as-needed as aliases
  // for the native forms -z ignore/-z record, they are missing in Illumos,
  // so always use the native form.
  // GNU ld doesn't support -z ignore/-z record, so don't use them even on
  // Solaris.
  if (TC.getTriple().isOSSolaris() && !LinkerIsGnuLd) {
    CmdArgs.push_back("-z");
    CmdArgs.push_back(as_needed ? "ignore" : "record");
  } else {
    CmdArgs.push_back(as_needed ? "--as-needed" : "--no-as-needed");
  }
}

void tools::linkSanitizerRuntimeDeps(const ToolChain &TC,
                                     const llvm::opt::ArgList &Args,
                                     ArgStringList &CmdArgs) {
  // Force linking against the system libraries sanitizers depends on
  // (see PR15823 why this is necessary).
  addAsNeededOption(TC, Args, CmdArgs, false);
  // There's no libpthread or librt on RTEMS & Android.
  if (TC.getTriple().getOS() != llvm::Triple::RTEMS &&
      !TC.getTriple().isAndroid() && !TC.getTriple().isOHOSFamily()) {
    CmdArgs.push_back("-lpthread");
    if (!TC.getTriple().isOSOpenBSD())
      CmdArgs.push_back("-lrt");
  }
  CmdArgs.push_back("-lm");
  // There's no libdl on all OSes.
  if (!TC.getTriple().isOSFreeBSD() && !TC.getTriple().isOSNetBSD() &&
      !TC.getTriple().isOSOpenBSD() &&
      TC.getTriple().getOS() != llvm::Triple::RTEMS)
    CmdArgs.push_back("-ldl");
  // Required for backtrace on some OSes
  if (TC.getTriple().isOSFreeBSD() ||
      TC.getTriple().isOSNetBSD() ||
      TC.getTriple().isOSOpenBSD())
    CmdArgs.push_back("-lexecinfo");
  // There is no libresolv on Android, FreeBSD, OpenBSD, etc. On musl
  // libresolv.a, even if exists, is an empty archive to satisfy POSIX -lresolv
  // requirement.
  if (TC.getTriple().isOSLinux() && !TC.getTriple().isAndroid() &&
      !TC.getTriple().isMusl())
    CmdArgs.push_back("-lresolv");
}

static void
collectSanitizerRuntimes(const ToolChain &TC, const ArgList &Args,
                         SmallVectorImpl<StringRef> &SharedRuntimes,
                         SmallVectorImpl<StringRef> &StaticRuntimes,
                         SmallVectorImpl<StringRef> &NonWholeStaticRuntimes,
                         SmallVectorImpl<StringRef> &HelperStaticRuntimes,
                         SmallVectorImpl<StringRef> &RequiredSymbols) {
  const SanitizerArgs &SanArgs = TC.getSanitizerArgs(Args);
  // Collect shared runtimes.
  if (SanArgs.needsSharedRt()) {
    if (SanArgs.needsAsanRt()) {
      SharedRuntimes.push_back("asan");
      if (!Args.hasArg(options::OPT_shared) && !TC.getTriple().isAndroid())
        HelperStaticRuntimes.push_back("asan-preinit");
    }
    if (SanArgs.needsMemProfRt()) {
      SharedRuntimes.push_back("memprof");
      if (!Args.hasArg(options::OPT_shared) && !TC.getTriple().isAndroid())
        HelperStaticRuntimes.push_back("memprof-preinit");
    }
    if (SanArgs.needsUbsanRt()) {
      if (SanArgs.requiresMinimalRuntime())
        SharedRuntimes.push_back("ubsan_minimal");
      else
        SharedRuntimes.push_back("ubsan_standalone");
    }
    if (SanArgs.needsScudoRt()) {
      SharedRuntimes.push_back("scudo_standalone");
    }
    if (SanArgs.needsTsanRt())
      SharedRuntimes.push_back("tsan");
    if (SanArgs.needsHwasanRt()) {
      if (SanArgs.needsHwasanAliasesRt())
        SharedRuntimes.push_back("hwasan_aliases");
      else
        SharedRuntimes.push_back("hwasan");
      if (!Args.hasArg(options::OPT_shared))
        HelperStaticRuntimes.push_back("hwasan-preinit");
    }
  }

  // The stats_client library is also statically linked into DSOs.
  if (SanArgs.needsStatsRt())
    StaticRuntimes.push_back("stats_client");

  // Always link the static runtime regardless of DSO or executable.
  if (SanArgs.needsAsanRt())
    HelperStaticRuntimes.push_back("asan_static");

  // Collect static runtimes.
  if (Args.hasArg(options::OPT_shared)) {
    // Don't link static runtimes into DSOs.
    return;
  }

  // Each static runtime that has a DSO counterpart above is excluded below,
  // but runtimes that exist only as static are not affected by needsSharedRt.

  if (!SanArgs.needsSharedRt() && SanArgs.needsAsanRt()) {
    StaticRuntimes.push_back("asan");
    if (SanArgs.linkCXXRuntimes())
      StaticRuntimes.push_back("asan_cxx");
  }

  if (!SanArgs.needsSharedRt() && SanArgs.needsMemProfRt()) {
    StaticRuntimes.push_back("memprof");
    if (SanArgs.linkCXXRuntimes())
      StaticRuntimes.push_back("memprof_cxx");
  }

  if (!SanArgs.needsSharedRt() && SanArgs.needsHwasanRt()) {
    if (SanArgs.needsHwasanAliasesRt()) {
      StaticRuntimes.push_back("hwasan_aliases");
      if (SanArgs.linkCXXRuntimes())
        StaticRuntimes.push_back("hwasan_aliases_cxx");
    } else {
      StaticRuntimes.push_back("hwasan");
      if (SanArgs.linkCXXRuntimes())
        StaticRuntimes.push_back("hwasan_cxx");
    }
  }
  if (SanArgs.needsDfsanRt())
    StaticRuntimes.push_back("dfsan");
  if (SanArgs.needsLsanRt())
    StaticRuntimes.push_back("lsan");
  if (SanArgs.needsMsanRt()) {
    StaticRuntimes.push_back("msan");
    if (SanArgs.linkCXXRuntimes())
      StaticRuntimes.push_back("msan_cxx");
  }
  if (!SanArgs.needsSharedRt() && SanArgs.needsTsanRt()) {
    StaticRuntimes.push_back("tsan");
    if (SanArgs.linkCXXRuntimes())
      StaticRuntimes.push_back("tsan_cxx");
  }
  if (!SanArgs.needsSharedRt() && SanArgs.needsUbsanRt()) {
    if (SanArgs.requiresMinimalRuntime()) {
      StaticRuntimes.push_back("ubsan_minimal");
    } else {
      StaticRuntimes.push_back("ubsan_standalone");
      if (SanArgs.linkCXXRuntimes())
        StaticRuntimes.push_back("ubsan_standalone_cxx");
    }
  }
  if (SanArgs.needsSafeStackRt()) {
    NonWholeStaticRuntimes.push_back("safestack");
    RequiredSymbols.push_back("__safestack_init");
  }
  if (!(SanArgs.needsSharedRt() && SanArgs.needsUbsanRt())) {
    if (SanArgs.needsCfiRt())
      StaticRuntimes.push_back("cfi");
    if (SanArgs.needsCfiDiagRt()) {
      StaticRuntimes.push_back("cfi_diag");
      if (SanArgs.linkCXXRuntimes())
        StaticRuntimes.push_back("ubsan_standalone_cxx");
    }
  }
  if (SanArgs.needsStatsRt()) {
    NonWholeStaticRuntimes.push_back("stats");
    RequiredSymbols.push_back("__sanitizer_stats_register");
  }
  if (!SanArgs.needsSharedRt() && SanArgs.needsScudoRt()) {
    StaticRuntimes.push_back("scudo_standalone");
    if (SanArgs.linkCXXRuntimes())
      StaticRuntimes.push_back("scudo_standalone_cxx");
  }
}

// Should be called before we add system libraries (C++ ABI, libstdc++/libc++,
// C runtime, etc). Returns true if sanitizer system deps need to be linked in.
bool tools::addSanitizerRuntimes(const ToolChain &TC, const ArgList &Args,
                                 ArgStringList &CmdArgs) {
  const SanitizerArgs &SanArgs = TC.getSanitizerArgs(Args);
  SmallVector<StringRef, 4> SharedRuntimes, StaticRuntimes,
      NonWholeStaticRuntimes, HelperStaticRuntimes, RequiredSymbols;
  if (SanArgs.linkRuntimes()) {
    collectSanitizerRuntimes(TC, Args, SharedRuntimes, StaticRuntimes,
                             NonWholeStaticRuntimes, HelperStaticRuntimes,
                             RequiredSymbols);
  }

  // Inject libfuzzer dependencies.
  if (SanArgs.needsFuzzer() && SanArgs.linkRuntimes() &&
      !Args.hasArg(options::OPT_shared)) {

    addSanitizerRuntime(TC, Args, CmdArgs, "fuzzer", false, true);
    if (SanArgs.needsFuzzerInterceptors())
      addSanitizerRuntime(TC, Args, CmdArgs, "fuzzer_interceptors", false,
                          true);
    if (!Args.hasArg(clang::driver::options::OPT_nostdlibxx)) {
      bool OnlyLibstdcxxStatic = Args.hasArg(options::OPT_static_libstdcxx) &&
                                 !Args.hasArg(options::OPT_static);
      if (OnlyLibstdcxxStatic)
        CmdArgs.push_back("-Bstatic");
      TC.AddCXXStdlibLibArgs(Args, CmdArgs);
      if (OnlyLibstdcxxStatic)
        CmdArgs.push_back("-Bdynamic");
    }
  }

  for (auto RT : SharedRuntimes)
    addSanitizerRuntime(TC, Args, CmdArgs, RT, true, false);
  for (auto RT : HelperStaticRuntimes)
    addSanitizerRuntime(TC, Args, CmdArgs, RT, false, true);
  bool AddExportDynamic = false;
  for (auto RT : StaticRuntimes) {
    addSanitizerRuntime(TC, Args, CmdArgs, RT, false, true);
    AddExportDynamic |= !addSanitizerDynamicList(TC, Args, CmdArgs, RT);
  }
  for (auto RT : NonWholeStaticRuntimes) {
    addSanitizerRuntime(TC, Args, CmdArgs, RT, false, false);
    AddExportDynamic |= !addSanitizerDynamicList(TC, Args, CmdArgs, RT);
  }
  for (auto S : RequiredSymbols) {
    CmdArgs.push_back("-u");
    CmdArgs.push_back(Args.MakeArgString(S));
  }
  // If there is a static runtime with no dynamic list, force all the symbols
  // to be dynamic to be sure we export sanitizer interface functions.
  if (AddExportDynamic)
    CmdArgs.push_back("--export-dynamic");

  if (SanArgs.hasCrossDsoCfi() && !AddExportDynamic)
    CmdArgs.push_back("--export-dynamic-symbol=__cfi_check");

  if (SanArgs.hasMemTag()) {
    if (!TC.getTriple().isAndroid()) {
      TC.getDriver().Diag(diag::err_drv_unsupported_opt_for_target)
          << "-fsanitize=memtag*" << TC.getTriple().str();
    }
    CmdArgs.push_back(
        Args.MakeArgString("--android-memtag-mode=" + SanArgs.getMemtagMode()));
    if (SanArgs.hasMemtagHeap())
      CmdArgs.push_back("--android-memtag-heap");
    if (SanArgs.hasMemtagStack())
      CmdArgs.push_back("--android-memtag-stack");
  }

  return !StaticRuntimes.empty() || !NonWholeStaticRuntimes.empty();
}

bool tools::addXRayRuntime(const ToolChain&TC, const ArgList &Args, ArgStringList &CmdArgs) {
  if (Args.hasArg(options::OPT_shared))
    return false;

  if (TC.getXRayArgs().needsXRayRt()) {
    CmdArgs.push_back("--whole-archive");
    CmdArgs.push_back(TC.getCompilerRTArgString(Args, "xray"));
    for (const auto &Mode : TC.getXRayArgs().modeList())
      CmdArgs.push_back(TC.getCompilerRTArgString(Args, Mode));
    CmdArgs.push_back("--no-whole-archive");
    return true;
  }

  return false;
}

void tools::linkXRayRuntimeDeps(const ToolChain &TC,
                                const llvm::opt::ArgList &Args,
                                ArgStringList &CmdArgs) {
  addAsNeededOption(TC, Args, CmdArgs, false);
  CmdArgs.push_back("-lpthread");
  if (!TC.getTriple().isOSOpenBSD())
    CmdArgs.push_back("-lrt");
  CmdArgs.push_back("-lm");

  if (!TC.getTriple().isOSFreeBSD() &&
      !TC.getTriple().isOSNetBSD() &&
      !TC.getTriple().isOSOpenBSD())
    CmdArgs.push_back("-ldl");
}

bool tools::areOptimizationsEnabled(const ArgList &Args) {
  // Find the last -O arg and see if it is non-zero.
  if (Arg *A = Args.getLastArg(options::OPT_O_Group))
    return !A->getOption().matches(options::OPT_O0);
  // Defaults to -O0.
  return false;
}

const char *tools::SplitDebugName(const JobAction &JA, const ArgList &Args,
                                  const InputInfo &Input,
                                  const InputInfo &Output) {
  auto AddPostfix = [JA](auto &F) {
    if (JA.getOffloadingDeviceKind() == Action::OFK_HIP)
      F += (Twine("_") + JA.getOffloadingArch()).str();
    F += ".dwo";
  };
  if (Arg *A = Args.getLastArg(options::OPT_gsplit_dwarf_EQ))
    if (StringRef(A->getValue()) == "single" && Output.isFilename())
      return Args.MakeArgString(Output.getFilename());

  SmallString<128> T;
  if (const Arg *A = Args.getLastArg(options::OPT_dumpdir)) {
    T = A->getValue();
  } else {
    Arg *FinalOutput = Args.getLastArg(options::OPT_o, options::OPT__SLASH_o);
    if (FinalOutput && Args.hasArg(options::OPT_c)) {
      T = FinalOutput->getValue();
      llvm::sys::path::remove_filename(T);
      llvm::sys::path::append(T,
                              llvm::sys::path::stem(FinalOutput->getValue()));
      AddPostfix(T);
      return Args.MakeArgString(T);
    }
  }

  T += llvm::sys::path::stem(Input.getBaseInput());
  AddPostfix(T);
  return Args.MakeArgString(T);
}

void tools::SplitDebugInfo(const ToolChain &TC, Compilation &C, const Tool &T,
                           const JobAction &JA, const ArgList &Args,
                           const InputInfo &Output, const char *OutFile) {
  ArgStringList ExtractArgs;
  ExtractArgs.push_back("--extract-dwo");

  ArgStringList StripArgs;
  StripArgs.push_back("--strip-dwo");

  // Grabbing the output of the earlier compile step.
  StripArgs.push_back(Output.getFilename());
  ExtractArgs.push_back(Output.getFilename());
  ExtractArgs.push_back(OutFile);

  const char *Exec =
      Args.MakeArgString(TC.GetProgramPath(CLANG_DEFAULT_OBJCOPY));
  InputInfo II(types::TY_Object, Output.getFilename(), Output.getFilename());

  // First extract the dwo sections.
  C.addCommand(std::make_unique<Command>(JA, T,
                                         ResponseFileSupport::AtFileCurCP(),
                                         Exec, ExtractArgs, II, Output));

  // Then remove them from the original .o file.
  C.addCommand(std::make_unique<Command>(
      JA, T, ResponseFileSupport::AtFileCurCP(), Exec, StripArgs, II, Output));
}

// Claim options we don't want to warn if they are unused. We do this for
// options that build systems might add but are unused when assembling or only
// running the preprocessor for example.
void tools::claimNoWarnArgs(const ArgList &Args) {
  // Don't warn about unused -f(no-)?lto.  This can happen when we're
  // preprocessing, precompiling or assembling.
  Args.ClaimAllArgs(options::OPT_flto_EQ);
  Args.ClaimAllArgs(options::OPT_flto);
  Args.ClaimAllArgs(options::OPT_fno_lto);
}

Arg *tools::getLastCSProfileGenerateArg(const ArgList &Args) {
  auto *CSPGOGenerateArg = Args.getLastArg(options::OPT_fcs_profile_generate,
                                           options::OPT_fcs_profile_generate_EQ,
                                           options::OPT_fno_profile_generate);
  if (CSPGOGenerateArg &&
      CSPGOGenerateArg->getOption().matches(options::OPT_fno_profile_generate))
    CSPGOGenerateArg = nullptr;

  return CSPGOGenerateArg;
}

Arg *tools::getLastProfileUseArg(const ArgList &Args) {
  auto *ProfileUseArg = Args.getLastArg(
      options::OPT_fprofile_instr_use, options::OPT_fprofile_instr_use_EQ,
      options::OPT_fprofile_use, options::OPT_fprofile_use_EQ,
      options::OPT_fno_profile_instr_use);

  if (ProfileUseArg &&
      ProfileUseArg->getOption().matches(options::OPT_fno_profile_instr_use))
    ProfileUseArg = nullptr;

  return ProfileUseArg;
}

Arg *tools::getLastProfileSampleUseArg(const ArgList &Args) {
  auto *ProfileSampleUseArg = Args.getLastArg(
      options::OPT_fprofile_sample_use, options::OPT_fprofile_sample_use_EQ,
      options::OPT_fauto_profile, options::OPT_fauto_profile_EQ,
      options::OPT_fno_profile_sample_use, options::OPT_fno_auto_profile);

  if (ProfileSampleUseArg &&
      (ProfileSampleUseArg->getOption().matches(
           options::OPT_fno_profile_sample_use) ||
       ProfileSampleUseArg->getOption().matches(options::OPT_fno_auto_profile)))
    return nullptr;

  return Args.getLastArg(options::OPT_fprofile_sample_use_EQ,
                         options::OPT_fauto_profile_EQ);
}

const char *tools::RelocationModelName(llvm::Reloc::Model Model) {
  switch (Model) {
  case llvm::Reloc::Static:
    return "static";
  case llvm::Reloc::PIC_:
    return "pic";
  case llvm::Reloc::DynamicNoPIC:
    return "dynamic-no-pic";
  case llvm::Reloc::ROPI:
    return "ropi";
  case llvm::Reloc::RWPI:
    return "rwpi";
  case llvm::Reloc::ROPI_RWPI:
    return "ropi-rwpi";
  }
  llvm_unreachable("Unknown Reloc::Model kind");
}

/// Parses the various -fpic/-fPIC/-fpie/-fPIE arguments.  Then,
/// smooshes them together with platform defaults, to decide whether
/// this compile should be using PIC mode or not. Returns a tuple of
/// (RelocationModel, PICLevel, IsPIE).
std::tuple<llvm::Reloc::Model, unsigned, bool>
tools::ParsePICArgs(const ToolChain &ToolChain, const ArgList &Args) {
  const llvm::Triple &EffectiveTriple = ToolChain.getEffectiveTriple();
  const llvm::Triple &Triple = ToolChain.getTriple();

  bool PIE = ToolChain.isPIEDefault(Args);
  bool PIC = PIE || ToolChain.isPICDefault();
  // The Darwin/MachO default to use PIC does not apply when using -static.
  if (Triple.isOSBinFormatMachO() && Args.hasArg(options::OPT_static))
    PIE = PIC = false;
  bool IsPICLevelTwo = PIC;

  bool KernelOrKext =
      Args.hasArg(options::OPT_mkernel, options::OPT_fapple_kext);

  // Android-specific defaults for PIC/PIE
  if (Triple.isAndroid()) {
    switch (Triple.getArch()) {
    case llvm::Triple::arm:
    case llvm::Triple::armeb:
    case llvm::Triple::thumb:
    case llvm::Triple::thumbeb:
    case llvm::Triple::aarch64:
    case llvm::Triple::mips:
    case llvm::Triple::mipsel:
    case llvm::Triple::mips64:
    case llvm::Triple::mips64el:
      PIC = true; // "-fpic"
      break;

    case llvm::Triple::x86:
    case llvm::Triple::x86_64:
      PIC = true; // "-fPIC"
      IsPICLevelTwo = true;
      break;

    default:
      break;
    }
  }

  // OHOS-specific defaults for PIC/PIE
  if (Triple.isOHOSFamily() && Triple.getArch() == llvm::Triple::aarch64)
    PIC = true;

  // OpenBSD-specific defaults for PIE
  if (Triple.isOSOpenBSD()) {
    switch (ToolChain.getArch()) {
    case llvm::Triple::arm:
    case llvm::Triple::aarch64:
    case llvm::Triple::mips64:
    case llvm::Triple::mips64el:
    case llvm::Triple::x86:
    case llvm::Triple::x86_64:
      IsPICLevelTwo = false; // "-fpie"
      break;

    case llvm::Triple::ppc:
    case llvm::Triple::sparcv9:
      IsPICLevelTwo = true; // "-fPIE"
      break;

    default:
      break;
    }
  }

  // The last argument relating to either PIC or PIE wins, and no
  // other argument is used. If the last argument is any flavor of the
  // '-fno-...' arguments, both PIC and PIE are disabled. Any PIE
  // option implicitly enables PIC at the same level.
  Arg *LastPICArg = Args.getLastArg(options::OPT_fPIC, options::OPT_fno_PIC,
                                    options::OPT_fpic, options::OPT_fno_pic,
                                    options::OPT_fPIE, options::OPT_fno_PIE,
                                    options::OPT_fpie, options::OPT_fno_pie);
  if (Triple.isOSWindows() && !Triple.isOSCygMing() && LastPICArg &&
      LastPICArg == Args.getLastArg(options::OPT_fPIC, options::OPT_fpic,
                                    options::OPT_fPIE, options::OPT_fpie)) {
    ToolChain.getDriver().Diag(diag::err_drv_unsupported_opt_for_target)
        << LastPICArg->getSpelling() << Triple.str();
    if (Triple.getArch() == llvm::Triple::x86_64)
      return std::make_tuple(llvm::Reloc::PIC_, 2U, false);
    return std::make_tuple(llvm::Reloc::Static, 0U, false);
  }

  // Check whether the tool chain trumps the PIC-ness decision. If the PIC-ness
  // is forced, then neither PIC nor PIE flags will have no effect.
  if (!ToolChain.isPICDefaultForced()) {
    if (LastPICArg) {
      Option O = LastPICArg->getOption();
      if (O.matches(options::OPT_fPIC) || O.matches(options::OPT_fpic) ||
          O.matches(options::OPT_fPIE) || O.matches(options::OPT_fpie)) {
        PIE = O.matches(options::OPT_fPIE) || O.matches(options::OPT_fpie);
        PIC =
            PIE || O.matches(options::OPT_fPIC) || O.matches(options::OPT_fpic);
        IsPICLevelTwo =
            O.matches(options::OPT_fPIE) || O.matches(options::OPT_fPIC);
      } else {
        PIE = PIC = false;
        if (EffectiveTriple.isPS()) {
          Arg *ModelArg = Args.getLastArg(options::OPT_mcmodel_EQ);
          StringRef Model = ModelArg ? ModelArg->getValue() : "";
          if (Model != "kernel") {
            PIC = true;
            ToolChain.getDriver().Diag(diag::warn_drv_ps_force_pic)
                << LastPICArg->getSpelling()
                << (EffectiveTriple.isPS4() ? "PS4" : "PS5");
          }
        }
      }
    }
  }

  // Introduce a Darwin and PS4/PS5-specific hack. If the default is PIC, but
  // the PIC level would've been set to level 1, force it back to level 2 PIC
  // instead.
  if (PIC && (Triple.isOSDarwin() || EffectiveTriple.isPS()))
    IsPICLevelTwo |= ToolChain.isPICDefault();

  // This kernel flags are a trump-card: they will disable PIC/PIE
  // generation, independent of the argument order.
  if (KernelOrKext &&
      ((!EffectiveTriple.isiOS() || EffectiveTriple.isOSVersionLT(6)) &&
       !EffectiveTriple.isWatchOS() && !EffectiveTriple.isDriverKit()))
    PIC = PIE = false;

  if (Arg *A = Args.getLastArg(options::OPT_mdynamic_no_pic)) {
    // This is a very special mode. It trumps the other modes, almost no one
    // uses it, and it isn't even valid on any OS but Darwin.
    if (!Triple.isOSDarwin())
      ToolChain.getDriver().Diag(diag::err_drv_unsupported_opt_for_target)
          << A->getSpelling() << Triple.str();

    // FIXME: Warn when this flag trumps some other PIC or PIE flag.

    // Only a forced PIC mode can cause the actual compile to have PIC defines
    // etc., no flags are sufficient. This behavior was selected to closely
    // match that of llvm-gcc and Apple GCC before that.
    PIC = ToolChain.isPICDefault() && ToolChain.isPICDefaultForced();

    return std::make_tuple(llvm::Reloc::DynamicNoPIC, PIC ? 2U : 0U, false);
  }

  bool EmbeddedPISupported;
  switch (Triple.getArch()) {
    case llvm::Triple::arm:
    case llvm::Triple::armeb:
    case llvm::Triple::thumb:
    case llvm::Triple::thumbeb:
      EmbeddedPISupported = true;
      break;
    default:
      EmbeddedPISupported = false;
      break;
  }

  bool ROPI = false, RWPI = false;
  Arg* LastROPIArg = Args.getLastArg(options::OPT_fropi, options::OPT_fno_ropi);
  if (LastROPIArg && LastROPIArg->getOption().matches(options::OPT_fropi)) {
    if (!EmbeddedPISupported)
      ToolChain.getDriver().Diag(diag::err_drv_unsupported_opt_for_target)
          << LastROPIArg->getSpelling() << Triple.str();
    ROPI = true;
  }
  Arg *LastRWPIArg = Args.getLastArg(options::OPT_frwpi, options::OPT_fno_rwpi);
  if (LastRWPIArg && LastRWPIArg->getOption().matches(options::OPT_frwpi)) {
    if (!EmbeddedPISupported)
      ToolChain.getDriver().Diag(diag::err_drv_unsupported_opt_for_target)
          << LastRWPIArg->getSpelling() << Triple.str();
    RWPI = true;
  }

  // ROPI and RWPI are not compatible with PIC or PIE.
  if ((ROPI || RWPI) && (PIC || PIE))
    ToolChain.getDriver().Diag(diag::err_drv_ropi_rwpi_incompatible_with_pic);

  if (Triple.isMIPS()) {
    StringRef CPUName;
    StringRef ABIName;
    mips::getMipsCPUAndABI(Args, Triple, CPUName, ABIName);
    // When targeting the N64 ABI, PIC is the default, except in the case
    // when the -mno-abicalls option is used. In that case we exit
    // at next check regardless of PIC being set below.
    if (ABIName == "n64")
      PIC = true;
    // When targettng MIPS with -mno-abicalls, it's always static.
    if(Args.hasArg(options::OPT_mno_abicalls))
      return std::make_tuple(llvm::Reloc::Static, 0U, false);
    // Unlike other architectures, MIPS, even with -fPIC/-mxgot/multigot,
    // does not use PIC level 2 for historical reasons.
    IsPICLevelTwo = false;
  }

  if (PIC)
    return std::make_tuple(llvm::Reloc::PIC_, IsPICLevelTwo ? 2U : 1U, PIE);

  llvm::Reloc::Model RelocM = llvm::Reloc::Static;
  if (ROPI && RWPI)
    RelocM = llvm::Reloc::ROPI_RWPI;
  else if (ROPI)
    RelocM = llvm::Reloc::ROPI;
  else if (RWPI)
    RelocM = llvm::Reloc::RWPI;

  return std::make_tuple(RelocM, 0U, false);
}

// `-falign-functions` indicates that the functions should be aligned to a
// 16-byte boundary.
//
// `-falign-functions=1` is the same as `-fno-align-functions`.
//
// The scalar `n` in `-falign-functions=n` must be an integral value between
// [0, 65536].  If the value is not a power-of-two, it will be rounded up to
// the nearest power-of-two.
//
// If we return `0`, the frontend will default to the backend's preferred
// alignment.
//
// NOTE: icc only allows values between [0, 4096].  icc uses `-falign-functions`
// to mean `-falign-functions=16`.  GCC defaults to the backend's preferred
// alignment.  For unaligned functions, we default to the backend's preferred
// alignment.
unsigned tools::ParseFunctionAlignment(const ToolChain &TC,
                                       const ArgList &Args) {
  const Arg *A = Args.getLastArg(options::OPT_falign_functions,
                                 options::OPT_falign_functions_EQ,
                                 options::OPT_fno_align_functions);
  if (!A || A->getOption().matches(options::OPT_fno_align_functions))
    return 0;

  if (A->getOption().matches(options::OPT_falign_functions))
    return 0;

  unsigned Value = 0;
  if (StringRef(A->getValue()).getAsInteger(10, Value) || Value > 65536)
    TC.getDriver().Diag(diag::err_drv_invalid_int_value)
        << A->getAsString(Args) << A->getValue();
  return Value ? llvm::Log2_32_Ceil(std::min(Value, 65536u)) : Value;
}

void tools::addDebugInfoKind(
    ArgStringList &CmdArgs, llvm::codegenoptions::DebugInfoKind DebugInfoKind) {
  switch (DebugInfoKind) {
  case llvm::codegenoptions::DebugDirectivesOnly:
    CmdArgs.push_back("-debug-info-kind=line-directives-only");
    break;
  case llvm::codegenoptions::DebugLineTablesOnly:
    CmdArgs.push_back("-debug-info-kind=line-tables-only");
    break;
  case llvm::codegenoptions::DebugInfoConstructor:
    CmdArgs.push_back("-debug-info-kind=constructor");
    break;
  case llvm::codegenoptions::LimitedDebugInfo:
    CmdArgs.push_back("-debug-info-kind=limited");
    break;
  case llvm::codegenoptions::FullDebugInfo:
    CmdArgs.push_back("-debug-info-kind=standalone");
    break;
  case llvm::codegenoptions::UnusedTypeInfo:
    CmdArgs.push_back("-debug-info-kind=unused-types");
    break;
  default:
    break;
  }
}

// Convert an arg of the form "-gN" or "-ggdbN" or one of their aliases
// to the corresponding DebugInfoKind.
llvm::codegenoptions::DebugInfoKind tools::debugLevelToInfoKind(const Arg &A) {
  assert(A.getOption().matches(options::OPT_gN_Group) &&
         "Not a -g option that specifies a debug-info level");
  if (A.getOption().matches(options::OPT_g0) ||
      A.getOption().matches(options::OPT_ggdb0))
    return llvm::codegenoptions::NoDebugInfo;
  if (A.getOption().matches(options::OPT_gline_tables_only) ||
      A.getOption().matches(options::OPT_ggdb1))
    return llvm::codegenoptions::DebugLineTablesOnly;
  if (A.getOption().matches(options::OPT_gline_directives_only))
    return llvm::codegenoptions::DebugDirectivesOnly;
  return llvm::codegenoptions::DebugInfoConstructor;
}

static unsigned ParseDebugDefaultVersion(const ToolChain &TC,
                                         const ArgList &Args) {
  const Arg *A = Args.getLastArg(options::OPT_fdebug_default_version);

  if (!A)
    return 0;

  unsigned Value = 0;
  if (StringRef(A->getValue()).getAsInteger(10, Value) || Value > 5 ||
      Value < 2)
    TC.getDriver().Diag(diag::err_drv_invalid_int_value)
        << A->getAsString(Args) << A->getValue();
  return Value;
}

unsigned tools::DwarfVersionNum(StringRef ArgValue) {
  return llvm::StringSwitch<unsigned>(ArgValue)
      .Case("-gdwarf-2", 2)
      .Case("-gdwarf-3", 3)
      .Case("-gdwarf-4", 4)
      .Case("-gdwarf-5", 5)
      .Default(0);
}

const Arg *tools::getDwarfNArg(const ArgList &Args) {
  return Args.getLastArg(options::OPT_gdwarf_2, options::OPT_gdwarf_3,
                         options::OPT_gdwarf_4, options::OPT_gdwarf_5,
                         options::OPT_gdwarf);
}

unsigned tools::getDwarfVersion(const ToolChain &TC,
                                const llvm::opt::ArgList &Args) {
  unsigned DwarfVersion = ParseDebugDefaultVersion(TC, Args);
  if (const Arg *GDwarfN = getDwarfNArg(Args))
    if (int N = DwarfVersionNum(GDwarfN->getSpelling())) {
      DwarfVersion = N;
      if (DwarfVersion == 5 && TC.getTriple().isOSAIX())
        TC.getDriver().Diag(diag::err_drv_unsupported_opt_for_target)
            << GDwarfN->getSpelling() << TC.getTriple().str();
    }
  if (DwarfVersion == 0) {
    DwarfVersion = TC.GetDefaultDwarfVersion();
    assert(DwarfVersion && "toolchain default DWARF version must be nonzero");
  }
  return DwarfVersion;
}

void tools::AddAssemblerKPIC(const ToolChain &ToolChain, const ArgList &Args,
                             ArgStringList &CmdArgs) {
  llvm::Reloc::Model RelocationModel;
  unsigned PICLevel;
  bool IsPIE;
  std::tie(RelocationModel, PICLevel, IsPIE) = ParsePICArgs(ToolChain, Args);

  if (RelocationModel != llvm::Reloc::Static)
    CmdArgs.push_back("-KPIC");
}

/// Determine whether Objective-C automated reference counting is
/// enabled.
bool tools::isObjCAutoRefCount(const ArgList &Args) {
  return Args.hasFlag(options::OPT_fobjc_arc, options::OPT_fno_objc_arc, false);
}

enum class LibGccType { UnspecifiedLibGcc, StaticLibGcc, SharedLibGcc };

static LibGccType getLibGccType(const ToolChain &TC, const Driver &D,
                                const ArgList &Args) {
  if (Args.hasArg(options::OPT_static_libgcc) ||
      Args.hasArg(options::OPT_static) || Args.hasArg(options::OPT_static_pie) ||
      // The Android NDK only provides libunwind.a, not libunwind.so.
      TC.getTriple().isAndroid())
    return LibGccType::StaticLibGcc;
  if (Args.hasArg(options::OPT_shared_libgcc))
    return LibGccType::SharedLibGcc;
  return LibGccType::UnspecifiedLibGcc;
}

// Gcc adds libgcc arguments in various ways:
//
// gcc <none>:     -lgcc --as-needed -lgcc_s --no-as-needed
// g++ <none>:                       -lgcc_s               -lgcc
// gcc shared:                       -lgcc_s               -lgcc
// g++ shared:                       -lgcc_s               -lgcc
// gcc static:     -lgcc             -lgcc_eh
// g++ static:     -lgcc             -lgcc_eh
// gcc static-pie: -lgcc             -lgcc_eh
// g++ static-pie: -lgcc             -lgcc_eh
//
// Also, certain targets need additional adjustments.

static void AddUnwindLibrary(const ToolChain &TC, const Driver &D,
                             ArgStringList &CmdArgs, const ArgList &Args) {
  ToolChain::UnwindLibType UNW = TC.GetUnwindLibType(Args);
  // By default OHOS binaries are linked statically to libunwind.
  if (TC.getTriple().isOHOSFamily() && UNW == ToolChain::UNW_CompilerRT) {
    CmdArgs.push_back("-l:libunwind.a");
    return;
  }

  // Targets that don't use unwind libraries.
  if ((TC.getTriple().isAndroid() && UNW == ToolChain::UNW_Libgcc) ||
      TC.getTriple().isOSIAMCU() || TC.getTriple().isOSBinFormatWasm() ||
      TC.getTriple().isWindowsMSVCEnvironment() || UNW == ToolChain::UNW_None)
    return;

  LibGccType LGT = getLibGccType(TC, D, Args);
  bool AsNeeded = LGT == LibGccType::UnspecifiedLibGcc &&
                  (UNW == ToolChain::UNW_CompilerRT || !D.CCCIsCXX()) &&
                  !TC.getTriple().isAndroid() &&
                  !TC.getTriple().isOSCygMing() && !TC.getTriple().isOSAIX();
  if (AsNeeded)
    addAsNeededOption(TC, Args, CmdArgs, true);

  switch (UNW) {
  case ToolChain::UNW_None:
    return;
  case ToolChain::UNW_Libgcc: {
    if (LGT == LibGccType::StaticLibGcc)
      CmdArgs.push_back("-lgcc_eh");
    else
      CmdArgs.push_back("-lgcc_s");
    break;
  }
  case ToolChain::UNW_CompilerRT:
    if (TC.getTriple().isOSAIX()) {
      // AIX only has libunwind as a shared library. So do not pass
      // anything in if -static is specified.
      if (LGT != LibGccType::StaticLibGcc)
        CmdArgs.push_back("-lunwind");
    } else if (LGT == LibGccType::StaticLibGcc) {
      CmdArgs.push_back("-l:libunwind.a");
    } else if (LGT == LibGccType::SharedLibGcc) {
      if (TC.getTriple().isOSCygMing())
        CmdArgs.push_back("-l:libunwind.dll.a");
      else
        CmdArgs.push_back("-l:libunwind.so");
    } else {
      // Let the linker choose between libunwind.so and libunwind.a
      // depending on what's available, and depending on the -static flag
      CmdArgs.push_back("-lunwind");
    }
    break;
  }

  if (AsNeeded)
    addAsNeededOption(TC, Args, CmdArgs, false);
}

static void AddLibgcc(const ToolChain &TC, const Driver &D,
                      ArgStringList &CmdArgs, const ArgList &Args) {
  LibGccType LGT = getLibGccType(TC, D, Args);
  if (LGT == LibGccType::StaticLibGcc ||
      (LGT == LibGccType::UnspecifiedLibGcc && !D.CCCIsCXX()))
    CmdArgs.push_back("-lgcc");
  AddUnwindLibrary(TC, D, CmdArgs, Args);
  if (LGT == LibGccType::SharedLibGcc ||
      (LGT == LibGccType::UnspecifiedLibGcc && D.CCCIsCXX()))
    CmdArgs.push_back("-lgcc");
}

void tools::AddRunTimeLibs(const ToolChain &TC, const Driver &D,
                           ArgStringList &CmdArgs, const ArgList &Args) {
  // Make use of compiler-rt if --rtlib option is used
  ToolChain::RuntimeLibType RLT = TC.GetRuntimeLibType(Args);

  switch (RLT) {
  case ToolChain::RLT_CompilerRT:
    CmdArgs.push_back(TC.getCompilerRTArgString(Args, "builtins"));
    AddUnwindLibrary(TC, D, CmdArgs, Args);
    break;
  case ToolChain::RLT_Libgcc:
    // Make sure libgcc is not used under MSVC environment by default
    if (TC.getTriple().isKnownWindowsMSVCEnvironment()) {
      // Issue error diagnostic if libgcc is explicitly specified
      // through command line as --rtlib option argument.
      Arg *A = Args.getLastArg(options::OPT_rtlib_EQ);
      if (A && A->getValue() != StringRef("platform")) {
        TC.getDriver().Diag(diag::err_drv_unsupported_rtlib_for_platform)
            << A->getValue() << "MSVC";
      }
    } else
      AddLibgcc(TC, D, CmdArgs, Args);
    break;
  }

  // On Android, the unwinder uses dl_iterate_phdr (or one of
  // dl_unwind_find_exidx/__gnu_Unwind_Find_exidx on arm32) from libdl.so. For
  // statically-linked executables, these functions come from libc.a instead.
  if (TC.getTriple().isAndroid() && !Args.hasArg(options::OPT_static) &&
      !Args.hasArg(options::OPT_static_pie))
    CmdArgs.push_back("-ldl");
}

SmallString<128> tools::getStatsFileName(const llvm::opt::ArgList &Args,
                                         const InputInfo &Output,
                                         const InputInfo &Input,
                                         const Driver &D) {
  const Arg *A = Args.getLastArg(options::OPT_save_stats_EQ);
  if (!A && !D.CCPrintInternalStats)
    return {};

  SmallString<128> StatsFile;
  if (A) {
    StringRef SaveStats = A->getValue();
    if (SaveStats == "obj" && Output.isFilename()) {
      StatsFile.assign(Output.getFilename());
      llvm::sys::path::remove_filename(StatsFile);
    } else if (SaveStats != "cwd") {
      D.Diag(diag::err_drv_invalid_value) << A->getAsString(Args) << SaveStats;
      return {};
    }

    StringRef BaseName = llvm::sys::path::filename(Input.getBaseInput());
    llvm::sys::path::append(StatsFile, BaseName);
    llvm::sys::path::replace_extension(StatsFile, "stats");
  } else {
    assert(D.CCPrintInternalStats);
    StatsFile.assign(D.CCPrintInternalStatReportFilename.empty()
                         ? "-"
                         : D.CCPrintInternalStatReportFilename);
  }
  return StatsFile;
}

void tools::addMultilibFlag(bool Enabled, const StringRef Flag,
                            Multilib::flags_list &Flags) {
  assert(Flag.front() == '-');
  if (Enabled) {
    Flags.push_back(Flag.str());
  } else {
    Flags.push_back(("!" + Flag.substr(1)).str());
  }
}

void tools::addX86AlignBranchArgs(const Driver &D, const ArgList &Args,
                                  ArgStringList &CmdArgs, bool IsLTO,
                                  const StringRef PluginOptPrefix) {
  auto addArg = [&, IsLTO](const Twine &Arg) {
    if (IsLTO) {
      assert(!PluginOptPrefix.empty() && "Cannot have empty PluginOptPrefix!");
      CmdArgs.push_back(Args.MakeArgString(Twine(PluginOptPrefix) + Arg));
    } else {
      CmdArgs.push_back("-mllvm");
      CmdArgs.push_back(Args.MakeArgString(Arg));
    }
  };

  if (Args.hasArg(options::OPT_mbranches_within_32B_boundaries)) {
    addArg(Twine("-x86-branches-within-32B-boundaries"));
  }
  if (const Arg *A = Args.getLastArg(options::OPT_malign_branch_boundary_EQ)) {
    StringRef Value = A->getValue();
    unsigned Boundary;
    if (Value.getAsInteger(10, Boundary) || Boundary < 16 ||
        !llvm::isPowerOf2_64(Boundary)) {
      D.Diag(diag::err_drv_invalid_argument_to_option)
          << Value << A->getOption().getName();
    } else {
      addArg("-x86-align-branch-boundary=" + Twine(Boundary));
    }
  }
  if (const Arg *A = Args.getLastArg(options::OPT_malign_branch_EQ)) {
    std::string AlignBranch;
    for (StringRef T : A->getValues()) {
      if (T != "fused" && T != "jcc" && T != "jmp" && T != "call" &&
          T != "ret" && T != "indirect")
        D.Diag(diag::err_drv_invalid_malign_branch_EQ)
            << T << "fused, jcc, jmp, call, ret, indirect";
      if (!AlignBranch.empty())
        AlignBranch += '+';
      AlignBranch += T;
    }
    addArg("-x86-align-branch=" + Twine(AlignBranch));
  }
  if (const Arg *A = Args.getLastArg(options::OPT_mpad_max_prefix_size_EQ)) {
    StringRef Value = A->getValue();
    unsigned PrefixSize;
    if (Value.getAsInteger(10, PrefixSize)) {
      D.Diag(diag::err_drv_invalid_argument_to_option)
          << Value << A->getOption().getName();
    } else {
      addArg("-x86-pad-max-prefix-size=" + Twine(PrefixSize));
    }
  }
}

/// SDLSearch: Search for Static Device Library
/// The search for SDL bitcode files is consistent with how static host
/// libraries are discovered. That is, the -l option triggers a search for
/// files in a set of directories called the LINKPATH. The host library search
/// procedure looks for a specific filename in the LINKPATH.  The filename for
/// a host library is lib<libname>.a or lib<libname>.so. For SDLs, there is an
/// ordered-set of filenames that are searched. We call this ordered-set of
/// filenames as SEARCH-ORDER. Since an SDL can either be device-type specific,
/// architecture specific, or generic across all architectures, a naming
/// convention and search order is used where the file name embeds the
/// architecture name <arch-name> (nvptx or amdgcn) and the GPU device type
/// <device-name> such as sm_30 and gfx906. <device-name> is absent in case of
/// device-independent SDLs. To reduce congestion in host library directories,
/// the search first looks for files in the “libdevice” subdirectory. SDLs that
/// are bc files begin with the prefix “lib”.
///
/// Machine-code SDLs can also be managed as an archive (*.a file). The
/// convention has been to use the prefix “lib”. To avoid confusion with host
/// archive libraries, we use prefix "libbc-" for the bitcode SDL archives.
///
static bool SDLSearch(const Driver &D, const llvm::opt::ArgList &DriverArgs,
                      llvm::opt::ArgStringList &CC1Args,
                      const SmallVectorImpl<std::string> &LibraryPaths,
                      StringRef Lib, StringRef Arch, StringRef Target,
                      bool isBitCodeSDL) {
  SmallVector<std::string, 12> SDLs;

  std::string LibDeviceLoc = "/libdevice";
  std::string LibBcPrefix = "/libbc-";
  std::string LibPrefix = "/lib";

  if (isBitCodeSDL) {
    // SEARCH-ORDER for Bitcode SDLs:
    //       libdevice/libbc-<libname>-<arch-name>-<device-type>.a
    //       libbc-<libname>-<arch-name>-<device-type>.a
    //       libdevice/libbc-<libname>-<arch-name>.a
    //       libbc-<libname>-<arch-name>.a
    //       libdevice/libbc-<libname>.a
    //       libbc-<libname>.a
    //       libdevice/lib<libname>-<arch-name>-<device-type>.bc
    //       lib<libname>-<arch-name>-<device-type>.bc
    //       libdevice/lib<libname>-<arch-name>.bc
    //       lib<libname>-<arch-name>.bc
    //       libdevice/lib<libname>.bc
    //       lib<libname>.bc

    for (StringRef Base : {LibBcPrefix, LibPrefix}) {
      const auto *Ext = Base.contains(LibBcPrefix) ? ".a" : ".bc";

      for (auto Suffix : {Twine(Lib + "-" + Arch + "-" + Target).str(),
                          Twine(Lib + "-" + Arch).str(), Twine(Lib).str()}) {
        SDLs.push_back(Twine(LibDeviceLoc + Base + Suffix + Ext).str());
        SDLs.push_back(Twine(Base + Suffix + Ext).str());
      }
    }
  } else {
    // SEARCH-ORDER for Machine-code SDLs:
    //    libdevice/lib<libname>-<arch-name>-<device-type>.a
    //    lib<libname>-<arch-name>-<device-type>.a
    //    libdevice/lib<libname>-<arch-name>.a
    //    lib<libname>-<arch-name>.a

    const auto *Ext = ".a";

    for (auto Suffix : {Twine(Lib + "-" + Arch + "-" + Target).str(),
                        Twine(Lib + "-" + Arch).str()}) {
      SDLs.push_back(Twine(LibDeviceLoc + LibPrefix + Suffix + Ext).str());
      SDLs.push_back(Twine(LibPrefix + Suffix + Ext).str());
    }
  }

  // The CUDA toolchain does not use a global device llvm-link before the LLVM
  // backend generates ptx. So currently, the use of bitcode SDL for nvptx is
  // only possible with post-clang-cc1 linking. Clang cc1 has a feature that
  // will link libraries after clang compilation while the LLVM IR is still in
  // memory. This utilizes a clang cc1 option called “-mlink-builtin-bitcode”.
  // This is a clang -cc1 option that is generated by the clang driver. The
  // option value must a full path to an existing file.
  bool FoundSDL = false;
  for (auto LPath : LibraryPaths) {
    for (auto SDL : SDLs) {
      auto FullName = Twine(LPath + SDL).str();
      if (llvm::sys::fs::exists(FullName)) {
        CC1Args.push_back(DriverArgs.MakeArgString(FullName));
        FoundSDL = true;
        break;
      }
    }
    if (FoundSDL)
      break;
  }
  return FoundSDL;
}

/// Search if a user provided archive file lib<libname>.a exists in any of
/// the library paths. If so, add a new command to clang-offload-bundler to
/// unbundle this archive and create a temporary device specific archive. Name
/// of this SDL is passed to the llvm-link tool.
static void GetSDLFromOffloadArchive(
    Compilation &C, const Driver &D, const Tool &T, const JobAction &JA,
    const InputInfoList &Inputs, const llvm::opt::ArgList &DriverArgs,
    llvm::opt::ArgStringList &CC1Args,
    const SmallVectorImpl<std::string> &LibraryPaths, StringRef Lib,
    StringRef Arch, StringRef Target, bool isBitCodeSDL) {

  // We don't support bitcode archive bundles for nvptx
  if (isBitCodeSDL && Arch.contains("nvptx"))
    return;

  bool FoundAOB = false;
  std::string ArchiveOfBundles;

  llvm::Triple Triple(D.getTargetTriple());
  bool IsMSVC = Triple.isWindowsMSVCEnvironment();
  auto Ext = IsMSVC ? ".lib" : ".a";
  if (!Lib.starts_with(":") && !Lib.starts_with("-l")) {
    if (llvm::sys::fs::exists(Lib)) {
      ArchiveOfBundles = Lib;
      FoundAOB = true;
    }
  } else {
    Lib.consume_front("-l");
    for (auto LPath : LibraryPaths) {
      ArchiveOfBundles.clear();
      auto LibFile = (Lib.starts_with(":") ? Lib.drop_front()
                      : IsMSVC             ? Lib + Ext
                                           : "lib" + Lib + Ext)
                         .str();
      for (auto Prefix : {"/libdevice/", "/"}) {
        auto AOB = Twine(LPath + Prefix + LibFile).str();
        if (llvm::sys::fs::exists(AOB)) {
          ArchiveOfBundles = AOB;
          FoundAOB = true;
          break;
        }
      }
      if (FoundAOB)
        break;
    }
  }

  if (!FoundAOB)
    return;

  llvm::file_magic Magic;
  auto EC = llvm::identify_magic(ArchiveOfBundles, Magic);
  if (EC || Magic != llvm::file_magic::archive)
    return;

  StringRef Prefix = isBitCodeSDL ? "libbc-" : "lib";
  std::string OutputLib =
      D.GetTemporaryPath(Twine(Prefix + llvm::sys::path::filename(Lib) + "-" +
                               Arch + "-" + Target)
                             .str(),
                         "a");

  C.addTempFile(C.getArgs().MakeArgString(OutputLib));

  ArgStringList CmdArgs;
  SmallString<128> DeviceTriple;
  DeviceTriple += Action::GetOffloadKindName(JA.getOffloadingDeviceKind());
  DeviceTriple += '-';
  std::string NormalizedTriple = T.getToolChain().getTriple().normalize();
  DeviceTriple += NormalizedTriple;
  if (!Target.empty()) {
    DeviceTriple += '-';
    DeviceTriple += Target;
  }

  std::string UnbundleArg("-unbundle");
  std::string TypeArg("-type=a");
  std::string InputArg("-input=" + ArchiveOfBundles);
  std::string OffloadArg("-targets=" + std::string(DeviceTriple));
  std::string OutputArg("-output=" + OutputLib);

  const char *UBProgram = DriverArgs.MakeArgString(
      T.getToolChain().GetProgramPath("clang-offload-bundler"));

  ArgStringList UBArgs;
  UBArgs.push_back(C.getArgs().MakeArgString(UnbundleArg));
  UBArgs.push_back(C.getArgs().MakeArgString(TypeArg));
  UBArgs.push_back(C.getArgs().MakeArgString(InputArg));
  UBArgs.push_back(C.getArgs().MakeArgString(OffloadArg));
  UBArgs.push_back(C.getArgs().MakeArgString(OutputArg));

  // Add this flag to not exit from clang-offload-bundler if no compatible
  // code object is found in heterogenous archive library.
  std::string AdditionalArgs("-allow-missing-bundles");
  UBArgs.push_back(C.getArgs().MakeArgString(AdditionalArgs));

  // Add this flag to treat hip and hipv4 offload kinds as compatible with
  // openmp offload kind while extracting code objects from a heterogenous
  // archive library. Vice versa is also considered compatible.
  std::string HipCompatibleArgs("-hip-openmp-compatible");
  UBArgs.push_back(C.getArgs().MakeArgString(HipCompatibleArgs));

  C.addCommand(std::make_unique<Command>(
      JA, T, ResponseFileSupport::AtFileCurCP(), UBProgram, UBArgs, Inputs,
      InputInfo(&JA, C.getArgs().MakeArgString(OutputLib))));

  CC1Args.push_back(DriverArgs.MakeArgString(OutputLib));

  return;
}

// Wrapper function used by driver for adding SDLs during link phase.
void tools::AddStaticDeviceLibsLinking(Compilation &C, const Tool &T,
                                       const JobAction &JA,
                                       const InputInfoList &Inputs,
                                       const llvm::opt::ArgList &DriverArgs,
                                       llvm::opt::ArgStringList &CC1Args,
                                       StringRef Arch, StringRef Target,
                                       bool isBitCodeSDL) {
  AddStaticDeviceLibs(&C, &T, &JA, &Inputs, C.getDriver(), DriverArgs, CC1Args,
                      Arch, Target, isBitCodeSDL);
}

// User defined Static Device Libraries(SDLs) can be passed to clang for
// offloading GPU compilers. Like static host libraries, the use of a SDL is
// specified with the -l command line option. The primary difference between
// host and SDLs is the filenames for SDLs (refer SEARCH-ORDER for Bitcode SDLs
// and SEARCH-ORDER for Machine-code SDLs for the naming convention).
// SDLs are of following types:
//
// * Bitcode SDLs: They can either be a *.bc file or an archive of *.bc files.
//           For NVPTX, these libraries are post-clang linked following each
//           compilation. For AMDGPU, these libraries are linked one time
//           during the application link phase.
//
// * Machine-code SDLs: They are archive files. For AMDGPU, the process for
//           machine code SDLs is still in development. But they will be linked
//           by the LLVM tool lld.
//
// * Bundled objects that contain both host and device codes: Bundled objects
//           may also contain library code compiled from source. For NVPTX, the
//           bundle contains cubin. For AMDGPU, the bundle contains bitcode.
//
// For Bitcode and Machine-code SDLs, current compiler toolchains hardcode the
// inclusion of specific SDLs such as math libraries and the OpenMP device
// library libomptarget.
void tools::AddStaticDeviceLibs(Compilation *C, const Tool *T,
                                const JobAction *JA,
                                const InputInfoList *Inputs, const Driver &D,
                                const llvm::opt::ArgList &DriverArgs,
                                llvm::opt::ArgStringList &CC1Args,
                                StringRef Arch, StringRef Target,
                                bool isBitCodeSDL) {

  SmallVector<std::string, 8> LibraryPaths;
  // Add search directories from LIBRARY_PATH env variable
  std::optional<std::string> LibPath =
      llvm::sys::Process::GetEnv("LIBRARY_PATH");
  if (LibPath) {
    SmallVector<StringRef, 8> Frags;
    const char EnvPathSeparatorStr[] = {llvm::sys::EnvPathSeparator, '\0'};
    llvm::SplitString(*LibPath, Frags, EnvPathSeparatorStr);
    for (StringRef Path : Frags)
      LibraryPaths.emplace_back(Path.trim());
  }

  // Add directories from user-specified -L options
  for (std::string Search_Dir : DriverArgs.getAllArgValues(options::OPT_L))
    LibraryPaths.emplace_back(Search_Dir);

  // Add path to lib-debug folders
  SmallString<256> DefaultLibPath = llvm::sys::path::parent_path(D.Dir);
  llvm::sys::path::append(DefaultLibPath, CLANG_INSTALL_LIBDIR_BASENAME);
  LibraryPaths.emplace_back(DefaultLibPath.c_str());

  // Build list of Static Device Libraries SDLs specified by -l option
  llvm::SmallSet<std::string, 16> SDLNames;
  static const StringRef HostOnlyArchives[] = {
      "omp", "cudart", "m", "gcc", "gcc_s", "pthread", "hip_hcc"};
  for (auto SDLName : DriverArgs.getAllArgValues(options::OPT_l)) {
    if (!llvm::is_contained(HostOnlyArchives, SDLName)) {
      SDLNames.insert(std::string("-l") + SDLName);
    }
  }

  for (auto Input : DriverArgs.getAllArgValues(options::OPT_INPUT)) {
    auto FileName = StringRef(Input);
    // Clang treats any unknown file types as archives and passes them to the
    // linker. Files with extension 'lib' are classified as TY_Object by clang
    // but they are usually archives. It is OK if the file is not really an
    // archive since GetSDLFromOffloadArchive will check the magic of the file
    // and only unbundle it if it is really an archive.
    const StringRef LibFileExt = ".lib";
    if (!llvm::sys::path::has_extension(FileName) ||
        types::lookupTypeForExtension(
            llvm::sys::path::extension(FileName).drop_front()) ==
            types::TY_INVALID ||
        llvm::sys::path::extension(FileName) == LibFileExt)
      SDLNames.insert(Input);
  }

  // The search stops as soon as an SDL file is found. The driver then provides
  // the full filename of the SDL to the llvm-link command. If no SDL is found
  // after searching each LINKPATH with SEARCH-ORDER, it is possible that an
  // archive file lib<libname>.a exists and may contain bundled object files.
  for (auto SDLName : SDLNames) {
    // This is the only call to SDLSearch
    if (!SDLSearch(D, DriverArgs, CC1Args, LibraryPaths, SDLName, Arch, Target,
                   isBitCodeSDL)) {
      GetSDLFromOffloadArchive(*C, D, *T, *JA, *Inputs, DriverArgs, CC1Args,
                               LibraryPaths, SDLName, Arch, Target,
                               isBitCodeSDL);
    }
  }
}

static llvm::opt::Arg *
getAMDGPUCodeObjectArgument(const Driver &D, const llvm::opt::ArgList &Args) {
  return Args.getLastArg(options::OPT_mcode_object_version_EQ);
}

void tools::checkAMDGPUCodeObjectVersion(const Driver &D,
                                         const llvm::opt::ArgList &Args) {
  const unsigned MinCodeObjVer = 4;
  const unsigned MaxCodeObjVer = 6;

  if (auto *CodeObjArg = getAMDGPUCodeObjectArgument(D, Args)) {
    if (CodeObjArg->getOption().getID() ==
        options::OPT_mcode_object_version_EQ) {
      unsigned CodeObjVer = MaxCodeObjVer;
      auto Remnant =
          StringRef(CodeObjArg->getValue()).getAsInteger(0, CodeObjVer);
      if (Remnant || CodeObjVer < MinCodeObjVer || CodeObjVer > MaxCodeObjVer)
        D.Diag(diag::err_drv_invalid_int_value)
            << CodeObjArg->getAsString(Args) << CodeObjArg->getValue();

      // COV6 is only supported by LLVM at the time of writing this, and it's
      // expected to take some time before all ROCm components fully
      // support it. In the meantime, make sure users are aware of this.
      if (CodeObjVer == 6)
        D.Diag(diag::warn_drv_amdgpu_cov6);
    }
  }
}

unsigned tools::getAMDGPUCodeObjectVersion(const Driver &D,
                                           const llvm::opt::ArgList &Args) {
  unsigned CodeObjVer = 4; // default
  if (auto *CodeObjArg = getAMDGPUCodeObjectArgument(D, Args))
    StringRef(CodeObjArg->getValue()).getAsInteger(0, CodeObjVer);
  return CodeObjVer;
}

bool tools::haveAMDGPUCodeObjectVersionArgument(
    const Driver &D, const llvm::opt::ArgList &Args) {
  return getAMDGPUCodeObjectArgument(D, Args) != nullptr;
}

void tools::addMachineOutlinerArgs(const Driver &D,
                                   const llvm::opt::ArgList &Args,
                                   llvm::opt::ArgStringList &CmdArgs,
                                   const llvm::Triple &Triple, bool IsLTO,
                                   const StringRef PluginOptPrefix) {
  auto addArg = [&, IsLTO](const Twine &Arg) {
    if (IsLTO) {
      assert(!PluginOptPrefix.empty() && "Cannot have empty PluginOptPrefix!");
      CmdArgs.push_back(Args.MakeArgString(Twine(PluginOptPrefix) + Arg));
    } else {
      CmdArgs.push_back("-mllvm");
      CmdArgs.push_back(Args.MakeArgString(Arg));
    }
  };

  if (Arg *A = Args.getLastArg(options::OPT_moutline,
                               options::OPT_mno_outline)) {
    if (A->getOption().matches(options::OPT_moutline)) {
      // We only support -moutline in AArch64 and ARM targets right now. If
      // we're not compiling for these, emit a warning and ignore the flag.
      // Otherwise, add the proper mllvm flags.
      if (!(Triple.isARM() || Triple.isThumb() || Triple.isAArch64())) {
        D.Diag(diag::warn_drv_moutline_unsupported_opt) << Triple.getArchName();
      } else {
        addArg(Twine("-enable-machine-outliner"));
      }
    } else {
      // Disable all outlining behaviour.
      addArg(Twine("-enable-machine-outliner=never"));
    }
  }
}

void tools::addOpenMPDeviceRTL(const Driver &D,
                               const llvm::opt::ArgList &DriverArgs,
                               llvm::opt::ArgStringList &CC1Args,
                               StringRef BitcodeSuffix,
                               const llvm::Triple &Triple,
                               const ToolChain &HostTC) {
  SmallVector<StringRef, 8> LibraryPaths;

  // Add user defined library paths from LIBRARY_PATH.
  std::optional<std::string> LibPath =
      llvm::sys::Process::GetEnv("LIBRARY_PATH");
  if (LibPath) {
    SmallVector<StringRef, 8> Frags;
    const char EnvPathSeparatorStr[] = {llvm::sys::EnvPathSeparator, '\0'};
    llvm::SplitString(*LibPath, Frags, EnvPathSeparatorStr);
    for (StringRef Path : Frags)
      LibraryPaths.emplace_back(Path.trim());
  }

  // Check all of the standard library search paths used by the compiler.
  for (const auto &LibPath : HostTC.getFilePaths())
    LibraryPaths.emplace_back(LibPath);

  OptSpecifier LibomptargetBCPathOpt =
      Triple.isAMDGCN() ? options::OPT_libomptarget_amdgpu_bc_path_EQ
                        : options::OPT_libomptarget_nvptx_bc_path_EQ;

  StringRef ArchPrefix = Triple.isAMDGCN() ? "amdgpu" : "nvptx";
  std::string LibOmpTargetName =
      ("libomptarget-" + ArchPrefix + "-" + BitcodeSuffix + ".bc").str();

  // First check whether user specifies bc library
  if (const Arg *A = DriverArgs.getLastArg(LibomptargetBCPathOpt)) {
    SmallString<128> LibOmpTargetFile(A->getValue());
    if (llvm::sys::fs::exists(LibOmpTargetFile) &&
        llvm::sys::fs::is_directory(LibOmpTargetFile)) {
      llvm::sys::path::append(LibOmpTargetFile, LibOmpTargetName);
    }

    if (llvm::sys::fs::exists(LibOmpTargetFile)) {
      CC1Args.push_back("-mlink-builtin-bitcode");
      CC1Args.push_back(DriverArgs.MakeArgString(LibOmpTargetFile));
    } else {
      D.Diag(diag::err_drv_omp_offload_target_bcruntime_not_found)
          << LibOmpTargetFile;
    }
  } else {
    bool FoundBCLibrary = false;

    for (StringRef LibraryPath : LibraryPaths) {
      SmallString<128> LibOmpTargetFile(LibraryPath);
      llvm::sys::path::append(LibOmpTargetFile, LibOmpTargetName);
      if (llvm::sys::fs::exists(LibOmpTargetFile)) {
        CC1Args.push_back("-mlink-builtin-bitcode");
        CC1Args.push_back(DriverArgs.MakeArgString(LibOmpTargetFile));
        FoundBCLibrary = true;
        break;
      }
    }

    if (!FoundBCLibrary)
      D.Diag(diag::err_drv_omp_offload_target_missingbcruntime)
          << LibOmpTargetName << ArchPrefix;
  }
}
void tools::addHIPRuntimeLibArgs(const ToolChain &TC, Compilation &C,
                                 const llvm::opt::ArgList &Args,
                                 llvm::opt::ArgStringList &CmdArgs) {
  if ((C.getActiveOffloadKinds() & Action::OFK_HIP) &&
      !Args.hasArg(options::OPT_nostdlib) &&
      !Args.hasArg(options::OPT_no_hip_rt) && !Args.hasArg(options::OPT_r)) {
    TC.AddHIPRuntimeLibArgs(Args, CmdArgs);
  } else {
    // Claim "no HIP libraries" arguments if any
    for (auto *Arg : Args.filtered(options::OPT_no_hip_rt)) {
      Arg->claim();
    }
  }
}

void tools::addOutlineAtomicsArgs(const Driver &D, const ToolChain &TC,
                                  const llvm::opt::ArgList &Args,
                                  llvm::opt::ArgStringList &CmdArgs,
                                  const llvm::Triple &Triple) {
  if (Arg *A = Args.getLastArg(options::OPT_moutline_atomics,
                               options::OPT_mno_outline_atomics)) {
    // Option -moutline-atomics supported for AArch64 target only.
    if (!Triple.isAArch64()) {
      D.Diag(diag::warn_drv_moutline_atomics_unsupported_opt)
          << Triple.getArchName() << A->getOption().getName();
    } else {
      if (A->getOption().matches(options::OPT_moutline_atomics)) {
        CmdArgs.push_back("-target-feature");
        CmdArgs.push_back("+outline-atomics");
      } else {
        CmdArgs.push_back("-target-feature");
        CmdArgs.push_back("-outline-atomics");
      }
    }
  } else if (Triple.isAArch64() && TC.IsAArch64OutlineAtomicsDefault(Args)) {
    CmdArgs.push_back("-target-feature");
    CmdArgs.push_back("+outline-atomics");
  }
}

void tools::addOffloadCompressArgs(const llvm::opt::ArgList &TCArgs,
                                   llvm::opt::ArgStringList &CmdArgs) {
  if (TCArgs.hasFlag(options::OPT_offload_compress,
                     options::OPT_no_offload_compress, false))
    CmdArgs.push_back("-compress");
  if (TCArgs.hasArg(options::OPT_v))
    CmdArgs.push_back("-verbose");
  if (auto *Arg = TCArgs.getLastArg(options::OPT_offload_compression_level_EQ))
    CmdArgs.push_back(
        TCArgs.MakeArgString(Twine("-compression-level=") + Arg->getValue()));
}<|MERGE_RESOLUTION|>--- conflicted
+++ resolved
@@ -1141,18 +1141,12 @@
   }
 }
 
-<<<<<<< HEAD
 static void addNosvRuntimeLib(const ToolChain &TC, const ArgList &Args, ArgStringList &CmdArgs);
 
-bool tools::addOpenMPRuntime(ArgStringList &CmdArgs, const ToolChain &TC,
-                             const ArgList &Args, bool ForceStaticHostRuntime,
-                             bool IsOffloadingHost, bool GompNeedsRT) {
-=======
 bool tools::addOpenMPRuntime(const Compilation &C, ArgStringList &CmdArgs,
                              const ToolChain &TC, const ArgList &Args,
                              bool ForceStaticHostRuntime, bool IsOffloadingHost,
                              bool GompNeedsRT) {
->>>>>>> b0b35964
   if (!Args.hasFlag(options::OPT_fopenmp, options::OPT_fopenmp_EQ,
                     options::OPT_fno_openmp, false))
     return false;
@@ -1272,7 +1266,7 @@
   } else {
     // Fallback to compiler installed dir.
     CmdArgs.push_back("-rpath");
-    CmdArgs.push_back(Args.MakeArgString(std::string(TC.getDriver().getInstalledDir()) + "/../lib"));
+    CmdArgs.push_back(Args.MakeArgString(std::string(TC.getDriver().Dir) + "/../lib"));
   }
 }
 
@@ -1344,11 +1338,11 @@
     CmdArgs.push_back(Args.MakeArgString(HomePath + "/lib"));
   } else {
     // Fallback to compiler installed dir.
-    CmdArgs.push_back(Args.MakeArgString(std::string(TC.getDriver().getInstalledDir()) + "/../lib/" + RuntimeLibPrefix + "-main-wrapper.o"));
+    CmdArgs.push_back(Args.MakeArgString(std::string(TC.getDriver().Dir) + "/../lib/" + RuntimeLibPrefix + "-main-wrapper.o"));
     CmdArgs.push_back("-z");
     CmdArgs.push_back("lazy");
     CmdArgs.push_back("-rpath");
-    CmdArgs.push_back(Args.MakeArgString(std::string(TC.getDriver().getInstalledDir()) + "/../lib"));
+    CmdArgs.push_back(Args.MakeArgString(std::string(TC.getDriver().Dir) + "/../lib"));
   }
   CmdArgs.push_back(Args.MakeArgString(std::string("-l") + RuntimeLibPrefix));
   CmdArgs.push_back("-ldl");
@@ -1406,7 +1400,7 @@
   } else {
     // Fallback to compiler installed dir.
     CmdArgs.push_back("-I");
-    CmdArgs.push_back(Args.MakeArgString(HomePath + std::string(TC.getDriver().getInstalledDir()) + "/../include"));
+    CmdArgs.push_back(Args.MakeArgString(HomePath + std::string(TC.getDriver().Dir) + "/../include"));
   }
 }
 
