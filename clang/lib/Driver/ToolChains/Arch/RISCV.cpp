//===--- RISCV.cpp - RISCV Helpers for Tools --------------------*- C++ -*-===//
//
// Part of the LLVM Project, under the Apache License v2.0 with LLVM Exceptions.
// See https://llvm.org/LICENSE.txt for license information.
// SPDX-License-Identifier: Apache-2.0 WITH LLVM-exception
//
//===----------------------------------------------------------------------===//

#include "RISCV.h"
#include "clang/Basic/CharInfo.h"
#include "clang/Driver/Driver.h"
#include "clang/Driver/DriverDiagnostic.h"
#include "clang/Driver/Options.h"
#include "llvm/Option/ArgList.h"
#include "llvm/ADT/Optional.h"
#include "llvm/Support/TargetParser.h"
#include "llvm/Support/raw_ostream.h"
#include "ToolChains/CommonArgs.h"

using namespace clang::driver;
using namespace clang::driver::tools;
using namespace clang;
using namespace llvm::opt;

static StringRef getExtensionTypeDesc(StringRef Ext) {
  if (Ext.startswith("sx"))
    return "non-standard supervisor-level extension";
  if (Ext.startswith("s"))
    return "standard supervisor-level extension";
  if (Ext.startswith("x"))
    return "non-standard user-level extension";
  return StringRef();
}

static StringRef getExtensionType(StringRef Ext) {
  if (Ext.startswith("sx"))
    return "sx";
  if (Ext.startswith("s"))
    return "s";
  if (Ext.startswith("x"))
    return "x";
  return StringRef();
}

static bool isSupportedExtension(StringRef Ext) {
  // LLVM does not support "sx", "s" nor "x" extensions.
  return false;
}

// Extensions may have a version number, and may be separated by
// an underscore '_' e.g.: rv32i2_m2.
// Version number is divided into major and minor version numbers,
// separated by a 'p'. If the minor version is 0 then 'p0' can be
// omitted from the version string. E.g., rv32i2p0, rv32i2, rv32i2p1.
static bool getExtensionVersion(const Driver &D, StringRef MArch,
                                StringRef Ext, StringRef In,
                                std::string &Major, std::string &Minor) {
  Major = In.take_while(isDigit);
  In = In.substr(Major.size());
  if (Major.empty())
    return true;

  if (In.consume_front("p")) {
    Minor = In.take_while(isDigit);
    In = In.substr(Major.size());

    // Expected 'p' to be followed by minor version number.
    if (Minor.empty()) {
      std::string Error =
        "minor version number missing after 'p' for extension";
      D.Diag(diag::err_drv_invalid_riscv_ext_arch_name)
        << MArch << Error << Ext;
      return false;
    }
  }

  // TODO: Handle extensions with version number.
  std::string Error = "unsupported version number " + Major;
  if (!Minor.empty())
    Error += "." + Minor;
  Error += " for extension";
  D.Diag(diag::err_drv_invalid_riscv_ext_arch_name) << MArch << Error << Ext;

  return false;
}

// Handle other types of extensions other than the standard
// general purpose and standard user-level extensions.
// Parse the ISA string containing non-standard user-level
// extensions, standard supervisor-level extensions and
// non-standard supervisor-level extensions.
// These extensions start with 'x', 's', 'sx' prefixes, follow a
// canonical order, might have a version number (major, minor)
// and are separated by a single underscore '_'.
// Set the hardware features for the extensions that are supported.
static void getExtensionFeatures(const Driver &D,
                                 const ArgList &Args,
                                 std::vector<StringRef> &Features,
                                 StringRef &MArch, StringRef &Exts) {
  if (Exts.empty())
    return;

  // Multi-letter extensions are seperated by a single underscore
  // as described in RISC-V User-Level ISA V2.2.
  SmallVector<StringRef, 8> Split;
  Exts.split(Split, StringRef("_"));

  SmallVector<StringRef, 3> Prefix{"x", "s", "sx"};
  auto I = Prefix.begin();
  auto E = Prefix.end();

  SmallVector<StringRef, 8> AllExts;

  for (StringRef Ext : Split) {
    if (Ext.empty()) {
      D.Diag(diag::err_drv_invalid_riscv_arch_name) << MArch
        << "extension name missing after separator '_'";
      return;
    }

    StringRef Type = getExtensionType(Ext);
    StringRef Name(Ext.substr(Type.size()));
    StringRef Desc = getExtensionTypeDesc(Ext);

    if (Type.empty()) {
      D.Diag(diag::err_drv_invalid_riscv_ext_arch_name)
        << MArch << "invalid extension prefix" << Ext;
      return;
    }

    // Check ISA extensions are specified in the canonical order.
    while (I != E && *I != Type)
      ++I;

    if (I == E) {
      std::string Error = Desc;
      Error += " not given in canonical order";
      D.Diag(diag::err_drv_invalid_riscv_ext_arch_name)
        << MArch <<  Error << Ext;
      return;
    }

    // The order is OK, do not advance I to the next prefix
    // to allow repeated extension type, e.g.: rv32ixabc_xdef.

    if (Name.empty()) {
      std::string Error = Desc;
      Error += " name missing after";
      D.Diag(diag::err_drv_invalid_riscv_ext_arch_name)
        << MArch << Error << Ext;
      return;
    }

    std::string Major, Minor;
    auto Pos = Name.find_if(isDigit);
    if (Pos != StringRef::npos) {
      auto Next =  Name.substr(Pos);
      Name = Name.substr(0, Pos);
      if (!getExtensionVersion(D, MArch, Ext, Next, Major, Minor))
        return;
    }

    // Check if duplicated extension.
    if (llvm::is_contained(AllExts, Ext)) {
      std::string Error = "duplicated ";
      Error += Desc;
      D.Diag(diag::err_drv_invalid_riscv_ext_arch_name)
        << MArch << Error << Ext;
      return;
    }

    // Extension format is correct, keep parsing the extensions.
    // TODO: Save Type, Name, Major, Minor to avoid parsing them later.
    AllExts.push_back(Ext);
  }

  // Set target features.
  // TODO: Hardware features to be handled in Support/TargetParser.cpp.
  // TODO: Use version number when setting target features.
  for (auto Ext : AllExts) {
    if (!isSupportedExtension(Ext)) {
      StringRef Desc = getExtensionTypeDesc(getExtensionType(Ext));
      std::string Error = "unsupported ";
      Error += Desc;
      D.Diag(diag::err_drv_invalid_riscv_ext_arch_name)
        << MArch << Error << Ext;
      return;
    }
    Features.push_back(Args.MakeArgString("+" + Ext));
  }
}

// Returns false if an error is diagnosed.
static bool getArchFeatures(const Driver &D, StringRef MArch,
                            std::vector<StringRef> &Features,
                            const ArgList &Args) {
  // RISC-V ISA strings must be lowercase.
  if (llvm::any_of(MArch, [](char c) { return isupper(c); })) {
    D.Diag(diag::err_drv_invalid_riscv_arch_name)
        << MArch << "string must be lowercase";
    return false;
  }

  // ISA string must begin with rv32 or rv64.
  if (!(MArch.startswith("rv32") || MArch.startswith("rv64")) ||
      (MArch.size() < 5)) {
    D.Diag(diag::err_drv_invalid_riscv_arch_name)
        << MArch << "string must begin with rv32{i,e,g} or rv64{i,g}";
    return false;
  }

  bool HasRV64 = MArch.startswith("rv64");

  // The canonical order specified in ISA manual.
  // Ref: Table 22.1 in RISC-V User-Level ISA V2.2
  StringRef StdExts = "mafdqlcbjtpvn";
  bool HasF = false, HasD = false;
  char Baseline = MArch[4];

  // First letter should be 'e', 'i' or 'g'.
  switch (Baseline) {
  default:
    D.Diag(diag::err_drv_invalid_riscv_arch_name)
        << MArch << "first letter should be 'e', 'i' or 'g'";
    return false;
  case 'e': {
    StringRef Error;
    // Currently LLVM does not support 'e'.
    // Extension 'e' is not allowed in rv64.
    if (HasRV64)
      Error = "standard user-level extension 'e' requires 'rv32'";
    else
      Error = "unsupported standard user-level extension 'e'";
    D.Diag(diag::err_drv_invalid_riscv_arch_name) << MArch << Error;
    return false;
  }
  case 'i':
    break;
  case 'g':
    // g = imafd
    StdExts = StdExts.drop_front(4);
    Features.push_back("+m");
    Features.push_back("+a");
    Features.push_back("+f");
    Features.push_back("+d");
    HasF = true;
    HasD = true;
    break;
  }

  // Skip rvxxx
  StringRef Exts = MArch.substr(5);

  // Remove non-standard extensions and supervisor-level extensions.
  // They have 'x', 's', 'sx' prefixes. Parse them at the end.
  // Find the very first occurrence of 's' or 'x'.
  StringRef OtherExts;
  size_t Pos = Exts.find_first_of("sx");
  if (Pos != StringRef::npos) {
    OtherExts = Exts.substr(Pos);
    Exts = Exts.substr(0, Pos);
  }

  std::string Major, Minor;
  if (!getExtensionVersion(D, MArch, std::string(1, Baseline), Exts, Major,
                           Minor))
    return false;

  // TODO: Use version number when setting target features
  // and consume the underscore '_' that might follow.

  auto StdExtsItr = StdExts.begin();
  auto StdExtsEnd = StdExts.end();

  for (auto I = Exts.begin(), E = Exts.end(); I != E; ++I) {
    char c = *I;

    // Check ISA extensions are specified in the canonical order.
    while (StdExtsItr != StdExtsEnd && *StdExtsItr != c)
      ++StdExtsItr;

    if (StdExtsItr == StdExtsEnd) {
      // Either c contains a valid extension but it was not given in
      // canonical order or it is an invalid extension.
      StringRef Error;
      if (StdExts.contains(c))
        Error = "standard user-level extension not given in canonical order";
      else
        Error = "invalid standard user-level extension";
      D.Diag(diag::err_drv_invalid_riscv_ext_arch_name)
          << MArch << Error << std::string(1, c);
      return false;
    }

    // Move to next char to prevent repeated letter.
    ++StdExtsItr;

    if (std::next(I) != E) {
      // Skip c.
      std::string Next = std::string(std::next(I), E);
      std::string Major, Minor;
      if (!getExtensionVersion(D, MArch, std::string(1, c), Next, Major, Minor))
        return false;

      // TODO: Use version number when setting target features
      // and consume the underscore '_' that might follow.
    }

    // The order is OK, then push it into features.
    switch (c) {
    default:
      // Currently LLVM supports only "mafdc".
      D.Diag(diag::err_drv_invalid_riscv_ext_arch_name)
          << MArch << "unsupported standard user-level extension"
          << std::string(1, c);
      return false;
    case 'm':
      Features.push_back("+m");
      break;
    case 'a':
      Features.push_back("+a");
      break;
    case 'f':
      Features.push_back("+f");
      HasF = true;
      break;
    case 'd':
      Features.push_back("+d");
      HasD = true;
      break;
    case 'c':
      Features.push_back("+c");
      break;
    }
  }

  // Dependency check.
  // It's illegal to specify the 'd' (double-precision floating point)
  // extension without also specifying the 'f' (single precision
  // floating-point) extension.
  if (HasD && !HasF) {
    D.Diag(diag::err_drv_invalid_riscv_arch_name)
        << MArch << "d requires f extension to also be specified";
    return false;
  }

  // Additional dependency checks.
  // TODO: The 'q' extension requires rv64.
  // TODO: It is illegal to specify 'e' extensions with 'f' and 'd'.

  // Handle all other types of extensions.
  getExtensionFeatures(D, Args, Features, MArch, OtherExts);

  return true;
}

void riscv::getRISCVTargetFeatures(const Driver &D, const llvm::Triple &Triple,
                                   const ArgList &Args,
                                   std::vector<StringRef> &Features) {
  StringRef MArch = getRISCVArch(Args, Triple);

  if (!getArchFeatures(D, MArch, Features, Args))
    return;

  // Handle features corresponding to "-ffixed-X" options
  if (Args.hasArg(options::OPT_ffixed_x1))
    Features.push_back("+reserve-x1");
  if (Args.hasArg(options::OPT_ffixed_x2))
    Features.push_back("+reserve-x2");
  if (Args.hasArg(options::OPT_ffixed_x3))
    Features.push_back("+reserve-x3");
  if (Args.hasArg(options::OPT_ffixed_x4))
    Features.push_back("+reserve-x4");
  if (Args.hasArg(options::OPT_ffixed_x5))
    Features.push_back("+reserve-x5");
  if (Args.hasArg(options::OPT_ffixed_x6))
    Features.push_back("+reserve-x6");
  if (Args.hasArg(options::OPT_ffixed_x7))
    Features.push_back("+reserve-x7");
  if (Args.hasArg(options::OPT_ffixed_x8))
    Features.push_back("+reserve-x8");
  if (Args.hasArg(options::OPT_ffixed_x9))
    Features.push_back("+reserve-x9");
  if (Args.hasArg(options::OPT_ffixed_x10))
    Features.push_back("+reserve-x10");
  if (Args.hasArg(options::OPT_ffixed_x11))
    Features.push_back("+reserve-x11");
  if (Args.hasArg(options::OPT_ffixed_x12))
    Features.push_back("+reserve-x12");
  if (Args.hasArg(options::OPT_ffixed_x13))
    Features.push_back("+reserve-x13");
  if (Args.hasArg(options::OPT_ffixed_x14))
    Features.push_back("+reserve-x14");
  if (Args.hasArg(options::OPT_ffixed_x15))
    Features.push_back("+reserve-x15");
  if (Args.hasArg(options::OPT_ffixed_x16))
    Features.push_back("+reserve-x16");
  if (Args.hasArg(options::OPT_ffixed_x17))
    Features.push_back("+reserve-x17");
  if (Args.hasArg(options::OPT_ffixed_x18))
    Features.push_back("+reserve-x18");
  if (Args.hasArg(options::OPT_ffixed_x19))
    Features.push_back("+reserve-x19");
  if (Args.hasArg(options::OPT_ffixed_x20))
    Features.push_back("+reserve-x20");
  if (Args.hasArg(options::OPT_ffixed_x21))
    Features.push_back("+reserve-x21");
  if (Args.hasArg(options::OPT_ffixed_x22))
    Features.push_back("+reserve-x22");
  if (Args.hasArg(options::OPT_ffixed_x23))
    Features.push_back("+reserve-x23");
  if (Args.hasArg(options::OPT_ffixed_x24))
    Features.push_back("+reserve-x24");
  if (Args.hasArg(options::OPT_ffixed_x25))
    Features.push_back("+reserve-x25");
  if (Args.hasArg(options::OPT_ffixed_x26))
    Features.push_back("+reserve-x26");
  if (Args.hasArg(options::OPT_ffixed_x27))
    Features.push_back("+reserve-x27");
  if (Args.hasArg(options::OPT_ffixed_x28))
    Features.push_back("+reserve-x28");
  if (Args.hasArg(options::OPT_ffixed_x29))
    Features.push_back("+reserve-x29");
  if (Args.hasArg(options::OPT_ffixed_x30))
    Features.push_back("+reserve-x30");
  if (Args.hasArg(options::OPT_ffixed_x31))
    Features.push_back("+reserve-x31");

  // -mno-relax is default, unless -mrelax is specified.
  if (Args.hasFlag(options::OPT_mrelax, options::OPT_mno_relax, false))
    Features.push_back("+relax");
  else
    Features.push_back("-relax");

  // GCC Compatibility: -mno-save-restore is default, unless -msave-restore is
  // specified...
  if (Args.hasFlag(options::OPT_msave_restore, options::OPT_mno_save_restore, false)) {
    // ... but we don't support -msave-restore, so issue a warning.
    D.Diag(diag::warn_drv_clang_unsupported)
      << Args.getLastArg(options::OPT_msave_restore)->getAsString(Args);
  }

  // Now add any that the user explicitly requested on the command line,
  // which may override the defaults.
  handleTargetFeaturesGroup(Args, Features, options::OPT_m_riscv_Features_Group);
}

StringRef riscv::getRISCVABI(const ArgList &Args, const llvm::Triple &Triple) {
  assert((Triple.getArch() == llvm::Triple::riscv32 ||
          Triple.getArch() == llvm::Triple::riscv64) &&
         "Unexpected triple");

  // GCC's logic around choosing a default `-mabi=` is complex. If GCC is not
  // configured using `--with-abi=`, then the logic for the default choice is
  // defined in config.gcc. This function is based on the logic in GCC 9.2.0. We
  // deviate from GCC's default only on baremetal targets (UnknownOS) where
  // neither `-march` nor `-mabi` is specified.
  //
  // The logic uses the following, in order:
  // 1. Explicit choices using `--with-abi=`
  // 2. A default based on `--with-arch=`, if provided
  // 3. A default based on the target triple's arch
  //
  // The logic in config.gcc is a little circular but it is not inconsistent.
  //
  // Clang does not have `--with-arch=` or `--with-abi=`, so we use `-march=`
  // and `-mabi=` respectively instead.

  // 1. If `-mabi=` is specified, use it.
  if (const Arg *A = Args.getLastArg(options::OPT_mabi_EQ))
    return A->getValue();

<<<<<<< HEAD
  // EPI specific: In riscv64 we always default to lp64d
  if (Triple.getArch() == llvm::Triple::riscv64)
    return "lp64d";

  // RISC-V Linux defaults to ilp32d/lp64d
  if (Triple.getOS() == llvm::Triple::Linux)
    return Triple.getArch() == llvm::Triple::riscv32 ? "ilp32d" : "lp64d";
  else
    return Triple.getArch() == llvm::Triple::riscv32 ? "ilp32" : "lp64";
=======
  // 2. Choose a default based on `-march=`
  //
  // rv32g | rv32*d -> ilp32d
  // rv32e -> ilp32e
  // rv32* -> ilp32
  // rv64g | rv64*d -> lp64d
  // rv64* -> lp64
  if (const Arg *A = Args.getLastArg(options::OPT_march_EQ)) {
    StringRef MArch = A->getValue();

    if (MArch.startswith_lower("rv32")) {
      // FIXME: parse `March` to find `D` extension properly
      if (MArch.substr(4).contains_lower("d") ||
          MArch.startswith_lower("rv32g"))
        return "ilp32d";
      else if (MArch.startswith_lower("rv32e"))
        return "ilp32e";
      else
        return "ilp32";
    } else if (MArch.startswith_lower("rv64")) {
      // FIXME: parse `March` to find `D` extension properly
      if (MArch.substr(4).contains_lower("d") ||
          MArch.startswith_lower("rv64g"))
        return "lp64d";
      else
        return "lp64";
    }
  }

  // 3. Choose a default based on the triple
  //
  // We deviate from GCC's defaults here:
  // - On `riscv{XLEN}-unknown-elf` we use the integer calling convention only.
  // - On all other OSs we use the double floating point calling convention.
  if (Triple.getArch() == llvm::Triple::riscv32) {
    if (Triple.getOS() == llvm::Triple::UnknownOS)
      return "ilp32";
    else
      return "ilp32d";
  } else {
    if (Triple.getOS() == llvm::Triple::UnknownOS)
      return "lp64";
    else
      return "lp64d";
  }
}

StringRef riscv::getRISCVArch(const llvm::opt::ArgList &Args,
                              const llvm::Triple &Triple) {
  assert((Triple.getArch() == llvm::Triple::riscv32 ||
          Triple.getArch() == llvm::Triple::riscv64) &&
         "Unexpected triple");

  // GCC's logic around choosing a default `-march=` is complex. If GCC is not
  // configured using `--with-arch=`, then the logic for the default choice is
  // defined in config.gcc. This function is based on the logic in GCC 9.2.0. We
  // deviate from GCC's default only on baremetal targets (UnknownOS) where
  // neither `-march` nor `-mabi` is specified.
  //
  // The logic uses the following, in order:
  // 1. Explicit choices using `--with-arch=`
  // 2. A default based on `--with-abi=`, if provided
  // 3. A default based on the target triple's arch
  //
  // The logic in config.gcc is a little circular but it is not inconsistent.
  //
  // Clang does not have `--with-arch=` or `--with-abi=`, so we use `-march=`
  // and `-mabi=` respectively instead.
  //
  // Clang does not yet support MULTILIB_REUSE, so we use `rv{XLEN}imafdc`
  // instead of `rv{XLEN}gc` though they are (currently) equivalent.

  // 1. If `-march=` is specified, use it.
  if (const Arg *A = Args.getLastArg(options::OPT_march_EQ))
    return A->getValue();

  // 2. Choose a default based on `-mabi=`
  //
  // ilp32e -> rv32e
  // ilp32 | ilp32f | ilp32d -> rv32imafdc
  // lp64 | lp64f | lp64d -> rv64imafdc
  if (const Arg *A = Args.getLastArg(options::OPT_mabi_EQ)) {
    StringRef MABI = A->getValue();

    if (MABI.equals_lower("ilp32e"))
      return "rv32e";
    else if (MABI.startswith_lower("ilp32"))
      return "rv32imafdc";
    else if (MABI.startswith_lower("lp64"))
      return "rv64imafdc";
  }

  // 3. Choose a default based on the triple
  //
  // We deviate from GCC's defaults here:
  // - On `riscv{XLEN}-unknown-elf` we default to `rv{XLEN}imac`
  // - On all other OSs we use `rv{XLEN}imafdc` (equivalent to `rv{XLEN}gc`)
  if (Triple.getArch() == llvm::Triple::riscv32) {
    if (Triple.getOS() == llvm::Triple::UnknownOS)
      return "rv32imac";
    else
      return "rv32imafdc";
  } else {
    if (Triple.getOS() == llvm::Triple::UnknownOS)
      return "rv64imac";
    else
      return "rv64imafdc";
  }
>>>>>>> 1ce5fcda
}<|MERGE_RESOLUTION|>--- conflicted
+++ resolved
@@ -470,17 +470,6 @@
   if (const Arg *A = Args.getLastArg(options::OPT_mabi_EQ))
     return A->getValue();
 
-<<<<<<< HEAD
-  // EPI specific: In riscv64 we always default to lp64d
-  if (Triple.getArch() == llvm::Triple::riscv64)
-    return "lp64d";
-
-  // RISC-V Linux defaults to ilp32d/lp64d
-  if (Triple.getOS() == llvm::Triple::Linux)
-    return Triple.getArch() == llvm::Triple::riscv32 ? "ilp32d" : "lp64d";
-  else
-    return Triple.getArch() == llvm::Triple::riscv32 ? "ilp32" : "lp64";
-=======
   // 2. Choose a default based on `-march=`
   //
   // rv32g | rv32*d -> ilp32d
@@ -521,10 +510,12 @@
     else
       return "ilp32d";
   } else {
-    if (Triple.getOS() == llvm::Triple::UnknownOS)
-      return "lp64";
-    else
-      return "lp64d";
+    // EPI specific: In riscv64 we always default to lp64d
+    return "lp64d";
+    // if (Triple.getOS() == llvm::Triple::UnknownOS)
+    //   return "lp64";
+    // else
+    //   return "lp64d";
   }
 }
 
@@ -589,5 +580,4 @@
     else
       return "rv64imafdc";
   }
->>>>>>> 1ce5fcda
 }