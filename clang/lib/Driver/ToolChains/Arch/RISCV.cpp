//===--- RISCV.cpp - RISCV Helpers for Tools --------------------*- C++ -*-===//
//
// Part of the LLVM Project, under the Apache License v2.0 with LLVM Exceptions.
// See https://llvm.org/LICENSE.txt for license information.
// SPDX-License-Identifier: Apache-2.0 WITH LLVM-exception
//
//===----------------------------------------------------------------------===//

#include "RISCV.h"
#include "clang/Basic/CharInfo.h"
#include "clang/Driver/Driver.h"
#include "clang/Driver/DriverDiagnostic.h"
#include "clang/Driver/Options.h"
#include "llvm/Option/ArgList.h"
#include "llvm/Support/TargetParser.h"
#include "llvm/Support/raw_ostream.h"
#include "ToolChains/CommonArgs.h"

using namespace clang::driver;
using namespace clang::driver::tools;
using namespace clang;
using namespace llvm::opt;

static StringRef getExtensionTypeDesc(StringRef Ext) {
  if (Ext.startswith("sx"))
    return "non-standard supervisor-level extension";
  if (Ext.startswith("s"))
    return "standard supervisor-level extension";
  if (Ext.startswith("x"))
    return "non-standard user-level extension";
  return StringRef();
}

static StringRef getExtensionType(StringRef Ext) {
  if (Ext.startswith("sx"))
    return "sx";
  if (Ext.startswith("s"))
    return "s";
  if (Ext.startswith("x"))
    return "x";
  return StringRef();
}

static bool isSupportedExtension(StringRef Ext) {
  // LLVM does not support "sx", "s" nor "x" extensions.
  return false;
}

// Extensions may have a version number, and may be separated by
// an underscore '_' e.g.: rv32i2_m2.
// Version number is divided into major and minor version numbers,
// separated by a 'p'. If the minor version is 0 then 'p0' can be
// omitted from the version string. E.g., rv32i2p0, rv32i2, rv32i2p1.
static bool getExtensionVersion(const Driver &D, StringRef MArch,
                                StringRef Ext, StringRef In,
                                std::string &Major, std::string &Minor) {
  auto I = In.begin();
  auto E = In.end();

  while (I != E && isDigit(*I))
    Major.append(1, *I++);

  if (Major.empty())
    return true;

  if (I != E && *I == 'p') {
    ++I;

    while (I != E && isDigit(*I))
      Minor.append(1, *I++);

    // Expected 'p' to be followed by minor version number.
    if (Minor.empty()) {
      std::string Error =
        "minor version number missing after 'p' for extension";
      D.Diag(diag::err_drv_invalid_riscv_ext_arch_name)
        << MArch << Error << Ext;
      return false;
    }
  }

  // TODO: Handle extensions with version number.
  std::string Error = "unsupported version number " + Major;
  if (!Minor.empty())
    Error += "." + Minor;
  Error += " for extension";
  D.Diag(diag::err_drv_invalid_riscv_ext_arch_name) << MArch << Error << Ext;

  return false;
}

// Handle other types of extensions other than the standard
// general purpose and standard user-level extensions.
// Parse the ISA string containing non-standard user-level
// extensions, standard supervisor-level extensions and
// non-standard supervisor-level extensions.
// These extensions start with 'x', 's', 'sx' prefixes, follow a
// canonical order, might have a version number (major, minor)
// and are separated by a single underscore '_'.
// Set the hardware features for the extensions that are supported.
static void getExtensionFeatures(const Driver &D,
                                 const ArgList &Args,
                                 std::vector<StringRef> &Features,
                                 StringRef &MArch, StringRef &Exts) {
  if (Exts.empty())
    return;

  // Multi-letter extensions are seperated by a single underscore
  // as described in RISC-V User-Level ISA V2.2.
  SmallVector<StringRef, 8> Split;
  Exts.split(Split, StringRef("_"));

  SmallVector<StringRef, 3> Prefix;
  Prefix.push_back("x");
  Prefix.push_back("s");
  Prefix.push_back("sx");
  auto I = Prefix.begin();
  auto E = Prefix.end();

  SmallVector<StringRef, 8> AllExts;

  for (StringRef Ext : Split) {

    if (Ext.empty()) {
      D.Diag(diag::err_drv_invalid_riscv_arch_name) << MArch
        << "extension name missing after separator '_'";
      return;
    }

    StringRef Type = getExtensionType(Ext);
    StringRef Name(Ext.substr(Type.size()));
    StringRef Desc = getExtensionTypeDesc(Ext);

    if (Type.empty()) {
      D.Diag(diag::err_drv_invalid_riscv_ext_arch_name)
        << MArch << "invalid extension prefix" << Ext;
      return;
    }

    // Check ISA extensions are specified in the canonical order.
    while (I != E && *I != Type)
      ++I;

    if (I == E) {
      std::string Error = Desc;
      Error += " not given in canonical order";
      D.Diag(diag::err_drv_invalid_riscv_ext_arch_name)
        << MArch <<  Error << Ext;
      return;
    }

    // The order is OK, do not advance I to the next prefix
    // to allow repeated extension type, e.g.: rv32ixabc_xdef.

    if (Name.empty()) {
      std::string Error = Desc;
      Error += " name missing after";
      D.Diag(diag::err_drv_invalid_riscv_ext_arch_name)
        << MArch << Error << Ext;
      return;
    }

    std::string Major, Minor;
    auto Pos = Name.find_if(isDigit);
    if (Pos != StringRef::npos) {
      auto Next =  Name.substr(Pos);
      Name = Name.substr(0, Pos);
      if (!getExtensionVersion(D, MArch, Ext, Next, Major, Minor))
        return;
    }

    // Check if duplicated extension.
    if (llvm::is_contained(AllExts, Ext)) {
      std::string Error = "duplicated ";
      Error += Desc;
      D.Diag(diag::err_drv_invalid_riscv_ext_arch_name)
        << MArch << Error << Ext;
      return;
    }

    // Extension format is correct, keep parsing the extensions.
    // TODO: Save Type, Name, Major, Minor to avoid parsing them later.
    AllExts.push_back(Ext);
  }

  // Set target features.
  // TODO: Hardware features to be handled in Support/TargetParser.cpp.
  // TODO: Use version number when setting target features.
  for (auto Ext : AllExts) {
    if (!isSupportedExtension(Ext)) {
      StringRef Desc = getExtensionTypeDesc(getExtensionType(Ext));
      std::string Error = "unsupported ";
      Error += Desc;
      D.Diag(diag::err_drv_invalid_riscv_ext_arch_name)
        << MArch << Error << Ext;
      return;
    }
    Features.push_back(Args.MakeArgString("+" + Ext));
  }
}

void riscv::getRISCVTargetFeatures(const Driver &D, const llvm::Triple &Triple,
                                   const ArgList &Args,
                                   std::vector<StringRef> &Features) {
  if (const Arg *A = Args.getLastArg(options::OPT_march_EQ)) {
    StringRef MArch = A->getValue();

    // RISC-V ISA strings must be lowercase.
    if (std::any_of(std::begin(MArch), std::end(MArch),
                    [](char c) { return isupper(c); })) {

      D.Diag(diag::err_drv_invalid_riscv_arch_name) << MArch
        << "string must be lowercase";
      return;
    }

    // ISA string must begin with rv32 or rv64.
    if (!(MArch.startswith("rv32") || MArch.startswith("rv64")) ||
        (MArch.size() < 5)) {
      D.Diag(diag::err_drv_invalid_riscv_arch_name) << MArch
        << "string must begin with rv32{i,e,g} or rv64{i,g}";
      return;
    }

    bool HasRV64 = MArch.startswith("rv64") ? true : false;

    // The canonical order specified in ISA manual.
    // Ref: Table 22.1 in RISC-V User-Level ISA V2.2
    StringRef StdExts = "mafdqlcbjtpvn";
    bool HasF = false, HasD = false;
    char Baseline = MArch[4];

    // First letter should be 'e', 'i' or 'g'.
    switch (Baseline) {
    default:
      D.Diag(diag::err_drv_invalid_riscv_arch_name) << MArch
        << "first letter should be 'e', 'i' or 'g'";
      return;
    case 'e': {
      StringRef Error;
      // Currently LLVM does not support 'e'.
      // Extension 'e' is not allowed in rv64.
      if (HasRV64)
        Error = "standard user-level extension 'e' requires 'rv32'";
      else
        Error = "unsupported standard user-level extension 'e'";
      D.Diag(diag::err_drv_invalid_riscv_arch_name)
        << MArch << Error;
      return;
    }
    case 'i':
      break;
    case 'g':
      // g = imafd
      StdExts = StdExts.drop_front(4);
      Features.push_back("+m");
      Features.push_back("+a");
      Features.push_back("+f");
      Features.push_back("+d");
      HasF = true;
      HasD = true;
      break;
    }

    // Skip rvxxx
    StringRef Exts = MArch.substr(5);

    // Remove non-standard extensions and supervisor-level extensions.
    // They have 'x', 's', 'sx' prefixes. Parse them at the end.
    // Find the very first occurrence of 's' or 'x'.
    StringRef OtherExts;
    size_t Pos = Exts.find_first_of("sx");
    if (Pos != StringRef::npos) {
      OtherExts = Exts.substr(Pos);
      Exts = Exts.substr(0, Pos);
    }

    std::string Major, Minor;
    if (!getExtensionVersion(D, MArch, std::string(1, Baseline),
                             Exts, Major, Minor))
      return;

    // TODO: Use version number when setting target features
    // and consume the underscore '_' that might follow.

    auto StdExtsItr = StdExts.begin();
    auto StdExtsEnd = StdExts.end();

    for (auto I = Exts.begin(), E = Exts.end(); I != E; ++I)  {
      char c = *I;

      // Check ISA extensions are specified in the canonical order.
      while (StdExtsItr != StdExtsEnd && *StdExtsItr != c)
        ++StdExtsItr;

      if (StdExtsItr == StdExtsEnd) {
        // Either c contains a valid extension but it was not given in
        // canonical order or it is an invalid extension.
        StringRef Error;
        if (StdExts.contains(c))
          Error = "standard user-level extension not given in canonical order";
        else
          Error = "invalid standard user-level extension";
        D.Diag(diag::err_drv_invalid_riscv_ext_arch_name)
          << MArch <<  Error << std::string(1, c);
        return;
      }

      // Move to next char to prevent repeated letter.
      ++StdExtsItr;

      if (std::next(I) != E) {
        // Skip c.
        std::string Next = std::string(std::next(I), E);
        std::string Major, Minor;
        if (!getExtensionVersion(D, MArch, std::string(1, c),
                                 Next, Major, Minor))
          return;

        // TODO: Use version number when setting target features
        // and consume the underscore '_' that might follow.
      }

      // The order is OK, then push it into features.
      switch (c) {
      default:
        // Currently LLVM supports only "mafdc".
        D.Diag(diag::err_drv_invalid_riscv_ext_arch_name)
          << MArch << "unsupported standard user-level extension"
          << std::string(1, c);
        return;
      case 'm':
        Features.push_back("+m");
        break;
      case 'a':
        Features.push_back("+a");
        break;
      case 'f':
        Features.push_back("+f");
        HasF = true;
        break;
      case 'd':
        Features.push_back("+d");
        HasD = true;
        break;
      case 'c':
        Features.push_back("+c");
        break;
      }
    }

    // Dependency check.
    // It's illegal to specify the 'd' (double-precision floating point)
    // extension without also specifying the 'f' (single precision
    // floating-point) extension.
    if (HasD && !HasF)
      D.Diag(diag::err_drv_invalid_riscv_arch_name) << MArch
        << "d requires f extension to also be specified";

    // Additional dependency checks.
    // TODO: The 'q' extension requires rv64.
    // TODO: It is illegal to specify 'e' extensions with 'f' and 'd'.

    // Handle all other types of extensions.
    getExtensionFeatures(D, Args, Features, MArch, OtherExts);
  } else {
    // GNU/Linux uses RV64GC
    if (Triple.getArch() == llvm::Triple::riscv64 &&
        Triple.getOS() == llvm::Triple::Linux &&
        Triple.getEnvironment() == llvm::Triple::GNU) {
      Features.push_back("+m");
      Features.push_back("+a");
      Features.push_back("+f");
      Features.push_back("+d");
      Features.push_back("+c");
    }
    // We should be using RV64GC here too but C may not be available in most
    // baremetal environments for 64 bit.
    else if (Triple.getArch() == llvm::Triple::riscv64 &&
        Triple.getOS() == llvm::Triple::UnknownOS &&
        Triple.getEnvironment() == llvm::Triple::UnknownEnvironment) {
      Features.push_back("+m");
      Features.push_back("+a");
      Features.push_back("+f");
      Features.push_back("+d");
    }
  }

<<<<<<< HEAD
  // Forward the ABI correctly for code generation.
  StringRef ABI = getRISCVABI(Args, Triple);
  if (ABI == "ilp32f" || ABI == "lp64f")
    Features.push_back("+hard-float-single");
  else if (ABI == "ilp32d" || ABI == "lp64d")
    Features.push_back("+hard-float-double");
=======
  // -mrelax is default, unless -mno-relax is specified.
  bool Relax = true;
  if (auto *A = Args.getLastArg(options::OPT_mrelax, options::OPT_mno_relax)) {
    if (A->getOption().matches(options::OPT_mno_relax)) {
      Relax = false;
      Features.push_back("-relax");
    }
  }

  if (Relax)
    Features.push_back("+relax");
>>>>>>> 33be5632

  // Now add any that the user explicitly requested on the command line,
  // which may override the defaults.
  handleTargetFeaturesGroup(Args, Features, options::OPT_m_riscv_Features_Group);
}

StringRef riscv::getRISCVABI(const ArgList &Args, const llvm::Triple &Triple) {
  assert((Triple.getArch() == llvm::Triple::riscv32 ||
          Triple.getArch() == llvm::Triple::riscv64) &&
         "Unexpected triple");

  if (const Arg *A = Args.getLastArg(options::OPT_mabi_EQ))
    return A->getValue();

  if (Triple.getArch() == llvm::Triple::riscv64)
    // In riscv64 we always default to lp64d
    return "lp64d";

  return Triple.getArch() == llvm::Triple::riscv32 ? "ilp32" : "lp64";
}<|MERGE_RESOLUTION|>--- conflicted
+++ resolved
@@ -386,14 +386,13 @@
     }
   }
 
-<<<<<<< HEAD
   // Forward the ABI correctly for code generation.
   StringRef ABI = getRISCVABI(Args, Triple);
   if (ABI == "ilp32f" || ABI == "lp64f")
     Features.push_back("+hard-float-single");
   else if (ABI == "ilp32d" || ABI == "lp64d")
     Features.push_back("+hard-float-double");
-=======
+
   // -mrelax is default, unless -mno-relax is specified.
   bool Relax = true;
   if (auto *A = Args.getLastArg(options::OPT_mrelax, options::OPT_mno_relax)) {
@@ -405,7 +404,6 @@
 
   if (Relax)
     Features.push_back("+relax");
->>>>>>> 33be5632
 
   // Now add any that the user explicitly requested on the command line,
   // which may override the defaults.
