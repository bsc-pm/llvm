//===--- RISCV.cpp - RISCV Helpers for Tools --------------------*- C++ -*-===//
//
// Part of the LLVM Project, under the Apache License v2.0 with LLVM Exceptions.
// See https://llvm.org/LICENSE.txt for license information.
// SPDX-License-Identifier: Apache-2.0 WITH LLVM-exception
//
//===----------------------------------------------------------------------===//

#include "RISCV.h"
#include "clang/Basic/CharInfo.h"
#include "clang/Driver/Driver.h"
#include "clang/Driver/DriverDiagnostic.h"
#include "clang/Driver/Options.h"
#include "llvm/Option/ArgList.h"
#include "llvm/ADT/Optional.h"
#include "llvm/Support/TargetParser.h"
#include "llvm/Support/raw_ostream.h"
#include "ToolChains/CommonArgs.h"

using namespace clang::driver;
using namespace clang::driver::tools;
using namespace clang;
using namespace llvm::opt;

static StringRef getExtensionTypeDesc(StringRef Ext) {
  if (Ext.startswith("sx"))
    return "non-standard supervisor-level extension";
  if (Ext.startswith("s"))
    return "standard supervisor-level extension";
  if (Ext.startswith("x"))
    return "non-standard user-level extension";
  return StringRef();
}

static StringRef getExtensionType(StringRef Ext) {
  if (Ext.startswith("sx"))
    return "sx";
  if (Ext.startswith("s"))
    return "s";
  if (Ext.startswith("x"))
    return "x";
  return StringRef();
}

static bool isSupportedExtension(StringRef Ext) {
  // LLVM does not support "sx", "s" nor "x" extensions.
  return false;
}

// Extensions may have a version number, and may be separated by
// an underscore '_' e.g.: rv32i2_m2.
// Version number is divided into major and minor version numbers,
// separated by a 'p'. If the minor version is 0 then 'p0' can be
// omitted from the version string. E.g., rv32i2p0, rv32i2, rv32i2p1.
static bool getExtensionVersion(const Driver &D, StringRef MArch,
                                StringRef Ext, StringRef In,
                                std::string &Major, std::string &Minor) {
  Major = In.take_while(isDigit);
  In = In.substr(Major.size());
  if (Major.empty())
    return true;

  if (In.consume_front("p")) {
    Minor = In.take_while(isDigit);
    In = In.substr(Major.size());

    // Expected 'p' to be followed by minor version number.
    if (Minor.empty()) {
      std::string Error =
        "minor version number missing after 'p' for extension";
      D.Diag(diag::err_drv_invalid_riscv_ext_arch_name)
        << MArch << Error << Ext;
      return false;
    }
  }

  // TODO: Handle extensions with version number.
  std::string Error = "unsupported version number " + Major;
  if (!Minor.empty())
    Error += "." + Minor;
  Error += " for extension";
  D.Diag(diag::err_drv_invalid_riscv_ext_arch_name) << MArch << Error << Ext;

  return false;
}

// Handle other types of extensions other than the standard
// general purpose and standard user-level extensions.
// Parse the ISA string containing non-standard user-level
// extensions, standard supervisor-level extensions and
// non-standard supervisor-level extensions.
// These extensions start with 'x', 's', 'sx' prefixes, follow a
// canonical order, might have a version number (major, minor)
// and are separated by a single underscore '_'.
// Set the hardware features for the extensions that are supported.
static void getExtensionFeatures(const Driver &D,
                                 const ArgList &Args,
                                 std::vector<StringRef> &Features,
                                 StringRef &MArch, StringRef &Exts) {
  if (Exts.empty())
    return;

  // Multi-letter extensions are seperated by a single underscore
  // as described in RISC-V User-Level ISA V2.2.
  SmallVector<StringRef, 8> Split;
  Exts.split(Split, StringRef("_"));

  SmallVector<StringRef, 3> Prefix{"x", "s", "sx"};
  auto I = Prefix.begin();
  auto E = Prefix.end();

  SmallVector<StringRef, 8> AllExts;

  for (StringRef Ext : Split) {
    if (Ext.empty()) {
      D.Diag(diag::err_drv_invalid_riscv_arch_name) << MArch
        << "extension name missing after separator '_'";
      return;
    }

    StringRef Type = getExtensionType(Ext);
    StringRef Name(Ext.substr(Type.size()));
    StringRef Desc = getExtensionTypeDesc(Ext);

    if (Type.empty()) {
      D.Diag(diag::err_drv_invalid_riscv_ext_arch_name)
        << MArch << "invalid extension prefix" << Ext;
      return;
    }

    // Check ISA extensions are specified in the canonical order.
    while (I != E && *I != Type)
      ++I;

    if (I == E) {
      std::string Error = Desc;
      Error += " not given in canonical order";
      D.Diag(diag::err_drv_invalid_riscv_ext_arch_name)
        << MArch <<  Error << Ext;
      return;
    }

    // The order is OK, do not advance I to the next prefix
    // to allow repeated extension type, e.g.: rv32ixabc_xdef.

    if (Name.empty()) {
      std::string Error = Desc;
      Error += " name missing after";
      D.Diag(diag::err_drv_invalid_riscv_ext_arch_name)
        << MArch << Error << Ext;
      return;
    }

    std::string Major, Minor;
    auto Pos = Name.find_if(isDigit);
    if (Pos != StringRef::npos) {
      auto Next =  Name.substr(Pos);
      Name = Name.substr(0, Pos);
      if (!getExtensionVersion(D, MArch, Ext, Next, Major, Minor))
        return;
    }

    // Check if duplicated extension.
    if (llvm::is_contained(AllExts, Ext)) {
      std::string Error = "duplicated ";
      Error += Desc;
      D.Diag(diag::err_drv_invalid_riscv_ext_arch_name)
        << MArch << Error << Ext;
      return;
    }

    // Extension format is correct, keep parsing the extensions.
    // TODO: Save Type, Name, Major, Minor to avoid parsing them later.
    AllExts.push_back(Ext);
  }

  // Set target features.
  // TODO: Hardware features to be handled in Support/TargetParser.cpp.
  // TODO: Use version number when setting target features.
  for (auto Ext : AllExts) {
    if (!isSupportedExtension(Ext)) {
      StringRef Desc = getExtensionTypeDesc(getExtensionType(Ext));
      std::string Error = "unsupported ";
      Error += Desc;
      D.Diag(diag::err_drv_invalid_riscv_ext_arch_name)
        << MArch << Error << Ext;
      return;
    }
    Features.push_back(Args.MakeArgString("+" + Ext));
  }
}

<<<<<<< HEAD
void riscv::getRISCVTargetFeatures(const Driver &D, const llvm::Triple &Triple,
                                   const ArgList &Args,
                                   std::vector<StringRef> &Features) {
  if (const Arg *A = Args.getLastArg(options::OPT_march_EQ)) {
    StringRef MArch = A->getValue();
=======
// Returns false if an error is diagnosed.
static bool getArchFeatures(const Driver &D, StringRef MArch,
                            std::vector<StringRef> &Features,
                            const ArgList &Args) {
  // RISC-V ISA strings must be lowercase.
  if (llvm::any_of(MArch, [](char c) { return isupper(c); })) {
    D.Diag(diag::err_drv_invalid_riscv_arch_name)
        << MArch << "string must be lowercase";
    return false;
  }
>>>>>>> b21cc626

  // ISA string must begin with rv32 or rv64.
  if (!(MArch.startswith("rv32") || MArch.startswith("rv64")) ||
      (MArch.size() < 5)) {
    D.Diag(diag::err_drv_invalid_riscv_arch_name)
        << MArch << "string must begin with rv32{i,e,g} or rv64{i,g}";
    return false;
  }

  bool HasRV64 = MArch.startswith("rv64");

  // The canonical order specified in ISA manual.
  // Ref: Table 22.1 in RISC-V User-Level ISA V2.2
  StringRef StdExts = "mafdqlcbjtpvn";
  bool HasF = false, HasD = false;
  char Baseline = MArch[4];

  // First letter should be 'e', 'i' or 'g'.
  switch (Baseline) {
  default:
    D.Diag(diag::err_drv_invalid_riscv_arch_name)
        << MArch << "first letter should be 'e', 'i' or 'g'";
    return false;
  case 'e': {
    StringRef Error;
    // Currently LLVM does not support 'e'.
    // Extension 'e' is not allowed in rv64.
    if (HasRV64)
      Error = "standard user-level extension 'e' requires 'rv32'";
    else
      Error = "unsupported standard user-level extension 'e'";
    D.Diag(diag::err_drv_invalid_riscv_arch_name) << MArch << Error;
    return false;
  }
  case 'i':
    break;
  case 'g':
    // g = imafd
    StdExts = StdExts.drop_front(4);
    Features.push_back("+m");
    Features.push_back("+a");
    Features.push_back("+f");
    Features.push_back("+d");
    HasF = true;
    HasD = true;
    break;
  }

  // Skip rvxxx
  StringRef Exts = MArch.substr(5);

  // Remove non-standard extensions and supervisor-level extensions.
  // They have 'x', 's', 'sx' prefixes. Parse them at the end.
  // Find the very first occurrence of 's' or 'x'.
  StringRef OtherExts;
  size_t Pos = Exts.find_first_of("sx");
  if (Pos != StringRef::npos) {
    OtherExts = Exts.substr(Pos);
    Exts = Exts.substr(0, Pos);
  }

  std::string Major, Minor;
  if (!getExtensionVersion(D, MArch, std::string(1, Baseline), Exts, Major,
                           Minor))
    return false;

  // TODO: Use version number when setting target features
  // and consume the underscore '_' that might follow.

  auto StdExtsItr = StdExts.begin();
  auto StdExtsEnd = StdExts.end();

  for (auto I = Exts.begin(), E = Exts.end(); I != E; ++I) {
    char c = *I;

    // Check ISA extensions are specified in the canonical order.
    while (StdExtsItr != StdExtsEnd && *StdExtsItr != c)
      ++StdExtsItr;

    if (StdExtsItr == StdExtsEnd) {
      // Either c contains a valid extension but it was not given in
      // canonical order or it is an invalid extension.
      StringRef Error;
      if (StdExts.contains(c))
        Error = "standard user-level extension not given in canonical order";
      else
        Error = "invalid standard user-level extension";
      D.Diag(diag::err_drv_invalid_riscv_ext_arch_name)
          << MArch << Error << std::string(1, c);
      return false;
    }

    // Move to next char to prevent repeated letter.
    ++StdExtsItr;

    if (std::next(I) != E) {
      // Skip c.
      std::string Next = std::string(std::next(I), E);
      std::string Major, Minor;
      if (!getExtensionVersion(D, MArch, std::string(1, c), Next, Major, Minor))
        return false;

      // TODO: Use version number when setting target features
      // and consume the underscore '_' that might follow.
    }

    // The order is OK, then push it into features.
    switch (c) {
    default:
      // Currently LLVM supports only "mafdc".
      D.Diag(diag::err_drv_invalid_riscv_ext_arch_name)
          << MArch << "unsupported standard user-level extension"
          << std::string(1, c);
      return false;
    case 'm':
      Features.push_back("+m");
      break;
    case 'a':
      Features.push_back("+a");
      break;
    case 'f':
      Features.push_back("+f");
      HasF = true;
      break;
    case 'd':
      Features.push_back("+d");
      HasD = true;
      break;
    case 'c':
      Features.push_back("+c");
      break;
    }
  }

  // Dependency check.
  // It's illegal to specify the 'd' (double-precision floating point)
  // extension without also specifying the 'f' (single precision
  // floating-point) extension.
  if (HasD && !HasF) {
    D.Diag(diag::err_drv_invalid_riscv_arch_name)
        << MArch << "d requires f extension to also be specified";
    return false;
  }

  // Additional dependency checks.
  // TODO: The 'q' extension requires rv64.
  // TODO: It is illegal to specify 'e' extensions with 'f' and 'd'.

  // Handle all other types of extensions.
  getExtensionFeatures(D, Args, Features, MArch, OtherExts);

  return true;
}

<<<<<<< HEAD
    // Handle all other types of extensions.
    getExtensionFeatures(D, Args, Features, MArch, OtherExts);
  } else {
    // GNU/Linux uses RV64GC
    if (Triple.getArch() == llvm::Triple::riscv64 &&
        Triple.getOS() == llvm::Triple::Linux) {
      Features.push_back("+m");
      Features.push_back("+a");
      Features.push_back("+f");
      Features.push_back("+d");
      Features.push_back("+c");
    }
    // We should be using RV64GC here too but C may not be available in most
    // baremetal environments for 64 bit.
    else if (Triple.getArch() == llvm::Triple::riscv64 &&
        Triple.getOS() == llvm::Triple::UnknownOS &&
        Triple.getEnvironment() == llvm::Triple::UnknownEnvironment) {
      Features.push_back("+m");
      Features.push_back("+a");
      Features.push_back("+f");
      Features.push_back("+d");
    }
  }
=======
void riscv::getRISCVTargetFeatures(const Driver &D, const llvm::Triple &Triple,
                                   const ArgList &Args,
                                   std::vector<StringRef> &Features) {
  llvm::Optional<StringRef> MArch;
  if (const Arg *A = Args.getLastArg(options::OPT_march_EQ))
    MArch = A->getValue();
  else if (Triple.getOS() == llvm::Triple::Linux)
    // RISC-V Linux defaults to rv{32,64}gc.
    MArch = Triple.getArch() == llvm::Triple::riscv32 ? "rv32gc" : "rv64gc";

  if (MArch.hasValue() && !getArchFeatures(D, *MArch, Features, Args))
    return;
>>>>>>> b21cc626

  // -mno-relax is default, unless -mrelax is specified.
  if (Args.hasFlag(options::OPT_mrelax, options::OPT_mno_relax, false))
    Features.push_back("+relax");
  else
    Features.push_back("-relax");

  // GCC Compatibility: -mno-save-restore is default, unless -msave-restore is
  // specified...
  if (Args.hasFlag(options::OPT_msave_restore, options::OPT_mno_save_restore, false)) {
    // ... but we don't support -msave-restore, so issue a warning.
    D.Diag(diag::warn_drv_clang_unsupported)
      << Args.getLastArg(options::OPT_msave_restore)->getAsString(Args);
  }

  // Now add any that the user explicitly requested on the command line,
  // which may override the defaults.
  handleTargetFeaturesGroup(Args, Features, options::OPT_m_riscv_Features_Group);
}

StringRef riscv::getRISCVABI(const ArgList &Args, const llvm::Triple &Triple) {
  assert((Triple.getArch() == llvm::Triple::riscv32 ||
          Triple.getArch() == llvm::Triple::riscv64) &&
         "Unexpected triple");

  if (const Arg *A = Args.getLastArg(options::OPT_mabi_EQ))
    return A->getValue();

<<<<<<< HEAD
  // EPI specific: In riscv64 we always default to lp64d
  if (Triple.getArch() == llvm::Triple::riscv64)
    return "lp64d";
  return Triple.getArch() == llvm::Triple::riscv32 ? "ilp32" : "lp64";
=======
  // RISC-V Linux defaults to ilp32d/lp64d
  if (Triple.getOS() == llvm::Triple::Linux)
    return Triple.getArch() == llvm::Triple::riscv32 ? "ilp32d" : "lp64d";
  else
    return Triple.getArch() == llvm::Triple::riscv32 ? "ilp32" : "lp64";
>>>>>>> b21cc626
}<|MERGE_RESOLUTION|>--- conflicted
+++ resolved
@@ -190,13 +190,6 @@
   }
 }
 
-<<<<<<< HEAD
-void riscv::getRISCVTargetFeatures(const Driver &D, const llvm::Triple &Triple,
-                                   const ArgList &Args,
-                                   std::vector<StringRef> &Features) {
-  if (const Arg *A = Args.getLastArg(options::OPT_march_EQ)) {
-    StringRef MArch = A->getValue();
-=======
 // Returns false if an error is diagnosed.
 static bool getArchFeatures(const Driver &D, StringRef MArch,
                             std::vector<StringRef> &Features,
@@ -207,7 +200,6 @@
         << MArch << "string must be lowercase";
     return false;
   }
->>>>>>> b21cc626
 
   // ISA string must begin with rv32 or rv64.
   if (!(MArch.startswith("rv32") || MArch.startswith("rv64")) ||
@@ -362,31 +354,6 @@
   return true;
 }
 
-<<<<<<< HEAD
-    // Handle all other types of extensions.
-    getExtensionFeatures(D, Args, Features, MArch, OtherExts);
-  } else {
-    // GNU/Linux uses RV64GC
-    if (Triple.getArch() == llvm::Triple::riscv64 &&
-        Triple.getOS() == llvm::Triple::Linux) {
-      Features.push_back("+m");
-      Features.push_back("+a");
-      Features.push_back("+f");
-      Features.push_back("+d");
-      Features.push_back("+c");
-    }
-    // We should be using RV64GC here too but C may not be available in most
-    // baremetal environments for 64 bit.
-    else if (Triple.getArch() == llvm::Triple::riscv64 &&
-        Triple.getOS() == llvm::Triple::UnknownOS &&
-        Triple.getEnvironment() == llvm::Triple::UnknownEnvironment) {
-      Features.push_back("+m");
-      Features.push_back("+a");
-      Features.push_back("+f");
-      Features.push_back("+d");
-    }
-  }
-=======
 void riscv::getRISCVTargetFeatures(const Driver &D, const llvm::Triple &Triple,
                                    const ArgList &Args,
                                    std::vector<StringRef> &Features) {
@@ -399,7 +366,6 @@
 
   if (MArch.hasValue() && !getArchFeatures(D, *MArch, Features, Args))
     return;
->>>>>>> b21cc626
 
   // -mno-relax is default, unless -mrelax is specified.
   if (Args.hasFlag(options::OPT_mrelax, options::OPT_mno_relax, false))
@@ -428,16 +394,13 @@
   if (const Arg *A = Args.getLastArg(options::OPT_mabi_EQ))
     return A->getValue();
 
-<<<<<<< HEAD
   // EPI specific: In riscv64 we always default to lp64d
   if (Triple.getArch() == llvm::Triple::riscv64)
     return "lp64d";
-  return Triple.getArch() == llvm::Triple::riscv32 ? "ilp32" : "lp64";
-=======
+
   // RISC-V Linux defaults to ilp32d/lp64d
   if (Triple.getOS() == llvm::Triple::Linux)
     return Triple.getArch() == llvm::Triple::riscv32 ? "ilp32d" : "lp64d";
   else
     return Triple.getArch() == llvm::Triple::riscv32 ? "ilp32" : "lp64";
->>>>>>> b21cc626
 }