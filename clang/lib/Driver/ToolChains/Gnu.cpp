--- conflicted
+++ resolved
@@ -1995,16 +1995,10 @@
   static const char *const RISCV32TriplesBaremetal[] = {"riscv32-unknown-elf"};
 
   static const char *const RISCV64LibDirs[] = {"/lib64", "/lib"};
-<<<<<<< HEAD
   static const char *const RISCV64TriplesLinux[] = {"riscv64-unknown-linux-gnu",
-                                                    "riscv64-redhat-linux"};
+                                                    "riscv64-redhat-linux",
+                                                    "riscv64-suse-linux"};
   static const char *const RISCV64TriplesBaremetal[] = {"riscv64-unknown-elf"};
-=======
-  static const char *const RISCV64Triples[] = {"riscv64-unknown-linux-gnu",
-                                               "riscv64-linux-gnu",
-                                               "riscv64-unknown-elf",
-                                               "riscv64-suse-linux"};
->>>>>>> 0620cf11
 
   static const char *const SPARCv8LibDirs[] = {"/lib32", "/lib"};
   static const char *const SPARCv8Triples[] = {"sparc-linux-gnu",
