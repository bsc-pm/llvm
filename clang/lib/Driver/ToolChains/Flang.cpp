--- conflicted
+++ resolved
@@ -30,25 +30,10 @@
 
 void Flang::addFortranDialectOptions(const ArgList &Args,
                                      ArgStringList &CmdArgs) const {
-<<<<<<< HEAD
-  Args.AddAllArgs(
-      CmdArgs, {options::OPT_ffixed_form, options::OPT_ffree_form,
-                options::OPT_ffixed_line_length_EQ, options::OPT_fompss,
-                options::OPT_fopenmp,
-                options::OPT_fopenacc, options::OPT_finput_charset_EQ,
-                options::OPT_fimplicit_none, options::OPT_fno_implicit_none,
-                options::OPT_fbackslash, options::OPT_fno_backslash,
-                options::OPT_flogical_abbreviations,
-                options::OPT_fno_logical_abbreviations,
-                options::OPT_fxor_operator, options::OPT_fno_xor_operator,
-                options::OPT_falternative_parameter_statement,
-                options::OPT_fdefault_real_8, options::OPT_fdefault_integer_8,
-                options::OPT_fdefault_double_8, options::OPT_flarge_sizes,
-                options::OPT_fno_automatic});
-=======
   Args.AddAllArgs(CmdArgs, {options::OPT_ffixed_form,
                             options::OPT_ffree_form,
                             options::OPT_ffixed_line_length_EQ,
+                            options::OPT_fompss,
                             options::OPT_fopenmp,
                             options::OPT_fopenmp_version_EQ,
                             options::OPT_fopenacc,
@@ -67,7 +52,6 @@
                             options::OPT_fdefault_double_8,
                             options::OPT_flarge_sizes,
                             options::OPT_fno_automatic});
->>>>>>> fe36fc6e
 }
 
 void Flang::addPreprocessingOptions(const ArgList &Args,
