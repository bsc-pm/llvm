--- conflicted
+++ resolved
@@ -148,22 +148,13 @@
     return;
   StringRef Value = Opt.drop_front(OptName.size());
 
-<<<<<<< HEAD
-  const unsigned M = llvm::StringSwitch<unsigned>(Value)
-                         .Case("gcc", GCCMode)
-                         .Case("g++", GXXMode)
-                         .Case("cpp", CPPMode)
-                         .Case("cl", CLMode)
-                         .Case("fortran", FortranMode)
-                         .Default(~0U);
-=======
   auto M = llvm::StringSwitch<llvm::Optional<DriverMode>>(Value)
                            .Case("gcc", GCCMode)
                            .Case("g++", GXXMode)
                            .Case("cpp", CPPMode)
                            .Case("cl", CLMode)
+                           .Case("fortran", FortranMode)
                            .Default(None);
->>>>>>> 4b0d160a
 
   if (M)
     Mode = M.getValue();
