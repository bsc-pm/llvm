--- conflicted
+++ resolved
@@ -1292,7 +1292,7 @@
     case Stmt::OMPTargetTeamsDistributeParallelForDirectiveClass:
     case Stmt::OMPTargetTeamsDistributeParallelForSimdDirectiveClass:
     case Stmt::OMPTargetTeamsDistributeSimdDirectiveClass:
-<<<<<<< HEAD
+    case Stmt::OMPTileDirectiveClass:
       // OmpSs
     case Stmt::OSSTaskDirectiveClass:
     case Stmt::OSSTaskwaitDirectiveClass:
@@ -1300,9 +1300,6 @@
     case Stmt::OSSTaskForDirectiveClass:
     case Stmt::OSSTaskLoopDirectiveClass:
     case Stmt::OSSTaskLoopForDirectiveClass:
-=======
-    case Stmt::OMPTileDirectiveClass:
->>>>>>> 12875ed9
     case Stmt::CapturedStmtClass: {
       const ExplodedNode *node = Bldr.generateSink(S, Pred, Pred->getState());
       Engine.addAbortedBlock(node, currBldrCtx->getBlock());
