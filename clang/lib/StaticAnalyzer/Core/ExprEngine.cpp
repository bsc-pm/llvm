--- conflicted
+++ resolved
@@ -1415,13 +1415,11 @@
     case Stmt::SubstNonTypeTemplateParmExprClass:
     case Stmt::CXXNullPtrLiteralExprClass:
     case Stmt::OMPArraySectionExprClass:
-<<<<<<< HEAD
+    case Stmt::OMPArrayShapingExprClass:
+    case Stmt::OMPIteratorExprClass:
+      // OmpSs
     case Stmt::OSSArraySectionExprClass:
     case Stmt::OSSArrayShapingExprClass:
-=======
-    case Stmt::OMPArrayShapingExprClass:
-    case Stmt::OMPIteratorExprClass:
->>>>>>> 7d416743
     case Stmt::TypeTraitExprClass: {
       Bldr.takeNodes(Pred);
       ExplodedNodeSet preVisit;
