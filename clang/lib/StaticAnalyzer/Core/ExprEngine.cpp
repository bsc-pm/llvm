--- conflicted
+++ resolved
@@ -1297,7 +1297,10 @@
     case Stmt::OMPDispatchDirectiveClass:
     case Stmt::OMPMaskedDirectiveClass:
     case Stmt::OMPGenericLoopDirectiveClass:
-<<<<<<< HEAD
+    case Stmt::OMPTeamsGenericLoopDirectiveClass:
+    case Stmt::OMPTargetTeamsGenericLoopDirectiveClass:
+    case Stmt::OMPParallelGenericLoopDirectiveClass:
+    case Stmt::OMPTargetParallelGenericLoopDirectiveClass:
       // OmpSs
     case Stmt::OSSTaskDirectiveClass:
     case Stmt::OSSTaskwaitDirectiveClass:
@@ -1306,12 +1309,6 @@
     case Stmt::OSSTaskLoopDirectiveClass:
     case Stmt::OSSTaskLoopForDirectiveClass:
     case Stmt::OSSMultiDepExprClass:
-=======
-    case Stmt::OMPTeamsGenericLoopDirectiveClass:
-    case Stmt::OMPTargetTeamsGenericLoopDirectiveClass:
-    case Stmt::OMPParallelGenericLoopDirectiveClass:
-    case Stmt::OMPTargetParallelGenericLoopDirectiveClass:
->>>>>>> f7e3174e
     case Stmt::CapturedStmtClass:
     case Stmt::OMPUnrollDirectiveClass:
     case Stmt::OMPMetaDirectiveClass: {
