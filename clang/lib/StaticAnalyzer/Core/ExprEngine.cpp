//===- ExprEngine.cpp - Path-Sensitive Expression-Level Dataflow ----------===//
//
// Part of the LLVM Project, under the Apache License v2.0 with LLVM Exceptions.
// See https://llvm.org/LICENSE.txt for license information.
// SPDX-License-Identifier: Apache-2.0 WITH LLVM-exception
//
//===----------------------------------------------------------------------===//
//
//  This file defines a meta-engine for path-sensitive dataflow analysis that
//  is built on GREngine, but provides the boilerplate to execute transfer
//  functions and build the ExplodedGraph at the expression level.
//
//===----------------------------------------------------------------------===//

#include "clang/StaticAnalyzer/Core/PathSensitive/ExprEngine.h"
#include "PrettyStackTraceLocationContext.h"
#include "clang/AST/ASTContext.h"
#include "clang/AST/Decl.h"
#include "clang/AST/DeclBase.h"
#include "clang/AST/DeclCXX.h"
#include "clang/AST/DeclObjC.h"
#include "clang/AST/Expr.h"
#include "clang/AST/ExprCXX.h"
#include "clang/AST/ExprObjC.h"
#include "clang/AST/ParentMap.h"
#include "clang/AST/PrettyPrinter.h"
#include "clang/AST/Stmt.h"
#include "clang/AST/StmtCXX.h"
#include "clang/AST/StmtObjC.h"
#include "clang/AST/Type.h"
#include "clang/Analysis/AnalysisDeclContext.h"
#include "clang/Analysis/CFG.h"
#include "clang/Analysis/ConstructionContext.h"
#include "clang/Analysis/ProgramPoint.h"
#include "clang/Basic/IdentifierTable.h"
#include "clang/Basic/JsonSupport.h"
#include "clang/Basic/LLVM.h"
#include "clang/Basic/LangOptions.h"
#include "clang/Basic/PrettyStackTrace.h"
#include "clang/Basic/SourceLocation.h"
#include "clang/Basic/SourceManager.h"
#include "clang/Basic/Specifiers.h"
#include "clang/StaticAnalyzer/Core/AnalyzerOptions.h"
#include "clang/StaticAnalyzer/Core/BugReporter/BugReporter.h"
#include "clang/StaticAnalyzer/Core/BugReporter/BugType.h"
#include "clang/StaticAnalyzer/Core/CheckerManager.h"
#include "clang/StaticAnalyzer/Core/PathSensitive/AnalysisManager.h"
#include "clang/StaticAnalyzer/Core/PathSensitive/CallEvent.h"
#include "clang/StaticAnalyzer/Core/PathSensitive/ConstraintManager.h"
#include "clang/StaticAnalyzer/Core/PathSensitive/CoreEngine.h"
#include "clang/StaticAnalyzer/Core/PathSensitive/ExplodedGraph.h"
#include "clang/StaticAnalyzer/Core/PathSensitive/LoopUnrolling.h"
#include "clang/StaticAnalyzer/Core/PathSensitive/LoopWidening.h"
#include "clang/StaticAnalyzer/Core/PathSensitive/MemRegion.h"
#include "clang/StaticAnalyzer/Core/PathSensitive/ProgramState.h"
#include "clang/StaticAnalyzer/Core/PathSensitive/ProgramStateTrait.h"
#include "clang/StaticAnalyzer/Core/PathSensitive/ProgramState_Fwd.h"
#include "clang/StaticAnalyzer/Core/PathSensitive/SValBuilder.h"
#include "clang/StaticAnalyzer/Core/PathSensitive/SVals.h"
#include "clang/StaticAnalyzer/Core/PathSensitive/Store.h"
#include "clang/StaticAnalyzer/Core/PathSensitive/SymExpr.h"
#include "clang/StaticAnalyzer/Core/PathSensitive/SymbolManager.h"
#include "llvm/ADT/APSInt.h"
#include "llvm/ADT/DenseMap.h"
#include "llvm/ADT/ImmutableMap.h"
#include "llvm/ADT/ImmutableSet.h"
#include "llvm/ADT/Optional.h"
#include "llvm/ADT/SmallVector.h"
#include "llvm/ADT/Statistic.h"
#include "llvm/Support/Casting.h"
#include "llvm/Support/Compiler.h"
#include "llvm/Support/DOTGraphTraits.h"
#include "llvm/Support/ErrorHandling.h"
#include "llvm/Support/GraphWriter.h"
#include "llvm/Support/SaveAndRestore.h"
#include "llvm/Support/raw_ostream.h"
#include <cassert>
#include <cstdint>
#include <memory>
#include <string>
#include <tuple>
#include <utility>
#include <vector>

using namespace clang;
using namespace ento;

#define DEBUG_TYPE "ExprEngine"

STATISTIC(NumRemoveDeadBindings,
            "The # of times RemoveDeadBindings is called");
STATISTIC(NumMaxBlockCountReached,
            "The # of aborted paths due to reaching the maximum block count in "
            "a top level function");
STATISTIC(NumMaxBlockCountReachedInInlined,
            "The # of aborted paths due to reaching the maximum block count in "
            "an inlined function");
STATISTIC(NumTimesRetriedWithoutInlining,
            "The # of times we re-evaluated a call without inlining");

//===----------------------------------------------------------------------===//
// Internal program state traits.
//===----------------------------------------------------------------------===//

namespace {

// When modeling a C++ constructor, for a variety of reasons we need to track
// the location of the object for the duration of its ConstructionContext.
// ObjectsUnderConstruction maps statements within the construction context
// to the object's location, so that on every such statement the location
// could have been retrieved.

/// ConstructedObjectKey is used for being able to find the path-sensitive
/// memory region of a freshly constructed object while modeling the AST node
/// that syntactically represents the object that is being constructed.
/// Semantics of such nodes may sometimes require access to the region that's
/// not otherwise present in the program state, or to the very fact that
/// the construction context was present and contained references to these
/// AST nodes.
class ConstructedObjectKey {
  typedef std::pair<ConstructionContextItem, const LocationContext *>
      ConstructedObjectKeyImpl;

  const ConstructedObjectKeyImpl Impl;

  const void *getAnyASTNodePtr() const {
    if (const Stmt *S = getItem().getStmtOrNull())
      return S;
    else
      return getItem().getCXXCtorInitializer();
  }

public:
  explicit ConstructedObjectKey(const ConstructionContextItem &Item,
                       const LocationContext *LC)
      : Impl(Item, LC) {}

  const ConstructionContextItem &getItem() const { return Impl.first; }
  const LocationContext *getLocationContext() const { return Impl.second; }

  ASTContext &getASTContext() const {
    return getLocationContext()->getDecl()->getASTContext();
  }

  void printJson(llvm::raw_ostream &Out, PrinterHelper *Helper,
                 PrintingPolicy &PP) const {
    const Stmt *S = getItem().getStmtOrNull();
    const CXXCtorInitializer *I = nullptr;
    if (!S)
      I = getItem().getCXXCtorInitializer();

    if (S)
      Out << "\"stmt_id\": " << S->getID(getASTContext());
    else
      Out << "\"init_id\": " << I->getID(getASTContext());

    // Kind
    Out << ", \"kind\": \"" << getItem().getKindAsString()
        << "\", \"argument_index\": ";

    if (getItem().getKind() == ConstructionContextItem::ArgumentKind)
      Out << getItem().getIndex();
    else
      Out << "null";

    // Pretty-print
    Out << ", \"pretty\": ";

    if (S) {
      S->printJson(Out, Helper, PP, /*AddQuotes=*/true);
    } else {
      Out << '\"' << I->getAnyMember()->getDeclName() << '\"';
    }
  }

  void Profile(llvm::FoldingSetNodeID &ID) const {
    ID.Add(Impl.first);
    ID.AddPointer(Impl.second);
  }

  bool operator==(const ConstructedObjectKey &RHS) const {
    return Impl == RHS.Impl;
  }

  bool operator<(const ConstructedObjectKey &RHS) const {
    return Impl < RHS.Impl;
  }
};
} // namespace

typedef llvm::ImmutableMap<ConstructedObjectKey, SVal>
    ObjectsUnderConstructionMap;
REGISTER_TRAIT_WITH_PROGRAMSTATE(ObjectsUnderConstruction,
                                 ObjectsUnderConstructionMap)

//===----------------------------------------------------------------------===//
// Engine construction and deletion.
//===----------------------------------------------------------------------===//

static const char* TagProviderName = "ExprEngine";

ExprEngine::ExprEngine(cross_tu::CrossTranslationUnitContext &CTU,
                       AnalysisManager &mgr,
                       SetOfConstDecls *VisitedCalleesIn,
                       FunctionSummariesTy *FS,
                       InliningModes HowToInlineIn)
    : CTU(CTU), AMgr(mgr),
      AnalysisDeclContexts(mgr.getAnalysisDeclContextManager()),
      Engine(*this, FS, mgr.getAnalyzerOptions()), G(Engine.getGraph()),
      StateMgr(getContext(), mgr.getStoreManagerCreator(),
               mgr.getConstraintManagerCreator(), G.getAllocator(),
               this),
      SymMgr(StateMgr.getSymbolManager()),
      MRMgr(StateMgr.getRegionManager()),
      svalBuilder(StateMgr.getSValBuilder()),
      ObjCNoRet(mgr.getASTContext()),
      BR(mgr, *this),
      VisitedCallees(VisitedCalleesIn),
      HowToInline(HowToInlineIn)
  {
  unsigned TrimInterval = mgr.options.GraphTrimInterval;
  if (TrimInterval != 0) {
    // Enable eager node reclamation when constructing the ExplodedGraph.
    G.enableNodeReclamation(TrimInterval);
  }
}

//===----------------------------------------------------------------------===//
// Utility methods.
//===----------------------------------------------------------------------===//

ProgramStateRef ExprEngine::getInitialState(const LocationContext *InitLoc) {
  ProgramStateRef state = StateMgr.getInitialState(InitLoc);
  const Decl *D = InitLoc->getDecl();

  // Preconditions.
  // FIXME: It would be nice if we had a more general mechanism to add
  // such preconditions.  Some day.
  do {
    if (const auto *FD = dyn_cast<FunctionDecl>(D)) {
      // Precondition: the first argument of 'main' is an integer guaranteed
      //  to be > 0.
      const IdentifierInfo *II = FD->getIdentifier();
      if (!II || !(II->getName() == "main" && FD->getNumParams() > 0))
        break;

      const ParmVarDecl *PD = FD->getParamDecl(0);
      QualType T = PD->getType();
      const auto *BT = dyn_cast<BuiltinType>(T);
      if (!BT || !BT->isInteger())
        break;

      const MemRegion *R = state->getRegion(PD, InitLoc);
      if (!R)
        break;

      SVal V = state->getSVal(loc::MemRegionVal(R));
      SVal Constraint_untested = evalBinOp(state, BO_GT, V,
                                           svalBuilder.makeZeroVal(T),
                                           svalBuilder.getConditionType());

      Optional<DefinedOrUnknownSVal> Constraint =
          Constraint_untested.getAs<DefinedOrUnknownSVal>();

      if (!Constraint)
        break;

      if (ProgramStateRef newState = state->assume(*Constraint, true))
        state = newState;
    }
    break;
  }
  while (false);

  if (const auto *MD = dyn_cast<ObjCMethodDecl>(D)) {
    // Precondition: 'self' is always non-null upon entry to an Objective-C
    // method.
    const ImplicitParamDecl *SelfD = MD->getSelfDecl();
    const MemRegion *R = state->getRegion(SelfD, InitLoc);
    SVal V = state->getSVal(loc::MemRegionVal(R));

    if (Optional<Loc> LV = V.getAs<Loc>()) {
      // Assume that the pointer value in 'self' is non-null.
      state = state->assume(*LV, true);
      assert(state && "'self' cannot be null");
    }
  }

  if (const auto *MD = dyn_cast<CXXMethodDecl>(D)) {
    if (!MD->isStatic()) {
      // Precondition: 'this' is always non-null upon entry to the
      // top-level function.  This is our starting assumption for
      // analyzing an "open" program.
      const StackFrameContext *SFC = InitLoc->getStackFrame();
      if (SFC->getParent() == nullptr) {
        loc::MemRegionVal L = svalBuilder.getCXXThis(MD, SFC);
        SVal V = state->getSVal(L);
        if (Optional<Loc> LV = V.getAs<Loc>()) {
          state = state->assume(*LV, true);
          assert(state && "'this' cannot be null");
        }
      }
    }
  }

  return state;
}

ProgramStateRef ExprEngine::createTemporaryRegionIfNeeded(
    ProgramStateRef State, const LocationContext *LC,
    const Expr *InitWithAdjustments, const Expr *Result,
    const SubRegion **OutRegionWithAdjustments) {
  // FIXME: This function is a hack that works around the quirky AST
  // we're often having with respect to C++ temporaries. If only we modelled
  // the actual execution order of statements properly in the CFG,
  // all the hassle with adjustments would not be necessary,
  // and perhaps the whole function would be removed.
  SVal InitValWithAdjustments = State->getSVal(InitWithAdjustments, LC);
  if (!Result) {
    // If we don't have an explicit result expression, we're in "if needed"
    // mode. Only create a region if the current value is a NonLoc.
    if (!InitValWithAdjustments.getAs<NonLoc>()) {
      if (OutRegionWithAdjustments)
        *OutRegionWithAdjustments = nullptr;
      return State;
    }
    Result = InitWithAdjustments;
  } else {
    // We need to create a region no matter what. For sanity, make sure we don't
    // try to stuff a Loc into a non-pointer temporary region.
    assert(!InitValWithAdjustments.getAs<Loc>() ||
           Loc::isLocType(Result->getType()) ||
           Result->getType()->isMemberPointerType());
  }

  ProgramStateManager &StateMgr = State->getStateManager();
  MemRegionManager &MRMgr = StateMgr.getRegionManager();
  StoreManager &StoreMgr = StateMgr.getStoreManager();

  // MaterializeTemporaryExpr may appear out of place, after a few field and
  // base-class accesses have been made to the object, even though semantically
  // it is the whole object that gets materialized and lifetime-extended.
  //
  // For example:
  //
  //   `-MaterializeTemporaryExpr
  //     `-MemberExpr
  //       `-CXXTemporaryObjectExpr
  //
  // instead of the more natural
  //
  //   `-MemberExpr
  //     `-MaterializeTemporaryExpr
  //       `-CXXTemporaryObjectExpr
  //
  // Use the usual methods for obtaining the expression of the base object,
  // and record the adjustments that we need to make to obtain the sub-object
  // that the whole expression 'Ex' refers to. This trick is usual,
  // in the sense that CodeGen takes a similar route.

  SmallVector<const Expr *, 2> CommaLHSs;
  SmallVector<SubobjectAdjustment, 2> Adjustments;

  const Expr *Init = InitWithAdjustments->skipRValueSubobjectAdjustments(
      CommaLHSs, Adjustments);

  // Take the region for Init, i.e. for the whole object. If we do not remember
  // the region in which the object originally was constructed, come up with
  // a new temporary region out of thin air and copy the contents of the object
  // (which are currently present in the Environment, because Init is an rvalue)
  // into that region. This is not correct, but it is better than nothing.
  const TypedValueRegion *TR = nullptr;
  if (const auto *MT = dyn_cast<MaterializeTemporaryExpr>(Result)) {
    if (Optional<SVal> V = getObjectUnderConstruction(State, MT, LC)) {
      State = finishObjectConstruction(State, MT, LC);
      State = State->BindExpr(Result, LC, *V);
      return State;
    } else {
      StorageDuration SD = MT->getStorageDuration();
      // If this object is bound to a reference with static storage duration, we
      // put it in a different region to prevent "address leakage" warnings.
      if (SD == SD_Static || SD == SD_Thread) {
        TR = MRMgr.getCXXStaticTempObjectRegion(Init);
      } else {
        TR = MRMgr.getCXXTempObjectRegion(Init, LC);
      }
    }
  } else {
    TR = MRMgr.getCXXTempObjectRegion(Init, LC);
  }

  SVal Reg = loc::MemRegionVal(TR);
  SVal BaseReg = Reg;

  // Make the necessary adjustments to obtain the sub-object.
  for (auto I = Adjustments.rbegin(), E = Adjustments.rend(); I != E; ++I) {
    const SubobjectAdjustment &Adj = *I;
    switch (Adj.Kind) {
    case SubobjectAdjustment::DerivedToBaseAdjustment:
      Reg = StoreMgr.evalDerivedToBase(Reg, Adj.DerivedToBase.BasePath);
      break;
    case SubobjectAdjustment::FieldAdjustment:
      Reg = StoreMgr.getLValueField(Adj.Field, Reg);
      break;
    case SubobjectAdjustment::MemberPointerAdjustment:
      // FIXME: Unimplemented.
      State = State->invalidateRegions(Reg, InitWithAdjustments,
                                       currBldrCtx->blockCount(), LC, true,
                                       nullptr, nullptr, nullptr);
      return State;
    }
  }

  // What remains is to copy the value of the object to the new region.
  // FIXME: In other words, what we should always do is copy value of the
  // Init expression (which corresponds to the bigger object) to the whole
  // temporary region TR. However, this value is often no longer present
  // in the Environment. If it has disappeared, we instead invalidate TR.
  // Still, what we can do is assign the value of expression Ex (which
  // corresponds to the sub-object) to the TR's sub-region Reg. At least,
  // values inside Reg would be correct.
  SVal InitVal = State->getSVal(Init, LC);
  if (InitVal.isUnknown()) {
    InitVal = getSValBuilder().conjureSymbolVal(Result, LC, Init->getType(),
                                                currBldrCtx->blockCount());
    State = State->bindLoc(BaseReg.castAs<Loc>(), InitVal, LC, false);

    // Then we'd need to take the value that certainly exists and bind it
    // over.
    if (InitValWithAdjustments.isUnknown()) {
      // Try to recover some path sensitivity in case we couldn't
      // compute the value.
      InitValWithAdjustments = getSValBuilder().conjureSymbolVal(
          Result, LC, InitWithAdjustments->getType(),
          currBldrCtx->blockCount());
    }
    State =
        State->bindLoc(Reg.castAs<Loc>(), InitValWithAdjustments, LC, false);
  } else {
    State = State->bindLoc(BaseReg.castAs<Loc>(), InitVal, LC, false);
  }

  // The result expression would now point to the correct sub-region of the
  // newly created temporary region. Do this last in order to getSVal of Init
  // correctly in case (Result == Init).
  if (Result->isGLValue()) {
    State = State->BindExpr(Result, LC, Reg);
  } else {
    State = State->BindExpr(Result, LC, InitValWithAdjustments);
  }

  // Notify checkers once for two bindLoc()s.
  State = processRegionChange(State, TR, LC);

  if (OutRegionWithAdjustments)
    *OutRegionWithAdjustments = cast<SubRegion>(Reg.getAsRegion());
  return State;
}

ProgramStateRef
ExprEngine::addObjectUnderConstruction(ProgramStateRef State,
                                       const ConstructionContextItem &Item,
                                       const LocationContext *LC, SVal V) {
  ConstructedObjectKey Key(Item, LC->getStackFrame());
  // FIXME: Currently the state might already contain the marker due to
  // incorrect handling of temporaries bound to default parameters.
  assert(!State->get<ObjectsUnderConstruction>(Key) ||
         Key.getItem().getKind() ==
             ConstructionContextItem::TemporaryDestructorKind);
  return State->set<ObjectsUnderConstruction>(Key, V);
}

Optional<SVal>
ExprEngine::getObjectUnderConstruction(ProgramStateRef State,
                                       const ConstructionContextItem &Item,
                                       const LocationContext *LC) {
  ConstructedObjectKey Key(Item, LC->getStackFrame());
  return Optional<SVal>::create(State->get<ObjectsUnderConstruction>(Key));
}

ProgramStateRef
ExprEngine::finishObjectConstruction(ProgramStateRef State,
                                     const ConstructionContextItem &Item,
                                     const LocationContext *LC) {
  ConstructedObjectKey Key(Item, LC->getStackFrame());
  assert(State->contains<ObjectsUnderConstruction>(Key));
  return State->remove<ObjectsUnderConstruction>(Key);
}

ProgramStateRef ExprEngine::elideDestructor(ProgramStateRef State,
                                            const CXXBindTemporaryExpr *BTE,
                                            const LocationContext *LC) {
  ConstructedObjectKey Key({BTE, /*IsElided=*/true}, LC);
  // FIXME: Currently the state might already contain the marker due to
  // incorrect handling of temporaries bound to default parameters.
  return State->set<ObjectsUnderConstruction>(Key, UnknownVal());
}

ProgramStateRef
ExprEngine::cleanupElidedDestructor(ProgramStateRef State,
                                    const CXXBindTemporaryExpr *BTE,
                                    const LocationContext *LC) {
  ConstructedObjectKey Key({BTE, /*IsElided=*/true}, LC);
  assert(State->contains<ObjectsUnderConstruction>(Key));
  return State->remove<ObjectsUnderConstruction>(Key);
}

bool ExprEngine::isDestructorElided(ProgramStateRef State,
                                    const CXXBindTemporaryExpr *BTE,
                                    const LocationContext *LC) {
  ConstructedObjectKey Key({BTE, /*IsElided=*/true}, LC);
  return State->contains<ObjectsUnderConstruction>(Key);
}

bool ExprEngine::areAllObjectsFullyConstructed(ProgramStateRef State,
                                               const LocationContext *FromLC,
                                               const LocationContext *ToLC) {
  const LocationContext *LC = FromLC;
  while (LC != ToLC) {
    assert(LC && "ToLC must be a parent of FromLC!");
    for (auto I : State->get<ObjectsUnderConstruction>())
      if (I.first.getLocationContext() == LC)
        return false;

    LC = LC->getParent();
  }
  return true;
}


//===----------------------------------------------------------------------===//
// Top-level transfer function logic (Dispatcher).
//===----------------------------------------------------------------------===//

/// evalAssume - Called by ConstraintManager. Used to call checker-specific
///  logic for handling assumptions on symbolic values.
ProgramStateRef ExprEngine::processAssume(ProgramStateRef state,
                                              SVal cond, bool assumption) {
  return getCheckerManager().runCheckersForEvalAssume(state, cond, assumption);
}

ProgramStateRef
ExprEngine::processRegionChanges(ProgramStateRef state,
                                 const InvalidatedSymbols *invalidated,
                                 ArrayRef<const MemRegion *> Explicits,
                                 ArrayRef<const MemRegion *> Regions,
                                 const LocationContext *LCtx,
                                 const CallEvent *Call) {
  return getCheckerManager().runCheckersForRegionChanges(state, invalidated,
                                                         Explicits, Regions,
                                                         LCtx, Call);
}

static void
printObjectsUnderConstructionJson(raw_ostream &Out, ProgramStateRef State,
                                  const char *NL, const LocationContext *LCtx,
                                  unsigned int Space = 0, bool IsDot = false) {
  PrintingPolicy PP =
      LCtx->getAnalysisDeclContext()->getASTContext().getPrintingPolicy();

  ++Space;
  bool HasItem = false;

  // Store the last key.
  const ConstructedObjectKey *LastKey = nullptr;
  for (const auto &I : State->get<ObjectsUnderConstruction>()) {
    const ConstructedObjectKey &Key = I.first;
    if (Key.getLocationContext() != LCtx)
      continue;

    if (!HasItem) {
      Out << "[" << NL;
      HasItem = true;
    }

    LastKey = &Key;
  }

  for (const auto &I : State->get<ObjectsUnderConstruction>()) {
    const ConstructedObjectKey &Key = I.first;
    SVal Value = I.second;
    if (Key.getLocationContext() != LCtx)
      continue;

    Indent(Out, Space, IsDot) << "{ ";
    Key.printJson(Out, nullptr, PP);
    Out << ", \"value\": \"" << Value << "\" }";

    if (&Key != LastKey)
      Out << ',';
    Out << NL;
  }

  if (HasItem)
    Indent(Out, --Space, IsDot) << ']'; // End of "location_context".
  else {
    Out << "null ";
  }
}

void ExprEngine::printJson(raw_ostream &Out, ProgramStateRef State,
                           const LocationContext *LCtx, const char *NL,
                           unsigned int Space, bool IsDot) const {
  Indent(Out, Space, IsDot) << "\"constructing_objects\": ";

  if (LCtx && !State->get<ObjectsUnderConstruction>().isEmpty()) {
    ++Space;
    Out << '[' << NL;
    LCtx->printJson(Out, NL, Space, IsDot, [&](const LocationContext *LC) {
      printObjectsUnderConstructionJson(Out, State, NL, LC, Space, IsDot);
    });

    --Space;
    Indent(Out, Space, IsDot) << "]," << NL; // End of "constructing_objects".
  } else {
    Out << "null," << NL;
  }

  getCheckerManager().runCheckersForPrintStateJson(Out, State, NL, Space,
                                                   IsDot);
}

void ExprEngine::processEndWorklist() {
  getCheckerManager().runCheckersForEndAnalysis(G, BR, *this);
}

void ExprEngine::processCFGElement(const CFGElement E, ExplodedNode *Pred,
                                   unsigned StmtIdx, NodeBuilderContext *Ctx) {
  PrettyStackTraceLocationContext CrashInfo(Pred->getLocationContext());
  currStmtIdx = StmtIdx;
  currBldrCtx = Ctx;

  switch (E.getKind()) {
    case CFGElement::Statement:
    case CFGElement::Constructor:
    case CFGElement::CXXRecordTypedCall:
      ProcessStmt(E.castAs<CFGStmt>().getStmt(), Pred);
      return;
    case CFGElement::Initializer:
      ProcessInitializer(E.castAs<CFGInitializer>(), Pred);
      return;
    case CFGElement::NewAllocator:
      ProcessNewAllocator(E.castAs<CFGNewAllocator>().getAllocatorExpr(),
                          Pred);
      return;
    case CFGElement::AutomaticObjectDtor:
    case CFGElement::DeleteDtor:
    case CFGElement::BaseDtor:
    case CFGElement::MemberDtor:
    case CFGElement::TemporaryDtor:
      ProcessImplicitDtor(E.castAs<CFGImplicitDtor>(), Pred);
      return;
    case CFGElement::LoopExit:
      ProcessLoopExit(E.castAs<CFGLoopExit>().getLoopStmt(), Pred);
      return;
    case CFGElement::LifetimeEnds:
    case CFGElement::ScopeBegin:
    case CFGElement::ScopeEnd:
      return;
  }
}

static bool shouldRemoveDeadBindings(AnalysisManager &AMgr,
                                     const Stmt *S,
                                     const ExplodedNode *Pred,
                                     const LocationContext *LC) {
  // Are we never purging state values?
  if (AMgr.options.AnalysisPurgeOpt == PurgeNone)
    return false;

  // Is this the beginning of a basic block?
  if (Pred->getLocation().getAs<BlockEntrance>())
    return true;

  // Is this on a non-expression?
  if (!isa<Expr>(S))
    return true;

  // Run before processing a call.
  if (CallEvent::isCallStmt(S))
    return true;

  // Is this an expression that is consumed by another expression?  If so,
  // postpone cleaning out the state.
  ParentMap &PM = LC->getAnalysisDeclContext()->getParentMap();
  return !PM.isConsumedExpr(cast<Expr>(S));
}

void ExprEngine::removeDead(ExplodedNode *Pred, ExplodedNodeSet &Out,
                            const Stmt *ReferenceStmt,
                            const LocationContext *LC,
                            const Stmt *DiagnosticStmt,
                            ProgramPoint::Kind K) {
  assert((K == ProgramPoint::PreStmtPurgeDeadSymbolsKind ||
          ReferenceStmt == nullptr || isa<ReturnStmt>(ReferenceStmt))
          && "PostStmt is not generally supported by the SymbolReaper yet");
  assert(LC && "Must pass the current (or expiring) LocationContext");

  if (!DiagnosticStmt) {
    DiagnosticStmt = ReferenceStmt;
    assert(DiagnosticStmt && "Required for clearing a LocationContext");
  }

  NumRemoveDeadBindings++;
  ProgramStateRef CleanedState = Pred->getState();

  // LC is the location context being destroyed, but SymbolReaper wants a
  // location context that is still live. (If this is the top-level stack
  // frame, this will be null.)
  if (!ReferenceStmt) {
    assert(K == ProgramPoint::PostStmtPurgeDeadSymbolsKind &&
           "Use PostStmtPurgeDeadSymbolsKind for clearing a LocationContext");
    LC = LC->getParent();
  }

  const StackFrameContext *SFC = LC ? LC->getStackFrame() : nullptr;
  SymbolReaper SymReaper(SFC, ReferenceStmt, SymMgr, getStoreManager());

  for (auto I : CleanedState->get<ObjectsUnderConstruction>()) {
    if (SymbolRef Sym = I.second.getAsSymbol())
      SymReaper.markLive(Sym);
    if (const MemRegion *MR = I.second.getAsRegion())
      SymReaper.markLive(MR);
  }

  getCheckerManager().runCheckersForLiveSymbols(CleanedState, SymReaper);

  // Create a state in which dead bindings are removed from the environment
  // and the store. TODO: The function should just return new env and store,
  // not a new state.
  CleanedState = StateMgr.removeDeadBindingsFromEnvironmentAndStore(
      CleanedState, SFC, SymReaper);

  // Process any special transfer function for dead symbols.
  // A tag to track convenience transitions, which can be removed at cleanup.
  static SimpleProgramPointTag cleanupTag(TagProviderName, "Clean Node");
  // Call checkers with the non-cleaned state so that they could query the
  // values of the soon to be dead symbols.
  ExplodedNodeSet CheckedSet;
  getCheckerManager().runCheckersForDeadSymbols(CheckedSet, Pred, SymReaper,
                                                DiagnosticStmt, *this, K);

  // For each node in CheckedSet, generate CleanedNodes that have the
  // environment, the store, and the constraints cleaned up but have the
  // user-supplied states as the predecessors.
  StmtNodeBuilder Bldr(CheckedSet, Out, *currBldrCtx);
  for (const auto I : CheckedSet) {
    ProgramStateRef CheckerState = I->getState();

    // The constraint manager has not been cleaned up yet, so clean up now.
    CheckerState =
        getConstraintManager().removeDeadBindings(CheckerState, SymReaper);

    assert(StateMgr.haveEqualEnvironments(CheckerState, Pred->getState()) &&
           "Checkers are not allowed to modify the Environment as a part of "
           "checkDeadSymbols processing.");
    assert(StateMgr.haveEqualStores(CheckerState, Pred->getState()) &&
           "Checkers are not allowed to modify the Store as a part of "
           "checkDeadSymbols processing.");

    // Create a state based on CleanedState with CheckerState GDM and
    // generate a transition to that state.
    ProgramStateRef CleanedCheckerSt =
        StateMgr.getPersistentStateWithGDM(CleanedState, CheckerState);
    Bldr.generateNode(DiagnosticStmt, I, CleanedCheckerSt, &cleanupTag, K);
  }
}

void ExprEngine::ProcessStmt(const Stmt *currStmt, ExplodedNode *Pred) {
  // Reclaim any unnecessary nodes in the ExplodedGraph.
  G.reclaimRecentlyAllocatedNodes();

  PrettyStackTraceLoc CrashInfo(getContext().getSourceManager(),
                                currStmt->getBeginLoc(),
                                "Error evaluating statement");

  // Remove dead bindings and symbols.
  ExplodedNodeSet CleanedStates;
  if (shouldRemoveDeadBindings(AMgr, currStmt, Pred,
                               Pred->getLocationContext())) {
    removeDead(Pred, CleanedStates, currStmt,
                                    Pred->getLocationContext());
  } else
    CleanedStates.Add(Pred);

  // Visit the statement.
  ExplodedNodeSet Dst;
  for (const auto I : CleanedStates) {
    ExplodedNodeSet DstI;
    // Visit the statement.
    Visit(currStmt, I, DstI);
    Dst.insert(DstI);
  }

  // Enqueue the new nodes onto the work list.
  Engine.enqueue(Dst, currBldrCtx->getBlock(), currStmtIdx);
}

void ExprEngine::ProcessLoopExit(const Stmt* S, ExplodedNode *Pred) {
  PrettyStackTraceLoc CrashInfo(getContext().getSourceManager(),
                                S->getBeginLoc(),
                                "Error evaluating end of the loop");
  ExplodedNodeSet Dst;
  Dst.Add(Pred);
  NodeBuilder Bldr(Pred, Dst, *currBldrCtx);
  ProgramStateRef NewState = Pred->getState();

  if(AMgr.options.ShouldUnrollLoops)
    NewState = processLoopEnd(S, NewState);

  LoopExit PP(S, Pred->getLocationContext());
  Bldr.generateNode(PP, NewState, Pred);
  // Enqueue the new nodes onto the work list.
  Engine.enqueue(Dst, currBldrCtx->getBlock(), currStmtIdx);
}

void ExprEngine::ProcessInitializer(const CFGInitializer CFGInit,
                                    ExplodedNode *Pred) {
  const CXXCtorInitializer *BMI = CFGInit.getInitializer();
  const Expr *Init = BMI->getInit()->IgnoreImplicit();
  const LocationContext *LC = Pred->getLocationContext();

  PrettyStackTraceLoc CrashInfo(getContext().getSourceManager(),
                                BMI->getSourceLocation(),
                                "Error evaluating initializer");

  // We don't clean up dead bindings here.
  const auto *stackFrame = cast<StackFrameContext>(Pred->getLocationContext());
  const auto *decl = cast<CXXConstructorDecl>(stackFrame->getDecl());

  ProgramStateRef State = Pred->getState();
  SVal thisVal = State->getSVal(svalBuilder.getCXXThis(decl, stackFrame));

  ExplodedNodeSet Tmp;
  SVal FieldLoc;

  // Evaluate the initializer, if necessary
  if (BMI->isAnyMemberInitializer()) {
    // Constructors build the object directly in the field,
    // but non-objects must be copied in from the initializer.
    if (getObjectUnderConstruction(State, BMI, LC)) {
      // The field was directly constructed, so there is no need to bind.
      // But we still need to stop tracking the object under construction.
      State = finishObjectConstruction(State, BMI, LC);
      NodeBuilder Bldr(Pred, Tmp, *currBldrCtx);
      PostStore PS(Init, LC, /*Loc*/ nullptr, /*tag*/ nullptr);
      Bldr.generateNode(PS, State, Pred);
    } else {
      const ValueDecl *Field;
      if (BMI->isIndirectMemberInitializer()) {
        Field = BMI->getIndirectMember();
        FieldLoc = State->getLValue(BMI->getIndirectMember(), thisVal);
      } else {
        Field = BMI->getMember();
        FieldLoc = State->getLValue(BMI->getMember(), thisVal);
      }

      SVal InitVal;
      if (Init->getType()->isArrayType()) {
        // Handle arrays of trivial type. We can represent this with a
        // primitive load/copy from the base array region.
        const ArraySubscriptExpr *ASE;
        while ((ASE = dyn_cast<ArraySubscriptExpr>(Init)))
          Init = ASE->getBase()->IgnoreImplicit();

        SVal LValue = State->getSVal(Init, stackFrame);
        if (!Field->getType()->isReferenceType())
          if (Optional<Loc> LValueLoc = LValue.getAs<Loc>())
            InitVal = State->getSVal(*LValueLoc);

        // If we fail to get the value for some reason, use a symbolic value.
        if (InitVal.isUnknownOrUndef()) {
          SValBuilder &SVB = getSValBuilder();
          InitVal = SVB.conjureSymbolVal(BMI->getInit(), stackFrame,
                                         Field->getType(),
                                         currBldrCtx->blockCount());
        }
      } else {
        InitVal = State->getSVal(BMI->getInit(), stackFrame);
      }

      PostInitializer PP(BMI, FieldLoc.getAsRegion(), stackFrame);
      evalBind(Tmp, Init, Pred, FieldLoc, InitVal, /*isInit=*/true, &PP);
    }
  } else {
    assert(BMI->isBaseInitializer() || BMI->isDelegatingInitializer());
    Tmp.insert(Pred);
    // We already did all the work when visiting the CXXConstructExpr.
  }

  // Construct PostInitializer nodes whether the state changed or not,
  // so that the diagnostics don't get confused.
  PostInitializer PP(BMI, FieldLoc.getAsRegion(), stackFrame);
  ExplodedNodeSet Dst;
  NodeBuilder Bldr(Tmp, Dst, *currBldrCtx);
  for (const auto I : Tmp) {
    ProgramStateRef State = I->getState();
    Bldr.generateNode(PP, State, I);
  }

  // Enqueue the new nodes onto the work list.
  Engine.enqueue(Dst, currBldrCtx->getBlock(), currStmtIdx);
}

void ExprEngine::ProcessImplicitDtor(const CFGImplicitDtor D,
                                     ExplodedNode *Pred) {
  ExplodedNodeSet Dst;
  switch (D.getKind()) {
  case CFGElement::AutomaticObjectDtor:
    ProcessAutomaticObjDtor(D.castAs<CFGAutomaticObjDtor>(), Pred, Dst);
    break;
  case CFGElement::BaseDtor:
    ProcessBaseDtor(D.castAs<CFGBaseDtor>(), Pred, Dst);
    break;
  case CFGElement::MemberDtor:
    ProcessMemberDtor(D.castAs<CFGMemberDtor>(), Pred, Dst);
    break;
  case CFGElement::TemporaryDtor:
    ProcessTemporaryDtor(D.castAs<CFGTemporaryDtor>(), Pred, Dst);
    break;
  case CFGElement::DeleteDtor:
    ProcessDeleteDtor(D.castAs<CFGDeleteDtor>(), Pred, Dst);
    break;
  default:
    llvm_unreachable("Unexpected dtor kind.");
  }

  // Enqueue the new nodes onto the work list.
  Engine.enqueue(Dst, currBldrCtx->getBlock(), currStmtIdx);
}

void ExprEngine::ProcessNewAllocator(const CXXNewExpr *NE,
                                     ExplodedNode *Pred) {
  ExplodedNodeSet Dst;
  AnalysisManager &AMgr = getAnalysisManager();
  AnalyzerOptions &Opts = AMgr.options;
  // TODO: We're not evaluating allocators for all cases just yet as
  // we're not handling the return value correctly, which causes false
  // positives when the alpha.cplusplus.NewDeleteLeaks check is on.
  if (Opts.MayInlineCXXAllocator)
    VisitCXXNewAllocatorCall(NE, Pred, Dst);
  else {
    NodeBuilder Bldr(Pred, Dst, *currBldrCtx);
    const LocationContext *LCtx = Pred->getLocationContext();
    PostImplicitCall PP(NE->getOperatorNew(), NE->getBeginLoc(), LCtx);
    Bldr.generateNode(PP, Pred->getState(), Pred);
  }
  Engine.enqueue(Dst, currBldrCtx->getBlock(), currStmtIdx);
}

void ExprEngine::ProcessAutomaticObjDtor(const CFGAutomaticObjDtor Dtor,
                                         ExplodedNode *Pred,
                                         ExplodedNodeSet &Dst) {
  const VarDecl *varDecl = Dtor.getVarDecl();
  QualType varType = varDecl->getType();

  ProgramStateRef state = Pred->getState();
  SVal dest = state->getLValue(varDecl, Pred->getLocationContext());
  const MemRegion *Region = dest.castAs<loc::MemRegionVal>().getRegion();

  if (varType->isReferenceType()) {
    const MemRegion *ValueRegion = state->getSVal(Region).getAsRegion();
    if (!ValueRegion) {
      // FIXME: This should not happen. The language guarantees a presence
      // of a valid initializer here, so the reference shall not be undefined.
      // It seems that we're calling destructors over variables that
      // were not initialized yet.
      return;
    }
    Region = ValueRegion->getBaseRegion();
    varType = cast<TypedValueRegion>(Region)->getValueType();
  }

  // FIXME: We need to run the same destructor on every element of the array.
  // This workaround will just run the first destructor (which will still
  // invalidate the entire array).
  EvalCallOptions CallOpts;
  Region = makeZeroElementRegion(state, loc::MemRegionVal(Region), varType,
                                 CallOpts.IsArrayCtorOrDtor).getAsRegion();

  VisitCXXDestructor(varType, Region, Dtor.getTriggerStmt(),
                     /*IsBase=*/false, Pred, Dst, CallOpts);
}

void ExprEngine::ProcessDeleteDtor(const CFGDeleteDtor Dtor,
                                   ExplodedNode *Pred,
                                   ExplodedNodeSet &Dst) {
  ProgramStateRef State = Pred->getState();
  const LocationContext *LCtx = Pred->getLocationContext();
  const CXXDeleteExpr *DE = Dtor.getDeleteExpr();
  const Stmt *Arg = DE->getArgument();
  QualType DTy = DE->getDestroyedType();
  SVal ArgVal = State->getSVal(Arg, LCtx);

  // If the argument to delete is known to be a null value,
  // don't run destructor.
  if (State->isNull(ArgVal).isConstrainedTrue()) {
    QualType BTy = getContext().getBaseElementType(DTy);
    const CXXRecordDecl *RD = BTy->getAsCXXRecordDecl();
    const CXXDestructorDecl *Dtor = RD->getDestructor();

    PostImplicitCall PP(Dtor, DE->getBeginLoc(), LCtx);
    NodeBuilder Bldr(Pred, Dst, *currBldrCtx);
    Bldr.generateNode(PP, Pred->getState(), Pred);
    return;
  }

  EvalCallOptions CallOpts;
  const MemRegion *ArgR = ArgVal.getAsRegion();
  if (DE->isArrayForm()) {
    // FIXME: We need to run the same destructor on every element of the array.
    // This workaround will just run the first destructor (which will still
    // invalidate the entire array).
    CallOpts.IsArrayCtorOrDtor = true;
    // Yes, it may even be a multi-dimensional array.
    while (const auto *AT = getContext().getAsArrayType(DTy))
      DTy = AT->getElementType();
    if (ArgR)
      ArgR = getStoreManager().GetElementZeroRegion(cast<SubRegion>(ArgR), DTy);
  }

  VisitCXXDestructor(DTy, ArgR, DE, /*IsBase=*/false, Pred, Dst, CallOpts);
}

void ExprEngine::ProcessBaseDtor(const CFGBaseDtor D,
                                 ExplodedNode *Pred, ExplodedNodeSet &Dst) {
  const LocationContext *LCtx = Pred->getLocationContext();

  const auto *CurDtor = cast<CXXDestructorDecl>(LCtx->getDecl());
  Loc ThisPtr = getSValBuilder().getCXXThis(CurDtor,
                                            LCtx->getStackFrame());
  SVal ThisVal = Pred->getState()->getSVal(ThisPtr);

  // Create the base object region.
  const CXXBaseSpecifier *Base = D.getBaseSpecifier();
  QualType BaseTy = Base->getType();
  SVal BaseVal = getStoreManager().evalDerivedToBase(ThisVal, BaseTy,
                                                     Base->isVirtual());

  EvalCallOptions CallOpts;
  VisitCXXDestructor(BaseTy, BaseVal.getAsRegion(), CurDtor->getBody(),
                     /*IsBase=*/true, Pred, Dst, CallOpts);
}

void ExprEngine::ProcessMemberDtor(const CFGMemberDtor D,
                                   ExplodedNode *Pred, ExplodedNodeSet &Dst) {
  const FieldDecl *Member = D.getFieldDecl();
  QualType T = Member->getType();
  ProgramStateRef State = Pred->getState();
  const LocationContext *LCtx = Pred->getLocationContext();

  const auto *CurDtor = cast<CXXDestructorDecl>(LCtx->getDecl());
  Loc ThisStorageLoc =
      getSValBuilder().getCXXThis(CurDtor, LCtx->getStackFrame());
  Loc ThisLoc = State->getSVal(ThisStorageLoc).castAs<Loc>();
  SVal FieldVal = State->getLValue(Member, ThisLoc);

  // FIXME: We need to run the same destructor on every element of the array.
  // This workaround will just run the first destructor (which will still
  // invalidate the entire array).
  EvalCallOptions CallOpts;
  FieldVal = makeZeroElementRegion(State, FieldVal, T,
                                   CallOpts.IsArrayCtorOrDtor);

  VisitCXXDestructor(T, FieldVal.getAsRegion(), CurDtor->getBody(),
                     /*IsBase=*/false, Pred, Dst, CallOpts);
}

void ExprEngine::ProcessTemporaryDtor(const CFGTemporaryDtor D,
                                      ExplodedNode *Pred,
                                      ExplodedNodeSet &Dst) {
  const CXXBindTemporaryExpr *BTE = D.getBindTemporaryExpr();
  ProgramStateRef State = Pred->getState();
  const LocationContext *LC = Pred->getLocationContext();
  const MemRegion *MR = nullptr;

  if (Optional<SVal> V =
          getObjectUnderConstruction(State, D.getBindTemporaryExpr(),
                                     Pred->getLocationContext())) {
    // FIXME: Currently we insert temporary destructors for default parameters,
    // but we don't insert the constructors, so the entry in
    // ObjectsUnderConstruction may be missing.
    State = finishObjectConstruction(State, D.getBindTemporaryExpr(),
                                     Pred->getLocationContext());
    MR = V->getAsRegion();
  }

  // If copy elision has occurred, and the constructor corresponding to the
  // destructor was elided, we need to skip the destructor as well.
  if (isDestructorElided(State, BTE, LC)) {
    State = cleanupElidedDestructor(State, BTE, LC);
    NodeBuilder Bldr(Pred, Dst, *currBldrCtx);
    PostImplicitCall PP(D.getDestructorDecl(getContext()),
                        D.getBindTemporaryExpr()->getBeginLoc(),
                        Pred->getLocationContext());
    Bldr.generateNode(PP, State, Pred);
    return;
  }

  ExplodedNodeSet CleanDtorState;
  StmtNodeBuilder StmtBldr(Pred, CleanDtorState, *currBldrCtx);
  StmtBldr.generateNode(D.getBindTemporaryExpr(), Pred, State);

  QualType T = D.getBindTemporaryExpr()->getSubExpr()->getType();
  // FIXME: Currently CleanDtorState can be empty here due to temporaries being
  // bound to default parameters.
  assert(CleanDtorState.size() <= 1);
  ExplodedNode *CleanPred =
      CleanDtorState.empty() ? Pred : *CleanDtorState.begin();

  EvalCallOptions CallOpts;
  CallOpts.IsTemporaryCtorOrDtor = true;
  if (!MR) {
    // If we have no MR, we still need to unwrap the array to avoid destroying
    // the whole array at once. Regardless, we'd eventually need to model array
    // destructors properly, element-by-element.
    while (const ArrayType *AT = getContext().getAsArrayType(T)) {
      T = AT->getElementType();
      CallOpts.IsArrayCtorOrDtor = true;
    }
  } else {
    // We'd eventually need to makeZeroElementRegion() trick here,
    // but for now we don't have the respective construction contexts,
    // so MR would always be null in this case. Do nothing for now.
  }
  VisitCXXDestructor(T, MR, D.getBindTemporaryExpr(),
                     /*IsBase=*/false, CleanPred, Dst, CallOpts);
}

void ExprEngine::processCleanupTemporaryBranch(const CXXBindTemporaryExpr *BTE,
                                               NodeBuilderContext &BldCtx,
                                               ExplodedNode *Pred,
                                               ExplodedNodeSet &Dst,
                                               const CFGBlock *DstT,
                                               const CFGBlock *DstF) {
  BranchNodeBuilder TempDtorBuilder(Pred, Dst, BldCtx, DstT, DstF);
  ProgramStateRef State = Pred->getState();
  const LocationContext *LC = Pred->getLocationContext();
  if (getObjectUnderConstruction(State, BTE, LC)) {
    TempDtorBuilder.markInfeasible(false);
    TempDtorBuilder.generateNode(State, true, Pred);
  } else {
    TempDtorBuilder.markInfeasible(true);
    TempDtorBuilder.generateNode(State, false, Pred);
  }
}

void ExprEngine::VisitCXXBindTemporaryExpr(const CXXBindTemporaryExpr *BTE,
                                           ExplodedNodeSet &PreVisit,
                                           ExplodedNodeSet &Dst) {
  // This is a fallback solution in case we didn't have a construction
  // context when we were constructing the temporary. Otherwise the map should
  // have been populated there.
  if (!getAnalysisManager().options.ShouldIncludeTemporaryDtorsInCFG) {
    // In case we don't have temporary destructors in the CFG, do not mark
    // the initialization - we would otherwise never clean it up.
    Dst = PreVisit;
    return;
  }
  StmtNodeBuilder StmtBldr(PreVisit, Dst, *currBldrCtx);
  for (ExplodedNode *Node : PreVisit) {
    ProgramStateRef State = Node->getState();
    const LocationContext *LC = Node->getLocationContext();
    if (!getObjectUnderConstruction(State, BTE, LC)) {
      // FIXME: Currently the state might also already contain the marker due to
      // incorrect handling of temporaries bound to default parameters; for
      // those, we currently skip the CXXBindTemporaryExpr but rely on adding
      // temporary destructor nodes.
      State = addObjectUnderConstruction(State, BTE, LC, UnknownVal());
    }
    StmtBldr.generateNode(BTE, Node, State);
  }
}

ProgramStateRef ExprEngine::escapeValues(ProgramStateRef State,
                                         ArrayRef<SVal> Vs,
                                         PointerEscapeKind K,
                                         const CallEvent *Call) const {
  class CollectReachableSymbolsCallback final : public SymbolVisitor {
    InvalidatedSymbols &Symbols;

  public:
    explicit CollectReachableSymbolsCallback(InvalidatedSymbols &Symbols)
        : Symbols(Symbols) {}

    const InvalidatedSymbols &getSymbols() const { return Symbols; }

    bool VisitSymbol(SymbolRef Sym) override {
      Symbols.insert(Sym);
      return true;
    }
  };
  InvalidatedSymbols Symbols;
  CollectReachableSymbolsCallback CallBack(Symbols);
  for (SVal V : Vs)
    State->scanReachableSymbols(V, CallBack);

  return getCheckerManager().runCheckersForPointerEscape(
      State, CallBack.getSymbols(), Call, K, nullptr);
}

void ExprEngine::Visit(const Stmt *S, ExplodedNode *Pred,
                       ExplodedNodeSet &DstTop) {
  PrettyStackTraceLoc CrashInfo(getContext().getSourceManager(),
                                S->getBeginLoc(), "Error evaluating statement");
  ExplodedNodeSet Dst;
  StmtNodeBuilder Bldr(Pred, DstTop, *currBldrCtx);

  assert(!isa<Expr>(S) || S == cast<Expr>(S)->IgnoreParens());

  switch (S->getStmtClass()) {
    // C++, OpenMP and ARC stuff we don't support yet.
    case Stmt::CXXDependentScopeMemberExprClass:
    case Stmt::CXXTryStmtClass:
    case Stmt::CXXTypeidExprClass:
    case Stmt::CXXUuidofExprClass:
    case Stmt::CXXFoldExprClass:
    case Stmt::MSPropertyRefExprClass:
    case Stmt::MSPropertySubscriptExprClass:
    case Stmt::CXXUnresolvedConstructExprClass:
    case Stmt::DependentScopeDeclRefExprClass:
    case Stmt::ArrayTypeTraitExprClass:
    case Stmt::ExpressionTraitExprClass:
    case Stmt::UnresolvedLookupExprClass:
    case Stmt::UnresolvedMemberExprClass:
    case Stmt::TypoExprClass:
    case Stmt::RecoveryExprClass:
    case Stmt::CXXNoexceptExprClass:
    case Stmt::PackExpansionExprClass:
    case Stmt::SubstNonTypeTemplateParmPackExprClass:
    case Stmt::FunctionParmPackExprClass:
    case Stmt::CoroutineBodyStmtClass:
    case Stmt::CoawaitExprClass:
    case Stmt::DependentCoawaitExprClass:
    case Stmt::CoreturnStmtClass:
    case Stmt::CoyieldExprClass:
    case Stmt::SEHTryStmtClass:
    case Stmt::SEHExceptStmtClass:
    case Stmt::SEHLeaveStmtClass:
    case Stmt::SEHFinallyStmtClass:
    case Stmt::OMPCanonicalLoopClass:
    case Stmt::OMPParallelDirectiveClass:
    case Stmt::OMPSimdDirectiveClass:
    case Stmt::OMPForDirectiveClass:
    case Stmt::OMPForSimdDirectiveClass:
    case Stmt::OMPSectionsDirectiveClass:
    case Stmt::OMPSectionDirectiveClass:
    case Stmt::OMPSingleDirectiveClass:
    case Stmt::OMPMasterDirectiveClass:
    case Stmt::OMPCriticalDirectiveClass:
    case Stmt::OMPParallelForDirectiveClass:
    case Stmt::OMPParallelForSimdDirectiveClass:
    case Stmt::OMPParallelSectionsDirectiveClass:
    case Stmt::OMPParallelMasterDirectiveClass:
    case Stmt::OMPTaskDirectiveClass:
    case Stmt::OMPTaskyieldDirectiveClass:
    case Stmt::OMPBarrierDirectiveClass:
    case Stmt::OMPTaskwaitDirectiveClass:
    case Stmt::OMPTaskgroupDirectiveClass:
    case Stmt::OMPFlushDirectiveClass:
    case Stmt::OMPDepobjDirectiveClass:
    case Stmt::OMPScanDirectiveClass:
    case Stmt::OMPOrderedDirectiveClass:
    case Stmt::OMPAtomicDirectiveClass:
    case Stmt::OMPTargetDirectiveClass:
    case Stmt::OMPTargetDataDirectiveClass:
    case Stmt::OMPTargetEnterDataDirectiveClass:
    case Stmt::OMPTargetExitDataDirectiveClass:
    case Stmt::OMPTargetParallelDirectiveClass:
    case Stmt::OMPTargetParallelForDirectiveClass:
    case Stmt::OMPTargetUpdateDirectiveClass:
    case Stmt::OMPTeamsDirectiveClass:
    case Stmt::OMPCancellationPointDirectiveClass:
    case Stmt::OMPCancelDirectiveClass:
    case Stmt::OMPTaskLoopDirectiveClass:
    case Stmt::OMPTaskLoopSimdDirectiveClass:
    case Stmt::OMPMasterTaskLoopDirectiveClass:
    case Stmt::OMPMasterTaskLoopSimdDirectiveClass:
    case Stmt::OMPParallelMasterTaskLoopDirectiveClass:
    case Stmt::OMPParallelMasterTaskLoopSimdDirectiveClass:
    case Stmt::OMPDistributeDirectiveClass:
    case Stmt::OMPDistributeParallelForDirectiveClass:
    case Stmt::OMPDistributeParallelForSimdDirectiveClass:
    case Stmt::OMPDistributeSimdDirectiveClass:
    case Stmt::OMPTargetParallelForSimdDirectiveClass:
    case Stmt::OMPTargetSimdDirectiveClass:
    case Stmt::OMPTeamsDistributeDirectiveClass:
    case Stmt::OMPTeamsDistributeSimdDirectiveClass:
    case Stmt::OMPTeamsDistributeParallelForSimdDirectiveClass:
    case Stmt::OMPTeamsDistributeParallelForDirectiveClass:
    case Stmt::OMPTargetTeamsDirectiveClass:
    case Stmt::OMPTargetTeamsDistributeDirectiveClass:
    case Stmt::OMPTargetTeamsDistributeParallelForDirectiveClass:
    case Stmt::OMPTargetTeamsDistributeParallelForSimdDirectiveClass:
    case Stmt::OMPTargetTeamsDistributeSimdDirectiveClass:
    case Stmt::OMPTileDirectiveClass:
    case Stmt::OMPInteropDirectiveClass:
    case Stmt::OMPDispatchDirectiveClass:
    case Stmt::OMPMaskedDirectiveClass:
<<<<<<< HEAD
      // OmpSs
    case Stmt::OSSTaskDirectiveClass:
    case Stmt::OSSTaskwaitDirectiveClass:
    case Stmt::OSSReleaseDirectiveClass:
    case Stmt::OSSTaskForDirectiveClass:
    case Stmt::OSSTaskLoopDirectiveClass:
    case Stmt::OSSTaskLoopForDirectiveClass:
    case Stmt::OSSMultiDepExprClass:
=======
    case Stmt::OMPGenericLoopDirectiveClass:
>>>>>>> 4397a1ba
    case Stmt::CapturedStmtClass:
    case Stmt::OMPUnrollDirectiveClass:
    case Stmt::OMPMetaDirectiveClass: {
      const ExplodedNode *node = Bldr.generateSink(S, Pred, Pred->getState());
      Engine.addAbortedBlock(node, currBldrCtx->getBlock());
      break;
    }

    case Stmt::ParenExprClass:
      llvm_unreachable("ParenExprs already handled.");
    case Stmt::GenericSelectionExprClass:
      llvm_unreachable("GenericSelectionExprs already handled.");
    // Cases that should never be evaluated simply because they shouldn't
    // appear in the CFG.
    case Stmt::BreakStmtClass:
    case Stmt::CaseStmtClass:
    case Stmt::CompoundStmtClass:
    case Stmt::ContinueStmtClass:
    case Stmt::CXXForRangeStmtClass:
    case Stmt::DefaultStmtClass:
    case Stmt::DoStmtClass:
    case Stmt::ForStmtClass:
    case Stmt::GotoStmtClass:
    case Stmt::IfStmtClass:
    case Stmt::IndirectGotoStmtClass:
    case Stmt::LabelStmtClass:
    case Stmt::NoStmtClass:
    case Stmt::NullStmtClass:
    case Stmt::SwitchStmtClass:
    case Stmt::WhileStmtClass:
    case Expr::MSDependentExistsStmtClass:
      llvm_unreachable("Stmt should not be in analyzer evaluation loop");
    case Stmt::ImplicitValueInitExprClass:
      // These nodes are shared in the CFG and would case caching out.
      // Moreover, no additional evaluation required for them, the
      // analyzer can reconstruct these values from the AST.
      llvm_unreachable("Should be pruned from CFG");

    case Stmt::ObjCSubscriptRefExprClass:
    case Stmt::ObjCPropertyRefExprClass:
      llvm_unreachable("These are handled by PseudoObjectExpr");

    case Stmt::GNUNullExprClass: {
      // GNU __null is a pointer-width integer, not an actual pointer.
      ProgramStateRef state = Pred->getState();
      state = state->BindExpr(S, Pred->getLocationContext(),
                              svalBuilder.makeIntValWithPtrWidth(0, false));
      Bldr.generateNode(S, Pred, state);
      break;
    }

    case Stmt::ObjCAtSynchronizedStmtClass:
      Bldr.takeNodes(Pred);
      VisitObjCAtSynchronizedStmt(cast<ObjCAtSynchronizedStmt>(S), Pred, Dst);
      Bldr.addNodes(Dst);
      break;

    case Expr::ConstantExprClass:
    case Stmt::ExprWithCleanupsClass:
      // Handled due to fully linearised CFG.
      break;

    case Stmt::CXXBindTemporaryExprClass: {
      Bldr.takeNodes(Pred);
      ExplodedNodeSet PreVisit;
      getCheckerManager().runCheckersForPreStmt(PreVisit, Pred, S, *this);
      ExplodedNodeSet Next;
      VisitCXXBindTemporaryExpr(cast<CXXBindTemporaryExpr>(S), PreVisit, Next);
      getCheckerManager().runCheckersForPostStmt(Dst, Next, S, *this);
      Bldr.addNodes(Dst);
      break;
    }

    // Cases not handled yet; but will handle some day.
    case Stmt::DesignatedInitExprClass:
    case Stmt::DesignatedInitUpdateExprClass:
    case Stmt::ArrayInitLoopExprClass:
    case Stmt::ArrayInitIndexExprClass:
    case Stmt::ExtVectorElementExprClass:
    case Stmt::ImaginaryLiteralClass:
    case Stmt::ObjCAtCatchStmtClass:
    case Stmt::ObjCAtFinallyStmtClass:
    case Stmt::ObjCAtTryStmtClass:
    case Stmt::ObjCAutoreleasePoolStmtClass:
    case Stmt::ObjCEncodeExprClass:
    case Stmt::ObjCIsaExprClass:
    case Stmt::ObjCProtocolExprClass:
    case Stmt::ObjCSelectorExprClass:
    case Stmt::ParenListExprClass:
    case Stmt::ShuffleVectorExprClass:
    case Stmt::ConvertVectorExprClass:
    case Stmt::VAArgExprClass:
    case Stmt::CUDAKernelCallExprClass:
    case Stmt::OpaqueValueExprClass:
    case Stmt::AsTypeExprClass:
    case Stmt::ConceptSpecializationExprClass:
    case Stmt::CXXRewrittenBinaryOperatorClass:
    case Stmt::RequiresExprClass:
      // Fall through.

    // Cases we intentionally don't evaluate, since they don't need
    // to be explicitly evaluated.
    case Stmt::PredefinedExprClass:
    case Stmt::AddrLabelExprClass:
    case Stmt::AttributedStmtClass:
    case Stmt::IntegerLiteralClass:
    case Stmt::FixedPointLiteralClass:
    case Stmt::CharacterLiteralClass:
    case Stmt::CXXScalarValueInitExprClass:
    case Stmt::CXXBoolLiteralExprClass:
    case Stmt::ObjCBoolLiteralExprClass:
    case Stmt::ObjCAvailabilityCheckExprClass:
    case Stmt::FloatingLiteralClass:
    case Stmt::NoInitExprClass:
    case Stmt::SizeOfPackExprClass:
    case Stmt::StringLiteralClass:
    case Stmt::SourceLocExprClass:
    case Stmt::ObjCStringLiteralClass:
    case Stmt::CXXPseudoDestructorExprClass:
    case Stmt::SubstNonTypeTemplateParmExprClass:
    case Stmt::CXXNullPtrLiteralExprClass:
    case Stmt::OMPArraySectionExprClass:
    case Stmt::OMPArrayShapingExprClass:
    case Stmt::OMPIteratorExprClass:
      // OmpSs
    case Stmt::OSSArraySectionExprClass:
    case Stmt::OSSArrayShapingExprClass:
    case Stmt::SYCLUniqueStableNameExprClass:
    case Stmt::TypeTraitExprClass: {
      Bldr.takeNodes(Pred);
      ExplodedNodeSet preVisit;
      getCheckerManager().runCheckersForPreStmt(preVisit, Pred, S, *this);
      getCheckerManager().runCheckersForPostStmt(Dst, preVisit, S, *this);
      Bldr.addNodes(Dst);
      break;
    }

    case Stmt::CXXDefaultArgExprClass:
    case Stmt::CXXDefaultInitExprClass: {
      Bldr.takeNodes(Pred);
      ExplodedNodeSet PreVisit;
      getCheckerManager().runCheckersForPreStmt(PreVisit, Pred, S, *this);

      ExplodedNodeSet Tmp;
      StmtNodeBuilder Bldr2(PreVisit, Tmp, *currBldrCtx);

      const Expr *ArgE;
      if (const auto *DefE = dyn_cast<CXXDefaultArgExpr>(S))
        ArgE = DefE->getExpr();
      else if (const auto *DefE = dyn_cast<CXXDefaultInitExpr>(S))
        ArgE = DefE->getExpr();
      else
        llvm_unreachable("unknown constant wrapper kind");

      bool IsTemporary = false;
      if (const auto *MTE = dyn_cast<MaterializeTemporaryExpr>(ArgE)) {
        ArgE = MTE->getSubExpr();
        IsTemporary = true;
      }

      Optional<SVal> ConstantVal = svalBuilder.getConstantVal(ArgE);
      if (!ConstantVal)
        ConstantVal = UnknownVal();

      const LocationContext *LCtx = Pred->getLocationContext();
      for (const auto I : PreVisit) {
        ProgramStateRef State = I->getState();
        State = State->BindExpr(S, LCtx, *ConstantVal);
        if (IsTemporary)
          State = createTemporaryRegionIfNeeded(State, LCtx,
                                                cast<Expr>(S),
                                                cast<Expr>(S));
        Bldr2.generateNode(S, I, State);
      }

      getCheckerManager().runCheckersForPostStmt(Dst, Tmp, S, *this);
      Bldr.addNodes(Dst);
      break;
    }

    // Cases we evaluate as opaque expressions, conjuring a symbol.
    case Stmt::CXXStdInitializerListExprClass:
    case Expr::ObjCArrayLiteralClass:
    case Expr::ObjCDictionaryLiteralClass:
    case Expr::ObjCBoxedExprClass: {
      Bldr.takeNodes(Pred);

      ExplodedNodeSet preVisit;
      getCheckerManager().runCheckersForPreStmt(preVisit, Pred, S, *this);

      ExplodedNodeSet Tmp;
      StmtNodeBuilder Bldr2(preVisit, Tmp, *currBldrCtx);

      const auto *Ex = cast<Expr>(S);
      QualType resultType = Ex->getType();

      for (const auto N : preVisit) {
        const LocationContext *LCtx = N->getLocationContext();
        SVal result = svalBuilder.conjureSymbolVal(nullptr, Ex, LCtx,
                                                   resultType,
                                                   currBldrCtx->blockCount());
        ProgramStateRef State = N->getState()->BindExpr(Ex, LCtx, result);

        // Escape pointers passed into the list, unless it's an ObjC boxed
        // expression which is not a boxable C structure.
        if (!(isa<ObjCBoxedExpr>(Ex) &&
              !cast<ObjCBoxedExpr>(Ex)->getSubExpr()
                                      ->getType()->isRecordType()))
          for (auto Child : Ex->children()) {
            assert(Child);
            SVal Val = State->getSVal(Child, LCtx);
            State = escapeValues(State, Val, PSK_EscapeOther);
          }

        Bldr2.generateNode(S, N, State);
      }

      getCheckerManager().runCheckersForPostStmt(Dst, Tmp, S, *this);
      Bldr.addNodes(Dst);
      break;
    }

    case Stmt::ArraySubscriptExprClass:
      Bldr.takeNodes(Pred);
      VisitArraySubscriptExpr(cast<ArraySubscriptExpr>(S), Pred, Dst);
      Bldr.addNodes(Dst);
      break;

    case Stmt::MatrixSubscriptExprClass:
      llvm_unreachable("Support for MatrixSubscriptExpr is not implemented.");
      break;

    case Stmt::GCCAsmStmtClass:
      Bldr.takeNodes(Pred);
      VisitGCCAsmStmt(cast<GCCAsmStmt>(S), Pred, Dst);
      Bldr.addNodes(Dst);
      break;

    case Stmt::MSAsmStmtClass:
      Bldr.takeNodes(Pred);
      VisitMSAsmStmt(cast<MSAsmStmt>(S), Pred, Dst);
      Bldr.addNodes(Dst);
      break;

    case Stmt::BlockExprClass:
      Bldr.takeNodes(Pred);
      VisitBlockExpr(cast<BlockExpr>(S), Pred, Dst);
      Bldr.addNodes(Dst);
      break;

    case Stmt::LambdaExprClass:
      if (AMgr.options.ShouldInlineLambdas) {
        Bldr.takeNodes(Pred);
        VisitLambdaExpr(cast<LambdaExpr>(S), Pred, Dst);
        Bldr.addNodes(Dst);
      } else {
        const ExplodedNode *node = Bldr.generateSink(S, Pred, Pred->getState());
        Engine.addAbortedBlock(node, currBldrCtx->getBlock());
      }
      break;

    case Stmt::BinaryOperatorClass: {
      const auto *B = cast<BinaryOperator>(S);
      if (B->isLogicalOp()) {
        Bldr.takeNodes(Pred);
        VisitLogicalExpr(B, Pred, Dst);
        Bldr.addNodes(Dst);
        break;
      }
      else if (B->getOpcode() == BO_Comma) {
        ProgramStateRef state = Pred->getState();
        Bldr.generateNode(B, Pred,
                          state->BindExpr(B, Pred->getLocationContext(),
                                          state->getSVal(B->getRHS(),
                                                  Pred->getLocationContext())));
        break;
      }

      Bldr.takeNodes(Pred);

      if (AMgr.options.ShouldEagerlyAssume &&
          (B->isRelationalOp() || B->isEqualityOp())) {
        ExplodedNodeSet Tmp;
        VisitBinaryOperator(cast<BinaryOperator>(S), Pred, Tmp);
        evalEagerlyAssumeBinOpBifurcation(Dst, Tmp, cast<Expr>(S));
      }
      else
        VisitBinaryOperator(cast<BinaryOperator>(S), Pred, Dst);

      Bldr.addNodes(Dst);
      break;
    }

    case Stmt::CXXOperatorCallExprClass: {
      const auto *OCE = cast<CXXOperatorCallExpr>(S);

      // For instance method operators, make sure the 'this' argument has a
      // valid region.
      const Decl *Callee = OCE->getCalleeDecl();
      if (const auto *MD = dyn_cast_or_null<CXXMethodDecl>(Callee)) {
        if (MD->isInstance()) {
          ProgramStateRef State = Pred->getState();
          const LocationContext *LCtx = Pred->getLocationContext();
          ProgramStateRef NewState =
            createTemporaryRegionIfNeeded(State, LCtx, OCE->getArg(0));
          if (NewState != State) {
            Pred = Bldr.generateNode(OCE, Pred, NewState, /*tag=*/nullptr,
                                     ProgramPoint::PreStmtKind);
            // Did we cache out?
            if (!Pred)
              break;
          }
        }
      }
      // FALLTHROUGH
      LLVM_FALLTHROUGH;
    }

    case Stmt::CallExprClass:
    case Stmt::CXXMemberCallExprClass:
    case Stmt::UserDefinedLiteralClass:
      Bldr.takeNodes(Pred);
      VisitCallExpr(cast<CallExpr>(S), Pred, Dst);
      Bldr.addNodes(Dst);
      break;

    case Stmt::CXXCatchStmtClass:
      Bldr.takeNodes(Pred);
      VisitCXXCatchStmt(cast<CXXCatchStmt>(S), Pred, Dst);
      Bldr.addNodes(Dst);
      break;

    case Stmt::CXXTemporaryObjectExprClass:
    case Stmt::CXXConstructExprClass:
      Bldr.takeNodes(Pred);
      VisitCXXConstructExpr(cast<CXXConstructExpr>(S), Pred, Dst);
      Bldr.addNodes(Dst);
      break;

    case Stmt::CXXInheritedCtorInitExprClass:
      Bldr.takeNodes(Pred);
      VisitCXXInheritedCtorInitExpr(cast<CXXInheritedCtorInitExpr>(S), Pred,
                                    Dst);
      Bldr.addNodes(Dst);
      break;

    case Stmt::CXXNewExprClass: {
      Bldr.takeNodes(Pred);

      ExplodedNodeSet PreVisit;
      getCheckerManager().runCheckersForPreStmt(PreVisit, Pred, S, *this);

      ExplodedNodeSet PostVisit;
      for (const auto i : PreVisit)
        VisitCXXNewExpr(cast<CXXNewExpr>(S), i, PostVisit);

      getCheckerManager().runCheckersForPostStmt(Dst, PostVisit, S, *this);
      Bldr.addNodes(Dst);
      break;
    }

    case Stmt::CXXDeleteExprClass: {
      Bldr.takeNodes(Pred);
      ExplodedNodeSet PreVisit;
      const auto *CDE = cast<CXXDeleteExpr>(S);
      getCheckerManager().runCheckersForPreStmt(PreVisit, Pred, S, *this);
      ExplodedNodeSet PostVisit;
      getCheckerManager().runCheckersForPostStmt(PostVisit, PreVisit, S, *this);

      for (const auto i : PostVisit)
        VisitCXXDeleteExpr(CDE, i, Dst);

      Bldr.addNodes(Dst);
      break;
    }
      // FIXME: ChooseExpr is really a constant.  We need to fix
      //        the CFG do not model them as explicit control-flow.

    case Stmt::ChooseExprClass: { // __builtin_choose_expr
      Bldr.takeNodes(Pred);
      const auto *C = cast<ChooseExpr>(S);
      VisitGuardedExpr(C, C->getLHS(), C->getRHS(), Pred, Dst);
      Bldr.addNodes(Dst);
      break;
    }

    case Stmt::CompoundAssignOperatorClass:
      Bldr.takeNodes(Pred);
      VisitBinaryOperator(cast<BinaryOperator>(S), Pred, Dst);
      Bldr.addNodes(Dst);
      break;

    case Stmt::CompoundLiteralExprClass:
      Bldr.takeNodes(Pred);
      VisitCompoundLiteralExpr(cast<CompoundLiteralExpr>(S), Pred, Dst);
      Bldr.addNodes(Dst);
      break;

    case Stmt::BinaryConditionalOperatorClass:
    case Stmt::ConditionalOperatorClass: { // '?' operator
      Bldr.takeNodes(Pred);
      const auto *C = cast<AbstractConditionalOperator>(S);
      VisitGuardedExpr(C, C->getTrueExpr(), C->getFalseExpr(), Pred, Dst);
      Bldr.addNodes(Dst);
      break;
    }

    case Stmt::CXXThisExprClass:
      Bldr.takeNodes(Pred);
      VisitCXXThisExpr(cast<CXXThisExpr>(S), Pred, Dst);
      Bldr.addNodes(Dst);
      break;

    case Stmt::DeclRefExprClass: {
      Bldr.takeNodes(Pred);
      const auto *DE = cast<DeclRefExpr>(S);
      VisitCommonDeclRefExpr(DE, DE->getDecl(), Pred, Dst);
      Bldr.addNodes(Dst);
      break;
    }

    case Stmt::DeclStmtClass:
      Bldr.takeNodes(Pred);
      VisitDeclStmt(cast<DeclStmt>(S), Pred, Dst);
      Bldr.addNodes(Dst);
      break;

    case Stmt::ImplicitCastExprClass:
    case Stmt::CStyleCastExprClass:
    case Stmt::CXXStaticCastExprClass:
    case Stmt::CXXDynamicCastExprClass:
    case Stmt::CXXReinterpretCastExprClass:
    case Stmt::CXXConstCastExprClass:
    case Stmt::CXXFunctionalCastExprClass:
    case Stmt::BuiltinBitCastExprClass:
    case Stmt::ObjCBridgedCastExprClass:
    case Stmt::CXXAddrspaceCastExprClass: {
      Bldr.takeNodes(Pred);
      const auto *C = cast<CastExpr>(S);
      ExplodedNodeSet dstExpr;
      VisitCast(C, C->getSubExpr(), Pred, dstExpr);

      // Handle the postvisit checks.
      getCheckerManager().runCheckersForPostStmt(Dst, dstExpr, C, *this);
      Bldr.addNodes(Dst);
      break;
    }

    case Expr::MaterializeTemporaryExprClass: {
      Bldr.takeNodes(Pred);
      const auto *MTE = cast<MaterializeTemporaryExpr>(S);
      ExplodedNodeSet dstPrevisit;
      getCheckerManager().runCheckersForPreStmt(dstPrevisit, Pred, MTE, *this);
      ExplodedNodeSet dstExpr;
      for (const auto i : dstPrevisit)
        CreateCXXTemporaryObject(MTE, i, dstExpr);
      getCheckerManager().runCheckersForPostStmt(Dst, dstExpr, MTE, *this);
      Bldr.addNodes(Dst);
      break;
    }

    case Stmt::InitListExprClass:
      Bldr.takeNodes(Pred);
      VisitInitListExpr(cast<InitListExpr>(S), Pred, Dst);
      Bldr.addNodes(Dst);
      break;

    case Stmt::MemberExprClass:
      Bldr.takeNodes(Pred);
      VisitMemberExpr(cast<MemberExpr>(S), Pred, Dst);
      Bldr.addNodes(Dst);
      break;

    case Stmt::AtomicExprClass:
      Bldr.takeNodes(Pred);
      VisitAtomicExpr(cast<AtomicExpr>(S), Pred, Dst);
      Bldr.addNodes(Dst);
      break;

    case Stmt::ObjCIvarRefExprClass:
      Bldr.takeNodes(Pred);
      VisitLvalObjCIvarRefExpr(cast<ObjCIvarRefExpr>(S), Pred, Dst);
      Bldr.addNodes(Dst);
      break;

    case Stmt::ObjCForCollectionStmtClass:
      Bldr.takeNodes(Pred);
      VisitObjCForCollectionStmt(cast<ObjCForCollectionStmt>(S), Pred, Dst);
      Bldr.addNodes(Dst);
      break;

    case Stmt::ObjCMessageExprClass:
      Bldr.takeNodes(Pred);
      VisitObjCMessage(cast<ObjCMessageExpr>(S), Pred, Dst);
      Bldr.addNodes(Dst);
      break;

    case Stmt::ObjCAtThrowStmtClass:
    case Stmt::CXXThrowExprClass:
      // FIXME: This is not complete.  We basically treat @throw as
      // an abort.
      Bldr.generateSink(S, Pred, Pred->getState());
      break;

    case Stmt::ReturnStmtClass:
      Bldr.takeNodes(Pred);
      VisitReturnStmt(cast<ReturnStmt>(S), Pred, Dst);
      Bldr.addNodes(Dst);
      break;

    case Stmt::OffsetOfExprClass: {
      Bldr.takeNodes(Pred);
      ExplodedNodeSet PreVisit;
      getCheckerManager().runCheckersForPreStmt(PreVisit, Pred, S, *this);

      ExplodedNodeSet PostVisit;
      for (const auto Node : PreVisit)
        VisitOffsetOfExpr(cast<OffsetOfExpr>(S), Node, PostVisit);

      getCheckerManager().runCheckersForPostStmt(Dst, PostVisit, S, *this);
      Bldr.addNodes(Dst);
      break;
    }

    case Stmt::UnaryExprOrTypeTraitExprClass:
      Bldr.takeNodes(Pred);
      VisitUnaryExprOrTypeTraitExpr(cast<UnaryExprOrTypeTraitExpr>(S),
                                    Pred, Dst);
      Bldr.addNodes(Dst);
      break;

    case Stmt::StmtExprClass: {
      const auto *SE = cast<StmtExpr>(S);

      if (SE->getSubStmt()->body_empty()) {
        // Empty statement expression.
        assert(SE->getType() == getContext().VoidTy
               && "Empty statement expression must have void type.");
        break;
      }

      if (const auto *LastExpr =
              dyn_cast<Expr>(*SE->getSubStmt()->body_rbegin())) {
        ProgramStateRef state = Pred->getState();
        Bldr.generateNode(SE, Pred,
                          state->BindExpr(SE, Pred->getLocationContext(),
                                          state->getSVal(LastExpr,
                                                  Pred->getLocationContext())));
      }
      break;
    }

    case Stmt::UnaryOperatorClass: {
      Bldr.takeNodes(Pred);
      const auto *U = cast<UnaryOperator>(S);
      if (AMgr.options.ShouldEagerlyAssume && (U->getOpcode() == UO_LNot)) {
        ExplodedNodeSet Tmp;
        VisitUnaryOperator(U, Pred, Tmp);
        evalEagerlyAssumeBinOpBifurcation(Dst, Tmp, U);
      }
      else
        VisitUnaryOperator(U, Pred, Dst);
      Bldr.addNodes(Dst);
      break;
    }

    case Stmt::PseudoObjectExprClass: {
      Bldr.takeNodes(Pred);
      ProgramStateRef state = Pred->getState();
      const auto *PE = cast<PseudoObjectExpr>(S);
      if (const Expr *Result = PE->getResultExpr()) {
        SVal V = state->getSVal(Result, Pred->getLocationContext());
        Bldr.generateNode(S, Pred,
                          state->BindExpr(S, Pred->getLocationContext(), V));
      }
      else
        Bldr.generateNode(S, Pred,
                          state->BindExpr(S, Pred->getLocationContext(),
                                                   UnknownVal()));

      Bldr.addNodes(Dst);
      break;
    }

    case Expr::ObjCIndirectCopyRestoreExprClass: {
      // ObjCIndirectCopyRestoreExpr implies passing a temporary for
      // correctness of lifetime management.  Due to limited analysis
      // of ARC, this is implemented as direct arg passing.
      Bldr.takeNodes(Pred);
      ProgramStateRef state = Pred->getState();
      const auto *OIE = cast<ObjCIndirectCopyRestoreExpr>(S);
      const Expr *E = OIE->getSubExpr();
      SVal V = state->getSVal(E, Pred->getLocationContext());
      Bldr.generateNode(S, Pred,
              state->BindExpr(S, Pred->getLocationContext(), V));
      Bldr.addNodes(Dst);
      break;
    }
  }
}

bool ExprEngine::replayWithoutInlining(ExplodedNode *N,
                                       const LocationContext *CalleeLC) {
  const StackFrameContext *CalleeSF = CalleeLC->getStackFrame();
  const StackFrameContext *CallerSF = CalleeSF->getParent()->getStackFrame();
  assert(CalleeSF && CallerSF);
  ExplodedNode *BeforeProcessingCall = nullptr;
  const Stmt *CE = CalleeSF->getCallSite();

  // Find the first node before we started processing the call expression.
  while (N) {
    ProgramPoint L = N->getLocation();
    BeforeProcessingCall = N;
    N = N->pred_empty() ? nullptr : *(N->pred_begin());

    // Skip the nodes corresponding to the inlined code.
    if (L.getStackFrame() != CallerSF)
      continue;
    // We reached the caller. Find the node right before we started
    // processing the call.
    if (L.isPurgeKind())
      continue;
    if (L.getAs<PreImplicitCall>())
      continue;
    if (L.getAs<CallEnter>())
      continue;
    if (Optional<StmtPoint> SP = L.getAs<StmtPoint>())
      if (SP->getStmt() == CE)
        continue;
    break;
  }

  if (!BeforeProcessingCall)
    return false;

  // TODO: Clean up the unneeded nodes.

  // Build an Epsilon node from which we will restart the analyzes.
  // Note that CE is permitted to be NULL!
  ProgramPoint NewNodeLoc =
               EpsilonPoint(BeforeProcessingCall->getLocationContext(), CE);
  // Add the special flag to GDM to signal retrying with no inlining.
  // Note, changing the state ensures that we are not going to cache out.
  ProgramStateRef NewNodeState = BeforeProcessingCall->getState();
  NewNodeState =
    NewNodeState->set<ReplayWithoutInlining>(const_cast<Stmt *>(CE));

  // Make the new node a successor of BeforeProcessingCall.
  bool IsNew = false;
  ExplodedNode *NewNode = G.getNode(NewNodeLoc, NewNodeState, false, &IsNew);
  // We cached out at this point. Caching out is common due to us backtracking
  // from the inlined function, which might spawn several paths.
  if (!IsNew)
    return true;

  NewNode->addPredecessor(BeforeProcessingCall, G);

  // Add the new node to the work list.
  Engine.enqueueStmtNode(NewNode, CalleeSF->getCallSiteBlock(),
                                  CalleeSF->getIndex());
  NumTimesRetriedWithoutInlining++;
  return true;
}

/// Block entrance.  (Update counters).
void ExprEngine::processCFGBlockEntrance(const BlockEdge &L,
                                         NodeBuilderWithSinks &nodeBuilder,
                                         ExplodedNode *Pred) {
  PrettyStackTraceLocationContext CrashInfo(Pred->getLocationContext());
  // If we reach a loop which has a known bound (and meets
  // other constraints) then consider completely unrolling it.
  if(AMgr.options.ShouldUnrollLoops) {
    unsigned maxBlockVisitOnPath = AMgr.options.maxBlockVisitOnPath;
    const Stmt *Term = nodeBuilder.getContext().getBlock()->getTerminatorStmt();
    if (Term) {
      ProgramStateRef NewState = updateLoopStack(Term, AMgr.getASTContext(),
                                                 Pred, maxBlockVisitOnPath);
      if (NewState != Pred->getState()) {
        ExplodedNode *UpdatedNode = nodeBuilder.generateNode(NewState, Pred);
        if (!UpdatedNode)
          return;
        Pred = UpdatedNode;
      }
    }
    // Is we are inside an unrolled loop then no need the check the counters.
    if(isUnrolledState(Pred->getState()))
      return;
  }

  // If this block is terminated by a loop and it has already been visited the
  // maximum number of times, widen the loop.
  unsigned int BlockCount = nodeBuilder.getContext().blockCount();
  if (BlockCount == AMgr.options.maxBlockVisitOnPath - 1 &&
      AMgr.options.ShouldWidenLoops) {
    const Stmt *Term = nodeBuilder.getContext().getBlock()->getTerminatorStmt();
    if (!isa_and_nonnull<ForStmt, WhileStmt, DoStmt>(Term))
      return;
    // Widen.
    const LocationContext *LCtx = Pred->getLocationContext();
    ProgramStateRef WidenedState =
        getWidenedLoopState(Pred->getState(), LCtx, BlockCount, Term);
    nodeBuilder.generateNode(WidenedState, Pred);
    return;
  }

  // FIXME: Refactor this into a checker.
  if (BlockCount >= AMgr.options.maxBlockVisitOnPath) {
    static SimpleProgramPointTag tag(TagProviderName, "Block count exceeded");
    const ExplodedNode *Sink =
                   nodeBuilder.generateSink(Pred->getState(), Pred, &tag);

    // Check if we stopped at the top level function or not.
    // Root node should have the location context of the top most function.
    const LocationContext *CalleeLC = Pred->getLocation().getLocationContext();
    const LocationContext *CalleeSF = CalleeLC->getStackFrame();
    const LocationContext *RootLC =
                        (*G.roots_begin())->getLocation().getLocationContext();
    if (RootLC->getStackFrame() != CalleeSF) {
      Engine.FunctionSummaries->markReachedMaxBlockCount(CalleeSF->getDecl());

      // Re-run the call evaluation without inlining it, by storing the
      // no-inlining policy in the state and enqueuing the new work item on
      // the list. Replay should almost never fail. Use the stats to catch it
      // if it does.
      if ((!AMgr.options.NoRetryExhausted &&
           replayWithoutInlining(Pred, CalleeLC)))
        return;
      NumMaxBlockCountReachedInInlined++;
    } else
      NumMaxBlockCountReached++;

    // Make sink nodes as exhausted(for stats) only if retry failed.
    Engine.blocksExhausted.push_back(std::make_pair(L, Sink));
  }
}

//===----------------------------------------------------------------------===//
// Branch processing.
//===----------------------------------------------------------------------===//

/// RecoverCastedSymbol - A helper function for ProcessBranch that is used
/// to try to recover some path-sensitivity for casts of symbolic
/// integers that promote their values (which are currently not tracked well).
/// This function returns the SVal bound to Condition->IgnoreCasts if all the
//  cast(s) did was sign-extend the original value.
static SVal RecoverCastedSymbol(ProgramStateRef state,
                                const Stmt *Condition,
                                const LocationContext *LCtx,
                                ASTContext &Ctx) {

  const auto *Ex = dyn_cast<Expr>(Condition);
  if (!Ex)
    return UnknownVal();

  uint64_t bits = 0;
  bool bitsInit = false;

  while (const auto *CE = dyn_cast<CastExpr>(Ex)) {
    QualType T = CE->getType();

    if (!T->isIntegralOrEnumerationType())
      return UnknownVal();

    uint64_t newBits = Ctx.getTypeSize(T);
    if (!bitsInit || newBits < bits) {
      bitsInit = true;
      bits = newBits;
    }

    Ex = CE->getSubExpr();
  }

  // We reached a non-cast.  Is it a symbolic value?
  QualType T = Ex->getType();

  if (!bitsInit || !T->isIntegralOrEnumerationType() ||
      Ctx.getTypeSize(T) > bits)
    return UnknownVal();

  return state->getSVal(Ex, LCtx);
}

#ifndef NDEBUG
static const Stmt *getRightmostLeaf(const Stmt *Condition) {
  while (Condition) {
    const auto *BO = dyn_cast<BinaryOperator>(Condition);
    if (!BO || !BO->isLogicalOp()) {
      return Condition;
    }
    Condition = BO->getRHS()->IgnoreParens();
  }
  return nullptr;
}
#endif

// Returns the condition the branch at the end of 'B' depends on and whose value
// has been evaluated within 'B'.
// In most cases, the terminator condition of 'B' will be evaluated fully in
// the last statement of 'B'; in those cases, the resolved condition is the
// given 'Condition'.
// If the condition of the branch is a logical binary operator tree, the CFG is
// optimized: in that case, we know that the expression formed by all but the
// rightmost leaf of the logical binary operator tree must be true, and thus
// the branch condition is at this point equivalent to the truth value of that
// rightmost leaf; the CFG block thus only evaluates this rightmost leaf
// expression in its final statement. As the full condition in that case was
// not evaluated, and is thus not in the SVal cache, we need to use that leaf
// expression to evaluate the truth value of the condition in the current state
// space.
static const Stmt *ResolveCondition(const Stmt *Condition,
                                    const CFGBlock *B) {
  if (const auto *Ex = dyn_cast<Expr>(Condition))
    Condition = Ex->IgnoreParens();

  const auto *BO = dyn_cast<BinaryOperator>(Condition);
  if (!BO || !BO->isLogicalOp())
    return Condition;

  assert(B->getTerminator().isStmtBranch() &&
         "Other kinds of branches are handled separately!");

  // For logical operations, we still have the case where some branches
  // use the traditional "merge" approach and others sink the branch
  // directly into the basic blocks representing the logical operation.
  // We need to distinguish between those two cases here.

  // The invariants are still shifting, but it is possible that the
  // last element in a CFGBlock is not a CFGStmt.  Look for the last
  // CFGStmt as the value of the condition.
  CFGBlock::const_reverse_iterator I = B->rbegin(), E = B->rend();
  for (; I != E; ++I) {
    CFGElement Elem = *I;
    Optional<CFGStmt> CS = Elem.getAs<CFGStmt>();
    if (!CS)
      continue;
    const Stmt *LastStmt = CS->getStmt();
    assert(LastStmt == Condition || LastStmt == getRightmostLeaf(Condition));
    return LastStmt;
  }
  llvm_unreachable("could not resolve condition");
}

using ObjCForLctxPair =
    std::pair<const ObjCForCollectionStmt *, const LocationContext *>;

REGISTER_MAP_WITH_PROGRAMSTATE(ObjCForHasMoreIterations, ObjCForLctxPair, bool)

ProgramStateRef ExprEngine::setWhetherHasMoreIteration(
    ProgramStateRef State, const ObjCForCollectionStmt *O,
    const LocationContext *LC, bool HasMoreIteraton) {
  assert(!State->contains<ObjCForHasMoreIterations>({O, LC}));
  return State->set<ObjCForHasMoreIterations>({O, LC}, HasMoreIteraton);
}

ProgramStateRef
ExprEngine::removeIterationState(ProgramStateRef State,
                                 const ObjCForCollectionStmt *O,
                                 const LocationContext *LC) {
  assert(State->contains<ObjCForHasMoreIterations>({O, LC}));
  return State->remove<ObjCForHasMoreIterations>({O, LC});
}

bool ExprEngine::hasMoreIteration(ProgramStateRef State,
                                  const ObjCForCollectionStmt *O,
                                  const LocationContext *LC) {
  assert(State->contains<ObjCForHasMoreIterations>({O, LC}));
  return *State->get<ObjCForHasMoreIterations>({O, LC});
}

/// Split the state on whether there are any more iterations left for this loop.
/// Returns a (HasMoreIteration, HasNoMoreIteration) pair, or None when the
/// acquisition of the loop condition value failed.
static Optional<std::pair<ProgramStateRef, ProgramStateRef>>
assumeCondition(const Stmt *Condition, ExplodedNode *N) {
  ProgramStateRef State = N->getState();
  if (const auto *ObjCFor = dyn_cast<ObjCForCollectionStmt>(Condition)) {
    bool HasMoreIteraton =
        ExprEngine::hasMoreIteration(State, ObjCFor, N->getLocationContext());
    // Checkers have already ran on branch conditions, so the current
    // information as to whether the loop has more iteration becomes outdated
    // after this point.
    State = ExprEngine::removeIterationState(State, ObjCFor,
                                             N->getLocationContext());
    if (HasMoreIteraton)
      return std::pair<ProgramStateRef, ProgramStateRef>{State, nullptr};
    else
      return std::pair<ProgramStateRef, ProgramStateRef>{nullptr, State};
  }
  SVal X = State->getSVal(Condition, N->getLocationContext());

  if (X.isUnknownOrUndef()) {
    // Give it a chance to recover from unknown.
    if (const auto *Ex = dyn_cast<Expr>(Condition)) {
      if (Ex->getType()->isIntegralOrEnumerationType()) {
        // Try to recover some path-sensitivity.  Right now casts of symbolic
        // integers that promote their values are currently not tracked well.
        // If 'Condition' is such an expression, try and recover the
        // underlying value and use that instead.
        SVal recovered =
            RecoverCastedSymbol(State, Condition, N->getLocationContext(),
                                N->getState()->getStateManager().getContext());

        if (!recovered.isUnknown()) {
          X = recovered;
        }
      }
    }
  }

  // If the condition is still unknown, give up.
  if (X.isUnknownOrUndef())
    return None;

  DefinedSVal V = X.castAs<DefinedSVal>();

  ProgramStateRef StTrue, StFalse;
  return State->assume(V);
}

void ExprEngine::processBranch(const Stmt *Condition,
                               NodeBuilderContext& BldCtx,
                               ExplodedNode *Pred,
                               ExplodedNodeSet &Dst,
                               const CFGBlock *DstT,
                               const CFGBlock *DstF) {
  assert((!Condition || !isa<CXXBindTemporaryExpr>(Condition)) &&
         "CXXBindTemporaryExprs are handled by processBindTemporary.");
  const LocationContext *LCtx = Pred->getLocationContext();
  PrettyStackTraceLocationContext StackCrashInfo(LCtx);
  currBldrCtx = &BldCtx;

  // Check for NULL conditions; e.g. "for(;;)"
  if (!Condition) {
    BranchNodeBuilder NullCondBldr(Pred, Dst, BldCtx, DstT, DstF);
    NullCondBldr.markInfeasible(false);
    NullCondBldr.generateNode(Pred->getState(), true, Pred);
    return;
  }

  if (const auto *Ex = dyn_cast<Expr>(Condition))
    Condition = Ex->IgnoreParens();

  Condition = ResolveCondition(Condition, BldCtx.getBlock());
  PrettyStackTraceLoc CrashInfo(getContext().getSourceManager(),
                                Condition->getBeginLoc(),
                                "Error evaluating branch");

  ExplodedNodeSet CheckersOutSet;
  getCheckerManager().runCheckersForBranchCondition(Condition, CheckersOutSet,
                                                    Pred, *this);
  // We generated only sinks.
  if (CheckersOutSet.empty())
    return;

  BranchNodeBuilder builder(CheckersOutSet, Dst, BldCtx, DstT, DstF);
  for (ExplodedNode *PredN : CheckersOutSet) {
    if (PredN->isSink())
      continue;

    ProgramStateRef PrevState = PredN->getState();

    ProgramStateRef StTrue, StFalse;
    if (const auto KnownCondValueAssumption = assumeCondition(Condition, PredN))
      std::tie(StTrue, StFalse) = *KnownCondValueAssumption;
    else {
      assert(!isa<ObjCForCollectionStmt>(Condition));
      builder.generateNode(PrevState, true, PredN);
      builder.generateNode(PrevState, false, PredN);
      continue;
    }
    if (StTrue && StFalse)
      assert(!isa<ObjCForCollectionStmt>(Condition));

    // Process the true branch.
    if (builder.isFeasible(true)) {
      if (StTrue)
        builder.generateNode(StTrue, true, PredN);
      else
        builder.markInfeasible(true);
    }

    // Process the false branch.
    if (builder.isFeasible(false)) {
      if (StFalse)
        builder.generateNode(StFalse, false, PredN);
      else
        builder.markInfeasible(false);
    }
  }
  currBldrCtx = nullptr;
}

/// The GDM component containing the set of global variables which have been
/// previously initialized with explicit initializers.
REGISTER_TRAIT_WITH_PROGRAMSTATE(InitializedGlobalsSet,
                                 llvm::ImmutableSet<const VarDecl *>)

void ExprEngine::processStaticInitializer(const DeclStmt *DS,
                                          NodeBuilderContext &BuilderCtx,
                                          ExplodedNode *Pred,
                                          ExplodedNodeSet &Dst,
                                          const CFGBlock *DstT,
                                          const CFGBlock *DstF) {
  PrettyStackTraceLocationContext CrashInfo(Pred->getLocationContext());
  currBldrCtx = &BuilderCtx;

  const auto *VD = cast<VarDecl>(DS->getSingleDecl());
  ProgramStateRef state = Pred->getState();
  bool initHasRun = state->contains<InitializedGlobalsSet>(VD);
  BranchNodeBuilder builder(Pred, Dst, BuilderCtx, DstT, DstF);

  if (!initHasRun) {
    state = state->add<InitializedGlobalsSet>(VD);
  }

  builder.generateNode(state, initHasRun, Pred);
  builder.markInfeasible(!initHasRun);

  currBldrCtx = nullptr;
}

/// processIndirectGoto - Called by CoreEngine.  Used to generate successor
///  nodes by processing the 'effects' of a computed goto jump.
void ExprEngine::processIndirectGoto(IndirectGotoNodeBuilder &builder) {
  ProgramStateRef state = builder.getState();
  SVal V = state->getSVal(builder.getTarget(), builder.getLocationContext());

  // Three possibilities:
  //
  //   (1) We know the computed label.
  //   (2) The label is NULL (or some other constant), or Undefined.
  //   (3) We have no clue about the label.  Dispatch to all targets.
  //

  using iterator = IndirectGotoNodeBuilder::iterator;

  if (Optional<loc::GotoLabel> LV = V.getAs<loc::GotoLabel>()) {
    const LabelDecl *L = LV->getLabel();

    for (iterator I = builder.begin(), E = builder.end(); I != E; ++I) {
      if (I.getLabel() == L) {
        builder.generateNode(I, state);
        return;
      }
    }

    llvm_unreachable("No block with label.");
  }

  if (V.getAs<loc::ConcreteInt>() || V.getAs<UndefinedVal>()) {
    // Dispatch to the first target and mark it as a sink.
    //ExplodedNode* N = builder.generateNode(builder.begin(), state, true);
    // FIXME: add checker visit.
    //    UndefBranches.insert(N);
    return;
  }

  // This is really a catch-all.  We don't support symbolics yet.
  // FIXME: Implement dispatch for symbolic pointers.

  for (iterator I = builder.begin(), E = builder.end(); I != E; ++I)
    builder.generateNode(I, state);
}

void ExprEngine::processBeginOfFunction(NodeBuilderContext &BC,
                                        ExplodedNode *Pred,
                                        ExplodedNodeSet &Dst,
                                        const BlockEdge &L) {
  SaveAndRestore<const NodeBuilderContext *> NodeContextRAII(currBldrCtx, &BC);
  getCheckerManager().runCheckersForBeginFunction(Dst, L, Pred, *this);
}

/// ProcessEndPath - Called by CoreEngine.  Used to generate end-of-path
///  nodes when the control reaches the end of a function.
void ExprEngine::processEndOfFunction(NodeBuilderContext& BC,
                                      ExplodedNode *Pred,
                                      const ReturnStmt *RS) {
  ProgramStateRef State = Pred->getState();

  if (!Pred->getStackFrame()->inTopFrame())
    State = finishArgumentConstruction(
        State, *getStateManager().getCallEventManager().getCaller(
                   Pred->getStackFrame(), Pred->getState()));

  // FIXME: We currently cannot assert that temporaries are clear, because
  // lifetime extended temporaries are not always modelled correctly. In some
  // cases when we materialize the temporary, we do
  // createTemporaryRegionIfNeeded(), and the region changes, and also the
  // respective destructor becomes automatic from temporary. So for now clean up
  // the state manually before asserting. Ideally, this braced block of code
  // should go away.
  {
    const LocationContext *FromLC = Pred->getLocationContext();
    const LocationContext *ToLC = FromLC->getStackFrame()->getParent();
    const LocationContext *LC = FromLC;
    while (LC != ToLC) {
      assert(LC && "ToLC must be a parent of FromLC!");
      for (auto I : State->get<ObjectsUnderConstruction>())
        if (I.first.getLocationContext() == LC) {
          // The comment above only pardons us for not cleaning up a
          // temporary destructor. If any other statements are found here,
          // it must be a separate problem.
          assert(I.first.getItem().getKind() ==
                     ConstructionContextItem::TemporaryDestructorKind ||
                 I.first.getItem().getKind() ==
                     ConstructionContextItem::ElidedDestructorKind);
          State = State->remove<ObjectsUnderConstruction>(I.first);
        }
      LC = LC->getParent();
    }
  }

  // Perform the transition with cleanups.
  if (State != Pred->getState()) {
    ExplodedNodeSet PostCleanup;
    NodeBuilder Bldr(Pred, PostCleanup, BC);
    Pred = Bldr.generateNode(Pred->getLocation(), State, Pred);
    if (!Pred) {
      // The node with clean temporaries already exists. We might have reached
      // it on a path on which we initialize different temporaries.
      return;
    }
  }

  assert(areAllObjectsFullyConstructed(Pred->getState(),
                                       Pred->getLocationContext(),
                                       Pred->getStackFrame()->getParent()));

  PrettyStackTraceLocationContext CrashInfo(Pred->getLocationContext());

  ExplodedNodeSet Dst;
  if (Pred->getLocationContext()->inTopFrame()) {
    // Remove dead symbols.
    ExplodedNodeSet AfterRemovedDead;
    removeDeadOnEndOfFunction(BC, Pred, AfterRemovedDead);

    // Notify checkers.
    for (const auto I : AfterRemovedDead)
      getCheckerManager().runCheckersForEndFunction(BC, Dst, I, *this, RS);
  } else {
    getCheckerManager().runCheckersForEndFunction(BC, Dst, Pred, *this, RS);
  }

  Engine.enqueueEndOfFunction(Dst, RS);
}

/// ProcessSwitch - Called by CoreEngine.  Used to generate successor
///  nodes by processing the 'effects' of a switch statement.
void ExprEngine::processSwitch(SwitchNodeBuilder& builder) {
  using iterator = SwitchNodeBuilder::iterator;

  ProgramStateRef state = builder.getState();
  const Expr *CondE = builder.getCondition();
  SVal  CondV_untested = state->getSVal(CondE, builder.getLocationContext());

  if (CondV_untested.isUndef()) {
    //ExplodedNode* N = builder.generateDefaultCaseNode(state, true);
    // FIXME: add checker
    //UndefBranches.insert(N);

    return;
  }
  DefinedOrUnknownSVal CondV = CondV_untested.castAs<DefinedOrUnknownSVal>();

  ProgramStateRef DefaultSt = state;

  iterator I = builder.begin(), EI = builder.end();
  bool defaultIsFeasible = I == EI;

  for ( ; I != EI; ++I) {
    // Successor may be pruned out during CFG construction.
    if (!I.getBlock())
      continue;

    const CaseStmt *Case = I.getCase();

    // Evaluate the LHS of the case value.
    llvm::APSInt V1 = Case->getLHS()->EvaluateKnownConstInt(getContext());
    assert(V1.getBitWidth() == getContext().getIntWidth(CondE->getType()));

    // Get the RHS of the case, if it exists.
    llvm::APSInt V2;
    if (const Expr *E = Case->getRHS())
      V2 = E->EvaluateKnownConstInt(getContext());
    else
      V2 = V1;

    ProgramStateRef StateCase;
    if (Optional<NonLoc> NL = CondV.getAs<NonLoc>())
      std::tie(StateCase, DefaultSt) =
          DefaultSt->assumeInclusiveRange(*NL, V1, V2);
    else // UnknownVal
      StateCase = DefaultSt;

    if (StateCase)
      builder.generateCaseStmtNode(I, StateCase);

    // Now "assume" that the case doesn't match.  Add this state
    // to the default state (if it is feasible).
    if (DefaultSt)
      defaultIsFeasible = true;
    else {
      defaultIsFeasible = false;
      break;
    }
  }

  if (!defaultIsFeasible)
    return;

  // If we have switch(enum value), the default branch is not
  // feasible if all of the enum constants not covered by 'case:' statements
  // are not feasible values for the switch condition.
  //
  // Note that this isn't as accurate as it could be.  Even if there isn't
  // a case for a particular enum value as long as that enum value isn't
  // feasible then it shouldn't be considered for making 'default:' reachable.
  const SwitchStmt *SS = builder.getSwitch();
  const Expr *CondExpr = SS->getCond()->IgnoreParenImpCasts();
  if (CondExpr->getType()->getAs<EnumType>()) {
    if (SS->isAllEnumCasesCovered())
      return;
  }

  builder.generateDefaultCaseNode(DefaultSt);
}

//===----------------------------------------------------------------------===//
// Transfer functions: Loads and stores.
//===----------------------------------------------------------------------===//

void ExprEngine::VisitCommonDeclRefExpr(const Expr *Ex, const NamedDecl *D,
                                        ExplodedNode *Pred,
                                        ExplodedNodeSet &Dst) {
  StmtNodeBuilder Bldr(Pred, Dst, *currBldrCtx);

  ProgramStateRef state = Pred->getState();
  const LocationContext *LCtx = Pred->getLocationContext();

  if (const auto *VD = dyn_cast<VarDecl>(D)) {
    // C permits "extern void v", and if you cast the address to a valid type,
    // you can even do things with it. We simply pretend
    assert(Ex->isGLValue() || VD->getType()->isVoidType());
    const LocationContext *LocCtxt = Pred->getLocationContext();
    const Decl *D = LocCtxt->getDecl();
    const auto *MD = dyn_cast_or_null<CXXMethodDecl>(D);
    const auto *DeclRefEx = dyn_cast<DeclRefExpr>(Ex);
    Optional<std::pair<SVal, QualType>> VInfo;

    if (AMgr.options.ShouldInlineLambdas && DeclRefEx &&
        DeclRefEx->refersToEnclosingVariableOrCapture() && MD &&
        MD->getParent()->isLambda()) {
      // Lookup the field of the lambda.
      const CXXRecordDecl *CXXRec = MD->getParent();
      llvm::DenseMap<const VarDecl *, FieldDecl *> LambdaCaptureFields;
      FieldDecl *LambdaThisCaptureField;
      CXXRec->getCaptureFields(LambdaCaptureFields, LambdaThisCaptureField);

      // Sema follows a sequence of complex rules to determine whether the
      // variable should be captured.
      if (const FieldDecl *FD = LambdaCaptureFields[VD]) {
        Loc CXXThis =
            svalBuilder.getCXXThis(MD, LocCtxt->getStackFrame());
        SVal CXXThisVal = state->getSVal(CXXThis);
        VInfo = std::make_pair(state->getLValue(FD, CXXThisVal), FD->getType());
      }
    }

    if (!VInfo)
      VInfo = std::make_pair(state->getLValue(VD, LocCtxt), VD->getType());

    SVal V = VInfo->first;
    bool IsReference = VInfo->second->isReferenceType();

    // For references, the 'lvalue' is the pointer address stored in the
    // reference region.
    if (IsReference) {
      if (const MemRegion *R = V.getAsRegion())
        V = state->getSVal(R);
      else
        V = UnknownVal();
    }

    Bldr.generateNode(Ex, Pred, state->BindExpr(Ex, LCtx, V), nullptr,
                      ProgramPoint::PostLValueKind);
    return;
  }
  if (const auto *ED = dyn_cast<EnumConstantDecl>(D)) {
    assert(!Ex->isGLValue());
    SVal V = svalBuilder.makeIntVal(ED->getInitVal());
    Bldr.generateNode(Ex, Pred, state->BindExpr(Ex, LCtx, V));
    return;
  }
  if (const auto *FD = dyn_cast<FunctionDecl>(D)) {
    SVal V = svalBuilder.getFunctionPointer(FD);
    Bldr.generateNode(Ex, Pred, state->BindExpr(Ex, LCtx, V), nullptr,
                      ProgramPoint::PostLValueKind);
    return;
  }
  if (isa<FieldDecl, IndirectFieldDecl>(D)) {
    // Delegate all work related to pointer to members to the surrounding
    // operator&.
    return;
  }
  if (isa<BindingDecl>(D)) {
    // FIXME: proper support for bound declarations.
    // For now, let's just prevent crashing.
    return;
  }

  llvm_unreachable("Support for this Decl not implemented.");
}

/// VisitArraySubscriptExpr - Transfer function for array accesses
void ExprEngine::VisitArraySubscriptExpr(const ArraySubscriptExpr *A,
                                             ExplodedNode *Pred,
                                             ExplodedNodeSet &Dst){
  const Expr *Base = A->getBase()->IgnoreParens();
  const Expr *Idx  = A->getIdx()->IgnoreParens();

  ExplodedNodeSet CheckerPreStmt;
  getCheckerManager().runCheckersForPreStmt(CheckerPreStmt, Pred, A, *this);

  ExplodedNodeSet EvalSet;
  StmtNodeBuilder Bldr(CheckerPreStmt, EvalSet, *currBldrCtx);

  bool IsVectorType = A->getBase()->getType()->isVectorType();

  // The "like" case is for situations where C standard prohibits the type to
  // be an lvalue, e.g. taking the address of a subscript of an expression of
  // type "void *".
  bool IsGLValueLike = A->isGLValue() ||
    (A->getType().isCForbiddenLValueType() && !AMgr.getLangOpts().CPlusPlus);

  for (auto *Node : CheckerPreStmt) {
    const LocationContext *LCtx = Node->getLocationContext();
    ProgramStateRef state = Node->getState();

    if (IsGLValueLike) {
      QualType T = A->getType();

      // One of the forbidden LValue types! We still need to have sensible
      // symbolic locations to represent this stuff. Note that arithmetic on
      // void pointers is a GCC extension.
      if (T->isVoidType())
        T = getContext().CharTy;

      SVal V = state->getLValue(T,
                                state->getSVal(Idx, LCtx),
                                state->getSVal(Base, LCtx));
      Bldr.generateNode(A, Node, state->BindExpr(A, LCtx, V), nullptr,
          ProgramPoint::PostLValueKind);
    } else if (IsVectorType) {
      // FIXME: non-glvalue vector reads are not modelled.
      Bldr.generateNode(A, Node, state, nullptr);
    } else {
      llvm_unreachable("Array subscript should be an lValue when not \
a vector and not a forbidden lvalue type");
    }
  }

  getCheckerManager().runCheckersForPostStmt(Dst, EvalSet, A, *this);
}

/// VisitMemberExpr - Transfer function for member expressions.
void ExprEngine::VisitMemberExpr(const MemberExpr *M, ExplodedNode *Pred,
                                 ExplodedNodeSet &Dst) {
  // FIXME: Prechecks eventually go in ::Visit().
  ExplodedNodeSet CheckedSet;
  getCheckerManager().runCheckersForPreStmt(CheckedSet, Pred, M, *this);

  ExplodedNodeSet EvalSet;
  ValueDecl *Member = M->getMemberDecl();

  // Handle static member variables and enum constants accessed via
  // member syntax.
  if (isa<VarDecl, EnumConstantDecl>(Member)) {
    for (const auto I : CheckedSet)
      VisitCommonDeclRefExpr(M, Member, I, EvalSet);
  } else {
    StmtNodeBuilder Bldr(CheckedSet, EvalSet, *currBldrCtx);
    ExplodedNodeSet Tmp;

    for (const auto I : CheckedSet) {
      ProgramStateRef state = I->getState();
      const LocationContext *LCtx = I->getLocationContext();
      Expr *BaseExpr = M->getBase();

      // Handle C++ method calls.
      if (const auto *MD = dyn_cast<CXXMethodDecl>(Member)) {
        if (MD->isInstance())
          state = createTemporaryRegionIfNeeded(state, LCtx, BaseExpr);

        SVal MDVal = svalBuilder.getFunctionPointer(MD);
        state = state->BindExpr(M, LCtx, MDVal);

        Bldr.generateNode(M, I, state);
        continue;
      }

      // Handle regular struct fields / member variables.
      const SubRegion *MR = nullptr;
      state = createTemporaryRegionIfNeeded(state, LCtx, BaseExpr,
                                            /*Result=*/nullptr,
                                            /*OutRegionWithAdjustments=*/&MR);
      SVal baseExprVal =
          MR ? loc::MemRegionVal(MR) : state->getSVal(BaseExpr, LCtx);

      const auto *field = cast<FieldDecl>(Member);
      SVal L = state->getLValue(field, baseExprVal);

      if (M->isGLValue() || M->getType()->isArrayType()) {
        // We special-case rvalues of array type because the analyzer cannot
        // reason about them, since we expect all regions to be wrapped in Locs.
        // We instead treat these as lvalues and assume that they will decay to
        // pointers as soon as they are used.
        if (!M->isGLValue()) {
          assert(M->getType()->isArrayType());
          const auto *PE =
            dyn_cast<ImplicitCastExpr>(I->getParentMap().getParentIgnoreParens(M));
          if (!PE || PE->getCastKind() != CK_ArrayToPointerDecay) {
            llvm_unreachable("should always be wrapped in ArrayToPointerDecay");
          }
        }

        if (field->getType()->isReferenceType()) {
          if (const MemRegion *R = L.getAsRegion())
            L = state->getSVal(R);
          else
            L = UnknownVal();
        }

        Bldr.generateNode(M, I, state->BindExpr(M, LCtx, L), nullptr,
                          ProgramPoint::PostLValueKind);
      } else {
        Bldr.takeNodes(I);
        evalLoad(Tmp, M, M, I, state, L);
        Bldr.addNodes(Tmp);
      }
    }
  }

  getCheckerManager().runCheckersForPostStmt(Dst, EvalSet, M, *this);
}

void ExprEngine::VisitAtomicExpr(const AtomicExpr *AE, ExplodedNode *Pred,
                                 ExplodedNodeSet &Dst) {
  ExplodedNodeSet AfterPreSet;
  getCheckerManager().runCheckersForPreStmt(AfterPreSet, Pred, AE, *this);

  // For now, treat all the arguments to C11 atomics as escaping.
  // FIXME: Ideally we should model the behavior of the atomics precisely here.

  ExplodedNodeSet AfterInvalidateSet;
  StmtNodeBuilder Bldr(AfterPreSet, AfterInvalidateSet, *currBldrCtx);

  for (const auto I : AfterPreSet) {
    ProgramStateRef State = I->getState();
    const LocationContext *LCtx = I->getLocationContext();

    SmallVector<SVal, 8> ValuesToInvalidate;
    for (unsigned SI = 0, Count = AE->getNumSubExprs(); SI != Count; SI++) {
      const Expr *SubExpr = AE->getSubExprs()[SI];
      SVal SubExprVal = State->getSVal(SubExpr, LCtx);
      ValuesToInvalidate.push_back(SubExprVal);
    }

    State = State->invalidateRegions(ValuesToInvalidate, AE,
                                    currBldrCtx->blockCount(),
                                    LCtx,
                                    /*CausedByPointerEscape*/true,
                                    /*Symbols=*/nullptr);

    SVal ResultVal = UnknownVal();
    State = State->BindExpr(AE, LCtx, ResultVal);
    Bldr.generateNode(AE, I, State, nullptr,
                      ProgramPoint::PostStmtKind);
  }

  getCheckerManager().runCheckersForPostStmt(Dst, AfterInvalidateSet, AE, *this);
}

// A value escapes in four possible cases:
// (1) We are binding to something that is not a memory region.
// (2) We are binding to a MemRegion that does not have stack storage.
// (3) We are binding to a top-level parameter region with a non-trivial
//     destructor. We won't see the destructor during analysis, but it's there.
// (4) We are binding to a MemRegion with stack storage that the store
//     does not understand.
ProgramStateRef ExprEngine::processPointerEscapedOnBind(
    ProgramStateRef State, ArrayRef<std::pair<SVal, SVal>> LocAndVals,
    const LocationContext *LCtx, PointerEscapeKind Kind,
    const CallEvent *Call) {
  SmallVector<SVal, 8> Escaped;
  for (const std::pair<SVal, SVal> &LocAndVal : LocAndVals) {
    // Cases (1) and (2).
    const MemRegion *MR = LocAndVal.first.getAsRegion();
    if (!MR || !MR->hasStackStorage()) {
      Escaped.push_back(LocAndVal.second);
      continue;
    }

    // Case (3).
    if (const auto *VR = dyn_cast<VarRegion>(MR->getBaseRegion()))
      if (VR->hasStackParametersStorage() && VR->getStackFrame()->inTopFrame())
        if (const auto *RD = VR->getValueType()->getAsCXXRecordDecl())
          if (!RD->hasTrivialDestructor()) {
            Escaped.push_back(LocAndVal.second);
            continue;
          }

    // Case (4): in order to test that, generate a new state with the binding
    // added. If it is the same state, then it escapes (since the store cannot
    // represent the binding).
    // Do this only if we know that the store is not supposed to generate the
    // same state.
    SVal StoredVal = State->getSVal(MR);
    if (StoredVal != LocAndVal.second)
      if (State ==
          (State->bindLoc(loc::MemRegionVal(MR), LocAndVal.second, LCtx)))
        Escaped.push_back(LocAndVal.second);
  }

  if (Escaped.empty())
    return State;

  return escapeValues(State, Escaped, Kind, Call);
}

ProgramStateRef
ExprEngine::processPointerEscapedOnBind(ProgramStateRef State, SVal Loc,
                                        SVal Val, const LocationContext *LCtx) {
  std::pair<SVal, SVal> LocAndVal(Loc, Val);
  return processPointerEscapedOnBind(State, LocAndVal, LCtx, PSK_EscapeOnBind,
                                     nullptr);
}

ProgramStateRef
ExprEngine::notifyCheckersOfPointerEscape(ProgramStateRef State,
    const InvalidatedSymbols *Invalidated,
    ArrayRef<const MemRegion *> ExplicitRegions,
    const CallEvent *Call,
    RegionAndSymbolInvalidationTraits &ITraits) {
  if (!Invalidated || Invalidated->empty())
    return State;

  if (!Call)
    return getCheckerManager().runCheckersForPointerEscape(State,
                                                           *Invalidated,
                                                           nullptr,
                                                           PSK_EscapeOther,
                                                           &ITraits);

  // If the symbols were invalidated by a call, we want to find out which ones
  // were invalidated directly due to being arguments to the call.
  InvalidatedSymbols SymbolsDirectlyInvalidated;
  for (const auto I : ExplicitRegions) {
    if (const SymbolicRegion *R = I->StripCasts()->getAs<SymbolicRegion>())
      SymbolsDirectlyInvalidated.insert(R->getSymbol());
  }

  InvalidatedSymbols SymbolsIndirectlyInvalidated;
  for (const auto &sym : *Invalidated) {
    if (SymbolsDirectlyInvalidated.count(sym))
      continue;
    SymbolsIndirectlyInvalidated.insert(sym);
  }

  if (!SymbolsDirectlyInvalidated.empty())
    State = getCheckerManager().runCheckersForPointerEscape(State,
        SymbolsDirectlyInvalidated, Call, PSK_DirectEscapeOnCall, &ITraits);

  // Notify about the symbols that get indirectly invalidated by the call.
  if (!SymbolsIndirectlyInvalidated.empty())
    State = getCheckerManager().runCheckersForPointerEscape(State,
        SymbolsIndirectlyInvalidated, Call, PSK_IndirectEscapeOnCall, &ITraits);

  return State;
}

/// evalBind - Handle the semantics of binding a value to a specific location.
///  This method is used by evalStore and (soon) VisitDeclStmt, and others.
void ExprEngine::evalBind(ExplodedNodeSet &Dst, const Stmt *StoreE,
                          ExplodedNode *Pred,
                          SVal location, SVal Val,
                          bool atDeclInit, const ProgramPoint *PP) {
  const LocationContext *LC = Pred->getLocationContext();
  PostStmt PS(StoreE, LC);
  if (!PP)
    PP = &PS;

  // Do a previsit of the bind.
  ExplodedNodeSet CheckedSet;
  getCheckerManager().runCheckersForBind(CheckedSet, Pred, location, Val,
                                         StoreE, *this, *PP);

  StmtNodeBuilder Bldr(CheckedSet, Dst, *currBldrCtx);

  // If the location is not a 'Loc', it will already be handled by
  // the checkers.  There is nothing left to do.
  if (!location.getAs<Loc>()) {
    const ProgramPoint L = PostStore(StoreE, LC, /*Loc*/nullptr,
                                     /*tag*/nullptr);
    ProgramStateRef state = Pred->getState();
    state = processPointerEscapedOnBind(state, location, Val, LC);
    Bldr.generateNode(L, state, Pred);
    return;
  }

  for (const auto PredI : CheckedSet) {
    ProgramStateRef state = PredI->getState();

    state = processPointerEscapedOnBind(state, location, Val, LC);

    // When binding the value, pass on the hint that this is a initialization.
    // For initializations, we do not need to inform clients of region
    // changes.
    state = state->bindLoc(location.castAs<Loc>(),
                           Val, LC, /* notifyChanges = */ !atDeclInit);

    const MemRegion *LocReg = nullptr;
    if (Optional<loc::MemRegionVal> LocRegVal =
            location.getAs<loc::MemRegionVal>()) {
      LocReg = LocRegVal->getRegion();
    }

    const ProgramPoint L = PostStore(StoreE, LC, LocReg, nullptr);
    Bldr.generateNode(L, state, PredI);
  }
}

/// evalStore - Handle the semantics of a store via an assignment.
///  @param Dst The node set to store generated state nodes
///  @param AssignE The assignment expression if the store happens in an
///         assignment.
///  @param LocationE The location expression that is stored to.
///  @param state The current simulation state
///  @param location The location to store the value
///  @param Val The value to be stored
void ExprEngine::evalStore(ExplodedNodeSet &Dst, const Expr *AssignE,
                             const Expr *LocationE,
                             ExplodedNode *Pred,
                             ProgramStateRef state, SVal location, SVal Val,
                             const ProgramPointTag *tag) {
  // Proceed with the store.  We use AssignE as the anchor for the PostStore
  // ProgramPoint if it is non-NULL, and LocationE otherwise.
  const Expr *StoreE = AssignE ? AssignE : LocationE;

  // Evaluate the location (checks for bad dereferences).
  ExplodedNodeSet Tmp;
  evalLocation(Tmp, AssignE, LocationE, Pred, state, location, false);

  if (Tmp.empty())
    return;

  if (location.isUndef())
    return;

  for (const auto I : Tmp)
    evalBind(Dst, StoreE, I, location, Val, false);
}

void ExprEngine::evalLoad(ExplodedNodeSet &Dst,
                          const Expr *NodeEx,
                          const Expr *BoundEx,
                          ExplodedNode *Pred,
                          ProgramStateRef state,
                          SVal location,
                          const ProgramPointTag *tag,
                          QualType LoadTy) {
  assert(!location.getAs<NonLoc>() && "location cannot be a NonLoc.");
  assert(NodeEx);
  assert(BoundEx);
  // Evaluate the location (checks for bad dereferences).
  ExplodedNodeSet Tmp;
  evalLocation(Tmp, NodeEx, BoundEx, Pred, state, location, true);
  if (Tmp.empty())
    return;

  StmtNodeBuilder Bldr(Tmp, Dst, *currBldrCtx);
  if (location.isUndef())
    return;

  // Proceed with the load.
  for (const auto I : Tmp) {
    state = I->getState();
    const LocationContext *LCtx = I->getLocationContext();

    SVal V = UnknownVal();
    if (location.isValid()) {
      if (LoadTy.isNull())
        LoadTy = BoundEx->getType();
      V = state->getSVal(location.castAs<Loc>(), LoadTy);
    }

    Bldr.generateNode(NodeEx, I, state->BindExpr(BoundEx, LCtx, V), tag,
                      ProgramPoint::PostLoadKind);
  }
}

void ExprEngine::evalLocation(ExplodedNodeSet &Dst,
                              const Stmt *NodeEx,
                              const Stmt *BoundEx,
                              ExplodedNode *Pred,
                              ProgramStateRef state,
                              SVal location,
                              bool isLoad) {
  StmtNodeBuilder BldrTop(Pred, Dst, *currBldrCtx);
  // Early checks for performance reason.
  if (location.isUnknown()) {
    return;
  }

  ExplodedNodeSet Src;
  BldrTop.takeNodes(Pred);
  StmtNodeBuilder Bldr(Pred, Src, *currBldrCtx);
  if (Pred->getState() != state) {
    // Associate this new state with an ExplodedNode.
    // FIXME: If I pass null tag, the graph is incorrect, e.g for
    //   int *p;
    //   p = 0;
    //   *p = 0xDEADBEEF;
    // "p = 0" is not noted as "Null pointer value stored to 'p'" but
    // instead "int *p" is noted as
    // "Variable 'p' initialized to a null pointer value"

    static SimpleProgramPointTag tag(TagProviderName, "Location");
    Bldr.generateNode(NodeEx, Pred, state, &tag);
  }
  ExplodedNodeSet Tmp;
  getCheckerManager().runCheckersForLocation(Tmp, Src, location, isLoad,
                                             NodeEx, BoundEx, *this);
  BldrTop.addNodes(Tmp);
}

std::pair<const ProgramPointTag *, const ProgramPointTag*>
ExprEngine::geteagerlyAssumeBinOpBifurcationTags() {
  static SimpleProgramPointTag
         eagerlyAssumeBinOpBifurcationTrue(TagProviderName,
                                           "Eagerly Assume True"),
         eagerlyAssumeBinOpBifurcationFalse(TagProviderName,
                                            "Eagerly Assume False");
  return std::make_pair(&eagerlyAssumeBinOpBifurcationTrue,
                        &eagerlyAssumeBinOpBifurcationFalse);
}

void ExprEngine::evalEagerlyAssumeBinOpBifurcation(ExplodedNodeSet &Dst,
                                                   ExplodedNodeSet &Src,
                                                   const Expr *Ex) {
  StmtNodeBuilder Bldr(Src, Dst, *currBldrCtx);

  for (const auto Pred : Src) {
    // Test if the previous node was as the same expression.  This can happen
    // when the expression fails to evaluate to anything meaningful and
    // (as an optimization) we don't generate a node.
    ProgramPoint P = Pred->getLocation();
    if (!P.getAs<PostStmt>() || P.castAs<PostStmt>().getStmt() != Ex) {
      continue;
    }

    ProgramStateRef state = Pred->getState();
    SVal V = state->getSVal(Ex, Pred->getLocationContext());
    Optional<nonloc::SymbolVal> SEV = V.getAs<nonloc::SymbolVal>();
    if (SEV && SEV->isExpression()) {
      const std::pair<const ProgramPointTag *, const ProgramPointTag*> &tags =
        geteagerlyAssumeBinOpBifurcationTags();

      ProgramStateRef StateTrue, StateFalse;
      std::tie(StateTrue, StateFalse) = state->assume(*SEV);

      // First assume that the condition is true.
      if (StateTrue) {
        SVal Val = svalBuilder.makeIntVal(1U, Ex->getType());
        StateTrue = StateTrue->BindExpr(Ex, Pred->getLocationContext(), Val);
        Bldr.generateNode(Ex, Pred, StateTrue, tags.first);
      }

      // Next, assume that the condition is false.
      if (StateFalse) {
        SVal Val = svalBuilder.makeIntVal(0U, Ex->getType());
        StateFalse = StateFalse->BindExpr(Ex, Pred->getLocationContext(), Val);
        Bldr.generateNode(Ex, Pred, StateFalse, tags.second);
      }
    }
  }
}

void ExprEngine::VisitGCCAsmStmt(const GCCAsmStmt *A, ExplodedNode *Pred,
                                 ExplodedNodeSet &Dst) {
  StmtNodeBuilder Bldr(Pred, Dst, *currBldrCtx);
  // We have processed both the inputs and the outputs.  All of the outputs
  // should evaluate to Locs.  Nuke all of their values.

  // FIXME: Some day in the future it would be nice to allow a "plug-in"
  // which interprets the inline asm and stores proper results in the
  // outputs.

  ProgramStateRef state = Pred->getState();

  for (const Expr *O : A->outputs()) {
    SVal X = state->getSVal(O, Pred->getLocationContext());
    assert(!X.getAs<NonLoc>());  // Should be an Lval, or unknown, undef.

    if (Optional<Loc> LV = X.getAs<Loc>())
      state = state->bindLoc(*LV, UnknownVal(), Pred->getLocationContext());
  }

  Bldr.generateNode(A, Pred, state);
}

void ExprEngine::VisitMSAsmStmt(const MSAsmStmt *A, ExplodedNode *Pred,
                                ExplodedNodeSet &Dst) {
  StmtNodeBuilder Bldr(Pred, Dst, *currBldrCtx);
  Bldr.generateNode(A, Pred, Pred->getState());
}

//===----------------------------------------------------------------------===//
// Visualization.
//===----------------------------------------------------------------------===//

#ifndef NDEBUG
namespace llvm {

template<>
struct DOTGraphTraits<ExplodedGraph*> : public DefaultDOTGraphTraits {
  DOTGraphTraits (bool isSimple = false) : DefaultDOTGraphTraits(isSimple) {}

  static bool nodeHasBugReport(const ExplodedNode *N) {
    BugReporter &BR = static_cast<ExprEngine &>(
      N->getState()->getStateManager().getOwningEngine()).getBugReporter();

    const auto EQClasses =
        llvm::make_range(BR.EQClasses_begin(), BR.EQClasses_end());

    for (const auto &EQ : EQClasses) {
      for (const auto &I : EQ.getReports()) {
        const auto *PR = dyn_cast<PathSensitiveBugReport>(I.get());
        if (!PR)
          continue;
        const ExplodedNode *EN = PR->getErrorNode();
        if (EN->getState() == N->getState() &&
            EN->getLocation() == N->getLocation())
          return true;
      }
    }
    return false;
  }

  /// \p PreCallback: callback before break.
  /// \p PostCallback: callback after break.
  /// \p Stop: stop iteration if returns @c true
  /// \return Whether @c Stop ever returned @c true.
  static bool traverseHiddenNodes(
      const ExplodedNode *N,
      llvm::function_ref<void(const ExplodedNode *)> PreCallback,
      llvm::function_ref<void(const ExplodedNode *)> PostCallback,
      llvm::function_ref<bool(const ExplodedNode *)> Stop) {
    while (true) {
      PreCallback(N);
      if (Stop(N))
        return true;

      if (N->succ_size() != 1 || !isNodeHidden(N->getFirstSucc(), nullptr))
        break;
      PostCallback(N);

      N = N->getFirstSucc();
    }
    return false;
  }

  static bool isNodeHidden(const ExplodedNode *N, const ExplodedGraph *G) {
    return N->isTrivial();
  }

  static std::string getNodeLabel(const ExplodedNode *N, ExplodedGraph *G){
    std::string Buf;
    llvm::raw_string_ostream Out(Buf);

    const bool IsDot = true;
    const unsigned int Space = 1;
    ProgramStateRef State = N->getState();

    Out << "{ \"state_id\": " << State->getID()
        << ",\\l";

    Indent(Out, Space, IsDot) << "\"program_points\": [\\l";

    // Dump program point for all the previously skipped nodes.
    traverseHiddenNodes(
        N,
        [&](const ExplodedNode *OtherNode) {
          Indent(Out, Space + 1, IsDot) << "{ ";
          OtherNode->getLocation().printJson(Out, /*NL=*/"\\l");
          Out << ", \"tag\": ";
          if (const ProgramPointTag *Tag = OtherNode->getLocation().getTag())
            Out << '\"' << Tag->getTagDescription() << "\"";
          else
            Out << "null";
          Out << ", \"node_id\": " << OtherNode->getID() <<
                 ", \"is_sink\": " << OtherNode->isSink() <<
                 ", \"has_report\": " << nodeHasBugReport(OtherNode) << " }";
        },
        // Adds a comma and a new-line between each program point.
        [&](const ExplodedNode *) { Out << ",\\l"; },
        [&](const ExplodedNode *) { return false; });

    Out << "\\l"; // Adds a new-line to the last program point.
    Indent(Out, Space, IsDot) << "],\\l";

    State->printDOT(Out, N->getLocationContext(), Space);

    Out << "\\l}\\l";
    return Out.str();
  }
};

} // namespace llvm
#endif

void ExprEngine::ViewGraph(bool trim) {
#ifndef NDEBUG
  std::string Filename = DumpGraph(trim);
  llvm::DisplayGraph(Filename, false, llvm::GraphProgram::DOT);
#else
  llvm::errs() << "Warning: viewing graph requires assertions" << "\n";
#endif
}


void ExprEngine::ViewGraph(ArrayRef<const ExplodedNode*> Nodes) {
#ifndef NDEBUG
  std::string Filename = DumpGraph(Nodes);
  llvm::DisplayGraph(Filename, false, llvm::GraphProgram::DOT);
#else
  llvm::errs() << "Warning: viewing graph requires assertions" << "\n";
#endif
}

std::string ExprEngine::DumpGraph(bool trim, StringRef Filename) {
#ifndef NDEBUG
  if (trim) {
    std::vector<const ExplodedNode *> Src;

    // Iterate through the reports and get their nodes.
    for (BugReporter::EQClasses_iterator
           EI = BR.EQClasses_begin(), EE = BR.EQClasses_end(); EI != EE; ++EI) {
      const auto *R =
          dyn_cast<PathSensitiveBugReport>(EI->getReports()[0].get());
      if (!R)
        continue;
      const auto *N = const_cast<ExplodedNode *>(R->getErrorNode());
      Src.push_back(N);
    }
    return DumpGraph(Src, Filename);
  } else {
    return llvm::WriteGraph(&G, "ExprEngine", /*ShortNames=*/false,
                            /*Title=*/"Exploded Graph",
                            /*Filename=*/std::string(Filename));
  }
#else
  llvm::errs() << "Warning: dumping graph requires assertions" << "\n";
  return "";
#endif
}

std::string ExprEngine::DumpGraph(ArrayRef<const ExplodedNode*> Nodes,
                                  StringRef Filename) {
#ifndef NDEBUG
  std::unique_ptr<ExplodedGraph> TrimmedG(G.trim(Nodes));

  if (!TrimmedG.get()) {
    llvm::errs() << "warning: Trimmed ExplodedGraph is empty.\n";
    return "";
  } else {
    return llvm::WriteGraph(TrimmedG.get(), "TrimmedExprEngine",
                            /*ShortNames=*/false,
                            /*Title=*/"Trimmed Exploded Graph",
                            /*Filename=*/std::string(Filename));
  }
#else
  llvm::errs() << "Warning: dumping graph requires assertions" << "\n";
  return "";
#endif
}

void *ProgramStateTrait<ReplayWithoutInlining>::GDMIndex() {
  static int index = 0;
  return &index;
}

void ExprEngine::anchor() { }<|MERGE_RESOLUTION|>--- conflicted
+++ resolved
@@ -1297,7 +1297,7 @@
     case Stmt::OMPInteropDirectiveClass:
     case Stmt::OMPDispatchDirectiveClass:
     case Stmt::OMPMaskedDirectiveClass:
-<<<<<<< HEAD
+    case Stmt::OMPGenericLoopDirectiveClass:
       // OmpSs
     case Stmt::OSSTaskDirectiveClass:
     case Stmt::OSSTaskwaitDirectiveClass:
@@ -1306,9 +1306,6 @@
     case Stmt::OSSTaskLoopDirectiveClass:
     case Stmt::OSSTaskLoopForDirectiveClass:
     case Stmt::OSSMultiDepExprClass:
-=======
-    case Stmt::OMPGenericLoopDirectiveClass:
->>>>>>> 4397a1ba
     case Stmt::CapturedStmtClass:
     case Stmt::OMPUnrollDirectiveClass:
     case Stmt::OMPMetaDirectiveClass: {
