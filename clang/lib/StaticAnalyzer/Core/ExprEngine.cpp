--- conflicted
+++ resolved
@@ -1426,13 +1426,10 @@
     case Stmt::OMPArraySectionExprClass:
     case Stmt::OMPArrayShapingExprClass:
     case Stmt::OMPIteratorExprClass:
-<<<<<<< HEAD
       // OmpSs
     case Stmt::OSSArraySectionExprClass:
     case Stmt::OSSArrayShapingExprClass:
-=======
     case Stmt::SYCLUniqueStableNameExprClass:
->>>>>>> 59a4ee97
     case Stmt::TypeTraitExprClass: {
       Bldr.takeNodes(Pred);
       ExplodedNodeSet preVisit;
