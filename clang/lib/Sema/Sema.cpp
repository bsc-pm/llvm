//===--- Sema.cpp - AST Builder and Semantic Analysis Implementation ------===//
//
// Part of the LLVM Project, under the Apache License v2.0 with LLVM Exceptions.
// See https://llvm.org/LICENSE.txt for license information.
// SPDX-License-Identifier: Apache-2.0 WITH LLVM-exception
//
//===----------------------------------------------------------------------===//
//
// This file implements the actions class which performs semantic analysis and
// builds an AST out of a parse stream.
//
//===----------------------------------------------------------------------===//

#include "UsedDeclVisitor.h"
#include "clang/AST/ASTContext.h"
#include "clang/AST/ASTDiagnostic.h"
#include "clang/AST/Decl.h"
#include "clang/AST/DeclCXX.h"
#include "clang/AST/DeclFriend.h"
#include "clang/AST/DeclObjC.h"
#include "clang/AST/Expr.h"
#include "clang/AST/ExprCXX.h"
#include "clang/AST/PrettyDeclStackTrace.h"
#include "clang/AST/StmtCXX.h"
#include "clang/Basic/DarwinSDKInfo.h"
#include "clang/Basic/DiagnosticOptions.h"
#include "clang/Basic/PartialDiagnostic.h"
#include "clang/Basic/SourceManager.h"
#include "clang/Basic/Stack.h"
#include "clang/Basic/TargetInfo.h"
#include "clang/Lex/HeaderSearch.h"
#include "clang/Lex/HeaderSearchOptions.h"
#include "clang/Lex/Preprocessor.h"
#include "clang/Sema/CXXFieldCollector.h"
#include "clang/Sema/DelayedDiagnostic.h"
#include "clang/Sema/EnterExpressionEvaluationContext.h"
#include "clang/Sema/ExternalSemaSource.h"
#include "clang/Sema/Initialization.h"
#include "clang/Sema/MultiplexExternalSemaSource.h"
#include "clang/Sema/ObjCMethodList.h"
#include "clang/Sema/RISCVIntrinsicManager.h"
#include "clang/Sema/Scope.h"
#include "clang/Sema/ScopeInfo.h"
#include "clang/Sema/SemaCUDA.h"
#include "clang/Sema/SemaCodeCompletion.h"
#include "clang/Sema/SemaConsumer.h"
#include "clang/Sema/SemaHLSL.h"
#include "clang/Sema/SemaInternal.h"
#include "clang/Sema/SemaObjC.h"
#include "clang/Sema/SemaOpenACC.h"
#include "clang/Sema/SemaOpenMP.h"
#include "clang/Sema/SemaPseudoObject.h"
#include "clang/Sema/SemaRISCV.h"
#include "clang/Sema/SemaSYCL.h"
#include "clang/Sema/SemaX86.h"
#include "clang/Sema/TemplateDeduction.h"
#include "clang/Sema/TemplateInstCallback.h"
#include "clang/Sema/TypoCorrection.h"
#include "llvm/ADT/DenseMap.h"
#include "llvm/ADT/STLExtras.h"
#include "llvm/ADT/SmallPtrSet.h"
#include "llvm/Support/TimeProfiler.h"
#include <optional>

using namespace clang;
using namespace sema;

SourceLocation Sema::getLocForEndOfToken(SourceLocation Loc, unsigned Offset) {
  return Lexer::getLocForEndOfToken(Loc, Offset, SourceMgr, LangOpts);
}

ModuleLoader &Sema::getModuleLoader() const { return PP.getModuleLoader(); }

DarwinSDKInfo *
Sema::getDarwinSDKInfoForAvailabilityChecking(SourceLocation Loc,
                                              StringRef Platform) {
  auto *SDKInfo = getDarwinSDKInfoForAvailabilityChecking();
  if (!SDKInfo && !WarnedDarwinSDKInfoMissing) {
    Diag(Loc, diag::warn_missing_sdksettings_for_availability_checking)
        << Platform;
    WarnedDarwinSDKInfoMissing = true;
  }
  return SDKInfo;
}

DarwinSDKInfo *Sema::getDarwinSDKInfoForAvailabilityChecking() {
  if (CachedDarwinSDKInfo)
    return CachedDarwinSDKInfo->get();
  auto SDKInfo = parseDarwinSDKInfo(
      PP.getFileManager().getVirtualFileSystem(),
      PP.getHeaderSearchInfo().getHeaderSearchOpts().Sysroot);
  if (SDKInfo && *SDKInfo) {
    CachedDarwinSDKInfo = std::make_unique<DarwinSDKInfo>(std::move(**SDKInfo));
    return CachedDarwinSDKInfo->get();
  }
  if (!SDKInfo)
    llvm::consumeError(SDKInfo.takeError());
  CachedDarwinSDKInfo = std::unique_ptr<DarwinSDKInfo>();
  return nullptr;
}

IdentifierInfo *Sema::InventAbbreviatedTemplateParameterTypeName(
    const IdentifierInfo *ParamName, unsigned int Index) {
  std::string InventedName;
  llvm::raw_string_ostream OS(InventedName);

  if (!ParamName)
    OS << "auto:" << Index + 1;
  else
    OS << ParamName->getName() << ":auto";

  OS.flush();
  return &Context.Idents.get(OS.str());
}

PrintingPolicy Sema::getPrintingPolicy(const ASTContext &Context,
                                       const Preprocessor &PP) {
  PrintingPolicy Policy = Context.getPrintingPolicy();
  // In diagnostics, we print _Bool as bool if the latter is defined as the
  // former.
  Policy.Bool = Context.getLangOpts().Bool;
  if (!Policy.Bool) {
    if (const MacroInfo *BoolMacro = PP.getMacroInfo(Context.getBoolName())) {
      Policy.Bool = BoolMacro->isObjectLike() &&
                    BoolMacro->getNumTokens() == 1 &&
                    BoolMacro->getReplacementToken(0).is(tok::kw__Bool);
    }
  }

  // Shorten the data output if needed
  Policy.EntireContentsOfLargeArray = false;

  return Policy;
}

void Sema::ActOnTranslationUnitScope(Scope *S) {
  TUScope = S;
  PushDeclContext(S, Context.getTranslationUnitDecl());
}

namespace clang {
namespace sema {

class SemaPPCallbacks : public PPCallbacks {
  Sema *S = nullptr;
  llvm::SmallVector<SourceLocation, 8> IncludeStack;
  llvm::SmallVector<llvm::TimeTraceProfilerEntry *, 8> ProfilerStack;

public:
  void set(Sema &S) { this->S = &S; }

  void reset() { S = nullptr; }

  void FileChanged(SourceLocation Loc, FileChangeReason Reason,
                   SrcMgr::CharacteristicKind FileType,
                   FileID PrevFID) override {
    if (!S)
      return;
    switch (Reason) {
    case EnterFile: {
      SourceManager &SM = S->getSourceManager();
      SourceLocation IncludeLoc = SM.getIncludeLoc(SM.getFileID(Loc));
      if (IncludeLoc.isValid()) {
        if (llvm::timeTraceProfilerEnabled()) {
          OptionalFileEntryRef FE = SM.getFileEntryRefForID(SM.getFileID(Loc));
          ProfilerStack.push_back(llvm::timeTraceAsyncProfilerBegin(
              "Source", FE ? FE->getName() : StringRef("<unknown>")));
        }

        IncludeStack.push_back(IncludeLoc);
        S->DiagnoseNonDefaultPragmaAlignPack(
            Sema::PragmaAlignPackDiagnoseKind::NonDefaultStateAtInclude,
            IncludeLoc);
      }
      break;
    }
    case ExitFile:
      if (!IncludeStack.empty()) {
        if (llvm::timeTraceProfilerEnabled())
          llvm::timeTraceProfilerEnd(ProfilerStack.pop_back_val());

        S->DiagnoseNonDefaultPragmaAlignPack(
            Sema::PragmaAlignPackDiagnoseKind::ChangedStateAtExit,
            IncludeStack.pop_back_val());
      }
      break;
    default:
      break;
    }
  }
};

} // end namespace sema
} // end namespace clang

const unsigned Sema::MaxAlignmentExponent;
const uint64_t Sema::MaximumAlignment;

Sema::Sema(Preprocessor &pp, ASTContext &ctxt, ASTConsumer &consumer,
           TranslationUnitKind TUKind, CodeCompleteConsumer *CodeCompleter)
    : SemaBase(*this), CollectStats(false), TUKind(TUKind),
      CurFPFeatures(pp.getLangOpts()), LangOpts(pp.getLangOpts()), PP(pp),
      Context(ctxt), Consumer(consumer), Diags(PP.getDiagnostics()),
      SourceMgr(PP.getSourceManager()), APINotes(SourceMgr, LangOpts),
      AnalysisWarnings(*this), ThreadSafetyDeclCache(nullptr),
      LateTemplateParser(nullptr), LateTemplateParserCleanup(nullptr),
      OpaqueParser(nullptr), CurContext(nullptr), ExternalSource(nullptr),
      CurScope(nullptr), Ident_super(nullptr),
      CodeCompletionPtr(
          std::make_unique<SemaCodeCompletion>(*this, CodeCompleter)),
      CUDAPtr(std::make_unique<SemaCUDA>(*this)),
      HLSLPtr(std::make_unique<SemaHLSL>(*this)),
      ObjCPtr(std::make_unique<SemaObjC>(*this)),
      OpenACCPtr(std::make_unique<SemaOpenACC>(*this)),
      OpenMPPtr(std::make_unique<SemaOpenMP>(*this)),
      PseudoObjectPtr(std::make_unique<SemaPseudoObject>(*this)),
      RISCVPtr(std::make_unique<SemaRISCV>(*this)),
      SYCLPtr(std::make_unique<SemaSYCL>(*this)),
      X86Ptr(std::make_unique<SemaX86>(*this)),
      MSPointerToMemberRepresentationMethod(
          LangOpts.getMSPointerToMemberRepresentationMethod()),
      MSStructPragmaOn(false), VtorDispStack(LangOpts.getVtorDispMode()),
      AlignPackStack(AlignPackInfo(getLangOpts().XLPragmaPack)),
      DataSegStack(nullptr), BSSSegStack(nullptr), ConstSegStack(nullptr),
      CodeSegStack(nullptr), StrictGuardStackCheckStack(false),
      FpPragmaStack(FPOptionsOverride()), CurInitSeg(nullptr),
      VisContext(nullptr), PragmaAttributeCurrentTargetDecl(nullptr),
      StdCoroutineTraitsCache(nullptr), IdResolver(pp),
      OriginalLexicalContext(nullptr), StdInitializerList(nullptr),
      FullyCheckedComparisonCategories(
          static_cast<unsigned>(ComparisonCategoryType::Last) + 1),
      StdSourceLocationImplDecl(nullptr), CXXTypeInfoDecl(nullptr),
      GlobalNewDeleteDeclared(false), DisableTypoCorrection(false),
      TyposCorrected(0), IsBuildingRecoveryCallExpr(false), NumSFINAEErrors(0),
      AccessCheckingSFINAE(false), CurrentInstantiationScope(nullptr),
      InNonInstantiationSFINAEContext(false), NonInstantiationEntries(0),
<<<<<<< HEAD
      ArgumentPackSubstitutionIndex(-1), SatisfactionCache(Context),
      NSNumberDecl(nullptr), NSValueDecl(nullptr), NSStringDecl(nullptr),
      StringWithUTF8StringMethod(nullptr),
      ValueWithBytesObjCTypeMethod(nullptr), NSArrayDecl(nullptr),
      ArrayWithObjectsMethod(nullptr), NSDictionaryDecl(nullptr),
      DictionaryWithObjectsMethod(nullptr), CodeCompleter(CodeCompleter),
      VarDataSharingAttributesStack(nullptr),
      VarDataSharingAttributesStackOmpSs(nullptr) {
=======
      ArgumentPackSubstitutionIndex(-1), SatisfactionCache(Context) {
>>>>>>> b0b35964
  assert(pp.TUKind == TUKind);
  TUScope = nullptr;

  LoadedExternalKnownNamespaces = false;
  for (unsigned I = 0; I != NSAPI::NumNSNumberLiteralMethods; ++I)
    ObjC().NSNumberLiteralMethods[I] = nullptr;

  if (getLangOpts().ObjC)
    ObjC().NSAPIObj.reset(new NSAPI(Context));

  if (getLangOpts().CPlusPlus)
    FieldCollector.reset(new CXXFieldCollector());

  // Tell diagnostics how to render things from the AST library.
  Diags.SetArgToStringFn(&FormatASTNodeDiagnosticArgument, &Context);

  // This evaluation context exists to ensure that there's always at least one
  // valid evaluation context available. It is never removed from the
  // evaluation stack.
  ExprEvalContexts.emplace_back(
      ExpressionEvaluationContext::PotentiallyEvaluated, 0, CleanupInfo{},
      nullptr, ExpressionEvaluationContextRecord::EK_Other);

  // Initialization of data sharing attributes stack for OpenMP
<<<<<<< HEAD
  InitDataSharingAttributesStack();
  // Initilization of data sharing attributes stack for OmpSs
  InitDataSharingAttributesStackOmpSs();
=======
  OpenMP().InitDataSharingAttributesStack();
>>>>>>> b0b35964

  std::unique_ptr<sema::SemaPPCallbacks> Callbacks =
      std::make_unique<sema::SemaPPCallbacks>();
  SemaPPCallbackHandler = Callbacks.get();
  PP.addPPCallbacks(std::move(Callbacks));
  SemaPPCallbackHandler->set(*this);

  CurFPFeatures.setFPEvalMethod(PP.getCurrentFPEvalMethod());
}

// Anchor Sema's type info to this TU.
void Sema::anchor() {}

void Sema::addImplicitTypedef(StringRef Name, QualType T) {
  DeclarationName DN = &Context.Idents.get(Name);
  if (IdResolver.begin(DN) == IdResolver.end())
    PushOnScopeChains(Context.buildImplicitTypedef(T, Name), TUScope);
}

void Sema::Initialize() {
  if (SemaConsumer *SC = dyn_cast<SemaConsumer>(&Consumer))
    SC->InitializeSema(*this);

  // Tell the external Sema source about this Sema object.
  if (ExternalSemaSource *ExternalSema
      = dyn_cast_or_null<ExternalSemaSource>(Context.getExternalSource()))
    ExternalSema->InitializeSema(*this);

  // This needs to happen after ExternalSemaSource::InitializeSema(this) or we
  // will not be able to merge any duplicate __va_list_tag decls correctly.
  VAListTagName = PP.getIdentifierInfo("__va_list_tag");

  if (!TUScope)
    return;

  // Initialize predefined 128-bit integer types, if needed.
  if (Context.getTargetInfo().hasInt128Type() ||
      (Context.getAuxTargetInfo() &&
       Context.getAuxTargetInfo()->hasInt128Type())) {
    // If either of the 128-bit integer types are unavailable to name lookup,
    // define them now.
    DeclarationName Int128 = &Context.Idents.get("__int128_t");
    if (IdResolver.begin(Int128) == IdResolver.end())
      PushOnScopeChains(Context.getInt128Decl(), TUScope);

    DeclarationName UInt128 = &Context.Idents.get("__uint128_t");
    if (IdResolver.begin(UInt128) == IdResolver.end())
      PushOnScopeChains(Context.getUInt128Decl(), TUScope);
  }


  // Initialize predefined Objective-C types:
  if (getLangOpts().ObjC) {
    // If 'SEL' does not yet refer to any declarations, make it refer to the
    // predefined 'SEL'.
    DeclarationName SEL = &Context.Idents.get("SEL");
    if (IdResolver.begin(SEL) == IdResolver.end())
      PushOnScopeChains(Context.getObjCSelDecl(), TUScope);

    // If 'id' does not yet refer to any declarations, make it refer to the
    // predefined 'id'.
    DeclarationName Id = &Context.Idents.get("id");
    if (IdResolver.begin(Id) == IdResolver.end())
      PushOnScopeChains(Context.getObjCIdDecl(), TUScope);

    // Create the built-in typedef for 'Class'.
    DeclarationName Class = &Context.Idents.get("Class");
    if (IdResolver.begin(Class) == IdResolver.end())
      PushOnScopeChains(Context.getObjCClassDecl(), TUScope);

    // Create the built-in forward declaratino for 'Protocol'.
    DeclarationName Protocol = &Context.Idents.get("Protocol");
    if (IdResolver.begin(Protocol) == IdResolver.end())
      PushOnScopeChains(Context.getObjCProtocolDecl(), TUScope);
  }

  // Create the internal type for the *StringMakeConstantString builtins.
  DeclarationName ConstantString = &Context.Idents.get("__NSConstantString");
  if (IdResolver.begin(ConstantString) == IdResolver.end())
    PushOnScopeChains(Context.getCFConstantStringDecl(), TUScope);

  // Initialize Microsoft "predefined C++ types".
  if (getLangOpts().MSVCCompat) {
    if (getLangOpts().CPlusPlus &&
        IdResolver.begin(&Context.Idents.get("type_info")) == IdResolver.end())
      PushOnScopeChains(
          Context.buildImplicitRecord("type_info", TagTypeKind::Class),
          TUScope);

    addImplicitTypedef("size_t", Context.getSizeType());
  }

  // Initialize predefined OpenCL types and supported extensions and (optional)
  // core features.
  if (getLangOpts().OpenCL) {
    getOpenCLOptions().addSupport(
        Context.getTargetInfo().getSupportedOpenCLOpts(), getLangOpts());
    addImplicitTypedef("sampler_t", Context.OCLSamplerTy);
    addImplicitTypedef("event_t", Context.OCLEventTy);
    auto OCLCompatibleVersion = getLangOpts().getOpenCLCompatibleVersion();
    if (OCLCompatibleVersion >= 200) {
      if (getLangOpts().OpenCLCPlusPlus || getLangOpts().Blocks) {
        addImplicitTypedef("clk_event_t", Context.OCLClkEventTy);
        addImplicitTypedef("queue_t", Context.OCLQueueTy);
      }
      if (getLangOpts().OpenCLPipes)
        addImplicitTypedef("reserve_id_t", Context.OCLReserveIDTy);
      addImplicitTypedef("atomic_int", Context.getAtomicType(Context.IntTy));
      addImplicitTypedef("atomic_uint",
                         Context.getAtomicType(Context.UnsignedIntTy));
      addImplicitTypedef("atomic_float",
                         Context.getAtomicType(Context.FloatTy));
      // OpenCLC v2.0, s6.13.11.6 requires that atomic_flag is implemented as
      // 32-bit integer and OpenCLC v2.0, s6.1.1 int is always 32-bit wide.
      addImplicitTypedef("atomic_flag", Context.getAtomicType(Context.IntTy));


      // OpenCL v2.0 s6.13.11.6:
      // - The atomic_long and atomic_ulong types are supported if the
      //   cl_khr_int64_base_atomics and cl_khr_int64_extended_atomics
      //   extensions are supported.
      // - The atomic_double type is only supported if double precision
      //   is supported and the cl_khr_int64_base_atomics and
      //   cl_khr_int64_extended_atomics extensions are supported.
      // - If the device address space is 64-bits, the data types
      //   atomic_intptr_t, atomic_uintptr_t, atomic_size_t and
      //   atomic_ptrdiff_t are supported if the cl_khr_int64_base_atomics and
      //   cl_khr_int64_extended_atomics extensions are supported.

      auto AddPointerSizeDependentTypes = [&]() {
        auto AtomicSizeT = Context.getAtomicType(Context.getSizeType());
        auto AtomicIntPtrT = Context.getAtomicType(Context.getIntPtrType());
        auto AtomicUIntPtrT = Context.getAtomicType(Context.getUIntPtrType());
        auto AtomicPtrDiffT =
            Context.getAtomicType(Context.getPointerDiffType());
        addImplicitTypedef("atomic_size_t", AtomicSizeT);
        addImplicitTypedef("atomic_intptr_t", AtomicIntPtrT);
        addImplicitTypedef("atomic_uintptr_t", AtomicUIntPtrT);
        addImplicitTypedef("atomic_ptrdiff_t", AtomicPtrDiffT);
      };

      if (Context.getTypeSize(Context.getSizeType()) == 32) {
        AddPointerSizeDependentTypes();
      }

      if (getOpenCLOptions().isSupported("cl_khr_fp16", getLangOpts())) {
        auto AtomicHalfT = Context.getAtomicType(Context.HalfTy);
        addImplicitTypedef("atomic_half", AtomicHalfT);
      }

      std::vector<QualType> Atomic64BitTypes;
      if (getOpenCLOptions().isSupported("cl_khr_int64_base_atomics",
                                         getLangOpts()) &&
          getOpenCLOptions().isSupported("cl_khr_int64_extended_atomics",
                                         getLangOpts())) {
        if (getOpenCLOptions().isSupported("cl_khr_fp64", getLangOpts())) {
          auto AtomicDoubleT = Context.getAtomicType(Context.DoubleTy);
          addImplicitTypedef("atomic_double", AtomicDoubleT);
          Atomic64BitTypes.push_back(AtomicDoubleT);
        }
        auto AtomicLongT = Context.getAtomicType(Context.LongTy);
        auto AtomicULongT = Context.getAtomicType(Context.UnsignedLongTy);
        addImplicitTypedef("atomic_long", AtomicLongT);
        addImplicitTypedef("atomic_ulong", AtomicULongT);


        if (Context.getTypeSize(Context.getSizeType()) == 64) {
          AddPointerSizeDependentTypes();
        }
      }
    }

#define EXT_OPAQUE_TYPE(ExtType, Id, Ext)                                      \
  if (getOpenCLOptions().isSupported(#Ext, getLangOpts())) {                   \
    addImplicitTypedef(#ExtType, Context.Id##Ty);                              \
  }
#include "clang/Basic/OpenCLExtensionTypes.def"
  }

  if (Context.getTargetInfo().hasAArch64SVETypes()) {
#define SVE_TYPE(Name, Id, SingletonId) \
    addImplicitTypedef(Name, Context.SingletonId);
#include "clang/Basic/AArch64SVEACLETypes.def"
  }

  if (Context.getTargetInfo().getTriple().isPPC64()) {
#define PPC_VECTOR_MMA_TYPE(Name, Id, Size) \
      addImplicitTypedef(#Name, Context.Id##Ty);
#include "clang/Basic/PPCTypes.def"
#define PPC_VECTOR_VSX_TYPE(Name, Id, Size) \
    addImplicitTypedef(#Name, Context.Id##Ty);
#include "clang/Basic/PPCTypes.def"
  }

  if (Context.getTargetInfo().hasRISCVVTypes()) {
#define RVV_TYPE(Name, Id, SingletonId)                                        \
  addImplicitTypedef(Name, Context.SingletonId);
#include "clang/Basic/RISCVVTypes.def"
  }

  if (Context.getTargetInfo().getTriple().isWasm() &&
      Context.getTargetInfo().hasFeature("reference-types")) {
#define WASM_TYPE(Name, Id, SingletonId)                                       \
  addImplicitTypedef(Name, Context.SingletonId);
#include "clang/Basic/WebAssemblyReferenceTypes.def"
  }

  if (Context.getTargetInfo().hasBuiltinMSVaList()) {
    DeclarationName MSVaList = &Context.Idents.get("__builtin_ms_va_list");
    if (IdResolver.begin(MSVaList) == IdResolver.end())
      PushOnScopeChains(Context.getBuiltinMSVaListDecl(), TUScope);
  }

  DeclarationName BuiltinVaList = &Context.Idents.get("__builtin_va_list");
  if (IdResolver.begin(BuiltinVaList) == IdResolver.end())
    PushOnScopeChains(Context.getBuiltinVaListDecl(), TUScope);
}

Sema::~Sema() {
  assert(InstantiatingSpecializations.empty() &&
         "failed to clean up an InstantiatingTemplate?");

  if (VisContext) FreeVisContext();

  // Kill all the active scopes.
  for (sema::FunctionScopeInfo *FSI : FunctionScopes)
    delete FSI;

  // Tell the SemaConsumer to forget about us; we're going out of scope.
  if (SemaConsumer *SC = dyn_cast<SemaConsumer>(&Consumer))
    SC->ForgetSema();

  // Detach from the external Sema source.
  if (ExternalSemaSource *ExternalSema
        = dyn_cast_or_null<ExternalSemaSource>(Context.getExternalSource()))
    ExternalSema->ForgetSema();

  // Delete cached satisfactions.
  std::vector<ConstraintSatisfaction *> Satisfactions;
  Satisfactions.reserve(SatisfactionCache.size());
  for (auto &Node : SatisfactionCache)
    Satisfactions.push_back(&Node);
  for (auto *Node : Satisfactions)
    delete Node;

  threadSafety::threadSafetyCleanup(ThreadSafetyDeclCache);

  // Destroys data sharing attributes stack for OpenMP
  OpenMP().DestroyDataSharingAttributesStack();

  // Destroys data sharing attributes stack for OmpSs-2
  DestroyDataSharingAttributesStackOmpSs();

  // Detach from the PP callback handler which outlives Sema since it's owned
  // by the preprocessor.
  SemaPPCallbackHandler->reset();
}

void Sema::warnStackExhausted(SourceLocation Loc) {
  // Only warn about this once.
  if (!WarnedStackExhausted) {
    Diag(Loc, diag::warn_stack_exhausted);
    WarnedStackExhausted = true;
  }
}

void Sema::runWithSufficientStackSpace(SourceLocation Loc,
                                       llvm::function_ref<void()> Fn) {
  clang::runWithSufficientStackSpace([&] { warnStackExhausted(Loc); }, Fn);
}

/// makeUnavailableInSystemHeader - There is an error in the current
/// context.  If we're still in a system header, and we can plausibly
/// make the relevant declaration unavailable instead of erroring, do
/// so and return true.
bool Sema::makeUnavailableInSystemHeader(SourceLocation loc,
                                      UnavailableAttr::ImplicitReason reason) {
  // If we're not in a function, it's an error.
  FunctionDecl *fn = dyn_cast<FunctionDecl>(CurContext);
  if (!fn) return false;

  // If we're in template instantiation, it's an error.
  if (inTemplateInstantiation())
    return false;

  // If that function's not in a system header, it's an error.
  if (!Context.getSourceManager().isInSystemHeader(loc))
    return false;

  // If the function is already unavailable, it's not an error.
  if (fn->hasAttr<UnavailableAttr>()) return true;

  fn->addAttr(UnavailableAttr::CreateImplicit(Context, "", reason, loc));
  return true;
}

ASTMutationListener *Sema::getASTMutationListener() const {
  return getASTConsumer().GetASTMutationListener();
}

///Registers an external source. If an external source already exists,
/// creates a multiplex external source and appends to it.
///
///\param[in] E - A non-null external sema source.
///
void Sema::addExternalSource(ExternalSemaSource *E) {
  assert(E && "Cannot use with NULL ptr");

  if (!ExternalSource) {
    ExternalSource = E;
    return;
  }

  if (auto *Ex = dyn_cast<MultiplexExternalSemaSource>(ExternalSource))
    Ex->AddSource(E);
  else
    ExternalSource = new MultiplexExternalSemaSource(ExternalSource.get(), E);
}

/// Print out statistics about the semantic analysis.
void Sema::PrintStats() const {
  llvm::errs() << "\n*** Semantic Analysis Stats:\n";
  llvm::errs() << NumSFINAEErrors << " SFINAE diagnostics trapped.\n";

  BumpAlloc.PrintStats();
  AnalysisWarnings.PrintStats();
}

void Sema::diagnoseNullableToNonnullConversion(QualType DstType,
                                               QualType SrcType,
                                               SourceLocation Loc) {
  std::optional<NullabilityKind> ExprNullability = SrcType->getNullability();
  if (!ExprNullability || (*ExprNullability != NullabilityKind::Nullable &&
                           *ExprNullability != NullabilityKind::NullableResult))
    return;

  std::optional<NullabilityKind> TypeNullability = DstType->getNullability();
  if (!TypeNullability || *TypeNullability != NullabilityKind::NonNull)
    return;

  Diag(Loc, diag::warn_nullability_lost) << SrcType << DstType;
}

void Sema::diagnoseZeroToNullptrConversion(CastKind Kind, const Expr *E) {
  // nullptr only exists from C++11 on, so don't warn on its absence earlier.
  if (!getLangOpts().CPlusPlus11)
    return;

  if (Kind != CK_NullToPointer && Kind != CK_NullToMemberPointer)
    return;

  const Expr *EStripped = E->IgnoreParenImpCasts();
  if (EStripped->getType()->isNullPtrType())
    return;
  if (isa<GNUNullExpr>(EStripped))
    return;

  if (Diags.isIgnored(diag::warn_zero_as_null_pointer_constant,
                      E->getBeginLoc()))
    return;

  // Don't diagnose the conversion from a 0 literal to a null pointer argument
  // in a synthesized call to operator<=>.
  if (!CodeSynthesisContexts.empty() &&
      CodeSynthesisContexts.back().Kind ==
          CodeSynthesisContext::RewritingOperatorAsSpaceship)
    return;

  // Ignore null pointers in defaulted comparison operators.
  FunctionDecl *FD = getCurFunctionDecl();
  if (FD && FD->isDefaulted()) {
    return;
  }

  // If it is a macro from system header, and if the macro name is not "NULL",
  // do not warn.
  // Note that uses of "NULL" will be ignored above on systems that define it
  // as __null.
  SourceLocation MaybeMacroLoc = E->getBeginLoc();
  if (Diags.getSuppressSystemWarnings() &&
      SourceMgr.isInSystemMacro(MaybeMacroLoc) &&
      !findMacroSpelling(MaybeMacroLoc, "NULL"))
    return;

  Diag(E->getBeginLoc(), diag::warn_zero_as_null_pointer_constant)
      << FixItHint::CreateReplacement(E->getSourceRange(), "nullptr");
}

/// ImpCastExprToType - If Expr is not of type 'Type', insert an implicit cast.
/// If there is already an implicit cast, merge into the existing one.
/// The result is of the given category.
ExprResult Sema::ImpCastExprToType(Expr *E, QualType Ty,
                                   CastKind Kind, ExprValueKind VK,
                                   const CXXCastPath *BasePath,
                                   CheckedConversionKind CCK) {
#ifndef NDEBUG
  if (VK == VK_PRValue && !E->isPRValue()) {
    switch (Kind) {
    default:
      llvm_unreachable(
          ("can't implicitly cast glvalue to prvalue with this cast "
           "kind: " +
           std::string(CastExpr::getCastKindName(Kind)))
              .c_str());
    case CK_Dependent:
    case CK_LValueToRValue:
    case CK_ArrayToPointerDecay:
    case CK_FunctionToPointerDecay:
    case CK_ToVoid:
    case CK_NonAtomicToAtomic:
    case CK_HLSLArrayRValue:
      break;
    }
  }
  assert((VK == VK_PRValue || Kind == CK_Dependent || !E->isPRValue()) &&
         "can't cast prvalue to glvalue");
#endif

  diagnoseNullableToNonnullConversion(Ty, E->getType(), E->getBeginLoc());
  diagnoseZeroToNullptrConversion(Kind, E);

  QualType ExprTy = Context.getCanonicalType(E->getType());
  QualType TypeTy = Context.getCanonicalType(Ty);

  if (ExprTy == TypeTy)
    return E;

  if (Kind == CK_ArrayToPointerDecay) {
    // C++1z [conv.array]: The temporary materialization conversion is applied.
    // We also use this to fuel C++ DR1213, which applies to C++11 onwards.
    if (getLangOpts().CPlusPlus && E->isPRValue()) {
      // The temporary is an lvalue in C++98 and an xvalue otherwise.
      ExprResult Materialized = CreateMaterializeTemporaryExpr(
          E->getType(), E, !getLangOpts().CPlusPlus11);
      if (Materialized.isInvalid())
        return ExprError();
      E = Materialized.get();
    }
    // C17 6.7.1p6 footnote 124: The implementation can treat any register
    // declaration simply as an auto declaration. However, whether or not
    // addressable storage is actually used, the address of any part of an
    // object declared with storage-class specifier register cannot be
    // computed, either explicitly(by use of the unary & operator as discussed
    // in 6.5.3.2) or implicitly(by converting an array name to a pointer as
    // discussed in 6.3.2.1).Thus, the only operator that can be applied to an
    // array declared with storage-class specifier register is sizeof.
    if (VK == VK_PRValue && !getLangOpts().CPlusPlus && !E->isPRValue()) {
      if (const auto *DRE = dyn_cast<DeclRefExpr>(E)) {
        if (const auto *VD = dyn_cast<VarDecl>(DRE->getDecl())) {
          if (VD->getStorageClass() == SC_Register) {
            Diag(E->getExprLoc(), diag::err_typecheck_address_of)
                << /*register variable*/ 3 << E->getSourceRange();
            return ExprError();
          }
        }
      }
    }
  }

  if (ImplicitCastExpr *ImpCast = dyn_cast<ImplicitCastExpr>(E)) {
    if (ImpCast->getCastKind() == Kind && (!BasePath || BasePath->empty())) {
      ImpCast->setType(Ty);
      ImpCast->setValueKind(VK);
      return E;
    }
  }

  return ImplicitCastExpr::Create(Context, Ty, Kind, E, BasePath, VK,
                                  CurFPFeatureOverrides());
}

/// ScalarTypeToBooleanCastKind - Returns the cast kind corresponding
/// to the conversion from scalar type ScalarTy to the Boolean type.
CastKind Sema::ScalarTypeToBooleanCastKind(QualType ScalarTy) {
  switch (ScalarTy->getScalarTypeKind()) {
  case Type::STK_Bool: return CK_NoOp;
  case Type::STK_CPointer: return CK_PointerToBoolean;
  case Type::STK_BlockPointer: return CK_PointerToBoolean;
  case Type::STK_ObjCObjectPointer: return CK_PointerToBoolean;
  case Type::STK_MemberPointer: return CK_MemberPointerToBoolean;
  case Type::STK_Integral: return CK_IntegralToBoolean;
  case Type::STK_Floating: return CK_FloatingToBoolean;
  case Type::STK_IntegralComplex: return CK_IntegralComplexToBoolean;
  case Type::STK_FloatingComplex: return CK_FloatingComplexToBoolean;
  case Type::STK_FixedPoint: return CK_FixedPointToBoolean;
  }
  llvm_unreachable("unknown scalar type kind");
}

/// Used to prune the decls of Sema's UnusedFileScopedDecls vector.
static bool ShouldRemoveFromUnused(Sema *SemaRef, const DeclaratorDecl *D) {
  if (D->getMostRecentDecl()->isUsed())
    return true;

  if (D->isExternallyVisible())
    return true;

  if (const FunctionDecl *FD = dyn_cast<FunctionDecl>(D)) {
    // If this is a function template and none of its specializations is used,
    // we should warn.
    if (FunctionTemplateDecl *Template = FD->getDescribedFunctionTemplate())
      for (const auto *Spec : Template->specializations())
        if (ShouldRemoveFromUnused(SemaRef, Spec))
          return true;

    // UnusedFileScopedDecls stores the first declaration.
    // The declaration may have become definition so check again.
    const FunctionDecl *DeclToCheck;
    if (FD->hasBody(DeclToCheck))
      return !SemaRef->ShouldWarnIfUnusedFileScopedDecl(DeclToCheck);

    // Later redecls may add new information resulting in not having to warn,
    // so check again.
    DeclToCheck = FD->getMostRecentDecl();
    if (DeclToCheck != FD)
      return !SemaRef->ShouldWarnIfUnusedFileScopedDecl(DeclToCheck);
  }

  if (const VarDecl *VD = dyn_cast<VarDecl>(D)) {
    // If a variable usable in constant expressions is referenced,
    // don't warn if it isn't used: if the value of a variable is required
    // for the computation of a constant expression, it doesn't make sense to
    // warn even if the variable isn't odr-used.  (isReferenced doesn't
    // precisely reflect that, but it's a decent approximation.)
    if (VD->isReferenced() &&
        VD->mightBeUsableInConstantExpressions(SemaRef->Context))
      return true;

    if (VarTemplateDecl *Template = VD->getDescribedVarTemplate())
      // If this is a variable template and none of its specializations is used,
      // we should warn.
      for (const auto *Spec : Template->specializations())
        if (ShouldRemoveFromUnused(SemaRef, Spec))
          return true;

    // UnusedFileScopedDecls stores the first declaration.
    // The declaration may have become definition so check again.
    const VarDecl *DeclToCheck = VD->getDefinition();
    if (DeclToCheck)
      return !SemaRef->ShouldWarnIfUnusedFileScopedDecl(DeclToCheck);

    // Later redecls may add new information resulting in not having to warn,
    // so check again.
    DeclToCheck = VD->getMostRecentDecl();
    if (DeclToCheck != VD)
      return !SemaRef->ShouldWarnIfUnusedFileScopedDecl(DeclToCheck);
  }

  return false;
}

static bool isFunctionOrVarDeclExternC(const NamedDecl *ND) {
  if (const auto *FD = dyn_cast<FunctionDecl>(ND))
    return FD->isExternC();
  return cast<VarDecl>(ND)->isExternC();
}

/// Determine whether ND is an external-linkage function or variable whose
/// type has no linkage.
bool Sema::isExternalWithNoLinkageType(const ValueDecl *VD) const {
  // Note: it's not quite enough to check whether VD has UniqueExternalLinkage,
  // because we also want to catch the case where its type has VisibleNoLinkage,
  // which does not affect the linkage of VD.
  return getLangOpts().CPlusPlus && VD->hasExternalFormalLinkage() &&
         !isExternalFormalLinkage(VD->getType()->getLinkage()) &&
         !isFunctionOrVarDeclExternC(VD);
}

/// Obtains a sorted list of functions and variables that are undefined but
/// ODR-used.
void Sema::getUndefinedButUsed(
    SmallVectorImpl<std::pair<NamedDecl *, SourceLocation> > &Undefined) {
  for (const auto &UndefinedUse : UndefinedButUsed) {
    NamedDecl *ND = UndefinedUse.first;

    // Ignore attributes that have become invalid.
    if (ND->isInvalidDecl()) continue;

    // __attribute__((weakref)) is basically a definition.
    if (ND->hasAttr<WeakRefAttr>()) continue;

    if (isa<CXXDeductionGuideDecl>(ND))
      continue;

    if (ND->hasAttr<DLLImportAttr>() || ND->hasAttr<DLLExportAttr>()) {
      // An exported function will always be emitted when defined, so even if
      // the function is inline, it doesn't have to be emitted in this TU. An
      // imported function implies that it has been exported somewhere else.
      continue;
    }

    if (const auto *FD = dyn_cast<FunctionDecl>(ND)) {
      if (FD->isDefined())
        continue;
      if (FD->isExternallyVisible() &&
          !isExternalWithNoLinkageType(FD) &&
          !FD->getMostRecentDecl()->isInlined() &&
          !FD->hasAttr<ExcludeFromExplicitInstantiationAttr>())
        continue;
      if (FD->getBuiltinID())
        continue;
    } else {
      const auto *VD = cast<VarDecl>(ND);
      if (VD->hasDefinition() != VarDecl::DeclarationOnly)
        continue;
      if (VD->isExternallyVisible() &&
          !isExternalWithNoLinkageType(VD) &&
          !VD->getMostRecentDecl()->isInline() &&
          !VD->hasAttr<ExcludeFromExplicitInstantiationAttr>())
        continue;

      // Skip VarDecls that lack formal definitions but which we know are in
      // fact defined somewhere.
      if (VD->isKnownToBeDefined())
        continue;
    }

    Undefined.push_back(std::make_pair(ND, UndefinedUse.second));
  }
}

/// checkUndefinedButUsed - Check for undefined objects with internal linkage
/// or that are inline.
static void checkUndefinedButUsed(Sema &S) {
  if (S.UndefinedButUsed.empty()) return;

  // Collect all the still-undefined entities with internal linkage.
  SmallVector<std::pair<NamedDecl *, SourceLocation>, 16> Undefined;
  S.getUndefinedButUsed(Undefined);
  S.UndefinedButUsed.clear();
  if (Undefined.empty()) return;

  for (const auto &Undef : Undefined) {
    ValueDecl *VD = cast<ValueDecl>(Undef.first);
    SourceLocation UseLoc = Undef.second;

    if (S.isExternalWithNoLinkageType(VD)) {
      // C++ [basic.link]p8:
      //   A type without linkage shall not be used as the type of a variable
      //   or function with external linkage unless
      //    -- the entity has C language linkage
      //    -- the entity is not odr-used or is defined in the same TU
      //
      // As an extension, accept this in cases where the type is externally
      // visible, since the function or variable actually can be defined in
      // another translation unit in that case.
      S.Diag(VD->getLocation(), isExternallyVisible(VD->getType()->getLinkage())
                                    ? diag::ext_undefined_internal_type
                                    : diag::err_undefined_internal_type)
        << isa<VarDecl>(VD) << VD;
    } else if (!VD->isExternallyVisible()) {
      // FIXME: We can promote this to an error. The function or variable can't
      // be defined anywhere else, so the program must necessarily violate the
      // one definition rule.
      bool IsImplicitBase = false;
      if (const auto *BaseD = dyn_cast<FunctionDecl>(VD)) {
        auto *DVAttr = BaseD->getAttr<OMPDeclareVariantAttr>();
        if (DVAttr && !DVAttr->getTraitInfo().isExtensionActive(
                          llvm::omp::TraitProperty::
                              implementation_extension_disable_implicit_base)) {
          const auto *Func = cast<FunctionDecl>(
              cast<DeclRefExpr>(DVAttr->getVariantFuncRef())->getDecl());
          IsImplicitBase = BaseD->isImplicit() &&
                           Func->getIdentifier()->isMangledOpenMPVariantName();
        }
      }
      if (!S.getLangOpts().OpenMP || !IsImplicitBase)
        S.Diag(VD->getLocation(), diag::warn_undefined_internal)
            << isa<VarDecl>(VD) << VD;
    } else if (auto *FD = dyn_cast<FunctionDecl>(VD)) {
      (void)FD;
      assert(FD->getMostRecentDecl()->isInlined() &&
             "used object requires definition but isn't inline or internal?");
      // FIXME: This is ill-formed; we should reject.
      S.Diag(VD->getLocation(), diag::warn_undefined_inline) << VD;
    } else {
      assert(cast<VarDecl>(VD)->getMostRecentDecl()->isInline() &&
             "used var requires definition but isn't inline or internal?");
      S.Diag(VD->getLocation(), diag::err_undefined_inline_var) << VD;
    }
    if (UseLoc.isValid())
      S.Diag(UseLoc, diag::note_used_here);
  }
}

void Sema::LoadExternalWeakUndeclaredIdentifiers() {
  if (!ExternalSource)
    return;

  SmallVector<std::pair<IdentifierInfo *, WeakInfo>, 4> WeakIDs;
  ExternalSource->ReadWeakUndeclaredIdentifiers(WeakIDs);
  for (auto &WeakID : WeakIDs)
    (void)WeakUndeclaredIdentifiers[WeakID.first].insert(WeakID.second);
}


typedef llvm::DenseMap<const CXXRecordDecl*, bool> RecordCompleteMap;

/// Returns true, if all methods and nested classes of the given
/// CXXRecordDecl are defined in this translation unit.
///
/// Should only be called from ActOnEndOfTranslationUnit so that all
/// definitions are actually read.
static bool MethodsAndNestedClassesComplete(const CXXRecordDecl *RD,
                                            RecordCompleteMap &MNCComplete) {
  RecordCompleteMap::iterator Cache = MNCComplete.find(RD);
  if (Cache != MNCComplete.end())
    return Cache->second;
  if (!RD->isCompleteDefinition())
    return false;
  bool Complete = true;
  for (DeclContext::decl_iterator I = RD->decls_begin(),
                                  E = RD->decls_end();
       I != E && Complete; ++I) {
    if (const CXXMethodDecl *M = dyn_cast<CXXMethodDecl>(*I))
      Complete = M->isDefined() || M->isDefaulted() ||
                 (M->isPureVirtual() && !isa<CXXDestructorDecl>(M));
    else if (const FunctionTemplateDecl *F = dyn_cast<FunctionTemplateDecl>(*I))
      // If the template function is marked as late template parsed at this
      // point, it has not been instantiated and therefore we have not
      // performed semantic analysis on it yet, so we cannot know if the type
      // can be considered complete.
      Complete = !F->getTemplatedDecl()->isLateTemplateParsed() &&
                  F->getTemplatedDecl()->isDefined();
    else if (const CXXRecordDecl *R = dyn_cast<CXXRecordDecl>(*I)) {
      if (R->isInjectedClassName())
        continue;
      if (R->hasDefinition())
        Complete = MethodsAndNestedClassesComplete(R->getDefinition(),
                                                   MNCComplete);
      else
        Complete = false;
    }
  }
  MNCComplete[RD] = Complete;
  return Complete;
}

/// Returns true, if the given CXXRecordDecl is fully defined in this
/// translation unit, i.e. all methods are defined or pure virtual and all
/// friends, friend functions and nested classes are fully defined in this
/// translation unit.
///
/// Should only be called from ActOnEndOfTranslationUnit so that all
/// definitions are actually read.
static bool IsRecordFullyDefined(const CXXRecordDecl *RD,
                                 RecordCompleteMap &RecordsComplete,
                                 RecordCompleteMap &MNCComplete) {
  RecordCompleteMap::iterator Cache = RecordsComplete.find(RD);
  if (Cache != RecordsComplete.end())
    return Cache->second;
  bool Complete = MethodsAndNestedClassesComplete(RD, MNCComplete);
  for (CXXRecordDecl::friend_iterator I = RD->friend_begin(),
                                      E = RD->friend_end();
       I != E && Complete; ++I) {
    // Check if friend classes and methods are complete.
    if (TypeSourceInfo *TSI = (*I)->getFriendType()) {
      // Friend classes are available as the TypeSourceInfo of the FriendDecl.
      if (CXXRecordDecl *FriendD = TSI->getType()->getAsCXXRecordDecl())
        Complete = MethodsAndNestedClassesComplete(FriendD, MNCComplete);
      else
        Complete = false;
    } else {
      // Friend functions are available through the NamedDecl of FriendDecl.
      if (const FunctionDecl *FD =
          dyn_cast<FunctionDecl>((*I)->getFriendDecl()))
        Complete = FD->isDefined();
      else
        // This is a template friend, give up.
        Complete = false;
    }
  }
  RecordsComplete[RD] = Complete;
  return Complete;
}

void Sema::emitAndClearUnusedLocalTypedefWarnings() {
  if (ExternalSource)
    ExternalSource->ReadUnusedLocalTypedefNameCandidates(
        UnusedLocalTypedefNameCandidates);
  for (const TypedefNameDecl *TD : UnusedLocalTypedefNameCandidates) {
    if (TD->isReferenced())
      continue;
    Diag(TD->getLocation(), diag::warn_unused_local_typedef)
        << isa<TypeAliasDecl>(TD) << TD->getDeclName();
  }
  UnusedLocalTypedefNameCandidates.clear();
}

/// This is called before the very first declaration in the translation unit
/// is parsed. Note that the ASTContext may have already injected some
/// declarations.
void Sema::ActOnStartOfTranslationUnit() {
  if (getLangOpts().CPlusPlusModules &&
      getLangOpts().getCompilingModule() == LangOptions::CMK_HeaderUnit)
    HandleStartOfHeaderUnit();
}

void Sema::ActOnEndOfTranslationUnitFragment(TUFragmentKind Kind) {
  // No explicit actions are required at the end of the global module fragment.
  if (Kind == TUFragmentKind::Global)
    return;

  // Transfer late parsed template instantiations over to the pending template
  // instantiation list. During normal compilation, the late template parser
  // will be installed and instantiating these templates will succeed.
  //
  // If we are building a TU prefix for serialization, it is also safe to
  // transfer these over, even though they are not parsed. The end of the TU
  // should be outside of any eager template instantiation scope, so when this
  // AST is deserialized, these templates will not be parsed until the end of
  // the combined TU.
  PendingInstantiations.insert(PendingInstantiations.end(),
                               LateParsedInstantiations.begin(),
                               LateParsedInstantiations.end());
  LateParsedInstantiations.clear();

  // If DefinedUsedVTables ends up marking any virtual member functions it
  // might lead to more pending template instantiations, which we then need
  // to instantiate.
  DefineUsedVTables();

  // C++: Perform implicit template instantiations.
  //
  // FIXME: When we perform these implicit instantiations, we do not
  // carefully keep track of the point of instantiation (C++ [temp.point]).
  // This means that name lookup that occurs within the template
  // instantiation will always happen at the end of the translation unit,
  // so it will find some names that are not required to be found. This is
  // valid, but we could do better by diagnosing if an instantiation uses a
  // name that was not visible at its first point of instantiation.
  if (ExternalSource) {
    // Load pending instantiations from the external source.
    SmallVector<PendingImplicitInstantiation, 4> Pending;
    ExternalSource->ReadPendingInstantiations(Pending);
    for (auto PII : Pending)
      if (auto Func = dyn_cast<FunctionDecl>(PII.first))
        Func->setInstantiationIsPending(true);
    PendingInstantiations.insert(PendingInstantiations.begin(),
                                 Pending.begin(), Pending.end());
  }

  {
    llvm::TimeTraceScope TimeScope("PerformPendingInstantiations");
    PerformPendingInstantiations();
  }

  emitDeferredDiags();

  assert(LateParsedInstantiations.empty() &&
         "end of TU template instantiation should not create more "
         "late-parsed templates");

  // Report diagnostics for uncorrected delayed typos. Ideally all of them
  // should have been corrected by that time, but it is very hard to cover all
  // cases in practice.
  for (const auto &Typo : DelayedTypos) {
    // We pass an empty TypoCorrection to indicate no correction was performed.
    Typo.second.DiagHandler(TypoCorrection());
  }
  DelayedTypos.clear();
}

/// ActOnEndOfTranslationUnit - This is called at the very end of the
/// translation unit when EOF is reached and all but the top-level scope is
/// popped.
void Sema::ActOnEndOfTranslationUnit() {
  assert(DelayedDiagnostics.getCurrentPool() == nullptr
         && "reached end of translation unit with a pool attached?");

  // If code completion is enabled, don't perform any end-of-translation-unit
  // work.
  if (PP.isCodeCompletionEnabled())
    return;

  // Complete translation units and modules define vtables and perform implicit
  // instantiations. PCH files do not.
  if (TUKind != TU_Prefix) {
    ObjC().DiagnoseUseOfUnimplementedSelectors();

    ActOnEndOfTranslationUnitFragment(
        !ModuleScopes.empty() && ModuleScopes.back().Module->Kind ==
                                     Module::PrivateModuleFragment
            ? TUFragmentKind::Private
            : TUFragmentKind::Normal);

    if (LateTemplateParserCleanup)
      LateTemplateParserCleanup(OpaqueParser);

    CheckDelayedMemberExceptionSpecs();
  } else {
    // If we are building a TU prefix for serialization, it is safe to transfer
    // these over, even though they are not parsed. The end of the TU should be
    // outside of any eager template instantiation scope, so when this AST is
    // deserialized, these templates will not be parsed until the end of the
    // combined TU.
    PendingInstantiations.insert(PendingInstantiations.end(),
                                 LateParsedInstantiations.begin(),
                                 LateParsedInstantiations.end());
    LateParsedInstantiations.clear();

    if (LangOpts.PCHInstantiateTemplates) {
      llvm::TimeTraceScope TimeScope("PerformPendingInstantiations");
      PerformPendingInstantiations();
    }
  }

  DiagnoseUnterminatedPragmaAlignPack();
  DiagnoseUnterminatedPragmaAttribute();
  OpenMP().DiagnoseUnterminatedOpenMPDeclareTarget();

  // All delayed member exception specs should be checked or we end up accepting
  // incompatible declarations.
  assert(DelayedOverridingExceptionSpecChecks.empty());
  assert(DelayedEquivalentExceptionSpecChecks.empty());

  // All dllexport classes should have been processed already.
  assert(DelayedDllExportClasses.empty());
  assert(DelayedDllExportMemberFunctions.empty());

  // Remove file scoped decls that turned out to be used.
  UnusedFileScopedDecls.erase(
      std::remove_if(UnusedFileScopedDecls.begin(nullptr, true),
                     UnusedFileScopedDecls.end(),
                     [this](const DeclaratorDecl *DD) {
                       return ShouldRemoveFromUnused(this, DD);
                     }),
      UnusedFileScopedDecls.end());

  if (TUKind == TU_Prefix) {
    // Translation unit prefixes don't need any of the checking below.
    if (!PP.isIncrementalProcessingEnabled())
      TUScope = nullptr;
    return;
  }

  // Check for #pragma weak identifiers that were never declared
  LoadExternalWeakUndeclaredIdentifiers();
  for (const auto &WeakIDs : WeakUndeclaredIdentifiers) {
    if (WeakIDs.second.empty())
      continue;

    Decl *PrevDecl = LookupSingleName(TUScope, WeakIDs.first, SourceLocation(),
                                      LookupOrdinaryName);
    if (PrevDecl != nullptr &&
        !(isa<FunctionDecl>(PrevDecl) || isa<VarDecl>(PrevDecl)))
      for (const auto &WI : WeakIDs.second)
        Diag(WI.getLocation(), diag::warn_attribute_wrong_decl_type)
            << "'weak'" << /*isRegularKeyword=*/0 << ExpectedVariableOrFunction;
    else
      for (const auto &WI : WeakIDs.second)
        Diag(WI.getLocation(), diag::warn_weak_identifier_undeclared)
            << WeakIDs.first;
  }

  if (LangOpts.CPlusPlus11 &&
      !Diags.isIgnored(diag::warn_delegating_ctor_cycle, SourceLocation()))
    CheckDelegatingCtorCycles();

  if (!Diags.hasErrorOccurred()) {
    if (ExternalSource)
      ExternalSource->ReadUndefinedButUsed(UndefinedButUsed);
    checkUndefinedButUsed(*this);
  }

  // A global-module-fragment is only permitted within a module unit.
  if (!ModuleScopes.empty() && ModuleScopes.back().Module->Kind ==
                                   Module::ExplicitGlobalModuleFragment) {
    Diag(ModuleScopes.back().BeginLoc,
         diag::err_module_declaration_missing_after_global_module_introducer);
  }

  // Now we can decide whether the modules we're building need an initializer.
  if (Module *CurrentModule = getCurrentModule();
      CurrentModule && CurrentModule->isInterfaceOrPartition()) {
    auto DoesModNeedInit = [this](Module *M) {
      if (!getASTContext().getModuleInitializers(M).empty())
        return true;
      for (auto [Exported, _] : M->Exports)
        if (Exported->isNamedModuleInterfaceHasInit())
          return true;
      for (Module *I : M->Imports)
        if (I->isNamedModuleInterfaceHasInit())
          return true;

      return false;
    };

    CurrentModule->NamedModuleHasInit =
        DoesModNeedInit(CurrentModule) ||
        llvm::any_of(CurrentModule->submodules(),
                     [&](auto *SubM) { return DoesModNeedInit(SubM); });
  }

  if (TUKind == TU_ClangModule) {
    // If we are building a module, resolve all of the exported declarations
    // now.
    if (Module *CurrentModule = PP.getCurrentModule()) {
      ModuleMap &ModMap = PP.getHeaderSearchInfo().getModuleMap();

      SmallVector<Module *, 2> Stack;
      Stack.push_back(CurrentModule);
      while (!Stack.empty()) {
        Module *Mod = Stack.pop_back_val();

        // Resolve the exported declarations and conflicts.
        // FIXME: Actually complain, once we figure out how to teach the
        // diagnostic client to deal with complaints in the module map at this
        // point.
        ModMap.resolveExports(Mod, /*Complain=*/false);
        ModMap.resolveUses(Mod, /*Complain=*/false);
        ModMap.resolveConflicts(Mod, /*Complain=*/false);

        // Queue the submodules, so their exports will also be resolved.
        auto SubmodulesRange = Mod->submodules();
        Stack.append(SubmodulesRange.begin(), SubmodulesRange.end());
      }
    }

    // Warnings emitted in ActOnEndOfTranslationUnit() should be emitted for
    // modules when they are built, not every time they are used.
    emitAndClearUnusedLocalTypedefWarnings();
  }

  // C++ standard modules. Diagnose cases where a function is declared inline
  // in the module purview but has no definition before the end of the TU or
  // the start of a Private Module Fragment (if one is present).
  if (!PendingInlineFuncDecls.empty()) {
    for (auto *D : PendingInlineFuncDecls) {
      if (auto *FD = dyn_cast<FunctionDecl>(D)) {
        bool DefInPMF = false;
        if (auto *FDD = FD->getDefinition()) {
          DefInPMF = FDD->getOwningModule()->isPrivateModule();
          if (!DefInPMF)
            continue;
        }
        Diag(FD->getLocation(), diag::err_export_inline_not_defined)
            << DefInPMF;
        // If we have a PMF it should be at the end of the ModuleScopes.
        if (DefInPMF &&
            ModuleScopes.back().Module->Kind == Module::PrivateModuleFragment) {
          Diag(ModuleScopes.back().BeginLoc,
               diag::note_private_module_fragment);
        }
      }
    }
    PendingInlineFuncDecls.clear();
  }

  // C99 6.9.2p2:
  //   A declaration of an identifier for an object that has file
  //   scope without an initializer, and without a storage-class
  //   specifier or with the storage-class specifier static,
  //   constitutes a tentative definition. If a translation unit
  //   contains one or more tentative definitions for an identifier,
  //   and the translation unit contains no external definition for
  //   that identifier, then the behavior is exactly as if the
  //   translation unit contains a file scope declaration of that
  //   identifier, with the composite type as of the end of the
  //   translation unit, with an initializer equal to 0.
  llvm::SmallSet<VarDecl *, 32> Seen;
  for (TentativeDefinitionsType::iterator
           T = TentativeDefinitions.begin(ExternalSource.get()),
           TEnd = TentativeDefinitions.end();
       T != TEnd; ++T) {
    VarDecl *VD = (*T)->getActingDefinition();

    // If the tentative definition was completed, getActingDefinition() returns
    // null. If we've already seen this variable before, insert()'s second
    // return value is false.
    if (!VD || VD->isInvalidDecl() || !Seen.insert(VD).second)
      continue;

    if (const IncompleteArrayType *ArrayT
        = Context.getAsIncompleteArrayType(VD->getType())) {
      // Set the length of the array to 1 (C99 6.9.2p5).
      Diag(VD->getLocation(), diag::warn_tentative_incomplete_array);
      llvm::APInt One(Context.getTypeSize(Context.getSizeType()), true);
      QualType T = Context.getConstantArrayType(
          ArrayT->getElementType(), One, nullptr, ArraySizeModifier::Normal, 0);
      VD->setType(T);
    } else if (RequireCompleteType(VD->getLocation(), VD->getType(),
                                   diag::err_tentative_def_incomplete_type))
      VD->setInvalidDecl();

    // No initialization is performed for a tentative definition.
    CheckCompleteVariableDeclaration(VD);

    // Notify the consumer that we've completed a tentative definition.
    if (!VD->isInvalidDecl())
      Consumer.CompleteTentativeDefinition(VD);
  }

  for (auto *D : ExternalDeclarations) {
    if (!D || D->isInvalidDecl() || D->getPreviousDecl() || !D->isUsed())
      continue;

    Consumer.CompleteExternalDeclaration(D);
  }

  // If there were errors, disable 'unused' warnings since they will mostly be
  // noise. Don't warn for a use from a module: either we should warn on all
  // file-scope declarations in modules or not at all, but whether the
  // declaration is used is immaterial.
  if (!Diags.hasErrorOccurred() && TUKind != TU_ClangModule) {
    // Output warning for unused file scoped decls.
    for (UnusedFileScopedDeclsType::iterator
             I = UnusedFileScopedDecls.begin(ExternalSource.get()),
             E = UnusedFileScopedDecls.end();
         I != E; ++I) {
      if (ShouldRemoveFromUnused(this, *I))
        continue;

      if (const FunctionDecl *FD = dyn_cast<FunctionDecl>(*I)) {
        const FunctionDecl *DiagD;
        if (!FD->hasBody(DiagD))
          DiagD = FD;
        if (DiagD->isDeleted())
          continue; // Deleted functions are supposed to be unused.
        SourceRange DiagRange = DiagD->getLocation();
        if (const ASTTemplateArgumentListInfo *ASTTAL =
                DiagD->getTemplateSpecializationArgsAsWritten())
          DiagRange.setEnd(ASTTAL->RAngleLoc);
        if (DiagD->isReferenced()) {
          if (isa<CXXMethodDecl>(DiagD))
            Diag(DiagD->getLocation(), diag::warn_unneeded_member_function)
                << DiagD << DiagRange;
          else {
            if (FD->getStorageClass() == SC_Static &&
                !FD->isInlineSpecified() &&
                !SourceMgr.isInMainFile(
                   SourceMgr.getExpansionLoc(FD->getLocation())))
              Diag(DiagD->getLocation(),
                   diag::warn_unneeded_static_internal_decl)
                  << DiagD << DiagRange;
            else
              Diag(DiagD->getLocation(), diag::warn_unneeded_internal_decl)
                  << /*function=*/0 << DiagD << DiagRange;
          }
        } else if (!FD->isTargetMultiVersion() ||
                   FD->isTargetMultiVersionDefault()) {
          if (FD->getDescribedFunctionTemplate())
            Diag(DiagD->getLocation(), diag::warn_unused_template)
                << /*function=*/0 << DiagD << DiagRange;
          else
            Diag(DiagD->getLocation(), isa<CXXMethodDecl>(DiagD)
                                           ? diag::warn_unused_member_function
                                           : diag::warn_unused_function)
                << DiagD << DiagRange;
        }
      } else {
        const VarDecl *DiagD = cast<VarDecl>(*I)->getDefinition();
        if (!DiagD)
          DiagD = cast<VarDecl>(*I);
        SourceRange DiagRange = DiagD->getLocation();
        if (const auto *VTSD = dyn_cast<VarTemplateSpecializationDecl>(DiagD)) {
          if (const ASTTemplateArgumentListInfo *ASTTAL =
                  VTSD->getTemplateArgsAsWritten())
            DiagRange.setEnd(ASTTAL->RAngleLoc);
        }
        if (DiagD->isReferenced()) {
          Diag(DiagD->getLocation(), diag::warn_unneeded_internal_decl)
              << /*variable=*/1 << DiagD << DiagRange;
        } else if (DiagD->getDescribedVarTemplate()) {
          Diag(DiagD->getLocation(), diag::warn_unused_template)
              << /*variable=*/1 << DiagD << DiagRange;
        } else if (DiagD->getType().isConstQualified()) {
          const SourceManager &SM = SourceMgr;
          if (SM.getMainFileID() != SM.getFileID(DiagD->getLocation()) ||
              !PP.getLangOpts().IsHeaderFile)
            Diag(DiagD->getLocation(), diag::warn_unused_const_variable)
                << DiagD << DiagRange;
        } else {
          Diag(DiagD->getLocation(), diag::warn_unused_variable)
              << DiagD << DiagRange;
        }
      }
    }

    emitAndClearUnusedLocalTypedefWarnings();
  }

  if (!Diags.isIgnored(diag::warn_unused_private_field, SourceLocation())) {
    // FIXME: Load additional unused private field candidates from the external
    // source.
    RecordCompleteMap RecordsComplete;
    RecordCompleteMap MNCComplete;
    for (const NamedDecl *D : UnusedPrivateFields) {
      const CXXRecordDecl *RD = dyn_cast<CXXRecordDecl>(D->getDeclContext());
      if (RD && !RD->isUnion() &&
          IsRecordFullyDefined(RD, RecordsComplete, MNCComplete)) {
        Diag(D->getLocation(), diag::warn_unused_private_field)
              << D->getDeclName();
      }
    }
  }

  if (!Diags.isIgnored(diag::warn_mismatched_delete_new, SourceLocation())) {
    if (ExternalSource)
      ExternalSource->ReadMismatchingDeleteExpressions(DeleteExprs);
    for (const auto &DeletedFieldInfo : DeleteExprs) {
      for (const auto &DeleteExprLoc : DeletedFieldInfo.second) {
        AnalyzeDeleteExprMismatch(DeletedFieldInfo.first, DeleteExprLoc.first,
                                  DeleteExprLoc.second);
      }
    }
  }

  AnalysisWarnings.IssueWarnings(Context.getTranslationUnitDecl());

  // Check we've noticed that we're no longer parsing the initializer for every
  // variable. If we miss cases, then at best we have a performance issue and
  // at worst a rejects-valid bug.
  assert(ParsingInitForAutoVars.empty() &&
         "Didn't unmark var as having its initializer parsed");

  if (!PP.isIncrementalProcessingEnabled())
    TUScope = nullptr;
}


//===----------------------------------------------------------------------===//
// Helper functions.
//===----------------------------------------------------------------------===//

DeclContext *Sema::getFunctionLevelDeclContext(bool AllowLambda) const {
  DeclContext *DC = CurContext;

  while (true) {
    if (isa<BlockDecl>(DC) || isa<EnumDecl>(DC) || isa<CapturedDecl>(DC) ||
        isa<RequiresExprBodyDecl>(DC)) {
      DC = DC->getParent();
    } else if (!AllowLambda && isa<CXXMethodDecl>(DC) &&
               cast<CXXMethodDecl>(DC)->getOverloadedOperator() == OO_Call &&
               cast<CXXRecordDecl>(DC->getParent())->isLambda()) {
      DC = DC->getParent()->getParent();
    } else break;
  }

  return DC;
}

/// getCurFunctionDecl - If inside of a function body, this returns a pointer
/// to the function decl for the function being parsed.  If we're currently
/// in a 'block', this returns the containing context.
FunctionDecl *Sema::getCurFunctionDecl(bool AllowLambda) const {
  DeclContext *DC = getFunctionLevelDeclContext(AllowLambda);
  return dyn_cast<FunctionDecl>(DC);
}

ObjCMethodDecl *Sema::getCurMethodDecl() {
  DeclContext *DC = getFunctionLevelDeclContext();
  while (isa<RecordDecl>(DC))
    DC = DC->getParent();
  return dyn_cast<ObjCMethodDecl>(DC);
}

NamedDecl *Sema::getCurFunctionOrMethodDecl() const {
  DeclContext *DC = getFunctionLevelDeclContext();
  if (isa<ObjCMethodDecl>(DC) || isa<FunctionDecl>(DC))
    return cast<NamedDecl>(DC);
  return nullptr;
}

LangAS Sema::getDefaultCXXMethodAddrSpace() const {
  if (getLangOpts().OpenCL)
    return getASTContext().getDefaultOpenCLPointeeAddrSpace();
  return LangAS::Default;
}

void Sema::EmitCurrentDiagnostic(unsigned DiagID) {
  // FIXME: It doesn't make sense to me that DiagID is an incoming argument here
  // and yet we also use the current diag ID on the DiagnosticsEngine. This has
  // been made more painfully obvious by the refactor that introduced this
  // function, but it is possible that the incoming argument can be
  // eliminated. If it truly cannot be (for example, there is some reentrancy
  // issue I am not seeing yet), then there should at least be a clarifying
  // comment somewhere.
  if (std::optional<TemplateDeductionInfo *> Info = isSFINAEContext()) {
    switch (DiagnosticIDs::getDiagnosticSFINAEResponse(
              Diags.getCurrentDiagID())) {
    case DiagnosticIDs::SFINAE_Report:
      // We'll report the diagnostic below.
      break;

    case DiagnosticIDs::SFINAE_SubstitutionFailure:
      // Count this failure so that we know that template argument deduction
      // has failed.
      ++NumSFINAEErrors;

      // Make a copy of this suppressed diagnostic and store it with the
      // template-deduction information.
      if (*Info && !(*Info)->hasSFINAEDiagnostic()) {
        Diagnostic DiagInfo(&Diags);
        (*Info)->addSFINAEDiagnostic(DiagInfo.getLocation(),
                       PartialDiagnostic(DiagInfo, Context.getDiagAllocator()));
      }

      Diags.setLastDiagnosticIgnored(true);
      Diags.Clear();
      return;

    case DiagnosticIDs::SFINAE_AccessControl: {
      // Per C++ Core Issue 1170, access control is part of SFINAE.
      // Additionally, the AccessCheckingSFINAE flag can be used to temporarily
      // make access control a part of SFINAE for the purposes of checking
      // type traits.
      if (!AccessCheckingSFINAE && !getLangOpts().CPlusPlus11)
        break;

      SourceLocation Loc = Diags.getCurrentDiagLoc();

      // Suppress this diagnostic.
      ++NumSFINAEErrors;

      // Make a copy of this suppressed diagnostic and store it with the
      // template-deduction information.
      if (*Info && !(*Info)->hasSFINAEDiagnostic()) {
        Diagnostic DiagInfo(&Diags);
        (*Info)->addSFINAEDiagnostic(DiagInfo.getLocation(),
                       PartialDiagnostic(DiagInfo, Context.getDiagAllocator()));
      }

      Diags.setLastDiagnosticIgnored(true);
      Diags.Clear();

      // Now the diagnostic state is clear, produce a C++98 compatibility
      // warning.
      Diag(Loc, diag::warn_cxx98_compat_sfinae_access_control);

      // The last diagnostic which Sema produced was ignored. Suppress any
      // notes attached to it.
      Diags.setLastDiagnosticIgnored(true);
      return;
    }

    case DiagnosticIDs::SFINAE_Suppress:
      // Make a copy of this suppressed diagnostic and store it with the
      // template-deduction information;
      if (*Info) {
        Diagnostic DiagInfo(&Diags);
        (*Info)->addSuppressedDiagnostic(DiagInfo.getLocation(),
                       PartialDiagnostic(DiagInfo, Context.getDiagAllocator()));
      }

      // Suppress this diagnostic.
      Diags.setLastDiagnosticIgnored(true);
      Diags.Clear();
      return;
    }
  }

  // Copy the diagnostic printing policy over the ASTContext printing policy.
  // TODO: Stop doing that.  See: https://reviews.llvm.org/D45093#1090292
  Context.setPrintingPolicy(getPrintingPolicy());

  // Emit the diagnostic.
  if (!Diags.EmitCurrentDiagnostic())
    return;

  // If this is not a note, and we're in a template instantiation
  // that is different from the last template instantiation where
  // we emitted an error, print a template instantiation
  // backtrace.
  if (!DiagnosticIDs::isBuiltinNote(DiagID))
    PrintContextStack();
}

bool Sema::hasUncompilableErrorOccurred() const {
  if (getDiagnostics().hasUncompilableErrorOccurred())
    return true;
  auto *FD = dyn_cast<FunctionDecl>(CurContext);
  if (!FD)
    return false;
  auto Loc = DeviceDeferredDiags.find(FD);
  if (Loc == DeviceDeferredDiags.end())
    return false;
  for (auto PDAt : Loc->second) {
    if (DiagnosticIDs::isDefaultMappingAsError(PDAt.second.getDiagID()))
      return true;
  }
  return false;
}

// Print notes showing how we can reach FD starting from an a priori
// known-callable function.
static void emitCallStackNotes(Sema &S, const FunctionDecl *FD) {
  auto FnIt = S.CUDA().DeviceKnownEmittedFns.find(FD);
  while (FnIt != S.CUDA().DeviceKnownEmittedFns.end()) {
    // Respect error limit.
    if (S.Diags.hasFatalErrorOccurred())
      return;
    DiagnosticBuilder Builder(
        S.Diags.Report(FnIt->second.Loc, diag::note_called_by));
    Builder << FnIt->second.FD;
    FnIt = S.CUDA().DeviceKnownEmittedFns.find(FnIt->second.FD);
  }
}

namespace {

/// Helper class that emits deferred diagnostic messages if an entity directly
/// or indirectly using the function that causes the deferred diagnostic
/// messages is known to be emitted.
///
/// During parsing of AST, certain diagnostic messages are recorded as deferred
/// diagnostics since it is unknown whether the functions containing such
/// diagnostics will be emitted. A list of potentially emitted functions and
/// variables that may potentially trigger emission of functions are also
/// recorded. DeferredDiagnosticsEmitter recursively visits used functions
/// by each function to emit deferred diagnostics.
///
/// During the visit, certain OpenMP directives or initializer of variables
/// with certain OpenMP attributes will cause subsequent visiting of any
/// functions enter a state which is called OpenMP device context in this
/// implementation. The state is exited when the directive or initializer is
/// exited. This state can change the emission states of subsequent uses
/// of functions.
///
/// Conceptually the functions or variables to be visited form a use graph
/// where the parent node uses the child node. At any point of the visit,
/// the tree nodes traversed from the tree root to the current node form a use
/// stack. The emission state of the current node depends on two factors:
///    1. the emission state of the root node
///    2. whether the current node is in OpenMP device context
/// If the function is decided to be emitted, its contained deferred diagnostics
/// are emitted, together with the information about the use stack.
///
class DeferredDiagnosticsEmitter
    : public UsedDeclVisitor<DeferredDiagnosticsEmitter> {
public:
  typedef UsedDeclVisitor<DeferredDiagnosticsEmitter> Inherited;

  // Whether the function is already in the current use-path.
  llvm::SmallPtrSet<CanonicalDeclPtr<Decl>, 4> InUsePath;

  // The current use-path.
  llvm::SmallVector<CanonicalDeclPtr<FunctionDecl>, 4> UsePath;

  // Whether the visiting of the function has been done. Done[0] is for the
  // case not in OpenMP device context. Done[1] is for the case in OpenMP
  // device context. We need two sets because diagnostics emission may be
  // different depending on whether it is in OpenMP device context.
  llvm::SmallPtrSet<CanonicalDeclPtr<Decl>, 4> DoneMap[2];

  // Emission state of the root node of the current use graph.
  bool ShouldEmitRootNode;

  // Current OpenMP device context level. It is initialized to 0 and each
  // entering of device context increases it by 1 and each exit decreases
  // it by 1. Non-zero value indicates it is currently in device context.
  unsigned InOMPDeviceContext;

  DeferredDiagnosticsEmitter(Sema &S)
      : Inherited(S), ShouldEmitRootNode(false), InOMPDeviceContext(0) {}

  bool shouldVisitDiscardedStmt() const { return false; }

  void VisitOMPTargetDirective(OMPTargetDirective *Node) {
    ++InOMPDeviceContext;
    Inherited::VisitOMPTargetDirective(Node);
    --InOMPDeviceContext;
  }

  void visitUsedDecl(SourceLocation Loc, Decl *D) {
    if (isa<VarDecl>(D))
      return;
    if (auto *FD = dyn_cast<FunctionDecl>(D))
      checkFunc(Loc, FD);
    else
      Inherited::visitUsedDecl(Loc, D);
  }

  void checkVar(VarDecl *VD) {
    assert(VD->isFileVarDecl() &&
           "Should only check file-scope variables");
    if (auto *Init = VD->getInit()) {
      auto DevTy = OMPDeclareTargetDeclAttr::getDeviceType(VD);
      bool IsDev = DevTy && (*DevTy == OMPDeclareTargetDeclAttr::DT_NoHost ||
                             *DevTy == OMPDeclareTargetDeclAttr::DT_Any);
      if (IsDev)
        ++InOMPDeviceContext;
      this->Visit(Init);
      if (IsDev)
        --InOMPDeviceContext;
    }
  }

  void checkFunc(SourceLocation Loc, FunctionDecl *FD) {
    auto &Done = DoneMap[InOMPDeviceContext > 0 ? 1 : 0];
    FunctionDecl *Caller = UsePath.empty() ? nullptr : UsePath.back();
    if ((!ShouldEmitRootNode && !S.getLangOpts().OpenMP && !Caller) ||
        S.shouldIgnoreInHostDeviceCheck(FD) || InUsePath.count(FD))
      return;
    // Finalize analysis of OpenMP-specific constructs.
    if (Caller && S.LangOpts.OpenMP && UsePath.size() == 1 &&
        (ShouldEmitRootNode || InOMPDeviceContext))
      S.OpenMP().finalizeOpenMPDelayedAnalysis(Caller, FD, Loc);
    if (Caller)
      S.CUDA().DeviceKnownEmittedFns[FD] = {Caller, Loc};
    // Always emit deferred diagnostics for the direct users. This does not
    // lead to explosion of diagnostics since each user is visited at most
    // twice.
    if (ShouldEmitRootNode || InOMPDeviceContext)
      emitDeferredDiags(FD, Caller);
    // Do not revisit a function if the function body has been completely
    // visited before.
    if (!Done.insert(FD).second)
      return;
    InUsePath.insert(FD);
    UsePath.push_back(FD);
    if (auto *S = FD->getBody()) {
      this->Visit(S);
    }
    UsePath.pop_back();
    InUsePath.erase(FD);
  }

  void checkRecordedDecl(Decl *D) {
    if (auto *FD = dyn_cast<FunctionDecl>(D)) {
      ShouldEmitRootNode = S.getEmissionStatus(FD, /*Final=*/true) ==
                           Sema::FunctionEmissionStatus::Emitted;
      checkFunc(SourceLocation(), FD);
    } else
      checkVar(cast<VarDecl>(D));
  }

  // Emit any deferred diagnostics for FD
  void emitDeferredDiags(FunctionDecl *FD, bool ShowCallStack) {
    auto It = S.DeviceDeferredDiags.find(FD);
    if (It == S.DeviceDeferredDiags.end())
      return;
    bool HasWarningOrError = false;
    bool FirstDiag = true;
    for (PartialDiagnosticAt &PDAt : It->second) {
      // Respect error limit.
      if (S.Diags.hasFatalErrorOccurred())
        return;
      const SourceLocation &Loc = PDAt.first;
      const PartialDiagnostic &PD = PDAt.second;
      HasWarningOrError |=
          S.getDiagnostics().getDiagnosticLevel(PD.getDiagID(), Loc) >=
          DiagnosticsEngine::Warning;
      {
        DiagnosticBuilder Builder(S.Diags.Report(Loc, PD.getDiagID()));
        PD.Emit(Builder);
      }
      // Emit the note on the first diagnostic in case too many diagnostics
      // cause the note not emitted.
      if (FirstDiag && HasWarningOrError && ShowCallStack) {
        emitCallStackNotes(S, FD);
        FirstDiag = false;
      }
    }
  }
};
} // namespace

void Sema::emitDeferredDiags() {
  if (ExternalSource)
    ExternalSource->ReadDeclsToCheckForDeferredDiags(
        DeclsToCheckForDeferredDiags);

  if ((DeviceDeferredDiags.empty() && !LangOpts.OpenMP) ||
      DeclsToCheckForDeferredDiags.empty())
    return;

  DeferredDiagnosticsEmitter DDE(*this);
  for (auto *D : DeclsToCheckForDeferredDiags)
    DDE.checkRecordedDecl(D);
}

// In CUDA, there are some constructs which may appear in semantically-valid
// code, but trigger errors if we ever generate code for the function in which
// they appear.  Essentially every construct you're not allowed to use on the
// device falls into this category, because you are allowed to use these
// constructs in a __host__ __device__ function, but only if that function is
// never codegen'ed on the device.
//
// To handle semantic checking for these constructs, we keep track of the set of
// functions we know will be emitted, either because we could tell a priori that
// they would be emitted, or because they were transitively called by a
// known-emitted function.
//
// We also keep a partial call graph of which not-known-emitted functions call
// which other not-known-emitted functions.
//
// When we see something which is illegal if the current function is emitted
// (usually by way of DiagIfDeviceCode, DiagIfHostCode, or
// CheckCall), we first check if the current function is known-emitted.  If
// so, we immediately output the diagnostic.
//
// Otherwise, we "defer" the diagnostic.  It sits in Sema::DeviceDeferredDiags
// until we discover that the function is known-emitted, at which point we take
// it out of this map and emit the diagnostic.

Sema::SemaDiagnosticBuilder::SemaDiagnosticBuilder(Kind K, SourceLocation Loc,
                                                   unsigned DiagID,
                                                   const FunctionDecl *Fn,
                                                   Sema &S)
    : S(S), Loc(Loc), DiagID(DiagID), Fn(Fn),
      ShowCallStack(K == K_ImmediateWithCallStack || K == K_Deferred) {
  switch (K) {
  case K_Nop:
    break;
  case K_Immediate:
  case K_ImmediateWithCallStack:
    ImmediateDiag.emplace(
        ImmediateDiagBuilder(S.Diags.Report(Loc, DiagID), S, DiagID));
    break;
  case K_Deferred:
    assert(Fn && "Must have a function to attach the deferred diag to.");
    auto &Diags = S.DeviceDeferredDiags[Fn];
    PartialDiagId.emplace(Diags.size());
    Diags.emplace_back(Loc, S.PDiag(DiagID));
    break;
  }
}

Sema::SemaDiagnosticBuilder::SemaDiagnosticBuilder(SemaDiagnosticBuilder &&D)
    : S(D.S), Loc(D.Loc), DiagID(D.DiagID), Fn(D.Fn),
      ShowCallStack(D.ShowCallStack), ImmediateDiag(D.ImmediateDiag),
      PartialDiagId(D.PartialDiagId) {
  // Clean the previous diagnostics.
  D.ShowCallStack = false;
  D.ImmediateDiag.reset();
  D.PartialDiagId.reset();
}

Sema::SemaDiagnosticBuilder::~SemaDiagnosticBuilder() {
  if (ImmediateDiag) {
    // Emit our diagnostic and, if it was a warning or error, output a callstack
    // if Fn isn't a priori known-emitted.
    bool IsWarningOrError = S.getDiagnostics().getDiagnosticLevel(
                                DiagID, Loc) >= DiagnosticsEngine::Warning;
    ImmediateDiag.reset(); // Emit the immediate diag.
    if (IsWarningOrError && ShowCallStack)
      emitCallStackNotes(S, Fn);
  } else {
    assert((!PartialDiagId || ShowCallStack) &&
           "Must always show call stack for deferred diags.");
  }
}

Sema::SemaDiagnosticBuilder
Sema::targetDiag(SourceLocation Loc, unsigned DiagID, const FunctionDecl *FD) {
  FD = FD ? FD : getCurFunctionDecl();
  if (LangOpts.OpenMP)
    return LangOpts.OpenMPIsTargetDevice
               ? OpenMP().diagIfOpenMPDeviceCode(Loc, DiagID, FD)
               : OpenMP().diagIfOpenMPHostCode(Loc, DiagID, FD);
  if (getLangOpts().CUDA)
    return getLangOpts().CUDAIsDevice ? CUDA().DiagIfDeviceCode(Loc, DiagID)
                                      : CUDA().DiagIfHostCode(Loc, DiagID);

  if (getLangOpts().SYCLIsDevice)
    return SYCL().DiagIfDeviceCode(Loc, DiagID);

  return SemaDiagnosticBuilder(SemaDiagnosticBuilder::K_Immediate, Loc, DiagID,
                               FD, *this);
}

void Sema::checkTypeSupport(QualType Ty, SourceLocation Loc, ValueDecl *D) {
  if (isUnevaluatedContext() || Ty.isNull())
    return;

  // The original idea behind checkTypeSupport function is that unused
  // declarations can be replaced with an array of bytes of the same size during
  // codegen, such replacement doesn't seem to be possible for types without
  // constant byte size like zero length arrays. So, do a deep check for SYCL.
  if (D && LangOpts.SYCLIsDevice) {
    llvm::DenseSet<QualType> Visited;
    SYCL().deepTypeCheckForDevice(Loc, Visited, D);
  }

  Decl *C = cast<Decl>(getCurLexicalContext());

  // Memcpy operations for structs containing a member with unsupported type
  // are ok, though.
  if (const auto *MD = dyn_cast<CXXMethodDecl>(C)) {
    if ((MD->isCopyAssignmentOperator() || MD->isMoveAssignmentOperator()) &&
        MD->isTrivial())
      return;

    if (const auto *Ctor = dyn_cast<CXXConstructorDecl>(MD))
      if (Ctor->isCopyOrMoveConstructor() && Ctor->isTrivial())
        return;
  }

  // Try to associate errors with the lexical context, if that is a function, or
  // the value declaration otherwise.
  const FunctionDecl *FD = isa<FunctionDecl>(C)
                               ? cast<FunctionDecl>(C)
                               : dyn_cast_or_null<FunctionDecl>(D);

  auto CheckDeviceType = [&](QualType Ty) {
    if (Ty->isDependentType())
      return;

    if (Ty->isBitIntType()) {
      if (!Context.getTargetInfo().hasBitIntType()) {
        PartialDiagnostic PD = PDiag(diag::err_target_unsupported_type);
        if (D)
          PD << D;
        else
          PD << "expression";
        targetDiag(Loc, PD, FD)
            << false /*show bit size*/ << 0 /*bitsize*/ << false /*return*/
            << Ty << Context.getTargetInfo().getTriple().str();
      }
      return;
    }

    // Check if we are dealing with two 'long double' but with different
    // semantics.
    bool LongDoubleMismatched = false;
    if (Ty->isRealFloatingType() && Context.getTypeSize(Ty) == 128) {
      const llvm::fltSemantics &Sem = Context.getFloatTypeSemantics(Ty);
      if ((&Sem != &llvm::APFloat::PPCDoubleDouble() &&
           !Context.getTargetInfo().hasFloat128Type()) ||
          (&Sem == &llvm::APFloat::PPCDoubleDouble() &&
           !Context.getTargetInfo().hasIbm128Type()))
        LongDoubleMismatched = true;
    }

    if ((Ty->isFloat16Type() && !Context.getTargetInfo().hasFloat16Type()) ||
        (Ty->isFloat128Type() && !Context.getTargetInfo().hasFloat128Type()) ||
        (Ty->isIbm128Type() && !Context.getTargetInfo().hasIbm128Type()) ||
        (Ty->isIntegerType() && Context.getTypeSize(Ty) == 128 &&
         !Context.getTargetInfo().hasInt128Type()) ||
        (Ty->isBFloat16Type() && !Context.getTargetInfo().hasBFloat16Type() &&
         !LangOpts.CUDAIsDevice) ||
        LongDoubleMismatched) {
      PartialDiagnostic PD = PDiag(diag::err_target_unsupported_type);
      if (D)
        PD << D;
      else
        PD << "expression";

      if (targetDiag(Loc, PD, FD)
          << true /*show bit size*/
          << static_cast<unsigned>(Context.getTypeSize(Ty)) << Ty
          << false /*return*/ << Context.getTargetInfo().getTriple().str()) {
        if (D)
          D->setInvalidDecl();
      }
      if (D)
        targetDiag(D->getLocation(), diag::note_defined_here, FD) << D;
    }
  };

  auto CheckType = [&](QualType Ty, bool IsRetTy = false) {
    if (LangOpts.SYCLIsDevice ||
        (LangOpts.OpenMP && LangOpts.OpenMPIsTargetDevice) ||
        LangOpts.CUDAIsDevice)
      CheckDeviceType(Ty);

    QualType UnqualTy = Ty.getCanonicalType().getUnqualifiedType();
    const TargetInfo &TI = Context.getTargetInfo();
    if (!TI.hasLongDoubleType() && UnqualTy == Context.LongDoubleTy) {
      PartialDiagnostic PD = PDiag(diag::err_target_unsupported_type);
      if (D)
        PD << D;
      else
        PD << "expression";

      if (Diag(Loc, PD, FD)
          << false /*show bit size*/ << 0 << Ty << false /*return*/
          << TI.getTriple().str()) {
        if (D)
          D->setInvalidDecl();
      }
      if (D)
        targetDiag(D->getLocation(), diag::note_defined_here, FD) << D;
    }

    bool IsDouble = UnqualTy == Context.DoubleTy;
    bool IsFloat = UnqualTy == Context.FloatTy;
    if (IsRetTy && !TI.hasFPReturn() && (IsDouble || IsFloat)) {
      PartialDiagnostic PD = PDiag(diag::err_target_unsupported_type);
      if (D)
        PD << D;
      else
        PD << "expression";

      if (Diag(Loc, PD, FD)
          << false /*show bit size*/ << 0 << Ty << true /*return*/
          << TI.getTriple().str()) {
        if (D)
          D->setInvalidDecl();
      }
      if (D)
        targetDiag(D->getLocation(), diag::note_defined_here, FD) << D;
    }

    if (TI.hasRISCVVTypes() && Ty->isRVVSizelessBuiltinType() && FD) {
      llvm::StringMap<bool> CallerFeatureMap;
      Context.getFunctionFeatureMap(CallerFeatureMap, FD);
      RISCV().checkRVVTypeSupport(Ty, Loc, D, CallerFeatureMap);
    }

    // Don't allow SVE types in functions without a SVE target.
    if (Ty->isSVESizelessBuiltinType() && FD && FD->hasBody()) {
      llvm::StringMap<bool> CallerFeatureMap;
      Context.getFunctionFeatureMap(CallerFeatureMap, FD);
      if (!Builtin::evaluateRequiredTargetFeatures("sve", CallerFeatureMap)) {
        if (!Builtin::evaluateRequiredTargetFeatures("sme", CallerFeatureMap))
          Diag(D->getLocation(), diag::err_sve_vector_in_non_sve_target) << Ty;
        else if (!IsArmStreamingFunction(FD,
                                         /*IncludeLocallyStreaming=*/true)) {
          Diag(D->getLocation(), diag::err_sve_vector_in_non_streaming_function)
              << Ty;
        }
      }
    }
  };

  CheckType(Ty);
  if (const auto *FPTy = dyn_cast<FunctionProtoType>(Ty)) {
    for (const auto &ParamTy : FPTy->param_types())
      CheckType(ParamTy);
    CheckType(FPTy->getReturnType(), /*IsRetTy=*/true);
  }
  if (const auto *FNPTy = dyn_cast<FunctionNoProtoType>(Ty))
    CheckType(FNPTy->getReturnType(), /*IsRetTy=*/true);
}

/// Looks through the macro-expansion chain for the given
/// location, looking for a macro expansion with the given name.
/// If one is found, returns true and sets the location to that
/// expansion loc.
bool Sema::findMacroSpelling(SourceLocation &locref, StringRef name) {
  SourceLocation loc = locref;
  if (!loc.isMacroID()) return false;

  // There's no good way right now to look at the intermediate
  // expansions, so just jump to the expansion location.
  loc = getSourceManager().getExpansionLoc(loc);

  // If that's written with the name, stop here.
  SmallString<16> buffer;
  if (getPreprocessor().getSpelling(loc, buffer) == name) {
    locref = loc;
    return true;
  }
  return false;
}

/// Determines the active Scope associated with the given declaration
/// context.
///
/// This routine maps a declaration context to the active Scope object that
/// represents that declaration context in the parser. It is typically used
/// from "scope-less" code (e.g., template instantiation, lazy creation of
/// declarations) that injects a name for name-lookup purposes and, therefore,
/// must update the Scope.
///
/// \returns The scope corresponding to the given declaraion context, or NULL
/// if no such scope is open.
Scope *Sema::getScopeForContext(DeclContext *Ctx) {

  if (!Ctx)
    return nullptr;

  Ctx = Ctx->getPrimaryContext();
  for (Scope *S = getCurScope(); S; S = S->getParent()) {
    // Ignore scopes that cannot have declarations. This is important for
    // out-of-line definitions of static class members.
    if (S->getFlags() & (Scope::DeclScope | Scope::TemplateParamScope))
      if (DeclContext *Entity = S->getEntity())
        if (Ctx == Entity->getPrimaryContext())
          return S;
  }

  return nullptr;
}

/// Enter a new function scope
void Sema::PushFunctionScope() {
  if (FunctionScopes.empty() && CachedFunctionScope) {
    // Use CachedFunctionScope to avoid allocating memory when possible.
    CachedFunctionScope->Clear();
    FunctionScopes.push_back(CachedFunctionScope.release());
  } else {
    FunctionScopes.push_back(new FunctionScopeInfo(getDiagnostics()));
  }
  if (LangOpts.OpenMP)
    OpenMP().pushOpenMPFunctionRegion();
}

void Sema::PushBlockScope(Scope *BlockScope, BlockDecl *Block) {
  FunctionScopes.push_back(new BlockScopeInfo(getDiagnostics(),
                                              BlockScope, Block));
  CapturingFunctionScopes++;
}

LambdaScopeInfo *Sema::PushLambdaScope() {
  LambdaScopeInfo *const LSI = new LambdaScopeInfo(getDiagnostics());
  FunctionScopes.push_back(LSI);
  CapturingFunctionScopes++;
  return LSI;
}

void Sema::RecordParsingTemplateParameterDepth(unsigned Depth) {
  if (LambdaScopeInfo *const LSI = getCurLambda()) {
    LSI->AutoTemplateParameterDepth = Depth;
    return;
  }
  llvm_unreachable(
      "Remove assertion if intentionally called in a non-lambda context.");
}

// Check that the type of the VarDecl has an accessible copy constructor and
// resolve its destructor's exception specification.
// This also performs initialization of block variables when they are moved
// to the heap. It uses the same rules as applicable for implicit moves
// according to the C++ standard in effect ([class.copy.elision]p3).
static void checkEscapingByref(VarDecl *VD, Sema &S) {
  QualType T = VD->getType();
  EnterExpressionEvaluationContext scope(
      S, Sema::ExpressionEvaluationContext::PotentiallyEvaluated);
  SourceLocation Loc = VD->getLocation();
  Expr *VarRef =
      new (S.Context) DeclRefExpr(S.Context, VD, false, T, VK_LValue, Loc);
  ExprResult Result;
  auto IE = InitializedEntity::InitializeBlock(Loc, T);
  if (S.getLangOpts().CPlusPlus23) {
    auto *E = ImplicitCastExpr::Create(S.Context, T, CK_NoOp, VarRef, nullptr,
                                       VK_XValue, FPOptionsOverride());
    Result = S.PerformCopyInitialization(IE, SourceLocation(), E);
  } else {
    Result = S.PerformMoveOrCopyInitialization(
        IE, Sema::NamedReturnInfo{VD, Sema::NamedReturnInfo::MoveEligible},
        VarRef);
  }

  if (!Result.isInvalid()) {
    Result = S.MaybeCreateExprWithCleanups(Result);
    Expr *Init = Result.getAs<Expr>();
    S.Context.setBlockVarCopyInit(VD, Init, S.canThrow(Init));
  }

  // The destructor's exception specification is needed when IRGen generates
  // block copy/destroy functions. Resolve it here.
  if (const CXXRecordDecl *RD = T->getAsCXXRecordDecl())
    if (CXXDestructorDecl *DD = RD->getDestructor()) {
      auto *FPT = DD->getType()->castAs<FunctionProtoType>();
      S.ResolveExceptionSpec(Loc, FPT);
    }
}

static void markEscapingByrefs(const FunctionScopeInfo &FSI, Sema &S) {
  // Set the EscapingByref flag of __block variables captured by
  // escaping blocks.
  for (const BlockDecl *BD : FSI.Blocks) {
    for (const BlockDecl::Capture &BC : BD->captures()) {
      VarDecl *VD = BC.getVariable();
      if (VD->hasAttr<BlocksAttr>()) {
        // Nothing to do if this is a __block variable captured by a
        // non-escaping block.
        if (BD->doesNotEscape())
          continue;
        VD->setEscapingByref();
      }
      // Check whether the captured variable is or contains an object of
      // non-trivial C union type.
      QualType CapType = BC.getVariable()->getType();
      if (CapType.hasNonTrivialToPrimitiveDestructCUnion() ||
          CapType.hasNonTrivialToPrimitiveCopyCUnion())
        S.checkNonTrivialCUnion(BC.getVariable()->getType(),
                                BD->getCaretLocation(),
                                Sema::NTCUC_BlockCapture,
                                Sema::NTCUK_Destruct|Sema::NTCUK_Copy);
    }
  }

  for (VarDecl *VD : FSI.ByrefBlockVars) {
    // __block variables might require us to capture a copy-initializer.
    if (!VD->isEscapingByref())
      continue;
    // It's currently invalid to ever have a __block variable with an
    // array type; should we diagnose that here?
    // Regardless, we don't want to ignore array nesting when
    // constructing this copy.
    if (VD->getType()->isStructureOrClassType())
      checkEscapingByref(VD, S);
  }
}

/// Pop a function (or block or lambda or captured region) scope from the stack.
///
/// \param WP The warning policy to use for CFG-based warnings, or null if such
///        warnings should not be produced.
/// \param D The declaration corresponding to this function scope, if producing
///        CFG-based warnings.
/// \param BlockType The type of the block expression, if D is a BlockDecl.
Sema::PoppedFunctionScopePtr
Sema::PopFunctionScopeInfo(const AnalysisBasedWarnings::Policy *WP,
                           const Decl *D, QualType BlockType) {
  assert(!FunctionScopes.empty() && "mismatched push/pop!");

  markEscapingByrefs(*FunctionScopes.back(), *this);

  PoppedFunctionScopePtr Scope(FunctionScopes.pop_back_val(),
                               PoppedFunctionScopeDeleter(this));

  if (LangOpts.OpenMP)
    OpenMP().popOpenMPFunctionRegion(Scope.get());

  // Issue any analysis-based warnings.
  if (WP && D)
    AnalysisWarnings.IssueWarnings(*WP, Scope.get(), D, BlockType);
  else
    for (const auto &PUD : Scope->PossiblyUnreachableDiags)
      Diag(PUD.Loc, PUD.PD);

  return Scope;
}

void Sema::PoppedFunctionScopeDeleter::
operator()(sema::FunctionScopeInfo *Scope) const {
  if (!Scope->isPlainFunction())
    Self->CapturingFunctionScopes--;
  // Stash the function scope for later reuse if it's for a normal function.
  if (Scope->isPlainFunction() && !Self->CachedFunctionScope)
    Self->CachedFunctionScope.reset(Scope);
  else
    delete Scope;
}

void Sema::PushCompoundScope(bool IsStmtExpr) {
  getCurFunction()->CompoundScopes.push_back(
      CompoundScopeInfo(IsStmtExpr, getCurFPFeatures()));
}

void Sema::PopCompoundScope() {
  FunctionScopeInfo *CurFunction = getCurFunction();
  assert(!CurFunction->CompoundScopes.empty() && "mismatched push/pop");

  CurFunction->CompoundScopes.pop_back();
}

/// Determine whether any errors occurred within this function/method/
/// block.
bool Sema::hasAnyUnrecoverableErrorsInThisFunction() const {
  return getCurFunction()->hasUnrecoverableErrorOccurred();
}

void Sema::setFunctionHasBranchIntoScope() {
  if (!FunctionScopes.empty())
    FunctionScopes.back()->setHasBranchIntoScope();
}

void Sema::setFunctionHasBranchProtectedScope() {
  if (!FunctionScopes.empty())
    FunctionScopes.back()->setHasBranchProtectedScope();
}

void Sema::setFunctionHasIndirectGoto() {
  if (!FunctionScopes.empty())
    FunctionScopes.back()->setHasIndirectGoto();
}

void Sema::setFunctionHasMustTail() {
  if (!FunctionScopes.empty())
    FunctionScopes.back()->setHasMustTail();
}

BlockScopeInfo *Sema::getCurBlock() {
  if (FunctionScopes.empty())
    return nullptr;

  auto CurBSI = dyn_cast<BlockScopeInfo>(FunctionScopes.back());
  if (CurBSI && CurBSI->TheDecl &&
      !CurBSI->TheDecl->Encloses(CurContext)) {
    // We have switched contexts due to template instantiation.
    assert(!CodeSynthesisContexts.empty());
    return nullptr;
  }

  return CurBSI;
}

FunctionScopeInfo *Sema::getEnclosingFunction() const {
  if (FunctionScopes.empty())
    return nullptr;

  for (int e = FunctionScopes.size() - 1; e >= 0; --e) {
    if (isa<sema::BlockScopeInfo>(FunctionScopes[e]))
      continue;
    return FunctionScopes[e];
  }
  return nullptr;
}

LambdaScopeInfo *Sema::getEnclosingLambda() const {
  for (auto *Scope : llvm::reverse(FunctionScopes)) {
    if (auto *LSI = dyn_cast<sema::LambdaScopeInfo>(Scope)) {
      if (LSI->Lambda && !LSI->Lambda->Encloses(CurContext) &&
          LSI->AfterParameterList) {
        // We have switched contexts due to template instantiation.
        // FIXME: We should swap out the FunctionScopes during code synthesis
        // so that we don't need to check for this.
        assert(!CodeSynthesisContexts.empty());
        return nullptr;
      }
      return LSI;
    }
  }
  return nullptr;
}

LambdaScopeInfo *Sema::getCurLambda(bool IgnoreNonLambdaCapturingScope) {
  if (FunctionScopes.empty())
    return nullptr;

  auto I = FunctionScopes.rbegin();
  if (IgnoreNonLambdaCapturingScope) {
    auto E = FunctionScopes.rend();
    while (I != E && isa<CapturingScopeInfo>(*I) && !isa<LambdaScopeInfo>(*I))
      ++I;
    if (I == E)
      return nullptr;
  }
  auto *CurLSI = dyn_cast<LambdaScopeInfo>(*I);
  if (CurLSI && CurLSI->Lambda && CurLSI->CallOperator &&
      !CurLSI->Lambda->Encloses(CurContext) && CurLSI->AfterParameterList) {
    // We have switched contexts due to template instantiation.
    assert(!CodeSynthesisContexts.empty());
    return nullptr;
  }

  return CurLSI;
}

// We have a generic lambda if we parsed auto parameters, or we have
// an associated template parameter list.
LambdaScopeInfo *Sema::getCurGenericLambda() {
  if (LambdaScopeInfo *LSI =  getCurLambda()) {
    return (LSI->TemplateParams.size() ||
                    LSI->GLTemplateParameterList) ? LSI : nullptr;
  }
  return nullptr;
}


void Sema::ActOnComment(SourceRange Comment) {
  if (!LangOpts.RetainCommentsFromSystemHeaders &&
      SourceMgr.isInSystemHeader(Comment.getBegin()))
    return;
  RawComment RC(SourceMgr, Comment, LangOpts.CommentOpts, false);
  if (RC.isAlmostTrailingComment() || RC.hasUnsupportedSplice(SourceMgr)) {
    SourceRange MagicMarkerRange(Comment.getBegin(),
                                 Comment.getBegin().getLocWithOffset(3));
    StringRef MagicMarkerText;
    switch (RC.getKind()) {
    case RawComment::RCK_OrdinaryBCPL:
      MagicMarkerText = "///<";
      break;
    case RawComment::RCK_OrdinaryC:
      MagicMarkerText = "/**<";
      break;
    case RawComment::RCK_Invalid:
      // FIXME: are there other scenarios that could produce an invalid
      // raw comment here?
      Diag(Comment.getBegin(), diag::warn_splice_in_doxygen_comment);
      return;
    default:
      llvm_unreachable("if this is an almost Doxygen comment, "
                       "it should be ordinary");
    }
    Diag(Comment.getBegin(), diag::warn_not_a_doxygen_trailing_member_comment) <<
      FixItHint::CreateReplacement(MagicMarkerRange, MagicMarkerText);
  }
  Context.addComment(RC);
}

// Pin this vtable to this file.
ExternalSemaSource::~ExternalSemaSource() {}
char ExternalSemaSource::ID;

void ExternalSemaSource::ReadMethodPool(Selector Sel) { }
void ExternalSemaSource::updateOutOfDateSelector(Selector Sel) { }

void ExternalSemaSource::ReadKnownNamespaces(
                           SmallVectorImpl<NamespaceDecl *> &Namespaces) {
}

void ExternalSemaSource::ReadUndefinedButUsed(
    llvm::MapVector<NamedDecl *, SourceLocation> &Undefined) {}

void ExternalSemaSource::ReadMismatchingDeleteExpressions(llvm::MapVector<
    FieldDecl *, llvm::SmallVector<std::pair<SourceLocation, bool>, 4>> &) {}

/// Figure out if an expression could be turned into a call.
///
/// Use this when trying to recover from an error where the programmer may have
/// written just the name of a function instead of actually calling it.
///
/// \param E - The expression to examine.
/// \param ZeroArgCallReturnTy - If the expression can be turned into a call
///  with no arguments, this parameter is set to the type returned by such a
///  call; otherwise, it is set to an empty QualType.
/// \param OverloadSet - If the expression is an overloaded function
///  name, this parameter is populated with the decls of the various overloads.
bool Sema::tryExprAsCall(Expr &E, QualType &ZeroArgCallReturnTy,
                         UnresolvedSetImpl &OverloadSet) {
  ZeroArgCallReturnTy = QualType();
  OverloadSet.clear();

  const OverloadExpr *Overloads = nullptr;
  bool IsMemExpr = false;
  if (E.getType() == Context.OverloadTy) {
    OverloadExpr::FindResult FR = OverloadExpr::find(&E);

    // Ignore overloads that are pointer-to-member constants.
    if (FR.HasFormOfMemberPointer)
      return false;

    Overloads = FR.Expression;
  } else if (E.getType() == Context.BoundMemberTy) {
    Overloads = dyn_cast<UnresolvedMemberExpr>(E.IgnoreParens());
    IsMemExpr = true;
  }

  bool Ambiguous = false;
  bool IsMV = false;

  if (Overloads) {
    for (OverloadExpr::decls_iterator it = Overloads->decls_begin(),
         DeclsEnd = Overloads->decls_end(); it != DeclsEnd; ++it) {
      OverloadSet.addDecl(*it);

      // Check whether the function is a non-template, non-member which takes no
      // arguments.
      if (IsMemExpr)
        continue;
      if (const FunctionDecl *OverloadDecl
            = dyn_cast<FunctionDecl>((*it)->getUnderlyingDecl())) {
        if (OverloadDecl->getMinRequiredArguments() == 0) {
          if (!ZeroArgCallReturnTy.isNull() && !Ambiguous &&
              (!IsMV || !(OverloadDecl->isCPUDispatchMultiVersion() ||
                          OverloadDecl->isCPUSpecificMultiVersion()))) {
            ZeroArgCallReturnTy = QualType();
            Ambiguous = true;
          } else {
            ZeroArgCallReturnTy = OverloadDecl->getReturnType();
            IsMV = OverloadDecl->isCPUDispatchMultiVersion() ||
                   OverloadDecl->isCPUSpecificMultiVersion();
          }
        }
      }
    }

    // If it's not a member, use better machinery to try to resolve the call
    if (!IsMemExpr)
      return !ZeroArgCallReturnTy.isNull();
  }

  // Attempt to call the member with no arguments - this will correctly handle
  // member templates with defaults/deduction of template arguments, overloads
  // with default arguments, etc.
  if (IsMemExpr && !E.isTypeDependent()) {
    Sema::TentativeAnalysisScope Trap(*this);
    ExprResult R = BuildCallToMemberFunction(nullptr, &E, SourceLocation(),
                                             std::nullopt, SourceLocation());
    if (R.isUsable()) {
      ZeroArgCallReturnTy = R.get()->getType();
      return true;
    }
    return false;
  }

  if (const auto *DeclRef = dyn_cast<DeclRefExpr>(E.IgnoreParens())) {
    if (const auto *Fun = dyn_cast<FunctionDecl>(DeclRef->getDecl())) {
      if (Fun->getMinRequiredArguments() == 0)
        ZeroArgCallReturnTy = Fun->getReturnType();
      return true;
    }
  }

  // We don't have an expression that's convenient to get a FunctionDecl from,
  // but we can at least check if the type is "function of 0 arguments".
  QualType ExprTy = E.getType();
  const FunctionType *FunTy = nullptr;
  QualType PointeeTy = ExprTy->getPointeeType();
  if (!PointeeTy.isNull())
    FunTy = PointeeTy->getAs<FunctionType>();
  if (!FunTy)
    FunTy = ExprTy->getAs<FunctionType>();

  if (const auto *FPT = dyn_cast_if_present<FunctionProtoType>(FunTy)) {
    if (FPT->getNumParams() == 0)
      ZeroArgCallReturnTy = FunTy->getReturnType();
    return true;
  }
  return false;
}

/// Give notes for a set of overloads.
///
/// A companion to tryExprAsCall. In cases when the name that the programmer
/// wrote was an overloaded function, we may be able to make some guesses about
/// plausible overloads based on their return types; such guesses can be handed
/// off to this method to be emitted as notes.
///
/// \param Overloads - The overloads to note.
/// \param FinalNoteLoc - If we've suppressed printing some overloads due to
///  -fshow-overloads=best, this is the location to attach to the note about too
///  many candidates. Typically this will be the location of the original
///  ill-formed expression.
static void noteOverloads(Sema &S, const UnresolvedSetImpl &Overloads,
                          const SourceLocation FinalNoteLoc) {
  unsigned ShownOverloads = 0;
  unsigned SuppressedOverloads = 0;
  for (UnresolvedSetImpl::iterator It = Overloads.begin(),
       DeclsEnd = Overloads.end(); It != DeclsEnd; ++It) {
    if (ShownOverloads >= S.Diags.getNumOverloadCandidatesToShow()) {
      ++SuppressedOverloads;
      continue;
    }

    const NamedDecl *Fn = (*It)->getUnderlyingDecl();
    // Don't print overloads for non-default multiversioned functions.
    if (const auto *FD = Fn->getAsFunction()) {
      if (FD->isMultiVersion() && FD->hasAttr<TargetAttr>() &&
          !FD->getAttr<TargetAttr>()->isDefaultVersion())
        continue;
      if (FD->isMultiVersion() && FD->hasAttr<TargetVersionAttr>() &&
          !FD->getAttr<TargetVersionAttr>()->isDefaultVersion())
        continue;
    }
    S.Diag(Fn->getLocation(), diag::note_possible_target_of_call);
    ++ShownOverloads;
  }

  S.Diags.overloadCandidatesShown(ShownOverloads);

  if (SuppressedOverloads)
    S.Diag(FinalNoteLoc, diag::note_ovl_too_many_candidates)
      << SuppressedOverloads;
}

static void notePlausibleOverloads(Sema &S, SourceLocation Loc,
                                   const UnresolvedSetImpl &Overloads,
                                   bool (*IsPlausibleResult)(QualType)) {
  if (!IsPlausibleResult)
    return noteOverloads(S, Overloads, Loc);

  UnresolvedSet<2> PlausibleOverloads;
  for (OverloadExpr::decls_iterator It = Overloads.begin(),
         DeclsEnd = Overloads.end(); It != DeclsEnd; ++It) {
    const auto *OverloadDecl = cast<FunctionDecl>(*It);
    QualType OverloadResultTy = OverloadDecl->getReturnType();
    if (IsPlausibleResult(OverloadResultTy))
      PlausibleOverloads.addDecl(It.getDecl());
  }
  noteOverloads(S, PlausibleOverloads, Loc);
}

/// Determine whether the given expression can be called by just
/// putting parentheses after it.  Notably, expressions with unary
/// operators can't be because the unary operator will start parsing
/// outside the call.
static bool IsCallableWithAppend(const Expr *E) {
  E = E->IgnoreImplicit();
  return (!isa<CStyleCastExpr>(E) &&
          !isa<UnaryOperator>(E) &&
          !isa<BinaryOperator>(E) &&
          !isa<CXXOperatorCallExpr>(E));
}

static bool IsCPUDispatchCPUSpecificMultiVersion(const Expr *E) {
  if (const auto *UO = dyn_cast<UnaryOperator>(E))
    E = UO->getSubExpr();

  if (const auto *ULE = dyn_cast<UnresolvedLookupExpr>(E)) {
    if (ULE->getNumDecls() == 0)
      return false;

    const NamedDecl *ND = *ULE->decls_begin();
    if (const auto *FD = dyn_cast<FunctionDecl>(ND))
      return FD->isCPUDispatchMultiVersion() || FD->isCPUSpecificMultiVersion();
  }
  return false;
}

bool Sema::tryToRecoverWithCall(ExprResult &E, const PartialDiagnostic &PD,
                                bool ForceComplain,
                                bool (*IsPlausibleResult)(QualType)) {
  SourceLocation Loc = E.get()->getExprLoc();
  SourceRange Range = E.get()->getSourceRange();
  UnresolvedSet<4> Overloads;

  // If this is a SFINAE context, don't try anything that might trigger ADL
  // prematurely.
  if (!isSFINAEContext()) {
    QualType ZeroArgCallTy;
    if (tryExprAsCall(*E.get(), ZeroArgCallTy, Overloads) &&
        !ZeroArgCallTy.isNull() &&
        (!IsPlausibleResult || IsPlausibleResult(ZeroArgCallTy))) {
      // At this point, we know E is potentially callable with 0
      // arguments and that it returns something of a reasonable type,
      // so we can emit a fixit and carry on pretending that E was
      // actually a CallExpr.
      SourceLocation ParenInsertionLoc = getLocForEndOfToken(Range.getEnd());
      bool IsMV = IsCPUDispatchCPUSpecificMultiVersion(E.get());
      Diag(Loc, PD) << /*zero-arg*/ 1 << IsMV << Range
                    << (IsCallableWithAppend(E.get())
                            ? FixItHint::CreateInsertion(ParenInsertionLoc,
                                                         "()")
                            : FixItHint());
      if (!IsMV)
        notePlausibleOverloads(*this, Loc, Overloads, IsPlausibleResult);

      // FIXME: Try this before emitting the fixit, and suppress diagnostics
      // while doing so.
      E = BuildCallExpr(nullptr, E.get(), Range.getEnd(), std::nullopt,
                        Range.getEnd().getLocWithOffset(1));
      return true;
    }
  }
  if (!ForceComplain) return false;

  bool IsMV = IsCPUDispatchCPUSpecificMultiVersion(E.get());
  Diag(Loc, PD) << /*not zero-arg*/ 0 << IsMV << Range;
  if (!IsMV)
    notePlausibleOverloads(*this, Loc, Overloads, IsPlausibleResult);
  E = ExprError();
  return true;
}

IdentifierInfo *Sema::getSuperIdentifier() const {
  if (!Ident_super)
    Ident_super = &Context.Idents.get("super");
  return Ident_super;
}

void Sema::PushCapturedRegionScope(Scope *S, CapturedDecl *CD, RecordDecl *RD,
                                   CapturedRegionKind K,
                                   unsigned OpenMPCaptureLevel) {
  auto *CSI = new CapturedRegionScopeInfo(
      getDiagnostics(), S, CD, RD, CD->getContextParam(), K,
      (getLangOpts().OpenMP && K == CR_OpenMP)
          ? OpenMP().getOpenMPNestingLevel()
          : 0,
      OpenMPCaptureLevel);
  CSI->ReturnType = Context.VoidTy;
  FunctionScopes.push_back(CSI);
  CapturingFunctionScopes++;
}

CapturedRegionScopeInfo *Sema::getCurCapturedRegion() {
  if (FunctionScopes.empty())
    return nullptr;

  return dyn_cast<CapturedRegionScopeInfo>(FunctionScopes.back());
}

const llvm::MapVector<FieldDecl *, Sema::DeleteLocs> &
Sema::getMismatchingDeleteExpressions() const {
  return DeleteExprs;
}

Sema::FPFeaturesStateRAII::FPFeaturesStateRAII(Sema &S)
    : S(S), OldFPFeaturesState(S.CurFPFeatures),
      OldOverrides(S.FpPragmaStack.CurrentValue),
      OldEvalMethod(S.PP.getCurrentFPEvalMethod()),
      OldFPPragmaLocation(S.PP.getLastFPEvalPragmaLocation()) {}

Sema::FPFeaturesStateRAII::~FPFeaturesStateRAII() {
  S.CurFPFeatures = OldFPFeaturesState;
  S.FpPragmaStack.CurrentValue = OldOverrides;
  S.PP.setCurrentFPEvalMethod(OldFPPragmaLocation, OldEvalMethod);
}

bool Sema::isDeclaratorFunctionLike(Declarator &D) {
  assert(D.getCXXScopeSpec().isSet() &&
         "can only be called for qualified names");

  auto LR = LookupResult(*this, D.getIdentifier(), D.getBeginLoc(),
                         LookupOrdinaryName, forRedeclarationInCurContext());
  DeclContext *DC = computeDeclContext(D.getCXXScopeSpec(),
                                       !D.getDeclSpec().isFriendSpecified());
  if (!DC)
    return false;

  LookupQualifiedName(LR, DC);
  bool Result = llvm::all_of(LR, [](Decl *Dcl) {
    if (NamedDecl *ND = dyn_cast<NamedDecl>(Dcl)) {
      ND = ND->getUnderlyingDecl();
      return isa<FunctionDecl>(ND) || isa<FunctionTemplateDecl>(ND) ||
             isa<UsingDecl>(ND);
    }
    return false;
  });
  return Result;
}<|MERGE_RESOLUTION|>--- conflicted
+++ resolved
@@ -49,6 +49,7 @@
 #include "clang/Sema/SemaObjC.h"
 #include "clang/Sema/SemaOpenACC.h"
 #include "clang/Sema/SemaOpenMP.h"
+#include "clang/Sema/SemaOmpSs.h"
 #include "clang/Sema/SemaPseudoObject.h"
 #include "clang/Sema/SemaRISCV.h"
 #include "clang/Sema/SemaSYCL.h"
@@ -213,6 +214,7 @@
       ObjCPtr(std::make_unique<SemaObjC>(*this)),
       OpenACCPtr(std::make_unique<SemaOpenACC>(*this)),
       OpenMPPtr(std::make_unique<SemaOpenMP>(*this)),
+      OmpSsPtr(std::make_unique<SemaOmpSs>(*this)),
       PseudoObjectPtr(std::make_unique<SemaPseudoObject>(*this)),
       RISCVPtr(std::make_unique<SemaRISCV>(*this)),
       SYCLPtr(std::make_unique<SemaSYCL>(*this)),
@@ -234,18 +236,7 @@
       TyposCorrected(0), IsBuildingRecoveryCallExpr(false), NumSFINAEErrors(0),
       AccessCheckingSFINAE(false), CurrentInstantiationScope(nullptr),
       InNonInstantiationSFINAEContext(false), NonInstantiationEntries(0),
-<<<<<<< HEAD
-      ArgumentPackSubstitutionIndex(-1), SatisfactionCache(Context),
-      NSNumberDecl(nullptr), NSValueDecl(nullptr), NSStringDecl(nullptr),
-      StringWithUTF8StringMethod(nullptr),
-      ValueWithBytesObjCTypeMethod(nullptr), NSArrayDecl(nullptr),
-      ArrayWithObjectsMethod(nullptr), NSDictionaryDecl(nullptr),
-      DictionaryWithObjectsMethod(nullptr), CodeCompleter(CodeCompleter),
-      VarDataSharingAttributesStack(nullptr),
-      VarDataSharingAttributesStackOmpSs(nullptr) {
-=======
       ArgumentPackSubstitutionIndex(-1), SatisfactionCache(Context) {
->>>>>>> b0b35964
   assert(pp.TUKind == TUKind);
   TUScope = nullptr;
 
@@ -270,13 +261,9 @@
       nullptr, ExpressionEvaluationContextRecord::EK_Other);
 
   // Initialization of data sharing attributes stack for OpenMP
-<<<<<<< HEAD
-  InitDataSharingAttributesStack();
+  OpenMP().InitDataSharingAttributesStack();
   // Initilization of data sharing attributes stack for OmpSs
-  InitDataSharingAttributesStackOmpSs();
-=======
-  OpenMP().InitDataSharingAttributesStack();
->>>>>>> b0b35964
+  OmpSs().InitDataSharingAttributesStackOmpSs();
 
   std::unique_ptr<sema::SemaPPCallbacks> Callbacks =
       std::make_unique<sema::SemaPPCallbacks>();
@@ -528,7 +515,7 @@
   OpenMP().DestroyDataSharingAttributesStack();
 
   // Destroys data sharing attributes stack for OmpSs-2
-  DestroyDataSharingAttributesStackOmpSs();
+  OmpSs().DestroyDataSharingAttributesStackOmpSs();
 
   // Detach from the PP callback handler which outlives Sema since it's owned
   // by the preprocessor.
