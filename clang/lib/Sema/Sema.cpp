--- conflicted
+++ resolved
@@ -61,11 +61,8 @@
 #include "clang/Sema/SemaOpenACC.h"
 #include "clang/Sema/SemaOpenCL.h"
 #include "clang/Sema/SemaOpenMP.h"
-<<<<<<< HEAD
 #include "clang/Sema/SemaOmpSs.h"
-=======
 #include "clang/Sema/SemaPPC.h"
->>>>>>> 6dcce422
 #include "clang/Sema/SemaPseudoObject.h"
 #include "clang/Sema/SemaRISCV.h"
 #include "clang/Sema/SemaSYCL.h"
@@ -244,11 +241,8 @@
       OpenACCPtr(std::make_unique<SemaOpenACC>(*this)),
       OpenCLPtr(std::make_unique<SemaOpenCL>(*this)),
       OpenMPPtr(std::make_unique<SemaOpenMP>(*this)),
-<<<<<<< HEAD
       OmpSsPtr(std::make_unique<SemaOmpSs>(*this)),
-=======
       PPCPtr(std::make_unique<SemaPPC>(*this)),
->>>>>>> 6dcce422
       PseudoObjectPtr(std::make_unique<SemaPseudoObject>(*this)),
       RISCVPtr(std::make_unique<SemaRISCV>(*this)),
       SYCLPtr(std::make_unique<SemaSYCL>(*this)),
