//===--- SemaExceptionSpec.cpp - C++ Exception Specifications ---*- C++ -*-===//
//
// Part of the LLVM Project, under the Apache License v2.0 with LLVM Exceptions.
// See https://llvm.org/LICENSE.txt for license information.
// SPDX-License-Identifier: Apache-2.0 WITH LLVM-exception
//
//===----------------------------------------------------------------------===//
//
// This file provides Sema routines for C++ exception specification testing.
//
//===----------------------------------------------------------------------===//

#include "clang/Sema/SemaInternal.h"
#include "clang/AST/ASTMutationListener.h"
#include "clang/AST/CXXInheritance.h"
#include "clang/AST/Expr.h"
#include "clang/AST/ExprCXX.h"
#include "clang/AST/StmtObjC.h"
#include "clang/AST/TypeLoc.h"
#include "clang/Basic/Diagnostic.h"
#include "clang/Basic/SourceManager.h"
#include "llvm/ADT/SmallPtrSet.h"
#include "llvm/ADT/SmallString.h"

namespace clang {

static const FunctionProtoType *GetUnderlyingFunction(QualType T)
{
  if (const PointerType *PtrTy = T->getAs<PointerType>())
    T = PtrTy->getPointeeType();
  else if (const ReferenceType *RefTy = T->getAs<ReferenceType>())
    T = RefTy->getPointeeType();
  else if (const MemberPointerType *MPTy = T->getAs<MemberPointerType>())
    T = MPTy->getPointeeType();
  return T->getAs<FunctionProtoType>();
}

/// HACK: 2014-11-14 libstdc++ had a bug where it shadows std::swap with a
/// member swap function then tries to call std::swap unqualified from the
/// exception specification of that function. This function detects whether
/// we're in such a case and turns off delay-parsing of exception
/// specifications. Libstdc++ 6.1 (released 2016-04-27) appears to have
/// resolved it as side-effect of commit ddb63209a8d (2015-06-05).
bool Sema::isLibstdcxxEagerExceptionSpecHack(const Declarator &D) {
  auto *RD = dyn_cast<CXXRecordDecl>(CurContext);

  // All the problem cases are member functions named "swap" within class
  // templates declared directly within namespace std or std::__debug or
  // std::__profile.
  if (!RD || !RD->getIdentifier() || !RD->getDescribedClassTemplate() ||
      !D.getIdentifier() || !D.getIdentifier()->isStr("swap"))
    return false;

  auto *ND = dyn_cast<NamespaceDecl>(RD->getDeclContext());
  if (!ND)
    return false;

  bool IsInStd = ND->isStdNamespace();
  if (!IsInStd) {
    // This isn't a direct member of namespace std, but it might still be
    // libstdc++'s std::__debug::array or std::__profile::array.
    IdentifierInfo *II = ND->getIdentifier();
    if (!II || !(II->isStr("__debug") || II->isStr("__profile")) ||
        !ND->isInStdNamespace())
      return false;
  }

  // Only apply this hack within a system header.
  if (!Context.getSourceManager().isInSystemHeader(D.getBeginLoc()))
    return false;

  return llvm::StringSwitch<bool>(RD->getIdentifier()->getName())
      .Case("array", true)
      .Case("pair", IsInStd)
      .Case("priority_queue", IsInStd)
      .Case("stack", IsInStd)
      .Case("queue", IsInStd)
      .Default(false);
}

ExprResult Sema::ActOnNoexceptSpec(Expr *NoexceptExpr,
                                   ExceptionSpecificationType &EST) {

  if (NoexceptExpr->isTypeDependent() ||
      NoexceptExpr->containsUnexpandedParameterPack()) {
    EST = EST_DependentNoexcept;
    return NoexceptExpr;
  }

  llvm::APSInt Result;
  ExprResult Converted = CheckConvertedConstantExpression(
      NoexceptExpr, Context.BoolTy, Result, CCEK_Noexcept);

  if (Converted.isInvalid()) {
    EST = EST_NoexceptFalse;
    // Fill in an expression of 'false' as a fixup.
    auto *BoolExpr = new (Context)
        CXXBoolLiteralExpr(false, Context.BoolTy, NoexceptExpr->getBeginLoc());
    llvm::APSInt Value{1};
    Value = 0;
    return ConstantExpr::Create(Context, BoolExpr, APValue{Value});
  }

  if (Converted.get()->isValueDependent()) {
    EST = EST_DependentNoexcept;
    return Converted;
  }

  if (!Converted.isInvalid())
    EST = !Result ? EST_NoexceptFalse : EST_NoexceptTrue;
  return Converted;
}

/// CheckSpecifiedExceptionType - Check if the given type is valid in an
/// exception specification. Incomplete types, or pointers to incomplete types
/// other than void are not allowed.
///
/// \param[in,out] T  The exception type. This will be decayed to a pointer type
///                   when the input is an array or a function type.
bool Sema::CheckSpecifiedExceptionType(QualType &T, SourceRange Range) {
  // C++11 [except.spec]p2:
  //   A type cv T, "array of T", or "function returning T" denoted
  //   in an exception-specification is adjusted to type T, "pointer to T", or
  //   "pointer to function returning T", respectively.
  //
  // We also apply this rule in C++98.
  if (T->isArrayType())
    T = Context.getArrayDecayedType(T);
  else if (T->isFunctionType())
    T = Context.getPointerType(T);

  int Kind = 0;
  QualType PointeeT = T;
  if (const PointerType *PT = T->getAs<PointerType>()) {
    PointeeT = PT->getPointeeType();
    Kind = 1;

    // cv void* is explicitly permitted, despite being a pointer to an
    // incomplete type.
    if (PointeeT->isVoidType())
      return false;
  } else if (const ReferenceType *RT = T->getAs<ReferenceType>()) {
    PointeeT = RT->getPointeeType();
    Kind = 2;

    if (RT->isRValueReferenceType()) {
      // C++11 [except.spec]p2:
      //   A type denoted in an exception-specification shall not denote [...]
      //   an rvalue reference type.
      Diag(Range.getBegin(), diag::err_rref_in_exception_spec)
        << T << Range;
      return true;
    }
  }

  // C++11 [except.spec]p2:
  //   A type denoted in an exception-specification shall not denote an
  //   incomplete type other than a class currently being defined [...].
  //   A type denoted in an exception-specification shall not denote a
  //   pointer or reference to an incomplete type, other than (cv) void* or a
  //   pointer or reference to a class currently being defined.
  // In Microsoft mode, downgrade this to a warning.
  unsigned DiagID = diag::err_incomplete_in_exception_spec;
  bool ReturnValueOnError = true;
  if (getLangOpts().MSVCCompat) {
    DiagID = diag::ext_incomplete_in_exception_spec;
    ReturnValueOnError = false;
  }
  if (!(PointeeT->isRecordType() &&
        PointeeT->castAs<RecordType>()->isBeingDefined()) &&
      RequireCompleteType(Range.getBegin(), PointeeT, DiagID, Kind, Range))
    return ReturnValueOnError;

  // The MSVC compatibility mode doesn't extend to sizeless types,
  // so diagnose them separately.
  if (PointeeT->isSizelessType() && Kind != 1) {
    Diag(Range.getBegin(), diag::err_sizeless_in_exception_spec)
        << (Kind == 2 ? 1 : 0) << PointeeT << Range;
    return true;
  }

  return false;
}

/// CheckDistantExceptionSpec - Check if the given type is a pointer or pointer
/// to member to a function with an exception specification. This means that
/// it is invalid to add another level of indirection.
bool Sema::CheckDistantExceptionSpec(QualType T) {
  // C++17 removes this rule in favor of putting exception specifications into
  // the type system.
  if (getLangOpts().CPlusPlus17)
    return false;

  if (const PointerType *PT = T->getAs<PointerType>())
    T = PT->getPointeeType();
  else if (const MemberPointerType *PT = T->getAs<MemberPointerType>())
    T = PT->getPointeeType();
  else
    return false;

  const FunctionProtoType *FnT = T->getAs<FunctionProtoType>();
  if (!FnT)
    return false;

  return FnT->hasExceptionSpec();
}

const FunctionProtoType *
Sema::ResolveExceptionSpec(SourceLocation Loc, const FunctionProtoType *FPT) {
  if (FPT->getExceptionSpecType() == EST_Unparsed) {
    Diag(Loc, diag::err_exception_spec_not_parsed);
    return nullptr;
  }

  if (!isUnresolvedExceptionSpec(FPT->getExceptionSpecType()))
    return FPT;

  FunctionDecl *SourceDecl = FPT->getExceptionSpecDecl();
  const FunctionProtoType *SourceFPT =
      SourceDecl->getType()->castAs<FunctionProtoType>();

  // If the exception specification has already been resolved, just return it.
  if (!isUnresolvedExceptionSpec(SourceFPT->getExceptionSpecType()))
    return SourceFPT;

  // Compute or instantiate the exception specification now.
  if (SourceFPT->getExceptionSpecType() == EST_Unevaluated)
    EvaluateImplicitExceptionSpec(Loc, SourceDecl);
  else
    InstantiateExceptionSpec(Loc, SourceDecl);

  const FunctionProtoType *Proto =
    SourceDecl->getType()->castAs<FunctionProtoType>();
  if (Proto->getExceptionSpecType() == clang::EST_Unparsed) {
    Diag(Loc, diag::err_exception_spec_not_parsed);
    Proto = nullptr;
  }
  return Proto;
}

void
Sema::UpdateExceptionSpec(FunctionDecl *FD,
                          const FunctionProtoType::ExceptionSpecInfo &ESI) {
  // If we've fully resolved the exception specification, notify listeners.
  if (!isUnresolvedExceptionSpec(ESI.Type))
    if (auto *Listener = getASTMutationListener())
      Listener->ResolvedExceptionSpec(FD);

  for (FunctionDecl *Redecl : FD->redecls())
    Context.adjustExceptionSpec(Redecl, ESI);
}

static bool exceptionSpecNotKnownYet(const FunctionDecl *FD) {
  auto *MD = dyn_cast<CXXMethodDecl>(FD);
  if (!MD)
    return false;

  auto EST = MD->getType()->castAs<FunctionProtoType>()->getExceptionSpecType();
  return EST == EST_Unparsed ||
         (EST == EST_Unevaluated && MD->getParent()->isBeingDefined());
}

static bool CheckEquivalentExceptionSpecImpl(
    Sema &S, const PartialDiagnostic &DiagID, const PartialDiagnostic &NoteID,
    const FunctionProtoType *Old, SourceLocation OldLoc,
    const FunctionProtoType *New, SourceLocation NewLoc,
    bool *MissingExceptionSpecification = nullptr,
    bool *MissingEmptyExceptionSpecification = nullptr,
    bool AllowNoexceptAllMatchWithNoSpec = false, bool IsOperatorNew = false);

/// Determine whether a function has an implicitly-generated exception
/// specification.
static bool hasImplicitExceptionSpec(FunctionDecl *Decl) {
  if (!isa<CXXDestructorDecl>(Decl) &&
      Decl->getDeclName().getCXXOverloadedOperator() != OO_Delete &&
      Decl->getDeclName().getCXXOverloadedOperator() != OO_Array_Delete)
    return false;

  // For a function that the user didn't declare:
  //  - if this is a destructor, its exception specification is implicit.
  //  - if this is 'operator delete' or 'operator delete[]', the exception
  //    specification is as-if an explicit exception specification was given
  //    (per [basic.stc.dynamic]p2).
  if (!Decl->getTypeSourceInfo())
    return isa<CXXDestructorDecl>(Decl);

  auto *Ty = Decl->getTypeSourceInfo()->getType()->castAs<FunctionProtoType>();
  return !Ty->hasExceptionSpec();
}

bool Sema::CheckEquivalentExceptionSpec(FunctionDecl *Old, FunctionDecl *New) {
  // Just completely ignore this under -fno-exceptions prior to C++17.
  // In C++17 onwards, the exception specification is part of the type and
  // we will diagnose mismatches anyway, so it's better to check for them here.
  if (!getLangOpts().CXXExceptions && !getLangOpts().CPlusPlus17)
    return false;

  OverloadedOperatorKind OO = New->getDeclName().getCXXOverloadedOperator();
  bool IsOperatorNew = OO == OO_New || OO == OO_Array_New;
  bool MissingExceptionSpecification = false;
  bool MissingEmptyExceptionSpecification = false;

  unsigned DiagID = diag::err_mismatched_exception_spec;
  bool ReturnValueOnError = true;
  if (getLangOpts().MSVCCompat) {
    DiagID = diag::ext_mismatched_exception_spec;
    ReturnValueOnError = false;
  }

  // If we're befriending a member function of a class that's currently being
  // defined, we might not be able to work out its exception specification yet.
  // If not, defer the check until later.
  if (exceptionSpecNotKnownYet(Old) || exceptionSpecNotKnownYet(New)) {
    DelayedEquivalentExceptionSpecChecks.push_back({New, Old});
    return false;
  }

  // Check the types as written: they must match before any exception
  // specification adjustment is applied.
  if (!CheckEquivalentExceptionSpecImpl(
        *this, PDiag(DiagID), PDiag(diag::note_previous_declaration),
        Old->getType()->getAs<FunctionProtoType>(), Old->getLocation(),
        New->getType()->getAs<FunctionProtoType>(), New->getLocation(),
        &MissingExceptionSpecification, &MissingEmptyExceptionSpecification,
        /*AllowNoexceptAllMatchWithNoSpec=*/true, IsOperatorNew)) {
    // C++11 [except.spec]p4 [DR1492]:
    //   If a declaration of a function has an implicit
    //   exception-specification, other declarations of the function shall
    //   not specify an exception-specification.
    if (getLangOpts().CPlusPlus11 && getLangOpts().CXXExceptions &&
        hasImplicitExceptionSpec(Old) != hasImplicitExceptionSpec(New)) {
      Diag(New->getLocation(), diag::ext_implicit_exception_spec_mismatch)
        << hasImplicitExceptionSpec(Old);
      if (Old->getLocation().isValid())
        Diag(Old->getLocation(), diag::note_previous_declaration);
    }
    return false;
  }

  // The failure was something other than an missing exception
  // specification; return an error, except in MS mode where this is a warning.
  if (!MissingExceptionSpecification)
    return ReturnValueOnError;

  const FunctionProtoType *NewProto =
    New->getType()->castAs<FunctionProtoType>();

  // The new function declaration is only missing an empty exception
  // specification "throw()". If the throw() specification came from a
  // function in a system header that has C linkage, just add an empty
  // exception specification to the "new" declaration. Note that C library
  // implementations are permitted to add these nothrow exception
  // specifications.
  //
  // Likewise if the old function is a builtin.
  if (MissingEmptyExceptionSpecification && NewProto &&
      (Old->getLocation().isInvalid() ||
       Context.getSourceManager().isInSystemHeader(Old->getLocation()) ||
       Old->getBuiltinID()) &&
      Old->isExternC()) {
    New->setType(Context.getFunctionType(
        NewProto->getReturnType(), NewProto->getParamTypes(),
        NewProto->getExtProtoInfo().withExceptionSpec(EST_DynamicNone)));
    return false;
  }

  const FunctionProtoType *OldProto =
    Old->getType()->castAs<FunctionProtoType>();

  FunctionProtoType::ExceptionSpecInfo ESI = OldProto->getExceptionSpecType();
  if (ESI.Type == EST_Dynamic) {
    // FIXME: What if the exceptions are described in terms of the old
    // prototype's parameters?
    ESI.Exceptions = OldProto->exceptions();
  }

  if (ESI.Type == EST_NoexceptFalse)
    ESI.Type = EST_None;
  if (ESI.Type == EST_NoexceptTrue)
    ESI.Type = EST_BasicNoexcept;

  // For dependent noexcept, we can't just take the expression from the old
  // prototype. It likely contains references to the old prototype's parameters.
  if (ESI.Type == EST_DependentNoexcept) {
    New->setInvalidDecl();
  } else {
    // Update the type of the function with the appropriate exception
    // specification.
    New->setType(Context.getFunctionType(
        NewProto->getReturnType(), NewProto->getParamTypes(),
        NewProto->getExtProtoInfo().withExceptionSpec(ESI)));
  }

  if (getLangOpts().MSVCCompat && ESI.Type != EST_DependentNoexcept) {
    // Allow missing exception specifications in redeclarations as an extension.
    DiagID = diag::ext_ms_missing_exception_specification;
    ReturnValueOnError = false;
  } else if (New->isReplaceableGlobalAllocationFunction() &&
             ESI.Type != EST_DependentNoexcept) {
    // Allow missing exception specifications in redeclarations as an extension,
    // when declaring a replaceable global allocation function.
    DiagID = diag::ext_missing_exception_specification;
    ReturnValueOnError = false;
  } else if (ESI.Type == EST_NoThrow) {
    // Allow missing attribute 'nothrow' in redeclarations, since this is a very
    // common omission.
    DiagID = diag::ext_missing_exception_specification;
    ReturnValueOnError = false;
  } else {
    DiagID = diag::err_missing_exception_specification;
    ReturnValueOnError = true;
  }

  // Warn about the lack of exception specification.
  SmallString<128> ExceptionSpecString;
  llvm::raw_svector_ostream OS(ExceptionSpecString);
  switch (OldProto->getExceptionSpecType()) {
  case EST_DynamicNone:
    OS << "throw()";
    break;

  case EST_Dynamic: {
    OS << "throw(";
    bool OnFirstException = true;
    for (const auto &E : OldProto->exceptions()) {
      if (OnFirstException)
        OnFirstException = false;
      else
        OS << ", ";

      OS << E.getAsString(getPrintingPolicy());
    }
    OS << ")";
    break;
  }

  case EST_BasicNoexcept:
    OS << "noexcept";
    break;

  case EST_DependentNoexcept:
  case EST_NoexceptFalse:
  case EST_NoexceptTrue:
    OS << "noexcept(";
    assert(OldProto->getNoexceptExpr() != nullptr && "Expected non-null Expr");
    OldProto->getNoexceptExpr()->printPretty(OS, nullptr, getPrintingPolicy());
    OS << ")";
    break;
  case EST_NoThrow:
    OS <<"__attribute__((nothrow))";
    break;
  case EST_None:
  case EST_MSAny:
  case EST_Unevaluated:
  case EST_Uninstantiated:
  case EST_Unparsed:
    llvm_unreachable("This spec type is compatible with none.");
  }

  SourceLocation FixItLoc;
  if (TypeSourceInfo *TSInfo = New->getTypeSourceInfo()) {
    TypeLoc TL = TSInfo->getTypeLoc().IgnoreParens();
    // FIXME: Preserve enough information so that we can produce a correct fixit
    // location when there is a trailing return type.
    if (auto FTLoc = TL.getAs<FunctionProtoTypeLoc>())
      if (!FTLoc.getTypePtr()->hasTrailingReturn())
        FixItLoc = getLocForEndOfToken(FTLoc.getLocalRangeEnd());
  }

  if (FixItLoc.isInvalid())
    Diag(New->getLocation(), DiagID)
      << New << OS.str();
  else {
    Diag(New->getLocation(), DiagID)
      << New << OS.str()
      << FixItHint::CreateInsertion(FixItLoc, " " + OS.str().str());
  }

  if (Old->getLocation().isValid())
    Diag(Old->getLocation(), diag::note_previous_declaration);

  return ReturnValueOnError;
}

/// CheckEquivalentExceptionSpec - Check if the two types have equivalent
/// exception specifications. Exception specifications are equivalent if
/// they allow exactly the same set of exception types. It does not matter how
/// that is achieved. See C++ [except.spec]p2.
bool Sema::CheckEquivalentExceptionSpec(
    const FunctionProtoType *Old, SourceLocation OldLoc,
    const FunctionProtoType *New, SourceLocation NewLoc) {
  if (!getLangOpts().CXXExceptions)
    return false;

  unsigned DiagID = diag::err_mismatched_exception_spec;
  if (getLangOpts().MSVCCompat)
    DiagID = diag::ext_mismatched_exception_spec;
  bool Result = CheckEquivalentExceptionSpecImpl(
      *this, PDiag(DiagID), PDiag(diag::note_previous_declaration),
      Old, OldLoc, New, NewLoc);

  // In Microsoft mode, mismatching exception specifications just cause a warning.
  if (getLangOpts().MSVCCompat)
    return false;
  return Result;
}

/// CheckEquivalentExceptionSpec - Check if the two types have compatible
/// exception specifications. See C++ [except.spec]p3.
///
/// \return \c false if the exception specifications match, \c true if there is
/// a problem. If \c true is returned, either a diagnostic has already been
/// produced or \c *MissingExceptionSpecification is set to \c true.
static bool CheckEquivalentExceptionSpecImpl(
    Sema &S, const PartialDiagnostic &DiagID, const PartialDiagnostic &NoteID,
    const FunctionProtoType *Old, SourceLocation OldLoc,
    const FunctionProtoType *New, SourceLocation NewLoc,
    bool *MissingExceptionSpecification,
    bool *MissingEmptyExceptionSpecification,
    bool AllowNoexceptAllMatchWithNoSpec, bool IsOperatorNew) {
  if (MissingExceptionSpecification)
    *MissingExceptionSpecification = false;

  if (MissingEmptyExceptionSpecification)
    *MissingEmptyExceptionSpecification = false;

  Old = S.ResolveExceptionSpec(NewLoc, Old);
  if (!Old)
    return false;
  New = S.ResolveExceptionSpec(NewLoc, New);
  if (!New)
    return false;

  // C++0x [except.spec]p3: Two exception-specifications are compatible if:
  //   - both are non-throwing, regardless of their form,
  //   - both have the form noexcept(constant-expression) and the constant-
  //     expressions are equivalent,
  //   - both are dynamic-exception-specifications that have the same set of
  //     adjusted types.
  //
  // C++0x [except.spec]p12: An exception-specification is non-throwing if it is
  //   of the form throw(), noexcept, or noexcept(constant-expression) where the
  //   constant-expression yields true.
  //
  // C++0x [except.spec]p4: If any declaration of a function has an exception-
  //   specifier that is not a noexcept-specification allowing all exceptions,
  //   all declarations [...] of that function shall have a compatible
  //   exception-specification.
  //
  // That last point basically means that noexcept(false) matches no spec.
  // It's considered when AllowNoexceptAllMatchWithNoSpec is true.

  ExceptionSpecificationType OldEST = Old->getExceptionSpecType();
  ExceptionSpecificationType NewEST = New->getExceptionSpecType();

  assert(!isUnresolvedExceptionSpec(OldEST) &&
         !isUnresolvedExceptionSpec(NewEST) &&
         "Shouldn't see unknown exception specifications here");

  CanThrowResult OldCanThrow = Old->canThrow();
  CanThrowResult NewCanThrow = New->canThrow();

  // Any non-throwing specifications are compatible.
  if (OldCanThrow == CT_Cannot && NewCanThrow == CT_Cannot)
    return false;

  // Any throws-anything specifications are usually compatible.
  if (OldCanThrow == CT_Can && OldEST != EST_Dynamic &&
      NewCanThrow == CT_Can && NewEST != EST_Dynamic) {
    // The exception is that the absence of an exception specification only
    // matches noexcept(false) for functions, as described above.
    if (!AllowNoexceptAllMatchWithNoSpec &&
        ((OldEST == EST_None && NewEST == EST_NoexceptFalse) ||
         (OldEST == EST_NoexceptFalse && NewEST == EST_None))) {
      // This is the disallowed case.
    } else {
      return false;
    }
  }

  // C++14 [except.spec]p3:
  //   Two exception-specifications are compatible if [...] both have the form
  //   noexcept(constant-expression) and the constant-expressions are equivalent
  if (OldEST == EST_DependentNoexcept && NewEST == EST_DependentNoexcept) {
    llvm::FoldingSetNodeID OldFSN, NewFSN;
    Old->getNoexceptExpr()->Profile(OldFSN, S.Context, true);
    New->getNoexceptExpr()->Profile(NewFSN, S.Context, true);
    if (OldFSN == NewFSN)
      return false;
  }

  // Dynamic exception specifications with the same set of adjusted types
  // are compatible.
  if (OldEST == EST_Dynamic && NewEST == EST_Dynamic) {
    bool Success = true;
    // Both have a dynamic exception spec. Collect the first set, then compare
    // to the second.
    llvm::SmallPtrSet<CanQualType, 8> OldTypes, NewTypes;
    for (const auto &I : Old->exceptions())
      OldTypes.insert(S.Context.getCanonicalType(I).getUnqualifiedType());

    for (const auto &I : New->exceptions()) {
      CanQualType TypePtr = S.Context.getCanonicalType(I).getUnqualifiedType();
      if (OldTypes.count(TypePtr))
        NewTypes.insert(TypePtr);
      else {
        Success = false;
        break;
      }
    }

    if (Success && OldTypes.size() == NewTypes.size())
      return false;
  }

  // As a special compatibility feature, under C++0x we accept no spec and
  // throw(std::bad_alloc) as equivalent for operator new and operator new[].
  // This is because the implicit declaration changed, but old code would break.
  if (S.getLangOpts().CPlusPlus11 && IsOperatorNew) {
    const FunctionProtoType *WithExceptions = nullptr;
    if (OldEST == EST_None && NewEST == EST_Dynamic)
      WithExceptions = New;
    else if (OldEST == EST_Dynamic && NewEST == EST_None)
      WithExceptions = Old;
    if (WithExceptions && WithExceptions->getNumExceptions() == 1) {
      // One has no spec, the other throw(something). If that something is
      // std::bad_alloc, all conditions are met.
      QualType Exception = *WithExceptions->exception_begin();
      if (CXXRecordDecl *ExRecord = Exception->getAsCXXRecordDecl()) {
        IdentifierInfo* Name = ExRecord->getIdentifier();
        if (Name && Name->getName() == "bad_alloc") {
          // It's called bad_alloc, but is it in std?
          if (ExRecord->isInStdNamespace()) {
            return false;
          }
        }
      }
    }
  }

  // If the caller wants to handle the case that the new function is
  // incompatible due to a missing exception specification, let it.
  if (MissingExceptionSpecification && OldEST != EST_None &&
      NewEST == EST_None) {
    // The old type has an exception specification of some sort, but
    // the new type does not.
    *MissingExceptionSpecification = true;

    if (MissingEmptyExceptionSpecification && OldCanThrow == CT_Cannot) {
      // The old type has a throw() or noexcept(true) exception specification
      // and the new type has no exception specification, and the caller asked
      // to handle this itself.
      *MissingEmptyExceptionSpecification = true;
    }

    return true;
  }

  S.Diag(NewLoc, DiagID);
  if (NoteID.getDiagID() != 0 && OldLoc.isValid())
    S.Diag(OldLoc, NoteID);
  return true;
}

bool Sema::CheckEquivalentExceptionSpec(const PartialDiagnostic &DiagID,
                                        const PartialDiagnostic &NoteID,
                                        const FunctionProtoType *Old,
                                        SourceLocation OldLoc,
                                        const FunctionProtoType *New,
                                        SourceLocation NewLoc) {
  if (!getLangOpts().CXXExceptions)
    return false;
  return CheckEquivalentExceptionSpecImpl(*this, DiagID, NoteID, Old, OldLoc,
                                          New, NewLoc);
}

bool Sema::handlerCanCatch(QualType HandlerType, QualType ExceptionType) {
  // [except.handle]p3:
  //   A handler is a match for an exception object of type E if:

  // HandlerType must be ExceptionType or derived from it, or pointer or
  // reference to such types.
  const ReferenceType *RefTy = HandlerType->getAs<ReferenceType>();
  if (RefTy)
    HandlerType = RefTy->getPointeeType();

  //   -- the handler is of type cv T or cv T& and E and T are the same type
  if (Context.hasSameUnqualifiedType(ExceptionType, HandlerType))
    return true;

  // FIXME: ObjC pointer types?
  if (HandlerType->isPointerType() || HandlerType->isMemberPointerType()) {
    if (RefTy && (!HandlerType.isConstQualified() ||
                  HandlerType.isVolatileQualified()))
      return false;

    // -- the handler is of type cv T or const T& where T is a pointer or
    //    pointer to member type and E is std::nullptr_t
    if (ExceptionType->isNullPtrType())
      return true;

    // -- the handler is of type cv T or const T& where T is a pointer or
    //    pointer to member type and E is a pointer or pointer to member type
    //    that can be converted to T by one or more of
    //    -- a qualification conversion
    //    -- a function pointer conversion
    bool LifetimeConv;
    QualType Result;
    // FIXME: Should we treat the exception as catchable if a lifetime
    // conversion is required?
    if (IsQualificationConversion(ExceptionType, HandlerType, false,
                                  LifetimeConv) ||
        IsFunctionConversion(ExceptionType, HandlerType, Result))
      return true;

    //    -- a standard pointer conversion [...]
    if (!ExceptionType->isPointerType() || !HandlerType->isPointerType())
      return false;

    // Handle the "qualification conversion" portion.
    Qualifiers EQuals, HQuals;
    ExceptionType = Context.getUnqualifiedArrayType(
        ExceptionType->getPointeeType(), EQuals);
    HandlerType = Context.getUnqualifiedArrayType(
        HandlerType->getPointeeType(), HQuals);
    if (!HQuals.compatiblyIncludes(EQuals))
      return false;

    if (HandlerType->isVoidType() && ExceptionType->isObjectType())
      return true;

    // The only remaining case is a derived-to-base conversion.
  }

  //   -- the handler is of type cg T or cv T& and T is an unambiguous public
  //      base class of E
  if (!ExceptionType->isRecordType() || !HandlerType->isRecordType())
    return false;
  CXXBasePaths Paths(/*FindAmbiguities=*/true, /*RecordPaths=*/true,
                     /*DetectVirtual=*/false);
  if (!IsDerivedFrom(SourceLocation(), ExceptionType, HandlerType, Paths) ||
      Paths.isAmbiguous(Context.getCanonicalType(HandlerType)))
    return false;

  // Do this check from a context without privileges.
  switch (CheckBaseClassAccess(SourceLocation(), HandlerType, ExceptionType,
                               Paths.front(),
                               /*Diagnostic*/ 0,
                               /*ForceCheck*/ true,
                               /*ForceUnprivileged*/ true)) {
  case AR_accessible: return true;
  case AR_inaccessible: return false;
  case AR_dependent:
    llvm_unreachable("access check dependent for unprivileged context");
  case AR_delayed:
    llvm_unreachable("access check delayed in non-declaration");
  }
  llvm_unreachable("unexpected access check result");
}

/// CheckExceptionSpecSubset - Check whether the second function type's
/// exception specification is a subset (or equivalent) of the first function
/// type. This is used by override and pointer assignment checks.
bool Sema::CheckExceptionSpecSubset(const PartialDiagnostic &DiagID,
                                    const PartialDiagnostic &NestedDiagID,
                                    const PartialDiagnostic &NoteID,
                                    const PartialDiagnostic &NoThrowDiagID,
                                    const FunctionProtoType *Superset,
                                    SourceLocation SuperLoc,
                                    const FunctionProtoType *Subset,
                                    SourceLocation SubLoc) {

  // Just auto-succeed under -fno-exceptions.
  if (!getLangOpts().CXXExceptions)
    return false;

  // FIXME: As usual, we could be more specific in our error messages, but
  // that better waits until we've got types with source locations.

  if (!SubLoc.isValid())
    SubLoc = SuperLoc;

  // Resolve the exception specifications, if needed.
  Superset = ResolveExceptionSpec(SuperLoc, Superset);
  if (!Superset)
    return false;
  Subset = ResolveExceptionSpec(SubLoc, Subset);
  if (!Subset)
    return false;

  ExceptionSpecificationType SuperEST = Superset->getExceptionSpecType();
  ExceptionSpecificationType SubEST = Subset->getExceptionSpecType();
  assert(!isUnresolvedExceptionSpec(SuperEST) &&
         !isUnresolvedExceptionSpec(SubEST) &&
         "Shouldn't see unknown exception specifications here");

  // If there are dependent noexcept specs, assume everything is fine. Unlike
  // with the equivalency check, this is safe in this case, because we don't
  // want to merge declarations. Checks after instantiation will catch any
  // omissions we make here.
  if (SuperEST == EST_DependentNoexcept || SubEST == EST_DependentNoexcept)
    return false;

  CanThrowResult SuperCanThrow = Superset->canThrow();
  CanThrowResult SubCanThrow = Subset->canThrow();

  // If the superset contains everything or the subset contains nothing, we're
  // done.
  if ((SuperCanThrow == CT_Can && SuperEST != EST_Dynamic) ||
      SubCanThrow == CT_Cannot)
    return CheckParamExceptionSpec(NestedDiagID, NoteID, Superset, SuperLoc,
                                   Subset, SubLoc);

  // Allow __declspec(nothrow) to be missing on redeclaration as an extension in
  // some cases.
  if (NoThrowDiagID.getDiagID() != 0 && SubCanThrow == CT_Can &&
      SuperCanThrow == CT_Cannot && SuperEST == EST_NoThrow) {
    Diag(SubLoc, NoThrowDiagID);
    if (NoteID.getDiagID() != 0)
      Diag(SuperLoc, NoteID);
    return true;
  }

  // If the subset contains everything or the superset contains nothing, we've
  // failed.
  if ((SubCanThrow == CT_Can && SubEST != EST_Dynamic) ||
      SuperCanThrow == CT_Cannot) {
    Diag(SubLoc, DiagID);
    if (NoteID.getDiagID() != 0)
      Diag(SuperLoc, NoteID);
    return true;
  }

  assert(SuperEST == EST_Dynamic && SubEST == EST_Dynamic &&
         "Exception spec subset: non-dynamic case slipped through.");

  // Neither contains everything or nothing. Do a proper comparison.
  for (QualType SubI : Subset->exceptions()) {
    if (const ReferenceType *RefTy = SubI->getAs<ReferenceType>())
      SubI = RefTy->getPointeeType();

    // Make sure it's in the superset.
    bool Contained = false;
    for (QualType SuperI : Superset->exceptions()) {
      // [except.spec]p5:
      //   the target entity shall allow at least the exceptions allowed by the
      //   source
      //
      // We interpret this as meaning that a handler for some target type would
      // catch an exception of each source type.
      if (handlerCanCatch(SuperI, SubI)) {
        Contained = true;
        break;
      }
    }
    if (!Contained) {
      Diag(SubLoc, DiagID);
      if (NoteID.getDiagID() != 0)
        Diag(SuperLoc, NoteID);
      return true;
    }
  }
  // We've run half the gauntlet.
  return CheckParamExceptionSpec(NestedDiagID, NoteID, Superset, SuperLoc,
                                 Subset, SubLoc);
}

static bool
CheckSpecForTypesEquivalent(Sema &S, const PartialDiagnostic &DiagID,
                            const PartialDiagnostic &NoteID, QualType Target,
                            SourceLocation TargetLoc, QualType Source,
                            SourceLocation SourceLoc) {
  const FunctionProtoType *TFunc = GetUnderlyingFunction(Target);
  if (!TFunc)
    return false;
  const FunctionProtoType *SFunc = GetUnderlyingFunction(Source);
  if (!SFunc)
    return false;

  return S.CheckEquivalentExceptionSpec(DiagID, NoteID, TFunc, TargetLoc,
                                        SFunc, SourceLoc);
}

/// CheckParamExceptionSpec - Check if the parameter and return types of the
/// two functions have equivalent exception specs. This is part of the
/// assignment and override compatibility check. We do not check the parameters
/// of parameter function pointers recursively, as no sane programmer would
/// even be able to write such a function type.
bool Sema::CheckParamExceptionSpec(const PartialDiagnostic &DiagID,
                                   const PartialDiagnostic &NoteID,
                                   const FunctionProtoType *Target,
                                   SourceLocation TargetLoc,
                                   const FunctionProtoType *Source,
                                   SourceLocation SourceLoc) {
  auto RetDiag = DiagID;
  RetDiag << 0;
  if (CheckSpecForTypesEquivalent(
          *this, RetDiag, PDiag(),
          Target->getReturnType(), TargetLoc, Source->getReturnType(),
          SourceLoc))
    return true;

  // We shouldn't even be testing this unless the arguments are otherwise
  // compatible.
  assert(Target->getNumParams() == Source->getNumParams() &&
         "Functions have different argument counts.");
  for (unsigned i = 0, E = Target->getNumParams(); i != E; ++i) {
    auto ParamDiag = DiagID;
    ParamDiag << 1;
    if (CheckSpecForTypesEquivalent(
            *this, ParamDiag, PDiag(),
            Target->getParamType(i), TargetLoc, Source->getParamType(i),
            SourceLoc))
      return true;
  }
  return false;
}

bool Sema::CheckExceptionSpecCompatibility(Expr *From, QualType ToType) {
  // First we check for applicability.
  // Target type must be a function, function pointer or function reference.
  const FunctionProtoType *ToFunc = GetUnderlyingFunction(ToType);
  if (!ToFunc || ToFunc->hasDependentExceptionSpec())
    return false;

  // SourceType must be a function or function pointer.
  const FunctionProtoType *FromFunc = GetUnderlyingFunction(From->getType());
  if (!FromFunc || FromFunc->hasDependentExceptionSpec())
    return false;

  unsigned DiagID = diag::err_incompatible_exception_specs;
  unsigned NestedDiagID = diag::err_deep_exception_specs_differ;
  // This is not an error in C++17 onwards, unless the noexceptness doesn't
  // match, but in that case we have a full-on type mismatch, not just a
  // type sugar mismatch.
  if (getLangOpts().CPlusPlus17) {
    DiagID = diag::warn_incompatible_exception_specs;
    NestedDiagID = diag::warn_deep_exception_specs_differ;
  }

  // Now we've got the correct types on both sides, check their compatibility.
  // This means that the source of the conversion can only throw a subset of
  // the exceptions of the target, and any exception specs on arguments or
  // return types must be equivalent.
  //
  // FIXME: If there is a nested dependent exception specification, we should
  // not be checking it here. This is fine:
  //   template<typename T> void f() {
  //     void (*p)(void (*) throw(T));
  //     void (*q)(void (*) throw(int)) = p;
  //   }
  // ... because it might be instantiated with T=int.
  return CheckExceptionSpecSubset(
             PDiag(DiagID), PDiag(NestedDiagID), PDiag(), PDiag(), ToFunc,
             From->getSourceRange().getBegin(), FromFunc, SourceLocation()) &&
         !getLangOpts().CPlusPlus17;
}

bool Sema::CheckOverridingFunctionExceptionSpec(const CXXMethodDecl *New,
                                                const CXXMethodDecl *Old) {
  // If the new exception specification hasn't been parsed yet, skip the check.
  // We'll get called again once it's been parsed.
  if (New->getType()->castAs<FunctionProtoType>()->getExceptionSpecType() ==
      EST_Unparsed)
    return false;

  // Don't check uninstantiated template destructors at all. We can only
  // synthesize correct specs after the template is instantiated.
  if (isa<CXXDestructorDecl>(New) && New->getParent()->isDependentType())
    return false;

  // If the old exception specification hasn't been parsed yet, or the new
  // exception specification can't be computed yet, remember that we need to
  // perform this check when we get to the end of the outermost
  // lexically-surrounding class.
  if (exceptionSpecNotKnownYet(Old) || exceptionSpecNotKnownYet(New)) {
    DelayedOverridingExceptionSpecChecks.push_back({New, Old});
    return false;
  }

  unsigned DiagID = diag::err_override_exception_spec;
  if (getLangOpts().MSVCCompat)
    DiagID = diag::ext_override_exception_spec;
  return CheckExceptionSpecSubset(PDiag(DiagID),
                                  PDiag(diag::err_deep_exception_specs_differ),
                                  PDiag(diag::note_overridden_virtual_function),
                                  PDiag(diag::ext_override_exception_spec),
                                  Old->getType()->castAs<FunctionProtoType>(),
                                  Old->getLocation(),
                                  New->getType()->castAs<FunctionProtoType>(),
                                  New->getLocation());
}

static CanThrowResult canSubStmtsThrow(Sema &Self, const Stmt *S) {
  CanThrowResult R = CT_Cannot;
  for (const Stmt *SubStmt : S->children()) {
    if (!SubStmt)
      continue;
    R = mergeCanThrow(R, Self.canThrow(SubStmt));
    if (R == CT_Can)
      break;
  }
  return R;
}

CanThrowResult Sema::canCalleeThrow(Sema &S, const Expr *E, const Decl *D,
                                    SourceLocation Loc) {
  // As an extension, we assume that __attribute__((nothrow)) functions don't
  // throw.
  if (D && isa<FunctionDecl>(D) && D->hasAttr<NoThrowAttr>())
    return CT_Cannot;

  QualType T;

  // In C++1z, just look at the function type of the callee.
  if (S.getLangOpts().CPlusPlus17 && E && isa<CallExpr>(E)) {
    E = cast<CallExpr>(E)->getCallee();
    T = E->getType();
    if (T->isSpecificPlaceholderType(BuiltinType::BoundMember)) {
      // Sadly we don't preserve the actual type as part of the "bound member"
      // placeholder, so we need to reconstruct it.
      E = E->IgnoreParenImpCasts();

      // Could be a call to a pointer-to-member or a plain member access.
      if (auto *Op = dyn_cast<BinaryOperator>(E)) {
        assert(Op->getOpcode() == BO_PtrMemD || Op->getOpcode() == BO_PtrMemI);
        T = Op->getRHS()->getType()
              ->castAs<MemberPointerType>()->getPointeeType();
      } else {
        T = cast<MemberExpr>(E)->getMemberDecl()->getType();
      }
    }
  } else if (const ValueDecl *VD = dyn_cast_or_null<ValueDecl>(D))
    T = VD->getType();
  else
    // If we have no clue what we're calling, assume the worst.
    return CT_Can;

  const FunctionProtoType *FT;
  if ((FT = T->getAs<FunctionProtoType>())) {
  } else if (const PointerType *PT = T->getAs<PointerType>())
    FT = PT->getPointeeType()->getAs<FunctionProtoType>();
  else if (const ReferenceType *RT = T->getAs<ReferenceType>())
    FT = RT->getPointeeType()->getAs<FunctionProtoType>();
  else if (const MemberPointerType *MT = T->getAs<MemberPointerType>())
    FT = MT->getPointeeType()->getAs<FunctionProtoType>();
  else if (const BlockPointerType *BT = T->getAs<BlockPointerType>())
    FT = BT->getPointeeType()->getAs<FunctionProtoType>();

  if (!FT)
    return CT_Can;

  if (Loc.isValid() || (Loc.isInvalid() && E))
    FT = S.ResolveExceptionSpec(Loc.isInvalid() ? E->getBeginLoc() : Loc, FT);
  if (!FT)
    return CT_Can;

  return FT->canThrow();
}

static CanThrowResult canVarDeclThrow(Sema &Self, const VarDecl *VD) {
  CanThrowResult CT = CT_Cannot;

  // Initialization might throw.
  if (!VD->isUsableInConstantExpressions(Self.Context))
    if (const Expr *Init = VD->getInit())
      CT = mergeCanThrow(CT, Self.canThrow(Init));

  // Destructor might throw.
  if (VD->needsDestruction(Self.Context) == QualType::DK_cxx_destructor) {
    if (auto *RD =
            VD->getType()->getBaseElementTypeUnsafe()->getAsCXXRecordDecl()) {
      if (auto *Dtor = RD->getDestructor()) {
        CT = mergeCanThrow(
            CT, Sema::canCalleeThrow(Self, nullptr, Dtor, VD->getLocation()));
      }
    }
  }

  // If this is a decomposition declaration, bindings might throw.
  if (auto *DD = dyn_cast<DecompositionDecl>(VD))
    for (auto *B : DD->bindings())
      if (auto *HD = B->getHoldingVar())
        CT = mergeCanThrow(CT, canVarDeclThrow(Self, HD));

  return CT;
}

static CanThrowResult canDynamicCastThrow(const CXXDynamicCastExpr *DC) {
  if (DC->isTypeDependent())
    return CT_Dependent;

  if (!DC->getTypeAsWritten()->isReferenceType())
    return CT_Cannot;

  if (DC->getSubExpr()->isTypeDependent())
    return CT_Dependent;

  return DC->getCastKind() == clang::CK_Dynamic? CT_Can : CT_Cannot;
}

static CanThrowResult canTypeidThrow(Sema &S, const CXXTypeidExpr *DC) {
  if (DC->isTypeOperand())
    return CT_Cannot;

  Expr *Op = DC->getExprOperand();
  if (Op->isTypeDependent())
    return CT_Dependent;

  const RecordType *RT = Op->getType()->getAs<RecordType>();
  if (!RT)
    return CT_Cannot;

  if (!cast<CXXRecordDecl>(RT->getDecl())->isPolymorphic())
    return CT_Cannot;

  if (Op->Classify(S.Context).isPRValue())
    return CT_Cannot;

  return CT_Can;
}

CanThrowResult Sema::canThrow(const Stmt *S) {
  // C++ [expr.unary.noexcept]p3:
  //   [Can throw] if in a potentially-evaluated context the expression would
  //   contain:
  switch (S->getStmtClass()) {
  case Expr::ConstantExprClass:
    return canThrow(cast<ConstantExpr>(S)->getSubExpr());

  case Expr::CXXThrowExprClass:
    //   - a potentially evaluated throw-expression
    return CT_Can;

  case Expr::CXXDynamicCastExprClass: {
    //   - a potentially evaluated dynamic_cast expression dynamic_cast<T>(v),
    //     where T is a reference type, that requires a run-time check
    auto *CE = cast<CXXDynamicCastExpr>(S);
    // FIXME: Properly determine whether a variably-modified type can throw.
    if (CE->getType()->isVariablyModifiedType())
      return CT_Can;
    CanThrowResult CT = canDynamicCastThrow(CE);
    if (CT == CT_Can)
      return CT;
    return mergeCanThrow(CT, canSubStmtsThrow(*this, CE));
  }

  case Expr::CXXTypeidExprClass:
    //   - a potentially evaluated typeid expression applied to a glvalue
    //     expression whose type is a polymorphic class type
    return canTypeidThrow(*this, cast<CXXTypeidExpr>(S));

    //   - a potentially evaluated call to a function, member function, function
    //     pointer, or member function pointer that does not have a non-throwing
    //     exception-specification
  case Expr::CallExprClass:
  case Expr::CXXMemberCallExprClass:
  case Expr::CXXOperatorCallExprClass:
  case Expr::UserDefinedLiteralClass: {
    const CallExpr *CE = cast<CallExpr>(S);
    CanThrowResult CT;
    if (CE->isTypeDependent())
      CT = CT_Dependent;
    else if (isa<CXXPseudoDestructorExpr>(CE->getCallee()->IgnoreParens()))
      CT = CT_Cannot;
    else
      CT = canCalleeThrow(*this, CE, CE->getCalleeDecl());
    if (CT == CT_Can)
      return CT;
    return mergeCanThrow(CT, canSubStmtsThrow(*this, CE));
  }

  case Expr::CXXConstructExprClass:
  case Expr::CXXTemporaryObjectExprClass: {
    auto *CE = cast<CXXConstructExpr>(S);
    // FIXME: Properly determine whether a variably-modified type can throw.
    if (CE->getType()->isVariablyModifiedType())
      return CT_Can;
    CanThrowResult CT = canCalleeThrow(*this, CE, CE->getConstructor());
    if (CT == CT_Can)
      return CT;
    return mergeCanThrow(CT, canSubStmtsThrow(*this, CE));
  }

  case Expr::CXXInheritedCtorInitExprClass: {
    auto *ICIE = cast<CXXInheritedCtorInitExpr>(S);
    return canCalleeThrow(*this, ICIE, ICIE->getConstructor());
  }

  case Expr::LambdaExprClass: {
    const LambdaExpr *Lambda = cast<LambdaExpr>(S);
    CanThrowResult CT = CT_Cannot;
    for (LambdaExpr::const_capture_init_iterator
             Cap = Lambda->capture_init_begin(),
             CapEnd = Lambda->capture_init_end();
         Cap != CapEnd; ++Cap)
      CT = mergeCanThrow(CT, canThrow(*Cap));
    return CT;
  }

  case Expr::CXXNewExprClass: {
    auto *NE = cast<CXXNewExpr>(S);
    CanThrowResult CT;
    if (NE->isTypeDependent())
      CT = CT_Dependent;
    else
      CT = canCalleeThrow(*this, NE, NE->getOperatorNew());
    if (CT == CT_Can)
      return CT;
    return mergeCanThrow(CT, canSubStmtsThrow(*this, NE));
  }

  case Expr::CXXDeleteExprClass: {
    auto *DE = cast<CXXDeleteExpr>(S);
    CanThrowResult CT;
    QualType DTy = DE->getDestroyedType();
    if (DTy.isNull() || DTy->isDependentType()) {
      CT = CT_Dependent;
    } else {
      CT = canCalleeThrow(*this, DE, DE->getOperatorDelete());
      if (const RecordType *RT = DTy->getAs<RecordType>()) {
        const CXXRecordDecl *RD = cast<CXXRecordDecl>(RT->getDecl());
        const CXXDestructorDecl *DD = RD->getDestructor();
        if (DD)
          CT = mergeCanThrow(CT, canCalleeThrow(*this, DE, DD));
      }
      if (CT == CT_Can)
        return CT;
    }
    return mergeCanThrow(CT, canSubStmtsThrow(*this, DE));
  }

  case Expr::CXXBindTemporaryExprClass: {
    auto *BTE = cast<CXXBindTemporaryExpr>(S);
    // The bound temporary has to be destroyed again, which might throw.
    CanThrowResult CT =
        canCalleeThrow(*this, BTE, BTE->getTemporary()->getDestructor());
    if (CT == CT_Can)
      return CT;
    return mergeCanThrow(CT, canSubStmtsThrow(*this, BTE));
  }

  case Expr::PseudoObjectExprClass: {
    auto *POE = cast<PseudoObjectExpr>(S);
    CanThrowResult CT = CT_Cannot;
    for (const Expr *E : POE->semantics()) {
      CT = mergeCanThrow(CT, canThrow(E));
      if (CT == CT_Can)
        break;
    }
    return CT;
  }

    // ObjC message sends are like function calls, but never have exception
    // specs.
  case Expr::ObjCMessageExprClass:
  case Expr::ObjCPropertyRefExprClass:
  case Expr::ObjCSubscriptRefExprClass:
    return CT_Can;

    // All the ObjC literals that are implemented as calls are
    // potentially throwing unless we decide to close off that
    // possibility.
  case Expr::ObjCArrayLiteralClass:
  case Expr::ObjCDictionaryLiteralClass:
  case Expr::ObjCBoxedExprClass:
    return CT_Can;

    // Many other things have subexpressions, so we have to test those.
    // Some are simple:
  case Expr::CoawaitExprClass:
  case Expr::ConditionalOperatorClass:
  case Expr::CoyieldExprClass:
  case Expr::CXXRewrittenBinaryOperatorClass:
  case Expr::CXXStdInitializerListExprClass:
  case Expr::DesignatedInitExprClass:
  case Expr::DesignatedInitUpdateExprClass:
  case Expr::ExprWithCleanupsClass:
  case Expr::ExtVectorElementExprClass:
  case Expr::InitListExprClass:
  case Expr::ArrayInitLoopExprClass:
  case Expr::MemberExprClass:
  case Expr::ObjCIsaExprClass:
  case Expr::ObjCIvarRefExprClass:
  case Expr::ParenExprClass:
  case Expr::ParenListExprClass:
  case Expr::ShuffleVectorExprClass:
  case Expr::StmtExprClass:
  case Expr::ConvertVectorExprClass:
  case Expr::VAArgExprClass:
    return canSubStmtsThrow(*this, S);

  case Expr::CompoundLiteralExprClass:
  case Expr::CXXConstCastExprClass:
  case Expr::CXXAddrspaceCastExprClass:
  case Expr::CXXReinterpretCastExprClass:
  case Expr::BuiltinBitCastExprClass:
      // FIXME: Properly determine whether a variably-modified type can throw.
    if (cast<Expr>(S)->getType()->isVariablyModifiedType())
      return CT_Can;
    return canSubStmtsThrow(*this, S);

    // Some might be dependent for other reasons.
  case Expr::ArraySubscriptExprClass:
  case Expr::MatrixSubscriptExprClass:
  case Expr::OMPArraySectionExprClass:
  case Expr::OMPArrayShapingExprClass:
  case Expr::OMPIteratorExprClass:
    // OmpSs
  case Expr::OSSArraySectionExprClass:
  case Expr::OSSArrayShapingExprClass:
  case Expr::OSSMultiDepExprClass:
  case Expr::BinaryOperatorClass:
  case Expr::DependentCoawaitExprClass:
  case Expr::CompoundAssignOperatorClass:
  case Expr::CStyleCastExprClass:
  case Expr::CXXStaticCastExprClass:
  case Expr::CXXFunctionalCastExprClass:
  case Expr::ImplicitCastExprClass:
  case Expr::MaterializeTemporaryExprClass:
  case Expr::UnaryOperatorClass: {
    // FIXME: Properly determine whether a variably-modified type can throw.
    if (auto *CE = dyn_cast<CastExpr>(S))
      if (CE->getType()->isVariablyModifiedType())
        return CT_Can;
    CanThrowResult CT =
        cast<Expr>(S)->isTypeDependent() ? CT_Dependent : CT_Cannot;
    return mergeCanThrow(CT, canSubStmtsThrow(*this, S));
  }

  case Expr::CXXDefaultArgExprClass:
    return canThrow(cast<CXXDefaultArgExpr>(S)->getExpr());

  case Expr::CXXDefaultInitExprClass:
    return canThrow(cast<CXXDefaultInitExpr>(S)->getExpr());

  case Expr::ChooseExprClass: {
    auto *CE = cast<ChooseExpr>(S);
    if (CE->isTypeDependent() || CE->isValueDependent())
      return CT_Dependent;
    return canThrow(CE->getChosenSubExpr());
  }

  case Expr::GenericSelectionExprClass:
    if (cast<GenericSelectionExpr>(S)->isResultDependent())
      return CT_Dependent;
    return canThrow(cast<GenericSelectionExpr>(S)->getResultExpr());

    // Some expressions are always dependent.
  case Expr::CXXDependentScopeMemberExprClass:
  case Expr::CXXUnresolvedConstructExprClass:
  case Expr::DependentScopeDeclRefExprClass:
  case Expr::CXXFoldExprClass:
  case Expr::RecoveryExprClass:
    return CT_Dependent;

  case Expr::AsTypeExprClass:
  case Expr::BinaryConditionalOperatorClass:
  case Expr::BlockExprClass:
  case Expr::CUDAKernelCallExprClass:
  case Expr::DeclRefExprClass:
  case Expr::ObjCBridgedCastExprClass:
  case Expr::ObjCIndirectCopyRestoreExprClass:
  case Expr::ObjCProtocolExprClass:
  case Expr::ObjCSelectorExprClass:
  case Expr::ObjCAvailabilityCheckExprClass:
  case Expr::OffsetOfExprClass:
  case Expr::PackExpansionExprClass:
  case Expr::SubstNonTypeTemplateParmExprClass:
  case Expr::SubstNonTypeTemplateParmPackExprClass:
  case Expr::FunctionParmPackExprClass:
  case Expr::UnaryExprOrTypeTraitExprClass:
  case Expr::UnresolvedLookupExprClass:
  case Expr::UnresolvedMemberExprClass:
  case Expr::TypoExprClass:
    // FIXME: Many of the above can throw.
    return CT_Cannot;

  case Expr::AddrLabelExprClass:
  case Expr::ArrayTypeTraitExprClass:
  case Expr::AtomicExprClass:
  case Expr::TypeTraitExprClass:
  case Expr::CXXBoolLiteralExprClass:
  case Expr::CXXNoexceptExprClass:
  case Expr::CXXNullPtrLiteralExprClass:
  case Expr::CXXPseudoDestructorExprClass:
  case Expr::CXXScalarValueInitExprClass:
  case Expr::CXXThisExprClass:
  case Expr::CXXUuidofExprClass:
  case Expr::CharacterLiteralClass:
  case Expr::ExpressionTraitExprClass:
  case Expr::FloatingLiteralClass:
  case Expr::GNUNullExprClass:
  case Expr::ImaginaryLiteralClass:
  case Expr::ImplicitValueInitExprClass:
  case Expr::IntegerLiteralClass:
  case Expr::FixedPointLiteralClass:
  case Expr::ArrayInitIndexExprClass:
  case Expr::NoInitExprClass:
  case Expr::ObjCEncodeExprClass:
  case Expr::ObjCStringLiteralClass:
  case Expr::ObjCBoolLiteralExprClass:
  case Expr::OpaqueValueExprClass:
  case Expr::PredefinedExprClass:
  case Expr::SizeOfPackExprClass:
  case Expr::StringLiteralClass:
  case Expr::SourceLocExprClass:
  case Expr::ConceptSpecializationExprClass:
  case Expr::RequiresExprClass:
    // These expressions can never throw.
    return CT_Cannot;

  case Expr::MSPropertyRefExprClass:
  case Expr::MSPropertySubscriptExprClass:
    llvm_unreachable("Invalid class for expression");

    // Most statements can throw if any substatement can throw.
  case Stmt::AttributedStmtClass:
  case Stmt::BreakStmtClass:
  case Stmt::CapturedStmtClass:
  case Stmt::CaseStmtClass:
  case Stmt::CompoundStmtClass:
  case Stmt::ContinueStmtClass:
  case Stmt::CoreturnStmtClass:
  case Stmt::CoroutineBodyStmtClass:
  case Stmt::CXXCatchStmtClass:
  case Stmt::CXXForRangeStmtClass:
  case Stmt::DefaultStmtClass:
  case Stmt::DoStmtClass:
  case Stmt::ForStmtClass:
  case Stmt::GCCAsmStmtClass:
  case Stmt::GotoStmtClass:
  case Stmt::IndirectGotoStmtClass:
  case Stmt::LabelStmtClass:
  case Stmt::MSAsmStmtClass:
  case Stmt::MSDependentExistsStmtClass:
  case Stmt::NullStmtClass:
  case Stmt::ObjCAtCatchStmtClass:
  case Stmt::ObjCAtFinallyStmtClass:
  case Stmt::ObjCAtSynchronizedStmtClass:
  case Stmt::ObjCAutoreleasePoolStmtClass:
  case Stmt::ObjCForCollectionStmtClass:
  case Stmt::OMPAtomicDirectiveClass:
  case Stmt::OMPBarrierDirectiveClass:
  case Stmt::OMPCancelDirectiveClass:
  case Stmt::OMPCancellationPointDirectiveClass:
  case Stmt::OMPCriticalDirectiveClass:
  case Stmt::OMPDistributeDirectiveClass:
  case Stmt::OMPDistributeParallelForDirectiveClass:
  case Stmt::OMPDistributeParallelForSimdDirectiveClass:
  case Stmt::OMPDistributeSimdDirectiveClass:
  case Stmt::OMPFlushDirectiveClass:
  case Stmt::OMPDepobjDirectiveClass:
  case Stmt::OMPScanDirectiveClass:
  case Stmt::OMPForDirectiveClass:
  case Stmt::OMPForSimdDirectiveClass:
  case Stmt::OMPMasterDirectiveClass:
  case Stmt::OMPMasterTaskLoopDirectiveClass:
  case Stmt::OMPMasterTaskLoopSimdDirectiveClass:
  case Stmt::OMPOrderedDirectiveClass:
  case Stmt::OMPCanonicalLoopClass:
  case Stmt::OMPParallelDirectiveClass:
  case Stmt::OMPParallelForDirectiveClass:
  case Stmt::OMPParallelForSimdDirectiveClass:
  case Stmt::OMPParallelMasterDirectiveClass:
  case Stmt::OMPParallelMasterTaskLoopDirectiveClass:
  case Stmt::OMPParallelMasterTaskLoopSimdDirectiveClass:
  case Stmt::OMPParallelSectionsDirectiveClass:
  case Stmt::OMPSectionDirectiveClass:
  case Stmt::OMPSectionsDirectiveClass:
  case Stmt::OMPSimdDirectiveClass:
  case Stmt::OMPTileDirectiveClass:
  case Stmt::OMPUnrollDirectiveClass:
  case Stmt::OMPSingleDirectiveClass:
  case Stmt::OMPTargetDataDirectiveClass:
  case Stmt::OMPTargetDirectiveClass:
  case Stmt::OMPTargetEnterDataDirectiveClass:
  case Stmt::OMPTargetExitDataDirectiveClass:
  case Stmt::OMPTargetParallelDirectiveClass:
  case Stmt::OMPTargetParallelForDirectiveClass:
  case Stmt::OMPTargetParallelForSimdDirectiveClass:
  case Stmt::OMPTargetSimdDirectiveClass:
  case Stmt::OMPTargetTeamsDirectiveClass:
  case Stmt::OMPTargetTeamsDistributeDirectiveClass:
  case Stmt::OMPTargetTeamsDistributeParallelForDirectiveClass:
  case Stmt::OMPTargetTeamsDistributeParallelForSimdDirectiveClass:
  case Stmt::OMPTargetTeamsDistributeSimdDirectiveClass:
  case Stmt::OMPTargetUpdateDirectiveClass:
  case Stmt::OMPTaskDirectiveClass:
  case Stmt::OMPTaskgroupDirectiveClass:
  case Stmt::OMPTaskLoopDirectiveClass:
  case Stmt::OMPTaskLoopSimdDirectiveClass:
  case Stmt::OMPTaskwaitDirectiveClass:
  case Stmt::OMPTaskyieldDirectiveClass:
  case Stmt::OMPTeamsDirectiveClass:
  case Stmt::OMPTeamsDistributeDirectiveClass:
  case Stmt::OMPTeamsDistributeParallelForDirectiveClass:
  case Stmt::OMPTeamsDistributeParallelForSimdDirectiveClass:
  case Stmt::OMPTeamsDistributeSimdDirectiveClass:
  case Stmt::OMPInteropDirectiveClass:
  case Stmt::OMPDispatchDirectiveClass:
  case Stmt::OMPMaskedDirectiveClass:
<<<<<<< HEAD
    // OmpSs
  case Stmt::OSSTaskDirectiveClass:
  case Stmt::OSSTaskwaitDirectiveClass:
  case Stmt::OSSReleaseDirectiveClass:
  case Stmt::OSSTaskForDirectiveClass:
  case Stmt::OSSTaskLoopDirectiveClass:
  case Stmt::OSSTaskLoopForDirectiveClass:
=======
  case Stmt::OMPMetaDirectiveClass:
>>>>>>> a9bceb2b
  case Stmt::ReturnStmtClass:
  case Stmt::SEHExceptStmtClass:
  case Stmt::SEHFinallyStmtClass:
  case Stmt::SEHLeaveStmtClass:
  case Stmt::SEHTryStmtClass:
  case Stmt::SwitchStmtClass:
  case Stmt::WhileStmtClass:
    return canSubStmtsThrow(*this, S);

  case Stmt::DeclStmtClass: {
    CanThrowResult CT = CT_Cannot;
    for (const Decl *D : cast<DeclStmt>(S)->decls()) {
      if (auto *VD = dyn_cast<VarDecl>(D))
        CT = mergeCanThrow(CT, canVarDeclThrow(*this, VD));

      // FIXME: Properly determine whether a variably-modified type can throw.
      if (auto *TND = dyn_cast<TypedefNameDecl>(D))
        if (TND->getUnderlyingType()->isVariablyModifiedType())
          return CT_Can;
      if (auto *VD = dyn_cast<ValueDecl>(D))
        if (VD->getType()->isVariablyModifiedType())
          return CT_Can;
    }
    return CT;
  }

  case Stmt::IfStmtClass: {
    auto *IS = cast<IfStmt>(S);
    CanThrowResult CT = CT_Cannot;
    if (const Stmt *Init = IS->getInit())
      CT = mergeCanThrow(CT, canThrow(Init));
    if (const Stmt *CondDS = IS->getConditionVariableDeclStmt())
      CT = mergeCanThrow(CT, canThrow(CondDS));
    CT = mergeCanThrow(CT, canThrow(IS->getCond()));

    // For 'if constexpr', consider only the non-discarded case.
    // FIXME: We should add a DiscardedStmt marker to the AST.
    if (Optional<const Stmt *> Case = IS->getNondiscardedCase(Context))
      return *Case ? mergeCanThrow(CT, canThrow(*Case)) : CT;

    CanThrowResult Then = canThrow(IS->getThen());
    CanThrowResult Else = IS->getElse() ? canThrow(IS->getElse()) : CT_Cannot;
    if (Then == Else)
      return mergeCanThrow(CT, Then);

    // For a dependent 'if constexpr', the result is dependent if it depends on
    // the value of the condition.
    return mergeCanThrow(CT, IS->isConstexpr() ? CT_Dependent
                                               : mergeCanThrow(Then, Else));
  }

  case Stmt::CXXTryStmtClass: {
    auto *TS = cast<CXXTryStmt>(S);
    // try /*...*/ catch (...) { H } can throw only if H can throw.
    // Any other try-catch can throw if any substatement can throw.
    const CXXCatchStmt *FinalHandler = TS->getHandler(TS->getNumHandlers() - 1);
    if (!FinalHandler->getExceptionDecl())
      return canThrow(FinalHandler->getHandlerBlock());
    return canSubStmtsThrow(*this, S);
  }

  case Stmt::ObjCAtThrowStmtClass:
    return CT_Can;

  case Stmt::ObjCAtTryStmtClass: {
    auto *TS = cast<ObjCAtTryStmt>(S);

    // @catch(...) need not be last in Objective-C. Walk backwards until we
    // see one or hit the @try.
    CanThrowResult CT = CT_Cannot;
    if (const Stmt *Finally = TS->getFinallyStmt())
      CT = mergeCanThrow(CT, canThrow(Finally));
    for (unsigned I = TS->getNumCatchStmts(); I != 0; --I) {
      const ObjCAtCatchStmt *Catch = TS->getCatchStmt(I - 1);
      CT = mergeCanThrow(CT, canThrow(Catch));
      // If we reach a @catch(...), no earlier exceptions can escape.
      if (Catch->hasEllipsis())
        return CT;
    }

    // Didn't find an @catch(...). Exceptions from the @try body can escape.
    return mergeCanThrow(CT, canThrow(TS->getTryBody()));
  }

  case Stmt::SYCLUniqueStableNameExprClass:
    return CT_Cannot;
  case Stmt::NoStmtClass:
    llvm_unreachable("Invalid class for statement");
  }
  llvm_unreachable("Bogus StmtClass");
}

} // end namespace clang<|MERGE_RESOLUTION|>--- conflicted
+++ resolved
@@ -1500,7 +1500,7 @@
   case Stmt::OMPInteropDirectiveClass:
   case Stmt::OMPDispatchDirectiveClass:
   case Stmt::OMPMaskedDirectiveClass:
-<<<<<<< HEAD
+  case Stmt::OMPMetaDirectiveClass:
     // OmpSs
   case Stmt::OSSTaskDirectiveClass:
   case Stmt::OSSTaskwaitDirectiveClass:
@@ -1508,9 +1508,6 @@
   case Stmt::OSSTaskForDirectiveClass:
   case Stmt::OSSTaskLoopDirectiveClass:
   case Stmt::OSSTaskLoopForDirectiveClass:
-=======
-  case Stmt::OMPMetaDirectiveClass:
->>>>>>> a9bceb2b
   case Stmt::ReturnStmtClass:
   case Stmt::SEHExceptStmtClass:
   case Stmt::SEHFinallyStmtClass:
