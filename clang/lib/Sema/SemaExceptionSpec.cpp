--- conflicted
+++ resolved
@@ -1490,7 +1490,9 @@
   case Stmt::OMPTeamsDistributeParallelForDirectiveClass:
   case Stmt::OMPTeamsDistributeParallelForSimdDirectiveClass:
   case Stmt::OMPTeamsDistributeSimdDirectiveClass:
-<<<<<<< HEAD
+  case Stmt::OMPInteropDirectiveClass:
+  case Stmt::OMPDispatchDirectiveClass:
+  case Stmt::OMPMaskedDirectiveClass:
     // OmpSs
   case Stmt::OSSTaskDirectiveClass:
   case Stmt::OSSTaskwaitDirectiveClass:
@@ -1498,11 +1500,6 @@
   case Stmt::OSSTaskForDirectiveClass:
   case Stmt::OSSTaskLoopDirectiveClass:
   case Stmt::OSSTaskLoopForDirectiveClass:
-=======
-  case Stmt::OMPInteropDirectiveClass:
-  case Stmt::OMPDispatchDirectiveClass:
-  case Stmt::OMPMaskedDirectiveClass:
->>>>>>> d944b1e0
   case Stmt::ReturnStmtClass:
   case Stmt::SEHExceptStmtClass:
   case Stmt::SEHFinallyStmtClass:
