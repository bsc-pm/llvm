--- conflicted
+++ resolved
@@ -1299,13 +1299,11 @@
     // Some might be dependent for other reasons.
   case Expr::ArraySubscriptExprClass:
   case Expr::OMPArraySectionExprClass:
-<<<<<<< HEAD
+  case Expr::OMPArrayShapingExprClass:
+  case Expr::OMPIteratorExprClass:
+    // OmpSs
   case Expr::OSSArraySectionExprClass:
   case Expr::OSSArrayShapingExprClass:
-=======
-  case Expr::OMPArrayShapingExprClass:
-  case Expr::OMPIteratorExprClass:
->>>>>>> 7d416743
   case Expr::BinaryOperatorClass:
   case Expr::DependentCoawaitExprClass:
   case Expr::CompoundAssignOperatorClass:
