--- conflicted
+++ resolved
@@ -3892,7 +3892,6 @@
   if (RetValExp && DiagnoseUnexpandedParameterPack(RetValExp))
     return StmtError();
 
-<<<<<<< HEAD
   // OmpSs directives push a new FunctionScopeInfo
   // with HasOSSExecutableDirective flag. So if the return
   // is in this fake function emit a diagnostic
@@ -3903,8 +3902,6 @@
     return StmtError();
   }
 
-  NamedReturnInfo NRInfo = getNamedReturnInfo(RetValExp);
-=======
   // HACK: We supress simpler implicit move here in msvc compatibility mode
   // just as a temporary work around, as the MSVC STL has issues with
   // this change.
@@ -3913,7 +3910,6 @@
   NamedReturnInfo NRInfo = getNamedReturnInfo(
       RetValExp, SupressSimplerImplicitMoves ? SimplerImplicitMoveMode::ForceOff
                                              : SimplerImplicitMoveMode::Normal);
->>>>>>> 9c3345ad
 
   if (isa<CapturingScopeInfo>(getCurFunction()))
     return ActOnCapScopeReturnStmt(ReturnLoc, RetValExp, NRInfo,
