--- conflicted
+++ resolved
@@ -3415,11 +3415,9 @@
   if (S->isOpenMPLoopScope())
     return StmtError(Diag(BreakLoc, diag::err_omp_loop_cannot_use_stmt)
                      << "break");
-<<<<<<< HEAD
   if (S->isOmpSsLoopScope())
     return StmtError(Diag(BreakLoc, diag::err_oss_loop_cannot_use_stmt)
                      << "break");
-=======
 
   // OpenACC doesn't allow 'break'ing from a compute construct, so diagnose if
   // we are trying to do so.  This can come in 2 flavors: 1-the break'able thing
@@ -3435,7 +3433,6 @@
         Diag(BreakLoc, diag::err_acc_branch_in_out_compute_construct)
         << /*branch*/ 0 << /*out of */ 0);
 
->>>>>>> 4e3310a8
   CheckJumpOutOfSEHFinally(*this, BreakLoc, *S);
 
   return new (Context) BreakStmt(BreakLoc);
