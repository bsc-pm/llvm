//===- CompilerInvocation.cpp ---------------------------------------------===//
//
// Part of the LLVM Project, under the Apache License v2.0 with LLVM Exceptions.
// See https://llvm.org/LICENSE.txt for license information.
// SPDX-License-Identifier: Apache-2.0 WITH LLVM-exception
//
//===----------------------------------------------------------------------===//

#include "clang/Frontend/CompilerInvocation.h"
#include "TestModuleFileExtension.h"
#include "clang/Basic/Builtins.h"
#include "clang/Basic/CharInfo.h"
#include "clang/Basic/CodeGenOptions.h"
#include "clang/Basic/CommentOptions.h"
#include "clang/Basic/DebugInfoOptions.h"
#include "clang/Basic/Diagnostic.h"
#include "clang/Basic/DiagnosticDriver.h"
#include "clang/Basic/DiagnosticOptions.h"
#include "clang/Basic/FileSystemOptions.h"
#include "clang/Basic/LLVM.h"
#include "clang/Basic/LangOptions.h"
#include "clang/Basic/LangStandard.h"
#include "clang/Basic/ObjCRuntime.h"
#include "clang/Basic/Sanitizers.h"
#include "clang/Basic/SourceLocation.h"
#include "clang/Basic/TargetOptions.h"
#include "clang/Basic/Version.h"
#include "clang/Basic/Visibility.h"
#include "clang/Basic/XRayInstr.h"
#include "clang/Config/config.h"
#include "clang/Driver/Driver.h"
#include "clang/Driver/DriverDiagnostic.h"
#include "clang/Driver/Options.h"
#include "clang/Frontend/CommandLineSourceLoc.h"
#include "clang/Frontend/DependencyOutputOptions.h"
#include "clang/Frontend/FrontendDiagnostic.h"
#include "clang/Frontend/FrontendOptions.h"
#include "clang/Frontend/FrontendPluginRegistry.h"
#include "clang/Frontend/MigratorOptions.h"
#include "clang/Frontend/PreprocessorOutputOptions.h"
#include "clang/Frontend/Utils.h"
#include "clang/Lex/HeaderSearchOptions.h"
#include "clang/Lex/PreprocessorOptions.h"
#include "clang/Sema/CodeCompleteOptions.h"
#include "clang/Serialization/ASTBitCodes.h"
#include "clang/Serialization/ModuleFileExtension.h"
#include "clang/StaticAnalyzer/Core/AnalyzerOptions.h"
#include "llvm/ADT/APInt.h"
#include "llvm/ADT/ArrayRef.h"
#include "llvm/ADT/CachedHashString.h"
#include "llvm/ADT/FloatingPointMode.h"
#include "llvm/ADT/Hashing.h"
#include "llvm/ADT/None.h"
#include "llvm/ADT/Optional.h"
#include "llvm/ADT/SmallString.h"
#include "llvm/ADT/SmallVector.h"
#include "llvm/ADT/StringRef.h"
#include "llvm/ADT/StringSwitch.h"
#include "llvm/ADT/Triple.h"
#include "llvm/ADT/Twine.h"
#include "llvm/Config/llvm-config.h"
#include "llvm/IR/DebugInfoMetadata.h"
#include "llvm/Linker/Linker.h"
#include "llvm/MC/MCTargetOptions.h"
#include "llvm/Option/Arg.h"
#include "llvm/Option/ArgList.h"
#include "llvm/Option/OptSpecifier.h"
#include "llvm/Option/OptTable.h"
#include "llvm/Option/Option.h"
#include "llvm/ProfileData/InstrProfReader.h"
#include "llvm/Remarks/HotnessThresholdParser.h"
#include "llvm/Support/CodeGen.h"
#include "llvm/Support/Compiler.h"
#include "llvm/Support/Error.h"
#include "llvm/Support/ErrorHandling.h"
#include "llvm/Support/ErrorOr.h"
#include "llvm/Support/FileSystem.h"
#include "llvm/Support/Host.h"
#include "llvm/Support/MathExtras.h"
#include "llvm/Support/MemoryBuffer.h"
#include "llvm/Support/Path.h"
#include "llvm/Support/Process.h"
#include "llvm/Support/Regex.h"
#include "llvm/Support/VersionTuple.h"
#include "llvm/Support/VirtualFileSystem.h"
#include "llvm/Support/raw_ostream.h"
#include "llvm/Target/TargetOptions.h"
#include <algorithm>
#include <atomic>
#include <cassert>
#include <cstddef>
#include <cstring>
#include <memory>
#include <string>
#include <tuple>
#include <type_traits>
#include <utility>
#include <vector>

using namespace clang;
using namespace driver;
using namespace options;
using namespace llvm::opt;

//===----------------------------------------------------------------------===//
// Initialization.
//===----------------------------------------------------------------------===//

CompilerInvocationBase::CompilerInvocationBase()
    : LangOpts(new LangOptions()), TargetOpts(new TargetOptions()),
      DiagnosticOpts(new DiagnosticOptions()),
      HeaderSearchOpts(new HeaderSearchOptions()),
      PreprocessorOpts(new PreprocessorOptions()) {}

CompilerInvocationBase::CompilerInvocationBase(const CompilerInvocationBase &X)
    : LangOpts(new LangOptions(*X.getLangOpts())),
      TargetOpts(new TargetOptions(X.getTargetOpts())),
      DiagnosticOpts(new DiagnosticOptions(X.getDiagnosticOpts())),
      HeaderSearchOpts(new HeaderSearchOptions(X.getHeaderSearchOpts())),
      PreprocessorOpts(new PreprocessorOptions(X.getPreprocessorOpts())) {}

CompilerInvocationBase::~CompilerInvocationBase() = default;

//===----------------------------------------------------------------------===//
// Normalizers
//===----------------------------------------------------------------------===//

#define SIMPLE_ENUM_VALUE_TABLE
#include "clang/Driver/Options.inc"
#undef SIMPLE_ENUM_VALUE_TABLE

static llvm::Optional<bool> normalizeSimpleFlag(OptSpecifier Opt,
                                                unsigned TableIndex,
                                                const ArgList &Args,
                                                DiagnosticsEngine &Diags) {
  if (Args.hasArg(Opt))
    return true;
  return None;
}

static Optional<bool> normalizeSimpleNegativeFlag(OptSpecifier Opt, unsigned,
                                                  const ArgList &Args,
                                                  DiagnosticsEngine &) {
  if (Args.hasArg(Opt))
    return false;
  return None;
}

/// The tblgen-erated code passes in a fifth parameter of an arbitrary type, but
/// denormalizeSimpleFlags never looks at it. Avoid bloating compile-time with
/// unnecessary template instantiations and just ignore it with a variadic
/// argument.
static void denormalizeSimpleFlag(SmallVectorImpl<const char *> &Args,
                                  const char *Spelling,
                                  CompilerInvocation::StringAllocator, unsigned,
                                  /*T*/...) {
  Args.push_back(Spelling);
}

template <typename T> static constexpr bool is_uint64_t_convertible() {
  return !std::is_same<T, uint64_t>::value &&
         llvm::is_integral_or_enum<T>::value;
}

template <typename T,
          std::enable_if_t<!is_uint64_t_convertible<T>(), bool> = false>
static auto makeFlagToValueNormalizer(T Value) {
  return [Value](OptSpecifier Opt, unsigned, const ArgList &Args,
                 DiagnosticsEngine &) -> Optional<T> {
    if (Args.hasArg(Opt))
      return Value;
    return None;
  };
}

template <typename T,
          std::enable_if_t<is_uint64_t_convertible<T>(), bool> = false>
static auto makeFlagToValueNormalizer(T Value) {
  return makeFlagToValueNormalizer(uint64_t(Value));
}

static auto makeBooleanOptionNormalizer(bool Value, bool OtherValue,
                                        OptSpecifier OtherOpt) {
  return [Value, OtherValue, OtherOpt](OptSpecifier Opt, unsigned,
                                       const ArgList &Args,
                                       DiagnosticsEngine &) -> Optional<bool> {
    if (const Arg *A = Args.getLastArg(Opt, OtherOpt)) {
      return A->getOption().matches(Opt) ? Value : OtherValue;
    }
    return None;
  };
}

static auto makeBooleanOptionDenormalizer(bool Value) {
  return [Value](SmallVectorImpl<const char *> &Args, const char *Spelling,
                 CompilerInvocation::StringAllocator, unsigned, bool KeyPath) {
    if (KeyPath == Value)
      Args.push_back(Spelling);
  };
}

static Optional<SimpleEnumValue>
findValueTableByName(const SimpleEnumValueTable &Table, StringRef Name) {
  for (int I = 0, E = Table.Size; I != E; ++I)
    if (Name == Table.Table[I].Name)
      return Table.Table[I];

  return None;
}

static Optional<SimpleEnumValue>
findValueTableByValue(const SimpleEnumValueTable &Table, unsigned Value) {
  for (int I = 0, E = Table.Size; I != E; ++I)
    if (Value == Table.Table[I].Value)
      return Table.Table[I];

  return None;
}

static llvm::Optional<unsigned> normalizeSimpleEnum(OptSpecifier Opt,
                                                    unsigned TableIndex,
                                                    const ArgList &Args,
                                                    DiagnosticsEngine &Diags) {
  assert(TableIndex < SimpleEnumValueTablesSize);
  const SimpleEnumValueTable &Table = SimpleEnumValueTables[TableIndex];

  auto *Arg = Args.getLastArg(Opt);
  if (!Arg)
    return None;

  StringRef ArgValue = Arg->getValue();
  if (auto MaybeEnumVal = findValueTableByName(Table, ArgValue))
    return MaybeEnumVal->Value;

  Diags.Report(diag::err_drv_invalid_value)
      << Arg->getAsString(Args) << ArgValue;
  return None;
}

static void denormalizeSimpleEnumImpl(SmallVectorImpl<const char *> &Args,
                                      const char *Spelling,
                                      CompilerInvocation::StringAllocator SA,
                                      unsigned TableIndex, unsigned Value) {
  assert(TableIndex < SimpleEnumValueTablesSize);
  const SimpleEnumValueTable &Table = SimpleEnumValueTables[TableIndex];
  if (auto MaybeEnumVal = findValueTableByValue(Table, Value)) {
    Args.push_back(Spelling);
    Args.push_back(MaybeEnumVal->Name);
  } else {
    llvm_unreachable("The simple enum value was not correctly defined in "
                     "the tablegen option description");
  }
}

template <typename T>
static void denormalizeSimpleEnum(SmallVectorImpl<const char *> &Args,
                                  const char *Spelling,
                                  CompilerInvocation::StringAllocator SA,
                                  unsigned TableIndex, T Value) {
  return denormalizeSimpleEnumImpl(Args, Spelling, SA, TableIndex,
                                   static_cast<unsigned>(Value));
}

static void denormalizeSimpleEnumJoined(SmallVectorImpl<const char *> &Args,
                                        const char *Spelling,
                                        CompilerInvocation::StringAllocator SA,
                                        unsigned TableIndex, unsigned Value) {
  assert(TableIndex < SimpleEnumValueTablesSize);
  const SimpleEnumValueTable &Table = SimpleEnumValueTables[TableIndex];
  if (auto MaybeEnumVal = findValueTableByValue(Table, Value))
    Args.push_back(SA(Twine(Spelling) + MaybeEnumVal->Name));
  else
    llvm_unreachable("The simple enum value was not correctly defined in "
                     "the tablegen option description");
}

static Optional<std::string> normalizeString(OptSpecifier Opt, int TableIndex,
                                             const ArgList &Args,
                                             DiagnosticsEngine &Diags) {
  auto *Arg = Args.getLastArg(Opt);
  if (!Arg)
    return None;
  return std::string(Arg->getValue());
}

static void denormalizeString(SmallVectorImpl<const char *> &Args,
                              const char *Spelling,
                              CompilerInvocation::StringAllocator SA, unsigned,
                              Twine Value) {
  Args.push_back(Spelling);
  Args.push_back(SA(Value));
}

template <typename T,
          std::enable_if_t<!std::is_convertible<T, Twine>::value &&
                               std::is_constructible<Twine, T>::value,
                           bool> = false>
static void denormalizeString(SmallVectorImpl<const char *> &Args,
                              const char *Spelling,
                              CompilerInvocation::StringAllocator SA,
                              unsigned TableIndex, T Value) {
  denormalizeString(Args, Spelling, SA, TableIndex, Twine(Value));
}

template <typename IntTy>
static Optional<IntTy> normalizeStringIntegral(OptSpecifier Opt, int,
                                               const ArgList &Args,
                                               DiagnosticsEngine &Diags) {
  auto *Arg = Args.getLastArg(Opt);
  if (!Arg)
    return None;
  IntTy Res;
  if (StringRef(Arg->getValue()).getAsInteger(0, Res)) {
    Diags.Report(diag::err_drv_invalid_int_value)
        << Arg->getAsString(Args) << Arg->getValue();
  }
  return Res;
}

static Optional<std::string> normalizeTriple(OptSpecifier Opt, int TableIndex,
                                             const ArgList &Args,
                                             DiagnosticsEngine &Diags) {
  auto *Arg = Args.getLastArg(Opt);
  if (!Arg)
    return None;
  return llvm::Triple::normalize(Arg->getValue());
}

template <typename T, typename U>
static T mergeForwardValue(T KeyPath, U Value) {
  return static_cast<T>(Value);
}

template <typename T, typename U> static T mergeMaskValue(T KeyPath, U Value) {
  return KeyPath | Value;
}

template <typename T> static T extractForwardValue(T KeyPath) {
  return KeyPath;
}

template <typename T, typename U, U Value>
static T extractMaskValue(T KeyPath) {
  return KeyPath & Value;
}

static void FixupInvocation(CompilerInvocation &Invocation,
                            DiagnosticsEngine &Diags) {
  LangOptions &LangOpts = *Invocation.getLangOpts();
  DiagnosticOptions &DiagOpts = Invocation.getDiagnosticOpts();
  CodeGenOptions &CodeGenOpts = Invocation.getCodeGenOpts();
  TargetOptions &TargetOpts = Invocation.getTargetOpts();
  FrontendOptions &FrontendOpts = Invocation.getFrontendOpts();
  CodeGenOpts.XRayInstrumentFunctions = LangOpts.XRayInstrument;
  CodeGenOpts.XRayAlwaysEmitCustomEvents = LangOpts.XRayAlwaysEmitCustomEvents;
  CodeGenOpts.XRayAlwaysEmitTypedEvents = LangOpts.XRayAlwaysEmitTypedEvents;
  FrontendOpts.GenerateGlobalModuleIndex = FrontendOpts.UseGlobalModuleIndex;

  llvm::sys::Process::UseANSIEscapeCodes(DiagOpts.UseANSIEscapeCodes);

  llvm::Triple T(TargetOpts.Triple);

  if (LangOpts.getExceptionHandling() != llvm::ExceptionHandling::None &&
      T.isWindowsMSVCEnvironment())
    Diags.Report(diag::err_fe_invalid_exception_model)
        << static_cast<unsigned>(LangOpts.getExceptionHandling()) << T.str();
}

//===----------------------------------------------------------------------===//
// Deserialization (from args)
//===----------------------------------------------------------------------===//

static unsigned getOptimizationLevel(ArgList &Args, InputKind IK,
                                     DiagnosticsEngine &Diags) {
  unsigned DefaultOpt = llvm::CodeGenOpt::None;
  if (IK.getLanguage() == Language::OpenCL && !Args.hasArg(OPT_cl_opt_disable))
    DefaultOpt = llvm::CodeGenOpt::Default;

  if (Arg *A = Args.getLastArg(options::OPT_O_Group)) {
    if (A->getOption().matches(options::OPT_O0))
      return llvm::CodeGenOpt::None;

    if (A->getOption().matches(options::OPT_Ofast))
      return llvm::CodeGenOpt::Aggressive;

    assert(A->getOption().matches(options::OPT_O));

    StringRef S(A->getValue());
    if (S == "s" || S == "z")
      return llvm::CodeGenOpt::Default;

    if (S == "g")
      return llvm::CodeGenOpt::Less;

    return getLastArgIntValue(Args, OPT_O, DefaultOpt, Diags);
  }

  return DefaultOpt;
}

static unsigned getOptimizationLevelSize(ArgList &Args) {
  if (Arg *A = Args.getLastArg(options::OPT_O_Group)) {
    if (A->getOption().matches(options::OPT_O)) {
      switch (A->getValue()[0]) {
      default:
        return 0;
      case 's':
        return 1;
      case 'z':
        return 2;
      }
    }
  }
  return 0;
}

static void addDiagnosticArgs(ArgList &Args, OptSpecifier Group,
                              OptSpecifier GroupWithValue,
                              std::vector<std::string> &Diagnostics) {
  for (auto *A : Args.filtered(Group)) {
    if (A->getOption().getKind() == Option::FlagClass) {
      // The argument is a pure flag (such as OPT_Wall or OPT_Wdeprecated). Add
      // its name (minus the "W" or "R" at the beginning) to the warning list.
      Diagnostics.push_back(
          std::string(A->getOption().getName().drop_front(1)));
    } else if (A->getOption().matches(GroupWithValue)) {
      // This is -Wfoo= or -Rfoo=, where foo is the name of the diagnostic group.
      Diagnostics.push_back(
          std::string(A->getOption().getName().drop_front(1).rtrim("=-")));
    } else {
      // Otherwise, add its value (for OPT_W_Joined and similar).
      for (const auto *Arg : A->getValues())
        Diagnostics.emplace_back(Arg);
    }
  }
}

// Parse the Static Analyzer configuration. If \p Diags is set to nullptr,
// it won't verify the input.
static void parseAnalyzerConfigs(AnalyzerOptions &AnOpts,
                                 DiagnosticsEngine *Diags);

static void getAllNoBuiltinFuncValues(ArgList &Args,
                                      std::vector<std::string> &Funcs) {
  SmallVector<const char *, 8> Values;
  for (const auto &Arg : Args) {
    const Option &O = Arg->getOption();
    if (O.matches(options::OPT_fno_builtin_)) {
      const char *FuncName = Arg->getValue();
      if (Builtin::Context::isBuiltinFunc(FuncName))
        Values.push_back(FuncName);
    }
  }
  Funcs.insert(Funcs.end(), Values.begin(), Values.end());
}

static bool ParseAnalyzerArgs(AnalyzerOptions &Opts, ArgList &Args,
                              DiagnosticsEngine &Diags) {
  bool Success = true;
  if (Arg *A = Args.getLastArg(OPT_analyzer_store)) {
    StringRef Name = A->getValue();
    AnalysisStores Value = llvm::StringSwitch<AnalysisStores>(Name)
#define ANALYSIS_STORE(NAME, CMDFLAG, DESC, CREATFN) \
      .Case(CMDFLAG, NAME##Model)
#include "clang/StaticAnalyzer/Core/Analyses.def"
      .Default(NumStores);
    if (Value == NumStores) {
      Diags.Report(diag::err_drv_invalid_value)
        << A->getAsString(Args) << Name;
      Success = false;
    } else {
      Opts.AnalysisStoreOpt = Value;
    }
  }

  if (Arg *A = Args.getLastArg(OPT_analyzer_constraints)) {
    StringRef Name = A->getValue();
    AnalysisConstraints Value = llvm::StringSwitch<AnalysisConstraints>(Name)
#define ANALYSIS_CONSTRAINTS(NAME, CMDFLAG, DESC, CREATFN) \
      .Case(CMDFLAG, NAME##Model)
#include "clang/StaticAnalyzer/Core/Analyses.def"
      .Default(NumConstraints);
    if (Value == NumConstraints) {
      Diags.Report(diag::err_drv_invalid_value)
        << A->getAsString(Args) << Name;
      Success = false;
    } else {
      Opts.AnalysisConstraintsOpt = Value;
    }
  }

  if (Arg *A = Args.getLastArg(OPT_analyzer_output)) {
    StringRef Name = A->getValue();
    AnalysisDiagClients Value = llvm::StringSwitch<AnalysisDiagClients>(Name)
#define ANALYSIS_DIAGNOSTICS(NAME, CMDFLAG, DESC, CREATFN) \
      .Case(CMDFLAG, PD_##NAME)
#include "clang/StaticAnalyzer/Core/Analyses.def"
      .Default(NUM_ANALYSIS_DIAG_CLIENTS);
    if (Value == NUM_ANALYSIS_DIAG_CLIENTS) {
      Diags.Report(diag::err_drv_invalid_value)
        << A->getAsString(Args) << Name;
      Success = false;
    } else {
      Opts.AnalysisDiagOpt = Value;
    }
  }

  if (Arg *A = Args.getLastArg(OPT_analyzer_purge)) {
    StringRef Name = A->getValue();
    AnalysisPurgeMode Value = llvm::StringSwitch<AnalysisPurgeMode>(Name)
#define ANALYSIS_PURGE(NAME, CMDFLAG, DESC) \
      .Case(CMDFLAG, NAME)
#include "clang/StaticAnalyzer/Core/Analyses.def"
      .Default(NumPurgeModes);
    if (Value == NumPurgeModes) {
      Diags.Report(diag::err_drv_invalid_value)
        << A->getAsString(Args) << Name;
      Success = false;
    } else {
      Opts.AnalysisPurgeOpt = Value;
    }
  }

  if (Arg *A = Args.getLastArg(OPT_analyzer_inlining_mode)) {
    StringRef Name = A->getValue();
    AnalysisInliningMode Value = llvm::StringSwitch<AnalysisInliningMode>(Name)
#define ANALYSIS_INLINING_MODE(NAME, CMDFLAG, DESC) \
      .Case(CMDFLAG, NAME)
#include "clang/StaticAnalyzer/Core/Analyses.def"
      .Default(NumInliningModes);
    if (Value == NumInliningModes) {
      Diags.Report(diag::err_drv_invalid_value)
        << A->getAsString(Args) << Name;
      Success = false;
    } else {
      Opts.InliningMode = Value;
    }
  }

  Opts.ShouldEmitErrorsOnInvalidConfigValue =
      /* negated */!llvm::StringSwitch<bool>(
                   Args.getLastArgValue(OPT_analyzer_config_compatibility_mode))
        .Case("true", true)
        .Case("false", false)
        .Default(false);

  Opts.CheckersAndPackages.clear();
  for (const Arg *A :
       Args.filtered(OPT_analyzer_checker, OPT_analyzer_disable_checker)) {
    A->claim();
    bool IsEnabled = A->getOption().getID() == OPT_analyzer_checker;
    // We can have a list of comma separated checker names, e.g:
    // '-analyzer-checker=cocoa,unix'
    StringRef CheckerAndPackageList = A->getValue();
    SmallVector<StringRef, 16> CheckersAndPackages;
    CheckerAndPackageList.split(CheckersAndPackages, ",");
    for (const StringRef &CheckerOrPackage : CheckersAndPackages)
      Opts.CheckersAndPackages.emplace_back(std::string(CheckerOrPackage),
                                            IsEnabled);
  }

  // Go through the analyzer configuration options.
  for (const auto *A : Args.filtered(OPT_analyzer_config)) {

    // We can have a list of comma separated config names, e.g:
    // '-analyzer-config key1=val1,key2=val2'
    StringRef configList = A->getValue();
    SmallVector<StringRef, 4> configVals;
    configList.split(configVals, ",");
    for (const auto &configVal : configVals) {
      StringRef key, val;
      std::tie(key, val) = configVal.split("=");
      if (val.empty()) {
        Diags.Report(SourceLocation(),
                     diag::err_analyzer_config_no_value) << configVal;
        Success = false;
        break;
      }
      if (val.find('=') != StringRef::npos) {
        Diags.Report(SourceLocation(),
                     diag::err_analyzer_config_multiple_values)
          << configVal;
        Success = false;
        break;
      }

      // TODO: Check checker options too, possibly in CheckerRegistry.
      // Leave unknown non-checker configs unclaimed.
      if (!key.contains(":") && Opts.isUnknownAnalyzerConfig(key)) {
        if (Opts.ShouldEmitErrorsOnInvalidConfigValue)
          Diags.Report(diag::err_analyzer_config_unknown) << key;
        continue;
      }

      A->claim();
      Opts.Config[key] = std::string(val);
    }
  }

  if (Opts.ShouldEmitErrorsOnInvalidConfigValue)
    parseAnalyzerConfigs(Opts, &Diags);
  else
    parseAnalyzerConfigs(Opts, nullptr);

  llvm::raw_string_ostream os(Opts.FullCompilerInvocation);
  for (unsigned i = 0; i < Args.getNumInputArgStrings(); ++i) {
    if (i != 0)
      os << " ";
    os << Args.getArgString(i);
  }
  os.flush();

  return Success;
}

static StringRef getStringOption(AnalyzerOptions::ConfigTable &Config,
                                 StringRef OptionName, StringRef DefaultVal) {
  return Config.insert({OptionName, std::string(DefaultVal)}).first->second;
}

static void initOption(AnalyzerOptions::ConfigTable &Config,
                       DiagnosticsEngine *Diags,
                       StringRef &OptionField, StringRef Name,
                       StringRef DefaultVal) {
  // String options may be known to invalid (e.g. if the expected string is a
  // file name, but the file does not exist), those will have to be checked in
  // parseConfigs.
  OptionField = getStringOption(Config, Name, DefaultVal);
}

static void initOption(AnalyzerOptions::ConfigTable &Config,
                       DiagnosticsEngine *Diags,
                       bool &OptionField, StringRef Name, bool DefaultVal) {
  auto PossiblyInvalidVal = llvm::StringSwitch<Optional<bool>>(
                 getStringOption(Config, Name, (DefaultVal ? "true" : "false")))
      .Case("true", true)
      .Case("false", false)
      .Default(None);

  if (!PossiblyInvalidVal) {
    if (Diags)
      Diags->Report(diag::err_analyzer_config_invalid_input)
        << Name << "a boolean";
    else
      OptionField = DefaultVal;
  } else
    OptionField = PossiblyInvalidVal.getValue();
}

static void initOption(AnalyzerOptions::ConfigTable &Config,
                       DiagnosticsEngine *Diags,
                       unsigned &OptionField, StringRef Name,
                       unsigned DefaultVal) {

  OptionField = DefaultVal;
  bool HasFailed = getStringOption(Config, Name, std::to_string(DefaultVal))
                     .getAsInteger(0, OptionField);
  if (Diags && HasFailed)
    Diags->Report(diag::err_analyzer_config_invalid_input)
      << Name << "an unsigned";
}

static void parseAnalyzerConfigs(AnalyzerOptions &AnOpts,
                                 DiagnosticsEngine *Diags) {
  // TODO: There's no need to store the entire configtable, it'd be plenty
  // enough tostore checker options.

#define ANALYZER_OPTION(TYPE, NAME, CMDFLAG, DESC, DEFAULT_VAL)                \
  initOption(AnOpts.Config, Diags, AnOpts.NAME, CMDFLAG, DEFAULT_VAL);

#define ANALYZER_OPTION_DEPENDS_ON_USER_MODE(TYPE, NAME, CMDFLAG, DESC,        \
                                           SHALLOW_VAL, DEEP_VAL)              \
  switch (AnOpts.getUserMode()) {                                              \
  case UMK_Shallow:                                                            \
    initOption(AnOpts.Config, Diags, AnOpts.NAME, CMDFLAG, SHALLOW_VAL);       \
    break;                                                                     \
  case UMK_Deep:                                                               \
    initOption(AnOpts.Config, Diags, AnOpts.NAME, CMDFLAG, DEEP_VAL);          \
    break;                                                                     \
  }                                                                            \

#include "clang/StaticAnalyzer/Core/AnalyzerOptions.def"
#undef ANALYZER_OPTION
#undef ANALYZER_OPTION_DEPENDS_ON_USER_MODE

  // At this point, AnalyzerOptions is configured. Let's validate some options.

  // FIXME: Here we try to validate the silenced checkers or packages are valid.
  // The current approach only validates the registered checkers which does not
  // contain the runtime enabled checkers and optimally we would validate both.
  if (!AnOpts.RawSilencedCheckersAndPackages.empty()) {
    std::vector<StringRef> Checkers =
        AnOpts.getRegisteredCheckers(/*IncludeExperimental=*/true);
    std::vector<StringRef> Packages =
        AnOpts.getRegisteredPackages(/*IncludeExperimental=*/true);

    SmallVector<StringRef, 16> CheckersAndPackages;
    AnOpts.RawSilencedCheckersAndPackages.split(CheckersAndPackages, ";");

    for (const StringRef &CheckerOrPackage : CheckersAndPackages) {
      if (Diags) {
        bool IsChecker = CheckerOrPackage.contains('.');
        bool IsValidName =
            IsChecker
                ? llvm::find(Checkers, CheckerOrPackage) != Checkers.end()
                : llvm::find(Packages, CheckerOrPackage) != Packages.end();

        if (!IsValidName)
          Diags->Report(diag::err_unknown_analyzer_checker_or_package)
              << CheckerOrPackage;
      }

      AnOpts.SilencedCheckersAndPackages.emplace_back(CheckerOrPackage);
    }
  }

  if (!Diags)
    return;

  if (AnOpts.ShouldTrackConditionsDebug && !AnOpts.ShouldTrackConditions)
    Diags->Report(diag::err_analyzer_config_invalid_input)
        << "track-conditions-debug" << "'track-conditions' to also be enabled";

  if (!AnOpts.CTUDir.empty() && !llvm::sys::fs::is_directory(AnOpts.CTUDir))
    Diags->Report(diag::err_analyzer_config_invalid_input) << "ctu-dir"
                                                           << "a filename";

  if (!AnOpts.ModelPath.empty() &&
      !llvm::sys::fs::is_directory(AnOpts.ModelPath))
    Diags->Report(diag::err_analyzer_config_invalid_input) << "model-path"
                                                           << "a filename";
}

static void ParseCommentArgs(CommentOptions &Opts, ArgList &Args) {
  Opts.BlockCommandNames = Args.getAllArgValues(OPT_fcomment_block_commands);
  Opts.ParseAllComments = Args.hasArg(OPT_fparse_all_comments);
}

/// Create a new Regex instance out of the string value in \p RpassArg.
/// It returns a pointer to the newly generated Regex instance.
static std::shared_ptr<llvm::Regex>
GenerateOptimizationRemarkRegex(DiagnosticsEngine &Diags, ArgList &Args,
                                Arg *RpassArg) {
  StringRef Val = RpassArg->getValue();
  std::string RegexError;
  std::shared_ptr<llvm::Regex> Pattern = std::make_shared<llvm::Regex>(Val);
  if (!Pattern->isValid(RegexError)) {
    Diags.Report(diag::err_drv_optimization_remark_pattern)
        << RegexError << RpassArg->getAsString(Args);
    Pattern.reset();
  }
  return Pattern;
}

static bool parseDiagnosticLevelMask(StringRef FlagName,
                                     const std::vector<std::string> &Levels,
                                     DiagnosticsEngine *Diags,
                                     DiagnosticLevelMask &M) {
  bool Success = true;
  for (const auto &Level : Levels) {
    DiagnosticLevelMask const PM =
      llvm::StringSwitch<DiagnosticLevelMask>(Level)
        .Case("note",    DiagnosticLevelMask::Note)
        .Case("remark",  DiagnosticLevelMask::Remark)
        .Case("warning", DiagnosticLevelMask::Warning)
        .Case("error",   DiagnosticLevelMask::Error)
        .Default(DiagnosticLevelMask::None);
    if (PM == DiagnosticLevelMask::None) {
      Success = false;
      if (Diags)
        Diags->Report(diag::err_drv_invalid_value) << FlagName << Level;
    }
    M = M | PM;
  }
  return Success;
}

static void parseSanitizerKinds(StringRef FlagName,
                                const std::vector<std::string> &Sanitizers,
                                DiagnosticsEngine &Diags, SanitizerSet &S) {
  for (const auto &Sanitizer : Sanitizers) {
    SanitizerMask K = parseSanitizerValue(Sanitizer, /*AllowGroups=*/false);
    if (K == SanitizerMask())
      Diags.Report(diag::err_drv_invalid_value) << FlagName << Sanitizer;
    else
      S.set(K, true);
  }
}

static void parseXRayInstrumentationBundle(StringRef FlagName, StringRef Bundle,
                                           ArgList &Args, DiagnosticsEngine &D,
                                           XRayInstrSet &S) {
  llvm::SmallVector<StringRef, 2> BundleParts;
  llvm::SplitString(Bundle, BundleParts, ",");
  for (const auto &B : BundleParts) {
    auto Mask = parseXRayInstrValue(B);
    if (Mask == XRayInstrKind::None)
      if (B != "none")
        D.Report(diag::err_drv_invalid_value) << FlagName << Bundle;
      else
        S.Mask = Mask;
    else if (Mask == XRayInstrKind::All)
      S.Mask = Mask;
    else
      S.set(Mask, true);
  }
}

// Set the profile kind for fprofile-instrument.
static void setPGOInstrumentor(CodeGenOptions &Opts, ArgList &Args,
                               DiagnosticsEngine &Diags) {
  Arg *A = Args.getLastArg(OPT_fprofile_instrument_EQ);
  if (A == nullptr)
    return;
  StringRef S = A->getValue();
  unsigned I = llvm::StringSwitch<unsigned>(S)
                   .Case("none", CodeGenOptions::ProfileNone)
                   .Case("clang", CodeGenOptions::ProfileClangInstr)
                   .Case("llvm", CodeGenOptions::ProfileIRInstr)
                   .Case("csllvm", CodeGenOptions::ProfileCSIRInstr)
                   .Default(~0U);
  if (I == ~0U) {
    Diags.Report(diag::err_drv_invalid_pgo_instrumentor) << A->getAsString(Args)
                                                         << S;
    return;
  }
  auto Instrumentor = static_cast<CodeGenOptions::ProfileInstrKind>(I);
  Opts.setProfileInstr(Instrumentor);
}

// Set the profile kind using fprofile-instrument-use-path.
static void setPGOUseInstrumentor(CodeGenOptions &Opts,
                                  const Twine &ProfileName) {
  auto ReaderOrErr = llvm::IndexedInstrProfReader::create(ProfileName);
  // In error, return silently and let Clang PGOUse report the error message.
  if (auto E = ReaderOrErr.takeError()) {
    llvm::consumeError(std::move(E));
    Opts.setProfileUse(CodeGenOptions::ProfileClangInstr);
    return;
  }
  std::unique_ptr<llvm::IndexedInstrProfReader> PGOReader =
    std::move(ReaderOrErr.get());
  if (PGOReader->isIRLevelProfile()) {
    if (PGOReader->hasCSIRLevelProfile())
      Opts.setProfileUse(CodeGenOptions::ProfileCSIRInstr);
    else
      Opts.setProfileUse(CodeGenOptions::ProfileIRInstr);
  } else
    Opts.setProfileUse(CodeGenOptions::ProfileClangInstr);
}

static bool ParseCodeGenArgs(CodeGenOptions &Opts, ArgList &Args, InputKind IK,
                             DiagnosticsEngine &Diags,
                             const TargetOptions &TargetOpts,
                             const FrontendOptions &FrontendOpts) {
  bool Success = true;
  llvm::Triple Triple = llvm::Triple(TargetOpts.Triple);

  unsigned OptimizationLevel = getOptimizationLevel(Args, IK, Diags);
  // TODO: This could be done in Driver
  unsigned MaxOptLevel = 3;
  if (OptimizationLevel > MaxOptLevel) {
    // If the optimization level is not supported, fall back on the default
    // optimization
    Diags.Report(diag::warn_drv_optimization_value)
        << Args.getLastArg(OPT_O)->getAsString(Args) << "-O" << MaxOptLevel;
    OptimizationLevel = MaxOptLevel;
  }
  Opts.OptimizationLevel = OptimizationLevel;

  // At O0 we want to fully disable inlining outside of cases marked with
  // 'alwaysinline' that are required for correctness.
  Opts.setInlining((Opts.OptimizationLevel == 0)
                       ? CodeGenOptions::OnlyAlwaysInlining
                       : CodeGenOptions::NormalInlining);
  // Explicit inlining flags can disable some or all inlining even at
  // optimization levels above zero.
  if (Arg *InlineArg = Args.getLastArg(
          options::OPT_finline_functions, options::OPT_finline_hint_functions,
          options::OPT_fno_inline_functions, options::OPT_fno_inline)) {
    if (Opts.OptimizationLevel > 0) {
      const Option &InlineOpt = InlineArg->getOption();
      if (InlineOpt.matches(options::OPT_finline_functions))
        Opts.setInlining(CodeGenOptions::NormalInlining);
      else if (InlineOpt.matches(options::OPT_finline_hint_functions))
        Opts.setInlining(CodeGenOptions::OnlyHintInlining);
      else
        Opts.setInlining(CodeGenOptions::OnlyAlwaysInlining);
    }
  }

  if (Arg *A = Args.getLastArg(OPT_fveclib)) {
    StringRef Name = A->getValue();
    if (Name == "Accelerate")
      Opts.setVecLib(CodeGenOptions::Accelerate);
    else if (Name == "libmvec")
      Opts.setVecLib(CodeGenOptions::LIBMVEC);
    else if (Name == "MASSV")
      Opts.setVecLib(CodeGenOptions::MASSV);
    else if (Name == "SVML")
      Opts.setVecLib(CodeGenOptions::SVML);
    else if (Name == "none")
      Opts.setVecLib(CodeGenOptions::NoLibrary);
    else
      Diags.Report(diag::err_drv_invalid_value) << A->getAsString(Args) << Name;
  }

  if (Arg *A = Args.getLastArg(OPT_debug_info_kind_EQ)) {
    unsigned Val =
        llvm::StringSwitch<unsigned>(A->getValue())
            .Case("line-tables-only", codegenoptions::DebugLineTablesOnly)
            .Case("line-directives-only", codegenoptions::DebugDirectivesOnly)
            .Case("constructor", codegenoptions::DebugInfoConstructor)
            .Case("limited", codegenoptions::LimitedDebugInfo)
            .Case("standalone", codegenoptions::FullDebugInfo)
            .Case("unused-types", codegenoptions::UnusedTypeInfo)
            .Default(~0U);
    if (Val == ~0U)
      Diags.Report(diag::err_drv_invalid_value) << A->getAsString(Args)
                                                << A->getValue();
    else
      Opts.setDebugInfo(static_cast<codegenoptions::DebugInfoKind>(Val));
  }
  // If -fuse-ctor-homing is set and limited debug info is already on, then use
  // constructor homing.
  if (Args.getLastArg(OPT_fuse_ctor_homing))
    if (Opts.getDebugInfo() == codegenoptions::LimitedDebugInfo)
      Opts.setDebugInfo(codegenoptions::DebugInfoConstructor);

  if (Arg *A = Args.getLastArg(OPT_debugger_tuning_EQ)) {
    unsigned Val = llvm::StringSwitch<unsigned>(A->getValue())
                       .Case("gdb", unsigned(llvm::DebuggerKind::GDB))
                       .Case("lldb", unsigned(llvm::DebuggerKind::LLDB))
                       .Case("sce", unsigned(llvm::DebuggerKind::SCE))
                       .Default(~0U);
    if (Val == ~0U)
      Diags.Report(diag::err_drv_invalid_value) << A->getAsString(Args)
                                                << A->getValue();
    else
      Opts.setDebuggerTuning(static_cast<llvm::DebuggerKind>(Val));
  }
  Opts.DwarfVersion = getLastArgIntValue(Args, OPT_dwarf_version_EQ, 0, Diags);
  Opts.DebugColumnInfo = !Args.hasArg(OPT_gno_column_info);
  Opts.EmitCodeView = Args.hasArg(OPT_gcodeview);
  Opts.MacroDebugInfo = Args.hasArg(OPT_debug_info_macro);
  Opts.WholeProgramVTables = Args.hasArg(OPT_fwhole_program_vtables);
  Opts.VirtualFunctionElimination =
      Args.hasArg(OPT_fvirtual_function_elimination);
  Opts.LTOVisibilityPublicStd = Args.hasArg(OPT_flto_visibility_public_std);
  Opts.SplitDwarfFile = std::string(Args.getLastArgValue(OPT_split_dwarf_file));
  Opts.SplitDwarfOutput =
      std::string(Args.getLastArgValue(OPT_split_dwarf_output));
  Opts.SplitDwarfInlining = !Args.hasArg(OPT_fno_split_dwarf_inlining);
  Opts.DebugTypeExtRefs = Args.hasArg(OPT_dwarf_ext_refs);
  Opts.DebugExplicitImport = Args.hasArg(OPT_dwarf_explicit_import);
  Opts.DebugFwdTemplateParams = Args.hasArg(OPT_debug_forward_template_params);
  Opts.EmbedSource = Args.hasArg(OPT_gembed_source);
  Opts.ForceDwarfFrameSection = Args.hasArg(OPT_fforce_dwarf_frame);

  for (const auto &Arg : Args.getAllArgValues(OPT_fdebug_prefix_map_EQ)) {
    auto Split = StringRef(Arg).split('=');
    Opts.DebugPrefixMap.insert(
        {std::string(Split.first), std::string(Split.second)});
  }

  if (const Arg *A =
          Args.getLastArg(OPT_emit_llvm_uselists, OPT_no_emit_llvm_uselists))
    Opts.EmitLLVMUseLists = A->getOption().getID() == OPT_emit_llvm_uselists;

  Opts.DisableLLVMPasses = Args.hasArg(OPT_disable_llvm_passes);
  Opts.DisableLifetimeMarkers = Args.hasArg(OPT_disable_lifetimemarkers);

  const llvm::Triple::ArchType DebugEntryValueArchs[] = {
      llvm::Triple::x86, llvm::Triple::x86_64, llvm::Triple::aarch64,
      llvm::Triple::arm, llvm::Triple::armeb, llvm::Triple::mips,
      llvm::Triple::mipsel, llvm::Triple::mips64, llvm::Triple::mips64el};

  llvm::Triple T(TargetOpts.Triple);
  if (Opts.OptimizationLevel > 0 && Opts.hasReducedDebugInfo() &&
      llvm::is_contained(DebugEntryValueArchs, T.getArch()))
    Opts.EmitCallSiteInfo = true;

  Opts.ValueTrackingVariableLocations =
      Args.hasArg(OPT_fexperimental_debug_variable_locations);

  Opts.DisableO0ImplyOptNone = Args.hasArg(OPT_disable_O0_optnone);
  Opts.DisableRedZone = Args.hasArg(OPT_disable_red_zone);
  Opts.IndirectTlsSegRefs = Args.hasArg(OPT_mno_tls_direct_seg_refs);
  Opts.ForbidGuardVariables = Args.hasArg(OPT_fforbid_guard_variables);
  Opts.UseRegisterSizedBitfieldAccess = Args.hasArg(
    OPT_fuse_register_sized_bitfield_access);
  Opts.RelaxedAliasing = Args.hasArg(OPT_relaxed_aliasing);
  Opts.StructPathTBAA = !Args.hasArg(OPT_no_struct_path_tbaa);
  Opts.NewStructPathTBAA = !Args.hasArg(OPT_no_struct_path_tbaa) &&
                           Args.hasArg(OPT_new_struct_path_tbaa);
  Opts.FineGrainedBitfieldAccesses =
      Args.hasFlag(OPT_ffine_grained_bitfield_accesses,
                   OPT_fno_fine_grained_bitfield_accesses, false);
  Opts.DwarfDebugFlags =
      std::string(Args.getLastArgValue(OPT_dwarf_debug_flags));
  Opts.RecordCommandLine =
      std::string(Args.getLastArgValue(OPT_record_command_line));
  Opts.MergeAllConstants = Args.hasArg(OPT_fmerge_all_constants);
  Opts.NoCommon = !Args.hasArg(OPT_fcommon);
  Opts.NoImplicitFloat = Args.hasArg(OPT_no_implicit_float);
  Opts.OptimizeSize = getOptimizationLevelSize(Args);
  Opts.SimplifyLibCalls = !(Args.hasArg(OPT_fno_builtin) ||
                            Args.hasArg(OPT_ffreestanding));
  if (Opts.SimplifyLibCalls)
    getAllNoBuiltinFuncValues(Args, Opts.NoBuiltinFuncs);
  Opts.UnrollLoops =
      Args.hasFlag(OPT_funroll_loops, OPT_fno_unroll_loops,
                   (Opts.OptimizationLevel > 1));
  Opts.RerollLoops = Args.hasArg(OPT_freroll_loops);

  Opts.DisableIntegratedAS = Args.hasArg(OPT_fno_integrated_as);
  Opts.SampleProfileFile =
      std::string(Args.getLastArgValue(OPT_fprofile_sample_use_EQ));
  Opts.DebugInfoForProfiling = Args.hasFlag(
      OPT_fdebug_info_for_profiling, OPT_fno_debug_info_for_profiling, false);
  Opts.PseudoProbeForProfiling =
      Args.hasFlag(OPT_fpseudo_probe_for_profiling,
                   OPT_fno_pseudo_probe_for_profiling, false);
  Opts.DebugNameTable = static_cast<unsigned>(
      Args.hasArg(OPT_ggnu_pubnames)
          ? llvm::DICompileUnit::DebugNameTableKind::GNU
          : Args.hasArg(OPT_gpubnames)
                ? llvm::DICompileUnit::DebugNameTableKind::Default
                : llvm::DICompileUnit::DebugNameTableKind::None);
  Opts.DebugRangesBaseAddress = Args.hasArg(OPT_fdebug_ranges_base_address);

  setPGOInstrumentor(Opts, Args, Diags);
  Opts.AtomicProfileUpdate = Args.hasArg(OPT_fprofile_update_EQ);
  Opts.InstrProfileOutput =
      std::string(Args.getLastArgValue(OPT_fprofile_instrument_path_EQ));
  Opts.ProfileInstrumentUsePath =
      std::string(Args.getLastArgValue(OPT_fprofile_instrument_use_path_EQ));
  if (!Opts.ProfileInstrumentUsePath.empty())
    setPGOUseInstrumentor(Opts, Opts.ProfileInstrumentUsePath);
  Opts.ProfileRemappingFile =
      std::string(Args.getLastArgValue(OPT_fprofile_remapping_file_EQ));
  if (!Opts.ProfileRemappingFile.empty() && Opts.LegacyPassManager) {
    Diags.Report(diag::err_drv_argument_only_allowed_with)
        << Args.getLastArg(OPT_fprofile_remapping_file_EQ)->getAsString(Args)
        << "-fno-legacy-pass-manager";
  }

  Opts.CoverageMapping =
      Args.hasFlag(OPT_fcoverage_mapping, OPT_fno_coverage_mapping, false);
  Opts.DumpCoverageMapping = Args.hasArg(OPT_dump_coverage_mapping);
  Opts.AsmVerbose = !Args.hasArg(OPT_fno_verbose_asm);
  Opts.PreserveAsmComments = !Args.hasArg(OPT_fno_preserve_as_comments);
  Opts.AssumeSaneOperatorNew = !Args.hasArg(OPT_fno_assume_sane_operator_new);
  Opts.ObjCAutoRefCountExceptions = Args.hasArg(OPT_fobjc_arc_exceptions);
  Opts.CXAAtExit = !Args.hasArg(OPT_fno_use_cxa_atexit);
  Opts.RegisterGlobalDtorsWithAtExit =
      Args.hasArg(OPT_fregister_global_dtors_with_atexit);
  Opts.CXXCtorDtorAliases = Args.hasArg(OPT_mconstructor_aliases);
  Opts.CodeModel = TargetOpts.CodeModel;
  Opts.DebugPass = std::string(Args.getLastArgValue(OPT_mdebug_pass));

  // Handle -mframe-pointer option.
  if (Arg *A = Args.getLastArg(OPT_mframe_pointer_EQ)) {
    CodeGenOptions::FramePointerKind FP;
    StringRef Name = A->getValue();
    bool ValidFP = true;
    if (Name == "none")
      FP = CodeGenOptions::FramePointerKind::None;
    else if (Name == "non-leaf")
      FP = CodeGenOptions::FramePointerKind::NonLeaf;
    else if (Name == "all")
      FP = CodeGenOptions::FramePointerKind::All;
    else {
      Diags.Report(diag::err_drv_invalid_value) << A->getAsString(Args) << Name;
      Success = false;
      ValidFP = false;
    }
    if (ValidFP)
      Opts.setFramePointer(FP);
  }

  if (const Arg *A = Args.getLastArg(OPT_ftime_report, OPT_ftime_report_EQ)) {
    Opts.TimePasses = true;

    // -ftime-report= is only for new pass manager.
    if (A->getOption().getID() == OPT_ftime_report_EQ) {
      if (Opts.LegacyPassManager)
        Diags.Report(diag::err_drv_argument_only_allowed_with)
            << A->getAsString(Args) << "-fno-legacy-pass-manager";

      StringRef Val = A->getValue();
      if (Val == "per-pass")
        Opts.TimePassesPerRun = false;
      else if (Val == "per-pass-run")
        Opts.TimePassesPerRun = true;
      else
        Diags.Report(diag::err_drv_invalid_value)
            << A->getAsString(Args) << A->getValue();
    }
  }

  Opts.DisableFree = Args.hasArg(OPT_disable_free);
  Opts.DiscardValueNames = Args.hasArg(OPT_discard_value_names);
  Opts.DisableTailCalls = Args.hasArg(OPT_mdisable_tail_calls);
  Opts.NoEscapingBlockTailCalls =
      Args.hasArg(OPT_fno_escaping_block_tail_calls);
  Opts.FloatABI = std::string(Args.getLastArgValue(OPT_mfloat_abi));
  Opts.LimitFloatPrecision =
      std::string(Args.getLastArgValue(OPT_mlimit_float_precision));
  Opts.Reciprocals = Args.getAllArgValues(OPT_mrecip_EQ);
  Opts.StrictFloatCastOverflow =
      !Args.hasArg(OPT_fno_strict_float_cast_overflow);

  Opts.NoZeroInitializedInBSS = Args.hasArg(OPT_fno_zero_initialized_in_bss);
  Opts.NumRegisterParameters = getLastArgIntValue(Args, OPT_mregparm, 0, Diags);
  Opts.NoExecStack = Args.hasArg(OPT_mno_exec_stack);
  Opts.SmallDataLimit =
      getLastArgIntValue(Args, OPT_msmall_data_limit, 0, Diags);
  Opts.FatalWarnings = Args.hasArg(OPT_massembler_fatal_warnings);
  Opts.NoWarn = Args.hasArg(OPT_massembler_no_warn);
  Opts.EnableSegmentedStacks = Args.hasArg(OPT_split_stacks);
  Opts.RelaxAll = Args.hasArg(OPT_mrelax_all);
  Opts.IncrementalLinkerCompatible =
      Args.hasArg(OPT_mincremental_linker_compatible);
  Opts.PIECopyRelocations =
      Args.hasArg(OPT_mpie_copy_relocations);
  Opts.NoPLT = Args.hasArg(OPT_fno_plt);
  Opts.SaveTempLabels = Args.hasArg(OPT_msave_temp_labels);
  Opts.NoDwarfDirectoryAsm = Args.hasArg(OPT_fno_dwarf_directory_asm);
  Opts.SoftFloat = Args.hasArg(OPT_msoft_float);
  Opts.StrictEnums = Args.hasArg(OPT_fstrict_enums);
  Opts.StrictReturn = !Args.hasArg(OPT_fno_strict_return);
  Opts.StrictVTablePointers = Args.hasArg(OPT_fstrict_vtable_pointers);
  Opts.ForceEmitVTables = Args.hasArg(OPT_fforce_emit_vtables);
  Opts.UnwindTables = Args.hasArg(OPT_munwind_tables);
  Opts.TrapFuncName = std::string(Args.getLastArgValue(OPT_ftrap_function_EQ));
  Opts.UseInitArray = !Args.hasArg(OPT_fno_use_init_array);

  Opts.BBSections =
      std::string(Args.getLastArgValue(OPT_fbasic_block_sections_EQ, "none"));

  // Basic Block Sections implies Function Sections.
  Opts.FunctionSections =
      Args.hasArg(OPT_ffunction_sections) ||
      (Opts.BBSections != "none" && Opts.BBSections != "labels");

  Opts.DataSections = Args.hasArg(OPT_fdata_sections);
  Opts.StackSizeSection = Args.hasArg(OPT_fstack_size_section);
  Opts.UniqueSectionNames = !Args.hasArg(OPT_fno_unique_section_names);
  Opts.UniqueBasicBlockSectionNames =
      Args.hasArg(OPT_funique_basic_block_section_names);
  Opts.UniqueInternalLinkageNames =
      Args.hasArg(OPT_funique_internal_linkage_names);

  Opts.SplitMachineFunctions = Args.hasArg(OPT_fsplit_machine_functions);

  Opts.MergeFunctions = Args.hasArg(OPT_fmerge_functions);

  Opts.NoUseJumpTables = Args.hasArg(OPT_fno_jump_tables);

  Opts.NullPointerIsValid = Args.hasArg(OPT_fno_delete_null_pointer_checks);

  Opts.ProfileSampleAccurate = Args.hasArg(OPT_fprofile_sample_accurate);

  Opts.PrepareForLTO = Args.hasArg(OPT_flto, OPT_flto_EQ);
  Opts.PrepareForThinLTO = false;
  if (Arg *A = Args.getLastArg(OPT_flto_EQ)) {
    StringRef S = A->getValue();
    if (S == "thin")
      Opts.PrepareForThinLTO = true;
    else if (S != "full")
      Diags.Report(diag::err_drv_invalid_value) << A->getAsString(Args) << S;
  }
  Opts.LTOUnit = Args.hasFlag(OPT_flto_unit, OPT_fno_lto_unit, false);
  Opts.EnableSplitLTOUnit = Args.hasArg(OPT_fsplit_lto_unit);
  if (Arg *A = Args.getLastArg(OPT_fthinlto_index_EQ)) {
    if (IK.getLanguage() != Language::LLVM_IR)
      Diags.Report(diag::err_drv_argument_only_allowed_with)
          << A->getAsString(Args) << "-x ir";
    Opts.ThinLTOIndexFile =
        std::string(Args.getLastArgValue(OPT_fthinlto_index_EQ));
  }
  if (Arg *A = Args.getLastArg(OPT_save_temps_EQ))
    Opts.SaveTempsFilePrefix =
        llvm::StringSwitch<std::string>(A->getValue())
            .Case("obj", FrontendOpts.OutputFile)
            .Default(llvm::sys::path::filename(FrontendOpts.OutputFile).str());

  Opts.ThinLinkBitcodeFile =
      std::string(Args.getLastArgValue(OPT_fthin_link_bitcode_EQ));

  // The memory profile runtime appends the pid to make this name more unique.
  const char *MemProfileBasename = "memprof.profraw";
  if (Args.hasArg(OPT_fmemory_profile_EQ)) {
    SmallString<128> Path(
        std::string(Args.getLastArgValue(OPT_fmemory_profile_EQ)));
    llvm::sys::path::append(Path, MemProfileBasename);
    Opts.MemoryProfileOutput = std::string(Path);
  } else if (Args.hasArg(OPT_fmemory_profile))
    Opts.MemoryProfileOutput = MemProfileBasename;

  Opts.MSVolatile = Args.hasArg(OPT_fms_volatile);

  Opts.VectorizeLoop = Args.hasArg(OPT_vectorize_loops);
  Opts.VectorizeSLP = Args.hasArg(OPT_vectorize_slp);

  Opts.PreferVectorWidth =
      std::string(Args.getLastArgValue(OPT_mprefer_vector_width_EQ));

  Opts.MainFileName = std::string(Args.getLastArgValue(OPT_main_file_name));
  Opts.VerifyModule = !Args.hasArg(OPT_disable_llvm_verifier);

  Opts.ControlFlowGuardNoChecks = Args.hasArg(OPT_cfguard_no_checks);
  Opts.ControlFlowGuard = Args.hasArg(OPT_cfguard);

  Opts.EmitGcovNotes = Args.hasArg(OPT_ftest_coverage);
  Opts.EmitGcovArcs = Args.hasArg(OPT_fprofile_arcs);
  if (Opts.EmitGcovArcs || Opts.EmitGcovNotes) {
    Opts.CoverageDataFile =
        std::string(Args.getLastArgValue(OPT_coverage_data_file));
    Opts.CoverageNotesFile =
        std::string(Args.getLastArgValue(OPT_coverage_notes_file));
    Opts.ProfileFilterFiles =
        std::string(Args.getLastArgValue(OPT_fprofile_filter_files_EQ));
    Opts.ProfileExcludeFiles =
        std::string(Args.getLastArgValue(OPT_fprofile_exclude_files_EQ));
    if (Args.hasArg(OPT_coverage_version_EQ)) {
      StringRef CoverageVersion = Args.getLastArgValue(OPT_coverage_version_EQ);
      if (CoverageVersion.size() != 4) {
        Diags.Report(diag::err_drv_invalid_value)
            << Args.getLastArg(OPT_coverage_version_EQ)->getAsString(Args)
            << CoverageVersion;
      } else {
        memcpy(Opts.CoverageVersion, CoverageVersion.data(), 4);
      }
    }
  }
  // Handle -fembed-bitcode option.
  if (Arg *A = Args.getLastArg(OPT_fembed_bitcode_EQ)) {
    StringRef Name = A->getValue();
    unsigned Model = llvm::StringSwitch<unsigned>(Name)
        .Case("off", CodeGenOptions::Embed_Off)
        .Case("all", CodeGenOptions::Embed_All)
        .Case("bitcode", CodeGenOptions::Embed_Bitcode)
        .Case("marker", CodeGenOptions::Embed_Marker)
        .Default(~0U);
    if (Model == ~0U) {
      Diags.Report(diag::err_drv_invalid_value) << A->getAsString(Args) << Name;
      Success = false;
    } else
      Opts.setEmbedBitcode(
          static_cast<CodeGenOptions::EmbedBitcodeKind>(Model));
  }
  // FIXME: For backend options that are not yet recorded as function
  // attributes in the IR, keep track of them so we can embed them in a
  // separate data section and use them when building the bitcode.
  for (const auto &A : Args) {
    // Do not encode output and input.
    if (A->getOption().getID() == options::OPT_o ||
        A->getOption().getID() == options::OPT_INPUT ||
        A->getOption().getID() == options::OPT_x ||
        A->getOption().getID() == options::OPT_fembed_bitcode ||
        A->getOption().matches(options::OPT_W_Group))
      continue;
    ArgStringList ASL;
    A->render(Args, ASL);
    for (const auto &arg : ASL) {
      StringRef ArgStr(arg);
      Opts.CmdArgs.insert(Opts.CmdArgs.end(), ArgStr.begin(), ArgStr.end());
      // using \00 to separate each commandline options.
      Opts.CmdArgs.push_back('\0');
    }
  }

  Opts.PreserveVec3Type = Args.hasArg(OPT_fpreserve_vec3_type);
  Opts.InstrumentFunctions = Args.hasArg(OPT_finstrument_functions);
  Opts.InstrumentFunctionsAfterInlining =
      Args.hasArg(OPT_finstrument_functions_after_inlining);
  Opts.InstrumentFunctionEntryBare =
      Args.hasArg(OPT_finstrument_function_entry_bare);

  Opts.XRayInstructionThreshold =
      getLastArgIntValue(Args, OPT_fxray_instruction_threshold_EQ, 200, Diags);
  Opts.XRayTotalFunctionGroups =
      getLastArgIntValue(Args, OPT_fxray_function_groups, 1, Diags);
  Opts.XRaySelectedFunctionGroup =
      getLastArgIntValue(Args, OPT_fxray_selected_function_group, 0, Diags);

  auto XRayInstrBundles =
      Args.getAllArgValues(OPT_fxray_instrumentation_bundle);
  if (XRayInstrBundles.empty())
    Opts.XRayInstrumentationBundle.Mask = XRayInstrKind::All;
  else
    for (const auto &A : XRayInstrBundles)
      parseXRayInstrumentationBundle("-fxray-instrumentation-bundle=", A, Args,
                                     Diags, Opts.XRayInstrumentationBundle);

  Opts.PatchableFunctionEntryCount =
      getLastArgIntValue(Args, OPT_fpatchable_function_entry_EQ, 0, Diags);
  Opts.PatchableFunctionEntryOffset = getLastArgIntValue(
      Args, OPT_fpatchable_function_entry_offset_EQ, 0, Diags);
  Opts.InstrumentForProfiling = Args.hasArg(OPT_pg);
  Opts.CallFEntry = Args.hasArg(OPT_mfentry);
  Opts.MNopMCount = Args.hasArg(OPT_mnop_mcount);
  Opts.RecordMCount = Args.hasArg(OPT_mrecord_mcount);
  Opts.PackedStack = Args.hasArg(OPT_mpacked_stack);

  if (const Arg *A = Args.getLastArg(OPT_fcf_protection_EQ)) {
    StringRef Name = A->getValue();
    if (Name == "full") {
      Opts.CFProtectionReturn = 1;
      Opts.CFProtectionBranch = 1;
    } else if (Name == "return")
      Opts.CFProtectionReturn = 1;
    else if (Name == "branch")
      Opts.CFProtectionBranch = 1;
    else if (Name != "none") {
      Diags.Report(diag::err_drv_invalid_value) << A->getAsString(Args) << Name;
      Success = false;
    }
  }

  if (const Arg *A = Args.getLastArg(OPT_compress_debug_sections_EQ)) {
    auto DCT = llvm::StringSwitch<llvm::DebugCompressionType>(A->getValue())
                   .Case("none", llvm::DebugCompressionType::None)
                   .Case("zlib", llvm::DebugCompressionType::Z)
                   .Case("zlib-gnu", llvm::DebugCompressionType::GNU)
                   .Default(llvm::DebugCompressionType::None);
    Opts.setCompressDebugSections(DCT);
  }

  Opts.RelaxELFRelocations = Args.hasArg(OPT_mrelax_relocations);
  Opts.DebugCompilationDir =
      std::string(Args.getLastArgValue(OPT_fdebug_compilation_dir));
  for (auto *A :
       Args.filtered(OPT_mlink_bitcode_file, OPT_mlink_builtin_bitcode)) {
    CodeGenOptions::BitcodeFileToLink F;
    F.Filename = A->getValue();
    if (A->getOption().matches(OPT_mlink_builtin_bitcode)) {
      F.LinkFlags = llvm::Linker::Flags::LinkOnlyNeeded;
      // When linking CUDA bitcode, propagate function attributes so that
      // e.g. libdevice gets fast-math attrs if we're building with fast-math.
      F.PropagateAttrs = true;
      F.Internalize = true;
    }
    Opts.LinkBitcodeFiles.push_back(F);
  }
  Opts.SanitizeCoverageType =
      getLastArgIntValue(Args, OPT_fsanitize_coverage_type, 0, Diags);
  Opts.SanitizeCoverageIndirectCalls =
      Args.hasArg(OPT_fsanitize_coverage_indirect_calls);
  Opts.SanitizeCoverageTraceBB = Args.hasArg(OPT_fsanitize_coverage_trace_bb);
  Opts.SanitizeCoverageTraceCmp = Args.hasArg(OPT_fsanitize_coverage_trace_cmp);
  Opts.SanitizeCoverageTraceDiv = Args.hasArg(OPT_fsanitize_coverage_trace_div);
  Opts.SanitizeCoverageTraceGep = Args.hasArg(OPT_fsanitize_coverage_trace_gep);
  Opts.SanitizeCoverage8bitCounters =
      Args.hasArg(OPT_fsanitize_coverage_8bit_counters);
  Opts.SanitizeCoverageTracePC = Args.hasArg(OPT_fsanitize_coverage_trace_pc);
  Opts.SanitizeCoverageTracePCGuard =
      Args.hasArg(OPT_fsanitize_coverage_trace_pc_guard);
  Opts.SanitizeCoverageNoPrune = Args.hasArg(OPT_fsanitize_coverage_no_prune);
  Opts.SanitizeCoverageInline8bitCounters =
      Args.hasArg(OPT_fsanitize_coverage_inline_8bit_counters);
  Opts.SanitizeCoverageInlineBoolFlag =
      Args.hasArg(OPT_fsanitize_coverage_inline_bool_flag);
  Opts.SanitizeCoveragePCTable = Args.hasArg(OPT_fsanitize_coverage_pc_table);
  Opts.SanitizeCoverageStackDepth =
      Args.hasArg(OPT_fsanitize_coverage_stack_depth);
  Opts.SanitizeCoverageAllowlistFiles =
      Args.getAllArgValues(OPT_fsanitize_coverage_allowlist);
  Opts.SanitizeCoverageBlocklistFiles =
      Args.getAllArgValues(OPT_fsanitize_coverage_blocklist);
  Opts.SanitizeMemoryTrackOrigins =
      getLastArgIntValue(Args, OPT_fsanitize_memory_track_origins_EQ, 0, Diags);
  Opts.SanitizeMemoryUseAfterDtor =
      Args.hasFlag(OPT_fsanitize_memory_use_after_dtor,
                   OPT_fno_sanitize_memory_use_after_dtor,
                   false);
  Opts.SanitizeMinimalRuntime = Args.hasArg(OPT_fsanitize_minimal_runtime);
  Opts.SanitizeCfiCrossDso = Args.hasArg(OPT_fsanitize_cfi_cross_dso);
  Opts.SanitizeCfiICallGeneralizePointers =
      Args.hasArg(OPT_fsanitize_cfi_icall_generalize_pointers);
  Opts.SanitizeCfiCanonicalJumpTables =
      Args.hasArg(OPT_fsanitize_cfi_canonical_jump_tables);
  Opts.SanitizeStats = Args.hasArg(OPT_fsanitize_stats);
  if (Arg *A = Args.getLastArg(
          OPT_fsanitize_address_poison_custom_array_cookie,
          OPT_fno_sanitize_address_poison_custom_array_cookie)) {
    Opts.SanitizeAddressPoisonCustomArrayCookie =
        A->getOption().getID() ==
        OPT_fsanitize_address_poison_custom_array_cookie;
  }
  if (Arg *A = Args.getLastArg(OPT_fsanitize_address_use_after_scope,
                               OPT_fno_sanitize_address_use_after_scope)) {
    Opts.SanitizeAddressUseAfterScope =
        A->getOption().getID() == OPT_fsanitize_address_use_after_scope;
  }
  Opts.SanitizeAddressGlobalsDeadStripping =
      Args.hasArg(OPT_fsanitize_address_globals_dead_stripping);
  if (Arg *A = Args.getLastArg(OPT_fsanitize_address_use_odr_indicator,
                               OPT_fno_sanitize_address_use_odr_indicator)) {
    Opts.SanitizeAddressUseOdrIndicator =
        A->getOption().getID() == OPT_fsanitize_address_use_odr_indicator;
  }
  Opts.SSPBufferSize =
      getLastArgIntValue(Args, OPT_stack_protector_buffer_size, 8, Diags);

  Opts.StackProtectorGuard =
      std::string(Args.getLastArgValue(OPT_mstack_protector_guard_EQ));

  if (Arg *A = Args.getLastArg(OPT_mstack_protector_guard_offset_EQ)) {
    StringRef Val = A->getValue();
    unsigned Offset = Opts.StackProtectorGuardOffset;
    Val.getAsInteger(10, Offset);
    Opts.StackProtectorGuardOffset = Offset;
  }

  Opts.StackProtectorGuardReg =
      std::string(Args.getLastArgValue(OPT_mstack_protector_guard_reg_EQ,
                                       "none"));

  Opts.StackRealignment = Args.hasArg(OPT_mstackrealign);
  if (Arg *A = Args.getLastArg(OPT_mstack_alignment)) {
    StringRef Val = A->getValue();
    unsigned StackAlignment = Opts.StackAlignment;
    Val.getAsInteger(10, StackAlignment);
    Opts.StackAlignment = StackAlignment;
  }

  if (Arg *A = Args.getLastArg(OPT_mstack_probe_size)) {
    StringRef Val = A->getValue();
    unsigned StackProbeSize = Opts.StackProbeSize;
    Val.getAsInteger(0, StackProbeSize);
    Opts.StackProbeSize = StackProbeSize;
  }

  Opts.NoStackArgProbe = Args.hasArg(OPT_mno_stack_arg_probe);

  Opts.StackClashProtector = Args.hasArg(OPT_fstack_clash_protection);

  if (Arg *A = Args.getLastArg(OPT_fobjc_dispatch_method_EQ)) {
    StringRef Name = A->getValue();
    unsigned Method = llvm::StringSwitch<unsigned>(Name)
      .Case("legacy", CodeGenOptions::Legacy)
      .Case("non-legacy", CodeGenOptions::NonLegacy)
      .Case("mixed", CodeGenOptions::Mixed)
      .Default(~0U);
    if (Method == ~0U) {
      Diags.Report(diag::err_drv_invalid_value) << A->getAsString(Args) << Name;
      Success = false;
    } else {
      Opts.setObjCDispatchMethod(
        static_cast<CodeGenOptions::ObjCDispatchMethodKind>(Method));
    }
  }


  if (Args.hasArg(OPT_fno_objc_convert_messages_to_runtime_calls))
    Opts.ObjCConvertMessagesToRuntimeCalls = 0;

  if (Args.getLastArg(OPT_femulated_tls) ||
      Args.getLastArg(OPT_fno_emulated_tls)) {
    Opts.ExplicitEmulatedTLS = true;
    Opts.EmulatedTLS =
        Args.hasFlag(OPT_femulated_tls, OPT_fno_emulated_tls, false);
  }

  if (Arg *A = Args.getLastArg(OPT_ftlsmodel_EQ)) {
    StringRef Name = A->getValue();
    unsigned Model = llvm::StringSwitch<unsigned>(Name)
        .Case("global-dynamic", CodeGenOptions::GeneralDynamicTLSModel)
        .Case("local-dynamic", CodeGenOptions::LocalDynamicTLSModel)
        .Case("initial-exec", CodeGenOptions::InitialExecTLSModel)
        .Case("local-exec", CodeGenOptions::LocalExecTLSModel)
        .Default(~0U);
    if (Model == ~0U) {
      Diags.Report(diag::err_drv_invalid_value) << A->getAsString(Args) << Name;
      Success = false;
    } else {
      Opts.setDefaultTLSModel(static_cast<CodeGenOptions::TLSModel>(Model));
    }
  }

  Opts.TLSSize = getLastArgIntValue(Args, OPT_mtls_size_EQ, 0, Diags);

  if (Arg *A = Args.getLastArg(OPT_fdenormal_fp_math_EQ)) {
    StringRef Val = A->getValue();
    Opts.FPDenormalMode = llvm::parseDenormalFPAttribute(Val);
    if (!Opts.FPDenormalMode.isValid())
      Diags.Report(diag::err_drv_invalid_value) << A->getAsString(Args) << Val;
  }

  if (Arg *A = Args.getLastArg(OPT_fdenormal_fp_math_f32_EQ)) {
    StringRef Val = A->getValue();
    Opts.FP32DenormalMode = llvm::parseDenormalFPAttribute(Val);
    if (!Opts.FP32DenormalMode.isValid())
      Diags.Report(diag::err_drv_invalid_value) << A->getAsString(Args) << Val;
  }

  // X86_32 has -fppc-struct-return and -freg-struct-return.
  // PPC32 has -maix-struct-return and -msvr4-struct-return.
  if (Arg *A =
          Args.getLastArg(OPT_fpcc_struct_return, OPT_freg_struct_return,
                          OPT_maix_struct_return, OPT_msvr4_struct_return)) {
    // TODO: We might want to consider enabling these options on AIX in the
    // future.
    if (T.isOSAIX())
      Diags.Report(diag::err_drv_unsupported_opt_for_target)
          << A->getSpelling() << T.str();

    const Option &O = A->getOption();
    if (O.matches(OPT_fpcc_struct_return) ||
        O.matches(OPT_maix_struct_return)) {
      Opts.setStructReturnConvention(CodeGenOptions::SRCK_OnStack);
    } else {
      assert(O.matches(OPT_freg_struct_return) ||
             O.matches(OPT_msvr4_struct_return));
      Opts.setStructReturnConvention(CodeGenOptions::SRCK_InRegs);
    }
  }

  if (T.isOSAIX() && (Args.hasArg(OPT_mignore_xcoff_visibility) ||
                      !Args.hasArg(OPT_fvisibility)))
    Opts.IgnoreXCOFFVisibility = 1;

  if (Arg *A =
          Args.getLastArg(OPT_mabi_EQ_vec_default, OPT_mabi_EQ_vec_extabi)) {
    if (!T.isOSAIX())
      Diags.Report(diag::err_drv_unsupported_opt_for_target)
          << A->getSpelling() << T.str();

    const Option &O = A->getOption();
    if (O.matches(OPT_mabi_EQ_vec_default))
      Diags.Report(diag::err_aix_default_altivec_abi)
          << A->getSpelling() << T.str();
    else {
      assert(O.matches(OPT_mabi_EQ_vec_extabi));
      Opts.EnableAIXExtendedAltivecABI = 1;
    }
  }

  Opts.DependentLibraries = Args.getAllArgValues(OPT_dependent_lib);
  Opts.LinkerOptions = Args.getAllArgValues(OPT_linker_option);
  bool NeedLocTracking = false;

  Opts.OptRecordFile = std::string(Args.getLastArgValue(OPT_opt_record_file));
  if (!Opts.OptRecordFile.empty())
    NeedLocTracking = true;

  if (Arg *A = Args.getLastArg(OPT_opt_record_passes)) {
    Opts.OptRecordPasses = A->getValue();
    NeedLocTracking = true;
  }

  if (Arg *A = Args.getLastArg(OPT_opt_record_format)) {
    Opts.OptRecordFormat = A->getValue();
    NeedLocTracking = true;
  }

  if (Arg *A = Args.getLastArg(OPT_Rpass_EQ)) {
    Opts.OptimizationRemarkPattern =
        GenerateOptimizationRemarkRegex(Diags, Args, A);
    NeedLocTracking = true;
  }

  if (Arg *A = Args.getLastArg(OPT_Rpass_missed_EQ)) {
    Opts.OptimizationRemarkMissedPattern =
        GenerateOptimizationRemarkRegex(Diags, Args, A);
    NeedLocTracking = true;
  }

  if (Arg *A = Args.getLastArg(OPT_Rpass_analysis_EQ)) {
    Opts.OptimizationRemarkAnalysisPattern =
        GenerateOptimizationRemarkRegex(Diags, Args, A);
    NeedLocTracking = true;
  }

  Opts.DiagnosticsWithHotness =
      Args.hasArg(options::OPT_fdiagnostics_show_hotness);
  bool UsingSampleProfile = !Opts.SampleProfileFile.empty();
  bool UsingProfile = UsingSampleProfile ||
      (Opts.getProfileUse() != CodeGenOptions::ProfileNone);

  if (Opts.DiagnosticsWithHotness && !UsingProfile &&
      // An IR file will contain PGO as metadata
      IK.getLanguage() != Language::LLVM_IR)
    Diags.Report(diag::warn_drv_diagnostics_hotness_requires_pgo)
        << "-fdiagnostics-show-hotness";

  // Parse remarks hotness threshold. Valid value is either integer or 'auto'.
  if (auto *arg =
          Args.getLastArg(options::OPT_fdiagnostics_hotness_threshold_EQ)) {
    auto ResultOrErr =
        llvm::remarks::parseHotnessThresholdOption(arg->getValue());

    if (!ResultOrErr) {
      Diags.Report(diag::err_drv_invalid_diagnotics_hotness_threshold)
          << "-fdiagnostics-hotness-threshold=";
    } else {
      Opts.DiagnosticsHotnessThreshold = *ResultOrErr;
      if ((!Opts.DiagnosticsHotnessThreshold.hasValue() ||
           Opts.DiagnosticsHotnessThreshold.getValue() > 0) &&
          !UsingProfile)
        Diags.Report(diag::warn_drv_diagnostics_hotness_requires_pgo)
            << "-fdiagnostics-hotness-threshold=";
    }
  }

  // If the user requested to use a sample profile for PGO, then the
  // backend will need to track source location information so the profile
  // can be incorporated into the IR.
  if (UsingSampleProfile)
    NeedLocTracking = true;

  // If the user requested a flag that requires source locations available in
  // the backend, make sure that the backend tracks source location information.
  if (NeedLocTracking && Opts.getDebugInfo() == codegenoptions::NoDebugInfo)
    Opts.setDebugInfo(codegenoptions::LocTrackingOnly);

  Opts.RewriteMapFiles = Args.getAllArgValues(OPT_frewrite_map_file);

  // Parse -fsanitize-recover= arguments.
  // FIXME: Report unrecoverable sanitizers incorrectly specified here.
  parseSanitizerKinds("-fsanitize-recover=",
                      Args.getAllArgValues(OPT_fsanitize_recover_EQ), Diags,
                      Opts.SanitizeRecover);
  parseSanitizerKinds("-fsanitize-trap=",
                      Args.getAllArgValues(OPT_fsanitize_trap_EQ), Diags,
                      Opts.SanitizeTrap);

  Opts.CudaGpuBinaryFileName =
      std::string(Args.getLastArgValue(OPT_fcuda_include_gpubinary));

  Opts.Backchain = Args.hasArg(OPT_mbackchain);

  Opts.EmitCheckPathComponentsToStrip = getLastArgIntValue(
      Args, OPT_fsanitize_undefined_strip_path_components_EQ, 0, Diags);

  Opts.EmitVersionIdentMetadata = Args.hasFlag(OPT_Qy, OPT_Qn, true);

  Opts.Addrsig = Args.hasArg(OPT_faddrsig);

  Opts.KeepStaticConsts = Args.hasArg(OPT_fkeep_static_consts);

  Opts.SpeculativeLoadHardening = Args.hasArg(OPT_mspeculative_load_hardening);

  Opts.DefaultFunctionAttrs = Args.getAllArgValues(OPT_default_function_attr);

  Opts.PassPlugins = Args.getAllArgValues(OPT_fpass_plugin_EQ);

  Opts.SymbolPartition =
      std::string(Args.getLastArgValue(OPT_fsymbol_partition_EQ));

  Opts.ForceAAPCSBitfieldLoad = Args.hasArg(OPT_ForceAAPCSBitfieldLoad);
  Opts.AAPCSBitfieldWidth =
      Args.hasFlag(OPT_AAPCSBitfieldWidth, OPT_ForceNoAAPCSBitfieldWidth, true);

  Opts.PassByValueIsNoAlias = Args.hasArg(OPT_fpass_by_value_is_noalias);

  return Success;
}

static void ParseDependencyOutputArgs(DependencyOutputOptions &Opts,
                                      ArgList &Args) {
  Opts.Targets = Args.getAllArgValues(OPT_MT);
  if (Args.hasArg(OPT_show_includes)) {
    // Writing both /showIncludes and preprocessor output to stdout
    // would produce interleaved output, so use stderr for /showIncludes.
    // This behaves the same as cl.exe, when /E, /EP or /P are passed.
    if (Args.hasArg(options::OPT_E) || Args.hasArg(options::OPT_P))
      Opts.ShowIncludesDest = ShowIncludesDestination::Stderr;
    else
      Opts.ShowIncludesDest = ShowIncludesDestination::Stdout;
  } else {
    Opts.ShowIncludesDest = ShowIncludesDestination::None;
  }
  // Add sanitizer blacklists as extra dependencies.
  // They won't be discovered by the regular preprocessor, so
  // we let make / ninja to know about this implicit dependency.
  if (!Args.hasArg(OPT_fno_sanitize_blacklist)) {
    for (const auto *A : Args.filtered(OPT_fsanitize_blacklist)) {
      StringRef Val = A->getValue();
      if (Val.find('=') == StringRef::npos)
        Opts.ExtraDeps.push_back(std::string(Val));
    }
    if (Opts.IncludeSystemHeaders) {
      for (const auto *A : Args.filtered(OPT_fsanitize_system_blacklist)) {
        StringRef Val = A->getValue();
        if (Val.find('=') == StringRef::npos)
          Opts.ExtraDeps.push_back(std::string(Val));
      }
    }
  }

  // Propagate the extra dependencies.
  for (const auto *A : Args.filtered(OPT_fdepfile_entry)) {
    Opts.ExtraDeps.push_back(A->getValue());
  }

  // Only the -fmodule-file=<file> form.
  for (const auto *A : Args.filtered(OPT_fmodule_file)) {
    StringRef Val = A->getValue();
    if (Val.find('=') == StringRef::npos)
      Opts.ExtraDeps.push_back(std::string(Val));
  }
}

static bool parseShowColorsArgs(const ArgList &Args, bool DefaultColor) {
  // Color diagnostics default to auto ("on" if terminal supports) in the driver
  // but default to off in cc1, needing an explicit OPT_fdiagnostics_color.
  // Support both clang's -f[no-]color-diagnostics and gcc's
  // -f[no-]diagnostics-colors[=never|always|auto].
  enum {
    Colors_On,
    Colors_Off,
    Colors_Auto
  } ShowColors = DefaultColor ? Colors_Auto : Colors_Off;
  for (auto *A : Args) {
    const Option &O = A->getOption();
    if (O.matches(options::OPT_fcolor_diagnostics) ||
        O.matches(options::OPT_fdiagnostics_color)) {
      ShowColors = Colors_On;
    } else if (O.matches(options::OPT_fno_color_diagnostics) ||
               O.matches(options::OPT_fno_diagnostics_color)) {
      ShowColors = Colors_Off;
    } else if (O.matches(options::OPT_fdiagnostics_color_EQ)) {
      StringRef Value(A->getValue());
      if (Value == "always")
        ShowColors = Colors_On;
      else if (Value == "never")
        ShowColors = Colors_Off;
      else if (Value == "auto")
        ShowColors = Colors_Auto;
    }
  }
  return ShowColors == Colors_On ||
         (ShowColors == Colors_Auto &&
          llvm::sys::Process::StandardErrHasColors());
}

static bool checkVerifyPrefixes(const std::vector<std::string> &VerifyPrefixes,
                                DiagnosticsEngine *Diags) {
  bool Success = true;
  for (const auto &Prefix : VerifyPrefixes) {
    // Every prefix must start with a letter and contain only alphanumeric
    // characters, hyphens, and underscores.
    auto BadChar = llvm::find_if(Prefix, [](char C) {
      return !isAlphanumeric(C) && C != '-' && C != '_';
    });
    if (BadChar != Prefix.end() || !isLetter(Prefix[0])) {
      Success = false;
      if (Diags) {
        Diags->Report(diag::err_drv_invalid_value) << "-verify=" << Prefix;
        Diags->Report(diag::note_drv_verify_prefix_spelling);
      }
    }
  }
  return Success;
}

bool clang::ParseDiagnosticArgs(DiagnosticOptions &Opts, ArgList &Args,
                                DiagnosticsEngine *Diags,
                                bool DefaultDiagColor) {
  bool Success = true;

  Opts.DiagnosticLogFile =
      std::string(Args.getLastArgValue(OPT_diagnostic_log_file));
  if (Arg *A =
          Args.getLastArg(OPT_diagnostic_serialized_file, OPT__serialize_diags))
    Opts.DiagnosticSerializationFile = A->getValue();
  Opts.IgnoreWarnings = Args.hasArg(OPT_w);
  Opts.NoRewriteMacros = Args.hasArg(OPT_Wno_rewrite_macros);
  Opts.Pedantic = Args.hasArg(OPT_pedantic);
  Opts.PedanticErrors = Args.hasArg(OPT_pedantic_errors);
  Opts.ShowCarets = !Args.hasArg(OPT_fno_caret_diagnostics);
  Opts.ShowColors = parseShowColorsArgs(Args, DefaultDiagColor);
  Opts.ShowColumn = !Args.hasArg(OPT_fno_show_column);
  Opts.ShowFixits = !Args.hasArg(OPT_fno_diagnostics_fixit_info);
  Opts.ShowLocation = !Args.hasArg(OPT_fno_show_source_location);
  Opts.AbsolutePath = Args.hasArg(OPT_fdiagnostics_absolute_paths);
  Opts.ShowOptionNames = !Args.hasArg(OPT_fno_diagnostics_show_option);

  // Default behavior is to not to show note include stacks.
  Opts.ShowNoteIncludeStack = false;
  if (Arg *A = Args.getLastArg(OPT_fdiagnostics_show_note_include_stack,
                               OPT_fno_diagnostics_show_note_include_stack))
    if (A->getOption().matches(OPT_fdiagnostics_show_note_include_stack))
      Opts.ShowNoteIncludeStack = true;

  StringRef ShowOverloads =
    Args.getLastArgValue(OPT_fshow_overloads_EQ, "all");
  if (ShowOverloads == "best")
    Opts.setShowOverloads(Ovl_Best);
  else if (ShowOverloads == "all")
    Opts.setShowOverloads(Ovl_All);
  else {
    Success = false;
    if (Diags)
      Diags->Report(diag::err_drv_invalid_value)
      << Args.getLastArg(OPT_fshow_overloads_EQ)->getAsString(Args)
      << ShowOverloads;
  }

  StringRef ShowCategory =
    Args.getLastArgValue(OPT_fdiagnostics_show_category, "none");
  if (ShowCategory == "none")
    Opts.ShowCategories = 0;
  else if (ShowCategory == "id")
    Opts.ShowCategories = 1;
  else if (ShowCategory == "name")
    Opts.ShowCategories = 2;
  else {
    Success = false;
    if (Diags)
      Diags->Report(diag::err_drv_invalid_value)
      << Args.getLastArg(OPT_fdiagnostics_show_category)->getAsString(Args)
      << ShowCategory;
  }

  StringRef Format =
    Args.getLastArgValue(OPT_fdiagnostics_format, "clang");
  if (Format == "clang")
    Opts.setFormat(DiagnosticOptions::Clang);
  else if (Format == "msvc")
    Opts.setFormat(DiagnosticOptions::MSVC);
  else if (Format == "msvc-fallback") {
    Opts.setFormat(DiagnosticOptions::MSVC);
    Opts.CLFallbackMode = true;
  } else if (Format == "vi")
    Opts.setFormat(DiagnosticOptions::Vi);
  else {
    Success = false;
    if (Diags)
      Diags->Report(diag::err_drv_invalid_value)
      << Args.getLastArg(OPT_fdiagnostics_format)->getAsString(Args)
      << Format;
  }

  Opts.ShowSourceRanges = Args.hasArg(OPT_fdiagnostics_print_source_range_info);
  Opts.ShowParseableFixits = Args.hasArg(OPT_fdiagnostics_parseable_fixits);
  Opts.ShowPresumedLoc = !Args.hasArg(OPT_fno_diagnostics_use_presumed_location);
  Opts.VerifyDiagnostics = Args.hasArg(OPT_verify) || Args.hasArg(OPT_verify_EQ);
  Opts.VerifyPrefixes = Args.getAllArgValues(OPT_verify_EQ);
  if (Args.hasArg(OPT_verify))
    Opts.VerifyPrefixes.push_back("expected");
  // Keep VerifyPrefixes in its original order for the sake of diagnostics, and
  // then sort it to prepare for fast lookup using std::binary_search.
  if (!checkVerifyPrefixes(Opts.VerifyPrefixes, Diags)) {
    Opts.VerifyDiagnostics = false;
    Success = false;
  }
  else
    llvm::sort(Opts.VerifyPrefixes);
  DiagnosticLevelMask DiagMask = DiagnosticLevelMask::None;
  Success &= parseDiagnosticLevelMask("-verify-ignore-unexpected=",
    Args.getAllArgValues(OPT_verify_ignore_unexpected_EQ),
    Diags, DiagMask);
  if (Args.hasArg(OPT_verify_ignore_unexpected))
    DiagMask = DiagnosticLevelMask::All;
  Opts.setVerifyIgnoreUnexpected(DiagMask);
  Opts.ElideType = !Args.hasArg(OPT_fno_elide_type);
  Opts.ShowTemplateTree = Args.hasArg(OPT_fdiagnostics_show_template_tree);
  Opts.ErrorLimit = getLastArgIntValue(Args, OPT_ferror_limit, 0, Diags);
  Opts.MacroBacktraceLimit =
      getLastArgIntValue(Args, OPT_fmacro_backtrace_limit,
                         DiagnosticOptions::DefaultMacroBacktraceLimit, Diags);
  Opts.TemplateBacktraceLimit = getLastArgIntValue(
      Args, OPT_ftemplate_backtrace_limit,
      DiagnosticOptions::DefaultTemplateBacktraceLimit, Diags);
  Opts.ConstexprBacktraceLimit = getLastArgIntValue(
      Args, OPT_fconstexpr_backtrace_limit,
      DiagnosticOptions::DefaultConstexprBacktraceLimit, Diags);
  Opts.SpellCheckingLimit = getLastArgIntValue(
      Args, OPT_fspell_checking_limit,
      DiagnosticOptions::DefaultSpellCheckingLimit, Diags);
  Opts.SnippetLineLimit = getLastArgIntValue(
      Args, OPT_fcaret_diagnostics_max_lines,
      DiagnosticOptions::DefaultSnippetLineLimit, Diags);
  Opts.TabStop = getLastArgIntValue(Args, OPT_ftabstop,
                                    DiagnosticOptions::DefaultTabStop, Diags);
  if (Opts.TabStop == 0 || Opts.TabStop > DiagnosticOptions::MaxTabStop) {
    Opts.TabStop = DiagnosticOptions::DefaultTabStop;
    if (Diags)
      Diags->Report(diag::warn_ignoring_ftabstop_value)
      << Opts.TabStop << DiagnosticOptions::DefaultTabStop;
  }
  Opts.MessageLength =
      getLastArgIntValue(Args, OPT_fmessage_length_EQ, 0, Diags);

  Opts.UndefPrefixes = Args.getAllArgValues(OPT_Wundef_prefix_EQ);

  addDiagnosticArgs(Args, OPT_W_Group, OPT_W_value_Group, Opts.Warnings);
  addDiagnosticArgs(Args, OPT_R_Group, OPT_R_value_Group, Opts.Remarks);

  return Success;
}

/// Parse the argument to the -ftest-module-file-extension
/// command-line argument.
///
/// \returns true on error, false on success.
static bool parseTestModuleFileExtensionArg(StringRef Arg,
                                            std::string &BlockName,
                                            unsigned &MajorVersion,
                                            unsigned &MinorVersion,
                                            bool &Hashed,
                                            std::string &UserInfo) {
  SmallVector<StringRef, 5> Args;
  Arg.split(Args, ':', 5);
  if (Args.size() < 5)
    return true;

  BlockName = std::string(Args[0]);
  if (Args[1].getAsInteger(10, MajorVersion)) return true;
  if (Args[2].getAsInteger(10, MinorVersion)) return true;
  if (Args[3].getAsInteger(2, Hashed)) return true;
  if (Args.size() > 4)
    UserInfo = std::string(Args[4]);
  return false;
}

static InputKind ParseFrontendArgs(FrontendOptions &Opts, ArgList &Args,
                                   DiagnosticsEngine &Diags,
                                   bool &IsHeaderFile) {
  Opts.ProgramAction = frontend::ParseSyntaxOnly;
  if (const Arg *A = Args.getLastArg(OPT_Action_Group)) {
    switch (A->getOption().getID()) {
    default:
      llvm_unreachable("Invalid option in group!");
    case OPT_ast_list:
      Opts.ProgramAction = frontend::ASTDeclList; break;
    case OPT_ast_dump_all_EQ:
    case OPT_ast_dump_EQ: {
      unsigned Val = llvm::StringSwitch<unsigned>(A->getValue())
                         .CaseLower("default", ADOF_Default)
                         .CaseLower("json", ADOF_JSON)
                         .Default(std::numeric_limits<unsigned>::max());

      if (Val != std::numeric_limits<unsigned>::max())
        Opts.ASTDumpFormat = static_cast<ASTDumpOutputFormat>(Val);
      else {
        Diags.Report(diag::err_drv_invalid_value)
            << A->getAsString(Args) << A->getValue();
        Opts.ASTDumpFormat = ADOF_Default;
      }
      LLVM_FALLTHROUGH;
    }
    case OPT_ast_dump:
    case OPT_ast_dump_all:
    case OPT_ast_dump_lookups:
    case OPT_ast_dump_decl_types:
      Opts.ProgramAction = frontend::ASTDump; break;
    case OPT_ast_print:
      Opts.ProgramAction = frontend::ASTPrint; break;
    case OPT_ast_view:
      Opts.ProgramAction = frontend::ASTView; break;
    case OPT_compiler_options_dump:
      Opts.ProgramAction = frontend::DumpCompilerOptions; break;
    case OPT_dump_raw_tokens:
      Opts.ProgramAction = frontend::DumpRawTokens; break;
    case OPT_dump_tokens:
      Opts.ProgramAction = frontend::DumpTokens; break;
    case OPT_S:
      Opts.ProgramAction = frontend::EmitAssembly; break;
    case OPT_emit_llvm_bc:
      Opts.ProgramAction = frontend::EmitBC; break;
    case OPT_emit_html:
      Opts.ProgramAction = frontend::EmitHTML; break;
    case OPT_emit_llvm:
      Opts.ProgramAction = frontend::EmitLLVM; break;
    case OPT_emit_llvm_only:
      Opts.ProgramAction = frontend::EmitLLVMOnly; break;
    case OPT_emit_codegen_only:
      Opts.ProgramAction = frontend::EmitCodeGenOnly; break;
    case OPT_emit_obj:
      Opts.ProgramAction = frontend::EmitObj; break;
    case OPT_fixit_EQ:
      Opts.FixItSuffix = A->getValue();
      LLVM_FALLTHROUGH;
    case OPT_fixit:
      Opts.ProgramAction = frontend::FixIt; break;
    case OPT_emit_module:
      Opts.ProgramAction = frontend::GenerateModule; break;
    case OPT_emit_module_interface:
      Opts.ProgramAction = frontend::GenerateModuleInterface; break;
    case OPT_emit_header_module:
      Opts.ProgramAction = frontend::GenerateHeaderModule; break;
    case OPT_emit_pch:
      Opts.ProgramAction = frontend::GeneratePCH; break;
    case OPT_emit_interface_stubs: {
      StringRef ArgStr =
          Args.hasArg(OPT_interface_stub_version_EQ)
              ? Args.getLastArgValue(OPT_interface_stub_version_EQ)
              : "experimental-ifs-v2";
      if (ArgStr == "experimental-yaml-elf-v1" ||
          ArgStr == "experimental-ifs-v1" ||
          ArgStr == "experimental-tapi-elf-v1") {
        std::string ErrorMessage =
            "Invalid interface stub format: " + ArgStr.str() +
            " is deprecated.";
        Diags.Report(diag::err_drv_invalid_value)
            << "Must specify a valid interface stub format type, ie: "
               "-interface-stub-version=experimental-ifs-v2"
            << ErrorMessage;
      } else if (!ArgStr.startswith("experimental-ifs-")) {
        std::string ErrorMessage =
            "Invalid interface stub format: " + ArgStr.str() + ".";
        Diags.Report(diag::err_drv_invalid_value)
            << "Must specify a valid interface stub format type, ie: "
               "-interface-stub-version=experimental-ifs-v2"
            << ErrorMessage;
      } else {
        Opts.ProgramAction = frontend::GenerateInterfaceStubs;
      }
      break;
    }
    case OPT_init_only:
      Opts.ProgramAction = frontend::InitOnly; break;
    case OPT_fsyntax_only:
      Opts.ProgramAction = frontend::ParseSyntaxOnly; break;
    case OPT_module_file_info:
      Opts.ProgramAction = frontend::ModuleFileInfo; break;
    case OPT_verify_pch:
      Opts.ProgramAction = frontend::VerifyPCH; break;
    case OPT_print_preamble:
      Opts.ProgramAction = frontend::PrintPreamble; break;
    case OPT_E:
      Opts.ProgramAction = frontend::PrintPreprocessedInput; break;
    case OPT_templight_dump:
      Opts.ProgramAction = frontend::TemplightDump; break;
    case OPT_rewrite_macros:
      Opts.ProgramAction = frontend::RewriteMacros; break;
    case OPT_rewrite_objc:
      Opts.ProgramAction = frontend::RewriteObjC; break;
    case OPT_rewrite_test:
      Opts.ProgramAction = frontend::RewriteTest; break;
    case OPT_analyze:
      Opts.ProgramAction = frontend::RunAnalysis; break;
    case OPT_migrate:
      Opts.ProgramAction = frontend::MigrateSource; break;
    case OPT_Eonly:
      Opts.ProgramAction = frontend::RunPreprocessorOnly; break;
    case OPT_print_dependency_directives_minimized_source:
      Opts.ProgramAction =
          frontend::PrintDependencyDirectivesSourceMinimizerOutput;
      break;
    }
  }

  if (const Arg* A = Args.getLastArg(OPT_plugin)) {
    Opts.Plugins.emplace_back(A->getValue(0));
    Opts.ProgramAction = frontend::PluginAction;
    Opts.ActionName = A->getValue();
  }
  Opts.AddPluginActions = Args.getAllArgValues(OPT_add_plugin);
  for (const auto *AA : Args.filtered(OPT_plugin_arg))
    Opts.PluginArgs[AA->getValue(0)].emplace_back(AA->getValue(1));

  for (const std::string &Arg :
         Args.getAllArgValues(OPT_ftest_module_file_extension_EQ)) {
    std::string BlockName;
    unsigned MajorVersion;
    unsigned MinorVersion;
    bool Hashed;
    std::string UserInfo;
    if (parseTestModuleFileExtensionArg(Arg, BlockName, MajorVersion,
                                        MinorVersion, Hashed, UserInfo)) {
      Diags.Report(diag::err_test_module_file_extension_format) << Arg;

      continue;
    }

    // Add the testing module file extension.
    Opts.ModuleFileExtensions.push_back(
        std::make_shared<TestModuleFileExtension>(
            BlockName, MajorVersion, MinorVersion, Hashed, UserInfo));
  }

  if (const Arg *A = Args.getLastArg(OPT_code_completion_at)) {
    Opts.CodeCompletionAt =
      ParsedSourceLocation::FromString(A->getValue());
    if (Opts.CodeCompletionAt.FileName.empty())
      Diags.Report(diag::err_drv_invalid_value)
        << A->getAsString(Args) << A->getValue();
  }

  Opts.Plugins = Args.getAllArgValues(OPT_load);
  Opts.ASTMergeFiles = Args.getAllArgValues(OPT_ast_merge);
  Opts.LLVMArgs = Args.getAllArgValues(OPT_mllvm);
  Opts.ASTDumpDecls = Args.hasArg(OPT_ast_dump, OPT_ast_dump_EQ);
  Opts.ASTDumpAll = Args.hasArg(OPT_ast_dump_all, OPT_ast_dump_all_EQ);
  Opts.ModuleMapFiles = Args.getAllArgValues(OPT_fmodule_map_file);
  // Only the -fmodule-file=<file> form.
  for (const auto *A : Args.filtered(OPT_fmodule_file)) {
    StringRef Val = A->getValue();
    if (Val.find('=') == StringRef::npos)
      Opts.ModuleFiles.push_back(std::string(Val));
  }
  Opts.ModulesEmbedFiles = Args.getAllArgValues(OPT_fmodules_embed_file_EQ);
  Opts.AllowPCMWithCompilerErrors = Args.hasArg(OPT_fallow_pcm_with_errors);

  if (Opts.ProgramAction != frontend::GenerateModule && Opts.IsSystemModule)
    Diags.Report(diag::err_drv_argument_only_allowed_with) << "-fsystem-module"
                                                           << "-emit-module";

  if (Args.hasArg(OPT_aux_target_cpu))
    Opts.AuxTargetCPU = std::string(Args.getLastArgValue(OPT_aux_target_cpu));
  if (Args.hasArg(OPT_aux_target_feature))
    Opts.AuxTargetFeatures = Args.getAllArgValues(OPT_aux_target_feature);

  if (Opts.ARCMTAction != FrontendOptions::ARCMT_None &&
      Opts.ObjCMTAction != FrontendOptions::ObjCMT_None) {
    Diags.Report(diag::err_drv_argument_not_allowed_with)
      << "ARC migration" << "ObjC migration";
  }

  InputKind DashX(Language::Unknown);
  if (const Arg *A = Args.getLastArg(OPT_x)) {
    StringRef XValue = A->getValue();

    // Parse suffixes: '<lang>(-header|[-module-map][-cpp-output])'.
    // FIXME: Supporting '<lang>-header-cpp-output' would be useful.
    bool Preprocessed = XValue.consume_back("-cpp-output");
    bool ModuleMap = XValue.consume_back("-module-map");
    IsHeaderFile = !Preprocessed && !ModuleMap &&
                   XValue != "precompiled-header" &&
                   XValue.consume_back("-header");

    // Principal languages.
    DashX = llvm::StringSwitch<InputKind>(XValue)
                .Case("c", Language::C)
                .Case("cl", Language::OpenCL)
                .Case("cuda", Language::CUDA)
                .Case("hip", Language::HIP)
                .Case("c++", Language::CXX)
                .Case("objective-c", Language::ObjC)
                .Case("objective-c++", Language::ObjCXX)
                .Case("renderscript", Language::RenderScript)
                .Default(Language::Unknown);

    // "objc[++]-cpp-output" is an acceptable synonym for
    // "objective-c[++]-cpp-output".
    if (DashX.isUnknown() && Preprocessed && !IsHeaderFile && !ModuleMap)
      DashX = llvm::StringSwitch<InputKind>(XValue)
                  .Case("objc", Language::ObjC)
                  .Case("objc++", Language::ObjCXX)
                  .Default(Language::Unknown);

    // Some special cases cannot be combined with suffixes.
    if (DashX.isUnknown() && !Preprocessed && !ModuleMap && !IsHeaderFile)
      DashX = llvm::StringSwitch<InputKind>(XValue)
                  .Case("cpp-output", InputKind(Language::C).getPreprocessed())
                  .Case("assembler-with-cpp", Language::Asm)
                  .Cases("ast", "pcm", "precompiled-header",
                         InputKind(Language::Unknown, InputKind::Precompiled))
                  .Case("ir", Language::LLVM_IR)
                  .Default(Language::Unknown);

    if (DashX.isUnknown())
      Diags.Report(diag::err_drv_invalid_value)
        << A->getAsString(Args) << A->getValue();

    if (Preprocessed)
      DashX = DashX.getPreprocessed();
    if (ModuleMap)
      DashX = DashX.withFormat(InputKind::ModuleMap);
  }

  // '-' is the default input if none is given.
  std::vector<std::string> Inputs = Args.getAllArgValues(OPT_INPUT);
  Opts.Inputs.clear();
  if (Inputs.empty())
    Inputs.push_back("-");
  for (unsigned i = 0, e = Inputs.size(); i != e; ++i) {
    InputKind IK = DashX;
    if (IK.isUnknown()) {
      IK = FrontendOptions::getInputKindForExtension(
        StringRef(Inputs[i]).rsplit('.').second);
      // FIXME: Warn on this?
      if (IK.isUnknown())
        IK = Language::C;
      // FIXME: Remove this hack.
      if (i == 0)
        DashX = IK;
    }

    bool IsSystem = false;

    // The -emit-module action implicitly takes a module map.
    if (Opts.ProgramAction == frontend::GenerateModule &&
        IK.getFormat() == InputKind::Source) {
      IK = IK.withFormat(InputKind::ModuleMap);
      IsSystem = Opts.IsSystemModule;
    }

    Opts.Inputs.emplace_back(std::move(Inputs[i]), IK, IsSystem);
  }

  return DashX;
}

std::string CompilerInvocation::GetResourcesPath(const char *Argv0,
                                                 void *MainAddr) {
  std::string ClangExecutable =
      llvm::sys::fs::getMainExecutable(Argv0, MainAddr);
  return Driver::GetResourcesPath(ClangExecutable, CLANG_RESOURCE_DIR);
}

static void ParseHeaderSearchArgs(HeaderSearchOptions &Opts, ArgList &Args,
                                  const std::string &WorkingDir) {
  if (const Arg *A = Args.getLastArg(OPT_stdlib_EQ))
    Opts.UseLibcxx = (strcmp(A->getValue(), "libc++") == 0);

  // Canonicalize -fmodules-cache-path before storing it.
  SmallString<128> P(Args.getLastArgValue(OPT_fmodules_cache_path));
  if (!(P.empty() || llvm::sys::path::is_absolute(P))) {
    if (WorkingDir.empty())
      llvm::sys::fs::make_absolute(P);
    else
      llvm::sys::fs::make_absolute(WorkingDir, P);
  }
  llvm::sys::path::remove_dots(P);
  Opts.ModuleCachePath = std::string(P.str());

  // Only the -fmodule-file=<name>=<file> form.
  for (const auto *A : Args.filtered(OPT_fmodule_file)) {
    StringRef Val = A->getValue();
    if (Val.find('=') != StringRef::npos){
      auto Split = Val.split('=');
      Opts.PrebuiltModuleFiles.insert(
          {std::string(Split.first), std::string(Split.second)});
    }
  }
  for (const auto *A : Args.filtered(OPT_fprebuilt_module_path))
    Opts.AddPrebuiltModulePath(A->getValue());

  for (const auto *A : Args.filtered(OPT_fmodules_ignore_macro)) {
    StringRef MacroDef = A->getValue();
    Opts.ModulesIgnoreMacros.insert(
        llvm::CachedHashString(MacroDef.split('=').first));
  }

  // Add -I..., -F..., and -index-header-map options in order.
  bool IsIndexHeaderMap = false;
  bool IsSysrootSpecified =
      Args.hasArg(OPT__sysroot_EQ) || Args.hasArg(OPT_isysroot);
  for (const auto *A : Args.filtered(OPT_I, OPT_F, OPT_index_header_map)) {
    if (A->getOption().matches(OPT_index_header_map)) {
      // -index-header-map applies to the next -I or -F.
      IsIndexHeaderMap = true;
      continue;
    }

    frontend::IncludeDirGroup Group =
        IsIndexHeaderMap ? frontend::IndexHeaderMap : frontend::Angled;

    bool IsFramework = A->getOption().matches(OPT_F);
    std::string Path = A->getValue();

    if (IsSysrootSpecified && !IsFramework && A->getValue()[0] == '=') {
      SmallString<32> Buffer;
      llvm::sys::path::append(Buffer, Opts.Sysroot,
                              llvm::StringRef(A->getValue()).substr(1));
      Path = std::string(Buffer.str());
    }

    Opts.AddPath(Path, Group, IsFramework,
                 /*IgnoreSysroot*/ true);
    IsIndexHeaderMap = false;
  }

  // Add -iprefix/-iwithprefix/-iwithprefixbefore options.
  StringRef Prefix = ""; // FIXME: This isn't the correct default prefix.
  for (const auto *A :
       Args.filtered(OPT_iprefix, OPT_iwithprefix, OPT_iwithprefixbefore)) {
    if (A->getOption().matches(OPT_iprefix))
      Prefix = A->getValue();
    else if (A->getOption().matches(OPT_iwithprefix))
      Opts.AddPath(Prefix.str() + A->getValue(), frontend::After, false, true);
    else
      Opts.AddPath(Prefix.str() + A->getValue(), frontend::Angled, false, true);
  }

  for (const auto *A : Args.filtered(OPT_idirafter))
    Opts.AddPath(A->getValue(), frontend::After, false, true);
  for (const auto *A : Args.filtered(OPT_iquote))
    Opts.AddPath(A->getValue(), frontend::Quoted, false, true);
  for (const auto *A : Args.filtered(OPT_isystem, OPT_iwithsysroot))
    Opts.AddPath(A->getValue(), frontend::System, false,
                 !A->getOption().matches(OPT_iwithsysroot));
  for (const auto *A : Args.filtered(OPT_iframework))
    Opts.AddPath(A->getValue(), frontend::System, true, true);
  for (const auto *A : Args.filtered(OPT_iframeworkwithsysroot))
    Opts.AddPath(A->getValue(), frontend::System, /*IsFramework=*/true,
                 /*IgnoreSysRoot=*/false);

  // Add the paths for the various language specific isystem flags.
  for (const auto *A : Args.filtered(OPT_c_isystem))
    Opts.AddPath(A->getValue(), frontend::CSystem, false, true);
  for (const auto *A : Args.filtered(OPT_cxx_isystem))
    Opts.AddPath(A->getValue(), frontend::CXXSystem, false, true);
  for (const auto *A : Args.filtered(OPT_objc_isystem))
    Opts.AddPath(A->getValue(), frontend::ObjCSystem, false,true);
  for (const auto *A : Args.filtered(OPT_objcxx_isystem))
    Opts.AddPath(A->getValue(), frontend::ObjCXXSystem, false, true);

  // Add the internal paths from a driver that detects standard include paths.
  for (const auto *A :
       Args.filtered(OPT_internal_isystem, OPT_internal_externc_isystem)) {
    frontend::IncludeDirGroup Group = frontend::System;
    if (A->getOption().matches(OPT_internal_externc_isystem))
      Group = frontend::ExternCSystem;
    Opts.AddPath(A->getValue(), Group, false, true);
  }

  // Add the path prefixes which are implicitly treated as being system headers.
  for (const auto *A :
       Args.filtered(OPT_system_header_prefix, OPT_no_system_header_prefix))
    Opts.AddSystemHeaderPrefix(
        A->getValue(), A->getOption().matches(OPT_system_header_prefix));

  for (const auto *A : Args.filtered(OPT_ivfsoverlay))
    Opts.AddVFSOverlayFile(A->getValue());
}

void CompilerInvocation::setLangDefaults(LangOptions &Opts, InputKind IK,
                                         const llvm::Triple &T,
                                         PreprocessorOptions &PPOpts,
                                         LangStandard::Kind LangStd) {
  // Set some properties which depend solely on the input kind; it would be nice
  // to move these to the language standard, and have the driver resolve the
  // input kind + language standard.
  //
  // FIXME: Perhaps a better model would be for a single source file to have
  // multiple language standards (C / C++ std, ObjC std, OpenCL std, OpenMP std)
  // simultaneously active?
  if (IK.getLanguage() == Language::Asm) {
    Opts.AsmPreprocessor = 1;
  } else if (IK.isObjectiveC()) {
    Opts.ObjC = 1;
  }

  if (LangStd == LangStandard::lang_unspecified) {
    // Based on the base language, pick one.
    switch (IK.getLanguage()) {
    case Language::Unknown:
    case Language::LLVM_IR:
      llvm_unreachable("Invalid input kind!");
    case Language::OpenCL:
      LangStd = LangStandard::lang_opencl10;
      break;
    case Language::CUDA:
      LangStd = LangStandard::lang_cuda;
      break;
    case Language::Asm:
    case Language::C:
#if defined(CLANG_DEFAULT_STD_C)
      LangStd = CLANG_DEFAULT_STD_C;
#else
      // The PS4 uses C99 as the default C standard.
      if (T.isPS4())
        LangStd = LangStandard::lang_gnu99;
      else
        LangStd = LangStandard::lang_gnu17;
#endif
      break;
    case Language::ObjC:
#if defined(CLANG_DEFAULT_STD_C)
      LangStd = CLANG_DEFAULT_STD_C;
#else
      LangStd = LangStandard::lang_gnu11;
#endif
      break;
    case Language::CXX:
    case Language::ObjCXX:
#if defined(CLANG_DEFAULT_STD_CXX)
      LangStd = CLANG_DEFAULT_STD_CXX;
#else
      LangStd = LangStandard::lang_gnucxx14;
#endif
      break;
    case Language::RenderScript:
      LangStd = LangStandard::lang_c99;
      break;
    case Language::HIP:
      LangStd = LangStandard::lang_hip;
      break;
    }
  }

  const LangStandard &Std = LangStandard::getLangStandardForKind(LangStd);
  Opts.LineComment = Std.hasLineComments();
  Opts.C99 = Std.isC99();
  Opts.C11 = Std.isC11();
  Opts.C17 = Std.isC17();
  Opts.C2x = Std.isC2x();
  Opts.CPlusPlus = Std.isCPlusPlus();
  Opts.CPlusPlus11 = Std.isCPlusPlus11();
  Opts.CPlusPlus14 = Std.isCPlusPlus14();
  Opts.CPlusPlus17 = Std.isCPlusPlus17();
  Opts.CPlusPlus20 = Std.isCPlusPlus20();
  Opts.CPlusPlus2b = Std.isCPlusPlus2b();
  Opts.Digraphs = Std.hasDigraphs();
  Opts.GNUMode = Std.isGNUMode();
  Opts.GNUInline = !Opts.C99 && !Opts.CPlusPlus;
  Opts.GNUCVersion = 0;
  Opts.HexFloats = Std.hasHexFloats();
  Opts.ImplicitInt = Std.hasImplicitInt();

  // Set OpenCL Version.
  Opts.OpenCL = Std.isOpenCL();
  if (LangStd == LangStandard::lang_opencl10)
    Opts.OpenCLVersion = 100;
  else if (LangStd == LangStandard::lang_opencl11)
    Opts.OpenCLVersion = 110;
  else if (LangStd == LangStandard::lang_opencl12)
    Opts.OpenCLVersion = 120;
  else if (LangStd == LangStandard::lang_opencl20)
    Opts.OpenCLVersion = 200;
  else if (LangStd == LangStandard::lang_opencl30)
    Opts.OpenCLVersion = 300;
  else if (LangStd == LangStandard::lang_openclcpp)
    Opts.OpenCLCPlusPlusVersion = 100;

  // OpenCL has some additional defaults.
  if (Opts.OpenCL) {
    Opts.AltiVec = 0;
    Opts.ZVector = 0;
    Opts.setLaxVectorConversions(LangOptions::LaxVectorConversionKind::None);
    Opts.setDefaultFPContractMode(LangOptions::FPM_On);
    Opts.NativeHalfType = 1;
    Opts.NativeHalfArgsAndReturns = 1;
    Opts.OpenCLCPlusPlus = Opts.CPlusPlus;

    // Include default header file for OpenCL.
    if (Opts.IncludeDefaultHeader) {
      if (Opts.DeclareOpenCLBuiltins) {
        // Only include base header file for builtin types and constants.
        PPOpts.Includes.push_back("opencl-c-base.h");
      } else {
        PPOpts.Includes.push_back("opencl-c.h");
      }
    }
  }

  Opts.HIP = IK.getLanguage() == Language::HIP;
  Opts.CUDA = IK.getLanguage() == Language::CUDA || Opts.HIP;
  if (Opts.HIP) {
    // HIP toolchain does not support 'Fast' FPOpFusion in backends since it
    // fuses multiplication/addition instructions without contract flag from
    // device library functions in LLVM bitcode, which causes accuracy loss in
    // certain math functions, e.g. tan(-1e20) becomes -0.933 instead of 0.8446.
    // For device library functions in bitcode to work, 'Strict' or 'Standard'
    // FPOpFusion options in backends is needed. Therefore 'fast-honor-pragmas'
    // FP contract option is used to allow fuse across statements in frontend
    // whereas respecting contract flag in backend.
    Opts.setDefaultFPContractMode(LangOptions::FPM_FastHonorPragmas);
  } else if (Opts.CUDA) {
    // Allow fuse across statements disregarding pragmas.
    Opts.setDefaultFPContractMode(LangOptions::FPM_Fast);
  }

  Opts.RenderScript = IK.getLanguage() == Language::RenderScript;
  if (Opts.RenderScript) {
    Opts.NativeHalfType = 1;
    Opts.NativeHalfArgsAndReturns = 1;
  }

  // OpenCL and C++ both have bool, true, false keywords.
  Opts.Bool = Opts.OpenCL || Opts.CPlusPlus;

  // OpenCL has half keyword
  Opts.Half = Opts.OpenCL;

  // C++ has wchar_t keyword.
  Opts.WChar = Opts.CPlusPlus;

  Opts.GNUKeywords = Opts.GNUMode;
  Opts.CXXOperatorNames = Opts.CPlusPlus;

  Opts.AlignedAllocation = Opts.CPlusPlus17;

  Opts.DollarIdents = !Opts.AsmPreprocessor;

  // Enable [[]] attributes in C++11 and C2x by default.
  Opts.DoubleSquareBracketAttributes = Opts.CPlusPlus11 || Opts.C2x;
}

/// Attempt to parse a visibility value out of the given argument.
static Visibility parseVisibility(Arg *arg, ArgList &args,
                                  DiagnosticsEngine &diags) {
  StringRef value = arg->getValue();
  if (value == "default") {
    return DefaultVisibility;
  } else if (value == "hidden" || value == "internal") {
    return HiddenVisibility;
  } else if (value == "protected") {
    // FIXME: diagnose if target does not support protected visibility
    return ProtectedVisibility;
  }

  diags.Report(diag::err_drv_invalid_value)
    << arg->getAsString(args) << value;
  return DefaultVisibility;
}

/// Check if input file kind and language standard are compatible.
static bool IsInputCompatibleWithStandard(InputKind IK,
                                          const LangStandard &S) {
  switch (IK.getLanguage()) {
  case Language::Unknown:
  case Language::LLVM_IR:
    llvm_unreachable("should not parse language flags for this input");

  case Language::C:
  case Language::ObjC:
  case Language::RenderScript:
    return S.getLanguage() == Language::C;

  case Language::OpenCL:
    return S.getLanguage() == Language::OpenCL;

  case Language::CXX:
  case Language::ObjCXX:
    return S.getLanguage() == Language::CXX;

  case Language::CUDA:
    // FIXME: What -std= values should be permitted for CUDA compilations?
    return S.getLanguage() == Language::CUDA ||
           S.getLanguage() == Language::CXX;

  case Language::HIP:
    return S.getLanguage() == Language::CXX || S.getLanguage() == Language::HIP;

  case Language::Asm:
    // Accept (and ignore) all -std= values.
    // FIXME: The -std= value is not ignored; it affects the tokenization
    // and preprocessing rules if we're preprocessing this asm input.
    return true;
  }

  llvm_unreachable("unexpected input language");
}

/// Get language name for given input kind.
static const StringRef GetInputKindName(InputKind IK) {
  switch (IK.getLanguage()) {
  case Language::C:
    return "C";
  case Language::ObjC:
    return "Objective-C";
  case Language::CXX:
    return "C++";
  case Language::ObjCXX:
    return "Objective-C++";
  case Language::OpenCL:
    return "OpenCL";
  case Language::CUDA:
    return "CUDA";
  case Language::RenderScript:
    return "RenderScript";
  case Language::HIP:
    return "HIP";

  case Language::Asm:
    return "Asm";
  case Language::LLVM_IR:
    return "LLVM IR";

  case Language::Unknown:
    break;
  }
  llvm_unreachable("unknown input language");
}

static void ParseLangArgs(LangOptions &Opts, ArgList &Args, InputKind IK,
                          const TargetOptions &TargetOpts,
                          PreprocessorOptions &PPOpts,
                          DiagnosticsEngine &Diags) {
  // FIXME: Cleanup per-file based stuff.
  LangStandard::Kind LangStd = LangStandard::lang_unspecified;
  if (const Arg *A = Args.getLastArg(OPT_std_EQ)) {
    LangStd = LangStandard::getLangKind(A->getValue());
    if (LangStd == LangStandard::lang_unspecified) {
      Diags.Report(diag::err_drv_invalid_value)
        << A->getAsString(Args) << A->getValue();
      // Report supported standards with short description.
      for (unsigned KindValue = 0;
           KindValue != LangStandard::lang_unspecified;
           ++KindValue) {
        const LangStandard &Std = LangStandard::getLangStandardForKind(
          static_cast<LangStandard::Kind>(KindValue));
        if (IsInputCompatibleWithStandard(IK, Std)) {
          auto Diag = Diags.Report(diag::note_drv_use_standard);
          Diag << Std.getName() << Std.getDescription();
          unsigned NumAliases = 0;
#define LANGSTANDARD(id, name, lang, desc, features)
#define LANGSTANDARD_ALIAS(id, alias) \
          if (KindValue == LangStandard::lang_##id) ++NumAliases;
#define LANGSTANDARD_ALIAS_DEPR(id, alias)
#include "clang/Basic/LangStandards.def"
          Diag << NumAliases;
#define LANGSTANDARD(id, name, lang, desc, features)
#define LANGSTANDARD_ALIAS(id, alias) \
          if (KindValue == LangStandard::lang_##id) Diag << alias;
#define LANGSTANDARD_ALIAS_DEPR(id, alias)
#include "clang/Basic/LangStandards.def"
        }
      }
    } else {
      // Valid standard, check to make sure language and standard are
      // compatible.
      const LangStandard &Std = LangStandard::getLangStandardForKind(LangStd);
      if (!IsInputCompatibleWithStandard(IK, Std)) {
        Diags.Report(diag::err_drv_argument_not_allowed_with)
          << A->getAsString(Args) << GetInputKindName(IK);
      }
    }
  }

  if (Args.hasArg(OPT_fno_dllexport_inlines))
    Opts.DllExportInlines = false;

  if (const Arg *A = Args.getLastArg(OPT_fcf_protection_EQ)) {
    StringRef Name = A->getValue();
    if (Name == "full" || Name == "branch") {
      Opts.CFProtectionBranch = 1;
    }
  }
  // -cl-std only applies for OpenCL language standards.
  // Override the -std option in this case.
  if (const Arg *A = Args.getLastArg(OPT_cl_std_EQ)) {
    LangStandard::Kind OpenCLLangStd
      = llvm::StringSwitch<LangStandard::Kind>(A->getValue())
        .Cases("cl", "CL", LangStandard::lang_opencl10)
        .Cases("cl1.0", "CL1.0", LangStandard::lang_opencl10)
        .Cases("cl1.1", "CL1.1", LangStandard::lang_opencl11)
        .Cases("cl1.2", "CL1.2", LangStandard::lang_opencl12)
        .Cases("cl2.0", "CL2.0", LangStandard::lang_opencl20)
        .Cases("cl3.0", "CL3.0", LangStandard::lang_opencl30)
        .Cases("clc++", "CLC++", LangStandard::lang_openclcpp)
        .Default(LangStandard::lang_unspecified);

    if (OpenCLLangStd == LangStandard::lang_unspecified) {
      Diags.Report(diag::err_drv_invalid_value)
        << A->getAsString(Args) << A->getValue();
    }
    else
      LangStd = OpenCLLangStd;
  }

  Opts.SYCL = Args.hasArg(options::OPT_fsycl);
  Opts.SYCLIsDevice = Opts.SYCL && Args.hasArg(options::OPT_fsycl_is_device);
  if (Opts.SYCL) {
    // -sycl-std applies to any SYCL source, not only those containing kernels,
    // but also those using the SYCL API
    if (const Arg *A = Args.getLastArg(OPT_sycl_std_EQ)) {
      Opts.setSYCLVersion(
          llvm::StringSwitch<LangOptions::SYCLMajorVersion>(A->getValue())
              .Cases("2017", "1.2.1", "121", "sycl-1.2.1",
                     LangOptions::SYCL_2017)
              .Default(LangOptions::SYCL_None));

      if (Opts.getSYCLVersion() == LangOptions::SYCL_None) {
        // User has passed an invalid value to the flag, this is an error
        Diags.Report(diag::err_drv_invalid_value)
            << A->getAsString(Args) << A->getValue();
      }
    }
  }

  Opts.IncludeDefaultHeader = Args.hasArg(OPT_finclude_default_header);
  Opts.DeclareOpenCLBuiltins = Args.hasArg(OPT_fdeclare_opencl_builtins);

  llvm::Triple T(TargetOpts.Triple);
  CompilerInvocation::setLangDefaults(Opts, IK, T, PPOpts, LangStd);

  // -cl-strict-aliasing needs to emit diagnostic in the case where CL > 1.0.
  // This option should be deprecated for CL > 1.0 because
  // this option was added for compatibility with OpenCL 1.0.
  if (Args.getLastArg(OPT_cl_strict_aliasing)
       && Opts.OpenCLVersion > 100) {
    Diags.Report(diag::warn_option_invalid_ocl_version)
        << Opts.getOpenCLVersionTuple().getAsString()
        << Args.getLastArg(OPT_cl_strict_aliasing)->getAsString(Args);
  }

  // We abuse '-f[no-]gnu-keywords' to force overriding all GNU-extension
  // keywords. This behavior is provided by GCC's poorly named '-fasm' flag,
  // while a subset (the non-C++ GNU keywords) is provided by GCC's
  // '-fgnu-keywords'. Clang conflates the two for simplicity under the single
  // name, as it doesn't seem a useful distinction.
  Opts.GNUKeywords = Args.hasFlag(OPT_fgnu_keywords, OPT_fno_gnu_keywords,
                                  Opts.GNUKeywords);

  Opts.Digraphs = Args.hasFlag(OPT_fdigraphs, OPT_fno_digraphs, Opts.Digraphs);

  if (Args.hasArg(OPT_fno_operator_names))
    Opts.CXXOperatorNames = 0;

  if (Args.hasArg(OPT_fcuda_is_device))
    Opts.CUDAIsDevice = 1;

  if (Args.hasArg(OPT_fcuda_allow_variadic_functions))
    Opts.CUDAAllowVariadicFunctions = 1;

  if (Args.hasArg(OPT_fno_cuda_host_device_constexpr))
    Opts.CUDAHostDeviceConstexpr = 0;

  if (Args.hasArg(OPT_fgpu_exclude_wrong_side_overloads))
    Opts.GPUExcludeWrongSideOverloads = 1;

  if (Args.hasArg(OPT_fgpu_defer_diag))
    Opts.GPUDeferDiag = 1;

  if (Opts.CUDAIsDevice && Args.hasArg(OPT_fcuda_approx_transcendentals))
    Opts.CUDADeviceApproxTranscendentals = 1;

  Opts.GPURelocatableDeviceCode = Args.hasArg(OPT_fgpu_rdc);
  if (Args.hasArg(OPT_fgpu_allow_device_init)) {
    if (Opts.HIP)
      Opts.GPUAllowDeviceInit = 1;
    else
      Diags.Report(diag::warn_ignored_hip_only_option)
          << Args.getLastArg(OPT_fgpu_allow_device_init)->getAsString(Args);
  }
  Opts.HIPUseNewLaunchAPI = Args.hasArg(OPT_fhip_new_launch_api);
  if (Opts.HIP)
    Opts.GPUMaxThreadsPerBlock = getLastArgIntValue(
        Args, OPT_gpu_max_threads_per_block_EQ, Opts.GPUMaxThreadsPerBlock);
  else if (Args.hasArg(OPT_gpu_max_threads_per_block_EQ))
    Diags.Report(diag::warn_ignored_hip_only_option)
        << Args.getLastArg(OPT_gpu_max_threads_per_block_EQ)->getAsString(Args);

  if (Opts.ObjC) {
    if (Arg *arg = Args.getLastArg(OPT_fobjc_runtime_EQ)) {
      StringRef value = arg->getValue();
      if (Opts.ObjCRuntime.tryParse(value))
        Diags.Report(diag::err_drv_unknown_objc_runtime) << value;
    }

    if (Args.hasArg(OPT_fobjc_gc_only))
      Opts.setGC(LangOptions::GCOnly);
    else if (Args.hasArg(OPT_fobjc_gc))
      Opts.setGC(LangOptions::HybridGC);
    else if (Args.hasArg(OPT_fobjc_arc)) {
      Opts.ObjCAutoRefCount = 1;
      if (!Opts.ObjCRuntime.allowsARC())
        Diags.Report(diag::err_arc_unsupported_on_runtime);
    }

    // ObjCWeakRuntime tracks whether the runtime supports __weak, not
    // whether the feature is actually enabled.  This is predominantly
    // determined by -fobjc-runtime, but we allow it to be overridden
    // from the command line for testing purposes.
    if (Args.hasArg(OPT_fobjc_runtime_has_weak))
      Opts.ObjCWeakRuntime = 1;
    else
      Opts.ObjCWeakRuntime = Opts.ObjCRuntime.allowsWeak();

    // ObjCWeak determines whether __weak is actually enabled.
    // Note that we allow -fno-objc-weak to disable this even in ARC mode.
    if (auto weakArg = Args.getLastArg(OPT_fobjc_weak, OPT_fno_objc_weak)) {
      if (!weakArg->getOption().matches(OPT_fobjc_weak)) {
        assert(!Opts.ObjCWeak);
      } else if (Opts.getGC() != LangOptions::NonGC) {
        Diags.Report(diag::err_objc_weak_with_gc);
      } else if (!Opts.ObjCWeakRuntime) {
        Diags.Report(diag::err_objc_weak_unsupported);
      } else {
        Opts.ObjCWeak = 1;
      }
    } else if (Opts.ObjCAutoRefCount) {
      Opts.ObjCWeak = Opts.ObjCWeakRuntime;
    }

    if (Args.hasArg(OPT_fno_objc_infer_related_result_type))
      Opts.ObjCInferRelatedResultType = 0;

    if (Args.hasArg(OPT_fobjc_subscripting_legacy_runtime))
      Opts.ObjCSubscriptingLegacyRuntime =
        (Opts.ObjCRuntime.getKind() == ObjCRuntime::FragileMacOSX);
  }

  if (Arg *A = Args.getLastArg(options::OPT_fgnuc_version_EQ)) {
    // Check that the version has 1 to 3 components and the minor and patch
    // versions fit in two decimal digits.
    VersionTuple GNUCVer;
    bool Invalid = GNUCVer.tryParse(A->getValue());
    unsigned Major = GNUCVer.getMajor();
    unsigned Minor = GNUCVer.getMinor().getValueOr(0);
    unsigned Patch = GNUCVer.getSubminor().getValueOr(0);
    if (Invalid || GNUCVer.getBuild() || Minor >= 100 || Patch >= 100) {
      Diags.Report(diag::err_drv_invalid_value)
          << A->getAsString(Args) << A->getValue();
    }
    Opts.GNUCVersion = Major * 100 * 100 + Minor * 100 + Patch;
  }

  if (Args.hasArg(OPT_fgnu89_inline)) {
    if (Opts.CPlusPlus)
      Diags.Report(diag::err_drv_argument_not_allowed_with)
        << "-fgnu89-inline" << GetInputKindName(IK);
    else
      Opts.GNUInline = 1;
  }

  if (Args.hasArg(OPT_fapple_kext)) {
    if (!Opts.CPlusPlus)
      Diags.Report(diag::warn_c_kext);
    else
      Opts.AppleKext = 1;
  }

  if (Args.hasArg(OPT_print_ivar_layout))
    Opts.ObjCGCBitmapPrint = 1;

  if (Args.hasArg(OPT_fno_constant_cfstrings))
    Opts.NoConstantCFStrings = 1;
  if (const auto *A = Args.getLastArg(OPT_fcf_runtime_abi_EQ))
    Opts.CFRuntime =
        llvm::StringSwitch<LangOptions::CoreFoundationABI>(A->getValue())
            .Cases("unspecified", "standalone", "objc",
                   LangOptions::CoreFoundationABI::ObjectiveC)
            .Cases("swift", "swift-5.0",
                   LangOptions::CoreFoundationABI::Swift5_0)
            .Case("swift-4.2", LangOptions::CoreFoundationABI::Swift4_2)
            .Case("swift-4.1", LangOptions::CoreFoundationABI::Swift4_1)
            .Default(LangOptions::CoreFoundationABI::ObjectiveC);

  if (Args.hasArg(OPT_fzvector))
    Opts.ZVector = 1;

  if (Args.hasArg(OPT_pthread))
    Opts.POSIXThreads = 1;

  // The value-visibility mode defaults to "default".
  if (Arg *visOpt = Args.getLastArg(OPT_fvisibility)) {
    Opts.setValueVisibilityMode(parseVisibility(visOpt, Args, Diags));
  } else {
    Opts.setValueVisibilityMode(DefaultVisibility);
  }

  // The type-visibility mode defaults to the value-visibility mode.
  if (Arg *typeVisOpt = Args.getLastArg(OPT_ftype_visibility)) {
    Opts.setTypeVisibilityMode(parseVisibility(typeVisOpt, Args, Diags));
  } else {
    Opts.setTypeVisibilityMode(Opts.getValueVisibilityMode());
  }

  if (Args.hasArg(OPT_fvisibility_inlines_hidden))
    Opts.InlineVisibilityHidden = 1;

  if (Args.hasArg(OPT_fvisibility_inlines_hidden_static_local_var))
    Opts.VisibilityInlinesHiddenStaticLocalVar = 1;

  if (Args.hasArg(OPT_fvisibility_global_new_delete_hidden))
    Opts.GlobalAllocationFunctionVisibilityHidden = 1;

  if (Args.hasArg(OPT_fapply_global_visibility_to_externs))
    Opts.SetVisibilityForExternDecls = 1;

  if (Args.hasArg(OPT_fvisibility_from_dllstorageclass)) {
    Opts.VisibilityFromDLLStorageClass = 1;

    // Translate dllexport defintions to default visibility, by default.
    if (Arg *O = Args.getLastArg(OPT_fvisibility_dllexport_EQ))
      Opts.setDLLExportVisibility(parseVisibility(O, Args, Diags));
    else
      Opts.setDLLExportVisibility(DefaultVisibility);

    // Translate defintions without an explict DLL storage class to hidden
    // visibility, by default.
    if (Arg *O = Args.getLastArg(OPT_fvisibility_nodllstorageclass_EQ))
      Opts.setNoDLLStorageClassVisibility(parseVisibility(O, Args, Diags));
    else
      Opts.setNoDLLStorageClassVisibility(HiddenVisibility);

    // Translate dllimport external declarations to default visibility, by
    // default.
    if (Arg *O = Args.getLastArg(OPT_fvisibility_externs_dllimport_EQ))
      Opts.setExternDeclDLLImportVisibility(parseVisibility(O, Args, Diags));
    else
      Opts.setExternDeclDLLImportVisibility(DefaultVisibility);

    // Translate external declarations without an explicit DLL storage class
    // to hidden visibility, by default.
    if (Arg *O = Args.getLastArg(OPT_fvisibility_externs_nodllstorageclass_EQ))
      Opts.setExternDeclNoDLLStorageClassVisibility(
          parseVisibility(O, Args, Diags));
    else
      Opts.setExternDeclNoDLLStorageClassVisibility(HiddenVisibility);
  }

  if (Args.hasArg(OPT_ftrapv)) {
    Opts.setSignedOverflowBehavior(LangOptions::SOB_Trapping);
    // Set the handler, if one is specified.
    Opts.OverflowHandler =
        std::string(Args.getLastArgValue(OPT_ftrapv_handler));
  }
  else if (Args.hasArg(OPT_fwrapv))
    Opts.setSignedOverflowBehavior(LangOptions::SOB_Defined);

  Opts.MSVCCompat = Args.hasArg(OPT_fms_compatibility);
  Opts.MicrosoftExt = Opts.MSVCCompat || Args.hasArg(OPT_fms_extensions);
  Opts.AsmBlocks = Args.hasArg(OPT_fasm_blocks) || Opts.MicrosoftExt;
  Opts.MSCompatibilityVersion = 0;
  if (const Arg *A = Args.getLastArg(OPT_fms_compatibility_version)) {
    VersionTuple VT;
    if (VT.tryParse(A->getValue()))
      Diags.Report(diag::err_drv_invalid_value) << A->getAsString(Args)
                                                << A->getValue();
    Opts.MSCompatibilityVersion = VT.getMajor() * 10000000 +
                                  VT.getMinor().getValueOr(0) * 100000 +
                                  VT.getSubminor().getValueOr(0);
  }

  // Mimicking gcc's behavior, trigraphs are only enabled if -trigraphs
  // is specified, or -std is set to a conforming mode.
  // Trigraphs are disabled by default in c++1z onwards.
  // For z/OS, trigraphs are enabled by default (without regard to the above).
  Opts.Trigraphs =
      (!Opts.GNUMode && !Opts.MSVCCompat && !Opts.CPlusPlus17) || T.isOSzOS();
  Opts.Trigraphs =
      Args.hasFlag(OPT_ftrigraphs, OPT_fno_trigraphs, Opts.Trigraphs);

  Opts.DollarIdents = Args.hasFlag(OPT_fdollars_in_identifiers,
                                   OPT_fno_dollars_in_identifiers,
                                   Opts.DollarIdents);
  Opts.PascalStrings = Args.hasArg(OPT_fpascal_strings);
  Opts.setVtorDispMode(
      MSVtorDispMode(getLastArgIntValue(Args, OPT_vtordisp_mode_EQ, 1, Diags)));
  Opts.Borland = Args.hasArg(OPT_fborland_extensions);
  Opts.WritableStrings = Args.hasArg(OPT_fwritable_strings);
  Opts.ConstStrings = Args.hasFlag(OPT_fconst_strings, OPT_fno_const_strings,
                                   Opts.ConstStrings);
  if (Arg *A = Args.getLastArg(OPT_flax_vector_conversions_EQ)) {
    using LaxKind = LangOptions::LaxVectorConversionKind;
    if (auto Kind = llvm::StringSwitch<Optional<LaxKind>>(A->getValue())
                        .Case("none", LaxKind::None)
                        .Case("integer", LaxKind::Integer)
                        .Case("all", LaxKind::All)
                        .Default(llvm::None))
      Opts.setLaxVectorConversions(*Kind);
    else
      Diags.Report(diag::err_drv_invalid_value)
          << A->getAsString(Args) << A->getValue();
  }
  if (Args.hasArg(OPT_fno_threadsafe_statics))
    Opts.ThreadsafeStatics = 0;
  Opts.Exceptions = Args.hasArg(OPT_fexceptions);
  Opts.IgnoreExceptions = Args.hasArg(OPT_fignore_exceptions);
  Opts.ObjCExceptions = Args.hasArg(OPT_fobjc_exceptions);
  Opts.CXXExceptions = Args.hasArg(OPT_fcxx_exceptions);

  // -ffixed-point
  Opts.FixedPoint =
      Args.hasFlag(OPT_ffixed_point, OPT_fno_fixed_point, /*Default=*/false) &&
      !Opts.CPlusPlus;
  Opts.PaddingOnUnsignedFixedPoint =
      Args.hasFlag(OPT_fpadding_on_unsigned_fixed_point,
                   OPT_fno_padding_on_unsigned_fixed_point,
                   /*Default=*/false) &&
      Opts.FixedPoint;

  Opts.ExternCNoUnwind = Args.hasArg(OPT_fexternc_nounwind);
  Opts.TraditionalCPP = Args.hasArg(OPT_traditional_cpp);

  Opts.RTTI = Opts.CPlusPlus && !Args.hasArg(OPT_fno_rtti);
  Opts.RTTIData = Opts.RTTI && !Args.hasArg(OPT_fno_rtti_data);
  Opts.Blocks = Args.hasArg(OPT_fblocks) || (Opts.OpenCL
    && Opts.OpenCLVersion == 200);
  Opts.BlocksRuntimeOptional = Args.hasArg(OPT_fblocks_runtime_optional);
  Opts.Coroutines = Opts.CPlusPlus20 || Args.hasArg(OPT_fcoroutines_ts);

  Opts.ConvergentFunctions = Opts.OpenCL || (Opts.CUDA && Opts.CUDAIsDevice) ||
                             Opts.SYCLIsDevice ||
                             Args.hasArg(OPT_fconvergent_functions);

  Opts.DoubleSquareBracketAttributes =
      Args.hasFlag(OPT_fdouble_square_bracket_attributes,
                   OPT_fno_double_square_bracket_attributes,
                   Opts.DoubleSquareBracketAttributes);

  Opts.CPlusPlusModules = Opts.CPlusPlus20;
  Opts.ModulesTS = Args.hasArg(OPT_fmodules_ts);
  Opts.Modules =
      Args.hasArg(OPT_fmodules) || Opts.ModulesTS || Opts.CPlusPlusModules;
  Opts.ModulesStrictDeclUse = Args.hasArg(OPT_fmodules_strict_decluse);
  Opts.ModulesDeclUse =
      Args.hasArg(OPT_fmodules_decluse) || Opts.ModulesStrictDeclUse;
  // FIXME: We only need this in C++ modules / Modules TS if we might textually
  // enter a different module (eg, when building a header unit).
  Opts.ModulesLocalVisibility =
      Args.hasArg(OPT_fmodules_local_submodule_visibility) || Opts.ModulesTS ||
      Opts.CPlusPlusModules;
  Opts.ModulesCodegen = Args.hasArg(OPT_fmodules_codegen);
  Opts.ModulesDebugInfo = Args.hasArg(OPT_fmodules_debuginfo);
  Opts.ModulesSearchAll = Opts.Modules &&
    !Args.hasArg(OPT_fno_modules_search_all) &&
    Args.hasArg(OPT_fmodules_search_all);
  Opts.ModulesErrorRecovery = !Args.hasArg(OPT_fno_modules_error_recovery);
  Opts.ImplicitModules = !Args.hasArg(OPT_fno_implicit_modules);
  Opts.CharIsSigned = Opts.OpenCL || !Args.hasArg(OPT_fno_signed_char);
  Opts.WChar = Opts.CPlusPlus && !Args.hasArg(OPT_fno_wchar);
  Opts.Char8 = Args.hasFlag(OPT_fchar8__t, OPT_fno_char8__t, Opts.CPlusPlus20);
  if (const Arg *A = Args.getLastArg(OPT_fwchar_type_EQ)) {
    Opts.WCharSize = llvm::StringSwitch<unsigned>(A->getValue())
                         .Case("char", 1)
                         .Case("short", 2)
                         .Case("int", 4)
                         .Default(0);
    if (Opts.WCharSize == 0)
      Diags.Report(diag::err_fe_invalid_wchar_type) << A->getValue();
  }
  Opts.WCharIsSigned = Args.hasFlag(OPT_fsigned_wchar, OPT_fno_signed_wchar, true);
  Opts.ShortEnums = Args.hasArg(OPT_fshort_enums);
  Opts.Freestanding = Args.hasArg(OPT_ffreestanding);
  Opts.NoBuiltin = Args.hasArg(OPT_fno_builtin) || Opts.Freestanding;
  if (!Opts.NoBuiltin)
    getAllNoBuiltinFuncValues(Args, Opts.NoBuiltinFuncs);
  Opts.NoMathBuiltin = Args.hasArg(OPT_fno_math_builtin);
  Opts.RelaxedTemplateTemplateArgs =
      Args.hasArg(OPT_frelaxed_template_template_args);
  Opts.SizedDeallocation = Args.hasArg(OPT_fsized_deallocation);
  Opts.AlignedAllocation =
      Args.hasFlag(OPT_faligned_allocation, OPT_fno_aligned_allocation,
                   Opts.AlignedAllocation);
  Opts.AlignedAllocationUnavailable =
      Opts.AlignedAllocation && Args.hasArg(OPT_aligned_alloc_unavailable);
  Opts.NewAlignOverride =
      getLastArgIntValue(Args, OPT_fnew_alignment_EQ, 0, Diags);
  if (Opts.NewAlignOverride && !llvm::isPowerOf2_32(Opts.NewAlignOverride)) {
    Arg *A = Args.getLastArg(OPT_fnew_alignment_EQ);
    Diags.Report(diag::err_fe_invalid_alignment) << A->getAsString(Args)
                                                 << A->getValue();
    Opts.NewAlignOverride = 0;
  }
  Opts.ConceptSatisfactionCaching =
      !Args.hasArg(OPT_fno_concept_satisfaction_caching);
  if (Args.hasArg(OPT_fconcepts_ts))
    Diags.Report(diag::warn_fe_concepts_ts_flag);
  Opts.RecoveryAST = Args.hasFlag(OPT_frecovery_ast, OPT_fno_recovery_ast);
  Opts.RecoveryASTType =
      Args.hasFlag(OPT_frecovery_ast_type, OPT_fno_recovery_ast_type);
  Opts.HeinousExtensions = Args.hasArg(OPT_fheinous_gnu_extensions);
  Opts.AccessControl = !Args.hasArg(OPT_fno_access_control);
  Opts.ElideConstructors = !Args.hasArg(OPT_fno_elide_constructors);
  Opts.MathErrno = !Opts.OpenCL && Args.hasArg(OPT_fmath_errno);
  Opts.InstantiationDepth =
      getLastArgIntValue(Args, OPT_ftemplate_depth, 1024, Diags);
  Opts.ArrowDepth =
      getLastArgIntValue(Args, OPT_foperator_arrow_depth, 256, Diags);
  Opts.ConstexprCallDepth =
      getLastArgIntValue(Args, OPT_fconstexpr_depth, 512, Diags);
  Opts.ConstexprStepLimit =
      getLastArgIntValue(Args, OPT_fconstexpr_steps, 1048576, Diags);
  Opts.EnableNewConstInterp =
      Args.hasArg(OPT_fexperimental_new_constant_interpreter);
  Opts.BracketDepth = getLastArgIntValue(Args, OPT_fbracket_depth, 256, Diags);
  Opts.DelayedTemplateParsing = Args.hasArg(OPT_fdelayed_template_parsing);
  Opts.NumLargeByValueCopy =
      getLastArgIntValue(Args, OPT_Wlarge_by_value_copy_EQ, 0, Diags);
  Opts.MSBitfields = Args.hasArg(OPT_mms_bitfields);
  Opts.ObjCConstantStringClass =
      std::string(Args.getLastArgValue(OPT_fconstant_string_class));
  Opts.ObjCDefaultSynthProperties =
    !Args.hasArg(OPT_disable_objc_default_synthesize_properties);
  Opts.EncodeExtendedBlockSig =
    Args.hasArg(OPT_fencode_extended_block_signature);
  Opts.EmitAllDecls = Args.hasArg(OPT_femit_all_decls);
  Opts.PackStruct = getLastArgIntValue(Args, OPT_fpack_struct_EQ, 0, Diags);
  Opts.MaxTypeAlign = getLastArgIntValue(Args, OPT_fmax_type_align_EQ, 0, Diags);
  Opts.AlignDouble = Args.hasArg(OPT_malign_double);
  Opts.DoubleSize = getLastArgIntValue(Args, OPT_mdouble_EQ, 0, Diags);
  Opts.LongDoubleSize = Args.hasArg(OPT_mlong_double_128)
                            ? 128
                            : Args.hasArg(OPT_mlong_double_64) ? 64 : 0;
  Opts.PPCIEEELongDouble = Args.hasArg(OPT_mabi_EQ_ieeelongdouble);
  Opts.EnableAIXExtendedAltivecABI = Args.hasArg(OPT_mabi_EQ_vec_extabi);
  Opts.PICLevel = getLastArgIntValue(Args, OPT_pic_level, 0, Diags);
  Opts.ROPI = Args.hasArg(OPT_fropi);
  Opts.RWPI = Args.hasArg(OPT_frwpi);
  Opts.PIE = Args.hasArg(OPT_pic_is_pie);
  Opts.Static = Args.hasArg(OPT_static_define);
  Opts.DumpRecordLayoutsSimple = Args.hasArg(OPT_fdump_record_layouts_simple);
  Opts.DumpRecordLayouts = Opts.DumpRecordLayoutsSimple
                        || Args.hasArg(OPT_fdump_record_layouts);
  Opts.DumpVTableLayouts = Args.hasArg(OPT_fdump_vtable_layouts);
  Opts.SpellChecking = !Args.hasArg(OPT_fno_spell_checking);
  Opts.NoBitFieldTypeAlign = Args.hasArg(OPT_fno_bitfield_type_align);
  if (Opts.FastRelaxedMath)
    Opts.setDefaultFPContractMode(LangOptions::FPM_Fast);
  Opts.HexagonQdsp6Compat = Args.hasArg(OPT_mqdsp6_compat);
  Opts.FakeAddressSpaceMap = Args.hasArg(OPT_ffake_address_space_map);
  Opts.ParseUnknownAnytype = Args.hasArg(OPT_funknown_anytype);
  Opts.DebuggerSupport = Args.hasArg(OPT_fdebugger_support);
  Opts.DebuggerCastResultToId = Args.hasArg(OPT_fdebugger_cast_result_to_id);
  Opts.DebuggerObjCLiteral = Args.hasArg(OPT_fdebugger_objc_literal);
  Opts.ApplePragmaPack = Args.hasArg(OPT_fapple_pragma_pack);
  Opts.ModuleName = std::string(Args.getLastArgValue(OPT_fmodule_name_EQ));
  Opts.CurrentModule = Opts.ModuleName;
  Opts.AppExt = Args.hasArg(OPT_fapplication_extension);
  Opts.ModuleFeatures = Args.getAllArgValues(OPT_fmodule_feature);
  llvm::sort(Opts.ModuleFeatures);
  Opts.NativeHalfType |= Args.hasArg(OPT_fnative_half_type);
  Opts.NativeHalfArgsAndReturns |= Args.hasArg(OPT_fnative_half_arguments_and_returns);
  // Enable HalfArgsAndReturns if present in Args or if NativeHalfArgsAndReturns
  // is enabled.
  Opts.HalfArgsAndReturns = Args.hasArg(OPT_fallow_half_arguments_and_returns)
                            | Opts.NativeHalfArgsAndReturns;
  Opts.GNUAsm = !Args.hasArg(OPT_fno_gnu_inline_asm);
  Opts.Cmse = Args.hasArg(OPT_mcmse); // Armv8-M Security Extensions

  Opts.ArmSveVectorBits =
      getLastArgIntValue(Args, options::OPT_msve_vector_bits_EQ, 0, Diags);

  // __declspec is enabled by default for the PS4 by the driver, and also
  // enabled for Microsoft Extensions or Borland Extensions, here.
  //
  // FIXME: __declspec is also currently enabled for CUDA, but isn't really a
  // CUDA extension. However, it is required for supporting
  // __clang_cuda_builtin_vars.h, which uses __declspec(property). Once that has
  // been rewritten in terms of something more generic, remove the Opts.CUDA
  // term here.
  Opts.DeclSpecKeyword =
      Args.hasFlag(OPT_fdeclspec, OPT_fno_declspec,
                   (Opts.MicrosoftExt || Opts.Borland || Opts.CUDA));

  if (Arg *A = Args.getLastArg(OPT_faddress_space_map_mangling_EQ)) {
    switch (llvm::StringSwitch<unsigned>(A->getValue())
      .Case("target", LangOptions::ASMM_Target)
      .Case("no", LangOptions::ASMM_Off)
      .Case("yes", LangOptions::ASMM_On)
      .Default(255)) {
    default:
      Diags.Report(diag::err_drv_invalid_value)
        << "-faddress-space-map-mangling=" << A->getValue();
      break;
    case LangOptions::ASMM_Target:
      Opts.setAddressSpaceMapMangling(LangOptions::ASMM_Target);
      break;
    case LangOptions::ASMM_On:
      Opts.setAddressSpaceMapMangling(LangOptions::ASMM_On);
      break;
    case LangOptions::ASMM_Off:
      Opts.setAddressSpaceMapMangling(LangOptions::ASMM_Off);
      break;
    }
  }

  if (Arg *A = Args.getLastArg(OPT_fms_memptr_rep_EQ)) {
    LangOptions::PragmaMSPointersToMembersKind InheritanceModel =
        llvm::StringSwitch<LangOptions::PragmaMSPointersToMembersKind>(
            A->getValue())
            .Case("single",
                  LangOptions::PPTMK_FullGeneralitySingleInheritance)
            .Case("multiple",
                  LangOptions::PPTMK_FullGeneralityMultipleInheritance)
            .Case("virtual",
                  LangOptions::PPTMK_FullGeneralityVirtualInheritance)
            .Default(LangOptions::PPTMK_BestCase);
    if (InheritanceModel == LangOptions::PPTMK_BestCase)
      Diags.Report(diag::err_drv_invalid_value)
          << "-fms-memptr-rep=" << A->getValue();

    Opts.setMSPointerToMemberRepresentationMethod(InheritanceModel);
  }

  // Check for MS default calling conventions being specified.
  if (Arg *A = Args.getLastArg(OPT_fdefault_calling_conv_EQ)) {
    LangOptions::DefaultCallingConvention DefaultCC =
        llvm::StringSwitch<LangOptions::DefaultCallingConvention>(A->getValue())
            .Case("cdecl", LangOptions::DCC_CDecl)
            .Case("fastcall", LangOptions::DCC_FastCall)
            .Case("stdcall", LangOptions::DCC_StdCall)
            .Case("vectorcall", LangOptions::DCC_VectorCall)
            .Case("regcall", LangOptions::DCC_RegCall)
            .Default(LangOptions::DCC_None);
    if (DefaultCC == LangOptions::DCC_None)
      Diags.Report(diag::err_drv_invalid_value)
          << "-fdefault-calling-conv=" << A->getValue();

    llvm::Triple T(TargetOpts.Triple);
    llvm::Triple::ArchType Arch = T.getArch();
    bool emitError = (DefaultCC == LangOptions::DCC_FastCall ||
                      DefaultCC == LangOptions::DCC_StdCall) &&
                     Arch != llvm::Triple::x86;
    emitError |= (DefaultCC == LangOptions::DCC_VectorCall ||
                  DefaultCC == LangOptions::DCC_RegCall) &&
                 !T.isX86();
    if (emitError)
      Diags.Report(diag::err_drv_argument_not_allowed_with)
          << A->getSpelling() << T.getTriple();
    else
      Opts.setDefaultCallingConv(DefaultCC);
  }

  Opts.SemanticInterposition = Args.hasArg(OPT_fsemantic_interposition);
  // An explicit -fno-semantic-interposition infers dso_local.
  Opts.ExplicitNoSemanticInterposition =
      Args.hasArg(OPT_fno_semantic_interposition);

  // -mrtd option
  if (Arg *A = Args.getLastArg(OPT_mrtd)) {
    if (Opts.getDefaultCallingConv() != LangOptions::DCC_None)
      Diags.Report(diag::err_drv_argument_not_allowed_with)
          << A->getSpelling() << "-fdefault-calling-conv";
    else {
      llvm::Triple T(TargetOpts.Triple);
      if (T.getArch() != llvm::Triple::x86)
        Diags.Report(diag::err_drv_argument_not_allowed_with)
            << A->getSpelling() << T.getTriple();
      else
        Opts.setDefaultCallingConv(LangOptions::DCC_StdCall);
    }
  }

  // Check if -fopenmp is specified and set default version to 5.0.
  Opts.OpenMP = Args.hasArg(options::OPT_fopenmp) ? 50 : 0;
  // Check if -fopenmp-simd is specified.
  bool IsSimdSpecified =
      Args.hasFlag(options::OPT_fopenmp_simd, options::OPT_fno_openmp_simd,
                   /*Default=*/false);
  Opts.OpenMPSimd = !Opts.OpenMP && IsSimdSpecified;
  Opts.OpenMPUseTLS =
      Opts.OpenMP && !Args.hasArg(options::OPT_fnoopenmp_use_tls);
  Opts.OpenMPIsDevice =
      Opts.OpenMP && Args.hasArg(options::OPT_fopenmp_is_device);
  Opts.OpenMPIRBuilder =
      Opts.OpenMP && Args.hasArg(options::OPT_fopenmp_enable_irbuilder);
  bool IsTargetSpecified =
      Opts.OpenMPIsDevice || Args.hasArg(options::OPT_fopenmp_targets_EQ);

  if (Opts.OpenMP || Opts.OpenMPSimd) {
    if (int Version = getLastArgIntValue(
            Args, OPT_fopenmp_version_EQ,
            (IsSimdSpecified || IsTargetSpecified) ? 50 : Opts.OpenMP, Diags))
      Opts.OpenMP = Version;
    // Provide diagnostic when a given target is not expected to be an OpenMP
    // device or host.
    if (!Opts.OpenMPIsDevice) {
      switch (T.getArch()) {
      default:
        break;
      // Add unsupported host targets here:
      case llvm::Triple::nvptx:
      case llvm::Triple::nvptx64:
        Diags.Report(diag::err_drv_omp_host_target_not_supported)
            << TargetOpts.Triple;
        break;
      }
    }
  }

  // Set the flag to prevent the implementation from emitting device exception
  // handling code for those requiring so.
  if ((Opts.OpenMPIsDevice && (T.isNVPTX() || T.isAMDGCN())) ||
      Opts.OpenCLCPlusPlus) {
    Opts.Exceptions = 0;
    Opts.CXXExceptions = 0;
  }
  if (Opts.OpenMPIsDevice && T.isNVPTX()) {
    Opts.OpenMPCUDANumSMs =
        getLastArgIntValue(Args, options::OPT_fopenmp_cuda_number_of_sm_EQ,
                           Opts.OpenMPCUDANumSMs, Diags);
    Opts.OpenMPCUDABlocksPerSM =
        getLastArgIntValue(Args, options::OPT_fopenmp_cuda_blocks_per_sm_EQ,
                           Opts.OpenMPCUDABlocksPerSM, Diags);
    Opts.OpenMPCUDAReductionBufNum = getLastArgIntValue(
        Args, options::OPT_fopenmp_cuda_teams_reduction_recs_num_EQ,
        Opts.OpenMPCUDAReductionBufNum, Diags);
  }

  // Prevent auto-widening the representation of loop counters during an
  // OpenMP collapse clause.
  Opts.OpenMPOptimisticCollapse =
      Args.hasArg(options::OPT_fopenmp_optimistic_collapse) ? 1 : 0;

  // Get the OpenMP target triples if any.
  if (Arg *A = Args.getLastArg(options::OPT_fopenmp_targets_EQ)) {
    enum ArchPtrSize { Arch16Bit, Arch32Bit, Arch64Bit };
    auto getArchPtrSize = [](const llvm::Triple &T) {
      if (T.isArch16Bit())
        return Arch16Bit;
      if (T.isArch32Bit())
        return Arch32Bit;
      assert(T.isArch64Bit() && "Expected 64-bit architecture");
      return Arch64Bit;
    };

    for (unsigned i = 0; i < A->getNumValues(); ++i) {
      llvm::Triple TT(A->getValue(i));

      if (TT.getArch() == llvm::Triple::UnknownArch ||
          !(TT.getArch() == llvm::Triple::aarch64 ||
            TT.getArch() == llvm::Triple::ppc ||
            TT.getArch() == llvm::Triple::ppc64 ||
            TT.getArch() == llvm::Triple::ppc64le ||
            TT.getArch() == llvm::Triple::nvptx ||
            TT.getArch() == llvm::Triple::nvptx64 ||
            TT.getArch() == llvm::Triple::amdgcn ||
            TT.getArch() == llvm::Triple::x86 ||
            TT.getArch() == llvm::Triple::x86_64))
        Diags.Report(diag::err_drv_invalid_omp_target) << A->getValue(i);
      else if (getArchPtrSize(T) != getArchPtrSize(TT))
        Diags.Report(diag::err_drv_incompatible_omp_arch)
            << A->getValue(i) << T.str();
      else
        Opts.OMPTargetTriples.push_back(TT);
    }
  }

  // Get OpenMP host file path if any and report if a non existent file is
  // found
  if (Arg *A = Args.getLastArg(options::OPT_fopenmp_host_ir_file_path)) {
    Opts.OMPHostIRFile = A->getValue();
    if (!llvm::sys::fs::exists(Opts.OMPHostIRFile))
      Diags.Report(diag::err_drv_omp_host_ir_file_not_found)
          << Opts.OMPHostIRFile;
  }

  // Set CUDA mode for OpenMP target NVPTX/AMDGCN if specified in options
  Opts.OpenMPCUDAMode = Opts.OpenMPIsDevice && (T.isNVPTX() || T.isAMDGCN()) &&
                        Args.hasArg(options::OPT_fopenmp_cuda_mode);

  // Set CUDA support for parallel execution of target regions for OpenMP target
  // NVPTX/AMDGCN if specified in options.
  Opts.OpenMPCUDATargetParallel =
      Opts.OpenMPIsDevice && (T.isNVPTX() || T.isAMDGCN()) &&
      Args.hasArg(options::OPT_fopenmp_cuda_parallel_target_regions);

  // Set CUDA mode for OpenMP target NVPTX/AMDGCN if specified in options
  Opts.OpenMPCUDAForceFullRuntime =
      Opts.OpenMPIsDevice && (T.isNVPTX() || T.isAMDGCN()) &&
      Args.hasArg(options::OPT_fopenmp_cuda_force_full_runtime);

  // Record whether the __DEPRECATED define was requested.
  Opts.Deprecated = Args.hasFlag(OPT_fdeprecated_macro,
                                 OPT_fno_deprecated_macro,
                                 Opts.Deprecated);

  // FIXME: Eliminate this dependency.
  unsigned Opt = getOptimizationLevel(Args, IK, Diags),
       OptSize = getOptimizationLevelSize(Args);
  Opts.Optimize = Opt != 0;
  Opts.OptimizeSize = OptSize != 0;

  // This is the __NO_INLINE__ define, which just depends on things like the
  // optimization level and -fno-inline, not actually whether the backend has
  // inlining enabled.
  Opts.NoInlineDefine = !Opts.Optimize;
  if (Arg *InlineArg = Args.getLastArg(
          options::OPT_finline_functions, options::OPT_finline_hint_functions,
          options::OPT_fno_inline_functions, options::OPT_fno_inline))
    if (InlineArg->getOption().matches(options::OPT_fno_inline))
      Opts.NoInlineDefine = true;

  if (Arg *A = Args.getLastArg(OPT_ffp_contract)) {
    StringRef Val = A->getValue();
    if (Val == "fast")
      Opts.setDefaultFPContractMode(LangOptions::FPM_Fast);
    else if (Val == "on")
      Opts.setDefaultFPContractMode(LangOptions::FPM_On);
    else if (Val == "off")
      Opts.setDefaultFPContractMode(LangOptions::FPM_Off);
    else if (Val == "fast-honor-pragmas")
      Opts.setDefaultFPContractMode(LangOptions::FPM_FastHonorPragmas);
    else
      Diags.Report(diag::err_drv_invalid_value) << A->getAsString(Args) << Val;
  }

  auto FPRM = llvm::RoundingMode::NearestTiesToEven;
  if (Args.hasArg(OPT_frounding_math)) {
    FPRM = llvm::RoundingMode::Dynamic;
  }
  Opts.setFPRoundingMode(FPRM);

  if (Args.hasArg(OPT_ftrapping_math)) {
    Opts.setFPExceptionMode(LangOptions::FPE_Strict);
  }

  if (Args.hasArg(OPT_fno_trapping_math)) {
    Opts.setFPExceptionMode(LangOptions::FPE_Ignore);
  }

  LangOptions::FPExceptionModeKind FPEB = LangOptions::FPE_Ignore;
  if (Arg *A = Args.getLastArg(OPT_ffp_exception_behavior_EQ)) {
    StringRef Val = A->getValue();
    if (Val.equals("ignore"))
      FPEB = LangOptions::FPE_Ignore;
    else if (Val.equals("maytrap"))
      FPEB = LangOptions::FPE_MayTrap;
    else if (Val.equals("strict"))
      FPEB = LangOptions::FPE_Strict;
    else
      Diags.Report(diag::err_drv_invalid_value) << A->getAsString(Args) << Val;
  }
  Opts.setFPExceptionMode(FPEB);

  Opts.RetainCommentsFromSystemHeaders =
      Args.hasArg(OPT_fretain_comments_from_system_headers);

  unsigned SSP = getLastArgIntValue(Args, OPT_stack_protector, 0, Diags);
  switch (SSP) {
  default:
    Diags.Report(diag::err_drv_invalid_value)
      << Args.getLastArg(OPT_stack_protector)->getAsString(Args) << SSP;
    break;
  case 0: Opts.setStackProtector(LangOptions::SSPOff); break;
  case 1: Opts.setStackProtector(LangOptions::SSPOn);  break;
  case 2: Opts.setStackProtector(LangOptions::SSPStrong); break;
  case 3: Opts.setStackProtector(LangOptions::SSPReq); break;
  }

  if (Arg *A = Args.getLastArg(OPT_ftrivial_auto_var_init)) {
    StringRef Val = A->getValue();
    if (Val == "uninitialized")
      Opts.setTrivialAutoVarInit(
          LangOptions::TrivialAutoVarInitKind::Uninitialized);
    else if (Val == "zero")
      Opts.setTrivialAutoVarInit(LangOptions::TrivialAutoVarInitKind::Zero);
    else if (Val == "pattern")
      Opts.setTrivialAutoVarInit(LangOptions::TrivialAutoVarInitKind::Pattern);
    else
      Diags.Report(diag::err_drv_invalid_value) << A->getAsString(Args) << Val;
  }

  if (Arg *A = Args.getLastArg(OPT_ftrivial_auto_var_init_stop_after)) {
    int Val = std::stoi(A->getValue());
    Opts.TrivialAutoVarInitStopAfter = Val;
  }

  // Parse -fsanitize= arguments.
  parseSanitizerKinds("-fsanitize=", Args.getAllArgValues(OPT_fsanitize_EQ),
                      Diags, Opts.Sanitize);
  // -fsanitize-address-field-padding=N has to be a LangOpt, parse it here.
  Opts.SanitizeAddressFieldPadding =
      getLastArgIntValue(Args, OPT_fsanitize_address_field_padding, 0, Diags);
  Opts.SanitizerBlacklistFiles = Args.getAllArgValues(OPT_fsanitize_blacklist);
  std::vector<std::string> systemBlacklists =
      Args.getAllArgValues(OPT_fsanitize_system_blacklist);
  Opts.SanitizerBlacklistFiles.insert(Opts.SanitizerBlacklistFiles.end(),
                                      systemBlacklists.begin(),
                                      systemBlacklists.end());

  // -fxray-{always,never}-instrument= filenames.
  Opts.XRayAlwaysInstrumentFiles =
      Args.getAllArgValues(OPT_fxray_always_instrument);
  Opts.XRayNeverInstrumentFiles =
      Args.getAllArgValues(OPT_fxray_never_instrument);
  Opts.XRayAttrListFiles = Args.getAllArgValues(OPT_fxray_attr_list);

  // -fforce-emit-vtables
  Opts.ForceEmitVTables = Args.hasArg(OPT_fforce_emit_vtables);

  // -fallow-editor-placeholders
  Opts.AllowEditorPlaceholders = Args.hasArg(OPT_fallow_editor_placeholders);

  Opts.RegisterStaticDestructors = !Args.hasArg(OPT_fno_cxx_static_destructors);

  if (Arg *A = Args.getLastArg(OPT_fclang_abi_compat_EQ)) {
    Opts.setClangABICompat(LangOptions::ClangABI::Latest);

    StringRef Ver = A->getValue();
    std::pair<StringRef, StringRef> VerParts = Ver.split('.');
    unsigned Major, Minor = 0;

    // Check the version number is valid: either 3.x (0 <= x <= 9) or
    // y or y.0 (4 <= y <= current version).
    if (!VerParts.first.startswith("0") &&
        !VerParts.first.getAsInteger(10, Major) &&
        3 <= Major && Major <= CLANG_VERSION_MAJOR &&
        (Major == 3 ? VerParts.second.size() == 1 &&
                      !VerParts.second.getAsInteger(10, Minor)
                    : VerParts.first.size() == Ver.size() ||
                      VerParts.second == "0")) {
      // Got a valid version number.
      if (Major == 3 && Minor <= 8)
        Opts.setClangABICompat(LangOptions::ClangABI::Ver3_8);
      else if (Major <= 4)
        Opts.setClangABICompat(LangOptions::ClangABI::Ver4);
      else if (Major <= 6)
        Opts.setClangABICompat(LangOptions::ClangABI::Ver6);
      else if (Major <= 7)
        Opts.setClangABICompat(LangOptions::ClangABI::Ver7);
      else if (Major <= 9)
        Opts.setClangABICompat(LangOptions::ClangABI::Ver9);
      else if (Major <= 11)
        Opts.setClangABICompat(LangOptions::ClangABI::Ver11);
    } else if (Ver != "latest") {
      Diags.Report(diag::err_drv_invalid_value)
          << A->getAsString(Args) << A->getValue();
    }
  }

  Opts.CompleteMemberPointers = Args.hasArg(OPT_fcomplete_member_pointers);
  Opts.BuildingPCHWithObjectFile = Args.hasArg(OPT_building_pch_with_obj);
  Opts.PCHInstantiateTemplates = Args.hasArg(OPT_fpch_instantiate_templates);

  Opts.MatrixTypes = Args.hasArg(OPT_fenable_matrix);

  Opts.MaxTokens = getLastArgIntValue(Args, OPT_fmax_tokens_EQ, 0, Diags);

  if (Arg *A = Args.getLastArg(OPT_msign_return_address_EQ)) {
    StringRef SignScope = A->getValue();

    if (SignScope.equals_lower("none"))
      Opts.setSignReturnAddressScope(
          LangOptions::SignReturnAddressScopeKind::None);
    else if (SignScope.equals_lower("all"))
      Opts.setSignReturnAddressScope(
          LangOptions::SignReturnAddressScopeKind::All);
    else if (SignScope.equals_lower("non-leaf"))
      Opts.setSignReturnAddressScope(
          LangOptions::SignReturnAddressScopeKind::NonLeaf);
    else
      Diags.Report(diag::err_drv_invalid_value)
          << A->getAsString(Args) << SignScope;

    if (Arg *A = Args.getLastArg(OPT_msign_return_address_key_EQ)) {
      StringRef SignKey = A->getValue();
      if (!SignScope.empty() && !SignKey.empty()) {
        if (SignKey.equals_lower("a_key"))
          Opts.setSignReturnAddressKey(
              LangOptions::SignReturnAddressKeyKind::AKey);
        else if (SignKey.equals_lower("b_key"))
          Opts.setSignReturnAddressKey(
              LangOptions::SignReturnAddressKeyKind::BKey);
        else
          Diags.Report(diag::err_drv_invalid_value)
              << A->getAsString(Args) << SignKey;
      }
    }
  }

  Opts.BranchTargetEnforcement = Args.hasArg(OPT_mbranch_target_enforce);
  Opts.SpeculativeLoadHardening = Args.hasArg(OPT_mspeculative_load_hardening);

  Opts.CompatibilityQualifiedIdBlockParamTypeChecking =
      Args.hasArg(OPT_fcompatibility_qualified_id_block_param_type_checking);

  Opts.RelativeCXXABIVTables =
      Args.hasFlag(OPT_fexperimental_relative_cxx_abi_vtables,
                   OPT_fno_experimental_relative_cxx_abi_vtables,
                   /*default=*/false);

  std::string ThreadModel =
      std::string(Args.getLastArgValue(OPT_mthread_model, "posix"));
  if (ThreadModel != "posix" && ThreadModel != "single")
    Diags.Report(diag::err_drv_invalid_value)
        << Args.getLastArg(OPT_mthread_model)->getAsString(Args) << ThreadModel;
  Opts.setThreadModel(
      llvm::StringSwitch<LangOptions::ThreadModelKind>(ThreadModel)
          .Case("posix", LangOptions::ThreadModelKind::POSIX)
          .Case("single", LangOptions::ThreadModelKind::Single));
}

static bool isStrictlyPreprocessorAction(frontend::ActionKind Action) {
  switch (Action) {
  case frontend::ASTDeclList:
  case frontend::ASTDump:
  case frontend::ASTPrint:
  case frontend::ASTView:
  case frontend::EmitAssembly:
  case frontend::EmitBC:
  case frontend::EmitHTML:
  case frontend::EmitLLVM:
  case frontend::EmitLLVMOnly:
  case frontend::EmitCodeGenOnly:
  case frontend::EmitObj:
  case frontend::FixIt:
  case frontend::GenerateModule:
  case frontend::GenerateModuleInterface:
  case frontend::GenerateHeaderModule:
  case frontend::GeneratePCH:
  case frontend::GenerateInterfaceStubs:
  case frontend::ParseSyntaxOnly:
  case frontend::ModuleFileInfo:
  case frontend::VerifyPCH:
  case frontend::PluginAction:
  case frontend::RewriteObjC:
  case frontend::RewriteTest:
  case frontend::RunAnalysis:
  case frontend::TemplightDump:
  case frontend::MigrateSource:
    return false;

  case frontend::DumpCompilerOptions:
  case frontend::DumpRawTokens:
  case frontend::DumpTokens:
  case frontend::InitOnly:
  case frontend::PrintPreamble:
  case frontend::PrintPreprocessedInput:
  case frontend::RewriteMacros:
  case frontend::RunPreprocessorOnly:
  case frontend::PrintDependencyDirectivesSourceMinimizerOutput:
    return true;
  }
  llvm_unreachable("invalid frontend action");
}

static void ParsePreprocessorArgs(PreprocessorOptions &Opts, ArgList &Args,
                                  DiagnosticsEngine &Diags,
                                  frontend::ActionKind Action) {
  Opts.PCHWithHdrStop = Args.hasArg(OPT_pch_through_hdrstop_create) ||
                        Args.hasArg(OPT_pch_through_hdrstop_use);
  Opts.AllowPCHWithCompilerErrors =
      Args.hasArg(OPT_fallow_pch_with_errors, OPT_fallow_pcm_with_errors);

  for (const auto *A : Args.filtered(OPT_error_on_deserialized_pch_decl))
    Opts.DeserializedPCHDeclsToErrorOn.insert(A->getValue());

  for (const auto &A : Args.getAllArgValues(OPT_fmacro_prefix_map_EQ)) {
    auto Split = StringRef(A).split('=');
    Opts.MacroPrefixMap.insert(
        {std::string(Split.first), std::string(Split.second)});
  }

  if (const Arg *A = Args.getLastArg(OPT_preamble_bytes_EQ)) {
    StringRef Value(A->getValue());
    size_t Comma = Value.find(',');
    unsigned Bytes = 0;
    unsigned EndOfLine = 0;

    if (Comma == StringRef::npos ||
        Value.substr(0, Comma).getAsInteger(10, Bytes) ||
        Value.substr(Comma + 1).getAsInteger(10, EndOfLine))
      Diags.Report(diag::err_drv_preamble_format);
    else {
      Opts.PrecompiledPreambleBytes.first = Bytes;
      Opts.PrecompiledPreambleBytes.second = (EndOfLine != 0);
    }
  }

  // Add the __CET__ macro if a CFProtection option is set.
  if (const Arg *A = Args.getLastArg(OPT_fcf_protection_EQ)) {
    StringRef Name = A->getValue();
    if (Name == "branch")
      Opts.addMacroDef("__CET__=1");
    else if (Name == "return")
      Opts.addMacroDef("__CET__=2");
    else if (Name == "full")
      Opts.addMacroDef("__CET__=3");
  }

  // Add macros from the command line.
  for (const auto *A : Args.filtered(OPT_D, OPT_U)) {
    if (A->getOption().matches(OPT_D))
      Opts.addMacroDef(A->getValue());
    else
      Opts.addMacroUndef(A->getValue());
  }

  Opts.MacroIncludes = Args.getAllArgValues(OPT_imacros);

  // Add the ordered list of -includes.
  for (const auto *A : Args.filtered(OPT_include))
    Opts.Includes.emplace_back(A->getValue());

  for (const auto *A : Args.filtered(OPT_chain_include))
    Opts.ChainedIncludes.emplace_back(A->getValue());

  for (const auto *A : Args.filtered(OPT_remap_file)) {
    std::pair<StringRef, StringRef> Split = StringRef(A->getValue()).split(';');

    if (Split.second.empty()) {
      Diags.Report(diag::err_drv_invalid_remap_file) << A->getAsString(Args);
      continue;
    }

    Opts.addRemappedFile(Split.first, Split.second);
  }

  // Always avoid lexing editor placeholders when we're just running the
  // preprocessor as we never want to emit the
  // "editor placeholder in source file" error in PP only mode.
  if (isStrictlyPreprocessorAction(Action))
    Opts.LexEditorPlaceholders = false;
}

static void ParsePreprocessorOutputArgs(PreprocessorOutputOptions &Opts,
                                        ArgList &Args,
                                        frontend::ActionKind Action) {
  if (isStrictlyPreprocessorAction(Action))
    Opts.ShowCPP = !Args.hasArg(OPT_dM);
  else
    Opts.ShowCPP = 0;

  Opts.ShowMacros = Args.hasArg(OPT_dM) || Args.hasArg(OPT_dD);
}

static void ParseTargetArgs(TargetOptions &Opts, ArgList &Args,
                            DiagnosticsEngine &Diags) {
  Opts.FeaturesAsWritten = Args.getAllArgValues(OPT_target_feature);
  Opts.OpenCLExtensionsAsWritten = Args.getAllArgValues(OPT_cl_ext_EQ);
  Opts.AllowAMDGPUUnsafeFPAtomics =
      Args.hasFlag(options::OPT_munsafe_fp_atomics,
                   options::OPT_mno_unsafe_fp_atomics, false);
  if (Arg *A = Args.getLastArg(options::OPT_target_sdk_version_EQ)) {
    llvm::VersionTuple Version;
    if (Version.tryParse(A->getValue()))
      Diags.Report(diag::err_drv_invalid_value)
          << A->getAsString(Args) << A->getValue();
    else
      Opts.SDKVersion = Version;
  }
}

bool CompilerInvocation::parseSimpleArgs(const ArgList &Args,
                                         DiagnosticsEngine &Diags) {
#define OPTION_WITH_MARSHALLING(                                               \
    PREFIX_TYPE, NAME, ID, KIND, GROUP, ALIAS, ALIASARGS, FLAGS, PARAM,        \
    HELPTEXT, METAVAR, VALUES, SPELLING, ALWAYS_EMIT, KEYPATH, DEFAULT_VALUE,  \
    IMPLIED_CHECK, IMPLIED_VALUE, NORMALIZER, DENORMALIZER, MERGER, EXTRACTOR, \
    TABLE_INDEX)                                                               \
  if ((FLAGS)&options::CC1Option) {                                            \
    this->KEYPATH = MERGER(this->KEYPATH, DEFAULT_VALUE);                      \
    if (IMPLIED_CHECK)                                                         \
      this->KEYPATH = MERGER(this->KEYPATH, IMPLIED_VALUE);                    \
    if (auto MaybeValue = NORMALIZER(OPT_##ID, TABLE_INDEX, Args, Diags))      \
      this->KEYPATH = MERGER(                                                  \
          this->KEYPATH, static_cast<decltype(this->KEYPATH)>(*MaybeValue));   \
  }

#include "clang/Driver/Options.inc"
#undef OPTION_WITH_MARSHALLING
  return true;
}

bool CompilerInvocation::CreateFromArgs(CompilerInvocation &Res,
                                        ArrayRef<const char *> CommandLineArgs,
                                        DiagnosticsEngine &Diags,
                                        const char *Argv0) {
  bool Success = true;

  // Parse the arguments.
  const OptTable &Opts = getDriverOptTable();
  const unsigned IncludedFlagsBitmask = options::CC1Option;
  unsigned MissingArgIndex, MissingArgCount;
  InputArgList Args = Opts.ParseArgs(CommandLineArgs, MissingArgIndex,
                                     MissingArgCount, IncludedFlagsBitmask);
  LangOptions &LangOpts = *Res.getLangOpts();

  // Check for missing argument error.
  if (MissingArgCount) {
    Diags.Report(diag::err_drv_missing_argument)
        << Args.getArgString(MissingArgIndex) << MissingArgCount;
    Success = false;
  }

  // Issue errors on unknown arguments.
  for (const auto *A : Args.filtered(OPT_UNKNOWN)) {
    auto ArgString = A->getAsString(Args);
    std::string Nearest;
    if (Opts.findNearest(ArgString, Nearest, IncludedFlagsBitmask) > 1)
      Diags.Report(diag::err_drv_unknown_argument) << ArgString;
    else
      Diags.Report(diag::err_drv_unknown_argument_with_suggestion)
          << ArgString << Nearest;
    Success = false;
  }

  Success &= Res.parseSimpleArgs(Args, Diags);

  Success &= ParseAnalyzerArgs(*Res.getAnalyzerOpts(), Args, Diags);
  ParseDependencyOutputArgs(Res.getDependencyOutputOpts(), Args);
  if (!Res.getDependencyOutputOpts().OutputFile.empty() &&
      Res.getDependencyOutputOpts().Targets.empty()) {
    Diags.Report(diag::err_fe_dependency_file_requires_MT);
    Success = false;
  }
  Success &= ParseDiagnosticArgs(Res.getDiagnosticOpts(), Args, &Diags,
                                 /*DefaultDiagColor=*/false);
  ParseCommentArgs(LangOpts.CommentOpts, Args);
  // FIXME: We shouldn't have to pass the DashX option around here
  InputKind DashX = ParseFrontendArgs(Res.getFrontendOpts(), Args, Diags,
                                      LangOpts.IsHeaderFile);
  ParseTargetArgs(Res.getTargetOpts(), Args, Diags);
  Success &= ParseCodeGenArgs(Res.getCodeGenOpts(), Args, DashX, Diags,
                              Res.getTargetOpts(), Res.getFrontendOpts());
  ParseHeaderSearchArgs(Res.getHeaderSearchOpts(), Args,
                        Res.getFileSystemOpts().WorkingDir);
  llvm::Triple T(Res.getTargetOpts().Triple);
  if (DashX.getFormat() == InputKind::Precompiled ||
      DashX.getLanguage() == Language::LLVM_IR) {
    // ObjCAAutoRefCount and Sanitize LangOpts are used to setup the
    // PassManager in BackendUtil.cpp. They need to be initializd no matter
    // what the input type is.
    if (Args.hasArg(OPT_fobjc_arc))
      LangOpts.ObjCAutoRefCount = 1;
    // PIClevel and PIELevel are needed during code generation and this should be
    // set regardless of the input type.
    LangOpts.PICLevel = getLastArgIntValue(Args, OPT_pic_level, 0, Diags);
    LangOpts.PIE = Args.hasArg(OPT_pic_is_pie);
    parseSanitizerKinds("-fsanitize=", Args.getAllArgValues(OPT_fsanitize_EQ),
                        Diags, LangOpts.Sanitize);
  } else {
    // Other LangOpts are only initialized when the input is not AST or LLVM IR.
    // FIXME: Should we really be calling this for an Language::Asm input?
    ParseLangArgs(LangOpts, Args, DashX, Res.getTargetOpts(),
                  Res.getPreprocessorOpts(), Diags);
    if (Res.getFrontendOpts().ProgramAction == frontend::RewriteObjC)
      LangOpts.ObjCExceptions = 1;
    if (T.isOSDarwin() && DashX.isPreprocessed()) {
      // Supress the darwin-specific 'stdlibcxx-not-found' diagnostic for
      // preprocessed input as we don't expect it to be used with -std=libc++
      // anyway.
      Res.getDiagnosticOpts().Warnings.push_back("no-stdlibcxx-not-found");
    }
  }

<<<<<<< HEAD
  // OmpSs, force line debug info
  if (LangOpts.OmpSs
      && Res.getCodeGenOpts().getDebugInfo() == codegenoptions::NoDebugInfo) {
    Res.getCodeGenOpts().setDebugInfo(codegenoptions::LocTrackingOnly);
  }
=======
  LangOpts.FunctionAlignment =
      getLastArgIntValue(Args, OPT_function_alignment, 0, Diags);
>>>>>>> a485a59d

  if (LangOpts.CUDA) {
    // During CUDA device-side compilation, the aux triple is the
    // triple used for host compilation.
    if (LangOpts.CUDAIsDevice)
      Res.getTargetOpts().HostTriple = Res.getFrontendOpts().AuxTriple;
  }

  // Set the triple of the host for OpenMP device compile.
  if (LangOpts.OpenMPIsDevice)
    Res.getTargetOpts().HostTriple = Res.getFrontendOpts().AuxTriple;

  // FIXME: Override value name discarding when asan or msan is used because the
  // backend passes depend on the name of the alloca in order to print out
  // names.
  Res.getCodeGenOpts().DiscardValueNames &=
      !LangOpts.Sanitize.has(SanitizerKind::Address) &&
      !LangOpts.Sanitize.has(SanitizerKind::KernelAddress) &&
      !LangOpts.Sanitize.has(SanitizerKind::Memory) &&
      !LangOpts.Sanitize.has(SanitizerKind::KernelMemory);

  ParsePreprocessorArgs(Res.getPreprocessorOpts(), Args, Diags,
                        Res.getFrontendOpts().ProgramAction);
  ParsePreprocessorOutputArgs(Res.getPreprocessorOutputOpts(), Args,
                              Res.getFrontendOpts().ProgramAction);

  // Turn on -Wspir-compat for SPIR target.
  if (T.isSPIR())
    Res.getDiagnosticOpts().Warnings.push_back("spir-compat");

  // If sanitizer is enabled, disable OPT_ffine_grained_bitfield_accesses.
  if (Res.getCodeGenOpts().FineGrainedBitfieldAccesses &&
      !Res.getLangOpts()->Sanitize.empty()) {
    Res.getCodeGenOpts().FineGrainedBitfieldAccesses = false;
    Diags.Report(diag::warn_drv_fine_grained_bitfield_accesses_ignored);
  }

  // Store the command-line for using in the CodeView backend.
  Res.getCodeGenOpts().Argv0 = Argv0;
  Res.getCodeGenOpts().CommandLineArgs = CommandLineArgs;

  FixupInvocation(Res, Diags);

  return Success;
}

std::string CompilerInvocation::getModuleHash() const {
  // Note: For QoI reasons, the things we use as a hash here should all be
  // dumped via the -module-info flag.
  using llvm::hash_code;
  using llvm::hash_value;
  using llvm::hash_combine;
  using llvm::hash_combine_range;

  // Start the signature with the compiler version.
  // FIXME: We'd rather use something more cryptographically sound than
  // CityHash, but this will do for now.
  hash_code code = hash_value(getClangFullRepositoryVersion());

  // Also include the serialization version, in case LLVM_APPEND_VC_REV is off
  // and getClangFullRepositoryVersion() doesn't include git revision.
  code = hash_combine(code, serialization::VERSION_MAJOR,
                      serialization::VERSION_MINOR);

  // Extend the signature with the language options
#define LANGOPT(Name, Bits, Default, Description) \
   code = hash_combine(code, LangOpts->Name);
#define ENUM_LANGOPT(Name, Type, Bits, Default, Description) \
  code = hash_combine(code, static_cast<unsigned>(LangOpts->get##Name()));
#define BENIGN_LANGOPT(Name, Bits, Default, Description)
#define BENIGN_ENUM_LANGOPT(Name, Type, Bits, Default, Description)
#include "clang/Basic/LangOptions.def"

  for (StringRef Feature : LangOpts->ModuleFeatures)
    code = hash_combine(code, Feature);

  code = hash_combine(code, LangOpts->ObjCRuntime);
  const auto &BCN = LangOpts->CommentOpts.BlockCommandNames;
  code = hash_combine(code, hash_combine_range(BCN.begin(), BCN.end()));

  // Extend the signature with the target options.
  code = hash_combine(code, TargetOpts->Triple, TargetOpts->CPU,
                      TargetOpts->TuneCPU, TargetOpts->ABI);
  for (const auto &FeatureAsWritten : TargetOpts->FeaturesAsWritten)
    code = hash_combine(code, FeatureAsWritten);

  // Extend the signature with preprocessor options.
  const PreprocessorOptions &ppOpts = getPreprocessorOpts();
  const HeaderSearchOptions &hsOpts = getHeaderSearchOpts();
  code = hash_combine(code, ppOpts.UsePredefines, ppOpts.DetailedRecord);

  for (const auto &I : getPreprocessorOpts().Macros) {
    // If we're supposed to ignore this macro for the purposes of modules,
    // don't put it into the hash.
    if (!hsOpts.ModulesIgnoreMacros.empty()) {
      // Check whether we're ignoring this macro.
      StringRef MacroDef = I.first;
      if (hsOpts.ModulesIgnoreMacros.count(
              llvm::CachedHashString(MacroDef.split('=').first)))
        continue;
    }

    code = hash_combine(code, I.first, I.second);
  }

  // Extend the signature with the sysroot and other header search options.
  code = hash_combine(code, hsOpts.Sysroot,
                      hsOpts.ModuleFormat,
                      hsOpts.UseDebugInfo,
                      hsOpts.UseBuiltinIncludes,
                      hsOpts.UseStandardSystemIncludes,
                      hsOpts.UseStandardCXXIncludes,
                      hsOpts.UseLibcxx,
                      hsOpts.ModulesValidateDiagnosticOptions);
  code = hash_combine(code, hsOpts.ResourceDir);

  if (hsOpts.ModulesStrictContextHash) {
    hash_code SHPC = hash_combine_range(hsOpts.SystemHeaderPrefixes.begin(),
                                        hsOpts.SystemHeaderPrefixes.end());
    hash_code UEC = hash_combine_range(hsOpts.UserEntries.begin(),
                                       hsOpts.UserEntries.end());
    code = hash_combine(code, hsOpts.SystemHeaderPrefixes.size(), SHPC,
                        hsOpts.UserEntries.size(), UEC);

    const DiagnosticOptions &diagOpts = getDiagnosticOpts();
    #define DIAGOPT(Name, Bits, Default) \
      code = hash_combine(code, diagOpts.Name);
    #define ENUM_DIAGOPT(Name, Type, Bits, Default) \
      code = hash_combine(code, diagOpts.get##Name());
    #include "clang/Basic/DiagnosticOptions.def"
    #undef DIAGOPT
    #undef ENUM_DIAGOPT
  }

  // Extend the signature with the user build path.
  code = hash_combine(code, hsOpts.ModuleUserBuildPath);

  // Extend the signature with the module file extensions.
  const FrontendOptions &frontendOpts = getFrontendOpts();
  for (const auto &ext : frontendOpts.ModuleFileExtensions) {
    code = ext->hashExtension(code);
  }

  // When compiling with -gmodules, also hash -fdebug-prefix-map as it
  // affects the debug info in the PCM.
  if (getCodeGenOpts().DebugTypeExtRefs)
    for (const auto &KeyValue : getCodeGenOpts().DebugPrefixMap)
      code = hash_combine(code, KeyValue.first, KeyValue.second);

  // Extend the signature with the enabled sanitizers, if at least one is
  // enabled. Sanitizers which cannot affect AST generation aren't hashed.
  SanitizerSet SanHash = LangOpts->Sanitize;
  SanHash.clear(getPPTransparentSanitizers());
  if (!SanHash.empty())
    code = hash_combine(code, SanHash.Mask);

  return llvm::APInt(64, code).toString(36, /*Signed=*/false);
}

void CompilerInvocation::generateCC1CommandLine(
    SmallVectorImpl<const char *> &Args, StringAllocator SA) const {
  // Capture the extracted value as a lambda argument to avoid potential issues
  // with lifetime extension of the reference.
#define OPTION_WITH_MARSHALLING(                                               \
    PREFIX_TYPE, NAME, ID, KIND, GROUP, ALIAS, ALIASARGS, FLAGS, PARAM,        \
    HELPTEXT, METAVAR, VALUES, SPELLING, ALWAYS_EMIT, KEYPATH, DEFAULT_VALUE,  \
    IMPLIED_CHECK, IMPLIED_VALUE, NORMALIZER, DENORMALIZER, MERGER, EXTRACTOR, \
    TABLE_INDEX)                                                               \
  if ((FLAGS)&options::CC1Option) {                                            \
    [&](const auto &Extracted) {                                               \
      if (ALWAYS_EMIT ||                                                       \
          (Extracted !=                                                        \
           static_cast<decltype(this->KEYPATH)>(                               \
               (IMPLIED_CHECK) ? (IMPLIED_VALUE) : (DEFAULT_VALUE))))          \
        DENORMALIZER(Args, SPELLING, SA, TABLE_INDEX, Extracted);              \
    }(EXTRACTOR(this->KEYPATH));                                               \
  }

#include "clang/Driver/Options.inc"
#undef OPTION_WITH_MARSHALLING
}

IntrusiveRefCntPtr<llvm::vfs::FileSystem>
clang::createVFSFromCompilerInvocation(const CompilerInvocation &CI,
                                       DiagnosticsEngine &Diags) {
  return createVFSFromCompilerInvocation(CI, Diags,
                                         llvm::vfs::getRealFileSystem());
}

IntrusiveRefCntPtr<llvm::vfs::FileSystem>
clang::createVFSFromCompilerInvocation(
    const CompilerInvocation &CI, DiagnosticsEngine &Diags,
    IntrusiveRefCntPtr<llvm::vfs::FileSystem> BaseFS) {
  if (CI.getHeaderSearchOpts().VFSOverlayFiles.empty())
    return BaseFS;

  IntrusiveRefCntPtr<llvm::vfs::FileSystem> Result = BaseFS;
  // earlier vfs files are on the bottom
  for (const auto &File : CI.getHeaderSearchOpts().VFSOverlayFiles) {
    llvm::ErrorOr<std::unique_ptr<llvm::MemoryBuffer>> Buffer =
        Result->getBufferForFile(File);
    if (!Buffer) {
      Diags.Report(diag::err_missing_vfs_overlay_file) << File;
      continue;
    }

    IntrusiveRefCntPtr<llvm::vfs::FileSystem> FS = llvm::vfs::getVFSFromYAML(
        std::move(Buffer.get()), /*DiagHandler*/ nullptr, File,
        /*DiagContext*/ nullptr, Result);
    if (!FS) {
      Diags.Report(diag::err_invalid_vfs_overlay) << File;
      continue;
    }

    Result = FS;
  }
  return Result;
}<|MERGE_RESOLUTION|>--- conflicted
+++ resolved
@@ -3810,16 +3810,14 @@
     }
   }
 
-<<<<<<< HEAD
   // OmpSs, force line debug info
   if (LangOpts.OmpSs
       && Res.getCodeGenOpts().getDebugInfo() == codegenoptions::NoDebugInfo) {
     Res.getCodeGenOpts().setDebugInfo(codegenoptions::LocTrackingOnly);
   }
-=======
+
   LangOpts.FunctionAlignment =
       getLastArgIntValue(Args, OPT_function_alignment, 0, Diags);
->>>>>>> a485a59d
 
   if (LangOpts.CUDA) {
     // During CUDA device-side compilation, the aux triple is the
