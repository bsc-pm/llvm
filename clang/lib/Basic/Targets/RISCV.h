//===--- RISCV.h - Declare RISCV target feature support ---------*- C++ -*-===//
//
// Part of the LLVM Project, under the Apache License v2.0 with LLVM Exceptions.
// See https://llvm.org/LICENSE.txt for license information.
// SPDX-License-Identifier: Apache-2.0 WITH LLVM-exception
//
//===----------------------------------------------------------------------===//
//
// This file declares RISCV TargetInfo objects.
//
//===----------------------------------------------------------------------===//

#ifndef LLVM_CLANG_LIB_BASIC_TARGETS_RISCV_H
#define LLVM_CLANG_LIB_BASIC_TARGETS_RISCV_H

#include "clang/Basic/TargetInfo.h"
#include "clang/Basic/TargetOptions.h"
#include "llvm/ADT/Triple.h"
#include "llvm/Support/Compiler.h"

namespace clang {
namespace targets {

// RISC-V Target
class RISCVTargetInfo : public TargetInfo {
protected:
  std::string ABI;
  bool HasM;
  bool HasA;
  bool HasF;
  bool HasD;
  bool HasC;
  bool HasB;
  bool HasV;

  static const Builtin::Info BuiltinInfo[];

public:
  RISCVTargetInfo(const llvm::Triple &Triple, const TargetOptions &)
      : TargetInfo(Triple), HasM(false), HasA(false), HasF(false),
        HasD(false), HasC(false), HasB(false), HasV(false) {
    LongDoubleWidth = 128;
    LongDoubleAlign = 128;
    LongDoubleFormat = &llvm::APFloat::IEEEquad();
    SuitableAlign = 128;
    WCharType = SignedInt;
    WIntType = UnsignedInt;
  }

  StringRef getABI() const override { return ABI; }
  void getTargetDefines(const LangOptions &Opts,
                        MacroBuilder &Builder) const override;

  ArrayRef<Builtin::Info> getTargetBuiltins() const override;

  BuiltinVaListKind getBuiltinVaListKind() const override {
    return TargetInfo::VoidPtrBuiltinVaList;
  }

  const char *getClobbers() const override { return ""; }

  ArrayRef<const char *> getGCCRegNames() const override;

  int getEHDataRegisterNumber(unsigned RegNo) const override {
    if (RegNo == 0)
      return 10;
    else if (RegNo == 1)
      return 11;
    else
      return -1;
  }

  ArrayRef<TargetInfo::GCCRegAlias> getGCCRegAliases() const override;

  bool validateAsmConstraint(const char *&Name,
                             TargetInfo::ConstraintInfo &Info) const override;

  bool hasFeature(StringRef Feature) const override;

  bool handleTargetFeatures(std::vector<std::string> &Features,
                            DiagnosticsEngine &Diags) override;

<<<<<<< HEAD
  void adjust(LangOptions &Opts) override;
=======
  bool hasExtIntType() const override { return true; }
>>>>>>> 81f69a48
};
class LLVM_LIBRARY_VISIBILITY RISCV32TargetInfo : public RISCVTargetInfo {
public:
  RISCV32TargetInfo(const llvm::Triple &Triple, const TargetOptions &Opts)
      : RISCVTargetInfo(Triple, Opts) {
    IntPtrType = SignedInt;
    PtrDiffType = SignedInt;
    SizeType = UnsignedInt;
    resetDataLayout("e-m:e-p:32:32-i64:64-n32-S128");
  }

  bool setABI(const std::string &Name) override {
    if (Name == "ilp32" || Name == "ilp32f" || Name == "ilp32d") {
      ABI = Name;
      return true;
    }
    return false;
  }

  void setMaxAtomicWidth() override {
    MaxAtomicPromoteWidth = 128;

    if (HasA)
      MaxAtomicInlineWidth = 32;
  }
};
class LLVM_LIBRARY_VISIBILITY RISCV64TargetInfo : public RISCVTargetInfo {
public:
  RISCV64TargetInfo(const llvm::Triple &Triple, const TargetOptions &Opts)
      : RISCVTargetInfo(Triple, Opts) {
    LongWidth = LongAlign = PointerWidth = PointerAlign = 64;
    IntMaxType = Int64Type = SignedLong;

    // Vectors in V-ext can be aligned to 16 bytes.
    // FIXME: Assuming ELEN=64.
    bool HasV = llvm::is_contained(Opts.FeaturesAsWritten, "+v");
    if (HasV)
      resetDataLayout("e-m:e-p:64:64-i64:64-i128:128-n64-S128-v128:128:128-"
                      "v256:128:128-v512:128:128-v1024:128:128");
    else
      resetDataLayout("e-m:e-p:64:64-i64:64-i128:128-n64-S128");
  }

  bool setABI(const std::string &Name) override {
    if (Name == "lp64" || Name == "lp64f" || Name == "lp64d") {
      ABI = Name;
      return true;
    }
    return false;
  }

  void setMaxAtomicWidth() override {
    MaxAtomicPromoteWidth = 128;

    if (HasA)
      MaxAtomicInlineWidth = 64;
  }
};
} // namespace targets
} // namespace clang

#endif // LLVM_CLANG_LIB_BASIC_TARGETS_RISCV_H<|MERGE_RESOLUTION|>--- conflicted
+++ resolved
@@ -80,11 +80,9 @@
   bool handleTargetFeatures(std::vector<std::string> &Features,
                             DiagnosticsEngine &Diags) override;
 
-<<<<<<< HEAD
   void adjust(LangOptions &Opts) override;
-=======
+
   bool hasExtIntType() const override { return true; }
->>>>>>> 81f69a48
 };
 class LLVM_LIBRARY_VISIBILITY RISCV32TargetInfo : public RISCVTargetInfo {
 public:
