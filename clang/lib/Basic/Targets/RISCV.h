--- conflicted
+++ resolved
@@ -88,10 +88,6 @@
   }
 
   bool setABI(const std::string &Name) override {
-<<<<<<< HEAD
-    // TODO: support ilp32f and ilp32d ABIs.
-=======
->>>>>>> 553c29fa
     if (Name == "ilp32" || Name == "ilp32f" || Name == "ilp32d") {
       ABI = Name;
       return true;
