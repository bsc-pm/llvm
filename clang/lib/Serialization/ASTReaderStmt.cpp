--- conflicted
+++ resolved
@@ -3144,24 +3144,17 @@
                                        Record[ASTStmtReader::NumExprFields]);
       break;
 
-<<<<<<< HEAD
     // OmpSs
     case EXPR_OSS_ARRAY_SECTION:
       S = new (Context) OSSArraySectionExpr(Empty);
       break;
 
-    case EXPR_CALL:
-      S = CallExpr::CreateEmpty(
-          Context, /*NumArgs=*/Record[ASTStmtReader::NumExprFields],
-          /*HasFPFeatures=*/Record[ASTStmtReader::NumExprFields + 1], Empty);
-=======
     case EXPR_CALL: {
       auto NumArgs = Record[ASTStmtReader::NumExprFields];
       BitsUnpacker CallExprBits(Record[ASTStmtReader::NumExprFields + 1]);
       CallExprBits.advance(1);
       auto HasFPFeatures = CallExprBits.getNextBit();
       S = CallExpr::CreateEmpty(Context, NumArgs, HasFPFeatures, Empty);
->>>>>>> 7648371c
       break;
     }
 
