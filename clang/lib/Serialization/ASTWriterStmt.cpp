//===--- ASTWriterStmt.cpp - Statement and Expression Serialization -------===//
//
// Part of the LLVM Project, under the Apache License v2.0 with LLVM Exceptions.
// See https://llvm.org/LICENSE.txt for license information.
// SPDX-License-Identifier: Apache-2.0 WITH LLVM-exception
//
//===----------------------------------------------------------------------===//
///
/// \file
/// Implements serialization for Statements and Expressions.
///
//===----------------------------------------------------------------------===//

#include "clang/AST/ExprOpenMP.h"
#include "clang/Serialization/ASTRecordWriter.h"
#include "clang/Sema/DeclSpec.h"
#include "clang/AST/ASTContext.h"
#include "clang/AST/DeclCXX.h"
#include "clang/AST/DeclObjC.h"
#include "clang/AST/DeclTemplate.h"
#include "clang/AST/StmtVisitor.h"
#include "clang/Lex/Token.h"
#include "llvm/Bitstream/BitstreamWriter.h"
using namespace clang;

//===----------------------------------------------------------------------===//
// Statement/expression serialization
//===----------------------------------------------------------------------===//

namespace clang {

  class ASTStmtWriter : public StmtVisitor<ASTStmtWriter, void> {
    ASTWriter &Writer;
    ASTRecordWriter Record;

    serialization::StmtCode Code;
    unsigned AbbrevToUse;

  public:
    ASTStmtWriter(ASTWriter &Writer, ASTWriter::RecordData &Record)
        : Writer(Writer), Record(Writer, Record),
          Code(serialization::STMT_NULL_PTR), AbbrevToUse(0) {}

    ASTStmtWriter(const ASTStmtWriter&) = delete;

    uint64_t Emit() {
      assert(Code != serialization::STMT_NULL_PTR &&
             "unhandled sub-statement writing AST file");
      return Record.EmitStmt(Code, AbbrevToUse);
    }

    void AddTemplateKWAndArgsInfo(const ASTTemplateKWAndArgsInfo &ArgInfo,
                                  const TemplateArgumentLoc *Args);

    void VisitStmt(Stmt *S);
#define STMT(Type, Base) \
    void Visit##Type(Type *);
#include "clang/AST/StmtNodes.inc"
  };
}

void ASTStmtWriter::AddTemplateKWAndArgsInfo(
    const ASTTemplateKWAndArgsInfo &ArgInfo, const TemplateArgumentLoc *Args) {
  Record.AddSourceLocation(ArgInfo.TemplateKWLoc);
  Record.AddSourceLocation(ArgInfo.LAngleLoc);
  Record.AddSourceLocation(ArgInfo.RAngleLoc);
  for (unsigned i = 0; i != ArgInfo.NumTemplateArgs; ++i)
    Record.AddTemplateArgumentLoc(Args[i]);
}

void ASTStmtWriter::VisitStmt(Stmt *S) {
}

void ASTStmtWriter::VisitNullStmt(NullStmt *S) {
  VisitStmt(S);
  Record.AddSourceLocation(S->getSemiLoc());
  Record.push_back(S->NullStmtBits.HasLeadingEmptyMacro);
  Code = serialization::STMT_NULL;
}

void ASTStmtWriter::VisitCompoundStmt(CompoundStmt *S) {
  VisitStmt(S);
  Record.push_back(S->size());
  for (auto *CS : S->body())
    Record.AddStmt(CS);
  Record.AddSourceLocation(S->getLBracLoc());
  Record.AddSourceLocation(S->getRBracLoc());
  Code = serialization::STMT_COMPOUND;
}

void ASTStmtWriter::VisitSwitchCase(SwitchCase *S) {
  VisitStmt(S);
  Record.push_back(Writer.getSwitchCaseID(S));
  Record.AddSourceLocation(S->getKeywordLoc());
  Record.AddSourceLocation(S->getColonLoc());
}

void ASTStmtWriter::VisitCaseStmt(CaseStmt *S) {
  VisitSwitchCase(S);
  Record.push_back(S->caseStmtIsGNURange());
  Record.AddStmt(S->getLHS());
  Record.AddStmt(S->getSubStmt());
  if (S->caseStmtIsGNURange()) {
    Record.AddStmt(S->getRHS());
    Record.AddSourceLocation(S->getEllipsisLoc());
  }
  Code = serialization::STMT_CASE;
}

void ASTStmtWriter::VisitDefaultStmt(DefaultStmt *S) {
  VisitSwitchCase(S);
  Record.AddStmt(S->getSubStmt());
  Code = serialization::STMT_DEFAULT;
}

void ASTStmtWriter::VisitLabelStmt(LabelStmt *S) {
  VisitStmt(S);
  Record.AddDeclRef(S->getDecl());
  Record.AddStmt(S->getSubStmt());
  Record.AddSourceLocation(S->getIdentLoc());
  Code = serialization::STMT_LABEL;
}

void ASTStmtWriter::VisitAttributedStmt(AttributedStmt *S) {
  VisitStmt(S);
  Record.push_back(S->getAttrs().size());
  Record.AddAttributes(S->getAttrs());
  Record.AddStmt(S->getSubStmt());
  Record.AddSourceLocation(S->getAttrLoc());
  Code = serialization::STMT_ATTRIBUTED;
}

void ASTStmtWriter::VisitIfStmt(IfStmt *S) {
  VisitStmt(S);

  bool HasElse = S->getElse() != nullptr;
  bool HasVar = S->getConditionVariableDeclStmt() != nullptr;
  bool HasInit = S->getInit() != nullptr;

  Record.push_back(S->isConstexpr());
  Record.push_back(HasElse);
  Record.push_back(HasVar);
  Record.push_back(HasInit);

  Record.AddStmt(S->getCond());
  Record.AddStmt(S->getThen());
  if (HasElse)
    Record.AddStmt(S->getElse());
  if (HasVar)
    Record.AddDeclRef(S->getConditionVariable());
  if (HasInit)
    Record.AddStmt(S->getInit());

  Record.AddSourceLocation(S->getIfLoc());
  if (HasElse)
    Record.AddSourceLocation(S->getElseLoc());

  Code = serialization::STMT_IF;
}

void ASTStmtWriter::VisitSwitchStmt(SwitchStmt *S) {
  VisitStmt(S);

  bool HasInit = S->getInit() != nullptr;
  bool HasVar = S->getConditionVariableDeclStmt() != nullptr;
  Record.push_back(HasInit);
  Record.push_back(HasVar);
  Record.push_back(S->isAllEnumCasesCovered());

  Record.AddStmt(S->getCond());
  Record.AddStmt(S->getBody());
  if (HasInit)
    Record.AddStmt(S->getInit());
  if (HasVar)
    Record.AddDeclRef(S->getConditionVariable());

  Record.AddSourceLocation(S->getSwitchLoc());

  for (SwitchCase *SC = S->getSwitchCaseList(); SC;
       SC = SC->getNextSwitchCase())
    Record.push_back(Writer.RecordSwitchCaseID(SC));
  Code = serialization::STMT_SWITCH;
}

void ASTStmtWriter::VisitWhileStmt(WhileStmt *S) {
  VisitStmt(S);

  bool HasVar = S->getConditionVariableDeclStmt() != nullptr;
  Record.push_back(HasVar);

  Record.AddStmt(S->getCond());
  Record.AddStmt(S->getBody());
  if (HasVar)
    Record.AddDeclRef(S->getConditionVariable());

  Record.AddSourceLocation(S->getWhileLoc());
  Code = serialization::STMT_WHILE;
}

void ASTStmtWriter::VisitDoStmt(DoStmt *S) {
  VisitStmt(S);
  Record.AddStmt(S->getCond());
  Record.AddStmt(S->getBody());
  Record.AddSourceLocation(S->getDoLoc());
  Record.AddSourceLocation(S->getWhileLoc());
  Record.AddSourceLocation(S->getRParenLoc());
  Code = serialization::STMT_DO;
}

void ASTStmtWriter::VisitForStmt(ForStmt *S) {
  VisitStmt(S);
  Record.AddStmt(S->getInit());
  Record.AddStmt(S->getCond());
  Record.AddDeclRef(S->getConditionVariable());
  Record.AddStmt(S->getInc());
  Record.AddStmt(S->getBody());
  Record.AddSourceLocation(S->getForLoc());
  Record.AddSourceLocation(S->getLParenLoc());
  Record.AddSourceLocation(S->getRParenLoc());
  Code = serialization::STMT_FOR;
}

void ASTStmtWriter::VisitGotoStmt(GotoStmt *S) {
  VisitStmt(S);
  Record.AddDeclRef(S->getLabel());
  Record.AddSourceLocation(S->getGotoLoc());
  Record.AddSourceLocation(S->getLabelLoc());
  Code = serialization::STMT_GOTO;
}

void ASTStmtWriter::VisitIndirectGotoStmt(IndirectGotoStmt *S) {
  VisitStmt(S);
  Record.AddSourceLocation(S->getGotoLoc());
  Record.AddSourceLocation(S->getStarLoc());
  Record.AddStmt(S->getTarget());
  Code = serialization::STMT_INDIRECT_GOTO;
}

void ASTStmtWriter::VisitContinueStmt(ContinueStmt *S) {
  VisitStmt(S);
  Record.AddSourceLocation(S->getContinueLoc());
  Code = serialization::STMT_CONTINUE;
}

void ASTStmtWriter::VisitBreakStmt(BreakStmt *S) {
  VisitStmt(S);
  Record.AddSourceLocation(S->getBreakLoc());
  Code = serialization::STMT_BREAK;
}

void ASTStmtWriter::VisitReturnStmt(ReturnStmt *S) {
  VisitStmt(S);

  bool HasNRVOCandidate = S->getNRVOCandidate() != nullptr;
  Record.push_back(HasNRVOCandidate);

  Record.AddStmt(S->getRetValue());
  if (HasNRVOCandidate)
    Record.AddDeclRef(S->getNRVOCandidate());

  Record.AddSourceLocation(S->getReturnLoc());
  Code = serialization::STMT_RETURN;
}

void ASTStmtWriter::VisitDeclStmt(DeclStmt *S) {
  VisitStmt(S);
  Record.AddSourceLocation(S->getBeginLoc());
  Record.AddSourceLocation(S->getEndLoc());
  DeclGroupRef DG = S->getDeclGroup();
  for (DeclGroupRef::iterator D = DG.begin(), DEnd = DG.end(); D != DEnd; ++D)
    Record.AddDeclRef(*D);
  Code = serialization::STMT_DECL;
}

void ASTStmtWriter::VisitAsmStmt(AsmStmt *S) {
  VisitStmt(S);
  Record.push_back(S->getNumOutputs());
  Record.push_back(S->getNumInputs());
  Record.push_back(S->getNumClobbers());
  Record.AddSourceLocation(S->getAsmLoc());
  Record.push_back(S->isVolatile());
  Record.push_back(S->isSimple());
}

void ASTStmtWriter::VisitGCCAsmStmt(GCCAsmStmt *S) {
  VisitAsmStmt(S);
  Record.push_back(S->getNumLabels());
  Record.AddSourceLocation(S->getRParenLoc());
  Record.AddStmt(S->getAsmString());

  // Outputs
  for (unsigned I = 0, N = S->getNumOutputs(); I != N; ++I) {
    Record.AddIdentifierRef(S->getOutputIdentifier(I));
    Record.AddStmt(S->getOutputConstraintLiteral(I));
    Record.AddStmt(S->getOutputExpr(I));
  }

  // Inputs
  for (unsigned I = 0, N = S->getNumInputs(); I != N; ++I) {
    Record.AddIdentifierRef(S->getInputIdentifier(I));
    Record.AddStmt(S->getInputConstraintLiteral(I));
    Record.AddStmt(S->getInputExpr(I));
  }

  // Clobbers
  for (unsigned I = 0, N = S->getNumClobbers(); I != N; ++I)
    Record.AddStmt(S->getClobberStringLiteral(I));

  // Labels
  for (auto *E : S->labels()) Record.AddStmt(E);

  Code = serialization::STMT_GCCASM;
}

void ASTStmtWriter::VisitMSAsmStmt(MSAsmStmt *S) {
  VisitAsmStmt(S);
  Record.AddSourceLocation(S->getLBraceLoc());
  Record.AddSourceLocation(S->getEndLoc());
  Record.push_back(S->getNumAsmToks());
  Record.AddString(S->getAsmString());

  // Tokens
  for (unsigned I = 0, N = S->getNumAsmToks(); I != N; ++I) {
    // FIXME: Move this to ASTRecordWriter?
    Writer.AddToken(S->getAsmToks()[I], Record.getRecordData());
  }

  // Clobbers
  for (unsigned I = 0, N = S->getNumClobbers(); I != N; ++I) {
    Record.AddString(S->getClobber(I));
  }

  // Outputs
  for (unsigned I = 0, N = S->getNumOutputs(); I != N; ++I) {
    Record.AddStmt(S->getOutputExpr(I));
    Record.AddString(S->getOutputConstraint(I));
  }

  // Inputs
  for (unsigned I = 0, N = S->getNumInputs(); I != N; ++I) {
    Record.AddStmt(S->getInputExpr(I));
    Record.AddString(S->getInputConstraint(I));
  }

  Code = serialization::STMT_MSASM;
}

void ASTStmtWriter::VisitCoroutineBodyStmt(CoroutineBodyStmt *CoroStmt) {
  VisitStmt(CoroStmt);
  Record.push_back(CoroStmt->getParamMoves().size());
  for (Stmt *S : CoroStmt->children())
    Record.AddStmt(S);
  Code = serialization::STMT_COROUTINE_BODY;
}

void ASTStmtWriter::VisitCoreturnStmt(CoreturnStmt *S) {
  VisitStmt(S);
  Record.AddSourceLocation(S->getKeywordLoc());
  Record.AddStmt(S->getOperand());
  Record.AddStmt(S->getPromiseCall());
  Record.push_back(S->isImplicit());
  Code = serialization::STMT_CORETURN;
}

void ASTStmtWriter::VisitCoroutineSuspendExpr(CoroutineSuspendExpr *E) {
  VisitExpr(E);
  Record.AddSourceLocation(E->getKeywordLoc());
  for (Stmt *S : E->children())
    Record.AddStmt(S);
  Record.AddStmt(E->getOpaqueValue());
}

void ASTStmtWriter::VisitCoawaitExpr(CoawaitExpr *E) {
  VisitCoroutineSuspendExpr(E);
  Record.push_back(E->isImplicit());
  Code = serialization::EXPR_COAWAIT;
}

void ASTStmtWriter::VisitCoyieldExpr(CoyieldExpr *E) {
  VisitCoroutineSuspendExpr(E);
  Code = serialization::EXPR_COYIELD;
}

void ASTStmtWriter::VisitDependentCoawaitExpr(DependentCoawaitExpr *E) {
  VisitExpr(E);
  Record.AddSourceLocation(E->getKeywordLoc());
  for (Stmt *S : E->children())
    Record.AddStmt(S);
  Code = serialization::EXPR_DEPENDENT_COAWAIT;
}

static void
addConstraintSatisfaction(ASTRecordWriter &Record,
                          const ASTConstraintSatisfaction &Satisfaction) {
  Record.push_back(Satisfaction.IsSatisfied);
  if (!Satisfaction.IsSatisfied) {
    Record.push_back(Satisfaction.NumRecords);
    for (const auto &DetailRecord : Satisfaction) {
      Record.AddStmt(const_cast<Expr *>(DetailRecord.first));
      auto *E = DetailRecord.second.dyn_cast<Expr *>();
      Record.push_back(E == nullptr);
      if (E)
        Record.AddStmt(E);
      else {
        auto *Diag = DetailRecord.second.get<std::pair<SourceLocation,
                                                       StringRef> *>();
        Record.AddSourceLocation(Diag->first);
        Record.AddString(Diag->second);
      }
    }
  }
}

static void
addSubstitutionDiagnostic(
    ASTRecordWriter &Record,
    const concepts::Requirement::SubstitutionDiagnostic *D) {
  Record.AddString(D->SubstitutedEntity);
  Record.AddSourceLocation(D->DiagLoc);
  Record.AddString(D->DiagMessage);
}

void ASTStmtWriter::VisitConceptSpecializationExpr(
        ConceptSpecializationExpr *E) {
  VisitExpr(E);
  ArrayRef<TemplateArgument> TemplateArgs = E->getTemplateArguments();
  Record.push_back(TemplateArgs.size());
  Record.AddNestedNameSpecifierLoc(E->getNestedNameSpecifierLoc());
  Record.AddSourceLocation(E->getTemplateKWLoc());
  Record.AddDeclarationNameInfo(E->getConceptNameInfo());
  Record.AddDeclRef(E->getNamedConcept());
  Record.AddDeclRef(E->getFoundDecl());
  Record.AddASTTemplateArgumentListInfo(E->getTemplateArgsAsWritten());
  for (const TemplateArgument &Arg : TemplateArgs)
    Record.AddTemplateArgument(Arg);
  if (!E->isValueDependent())
    addConstraintSatisfaction(Record, E->getSatisfaction());

  Code = serialization::EXPR_CONCEPT_SPECIALIZATION;
}

void ASTStmtWriter::VisitRequiresExpr(RequiresExpr *E) {
  VisitExpr(E);
  Record.push_back(E->getLocalParameters().size());
  Record.push_back(E->getRequirements().size());
  Record.AddSourceLocation(E->RequiresExprBits.RequiresKWLoc);
  Record.push_back(E->RequiresExprBits.IsSatisfied);
  Record.AddDeclRef(E->getBody());
  for (ParmVarDecl *P : E->getLocalParameters())
    Record.AddDeclRef(P);
  for (concepts::Requirement *R : E->getRequirements()) {
    if (auto *TypeReq = dyn_cast<concepts::TypeRequirement>(R)) {
      Record.push_back(concepts::Requirement::RK_Type);
      Record.push_back(TypeReq->Status);
      if (TypeReq->Status == concepts::TypeRequirement::SS_SubstitutionFailure)
        addSubstitutionDiagnostic(Record, TypeReq->getSubstitutionDiagnostic());
      else
        Record.AddTypeSourceInfo(TypeReq->getType());
    } else if (auto *ExprReq = dyn_cast<concepts::ExprRequirement>(R)) {
      Record.push_back(ExprReq->getKind());
      Record.push_back(ExprReq->Status);
      if (ExprReq->isExprSubstitutionFailure()) {
        addSubstitutionDiagnostic(Record,
         ExprReq->Value.get<concepts::Requirement::SubstitutionDiagnostic *>());
      } else
        Record.AddStmt(ExprReq->Value.get<Expr *>());
      if (ExprReq->getKind() == concepts::Requirement::RK_Compound) {
        Record.AddSourceLocation(ExprReq->NoexceptLoc);
        const auto &RetReq = ExprReq->getReturnTypeRequirement();
        if (RetReq.isSubstitutionFailure()) {
          Record.push_back(2);
          addSubstitutionDiagnostic(Record, RetReq.getSubstitutionDiagnostic());
        } else if (RetReq.isTypeConstraint()) {
          Record.push_back(1);
          Record.AddTemplateParameterList(
              RetReq.getTypeConstraintTemplateParameterList());
          if (ExprReq->Status >=
              concepts::ExprRequirement::SS_ConstraintsNotSatisfied)
            Record.AddStmt(
                ExprReq->getReturnTypeRequirementSubstitutedConstraintExpr());
        } else {
          assert(RetReq.isEmpty());
          Record.push_back(0);
        }
      }
    } else {
      auto *NestedReq = cast<concepts::NestedRequirement>(R);
      Record.push_back(concepts::Requirement::RK_Nested);
      Record.push_back(NestedReq->isSubstitutionFailure());
      if (NestedReq->isSubstitutionFailure()){
        addSubstitutionDiagnostic(Record,
                                  NestedReq->getSubstitutionDiagnostic());
      } else {
        Record.AddStmt(NestedReq->Value.get<Expr *>());
        if (!NestedReq->isDependent())
          addConstraintSatisfaction(Record, *NestedReq->Satisfaction);
      }
    }
  }
  Record.AddSourceLocation(E->getEndLoc());

  Code = serialization::EXPR_REQUIRES;
}


void ASTStmtWriter::VisitCapturedStmt(CapturedStmt *S) {
  VisitStmt(S);
  // NumCaptures
  Record.push_back(std::distance(S->capture_begin(), S->capture_end()));

  // CapturedDecl and captured region kind
  Record.AddDeclRef(S->getCapturedDecl());
  Record.push_back(S->getCapturedRegionKind());

  Record.AddDeclRef(S->getCapturedRecordDecl());

  // Capture inits
  for (auto *I : S->capture_inits())
    Record.AddStmt(I);

  // Body
  Record.AddStmt(S->getCapturedStmt());

  // Captures
  for (const auto &I : S->captures()) {
    if (I.capturesThis() || I.capturesVariableArrayType())
      Record.AddDeclRef(nullptr);
    else
      Record.AddDeclRef(I.getCapturedVar());
    Record.push_back(I.getCaptureKind());
    Record.AddSourceLocation(I.getLocation());
  }

  Code = serialization::STMT_CAPTURED;
}

void ASTStmtWriter::VisitExpr(Expr *E) {
  VisitStmt(E);
  Record.AddTypeRef(E->getType());
  Record.push_back(E->isTypeDependent());
  Record.push_back(E->isValueDependent());
  Record.push_back(E->isInstantiationDependent());
  Record.push_back(E->containsUnexpandedParameterPack());
  Record.push_back(E->containsErrors());
  Record.push_back(E->getValueKind());
  Record.push_back(E->getObjectKind());
}

void ASTStmtWriter::VisitConstantExpr(ConstantExpr *E) {
  VisitExpr(E);
  Record.push_back(static_cast<uint64_t>(E->ConstantExprBits.ResultKind));
  switch (E->ConstantExprBits.ResultKind) {
  case ConstantExpr::RSK_Int64:
    Record.push_back(E->Int64Result());
    Record.push_back(E->ConstantExprBits.IsUnsigned |
                     E->ConstantExprBits.BitWidth << 1);
    break;
  case ConstantExpr::RSK_APValue:
    Record.AddAPValue(E->APValueResult());
  }
  Record.AddStmt(E->getSubExpr());
  Code = serialization::EXPR_CONSTANT;
}

void ASTStmtWriter::VisitPredefinedExpr(PredefinedExpr *E) {
  VisitExpr(E);

  bool HasFunctionName = E->getFunctionName() != nullptr;
  Record.push_back(HasFunctionName);
  Record.push_back(E->getIdentKind()); // FIXME: stable encoding
  Record.AddSourceLocation(E->getLocation());
  if (HasFunctionName)
    Record.AddStmt(E->getFunctionName());
  Code = serialization::EXPR_PREDEFINED;
}

void ASTStmtWriter::VisitDeclRefExpr(DeclRefExpr *E) {
  VisitExpr(E);

  Record.push_back(E->hasQualifier());
  Record.push_back(E->getDecl() != E->getFoundDecl());
  Record.push_back(E->hasTemplateKWAndArgsInfo());
  Record.push_back(E->hadMultipleCandidates());
  Record.push_back(E->refersToEnclosingVariableOrCapture());
  Record.push_back(E->isNonOdrUse());

  if (E->hasTemplateKWAndArgsInfo()) {
    unsigned NumTemplateArgs = E->getNumTemplateArgs();
    Record.push_back(NumTemplateArgs);
  }

  DeclarationName::NameKind nk = (E->getDecl()->getDeclName().getNameKind());

  if ((!E->hasTemplateKWAndArgsInfo()) && (!E->hasQualifier()) &&
      (E->getDecl() == E->getFoundDecl()) &&
      nk == DeclarationName::Identifier &&
      !E->refersToEnclosingVariableOrCapture() && !E->isNonOdrUse()) {
    AbbrevToUse = Writer.getDeclRefExprAbbrev();
  }

  if (E->hasQualifier())
    Record.AddNestedNameSpecifierLoc(E->getQualifierLoc());

  if (E->getDecl() != E->getFoundDecl())
    Record.AddDeclRef(E->getFoundDecl());

  if (E->hasTemplateKWAndArgsInfo())
    AddTemplateKWAndArgsInfo(*E->getTrailingObjects<ASTTemplateKWAndArgsInfo>(),
                             E->getTrailingObjects<TemplateArgumentLoc>());

  Record.AddDeclRef(E->getDecl());
  Record.AddSourceLocation(E->getLocation());
  Record.AddDeclarationNameLoc(E->DNLoc, E->getDecl()->getDeclName());
  Code = serialization::EXPR_DECL_REF;
}

void ASTStmtWriter::VisitIntegerLiteral(IntegerLiteral *E) {
  VisitExpr(E);
  Record.AddSourceLocation(E->getLocation());
  Record.AddAPInt(E->getValue());

  if (E->getValue().getBitWidth() == 32) {
    AbbrevToUse = Writer.getIntegerLiteralAbbrev();
  }

  Code = serialization::EXPR_INTEGER_LITERAL;
}

void ASTStmtWriter::VisitFixedPointLiteral(FixedPointLiteral *E) {
  VisitExpr(E);
  Record.AddSourceLocation(E->getLocation());
  Record.push_back(E->getScale());
  Record.AddAPInt(E->getValue());
  Code = serialization::EXPR_FIXEDPOINT_LITERAL;
}

void ASTStmtWriter::VisitFloatingLiteral(FloatingLiteral *E) {
  VisitExpr(E);
  Record.push_back(E->getRawSemantics());
  Record.push_back(E->isExact());
  Record.AddAPFloat(E->getValue());
  Record.AddSourceLocation(E->getLocation());
  Code = serialization::EXPR_FLOATING_LITERAL;
}

void ASTStmtWriter::VisitImaginaryLiteral(ImaginaryLiteral *E) {
  VisitExpr(E);
  Record.AddStmt(E->getSubExpr());
  Code = serialization::EXPR_IMAGINARY_LITERAL;
}

void ASTStmtWriter::VisitStringLiteral(StringLiteral *E) {
  VisitExpr(E);

  // Store the various bits of data of StringLiteral.
  Record.push_back(E->getNumConcatenated());
  Record.push_back(E->getLength());
  Record.push_back(E->getCharByteWidth());
  Record.push_back(E->getKind());
  Record.push_back(E->isPascal());

  // Store the trailing array of SourceLocation.
  for (unsigned I = 0, N = E->getNumConcatenated(); I != N; ++I)
    Record.AddSourceLocation(E->getStrTokenLoc(I));

  // Store the trailing array of char holding the string data.
  StringRef StrData = E->getBytes();
  for (unsigned I = 0, N = E->getByteLength(); I != N; ++I)
    Record.push_back(StrData[I]);

  Code = serialization::EXPR_STRING_LITERAL;
}

void ASTStmtWriter::VisitCharacterLiteral(CharacterLiteral *E) {
  VisitExpr(E);
  Record.push_back(E->getValue());
  Record.AddSourceLocation(E->getLocation());
  Record.push_back(E->getKind());

  AbbrevToUse = Writer.getCharacterLiteralAbbrev();

  Code = serialization::EXPR_CHARACTER_LITERAL;
}

void ASTStmtWriter::VisitParenExpr(ParenExpr *E) {
  VisitExpr(E);
  Record.AddSourceLocation(E->getLParen());
  Record.AddSourceLocation(E->getRParen());
  Record.AddStmt(E->getSubExpr());
  Code = serialization::EXPR_PAREN;
}

void ASTStmtWriter::VisitParenListExpr(ParenListExpr *E) {
  VisitExpr(E);
  Record.push_back(E->getNumExprs());
  for (auto *SubStmt : E->exprs())
    Record.AddStmt(SubStmt);
  Record.AddSourceLocation(E->getLParenLoc());
  Record.AddSourceLocation(E->getRParenLoc());
  Code = serialization::EXPR_PAREN_LIST;
}

void ASTStmtWriter::VisitUnaryOperator(UnaryOperator *E) {
  VisitExpr(E);
  bool HasFPFeatures = E->hasStoredFPFeatures();
  // Write this first for easy access when deserializing, as they affect the
  // size of the UnaryOperator.
  Record.push_back(HasFPFeatures);
  Record.AddStmt(E->getSubExpr());
  Record.push_back(E->getOpcode()); // FIXME: stable encoding
  Record.AddSourceLocation(E->getOperatorLoc());
  Record.push_back(E->canOverflow());
  if (HasFPFeatures)
    Record.push_back(E->getStoredFPFeatures().getAsOpaqueInt());
  Code = serialization::EXPR_UNARY_OPERATOR;
}

void ASTStmtWriter::VisitOffsetOfExpr(OffsetOfExpr *E) {
  VisitExpr(E);
  Record.push_back(E->getNumComponents());
  Record.push_back(E->getNumExpressions());
  Record.AddSourceLocation(E->getOperatorLoc());
  Record.AddSourceLocation(E->getRParenLoc());
  Record.AddTypeSourceInfo(E->getTypeSourceInfo());
  for (unsigned I = 0, N = E->getNumComponents(); I != N; ++I) {
    const OffsetOfNode &ON = E->getComponent(I);
    Record.push_back(ON.getKind()); // FIXME: Stable encoding
    Record.AddSourceLocation(ON.getSourceRange().getBegin());
    Record.AddSourceLocation(ON.getSourceRange().getEnd());
    switch (ON.getKind()) {
    case OffsetOfNode::Array:
      Record.push_back(ON.getArrayExprIndex());
      break;

    case OffsetOfNode::Field:
      Record.AddDeclRef(ON.getField());
      break;

    case OffsetOfNode::Identifier:
      Record.AddIdentifierRef(ON.getFieldName());
      break;

    case OffsetOfNode::Base:
      Record.AddCXXBaseSpecifier(*ON.getBase());
      break;
    }
  }
  for (unsigned I = 0, N = E->getNumExpressions(); I != N; ++I)
    Record.AddStmt(E->getIndexExpr(I));
  Code = serialization::EXPR_OFFSETOF;
}

void ASTStmtWriter::VisitUnaryExprOrTypeTraitExpr(UnaryExprOrTypeTraitExpr *E) {
  VisitExpr(E);
  Record.push_back(E->getKind());
  if (E->isArgumentType())
    Record.AddTypeSourceInfo(E->getArgumentTypeInfo());
  else {
    Record.push_back(0);
    Record.AddStmt(E->getArgumentExpr());
  }
  Record.AddSourceLocation(E->getOperatorLoc());
  Record.AddSourceLocation(E->getRParenLoc());
  Code = serialization::EXPR_SIZEOF_ALIGN_OF;
}

void ASTStmtWriter::VisitArraySubscriptExpr(ArraySubscriptExpr *E) {
  VisitExpr(E);
  Record.AddStmt(E->getLHS());
  Record.AddStmt(E->getRHS());
  Record.AddSourceLocation(E->getRBracketLoc());
  Code = serialization::EXPR_ARRAY_SUBSCRIPT;
}

void ASTStmtWriter::VisitOMPArraySectionExpr(OMPArraySectionExpr *E) {
  VisitExpr(E);
  Record.AddStmt(E->getBase());
  Record.AddStmt(E->getLowerBound());
  Record.AddStmt(E->getLength());
  Record.AddSourceLocation(E->getColonLoc());
  Record.AddSourceLocation(E->getRBracketLoc());
  Code = serialization::EXPR_OMP_ARRAY_SECTION;
}

<<<<<<< HEAD
// OmpSs
void ASTStmtWriter::VisitOSSArraySectionExpr(OSSArraySectionExpr *E) {
  VisitExpr(E);
  Record.AddStmt(E->getBase());
  Record.AddStmt(E->getLowerBound());
  Record.AddStmt(E->getLengthUpper());
  Record.AddSourceLocation(E->getColonLoc());
  Record.AddSourceLocation(E->getRBracketLoc());
  Code = serialization::EXPR_OSS_ARRAY_SECTION;
}

void ASTStmtWriter::VisitOSSArrayShapingExpr(OSSArrayShapingExpr *E) {
  llvm_unreachable("OSS shaping");
=======
void ASTStmtWriter::VisitOMPArrayShapingExpr(OMPArrayShapingExpr *E) {
  VisitExpr(E);
  Record.push_back(E->getDimensions().size());
  Record.AddStmt(E->getBase());
  for (Expr *Dim : E->getDimensions())
    Record.AddStmt(Dim);
  for (SourceRange SR : E->getBracketsRanges())
    Record.AddSourceRange(SR);
  Record.AddSourceLocation(E->getLParenLoc());
  Record.AddSourceLocation(E->getRParenLoc());
  Code = serialization::EXPR_OMP_ARRAY_SHAPING;
}

void ASTStmtWriter::VisitOMPIteratorExpr(OMPIteratorExpr *E) {
  VisitExpr(E);
  Record.push_back(E->numOfIterators());
  Record.AddSourceLocation(E->getIteratorKwLoc());
  Record.AddSourceLocation(E->getLParenLoc());
  Record.AddSourceLocation(E->getRParenLoc());
  for (unsigned I = 0, End = E->numOfIterators(); I < End; ++I) {
    Record.AddDeclRef(E->getIteratorDecl(I));
    Record.AddSourceLocation(E->getAssignLoc(I));
    OMPIteratorExpr::IteratorRange Range = E->getIteratorRange(I);
    Record.AddStmt(Range.Begin);
    Record.AddStmt(Range.End);
    Record.AddStmt(Range.Step);
    Record.AddSourceLocation(E->getColonLoc(I));
    if (Range.Step)
      Record.AddSourceLocation(E->getSecondColonLoc(I));
    // Serialize helpers
    OMPIteratorHelperData &HD = E->getHelper(I);
    Record.AddDeclRef(HD.CounterVD);
    Record.AddStmt(HD.Upper);
    Record.AddStmt(HD.Update);
    Record.AddStmt(HD.CounterUpdate);
  }
  Code = serialization::EXPR_OMP_ITERATOR;
>>>>>>> 7d416743
}

void ASTStmtWriter::VisitCallExpr(CallExpr *E) {
  VisitExpr(E);
  Record.push_back(E->getNumArgs());
  Record.AddSourceLocation(E->getRParenLoc());
  Record.AddStmt(E->getCallee());
  for (CallExpr::arg_iterator Arg = E->arg_begin(), ArgEnd = E->arg_end();
       Arg != ArgEnd; ++Arg)
    Record.AddStmt(*Arg);
  Record.push_back(static_cast<unsigned>(E->getADLCallKind()));
  Code = serialization::EXPR_CALL;
}

void ASTStmtWriter::VisitRecoveryExpr(RecoveryExpr *E) {
  VisitExpr(E);
  Record.push_back(std::distance(E->children().begin(), E->children().end()));
  Record.AddSourceLocation(E->getBeginLoc());
  Record.AddSourceLocation(E->getEndLoc());
  for (Stmt *Child : E->children())
    Record.AddStmt(Child);
  Code = serialization::EXPR_RECOVERY;
}

void ASTStmtWriter::VisitMemberExpr(MemberExpr *E) {
  VisitExpr(E);

  bool HasQualifier = E->hasQualifier();
  bool HasFoundDecl =
      E->hasQualifierOrFoundDecl() &&
      (E->getFoundDecl().getDecl() != E->getMemberDecl() ||
       E->getFoundDecl().getAccess() != E->getMemberDecl()->getAccess());
  bool HasTemplateInfo = E->hasTemplateKWAndArgsInfo();
  unsigned NumTemplateArgs = E->getNumTemplateArgs();

  // Write these first for easy access when deserializing, as they affect the
  // size of the MemberExpr.
  Record.push_back(HasQualifier);
  Record.push_back(HasFoundDecl);
  Record.push_back(HasTemplateInfo);
  Record.push_back(NumTemplateArgs);

  Record.AddStmt(E->getBase());
  Record.AddDeclRef(E->getMemberDecl());
  Record.AddDeclarationNameLoc(E->MemberDNLoc,
                               E->getMemberDecl()->getDeclName());
  Record.AddSourceLocation(E->getMemberLoc());
  Record.push_back(E->isArrow());
  Record.push_back(E->hadMultipleCandidates());
  Record.push_back(E->isNonOdrUse());
  Record.AddSourceLocation(E->getOperatorLoc());

  if (HasFoundDecl) {
    DeclAccessPair FoundDecl = E->getFoundDecl();
    Record.AddDeclRef(FoundDecl.getDecl());
    Record.push_back(FoundDecl.getAccess());
  }

  if (HasQualifier)
    Record.AddNestedNameSpecifierLoc(E->getQualifierLoc());

  if (HasTemplateInfo)
    AddTemplateKWAndArgsInfo(*E->getTrailingObjects<ASTTemplateKWAndArgsInfo>(),
                             E->getTrailingObjects<TemplateArgumentLoc>());

  Code = serialization::EXPR_MEMBER;
}

void ASTStmtWriter::VisitObjCIsaExpr(ObjCIsaExpr *E) {
  VisitExpr(E);
  Record.AddStmt(E->getBase());
  Record.AddSourceLocation(E->getIsaMemberLoc());
  Record.AddSourceLocation(E->getOpLoc());
  Record.push_back(E->isArrow());
  Code = serialization::EXPR_OBJC_ISA;
}

void ASTStmtWriter::
VisitObjCIndirectCopyRestoreExpr(ObjCIndirectCopyRestoreExpr *E) {
  VisitExpr(E);
  Record.AddStmt(E->getSubExpr());
  Record.push_back(E->shouldCopy());
  Code = serialization::EXPR_OBJC_INDIRECT_COPY_RESTORE;
}

void ASTStmtWriter::VisitObjCBridgedCastExpr(ObjCBridgedCastExpr *E) {
  VisitExplicitCastExpr(E);
  Record.AddSourceLocation(E->getLParenLoc());
  Record.AddSourceLocation(E->getBridgeKeywordLoc());
  Record.push_back(E->getBridgeKind()); // FIXME: Stable encoding
  Code = serialization::EXPR_OBJC_BRIDGED_CAST;
}

void ASTStmtWriter::VisitCastExpr(CastExpr *E) {
  VisitExpr(E);
  Record.push_back(E->path_size());
  Record.AddStmt(E->getSubExpr());
  Record.push_back(E->getCastKind()); // FIXME: stable encoding

  for (CastExpr::path_iterator
         PI = E->path_begin(), PE = E->path_end(); PI != PE; ++PI)
    Record.AddCXXBaseSpecifier(**PI);
}

void ASTStmtWriter::VisitBinaryOperator(BinaryOperator *E) {
  VisitExpr(E);
  bool HasFPFeatures = E->hasStoredFPFeatures();
  // Write this first for easy access when deserializing, as they affect the
  // size of the UnaryOperator.
  Record.push_back(HasFPFeatures);
  Record.push_back(E->getOpcode()); // FIXME: stable encoding
  Record.AddStmt(E->getLHS());
  Record.AddStmt(E->getRHS());
  Record.AddSourceLocation(E->getOperatorLoc());
  if (HasFPFeatures)
    Record.push_back(E->getStoredFPFeatures().getAsOpaqueInt());
  Code = serialization::EXPR_BINARY_OPERATOR;
}

void ASTStmtWriter::VisitCompoundAssignOperator(CompoundAssignOperator *E) {
  VisitBinaryOperator(E);
  Record.AddTypeRef(E->getComputationLHSType());
  Record.AddTypeRef(E->getComputationResultType());
  Code = serialization::EXPR_COMPOUND_ASSIGN_OPERATOR;
}

void ASTStmtWriter::VisitConditionalOperator(ConditionalOperator *E) {
  VisitExpr(E);
  Record.AddStmt(E->getCond());
  Record.AddStmt(E->getLHS());
  Record.AddStmt(E->getRHS());
  Record.AddSourceLocation(E->getQuestionLoc());
  Record.AddSourceLocation(E->getColonLoc());
  Code = serialization::EXPR_CONDITIONAL_OPERATOR;
}

void
ASTStmtWriter::VisitBinaryConditionalOperator(BinaryConditionalOperator *E) {
  VisitExpr(E);
  Record.AddStmt(E->getOpaqueValue());
  Record.AddStmt(E->getCommon());
  Record.AddStmt(E->getCond());
  Record.AddStmt(E->getTrueExpr());
  Record.AddStmt(E->getFalseExpr());
  Record.AddSourceLocation(E->getQuestionLoc());
  Record.AddSourceLocation(E->getColonLoc());
  Code = serialization::EXPR_BINARY_CONDITIONAL_OPERATOR;
}

void ASTStmtWriter::VisitImplicitCastExpr(ImplicitCastExpr *E) {
  VisitCastExpr(E);
  Record.push_back(E->isPartOfExplicitCast());

  if (E->path_size() == 0)
    AbbrevToUse = Writer.getExprImplicitCastAbbrev();

  Code = serialization::EXPR_IMPLICIT_CAST;
}

void ASTStmtWriter::VisitExplicitCastExpr(ExplicitCastExpr *E) {
  VisitCastExpr(E);
  Record.AddTypeSourceInfo(E->getTypeInfoAsWritten());
}

void ASTStmtWriter::VisitCStyleCastExpr(CStyleCastExpr *E) {
  VisitExplicitCastExpr(E);
  Record.AddSourceLocation(E->getLParenLoc());
  Record.AddSourceLocation(E->getRParenLoc());
  Code = serialization::EXPR_CSTYLE_CAST;
}

void ASTStmtWriter::VisitCompoundLiteralExpr(CompoundLiteralExpr *E) {
  VisitExpr(E);
  Record.AddSourceLocation(E->getLParenLoc());
  Record.AddTypeSourceInfo(E->getTypeSourceInfo());
  Record.AddStmt(E->getInitializer());
  Record.push_back(E->isFileScope());
  Code = serialization::EXPR_COMPOUND_LITERAL;
}

void ASTStmtWriter::VisitExtVectorElementExpr(ExtVectorElementExpr *E) {
  VisitExpr(E);
  Record.AddStmt(E->getBase());
  Record.AddIdentifierRef(&E->getAccessor());
  Record.AddSourceLocation(E->getAccessorLoc());
  Code = serialization::EXPR_EXT_VECTOR_ELEMENT;
}

void ASTStmtWriter::VisitInitListExpr(InitListExpr *E) {
  VisitExpr(E);
  // NOTE: only add the (possibly null) syntactic form.
  // No need to serialize the isSemanticForm flag and the semantic form.
  Record.AddStmt(E->getSyntacticForm());
  Record.AddSourceLocation(E->getLBraceLoc());
  Record.AddSourceLocation(E->getRBraceLoc());
  bool isArrayFiller = E->ArrayFillerOrUnionFieldInit.is<Expr*>();
  Record.push_back(isArrayFiller);
  if (isArrayFiller)
    Record.AddStmt(E->getArrayFiller());
  else
    Record.AddDeclRef(E->getInitializedFieldInUnion());
  Record.push_back(E->hadArrayRangeDesignator());
  Record.push_back(E->getNumInits());
  if (isArrayFiller) {
    // ArrayFiller may have filled "holes" due to designated initializer.
    // Replace them by 0 to indicate that the filler goes in that place.
    Expr *filler = E->getArrayFiller();
    for (unsigned I = 0, N = E->getNumInits(); I != N; ++I)
      Record.AddStmt(E->getInit(I) != filler ? E->getInit(I) : nullptr);
  } else {
    for (unsigned I = 0, N = E->getNumInits(); I != N; ++I)
      Record.AddStmt(E->getInit(I));
  }
  Code = serialization::EXPR_INIT_LIST;
}

void ASTStmtWriter::VisitDesignatedInitExpr(DesignatedInitExpr *E) {
  VisitExpr(E);
  Record.push_back(E->getNumSubExprs());
  for (unsigned I = 0, N = E->getNumSubExprs(); I != N; ++I)
    Record.AddStmt(E->getSubExpr(I));
  Record.AddSourceLocation(E->getEqualOrColonLoc());
  Record.push_back(E->usesGNUSyntax());
  for (const DesignatedInitExpr::Designator &D : E->designators()) {
    if (D.isFieldDesignator()) {
      if (FieldDecl *Field = D.getField()) {
        Record.push_back(serialization::DESIG_FIELD_DECL);
        Record.AddDeclRef(Field);
      } else {
        Record.push_back(serialization::DESIG_FIELD_NAME);
        Record.AddIdentifierRef(D.getFieldName());
      }
      Record.AddSourceLocation(D.getDotLoc());
      Record.AddSourceLocation(D.getFieldLoc());
    } else if (D.isArrayDesignator()) {
      Record.push_back(serialization::DESIG_ARRAY);
      Record.push_back(D.getFirstExprIndex());
      Record.AddSourceLocation(D.getLBracketLoc());
      Record.AddSourceLocation(D.getRBracketLoc());
    } else {
      assert(D.isArrayRangeDesignator() && "Unknown designator");
      Record.push_back(serialization::DESIG_ARRAY_RANGE);
      Record.push_back(D.getFirstExprIndex());
      Record.AddSourceLocation(D.getLBracketLoc());
      Record.AddSourceLocation(D.getEllipsisLoc());
      Record.AddSourceLocation(D.getRBracketLoc());
    }
  }
  Code = serialization::EXPR_DESIGNATED_INIT;
}

void ASTStmtWriter::VisitDesignatedInitUpdateExpr(DesignatedInitUpdateExpr *E) {
  VisitExpr(E);
  Record.AddStmt(E->getBase());
  Record.AddStmt(E->getUpdater());
  Code = serialization::EXPR_DESIGNATED_INIT_UPDATE;
}

void ASTStmtWriter::VisitNoInitExpr(NoInitExpr *E) {
  VisitExpr(E);
  Code = serialization::EXPR_NO_INIT;
}

void ASTStmtWriter::VisitArrayInitLoopExpr(ArrayInitLoopExpr *E) {
  VisitExpr(E);
  Record.AddStmt(E->SubExprs[0]);
  Record.AddStmt(E->SubExprs[1]);
  Code = serialization::EXPR_ARRAY_INIT_LOOP;
}

void ASTStmtWriter::VisitArrayInitIndexExpr(ArrayInitIndexExpr *E) {
  VisitExpr(E);
  Code = serialization::EXPR_ARRAY_INIT_INDEX;
}

void ASTStmtWriter::VisitImplicitValueInitExpr(ImplicitValueInitExpr *E) {
  VisitExpr(E);
  Code = serialization::EXPR_IMPLICIT_VALUE_INIT;
}

void ASTStmtWriter::VisitVAArgExpr(VAArgExpr *E) {
  VisitExpr(E);
  Record.AddStmt(E->getSubExpr());
  Record.AddTypeSourceInfo(E->getWrittenTypeInfo());
  Record.AddSourceLocation(E->getBuiltinLoc());
  Record.AddSourceLocation(E->getRParenLoc());
  Record.push_back(E->isMicrosoftABI());
  Code = serialization::EXPR_VA_ARG;
}

void ASTStmtWriter::VisitSourceLocExpr(SourceLocExpr *E) {
  VisitExpr(E);
  Record.AddDeclRef(cast_or_null<Decl>(E->getParentContext()));
  Record.AddSourceLocation(E->getBeginLoc());
  Record.AddSourceLocation(E->getEndLoc());
  Record.push_back(E->getIdentKind());
  Code = serialization::EXPR_SOURCE_LOC;
}

void ASTStmtWriter::VisitAddrLabelExpr(AddrLabelExpr *E) {
  VisitExpr(E);
  Record.AddSourceLocation(E->getAmpAmpLoc());
  Record.AddSourceLocation(E->getLabelLoc());
  Record.AddDeclRef(E->getLabel());
  Code = serialization::EXPR_ADDR_LABEL;
}

void ASTStmtWriter::VisitStmtExpr(StmtExpr *E) {
  VisitExpr(E);
  Record.AddStmt(E->getSubStmt());
  Record.AddSourceLocation(E->getLParenLoc());
  Record.AddSourceLocation(E->getRParenLoc());
  Record.push_back(E->getTemplateDepth());
  Code = serialization::EXPR_STMT;
}

void ASTStmtWriter::VisitChooseExpr(ChooseExpr *E) {
  VisitExpr(E);
  Record.AddStmt(E->getCond());
  Record.AddStmt(E->getLHS());
  Record.AddStmt(E->getRHS());
  Record.AddSourceLocation(E->getBuiltinLoc());
  Record.AddSourceLocation(E->getRParenLoc());
  Record.push_back(E->isConditionDependent() ? false : E->isConditionTrue());
  Code = serialization::EXPR_CHOOSE;
}

void ASTStmtWriter::VisitGNUNullExpr(GNUNullExpr *E) {
  VisitExpr(E);
  Record.AddSourceLocation(E->getTokenLocation());
  Code = serialization::EXPR_GNU_NULL;
}

void ASTStmtWriter::VisitShuffleVectorExpr(ShuffleVectorExpr *E) {
  VisitExpr(E);
  Record.push_back(E->getNumSubExprs());
  for (unsigned I = 0, N = E->getNumSubExprs(); I != N; ++I)
    Record.AddStmt(E->getExpr(I));
  Record.AddSourceLocation(E->getBuiltinLoc());
  Record.AddSourceLocation(E->getRParenLoc());
  Code = serialization::EXPR_SHUFFLE_VECTOR;
}

void ASTStmtWriter::VisitConvertVectorExpr(ConvertVectorExpr *E) {
  VisitExpr(E);
  Record.AddSourceLocation(E->getBuiltinLoc());
  Record.AddSourceLocation(E->getRParenLoc());
  Record.AddTypeSourceInfo(E->getTypeSourceInfo());
  Record.AddStmt(E->getSrcExpr());
  Code = serialization::EXPR_CONVERT_VECTOR;
}

void ASTStmtWriter::VisitBlockExpr(BlockExpr *E) {
  VisitExpr(E);
  Record.AddDeclRef(E->getBlockDecl());
  Code = serialization::EXPR_BLOCK;
}

void ASTStmtWriter::VisitGenericSelectionExpr(GenericSelectionExpr *E) {
  VisitExpr(E);

  Record.push_back(E->getNumAssocs());
  Record.push_back(E->ResultIndex);
  Record.AddSourceLocation(E->getGenericLoc());
  Record.AddSourceLocation(E->getDefaultLoc());
  Record.AddSourceLocation(E->getRParenLoc());

  Stmt **Stmts = E->getTrailingObjects<Stmt *>();
  // Add 1 to account for the controlling expression which is the first
  // expression in the trailing array of Stmt *. This is not needed for
  // the trailing array of TypeSourceInfo *.
  for (unsigned I = 0, N = E->getNumAssocs() + 1; I < N; ++I)
    Record.AddStmt(Stmts[I]);

  TypeSourceInfo **TSIs = E->getTrailingObjects<TypeSourceInfo *>();
  for (unsigned I = 0, N = E->getNumAssocs(); I < N; ++I)
    Record.AddTypeSourceInfo(TSIs[I]);

  Code = serialization::EXPR_GENERIC_SELECTION;
}

void ASTStmtWriter::VisitPseudoObjectExpr(PseudoObjectExpr *E) {
  VisitExpr(E);
  Record.push_back(E->getNumSemanticExprs());

  // Push the result index.  Currently, this needs to exactly match
  // the encoding used internally for ResultIndex.
  unsigned result = E->getResultExprIndex();
  result = (result == PseudoObjectExpr::NoResult ? 0 : result + 1);
  Record.push_back(result);

  Record.AddStmt(E->getSyntacticForm());
  for (PseudoObjectExpr::semantics_iterator
         i = E->semantics_begin(), e = E->semantics_end(); i != e; ++i) {
    Record.AddStmt(*i);
  }
  Code = serialization::EXPR_PSEUDO_OBJECT;
}

void ASTStmtWriter::VisitAtomicExpr(AtomicExpr *E) {
  VisitExpr(E);
  Record.push_back(E->getOp());
  for (unsigned I = 0, N = E->getNumSubExprs(); I != N; ++I)
    Record.AddStmt(E->getSubExprs()[I]);
  Record.AddSourceLocation(E->getBuiltinLoc());
  Record.AddSourceLocation(E->getRParenLoc());
  Code = serialization::EXPR_ATOMIC;
}

//===----------------------------------------------------------------------===//
// Objective-C Expressions and Statements.
//===----------------------------------------------------------------------===//

void ASTStmtWriter::VisitObjCStringLiteral(ObjCStringLiteral *E) {
  VisitExpr(E);
  Record.AddStmt(E->getString());
  Record.AddSourceLocation(E->getAtLoc());
  Code = serialization::EXPR_OBJC_STRING_LITERAL;
}

void ASTStmtWriter::VisitObjCBoxedExpr(ObjCBoxedExpr *E) {
  VisitExpr(E);
  Record.AddStmt(E->getSubExpr());
  Record.AddDeclRef(E->getBoxingMethod());
  Record.AddSourceRange(E->getSourceRange());
  Code = serialization::EXPR_OBJC_BOXED_EXPRESSION;
}

void ASTStmtWriter::VisitObjCArrayLiteral(ObjCArrayLiteral *E) {
  VisitExpr(E);
  Record.push_back(E->getNumElements());
  for (unsigned i = 0; i < E->getNumElements(); i++)
    Record.AddStmt(E->getElement(i));
  Record.AddDeclRef(E->getArrayWithObjectsMethod());
  Record.AddSourceRange(E->getSourceRange());
  Code = serialization::EXPR_OBJC_ARRAY_LITERAL;
}

void ASTStmtWriter::VisitObjCDictionaryLiteral(ObjCDictionaryLiteral *E) {
  VisitExpr(E);
  Record.push_back(E->getNumElements());
  Record.push_back(E->HasPackExpansions);
  for (unsigned i = 0; i < E->getNumElements(); i++) {
    ObjCDictionaryElement Element = E->getKeyValueElement(i);
    Record.AddStmt(Element.Key);
    Record.AddStmt(Element.Value);
    if (E->HasPackExpansions) {
      Record.AddSourceLocation(Element.EllipsisLoc);
      unsigned NumExpansions = 0;
      if (Element.NumExpansions)
        NumExpansions = *Element.NumExpansions + 1;
      Record.push_back(NumExpansions);
    }
  }

  Record.AddDeclRef(E->getDictWithObjectsMethod());
  Record.AddSourceRange(E->getSourceRange());
  Code = serialization::EXPR_OBJC_DICTIONARY_LITERAL;
}

void ASTStmtWriter::VisitObjCEncodeExpr(ObjCEncodeExpr *E) {
  VisitExpr(E);
  Record.AddTypeSourceInfo(E->getEncodedTypeSourceInfo());
  Record.AddSourceLocation(E->getAtLoc());
  Record.AddSourceLocation(E->getRParenLoc());
  Code = serialization::EXPR_OBJC_ENCODE;
}

void ASTStmtWriter::VisitObjCSelectorExpr(ObjCSelectorExpr *E) {
  VisitExpr(E);
  Record.AddSelectorRef(E->getSelector());
  Record.AddSourceLocation(E->getAtLoc());
  Record.AddSourceLocation(E->getRParenLoc());
  Code = serialization::EXPR_OBJC_SELECTOR_EXPR;
}

void ASTStmtWriter::VisitObjCProtocolExpr(ObjCProtocolExpr *E) {
  VisitExpr(E);
  Record.AddDeclRef(E->getProtocol());
  Record.AddSourceLocation(E->getAtLoc());
  Record.AddSourceLocation(E->ProtoLoc);
  Record.AddSourceLocation(E->getRParenLoc());
  Code = serialization::EXPR_OBJC_PROTOCOL_EXPR;
}

void ASTStmtWriter::VisitObjCIvarRefExpr(ObjCIvarRefExpr *E) {
  VisitExpr(E);
  Record.AddDeclRef(E->getDecl());
  Record.AddSourceLocation(E->getLocation());
  Record.AddSourceLocation(E->getOpLoc());
  Record.AddStmt(E->getBase());
  Record.push_back(E->isArrow());
  Record.push_back(E->isFreeIvar());
  Code = serialization::EXPR_OBJC_IVAR_REF_EXPR;
}

void ASTStmtWriter::VisitObjCPropertyRefExpr(ObjCPropertyRefExpr *E) {
  VisitExpr(E);
  Record.push_back(E->SetterAndMethodRefFlags.getInt());
  Record.push_back(E->isImplicitProperty());
  if (E->isImplicitProperty()) {
    Record.AddDeclRef(E->getImplicitPropertyGetter());
    Record.AddDeclRef(E->getImplicitPropertySetter());
  } else {
    Record.AddDeclRef(E->getExplicitProperty());
  }
  Record.AddSourceLocation(E->getLocation());
  Record.AddSourceLocation(E->getReceiverLocation());
  if (E->isObjectReceiver()) {
    Record.push_back(0);
    Record.AddStmt(E->getBase());
  } else if (E->isSuperReceiver()) {
    Record.push_back(1);
    Record.AddTypeRef(E->getSuperReceiverType());
  } else {
    Record.push_back(2);
    Record.AddDeclRef(E->getClassReceiver());
  }

  Code = serialization::EXPR_OBJC_PROPERTY_REF_EXPR;
}

void ASTStmtWriter::VisitObjCSubscriptRefExpr(ObjCSubscriptRefExpr *E) {
  VisitExpr(E);
  Record.AddSourceLocation(E->getRBracket());
  Record.AddStmt(E->getBaseExpr());
  Record.AddStmt(E->getKeyExpr());
  Record.AddDeclRef(E->getAtIndexMethodDecl());
  Record.AddDeclRef(E->setAtIndexMethodDecl());

  Code = serialization::EXPR_OBJC_SUBSCRIPT_REF_EXPR;
}

void ASTStmtWriter::VisitObjCMessageExpr(ObjCMessageExpr *E) {
  VisitExpr(E);
  Record.push_back(E->getNumArgs());
  Record.push_back(E->getNumStoredSelLocs());
  Record.push_back(E->SelLocsKind);
  Record.push_back(E->isDelegateInitCall());
  Record.push_back(E->IsImplicit);
  Record.push_back((unsigned)E->getReceiverKind()); // FIXME: stable encoding
  switch (E->getReceiverKind()) {
  case ObjCMessageExpr::Instance:
    Record.AddStmt(E->getInstanceReceiver());
    break;

  case ObjCMessageExpr::Class:
    Record.AddTypeSourceInfo(E->getClassReceiverTypeInfo());
    break;

  case ObjCMessageExpr::SuperClass:
  case ObjCMessageExpr::SuperInstance:
    Record.AddTypeRef(E->getSuperType());
    Record.AddSourceLocation(E->getSuperLoc());
    break;
  }

  if (E->getMethodDecl()) {
    Record.push_back(1);
    Record.AddDeclRef(E->getMethodDecl());
  } else {
    Record.push_back(0);
    Record.AddSelectorRef(E->getSelector());
  }

  Record.AddSourceLocation(E->getLeftLoc());
  Record.AddSourceLocation(E->getRightLoc());

  for (CallExpr::arg_iterator Arg = E->arg_begin(), ArgEnd = E->arg_end();
       Arg != ArgEnd; ++Arg)
    Record.AddStmt(*Arg);

  SourceLocation *Locs = E->getStoredSelLocs();
  for (unsigned i = 0, e = E->getNumStoredSelLocs(); i != e; ++i)
    Record.AddSourceLocation(Locs[i]);

  Code = serialization::EXPR_OBJC_MESSAGE_EXPR;
}

void ASTStmtWriter::VisitObjCForCollectionStmt(ObjCForCollectionStmt *S) {
  VisitStmt(S);
  Record.AddStmt(S->getElement());
  Record.AddStmt(S->getCollection());
  Record.AddStmt(S->getBody());
  Record.AddSourceLocation(S->getForLoc());
  Record.AddSourceLocation(S->getRParenLoc());
  Code = serialization::STMT_OBJC_FOR_COLLECTION;
}

void ASTStmtWriter::VisitObjCAtCatchStmt(ObjCAtCatchStmt *S) {
  VisitStmt(S);
  Record.AddStmt(S->getCatchBody());
  Record.AddDeclRef(S->getCatchParamDecl());
  Record.AddSourceLocation(S->getAtCatchLoc());
  Record.AddSourceLocation(S->getRParenLoc());
  Code = serialization::STMT_OBJC_CATCH;
}

void ASTStmtWriter::VisitObjCAtFinallyStmt(ObjCAtFinallyStmt *S) {
  VisitStmt(S);
  Record.AddStmt(S->getFinallyBody());
  Record.AddSourceLocation(S->getAtFinallyLoc());
  Code = serialization::STMT_OBJC_FINALLY;
}

void ASTStmtWriter::VisitObjCAutoreleasePoolStmt(ObjCAutoreleasePoolStmt *S) {
  VisitStmt(S); // FIXME: no test coverage.
  Record.AddStmt(S->getSubStmt());
  Record.AddSourceLocation(S->getAtLoc());
  Code = serialization::STMT_OBJC_AUTORELEASE_POOL;
}

void ASTStmtWriter::VisitObjCAtTryStmt(ObjCAtTryStmt *S) {
  VisitStmt(S);
  Record.push_back(S->getNumCatchStmts());
  Record.push_back(S->getFinallyStmt() != nullptr);
  Record.AddStmt(S->getTryBody());
  for (unsigned I = 0, N = S->getNumCatchStmts(); I != N; ++I)
    Record.AddStmt(S->getCatchStmt(I));
  if (S->getFinallyStmt())
    Record.AddStmt(S->getFinallyStmt());
  Record.AddSourceLocation(S->getAtTryLoc());
  Code = serialization::STMT_OBJC_AT_TRY;
}

void ASTStmtWriter::VisitObjCAtSynchronizedStmt(ObjCAtSynchronizedStmt *S) {
  VisitStmt(S); // FIXME: no test coverage.
  Record.AddStmt(S->getSynchExpr());
  Record.AddStmt(S->getSynchBody());
  Record.AddSourceLocation(S->getAtSynchronizedLoc());
  Code = serialization::STMT_OBJC_AT_SYNCHRONIZED;
}

void ASTStmtWriter::VisitObjCAtThrowStmt(ObjCAtThrowStmt *S) {
  VisitStmt(S); // FIXME: no test coverage.
  Record.AddStmt(S->getThrowExpr());
  Record.AddSourceLocation(S->getThrowLoc());
  Code = serialization::STMT_OBJC_AT_THROW;
}

void ASTStmtWriter::VisitObjCBoolLiteralExpr(ObjCBoolLiteralExpr *E) {
  VisitExpr(E);
  Record.push_back(E->getValue());
  Record.AddSourceLocation(E->getLocation());
  Code = serialization::EXPR_OBJC_BOOL_LITERAL;
}

void ASTStmtWriter::VisitObjCAvailabilityCheckExpr(ObjCAvailabilityCheckExpr *E) {
  VisitExpr(E);
  Record.AddSourceRange(E->getSourceRange());
  Record.AddVersionTuple(E->getVersion());
  Code = serialization::EXPR_OBJC_AVAILABILITY_CHECK;
}

//===----------------------------------------------------------------------===//
// C++ Expressions and Statements.
//===----------------------------------------------------------------------===//

void ASTStmtWriter::VisitCXXCatchStmt(CXXCatchStmt *S) {
  VisitStmt(S);
  Record.AddSourceLocation(S->getCatchLoc());
  Record.AddDeclRef(S->getExceptionDecl());
  Record.AddStmt(S->getHandlerBlock());
  Code = serialization::STMT_CXX_CATCH;
}

void ASTStmtWriter::VisitCXXTryStmt(CXXTryStmt *S) {
  VisitStmt(S);
  Record.push_back(S->getNumHandlers());
  Record.AddSourceLocation(S->getTryLoc());
  Record.AddStmt(S->getTryBlock());
  for (unsigned i = 0, e = S->getNumHandlers(); i != e; ++i)
    Record.AddStmt(S->getHandler(i));
  Code = serialization::STMT_CXX_TRY;
}

void ASTStmtWriter::VisitCXXForRangeStmt(CXXForRangeStmt *S) {
  VisitStmt(S);
  Record.AddSourceLocation(S->getForLoc());
  Record.AddSourceLocation(S->getCoawaitLoc());
  Record.AddSourceLocation(S->getColonLoc());
  Record.AddSourceLocation(S->getRParenLoc());
  Record.AddStmt(S->getInit());
  Record.AddStmt(S->getRangeStmt());
  Record.AddStmt(S->getBeginStmt());
  Record.AddStmt(S->getEndStmt());
  Record.AddStmt(S->getCond());
  Record.AddStmt(S->getInc());
  Record.AddStmt(S->getLoopVarStmt());
  Record.AddStmt(S->getBody());
  Code = serialization::STMT_CXX_FOR_RANGE;
}

void ASTStmtWriter::VisitMSDependentExistsStmt(MSDependentExistsStmt *S) {
  VisitStmt(S);
  Record.AddSourceLocation(S->getKeywordLoc());
  Record.push_back(S->isIfExists());
  Record.AddNestedNameSpecifierLoc(S->getQualifierLoc());
  Record.AddDeclarationNameInfo(S->getNameInfo());
  Record.AddStmt(S->getSubStmt());
  Code = serialization::STMT_MS_DEPENDENT_EXISTS;
}

void ASTStmtWriter::VisitCXXOperatorCallExpr(CXXOperatorCallExpr *E) {
  VisitCallExpr(E);
  Record.push_back(E->getOperator());
  Record.push_back(E->getFPFeatures().getAsOpaqueInt());
  Record.AddSourceRange(E->Range);
  Code = serialization::EXPR_CXX_OPERATOR_CALL;
}

void ASTStmtWriter::VisitCXXMemberCallExpr(CXXMemberCallExpr *E) {
  VisitCallExpr(E);
  Code = serialization::EXPR_CXX_MEMBER_CALL;
}

void ASTStmtWriter::VisitCXXRewrittenBinaryOperator(
    CXXRewrittenBinaryOperator *E) {
  VisitExpr(E);
  Record.push_back(E->isReversed());
  Record.AddStmt(E->getSemanticForm());
  Code = serialization::EXPR_CXX_REWRITTEN_BINARY_OPERATOR;
}

void ASTStmtWriter::VisitCXXConstructExpr(CXXConstructExpr *E) {
  VisitExpr(E);

  Record.push_back(E->getNumArgs());
  Record.push_back(E->isElidable());
  Record.push_back(E->hadMultipleCandidates());
  Record.push_back(E->isListInitialization());
  Record.push_back(E->isStdInitListInitialization());
  Record.push_back(E->requiresZeroInitialization());
  Record.push_back(E->getConstructionKind()); // FIXME: stable encoding
  Record.AddSourceLocation(E->getLocation());
  Record.AddDeclRef(E->getConstructor());
  Record.AddSourceRange(E->getParenOrBraceRange());

  for (unsigned I = 0, N = E->getNumArgs(); I != N; ++I)
    Record.AddStmt(E->getArg(I));

  Code = serialization::EXPR_CXX_CONSTRUCT;
}

void ASTStmtWriter::VisitCXXInheritedCtorInitExpr(CXXInheritedCtorInitExpr *E) {
  VisitExpr(E);
  Record.AddDeclRef(E->getConstructor());
  Record.AddSourceLocation(E->getLocation());
  Record.push_back(E->constructsVBase());
  Record.push_back(E->inheritedFromVBase());
  Code = serialization::EXPR_CXX_INHERITED_CTOR_INIT;
}

void ASTStmtWriter::VisitCXXTemporaryObjectExpr(CXXTemporaryObjectExpr *E) {
  VisitCXXConstructExpr(E);
  Record.AddTypeSourceInfo(E->getTypeSourceInfo());
  Code = serialization::EXPR_CXX_TEMPORARY_OBJECT;
}

void ASTStmtWriter::VisitLambdaExpr(LambdaExpr *E) {
  VisitExpr(E);
  Record.push_back(E->NumCaptures);
  Record.AddSourceRange(E->IntroducerRange);
  Record.push_back(E->CaptureDefault); // FIXME: stable encoding
  Record.AddSourceLocation(E->CaptureDefaultLoc);
  Record.push_back(E->ExplicitParams);
  Record.push_back(E->ExplicitResultType);
  Record.AddSourceLocation(E->ClosingBrace);

  // Add capture initializers.
  for (LambdaExpr::capture_init_iterator C = E->capture_init_begin(),
                                      CEnd = E->capture_init_end();
       C != CEnd; ++C) {
    Record.AddStmt(*C);
  }

  Code = serialization::EXPR_LAMBDA;
}

void ASTStmtWriter::VisitCXXStdInitializerListExpr(CXXStdInitializerListExpr *E) {
  VisitExpr(E);
  Record.AddStmt(E->getSubExpr());
  Code = serialization::EXPR_CXX_STD_INITIALIZER_LIST;
}

void ASTStmtWriter::VisitCXXNamedCastExpr(CXXNamedCastExpr *E) {
  VisitExplicitCastExpr(E);
  Record.AddSourceRange(SourceRange(E->getOperatorLoc(), E->getRParenLoc()));
  Record.AddSourceRange(E->getAngleBrackets());
}

void ASTStmtWriter::VisitCXXStaticCastExpr(CXXStaticCastExpr *E) {
  VisitCXXNamedCastExpr(E);
  Code = serialization::EXPR_CXX_STATIC_CAST;
}

void ASTStmtWriter::VisitCXXDynamicCastExpr(CXXDynamicCastExpr *E) {
  VisitCXXNamedCastExpr(E);
  Code = serialization::EXPR_CXX_DYNAMIC_CAST;
}

void ASTStmtWriter::VisitCXXReinterpretCastExpr(CXXReinterpretCastExpr *E) {
  VisitCXXNamedCastExpr(E);
  Code = serialization::EXPR_CXX_REINTERPRET_CAST;
}

void ASTStmtWriter::VisitCXXConstCastExpr(CXXConstCastExpr *E) {
  VisitCXXNamedCastExpr(E);
  Code = serialization::EXPR_CXX_CONST_CAST;
}

void ASTStmtWriter::VisitCXXFunctionalCastExpr(CXXFunctionalCastExpr *E) {
  VisitExplicitCastExpr(E);
  Record.AddSourceLocation(E->getLParenLoc());
  Record.AddSourceLocation(E->getRParenLoc());
  Code = serialization::EXPR_CXX_FUNCTIONAL_CAST;
}

void ASTStmtWriter::VisitBuiltinBitCastExpr(BuiltinBitCastExpr *E) {
  VisitExplicitCastExpr(E);
  Record.AddSourceLocation(E->getBeginLoc());
  Record.AddSourceLocation(E->getEndLoc());
}

void ASTStmtWriter::VisitUserDefinedLiteral(UserDefinedLiteral *E) {
  VisitCallExpr(E);
  Record.AddSourceLocation(E->UDSuffixLoc);
  Code = serialization::EXPR_USER_DEFINED_LITERAL;
}

void ASTStmtWriter::VisitCXXBoolLiteralExpr(CXXBoolLiteralExpr *E) {
  VisitExpr(E);
  Record.push_back(E->getValue());
  Record.AddSourceLocation(E->getLocation());
  Code = serialization::EXPR_CXX_BOOL_LITERAL;
}

void ASTStmtWriter::VisitCXXNullPtrLiteralExpr(CXXNullPtrLiteralExpr *E) {
  VisitExpr(E);
  Record.AddSourceLocation(E->getLocation());
  Code = serialization::EXPR_CXX_NULL_PTR_LITERAL;
}

void ASTStmtWriter::VisitCXXTypeidExpr(CXXTypeidExpr *E) {
  VisitExpr(E);
  Record.AddSourceRange(E->getSourceRange());
  if (E->isTypeOperand()) {
    Record.AddTypeSourceInfo(E->getTypeOperandSourceInfo());
    Code = serialization::EXPR_CXX_TYPEID_TYPE;
  } else {
    Record.AddStmt(E->getExprOperand());
    Code = serialization::EXPR_CXX_TYPEID_EXPR;
  }
}

void ASTStmtWriter::VisitCXXThisExpr(CXXThisExpr *E) {
  VisitExpr(E);
  Record.AddSourceLocation(E->getLocation());
  Record.push_back(E->isImplicit());
  Code = serialization::EXPR_CXX_THIS;
}

void ASTStmtWriter::VisitCXXThrowExpr(CXXThrowExpr *E) {
  VisitExpr(E);
  Record.AddSourceLocation(E->getThrowLoc());
  Record.AddStmt(E->getSubExpr());
  Record.push_back(E->isThrownVariableInScope());
  Code = serialization::EXPR_CXX_THROW;
}

void ASTStmtWriter::VisitCXXDefaultArgExpr(CXXDefaultArgExpr *E) {
  VisitExpr(E);
  Record.AddDeclRef(E->getParam());
  Record.AddDeclRef(cast_or_null<Decl>(E->getUsedContext()));
  Record.AddSourceLocation(E->getUsedLocation());
  Code = serialization::EXPR_CXX_DEFAULT_ARG;
}

void ASTStmtWriter::VisitCXXDefaultInitExpr(CXXDefaultInitExpr *E) {
  VisitExpr(E);
  Record.AddDeclRef(E->getField());
  Record.AddDeclRef(cast_or_null<Decl>(E->getUsedContext()));
  Record.AddSourceLocation(E->getExprLoc());
  Code = serialization::EXPR_CXX_DEFAULT_INIT;
}

void ASTStmtWriter::VisitCXXBindTemporaryExpr(CXXBindTemporaryExpr *E) {
  VisitExpr(E);
  Record.AddCXXTemporary(E->getTemporary());
  Record.AddStmt(E->getSubExpr());
  Code = serialization::EXPR_CXX_BIND_TEMPORARY;
}

void ASTStmtWriter::VisitCXXScalarValueInitExpr(CXXScalarValueInitExpr *E) {
  VisitExpr(E);
  Record.AddTypeSourceInfo(E->getTypeSourceInfo());
  Record.AddSourceLocation(E->getRParenLoc());
  Code = serialization::EXPR_CXX_SCALAR_VALUE_INIT;
}

void ASTStmtWriter::VisitCXXNewExpr(CXXNewExpr *E) {
  VisitExpr(E);

  Record.push_back(E->isArray());
  Record.push_back(E->hasInitializer());
  Record.push_back(E->getNumPlacementArgs());
  Record.push_back(E->isParenTypeId());

  Record.push_back(E->isGlobalNew());
  Record.push_back(E->passAlignment());
  Record.push_back(E->doesUsualArrayDeleteWantSize());
  Record.push_back(E->CXXNewExprBits.StoredInitializationStyle);

  Record.AddDeclRef(E->getOperatorNew());
  Record.AddDeclRef(E->getOperatorDelete());
  Record.AddTypeSourceInfo(E->getAllocatedTypeSourceInfo());
  if (E->isParenTypeId())
    Record.AddSourceRange(E->getTypeIdParens());
  Record.AddSourceRange(E->getSourceRange());
  Record.AddSourceRange(E->getDirectInitRange());

  for (CXXNewExpr::arg_iterator I = E->raw_arg_begin(), N = E->raw_arg_end();
       I != N; ++I)
    Record.AddStmt(*I);

  Code = serialization::EXPR_CXX_NEW;
}

void ASTStmtWriter::VisitCXXDeleteExpr(CXXDeleteExpr *E) {
  VisitExpr(E);
  Record.push_back(E->isGlobalDelete());
  Record.push_back(E->isArrayForm());
  Record.push_back(E->isArrayFormAsWritten());
  Record.push_back(E->doesUsualArrayDeleteWantSize());
  Record.AddDeclRef(E->getOperatorDelete());
  Record.AddStmt(E->getArgument());
  Record.AddSourceLocation(E->getBeginLoc());

  Code = serialization::EXPR_CXX_DELETE;
}

void ASTStmtWriter::VisitCXXPseudoDestructorExpr(CXXPseudoDestructorExpr *E) {
  VisitExpr(E);

  Record.AddStmt(E->getBase());
  Record.push_back(E->isArrow());
  Record.AddSourceLocation(E->getOperatorLoc());
  Record.AddNestedNameSpecifierLoc(E->getQualifierLoc());
  Record.AddTypeSourceInfo(E->getScopeTypeInfo());
  Record.AddSourceLocation(E->getColonColonLoc());
  Record.AddSourceLocation(E->getTildeLoc());

  // PseudoDestructorTypeStorage.
  Record.AddIdentifierRef(E->getDestroyedTypeIdentifier());
  if (E->getDestroyedTypeIdentifier())
    Record.AddSourceLocation(E->getDestroyedTypeLoc());
  else
    Record.AddTypeSourceInfo(E->getDestroyedTypeInfo());

  Code = serialization::EXPR_CXX_PSEUDO_DESTRUCTOR;
}

void ASTStmtWriter::VisitExprWithCleanups(ExprWithCleanups *E) {
  VisitExpr(E);
  Record.push_back(E->getNumObjects());
  for (auto &Obj : E->getObjects()) {
    if (auto *BD = Obj.dyn_cast<BlockDecl *>()) {
      Record.push_back(serialization::COK_Block);
      Record.AddDeclRef(BD);
    } else if (auto *CLE = Obj.dyn_cast<CompoundLiteralExpr *>()) {
      Record.push_back(serialization::COK_CompoundLiteral);
      Record.AddStmt(CLE);
    }
  }

  Record.push_back(E->cleanupsHaveSideEffects());
  Record.AddStmt(E->getSubExpr());
  Code = serialization::EXPR_EXPR_WITH_CLEANUPS;
}

void ASTStmtWriter::VisitCXXDependentScopeMemberExpr(
    CXXDependentScopeMemberExpr *E) {
  VisitExpr(E);

  // Don't emit anything here (or if you do you will have to update
  // the corresponding deserialization function).

  Record.push_back(E->hasTemplateKWAndArgsInfo());
  Record.push_back(E->getNumTemplateArgs());
  Record.push_back(E->hasFirstQualifierFoundInScope());

  if (E->hasTemplateKWAndArgsInfo()) {
    const ASTTemplateKWAndArgsInfo &ArgInfo =
        *E->getTrailingObjects<ASTTemplateKWAndArgsInfo>();
    AddTemplateKWAndArgsInfo(ArgInfo,
                             E->getTrailingObjects<TemplateArgumentLoc>());
  }

  Record.push_back(E->isArrow());
  Record.AddSourceLocation(E->getOperatorLoc());
  Record.AddTypeRef(E->getBaseType());
  Record.AddNestedNameSpecifierLoc(E->getQualifierLoc());
  if (!E->isImplicitAccess())
    Record.AddStmt(E->getBase());
  else
    Record.AddStmt(nullptr);

  if (E->hasFirstQualifierFoundInScope())
    Record.AddDeclRef(E->getFirstQualifierFoundInScope());

  Record.AddDeclarationNameInfo(E->MemberNameInfo);
  Code = serialization::EXPR_CXX_DEPENDENT_SCOPE_MEMBER;
}

void
ASTStmtWriter::VisitDependentScopeDeclRefExpr(DependentScopeDeclRefExpr *E) {
  VisitExpr(E);

  // Don't emit anything here, HasTemplateKWAndArgsInfo must be
  // emitted first.

  Record.push_back(E->DependentScopeDeclRefExprBits.HasTemplateKWAndArgsInfo);
  if (E->DependentScopeDeclRefExprBits.HasTemplateKWAndArgsInfo) {
    const ASTTemplateKWAndArgsInfo &ArgInfo =
        *E->getTrailingObjects<ASTTemplateKWAndArgsInfo>();
    Record.push_back(ArgInfo.NumTemplateArgs);
    AddTemplateKWAndArgsInfo(ArgInfo,
                             E->getTrailingObjects<TemplateArgumentLoc>());
  }

  Record.AddNestedNameSpecifierLoc(E->getQualifierLoc());
  Record.AddDeclarationNameInfo(E->NameInfo);
  Code = serialization::EXPR_CXX_DEPENDENT_SCOPE_DECL_REF;
}

void
ASTStmtWriter::VisitCXXUnresolvedConstructExpr(CXXUnresolvedConstructExpr *E) {
  VisitExpr(E);
  Record.push_back(E->arg_size());
  for (CXXUnresolvedConstructExpr::arg_iterator
         ArgI = E->arg_begin(), ArgE = E->arg_end(); ArgI != ArgE; ++ArgI)
    Record.AddStmt(*ArgI);
  Record.AddTypeSourceInfo(E->getTypeSourceInfo());
  Record.AddSourceLocation(E->getLParenLoc());
  Record.AddSourceLocation(E->getRParenLoc());
  Code = serialization::EXPR_CXX_UNRESOLVED_CONSTRUCT;
}

void ASTStmtWriter::VisitOverloadExpr(OverloadExpr *E) {
  VisitExpr(E);

  Record.push_back(E->getNumDecls());
  Record.push_back(E->hasTemplateKWAndArgsInfo());
  if (E->hasTemplateKWAndArgsInfo()) {
    const ASTTemplateKWAndArgsInfo &ArgInfo =
        *E->getTrailingASTTemplateKWAndArgsInfo();
    Record.push_back(ArgInfo.NumTemplateArgs);
    AddTemplateKWAndArgsInfo(ArgInfo, E->getTrailingTemplateArgumentLoc());
  }

  for (OverloadExpr::decls_iterator OvI = E->decls_begin(),
                                    OvE = E->decls_end();
       OvI != OvE; ++OvI) {
    Record.AddDeclRef(OvI.getDecl());
    Record.push_back(OvI.getAccess());
  }

  Record.AddDeclarationNameInfo(E->getNameInfo());
  Record.AddNestedNameSpecifierLoc(E->getQualifierLoc());
}

void ASTStmtWriter::VisitUnresolvedMemberExpr(UnresolvedMemberExpr *E) {
  VisitOverloadExpr(E);
  Record.push_back(E->isArrow());
  Record.push_back(E->hasUnresolvedUsing());
  Record.AddStmt(!E->isImplicitAccess() ? E->getBase() : nullptr);
  Record.AddTypeRef(E->getBaseType());
  Record.AddSourceLocation(E->getOperatorLoc());
  Code = serialization::EXPR_CXX_UNRESOLVED_MEMBER;
}

void ASTStmtWriter::VisitUnresolvedLookupExpr(UnresolvedLookupExpr *E) {
  VisitOverloadExpr(E);
  Record.push_back(E->requiresADL());
  Record.push_back(E->isOverloaded());
  Record.AddDeclRef(E->getNamingClass());
  Code = serialization::EXPR_CXX_UNRESOLVED_LOOKUP;
}

void ASTStmtWriter::VisitTypeTraitExpr(TypeTraitExpr *E) {
  VisitExpr(E);
  Record.push_back(E->TypeTraitExprBits.NumArgs);
  Record.push_back(E->TypeTraitExprBits.Kind); // FIXME: Stable encoding
  Record.push_back(E->TypeTraitExprBits.Value);
  Record.AddSourceRange(E->getSourceRange());
  for (unsigned I = 0, N = E->getNumArgs(); I != N; ++I)
    Record.AddTypeSourceInfo(E->getArg(I));
  Code = serialization::EXPR_TYPE_TRAIT;
}

void ASTStmtWriter::VisitArrayTypeTraitExpr(ArrayTypeTraitExpr *E) {
  VisitExpr(E);
  Record.push_back(E->getTrait());
  Record.push_back(E->getValue());
  Record.AddSourceRange(E->getSourceRange());
  Record.AddTypeSourceInfo(E->getQueriedTypeSourceInfo());
  Record.AddStmt(E->getDimensionExpression());
  Code = serialization::EXPR_ARRAY_TYPE_TRAIT;
}

void ASTStmtWriter::VisitExpressionTraitExpr(ExpressionTraitExpr *E) {
  VisitExpr(E);
  Record.push_back(E->getTrait());
  Record.push_back(E->getValue());
  Record.AddSourceRange(E->getSourceRange());
  Record.AddStmt(E->getQueriedExpression());
  Code = serialization::EXPR_CXX_EXPRESSION_TRAIT;
}

void ASTStmtWriter::VisitCXXNoexceptExpr(CXXNoexceptExpr *E) {
  VisitExpr(E);
  Record.push_back(E->getValue());
  Record.AddSourceRange(E->getSourceRange());
  Record.AddStmt(E->getOperand());
  Code = serialization::EXPR_CXX_NOEXCEPT;
}

void ASTStmtWriter::VisitPackExpansionExpr(PackExpansionExpr *E) {
  VisitExpr(E);
  Record.AddSourceLocation(E->getEllipsisLoc());
  Record.push_back(E->NumExpansions);
  Record.AddStmt(E->getPattern());
  Code = serialization::EXPR_PACK_EXPANSION;
}

void ASTStmtWriter::VisitSizeOfPackExpr(SizeOfPackExpr *E) {
  VisitExpr(E);
  Record.push_back(E->isPartiallySubstituted() ? E->getPartialArguments().size()
                                               : 0);
  Record.AddSourceLocation(E->OperatorLoc);
  Record.AddSourceLocation(E->PackLoc);
  Record.AddSourceLocation(E->RParenLoc);
  Record.AddDeclRef(E->Pack);
  if (E->isPartiallySubstituted()) {
    for (const auto &TA : E->getPartialArguments())
      Record.AddTemplateArgument(TA);
  } else if (!E->isValueDependent()) {
    Record.push_back(E->getPackLength());
  }
  Code = serialization::EXPR_SIZEOF_PACK;
}

void ASTStmtWriter::VisitSubstNonTypeTemplateParmExpr(
                                              SubstNonTypeTemplateParmExpr *E) {
  VisitExpr(E);
  Record.AddDeclRef(E->getParameter());
  Record.AddSourceLocation(E->getNameLoc());
  Record.AddStmt(E->getReplacement());
  Code = serialization::EXPR_SUBST_NON_TYPE_TEMPLATE_PARM;
}

void ASTStmtWriter::VisitSubstNonTypeTemplateParmPackExpr(
                                          SubstNonTypeTemplateParmPackExpr *E) {
  VisitExpr(E);
  Record.AddDeclRef(E->getParameterPack());
  Record.AddTemplateArgument(E->getArgumentPack());
  Record.AddSourceLocation(E->getParameterPackLocation());
  Code = serialization::EXPR_SUBST_NON_TYPE_TEMPLATE_PARM_PACK;
}

void ASTStmtWriter::VisitFunctionParmPackExpr(FunctionParmPackExpr *E) {
  VisitExpr(E);
  Record.push_back(E->getNumExpansions());
  Record.AddDeclRef(E->getParameterPack());
  Record.AddSourceLocation(E->getParameterPackLocation());
  for (FunctionParmPackExpr::iterator I = E->begin(), End = E->end();
       I != End; ++I)
    Record.AddDeclRef(*I);
  Code = serialization::EXPR_FUNCTION_PARM_PACK;
}

void ASTStmtWriter::VisitMaterializeTemporaryExpr(MaterializeTemporaryExpr *E) {
  VisitExpr(E);
  Record.push_back(static_cast<bool>(E->getLifetimeExtendedTemporaryDecl()));
  if (E->getLifetimeExtendedTemporaryDecl())
    Record.AddDeclRef(E->getLifetimeExtendedTemporaryDecl());
  else
    Record.AddStmt(E->getSubExpr());
  Code = serialization::EXPR_MATERIALIZE_TEMPORARY;
}

void ASTStmtWriter::VisitCXXFoldExpr(CXXFoldExpr *E) {
  VisitExpr(E);
  Record.AddSourceLocation(E->LParenLoc);
  Record.AddSourceLocation(E->EllipsisLoc);
  Record.AddSourceLocation(E->RParenLoc);
  Record.push_back(E->NumExpansions);
  Record.AddStmt(E->SubExprs[0]);
  Record.AddStmt(E->SubExprs[1]);
  Record.push_back(E->Opcode);
  Code = serialization::EXPR_CXX_FOLD;
}

void ASTStmtWriter::VisitOpaqueValueExpr(OpaqueValueExpr *E) {
  VisitExpr(E);
  Record.AddStmt(E->getSourceExpr());
  Record.AddSourceLocation(E->getLocation());
  Record.push_back(E->isUnique());
  Code = serialization::EXPR_OPAQUE_VALUE;
}

void ASTStmtWriter::VisitTypoExpr(TypoExpr *E) {
  VisitExpr(E);
  // TODO: Figure out sane writer behavior for a TypoExpr, if necessary
  llvm_unreachable("Cannot write TypoExpr nodes");
}

//===----------------------------------------------------------------------===//
// CUDA Expressions and Statements.
//===----------------------------------------------------------------------===//

void ASTStmtWriter::VisitCUDAKernelCallExpr(CUDAKernelCallExpr *E) {
  VisitCallExpr(E);
  Record.AddStmt(E->getConfig());
  Code = serialization::EXPR_CUDA_KERNEL_CALL;
}

//===----------------------------------------------------------------------===//
// OpenCL Expressions and Statements.
//===----------------------------------------------------------------------===//
void ASTStmtWriter::VisitAsTypeExpr(AsTypeExpr *E) {
  VisitExpr(E);
  Record.AddSourceLocation(E->getBuiltinLoc());
  Record.AddSourceLocation(E->getRParenLoc());
  Record.AddStmt(E->getSrcExpr());
  Code = serialization::EXPR_ASTYPE;
}

//===----------------------------------------------------------------------===//
// Microsoft Expressions and Statements.
//===----------------------------------------------------------------------===//
void ASTStmtWriter::VisitMSPropertyRefExpr(MSPropertyRefExpr *E) {
  VisitExpr(E);
  Record.push_back(E->isArrow());
  Record.AddStmt(E->getBaseExpr());
  Record.AddNestedNameSpecifierLoc(E->getQualifierLoc());
  Record.AddSourceLocation(E->getMemberLoc());
  Record.AddDeclRef(E->getPropertyDecl());
  Code = serialization::EXPR_CXX_PROPERTY_REF_EXPR;
}

void ASTStmtWriter::VisitMSPropertySubscriptExpr(MSPropertySubscriptExpr *E) {
  VisitExpr(E);
  Record.AddStmt(E->getBase());
  Record.AddStmt(E->getIdx());
  Record.AddSourceLocation(E->getRBracketLoc());
  Code = serialization::EXPR_CXX_PROPERTY_SUBSCRIPT_EXPR;
}

void ASTStmtWriter::VisitCXXUuidofExpr(CXXUuidofExpr *E) {
  VisitExpr(E);
  Record.AddSourceRange(E->getSourceRange());
  Record.AddDeclRef(E->getGuidDecl());
  if (E->isTypeOperand()) {
    Record.AddTypeSourceInfo(E->getTypeOperandSourceInfo());
    Code = serialization::EXPR_CXX_UUIDOF_TYPE;
  } else {
    Record.AddStmt(E->getExprOperand());
    Code = serialization::EXPR_CXX_UUIDOF_EXPR;
  }
}

void ASTStmtWriter::VisitSEHExceptStmt(SEHExceptStmt *S) {
  VisitStmt(S);
  Record.AddSourceLocation(S->getExceptLoc());
  Record.AddStmt(S->getFilterExpr());
  Record.AddStmt(S->getBlock());
  Code = serialization::STMT_SEH_EXCEPT;
}

void ASTStmtWriter::VisitSEHFinallyStmt(SEHFinallyStmt *S) {
  VisitStmt(S);
  Record.AddSourceLocation(S->getFinallyLoc());
  Record.AddStmt(S->getBlock());
  Code = serialization::STMT_SEH_FINALLY;
}

void ASTStmtWriter::VisitSEHTryStmt(SEHTryStmt *S) {
  VisitStmt(S);
  Record.push_back(S->getIsCXXTry());
  Record.AddSourceLocation(S->getTryLoc());
  Record.AddStmt(S->getTryBlock());
  Record.AddStmt(S->getHandler());
  Code = serialization::STMT_SEH_TRY;
}

void ASTStmtWriter::VisitSEHLeaveStmt(SEHLeaveStmt *S) {
  VisitStmt(S);
  Record.AddSourceLocation(S->getLeaveLoc());
  Code = serialization::STMT_SEH_LEAVE;
}

//===----------------------------------------------------------------------===//
// OpenMP Directives.
//===----------------------------------------------------------------------===//
void ASTStmtWriter::VisitOMPExecutableDirective(OMPExecutableDirective *E) {
  Record.AddSourceLocation(E->getBeginLoc());
  Record.AddSourceLocation(E->getEndLoc());
  for (unsigned i = 0; i < E->getNumClauses(); ++i) {
    Record.writeOMPClause(E->getClause(i));
  }
  if (E->hasAssociatedStmt())
    Record.AddStmt(E->getAssociatedStmt());
}

void ASTStmtWriter::VisitOMPLoopDirective(OMPLoopDirective *D) {
  VisitStmt(D);
  Record.push_back(D->getNumClauses());
  Record.push_back(D->getCollapsedNumber());
  VisitOMPExecutableDirective(D);
  Record.AddStmt(D->getIterationVariable());
  Record.AddStmt(D->getLastIteration());
  Record.AddStmt(D->getCalcLastIteration());
  Record.AddStmt(D->getPreCond());
  Record.AddStmt(D->getCond());
  Record.AddStmt(D->getInit());
  Record.AddStmt(D->getInc());
  Record.AddStmt(D->getPreInits());
  if (isOpenMPWorksharingDirective(D->getDirectiveKind()) ||
      isOpenMPTaskLoopDirective(D->getDirectiveKind()) ||
      isOpenMPDistributeDirective(D->getDirectiveKind())) {
    Record.AddStmt(D->getIsLastIterVariable());
    Record.AddStmt(D->getLowerBoundVariable());
    Record.AddStmt(D->getUpperBoundVariable());
    Record.AddStmt(D->getStrideVariable());
    Record.AddStmt(D->getEnsureUpperBound());
    Record.AddStmt(D->getNextLowerBound());
    Record.AddStmt(D->getNextUpperBound());
    Record.AddStmt(D->getNumIterations());
  }
  if (isOpenMPLoopBoundSharingDirective(D->getDirectiveKind())) {
    Record.AddStmt(D->getPrevLowerBoundVariable());
    Record.AddStmt(D->getPrevUpperBoundVariable());
    Record.AddStmt(D->getDistInc());
    Record.AddStmt(D->getPrevEnsureUpperBound());
    Record.AddStmt(D->getCombinedLowerBoundVariable());
    Record.AddStmt(D->getCombinedUpperBoundVariable());
    Record.AddStmt(D->getCombinedEnsureUpperBound());
    Record.AddStmt(D->getCombinedInit());
    Record.AddStmt(D->getCombinedCond());
    Record.AddStmt(D->getCombinedNextLowerBound());
    Record.AddStmt(D->getCombinedNextUpperBound());
    Record.AddStmt(D->getCombinedDistCond());
    Record.AddStmt(D->getCombinedParForInDistCond());
  }
  for (auto I : D->counters()) {
    Record.AddStmt(I);
  }
  for (auto I : D->private_counters()) {
    Record.AddStmt(I);
  }
  for (auto I : D->inits()) {
    Record.AddStmt(I);
  }
  for (auto I : D->updates()) {
    Record.AddStmt(I);
  }
  for (auto I : D->finals()) {
    Record.AddStmt(I);
  }
  for (Stmt *S : D->dependent_counters())
    Record.AddStmt(S);
  for (Stmt *S : D->dependent_inits())
    Record.AddStmt(S);
  for (Stmt *S : D->finals_conditions())
    Record.AddStmt(S);
}

void ASTStmtWriter::VisitOMPParallelDirective(OMPParallelDirective *D) {
  VisitStmt(D);
  Record.push_back(D->getNumClauses());
  VisitOMPExecutableDirective(D);
  Record.AddStmt(D->getTaskReductionRefExpr());
  Record.push_back(D->hasCancel() ? 1 : 0);
  Code = serialization::STMT_OMP_PARALLEL_DIRECTIVE;
}

void ASTStmtWriter::VisitOMPSimdDirective(OMPSimdDirective *D) {
  VisitOMPLoopDirective(D);
  Code = serialization::STMT_OMP_SIMD_DIRECTIVE;
}

void ASTStmtWriter::VisitOMPForDirective(OMPForDirective *D) {
  VisitOMPLoopDirective(D);
  Record.AddStmt(D->getTaskReductionRefExpr());
  Record.push_back(D->hasCancel() ? 1 : 0);
  Code = serialization::STMT_OMP_FOR_DIRECTIVE;
}

void ASTStmtWriter::VisitOMPForSimdDirective(OMPForSimdDirective *D) {
  VisitOMPLoopDirective(D);
  Code = serialization::STMT_OMP_FOR_SIMD_DIRECTIVE;
}

void ASTStmtWriter::VisitOMPSectionsDirective(OMPSectionsDirective *D) {
  VisitStmt(D);
  Record.push_back(D->getNumClauses());
  VisitOMPExecutableDirective(D);
  Record.AddStmt(D->getTaskReductionRefExpr());
  Record.push_back(D->hasCancel() ? 1 : 0);
  Code = serialization::STMT_OMP_SECTIONS_DIRECTIVE;
}

void ASTStmtWriter::VisitOMPSectionDirective(OMPSectionDirective *D) {
  VisitStmt(D);
  VisitOMPExecutableDirective(D);
  Record.push_back(D->hasCancel() ? 1 : 0);
  Code = serialization::STMT_OMP_SECTION_DIRECTIVE;
}

void ASTStmtWriter::VisitOMPSingleDirective(OMPSingleDirective *D) {
  VisitStmt(D);
  Record.push_back(D->getNumClauses());
  VisitOMPExecutableDirective(D);
  Code = serialization::STMT_OMP_SINGLE_DIRECTIVE;
}

void ASTStmtWriter::VisitOMPMasterDirective(OMPMasterDirective *D) {
  VisitStmt(D);
  VisitOMPExecutableDirective(D);
  Code = serialization::STMT_OMP_MASTER_DIRECTIVE;
}

void ASTStmtWriter::VisitOMPCriticalDirective(OMPCriticalDirective *D) {
  VisitStmt(D);
  Record.push_back(D->getNumClauses());
  VisitOMPExecutableDirective(D);
  Record.AddDeclarationNameInfo(D->getDirectiveName());
  Code = serialization::STMT_OMP_CRITICAL_DIRECTIVE;
}

void ASTStmtWriter::VisitOMPParallelForDirective(OMPParallelForDirective *D) {
  VisitOMPLoopDirective(D);
  Record.AddStmt(D->getTaskReductionRefExpr());
  Record.push_back(D->hasCancel() ? 1 : 0);
  Code = serialization::STMT_OMP_PARALLEL_FOR_DIRECTIVE;
}

void ASTStmtWriter::VisitOMPParallelForSimdDirective(
    OMPParallelForSimdDirective *D) {
  VisitOMPLoopDirective(D);
  Code = serialization::STMT_OMP_PARALLEL_FOR_SIMD_DIRECTIVE;
}

void ASTStmtWriter::VisitOMPParallelMasterDirective(
    OMPParallelMasterDirective *D) {
  VisitStmt(D);
  Record.push_back(D->getNumClauses());
  VisitOMPExecutableDirective(D);
  Record.AddStmt(D->getTaskReductionRefExpr());
  Code = serialization::STMT_OMP_PARALLEL_MASTER_DIRECTIVE;
}

void ASTStmtWriter::VisitOMPParallelSectionsDirective(
    OMPParallelSectionsDirective *D) {
  VisitStmt(D);
  Record.push_back(D->getNumClauses());
  VisitOMPExecutableDirective(D);
  Record.AddStmt(D->getTaskReductionRefExpr());
  Record.push_back(D->hasCancel() ? 1 : 0);
  Code = serialization::STMT_OMP_PARALLEL_SECTIONS_DIRECTIVE;
}

void ASTStmtWriter::VisitOMPTaskDirective(OMPTaskDirective *D) {
  VisitStmt(D);
  Record.push_back(D->getNumClauses());
  VisitOMPExecutableDirective(D);
  Record.push_back(D->hasCancel() ? 1 : 0);
  Code = serialization::STMT_OMP_TASK_DIRECTIVE;
}

void ASTStmtWriter::VisitOMPAtomicDirective(OMPAtomicDirective *D) {
  VisitStmt(D);
  Record.push_back(D->getNumClauses());
  VisitOMPExecutableDirective(D);
  Record.AddStmt(D->getX());
  Record.AddStmt(D->getV());
  Record.AddStmt(D->getExpr());
  Record.AddStmt(D->getUpdateExpr());
  Record.push_back(D->isXLHSInRHSPart() ? 1 : 0);
  Record.push_back(D->isPostfixUpdate() ? 1 : 0);
  Code = serialization::STMT_OMP_ATOMIC_DIRECTIVE;
}

void ASTStmtWriter::VisitOMPTargetDirective(OMPTargetDirective *D) {
  VisitStmt(D);
  Record.push_back(D->getNumClauses());
  VisitOMPExecutableDirective(D);
  Code = serialization::STMT_OMP_TARGET_DIRECTIVE;
}

void ASTStmtWriter::VisitOMPTargetDataDirective(OMPTargetDataDirective *D) {
  VisitStmt(D);
  Record.push_back(D->getNumClauses());
  VisitOMPExecutableDirective(D);
  Code = serialization::STMT_OMP_TARGET_DATA_DIRECTIVE;
}

void ASTStmtWriter::VisitOMPTargetEnterDataDirective(
    OMPTargetEnterDataDirective *D) {
  VisitStmt(D);
  Record.push_back(D->getNumClauses());
  VisitOMPExecutableDirective(D);
  Code = serialization::STMT_OMP_TARGET_ENTER_DATA_DIRECTIVE;
}

void ASTStmtWriter::VisitOMPTargetExitDataDirective(
    OMPTargetExitDataDirective *D) {
  VisitStmt(D);
  Record.push_back(D->getNumClauses());
  VisitOMPExecutableDirective(D);
  Code = serialization::STMT_OMP_TARGET_EXIT_DATA_DIRECTIVE;
}

void ASTStmtWriter::VisitOMPTargetParallelDirective(
    OMPTargetParallelDirective *D) {
  VisitStmt(D);
  Record.push_back(D->getNumClauses());
  VisitOMPExecutableDirective(D);
  Record.AddStmt(D->getTaskReductionRefExpr());
  Record.writeBool(D->hasCancel());
  Code = serialization::STMT_OMP_TARGET_PARALLEL_DIRECTIVE;
}

void ASTStmtWriter::VisitOMPTargetParallelForDirective(
    OMPTargetParallelForDirective *D) {
  VisitOMPLoopDirective(D);
  Record.AddStmt(D->getTaskReductionRefExpr());
  Record.push_back(D->hasCancel() ? 1 : 0);
  Code = serialization::STMT_OMP_TARGET_PARALLEL_FOR_DIRECTIVE;
}

void ASTStmtWriter::VisitOMPTaskyieldDirective(OMPTaskyieldDirective *D) {
  VisitStmt(D);
  VisitOMPExecutableDirective(D);
  Code = serialization::STMT_OMP_TASKYIELD_DIRECTIVE;
}

void ASTStmtWriter::VisitOMPBarrierDirective(OMPBarrierDirective *D) {
  VisitStmt(D);
  VisitOMPExecutableDirective(D);
  Code = serialization::STMT_OMP_BARRIER_DIRECTIVE;
}

void ASTStmtWriter::VisitOMPTaskwaitDirective(OMPTaskwaitDirective *D) {
  VisitStmt(D);
  VisitOMPExecutableDirective(D);
  Code = serialization::STMT_OMP_TASKWAIT_DIRECTIVE;
}

void ASTStmtWriter::VisitOMPTaskgroupDirective(OMPTaskgroupDirective *D) {
  VisitStmt(D);
  Record.push_back(D->getNumClauses());
  VisitOMPExecutableDirective(D);
  Record.AddStmt(D->getReductionRef());
  Code = serialization::STMT_OMP_TASKGROUP_DIRECTIVE;
}

void ASTStmtWriter::VisitOMPFlushDirective(OMPFlushDirective *D) {
  VisitStmt(D);
  Record.push_back(D->getNumClauses());
  VisitOMPExecutableDirective(D);
  Code = serialization::STMT_OMP_FLUSH_DIRECTIVE;
}

void ASTStmtWriter::VisitOMPDepobjDirective(OMPDepobjDirective *D) {
  VisitStmt(D);
  Record.push_back(D->getNumClauses());
  VisitOMPExecutableDirective(D);
  Code = serialization::STMT_OMP_DEPOBJ_DIRECTIVE;
}

void ASTStmtWriter::VisitOMPScanDirective(OMPScanDirective *D) {
  VisitStmt(D);
  Record.push_back(D->getNumClauses());
  VisitOMPExecutableDirective(D);
  Code = serialization::STMT_OMP_SCAN_DIRECTIVE;
}

void ASTStmtWriter::VisitOMPOrderedDirective(OMPOrderedDirective *D) {
  VisitStmt(D);
  Record.push_back(D->getNumClauses());
  VisitOMPExecutableDirective(D);
  Code = serialization::STMT_OMP_ORDERED_DIRECTIVE;
}

void ASTStmtWriter::VisitOMPTeamsDirective(OMPTeamsDirective *D) {
  VisitStmt(D);
  Record.push_back(D->getNumClauses());
  VisitOMPExecutableDirective(D);
  Code = serialization::STMT_OMP_TEAMS_DIRECTIVE;
}

void ASTStmtWriter::VisitOMPCancellationPointDirective(
    OMPCancellationPointDirective *D) {
  VisitStmt(D);
  VisitOMPExecutableDirective(D);
  Record.push_back(uint64_t(D->getCancelRegion()));
  Code = serialization::STMT_OMP_CANCELLATION_POINT_DIRECTIVE;
}

void ASTStmtWriter::VisitOMPCancelDirective(OMPCancelDirective *D) {
  VisitStmt(D);
  Record.push_back(D->getNumClauses());
  VisitOMPExecutableDirective(D);
  Record.push_back(uint64_t(D->getCancelRegion()));
  Code = serialization::STMT_OMP_CANCEL_DIRECTIVE;
}

void ASTStmtWriter::VisitOMPTaskLoopDirective(OMPTaskLoopDirective *D) {
  VisitOMPLoopDirective(D);
  Record.push_back(D->hasCancel() ? 1 : 0);
  Code = serialization::STMT_OMP_TASKLOOP_DIRECTIVE;
}

void ASTStmtWriter::VisitOMPTaskLoopSimdDirective(OMPTaskLoopSimdDirective *D) {
  VisitOMPLoopDirective(D);
  Code = serialization::STMT_OMP_TASKLOOP_SIMD_DIRECTIVE;
}

void ASTStmtWriter::VisitOMPMasterTaskLoopDirective(
    OMPMasterTaskLoopDirective *D) {
  VisitOMPLoopDirective(D);
  Record.push_back(D->hasCancel() ? 1 : 0);
  Code = serialization::STMT_OMP_MASTER_TASKLOOP_DIRECTIVE;
}

void ASTStmtWriter::VisitOMPMasterTaskLoopSimdDirective(
    OMPMasterTaskLoopSimdDirective *D) {
  VisitOMPLoopDirective(D);
  Code = serialization::STMT_OMP_MASTER_TASKLOOP_SIMD_DIRECTIVE;
}

void ASTStmtWriter::VisitOMPParallelMasterTaskLoopDirective(
    OMPParallelMasterTaskLoopDirective *D) {
  VisitOMPLoopDirective(D);
  Record.push_back(D->hasCancel() ? 1 : 0);
  Code = serialization::STMT_OMP_PARALLEL_MASTER_TASKLOOP_DIRECTIVE;
}

void ASTStmtWriter::VisitOMPParallelMasterTaskLoopSimdDirective(
    OMPParallelMasterTaskLoopSimdDirective *D) {
  VisitOMPLoopDirective(D);
  Code = serialization::STMT_OMP_PARALLEL_MASTER_TASKLOOP_SIMD_DIRECTIVE;
}

void ASTStmtWriter::VisitOMPDistributeDirective(OMPDistributeDirective *D) {
  VisitOMPLoopDirective(D);
  Code = serialization::STMT_OMP_DISTRIBUTE_DIRECTIVE;
}

void ASTStmtWriter::VisitOMPTargetUpdateDirective(OMPTargetUpdateDirective *D) {
  VisitStmt(D);
  Record.push_back(D->getNumClauses());
  VisitOMPExecutableDirective(D);
  Code = serialization::STMT_OMP_TARGET_UPDATE_DIRECTIVE;
}

void ASTStmtWriter::VisitOMPDistributeParallelForDirective(
    OMPDistributeParallelForDirective *D) {
  VisitOMPLoopDirective(D);
  Record.AddStmt(D->getTaskReductionRefExpr());
  Record.push_back(D->hasCancel() ? 1 : 0);
  Code = serialization::STMT_OMP_DISTRIBUTE_PARALLEL_FOR_DIRECTIVE;
}

void ASTStmtWriter::VisitOMPDistributeParallelForSimdDirective(
    OMPDistributeParallelForSimdDirective *D) {
  VisitOMPLoopDirective(D);
  Code = serialization::STMT_OMP_DISTRIBUTE_PARALLEL_FOR_SIMD_DIRECTIVE;
}

void ASTStmtWriter::VisitOMPDistributeSimdDirective(
    OMPDistributeSimdDirective *D) {
  VisitOMPLoopDirective(D);
  Code = serialization::STMT_OMP_DISTRIBUTE_SIMD_DIRECTIVE;
}

void ASTStmtWriter::VisitOMPTargetParallelForSimdDirective(
    OMPTargetParallelForSimdDirective *D) {
  VisitOMPLoopDirective(D);
  Code = serialization::STMT_OMP_TARGET_PARALLEL_FOR_SIMD_DIRECTIVE;
}

void ASTStmtWriter::VisitOMPTargetSimdDirective(OMPTargetSimdDirective *D) {
  VisitOMPLoopDirective(D);
  Code = serialization::STMT_OMP_TARGET_SIMD_DIRECTIVE;
}

void ASTStmtWriter::VisitOMPTeamsDistributeDirective(
    OMPTeamsDistributeDirective *D) {
  VisitOMPLoopDirective(D);
  Code = serialization::STMT_OMP_TEAMS_DISTRIBUTE_DIRECTIVE;
}

void ASTStmtWriter::VisitOMPTeamsDistributeSimdDirective(
    OMPTeamsDistributeSimdDirective *D) {
  VisitOMPLoopDirective(D);
  Code = serialization::STMT_OMP_TEAMS_DISTRIBUTE_SIMD_DIRECTIVE;
}

void ASTStmtWriter::VisitOMPTeamsDistributeParallelForSimdDirective(
    OMPTeamsDistributeParallelForSimdDirective *D) {
  VisitOMPLoopDirective(D);
  Code = serialization::STMT_OMP_TEAMS_DISTRIBUTE_PARALLEL_FOR_SIMD_DIRECTIVE;
}

void ASTStmtWriter::VisitOMPTeamsDistributeParallelForDirective(
    OMPTeamsDistributeParallelForDirective *D) {
  VisitOMPLoopDirective(D);
  Record.AddStmt(D->getTaskReductionRefExpr());
  Record.push_back(D->hasCancel() ? 1 : 0);
  Code = serialization::STMT_OMP_TEAMS_DISTRIBUTE_PARALLEL_FOR_DIRECTIVE;
}

void ASTStmtWriter::VisitOMPTargetTeamsDirective(OMPTargetTeamsDirective *D) {
  VisitStmt(D);
  Record.push_back(D->getNumClauses());
  VisitOMPExecutableDirective(D);
  Code = serialization::STMT_OMP_TARGET_TEAMS_DIRECTIVE;
}

void ASTStmtWriter::VisitOMPTargetTeamsDistributeDirective(
    OMPTargetTeamsDistributeDirective *D) {
  VisitOMPLoopDirective(D);
  Code = serialization::STMT_OMP_TARGET_TEAMS_DISTRIBUTE_DIRECTIVE;
}

void ASTStmtWriter::VisitOMPTargetTeamsDistributeParallelForDirective(
    OMPTargetTeamsDistributeParallelForDirective *D) {
  VisitOMPLoopDirective(D);
  Record.AddStmt(D->getTaskReductionRefExpr());
  Record.push_back(D->hasCancel() ? 1 : 0);
  Code = serialization::STMT_OMP_TARGET_TEAMS_DISTRIBUTE_PARALLEL_FOR_DIRECTIVE;
}

void ASTStmtWriter::VisitOMPTargetTeamsDistributeParallelForSimdDirective(
    OMPTargetTeamsDistributeParallelForSimdDirective *D) {
  VisitOMPLoopDirective(D);
  Code = serialization::
      STMT_OMP_TARGET_TEAMS_DISTRIBUTE_PARALLEL_FOR_SIMD_DIRECTIVE;
}

void ASTStmtWriter::VisitOMPTargetTeamsDistributeSimdDirective(
    OMPTargetTeamsDistributeSimdDirective *D) {
  VisitOMPLoopDirective(D);
  Code = serialization::STMT_OMP_TARGET_TEAMS_DISTRIBUTE_SIMD_DIRECTIVE;
}

//===----------------------------------------------------------------------===//
// OmpSs Directives.
//===----------------------------------------------------------------------===//
void ASTStmtWriter::VisitOSSExecutableDirective(OSSExecutableDirective *E) {
  llvm_unreachable("Not supported yet");
}

void ASTStmtWriter::VisitOSSTaskwaitDirective(OSSTaskwaitDirective *D) {
  llvm_unreachable("Not supported yet");
}

void ASTStmtWriter::VisitOSSTaskDirective(OSSTaskDirective *D) {
  llvm_unreachable("Not supported yet");
}

//===----------------------------------------------------------------------===//
// ASTWriter Implementation
//===----------------------------------------------------------------------===//

unsigned ASTWriter::RecordSwitchCaseID(SwitchCase *S) {
  assert(SwitchCaseIDs.find(S) == SwitchCaseIDs.end() &&
         "SwitchCase recorded twice");
  unsigned NextID = SwitchCaseIDs.size();
  SwitchCaseIDs[S] = NextID;
  return NextID;
}

unsigned ASTWriter::getSwitchCaseID(SwitchCase *S) {
  assert(SwitchCaseIDs.find(S) != SwitchCaseIDs.end() &&
         "SwitchCase hasn't been seen yet");
  return SwitchCaseIDs[S];
}

void ASTWriter::ClearSwitchCaseIDs() {
  SwitchCaseIDs.clear();
}

/// Write the given substatement or subexpression to the
/// bitstream.
void ASTWriter::WriteSubStmt(Stmt *S) {
  RecordData Record;
  ASTStmtWriter Writer(*this, Record);
  ++NumStatements;

  if (!S) {
    Stream.EmitRecord(serialization::STMT_NULL_PTR, Record);
    return;
  }

  llvm::DenseMap<Stmt *, uint64_t>::iterator I = SubStmtEntries.find(S);
  if (I != SubStmtEntries.end()) {
    Record.push_back(I->second);
    Stream.EmitRecord(serialization::STMT_REF_PTR, Record);
    return;
  }

#ifndef NDEBUG
  assert(!ParentStmts.count(S) && "There is a Stmt cycle!");

  struct ParentStmtInserterRAII {
    Stmt *S;
    llvm::DenseSet<Stmt *> &ParentStmts;

    ParentStmtInserterRAII(Stmt *S, llvm::DenseSet<Stmt *> &ParentStmts)
      : S(S), ParentStmts(ParentStmts) {
      ParentStmts.insert(S);
    }
    ~ParentStmtInserterRAII() {
      ParentStmts.erase(S);
    }
  };

  ParentStmtInserterRAII ParentStmtInserter(S, ParentStmts);
#endif

  Writer.Visit(S);

  uint64_t Offset = Writer.Emit();
  SubStmtEntries[S] = Offset;
}

/// Flush all of the statements that have been added to the
/// queue via AddStmt().
void ASTRecordWriter::FlushStmts() {
  // We expect to be the only consumer of the two temporary statement maps,
  // assert that they are empty.
  assert(Writer->SubStmtEntries.empty() && "unexpected entries in sub-stmt map");
  assert(Writer->ParentStmts.empty() && "unexpected entries in parent stmt map");

  for (unsigned I = 0, N = StmtsToEmit.size(); I != N; ++I) {
    Writer->WriteSubStmt(StmtsToEmit[I]);

    assert(N == StmtsToEmit.size() && "record modified while being written!");

    // Note that we are at the end of a full expression. Any
    // expression records that follow this one are part of a different
    // expression.
    Writer->Stream.EmitRecord(serialization::STMT_STOP, ArrayRef<uint32_t>());

    Writer->SubStmtEntries.clear();
    Writer->ParentStmts.clear();
  }

  StmtsToEmit.clear();
}

void ASTRecordWriter::FlushSubStmts() {
  // For a nested statement, write out the substatements in reverse order (so
  // that a simple stack machine can be used when loading), and don't emit a
  // STMT_STOP after each one.
  for (unsigned I = 0, N = StmtsToEmit.size(); I != N; ++I) {
    Writer->WriteSubStmt(StmtsToEmit[N - I - 1]);
    assert(N == StmtsToEmit.size() && "record modified while being written!");
  }

  StmtsToEmit.clear();
}<|MERGE_RESOLUTION|>--- conflicted
+++ resolved
@@ -782,7 +782,6 @@
   Code = serialization::EXPR_OMP_ARRAY_SECTION;
 }
 
-<<<<<<< HEAD
 // OmpSs
 void ASTStmtWriter::VisitOSSArraySectionExpr(OSSArraySectionExpr *E) {
   VisitExpr(E);
@@ -796,7 +795,8 @@
 
 void ASTStmtWriter::VisitOSSArrayShapingExpr(OSSArrayShapingExpr *E) {
   llvm_unreachable("OSS shaping");
-=======
+}
+
 void ASTStmtWriter::VisitOMPArrayShapingExpr(OMPArrayShapingExpr *E) {
   VisitExpr(E);
   Record.push_back(E->getDimensions().size());
@@ -834,7 +834,6 @@
     Record.AddStmt(HD.CounterUpdate);
   }
   Code = serialization::EXPR_OMP_ITERATOR;
->>>>>>> 7d416743
 }
 
 void ASTStmtWriter::VisitCallExpr(CallExpr *E) {
