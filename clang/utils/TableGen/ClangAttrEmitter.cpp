//===- ClangAttrEmitter.cpp - Generate Clang attribute handling =-*- C++ -*--=//
//
// Part of the LLVM Project, under the Apache License v2.0 with LLVM Exceptions.
// See https://llvm.org/LICENSE.txt for license information.
// SPDX-License-Identifier: Apache-2.0 WITH LLVM-exception
//
//===----------------------------------------------------------------------===//
//
// These tablegen backends emit Clang attribute processing code
//
//===----------------------------------------------------------------------===//

#include "TableGenBackends.h"
#include "ASTTableGen.h"

#include "llvm/ADT/ArrayRef.h"
#include "llvm/ADT/DenseMap.h"
#include "llvm/ADT/DenseSet.h"
#include "llvm/ADT/MapVector.h"
#include "llvm/ADT/STLExtras.h"
#include "llvm/ADT/SmallString.h"
#include "llvm/ADT/StringExtras.h"
#include "llvm/ADT/StringRef.h"
#include "llvm/ADT/StringSet.h"
#include "llvm/ADT/StringSwitch.h"
#include "llvm/ADT/iterator_range.h"
#include "llvm/Support/ErrorHandling.h"
#include "llvm/Support/raw_ostream.h"
#include "llvm/TableGen/Error.h"
#include "llvm/TableGen/Record.h"
#include "llvm/TableGen/StringMatcher.h"
#include "llvm/TableGen/TableGenBackend.h"
#include <algorithm>
#include <cassert>
#include <cctype>
#include <cstddef>
#include <cstdint>
#include <map>
#include <memory>
#include <set>
#include <sstream>
#include <string>
#include <utility>
#include <vector>

using namespace llvm;

namespace {

class FlattenedSpelling {
  std::string V, N, NS;
  bool K = false;

public:
  FlattenedSpelling(const std::string &Variety, const std::string &Name,
                    const std::string &Namespace, bool KnownToGCC) :
    V(Variety), N(Name), NS(Namespace), K(KnownToGCC) {}
  explicit FlattenedSpelling(const Record &Spelling)
      : V(std::string(Spelling.getValueAsString("Variety"))),
        N(std::string(Spelling.getValueAsString("Name"))) {
    assert(V != "GCC" && V != "Clang" &&
           "Given a GCC spelling, which means this hasn't been flattened!");
    if (V == "CXX11" || V == "C2x" || V == "Pragma")
      NS = std::string(Spelling.getValueAsString("Namespace"));
  }

  const std::string &variety() const { return V; }
  const std::string &name() const { return N; }
  const std::string &nameSpace() const { return NS; }
  bool knownToGCC() const { return K; }
};

} // end anonymous namespace

static std::vector<FlattenedSpelling>
GetFlattenedSpellings(const Record &Attr) {
  std::vector<Record *> Spellings = Attr.getValueAsListOfDefs("Spellings");
  std::vector<FlattenedSpelling> Ret;

  for (const auto &Spelling : Spellings) {
    StringRef Variety = Spelling->getValueAsString("Variety");
    StringRef Name = Spelling->getValueAsString("Name");
    if (Variety == "GCC") {
      Ret.emplace_back("GNU", std::string(Name), "", true);
      Ret.emplace_back("CXX11", std::string(Name), "gnu", true);
      if (Spelling->getValueAsBit("AllowInC"))
        Ret.emplace_back("C2x", std::string(Name), "gnu", true);
    } else if (Variety == "Clang") {
      Ret.emplace_back("GNU", std::string(Name), "", false);
      Ret.emplace_back("CXX11", std::string(Name), "clang", false);
      if (Spelling->getValueAsBit("AllowInC"))
        Ret.emplace_back("C2x", std::string(Name), "clang", false);
    } else
      Ret.push_back(FlattenedSpelling(*Spelling));
  }

  return Ret;
}

static std::string ReadPCHRecord(StringRef type) {
  return StringSwitch<std::string>(type)
      .EndsWith("Decl *", "Record.GetLocalDeclAs<" +
                              std::string(type.data(), 0, type.size() - 1) +
                              ">(Record.readInt())")
      .Case("TypeSourceInfo *", "Record.readTypeSourceInfo()")
      .Case("Expr *", "Record.readExpr()")
      .Case("IdentifierInfo *", "Record.readIdentifier()")
      .Case("StringRef", "Record.readString()")
      .Case("ParamIdx", "ParamIdx::deserialize(Record.readInt())")
      .Case("OMPTraitInfo *", "Record.readOMPTraitInfo()")
      .Case("NestedNameSpecifierLoc", "NestedNameSpecifierLoc()")
      .Case("DeclarationNameInfo", "DeclarationNameInfo()")
      .Default("Record.readInt()");
}

// Get a type that is suitable for storing an object of the specified type.
static StringRef getStorageType(StringRef type) {
  return StringSwitch<StringRef>(type)
    .Case("StringRef", "std::string")
    .Default(type);
}

// Assumes that the way to get the value is SA->getname()
static std::string WritePCHRecord(StringRef type, StringRef name) {
  return "Record." +
         StringSwitch<std::string>(type)
             .EndsWith("Decl *", "AddDeclRef(" + std::string(name) + ");\n")
             .Case("TypeSourceInfo *",
                   "AddTypeSourceInfo(" + std::string(name) + ");\n")
             .Case("Expr *", "AddStmt(" + std::string(name) + ");\n")
             .Case("IdentifierInfo *",
                   "AddIdentifierRef(" + std::string(name) + ");\n")
             .Case("StringRef", "AddString(" + std::string(name) + ");\n")
             .Case("ParamIdx",
                   "push_back(" + std::string(name) + ".serialize());\n")
             .Case("OMPTraitInfo *",
                   "writeOMPTraitInfo(" + std::string(name) + ");\n")
             .Case("NestedNameSpecifierLoc", "AddString(\"\");\n")
             .Case("DeclarationNameInfo", "AddString(\"\");\n")
             .Default("push_back(" + std::string(name) + ");\n");
}

// Normalize attribute name by removing leading and trailing
// underscores. For example, __foo, foo__, __foo__ would
// become foo.
static StringRef NormalizeAttrName(StringRef AttrName) {
  AttrName.consume_front("__");
  AttrName.consume_back("__");
  return AttrName;
}

// Normalize the name by removing any and all leading and trailing underscores.
// This is different from NormalizeAttrName in that it also handles names like
// _pascal and __pascal.
static StringRef NormalizeNameForSpellingComparison(StringRef Name) {
  return Name.trim("_");
}

// Normalize the spelling of a GNU attribute (i.e. "x" in "__attribute__((x))"),
// removing "__" if it appears at the beginning and end of the attribute's name.
static StringRef NormalizeGNUAttrSpelling(StringRef AttrSpelling) {
  if (AttrSpelling.startswith("__") && AttrSpelling.endswith("__")) {
    AttrSpelling = AttrSpelling.substr(2, AttrSpelling.size() - 4);
  }

  return AttrSpelling;
}

typedef std::vector<std::pair<std::string, const Record *>> ParsedAttrMap;

static ParsedAttrMap getParsedAttrList(const RecordKeeper &Records,
                                       ParsedAttrMap *Dupes = nullptr) {
  std::vector<Record *> Attrs = Records.getAllDerivedDefinitions("Attr");
  std::set<std::string> Seen;
  ParsedAttrMap R;
  for (const auto *Attr : Attrs) {
    if (Attr->getValueAsBit("SemaHandler")) {
      std::string AN;
      if (Attr->isSubClassOf("TargetSpecificAttr") &&
          !Attr->isValueUnset("ParseKind")) {
        AN = std::string(Attr->getValueAsString("ParseKind"));

        // If this attribute has already been handled, it does not need to be
        // handled again.
        if (Seen.find(AN) != Seen.end()) {
          if (Dupes)
            Dupes->push_back(std::make_pair(AN, Attr));
          continue;
        }
        Seen.insert(AN);
      } else
        AN = NormalizeAttrName(Attr->getName()).str();

      R.push_back(std::make_pair(AN, Attr));
    }
  }
  return R;
}

namespace {

  class Argument {
    std::string lowerName, upperName;
    StringRef attrName;
    bool isOpt;
    bool Fake;

  public:
    Argument(StringRef Arg, StringRef Attr)
        : lowerName(std::string(Arg)), upperName(lowerName), attrName(Attr),
          isOpt(false), Fake(false) {
      if (!lowerName.empty()) {
        lowerName[0] = std::tolower(lowerName[0]);
        upperName[0] = std::toupper(upperName[0]);
      }
      // Work around MinGW's macro definition of 'interface' to 'struct'. We
      // have an attribute argument called 'Interface', so only the lower case
      // name conflicts with the macro definition.
      if (lowerName == "interface")
        lowerName = "interface_";
    }
    Argument(const Record &Arg, StringRef Attr)
        : Argument(Arg.getValueAsString("Name"), Attr) {}
    virtual ~Argument() = default;

    StringRef getLowerName() const { return lowerName; }
    StringRef getUpperName() const { return upperName; }
    StringRef getAttrName() const { return attrName; }

    bool isOptional() const { return isOpt; }
    void setOptional(bool set) { isOpt = set; }

    bool isFake() const { return Fake; }
    void setFake(bool fake) { Fake = fake; }

    // These functions print the argument contents formatted in different ways.
    virtual void writeAccessors(raw_ostream &OS) const = 0;
    virtual void writeAccessorDefinitions(raw_ostream &OS) const {}
    virtual void writeASTVisitorTraversal(raw_ostream &OS) const {}
    virtual void writeCloneArgs(raw_ostream &OS) const = 0;
    virtual void writeTemplateInstantiationArgs(raw_ostream &OS) const = 0;
    virtual void writeTemplateInstantiation(raw_ostream &OS) const {}
    virtual void writeCtorBody(raw_ostream &OS) const {}
    virtual void writeCtorInitializers(raw_ostream &OS) const = 0;
    virtual void writeCtorDefaultInitializers(raw_ostream &OS) const = 0;
    virtual void writeCtorParameters(raw_ostream &OS) const = 0;
    virtual void writeDeclarations(raw_ostream &OS) const = 0;
    virtual void writePCHReadArgs(raw_ostream &OS) const = 0;
    virtual void writePCHReadDecls(raw_ostream &OS) const = 0;
    virtual void writePCHWrite(raw_ostream &OS) const = 0;
    virtual std::string getIsOmitted() const { return "false"; }
    virtual void writeValue(raw_ostream &OS) const = 0;
    virtual void writeDump(raw_ostream &OS) const = 0;
    virtual void writeDumpChildren(raw_ostream &OS) const {}
    virtual void writeHasChildren(raw_ostream &OS) const { OS << "false"; }

    virtual bool isEnumArg() const { return false; }
    virtual bool isVariadicEnumArg() const { return false; }
    virtual bool isVariadic() const { return false; }

    virtual void writeImplicitCtorArgs(raw_ostream &OS) const {
      OS << getUpperName();
    }
  };

  class SimpleArgument : public Argument {
    std::string type;

  public:
    SimpleArgument(const Record &Arg, StringRef Attr, std::string T)
        : Argument(Arg, Attr), type(std::move(T)) {}

    std::string getType() const { return type; }

    void writeAccessors(raw_ostream &OS) const override {
      OS << "  " << type << " get" << getUpperName() << "() const {\n";
      OS << "    return " << getLowerName() << ";\n";
      OS << "  }";
    }

    void writeCloneArgs(raw_ostream &OS) const override {
      OS << getLowerName();
    }

    void writeTemplateInstantiationArgs(raw_ostream &OS) const override {
      OS << "A->get" << getUpperName() << "()";
    }

    void writeCtorInitializers(raw_ostream &OS) const override {
      OS << getLowerName() << "(" << getUpperName() << ")";
    }

    void writeCtorDefaultInitializers(raw_ostream &OS) const override {
      OS << getLowerName() << "()";
    }

    void writeCtorParameters(raw_ostream &OS) const override {
      OS << type << " " << getUpperName();
    }

    void writeDeclarations(raw_ostream &OS) const override {
      OS << type << " " << getLowerName() << ";";
    }

    void writePCHReadDecls(raw_ostream &OS) const override {
      std::string read = ReadPCHRecord(type);
      OS << "    " << type << " " << getLowerName() << " = " << read << ";\n";
    }

    void writePCHReadArgs(raw_ostream &OS) const override {
      OS << getLowerName();
    }

    void writePCHWrite(raw_ostream &OS) const override {
      OS << "    "
         << WritePCHRecord(type,
                           "SA->get" + std::string(getUpperName()) + "()");
    }

    std::string getIsOmitted() const override {
      if (type == "IdentifierInfo *")
        return "!get" + getUpperName().str() + "()";
      if (type == "TypeSourceInfo *")
        return "!get" + getUpperName().str() + "Loc()";
      if (type == "ParamIdx")
        return "!get" + getUpperName().str() + "().isValid()";
      return "false";
    }

    void writeValue(raw_ostream &OS) const override {
      if (type == "FunctionDecl *")
        OS << "\" << get" << getUpperName()
           << "()->getNameInfo().getAsString() << \"";
      else if (type == "IdentifierInfo *")
        // Some non-optional (comma required) identifier arguments can be the
        // empty string but are then recorded as a nullptr.
        OS << "\" << (get" << getUpperName() << "() ? get" << getUpperName()
           << "()->getName() : \"\") << \"";
      else if (type == "VarDecl *")
        OS << "\" << get" << getUpperName() << "()->getName() << \"";
      else if (type == "TypeSourceInfo *")
        OS << "\" << get" << getUpperName() << "().getAsString() << \"";
      else if (type == "ParamIdx")
        OS << "\" << get" << getUpperName() << "().getSourceIndex() << \"";
      else
        OS << "\" << get" << getUpperName() << "() << \"";
    }

    void writeDump(raw_ostream &OS) const override {
      if (StringRef(type).endswith("Decl *")) {
        OS << "    OS << \" \";\n";
        OS << "    dumpBareDeclRef(SA->get" << getUpperName() << "());\n";
      } else if (type == "IdentifierInfo *") {
        // Some non-optional (comma required) identifier arguments can be the
        // empty string but are then recorded as a nullptr.
        OS << "    if (SA->get" << getUpperName() << "())\n"
           << "      OS << \" \" << SA->get" << getUpperName()
           << "()->getName();\n";
      } else if (type == "TypeSourceInfo *") {
        if (isOptional())
          OS << "    if (SA->get" << getUpperName() << "Loc())";
        OS << "    OS << \" \" << SA->get" << getUpperName()
           << "().getAsString();\n";
      } else if (type == "bool") {
        OS << "    if (SA->get" << getUpperName() << "()) OS << \" "
           << getUpperName() << "\";\n";
      } else if (type == "int" || type == "unsigned") {
        OS << "    OS << \" \" << SA->get" << getUpperName() << "();\n";
      } else if (type == "ParamIdx") {
        if (isOptional())
          OS << "    if (SA->get" << getUpperName() << "().isValid())\n  ";
        OS << "    OS << \" \" << SA->get" << getUpperName()
           << "().getSourceIndex();\n";
      } else if (type == "OMPTraitInfo *") {
        OS << "    OS << \" \" << SA->get" << getUpperName() << "();\n";
      } else if (type == "NestedNameSpecifierLoc") {
        OS << "    OS << \" \";\n";
      } else if (type == "DeclarationNameInfo") {
        OS << "    OS << \" \";\n";
      } else {
        llvm_unreachable("Unknown SimpleArgument type!");
      }
    }
  };

  class DefaultSimpleArgument : public SimpleArgument {
    int64_t Default;

  public:
    DefaultSimpleArgument(const Record &Arg, StringRef Attr,
                          std::string T, int64_t Default)
      : SimpleArgument(Arg, Attr, T), Default(Default) {}

    void writeAccessors(raw_ostream &OS) const override {
      SimpleArgument::writeAccessors(OS);

      OS << "\n\n  static const " << getType() << " Default" << getUpperName()
         << " = ";
      if (getType() == "bool")
        OS << (Default != 0 ? "true" : "false");
      else
        OS << Default;
      OS << ";";
    }
  };

  class StringArgument : public Argument {
  public:
    StringArgument(const Record &Arg, StringRef Attr)
      : Argument(Arg, Attr)
    {}

    void writeAccessors(raw_ostream &OS) const override {
      OS << "  llvm::StringRef get" << getUpperName() << "() const {\n";
      OS << "    return llvm::StringRef(" << getLowerName() << ", "
         << getLowerName() << "Length);\n";
      OS << "  }\n";
      OS << "  unsigned get" << getUpperName() << "Length() const {\n";
      OS << "    return " << getLowerName() << "Length;\n";
      OS << "  }\n";
      OS << "  void set" << getUpperName()
         << "(ASTContext &C, llvm::StringRef S) {\n";
      OS << "    " << getLowerName() << "Length = S.size();\n";
      OS << "    this->" << getLowerName() << " = new (C, 1) char ["
         << getLowerName() << "Length];\n";
      OS << "    if (!S.empty())\n";
      OS << "      std::memcpy(this->" << getLowerName() << ", S.data(), "
         << getLowerName() << "Length);\n";
      OS << "  }";
    }

    void writeCloneArgs(raw_ostream &OS) const override {
      OS << "get" << getUpperName() << "()";
    }

    void writeTemplateInstantiationArgs(raw_ostream &OS) const override {
      OS << "A->get" << getUpperName() << "()";
    }

    void writeCtorBody(raw_ostream &OS) const override {
      OS << "    if (!" << getUpperName() << ".empty())\n";
      OS << "      std::memcpy(" << getLowerName() << ", " << getUpperName()
         << ".data(), " << getLowerName() << "Length);\n";
    }

    void writeCtorInitializers(raw_ostream &OS) const override {
      OS << getLowerName() << "Length(" << getUpperName() << ".size()),"
         << getLowerName() << "(new (Ctx, 1) char[" << getLowerName()
         << "Length])";
    }

    void writeCtorDefaultInitializers(raw_ostream &OS) const override {
      OS << getLowerName() << "Length(0)," << getLowerName() << "(nullptr)";
    }

    void writeCtorParameters(raw_ostream &OS) const override {
      OS << "llvm::StringRef " << getUpperName();
    }

    void writeDeclarations(raw_ostream &OS) const override {
      OS << "unsigned " << getLowerName() << "Length;\n";
      OS << "char *" << getLowerName() << ";";
    }

    void writePCHReadDecls(raw_ostream &OS) const override {
      OS << "    std::string " << getLowerName()
         << "= Record.readString();\n";
    }

    void writePCHReadArgs(raw_ostream &OS) const override {
      OS << getLowerName();
    }

    void writePCHWrite(raw_ostream &OS) const override {
      OS << "    Record.AddString(SA->get" << getUpperName() << "());\n";
    }

    void writeValue(raw_ostream &OS) const override {
      OS << "\\\"\" << get" << getUpperName() << "() << \"\\\"";
    }

    void writeDump(raw_ostream &OS) const override {
      OS << "    OS << \" \\\"\" << SA->get" << getUpperName()
         << "() << \"\\\"\";\n";
    }
  };

  class AlignedArgument : public Argument {
  public:
    AlignedArgument(const Record &Arg, StringRef Attr)
      : Argument(Arg, Attr)
    {}

    void writeAccessors(raw_ostream &OS) const override {
      OS << "  bool is" << getUpperName() << "Dependent() const;\n";
      OS << "  bool is" << getUpperName() << "ErrorDependent() const;\n";

      OS << "  unsigned get" << getUpperName() << "(ASTContext &Ctx) const;\n";

      OS << "  bool is" << getUpperName() << "Expr() const {\n";
      OS << "    return is" << getLowerName() << "Expr;\n";
      OS << "  }\n";

      OS << "  Expr *get" << getUpperName() << "Expr() const {\n";
      OS << "    assert(is" << getLowerName() << "Expr);\n";
      OS << "    return " << getLowerName() << "Expr;\n";
      OS << "  }\n";

      OS << "  TypeSourceInfo *get" << getUpperName() << "Type() const {\n";
      OS << "    assert(!is" << getLowerName() << "Expr);\n";
      OS << "    return " << getLowerName() << "Type;\n";
      OS << "  }";
    }

    void writeAccessorDefinitions(raw_ostream &OS) const override {
      OS << "bool " << getAttrName() << "Attr::is" << getUpperName()
         << "Dependent() const {\n";
      OS << "  if (is" << getLowerName() << "Expr)\n";
      OS << "    return " << getLowerName() << "Expr && (" << getLowerName()
         << "Expr->isValueDependent() || " << getLowerName()
         << "Expr->isTypeDependent());\n";
      OS << "  else\n";
      OS << "    return " << getLowerName()
         << "Type->getType()->isDependentType();\n";
      OS << "}\n";

      OS << "bool " << getAttrName() << "Attr::is" << getUpperName()
         << "ErrorDependent() const {\n";
      OS << "  if (is" << getLowerName() << "Expr)\n";
      OS << "    return " << getLowerName() << "Expr && " << getLowerName()
         << "Expr->containsErrors();\n";
      OS << "  return " << getLowerName()
         << "Type->getType()->containsErrors();\n";
      OS << "}\n";

      // FIXME: Do not do the calculation here
      // FIXME: Handle types correctly
      // A null pointer means maximum alignment
      OS << "unsigned " << getAttrName() << "Attr::get" << getUpperName()
         << "(ASTContext &Ctx) const {\n";
      OS << "  assert(!is" << getUpperName() << "Dependent());\n";
      OS << "  if (is" << getLowerName() << "Expr)\n";
      OS << "    return " << getLowerName() << "Expr ? " << getLowerName()
         << "Expr->EvaluateKnownConstInt(Ctx).getZExtValue()"
         << " * Ctx.getCharWidth() : "
         << "Ctx.getTargetDefaultAlignForAttributeAligned();\n";
      OS << "  else\n";
      OS << "    return 0; // FIXME\n";
      OS << "}\n";
    }

    void writeASTVisitorTraversal(raw_ostream &OS) const override {
      StringRef Name = getUpperName();
      OS << "  if (A->is" << Name << "Expr()) {\n"
         << "    if (!getDerived().TraverseStmt(A->get" << Name << "Expr()))\n"
         << "      return false;\n"
         << "  } else if (auto *TSI = A->get" << Name << "Type()) {\n"
         << "    if (!getDerived().TraverseTypeLoc(TSI->getTypeLoc()))\n"
         << "      return false;\n"
         << "  }\n";
    }

    void writeCloneArgs(raw_ostream &OS) const override {
      OS << "is" << getLowerName() << "Expr, is" << getLowerName()
         << "Expr ? static_cast<void*>(" << getLowerName()
         << "Expr) : " << getLowerName()
         << "Type";
    }

    void writeTemplateInstantiationArgs(raw_ostream &OS) const override {
      // FIXME: move the definition in Sema::InstantiateAttrs to here.
      // In the meantime, aligned attributes are cloned.
    }

    void writeCtorBody(raw_ostream &OS) const override {
      OS << "    if (is" << getLowerName() << "Expr)\n";
      OS << "       " << getLowerName() << "Expr = reinterpret_cast<Expr *>("
         << getUpperName() << ");\n";
      OS << "    else\n";
      OS << "       " << getLowerName()
         << "Type = reinterpret_cast<TypeSourceInfo *>(" << getUpperName()
         << ");\n";
    }

    void writeCtorInitializers(raw_ostream &OS) const override {
      OS << "is" << getLowerName() << "Expr(Is" << getUpperName() << "Expr)";
    }

    void writeCtorDefaultInitializers(raw_ostream &OS) const override {
      OS << "is" << getLowerName() << "Expr(false)";
    }

    void writeCtorParameters(raw_ostream &OS) const override {
      OS << "bool Is" << getUpperName() << "Expr, void *" << getUpperName();
    }

    void writeImplicitCtorArgs(raw_ostream &OS) const override {
      OS << "Is" << getUpperName() << "Expr, " << getUpperName();
    }

    void writeDeclarations(raw_ostream &OS) const override {
      OS << "bool is" << getLowerName() << "Expr;\n";
      OS << "union {\n";
      OS << "Expr *" << getLowerName() << "Expr;\n";
      OS << "TypeSourceInfo *" << getLowerName() << "Type;\n";
      OS << "};";
    }

    void writePCHReadArgs(raw_ostream &OS) const override {
      OS << "is" << getLowerName() << "Expr, " << getLowerName() << "Ptr";
    }

    void writePCHReadDecls(raw_ostream &OS) const override {
      OS << "    bool is" << getLowerName() << "Expr = Record.readInt();\n";
      OS << "    void *" << getLowerName() << "Ptr;\n";
      OS << "    if (is" << getLowerName() << "Expr)\n";
      OS << "      " << getLowerName() << "Ptr = Record.readExpr();\n";
      OS << "    else\n";
      OS << "      " << getLowerName()
         << "Ptr = Record.readTypeSourceInfo();\n";
    }

    void writePCHWrite(raw_ostream &OS) const override {
      OS << "    Record.push_back(SA->is" << getUpperName() << "Expr());\n";
      OS << "    if (SA->is" << getUpperName() << "Expr())\n";
      OS << "      Record.AddStmt(SA->get" << getUpperName() << "Expr());\n";
      OS << "    else\n";
      OS << "      Record.AddTypeSourceInfo(SA->get" << getUpperName()
         << "Type());\n";
    }

    std::string getIsOmitted() const override {
      return "!is" + getLowerName().str() + "Expr || !" + getLowerName().str()
             + "Expr";
    }

    void writeValue(raw_ostream &OS) const override {
      OS << "\";\n";
      OS << "    " << getLowerName()
         << "Expr->printPretty(OS, nullptr, Policy);\n";
      OS << "    OS << \"";
    }

    void writeDump(raw_ostream &OS) const override {
      OS << "    if (!SA->is" << getUpperName() << "Expr())\n";
      OS << "      dumpType(SA->get" << getUpperName()
         << "Type()->getType());\n";
    }

    void writeDumpChildren(raw_ostream &OS) const override {
      OS << "    if (SA->is" << getUpperName() << "Expr())\n";
      OS << "      Visit(SA->get" << getUpperName() << "Expr());\n";
    }

    void writeHasChildren(raw_ostream &OS) const override {
      OS << "SA->is" << getUpperName() << "Expr()";
    }
  };

  class VariadicArgument : public Argument {
    std::string Type, ArgName, ArgSizeName, RangeName;

  protected:
    // Assumed to receive a parameter: raw_ostream OS.
    virtual void writeValueImpl(raw_ostream &OS) const {
      OS << "    OS << Val;\n";
    }
    // Assumed to receive a parameter: raw_ostream OS.
    virtual void writeDumpImpl(raw_ostream &OS) const {
      OS << "      OS << \" \" << Val;\n";
    }

  public:
    VariadicArgument(const Record &Arg, StringRef Attr, std::string T)
        : Argument(Arg, Attr), Type(std::move(T)),
          ArgName(getLowerName().str() + "_"), ArgSizeName(ArgName + "Size"),
          RangeName(std::string(getLowerName())) {}

    VariadicArgument(StringRef Arg, StringRef Attr, std::string T)
        : Argument(Arg, Attr), Type(std::move(T)),
          ArgName(getLowerName().str() + "_"), ArgSizeName(ArgName + "Size"),
          RangeName(std::string(getLowerName())) {}

    const std::string &getType() const { return Type; }
    const std::string &getArgName() const { return ArgName; }
    const std::string &getArgSizeName() const { return ArgSizeName; }
    bool isVariadic() const override { return true; }

    void writeAccessors(raw_ostream &OS) const override {
      std::string IteratorType = getLowerName().str() + "_iterator";
      std::string BeginFn = getLowerName().str() + "_begin()";
      std::string EndFn = getLowerName().str() + "_end()";

      OS << "  typedef " << Type << "* " << IteratorType << ";\n";
      OS << "  " << IteratorType << " " << BeginFn << " const {"
         << " return " << ArgName << "; }\n";
      OS << "  " << IteratorType << " " << EndFn << " const {"
         << " return " << ArgName << " + " << ArgSizeName << "; }\n";
      OS << "  unsigned " << getLowerName() << "_size() const {"
         << " return " << ArgSizeName << "; }\n";
      OS << "  llvm::iterator_range<" << IteratorType << "> " << RangeName
         << "() const { return llvm::make_range(" << BeginFn << ", " << EndFn
         << "); }\n";
    }

    void writeSetter(raw_ostream &OS) const {
      OS << "  void set" << getUpperName() << "(ASTContext &Ctx, ";
      writeCtorParameters(OS);
      OS << ") {\n";
      OS << "    " << ArgSizeName << " = " << getUpperName() << "Size;\n";
      OS << "    " << ArgName << " = new (Ctx, 16) " << getType() << "["
         << ArgSizeName << "];\n";
      OS << "  ";
      writeCtorBody(OS);
      OS << "  }\n";
    }

    void writeCloneArgs(raw_ostream &OS) const override {
      OS << ArgName << ", " << ArgSizeName;
    }

    void writeTemplateInstantiationArgs(raw_ostream &OS) const override {
      // This isn't elegant, but we have to go through public methods...
      OS << "A->" << getLowerName() << "_begin(), "
         << "A->" << getLowerName() << "_size()";
    }

    void writeASTVisitorTraversal(raw_ostream &OS) const override {
      // FIXME: Traverse the elements.
    }

    void writeCtorBody(raw_ostream &OS) const override {
      OS << "  std::copy(" << getUpperName() << ", " << getUpperName() << " + "
         << ArgSizeName << ", " << ArgName << ");\n";
    }

    void writeCtorInitializers(raw_ostream &OS) const override {
      OS << ArgSizeName << "(" << getUpperName() << "Size), "
         << ArgName << "(new (Ctx, 16) " << getType() << "["
         << ArgSizeName << "])";
    }

    void writeCtorDefaultInitializers(raw_ostream &OS) const override {
      OS << ArgSizeName << "(0), " << ArgName << "(nullptr)";
    }

    void writeCtorParameters(raw_ostream &OS) const override {
      OS << getType() << " *" << getUpperName() << ", unsigned "
         << getUpperName() << "Size";
    }

    void writeImplicitCtorArgs(raw_ostream &OS) const override {
      OS << getUpperName() << ", " << getUpperName() << "Size";
    }

    void writeDeclarations(raw_ostream &OS) const override {
      OS << "  unsigned " << ArgSizeName << ";\n";
      OS << "  " << getType() << " *" << ArgName << ";";
    }

    void writePCHReadDecls(raw_ostream &OS) const override {
      OS << "    unsigned " << getLowerName() << "Size = Record.readInt();\n";
      OS << "    SmallVector<" << getType() << ", 4> "
         << getLowerName() << ";\n";
      OS << "    " << getLowerName() << ".reserve(" << getLowerName()
         << "Size);\n";

      // If we can't store the values in the current type (if it's something
      // like StringRef), store them in a different type and convert the
      // container afterwards.
      std::string StorageType = std::string(getStorageType(getType()));
      std::string StorageName = std::string(getLowerName());
      if (StorageType != getType()) {
        StorageName += "Storage";
        OS << "    SmallVector<" << StorageType << ", 4> "
           << StorageName << ";\n";
        OS << "    " << StorageName << ".reserve(" << getLowerName()
           << "Size);\n";
      }

      OS << "    for (unsigned i = 0; i != " << getLowerName() << "Size; ++i)\n";
      std::string read = ReadPCHRecord(Type);
      OS << "      " << StorageName << ".push_back(" << read << ");\n";

      if (StorageType != getType()) {
        OS << "    for (unsigned i = 0; i != " << getLowerName() << "Size; ++i)\n";
        OS << "      " << getLowerName() << ".push_back("
           << StorageName << "[i]);\n";
      }
    }

    void writePCHReadArgs(raw_ostream &OS) const override {
      OS << getLowerName() << ".data(), " << getLowerName() << "Size";
    }

    void writePCHWrite(raw_ostream &OS) const override {
      OS << "    Record.push_back(SA->" << getLowerName() << "_size());\n";
      OS << "    for (auto &Val : SA->" << RangeName << "())\n";
      OS << "      " << WritePCHRecord(Type, "Val");
    }

    void writeValue(raw_ostream &OS) const override {
      OS << "\";\n";
      OS << "  for (const auto &Val : " << RangeName << "()) {\n"
         << "    DelimitAttributeArgument(OS, IsFirstArgument);\n";
      writeValueImpl(OS);
      OS << "  }\n";
      OS << "  OS << \"";
    }

    void writeDump(raw_ostream &OS) const override {
      OS << "    for (const auto &Val : SA->" << RangeName << "())\n";
      writeDumpImpl(OS);
    }
  };

  class VariadicOMPInteropInfoArgument : public VariadicArgument {
  public:
    VariadicOMPInteropInfoArgument(const Record &Arg, StringRef Attr)
        : VariadicArgument(Arg, Attr, "OMPInteropInfo") {}

    void writeDump(raw_ostream &OS) const override {
      OS << "    for (" << getAttrName() << "Attr::" << getLowerName()
         << "_iterator I = SA->" << getLowerName() << "_begin(), E = SA->"
         << getLowerName() << "_end(); I != E; ++I) {\n";
      OS << "      if (I->IsTarget && I->IsTargetSync)\n";
      OS << "        OS << \" Target_TargetSync\";\n";
      OS << "      else if (I->IsTarget)\n";
      OS << "        OS << \" Target\";\n";
      OS << "      else\n";
      OS << "        OS << \" TargetSync\";\n";
      OS << "    }\n";
    }

    void writePCHReadDecls(raw_ostream &OS) const override {
      OS << "    unsigned " << getLowerName() << "Size = Record.readInt();\n";
      OS << "    SmallVector<OMPInteropInfo, 4> " << getLowerName() << ";\n";
      OS << "    " << getLowerName() << ".reserve(" << getLowerName()
         << "Size);\n";
      OS << "    for (unsigned I = 0, E = " << getLowerName() << "Size; ";
      OS << "I != E; ++I) {\n";
      OS << "      bool IsTarget = Record.readBool();\n";
      OS << "      bool IsTargetSync = Record.readBool();\n";
      OS << "      " << getLowerName()
         << ".emplace_back(IsTarget, IsTargetSync);\n";
      OS << "    }\n";
    }

    void writePCHWrite(raw_ostream &OS) const override {
      OS << "    Record.push_back(SA->" << getLowerName() << "_size());\n";
      OS << "    for (" << getAttrName() << "Attr::" << getLowerName()
         << "_iterator I = SA->" << getLowerName() << "_begin(), E = SA->"
         << getLowerName() << "_end(); I != E; ++I) {\n";
      OS << "      Record.writeBool(I->IsTarget);\n";
      OS << "      Record.writeBool(I->IsTargetSync);\n";
      OS << "    }\n";
    }
  };

  class VariadicParamIdxArgument : public VariadicArgument {
  public:
    VariadicParamIdxArgument(const Record &Arg, StringRef Attr)
        : VariadicArgument(Arg, Attr, "ParamIdx") {}

  public:
    void writeValueImpl(raw_ostream &OS) const override {
      OS << "    OS << Val.getSourceIndex();\n";
    }

    void writeDumpImpl(raw_ostream &OS) const override {
      OS << "      OS << \" \" << Val.getSourceIndex();\n";
    }
  };

  class VariadicNestedNameSpecifierLocArgument : public VariadicArgument {
  public:
    VariadicNestedNameSpecifierLocArgument(const Record &Arg, StringRef Attr)
        : VariadicArgument(Arg, Attr, "NestedNameSpecifierLoc") {}

  public:
    void writeValueImpl(raw_ostream &OS) const override {
      OS << "    ;\n";
    }

    void writeDumpImpl(raw_ostream &OS) const override {
      OS << "      ;\n";
    }
  };

  class VariadicDeclarationNameInfoArgument : public VariadicArgument {
  public:
    VariadicDeclarationNameInfoArgument(const Record &Arg, StringRef Attr)
        : VariadicArgument(Arg, Attr, "DeclarationNameInfo") {}

  public:
    void writeValueImpl(raw_ostream &OS) const override {
      OS << "    ;\n";
    }

    void writeDumpImpl(raw_ostream &OS) const override {
      OS << "      ;\n";
    }
  };

  struct VariadicParamOrParamIdxArgument : public VariadicArgument {
    VariadicParamOrParamIdxArgument(const Record &Arg, StringRef Attr)
        : VariadicArgument(Arg, Attr, "int") {}
  };

  // Unique the enums, but maintain the original declaration ordering.
  std::vector<StringRef>
  uniqueEnumsInOrder(const std::vector<StringRef> &enums) {
    std::vector<StringRef> uniques;
    SmallDenseSet<StringRef, 8> unique_set;
    for (const auto &i : enums) {
      if (unique_set.insert(i).second)
        uniques.push_back(i);
    }
    return uniques;
  }

  class EnumArgument : public Argument {
    std::string type;
    std::vector<StringRef> values, enums, uniques;

  public:
    EnumArgument(const Record &Arg, StringRef Attr)
        : Argument(Arg, Attr), type(std::string(Arg.getValueAsString("Type"))),
          values(Arg.getValueAsListOfStrings("Values")),
          enums(Arg.getValueAsListOfStrings("Enums")),
          uniques(uniqueEnumsInOrder(enums)) {
      // FIXME: Emit a proper error
      assert(!uniques.empty());
    }

    bool isEnumArg() const override { return true; }

    void writeAccessors(raw_ostream &OS) const override {
      OS << "  " << type << " get" << getUpperName() << "() const {\n";
      OS << "    return " << getLowerName() << ";\n";
      OS << "  }";
    }

    void writeCloneArgs(raw_ostream &OS) const override {
      OS << getLowerName();
    }

    void writeTemplateInstantiationArgs(raw_ostream &OS) const override {
      OS << "A->get" << getUpperName() << "()";
    }
    void writeCtorInitializers(raw_ostream &OS) const override {
      OS << getLowerName() << "(" << getUpperName() << ")";
    }
    void writeCtorDefaultInitializers(raw_ostream &OS) const override {
      OS << getLowerName() << "(" << type << "(0))";
    }
    void writeCtorParameters(raw_ostream &OS) const override {
      OS << type << " " << getUpperName();
    }
    void writeDeclarations(raw_ostream &OS) const override {
      auto i = uniques.cbegin(), e = uniques.cend();
      // The last one needs to not have a comma.
      --e;

      OS << "public:\n";
      OS << "  enum " << type << " {\n";
      for (; i != e; ++i)
        OS << "    " << *i << ",\n";
      OS << "    " << *e << "\n";
      OS << "  };\n";
      OS << "private:\n";
      OS << "  " << type << " " << getLowerName() << ";";
    }

    void writePCHReadDecls(raw_ostream &OS) const override {
      OS << "    " << getAttrName() << "Attr::" << type << " " << getLowerName()
         << "(static_cast<" << getAttrName() << "Attr::" << type
         << ">(Record.readInt()));\n";
    }

    void writePCHReadArgs(raw_ostream &OS) const override {
      OS << getLowerName();
    }

    void writePCHWrite(raw_ostream &OS) const override {
      OS << "Record.push_back(SA->get" << getUpperName() << "());\n";
    }

    void writeValue(raw_ostream &OS) const override {
      // FIXME: this isn't 100% correct -- some enum arguments require printing
      // as a string literal, while others require printing as an identifier.
      // Tablegen currently does not distinguish between the two forms.
      OS << "\\\"\" << " << getAttrName() << "Attr::Convert" << type << "ToStr(get"
         << getUpperName() << "()) << \"\\\"";
    }

    void writeDump(raw_ostream &OS) const override {
      OS << "    switch(SA->get" << getUpperName() << "()) {\n";
      for (const auto &I : uniques) {
        OS << "    case " << getAttrName() << "Attr::" << I << ":\n";
        OS << "      OS << \" " << I << "\";\n";
        OS << "      break;\n";
      }
      OS << "    }\n";
    }

    void writeConversion(raw_ostream &OS, bool Header) const {
      if (Header) {
        OS << "  static bool ConvertStrTo" << type << "(StringRef Val, " << type
           << " &Out);\n";
        OS << "  static const char *Convert" << type << "ToStr(" << type
           << " Val);\n";
        return;
      }

      OS << "bool " << getAttrName() << "Attr::ConvertStrTo" << type
         << "(StringRef Val, " << type << " &Out) {\n";
      OS << "  Optional<" << type << "> R = llvm::StringSwitch<Optional<";
      OS << type << ">>(Val)\n";
      for (size_t I = 0; I < enums.size(); ++I) {
        OS << "    .Case(\"" << values[I] << "\", ";
        OS << getAttrName() << "Attr::" << enums[I] << ")\n";
      }
      OS << "    .Default(Optional<" << type << ">());\n";
      OS << "  if (R) {\n";
      OS << "    Out = *R;\n      return true;\n    }\n";
      OS << "  return false;\n";
      OS << "}\n\n";

      // Mapping from enumeration values back to enumeration strings isn't
      // trivial because some enumeration values have multiple named
      // enumerators, such as type_visibility(internal) and
      // type_visibility(hidden) both mapping to TypeVisibilityAttr::Hidden.
      OS << "const char *" << getAttrName() << "Attr::Convert" << type
         << "ToStr(" << type << " Val) {\n"
         << "  switch(Val) {\n";
      SmallDenseSet<StringRef, 8> Uniques;
      for (size_t I = 0; I < enums.size(); ++I) {
        if (Uniques.insert(enums[I]).second)
          OS << "  case " << getAttrName() << "Attr::" << enums[I]
             << ": return \"" << values[I] << "\";\n";
      }
      OS << "  }\n"
         << "  llvm_unreachable(\"No enumerator with that value\");\n"
         << "}\n";
    }
  };

  class VariadicEnumArgument: public VariadicArgument {
    std::string type, QualifiedTypeName;
    std::vector<StringRef> values, enums, uniques;

  protected:
    void writeValueImpl(raw_ostream &OS) const override {
      // FIXME: this isn't 100% correct -- some enum arguments require printing
      // as a string literal, while others require printing as an identifier.
      // Tablegen currently does not distinguish between the two forms.
      OS << "    OS << \"\\\"\" << " << getAttrName() << "Attr::Convert" << type
         << "ToStr(Val)" << "<< \"\\\"\";\n";
    }

  public:
    VariadicEnumArgument(const Record &Arg, StringRef Attr)
        : VariadicArgument(Arg, Attr,
                           std::string(Arg.getValueAsString("Type"))),
          type(std::string(Arg.getValueAsString("Type"))),
          values(Arg.getValueAsListOfStrings("Values")),
          enums(Arg.getValueAsListOfStrings("Enums")),
          uniques(uniqueEnumsInOrder(enums)) {
      QualifiedTypeName = getAttrName().str() + "Attr::" + type;

      // FIXME: Emit a proper error
      assert(!uniques.empty());
    }

    bool isVariadicEnumArg() const override { return true; }

    void writeDeclarations(raw_ostream &OS) const override {
      auto i = uniques.cbegin(), e = uniques.cend();
      // The last one needs to not have a comma.
      --e;

      OS << "public:\n";
      OS << "  enum " << type << " {\n";
      for (; i != e; ++i)
        OS << "    " << *i << ",\n";
      OS << "    " << *e << "\n";
      OS << "  };\n";
      OS << "private:\n";

      VariadicArgument::writeDeclarations(OS);
    }

    void writeDump(raw_ostream &OS) const override {
      OS << "    for (" << getAttrName() << "Attr::" << getLowerName()
         << "_iterator I = SA->" << getLowerName() << "_begin(), E = SA->"
         << getLowerName() << "_end(); I != E; ++I) {\n";
      OS << "      switch(*I) {\n";
      for (const auto &UI : uniques) {
        OS << "    case " << getAttrName() << "Attr::" << UI << ":\n";
        OS << "      OS << \" " << UI << "\";\n";
        OS << "      break;\n";
      }
      OS << "      }\n";
      OS << "    }\n";
    }

    void writePCHReadDecls(raw_ostream &OS) const override {
      OS << "    unsigned " << getLowerName() << "Size = Record.readInt();\n";
      OS << "    SmallVector<" << QualifiedTypeName << ", 4> " << getLowerName()
         << ";\n";
      OS << "    " << getLowerName() << ".reserve(" << getLowerName()
         << "Size);\n";
      OS << "    for (unsigned i = " << getLowerName() << "Size; i; --i)\n";
      OS << "      " << getLowerName() << ".push_back(" << "static_cast<"
         << QualifiedTypeName << ">(Record.readInt()));\n";
    }

    void writePCHWrite(raw_ostream &OS) const override {
      OS << "    Record.push_back(SA->" << getLowerName() << "_size());\n";
      OS << "    for (" << getAttrName() << "Attr::" << getLowerName()
         << "_iterator i = SA->" << getLowerName() << "_begin(), e = SA->"
         << getLowerName() << "_end(); i != e; ++i)\n";
      OS << "      " << WritePCHRecord(QualifiedTypeName, "(*i)");
    }

    void writeConversion(raw_ostream &OS, bool Header) const {
      if (Header) {
        OS << "  static bool ConvertStrTo" << type << "(StringRef Val, " << type
           << " &Out);\n";
        OS << "  static const char *Convert" << type << "ToStr(" << type
           << " Val);\n";
        return;
      }

      OS << "bool " << getAttrName() << "Attr::ConvertStrTo" << type
         << "(StringRef Val, ";
      OS << type << " &Out) {\n";
      OS << "  Optional<" << type << "> R = llvm::StringSwitch<Optional<";
      OS << type << ">>(Val)\n";
      for (size_t I = 0; I < enums.size(); ++I) {
        OS << "    .Case(\"" << values[I] << "\", ";
        OS << getAttrName() << "Attr::" << enums[I] << ")\n";
      }
      OS << "    .Default(Optional<" << type << ">());\n";
      OS << "  if (R) {\n";
      OS << "    Out = *R;\n      return true;\n    }\n";
      OS << "  return false;\n";
      OS << "}\n\n";

      OS << "const char *" << getAttrName() << "Attr::Convert" << type
         << "ToStr(" << type << " Val) {\n"
         << "  switch(Val) {\n";
      SmallDenseSet<StringRef, 8> Uniques;
      for (size_t I = 0; I < enums.size(); ++I) {
        if (Uniques.insert(enums[I]).second)
          OS << "  case " << getAttrName() << "Attr::" << enums[I]
             << ": return \"" << values[I] << "\";\n";
      }
      OS << "  }\n"
         << "  llvm_unreachable(\"No enumerator with that value\");\n"
         << "}\n";
    }
  };

  class VersionArgument : public Argument {
  public:
    VersionArgument(const Record &Arg, StringRef Attr)
      : Argument(Arg, Attr)
    {}

    void writeAccessors(raw_ostream &OS) const override {
      OS << "  VersionTuple get" << getUpperName() << "() const {\n";
      OS << "    return " << getLowerName() << ";\n";
      OS << "  }\n";
      OS << "  void set" << getUpperName()
         << "(ASTContext &C, VersionTuple V) {\n";
      OS << "    " << getLowerName() << " = V;\n";
      OS << "  }";
    }

    void writeCloneArgs(raw_ostream &OS) const override {
      OS << "get" << getUpperName() << "()";
    }

    void writeTemplateInstantiationArgs(raw_ostream &OS) const override {
      OS << "A->get" << getUpperName() << "()";
    }

    void writeCtorInitializers(raw_ostream &OS) const override {
      OS << getLowerName() << "(" << getUpperName() << ")";
    }

    void writeCtorDefaultInitializers(raw_ostream &OS) const override {
      OS << getLowerName() << "()";
    }

    void writeCtorParameters(raw_ostream &OS) const override {
      OS << "VersionTuple " << getUpperName();
    }

    void writeDeclarations(raw_ostream &OS) const override {
      OS << "VersionTuple " << getLowerName() << ";\n";
    }

    void writePCHReadDecls(raw_ostream &OS) const override {
      OS << "    VersionTuple " << getLowerName()
         << "= Record.readVersionTuple();\n";
    }

    void writePCHReadArgs(raw_ostream &OS) const override {
      OS << getLowerName();
    }

    void writePCHWrite(raw_ostream &OS) const override {
      OS << "    Record.AddVersionTuple(SA->get" << getUpperName() << "());\n";
    }

    void writeValue(raw_ostream &OS) const override {
      OS << getLowerName() << "=\" << get" << getUpperName() << "() << \"";
    }

    void writeDump(raw_ostream &OS) const override {
      OS << "    OS << \" \" << SA->get" << getUpperName() << "();\n";
    }
  };

  class ExprArgument : public SimpleArgument {
  public:
    ExprArgument(const Record &Arg, StringRef Attr)
      : SimpleArgument(Arg, Attr, "Expr *")
    {}

    void writeASTVisitorTraversal(raw_ostream &OS) const override {
      OS << "  if (!"
         << "getDerived().TraverseStmt(A->get" << getUpperName() << "()))\n";
      OS << "    return false;\n";
    }

    void writeTemplateInstantiationArgs(raw_ostream &OS) const override {
      OS << "tempInst" << getUpperName();
    }

    void writeTemplateInstantiation(raw_ostream &OS) const override {
      OS << "      " << getType() << " tempInst" << getUpperName() << ";\n";
      OS << "      {\n";
      OS << "        EnterExpressionEvaluationContext "
         << "Unevaluated(S, Sema::ExpressionEvaluationContext::Unevaluated);\n";
      OS << "        ExprResult " << "Result = S.SubstExpr("
         << "A->get" << getUpperName() << "(), TemplateArgs);\n";
      OS << "        if (Result.isInvalid())\n";
      OS << "          return nullptr;\n";
      OS << "        tempInst" << getUpperName() << " = Result.get();\n";
      OS << "      }\n";
    }

    void writeDump(raw_ostream &OS) const override {}

    void writeDumpChildren(raw_ostream &OS) const override {
      OS << "    Visit(SA->get" << getUpperName() << "());\n";
    }

    void writeHasChildren(raw_ostream &OS) const override { OS << "true"; }
  };

  class VariadicExprArgument : public VariadicArgument {
  public:
    VariadicExprArgument(const Record &Arg, StringRef Attr)
      : VariadicArgument(Arg, Attr, "Expr *")
    {}

    VariadicExprArgument(StringRef ArgName, StringRef Attr)
        : VariadicArgument(ArgName, Attr, "Expr *") {}

    void writeASTVisitorTraversal(raw_ostream &OS) const override {
      OS << "  {\n";
      OS << "    " << getType() << " *I = A->" << getLowerName()
         << "_begin();\n";
      OS << "    " << getType() << " *E = A->" << getLowerName()
         << "_end();\n";
      OS << "    for (; I != E; ++I) {\n";
      OS << "      if (!getDerived().TraverseStmt(*I))\n";
      OS << "        return false;\n";
      OS << "    }\n";
      OS << "  }\n";
    }

    void writeTemplateInstantiationArgs(raw_ostream &OS) const override {
      OS << "tempInst" << getUpperName() << ", "
         << "A->" << getLowerName() << "_size()";
    }

    void writeTemplateInstantiation(raw_ostream &OS) const override {
      OS << "      auto *tempInst" << getUpperName()
         << " = new (C, 16) " << getType()
         << "[A->" << getLowerName() << "_size()];\n";
      OS << "      {\n";
      OS << "        EnterExpressionEvaluationContext "
         << "Unevaluated(S, Sema::ExpressionEvaluationContext::Unevaluated);\n";
      OS << "        " << getType() << " *TI = tempInst" << getUpperName()
         << ";\n";
      OS << "        " << getType() << " *I = A->" << getLowerName()
         << "_begin();\n";
      OS << "        " << getType() << " *E = A->" << getLowerName()
         << "_end();\n";
      OS << "        for (; I != E; ++I, ++TI) {\n";
      OS << "          ExprResult Result = S.SubstExpr(*I, TemplateArgs);\n";
      OS << "          if (Result.isInvalid())\n";
      OS << "            return nullptr;\n";
      OS << "          *TI = Result.get();\n";
      OS << "        }\n";
      OS << "      }\n";
    }

    void writeDump(raw_ostream &OS) const override {}

    void writeDumpChildren(raw_ostream &OS) const override {
      OS << "    for (" << getAttrName() << "Attr::" << getLowerName()
         << "_iterator I = SA->" << getLowerName() << "_begin(), E = SA->"
         << getLowerName() << "_end(); I != E; ++I)\n";
      OS << "      Visit(*I);\n";
    }

    void writeHasChildren(raw_ostream &OS) const override {
      OS << "SA->" << getLowerName() << "_begin() != "
         << "SA->" << getLowerName() << "_end()";
    }
  };

  class VariadicIdentifierArgument : public VariadicArgument {
  public:
    VariadicIdentifierArgument(const Record &Arg, StringRef Attr)
      : VariadicArgument(Arg, Attr, "IdentifierInfo *")
    {}
  };

  class VariadicStringArgument : public VariadicArgument {
  public:
    VariadicStringArgument(const Record &Arg, StringRef Attr)
      : VariadicArgument(Arg, Attr, "StringRef")
    {}

    void writeCtorBody(raw_ostream &OS) const override {
      OS << "  for (size_t I = 0, E = " << getArgSizeName() << "; I != E;\n"
            "       ++I) {\n"
            "    StringRef Ref = " << getUpperName() << "[I];\n"
            "    if (!Ref.empty()) {\n"
            "      char *Mem = new (Ctx, 1) char[Ref.size()];\n"
            "      std::memcpy(Mem, Ref.data(), Ref.size());\n"
            "      " << getArgName() << "[I] = StringRef(Mem, Ref.size());\n"
            "    }\n"
            "  }\n";
    }

    void writeValueImpl(raw_ostream &OS) const override {
      OS << "    OS << \"\\\"\" << Val << \"\\\"\";\n";
    }
  };

  class TypeArgument : public SimpleArgument {
  public:
    TypeArgument(const Record &Arg, StringRef Attr)
      : SimpleArgument(Arg, Attr, "TypeSourceInfo *")
    {}

    void writeAccessors(raw_ostream &OS) const override {
      OS << "  QualType get" << getUpperName() << "() const {\n";
      OS << "    return " << getLowerName() << "->getType();\n";
      OS << "  }";
      OS << "  " << getType() << " get" << getUpperName() << "Loc() const {\n";
      OS << "    return " << getLowerName() << ";\n";
      OS << "  }";
    }

    void writeASTVisitorTraversal(raw_ostream &OS) const override {
      OS << "  if (auto *TSI = A->get" << getUpperName() << "Loc())\n";
      OS << "    if (!getDerived().TraverseTypeLoc(TSI->getTypeLoc()))\n";
      OS << "      return false;\n";
    }

    void writeTemplateInstantiation(raw_ostream &OS) const override {
      OS << "      " << getType() << " tempInst" << getUpperName() << " =\n";
      OS << "        S.SubstType(A->get" << getUpperName() << "Loc(), "
         << "TemplateArgs, A->getLoc(), A->getAttrName());\n";
      OS << "      if (!tempInst" << getUpperName() << ")\n";
      OS << "        return nullptr;\n";
    }

    void writeTemplateInstantiationArgs(raw_ostream &OS) const override {
      OS << "tempInst" << getUpperName();
    }

    void writePCHWrite(raw_ostream &OS) const override {
      OS << "    "
         << WritePCHRecord(getType(),
                           "SA->get" + std::string(getUpperName()) + "Loc()");
    }
  };

} // end anonymous namespace

static std::unique_ptr<Argument>
createArgument(const Record &Arg, StringRef Attr,
               const Record *Search = nullptr) {
  if (!Search)
    Search = &Arg;

  std::unique_ptr<Argument> Ptr;
  llvm::StringRef ArgName = Search->getName();

  if (ArgName == "AlignedArgument")
    Ptr = std::make_unique<AlignedArgument>(Arg, Attr);
  else if (ArgName == "EnumArgument")
    Ptr = std::make_unique<EnumArgument>(Arg, Attr);
  else if (ArgName == "ExprArgument")
    Ptr = std::make_unique<ExprArgument>(Arg, Attr);
  else if (ArgName == "DeclArgument")
    Ptr = std::make_unique<SimpleArgument>(
        Arg, Attr, (Arg.getValueAsDef("Kind")->getName() + "Decl *").str());
  else if (ArgName == "IdentifierArgument")
    Ptr = std::make_unique<SimpleArgument>(Arg, Attr, "IdentifierInfo *");
  else if (ArgName == "DefaultBoolArgument")
    Ptr = std::make_unique<DefaultSimpleArgument>(
        Arg, Attr, "bool", Arg.getValueAsBit("Default"));
  else if (ArgName == "BoolArgument")
    Ptr = std::make_unique<SimpleArgument>(Arg, Attr, "bool");
  else if (ArgName == "DefaultIntArgument")
    Ptr = std::make_unique<DefaultSimpleArgument>(
        Arg, Attr, "int", Arg.getValueAsInt("Default"));
  else if (ArgName == "IntArgument")
    Ptr = std::make_unique<SimpleArgument>(Arg, Attr, "int");
  else if (ArgName == "StringArgument")
    Ptr = std::make_unique<StringArgument>(Arg, Attr);
  else if (ArgName == "TypeArgument")
    Ptr = std::make_unique<TypeArgument>(Arg, Attr);
  else if (ArgName == "UnsignedArgument")
    Ptr = std::make_unique<SimpleArgument>(Arg, Attr, "unsigned");
  else if (ArgName == "VariadicUnsignedArgument")
    Ptr = std::make_unique<VariadicArgument>(Arg, Attr, "unsigned");
  else if (ArgName == "VariadicStringArgument")
    Ptr = std::make_unique<VariadicStringArgument>(Arg, Attr);
  else if (ArgName == "VariadicEnumArgument")
    Ptr = std::make_unique<VariadicEnumArgument>(Arg, Attr);
  else if (ArgName == "VariadicExprArgument")
    Ptr = std::make_unique<VariadicExprArgument>(Arg, Attr);
  else if (ArgName == "VariadicParamIdxArgument")
    Ptr = std::make_unique<VariadicParamIdxArgument>(Arg, Attr);
  else if (ArgName == "VariadicParamOrParamIdxArgument")
    Ptr = std::make_unique<VariadicParamOrParamIdxArgument>(Arg, Attr);
  else if (ArgName == "ParamIdxArgument")
    Ptr = std::make_unique<SimpleArgument>(Arg, Attr, "ParamIdx");
  else if (ArgName == "VariadicIdentifierArgument")
    Ptr = std::make_unique<VariadicIdentifierArgument>(Arg, Attr);
  else if (ArgName == "VersionArgument")
    Ptr = std::make_unique<VersionArgument>(Arg, Attr);
  else if (ArgName == "OMPTraitInfoArgument")
    Ptr = std::make_unique<SimpleArgument>(Arg, Attr, "OMPTraitInfo *");
<<<<<<< HEAD
  else if (ArgName == "NestedNameSpecifierLocArgument")
    Ptr = std::make_unique<SimpleArgument>(Arg, Attr, "NestedNameSpecifierLoc");
  else if (ArgName == "VariadicNestedNameSpecifierLocArgument")
    Ptr = std::make_unique<VariadicNestedNameSpecifierLocArgument>(Arg, Attr);
  else if (ArgName == "DeclarationNameInfoArgument")
    Ptr = std::make_unique<SimpleArgument>(Arg, Attr, "DeclarationNameInfo");
  else if (ArgName == "VariadicDeclarationNameInfoArgument")
    Ptr = std::make_unique<VariadicDeclarationNameInfoArgument>(Arg, Attr);
=======
  else if (ArgName == "VariadicOMPInteropInfoArgument")
    Ptr = std::make_unique<VariadicOMPInteropInfoArgument>(Arg, Attr);
>>>>>>> af72641d

  if (!Ptr) {
    // Search in reverse order so that the most-derived type is handled first.
    ArrayRef<std::pair<Record*, SMRange>> Bases = Search->getSuperClasses();
    for (const auto &Base : llvm::reverse(Bases)) {
      if ((Ptr = createArgument(Arg, Attr, Base.first)))
        break;
    }
  }

  if (Ptr && Arg.getValueAsBit("Optional"))
    Ptr->setOptional(true);

  if (Ptr && Arg.getValueAsBit("Fake"))
    Ptr->setFake(true);

  return Ptr;
}

static void writeAvailabilityValue(raw_ostream &OS) {
  OS << "\" << getPlatform()->getName();\n"
     << "  if (getStrict()) OS << \", strict\";\n"
     << "  if (!getIntroduced().empty()) OS << \", introduced=\" << getIntroduced();\n"
     << "  if (!getDeprecated().empty()) OS << \", deprecated=\" << getDeprecated();\n"
     << "  if (!getObsoleted().empty()) OS << \", obsoleted=\" << getObsoleted();\n"
     << "  if (getUnavailable()) OS << \", unavailable\";\n"
     << "  OS << \"";
}

static void writeDeprecatedAttrValue(raw_ostream &OS, std::string &Variety) {
  OS << "\\\"\" << getMessage() << \"\\\"\";\n";
  // Only GNU deprecated has an optional fixit argument at the second position.
  if (Variety == "GNU")
     OS << "    if (!getReplacement().empty()) OS << \", \\\"\""
           " << getReplacement() << \"\\\"\";\n";
  OS << "    OS << \"";
}

static void writeGetSpellingFunction(const Record &R, raw_ostream &OS) {
  std::vector<FlattenedSpelling> Spellings = GetFlattenedSpellings(R);

  OS << "const char *" << R.getName() << "Attr::getSpelling() const {\n";
  if (Spellings.empty()) {
    OS << "  return \"(No spelling)\";\n}\n\n";
    return;
  }

  OS << "  switch (getAttributeSpellingListIndex()) {\n"
        "  default:\n"
        "    llvm_unreachable(\"Unknown attribute spelling!\");\n"
        "    return \"(No spelling)\";\n";

  for (unsigned I = 0; I < Spellings.size(); ++I)
    OS << "  case " << I << ":\n"
          "    return \"" << Spellings[I].name() << "\";\n";
  // End of the switch statement.
  OS << "  }\n";
  // End of the getSpelling function.
  OS << "}\n\n";
}

static void
writePrettyPrintFunction(const Record &R,
                         const std::vector<std::unique_ptr<Argument>> &Args,
                         raw_ostream &OS) {
  std::vector<FlattenedSpelling> Spellings = GetFlattenedSpellings(R);

  OS << "void " << R.getName() << "Attr::printPretty("
    << "raw_ostream &OS, const PrintingPolicy &Policy) const {\n";

  if (Spellings.empty()) {
    OS << "}\n\n";
    return;
  }

  OS << "  bool IsFirstArgument = true; (void)IsFirstArgument;\n"
     << "  unsigned TrailingOmittedArgs = 0; (void)TrailingOmittedArgs;\n"
     << "  switch (getAttributeSpellingListIndex()) {\n"
     << "  default:\n"
     << "    llvm_unreachable(\"Unknown attribute spelling!\");\n"
     << "    break;\n";

  for (unsigned I = 0; I < Spellings.size(); ++ I) {
    llvm::SmallString<16> Prefix;
    llvm::SmallString<8> Suffix;
    // The actual spelling of the name and namespace (if applicable)
    // of an attribute without considering prefix and suffix.
    llvm::SmallString<64> Spelling;
    std::string Name = Spellings[I].name();
    std::string Variety = Spellings[I].variety();

    if (Variety == "GNU") {
      Prefix = " __attribute__((";
      Suffix = "))";
    } else if (Variety == "CXX11" || Variety == "C2x") {
      Prefix = " [[";
      Suffix = "]]";
      std::string Namespace = Spellings[I].nameSpace();
      if (!Namespace.empty()) {
        Spelling += Namespace;
        Spelling += "::";
      }
    } else if (Variety == "Declspec") {
      Prefix = " __declspec(";
      Suffix = ")";
    } else if (Variety == "Microsoft") {
      Prefix = "[";
      Suffix = "]";
    } else if (Variety == "Keyword") {
      Prefix = " ";
      Suffix = "";
    } else if (Variety == "Pragma") {
      Prefix = "#pragma ";
      Suffix = "\n";
      std::string Namespace = Spellings[I].nameSpace();
      if (!Namespace.empty()) {
        Spelling += Namespace;
        Spelling += " ";
      }
    } else if (Variety == "HLSLSemantic") {
      Prefix = ":";
      Suffix = "";
    } else {
      llvm_unreachable("Unknown attribute syntax variety!");
    }

    Spelling += Name;

    OS << "  case " << I << " : {\n"
       << "    OS << \"" << Prefix << Spelling << "\";\n";

    if (Variety == "Pragma") {
      OS << "    printPrettyPragma(OS, Policy);\n";
      OS << "    OS << \"\\n\";";
      OS << "    break;\n";
      OS << "  }\n";
      continue;
    }

    if (Spelling == "availability") {
      OS << "    OS << \"(";
      writeAvailabilityValue(OS);
      OS << ")\";\n";
    } else if (Spelling == "deprecated" || Spelling == "gnu::deprecated") {
      OS << "    OS << \"(";
      writeDeprecatedAttrValue(OS, Variety);
      OS << ")\";\n";
    } else {
      // To avoid printing parentheses around an empty argument list or
      // printing spurious commas at the end of an argument list, we need to
      // determine where the last provided non-fake argument is.
      bool FoundNonOptArg = false;
      for (const auto &arg : llvm::reverse(Args)) {
        if (arg->isFake())
          continue;
        if (FoundNonOptArg)
          continue;
        // FIXME: arg->getIsOmitted() == "false" means we haven't implemented
        // any way to detect whether the argument was omitted.
        if (!arg->isOptional() || arg->getIsOmitted() == "false") {
          FoundNonOptArg = true;
          continue;
        }
        OS << "    if (" << arg->getIsOmitted() << ")\n"
           << "      ++TrailingOmittedArgs;\n";
      }
      unsigned ArgIndex = 0;
      for (const auto &arg : Args) {
        if (arg->isFake())
          continue;
        std::string IsOmitted = arg->getIsOmitted();
        if (arg->isOptional() && IsOmitted != "false")
          OS << "    if (!(" << IsOmitted << ")) {\n";
        // Variadic arguments print their own leading comma.
        if (!arg->isVariadic())
          OS << "    DelimitAttributeArgument(OS, IsFirstArgument);\n";
        OS << "    OS << \"";
        arg->writeValue(OS);
        OS << "\";\n";
        if (arg->isOptional() && IsOmitted != "false")
          OS << "    }\n";
        ++ArgIndex;
      }
      if (ArgIndex != 0)
        OS << "    if (!IsFirstArgument)\n"
           << "      OS << \")\";\n";
    }
    OS << "    OS << \"" << Suffix << "\";\n"
       << "    break;\n"
       << "  }\n";
  }

  // End of the switch statement.
  OS << "}\n";
  // End of the print function.
  OS << "}\n\n";
}

/// Return the index of a spelling in a spelling list.
static unsigned
getSpellingListIndex(const std::vector<FlattenedSpelling> &SpellingList,
                     const FlattenedSpelling &Spelling) {
  assert(!SpellingList.empty() && "Spelling list is empty!");

  for (unsigned Index = 0; Index < SpellingList.size(); ++Index) {
    const FlattenedSpelling &S = SpellingList[Index];
    if (S.variety() != Spelling.variety())
      continue;
    if (S.nameSpace() != Spelling.nameSpace())
      continue;
    if (S.name() != Spelling.name())
      continue;

    return Index;
  }

  llvm_unreachable("Unknown spelling!");
}

static void writeAttrAccessorDefinition(const Record &R, raw_ostream &OS) {
  std::vector<Record*> Accessors = R.getValueAsListOfDefs("Accessors");
  if (Accessors.empty())
    return;

  const std::vector<FlattenedSpelling> SpellingList = GetFlattenedSpellings(R);
  assert(!SpellingList.empty() &&
         "Attribute with empty spelling list can't have accessors!");
  for (const auto *Accessor : Accessors) {
    const StringRef Name = Accessor->getValueAsString("Name");
    std::vector<FlattenedSpelling> Spellings = GetFlattenedSpellings(*Accessor);

    OS << "  bool " << Name
       << "() const { return getAttributeSpellingListIndex() == ";
    for (unsigned Index = 0; Index < Spellings.size(); ++Index) {
      OS << getSpellingListIndex(SpellingList, Spellings[Index]);
      if (Index != Spellings.size() - 1)
        OS << " ||\n    getAttributeSpellingListIndex() == ";
      else
        OS << "; }\n";
    }
  }
}

static bool
SpellingNamesAreCommon(const std::vector<FlattenedSpelling>& Spellings) {
  assert(!Spellings.empty() && "An empty list of spellings was provided");
  std::string FirstName =
      std::string(NormalizeNameForSpellingComparison(Spellings.front().name()));
  for (const auto &Spelling :
       llvm::make_range(std::next(Spellings.begin()), Spellings.end())) {
    std::string Name =
        std::string(NormalizeNameForSpellingComparison(Spelling.name()));
    if (Name != FirstName)
      return false;
  }
  return true;
}

typedef std::map<unsigned, std::string> SemanticSpellingMap;
static std::string
CreateSemanticSpellings(const std::vector<FlattenedSpelling> &Spellings,
                        SemanticSpellingMap &Map) {
  // The enumerants are automatically generated based on the variety,
  // namespace (if present) and name for each attribute spelling. However,
  // care is taken to avoid trampling on the reserved namespace due to
  // underscores.
  std::string Ret("  enum Spelling {\n");
  std::set<std::string> Uniques;
  unsigned Idx = 0;

  // If we have a need to have this many spellings we likely need to add an
  // extra bit to the SpellingIndex in AttributeCommonInfo, then increase the
  // value of SpellingNotCalculated there and here.
  assert(Spellings.size() < 15 &&
         "Too many spellings, would step on SpellingNotCalculated in "
         "AttributeCommonInfo");
  for (auto I = Spellings.begin(), E = Spellings.end(); I != E; ++I, ++Idx) {
    const FlattenedSpelling &S = *I;
    const std::string &Variety = S.variety();
    const std::string &Spelling = S.name();
    const std::string &Namespace = S.nameSpace();
    std::string EnumName;

    EnumName += (Variety + "_");
    if (!Namespace.empty())
      EnumName += (NormalizeNameForSpellingComparison(Namespace).str() +
      "_");
    EnumName += NormalizeNameForSpellingComparison(Spelling);

    // Even if the name is not unique, this spelling index corresponds to a
    // particular enumerant name that we've calculated.
    Map[Idx] = EnumName;

    // Since we have been stripping underscores to avoid trampling on the
    // reserved namespace, we may have inadvertently created duplicate
    // enumerant names. These duplicates are not considered part of the
    // semantic spelling, and can be elided.
    if (Uniques.find(EnumName) != Uniques.end())
      continue;

    Uniques.insert(EnumName);
    if (I != Spellings.begin())
      Ret += ",\n";
    // Duplicate spellings are not considered part of the semantic spelling
    // enumeration, but the spelling index and semantic spelling values are
    // meant to be equivalent, so we must specify a concrete value for each
    // enumerator.
    Ret += "    " + EnumName + " = " + llvm::utostr(Idx);
  }
  Ret += ",\n  SpellingNotCalculated = 15\n";
  Ret += "\n  };\n\n";
  return Ret;
}

void WriteSemanticSpellingSwitch(const std::string &VarName,
                                 const SemanticSpellingMap &Map,
                                 raw_ostream &OS) {
  OS << "  switch (" << VarName << ") {\n    default: "
    << "llvm_unreachable(\"Unknown spelling list index\");\n";
  for (const auto &I : Map)
    OS << "    case " << I.first << ": return " << I.second << ";\n";
  OS << "  }\n";
}

// Emits the LateParsed property for attributes.
static void emitClangAttrLateParsedList(RecordKeeper &Records, raw_ostream &OS) {
  OS << "#if defined(CLANG_ATTR_LATE_PARSED_LIST)\n";
  std::vector<Record*> Attrs = Records.getAllDerivedDefinitions("Attr");

  for (const auto *Attr : Attrs) {
    bool LateParsed = Attr->getValueAsBit("LateParsed");

    if (LateParsed) {
      std::vector<FlattenedSpelling> Spellings = GetFlattenedSpellings(*Attr);

      // FIXME: Handle non-GNU attributes
      for (const auto &I : Spellings) {
        if (I.variety() != "GNU")
          continue;
        OS << ".Case(\"" << I.name() << "\", " << LateParsed << ")\n";
      }
    }
  }
  OS << "#endif // CLANG_ATTR_LATE_PARSED_LIST\n\n";
}

static bool hasGNUorCXX11Spelling(const Record &Attribute) {
  std::vector<FlattenedSpelling> Spellings = GetFlattenedSpellings(Attribute);
  for (const auto &I : Spellings) {
    if (I.variety() == "GNU" || I.variety() == "CXX11")
      return true;
  }
  return false;
}

namespace {

struct AttributeSubjectMatchRule {
  const Record *MetaSubject;
  const Record *Constraint;

  AttributeSubjectMatchRule(const Record *MetaSubject, const Record *Constraint)
      : MetaSubject(MetaSubject), Constraint(Constraint) {
    assert(MetaSubject && "Missing subject");
  }

  bool isSubRule() const { return Constraint != nullptr; }

  std::vector<Record *> getSubjects() const {
    return (Constraint ? Constraint : MetaSubject)
        ->getValueAsListOfDefs("Subjects");
  }

  std::vector<Record *> getLangOpts() const {
    if (Constraint) {
      // Lookup the options in the sub-rule first, in case the sub-rule
      // overrides the rules options.
      std::vector<Record *> Opts = Constraint->getValueAsListOfDefs("LangOpts");
      if (!Opts.empty())
        return Opts;
    }
    return MetaSubject->getValueAsListOfDefs("LangOpts");
  }

  // Abstract rules are used only for sub-rules
  bool isAbstractRule() const { return getSubjects().empty(); }

  StringRef getName() const {
    return (Constraint ? Constraint : MetaSubject)->getValueAsString("Name");
  }

  bool isNegatedSubRule() const {
    assert(isSubRule() && "Not a sub-rule");
    return Constraint->getValueAsBit("Negated");
  }

  std::string getSpelling() const {
    std::string Result = std::string(MetaSubject->getValueAsString("Name"));
    if (isSubRule()) {
      Result += '(';
      if (isNegatedSubRule())
        Result += "unless(";
      Result += getName();
      if (isNegatedSubRule())
        Result += ')';
      Result += ')';
    }
    return Result;
  }

  std::string getEnumValueName() const {
    SmallString<128> Result;
    Result += "SubjectMatchRule_";
    Result += MetaSubject->getValueAsString("Name");
    if (isSubRule()) {
      Result += "_";
      if (isNegatedSubRule())
        Result += "not_";
      Result += Constraint->getValueAsString("Name");
    }
    if (isAbstractRule())
      Result += "_abstract";
    return std::string(Result.str());
  }

  std::string getEnumValue() const { return "attr::" + getEnumValueName(); }

  static const char *EnumName;
};

const char *AttributeSubjectMatchRule::EnumName = "attr::SubjectMatchRule";

struct PragmaClangAttributeSupport {
  std::vector<AttributeSubjectMatchRule> Rules;

  class RuleOrAggregateRuleSet {
    std::vector<AttributeSubjectMatchRule> Rules;
    bool IsRule;
    RuleOrAggregateRuleSet(ArrayRef<AttributeSubjectMatchRule> Rules,
                           bool IsRule)
        : Rules(Rules), IsRule(IsRule) {}

  public:
    bool isRule() const { return IsRule; }

    const AttributeSubjectMatchRule &getRule() const {
      assert(IsRule && "not a rule!");
      return Rules[0];
    }

    ArrayRef<AttributeSubjectMatchRule> getAggregateRuleSet() const {
      return Rules;
    }

    static RuleOrAggregateRuleSet
    getRule(const AttributeSubjectMatchRule &Rule) {
      return RuleOrAggregateRuleSet(Rule, /*IsRule=*/true);
    }
    static RuleOrAggregateRuleSet
    getAggregateRuleSet(ArrayRef<AttributeSubjectMatchRule> Rules) {
      return RuleOrAggregateRuleSet(Rules, /*IsRule=*/false);
    }
  };
  llvm::DenseMap<const Record *, RuleOrAggregateRuleSet> SubjectsToRules;

  PragmaClangAttributeSupport(RecordKeeper &Records);

  bool isAttributedSupported(const Record &Attribute);

  void emitMatchRuleList(raw_ostream &OS);

  void generateStrictConformsTo(const Record &Attr, raw_ostream &OS);

  void generateParsingHelpers(raw_ostream &OS);
};

} // end anonymous namespace

static bool isSupportedPragmaClangAttributeSubject(const Record &Subject) {
  // FIXME: #pragma clang attribute does not currently support statement
  // attributes, so test whether the subject is one that appertains to a
  // declaration node. However, it may be reasonable for support for statement
  // attributes to be added.
  if (Subject.isSubClassOf("DeclNode") || Subject.isSubClassOf("DeclBase") ||
      Subject.getName() == "DeclBase")
    return true;

  if (Subject.isSubClassOf("SubsetSubject"))
    return isSupportedPragmaClangAttributeSubject(
        *Subject.getValueAsDef("Base"));

  return false;
}

static bool doesDeclDeriveFrom(const Record *D, const Record *Base) {
  const Record *CurrentBase = D->getValueAsOptionalDef(BaseFieldName);
  if (!CurrentBase)
    return false;
  if (CurrentBase == Base)
    return true;
  return doesDeclDeriveFrom(CurrentBase, Base);
}

PragmaClangAttributeSupport::PragmaClangAttributeSupport(
    RecordKeeper &Records) {
  std::vector<Record *> MetaSubjects =
      Records.getAllDerivedDefinitions("AttrSubjectMatcherRule");
  auto MapFromSubjectsToRules = [this](const Record *SubjectContainer,
                                       const Record *MetaSubject,
                                       const Record *Constraint) {
    Rules.emplace_back(MetaSubject, Constraint);
    std::vector<Record *> ApplicableSubjects =
        SubjectContainer->getValueAsListOfDefs("Subjects");
    for (const auto *Subject : ApplicableSubjects) {
      bool Inserted =
          SubjectsToRules
              .try_emplace(Subject, RuleOrAggregateRuleSet::getRule(
                                        AttributeSubjectMatchRule(MetaSubject,
                                                                  Constraint)))
              .second;
      if (!Inserted) {
        PrintFatalError("Attribute subject match rules should not represent"
                        "same attribute subjects.");
      }
    }
  };
  for (const auto *MetaSubject : MetaSubjects) {
    MapFromSubjectsToRules(MetaSubject, MetaSubject, /*Constraints=*/nullptr);
    std::vector<Record *> Constraints =
        MetaSubject->getValueAsListOfDefs("Constraints");
    for (const auto *Constraint : Constraints)
      MapFromSubjectsToRules(Constraint, MetaSubject, Constraint);
  }

  std::vector<Record *> Aggregates =
      Records.getAllDerivedDefinitions("AttrSubjectMatcherAggregateRule");
  std::vector<Record *> DeclNodes =
    Records.getAllDerivedDefinitions(DeclNodeClassName);
  for (const auto *Aggregate : Aggregates) {
    Record *SubjectDecl = Aggregate->getValueAsDef("Subject");

    // Gather sub-classes of the aggregate subject that act as attribute
    // subject rules.
    std::vector<AttributeSubjectMatchRule> Rules;
    for (const auto *D : DeclNodes) {
      if (doesDeclDeriveFrom(D, SubjectDecl)) {
        auto It = SubjectsToRules.find(D);
        if (It == SubjectsToRules.end())
          continue;
        if (!It->second.isRule() || It->second.getRule().isSubRule())
          continue; // Assume that the rule will be included as well.
        Rules.push_back(It->second.getRule());
      }
    }

    bool Inserted =
        SubjectsToRules
            .try_emplace(SubjectDecl,
                         RuleOrAggregateRuleSet::getAggregateRuleSet(Rules))
            .second;
    if (!Inserted) {
      PrintFatalError("Attribute subject match rules should not represent"
                      "same attribute subjects.");
    }
  }
}

static PragmaClangAttributeSupport &
getPragmaAttributeSupport(RecordKeeper &Records) {
  static PragmaClangAttributeSupport Instance(Records);
  return Instance;
}

void PragmaClangAttributeSupport::emitMatchRuleList(raw_ostream &OS) {
  OS << "#ifndef ATTR_MATCH_SUB_RULE\n";
  OS << "#define ATTR_MATCH_SUB_RULE(Value, Spelling, IsAbstract, Parent, "
        "IsNegated) "
     << "ATTR_MATCH_RULE(Value, Spelling, IsAbstract)\n";
  OS << "#endif\n";
  for (const auto &Rule : Rules) {
    OS << (Rule.isSubRule() ? "ATTR_MATCH_SUB_RULE" : "ATTR_MATCH_RULE") << '(';
    OS << Rule.getEnumValueName() << ", \"" << Rule.getSpelling() << "\", "
       << Rule.isAbstractRule();
    if (Rule.isSubRule())
      OS << ", "
         << AttributeSubjectMatchRule(Rule.MetaSubject, nullptr).getEnumValue()
         << ", " << Rule.isNegatedSubRule();
    OS << ")\n";
  }
  OS << "#undef ATTR_MATCH_SUB_RULE\n";
}

bool PragmaClangAttributeSupport::isAttributedSupported(
    const Record &Attribute) {
  // If the attribute explicitly specified whether to support #pragma clang
  // attribute, use that setting.
  bool Unset;
  bool SpecifiedResult =
    Attribute.getValueAsBitOrUnset("PragmaAttributeSupport", Unset);
  if (!Unset)
    return SpecifiedResult;

  // Opt-out rules:
  // An attribute requires delayed parsing (LateParsed is on)
  if (Attribute.getValueAsBit("LateParsed"))
    return false;
  // An attribute has no GNU/CXX11 spelling
  if (!hasGNUorCXX11Spelling(Attribute))
    return false;
  // An attribute subject list has a subject that isn't covered by one of the
  // subject match rules or has no subjects at all.
  if (Attribute.isValueUnset("Subjects"))
    return false;
  const Record *SubjectObj = Attribute.getValueAsDef("Subjects");
  std::vector<Record *> Subjects = SubjectObj->getValueAsListOfDefs("Subjects");
  bool HasAtLeastOneValidSubject = false;
  for (const auto *Subject : Subjects) {
    if (!isSupportedPragmaClangAttributeSubject(*Subject))
      continue;
    if (SubjectsToRules.find(Subject) == SubjectsToRules.end())
      return false;
    HasAtLeastOneValidSubject = true;
  }
  return HasAtLeastOneValidSubject;
}

static std::string GenerateTestExpression(ArrayRef<Record *> LangOpts) {
  std::string Test;

  for (auto *E : LangOpts) {
    if (!Test.empty())
      Test += " || ";

    const StringRef Code = E->getValueAsString("CustomCode");
    if (!Code.empty()) {
      Test += "(";
      Test += Code;
      Test += ")";
      if (!E->getValueAsString("Name").empty()) {
        PrintWarning(
            E->getLoc(),
            "non-empty 'Name' field ignored because 'CustomCode' was supplied");
      }
    } else {
      Test += "LangOpts.";
      Test += E->getValueAsString("Name");
    }
  }

  if (Test.empty())
    return "true";

  return Test;
}

void
PragmaClangAttributeSupport::generateStrictConformsTo(const Record &Attr,
                                                      raw_ostream &OS) {
  if (!isAttributedSupported(Attr) || Attr.isValueUnset("Subjects"))
    return;
  // Generate a function that constructs a set of matching rules that describe
  // to which declarations the attribute should apply to.
  OS << "void getPragmaAttributeMatchRules("
     << "llvm::SmallVectorImpl<std::pair<"
     << AttributeSubjectMatchRule::EnumName
     << ", bool>> &MatchRules, const LangOptions &LangOpts) const override {\n";
  const Record *SubjectObj = Attr.getValueAsDef("Subjects");
  std::vector<Record *> Subjects = SubjectObj->getValueAsListOfDefs("Subjects");
  for (const auto *Subject : Subjects) {
    if (!isSupportedPragmaClangAttributeSubject(*Subject))
      continue;
    auto It = SubjectsToRules.find(Subject);
    assert(It != SubjectsToRules.end() &&
           "This attribute is unsupported by #pragma clang attribute");
    for (const auto &Rule : It->getSecond().getAggregateRuleSet()) {
      // The rule might be language specific, so only subtract it from the given
      // rules if the specific language options are specified.
      std::vector<Record *> LangOpts = Rule.getLangOpts();
      OS << "  MatchRules.push_back(std::make_pair(" << Rule.getEnumValue()
         << ", /*IsSupported=*/" << GenerateTestExpression(LangOpts)
         << "));\n";
    }
  }
  OS << "}\n\n";
}

void PragmaClangAttributeSupport::generateParsingHelpers(raw_ostream &OS) {
  // Generate routines that check the names of sub-rules.
  OS << "Optional<attr::SubjectMatchRule> "
        "defaultIsAttributeSubjectMatchSubRuleFor(StringRef, bool) {\n";
  OS << "  return None;\n";
  OS << "}\n\n";

  llvm::MapVector<const Record *, std::vector<AttributeSubjectMatchRule>>
      SubMatchRules;
  for (const auto &Rule : Rules) {
    if (!Rule.isSubRule())
      continue;
    SubMatchRules[Rule.MetaSubject].push_back(Rule);
  }

  for (const auto &SubMatchRule : SubMatchRules) {
    OS << "Optional<attr::SubjectMatchRule> isAttributeSubjectMatchSubRuleFor_"
       << SubMatchRule.first->getValueAsString("Name")
       << "(StringRef Name, bool IsUnless) {\n";
    OS << "  if (IsUnless)\n";
    OS << "    return "
          "llvm::StringSwitch<Optional<attr::SubjectMatchRule>>(Name).\n";
    for (const auto &Rule : SubMatchRule.second) {
      if (Rule.isNegatedSubRule())
        OS << "    Case(\"" << Rule.getName() << "\", " << Rule.getEnumValue()
           << ").\n";
    }
    OS << "    Default(None);\n";
    OS << "  return "
          "llvm::StringSwitch<Optional<attr::SubjectMatchRule>>(Name).\n";
    for (const auto &Rule : SubMatchRule.second) {
      if (!Rule.isNegatedSubRule())
        OS << "  Case(\"" << Rule.getName() << "\", " << Rule.getEnumValue()
           << ").\n";
    }
    OS << "  Default(None);\n";
    OS << "}\n\n";
  }

  // Generate the function that checks for the top-level rules.
  OS << "std::pair<Optional<attr::SubjectMatchRule>, "
        "Optional<attr::SubjectMatchRule> (*)(StringRef, "
        "bool)> isAttributeSubjectMatchRule(StringRef Name) {\n";
  OS << "  return "
        "llvm::StringSwitch<std::pair<Optional<attr::SubjectMatchRule>, "
        "Optional<attr::SubjectMatchRule> (*) (StringRef, "
        "bool)>>(Name).\n";
  for (const auto &Rule : Rules) {
    if (Rule.isSubRule())
      continue;
    std::string SubRuleFunction;
    if (SubMatchRules.count(Rule.MetaSubject))
      SubRuleFunction =
          ("isAttributeSubjectMatchSubRuleFor_" + Rule.getName()).str();
    else
      SubRuleFunction = "defaultIsAttributeSubjectMatchSubRuleFor";
    OS << "  Case(\"" << Rule.getName() << "\", std::make_pair("
       << Rule.getEnumValue() << ", " << SubRuleFunction << ")).\n";
  }
  OS << "  Default(std::make_pair(None, "
        "defaultIsAttributeSubjectMatchSubRuleFor));\n";
  OS << "}\n\n";

  // Generate the function that checks for the submatch rules.
  OS << "const char *validAttributeSubjectMatchSubRules("
     << AttributeSubjectMatchRule::EnumName << " Rule) {\n";
  OS << "  switch (Rule) {\n";
  for (const auto &SubMatchRule : SubMatchRules) {
    OS << "  case "
       << AttributeSubjectMatchRule(SubMatchRule.first, nullptr).getEnumValue()
       << ":\n";
    OS << "  return \"'";
    bool IsFirst = true;
    for (const auto &Rule : SubMatchRule.second) {
      if (!IsFirst)
        OS << ", '";
      IsFirst = false;
      if (Rule.isNegatedSubRule())
        OS << "unless(";
      OS << Rule.getName();
      if (Rule.isNegatedSubRule())
        OS << ')';
      OS << "'";
    }
    OS << "\";\n";
  }
  OS << "  default: return nullptr;\n";
  OS << "  }\n";
  OS << "}\n\n";
}

template <typename Fn>
static void forEachUniqueSpelling(const Record &Attr, Fn &&F) {
  std::vector<FlattenedSpelling> Spellings = GetFlattenedSpellings(Attr);
  SmallDenseSet<StringRef, 8> Seen;
  for (const FlattenedSpelling &S : Spellings) {
    if (Seen.insert(S.name()).second)
      F(S);
  }
}

static bool isTypeArgument(const Record *Arg) {
  return !Arg->getSuperClasses().empty() &&
         Arg->getSuperClasses().back().first->getName() == "TypeArgument";
}

/// Emits the first-argument-is-type property for attributes.
static void emitClangAttrTypeArgList(RecordKeeper &Records, raw_ostream &OS) {
  OS << "#if defined(CLANG_ATTR_TYPE_ARG_LIST)\n";
  std::vector<Record *> Attrs = Records.getAllDerivedDefinitions("Attr");

  for (const auto *Attr : Attrs) {
    // Determine whether the first argument is a type.
    std::vector<Record *> Args = Attr->getValueAsListOfDefs("Args");
    if (Args.empty())
      continue;

    if (!isTypeArgument(Args[0]))
      continue;

    // All these spellings take a single type argument.
    forEachUniqueSpelling(*Attr, [&](const FlattenedSpelling &S) {
      OS << ".Case(\"" << S.name() << "\", " << "true" << ")\n";
    });
  }
  OS << "#endif // CLANG_ATTR_TYPE_ARG_LIST\n\n";
}

/// Emits the parse-arguments-in-unevaluated-context property for
/// attributes.
static void emitClangAttrArgContextList(RecordKeeper &Records, raw_ostream &OS) {
  OS << "#if defined(CLANG_ATTR_ARG_CONTEXT_LIST)\n";
  ParsedAttrMap Attrs = getParsedAttrList(Records);
  for (const auto &I : Attrs) {
    const Record &Attr = *I.second;

    if (!Attr.getValueAsBit("ParseArgumentsAsUnevaluated"))
      continue;

    // All these spellings take are parsed unevaluated.
    forEachUniqueSpelling(Attr, [&](const FlattenedSpelling &S) {
      OS << ".Case(\"" << S.name() << "\", " << "true" << ")\n";
    });
  }
  OS << "#endif // CLANG_ATTR_ARG_CONTEXT_LIST\n\n";
}

static bool isIdentifierArgument(const Record *Arg) {
  return !Arg->getSuperClasses().empty() &&
    llvm::StringSwitch<bool>(Arg->getSuperClasses().back().first->getName())
    .Case("IdentifierArgument", true)
    .Case("EnumArgument", true)
    .Case("VariadicEnumArgument", true)
    .Default(false);
}

static bool isVariadicIdentifierArgument(const Record *Arg) {
  return !Arg->getSuperClasses().empty() &&
         llvm::StringSwitch<bool>(
             Arg->getSuperClasses().back().first->getName())
             .Case("VariadicIdentifierArgument", true)
             .Case("VariadicParamOrParamIdxArgument", true)
             .Default(false);
}

static bool isVariadicExprArgument(const Record *Arg) {
  return !Arg->getSuperClasses().empty() &&
         llvm::StringSwitch<bool>(
             Arg->getSuperClasses().back().first->getName())
             .Case("VariadicExprArgument", true)
             .Default(false);
}

static void emitClangAttrVariadicIdentifierArgList(RecordKeeper &Records,
                                                   raw_ostream &OS) {
  OS << "#if defined(CLANG_ATTR_VARIADIC_IDENTIFIER_ARG_LIST)\n";
  std::vector<Record *> Attrs = Records.getAllDerivedDefinitions("Attr");
  for (const auto *A : Attrs) {
    // Determine whether the first argument is a variadic identifier.
    std::vector<Record *> Args = A->getValueAsListOfDefs("Args");
    if (Args.empty() || !isVariadicIdentifierArgument(Args[0]))
      continue;

    // All these spellings take an identifier argument.
    forEachUniqueSpelling(*A, [&](const FlattenedSpelling &S) {
      OS << ".Case(\"" << S.name() << "\", "
         << "true"
         << ")\n";
    });
  }
  OS << "#endif // CLANG_ATTR_VARIADIC_IDENTIFIER_ARG_LIST\n\n";
}

// Emits the first-argument-is-identifier property for attributes.
static void emitClangAttrIdentifierArgList(RecordKeeper &Records, raw_ostream &OS) {
  OS << "#if defined(CLANG_ATTR_IDENTIFIER_ARG_LIST)\n";
  std::vector<Record*> Attrs = Records.getAllDerivedDefinitions("Attr");

  for (const auto *Attr : Attrs) {
    // Determine whether the first argument is an identifier.
    std::vector<Record *> Args = Attr->getValueAsListOfDefs("Args");
    if (Args.empty() || !isIdentifierArgument(Args[0]))
      continue;

    // All these spellings take an identifier argument.
    forEachUniqueSpelling(*Attr, [&](const FlattenedSpelling &S) {
      OS << ".Case(\"" << S.name() << "\", " << "true" << ")\n";
    });
  }
  OS << "#endif // CLANG_ATTR_IDENTIFIER_ARG_LIST\n\n";
}

static bool keywordThisIsaIdentifierInArgument(const Record *Arg) {
  return !Arg->getSuperClasses().empty() &&
         llvm::StringSwitch<bool>(
             Arg->getSuperClasses().back().first->getName())
             .Case("VariadicParamOrParamIdxArgument", true)
             .Default(false);
}

static void emitClangAttrThisIsaIdentifierArgList(RecordKeeper &Records,
                                                  raw_ostream &OS) {
  OS << "#if defined(CLANG_ATTR_THIS_ISA_IDENTIFIER_ARG_LIST)\n";
  std::vector<Record *> Attrs = Records.getAllDerivedDefinitions("Attr");
  for (const auto *A : Attrs) {
    // Determine whether the first argument is a variadic identifier.
    std::vector<Record *> Args = A->getValueAsListOfDefs("Args");
    if (Args.empty() || !keywordThisIsaIdentifierInArgument(Args[0]))
      continue;

    // All these spellings take an identifier argument.
    forEachUniqueSpelling(*A, [&](const FlattenedSpelling &S) {
      OS << ".Case(\"" << S.name() << "\", "
         << "true"
         << ")\n";
    });
  }
  OS << "#endif // CLANG_ATTR_THIS_ISA_IDENTIFIER_ARG_LIST\n\n";
}

static void emitClangAttrAcceptsExprPack(RecordKeeper &Records,
                                         raw_ostream &OS) {
  OS << "#if defined(CLANG_ATTR_ACCEPTS_EXPR_PACK)\n";
  ParsedAttrMap Attrs = getParsedAttrList(Records);
  for (const auto &I : Attrs) {
    const Record &Attr = *I.second;

    if (!Attr.getValueAsBit("AcceptsExprPack"))
      continue;

    forEachUniqueSpelling(Attr, [&](const FlattenedSpelling &S) {
      OS << ".Case(\"" << S.name() << "\", true)\n";
    });
  }
  OS << "#endif // CLANG_ATTR_ACCEPTS_EXPR_PACK\n\n";
}

static void emitAttributes(RecordKeeper &Records, raw_ostream &OS,
                           bool Header) {
  std::vector<Record*> Attrs = Records.getAllDerivedDefinitions("Attr");
  ParsedAttrMap AttrMap = getParsedAttrList(Records);

  // Helper to print the starting character of an attribute argument. If there
  // hasn't been an argument yet, it prints an opening parenthese; otherwise it
  // prints a comma.
  OS << "static inline void DelimitAttributeArgument("
     << "raw_ostream& OS, bool& IsFirst) {\n"
     << "  if (IsFirst) {\n"
     << "    IsFirst = false;\n"
     << "    OS << \"(\";\n"
     << "  } else\n"
     << "    OS << \", \";\n"
     << "}\n";

  for (const auto *Attr : Attrs) {
    const Record &R = *Attr;

    // FIXME: Currently, documentation is generated as-needed due to the fact
    // that there is no way to allow a generated project "reach into" the docs
    // directory (for instance, it may be an out-of-tree build). However, we want
    // to ensure that every attribute has a Documentation field, and produce an
    // error if it has been neglected. Otherwise, the on-demand generation which
    // happens server-side will fail. This code is ensuring that functionality,
    // even though this Emitter doesn't technically need the documentation.
    // When attribute documentation can be generated as part of the build
    // itself, this code can be removed.
    (void)R.getValueAsListOfDefs("Documentation");

    if (!R.getValueAsBit("ASTNode"))
      continue;

    ArrayRef<std::pair<Record *, SMRange>> Supers = R.getSuperClasses();
    assert(!Supers.empty() && "Forgot to specify a superclass for the attr");
    std::string SuperName;
    bool Inheritable = false;
    for (const auto &Super : llvm::reverse(Supers)) {
      const Record *R = Super.first;
      if (R->getName() != "TargetSpecificAttr" &&
          R->getName() != "DeclOrTypeAttr" && SuperName.empty())
        SuperName = std::string(R->getName());
      if (R->getName() == "InheritableAttr")
        Inheritable = true;
    }

    if (Header)
      OS << "class " << R.getName() << "Attr : public " << SuperName << " {\n";
    else
      OS << "\n// " << R.getName() << "Attr implementation\n\n";

    std::vector<Record*> ArgRecords = R.getValueAsListOfDefs("Args");
    std::vector<std::unique_ptr<Argument>> Args;
    Args.reserve(ArgRecords.size());

    bool AttrAcceptsExprPack = Attr->getValueAsBit("AcceptsExprPack");
    if (AttrAcceptsExprPack) {
      for (size_t I = 0; I < ArgRecords.size(); ++I) {
        const Record *ArgR = ArgRecords[I];
        if (isIdentifierArgument(ArgR) || isVariadicIdentifierArgument(ArgR) ||
            isTypeArgument(ArgR))
          PrintFatalError(Attr->getLoc(),
                          "Attributes accepting packs cannot also "
                          "have identifier or type arguments.");
        // When trying to determine if value-dependent expressions can populate
        // the attribute without prior instantiation, the decision is made based
        // on the assumption that only the last argument is ever variadic.
        if (I < (ArgRecords.size() - 1) && isVariadicExprArgument(ArgR))
          PrintFatalError(Attr->getLoc(),
                          "Attributes accepting packs can only have the last "
                          "argument be variadic.");
      }
    }

    bool HasOptArg = false;
    bool HasFakeArg = false;
    for (const auto *ArgRecord : ArgRecords) {
      Args.emplace_back(createArgument(*ArgRecord, R.getName()));
      if (Header) {
        Args.back()->writeDeclarations(OS);
        OS << "\n\n";
      }

      // For these purposes, fake takes priority over optional.
      if (Args.back()->isFake()) {
        HasFakeArg = true;
      } else if (Args.back()->isOptional()) {
        HasOptArg = true;
      }
    }

    std::unique_ptr<VariadicExprArgument> DelayedArgs = nullptr;
    if (AttrAcceptsExprPack) {
      DelayedArgs =
          std::make_unique<VariadicExprArgument>("DelayedArgs", R.getName());
      if (Header) {
        DelayedArgs->writeDeclarations(OS);
        OS << "\n\n";
      }
    }

    if (Header)
      OS << "public:\n";

    std::vector<FlattenedSpelling> Spellings = GetFlattenedSpellings(R);

    // If there are zero or one spellings, all spelling-related functionality
    // can be elided. If all of the spellings share the same name, the spelling
    // functionality can also be elided.
    bool ElideSpelling = (Spellings.size() <= 1) ||
                         SpellingNamesAreCommon(Spellings);

    // This maps spelling index values to semantic Spelling enumerants.
    SemanticSpellingMap SemanticToSyntacticMap;

    std::string SpellingEnum;
    if (Spellings.size() > 1)
      SpellingEnum = CreateSemanticSpellings(Spellings, SemanticToSyntacticMap);
    if (Header)
      OS << SpellingEnum;

    const auto &ParsedAttrSpellingItr = llvm::find_if(
        AttrMap, [R](const std::pair<std::string, const Record *> &P) {
          return &R == P.second;
        });

    // Emit CreateImplicit factory methods.
    auto emitCreate = [&](bool Implicit, bool DelayedArgsOnly, bool emitFake) {
      if (Header)
        OS << "  static ";
      OS << R.getName() << "Attr *";
      if (!Header)
        OS << R.getName() << "Attr::";
      OS << "Create";
      if (Implicit)
        OS << "Implicit";
      if (DelayedArgsOnly)
        OS << "WithDelayedArgs";
      OS << "(";
      OS << "ASTContext &Ctx";
      if (!DelayedArgsOnly) {
        for (auto const &ai : Args) {
          if (ai->isFake() && !emitFake)
            continue;
          OS << ", ";
          ai->writeCtorParameters(OS);
        }
      } else {
        OS << ", ";
        DelayedArgs->writeCtorParameters(OS);
      }
      OS << ", const AttributeCommonInfo &CommonInfo";
      if (Header && Implicit)
        OS << " = {SourceRange{}}";
      OS << ")";
      if (Header) {
        OS << ";\n";
        return;
      }

      OS << " {\n";
      OS << "  auto *A = new (Ctx) " << R.getName();
      OS << "Attr(Ctx, CommonInfo";
      if (!DelayedArgsOnly) {
        for (auto const &ai : Args) {
          if (ai->isFake() && !emitFake)
            continue;
          OS << ", ";
          ai->writeImplicitCtorArgs(OS);
        }
      }
      OS << ");\n";
      if (Implicit) {
        OS << "  A->setImplicit(true);\n";
      }
      if (Implicit || ElideSpelling) {
        OS << "  if (!A->isAttributeSpellingListCalculated() && "
              "!A->getAttrName())\n";
        OS << "    A->setAttributeSpellingListIndex(0);\n";
      }
      if (DelayedArgsOnly) {
        OS << "  A->setDelayedArgs(Ctx, ";
        DelayedArgs->writeImplicitCtorArgs(OS);
        OS << ");\n";
      }
      OS << "  return A;\n}\n\n";
    };

    auto emitCreateNoCI = [&](bool Implicit, bool DelayedArgsOnly,
                              bool emitFake) {
      if (Header)
        OS << "  static ";
      OS << R.getName() << "Attr *";
      if (!Header)
        OS << R.getName() << "Attr::";
      OS << "Create";
      if (Implicit)
        OS << "Implicit";
      if (DelayedArgsOnly)
        OS << "WithDelayedArgs";
      OS << "(";
      OS << "ASTContext &Ctx";
      if (!DelayedArgsOnly) {
        for (auto const &ai : Args) {
          if (ai->isFake() && !emitFake)
            continue;
          OS << ", ";
          ai->writeCtorParameters(OS);
        }
      } else {
        OS << ", ";
        DelayedArgs->writeCtorParameters(OS);
      }
      OS << ", SourceRange Range, AttributeCommonInfo::Syntax Syntax";
      if (!ElideSpelling) {
        OS << ", " << R.getName() << "Attr::Spelling S";
        if (Header)
          OS << " = static_cast<Spelling>(SpellingNotCalculated)";
      }
      OS << ")";
      if (Header) {
        OS << ";\n";
        return;
      }

      OS << " {\n";
      OS << "  AttributeCommonInfo I(Range, ";

      if (ParsedAttrSpellingItr != std::end(AttrMap))
        OS << "AT_" << ParsedAttrSpellingItr->first;
      else
        OS << "NoSemaHandlerAttribute";

      OS << ", Syntax";
      if (!ElideSpelling)
        OS << ", S";
      OS << ");\n";
      OS << "  return Create";
      if (Implicit)
        OS << "Implicit";
      if (DelayedArgsOnly)
        OS << "WithDelayedArgs";
      OS << "(Ctx";
      if (!DelayedArgsOnly) {
        for (auto const &ai : Args) {
          if (ai->isFake() && !emitFake)
            continue;
          OS << ", ";
          ai->writeImplicitCtorArgs(OS);
        }
      } else {
        OS << ", ";
        DelayedArgs->writeImplicitCtorArgs(OS);
      }
      OS << ", I);\n";
      OS << "}\n\n";
    };

    auto emitCreates = [&](bool DelayedArgsOnly, bool emitFake) {
      emitCreate(true, DelayedArgsOnly, emitFake);
      emitCreate(false, DelayedArgsOnly, emitFake);
      emitCreateNoCI(true, DelayedArgsOnly, emitFake);
      emitCreateNoCI(false, DelayedArgsOnly, emitFake);
    };

    if (Header)
      OS << "  // Factory methods\n";

    // Emit a CreateImplicit that takes all the arguments.
    emitCreates(false, true);

    // Emit a CreateImplicit that takes all the non-fake arguments.
    if (HasFakeArg)
      emitCreates(false, false);

    // Emit a CreateWithDelayedArgs that takes only the dependent argument
    // expressions.
    if (DelayedArgs)
      emitCreates(true, false);

    // Emit constructors.
    auto emitCtor = [&](bool emitOpt, bool emitFake, bool emitNoArgs) {
      auto shouldEmitArg = [=](const std::unique_ptr<Argument> &arg) {
        if (emitNoArgs)
          return false;
        if (arg->isFake())
          return emitFake;
        if (arg->isOptional())
          return emitOpt;
        return true;
      };
      if (Header)
        OS << "  ";
      else
        OS << R.getName() << "Attr::";
      OS << R.getName()
         << "Attr(ASTContext &Ctx, const AttributeCommonInfo &CommonInfo";
      OS << '\n';
      for (auto const &ai : Args) {
        if (!shouldEmitArg(ai))
          continue;
        OS << "              , ";
        ai->writeCtorParameters(OS);
        OS << "\n";
      }

      OS << "             )";
      if (Header) {
        OS << ";\n";
        return;
      }
      OS << "\n  : " << SuperName << "(Ctx, CommonInfo, ";
      OS << "attr::" << R.getName() << ", "
         << (R.getValueAsBit("LateParsed") ? "true" : "false");
      if (Inheritable) {
        OS << ", "
           << (R.getValueAsBit("InheritEvenIfAlreadyPresent") ? "true"
                                                              : "false");
      }
      OS << ")\n";

      for (auto const &ai : Args) {
        OS << "              , ";
        if (!shouldEmitArg(ai)) {
          ai->writeCtorDefaultInitializers(OS);
        } else {
          ai->writeCtorInitializers(OS);
        }
        OS << "\n";
      }
      if (DelayedArgs) {
        OS << "              , ";
        DelayedArgs->writeCtorDefaultInitializers(OS);
        OS << "\n";
      }

      OS << "  {\n";

      for (auto const &ai : Args) {
        if (!shouldEmitArg(ai))
          continue;
        ai->writeCtorBody(OS);
      }
      OS << "}\n\n";
    };

    if (Header)
      OS << "\n  // Constructors\n";

    // Emit a constructor that includes all the arguments.
    // This is necessary for cloning.
    emitCtor(true, true, false);

    // Emit a constructor that takes all the non-fake arguments.
    if (HasFakeArg)
      emitCtor(true, false, false);

    // Emit a constructor that takes all the non-fake, non-optional arguments.
    if (HasOptArg)
      emitCtor(false, false, false);

    // Emit constructors that takes no arguments if none already exists.
    // This is used for delaying arguments.
    bool HasRequiredArgs =
        llvm::count_if(Args, [=](const std::unique_ptr<Argument> &arg) {
          return !arg->isFake() && !arg->isOptional();
        });
    if (DelayedArgs && HasRequiredArgs)
      emitCtor(false, false, true);

    if (Header) {
      OS << '\n';
      OS << "  " << R.getName() << "Attr *clone(ASTContext &C) const;\n";
      OS << "  void printPretty(raw_ostream &OS,\n"
         << "                   const PrintingPolicy &Policy) const;\n";
      OS << "  const char *getSpelling() const;\n";
    }

    if (!ElideSpelling) {
      assert(!SemanticToSyntacticMap.empty() && "Empty semantic mapping list");
      if (Header)
        OS << "  Spelling getSemanticSpelling() const;\n";
      else {
        OS << R.getName() << "Attr::Spelling " << R.getName()
           << "Attr::getSemanticSpelling() const {\n";
        WriteSemanticSpellingSwitch("getAttributeSpellingListIndex()",
                                    SemanticToSyntacticMap, OS);
        OS << "}\n";
      }
    }

    if (Header)
      writeAttrAccessorDefinition(R, OS);

    for (auto const &ai : Args) {
      if (Header) {
        ai->writeAccessors(OS);
      } else {
        ai->writeAccessorDefinitions(OS);
      }
      OS << "\n\n";

      // Don't write conversion routines for fake arguments.
      if (ai->isFake()) continue;

      if (ai->isEnumArg())
        static_cast<const EnumArgument *>(ai.get())->writeConversion(OS,
                                                                     Header);
      else if (ai->isVariadicEnumArg())
        static_cast<const VariadicEnumArgument *>(ai.get())->writeConversion(
            OS, Header);
    }

    if (Header) {
      if (DelayedArgs) {
        DelayedArgs->writeAccessors(OS);
        DelayedArgs->writeSetter(OS);
      }

      OS << R.getValueAsString("AdditionalMembers");
      OS << "\n\n";

      OS << "  static bool classof(const Attr *A) { return A->getKind() == "
         << "attr::" << R.getName() << "; }\n";

      OS << "};\n\n";
    } else {
      if (DelayedArgs)
        DelayedArgs->writeAccessorDefinitions(OS);

      OS << R.getName() << "Attr *" << R.getName()
         << "Attr::clone(ASTContext &C) const {\n";
      OS << "  auto *A = new (C) " << R.getName() << "Attr(C, *this";
      for (auto const &ai : Args) {
        OS << ", ";
        ai->writeCloneArgs(OS);
      }
      OS << ");\n";
      OS << "  A->Inherited = Inherited;\n";
      OS << "  A->IsPackExpansion = IsPackExpansion;\n";
      OS << "  A->setImplicit(Implicit);\n";
      if (DelayedArgs) {
        OS << "  A->setDelayedArgs(C, ";
        DelayedArgs->writeCloneArgs(OS);
        OS << ");\n";
      }
      OS << "  return A;\n}\n\n";

      writePrettyPrintFunction(R, Args, OS);
      writeGetSpellingFunction(R, OS);
    }
  }
}
// Emits the class definitions for attributes.
void clang::EmitClangAttrClass(RecordKeeper &Records, raw_ostream &OS) {
  emitSourceFileHeader("Attribute classes' definitions", OS);

  OS << "#ifndef LLVM_CLANG_ATTR_CLASSES_INC\n";
  OS << "#define LLVM_CLANG_ATTR_CLASSES_INC\n\n";

  emitAttributes(Records, OS, true);

  OS << "#endif // LLVM_CLANG_ATTR_CLASSES_INC\n";
}

// Emits the class method definitions for attributes.
void clang::EmitClangAttrImpl(RecordKeeper &Records, raw_ostream &OS) {
  emitSourceFileHeader("Attribute classes' member function definitions", OS);

  emitAttributes(Records, OS, false);

  std::vector<Record *> Attrs = Records.getAllDerivedDefinitions("Attr");

  // Instead of relying on virtual dispatch we just create a huge dispatch
  // switch. This is both smaller and faster than virtual functions.
  auto EmitFunc = [&](const char *Method) {
    OS << "  switch (getKind()) {\n";
    for (const auto *Attr : Attrs) {
      const Record &R = *Attr;
      if (!R.getValueAsBit("ASTNode"))
        continue;

      OS << "  case attr::" << R.getName() << ":\n";
      OS << "    return cast<" << R.getName() << "Attr>(this)->" << Method
         << ";\n";
    }
    OS << "  }\n";
    OS << "  llvm_unreachable(\"Unexpected attribute kind!\");\n";
    OS << "}\n\n";
  };

  OS << "const char *Attr::getSpelling() const {\n";
  EmitFunc("getSpelling()");

  OS << "Attr *Attr::clone(ASTContext &C) const {\n";
  EmitFunc("clone(C)");

  OS << "void Attr::printPretty(raw_ostream &OS, "
        "const PrintingPolicy &Policy) const {\n";
  EmitFunc("printPretty(OS, Policy)");
}

static void emitAttrList(raw_ostream &OS, StringRef Class,
                         const std::vector<Record*> &AttrList) {
  for (auto Cur : AttrList) {
    OS << Class << "(" << Cur->getName() << ")\n";
  }
}

// Determines if an attribute has a Pragma spelling.
static bool AttrHasPragmaSpelling(const Record *R) {
  std::vector<FlattenedSpelling> Spellings = GetFlattenedSpellings(*R);
  return llvm::any_of(Spellings, [](const FlattenedSpelling &S) {
    return S.variety() == "Pragma";
  });
}

namespace {

  struct AttrClassDescriptor {
    const char * const MacroName;
    const char * const TableGenName;
  };

} // end anonymous namespace

static const AttrClassDescriptor AttrClassDescriptors[] = {
  { "ATTR", "Attr" },
  { "TYPE_ATTR", "TypeAttr" },
  { "STMT_ATTR", "StmtAttr" },
  { "DECL_OR_STMT_ATTR", "DeclOrStmtAttr" },
  { "INHERITABLE_ATTR", "InheritableAttr" },
  { "DECL_OR_TYPE_ATTR", "DeclOrTypeAttr" },
  { "INHERITABLE_PARAM_ATTR", "InheritableParamAttr" },
  { "PARAMETER_ABI_ATTR", "ParameterABIAttr" },
  { "HLSL_ANNOTATION_ATTR", "HLSLAnnotationAttr"}
};

static void emitDefaultDefine(raw_ostream &OS, StringRef name,
                              const char *superName) {
  OS << "#ifndef " << name << "\n";
  OS << "#define " << name << "(NAME) ";
  if (superName) OS << superName << "(NAME)";
  OS << "\n#endif\n\n";
}

namespace {

  /// A class of attributes.
  struct AttrClass {
    const AttrClassDescriptor &Descriptor;
    Record *TheRecord;
    AttrClass *SuperClass = nullptr;
    std::vector<AttrClass*> SubClasses;
    std::vector<Record*> Attrs;

    AttrClass(const AttrClassDescriptor &Descriptor, Record *R)
      : Descriptor(Descriptor), TheRecord(R) {}

    void emitDefaultDefines(raw_ostream &OS) const {
      // Default the macro unless this is a root class (i.e. Attr).
      if (SuperClass) {
        emitDefaultDefine(OS, Descriptor.MacroName,
                          SuperClass->Descriptor.MacroName);
      }
    }

    void emitUndefs(raw_ostream &OS) const {
      OS << "#undef " << Descriptor.MacroName << "\n";
    }

    void emitAttrList(raw_ostream &OS) const {
      for (auto SubClass : SubClasses) {
        SubClass->emitAttrList(OS);
      }

      ::emitAttrList(OS, Descriptor.MacroName, Attrs);
    }

    void classifyAttrOnRoot(Record *Attr) {
      bool result = classifyAttr(Attr);
      assert(result && "failed to classify on root"); (void) result;
    }

    void emitAttrRange(raw_ostream &OS) const {
      OS << "ATTR_RANGE(" << Descriptor.TableGenName
         << ", " << getFirstAttr()->getName()
         << ", " << getLastAttr()->getName() << ")\n";
    }

  private:
    bool classifyAttr(Record *Attr) {
      // Check all the subclasses.
      for (auto SubClass : SubClasses) {
        if (SubClass->classifyAttr(Attr))
          return true;
      }

      // It's not more specific than this class, but it might still belong here.
      if (Attr->isSubClassOf(TheRecord)) {
        Attrs.push_back(Attr);
        return true;
      }

      return false;
    }

    Record *getFirstAttr() const {
      if (!SubClasses.empty())
        return SubClasses.front()->getFirstAttr();
      return Attrs.front();
    }

    Record *getLastAttr() const {
      if (!Attrs.empty())
        return Attrs.back();
      return SubClasses.back()->getLastAttr();
    }
  };

  /// The entire hierarchy of attribute classes.
  class AttrClassHierarchy {
    std::vector<std::unique_ptr<AttrClass>> Classes;

  public:
    AttrClassHierarchy(RecordKeeper &Records) {
      // Find records for all the classes.
      for (auto &Descriptor : AttrClassDescriptors) {
        Record *ClassRecord = Records.getClass(Descriptor.TableGenName);
        AttrClass *Class = new AttrClass(Descriptor, ClassRecord);
        Classes.emplace_back(Class);
      }

      // Link up the hierarchy.
      for (auto &Class : Classes) {
        if (AttrClass *SuperClass = findSuperClass(Class->TheRecord)) {
          Class->SuperClass = SuperClass;
          SuperClass->SubClasses.push_back(Class.get());
        }
      }

#ifndef NDEBUG
      for (auto i = Classes.begin(), e = Classes.end(); i != e; ++i) {
        assert((i == Classes.begin()) == ((*i)->SuperClass == nullptr) &&
               "only the first class should be a root class!");
      }
#endif
    }

    void emitDefaultDefines(raw_ostream &OS) const {
      for (auto &Class : Classes) {
        Class->emitDefaultDefines(OS);
      }
    }

    void emitUndefs(raw_ostream &OS) const {
      for (auto &Class : Classes) {
        Class->emitUndefs(OS);
      }
    }

    void emitAttrLists(raw_ostream &OS) const {
      // Just start from the root class.
      Classes[0]->emitAttrList(OS);
    }

    void emitAttrRanges(raw_ostream &OS) const {
      for (auto &Class : Classes)
        Class->emitAttrRange(OS);
    }

    void classifyAttr(Record *Attr) {
      // Add the attribute to the root class.
      Classes[0]->classifyAttrOnRoot(Attr);
    }

  private:
    AttrClass *findClassByRecord(Record *R) const {
      for (auto &Class : Classes) {
        if (Class->TheRecord == R)
          return Class.get();
      }
      return nullptr;
    }

    AttrClass *findSuperClass(Record *R) const {
      // TableGen flattens the superclass list, so we just need to walk it
      // in reverse.
      auto SuperClasses = R->getSuperClasses();
      for (signed i = 0, e = SuperClasses.size(); i != e; ++i) {
        auto SuperClass = findClassByRecord(SuperClasses[e - i - 1].first);
        if (SuperClass) return SuperClass;
      }
      return nullptr;
    }
  };

} // end anonymous namespace

namespace clang {

// Emits the enumeration list for attributes.
void EmitClangAttrList(RecordKeeper &Records, raw_ostream &OS) {
  emitSourceFileHeader("List of all attributes that Clang recognizes", OS);

  AttrClassHierarchy Hierarchy(Records);

  // Add defaulting macro definitions.
  Hierarchy.emitDefaultDefines(OS);
  emitDefaultDefine(OS, "PRAGMA_SPELLING_ATTR", nullptr);

  std::vector<Record *> Attrs = Records.getAllDerivedDefinitions("Attr");
  std::vector<Record *> PragmaAttrs;
  for (auto *Attr : Attrs) {
    if (!Attr->getValueAsBit("ASTNode"))
      continue;

    // Add the attribute to the ad-hoc groups.
    if (AttrHasPragmaSpelling(Attr))
      PragmaAttrs.push_back(Attr);

    // Place it in the hierarchy.
    Hierarchy.classifyAttr(Attr);
  }

  // Emit the main attribute list.
  Hierarchy.emitAttrLists(OS);

  // Emit the ad hoc groups.
  emitAttrList(OS, "PRAGMA_SPELLING_ATTR", PragmaAttrs);

  // Emit the attribute ranges.
  OS << "#ifdef ATTR_RANGE\n";
  Hierarchy.emitAttrRanges(OS);
  OS << "#undef ATTR_RANGE\n";
  OS << "#endif\n";

  Hierarchy.emitUndefs(OS);
  OS << "#undef PRAGMA_SPELLING_ATTR\n";
}

// Emits the enumeration list for attributes.
void EmitClangAttrSubjectMatchRuleList(RecordKeeper &Records, raw_ostream &OS) {
  emitSourceFileHeader(
      "List of all attribute subject matching rules that Clang recognizes", OS);
  PragmaClangAttributeSupport &PragmaAttributeSupport =
      getPragmaAttributeSupport(Records);
  emitDefaultDefine(OS, "ATTR_MATCH_RULE", nullptr);
  PragmaAttributeSupport.emitMatchRuleList(OS);
  OS << "#undef ATTR_MATCH_RULE\n";
}

// Emits the code to read an attribute from a precompiled header.
void EmitClangAttrPCHRead(RecordKeeper &Records, raw_ostream &OS) {
  emitSourceFileHeader("Attribute deserialization code", OS);

  Record *InhClass = Records.getClass("InheritableAttr");
  std::vector<Record*> Attrs = Records.getAllDerivedDefinitions("Attr"),
                       ArgRecords;
  std::vector<std::unique_ptr<Argument>> Args;
  std::unique_ptr<VariadicExprArgument> DelayedArgs;

  OS << "  switch (Kind) {\n";
  for (const auto *Attr : Attrs) {
    const Record &R = *Attr;
    if (!R.getValueAsBit("ASTNode"))
      continue;

    OS << "  case attr::" << R.getName() << ": {\n";
    if (R.isSubClassOf(InhClass))
      OS << "    bool isInherited = Record.readInt();\n";
    OS << "    bool isImplicit = Record.readInt();\n";
    OS << "    bool isPackExpansion = Record.readInt();\n";
    DelayedArgs = nullptr;
    if (Attr->getValueAsBit("AcceptsExprPack")) {
      DelayedArgs =
          std::make_unique<VariadicExprArgument>("DelayedArgs", R.getName());
      DelayedArgs->writePCHReadDecls(OS);
    }
    ArgRecords = R.getValueAsListOfDefs("Args");
    Args.clear();
    for (const auto *Arg : ArgRecords) {
      Args.emplace_back(createArgument(*Arg, R.getName()));
      Args.back()->writePCHReadDecls(OS);
    }
    OS << "    New = new (Context) " << R.getName() << "Attr(Context, Info";
    for (auto const &ri : Args) {
      OS << ", ";
      ri->writePCHReadArgs(OS);
    }
    OS << ");\n";
    if (R.isSubClassOf(InhClass))
      OS << "    cast<InheritableAttr>(New)->setInherited(isInherited);\n";
    OS << "    New->setImplicit(isImplicit);\n";
    OS << "    New->setPackExpansion(isPackExpansion);\n";
    if (DelayedArgs) {
      OS << "    cast<" << R.getName()
         << "Attr>(New)->setDelayedArgs(Context, ";
      DelayedArgs->writePCHReadArgs(OS);
      OS << ");\n";
    }
    OS << "    break;\n";
    OS << "  }\n";
  }
  OS << "  }\n";
}

// Emits the code to write an attribute to a precompiled header.
void EmitClangAttrPCHWrite(RecordKeeper &Records, raw_ostream &OS) {
  emitSourceFileHeader("Attribute serialization code", OS);

  Record *InhClass = Records.getClass("InheritableAttr");
  std::vector<Record*> Attrs = Records.getAllDerivedDefinitions("Attr"), Args;

  OS << "  switch (A->getKind()) {\n";
  for (const auto *Attr : Attrs) {
    const Record &R = *Attr;
    if (!R.getValueAsBit("ASTNode"))
      continue;
    OS << "  case attr::" << R.getName() << ": {\n";
    Args = R.getValueAsListOfDefs("Args");
    if (R.isSubClassOf(InhClass) || !Args.empty())
      OS << "    const auto *SA = cast<" << R.getName()
         << "Attr>(A);\n";
    if (R.isSubClassOf(InhClass))
      OS << "    Record.push_back(SA->isInherited());\n";
    OS << "    Record.push_back(A->isImplicit());\n";
    OS << "    Record.push_back(A->isPackExpansion());\n";
    if (Attr->getValueAsBit("AcceptsExprPack"))
      VariadicExprArgument("DelayedArgs", R.getName()).writePCHWrite(OS);

    for (const auto *Arg : Args)
      createArgument(*Arg, R.getName())->writePCHWrite(OS);
    OS << "    break;\n";
    OS << "  }\n";
  }
  OS << "  }\n";
}

// Helper function for GenerateTargetSpecificAttrChecks that alters the 'Test'
// parameter with only a single check type, if applicable.
static bool GenerateTargetSpecificAttrCheck(const Record *R, std::string &Test,
                                            std::string *FnName,
                                            StringRef ListName,
                                            StringRef CheckAgainst,
                                            StringRef Scope) {
  if (!R->isValueUnset(ListName)) {
    Test += " && (";
    std::vector<StringRef> Items = R->getValueAsListOfStrings(ListName);
    for (auto I = Items.begin(), E = Items.end(); I != E; ++I) {
      StringRef Part = *I;
      Test += CheckAgainst;
      Test += " == ";
      Test += Scope;
      Test += Part;
      if (I + 1 != E)
        Test += " || ";
      if (FnName)
        *FnName += Part;
    }
    Test += ")";
    return true;
  }
  return false;
}

// Generate a conditional expression to check if the current target satisfies
// the conditions for a TargetSpecificAttr record, and append the code for
// those checks to the Test string. If the FnName string pointer is non-null,
// append a unique suffix to distinguish this set of target checks from other
// TargetSpecificAttr records.
static bool GenerateTargetSpecificAttrChecks(const Record *R,
                                             std::vector<StringRef> &Arches,
                                             std::string &Test,
                                             std::string *FnName) {
  bool AnyTargetChecks = false;

  // It is assumed that there will be an llvm::Triple object
  // named "T" and a TargetInfo object named "Target" within
  // scope that can be used to determine whether the attribute exists in
  // a given target.
  Test += "true";
  // If one or more architectures is specified, check those.  Arches are handled
  // differently because GenerateTargetRequirements needs to combine the list
  // with ParseKind.
  if (!Arches.empty()) {
    AnyTargetChecks = true;
    Test += " && (";
    for (auto I = Arches.begin(), E = Arches.end(); I != E; ++I) {
      StringRef Part = *I;
      Test += "T.getArch() == llvm::Triple::";
      Test += Part;
      if (I + 1 != E)
        Test += " || ";
      if (FnName)
        *FnName += Part;
    }
    Test += ")";
  }

  // If the attribute is specific to particular OSes, check those.
  AnyTargetChecks |= GenerateTargetSpecificAttrCheck(
      R, Test, FnName, "OSes", "T.getOS()", "llvm::Triple::");

  // If one or more object formats is specified, check those.
  AnyTargetChecks |=
      GenerateTargetSpecificAttrCheck(R, Test, FnName, "ObjectFormats",
                                      "T.getObjectFormat()", "llvm::Triple::");

  // If custom code is specified, emit it.
  StringRef Code = R->getValueAsString("CustomCode");
  if (!Code.empty()) {
    AnyTargetChecks = true;
    Test += " && (";
    Test += Code;
    Test += ")";
  }

  return AnyTargetChecks;
}

static void GenerateHasAttrSpellingStringSwitch(
    const std::vector<Record *> &Attrs, raw_ostream &OS,
    const std::string &Variety = "", const std::string &Scope = "") {
  for (const auto *Attr : Attrs) {
    // C++11-style attributes have specific version information associated with
    // them. If the attribute has no scope, the version information must not
    // have the default value (1), as that's incorrect. Instead, the unscoped
    // attribute version information should be taken from the SD-6 standing
    // document, which can be found at:
    // https://isocpp.org/std/standing-documents/sd-6-sg10-feature-test-recommendations
    //
    // C2x-style attributes have the same kind of version information
    // associated with them. The unscoped attribute version information should
    // be taken from the specification of the attribute in the C Standard.
    int Version = 1;

    if (Variety == "CXX11" || Variety == "C2x") {
      std::vector<Record *> Spellings = Attr->getValueAsListOfDefs("Spellings");
      for (const auto &Spelling : Spellings) {
        if (Spelling->getValueAsString("Variety") == Variety) {
          Version = static_cast<int>(Spelling->getValueAsInt("Version"));
          if (Scope.empty() && Version == 1)
            PrintError(Spelling->getLoc(), "Standard attributes must have "
                                           "valid version information.");
          break;
        }
      }
    }

    std::string Test;
    if (Attr->isSubClassOf("TargetSpecificAttr")) {
      const Record *R = Attr->getValueAsDef("Target");
      std::vector<StringRef> Arches = R->getValueAsListOfStrings("Arches");
      GenerateTargetSpecificAttrChecks(R, Arches, Test, nullptr);

      // If this is the C++11 variety, also add in the LangOpts test.
      if (Variety == "CXX11")
        Test += " && LangOpts.CPlusPlus11";
      else if (Variety == "C2x")
        Test += " && LangOpts.DoubleSquareBracketAttributes";
    } else if (Variety == "CXX11")
      // C++11 mode should be checked against LangOpts, which is presumed to be
      // present in the caller.
      Test = "LangOpts.CPlusPlus11";
    else if (Variety == "C2x")
      Test = "LangOpts.DoubleSquareBracketAttributes";

    std::string TestStr =
        !Test.empty() ? Test + " ? " + llvm::itostr(Version) + " : 0" : "1";
    std::vector<FlattenedSpelling> Spellings = GetFlattenedSpellings(*Attr);
    for (const auto &S : Spellings)
      if (Variety.empty() || (Variety == S.variety() &&
                              (Scope.empty() || Scope == S.nameSpace())))
        OS << "    .Case(\"" << S.name() << "\", " << TestStr << ")\n";
  }
  OS << "    .Default(0);\n";
}

// Emits the list of spellings for attributes.
void EmitClangAttrHasAttrImpl(RecordKeeper &Records, raw_ostream &OS) {
  emitSourceFileHeader("Code to implement the __has_attribute logic", OS);

  // Separate all of the attributes out into four group: generic, C++11, GNU,
  // and declspecs. Then generate a big switch statement for each of them.
  std::vector<Record *> Attrs = Records.getAllDerivedDefinitions("Attr");
  std::vector<Record *> Declspec, Microsoft, GNU, Pragma, HLSLSemantic;
  std::map<std::string, std::vector<Record *>> CXX, C2x;

  // Walk over the list of all attributes, and split them out based on the
  // spelling variety.
  for (auto *R : Attrs) {
    std::vector<FlattenedSpelling> Spellings = GetFlattenedSpellings(*R);
    for (const auto &SI : Spellings) {
      const std::string &Variety = SI.variety();
      if (Variety == "GNU")
        GNU.push_back(R);
      else if (Variety == "Declspec")
        Declspec.push_back(R);
      else if (Variety == "Microsoft")
        Microsoft.push_back(R);
      else if (Variety == "CXX11")
        CXX[SI.nameSpace()].push_back(R);
      else if (Variety == "C2x")
        C2x[SI.nameSpace()].push_back(R);
      else if (Variety == "Pragma")
        Pragma.push_back(R);
      else if (Variety == "HLSLSemantic")
        HLSLSemantic.push_back(R);
    }
  }

  OS << "const llvm::Triple &T = Target.getTriple();\n";
  OS << "switch (Syntax) {\n";
  OS << "case AttributeCommonInfo::Syntax::AS_GNU:\n";
  OS << "  return llvm::StringSwitch<int>(Name)\n";
  GenerateHasAttrSpellingStringSwitch(GNU, OS, "GNU");
  OS << "case AttributeCommonInfo::Syntax::AS_Declspec:\n";
  OS << "  return llvm::StringSwitch<int>(Name)\n";
  GenerateHasAttrSpellingStringSwitch(Declspec, OS, "Declspec");
  OS << "case AttributeCommonInfo::Syntax::AS_Microsoft:\n";
  OS << "  return llvm::StringSwitch<int>(Name)\n";
  GenerateHasAttrSpellingStringSwitch(Microsoft, OS, "Microsoft");
  OS << "case AttributeCommonInfo::Syntax::AS_Pragma:\n";
  OS << "  return llvm::StringSwitch<int>(Name)\n";
  GenerateHasAttrSpellingStringSwitch(Pragma, OS, "Pragma");
  OS << "case AttributeCommonInfo::Syntax::AS_HLSLSemantic:\n";
  OS << "  return llvm::StringSwitch<int>(Name)\n";
  GenerateHasAttrSpellingStringSwitch(HLSLSemantic, OS, "HLSLSemantic");
  auto fn = [&OS](const char *Spelling,
                  const std::map<std::string, std::vector<Record *>> &List) {
    OS << "case AttributeCommonInfo::Syntax::AS_" << Spelling << ": {\n";
    // C++11-style attributes are further split out based on the Scope.
    for (auto I = List.cbegin(), E = List.cend(); I != E; ++I) {
      if (I != List.cbegin())
        OS << " else ";
      if (I->first.empty())
        OS << "if (ScopeName == \"\") {\n";
      else
        OS << "if (ScopeName == \"" << I->first << "\") {\n";
      OS << "  return llvm::StringSwitch<int>(Name)\n";
      GenerateHasAttrSpellingStringSwitch(I->second, OS, Spelling, I->first);
      OS << "}";
    }
    OS << "\n} break;\n";
  };
  fn("CXX11", CXX);
  fn("C2x", C2x);
  OS << "case AttributeCommonInfo::Syntax::AS_Keyword:\n";
  OS << "case AttributeCommonInfo::Syntax::AS_ContextSensitiveKeyword:\n";
  OS << "  llvm_unreachable(\"hasAttribute not supported for keyword\");\n";
  OS << "  return 0;\n";

  OS << "}\n";
}

void EmitClangAttrSpellingListIndex(RecordKeeper &Records, raw_ostream &OS) {
  emitSourceFileHeader("Code to translate different attribute spellings "
                       "into internal identifiers", OS);

  OS << "  switch (getParsedKind()) {\n";
  OS << "    case IgnoredAttribute:\n";
  OS << "    case UnknownAttribute:\n";
  OS << "    case NoSemaHandlerAttribute:\n";
  OS << "      llvm_unreachable(\"Ignored/unknown shouldn't get here\");\n";

  ParsedAttrMap Attrs = getParsedAttrList(Records);
  for (const auto &I : Attrs) {
    const Record &R = *I.second;
    std::vector<FlattenedSpelling> Spellings = GetFlattenedSpellings(R);
    OS << "  case AT_" << I.first << ": {\n";
    for (unsigned I = 0; I < Spellings.size(); ++ I) {
      OS << "    if (Name == \"" << Spellings[I].name() << "\" && "
         << "getSyntax() == AttributeCommonInfo::AS_" << Spellings[I].variety()
         << " && Scope == \"" << Spellings[I].nameSpace() << "\")\n"
         << "        return " << I << ";\n";
    }

    OS << "    break;\n";
    OS << "  }\n";
  }

  OS << "  }\n";
  OS << "  return 0;\n";
}

// Emits code used by RecursiveASTVisitor to visit attributes
void EmitClangAttrASTVisitor(RecordKeeper &Records, raw_ostream &OS) {
  emitSourceFileHeader("Used by RecursiveASTVisitor to visit attributes.", OS);

  std::vector<Record*> Attrs = Records.getAllDerivedDefinitions("Attr");

  // Write method declarations for Traverse* methods.
  // We emit this here because we only generate methods for attributes that
  // are declared as ASTNodes.
  OS << "#ifdef ATTR_VISITOR_DECLS_ONLY\n\n";
  for (const auto *Attr : Attrs) {
    const Record &R = *Attr;
    if (!R.getValueAsBit("ASTNode"))
      continue;
    OS << "  bool Traverse"
       << R.getName() << "Attr(" << R.getName() << "Attr *A);\n";
    OS << "  bool Visit"
       << R.getName() << "Attr(" << R.getName() << "Attr *A) {\n"
       << "    return true; \n"
       << "  }\n";
  }
  OS << "\n#else // ATTR_VISITOR_DECLS_ONLY\n\n";

  // Write individual Traverse* methods for each attribute class.
  for (const auto *Attr : Attrs) {
    const Record &R = *Attr;
    if (!R.getValueAsBit("ASTNode"))
      continue;

    OS << "template <typename Derived>\n"
       << "bool VISITORCLASS<Derived>::Traverse"
       << R.getName() << "Attr(" << R.getName() << "Attr *A) {\n"
       << "  if (!getDerived().VisitAttr(A))\n"
       << "    return false;\n"
       << "  if (!getDerived().Visit" << R.getName() << "Attr(A))\n"
       << "    return false;\n";

    std::vector<Record*> ArgRecords = R.getValueAsListOfDefs("Args");
    for (const auto *Arg : ArgRecords)
      createArgument(*Arg, R.getName())->writeASTVisitorTraversal(OS);

    if (Attr->getValueAsBit("AcceptsExprPack"))
      VariadicExprArgument("DelayedArgs", R.getName())
          .writeASTVisitorTraversal(OS);

    OS << "  return true;\n";
    OS << "}\n\n";
  }

  // Write generic Traverse routine
  OS << "template <typename Derived>\n"
     << "bool VISITORCLASS<Derived>::TraverseAttr(Attr *A) {\n"
     << "  if (!A)\n"
     << "    return true;\n"
     << "\n"
     << "  switch (A->getKind()) {\n";

  for (const auto *Attr : Attrs) {
    const Record &R = *Attr;
    if (!R.getValueAsBit("ASTNode"))
      continue;

    OS << "    case attr::" << R.getName() << ":\n"
       << "      return getDerived().Traverse" << R.getName() << "Attr("
       << "cast<" << R.getName() << "Attr>(A));\n";
  }
  OS << "  }\n";  // end switch
  OS << "  llvm_unreachable(\"bad attribute kind\");\n";
  OS << "}\n";  // end function
  OS << "#endif  // ATTR_VISITOR_DECLS_ONLY\n";
}

void EmitClangAttrTemplateInstantiateHelper(const std::vector<Record *> &Attrs,
                                            raw_ostream &OS,
                                            bool AppliesToDecl) {

  OS << "  switch (At->getKind()) {\n";
  for (const auto *Attr : Attrs) {
    const Record &R = *Attr;
    if (!R.getValueAsBit("ASTNode"))
      continue;
    OS << "    case attr::" << R.getName() << ": {\n";
    bool ShouldClone = R.getValueAsBit("Clone") &&
                       (!AppliesToDecl ||
                        R.getValueAsBit("MeaningfulToClassTemplateDefinition"));

    if (!ShouldClone) {
      OS << "      return nullptr;\n";
      OS << "    }\n";
      continue;
    }

    OS << "      const auto *A = cast<"
       << R.getName() << "Attr>(At);\n";
    bool TDependent = R.getValueAsBit("TemplateDependent");

    if (!TDependent) {
      OS << "      return A->clone(C);\n";
      OS << "    }\n";
      continue;
    }

    std::vector<Record*> ArgRecords = R.getValueAsListOfDefs("Args");
    std::vector<std::unique_ptr<Argument>> Args;
    Args.reserve(ArgRecords.size());

    for (const auto *ArgRecord : ArgRecords)
      Args.emplace_back(createArgument(*ArgRecord, R.getName()));

    for (auto const &ai : Args)
      ai->writeTemplateInstantiation(OS);

    OS << "      return new (C) " << R.getName() << "Attr(C, *A";
    for (auto const &ai : Args) {
      OS << ", ";
      ai->writeTemplateInstantiationArgs(OS);
    }
    OS << ");\n"
       << "    }\n";
  }
  OS << "  } // end switch\n"
     << "  llvm_unreachable(\"Unknown attribute!\");\n"
     << "  return nullptr;\n";
}

// Emits code to instantiate dependent attributes on templates.
void EmitClangAttrTemplateInstantiate(RecordKeeper &Records, raw_ostream &OS) {
  emitSourceFileHeader("Template instantiation code for attributes", OS);

  std::vector<Record*> Attrs = Records.getAllDerivedDefinitions("Attr");

  OS << "namespace clang {\n"
     << "namespace sema {\n\n"
     << "Attr *instantiateTemplateAttribute(const Attr *At, ASTContext &C, "
     << "Sema &S,\n"
     << "        const MultiLevelTemplateArgumentList &TemplateArgs) {\n";
  EmitClangAttrTemplateInstantiateHelper(Attrs, OS, /*AppliesToDecl*/false);
  OS << "}\n\n"
     << "Attr *instantiateTemplateAttributeForDecl(const Attr *At,\n"
     << " ASTContext &C, Sema &S,\n"
     << "        const MultiLevelTemplateArgumentList &TemplateArgs) {\n";
  EmitClangAttrTemplateInstantiateHelper(Attrs, OS, /*AppliesToDecl*/true);
  OS << "}\n\n"
     << "} // end namespace sema\n"
     << "} // end namespace clang\n";
}

// Emits the list of parsed attributes.
void EmitClangAttrParsedAttrList(RecordKeeper &Records, raw_ostream &OS) {
  emitSourceFileHeader("List of all attributes that Clang recognizes", OS);

  OS << "#ifndef PARSED_ATTR\n";
  OS << "#define PARSED_ATTR(NAME) NAME\n";
  OS << "#endif\n\n";

  ParsedAttrMap Names = getParsedAttrList(Records);
  for (const auto &I : Names) {
    OS << "PARSED_ATTR(" << I.first << ")\n";
  }
}

static bool isArgVariadic(const Record &R, StringRef AttrName) {
  return createArgument(R, AttrName)->isVariadic();
}

static void emitArgInfo(const Record &R, raw_ostream &OS) {
  // This function will count the number of arguments specified for the
  // attribute and emit the number of required arguments followed by the
  // number of optional arguments.
  std::vector<Record *> Args = R.getValueAsListOfDefs("Args");
  unsigned ArgCount = 0, OptCount = 0, ArgMemberCount = 0;
  bool HasVariadic = false;
  for (const auto *Arg : Args) {
    // If the arg is fake, it's the user's job to supply it: general parsing
    // logic shouldn't need to know anything about it.
    if (Arg->getValueAsBit("Fake"))
      continue;
    Arg->getValueAsBit("Optional") ? ++OptCount : ++ArgCount;
    ++ArgMemberCount;
    if (!HasVariadic && isArgVariadic(*Arg, R.getName()))
      HasVariadic = true;
  }

  // If there is a variadic argument, we will set the optional argument count
  // to its largest value. Since it's currently a 4-bit number, we set it to 15.
  OS << "    /*NumArgs=*/" << ArgCount << ",\n";
  OS << "    /*OptArgs=*/" << (HasVariadic ? 15 : OptCount) << ",\n";
  OS << "    /*NumArgMembers=*/" << ArgMemberCount << ",\n";
}

static std::string GetDiagnosticSpelling(const Record &R) {
  std::string Ret = std::string(R.getValueAsString("DiagSpelling"));
  if (!Ret.empty())
    return Ret;

  // If we couldn't find the DiagSpelling in this object, we can check to see
  // if the object is one that has a base, and if it is, loop up to the Base
  // member recursively.
  if (auto Base = R.getValueAsOptionalDef(BaseFieldName))
    return GetDiagnosticSpelling(*Base);

  return "";
}

static std::string CalculateDiagnostic(const Record &S) {
  // If the SubjectList object has a custom diagnostic associated with it,
  // return that directly.
  const StringRef CustomDiag = S.getValueAsString("CustomDiag");
  if (!CustomDiag.empty())
    return ("\"" + Twine(CustomDiag) + "\"").str();

  std::vector<std::string> DiagList;
  std::vector<Record *> Subjects = S.getValueAsListOfDefs("Subjects");
  for (const auto *Subject : Subjects) {
    const Record &R = *Subject;
    // Get the diagnostic text from the Decl or Stmt node given.
    std::string V = GetDiagnosticSpelling(R);
    if (V.empty()) {
      PrintError(R.getLoc(),
                 "Could not determine diagnostic spelling for the node: " +
                     R.getName() + "; please add one to DeclNodes.td");
    } else {
      // The node may contain a list of elements itself, so split the elements
      // by a comma, and trim any whitespace.
      SmallVector<StringRef, 2> Frags;
      llvm::SplitString(V, Frags, ",");
      for (auto Str : Frags) {
        DiagList.push_back(std::string(Str.trim()));
      }
    }
  }

  if (DiagList.empty()) {
    PrintFatalError(S.getLoc(),
                    "Could not deduce diagnostic argument for Attr subjects");
    return "";
  }

  // FIXME: this is not particularly good for localization purposes and ideally
  // should be part of the diagnostics engine itself with some sort of list
  // specifier.

  // A single member of the list can be returned directly.
  if (DiagList.size() == 1)
    return '"' + DiagList.front() + '"';

  if (DiagList.size() == 2)
    return '"' + DiagList[0] + " and " + DiagList[1] + '"';

  // If there are more than two in the list, we serialize the first N - 1
  // elements with a comma. This leaves the string in the state: foo, bar,
  // baz (but misses quux). We can then add ", and " for the last element
  // manually.
  std::string Diag = llvm::join(DiagList.begin(), DiagList.end() - 1, ", ");
  return '"' + Diag + ", and " + *(DiagList.end() - 1) + '"';
}

static std::string GetSubjectWithSuffix(const Record *R) {
  const std::string &B = std::string(R->getName());
  if (B == "DeclBase")
    return "Decl";
  return B + "Decl";
}

static std::string functionNameForCustomAppertainsTo(const Record &Subject) {
  return "is" + Subject.getName().str();
}

static void GenerateCustomAppertainsTo(const Record &Subject, raw_ostream &OS) {
  std::string FnName = functionNameForCustomAppertainsTo(Subject);

  // If this code has already been generated, we don't need to do anything.
  static std::set<std::string> CustomSubjectSet;
  auto I = CustomSubjectSet.find(FnName);
  if (I != CustomSubjectSet.end())
    return;

  // This only works with non-root Decls.
  Record *Base = Subject.getValueAsDef(BaseFieldName);

  // Not currently support custom subjects within custom subjects.
  if (Base->isSubClassOf("SubsetSubject")) {
    PrintFatalError(Subject.getLoc(),
                    "SubsetSubjects within SubsetSubjects is not supported");
    return;
  }

  OS << "static bool " << FnName << "(const Decl *D) {\n";
  OS << "  if (const auto *S = dyn_cast<";
  OS << GetSubjectWithSuffix(Base);
  OS << ">(D))\n";
  OS << "    return " << Subject.getValueAsString("CheckCode") << ";\n";
  OS << "  return false;\n";
  OS << "}\n\n";

  CustomSubjectSet.insert(FnName);
}

static void GenerateAppertainsTo(const Record &Attr, raw_ostream &OS) {
  // If the attribute does not contain a Subjects definition, then use the
  // default appertainsTo logic.
  if (Attr.isValueUnset("Subjects"))
    return;

  const Record *SubjectObj = Attr.getValueAsDef("Subjects");
  std::vector<Record *> Subjects = SubjectObj->getValueAsListOfDefs("Subjects");

  // If the list of subjects is empty, it is assumed that the attribute
  // appertains to everything.
  if (Subjects.empty())
    return;

  bool Warn = SubjectObj->getValueAsDef("Diag")->getValueAsBit("Warn");

  // Split the subjects into declaration subjects and statement subjects.
  // FIXME: subset subjects are added to the declaration list until there are
  // enough statement attributes with custom subject needs to warrant
  // the implementation effort.
  std::vector<Record *> DeclSubjects, StmtSubjects;
  llvm::copy_if(
      Subjects, std::back_inserter(DeclSubjects), [](const Record *R) {
        return R->isSubClassOf("SubsetSubject") || !R->isSubClassOf("StmtNode");
      });
  llvm::copy_if(Subjects, std::back_inserter(StmtSubjects),
                [](const Record *R) { return R->isSubClassOf("StmtNode"); });

  // We should have sorted all of the subjects into two lists.
  // FIXME: this assertion will be wrong if we ever add type attribute subjects.
  assert(DeclSubjects.size() + StmtSubjects.size() == Subjects.size());

  if (DeclSubjects.empty()) {
    // If there are no decl subjects but there are stmt subjects, diagnose
    // trying to apply a statement attribute to a declaration.
    if (!StmtSubjects.empty()) {
      OS << "bool diagAppertainsToDecl(Sema &S, const ParsedAttr &AL, ";
      OS << "const Decl *D) const override {\n";
      OS << "  S.Diag(AL.getLoc(), diag::err_attribute_invalid_on_decl)\n";
      OS << "    << AL << D->getLocation();\n";
      OS << "  return false;\n";
      OS << "}\n\n";
    }
  } else {
    // Otherwise, generate an appertainsTo check specific to this attribute
    // which checks all of the given subjects against the Decl passed in.
    OS << "bool diagAppertainsToDecl(Sema &S, ";
    OS << "const ParsedAttr &Attr, const Decl *D) const override {\n";
    OS << "  if (";
    for (auto I = DeclSubjects.begin(), E = DeclSubjects.end(); I != E; ++I) {
      // If the subject has custom code associated with it, use the generated
      // function for it. The function cannot be inlined into this check (yet)
      // because it requires the subject to be of a specific type, and were that
      // information inlined here, it would not support an attribute with
      // multiple custom subjects.
      if ((*I)->isSubClassOf("SubsetSubject"))
        OS << "!" << functionNameForCustomAppertainsTo(**I) << "(D)";
      else
        OS << "!isa<" << GetSubjectWithSuffix(*I) << ">(D)";

      if (I + 1 != E)
        OS << " && ";
    }
    OS << ") {\n";
    OS << "    S.Diag(Attr.getLoc(), diag::";
    OS << (Warn ? "warn_attribute_wrong_decl_type_str"
                : "err_attribute_wrong_decl_type_str");
    OS << ")\n";
    OS << "      << Attr << ";
    OS << CalculateDiagnostic(*SubjectObj) << ";\n";
    OS << "    return false;\n";
    OS << "  }\n";
    OS << "  return true;\n";
    OS << "}\n\n";
  }

  if (StmtSubjects.empty()) {
    // If there are no stmt subjects but there are decl subjects, diagnose
    // trying to apply a declaration attribute to a statement.
    if (!DeclSubjects.empty()) {
      OS << "bool diagAppertainsToStmt(Sema &S, const ParsedAttr &AL, ";
      OS << "const Stmt *St) const override {\n";
      OS << "  S.Diag(AL.getLoc(), diag::err_decl_attribute_invalid_on_stmt)\n";
      OS << "    << AL << St->getBeginLoc();\n";
      OS << "  return false;\n";
      OS << "}\n\n";
    }
  } else {
    // Now, do the same for statements.
    OS << "bool diagAppertainsToStmt(Sema &S, ";
    OS << "const ParsedAttr &Attr, const Stmt *St) const override {\n";
    OS << "  if (";
    for (auto I = StmtSubjects.begin(), E = StmtSubjects.end(); I != E; ++I) {
      OS << "!isa<" << (*I)->getName() << ">(St)";
      if (I + 1 != E)
        OS << " && ";
    }
    OS << ") {\n";
    OS << "    S.Diag(Attr.getLoc(), diag::";
    OS << (Warn ? "warn_attribute_wrong_decl_type_str"
                : "err_attribute_wrong_decl_type_str");
    OS << ")\n";
    OS << "      << Attr << ";
    OS << CalculateDiagnostic(*SubjectObj) << ";\n";
    OS << "    return false;\n";
    OS << "  }\n";
    OS << "  return true;\n";
    OS << "}\n\n";
  }
}

// Generates the mutual exclusion checks. The checks for parsed attributes are
// written into OS and the checks for merging declaration attributes are
// written into MergeOS.
static void GenerateMutualExclusionsChecks(const Record &Attr,
                                           const RecordKeeper &Records,
                                           raw_ostream &OS,
                                           raw_ostream &MergeDeclOS,
                                           raw_ostream &MergeStmtOS) {
  // Find all of the definitions that inherit from MutualExclusions and include
  // the given attribute in the list of exclusions to generate the
  // diagMutualExclusion() check.
  std::vector<Record *> ExclusionsList =
      Records.getAllDerivedDefinitions("MutualExclusions");

  // We don't do any of this magic for type attributes yet.
  if (Attr.isSubClassOf("TypeAttr"))
    return;

  // This means the attribute is either a statement attribute, a decl
  // attribute, or both; find out which.
  bool CurAttrIsStmtAttr =
      Attr.isSubClassOf("StmtAttr") || Attr.isSubClassOf("DeclOrStmtAttr");
  bool CurAttrIsDeclAttr =
      !CurAttrIsStmtAttr || Attr.isSubClassOf("DeclOrStmtAttr");

  std::vector<std::string> DeclAttrs, StmtAttrs;

  for (const Record *Exclusion : ExclusionsList) {
    std::vector<Record *> MutuallyExclusiveAttrs =
        Exclusion->getValueAsListOfDefs("Exclusions");
    auto IsCurAttr = [Attr](const Record *R) {
      return R->getName() == Attr.getName();
    };
    if (llvm::any_of(MutuallyExclusiveAttrs, IsCurAttr)) {
      // This list of exclusions includes the attribute we're looking for, so
      // add the exclusive attributes to the proper list for checking.
      for (const Record *AttrToExclude : MutuallyExclusiveAttrs) {
        if (IsCurAttr(AttrToExclude))
          continue;

        if (CurAttrIsStmtAttr)
          StmtAttrs.push_back((AttrToExclude->getName() + "Attr").str());
        if (CurAttrIsDeclAttr)
          DeclAttrs.push_back((AttrToExclude->getName() + "Attr").str());
      }
    }
  }

  // If there are any decl or stmt attributes, silence -Woverloaded-virtual
  // warnings for them both.
  if (!DeclAttrs.empty() || !StmtAttrs.empty())
    OS << "  using ParsedAttrInfo::diagMutualExclusion;\n\n";

  // If we discovered any decl or stmt attributes to test for, generate the
  // predicates for them now.
  if (!DeclAttrs.empty()) {
    // Generate the ParsedAttrInfo subclass logic for declarations.
    OS << "  bool diagMutualExclusion(Sema &S, const ParsedAttr &AL, "
       << "const Decl *D) const override {\n";
    for (const std::string &A : DeclAttrs) {
      OS << "    if (const auto *A = D->getAttr<" << A << ">()) {\n";
      OS << "      S.Diag(AL.getLoc(), diag::err_attributes_are_not_compatible)"
         << " << AL << A;\n";
      OS << "      S.Diag(A->getLocation(), diag::note_conflicting_attribute);";
      OS << "      \nreturn false;\n";
      OS << "    }\n";
    }
    OS << "    return true;\n";
    OS << "  }\n\n";

    // Also generate the declaration attribute merging logic if the current
    // attribute is one that can be inheritted on a declaration. It is assumed
    // this code will be executed in the context of a function with parameters:
    // Sema &S, Decl *D, Attr *A and that returns a bool (false on diagnostic,
    // true on success).
    if (Attr.isSubClassOf("InheritableAttr")) {
      MergeDeclOS << "  if (const auto *Second = dyn_cast<"
                  << (Attr.getName() + "Attr").str() << ">(A)) {\n";
      for (const std::string &A : DeclAttrs) {
        MergeDeclOS << "    if (const auto *First = D->getAttr<" << A
                    << ">()) {\n";
        MergeDeclOS << "      S.Diag(First->getLocation(), "
                    << "diag::err_attributes_are_not_compatible) << First << "
                    << "Second;\n";
        MergeDeclOS << "      S.Diag(Second->getLocation(), "
                    << "diag::note_conflicting_attribute);\n";
        MergeDeclOS << "      return false;\n";
        MergeDeclOS << "    }\n";
      }
      MergeDeclOS << "    return true;\n";
      MergeDeclOS << "  }\n";
    }
  }

  // Statement attributes are a bit different from declarations. With
  // declarations, each attribute is added to the declaration as it is
  // processed, and so you can look on the Decl * itself to see if there is a
  // conflicting attribute. Statement attributes are processed as a group
  // because AttributedStmt needs to tail-allocate all of the attribute nodes
  // at once. This means we cannot check whether the statement already contains
  // an attribute to check for the conflict. Instead, we need to check whether
  // the given list of semantic attributes contain any conflicts. It is assumed
  // this code will be executed in the context of a function with parameters:
  // Sema &S, const SmallVectorImpl<const Attr *> &C. The code will be within a
  // loop which loops over the container C with a loop variable named A to
  // represent the current attribute to check for conflicts.
  //
  // FIXME: it would be nice not to walk over the list of potential attributes
  // to apply to the statement more than once, but statements typically don't
  // have long lists of attributes on them, so re-walking the list should not
  // be an expensive operation.
  if (!StmtAttrs.empty()) {
    MergeStmtOS << "    if (const auto *Second = dyn_cast<"
                << (Attr.getName() + "Attr").str() << ">(A)) {\n";
    MergeStmtOS << "      auto Iter = llvm::find_if(C, [](const Attr *Check) "
                << "{ return isa<";
    interleave(
        StmtAttrs, [&](const std::string &Name) { MergeStmtOS << Name; },
        [&] { MergeStmtOS << ", "; });
    MergeStmtOS << ">(Check); });\n";
    MergeStmtOS << "      if (Iter != C.end()) {\n";
    MergeStmtOS << "        S.Diag((*Iter)->getLocation(), "
                << "diag::err_attributes_are_not_compatible) << *Iter << "
                << "Second;\n";
    MergeStmtOS << "        S.Diag(Second->getLocation(), "
                << "diag::note_conflicting_attribute);\n";
    MergeStmtOS << "        return false;\n";
    MergeStmtOS << "      }\n";
    MergeStmtOS << "    }\n";
  }
}

static void
emitAttributeMatchRules(PragmaClangAttributeSupport &PragmaAttributeSupport,
                        raw_ostream &OS) {
  OS << "static bool checkAttributeMatchRuleAppliesTo(const Decl *D, "
     << AttributeSubjectMatchRule::EnumName << " rule) {\n";
  OS << "  switch (rule) {\n";
  for (const auto &Rule : PragmaAttributeSupport.Rules) {
    if (Rule.isAbstractRule()) {
      OS << "  case " << Rule.getEnumValue() << ":\n";
      OS << "    assert(false && \"Abstract matcher rule isn't allowed\");\n";
      OS << "    return false;\n";
      continue;
    }
    std::vector<Record *> Subjects = Rule.getSubjects();
    assert(!Subjects.empty() && "Missing subjects");
    OS << "  case " << Rule.getEnumValue() << ":\n";
    OS << "    return ";
    for (auto I = Subjects.begin(), E = Subjects.end(); I != E; ++I) {
      // If the subject has custom code associated with it, use the function
      // that was generated for GenerateAppertainsTo to check if the declaration
      // is valid.
      if ((*I)->isSubClassOf("SubsetSubject"))
        OS << functionNameForCustomAppertainsTo(**I) << "(D)";
      else
        OS << "isa<" << GetSubjectWithSuffix(*I) << ">(D)";

      if (I + 1 != E)
        OS << " || ";
    }
    OS << ";\n";
  }
  OS << "  }\n";
  OS << "  llvm_unreachable(\"Invalid match rule\");\nreturn false;\n";
  OS << "}\n\n";
}

static void GenerateLangOptRequirements(const Record &R,
                                        raw_ostream &OS) {
  // If the attribute has an empty or unset list of language requirements,
  // use the default handler.
  std::vector<Record *> LangOpts = R.getValueAsListOfDefs("LangOpts");
  if (LangOpts.empty())
    return;

  OS << "bool acceptsLangOpts(const LangOptions &LangOpts) const override {\n";
  OS << "  return " << GenerateTestExpression(LangOpts) << ";\n";
  OS << "}\n\n";
}

static void GenerateTargetRequirements(const Record &Attr,
                                       const ParsedAttrMap &Dupes,
                                       raw_ostream &OS) {
  // If the attribute is not a target specific attribute, use the default
  // target handler.
  if (!Attr.isSubClassOf("TargetSpecificAttr"))
    return;

  // Get the list of architectures to be tested for.
  const Record *R = Attr.getValueAsDef("Target");
  std::vector<StringRef> Arches = R->getValueAsListOfStrings("Arches");

  // If there are other attributes which share the same parsed attribute kind,
  // such as target-specific attributes with a shared spelling, collapse the
  // duplicate architectures. This is required because a shared target-specific
  // attribute has only one ParsedAttr::Kind enumeration value, but it
  // applies to multiple target architectures. In order for the attribute to be
  // considered valid, all of its architectures need to be included.
  if (!Attr.isValueUnset("ParseKind")) {
    const StringRef APK = Attr.getValueAsString("ParseKind");
    for (const auto &I : Dupes) {
      if (I.first == APK) {
        std::vector<StringRef> DA =
            I.second->getValueAsDef("Target")->getValueAsListOfStrings(
                "Arches");
        Arches.insert(Arches.end(), DA.begin(), DA.end());
      }
    }
  }

  std::string FnName = "isTarget";
  std::string Test;
  bool UsesT = GenerateTargetSpecificAttrChecks(R, Arches, Test, &FnName);

  OS << "bool existsInTarget(const TargetInfo &Target) const override {\n";
  if (UsesT)
    OS << "  const llvm::Triple &T = Target.getTriple(); (void)T;\n";
  OS << "  return " << Test << ";\n";
  OS << "}\n\n";
}

static void GenerateSpellingIndexToSemanticSpelling(const Record &Attr,
                                                    raw_ostream &OS) {
  // If the attribute does not have a semantic form, we can bail out early.
  if (!Attr.getValueAsBit("ASTNode"))
    return;

  std::vector<FlattenedSpelling> Spellings = GetFlattenedSpellings(Attr);

  // If there are zero or one spellings, or all of the spellings share the same
  // name, we can also bail out early.
  if (Spellings.size() <= 1 || SpellingNamesAreCommon(Spellings))
    return;

  // Generate the enumeration we will use for the mapping.
  SemanticSpellingMap SemanticToSyntacticMap;
  std::string Enum = CreateSemanticSpellings(Spellings, SemanticToSyntacticMap);
  std::string Name = Attr.getName().str() + "AttrSpellingMap";

  OS << "unsigned spellingIndexToSemanticSpelling(";
  OS << "const ParsedAttr &Attr) const override {\n";
  OS << Enum;
  OS << "  unsigned Idx = Attr.getAttributeSpellingListIndex();\n";
  WriteSemanticSpellingSwitch("Idx", SemanticToSyntacticMap, OS);
  OS << "}\n\n";
}

static void GenerateHandleDeclAttribute(const Record &Attr, raw_ostream &OS) {
  // Only generate if Attr can be handled simply.
  if (!Attr.getValueAsBit("SimpleHandler"))
    return;

  // Generate a function which just converts from ParsedAttr to the Attr type.
  OS << "AttrHandling handleDeclAttribute(Sema &S, Decl *D,";
  OS << "const ParsedAttr &Attr) const override {\n";
  OS << "  D->addAttr(::new (S.Context) " << Attr.getName();
  OS << "Attr(S.Context, Attr));\n";
  OS << "  return AttributeApplied;\n";
  OS << "}\n\n";
}

static bool isParamExpr(const Record *Arg) {
  return !Arg->getSuperClasses().empty() &&
         llvm::StringSwitch<bool>(
             Arg->getSuperClasses().back().first->getName())
             .Case("ExprArgument", true)
             .Case("VariadicExprArgument", true)
             .Default(false);
}

void GenerateIsParamExpr(const Record &Attr, raw_ostream &OS) {
  OS << "bool isParamExpr(size_t N) const override {\n";
  OS << "  return ";
  auto Args = Attr.getValueAsListOfDefs("Args");
  for (size_t I = 0; I < Args.size(); ++I)
    if (isParamExpr(Args[I]))
      OS << "(N == " << I << ") || ";
  OS << "false;\n";
  OS << "}\n\n";
}

void GenerateHandleAttrWithDelayedArgs(RecordKeeper &Records, raw_ostream &OS) {
  OS << "static void handleAttrWithDelayedArgs(Sema &S, Decl *D, ";
  OS << "const ParsedAttr &Attr) {\n";
  OS << "  SmallVector<Expr *, 4> ArgExprs;\n";
  OS << "  ArgExprs.reserve(Attr.getNumArgs());\n";
  OS << "  for (unsigned I = 0; I < Attr.getNumArgs(); ++I) {\n";
  OS << "    assert(!Attr.isArgIdent(I));\n";
  OS << "    ArgExprs.push_back(Attr.getArgAsExpr(I));\n";
  OS << "  }\n";
  OS << "  clang::Attr *CreatedAttr = nullptr;\n";
  OS << "  switch (Attr.getKind()) {\n";
  OS << "  default:\n";
  OS << "    llvm_unreachable(\"Attribute cannot hold delayed arguments.\");\n";
  ParsedAttrMap Attrs = getParsedAttrList(Records);
  for (const auto &I : Attrs) {
    const Record &R = *I.second;
    if (!R.getValueAsBit("AcceptsExprPack"))
      continue;
    OS << "  case ParsedAttr::AT_" << I.first << ": {\n";
    OS << "    CreatedAttr = " << R.getName() << "Attr::CreateWithDelayedArgs";
    OS << "(S.Context, ArgExprs.data(), ArgExprs.size(), Attr);\n";
    OS << "    break;\n";
    OS << "  }\n";
  }
  OS << "  }\n";
  OS << "  D->addAttr(CreatedAttr);\n";
  OS << "}\n\n";
}

static bool IsKnownToGCC(const Record &Attr) {
  // Look at the spellings for this subject; if there are any spellings which
  // claim to be known to GCC, the attribute is known to GCC.
  return llvm::any_of(
      GetFlattenedSpellings(Attr),
      [](const FlattenedSpelling &S) { return S.knownToGCC(); });
}

/// Emits the parsed attribute helpers
void EmitClangAttrParsedAttrImpl(RecordKeeper &Records, raw_ostream &OS) {
  emitSourceFileHeader("Parsed attribute helpers", OS);

  OS << "#if !defined(WANT_DECL_MERGE_LOGIC) && "
     << "!defined(WANT_STMT_MERGE_LOGIC)\n";
  PragmaClangAttributeSupport &PragmaAttributeSupport =
      getPragmaAttributeSupport(Records);

  // Get the list of parsed attributes, and accept the optional list of
  // duplicates due to the ParseKind.
  ParsedAttrMap Dupes;
  ParsedAttrMap Attrs = getParsedAttrList(Records, &Dupes);

  // Generate all of the custom appertainsTo functions that the attributes
  // will be using.
  for (auto I : Attrs) {
    const Record &Attr = *I.second;
    if (Attr.isValueUnset("Subjects"))
      continue;
    const Record *SubjectObj = Attr.getValueAsDef("Subjects");
    for (auto Subject : SubjectObj->getValueAsListOfDefs("Subjects"))
      if (Subject->isSubClassOf("SubsetSubject"))
        GenerateCustomAppertainsTo(*Subject, OS);
  }

  // This stream is used to collect all of the declaration attribute merging
  // logic for performing mutual exclusion checks. This gets emitted at the
  // end of the file in a helper function of its own.
  std::string DeclMergeChecks, StmtMergeChecks;
  raw_string_ostream MergeDeclOS(DeclMergeChecks), MergeStmtOS(StmtMergeChecks);

  // Generate a ParsedAttrInfo struct for each of the attributes.
  for (auto I = Attrs.begin(), E = Attrs.end(); I != E; ++I) {
    // TODO: If the attribute's kind appears in the list of duplicates, that is
    // because it is a target-specific attribute that appears multiple times.
    // It would be beneficial to test whether the duplicates are "similar
    // enough" to each other to not cause problems. For instance, check that
    // the spellings are identical, and custom parsing rules match, etc.

    // We need to generate struct instances based off ParsedAttrInfo from
    // ParsedAttr.cpp.
    const std::string &AttrName = I->first;
    const Record &Attr = *I->second;
    auto Spellings = GetFlattenedSpellings(Attr);
    if (!Spellings.empty()) {
      OS << "static constexpr ParsedAttrInfo::Spelling " << I->first
         << "Spellings[] = {\n";
      for (const auto &S : Spellings) {
        const std::string &RawSpelling = S.name();
        std::string Spelling;
        if (!S.nameSpace().empty())
          Spelling += S.nameSpace() + "::";
        if (S.variety() == "GNU")
          Spelling += NormalizeGNUAttrSpelling(RawSpelling);
        else
          Spelling += RawSpelling;
        OS << "  {AttributeCommonInfo::AS_" << S.variety();
        OS << ", \"" << Spelling << "\"},\n";
      }
      OS << "};\n";
    }

    std::vector<std::string> ArgNames;
    for (const auto &Arg : Attr.getValueAsListOfDefs("Args")) {
      bool UnusedUnset;
      if (Arg->getValueAsBitOrUnset("Fake", UnusedUnset))
        continue;
      ArgNames.push_back(Arg->getValueAsString("Name").str());
      for (const auto &Class : Arg->getSuperClasses()) {
        if (Class.first->getName().startswith("Variadic")) {
          ArgNames.back().append("...");
          break;
        }
      }
    }
    if (!ArgNames.empty()) {
      OS << "static constexpr const char *" << I->first << "ArgNames[] = {\n";
      for (const auto &N : ArgNames)
        OS << '"' << N << "\",";
      OS << "};\n";
    }

    OS << "struct ParsedAttrInfo" << I->first
       << " final : public ParsedAttrInfo {\n";
    OS << "  constexpr ParsedAttrInfo" << I->first << "() : ParsedAttrInfo(\n";
    OS << "    /*AttrKind=*/ParsedAttr::AT_" << AttrName << ",\n";
    emitArgInfo(Attr, OS);
    OS << "    /*HasCustomParsing=*/";
    OS << Attr.getValueAsBit("HasCustomParsing") << ",\n";
    OS << "    /*AcceptsExprPack=*/";
    OS << Attr.getValueAsBit("AcceptsExprPack") << ",\n";
    OS << "    /*IsTargetSpecific=*/";
    OS << Attr.isSubClassOf("TargetSpecificAttr") << ",\n";
    OS << "    /*IsType=*/";
    OS << (Attr.isSubClassOf("TypeAttr") || Attr.isSubClassOf("DeclOrTypeAttr"))
       << ",\n";
    OS << "    /*IsStmt=*/";
    OS << (Attr.isSubClassOf("StmtAttr") || Attr.isSubClassOf("DeclOrStmtAttr"))
       << ",\n";
    OS << "    /*IsKnownToGCC=*/";
    OS << IsKnownToGCC(Attr) << ",\n";
    OS << "    /*IsSupportedByPragmaAttribute=*/";
    OS << PragmaAttributeSupport.isAttributedSupported(*I->second) << ",\n";
    if (!Spellings.empty())
      OS << "    /*Spellings=*/" << I->first << "Spellings,\n";
    else
      OS << "    /*Spellings=*/{},\n";
    if (!ArgNames.empty())
      OS << "    /*ArgNames=*/" << I->first << "ArgNames";
    else
      OS << "    /*ArgNames=*/{}";
    OS << ") {}\n";
    GenerateAppertainsTo(Attr, OS);
    GenerateMutualExclusionsChecks(Attr, Records, OS, MergeDeclOS, MergeStmtOS);
    GenerateLangOptRequirements(Attr, OS);
    GenerateTargetRequirements(Attr, Dupes, OS);
    GenerateSpellingIndexToSemanticSpelling(Attr, OS);
    PragmaAttributeSupport.generateStrictConformsTo(*I->second, OS);
    GenerateHandleDeclAttribute(Attr, OS);
    GenerateIsParamExpr(Attr, OS);
    OS << "static const ParsedAttrInfo" << I->first << " Instance;\n";
    OS << "};\n";
    OS << "const ParsedAttrInfo" << I->first << " ParsedAttrInfo" << I->first
       << "::Instance;\n";
  }

  OS << "static const ParsedAttrInfo *AttrInfoMap[] = {\n";
  for (auto I = Attrs.begin(), E = Attrs.end(); I != E; ++I) {
    OS << "&ParsedAttrInfo" << I->first << "::Instance,\n";
  }
  OS << "};\n\n";

  // Generate function for handling attributes with delayed arguments
  GenerateHandleAttrWithDelayedArgs(Records, OS);

  // Generate the attribute match rules.
  emitAttributeMatchRules(PragmaAttributeSupport, OS);

  OS << "#elif defined(WANT_DECL_MERGE_LOGIC)\n\n";

  // Write out the declaration merging check logic.
  OS << "static bool DiagnoseMutualExclusions(Sema &S, const NamedDecl *D, "
     << "const Attr *A) {\n";
  OS << MergeDeclOS.str();
  OS << "  return true;\n";
  OS << "}\n\n";

  OS << "#elif defined(WANT_STMT_MERGE_LOGIC)\n\n";

  // Write out the statement merging check logic.
  OS << "static bool DiagnoseMutualExclusions(Sema &S, "
     << "const SmallVectorImpl<const Attr *> &C) {\n";
  OS << "  for (const Attr *A : C) {\n";
  OS << MergeStmtOS.str();
  OS << "  }\n";
  OS << "  return true;\n";
  OS << "}\n\n";

  OS << "#endif\n";
}

// Emits the kind list of parsed attributes
void EmitClangAttrParsedAttrKinds(RecordKeeper &Records, raw_ostream &OS) {
  emitSourceFileHeader("Attribute name matcher", OS);

  std::vector<Record *> Attrs = Records.getAllDerivedDefinitions("Attr");
  std::vector<StringMatcher::StringPair> GNU, Declspec, Microsoft, CXX11,
      Keywords, Pragma, C2x, HLSLSemantic;
  std::set<std::string> Seen;
  for (const auto *A : Attrs) {
    const Record &Attr = *A;

    bool SemaHandler = Attr.getValueAsBit("SemaHandler");
    bool Ignored = Attr.getValueAsBit("Ignored");
    if (SemaHandler || Ignored) {
      // Attribute spellings can be shared between target-specific attributes,
      // and can be shared between syntaxes for the same attribute. For
      // instance, an attribute can be spelled GNU<"interrupt"> for an ARM-
      // specific attribute, or MSP430-specific attribute. Additionally, an
      // attribute can be spelled GNU<"dllexport"> and Declspec<"dllexport">
      // for the same semantic attribute. Ultimately, we need to map each of
      // these to a single AttributeCommonInfo::Kind value, but the
      // StringMatcher class cannot handle duplicate match strings. So we
      // generate a list of string to match based on the syntax, and emit
      // multiple string matchers depending on the syntax used.
      std::string AttrName;
      if (Attr.isSubClassOf("TargetSpecificAttr") &&
          !Attr.isValueUnset("ParseKind")) {
        AttrName = std::string(Attr.getValueAsString("ParseKind"));
        if (!Seen.insert(AttrName).second)
          continue;
      } else
        AttrName = NormalizeAttrName(StringRef(Attr.getName())).str();

      std::vector<FlattenedSpelling> Spellings = GetFlattenedSpellings(Attr);
      for (const auto &S : Spellings) {
        const std::string &RawSpelling = S.name();
        std::vector<StringMatcher::StringPair> *Matches = nullptr;
        std::string Spelling;
        const std::string &Variety = S.variety();
        if (Variety == "CXX11") {
          Matches = &CXX11;
          if (!S.nameSpace().empty())
            Spelling += S.nameSpace() + "::";
        } else if (Variety == "C2x") {
          Matches = &C2x;
          if (!S.nameSpace().empty())
            Spelling += S.nameSpace() + "::";
        } else if (Variety == "GNU")
          Matches = &GNU;
        else if (Variety == "Declspec")
          Matches = &Declspec;
        else if (Variety == "Microsoft")
          Matches = &Microsoft;
        else if (Variety == "Keyword")
          Matches = &Keywords;
        else if (Variety == "Pragma")
          Matches = &Pragma;
        else if (Variety == "HLSLSemantic")
          Matches = &HLSLSemantic;

        assert(Matches && "Unsupported spelling variety found");

        if (Variety == "GNU")
          Spelling += NormalizeGNUAttrSpelling(RawSpelling);
        else
          Spelling += RawSpelling;

        if (SemaHandler)
          Matches->push_back(StringMatcher::StringPair(
              Spelling, "return AttributeCommonInfo::AT_" + AttrName + ";"));
        else
          Matches->push_back(StringMatcher::StringPair(
              Spelling, "return AttributeCommonInfo::IgnoredAttribute;"));
      }
    }
  }

  OS << "static AttributeCommonInfo::Kind getAttrKind(StringRef Name, ";
  OS << "AttributeCommonInfo::Syntax Syntax) {\n";
  OS << "  if (AttributeCommonInfo::AS_GNU == Syntax) {\n";
  StringMatcher("Name", GNU, OS).Emit();
  OS << "  } else if (AttributeCommonInfo::AS_Declspec == Syntax) {\n";
  StringMatcher("Name", Declspec, OS).Emit();
  OS << "  } else if (AttributeCommonInfo::AS_Microsoft == Syntax) {\n";
  StringMatcher("Name", Microsoft, OS).Emit();
  OS << "  } else if (AttributeCommonInfo::AS_CXX11 == Syntax) {\n";
  StringMatcher("Name", CXX11, OS).Emit();
  OS << "  } else if (AttributeCommonInfo::AS_C2x == Syntax) {\n";
  StringMatcher("Name", C2x, OS).Emit();
  OS << "  } else if (AttributeCommonInfo::AS_Keyword == Syntax || ";
  OS << "AttributeCommonInfo::AS_ContextSensitiveKeyword == Syntax) {\n";
  StringMatcher("Name", Keywords, OS).Emit();
  OS << "  } else if (AttributeCommonInfo::AS_Pragma == Syntax) {\n";
  StringMatcher("Name", Pragma, OS).Emit();
  OS << "  } else if (AttributeCommonInfo::AS_HLSLSemantic == Syntax) {\n";
  StringMatcher("Name", HLSLSemantic, OS).Emit();
  OS << "  }\n";
  OS << "  return AttributeCommonInfo::UnknownAttribute;\n"
     << "}\n";
}

// Emits the code to dump an attribute.
void EmitClangAttrTextNodeDump(RecordKeeper &Records, raw_ostream &OS) {
  emitSourceFileHeader("Attribute text node dumper", OS);

  std::vector<Record*> Attrs = Records.getAllDerivedDefinitions("Attr"), Args;
  for (const auto *Attr : Attrs) {
    const Record &R = *Attr;
    if (!R.getValueAsBit("ASTNode"))
      continue;

    // If the attribute has a semantically-meaningful name (which is determined
    // by whether there is a Spelling enumeration for it), then write out the
    // spelling used for the attribute.

    std::string FunctionContent;
    llvm::raw_string_ostream SS(FunctionContent);

    std::vector<FlattenedSpelling> Spellings = GetFlattenedSpellings(R);
    if (Spellings.size() > 1 && !SpellingNamesAreCommon(Spellings))
      SS << "    OS << \" \" << A->getSpelling();\n";

    Args = R.getValueAsListOfDefs("Args");
    for (const auto *Arg : Args)
      createArgument(*Arg, R.getName())->writeDump(SS);

    if (Attr->getValueAsBit("AcceptsExprPack"))
      VariadicExprArgument("DelayedArgs", R.getName()).writeDump(OS);

    if (SS.tell()) {
      OS << "  void Visit" << R.getName() << "Attr(const " << R.getName()
         << "Attr *A) {\n";
      if (!Args.empty())
        OS << "    const auto *SA = cast<" << R.getName()
           << "Attr>(A); (void)SA;\n";
      OS << SS.str();
      OS << "  }\n";
    }
  }
}

void EmitClangAttrNodeTraverse(RecordKeeper &Records, raw_ostream &OS) {
  emitSourceFileHeader("Attribute text node traverser", OS);

  std::vector<Record *> Attrs = Records.getAllDerivedDefinitions("Attr"), Args;
  for (const auto *Attr : Attrs) {
    const Record &R = *Attr;
    if (!R.getValueAsBit("ASTNode"))
      continue;

    std::string FunctionContent;
    llvm::raw_string_ostream SS(FunctionContent);

    Args = R.getValueAsListOfDefs("Args");
    for (const auto *Arg : Args)
      createArgument(*Arg, R.getName())->writeDumpChildren(SS);
    if (Attr->getValueAsBit("AcceptsExprPack"))
      VariadicExprArgument("DelayedArgs", R.getName()).writeDumpChildren(SS);
    if (SS.tell()) {
      OS << "  void Visit" << R.getName() << "Attr(const " << R.getName()
         << "Attr *A) {\n";
      if (!Args.empty())
        OS << "    const auto *SA = cast<" << R.getName()
           << "Attr>(A); (void)SA;\n";
      OS << SS.str();
      OS << "  }\n";
    }
  }
}

void EmitClangAttrParserStringSwitches(RecordKeeper &Records,
                                       raw_ostream &OS) {
  emitSourceFileHeader("Parser-related llvm::StringSwitch cases", OS);
  emitClangAttrArgContextList(Records, OS);
  emitClangAttrIdentifierArgList(Records, OS);
  emitClangAttrVariadicIdentifierArgList(Records, OS);
  emitClangAttrThisIsaIdentifierArgList(Records, OS);
  emitClangAttrAcceptsExprPack(Records, OS);
  emitClangAttrTypeArgList(Records, OS);
  emitClangAttrLateParsedList(Records, OS);
}

void EmitClangAttrSubjectMatchRulesParserStringSwitches(RecordKeeper &Records,
                                                        raw_ostream &OS) {
  getPragmaAttributeSupport(Records).generateParsingHelpers(OS);
}

void EmitClangAttrDocTable(RecordKeeper &Records, raw_ostream &OS) {
  emitSourceFileHeader("Clang attribute documentation", OS);

  std::vector<Record *> Attrs = Records.getAllDerivedDefinitions("Attr");
  for (const auto *A : Attrs) {
    if (!A->getValueAsBit("ASTNode"))
      continue;
    std::vector<Record *> Docs = A->getValueAsListOfDefs("Documentation");
    assert(!Docs.empty());
    // Only look at the first documentation if there are several.
    // (Currently there's only one such attr, revisit if this becomes common).
    StringRef Text =
        Docs.front()->getValueAsOptionalString("Content").value_or("");
    OS << "\nstatic const char AttrDoc_" << A->getName() << "[] = "
       << "R\"reST(" << Text.trim() << ")reST\";\n";
  }
}

enum class SpellingKind : size_t {
  GNU,
  CXX11,
  C2x,
  Declspec,
  Microsoft,
  Keyword,
  Pragma,
  HLSLSemantic,
  NumSpellingKinds
};
static const size_t NumSpellingKinds = (size_t)SpellingKind::NumSpellingKinds;

class SpellingList {
  std::vector<std::string> Spellings[NumSpellingKinds];

public:
  ArrayRef<std::string> operator[](SpellingKind K) const {
    return Spellings[(size_t)K];
  }

  void add(const Record &Attr, FlattenedSpelling Spelling) {
    SpellingKind Kind = StringSwitch<SpellingKind>(Spelling.variety())
                            .Case("GNU", SpellingKind::GNU)
                            .Case("CXX11", SpellingKind::CXX11)
                            .Case("C2x", SpellingKind::C2x)
                            .Case("Declspec", SpellingKind::Declspec)
                            .Case("Microsoft", SpellingKind::Microsoft)
                            .Case("Keyword", SpellingKind::Keyword)
                            .Case("Pragma", SpellingKind::Pragma)
                            .Case("HLSLSemantic", SpellingKind::HLSLSemantic);
    std::string Name;
    if (!Spelling.nameSpace().empty()) {
      switch (Kind) {
      case SpellingKind::CXX11:
      case SpellingKind::C2x:
        Name = Spelling.nameSpace() + "::";
        break;
      case SpellingKind::Pragma:
        Name = Spelling.nameSpace() + " ";
        break;
      default:
        PrintFatalError(Attr.getLoc(), "Unexpected namespace in spelling");
      }
    }
    Name += Spelling.name();

    Spellings[(size_t)Kind].push_back(Name);
  }
};

class DocumentationData {
public:
  const Record *Documentation;
  const Record *Attribute;
  std::string Heading;
  SpellingList SupportedSpellings;

  DocumentationData(const Record &Documentation, const Record &Attribute,
                    std::pair<std::string, SpellingList> HeadingAndSpellings)
      : Documentation(&Documentation), Attribute(&Attribute),
        Heading(std::move(HeadingAndSpellings.first)),
        SupportedSpellings(std::move(HeadingAndSpellings.second)) {}
};

static void WriteCategoryHeader(const Record *DocCategory,
                                raw_ostream &OS) {
  const StringRef Name = DocCategory->getValueAsString("Name");
  OS << Name << "\n" << std::string(Name.size(), '=') << "\n";

  // If there is content, print that as well.
  const StringRef ContentStr = DocCategory->getValueAsString("Content");
  // Trim leading and trailing newlines and spaces.
  OS << ContentStr.trim();

  OS << "\n\n";
}

static std::pair<std::string, SpellingList>
GetAttributeHeadingAndSpellings(const Record &Documentation,
                                const Record &Attribute,
                                StringRef Cat) {
  // FIXME: there is no way to have a per-spelling category for the attribute
  // documentation. This may not be a limiting factor since the spellings
  // should generally be consistently applied across the category.

  std::vector<FlattenedSpelling> Spellings = GetFlattenedSpellings(Attribute);
  if (Spellings.empty())
    PrintFatalError(Attribute.getLoc(),
                    "Attribute has no supported spellings; cannot be "
                    "documented");

  // Determine the heading to be used for this attribute.
  std::string Heading = std::string(Documentation.getValueAsString("Heading"));
  if (Heading.empty()) {
    // If there's only one spelling, we can simply use that.
    if (Spellings.size() == 1)
      Heading = Spellings.begin()->name();
    else {
      std::set<std::string> Uniques;
      for (auto I = Spellings.begin(), E = Spellings.end();
           I != E; ++I) {
        std::string Spelling =
            std::string(NormalizeNameForSpellingComparison(I->name()));
        Uniques.insert(Spelling);
      }
      // If the semantic map has only one spelling, that is sufficient for our
      // needs.
      if (Uniques.size() == 1)
        Heading = *Uniques.begin();
      // If it's in the undocumented category, just construct a header by
      // concatenating all the spellings. Might not be great, but better than
      // nothing.
      else if (Cat == "Undocumented")
        Heading = llvm::join(Uniques.begin(), Uniques.end(), ", ");
    }
  }

  // If the heading is still empty, it is an error.
  if (Heading.empty())
    PrintFatalError(Attribute.getLoc(),
                    "This attribute requires a heading to be specified");

  SpellingList SupportedSpellings;
  for (const auto &I : Spellings)
    SupportedSpellings.add(Attribute, I);

  return std::make_pair(std::move(Heading), std::move(SupportedSpellings));
}

static void WriteDocumentation(RecordKeeper &Records,
                               const DocumentationData &Doc, raw_ostream &OS) {
  OS << Doc.Heading << "\n" << std::string(Doc.Heading.length(), '-') << "\n";

  // List what spelling syntaxes the attribute supports.
  // Note: "#pragma clang attribute" is handled outside the spelling kinds loop
  // so it must be last.
  OS << ".. csv-table:: Supported Syntaxes\n";
  OS << "   :header: \"GNU\", \"C++11\", \"C2x\", \"``__declspec``\",";
  OS << " \"Keyword\", \"``#pragma``\", \"HLSL Semantic\", \"``#pragma clang ";
  OS << "attribute``\"\n\n   \"";
  for (size_t Kind = 0; Kind != NumSpellingKinds; ++Kind) {
    SpellingKind K = (SpellingKind)Kind;
    // TODO: List Microsoft (IDL-style attribute) spellings once we fully
    // support them.
    if (K == SpellingKind::Microsoft)
      continue;

    bool PrintedAny = false;
    for (StringRef Spelling : Doc.SupportedSpellings[K]) {
      if (PrintedAny)
        OS << " |br| ";
      OS << "``" << Spelling << "``";
      PrintedAny = true;
    }

    OS << "\",\"";
  }

  if (getPragmaAttributeSupport(Records).isAttributedSupported(
          *Doc.Attribute))
    OS << "Yes";
  OS << "\"\n\n";

  // If the attribute is deprecated, print a message about it, and possibly
  // provide a replacement attribute.
  if (!Doc.Documentation->isValueUnset("Deprecated")) {
    OS << "This attribute has been deprecated, and may be removed in a future "
       << "version of Clang.";
    const Record &Deprecated = *Doc.Documentation->getValueAsDef("Deprecated");
    const StringRef Replacement = Deprecated.getValueAsString("Replacement");
    if (!Replacement.empty())
      OS << "  This attribute has been superseded by ``" << Replacement
         << "``.";
    OS << "\n\n";
  }

  const StringRef ContentStr = Doc.Documentation->getValueAsString("Content");
  // Trim leading and trailing newlines and spaces.
  OS << ContentStr.trim();

  OS << "\n\n\n";
}

void EmitClangAttrDocs(RecordKeeper &Records, raw_ostream &OS) {
  // Get the documentation introduction paragraph.
  const Record *Documentation = Records.getDef("GlobalDocumentation");
  if (!Documentation) {
    PrintFatalError("The Documentation top-level definition is missing, "
                    "no documentation will be generated.");
    return;
  }

  OS << Documentation->getValueAsString("Intro") << "\n";

  // Gather the Documentation lists from each of the attributes, based on the
  // category provided.
  std::vector<Record *> Attrs = Records.getAllDerivedDefinitions("Attr");
  struct CategoryLess {
    bool operator()(const Record *L, const Record *R) const {
      return L->getValueAsString("Name") < R->getValueAsString("Name");
    }
  };
  std::map<const Record *, std::vector<DocumentationData>, CategoryLess>
      SplitDocs;
  for (const auto *A : Attrs) {
    const Record &Attr = *A;
    std::vector<Record *> Docs = Attr.getValueAsListOfDefs("Documentation");
    for (const auto *D : Docs) {
      const Record &Doc = *D;
      const Record *Category = Doc.getValueAsDef("Category");
      // If the category is "InternalOnly", then there cannot be any other
      // documentation categories (otherwise, the attribute would be
      // emitted into the docs).
      const StringRef Cat = Category->getValueAsString("Name");
      bool InternalOnly = Cat == "InternalOnly";
      if (InternalOnly && Docs.size() > 1)
        PrintFatalError(Doc.getLoc(),
                        "Attribute is \"InternalOnly\", but has multiple "
                        "documentation categories");

      if (!InternalOnly)
        SplitDocs[Category].push_back(DocumentationData(
            Doc, Attr, GetAttributeHeadingAndSpellings(Doc, Attr, Cat)));
    }
  }

  // Having split the attributes out based on what documentation goes where,
  // we can begin to generate sections of documentation.
  for (auto &I : SplitDocs) {
    WriteCategoryHeader(I.first, OS);

    llvm::sort(I.second,
               [](const DocumentationData &D1, const DocumentationData &D2) {
                 return D1.Heading < D2.Heading;
               });

    // Walk over each of the attributes in the category and write out their
    // documentation.
    for (const auto &Doc : I.second)
      WriteDocumentation(Records, Doc, OS);
  }
}

void EmitTestPragmaAttributeSupportedAttributes(RecordKeeper &Records,
                                                raw_ostream &OS) {
  PragmaClangAttributeSupport Support = getPragmaAttributeSupport(Records);
  ParsedAttrMap Attrs = getParsedAttrList(Records);
  OS << "#pragma clang attribute supports the following attributes:\n";
  for (const auto &I : Attrs) {
    if (!Support.isAttributedSupported(*I.second))
      continue;
    OS << I.first;
    if (I.second->isValueUnset("Subjects")) {
      OS << " ()\n";
      continue;
    }
    const Record *SubjectObj = I.second->getValueAsDef("Subjects");
    std::vector<Record *> Subjects =
        SubjectObj->getValueAsListOfDefs("Subjects");
    OS << " (";
    bool PrintComma = false;
    for (const auto &Subject : llvm::enumerate(Subjects)) {
      if (!isSupportedPragmaClangAttributeSubject(*Subject.value()))
        continue;
      if (PrintComma)
        OS << ", ";
      PrintComma = true;
      PragmaClangAttributeSupport::RuleOrAggregateRuleSet &RuleSet =
          Support.SubjectsToRules.find(Subject.value())->getSecond();
      if (RuleSet.isRule()) {
        OS << RuleSet.getRule().getEnumValueName();
        continue;
      }
      OS << "(";
      for (const auto &Rule : llvm::enumerate(RuleSet.getAggregateRuleSet())) {
        if (Rule.index())
          OS << ", ";
        OS << Rule.value().getEnumValueName();
      }
      OS << ")";
    }
    OS << ")\n";
  }
  OS << "End of supported attributes.\n";
}

} // end namespace clang<|MERGE_RESOLUTION|>--- conflicted
+++ resolved
@@ -1455,7 +1455,8 @@
     Ptr = std::make_unique<VersionArgument>(Arg, Attr);
   else if (ArgName == "OMPTraitInfoArgument")
     Ptr = std::make_unique<SimpleArgument>(Arg, Attr, "OMPTraitInfo *");
-<<<<<<< HEAD
+  else if (ArgName == "VariadicOMPInteropInfoArgument")
+    Ptr = std::make_unique<VariadicOMPInteropInfoArgument>(Arg, Attr);
   else if (ArgName == "NestedNameSpecifierLocArgument")
     Ptr = std::make_unique<SimpleArgument>(Arg, Attr, "NestedNameSpecifierLoc");
   else if (ArgName == "VariadicNestedNameSpecifierLocArgument")
@@ -1464,10 +1465,6 @@
     Ptr = std::make_unique<SimpleArgument>(Arg, Attr, "DeclarationNameInfo");
   else if (ArgName == "VariadicDeclarationNameInfoArgument")
     Ptr = std::make_unique<VariadicDeclarationNameInfoArgument>(Arg, Attr);
-=======
-  else if (ArgName == "VariadicOMPInteropInfoArgument")
-    Ptr = std::make_unique<VariadicOMPInteropInfoArgument>(Arg, Attr);
->>>>>>> af72641d
 
   if (!Ptr) {
     // Search in reverse order so that the most-derived type is handled first.
