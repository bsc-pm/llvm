--- conflicted
+++ resolved
@@ -2452,18 +2452,10 @@
 static void emitClangAttrUnevaluatedStringLiteralList(RecordKeeper &Records,
                                                       raw_ostream &OS) {
   OS << "#if defined(CLANG_ATTR_STRING_LITERAL_ARG_LIST)\n";
-<<<<<<< HEAD
-  std::vector<Record *> Attrs = Records.getAllDerivedDefinitions("Attr");
-  for (const auto *Attr : Attrs) {
-    std::vector<Record *> Args = Attr->getValueAsListOfDefs("Args");
+
+  auto MakeMask = [](ArrayRef<Record *> Args) {
     uint64_t Bits = 0;
     assert(Args.size() <= 64 && "unsupported number of arguments in attribute");
-=======
-
-  auto MakeMask = [](ArrayRef<Record *> Args) {
-    uint32_t Bits = 0;
-    assert(Args.size() <= 32 && "unsupported number of arguments in attribute");
->>>>>>> 4e3310a8
     for (uint32_t N = 0; N < Args.size(); ++N) {
       Bits |= (uint64_t(isStringLiteralArgument(Args[N])) << N);
       // If we have a variadic string argument, set all the remaining bits to 1
@@ -2511,11 +2503,7 @@
 
     // All these spellings have at least one string literal has argument.
     forEachUniqueSpelling(*Attr, [&](const FlattenedSpelling &S) {
-<<<<<<< HEAD
-      OS << ".Case(\"" << S.name() << "\", " << Bits << "u)\n";
-=======
       OS << ".Case(\"" << S.name() << "\", " << MaskStr << ")\n";
->>>>>>> 4e3310a8
     });
   }
   OS << "#endif // CLANG_ATTR_STRING_LITERAL_ARG_LIST\n\n";
