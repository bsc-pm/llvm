//===- CXCursor.cpp - Routines for manipulating CXCursors -----------------===//
//
// Part of the LLVM Project, under the Apache License v2.0 with LLVM Exceptions.
// See https://llvm.org/LICENSE.txt for license information.
// SPDX-License-Identifier: Apache-2.0 WITH LLVM-exception
//
//===----------------------------------------------------------------------===//
//
// This file defines routines for manipulating CXCursors. It should be the
// only file that has internal knowledge of the encoding of the data in
// CXCursor.
//
//===----------------------------------------------------------------------===//

#include "CXCursor.h"
#include "CXString.h"
#include "CXTranslationUnit.h"
#include "CXType.h"
#include "clang-c/Index.h"
#include "clang/AST/Attr.h"
#include "clang/AST/Decl.h"
#include "clang/AST/DeclCXX.h"
#include "clang/AST/DeclObjC.h"
#include "clang/AST/DeclTemplate.h"
#include "clang/AST/Expr.h"
#include "clang/AST/ExprCXX.h"
#include "clang/AST/ExprObjC.h"
#include "clang/Frontend/ASTUnit.h"
#include "llvm/Support/ErrorHandling.h"

using namespace clang;
using namespace cxcursor;

CXCursor cxcursor::MakeCXCursorInvalid(CXCursorKind K, CXTranslationUnit TU) {
  assert(K >= CXCursor_FirstInvalid && K <= CXCursor_LastInvalid);
  CXCursor C = {K, 0, {nullptr, nullptr, TU}};
  return C;
}

static CXCursorKind GetCursorKind(const Attr *A) {
  assert(A && "Invalid arguments!");
  switch (A->getKind()) {
  default:
    break;
  case attr::IBAction:
    return CXCursor_IBActionAttr;
  case attr::IBOutlet:
    return CXCursor_IBOutletAttr;
  case attr::IBOutletCollection:
    return CXCursor_IBOutletCollectionAttr;
  case attr::Final:
    return CXCursor_CXXFinalAttr;
  case attr::Override:
    return CXCursor_CXXOverrideAttr;
  case attr::Annotate:
    return CXCursor_AnnotateAttr;
  case attr::AsmLabel:
    return CXCursor_AsmLabelAttr;
  case attr::Packed:
    return CXCursor_PackedAttr;
  case attr::Pure:
    return CXCursor_PureAttr;
  case attr::Const:
    return CXCursor_ConstAttr;
  case attr::NoDuplicate:
    return CXCursor_NoDuplicateAttr;
  case attr::CUDAConstant:
    return CXCursor_CUDAConstantAttr;
  case attr::CUDADevice:
    return CXCursor_CUDADeviceAttr;
  case attr::CUDAGlobal:
    return CXCursor_CUDAGlobalAttr;
  case attr::CUDAHost:
    return CXCursor_CUDAHostAttr;
  case attr::CUDAShared:
    return CXCursor_CUDASharedAttr;
  case attr::Visibility:
    return CXCursor_VisibilityAttr;
  case attr::DLLExport:
    return CXCursor_DLLExport;
  case attr::DLLImport:
    return CXCursor_DLLImport;
  case attr::NSReturnsRetained:
    return CXCursor_NSReturnsRetained;
  case attr::NSReturnsNotRetained:
    return CXCursor_NSReturnsNotRetained;
  case attr::NSReturnsAutoreleased:
    return CXCursor_NSReturnsAutoreleased;
  case attr::NSConsumesSelf:
    return CXCursor_NSConsumesSelf;
  case attr::NSConsumed:
    return CXCursor_NSConsumed;
  case attr::ObjCException:
    return CXCursor_ObjCException;
  case attr::ObjCNSObject:
    return CXCursor_ObjCNSObject;
  case attr::ObjCIndependentClass:
    return CXCursor_ObjCIndependentClass;
  case attr::ObjCPreciseLifetime:
    return CXCursor_ObjCPreciseLifetime;
  case attr::ObjCReturnsInnerPointer:
    return CXCursor_ObjCReturnsInnerPointer;
  case attr::ObjCRequiresSuper:
    return CXCursor_ObjCRequiresSuper;
  case attr::ObjCRootClass:
    return CXCursor_ObjCRootClass;
  case attr::ObjCSubclassingRestricted:
    return CXCursor_ObjCSubclassingRestricted;
  case attr::ObjCExplicitProtocolImpl:
    return CXCursor_ObjCExplicitProtocolImpl;
  case attr::ObjCDesignatedInitializer:
    return CXCursor_ObjCDesignatedInitializer;
  case attr::ObjCRuntimeVisible:
    return CXCursor_ObjCRuntimeVisible;
  case attr::ObjCBoxable:
    return CXCursor_ObjCBoxable;
  case attr::FlagEnum:
    return CXCursor_FlagEnum;
  case attr::Convergent:
    return CXCursor_ConvergentAttr;
  case attr::WarnUnused:
    return CXCursor_WarnUnusedAttr;
  case attr::WarnUnusedResult:
    return CXCursor_WarnUnusedResultAttr;
  case attr::Aligned:
    return CXCursor_AlignedAttr;
  }

  return CXCursor_UnexposedAttr;
}

CXCursor cxcursor::MakeCXCursor(const Attr *A, const Decl *Parent,
                                CXTranslationUnit TU) {
  assert(A && Parent && TU && "Invalid arguments!");
  CXCursor C = {GetCursorKind(A), 0, {Parent, A, TU}};
  return C;
}

CXCursor cxcursor::MakeCXCursor(const Decl *D, CXTranslationUnit TU,
                                SourceRange RegionOfInterest,
                                bool FirstInDeclGroup) {
  assert(D && TU && "Invalid arguments!");

  CXCursorKind K = getCursorKindForDecl(D);

  if (K == CXCursor_ObjCClassMethodDecl ||
      K == CXCursor_ObjCInstanceMethodDecl) {
    int SelectorIdIndex = -1;
    // Check if cursor points to a selector id.
    if (RegionOfInterest.isValid() &&
        RegionOfInterest.getBegin() == RegionOfInterest.getEnd()) {
      SmallVector<SourceLocation, 16> SelLocs;
      cast<ObjCMethodDecl>(D)->getSelectorLocs(SelLocs);
      SmallVectorImpl<SourceLocation>::iterator I =
          llvm::find(SelLocs, RegionOfInterest.getBegin());
      if (I != SelLocs.end())
        SelectorIdIndex = I - SelLocs.begin();
    }
    CXCursor C = {K,
                  SelectorIdIndex,
                  {D, (void *)(intptr_t)(FirstInDeclGroup ? 1 : 0), TU}};
    return C;
  }

  CXCursor C = {K, 0, {D, (void *)(intptr_t)(FirstInDeclGroup ? 1 : 0), TU}};
  return C;
}

CXCursor cxcursor::MakeCXCursor(const Stmt *S, const Decl *Parent,
                                CXTranslationUnit TU,
                                SourceRange RegionOfInterest) {
  assert(S && TU && "Invalid arguments!");
  CXCursorKind K = CXCursor_NotImplemented;

  switch (S->getStmtClass()) {
  case Stmt::NoStmtClass:
    break;

  case Stmt::CaseStmtClass:
    K = CXCursor_CaseStmt;
    break;

  case Stmt::DefaultStmtClass:
    K = CXCursor_DefaultStmt;
    break;

  case Stmt::IfStmtClass:
    K = CXCursor_IfStmt;
    break;

  case Stmt::SwitchStmtClass:
    K = CXCursor_SwitchStmt;
    break;

  case Stmt::WhileStmtClass:
    K = CXCursor_WhileStmt;
    break;

  case Stmt::DoStmtClass:
    K = CXCursor_DoStmt;
    break;

  case Stmt::ForStmtClass:
    K = CXCursor_ForStmt;
    break;

  case Stmt::GotoStmtClass:
    K = CXCursor_GotoStmt;
    break;

  case Stmt::IndirectGotoStmtClass:
    K = CXCursor_IndirectGotoStmt;
    break;

  case Stmt::ContinueStmtClass:
    K = CXCursor_ContinueStmt;
    break;

  case Stmt::BreakStmtClass:
    K = CXCursor_BreakStmt;
    break;

  case Stmt::ReturnStmtClass:
    K = CXCursor_ReturnStmt;
    break;

  case Stmt::GCCAsmStmtClass:
    K = CXCursor_GCCAsmStmt;
    break;

  case Stmt::MSAsmStmtClass:
    K = CXCursor_MSAsmStmt;
    break;

  case Stmt::ObjCAtTryStmtClass:
    K = CXCursor_ObjCAtTryStmt;
    break;

  case Stmt::ObjCAtCatchStmtClass:
    K = CXCursor_ObjCAtCatchStmt;
    break;

  case Stmt::ObjCAtFinallyStmtClass:
    K = CXCursor_ObjCAtFinallyStmt;
    break;

  case Stmt::ObjCAtThrowStmtClass:
    K = CXCursor_ObjCAtThrowStmt;
    break;

  case Stmt::ObjCAtSynchronizedStmtClass:
    K = CXCursor_ObjCAtSynchronizedStmt;
    break;

  case Stmt::ObjCAutoreleasePoolStmtClass:
    K = CXCursor_ObjCAutoreleasePoolStmt;
    break;

  case Stmt::ObjCForCollectionStmtClass:
    K = CXCursor_ObjCForCollectionStmt;
    break;

  case Stmt::CXXCatchStmtClass:
    K = CXCursor_CXXCatchStmt;
    break;

  case Stmt::CXXTryStmtClass:
    K = CXCursor_CXXTryStmt;
    break;

  case Stmt::CXXForRangeStmtClass:
    K = CXCursor_CXXForRangeStmt;
    break;

  case Stmt::SEHTryStmtClass:
    K = CXCursor_SEHTryStmt;
    break;

  case Stmt::SEHExceptStmtClass:
    K = CXCursor_SEHExceptStmt;
    break;

  case Stmt::SEHFinallyStmtClass:
    K = CXCursor_SEHFinallyStmt;
    break;

  case Stmt::SEHLeaveStmtClass:
    K = CXCursor_SEHLeaveStmt;
    break;

  case Stmt::CoroutineBodyStmtClass:
  case Stmt::CoreturnStmtClass:
    K = CXCursor_UnexposedStmt;
    break;

  case Stmt::ArrayTypeTraitExprClass:
  case Stmt::AsTypeExprClass:
  case Stmt::AtomicExprClass:
  case Stmt::BinaryConditionalOperatorClass:
  case Stmt::TypeTraitExprClass:
  case Stmt::CoawaitExprClass:
  case Stmt::ConceptSpecializationExprClass:
  case Stmt::RequiresExprClass:
  case Stmt::DependentCoawaitExprClass:
  case Stmt::CoyieldExprClass:
  case Stmt::CXXBindTemporaryExprClass:
  case Stmt::CXXDefaultArgExprClass:
  case Stmt::CXXDefaultInitExprClass:
  case Stmt::CXXFoldExprClass:
  case Stmt::CXXRewrittenBinaryOperatorClass:
  case Stmt::CXXStdInitializerListExprClass:
  case Stmt::CXXScalarValueInitExprClass:
  case Stmt::CXXUuidofExprClass:
  case Stmt::ChooseExprClass:
  case Stmt::DesignatedInitExprClass:
  case Stmt::DesignatedInitUpdateExprClass:
  case Stmt::ArrayInitLoopExprClass:
  case Stmt::ArrayInitIndexExprClass:
  case Stmt::ExprWithCleanupsClass:
  case Stmt::ExpressionTraitExprClass:
  case Stmt::ExtVectorElementExprClass:
  case Stmt::ImplicitCastExprClass:
  case Stmt::ImplicitValueInitExprClass:
  case Stmt::NoInitExprClass:
  case Stmt::MaterializeTemporaryExprClass:
  case Stmt::ObjCIndirectCopyRestoreExprClass:
  case Stmt::OffsetOfExprClass:
  case Stmt::ParenListExprClass:
  case Stmt::PredefinedExprClass:
  case Stmt::ShuffleVectorExprClass:
  case Stmt::SourceLocExprClass:
  case Stmt::ConvertVectorExprClass:
  case Stmt::VAArgExprClass:
  case Stmt::ObjCArrayLiteralClass:
  case Stmt::ObjCDictionaryLiteralClass:
  case Stmt::ObjCBoxedExprClass:
  case Stmt::ObjCSubscriptRefExprClass:
  case Stmt::RecoveryExprClass:
    K = CXCursor_UnexposedExpr;
    break;

  case Stmt::OpaqueValueExprClass:
    if (Expr *Src = cast<OpaqueValueExpr>(S)->getSourceExpr())
      return MakeCXCursor(Src, Parent, TU, RegionOfInterest);
    K = CXCursor_UnexposedExpr;
    break;

  case Stmt::PseudoObjectExprClass:
    return MakeCXCursor(cast<PseudoObjectExpr>(S)->getSyntacticForm(), Parent,
                        TU, RegionOfInterest);

  case Stmt::CompoundStmtClass:
    K = CXCursor_CompoundStmt;
    break;

  case Stmt::NullStmtClass:
    K = CXCursor_NullStmt;
    break;

  case Stmt::LabelStmtClass:
    K = CXCursor_LabelStmt;
    break;

  case Stmt::AttributedStmtClass:
    K = CXCursor_UnexposedStmt;
    break;

  case Stmt::DeclStmtClass:
    K = CXCursor_DeclStmt;
    break;

  case Stmt::CapturedStmtClass:
    K = CXCursor_UnexposedStmt;
    break;

  case Stmt::IntegerLiteralClass:
    K = CXCursor_IntegerLiteral;
    break;

  case Stmt::FixedPointLiteralClass:
    K = CXCursor_FixedPointLiteral;
    break;

  case Stmt::FloatingLiteralClass:
    K = CXCursor_FloatingLiteral;
    break;

  case Stmt::ImaginaryLiteralClass:
    K = CXCursor_ImaginaryLiteral;
    break;

  case Stmt::StringLiteralClass:
    K = CXCursor_StringLiteral;
    break;

  case Stmt::CharacterLiteralClass:
    K = CXCursor_CharacterLiteral;
    break;

  case Stmt::ConstantExprClass:
    return MakeCXCursor(cast<ConstantExpr>(S)->getSubExpr(), Parent, TU,
                        RegionOfInterest);

  case Stmt::ParenExprClass:
    K = CXCursor_ParenExpr;
    break;

  case Stmt::UnaryOperatorClass:
    K = CXCursor_UnaryOperator;
    break;

  case Stmt::UnaryExprOrTypeTraitExprClass:
  case Stmt::CXXNoexceptExprClass:
    K = CXCursor_UnaryExpr;
    break;

  case Stmt::MSPropertySubscriptExprClass:
  case Stmt::ArraySubscriptExprClass:
    K = CXCursor_ArraySubscriptExpr;
    break;

  case Stmt::MatrixSubscriptExprClass:
    // TODO: add support for MatrixSubscriptExpr.
    K = CXCursor_UnexposedExpr;
    break;

  case Stmt::OMPArraySectionExprClass:
    K = CXCursor_OMPArraySectionExpr;
    break;

  case Stmt::OMPArrayShapingExprClass:
    K = CXCursor_OMPArrayShapingExpr;
    break;

    // OmpSs
  case Stmt::OSSArrayShapingExprClass:
  case Stmt::OSSArraySectionExprClass:
  case Stmt::OSSMultiDepExprClass:
    llvm_unreachable("unsupported");
    break;

  case Stmt::OMPIteratorExprClass:
    K = CXCursor_OMPIteratorExpr;
    break;

  case Stmt::BinaryOperatorClass:
    K = CXCursor_BinaryOperator;
    break;

  case Stmt::CompoundAssignOperatorClass:
    K = CXCursor_CompoundAssignOperator;
    break;

  case Stmt::ConditionalOperatorClass:
    K = CXCursor_ConditionalOperator;
    break;

  case Stmt::CStyleCastExprClass:
    K = CXCursor_CStyleCastExpr;
    break;

  case Stmt::CompoundLiteralExprClass:
    K = CXCursor_CompoundLiteralExpr;
    break;

  case Stmt::InitListExprClass:
    K = CXCursor_InitListExpr;
    break;

  case Stmt::AddrLabelExprClass:
    K = CXCursor_AddrLabelExpr;
    break;

  case Stmt::StmtExprClass:
    K = CXCursor_StmtExpr;
    break;

  case Stmt::GenericSelectionExprClass:
    K = CXCursor_GenericSelectionExpr;
    break;

  case Stmt::GNUNullExprClass:
    K = CXCursor_GNUNullExpr;
    break;

  case Stmt::CXXStaticCastExprClass:
    K = CXCursor_CXXStaticCastExpr;
    break;

  case Stmt::CXXDynamicCastExprClass:
    K = CXCursor_CXXDynamicCastExpr;
    break;

  case Stmt::CXXReinterpretCastExprClass:
    K = CXCursor_CXXReinterpretCastExpr;
    break;

  case Stmt::CXXConstCastExprClass:
    K = CXCursor_CXXConstCastExpr;
    break;

  case Stmt::CXXFunctionalCastExprClass:
    K = CXCursor_CXXFunctionalCastExpr;
    break;

  case Stmt::CXXAddrspaceCastExprClass:
    K = CXCursor_CXXAddrspaceCastExpr;
    break;

  case Stmt::CXXTypeidExprClass:
    K = CXCursor_CXXTypeidExpr;
    break;

  case Stmt::CXXBoolLiteralExprClass:
    K = CXCursor_CXXBoolLiteralExpr;
    break;

  case Stmt::CXXNullPtrLiteralExprClass:
    K = CXCursor_CXXNullPtrLiteralExpr;
    break;

  case Stmt::CXXThisExprClass:
    K = CXCursor_CXXThisExpr;
    break;

  case Stmt::CXXThrowExprClass:
    K = CXCursor_CXXThrowExpr;
    break;

  case Stmt::CXXNewExprClass:
    K = CXCursor_CXXNewExpr;
    break;

  case Stmt::CXXDeleteExprClass:
    K = CXCursor_CXXDeleteExpr;
    break;

  case Stmt::ObjCStringLiteralClass:
    K = CXCursor_ObjCStringLiteral;
    break;

  case Stmt::ObjCEncodeExprClass:
    K = CXCursor_ObjCEncodeExpr;
    break;

  case Stmt::ObjCSelectorExprClass:
    K = CXCursor_ObjCSelectorExpr;
    break;

  case Stmt::ObjCProtocolExprClass:
    K = CXCursor_ObjCProtocolExpr;
    break;

  case Stmt::ObjCBoolLiteralExprClass:
    K = CXCursor_ObjCBoolLiteralExpr;
    break;

  case Stmt::ObjCAvailabilityCheckExprClass:
    K = CXCursor_ObjCAvailabilityCheckExpr;
    break;

  case Stmt::ObjCBridgedCastExprClass:
    K = CXCursor_ObjCBridgedCastExpr;
    break;

  case Stmt::BlockExprClass:
    K = CXCursor_BlockExpr;
    break;

  case Stmt::PackExpansionExprClass:
    K = CXCursor_PackExpansionExpr;
    break;

  case Stmt::SizeOfPackExprClass:
    K = CXCursor_SizeOfPackExpr;
    break;

  case Stmt::DeclRefExprClass:
    if (const ImplicitParamDecl *IPD = dyn_cast_or_null<ImplicitParamDecl>(
            cast<DeclRefExpr>(S)->getDecl())) {
      if (const ObjCMethodDecl *MD =
              dyn_cast<ObjCMethodDecl>(IPD->getDeclContext())) {
        if (MD->getSelfDecl() == IPD) {
          K = CXCursor_ObjCSelfExpr;
          break;
        }
      }
    }

    K = CXCursor_DeclRefExpr;
    break;

  case Stmt::DependentScopeDeclRefExprClass:
  case Stmt::SubstNonTypeTemplateParmExprClass:
  case Stmt::SubstNonTypeTemplateParmPackExprClass:
  case Stmt::FunctionParmPackExprClass:
  case Stmt::UnresolvedLookupExprClass:
  case Stmt::TypoExprClass: // A typo could actually be a DeclRef or a MemberRef
    K = CXCursor_DeclRefExpr;
    break;

  case Stmt::CXXDependentScopeMemberExprClass:
  case Stmt::CXXPseudoDestructorExprClass:
  case Stmt::MemberExprClass:
  case Stmt::MSPropertyRefExprClass:
  case Stmt::ObjCIsaExprClass:
  case Stmt::ObjCIvarRefExprClass:
  case Stmt::ObjCPropertyRefExprClass:
  case Stmt::UnresolvedMemberExprClass:
    K = CXCursor_MemberRefExpr;
    break;

  case Stmt::CallExprClass:
  case Stmt::CXXOperatorCallExprClass:
  case Stmt::CXXMemberCallExprClass:
  case Stmt::CUDAKernelCallExprClass:
  case Stmt::CXXConstructExprClass:
  case Stmt::CXXInheritedCtorInitExprClass:
  case Stmt::CXXTemporaryObjectExprClass:
  case Stmt::CXXUnresolvedConstructExprClass:
  case Stmt::UserDefinedLiteralClass:
    K = CXCursor_CallExpr;
    break;

  case Stmt::LambdaExprClass:
    K = CXCursor_LambdaExpr;
    break;

  case Stmt::ObjCMessageExprClass: {
    K = CXCursor_ObjCMessageExpr;
    int SelectorIdIndex = -1;
    // Check if cursor points to a selector id.
    if (RegionOfInterest.isValid() &&
        RegionOfInterest.getBegin() == RegionOfInterest.getEnd()) {
      SmallVector<SourceLocation, 16> SelLocs;
      cast<ObjCMessageExpr>(S)->getSelectorLocs(SelLocs);
      SmallVectorImpl<SourceLocation>::iterator I =
          llvm::find(SelLocs, RegionOfInterest.getBegin());
      if (I != SelLocs.end())
        SelectorIdIndex = I - SelLocs.begin();
    }
    CXCursor C = {K, 0, {Parent, S, TU}};
    return getSelectorIdentifierCursor(SelectorIdIndex, C);
  }

  case Stmt::MSDependentExistsStmtClass:
    K = CXCursor_UnexposedStmt;
    break;
  case Stmt::OMPCanonicalLoopClass:
    K = CXCursor_OMPCanonicalLoop;
    break;
  case Stmt::OMPParallelDirectiveClass:
    K = CXCursor_OMPParallelDirective;
    break;
  case Stmt::OMPSimdDirectiveClass:
    K = CXCursor_OMPSimdDirective;
    break;
  case Stmt::OMPTileDirectiveClass:
    K = CXCursor_OMPTileDirective;
    break;
  case Stmt::OMPForDirectiveClass:
    K = CXCursor_OMPForDirective;
    break;
  case Stmt::OMPForSimdDirectiveClass:
    K = CXCursor_OMPForSimdDirective;
    break;
  case Stmt::OMPSectionsDirectiveClass:
    K = CXCursor_OMPSectionsDirective;
    break;
  case Stmt::OMPSectionDirectiveClass:
    K = CXCursor_OMPSectionDirective;
    break;
  case Stmt::OMPSingleDirectiveClass:
    K = CXCursor_OMPSingleDirective;
    break;
  case Stmt::OMPMasterDirectiveClass:
    K = CXCursor_OMPMasterDirective;
    break;
  case Stmt::OMPCriticalDirectiveClass:
    K = CXCursor_OMPCriticalDirective;
    break;
  case Stmt::OMPParallelForDirectiveClass:
    K = CXCursor_OMPParallelForDirective;
    break;
  case Stmt::OMPParallelForSimdDirectiveClass:
    K = CXCursor_OMPParallelForSimdDirective;
    break;
  case Stmt::OMPParallelMasterDirectiveClass:
    K = CXCursor_OMPParallelMasterDirective;
    break;
  case Stmt::OMPParallelSectionsDirectiveClass:
    K = CXCursor_OMPParallelSectionsDirective;
    break;
  case Stmt::OMPTaskDirectiveClass:
    K = CXCursor_OMPTaskDirective;
    break;
  case Stmt::OMPTaskyieldDirectiveClass:
    K = CXCursor_OMPTaskyieldDirective;
    break;
  case Stmt::OMPBarrierDirectiveClass:
    K = CXCursor_OMPBarrierDirective;
    break;
  case Stmt::OMPTaskwaitDirectiveClass:
    K = CXCursor_OMPTaskwaitDirective;
    break;
  case Stmt::OMPTaskgroupDirectiveClass:
    K = CXCursor_OMPTaskgroupDirective;
    break;
  case Stmt::OMPFlushDirectiveClass:
    K = CXCursor_OMPFlushDirective;
    break;
  case Stmt::OMPDepobjDirectiveClass:
    K = CXCursor_OMPDepobjDirective;
    break;
  case Stmt::OMPScanDirectiveClass:
    K = CXCursor_OMPScanDirective;
    break;
  case Stmt::OMPOrderedDirectiveClass:
    K = CXCursor_OMPOrderedDirective;
    break;
  case Stmt::OMPAtomicDirectiveClass:
    K = CXCursor_OMPAtomicDirective;
    break;
  case Stmt::OMPTargetDirectiveClass:
    K = CXCursor_OMPTargetDirective;
    break;
  case Stmt::OMPTargetDataDirectiveClass:
    K = CXCursor_OMPTargetDataDirective;
    break;
  case Stmt::OMPTargetEnterDataDirectiveClass:
    K = CXCursor_OMPTargetEnterDataDirective;
    break;
  case Stmt::OMPTargetExitDataDirectiveClass:
    K = CXCursor_OMPTargetExitDataDirective;
    break;
  case Stmt::OMPTargetParallelDirectiveClass:
    K = CXCursor_OMPTargetParallelDirective;
    break;
  case Stmt::OMPTargetParallelForDirectiveClass:
    K = CXCursor_OMPTargetParallelForDirective;
    break;
  case Stmt::OMPTargetUpdateDirectiveClass:
    K = CXCursor_OMPTargetUpdateDirective;
    break;
  case Stmt::OMPTeamsDirectiveClass:
    K = CXCursor_OMPTeamsDirective;
    break;
  case Stmt::OMPCancellationPointDirectiveClass:
    K = CXCursor_OMPCancellationPointDirective;
    break;
  case Stmt::OMPCancelDirectiveClass:
    K = CXCursor_OMPCancelDirective;
    break;
  case Stmt::OMPTaskLoopDirectiveClass:
    K = CXCursor_OMPTaskLoopDirective;
    break;
  case Stmt::OMPTaskLoopSimdDirectiveClass:
    K = CXCursor_OMPTaskLoopSimdDirective;
    break;
  case Stmt::OMPMasterTaskLoopDirectiveClass:
    K = CXCursor_OMPMasterTaskLoopDirective;
    break;
  case Stmt::OMPMasterTaskLoopSimdDirectiveClass:
    K = CXCursor_OMPMasterTaskLoopSimdDirective;
    break;
  case Stmt::OMPParallelMasterTaskLoopDirectiveClass:
    K = CXCursor_OMPParallelMasterTaskLoopDirective;
    break;
  case Stmt::OMPParallelMasterTaskLoopSimdDirectiveClass:
    K = CXCursor_OMPParallelMasterTaskLoopSimdDirective;
    break;
  case Stmt::OMPDistributeDirectiveClass:
    K = CXCursor_OMPDistributeDirective;
    break;
  case Stmt::OMPDistributeParallelForDirectiveClass:
    K = CXCursor_OMPDistributeParallelForDirective;
    break;
  case Stmt::OMPDistributeParallelForSimdDirectiveClass:
    K = CXCursor_OMPDistributeParallelForSimdDirective;
    break;
  case Stmt::OMPDistributeSimdDirectiveClass:
    K = CXCursor_OMPDistributeSimdDirective;
    break;
  case Stmt::OMPTargetParallelForSimdDirectiveClass:
    K = CXCursor_OMPTargetParallelForSimdDirective;
    break;
  case Stmt::OMPTargetSimdDirectiveClass:
    K = CXCursor_OMPTargetSimdDirective;
    break;
  case Stmt::OMPTeamsDistributeDirectiveClass:
    K = CXCursor_OMPTeamsDistributeDirective;
    break;
  case Stmt::OMPTeamsDistributeSimdDirectiveClass:
    K = CXCursor_OMPTeamsDistributeSimdDirective;
    break;
  case Stmt::OMPTeamsDistributeParallelForSimdDirectiveClass:
    K = CXCursor_OMPTeamsDistributeParallelForSimdDirective;
    break;
  case Stmt::OMPTeamsDistributeParallelForDirectiveClass:
    K = CXCursor_OMPTeamsDistributeParallelForDirective;
    break;
  case Stmt::OMPTargetTeamsDirectiveClass:
    K = CXCursor_OMPTargetTeamsDirective;
    break;
  case Stmt::OMPTargetTeamsDistributeDirectiveClass:
    K = CXCursor_OMPTargetTeamsDistributeDirective;
    break;
  case Stmt::OMPTargetTeamsDistributeParallelForDirectiveClass:
    K = CXCursor_OMPTargetTeamsDistributeParallelForDirective;
    break;
  case Stmt::OMPTargetTeamsDistributeParallelForSimdDirectiveClass:
    K = CXCursor_OMPTargetTeamsDistributeParallelForSimdDirective;
    break;
  case Stmt::OMPTargetTeamsDistributeSimdDirectiveClass:
    K = CXCursor_OMPTargetTeamsDistributeSimdDirective;
    break;
<<<<<<< HEAD
    // OmpSs
  case Stmt::OSSTaskDirectiveClass:
  case Stmt::OSSTaskForDirectiveClass:
  case Stmt::OSSTaskLoopDirectiveClass:
  case Stmt::OSSTaskLoopForDirectiveClass:
  case Stmt::OSSTaskwaitDirectiveClass:
  case Stmt::OSSReleaseDirectiveClass:
    llvm_unreachable("unsupported");
=======
  case Stmt::OMPInteropDirectiveClass:
    K = CXCursor_OMPInteropDirective;
    break;
  case Stmt::OMPDispatchDirectiveClass:
    K = CXCursor_OMPDispatchDirective;
    break;
  case Stmt::OMPMaskedDirectiveClass:
    K = CXCursor_OMPMaskedDirective;
>>>>>>> d944b1e0
    break;
  case Stmt::BuiltinBitCastExprClass:
    K = CXCursor_BuiltinBitCastExpr;
  }

  CXCursor C = {K, 0, {Parent, S, TU}};
  return C;
}

CXCursor cxcursor::MakeCursorObjCSuperClassRef(ObjCInterfaceDecl *Super,
                                               SourceLocation Loc,
                                               CXTranslationUnit TU) {
  assert(Super && TU && "Invalid arguments!");
  void *RawLoc = Loc.getPtrEncoding();
  CXCursor C = {CXCursor_ObjCSuperClassRef, 0, {Super, RawLoc, TU}};
  return C;
}

std::pair<const ObjCInterfaceDecl *, SourceLocation>
cxcursor::getCursorObjCSuperClassRef(CXCursor C) {
  assert(C.kind == CXCursor_ObjCSuperClassRef);
  return std::make_pair(static_cast<const ObjCInterfaceDecl *>(C.data[0]),
                        SourceLocation::getFromPtrEncoding(C.data[1]));
}

CXCursor cxcursor::MakeCursorObjCProtocolRef(const ObjCProtocolDecl *Proto,
                                             SourceLocation Loc,
                                             CXTranslationUnit TU) {
  assert(Proto && TU && "Invalid arguments!");
  void *RawLoc = Loc.getPtrEncoding();
  CXCursor C = {CXCursor_ObjCProtocolRef, 0, {Proto, RawLoc, TU}};
  return C;
}

std::pair<const ObjCProtocolDecl *, SourceLocation>
cxcursor::getCursorObjCProtocolRef(CXCursor C) {
  assert(C.kind == CXCursor_ObjCProtocolRef);
  return std::make_pair(static_cast<const ObjCProtocolDecl *>(C.data[0]),
                        SourceLocation::getFromPtrEncoding(C.data[1]));
}

CXCursor cxcursor::MakeCursorObjCClassRef(const ObjCInterfaceDecl *Class,
                                          SourceLocation Loc,
                                          CXTranslationUnit TU) {
  // 'Class' can be null for invalid code.
  if (!Class)
    return MakeCXCursorInvalid(CXCursor_InvalidCode);
  assert(TU && "Invalid arguments!");
  void *RawLoc = Loc.getPtrEncoding();
  CXCursor C = {CXCursor_ObjCClassRef, 0, {Class, RawLoc, TU}};
  return C;
}

std::pair<const ObjCInterfaceDecl *, SourceLocation>
cxcursor::getCursorObjCClassRef(CXCursor C) {
  assert(C.kind == CXCursor_ObjCClassRef);
  return std::make_pair(static_cast<const ObjCInterfaceDecl *>(C.data[0]),
                        SourceLocation::getFromPtrEncoding(C.data[1]));
}

CXCursor cxcursor::MakeCursorTypeRef(const TypeDecl *Type, SourceLocation Loc,
                                     CXTranslationUnit TU) {
  assert(Type && TU && "Invalid arguments!");
  void *RawLoc = Loc.getPtrEncoding();
  CXCursor C = {CXCursor_TypeRef, 0, {Type, RawLoc, TU}};
  return C;
}

std::pair<const TypeDecl *, SourceLocation>
cxcursor::getCursorTypeRef(CXCursor C) {
  assert(C.kind == CXCursor_TypeRef);
  return std::make_pair(static_cast<const TypeDecl *>(C.data[0]),
                        SourceLocation::getFromPtrEncoding(C.data[1]));
}

CXCursor cxcursor::MakeCursorTemplateRef(const TemplateDecl *Template,
                                         SourceLocation Loc,
                                         CXTranslationUnit TU) {
  assert(Template && TU && "Invalid arguments!");
  void *RawLoc = Loc.getPtrEncoding();
  CXCursor C = {CXCursor_TemplateRef, 0, {Template, RawLoc, TU}};
  return C;
}

std::pair<const TemplateDecl *, SourceLocation>
cxcursor::getCursorTemplateRef(CXCursor C) {
  assert(C.kind == CXCursor_TemplateRef);
  return std::make_pair(static_cast<const TemplateDecl *>(C.data[0]),
                        SourceLocation::getFromPtrEncoding(C.data[1]));
}

CXCursor cxcursor::MakeCursorNamespaceRef(const NamedDecl *NS,
                                          SourceLocation Loc,
                                          CXTranslationUnit TU) {

  assert(NS && (isa<NamespaceDecl>(NS) || isa<NamespaceAliasDecl>(NS)) && TU &&
         "Invalid arguments!");
  void *RawLoc = Loc.getPtrEncoding();
  CXCursor C = {CXCursor_NamespaceRef, 0, {NS, RawLoc, TU}};
  return C;
}

std::pair<const NamedDecl *, SourceLocation>
cxcursor::getCursorNamespaceRef(CXCursor C) {
  assert(C.kind == CXCursor_NamespaceRef);
  return std::make_pair(static_cast<const NamedDecl *>(C.data[0]),
                        SourceLocation::getFromPtrEncoding(C.data[1]));
}

CXCursor cxcursor::MakeCursorVariableRef(const VarDecl *Var, SourceLocation Loc,
                                         CXTranslationUnit TU) {

  assert(Var && TU && "Invalid arguments!");
  void *RawLoc = Loc.getPtrEncoding();
  CXCursor C = {CXCursor_VariableRef, 0, {Var, RawLoc, TU}};
  return C;
}

std::pair<const VarDecl *, SourceLocation>
cxcursor::getCursorVariableRef(CXCursor C) {
  assert(C.kind == CXCursor_VariableRef);
  return std::make_pair(static_cast<const VarDecl *>(C.data[0]),
                        SourceLocation::getFromPtrEncoding(C.data[1]));
}

CXCursor cxcursor::MakeCursorMemberRef(const FieldDecl *Field,
                                       SourceLocation Loc,
                                       CXTranslationUnit TU) {

  assert(Field && TU && "Invalid arguments!");
  void *RawLoc = Loc.getPtrEncoding();
  CXCursor C = {CXCursor_MemberRef, 0, {Field, RawLoc, TU}};
  return C;
}

std::pair<const FieldDecl *, SourceLocation>
cxcursor::getCursorMemberRef(CXCursor C) {
  assert(C.kind == CXCursor_MemberRef);
  return std::make_pair(static_cast<const FieldDecl *>(C.data[0]),
                        SourceLocation::getFromPtrEncoding(C.data[1]));
}

CXCursor cxcursor::MakeCursorCXXBaseSpecifier(const CXXBaseSpecifier *B,
                                              CXTranslationUnit TU) {
  CXCursor C = {CXCursor_CXXBaseSpecifier, 0, {B, nullptr, TU}};
  return C;
}

const CXXBaseSpecifier *cxcursor::getCursorCXXBaseSpecifier(CXCursor C) {
  assert(C.kind == CXCursor_CXXBaseSpecifier);
  return static_cast<const CXXBaseSpecifier *>(C.data[0]);
}

CXCursor cxcursor::MakePreprocessingDirectiveCursor(SourceRange Range,
                                                    CXTranslationUnit TU) {
  CXCursor C = {
      CXCursor_PreprocessingDirective,
      0,
      {Range.getBegin().getPtrEncoding(), Range.getEnd().getPtrEncoding(), TU}};
  return C;
}

SourceRange cxcursor::getCursorPreprocessingDirective(CXCursor C) {
  assert(C.kind == CXCursor_PreprocessingDirective);
  SourceRange Range(SourceLocation::getFromPtrEncoding(C.data[0]),
                    SourceLocation::getFromPtrEncoding(C.data[1]));
  ASTUnit *TU = getCursorASTUnit(C);
  return TU->mapRangeFromPreamble(Range);
}

CXCursor cxcursor::MakeMacroDefinitionCursor(const MacroDefinitionRecord *MI,
                                             CXTranslationUnit TU) {
  CXCursor C = {CXCursor_MacroDefinition, 0, {MI, nullptr, TU}};
  return C;
}

const MacroDefinitionRecord *cxcursor::getCursorMacroDefinition(CXCursor C) {
  assert(C.kind == CXCursor_MacroDefinition);
  return static_cast<const MacroDefinitionRecord *>(C.data[0]);
}

CXCursor cxcursor::MakeMacroExpansionCursor(MacroExpansion *MI,
                                            CXTranslationUnit TU) {
  CXCursor C = {CXCursor_MacroExpansion, 0, {MI, nullptr, TU}};
  return C;
}

CXCursor cxcursor::MakeMacroExpansionCursor(MacroDefinitionRecord *MI,
                                            SourceLocation Loc,
                                            CXTranslationUnit TU) {
  assert(Loc.isValid());
  CXCursor C = {CXCursor_MacroExpansion, 0, {MI, Loc.getPtrEncoding(), TU}};
  return C;
}

const IdentifierInfo *cxcursor::MacroExpansionCursor::getName() const {
  if (isPseudo())
    return getAsMacroDefinition()->getName();
  return getAsMacroExpansion()->getName();
}
const MacroDefinitionRecord *
cxcursor::MacroExpansionCursor::getDefinition() const {
  if (isPseudo())
    return getAsMacroDefinition();
  return getAsMacroExpansion()->getDefinition();
}
SourceRange cxcursor::MacroExpansionCursor::getSourceRange() const {
  if (isPseudo())
    return getPseudoLoc();
  return getAsMacroExpansion()->getSourceRange();
}

CXCursor cxcursor::MakeInclusionDirectiveCursor(InclusionDirective *ID,
                                                CXTranslationUnit TU) {
  CXCursor C = {CXCursor_InclusionDirective, 0, {ID, nullptr, TU}};
  return C;
}

const InclusionDirective *cxcursor::getCursorInclusionDirective(CXCursor C) {
  assert(C.kind == CXCursor_InclusionDirective);
  return static_cast<const InclusionDirective *>(C.data[0]);
}

CXCursor cxcursor::MakeCursorLabelRef(LabelStmt *Label, SourceLocation Loc,
                                      CXTranslationUnit TU) {

  assert(Label && TU && "Invalid arguments!");
  void *RawLoc = Loc.getPtrEncoding();
  CXCursor C = {CXCursor_LabelRef, 0, {Label, RawLoc, TU}};
  return C;
}

std::pair<const LabelStmt *, SourceLocation>
cxcursor::getCursorLabelRef(CXCursor C) {
  assert(C.kind == CXCursor_LabelRef);
  return std::make_pair(static_cast<const LabelStmt *>(C.data[0]),
                        SourceLocation::getFromPtrEncoding(C.data[1]));
}

CXCursor cxcursor::MakeCursorOverloadedDeclRef(const OverloadExpr *E,
                                               CXTranslationUnit TU) {
  assert(E && TU && "Invalid arguments!");
  OverloadedDeclRefStorage Storage(E);
  void *RawLoc = E->getNameLoc().getPtrEncoding();
  CXCursor C = {
      CXCursor_OverloadedDeclRef, 0, {Storage.getOpaqueValue(), RawLoc, TU}};
  return C;
}

CXCursor cxcursor::MakeCursorOverloadedDeclRef(const Decl *D,
                                               SourceLocation Loc,
                                               CXTranslationUnit TU) {
  assert(D && TU && "Invalid arguments!");
  void *RawLoc = Loc.getPtrEncoding();
  OverloadedDeclRefStorage Storage(D);
  CXCursor C = {
      CXCursor_OverloadedDeclRef, 0, {Storage.getOpaqueValue(), RawLoc, TU}};
  return C;
}

CXCursor cxcursor::MakeCursorOverloadedDeclRef(TemplateName Name,
                                               SourceLocation Loc,
                                               CXTranslationUnit TU) {
  assert(Name.getAsOverloadedTemplate() && TU && "Invalid arguments!");
  void *RawLoc = Loc.getPtrEncoding();
  OverloadedDeclRefStorage Storage(Name.getAsOverloadedTemplate());
  CXCursor C = {
      CXCursor_OverloadedDeclRef, 0, {Storage.getOpaqueValue(), RawLoc, TU}};
  return C;
}

std::pair<cxcursor::OverloadedDeclRefStorage, SourceLocation>
cxcursor::getCursorOverloadedDeclRef(CXCursor C) {
  assert(C.kind == CXCursor_OverloadedDeclRef);
  return std::make_pair(OverloadedDeclRefStorage::getFromOpaqueValue(
                            const_cast<void *>(C.data[0])),
                        SourceLocation::getFromPtrEncoding(C.data[1]));
}

const Decl *cxcursor::getCursorDecl(CXCursor Cursor) {
  return static_cast<const Decl *>(Cursor.data[0]);
}

const Expr *cxcursor::getCursorExpr(CXCursor Cursor) {
  return dyn_cast_or_null<Expr>(getCursorStmt(Cursor));
}

const Stmt *cxcursor::getCursorStmt(CXCursor Cursor) {
  if (Cursor.kind == CXCursor_ObjCSuperClassRef ||
      Cursor.kind == CXCursor_ObjCProtocolRef ||
      Cursor.kind == CXCursor_ObjCClassRef)
    return nullptr;

  return static_cast<const Stmt *>(Cursor.data[1]);
}

const Attr *cxcursor::getCursorAttr(CXCursor Cursor) {
  return static_cast<const Attr *>(Cursor.data[1]);
}

ASTContext &cxcursor::getCursorContext(CXCursor Cursor) {
  return getCursorASTUnit(Cursor)->getASTContext();
}

ASTUnit *cxcursor::getCursorASTUnit(CXCursor Cursor) {
  CXTranslationUnit TU = getCursorTU(Cursor);
  if (!TU)
    return nullptr;
  return cxtu::getASTUnit(TU);
}

CXTranslationUnit cxcursor::getCursorTU(CXCursor Cursor) {
  return static_cast<CXTranslationUnit>(const_cast<void *>(Cursor.data[2]));
}

void cxcursor::getOverriddenCursors(CXCursor cursor,
                                    SmallVectorImpl<CXCursor> &overridden) {
  assert(clang_isDeclaration(cursor.kind));
  const NamedDecl *D = dyn_cast_or_null<NamedDecl>(getCursorDecl(cursor));
  if (!D)
    return;

  CXTranslationUnit TU = getCursorTU(cursor);
  SmallVector<const NamedDecl *, 8> OverDecls;
  D->getASTContext().getOverriddenMethods(D, OverDecls);

  for (SmallVectorImpl<const NamedDecl *>::iterator I = OverDecls.begin(),
                                                    E = OverDecls.end();
       I != E; ++I) {
    overridden.push_back(MakeCXCursor(*I, TU));
  }
}

std::pair<int, SourceLocation>
cxcursor::getSelectorIdentifierIndexAndLoc(CXCursor cursor) {
  if (cursor.kind == CXCursor_ObjCMessageExpr) {
    if (cursor.xdata != -1)
      return std::make_pair(cursor.xdata,
                            cast<ObjCMessageExpr>(getCursorExpr(cursor))
                                ->getSelectorLoc(cursor.xdata));
  } else if (cursor.kind == CXCursor_ObjCClassMethodDecl ||
             cursor.kind == CXCursor_ObjCInstanceMethodDecl) {
    if (cursor.xdata != -1)
      return std::make_pair(cursor.xdata,
                            cast<ObjCMethodDecl>(getCursorDecl(cursor))
                                ->getSelectorLoc(cursor.xdata));
  }

  return std::make_pair(-1, SourceLocation());
}

CXCursor cxcursor::getSelectorIdentifierCursor(int SelIdx, CXCursor cursor) {
  CXCursor newCursor = cursor;

  if (cursor.kind == CXCursor_ObjCMessageExpr) {
    if (SelIdx == -1 ||
        unsigned(SelIdx) >=
            cast<ObjCMessageExpr>(getCursorExpr(cursor))->getNumSelectorLocs())
      newCursor.xdata = -1;
    else
      newCursor.xdata = SelIdx;
  } else if (cursor.kind == CXCursor_ObjCClassMethodDecl ||
             cursor.kind == CXCursor_ObjCInstanceMethodDecl) {
    if (SelIdx == -1 ||
        unsigned(SelIdx) >=
            cast<ObjCMethodDecl>(getCursorDecl(cursor))->getNumSelectorLocs())
      newCursor.xdata = -1;
    else
      newCursor.xdata = SelIdx;
  }

  return newCursor;
}

CXCursor cxcursor::getTypeRefCursor(CXCursor cursor) {
  if (cursor.kind != CXCursor_CallExpr)
    return cursor;

  if (cursor.xdata == 0)
    return cursor;

  const Expr *E = getCursorExpr(cursor);
  TypeSourceInfo *Type = nullptr;
  if (const CXXUnresolvedConstructExpr *UnCtor =
          dyn_cast<CXXUnresolvedConstructExpr>(E)) {
    Type = UnCtor->getTypeSourceInfo();
  } else if (const CXXTemporaryObjectExpr *Tmp =
                 dyn_cast<CXXTemporaryObjectExpr>(E)) {
    Type = Tmp->getTypeSourceInfo();
  }

  if (!Type)
    return cursor;

  CXTranslationUnit TU = getCursorTU(cursor);
  QualType Ty = Type->getType();
  TypeLoc TL = Type->getTypeLoc();
  SourceLocation Loc = TL.getBeginLoc();

  if (const ElaboratedType *ElabT = Ty->getAs<ElaboratedType>()) {
    Ty = ElabT->getNamedType();
    ElaboratedTypeLoc ElabTL = TL.castAs<ElaboratedTypeLoc>();
    Loc = ElabTL.getNamedTypeLoc().getBeginLoc();
  }

  if (const TypedefType *Typedef = Ty->getAs<TypedefType>())
    return MakeCursorTypeRef(Typedef->getDecl(), Loc, TU);
  if (const TagType *Tag = Ty->getAs<TagType>())
    return MakeCursorTypeRef(Tag->getDecl(), Loc, TU);
  if (const TemplateTypeParmType *TemplP = Ty->getAs<TemplateTypeParmType>())
    return MakeCursorTypeRef(TemplP->getDecl(), Loc, TU);

  return cursor;
}

bool cxcursor::operator==(CXCursor X, CXCursor Y) {
  return X.kind == Y.kind && X.data[0] == Y.data[0] && X.data[1] == Y.data[1] &&
         X.data[2] == Y.data[2];
}

// FIXME: Remove once we can model DeclGroups and their appropriate ranges
// properly in the ASTs.
bool cxcursor::isFirstInDeclGroup(CXCursor C) {
  assert(clang_isDeclaration(C.kind));
  return ((uintptr_t)(C.data[1])) != 0;
}

//===----------------------------------------------------------------------===//
// libclang CXCursor APIs
//===----------------------------------------------------------------------===//

int clang_Cursor_isNull(CXCursor cursor) {
  return clang_equalCursors(cursor, clang_getNullCursor());
}

CXTranslationUnit clang_Cursor_getTranslationUnit(CXCursor cursor) {
  return getCursorTU(cursor);
}

int clang_Cursor_getNumArguments(CXCursor C) {
  if (clang_isDeclaration(C.kind)) {
    const Decl *D = cxcursor::getCursorDecl(C);
    if (const ObjCMethodDecl *MD = dyn_cast_or_null<ObjCMethodDecl>(D))
      return MD->param_size();
    if (const FunctionDecl *FD = dyn_cast_or_null<FunctionDecl>(D))
      return FD->param_size();
  }

  if (clang_isExpression(C.kind)) {
    const Expr *E = cxcursor::getCursorExpr(C);
    if (const CallExpr *CE = dyn_cast<CallExpr>(E)) {
      return CE->getNumArgs();
    }
    if (const CXXConstructExpr *CE = dyn_cast<CXXConstructExpr>(E)) {
      return CE->getNumArgs();
    }
  }

  return -1;
}

CXCursor clang_Cursor_getArgument(CXCursor C, unsigned i) {
  if (clang_isDeclaration(C.kind)) {
    const Decl *D = cxcursor::getCursorDecl(C);
    if (const ObjCMethodDecl *MD = dyn_cast_or_null<ObjCMethodDecl>(D)) {
      if (i < MD->param_size())
        return cxcursor::MakeCXCursor(MD->parameters()[i],
                                      cxcursor::getCursorTU(C));
    } else if (const FunctionDecl *FD = dyn_cast_or_null<FunctionDecl>(D)) {
      if (i < FD->param_size())
        return cxcursor::MakeCXCursor(FD->parameters()[i],
                                      cxcursor::getCursorTU(C));
    }
  }

  if (clang_isExpression(C.kind)) {
    const Expr *E = cxcursor::getCursorExpr(C);
    if (const CallExpr *CE = dyn_cast<CallExpr>(E)) {
      if (i < CE->getNumArgs()) {
        return cxcursor::MakeCXCursor(CE->getArg(i), getCursorDecl(C),
                                      cxcursor::getCursorTU(C));
      }
    }
    if (const CXXConstructExpr *CE = dyn_cast<CXXConstructExpr>(E)) {
      if (i < CE->getNumArgs()) {
        return cxcursor::MakeCXCursor(CE->getArg(i), getCursorDecl(C),
                                      cxcursor::getCursorTU(C));
      }
    }
  }

  return clang_getNullCursor();
}

int clang_Cursor_getNumTemplateArguments(CXCursor C) {
  if (clang_getCursorKind(C) != CXCursor_FunctionDecl) {
    return -1;
  }

  const FunctionDecl *FD =
      llvm::dyn_cast_or_null<clang::FunctionDecl>(getCursorDecl(C));
  if (!FD) {
    return -1;
  }

  const FunctionTemplateSpecializationInfo *SpecInfo =
      FD->getTemplateSpecializationInfo();
  if (!SpecInfo) {
    return -1;
  }

  return SpecInfo->TemplateArguments->size();
}

enum CXGetTemplateArgumentStatus {
  /** The operation completed successfully */
  CXGetTemplateArgumentStatus_Success = 0,

  /** The specified cursor did not represent a FunctionDecl. */
  CXGetTemplateArgumentStatus_CursorNotFunctionDecl = -1,

  /** The specified cursor was not castable to a FunctionDecl. */
  CXGetTemplateArgumentStatus_BadFunctionDeclCast = -2,

  /** A NULL FunctionTemplateSpecializationInfo was retrieved. */
  CXGetTemplateArgumentStatus_NullTemplSpecInfo = -3,

  /** An invalid (OOB) argument index was specified */
  CXGetTemplateArgumentStatus_InvalidIndex = -4
};

static int clang_Cursor_getTemplateArgument(CXCursor C, unsigned I,
                                            TemplateArgument *TA) {
  if (clang_getCursorKind(C) != CXCursor_FunctionDecl) {
    return CXGetTemplateArgumentStatus_CursorNotFunctionDecl;
  }

  const FunctionDecl *FD =
      llvm::dyn_cast_or_null<clang::FunctionDecl>(getCursorDecl(C));
  if (!FD) {
    return CXGetTemplateArgumentStatus_BadFunctionDeclCast;
  }

  const FunctionTemplateSpecializationInfo *SpecInfo =
      FD->getTemplateSpecializationInfo();
  if (!SpecInfo) {
    return CXGetTemplateArgumentStatus_NullTemplSpecInfo;
  }

  if (I >= SpecInfo->TemplateArguments->size()) {
    return CXGetTemplateArgumentStatus_InvalidIndex;
  }

  *TA = SpecInfo->TemplateArguments->get(I);
  return 0;
}

enum CXTemplateArgumentKind clang_Cursor_getTemplateArgumentKind(CXCursor C,
                                                                 unsigned I) {
  TemplateArgument TA;
  if (clang_Cursor_getTemplateArgument(C, I, &TA)) {
    return CXTemplateArgumentKind_Invalid;
  }

  switch (TA.getKind()) {
  case TemplateArgument::Null:
    return CXTemplateArgumentKind_Null;
  case TemplateArgument::Type:
    return CXTemplateArgumentKind_Type;
  case TemplateArgument::Declaration:
    return CXTemplateArgumentKind_Declaration;
  case TemplateArgument::NullPtr:
    return CXTemplateArgumentKind_NullPtr;
  case TemplateArgument::Integral:
    return CXTemplateArgumentKind_Integral;
  case TemplateArgument::Template:
    return CXTemplateArgumentKind_Template;
  case TemplateArgument::TemplateExpansion:
    return CXTemplateArgumentKind_TemplateExpansion;
  case TemplateArgument::Expression:
    return CXTemplateArgumentKind_Expression;
  case TemplateArgument::Pack:
    return CXTemplateArgumentKind_Pack;
  }

  return CXTemplateArgumentKind_Invalid;
}

CXType clang_Cursor_getTemplateArgumentType(CXCursor C, unsigned I) {
  TemplateArgument TA;
  if (clang_Cursor_getTemplateArgument(C, I, &TA) !=
      CXGetTemplateArgumentStatus_Success) {
    return cxtype::MakeCXType(QualType(), getCursorTU(C));
  }

  if (TA.getKind() != TemplateArgument::Type) {
    return cxtype::MakeCXType(QualType(), getCursorTU(C));
  }

  return cxtype::MakeCXType(TA.getAsType(), getCursorTU(C));
}

long long clang_Cursor_getTemplateArgumentValue(CXCursor C, unsigned I) {
  TemplateArgument TA;
  if (clang_Cursor_getTemplateArgument(C, I, &TA) !=
      CXGetTemplateArgumentStatus_Success) {
    assert(0 && "Unable to retrieve TemplateArgument");
    return 0;
  }

  if (TA.getKind() != TemplateArgument::Integral) {
    assert(0 && "Passed template argument is not Integral");
    return 0;
  }

  return TA.getAsIntegral().getSExtValue();
}

unsigned long long clang_Cursor_getTemplateArgumentUnsignedValue(CXCursor C,
                                                                 unsigned I) {
  TemplateArgument TA;
  if (clang_Cursor_getTemplateArgument(C, I, &TA) !=
      CXGetTemplateArgumentStatus_Success) {
    assert(0 && "Unable to retrieve TemplateArgument");
    return 0;
  }

  if (TA.getKind() != TemplateArgument::Integral) {
    assert(0 && "Passed template argument is not Integral");
    return 0;
  }

  return TA.getAsIntegral().getZExtValue();
}

//===----------------------------------------------------------------------===//
// CXCursorSet.
//===----------------------------------------------------------------------===//

typedef llvm::DenseMap<CXCursor, unsigned> CXCursorSet_Impl;

static inline CXCursorSet packCXCursorSet(CXCursorSet_Impl *setImpl) {
  return (CXCursorSet)setImpl;
}
static inline CXCursorSet_Impl *unpackCXCursorSet(CXCursorSet set) {
  return (CXCursorSet_Impl *)set;
}
namespace llvm {
template <> struct DenseMapInfo<CXCursor> {
public:
  static inline CXCursor getEmptyKey() {
    return MakeCXCursorInvalid(CXCursor_InvalidFile);
  }
  static inline CXCursor getTombstoneKey() {
    return MakeCXCursorInvalid(CXCursor_NoDeclFound);
  }
  static inline unsigned getHashValue(const CXCursor &cursor) {
    return llvm::DenseMapInfo<std::pair<const void *, const void *>>::
        getHashValue(std::make_pair(cursor.data[0], cursor.data[1]));
  }
  static inline bool isEqual(const CXCursor &x, const CXCursor &y) {
    return x.kind == y.kind && x.data[0] == y.data[0] && x.data[1] == y.data[1];
  }
};
} // namespace llvm

CXCursorSet clang_createCXCursorSet() {
  return packCXCursorSet(new CXCursorSet_Impl());
}

void clang_disposeCXCursorSet(CXCursorSet set) {
  delete unpackCXCursorSet(set);
}

unsigned clang_CXCursorSet_contains(CXCursorSet set, CXCursor cursor) {
  CXCursorSet_Impl *setImpl = unpackCXCursorSet(set);
  if (!setImpl)
    return 0;
  return setImpl->find(cursor) != setImpl->end();
}

unsigned clang_CXCursorSet_insert(CXCursorSet set, CXCursor cursor) {
  // Do not insert invalid cursors into the set.
  if (cursor.kind >= CXCursor_FirstInvalid &&
      cursor.kind <= CXCursor_LastInvalid)
    return 1;

  CXCursorSet_Impl *setImpl = unpackCXCursorSet(set);
  if (!setImpl)
    return 1;
  unsigned &entry = (*setImpl)[cursor];
  unsigned flag = entry == 0 ? 1 : 0;
  entry = 1;
  return flag;
}

CXCompletionString clang_getCursorCompletionString(CXCursor cursor) {
  enum CXCursorKind kind = clang_getCursorKind(cursor);
  if (clang_isDeclaration(kind)) {
    const Decl *decl = getCursorDecl(cursor);
    if (const NamedDecl *namedDecl = dyn_cast_or_null<NamedDecl>(decl)) {
      ASTUnit *unit = getCursorASTUnit(cursor);
      CodeCompletionResult Result(namedDecl, CCP_Declaration);
      CodeCompletionString *String = Result.CreateCodeCompletionString(
          unit->getASTContext(), unit->getPreprocessor(),
          CodeCompletionContext::CCC_Other,
          unit->getCodeCompletionTUInfo().getAllocator(),
          unit->getCodeCompletionTUInfo(), true);
      return String;
    }
  } else if (kind == CXCursor_MacroDefinition) {
    const MacroDefinitionRecord *definition = getCursorMacroDefinition(cursor);
    const IdentifierInfo *Macro = definition->getName();
    ASTUnit *unit = getCursorASTUnit(cursor);
    CodeCompletionResult Result(
        Macro,
        unit->getPreprocessor().getMacroDefinition(Macro).getMacroInfo());
    CodeCompletionString *String = Result.CreateCodeCompletionString(
        unit->getASTContext(), unit->getPreprocessor(),
        CodeCompletionContext::CCC_Other,
        unit->getCodeCompletionTUInfo().getAllocator(),
        unit->getCodeCompletionTUInfo(), false);
    return String;
  }
  return nullptr;
}

namespace {
struct OverridenCursorsPool {
  typedef SmallVector<CXCursor, 2> CursorVec;
  std::vector<CursorVec *> AllCursors;
  std::vector<CursorVec *> AvailableCursors;

  ~OverridenCursorsPool() {
    for (std::vector<CursorVec *>::iterator I = AllCursors.begin(),
                                            E = AllCursors.end();
         I != E; ++I) {
      delete *I;
    }
  }
};
} // namespace

void *cxcursor::createOverridenCXCursorsPool() {
  return new OverridenCursorsPool();
}

void cxcursor::disposeOverridenCXCursorsPool(void *pool) {
  delete static_cast<OverridenCursorsPool *>(pool);
}

void clang_getOverriddenCursors(CXCursor cursor, CXCursor **overridden,
                                unsigned *num_overridden) {
  if (overridden)
    *overridden = nullptr;
  if (num_overridden)
    *num_overridden = 0;

  CXTranslationUnit TU = cxcursor::getCursorTU(cursor);

  if (!overridden || !num_overridden || !TU)
    return;

  if (!clang_isDeclaration(cursor.kind))
    return;

  OverridenCursorsPool &pool =
      *static_cast<OverridenCursorsPool *>(TU->OverridenCursorsPool);

  OverridenCursorsPool::CursorVec *Vec = nullptr;

  if (!pool.AvailableCursors.empty()) {
    Vec = pool.AvailableCursors.back();
    pool.AvailableCursors.pop_back();
  } else {
    Vec = new OverridenCursorsPool::CursorVec();
    pool.AllCursors.push_back(Vec);
  }

  // Clear out the vector, but don't free the memory contents.  This
  // reduces malloc() traffic.
  Vec->clear();

  // Use the first entry to contain a back reference to the vector.
  // This is a complete hack.
  CXCursor backRefCursor = MakeCXCursorInvalid(CXCursor_InvalidFile, TU);
  backRefCursor.data[0] = Vec;
  assert(cxcursor::getCursorTU(backRefCursor) == TU);
  Vec->push_back(backRefCursor);

  // Get the overridden cursors.
  cxcursor::getOverriddenCursors(cursor, *Vec);

  // Did we get any overridden cursors?  If not, return Vec to the pool
  // of available cursor vectors.
  if (Vec->size() == 1) {
    pool.AvailableCursors.push_back(Vec);
    return;
  }

  // Now tell the caller about the overridden cursors.
  assert(Vec->size() > 1);
  *overridden = &((*Vec)[1]);
  *num_overridden = Vec->size() - 1;
}

void clang_disposeOverriddenCursors(CXCursor *overridden) {
  if (!overridden)
    return;

  // Use pointer arithmetic to get back the first faux entry
  // which has a back-reference to the TU and the vector.
  --overridden;
  OverridenCursorsPool::CursorVec *Vec =
      static_cast<OverridenCursorsPool::CursorVec *>(
          const_cast<void *>(overridden->data[0]));
  CXTranslationUnit TU = getCursorTU(*overridden);

  assert(Vec && TU);

  OverridenCursorsPool &pool =
      *static_cast<OverridenCursorsPool *>(TU->OverridenCursorsPool);

  pool.AvailableCursors.push_back(Vec);
}

int clang_Cursor_isDynamicCall(CXCursor C) {
  const Expr *E = nullptr;
  if (clang_isExpression(C.kind))
    E = getCursorExpr(C);
  if (!E)
    return 0;

  if (const ObjCMessageExpr *MsgE = dyn_cast<ObjCMessageExpr>(E)) {
    if (MsgE->getReceiverKind() != ObjCMessageExpr::Instance)
      return false;
    if (auto *RecE = dyn_cast<ObjCMessageExpr>(
            MsgE->getInstanceReceiver()->IgnoreParenCasts())) {
      if (RecE->getMethodFamily() == OMF_alloc)
        return false;
    }
    return true;
  }

  if (auto *PropRefE = dyn_cast<ObjCPropertyRefExpr>(E)) {
    return !PropRefE->isSuperReceiver();
  }

  const MemberExpr *ME = nullptr;
  if (isa<MemberExpr>(E))
    ME = cast<MemberExpr>(E);
  else if (const CallExpr *CE = dyn_cast<CallExpr>(E))
    ME = dyn_cast_or_null<MemberExpr>(CE->getCallee());

  if (ME) {
    if (const CXXMethodDecl *MD =
            dyn_cast_or_null<CXXMethodDecl>(ME->getMemberDecl()))
      return MD->isVirtual() &&
             ME->performsVirtualDispatch(
                 cxcursor::getCursorContext(C).getLangOpts());
  }

  return 0;
}

CXType clang_Cursor_getReceiverType(CXCursor C) {
  CXTranslationUnit TU = cxcursor::getCursorTU(C);
  const Expr *E = nullptr;
  if (clang_isExpression(C.kind))
    E = getCursorExpr(C);

  if (const ObjCMessageExpr *MsgE = dyn_cast_or_null<ObjCMessageExpr>(E))
    return cxtype::MakeCXType(MsgE->getReceiverType(), TU);

  if (auto *PropRefE = dyn_cast<ObjCPropertyRefExpr>(E)) {
    return cxtype::MakeCXType(
        PropRefE->getReceiverType(cxcursor::getCursorContext(C)), TU);
  }

  const MemberExpr *ME = nullptr;
  if (isa<MemberExpr>(E))
    ME = cast<MemberExpr>(E);
  else if (const CallExpr *CE = dyn_cast<CallExpr>(E))
    ME = dyn_cast_or_null<MemberExpr>(CE->getCallee());

  if (ME) {
    if (dyn_cast_or_null<CXXMethodDecl>(ME->getMemberDecl())) {
      auto receiverTy = ME->getBase()->IgnoreImpCasts()->getType();
      return cxtype::MakeCXType(receiverTy, TU);
    }
  }

  return cxtype::MakeCXType(QualType(), TU);
}<|MERGE_RESOLUTION|>--- conflicted
+++ resolved
@@ -814,7 +814,15 @@
   case Stmt::OMPTargetTeamsDistributeSimdDirectiveClass:
     K = CXCursor_OMPTargetTeamsDistributeSimdDirective;
     break;
-<<<<<<< HEAD
+  case Stmt::OMPInteropDirectiveClass:
+    K = CXCursor_OMPInteropDirective;
+    break;
+  case Stmt::OMPDispatchDirectiveClass:
+    K = CXCursor_OMPDispatchDirective;
+    break;
+  case Stmt::OMPMaskedDirectiveClass:
+    K = CXCursor_OMPMaskedDirective;
+    break;
     // OmpSs
   case Stmt::OSSTaskDirectiveClass:
   case Stmt::OSSTaskForDirectiveClass:
@@ -823,16 +831,6 @@
   case Stmt::OSSTaskwaitDirectiveClass:
   case Stmt::OSSReleaseDirectiveClass:
     llvm_unreachable("unsupported");
-=======
-  case Stmt::OMPInteropDirectiveClass:
-    K = CXCursor_OMPInteropDirective;
-    break;
-  case Stmt::OMPDispatchDirectiveClass:
-    K = CXCursor_OMPDispatchDirective;
-    break;
-  case Stmt::OMPMaskedDirectiveClass:
-    K = CXCursor_OMPMaskedDirective;
->>>>>>> d944b1e0
     break;
   case Stmt::BuiltinBitCastExprClass:
     K = CXCursor_BuiltinBitCastExpr;
