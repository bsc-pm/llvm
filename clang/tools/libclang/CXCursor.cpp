--- conflicted
+++ resolved
@@ -830,7 +830,9 @@
   case Stmt::OMPMaskedDirectiveClass:
     K = CXCursor_OMPMaskedDirective;
     break;
-<<<<<<< HEAD
+  case Stmt::OMPGenericLoopDirectiveClass:
+    K = CXCursor_OMPGenericLoopDirective;
+    break;
     // OmpSs
   case Stmt::OSSTaskDirectiveClass:
   case Stmt::OSSTaskForDirectiveClass:
@@ -839,10 +841,6 @@
   case Stmt::OSSTaskwaitDirectiveClass:
   case Stmt::OSSReleaseDirectiveClass:
     llvm_unreachable("unsupported");
-=======
-  case Stmt::OMPGenericLoopDirectiveClass:
-    K = CXCursor_OMPGenericLoopDirective;
->>>>>>> 4397a1ba
     break;
   case Stmt::BuiltinBitCastExprClass:
     K = CXCursor_BuiltinBitCastExpr;
